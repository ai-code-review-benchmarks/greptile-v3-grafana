import { e2e } from '@grafana/e2e';

const dataSourceName = 'PromExemplar';
const addDataSource = () => {
  e2e.flows.addDataSource({
    type: 'Prometheus',
    expectedAlertMessage: 'Error reading Prometheus',
    name: dataSourceName,
    form: () => {
      e2e.components.DataSource.Prometheus.configPage.exemplarsAddButton().click();
      e2e.components.DataSource.Prometheus.configPage.internalLinkSwitch().check({ force: true });
      e2e.components.DataSource.DataSourceHttpSettings.urlInput().type('http://prom-url:9090');
      e2e.components.DataSourcePicker.inputV2().click({ force: true }).should('have.focus');

      e2e().contains('gdev-tempo').scrollIntoView().should('be.visible').click();
    },
  });
};

describe('Exemplars', () => {
  beforeEach(() => {
    e2e.flows.login('admin', 'admin');

    e2e()
      .request({ url: `${e2e.env('BASE_URL')}/api/datasources/name/${dataSourceName}`, failOnStatusCode: false })
      .then((response) => {
        if (response.isOkStatusCode) {
          return;
        }
        addDataSource();
      });
  });

  it('should be able to navigate to configured data source', () => {
<<<<<<< HEAD
    let intercept = 'prometheus';
=======
>>>>>>> 38482c90
    e2e().intercept(
      {
        pathname: '/api/ds/query',
      },
      (req) => {
<<<<<<< HEAD
        if (intercept === 'prometheus') {
          // For second intercept, we want to send tempo response
          intercept = 'tempo';
          req.reply({ fixture: 'exemplars-query-response.json' });
        } else {
          req.reply({ fixture: 'tempo-response.json' });
=======
        const datasourceType = req.body.queries[0].datasource.type;
        if (datasourceType === 'prometheus') {
          req.reply({ fixture: 'exemplars-query-response.json' });
        } else if (datasourceType === 'tempo') {
          req.reply({ fixture: 'tempo-response.json' });
        } else {
          req.reply({});
>>>>>>> 38482c90
        }
      }
    );

    e2e.pages.Explore.visit();

    e2e.components.DataSourcePicker.container().should('be.visible').click();
    e2e().contains(dataSourceName).scrollIntoView().should('be.visible').click();

    // Switch to code editor
    cy.contains('label', 'Code').click();

    // we need to wait for the query-field being lazy-loaded, in two steps:
    // 1. first we wait for the text 'Loading...' to appear
    // 1. then we wait for the text 'Loading...' to disappear
    const monacoLoadingText = 'Loading...';
    e2e.components.QueryField.container().should('be.visible').should('have.text', monacoLoadingText);
    e2e.components.QueryField.container().should('be.visible').should('not.have.text', monacoLoadingText);

    e2e.components.TimePicker.openButton().click();
    e2e.components.TimePicker.fromField().clear().type('2021-07-10 17:10:00');
    e2e.components.TimePicker.toField().clear().type('2021-07-10 17:30:00');
    e2e.components.TimePicker.applyTimeRange().click();
    e2e.components.QueryField.container().should('be.visible').type('exemplar-query_bucket{shift}{enter}');

    e2e.components.DataSource.Prometheus.exemplarMarker().first().trigger('mouseover');
    e2e().contains('Query with gdev-tempo').click();
    e2e.components.TraceViewer.spanBar().should('have.length', 11);
  });
});<|MERGE_RESOLUTION|>--- conflicted
+++ resolved
@@ -32,23 +32,11 @@
   });
 
   it('should be able to navigate to configured data source', () => {
-<<<<<<< HEAD
-    let intercept = 'prometheus';
-=======
->>>>>>> 38482c90
     e2e().intercept(
       {
         pathname: '/api/ds/query',
       },
       (req) => {
-<<<<<<< HEAD
-        if (intercept === 'prometheus') {
-          // For second intercept, we want to send tempo response
-          intercept = 'tempo';
-          req.reply({ fixture: 'exemplars-query-response.json' });
-        } else {
-          req.reply({ fixture: 'tempo-response.json' });
-=======
         const datasourceType = req.body.queries[0].datasource.type;
         if (datasourceType === 'prometheus') {
           req.reply({ fixture: 'exemplars-query-response.json' });
@@ -56,7 +44,6 @@
           req.reply({ fixture: 'tempo-response.json' });
         } else {
           req.reply({});
->>>>>>> 38482c90
         }
       }
     );
