--- conflicted
+++ resolved
@@ -2,9 +2,6 @@
 export * from './configurePanel';
 export * from './removePanel';
 export * from './toggleEditMode';
-<<<<<<< HEAD
 export * from './movePanel';
-=======
 export * from './groupPanels';
-export * from './saveDashboard';
->>>>>>> 1af3acf0
+export * from './saveDashboard';