--- conflicted
+++ resolved
@@ -106,17 +106,15 @@
                 ;;
         esac
       ;;
-<<<<<<< HEAD
     "scenes/"*)
       cypressConfig[specPattern]=./e2e/"${args[0]}"/$testFilesForSingleSuite
       cypressConfig[video]=${args[1]}
       env[SCENES]=true
-=======
+      ;;
    "enterprise-smtp")
       env[SMTP_PLUGIN_ENABLED]=true
       cypressConfig[specPattern]=./e2e/extensions/enterprise/smtp-suite/$testFilesForSingleSuite
       cypressConfig[video]=${args[1]}
->>>>>>> 34b3dbdb
       ;;
 
     *)
