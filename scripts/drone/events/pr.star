--- conflicted
+++ resolved
@@ -59,89 +59,78 @@
     },
 }
 
-<<<<<<< HEAD
-def pr_pipelines(edition):
-    return [
-        verify_drone(get_pr_trigger(include_paths = ["scripts/drone/**", ".drone.yml", ".drone.star"]), ver_mode),
-        verify_starlark(get_pr_trigger(include_paths = ["scripts/drone/**", ".drone.star"]), ver_mode),
-        test_frontend(get_pr_trigger(exclude_paths = ["pkg/**", "packaging/**", "go.sum", "go.mod"]), ver_mode),
-        lint_frontend_pipeline(get_pr_trigger(exclude_paths = ["pkg/**", "packaging/**", "go.sum", "go.mod"]), ver_mode),
-        test_backend(get_pr_trigger(include_paths = ["pkg/**", "packaging/**", ".drone.yml", "conf/**", "go.sum", "go.mod", "public/app/plugins/**/plugin.json", "devenv/**"]), ver_mode),
-        lint_backend_pipeline(get_pr_trigger(include_paths = ["pkg/**", "packaging/**", "conf/**", "go.sum", "go.mod", "public/app/plugins/**/plugin.json", "devenv/**"]), ver_mode),
-        build_e2e(trigger, ver_mode, edition),
-        integration_tests(get_pr_trigger(include_paths = ["pkg/**", "packaging/**", ".drone.yml", "conf/**", "go.sum", "go.mod", "public/app/plugins/**/plugin.json"]), ver_mode, edition),
-        docs_pipelines(edition, ver_mode, trigger_docs_pr()),
-=======
-
 def pr_pipelines():
     return [
         verify_drone(
             get_pr_trigger(
-                include_paths=['scripts/drone/**', '.drone.yml', '.drone.star']
+                include_paths = ["scripts/drone/**", ".drone.yml", ".drone.star"],
+            ),
+            ver_mode,
+        ),
+        verify_starlark(
+            get_pr_trigger(
+                include_paths = ["scripts/drone/**", ".drone.star"],
             ),
             ver_mode,
         ),
         test_frontend(
             get_pr_trigger(
-                exclude_paths=['pkg/**', 'packaging/**', 'go.sum', 'go.mod']
+                exclude_paths = ["pkg/**", "packaging/**", "go.sum", "go.mod"],
             ),
             ver_mode,
-            committish='${DRONE_COMMIT}',
         ),
         lint_frontend_pipeline(
             get_pr_trigger(
-                exclude_paths=['pkg/**', 'packaging/**', 'go.sum', 'go.mod']
+                exclude_paths = ["pkg/**", "packaging/**", "go.sum", "go.mod"],
             ),
             ver_mode,
         ),
         test_backend(
             get_pr_trigger(
-                include_paths=[
-                    'pkg/**',
-                    'packaging/**',
-                    '.drone.yml',
-                    'conf/**',
-                    'go.sum',
-                    'go.mod',
-                    'public/app/plugins/**/plugin.json',
-                    'devenv/**',
-                ]
+                include_paths = [
+                    "pkg/**",
+                    "packaging/**",
+                    ".drone.yml",
+                    "conf/**",
+                    "go.sum",
+                    "go.mod",
+                    "public/app/plugins/**/plugin.json",
+                    "devenv/**",
+                ],
             ),
             ver_mode,
-            committish='${DRONE_COMMIT}',
         ),
         lint_backend_pipeline(
             get_pr_trigger(
-                include_paths=[
-                    'pkg/**',
-                    'packaging/**',
-                    'conf/**',
-                    'go.sum',
-                    'go.mod',
-                    'public/app/plugins/**/plugin.json',
-                    'devenv/**',
-                    '.bingo/**',
-                ]
+                include_paths = [
+                    "pkg/**",
+                    "packaging/**",
+                    "conf/**",
+                    "go.sum",
+                    "go.mod",
+                    "public/app/plugins/**/plugin.json",
+                    "devenv/**",
+                    ".bingo/**",
+                ],
             ),
             ver_mode,
         ),
         build_e2e(trigger, ver_mode),
         integration_tests(
             get_pr_trigger(
-                include_paths=[
-                    'pkg/**',
-                    'packaging/**',
-                    '.drone.yml',
-                    'conf/**',
-                    'go.sum',
-                    'go.mod',
-                    'public/app/plugins/**/plugin.json',
-                ]
+                include_paths = [
+                    "pkg/**",
+                    "packaging/**",
+                    ".drone.yml",
+                    "conf/**",
+                    "go.sum",
+                    "go.mod",
+                    "public/app/plugins/**/plugin.json",
+                ],
             ),
-            prefix=ver_mode,
+            prefix = ver_mode,
         ),
         docs_pipelines(ver_mode, trigger_docs_pr()),
->>>>>>> 658414a0
         shellcheck_pipeline(),
     ]
 
