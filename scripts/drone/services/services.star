"""
This module has functions for Drone services to be used in pipelines.
"""

def integration_test_services_volumes():
    return [
<<<<<<< HEAD
        {"name": "postgres", "temp": {"medium": "memory"}},
        {
            "name": "mysql",
            "temp": {"medium": "memory"},
        },
    ]
=======
        {'name': 'postgres', 'temp': {'medium': 'memory'}},
        {'name': 'mysql', 'temp': {'medium': 'memory'}},
    ]

>>>>>>> 658414a0

def integration_test_services(edition):
    services = [
        {
<<<<<<< HEAD
            "name": "postgres",
            "image": "postgres:12.3-alpine",
            "environment": {
                "POSTGRES_USER": "grafanatest",
                "POSTGRES_PASSWORD": "grafanatest",
                "POSTGRES_DB": "grafanatest",
                "PGDATA": "/var/lib/postgresql/data/pgdata",
            },
            "volumes": [{
                "name": "postgres",
                "path": "/var/lib/postgresql/data/pgdata",
            }],
=======
            'name': 'postgres',
            'image': 'postgres:12.3-alpine',
            'environment': {
                'POSTGRES_USER': 'grafanatest',
                'POSTGRES_PASSWORD': 'grafanatest',
                'POSTGRES_DB': 'grafanatest',
                'PGDATA': '/var/lib/postgresql/data/pgdata',
            },
            'volumes': [
                {'name': 'postgres', 'path': '/var/lib/postgresql/data/pgdata'}
            ],
>>>>>>> 658414a0
        },
        {
            "name": "mysql",
            "image": "mysql:5.7.39",
            "environment": {
                "MYSQL_ROOT_PASSWORD": "rootpass",
                "MYSQL_DATABASE": "grafana_tests",
                "MYSQL_USER": "grafana",
                "MYSQL_PASSWORD": "password",
            },
<<<<<<< HEAD
            "volumes": [{
                "name": "mysql",
                "path": "/var/lib/mysql",
            }],
        },
    ]

    if edition in ("enterprise", "enterprise2"):
        services.extend([{
            "name": "redis",
            "image": "redis:6.2.1-alpine",
            "environment": {},
        }, {
            "name": "memcached",
            "image": "memcached:1.6.9-alpine",
            "environment": {},
        }])
=======
            'volumes': [{'name': 'mysql', 'path': '/var/lib/mysql'}],
        },
    ]

    if edition in ('enterprise', 'enterprise2'):
        services.extend(
            [
                {
                    'name': 'redis',
                    'image': 'redis:6.2.1-alpine',
                    'environment': {},
                },
                {
                    'name': 'memcached',
                    'image': 'memcached:1.6.9-alpine',
                    'environment': {},
                },
            ]
        )
>>>>>>> 658414a0

    return services


def ldap_service():
    return {
<<<<<<< HEAD
        "name": "ldap",
        "image": "osixia/openldap:1.4.0",
        "environment": {
            "LDAP_ADMIN_PASSWORD": "grafana",
            "LDAP_DOMAIN": "grafana.org",
            "SLAPD_ADDITIONAL_MODULES": "memberof",
=======
        'name': 'ldap',
        'image': 'osixia/openldap:1.4.0',
        'environment': {
            'LDAP_ADMIN_PASSWORD': 'grafana',
            'LDAP_DOMAIN': 'grafana.org',
            'SLAPD_ADDITIONAL_MODULES': 'memberof',
>>>>>>> 658414a0
        },
    }<|MERGE_RESOLUTION|>--- conflicted
+++ resolved
@@ -4,24 +4,13 @@
 
 def integration_test_services_volumes():
     return [
-<<<<<<< HEAD
         {"name": "postgres", "temp": {"medium": "memory"}},
-        {
-            "name": "mysql",
-            "temp": {"medium": "memory"},
-        },
+        {"name": "mysql", "temp": {"medium": "memory"}},
     ]
-=======
-        {'name': 'postgres', 'temp': {'medium': 'memory'}},
-        {'name': 'mysql', 'temp': {'medium': 'memory'}},
-    ]
-
->>>>>>> 658414a0
 
 def integration_test_services(edition):
     services = [
         {
-<<<<<<< HEAD
             "name": "postgres",
             "image": "postgres:12.3-alpine",
             "environment": {
@@ -30,23 +19,9 @@
                 "POSTGRES_DB": "grafanatest",
                 "PGDATA": "/var/lib/postgresql/data/pgdata",
             },
-            "volumes": [{
-                "name": "postgres",
-                "path": "/var/lib/postgresql/data/pgdata",
-            }],
-=======
-            'name': 'postgres',
-            'image': 'postgres:12.3-alpine',
-            'environment': {
-                'POSTGRES_USER': 'grafanatest',
-                'POSTGRES_PASSWORD': 'grafanatest',
-                'POSTGRES_DB': 'grafanatest',
-                'PGDATA': '/var/lib/postgresql/data/pgdata',
-            },
-            'volumes': [
-                {'name': 'postgres', 'path': '/var/lib/postgresql/data/pgdata'}
+            "volumes": [
+                {"name": "postgres", "path": "/var/lib/postgresql/data/pgdata"},
             ],
->>>>>>> 658414a0
         },
         {
             "name": "mysql",
@@ -57,65 +32,35 @@
                 "MYSQL_USER": "grafana",
                 "MYSQL_PASSWORD": "password",
             },
-<<<<<<< HEAD
-            "volumes": [{
-                "name": "mysql",
-                "path": "/var/lib/mysql",
-            }],
+            "volumes": [{"name": "mysql", "path": "/var/lib/mysql"}],
         },
     ]
 
     if edition in ("enterprise", "enterprise2"):
-        services.extend([{
-            "name": "redis",
-            "image": "redis:6.2.1-alpine",
-            "environment": {},
-        }, {
-            "name": "memcached",
-            "image": "memcached:1.6.9-alpine",
-            "environment": {},
-        }])
-=======
-            'volumes': [{'name': 'mysql', 'path': '/var/lib/mysql'}],
-        },
-    ]
-
-    if edition in ('enterprise', 'enterprise2'):
         services.extend(
             [
                 {
-                    'name': 'redis',
-                    'image': 'redis:6.2.1-alpine',
-                    'environment': {},
+                    "name": "redis",
+                    "image": "redis:6.2.1-alpine",
+                    "environment": {},
                 },
                 {
-                    'name': 'memcached',
-                    'image': 'memcached:1.6.9-alpine',
-                    'environment': {},
+                    "name": "memcached",
+                    "image": "memcached:1.6.9-alpine",
+                    "environment": {},
                 },
-            ]
+            ],
         )
->>>>>>> 658414a0
 
     return services
 
-
 def ldap_service():
     return {
-<<<<<<< HEAD
         "name": "ldap",
         "image": "osixia/openldap:1.4.0",
         "environment": {
             "LDAP_ADMIN_PASSWORD": "grafana",
             "LDAP_DOMAIN": "grafana.org",
             "SLAPD_ADDITIONAL_MODULES": "memberof",
-=======
-        'name': 'ldap',
-        'image': 'osixia/openldap:1.4.0',
-        'environment': {
-            'LDAP_ADMIN_PASSWORD': 'grafana',
-            'LDAP_DOMAIN': 'grafana.org',
-            'SLAPD_ADDITIONAL_MODULES': 'memberof',
->>>>>>> 658414a0
         },
     }