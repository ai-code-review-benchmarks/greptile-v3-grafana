"""
This module returns the pipeline used for testing backend code.
"""

load(
    "scripts/drone/steps/lib.star",
    "clone_enterprise_step",
    "compile_build_cmd",
    "download_grabpl_step",
    "identify_runner_step",
    "init_enterprise_step",
    "test_backend_integration_step",
    "test_backend_step",
    "verify_gen_cue_step",
    "verify_gen_jsonnet_step",
    "wire_install_step",
)
load(
<<<<<<< HEAD
    "scripts/drone/utils/utils.star",
    "pipeline",
)

def test_backend(trigger, ver_mode, edition = "oss"):
    """Generates the pipeline used for testing backend code.

    Args:
      trigger: a Drone trigger for the pipeline.
      edition: controls whether the testing is performed with the addition of enterprise code.
        Defaults to 'oss'.
      ver_mode: indirectly controls which revision of enterprise code to use.

    Returns:
      Drone pipeline.
    """
    environment = {"EDITION": edition}
    init_steps = []
    if edition != "oss":
        init_steps.extend([clone_enterprise_step(ver_mode), download_grabpl_step(), init_enterprise_step(ver_mode)])
    init_steps.extend([
=======
    'scripts/drone/utils/utils.star',
    'pipeline',
    'with_deps',
)


def test_backend(trigger, ver_mode, committish):
    environment = {'EDITION': 'oss'}

    steps = [
>>>>>>> 658414a0
        identify_runner_step(),
        compile_build_cmd(edition='oss'),
        verify_gen_cue_step(),
        verify_gen_jsonnet_step(),
        wire_install_step(),
<<<<<<< HEAD
    ])
    test_steps = [
=======
>>>>>>> 658414a0
        test_backend_step(),
        test_backend_integration_step(),
    ]

    pipeline_name = "{}-test-backend".format(ver_mode)
    if ver_mode in ("release-branch", "release"):
<<<<<<< HEAD
        pipeline_name = "{}-{}-test-backend".format(ver_mode, edition)
    return pipeline(
        name = pipeline_name,
        edition = edition,
        trigger = trigger,
        services = [],
        steps = init_steps + test_steps,
        environment = environment,
=======
        pipeline_name = '{}-{}-test-backend'.format(ver_mode, 'oss')

    return pipeline(
        name=pipeline_name,
        edition='oss',
        trigger=trigger,
        steps=steps,
        environment=environment,
    )


def test_backend_enterprise(trigger, ver_mode, committish, edition="enterprise"):
    environment = {'EDITION': edition}

    steps = (
        [
            clone_enterprise_step(committish),
            download_grabpl_step(),
            init_enterprise_step(ver_mode),
            identify_runner_step(),
            compile_build_cmd(edition),
        ]
        + with_deps(
            [
                verify_gen_cue_step(),
                verify_gen_jsonnet_step(),
            ],
            [
                'init-enterprise',
            ],
        )
        + [
            wire_install_step(),
            test_backend_step(),
            test_backend_integration_step(),
        ]
    )

    pipeline_name = '{}-test-backend'.format(ver_mode)
    if ver_mode in ("release-branch", "release"):
        pipeline_name = '{}-{}-test-backend'.format(ver_mode, edition)

    return pipeline(
        name=pipeline_name,
        edition=edition,
        trigger=trigger,
        steps=steps,
        environment=environment,
>>>>>>> 658414a0
    )<|MERGE_RESOLUTION|>--- conflicted
+++ resolved
@@ -2,6 +2,11 @@
 This module returns the pipeline used for testing backend code.
 """
 
+load(
+    "scripts/drone/utils/utils.star",
+    "pipeline",
+    "with_deps",
+)
 load(
     "scripts/drone/steps/lib.star",
     "clone_enterprise_step",
@@ -15,80 +20,54 @@
     "verify_gen_jsonnet_step",
     "wire_install_step",
 )
-load(
-<<<<<<< HEAD
-    "scripts/drone/utils/utils.star",
-    "pipeline",
-)
 
-def test_backend(trigger, ver_mode, edition = "oss"):
-    """Generates the pipeline used for testing backend code.
+def test_backend(trigger, ver_mode):
+    """Generates the pipeline used for testing OSS backend code.
 
     Args:
       trigger: a Drone trigger for the pipeline.
-      edition: controls whether the testing is performed with the addition of enterprise code.
-        Defaults to 'oss'.
-      ver_mode: indirectly controls which revision of enterprise code to use.
+      ver_mode: affects the pipeline name.
 
     Returns:
       Drone pipeline.
     """
-    environment = {"EDITION": edition}
-    init_steps = []
-    if edition != "oss":
-        init_steps.extend([clone_enterprise_step(ver_mode), download_grabpl_step(), init_enterprise_step(ver_mode)])
-    init_steps.extend([
-=======
-    'scripts/drone/utils/utils.star',
-    'pipeline',
-    'with_deps',
-)
-
-
-def test_backend(trigger, ver_mode, committish):
-    environment = {'EDITION': 'oss'}
+    environment = {"EDITION": "oss"}
 
     steps = [
->>>>>>> 658414a0
         identify_runner_step(),
-        compile_build_cmd(edition='oss'),
+        compile_build_cmd(edition = "oss"),
         verify_gen_cue_step(),
         verify_gen_jsonnet_step(),
         wire_install_step(),
-<<<<<<< HEAD
-    ])
-    test_steps = [
-=======
->>>>>>> 658414a0
         test_backend_step(),
         test_backend_integration_step(),
     ]
 
     pipeline_name = "{}-test-backend".format(ver_mode)
     if ver_mode in ("release-branch", "release"):
-<<<<<<< HEAD
-        pipeline_name = "{}-{}-test-backend".format(ver_mode, edition)
+        pipeline_name = "{}-{}-test-backend".format(ver_mode, "oss")
+
     return pipeline(
         name = pipeline_name,
-        edition = edition,
+        edition = "oss",
         trigger = trigger,
-        services = [],
-        steps = init_steps + test_steps,
+        steps = steps,
         environment = environment,
-=======
-        pipeline_name = '{}-{}-test-backend'.format(ver_mode, 'oss')
-
-    return pipeline(
-        name=pipeline_name,
-        edition='oss',
-        trigger=trigger,
-        steps=steps,
-        environment=environment,
     )
 
+def test_backend_enterprise(trigger, ver_mode, committish, edition = "enterprise"):
+    """Generates the pipeline used for testing backend enterprise code.
 
-def test_backend_enterprise(trigger, ver_mode, committish, edition="enterprise"):
-    environment = {'EDITION': edition}
+    Args:
+      trigger: a Drone trigger for the pipeline.
+      ver_mode: affects the pipeline name.
+      committish: controls what revision of enterprise code to test with.
+      edition: affects the clone step in the pipeline and also affects the pipeline name.
+
+    Returns:
+      Drone pipeline.
+    """
+    environment = {"EDITION": edition}
 
     steps = (
         [
@@ -97,32 +76,31 @@
             init_enterprise_step(ver_mode),
             identify_runner_step(),
             compile_build_cmd(edition),
-        ]
-        + with_deps(
+        ] +
+        with_deps(
             [
                 verify_gen_cue_step(),
                 verify_gen_jsonnet_step(),
             ],
             [
-                'init-enterprise',
+                "init-enterprise",
             ],
-        )
-        + [
+        ) +
+        [
             wire_install_step(),
             test_backend_step(),
             test_backend_integration_step(),
         ]
     )
 
-    pipeline_name = '{}-test-backend'.format(ver_mode)
+    pipeline_name = "{}-test-backend".format(ver_mode)
     if ver_mode in ("release-branch", "release"):
-        pipeline_name = '{}-{}-test-backend'.format(ver_mode, edition)
+        pipeline_name = "{}-{}-test-backend".format(ver_mode, edition)
 
     return pipeline(
-        name=pipeline_name,
-        edition=edition,
-        trigger=trigger,
-        steps=steps,
-        environment=environment,
->>>>>>> 658414a0
+        name = pipeline_name,
+        edition = edition,
+        trigger = trigger,
+        steps = steps,
+        environment = environment,
     )