--- conflicted
+++ resolved
@@ -9,7 +9,6 @@
 )
 
 images = {
-<<<<<<< HEAD
     "git": "alpine/git:2.40.1",
     "go": "golang:{}-alpine".format(golang_version),
     "node": "node:{}-alpine".format(nodejs_version),
@@ -29,27 +28,7 @@
     "drone_downstream": "grafana/drone-downstream",
     "docker_puppeteer": "grafana/docker-puppeteer:1.1.0",
     "docs": "grafana/docs-base:dbd975af06",
-    "cypress": "cypress/included:9.5.1-node16.14.0-slim-chrome99-ff97",
+    "cypress": "cypress/included:12.15.0",
     "dockerize": "jwilder/dockerize:0.6.1",
     "shellcheck": "koalaman/shellcheck:stable",
-=======
-    "cloudsdk_image": "google/cloud-sdk:431.0.0",
-    "build_image": "grafana/build-container:1.7.5",
-    "publish_image": "grafana/grafana-ci-deploy:1.3.3",
-    "alpine_image": "alpine:3.17.1",
-    "curl_image": "byrnedo/alpine-curl:0.1.8",
-    "go_image": "golang:1.20.6",
-    "plugins_slack_image": "plugins/slack",
-    "postgres_alpine_image": "postgres:12.3-alpine",
-    "mysql5_image": "mysql:5.7.39",
-    "mysql8_image": "mysql:8.0.32",
-    "redis_alpine_image": "redis:6.2.11-alpine",
-    "memcached_alpine_image": "memcached:1.6.9-alpine",
-    "package_publish_image": "us.gcr.io/kubernetes-dev/package-publish:latest",
-    "openldap_image": "osixia/openldap:1.4.0",
-    "drone_downstream_image": "grafana/drone-downstream",
-    "docker_puppeteer_image": "grafana/docker-puppeteer:1.1.0",
-    "docs_image": "grafana/docs-base:dbd975af06",
-    "cypress_image": "cypress/included:12.15.0",
->>>>>>> 85e629dc
 }