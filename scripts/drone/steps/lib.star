--- conflicted
+++ resolved
@@ -1,12 +1,7 @@
 load('scripts/drone/vault.star', 'from_secret', 'github_token', 'pull_secret', 'drone_token', 'prerelease_bucket')
 
-<<<<<<< HEAD
-grabpl_version = 'v2.9.50-go1.17.12'
-build_image = 'grafana/build-container:1.5.8'
-=======
 grabpl_version = 'v2.9.54-v9.1.x'
 build_image = 'grafana/build-container:1.5.9'
->>>>>>> 82e32447
 publish_image = 'grafana/grafana-ci-deploy:1.3.3'
 deploy_docker_image = 'us.gcr.io/kubernetes-dev/drone/plugins/deploy-image'
 alpine_image = 'alpine:3.15.6'
@@ -234,10 +229,7 @@
             'wire-install',
         ],
         'commands': [
-<<<<<<< HEAD
-=======
             # Don't use Make since it will re-download the linters
->>>>>>> 82e32447
             'make lint-go',
         ],
     }
