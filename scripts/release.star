--- conflicted
+++ resolved
@@ -85,11 +85,6 @@
         steps.append(upload_packages_step(edition=edition, ver_mode=ver_mode))
     if should_publish:
         steps.extend([
-<<<<<<< HEAD
-            release_npm_packages_step(edition=edition, ver_mode=ver_mode),
-=======
-            upload_packages_step(edition=edition, ver_mode=ver_mode),
->>>>>>> 65ca4754
             publish_storybook_step(edition=edition, ver_mode=ver_mode),
             release_npm_packages_step(edition=edition, ver_mode=ver_mode),
         ])
