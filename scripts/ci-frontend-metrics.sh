--- conflicted
+++ resolved
@@ -6,12 +6,9 @@
 DIRECTIVES="$(grep -r -o  directive public/app/ | wc -l)"
 CONTROLLERS="$(grep -r -oP 'class .*Ctrl' public/app/ | wc -l)"
 LEGACY_FORMS="$(grep -r -oP 'LegacyForms;' public/app | wc -l)"
-<<<<<<< HEAD
 CLASSNAME_PROP="$(grep -r -o -E --include="*.ts*" "\.*.className\W:.*;" public/app | wc -l)"
-=======
 EMOTION_IMPORTS="$(grep -r -o -E --include="*.ts*" --exclude="*.test*" "\{.*css.*\} from '@emotion/css'" public/app | wc -l)"
 TS_FILES="$(find public/app -type f -name "*.ts*" -not -name "*.test*" | wc -l)"
->>>>>>> 536146de
 
 TOTAL_BUNDLE="$(du -sk ./public/build | cut -f1)"
 OUTDATED_DEPENDENCIES="$(yarn outdated --all | grep -oP '[[:digit:]]+ *(?= dependencies are out of date)')"
@@ -33,12 +30,9 @@
 echo -e "Med vulnerabilities: $MED_VULNERABILITIES"
 echo -e "High vulnerabilities: $HIGH_VULNERABILITIES"
 echo -e "Critical vulnerabilities: $CRITICAL_VULNERABILITIES"
-<<<<<<< HEAD
 echo -e "ClassName in props: $CLASSNAME_PROP"
-=======
 echo -e "@emotion/css imports: $EMOTION_IMPORTS"
 echo -e "Total TS files: $TS_FILES"
->>>>>>> 536146de
 
 BETTERER_STATS=""
 while read -r name value
@@ -56,10 +50,7 @@
   \"grafana.ci-code.legacyForms\": \"${LEGACY_FORMS}\",
   \"grafana.ci-code.bundleFolderSize\": \"${TOTAL_BUNDLE}\",
   \"grafana.ci-code.dependencies.outdated\": \"${OUTDATED_DEPENDENCIES}\",
-<<<<<<< HEAD
   \"grafana.ci-code.props.className\": \"${CLASSNAME_PROP}\"
-=======
   \"grafana.ci-code.imports.emotion\": \"${EMOTION_IMPORTS}\",
   \"grafana.ci-code.tsFiles\": \"${TS_FILES}\"
->>>>>>> 536146de
 }"