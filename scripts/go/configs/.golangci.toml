[run]
timeout = "10m"

[linters-settings.golint]
min-confidence = 3

[linters-settings.goconst]
min-len = 5
min-occurrences = 5

[linters]
disable-all = true
enable = [
  "bodyclose",
  "deadcode",
  "depguard",
  "dogsled",
  "errcheck",
  # "gochecknoinits",
  "goconst",
  "gocritic",
  "goimports",
  "golint",
  # "goprintffuncname",
  "gosec",
  "gosimple",
  "govet",
  "ineffassign",
<<<<<<< HEAD
  # "misspell",
=======
  # "interfacer",
  "misspell",
>>>>>>> 528a61b8
  "rowserrcheck",
  "exportloopref",
  "staticcheck",
  "structcheck",
  # "stylecheck",
  "typecheck",
  "unconvert",
  "unused",
  "varcheck",
  "whitespace",
]

# Disabled linters (might want them later)
# "gocyclo",
# "unparam"

[[issues.exclude-rules]]
linters = ["gosec"]
text = "G108"

[[issues.exclude-rules]]
linters = ["gosec"]
text = "G110"

[[issues.exclude-rules]]
linters = ["gosec"]
text = "G201"

[[issues.exclude-rules]]
linters = ["gosec"]
text = "G202"

[[issues.exclude-rules]]
linters = ["gosec"]
text = "G306"

[[issues.exclude-rules]]
linters = ["gosec"]
text = "401"

[[issues.exclude-rules]]
linters = ["gosec"]
text = "402"

[[issues.exclude-rules]]
linters = ["gosec"]
text = "501"

[[issues.exclude-rules]]
linters = ["misspell"]
text = "Unknwon` is a misspelling of `Unknown"<|MERGE_RESOLUTION|>--- conflicted
+++ resolved
@@ -26,12 +26,7 @@
   "gosimple",
   "govet",
   "ineffassign",
-<<<<<<< HEAD
-  # "misspell",
-=======
-  # "interfacer",
   "misspell",
->>>>>>> 528a61b8
   "rowserrcheck",
   "exportloopref",
   "staticcheck",
