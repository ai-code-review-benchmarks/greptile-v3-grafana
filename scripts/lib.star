--- conflicted
+++ resolved
@@ -221,12 +221,8 @@
             'revive -formatter stylish -config scripts/go/configs/revive.toml ./pkg/...',
             './scripts/revive-strict',
             './scripts/tidy-check.sh',
-<<<<<<< HEAD
-            './scripts/mixin-check.sh',
-=======
             './grafana-mixin/scripts/lint.sh',
             './grafana-mixin/scripts/build.sh',
->>>>>>> 847dc0be
         ],
     }
 
