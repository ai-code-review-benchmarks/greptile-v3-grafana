'use strict';

const { merge } = require('webpack-merge');
const common = require('./webpack.common.js');
const path = require('path');
const { DefinePlugin } = require('webpack');
const HtmlWebpackPlugin = require('html-webpack-plugin');
const ESLintPlugin = require('eslint-webpack-plugin');
const ForkTsCheckerWebpackPlugin = require('fork-ts-checker-webpack-plugin');
const MiniCssExtractPlugin = require('mini-css-extract-plugin');
const getBabelConfig = require('./babel.config');
// const BundleAnalyzerPlugin = require('webpack-bundle-analyzer').BundleAnalyzerPlugin;

module.exports = (env = {}) =>
  merge(common, {
    devtool: 'inline-source-map',
    mode: 'development',

    entry: {
      app: './public/app/index.ts',
      dark: './public/sass/grafana.dark.scss',
      light: './public/sass/grafana.light.scss',
    },

    // If we enabled watch option via CLI
    watchOptions: {
      ignored: /node_modules/,
    },

    module: {
      // Note: order is bottom-to-top and/or right-to-left
      rules: [
        {
          test: /\.tsx?$/,
          use: {
            loader: 'babel-loader',
            options: getBabelConfig({ BABEL_ENV: 'dev' }),
          },
          exclude: /node_modules/,
<<<<<<< HEAD
          include: [path.resolve(__dirname, '../../public/'), path.resolve(__dirname, '../../packages/')],
=======
>>>>>>> 3b43e59c
        },
        require('./sass.rule.js')({
          sourceMap: false,
          preserveUrl: false,
        }),
      ],
    },

    // https://webpack.js.org/guides/build-performance/#output-without-path-info
    output: {
      pathinfo: false,
      filename: '[name].js',
    },

    // https://webpack.js.org/guides/build-performance/#avoid-extra-optimization-steps
    optimization: {
      runtimeChunk: true,
      removeAvailableModules: false,
      removeEmptyChunks: false,
      splitChunks: false,
    },

    plugins: [
      parseInt(env.noTsCheck, 10)
        ? new DefinePlugin({}) // bogus plugin to satisfy webpack API
        : new ForkTsCheckerWebpackPlugin({
            async: true, // don't block webpack emit
            typescript: {
              mode: 'write-references',
              memoryLimit: 4096,
              diagnosticOptions: {
                semantic: true,
                syntactic: true,
              },
            },
          }),
      // next major version of ForkTsChecker is dropping support for ESLint
      new ESLintPlugin({
        lintDirtyModulesOnly: true, // don't lint on start, only lint changed files
        extensions: ['.ts', '.tsx'],
      }),
      new MiniCssExtractPlugin({
        filename: 'grafana.[name].[fullhash].css',
      }),
      new HtmlWebpackPlugin({
        filename: path.resolve(__dirname, '../../public/views/error.html'),
        template: path.resolve(__dirname, '../../public/views/error-template.html'),
        inject: false,
        chunksSortMode: 'none',
        excludeChunks: ['dark', 'light'],
      }),
      new HtmlWebpackPlugin({
        filename: path.resolve(__dirname, '../../public/views/index.html'),
        template: path.resolve(__dirname, '../../public/views/index-template.html'),
        hash: true,
        inject: false,
        chunksSortMode: 'none',
        excludeChunks: ['dark', 'light'],
      }),
      new DefinePlugin({
        'process.env': {
          NODE_ENV: JSON.stringify('development'),
        },
      }),
      // new BundleAnalyzerPlugin({
      //   analyzerPort: 8889
      // })
    ],
  });<|MERGE_RESOLUTION|>--- conflicted
+++ resolved
@@ -37,10 +37,6 @@
             options: getBabelConfig({ BABEL_ENV: 'dev' }),
           },
           exclude: /node_modules/,
-<<<<<<< HEAD
-          include: [path.resolve(__dirname, '../../public/'), path.resolve(__dirname, '../../packages/')],
-=======
->>>>>>> 3b43e59c
         },
         require('./sass.rule.js')({
           sourceMap: false,
