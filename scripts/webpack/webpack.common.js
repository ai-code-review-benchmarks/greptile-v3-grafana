const path = require('path');
const webpack = require('webpack');

const CorsWorkerPlugin = require('./plugins/CorsWorkerPlugin');

module.exports = {
  target: 'web',
  entry: {
    app: './public/app/index.ts',
  },
  output: {
    clean: true,
    path: path.resolve(__dirname, '../../public/build'),
    filename: '[name].[contenthash].js',
    // Keep publicPath relative for host.com/grafana/ deployments
    publicPath: 'public/build/',
  },
  resolve: {
    extensions: ['.ts', '.tsx', '.es6', '.js', '.json', '.svg'],
    alias: {
      // some of data source plugins use global Prism object to add the language definition
      // we want to have same Prism object in core and in grafana/ui
      prismjs: require.resolve('prismjs'),
      // some sub-dependencies use a different version of @emotion/react and generate warnings
      // in the browser about @emotion/react loaded twice. We want to only load it once
      '@emotion/react': require.resolve('@emotion/react'),
      // due to our webpack configuration not understanding package.json `exports`
      // correctly we must alias this package to the correct file
      // the alternative to this alias is to copy-paste the file into our
      // source code and miss out in updates
      '@locker/near-membrane-dom/custom-devtools-formatter': require.resolve(
        '@locker/near-membrane-dom/custom-devtools-formatter.js'
      ),
    },
    modules: [
      // default value
      'node_modules',

      // required for grafana enterprise resolution
      path.resolve('node_modules'),

      // required to for 'bare' imports (like 'app/core/utils' etc)
      path.resolve('public'),
    ],
    fallback: {
      buffer: false,
      fs: false,
      stream: false,
      http: false,
      https: false,
      string_decoder: false,
    },
  },
<<<<<<< HEAD
  ignoreWarnings: [/export .* was not found in/],
=======
  ignoreWarnings: [
    /export .* was not found in/,
    {
      module: /@kusto\/language-service\/bridge\.min\.js$/,
      message: /^Critical dependency: the request of a dependency is an expression$/,
    },
  ],
  stats: {
    children: false,
    source: false,
  },
>>>>>>> e8ecbaff
  plugins: [
    new webpack.NormalModuleReplacementPlugin(/^@grafana\/schema\/dist\/esm\/(.*)$/, (resource) => {
      resource.request = resource.request.replace('@grafana/schema/dist/esm', '@grafana/schema/src');
    }),
    new CorsWorkerPlugin(),
    new webpack.ProvidePlugin({
      Buffer: ['buffer', 'Buffer'],
    }),
  ],
  module: {
    rules: [
      {
        test: require.resolve('jquery'),
        loader: 'expose-loader',
        options: {
          exposes: ['$', 'jQuery'],
        },
      },
      {
        test: /\.html$/,
        exclude: /(index|error)\-template\.html/,
        use: [
          {
            loader: 'ngtemplate-loader?relativeTo=' + path.resolve(__dirname, '../../public') + '&prefix=public',
          },
          {
            loader: 'html-loader',
            options: {
              sources: false,
              minimize: {
                removeComments: false,
                collapseWhitespace: false,
              },
            },
          },
        ],
      },
      {
        test: /\.css$/,
        use: ['style-loader', 'css-loader'],
      },
      {
        test: /\.(svg|ico|jpg|jpeg|png|gif|eot|otf|webp|ttf|woff|woff2|cur|ani|pdf)(\?.*)?$/,
        type: 'asset/resource',
        generator: { filename: 'static/img/[name].[hash:8][ext]' },
      },
      // for pre-caching SVGs as part of the JS bundles
      {
        test: /(unicons|mono|custom)[\\/].*\.svg$/,
        type: 'asset/source',
      },
      {
        // Required for msagl library (used in Nodegraph panel) to work
        test: /\.m?js$/,
        resolve: {
          fullySpecified: false,
        },
      },
    ],
  },
  // https://webpack.js.org/plugins/split-chunks-plugin/#split-chunks-example-3
  optimization: {
    runtimeChunk: 'single',
    splitChunks: {
      chunks: 'all',
      minChunks: 1,
      cacheGroups: {
        unicons: {
          test: /[\\/]node_modules[\\/]@iconscout[\\/]react-unicons[\\/].*[jt]sx?$/,
          chunks: 'initial',
          priority: 20,
          enforce: true,
        },
        moment: {
          test: /[\\/]node_modules[\\/]moment[\\/].*[jt]sx?$/,
          chunks: 'initial',
          priority: 20,
          enforce: true,
        },
        angular: {
          test: /[\\/]node_modules[\\/]angular[\\/].*[jt]sx?$/,
          chunks: 'initial',
          priority: 50,
          enforce: true,
        },
        defaultVendors: {
          test: /[\\/]node_modules[\\/].*[jt]sx?$/,
          chunks: 'initial',
          priority: -10,
          reuseExistingChunk: true,
          enforce: true,
        },
        default: {
          priority: -20,
          chunks: 'all',
          test: /.*[jt]sx?$/,
          reuseExistingChunk: true,
        },
      },
    },
  },
};<|MERGE_RESOLUTION|>--- conflicted
+++ resolved
@@ -51,9 +51,6 @@
       string_decoder: false,
     },
   },
-<<<<<<< HEAD
-  ignoreWarnings: [/export .* was not found in/],
-=======
   ignoreWarnings: [
     /export .* was not found in/,
     {
@@ -61,11 +58,6 @@
       message: /^Critical dependency: the request of a dependency is an expression$/,
     },
   ],
-  stats: {
-    children: false,
-    source: false,
-  },
->>>>>>> e8ecbaff
   plugins: [
     new webpack.NormalModuleReplacementPlugin(/^@grafana\/schema\/dist\/esm\/(.*)$/, (resource) => {
       resource.request = resource.request.replace('@grafana/schema/dist/esm', '@grafana/schema/src');
