{
<<<<<<< HEAD
  "stable": "8.3.2",
  "testing": "8.3.2"
=======
  "stable": "9.0.2",
  "testing": "9.0.2"
>>>>>>> 0ca4ccfa
}<|MERGE_RESOLUTION|>--- conflicted
+++ resolved
@@ -1,9 +1,4 @@
 {
-<<<<<<< HEAD
-  "stable": "8.3.2",
-  "testing": "8.3.2"
-=======
   "stable": "9.0.2",
   "testing": "9.0.2"
->>>>>>> 0ca4ccfa
 }