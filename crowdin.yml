# The following are pulled from env variables
project_id_env: CROWDIN_PROJECT_ID
api_token_env: CROWDIN_PERSONAL_TOKEN

preserve_hierarchy: true
files: [
  {
    "source": "public/locales/en-US/grafana.json",
    "translation": "public/locales/%locale%/%original_file_name%",
    "type": "i18next_json",
  },
  {
    "source": "public/app/plugins/datasource/azuremonitor/locales/en-US/grafana-azure-monitor-datasource.json",
    "translation": "public/app/plugins/datasource/azuremonitor/locales/%locale%/%original_file_name%",
    "type": "i18next_json",
    "dest": "plugins/azuremonitor/en-US/%original_file_name%"
  },
  {
    "source": "public/app/plugins/datasource/mssql/locales/en-US/mssql.json",
    "translation": "public/app/plugins/datasource/mssql/locales/%locale%/%original_file_name%",
    "type": "i18next_json",
    "dest": "plugins/mssql/en-US/%original_file_name%"
  },
  {
<<<<<<< HEAD
    "source": "packages/grafana-prometheus/src/locales/en-US/grafana-prometheus.json",
    "translation": "packages/grafana-prometheus/src/locales/%locale%/%original_file_name%",
    "type": "i18next_json",
    "dest": "packages/grafana-prometheus/en-US/%original_file_name%"
=======
    "source": "packages/grafana-sql/src/locales/en-US/grafana-sql.json",
    "translation": "packages/grafana-sql/src/locales/%locale%/%original_file_name%",
    "type": "i18next_json",
    "dest": "packages/grafana-sql/en-US/%original_file_name%"
>>>>>>> 84eafb9a
  },
]<|MERGE_RESOLUTION|>--- conflicted
+++ resolved
@@ -22,16 +22,15 @@
     "dest": "plugins/mssql/en-US/%original_file_name%"
   },
   {
-<<<<<<< HEAD
+    "source": "packages/grafana-sql/src/locales/en-US/grafana-sql.json",
+    "translation": "packages/grafana-sql/src/locales/%locale%/%original_file_name%",
+    "type": "i18next_json",
+    "dest": "packages/grafana-sql/en-US/%original_file_name%"
+  },
+  {
     "source": "packages/grafana-prometheus/src/locales/en-US/grafana-prometheus.json",
     "translation": "packages/grafana-prometheus/src/locales/%locale%/%original_file_name%",
     "type": "i18next_json",
     "dest": "packages/grafana-prometheus/en-US/%original_file_name%"
-=======
-    "source": "packages/grafana-sql/src/locales/en-US/grafana-sql.json",
-    "translation": "packages/grafana-sql/src/locales/%locale%/%original_file_name%",
-    "type": "i18next_json",
-    "dest": "packages/grafana-sql/en-US/%original_file_name%"
->>>>>>> 84eafb9a
   },
 ]