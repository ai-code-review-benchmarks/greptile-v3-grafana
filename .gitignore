--- conflicted
+++ resolved
@@ -4,10 +4,7 @@
 awsconfig
 /dist
 /emails/dist
-<<<<<<< HEAD
-=======
 /public_gen
->>>>>>> cb7424ce
 /tmp
 
 docs/AWS_S3_BUCKET
