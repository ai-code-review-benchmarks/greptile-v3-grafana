{
  "_comment": "The code is the source of truth for English phrases. They should be updated in the components directly, and additional plurals specified in this file.",
  "access-control": {
    "add-permission": {
      "role-label": "Role",
      "serviceaccount-label": "Service Account",
      "team-label": "Team",
      "title": "Add permission for",
      "user-label": "User"
    },
    "add-permissions": {
      "save": "Save"
    },
    "permission-list": {
      "permission": "Permission"
    },
    "permissions": {
      "add-label": "Add a permission",
      "no-permissions": "There are no permissions",
      "permissions-change-warning": "This will change permissions for this folder and all its descendants. In total, this will affect:",
      "role": "Role",
      "serviceaccount": "Service Account",
      "team": "Team",
      "title": "Permissions",
      "user": "User"
    }
  },
  "alert-labels": {
    "button": {
      "hide": "Hide common labels",
      "show": {
        "tooltip": "Show common labels"
      }
    }
  },
  "alert-rule-form": {
    "evaluation-behaviour": {
      "description": {
        "text": "Define how the alert rule is evaluated."
      },
      "info-help": {
        "text": "Define the alert behavior when the evaluation fails or the query returns no data."
      },
      "pending-period": "Pending period"
    },
    "evaluation-behaviour-description1": "Evaluation groups are containers for evaluating alert and recording rules.",
    "evaluation-behaviour-description2": "An evaluation group defines an evaluation interval - how often a rule is evaluated. Alert rules within the same evaluation group are evaluated over the same evaluation interval.",
    "evaluation-behaviour-description3": "Pending period specifies how long the threshold condition must be met before the alert starts firing. This option helps prevent alerts from being triggered by temporary issues.",
    "evaluation-behaviour-for": {
      "error-parsing": "Failed to parse duration",
      "validation": "Pending period must be greater than or equal to the evaluation interval."
    },
    "evaluation-behaviour-group": {
      "text": "All rules in the selected group are evaluated every {{evaluateEvery}}."
    },
    "pause": "Pause evaluation"
  },
  "alerting": {
    "central-alert-history": {
      "details": {
        "error": "Error loading rule for this event.",
        "header": {
          "alert-rule": "Alert rule",
          "instance": "Instance",
          "state": "State",
          "timestamp": "Timestamp"
        },
        "loading": "Loading...",
        "no-recognized-state": "No recognized state",
        "no-values": "No values",
        "not-found": "Rule not found for this event.",
        "number-transitions": "State transitions for selected period:",
        "state": {
          "alerting": "Alerting",
          "error": "Error",
          "no-data": "No data",
          "normal": "Normal",
          "pending": "Pending"
        },
        "state-transitions": "State transition",
        "unknown-event-state": "Unknown",
        "unknown-rule": "Unknown",
        "value-in-transition": "Value in transition"
      },
      "error": "Something went wrong loading the alert state history",
      "filter": {
        "clear": "Clear filters",
        "info": {
          "label1": "Filter events using label querying without spaces, ex:",
          "label2": "Invalid use of spaces:",
          "label3": "Valid use of spaces:",
          "label4": "Filter alerts using label querying without braces, ex:"
        }
      },
      "filterBy": "Filter by:",
      "too-many-events": {
        "text": "The selected time period has too many events to display. Diplaying the latest 5000 events. Try using a shorter time period.",
        "title": "Unable to display all events"
      }
    },
    "common": {
      "cancel": "Cancel",
      "delete": "Delete",
      "edit": "Edit",
      "export": "Export",
      "export-all": "Export all",
      "view": "View"
    },
    "contact-point": "Contact Point",
    "contact-points": {
      "create": "Create contact point",
      "delete-reasons": {
        "heading": "Contact point cannot be deleted for the following reasons:",
        "no-permissions": "You do not have the required permission to delete this contact point",
        "policies": "Contact point is referenced by one or more notification policies",
        "provisioned": "Contact point is provisioned and cannot be deleted via the UI",
        "rules": "Contact point is referenced by one or more alert rules"
      },
      "delivery-duration": "Last delivery took <1></1>",
      "empty-state": {
        "title": "You don't have any contact points yet"
      },
      "last-delivery-attempt": "Last delivery attempt",
      "last-delivery-failed": "Last delivery attempt failed",
      "no-delivery-attempts": "No delivery attempts",
      "no-integrations": "No integrations configured",
      "only-firing": "Delivering <1>only firing</1> notifications",
      "telegram": {
        "parse-mode-warning-body": "If you use a <1>parse_mode</1> option other than <3>None</3>, truncation may result in an invalid message, causing the notification to fail. For longer messages, we recommend using an alternative contact method.",
        "parse-mode-warning-title": "Telegram messages are limited to 4096 UTF-8 characters."
      },
      "used-by_one": "Used by {{ count }} notification policy",
<<<<<<< HEAD
      "used-by_other": "Used by {{ count }} notification policies",
      "used-by-rules_one": "Used by {{ count }} alert rule",
      "used-by-rules_other": "Used by {{ count }} alert rules"
=======
      "used-by_other": "Used by {{ count }} notification policy"
>>>>>>> e699348d
    },
    "contactPointFilter": {
      "label": "Contact point"
    },
    "list-view": {
      "empty": {
        "new-alert-rule": "New alert rule",
        "new-recording-rule": "New recording rule",
        "provisioning": "You can also define rules through file provisioning or Terraform. <2>Learn more</2>"
      },
      "section": {
        "dataSourceManaged": {
          "title": "Data source-managed"
        },
        "grafanaManaged": {
          "export-rules": "Export rules",
          "loading": "Loading...",
          "new-recording-rule": "New recording rule",
          "title": "Grafana-managed"
        }
      }
    },
    "manage-permissions": {
      "button": "Manage permissions",
      "title": "Manage permissions"
    },
    "mute_timings": {
      "error-loading": {
        "description": "Could not load mute timings. Please try again later.",
        "title": "Error loading mute timings"
      }
    },
    "mute-timings": {
      "save": "Save mute timing",
      "saving": "Saving mute timing"
    },
    "policies": {
      "default-policy": {
        "description": "All alert instances will be handled by the default policy if no other matching policies are found.",
        "title": "Default policy"
      },
      "generated-policies": "Auto-generated policies",
      "metadata": {
        "active-time": "Active when",
        "delivered-to": "Delivered to",
        "grouped-by": "Grouped by",
        "grouping": {
          "none": "Not grouping",
          "single-group": "Single group"
        },
        "inherited": "Inherited",
        "mute-time": "Muted when",
        "n-instances_one": "instance",
        "n-instances_other": "instance",
        "timingOptions": {
          "groupInterval": {
            "description": "How long to wait before sending a notification about new alerts that are added to a group of alerts for which an initial notification has already been sent.",
            "label": "Wait <1></1> before sending updates"
          },
          "groupWait": {
            "description": "How long to initially wait to send a notification for a group of alert instances.",
            "label": "Wait <1></1> to group instances"
          },
          "repeatInterval": {
            "description": "How often notifications are sent if the group of alerts has not changed since the last notification.",
            "label": "Repeated every <1></1>"
          }
        }
      },
      "n-more-policies_one": "{{count}} additional policies",
      "n-more-policies_other": "{{count}} additional policies",
      "new-child": "New child policy",
      "new-policy": "Add new policy",
      "no-matchers": "No matchers"
    },
    "provisioning": {
      "badge-tooltip-provenance": "This resource has been provisioned via {{provenance}} and cannot be edited through the UI",
      "badge-tooltip-standard": "This resource has been provisioned and cannot be edited through the UI"
    },
    "rule-groups": {
      "delete": {
        "success": "Successfully deleted rule group"
      },
      "move": {
        "success": "Successfully moved rule group"
      },
      "rename": {
        "success": "Successfully renamed rule group"
      },
      "update": {
        "success": "Successfully updated rule group"
      }
    },
    "rule-state": {
      "creating": "Creating",
      "deleting": "Deleting",
      "paused": "Paused",
      "recording-rule": "Recording rule"
    },
    "rules": {
      "add-rule": {
        "success": "Rule added successfully"
      },
      "delete-rule": {
        "success": "Rule successfully deleted"
      },
      "pause-rule": {
        "success": "Rule evaluation paused"
      },
      "resume-rule": {
        "success": "Rule evaluation resumed"
      },
      "update-rule": {
        "success": "Rule updated successfully"
      }
    },
    "search": {
      "property": {
        "data-source": "Data source",
        "evaluation-group": "Evaluation group",
        "labels": "Labels",
        "namespace": "Folder / Namespace",
        "rule-health": "Health",
        "rule-name": "Alerting rule name",
        "rule-type": "Type",
        "state": "State"
      },
      "save-query": "Save current search"
    }
  },
  "annotations": {
    "empty-state": {
      "button-title": "Add annotation query",
      "info-box-content": "<0>Annotations provide a way to integrate event data into your graphs. They are visualized as vertical lines and icons on all graph panels. When you hover over an annotation icon you can get event text & tags for the event. You can add annotation events directly from grafana by holding CTRL or CMD + click on graph (or drag region). These will be stored in Grafana's annotation database.</0>",
      "info-box-content-2": "Checkout the <2>Annotations documentation</2> for more information.",
      "title": "There are no custom annotation queries added yet"
    }
  },
  "api-keys": {
    "empty-state": {
      "message": "No API keys found"
    }
  },
  "bookmarks-page": {
    "empty": {
      "message": "It looks like you haven’t created any bookmarks yet",
      "tip": "Hover over any item in the nav menu and click on the bookmark icon to add it here."
    }
  },
  "bouncing-loader": {
    "label": "Loading"
  },
  "browse-dashboards": {
    "action": {
      "cancel-button": "Cancel",
      "cannot-move-folders": "Folders cannot be moved",
      "confirmation-text": "Delete",
      "delete-button": "Delete",
      "delete-modal-invalid-text": "One or more folders contain library panels or alert rules. Delete these first in order to proceed.",
      "delete-modal-invalid-title": "Cannot delete folder",
      "delete-modal-restore-dashboards-text": "This action will delete the selected folders immediately but the selected dashboards will be marked for deletion in 30 days. Your organization administrator can restore the dashboards anytime before the 30 days expire. Folders cannot be restored.",
      "delete-modal-text": "This action will delete the following content:",
      "delete-modal-title": "Delete",
      "deleting": "Deleting...",
      "manage-permissions-button": "Manage permissions",
      "move-button": "Move",
      "move-modal-alert": "Moving this item may change its permissions.",
      "move-modal-field-label": "Folder name",
      "move-modal-text": "This action will move the following content:",
      "move-modal-title": "Move",
      "moving": "Moving...",
      "new-folder-name-required-phrase": "Folder name is required."
    },
    "counts": {
      "alertRule_one": "{{count}} alert rule",
      "alertRule_other": "{{count}} alert rule",
      "dashboard_one": "{{count}} dashboard",
      "dashboard_other": "{{count}} dashboard",
      "folder_one": "{{count}} folder",
      "folder_other": "{{count}} folder",
      "libraryPanel_one": "{{count}} library panel",
      "libraryPanel_other": "{{count}} library panel",
      "total_one": "{{count}} item",
      "total_other": "{{count}} item"
    },
    "dashboards-tree": {
      "collapse-folder-button": "Collapse folder {{title}}",
      "expand-folder-button": "Expand folder {{title}}",
      "name-column": "Name",
      "select-all-header-checkbox": "Select all",
      "select-checkbox": "Select",
      "tags-column": "Tags"
    },
    "empty-state": {
      "button-title": "Create dashboard",
      "pro-tip": "Add/move dashboards to your folder at <2>Browse dashboards</2>",
      "title": "You haven't created any dashboards yet",
      "title-folder": "This folder doesn't have any dashboards yet"
    },
    "folder-actions-button": {
      "delete": "Delete",
      "folder-actions": "Folder actions",
      "manage-permissions": "Manage permissions",
      "move": "Move"
    },
    "folder-picker": {
      "accessible-label": "Select folder: {{ label }} currently selected",
      "button-label": "Select folder",
      "clear-selection": "Clear selection",
      "empty-message": "No folders found",
      "error-title": "Error loading folders",
      "search-placeholder": "Search folders",
      "unknown-error": "Unknown error"
    },
    "hard-delete": {
      "success": "Dashboard {{name}} deleted"
    },
    "manage-folder-nav": {
      "alert-rules": "Alert rules",
      "dashboards": "Dashboards",
      "panels": "Panels"
    },
    "new-folder-form": {
      "cancel-label": "Cancel",
      "create-label": "Create",
      "name-label": "Folder name"
    },
    "no-results": {
      "clear": "Clear search and filters",
      "text": "No results found for your query"
    },
    "soft-delete": {
      "success": "Dashboard {{name}} moved to Recently deleted"
    }
  },
  "clipboard-button": {
    "inline-toast": {
      "success": "Copied"
    }
  },
  "combobox": {
    "clear": {
      "title": "Clear value"
    },
    "custom-value": {
      "create": "Create custom value"
    }
  },
  "command-palette": {
    "action": {
      "change-theme": "Change theme...",
      "dark-theme": "Dark",
      "light-theme": "Light"
    },
    "empty-state": {
      "message": "No results found"
    },
    "search-box": {
      "placeholder": "Search or jump to..."
    },
    "section": {
      "actions": "Actions",
      "dashboard-search-results": "Dashboards",
      "folder-search-results": "Folders",
      "pages": "Pages",
      "preferences": "Preferences",
      "recent-dashboards": "Recent dashboards"
    }
  },
  "common": {
    "apply": "Apply",
    "cancel": "Cancel",
    "clear": "Clear",
    "close": "Close",
    "locale": {
      "default": "Default"
    },
    "save": "Save",
    "search": "Search"
  },
  "configuration-tracker": {
    "config-card": {
      "complete": "complete"
    }
  },
  "connections": {
    "connect-data": {
      "category-header-label": "Data sources",
      "empty-message": "No results matching your query were found",
      "request-data-source": "Request a new data source",
      "roadmap": "View roadmap"
    },
    "search": {
      "placeholder": "Search all"
    }
  },
  "correlations": {
    "add-new": "Add new",
    "alert": {
      "error-message": "An unknown error occurred while fetching correlation data. Please try again.",
      "title": "Error fetching correlation data"
    },
    "basic-info-form": {
      "description-description": "Optional description with more information about the link",
      "description-label": "Description",
      "label-description": "This name will be used as the label for the correlation. This will show as button text, a menu item, or hover text on a link.",
      "label-label": "Label",
      "label-placeholder": "e.g. Tempo traces",
      "label-required": "This field is required.",
      "sub-text": "<0>Define text that will describe the correlation.</0>",
      "title": "Define correlation label (Step 1 of 3)"
    },
    "empty-state": {
      "button-title": "Add correlation",
      "pro-tip": "You can also define correlations via datasource provisioning",
      "title": "You haven't defined any correlations yet"
    },
    "list": {
      "delete": "delete correlation",
      "label": "Label",
      "loading": "loading...",
      "read-only": "Read only",
      "source": "Source",
      "target": "Target"
    },
    "navigation-form": {
      "add-button": "Add",
      "back-button": "Back",
      "next-button": "Next",
      "save-button": "Save"
    },
    "page-content": "To enable Correlations, add it in the Grafana config:",
    "page-heading": "Correlations are disabled",
    "query-editor": {
      "control-rules": "The selected target data source must export a query editor.",
      "data-source-text": "Please select a target data source first.",
      "data-source-title": "No data source selected",
      "error-text": "The selected data source could not be loaded.",
      "error-title": "Error loading data source",
      "loading": "Loading query editor...",
      "query-description": "Define the query that is run when the link is clicked. You can use <2>variables</2> to access specific field values.",
      "query-editor-title": "Data source does not export a query editor.",
      "query-label": "Query"
    },
    "source-form": {
      "control-required": "This field is required.",
      "description": "You have used following variables in the target query: <1></1><2></2>A data point needs to provide values to all variables as fields or as transformations output to make the correlation button appear in the visualization.<4></4>Note: Not every variable needs to be explicitly defined below. A transformation such as <7>logfmt</7> will create variables for every key/value pair.",
      "heading": "Variables used in the target query",
      "results-description": "The link will be shown next to the value of this field",
      "results-label": "Results field",
      "results-required": "This field is required.",
      "source-description": "Results from selected source data source have links displayed in the panel",
      "source-label": "Source",
      "sub-text": "<0>Define what data source will display the correlation, and what data will replace previously defined variables.</0>",
      "title": "Configure the data source that will link to {{dataSourceName}} (Step 3 of 3)"
    },
    "sub-title": "Define how data living in different data sources relates to each other. Read more in the <2>documentation<1></1></2>",
    "target-form": {
      "control-rules": "This field is required.",
      "sub-text": "<0>Define what data source the correlation will link to, and what query will run when the correlation is clicked.</0>",
      "target-description": "Specify which data source is queried when the link is clicked",
      "target-label": "Target",
      "title": "Setup the target for the correlation (Step 2 of 3)"
    },
    "trans-details": {
      "logfmt-description": "Parse provided field with logfmt to get variables",
      "logfmt-label": "Logfmt",
      "regex-description": "Field will be parsed with regex. Use named capture groups to return multiple variables, or a single unnamed capture group to add variable to named map value. Regex is case insensitive.",
      "regex-expression": "Use capture groups to extract a portion of the field.",
      "regex-label": "Regular expression",
      "regex-map-values": "Defines the name of the variable if the capture group is not named."
    },
    "transform": {
      "add-button": "Add transformation",
      "heading": "Transformations",
      "no-transform": "No transformations defined."
    },
    "transform-row": {
      "expression-label": "Expression",
      "expression-required": "Please define an expression",
      "expression-tooltip": "Required for regular expression. The expression the transformation will use. Logfmt does not use further specifications.",
      "field-input": "field",
      "field-label": "Field",
      "field-tooltip": "Optional. The field to transform. If not specified, the transformation will be applied to the results field.",
      "map-value-label": "Map value",
      "map-value-tooltip": "Optional. Defines the name of the variable. This is currently only valid for regular expressions with a single, unnamed capture group.",
      "remove-button": "Remove",
      "remove-tooltip": "Remove transformation",
      "transform-required": "Please select a transformation type",
      "type-label": "Type",
      "type-tooltip": "The type of transformation that will be applied to the source data."
    }
  },
  "dashboard": {
    "add-menu": {
      "import": "Import from library",
      "paste-panel": "Paste panel",
      "row": "Row",
      "visualization": "Visualization",
      "widget": "Widget"
    },
    "alert-rules-drawer": {
      "redirect-link": "List in Grafana Alerting",
      "subtitle": "Alert rules related to this dashboard"
    },
    "empty": {
      "add-library-panel-body": "Add visualizations that are shared with other dashboards.",
      "add-library-panel-button": "Add library panel",
      "add-library-panel-header": "Import panel",
      "add-visualization-body": "Select a data source and then query and visualize your data with charts, stats and tables or create lists, markdowns and other widgets.",
      "add-visualization-button": "Add visualization",
      "add-visualization-header": "Start your new dashboard by adding a visualization",
      "add-widget-body": "Create lists, markdowns and other widgets",
      "add-widget-button": "Add widget",
      "add-widget-header": "Add a widget",
      "import-a-dashboard-body": "Import dashboards from files or <1>grafana.com</1>.",
      "import-a-dashboard-header": "Import a dashboard",
      "import-dashboard-button": "Import dashboard"
    },
    "inspect": {
      "data-tab": "Data",
      "error-tab": "Error",
      "json-tab": "JSON",
      "meta-tab": "Meta data",
      "query-tab": "Query",
      "stats-tab": "Stats",
      "subtitle": "{{queryCount}} queries with total query time of {{formatted}}",
      "title": "Inspect: {{panelTitle}}"
    },
    "inspect-data": {
      "data-options": "Data options",
      "dataframe-aria-label": "Select dataframe",
      "dataframe-label": "Show data frame",
      "download-csv": "Download CSV",
      "download-excel-description": "Adds header to CSV for use with Excel",
      "download-excel-label": "Download for Excel",
      "download-logs": "Download logs",
      "download-service": "Download service graph",
      "download-traces": "Download traces",
      "excel-header": "Excel header",
      "formatted": "Formatted data",
      "formatted-data-description": "Table data is formatted with options defined in the Field and Override tabs.",
      "formatted-data-label": "Formatted data",
      "panel-transforms": "Panel transforms",
      "series-to-columns": "Series joined by time",
      "transformation": "Series joined by time",
      "transformations-description": "Table data is displayed with transformations defined in the panel Transform tab.",
      "transformations-label": "Apply panel transformations"
    },
    "inspect-json": {
      "dataframe-description": "Raw data without transformations and field config applied. ",
      "dataframe-label": "DataFrame JSON (from Query)",
      "panel-data-description": "The raw model passed to the panel visualization",
      "panel-data-label": "Panel data",
      "panel-json-description": "The model saved in the dashboard JSON that configures how everything works.",
      "panel-json-label": "Panel JSON",
      "select-source": "Select source",
      "unknown": "Unknown Object: {{show}}"
    },
    "inspect-meta": {
      "no-inspector": "No Metadata Inspector"
    },
    "inspect-stats": {
      "data-title": "Data source stats",
      "data-traceids": "Trace IDs",
      "processing-time": "Data processing time",
      "queries": "Number of queries",
      "request-time": "Total request time",
      "rows": "Total number rows",
      "table-title": "Stats"
    },
    "toolbar": {
      "add": "Add",
      "alert-rules": "Alert rules",
      "mark-favorite": "Mark as favorite",
      "open-original": "Open original dashboard",
      "playlist-next": "Go to next dashboard",
      "playlist-previous": "Go to previous dashboard",
      "playlist-stop": "Stop playlist",
      "refresh": "Refresh dashboard",
      "save": "Save dashboard",
      "settings": "Dashboard settings",
      "share": "Share dashboard",
      "share-button": "Share",
      "unmark-favorite": "Unmark as favorite"
    },
    "validation": {
      "invalid-dashboard-id": "Could not find a valid Grafana.com ID",
      "invalid-json": "Not valid JSON",
      "tags-expected-array": "tags expected array",
      "tags-expected-strings": "tags expected array of strings"
    }
  },
  "dashboard-import": {
    "file-dropzone": {
      "primary-text": "Upload dashboard JSON file",
      "secondary-text": "Drag and drop here or click to browse"
    },
    "form-actions": {
      "cancel": "Cancel",
      "load": "Load"
    },
    "gcom-field": {
      "label": "Find and import dashboards for common applications at <1></1>",
      "load-button": "Load",
      "placeholder": "Grafana.com dashboard URL or ID",
      "validation-required": "A Grafana dashboard URL or ID is required"
    },
    "json-field": {
      "label": "Import via dashboard JSON model",
      "validation-required": "Need a dashboard JSON model"
    }
  },
  "dashboard-links": {
    "empty-state": {
      "button-title": "Add dashboard link",
      "info-box-content": "Dashboard links allow you to place links to other dashboards and web sites directly below the dashboard header. <2>Learn more</2>",
      "title": "There are no dashboard links added yet"
    }
  },
  "dashboard-settings": {
    "annotations": {
      "title": "Annotations"
    },
    "dashboard-delete-button": "Delete dashboard",
    "delete-modal": {
      "confirmation-text": "Delete",
      "delete-button": "Delete",
      "title": "Delete"
    },
    "delete-modal-restore-dashboards-text": "This action will mark the dashboard for deletion in 30 days. Your organization administrator can restore it anytime before the 30 days expire.",
    "delete-modal-text": "Do you want to delete this dashboard?",
    "general": {
      "auto-refresh-description": "Define the auto refresh intervals that should be available in the auto refresh list. Use the format '5s' for seconds, '1m' for minutes, '1h' for hours, and '1d' for days (e.g.: '5s,10s,30s,1m,5m,15m,30m,1h,2h,1d').",
      "auto-refresh-label": "Auto refresh",
      "description-label": "Description",
      "editable-description": "Set to read-only to disable all editing. Reload the dashboard for changes to take effect",
      "editable-label": "Editable",
      "folder-label": "Folder",
      "panel-options-graph-tooltip-description": "Controls tooltip and hover highlight behavior across different panels. Reload the dashboard for changes to take effect",
      "panel-options-graph-tooltip-label": "Graph tooltip",
      "panel-options-label": "Panel options",
      "panels-preload-description": "When enabled all panels will start loading as soon as the dashboard has been loaded.",
      "panels-preload-label": "Preload panels",
      "tags-label": "Tags",
      "title": "General",
      "title-label": "Title"
    },
    "json-editor": {
      "save-button": "Save changes",
      "subtitle": "The JSON model below is the data structure that defines the dashboard. This includes dashboard settings, panel settings, layout, queries, and so on.",
      "title": "JSON Model"
    },
    "links": {
      "title": "Links"
    },
    "permissions": {
      "title": "Permissions"
    },
    "provisioned-delete-modal": {
      "confirm-button": "OK",
      "text-1": "This dashboard is managed by Grafana provisioning and cannot be deleted. Remove the dashboard from the config file to delete it.",
      "text-2": "See grafana documentation for more information about provisioning. ",
      "text-3": "File path: {{provisionedId}}",
      "text-link": "Go to docs page",
      "title": "Cannot delete provisioned dashboard"
    },
    "settings": {
      "title": "Settings"
    },
    "time-picker": {
      "hide-time-picker": "Hide time picker",
      "now-delay-description": "Exclude recent data that may be incomplete.",
      "now-delay-label": "Now delay",
      "refresh-live-dashboards-description": "Continuously re-draw panels where the time range references 'now'",
      "refresh-live-dashboards-label": "Refresh live dashboards",
      "time-options-label": "Time options",
      "time-zone-label": "Time zone",
      "week-start-label": "Week start"
    },
    "variables": {
      "title": "Variables"
    },
    "versions": {
      "title": "Versions"
    }
  },
  "dashboards": {
    "settings": {
      "variables": {
        "dependencies": {
          "button": "Show dependencies",
          "title": "Dependencies"
        }
      }
    }
  },
  "data-source-list": {
    "empty-state": {
      "button-title": "Add data source",
      "pro-tip": "You can also define data sources through configuration files. <2>Learn more</2>",
      "title": "No data sources defined"
    }
  },
  "data-source-picker": {
    "add-new-data-source": "Configure a new data source",
    "built-in-list": {
      "description-dashboard": "Reuse query results from other visualizations",
      "description-grafana": "Discover visualizations using mock data",
      "description-mixed": "Use multiple data sources"
    },
    "list": {
      "no-data-source-message": "No data sources found"
    },
    "modal": {
      "configure-new-data-source": "Open a new tab and configure a data source",
      "input-placeholder": "Select data source",
      "title": "Select data source"
    },
    "open-advanced-button": "Open advanced data source picker"
  },
  "data-sources": {
    "datasource-add-button": {
      "label": "Add new data source"
    },
    "empty-state": {
      "message": "No data sources found"
    }
  },
  "embed": {
    "share": {
      "time-range-description": "Change the current relative time range to an absolute time range",
      "time-range-label": "Lock time range"
    }
  },
  "errors": {
    "dashboard-settings": {
      "annotations": {
        "datasource": "The selected data source does not support annotations. Please select a different data source."
      }
    }
  },
  "explore": {
    "add-to-dashboard": "Add to dashboard",
    "logs": {
      "maximum-pinned-logs": "Maximum of {{PINNED_LOGS_LIMIT}} pinned logs reached. Unpin a log to add another.",
      "no-logs-found": "No logs found.",
      "scan-for-older-logs": "Scan for older logs",
      "stop-scan": "Stop scan"
    },
    "query-library": {
      "add-edit-description": "Add/edit description",
      "cancel": "Cancel",
      "default-description": "Public",
      "delete-query": "Delete query",
      "delete-query-text": "You're about to remove this query from the query library. This action cannot be undone. Do you want to continue?",
      "delete-query-title": "Delete query",
      "private": "Private",
      "public": "Public",
      "query-deleted": "Query deleted",
      "query-template-add-error": "Error attempting to add this query to the library",
      "query-template-added": "Query template successfully added to the library",
      "query-template-edit-error": "Error attempting to edit this query",
      "query-template-edited": "Query template successfully edited",
      "save": "Save"
    },
    "query-template-modal": {
      "add-info": "You're about to save this query. Once saved, you can easily access it in the Query Library tab for future use and reference.",
      "add-title": "Add query to Query Library",
      "auto-star": "Auto-star this query to add it to your starred list in the Query Library.",
      "data-source-name": "Data source name",
      "description": "Description",
      "edit-info": "You're about to edit this query. Once saved, you can easily access it in the Query Library tab for future use and reference.",
      "edit-title": "Edit query",
      "query": "Query",
      "visibility": "Visibility"
    },
    "query-template-modall": {
      "data-source-type": "Data source type"
    },
    "rich-history": {
      "close-tooltip": "Close query history",
      "datasource-a-z": "Data source A-Z",
      "datasource-z-a": "Data source Z-A",
      "newest-first": "Newest first",
      "oldest-first": "Oldest first",
      "query-history": "Query history",
      "query-library": "Query library",
      "settings": "Settings",
      "starred": "Starred"
    },
    "rich-history-card": {
      "add-comment-form": "Add comment form",
      "add-comment-tooltip": "Add comment",
      "add-to-library": "Add to library",
      "cancel": "Cancel",
      "confirm-delete": "Delete",
      "copy-query-tooltip": "Copy query to clipboard",
      "copy-shortened-link-tooltip": "Copy shortened link to clipboard",
      "datasource-icon-label": "Data source icon",
      "datasource-name-label": "Data source name",
      "datasource-not-exist": "Data source does not exist anymore",
      "delete-query-confirmation-title": "Delete",
      "delete-query-title": "Delete query",
      "delete-query-tooltip": "Delete query",
      "delete-starred-query-confirmation-text": "Are you sure you want to permanently delete your starred query?",
      "edit-comment-tooltip": "Edit comment",
      "optional-description": "An optional description of what the query does.",
      "query-comment-label": "Query comment",
      "query-text-label": "Query text",
      "save-comment": "Save comment",
      "star-query-tooltip": "Star query",
      "unstar-query-tooltip": "Unstar query",
      "update-comment-form": "Update comment form"
    },
    "rich-history-container": {
      "loading": "Loading..."
    },
    "rich-history-notification": {
      "query-copied": "Query copied to clipboard",
      "query-deleted": "Query deleted"
    },
    "rich-history-queries-tab": {
      "displaying-partial-queries": "Displaying {{ count }} queries",
      "displaying-queries": "{{ count }} queries",
      "filter-aria-label": "Filter queries for data sources(s)",
      "filter-history": "Filter history",
      "filter-placeholder": "Filter queries for data sources(s)",
      "history-local": "The history is local to your browser and is not shared with others.",
      "loading": "Loading...",
      "loading-results": "Loading results...",
      "search-placeholder": "Search queries",
      "showing-queries": "Showing {{ shown }} of {{ total }} <0>Load more</0>",
      "sort-aria-label": "Sort queries",
      "sort-placeholder": "Sort queries by"
    },
    "rich-history-settings-tab": {
      "alert-info": "Grafana will keep entries up to {{optionLabel}}.Starred entries won't be deleted.",
      "change-default-tab": "Change the default active tab from “Query history” to “Starred”",
      "clear-history-info": "Delete all of your query history, permanently.",
      "clear-query-history": "Clear query history",
      "clear-query-history-button": "Clear query history",
      "delete-confirm": "Delete",
      "delete-confirm-text": "Are you sure you want to permanently delete your query history?",
      "delete-title": "Delete",
      "history-time-span": "History time span",
      "history-time-span-description": "Select the period of time for which Grafana will save your query history. Up to {{MAX_HISTORY_ITEMS}} entries will be stored.",
      "only-show-active-datasource": "Only show queries for data source currently active in Explore",
      "query-history-deleted": "Query history deleted",
      "retention-period": {
        "1-week": "1 week",
        "2-days": "2 days",
        "2-weeks": "2 weeks",
        "5-days": "5 days"
      }
    },
    "rich-history-starred-tab": {
      "filter-queries-aria-label": "Filter queries for data sources(s)",
      "filter-queries-placeholder": "Filter queries for data sources(s)",
      "loading": "Loading...",
      "loading-results": "Loading results...",
      "local-history-message": "The history is local to your browser and is not shared with others.",
      "search-queries-placeholder": "Search queries",
      "showing-queries": "Showing {{ shown }} of {{ total }} <0>Load more</0>",
      "sort-queries-aria-label": "Sort queries",
      "sort-queries-placeholder": "Sort queries by"
    },
    "rich-history-utils": {
      "a-week-ago": "a week ago",
      "days-ago": "{{num}} days ago",
      "default-from": "now-1h",
      "default-to": "now",
      "today": "today",
      "two-weeks-ago": "two weeks ago",
      "yesterday": "yesterday"
    },
    "rich-history-utils-notification": {
      "saving-failed": "Saving rich history failed",
      "update-failed": "Rich History update failed"
    },
    "run-query": {
      "left-pane": "Left pane",
      "right-pane": "Right pane",
      "run-query-button": "Run query",
      "switch-datasource-button": "Switch data source and run query"
    },
    "secondary-actions": {
      "query-add-button": "Add query",
      "query-add-button-aria-label": "Add query",
      "query-history-button": "Query history",
      "query-history-button-aria-label": "Query history",
      "query-inspector-button": "Query inspector",
      "query-inspector-button-aria-label": "Query inspector"
    },
    "table": {
      "no-data": "0 series returned",
      "title": "Table",
      "title-with-name": "Table - {{name}}"
    },
    "toolbar": {
      "aria-label": "Explore toolbar",
      "copy-link": "Copy URL",
      "copy-link-abs-time": "Copy absolute URL",
      "copy-links-absolute-category": "Time-sync URL links (share with time range intact)",
      "copy-links-normal-category": "Normal URL links",
      "copy-shortened-link": "Copy shortened URL",
      "copy-shortened-link-abs-time": "Copy absolute shortened URL",
      "copy-shortened-link-menu": "Open copy link options",
      "refresh-picker-cancel": "Cancel",
      "refresh-picker-run": "Run query",
      "split-close": " Close ",
      "split-close-tooltip": "Close split pane",
      "split-narrow": "Narrow pane",
      "split-title": "Split",
      "split-tooltip": "Split the pane",
      "split-widen": "Widen pane"
    }
  },
  "explore-metrics": {
    "breakdown": {
      "clearFilter": "Clear filter",
      "labelSelect": "Select",
      "noMatchingValue": "No values found matching; {{filter}}"
    },
    "viewBy": "View by"
  },
  "export": {
    "json": {
      "cancel-button": "Cancel",
      "copy-button": "Copy to clipboard",
      "download-button": "Download file",
      "download-successful_toast_message": "Your JSON has been downloaded",
      "export-externally-label": "Export the dashboard to use in another instance",
      "info-text": "Copy or download a JSON file containing the JSON of your dashboard",
      "title": "Export dashboard JSON"
    },
    "menu": {
      "export-as-json-label": "Export",
      "export-as-json-tooltip": "Export"
    }
  },
  "folder-picker": {
    "loading": "Loading folders..."
  },
  "gen-ai": {
    "apply-suggestion": "Apply",
    "incomplete-request-error": "Sorry, I was unable to complete your request. Please try again.",
    "send-custom-feedback": "Send"
  },
  "grafana-ui": {
    "drawer": {
      "close": "Close"
    },
    "modal": {
      "close-tooltip": "Close"
    },
    "segment-async": {
      "error": "Failed to load options",
      "loading": "Loading options...",
      "no-options": "No options found"
    },
    "select": {
      "no-options-label": "No options found",
      "placeholder": "Choose"
    },
    "spinner": {
      "aria-label": "Loading"
    },
    "table": {
      "copy": "Copy to Clipboard"
    }
  },
  "graph": {
    "container": {
      "content": "Rendering too many series in a single panel may impact performance and make data harder to read. Consider refining your queries.",
      "show-all-series": "Show all {{length}}",
      "show-only-series": "Showing only {{MAX_NUMBER_OF_TIME_SERIES}} series",
      "title": "Graph"
    }
  },
  "help-modal": {
    "shortcuts-category": {
      "dashboard": "Dashboard",
      "focused-panel": "Focused panel",
      "global": "Global",
      "time-range": "Time range"
    },
    "shortcuts-description": {
      "change-theme": "Change theme",
      "collapse-all-rows": "Collapse all rows",
      "copy-time-range": "Copy time range",
      "dashboard-settings": "Dashboard settings",
      "duplicate-panel": "Duplicate Panel",
      "exit-edit/setting-views": "Exit edit/setting views",
      "expand-all-rows": "Expand all rows",
      "go-to-dashboards": "Go to Dashboards",
      "go-to-explore": "Go to Explore",
      "go-to-home-dashboard": "Go to Home Dashboard",
      "go-to-profile": "Go to Profile",
      "make-time-range-permanent": "Make time range absolute/permanent",
      "move-time-range-back": "Move time range back",
      "move-time-range-forward": "Move time range forward",
      "open-search": "Open search",
      "open-shared-modal": "Open Panel Share Modal",
      "paste-time-range": "Paste time range",
      "refresh-all-panels": "Refresh all panels",
      "remove-panel": "Remove Panel",
      "save-dashboard": "Save dashboard",
      "show-all-shortcuts": "Show all keyboard shortcuts",
      "toggle-active-mode": "Toggle in-active / view mode",
      "toggle-all-panel-legends": "Toggle all panel legends",
      "toggle-auto-fit": "Toggle auto fit panels (experimental feature)",
      "toggle-exemplars": "Toggle exemplars in all panel",
      "toggle-graph-crosshair": "Toggle shared graph crosshair",
      "toggle-kiosk": "Toggle kiosk mode (hides top nav)",
      "toggle-panel-edit": "Toggle panel edit view",
      "toggle-panel-fullscreen": "Toggle panel fullscreen view",
      "toggle-panel-legend": "Toggle panel legend",
      "zoom-out-time-range": "Zoom out time range"
    },
    "title": "Shortcuts"
  },
  "inspector": {
    "query": {
      "collapse-all": "Collapse all",
      "copy-to-clipboard": "Copy to clipboard",
      "description": "Query inspector allows you to view raw request and response. To collect this data Grafana needs to issue a new query. Click refresh button below to trigger a new query.",
      "expand-all": "Expand all",
      "no-data": "No request and response collected yet. Hit refresh button",
      "refresh": "Refresh"
    }
  },
  "ldap-drawer": {
    "attributes-section": {
      "description": "Specify the LDAP attributes that map to the user&lsquo;s given name, surname, and email address, ensuring the application correctly retrieves and displays user information.",
      "email-label": "Email",
      "label": "Attributes",
      "member-of-label": "Member Of",
      "name-label": "Name",
      "surname-label": "Surname",
      "username-label": "Username"
    },
    "extra-security-section": {
      "client-cert-label": "Client certificate path",
      "client-cert-placeholder": "/path/to/client_cert.pem",
      "client-cert-value-label": "Client certificate content",
      "client-cert-value-placeholder": "Client certificate content in base64",
      "client-key-label": "Client key path",
      "client-key-placeholder": "/path/to/client_key.pem",
      "client-key-value-label": "Client key content",
      "client-key-value-placeholder": "Client key content in base64",
      "encryption-provider-base-64": "Base64-encoded content",
      "encryption-provider-description": "X.509 certificate provides the public part, while the private key issued in a PKCS#8 format provides the private part of the asymmetric encryption.",
      "encryption-provider-file-path": "Path to files",
      "encryption-provider-label": "Encryption key and certificate provision specification.",
      "label": "Extra security measures",
      "min-tls-version-description": "This is the minimum TLS version allowed. Accepted values are: TLS1.2, TLS1.3.",
      "min-tls-version-label": "Min TLS version",
      "root-ca-cert-label": "Root CA certificate path",
      "root-ca-cert-placeholder": "/path/to/root_ca_cert.pem",
      "root-ca-cert-value-label": "Root CA certificate content",
      "start-tls-description": "If set to true, use LDAP with STARTTLS instead of LDAPS",
      "start-tls-label": "Start TLS",
      "tls-ciphers-description": "List of comma- or space-separated ciphers",
      "tls-ciphers-label": "TLS ciphers",
      "tls-ciphers-placeholder": "e.g. [\"TLS_AES_256_GCM_SHA384\"]",
      "use-ssl-description": "Set to true if LDAP server should use TLS connection (either with STARTTLS or LDAPS)",
      "use-ssl-label": "Use SSL",
      "use-ssl-tooltip": "For a complete list of supported ciphers and TLS versions, refer to: {\n        <TextLink style={{ fontSize: 'inherit' }} href=\"https://go.dev/src/crypto/tls/cipher_suites.go\" external>\n          https://go.dev/src/crypto/tls/cipher_suites.go\n        </TextLink>}"
    },
    "group-mapping": {
      "grafana-admin": {
        "description": "If enabled, all users from this group will be Grafana Admins",
        "label": "Grafana Admin"
      },
      "group-dn": {
        "description": "The name of the key used to extract the ID token from the returned OAuth2 token.",
        "label": "Group DN"
      },
      "org-id": {
        "description": "The Grafana organization database id. Default org (ID 1) will be used if left out",
        "label": "Org ID"
      },
      "org-role": {
        "label": "Org role *"
      },
      "remove": {
        "button": "Remove group mapping"
      }
    },
    "group-mapping-section": {
      "add": {
        "button": "Add group mapping"
      },
      "description": "Map LDAP groups to Grafana org roles",
      "group-search-base-dns-description": "Separate by commas or spaces",
      "group-search-base-dns-label": "Group search base DNS",
      "group-search-filter-description": "Used to filter and identify group entries within the directory",
      "group-search-filter-label": "Group search filter",
      "group-search-filter-user-attribute-description": "Identifies users within group entries for filtering purposes",
      "group-search-filter-user-attribute-label": "Group name attribute",
      "label": "Group mapping",
      "skip-org-role-sync-description": "Prevent synchronizing users’ organization roles from your IdP",
      "skip-org-role-sync-label": "Skip organization role sync"
    },
    "misc-section": {
      "allow-sign-up-descrition": "If not enabled, only existing Grafana users can log in using LDAP",
      "allow-sign-up-label": "Allow sign up",
      "label": "Misc",
      "port-description": "Default port is 389 without SSL or 636 with SSL",
      "port-label": "Port",
      "timeout-description": "Timeout in seconds for the connection to the LDAP server",
      "timeout-label": "Timeout"
    },
    "title": "Advanced settings"
  },
  "ldap-settings-page": {
    "advanced-settings-section": {
      "edit": {
        "button": "Edit"
      },
      "subtitle": "Mappings, extra security measures, and more.",
      "title": "Advanced Settings"
    },
    "alert": {
      "discard-success": "LDAP settings discarded",
      "error-fetching": "Error fetching LDAP settings",
      "error-saving": "Error saving LDAP settings",
      "error-validate-form": "Error validating LDAP settings",
      "feature-flag-disabled": "This page is only accessible by enabling the <1>ssoSettingsLDAP</1> feature flag.",
      "saved": "LDAP settings saved"
    },
    "bind-dn": {
      "description": "Distinguished name of the account used to bind and authenticate to the LDAP server.",
      "label": "Bind DN",
      "placeholder": "example: cn=admin,dc=grafana,dc=org"
    },
    "bind-password": {
      "label": "Bind password"
    },
    "buttons-section": {
      "discard": {
        "button": "Discard"
      },
      "save": {
        "button": "Save"
      },
      "save-and-enable": {
        "button": "Save and enable"
      }
    },
    "documentation": "documentation",
    "host": {
      "description": "Hostname or IP address of the LDAP server you wish to connect to.",
      "label": "Server host",
      "placeholder": "example: 127.0.0.1"
    },
    "login-form-alert": {
      "description": "Your LDAP configuration is not working because the basic login form is currently disabled. Please enable the login form to use LDAP authentication. You can enable it on the Authentication page under “Auth settings”.",
      "title": "Basic login disabled"
    },
    "search_filter": {
      "description": "LDAP search filter used to locate specific entries within the directory.",
      "label": "Search filter*",
      "placeholder": "example: cn=%s"
    },
    "search-base-dns": {
      "description": "An array of base dns to search through.",
      "label": "Search base DNS *"
    },
    "subtitle": "The LDAP integration in Grafana allows your Grafana users to log in with their LDAP credentials. Find out more in our <2><0>documentation</0></2>.",
    "title": "Basic Settings"
  },
  "library-panel": {
    "add-modal": {
      "cancel": "Cancel",
      "create": "Create library panel",
      "error": "Library panel with this name already exists",
      "folder": "Save in folder",
      "folder-description": "Library panel permissions are derived from the folder permissions",
      "name": "Library panel name"
    },
    "add-widget": {
      "title": "Add panel from panel library"
    },
    "empty-state": {
      "message": "You haven't created any library panels yet",
      "more-info": "Create a library panel from any existing dashboard panel through the panel context menu. <2>Learn more</2>"
    }
  },
  "library-panels": {
    "empty-state": {
      "message": "No library panels found"
    },
    "loading-panel-text": "Loading library panel",
    "modal": {
      "body_one": "This panel is being used in {{count}} dashboard. Please choose which dashboard to view the panel in:",
      "body_other": "This panel is being used in {{count}} dashboard. Please choose which dashboard to view the panel in:",
      "button-cancel": "Cancel",
      "button-view-panel1": "View panel in {{label}}...",
      "button-view-panel2": "View panel in dashboard...",
      "panel-not-linked": "Panel is not linked to a dashboard. Add the panel to a dashboard and retry.",
      "select-no-options-message": "No dashboards found",
      "select-placeholder": "Start typing to search for dashboard",
      "title": "View panel in dashboard"
    },
    "save": {
      "error": "Error saving library panel: \"{{errorMsg}}\"",
      "success": "Library panel saved"
    }
  },
  "link": {
    "share": {
      "config-alert-description": "Updating your settings will modify the default copy link to include these changes. Please note that these settings are saved within your current browser scope.",
      "config-alert-title": "Link settings",
      "config-description": "Create a personalized, direct link to share your dashboard within your organization, with the following customization settings:",
      "copy-link-button": "Copy link",
      "copy-to-clipboard": "Link copied to clipboard",
      "short-url-label": "Shorten link",
      "time-range-description": "Change the current relative time range to an absolute time range",
      "time-range-label": "Lock time range"
    },
    "share-panel": {
      "config-description": "Create a personalized, direct link to share your panel within your organization, with the following customization settings:",
      "render-image": "Render image"
    }
  },
  "login": {
    "error": {
      "blocked": "You have exceeded the number of login attempts for this user. Please try again later.",
      "invalid-user-or-password": "Invalid username or password",
      "title": "Login failed",
      "unknown": "Unknown error occurred"
    },
    "forgot-password": "Forgot your password?",
    "form": {
      "password-label": "Password",
      "password-placeholder": "password",
      "password-required": "Password is required",
      "submit-label": "Log in",
      "submit-loading-label": "Logging in...",
      "username-label": "Email or username",
      "username-placeholder": "email or username",
      "username-required": "Email or username is required"
    },
    "services": {
      "sing-in-with-prefix": "Sign in with {{serviceName}}"
    },
    "signup": {
      "button-label": "Sign up",
      "new-to-question": "New to Grafana?"
    }
  },
  "logs": {
    "infinite-scroll": {
      "older-logs": "Older logs"
    }
  },
  "migrate-to-cloud": {
    "build-snapshot": {
      "description": "This tool can migrate some resources from this installation to your cloud stack. To get started, you'll need to create a snapshot of this installation. Creating a snapshot typically takes less than two minutes. The snapshot is stored alongside this Grafana installation.",
      "title": "No snapshot exists",
      "when-complete": "Once the snapshot is complete, you will be able to upload it to your cloud stack."
    },
    "building-snapshot": {
      "description": "We're creating a point-in-time snapshot of the current state of this installation. Once the snapshot is complete. you'll be able to upload it to Grafana Cloud.",
      "description-eta": "Creating a snapshot typically takes less than two minutes.",
      "title": "Building installation snapshot"
    },
    "can-i-move": {
      "body": "Once you connect this installation to a cloud stack, you'll be able to upload data sources and dashboards.",
      "link-title": "Learn about migrating other settings",
      "title": "Can I move this installation to Grafana Cloud?"
    },
    "connect-modal": {
      "body-cloud-stack": "You'll also need a cloud stack. If you just signed up, we'll automatically create your first stack. If you have an account, you'll need to select or create a stack.",
      "body-get-started": "To get started, you'll need a Grafana.com account.",
      "body-sign-up": "Sign up for a Grafana.com account",
      "body-token": "Your self-managed Grafana installation needs special access to securely migrate content. You'll need to create a migration token on your chosen cloud stack.",
      "body-token-field": "Migration token",
      "body-token-field-placeholder": "Paste token here",
      "body-token-instructions": "Log into your cloud stack and navigate to Administration, General, Migrate to Grafana Cloud. Create a migration token on that screen and paste the token here.",
      "body-view-stacks": "View my cloud stacks",
      "cancel": "Cancel",
      "connect": "Connect to this stack",
      "connecting": "Connecting to this stack...",
      "title": "Connect to a cloud stack",
      "token-error-description": "There was an error saving the token. See the Grafana server logs for more details.",
      "token-error-title": "Error saving token",
      "token-required-error": "Migration token is required"
    },
    "cta": {
      "button": "Migrate this instance to Cloud",
      "header": "Let us manage your Grafana stack"
    },
    "delete-migration-token-confirm": {
      "body": "If you've already used this token with a self-managed installation, that installation will no longer be able to upload content.",
      "confirm-button": "Delete token",
      "error-title": "Error deleting token",
      "title": "Delete migration token"
    },
    "disconnect-modal": {
      "body": "This will remove the migration token from this installation. If you wish to upload more resources in the future, you will need to enter a new migration token.",
      "cancel": "Cancel",
      "disconnect": "Disconnect",
      "disconnecting": "Disconnecting...",
      "error": "There was an error disconnecting",
      "title": "Disconnect from cloud stack"
    },
    "get-started": {
      "body": "The migration process must be started from your self-managed Grafana instance.",
      "configure-pdc-link": "Configure PDC for this stack",
      "link-title": "Learn more about Private Data Source Connect",
      "step-1": "Log in to your self-managed instance and navigate to Administration, General, Migrate to Grafana Cloud.",
      "step-2": "Select \"Migrate this instance to Cloud\".",
      "step-3": "You'll be prompted for a migration token. Generate one from this screen.",
      "step-4": "In your self-managed instance, select \"Upload everything\" to upload data sources and dashboards to this cloud stack.",
      "step-5": "If some of your data sources will not work over the public internet, you’ll need to install Private Data Source Connect in your self-managed environment.",
      "title": "Performing a migration"
    },
    "is-it-secure": {
      "body": "Grafana Labs is committed to maintaining the highest standards of data privacy and security. By implementing industry-standard security technologies and procedures, we help protect our customers' data from unauthorized access, use, or disclosure.",
      "link-title": "Grafana Labs Trust Center",
      "title": "Is it secure?"
    },
    "migrate-to-this-stack": {
      "body": "You can migrate some resources from your self-managed Grafana installation to this cloud stack. To do this securely, you'll need to generate a migration token. Your self-managed instance will use the token to authenticate with this cloud stack.",
      "link-title": "View the full migration guide",
      "title": "Let us help you migrate to this stack"
    },
    "migrated-counts": {
      "dashboards": "dashboards",
      "datasources": "data sources",
      "folders": "folders"
    },
    "migration-token": {
      "delete-button": "Delete token",
      "delete-modal-body": "If you've already used this token with a self-managed installation, that installation will no longer be able to upload content.",
      "delete-modal-cancel": "Cancel",
      "delete-modal-confirm": "Delete",
      "delete-modal-deleting": "Deleting...",
      "delete-modal-title": "Delete migration token",
      "error-body": "Unable to generate a migration token. Please try again later.",
      "error-title": "Something went wrong",
      "generate-button": "Generate a migration token",
      "generate-button-loading": "Generating a migration token...",
      "modal-close": "Close",
      "modal-copy-and-close": "Copy to clipboard and close",
      "modal-copy-button": "Copy to clipboard",
      "modal-field-description": "Copy the token now as you will not be able to see it again. Losing a token requires creating a new one.",
      "modal-field-label": "Token",
      "modal-title": "Migration token created",
      "status": "Current status: <2></2>"
    },
    "onprem": {
      "cancel-snapshot-error-title": "Error cancelling creating snapshot",
      "create-snapshot-error-title": "Error creating snapshot",
      "disconnect-error-title": "Error disconnecting",
      "error-see-server-logs": "See the Grafana server logs for more details",
      "get-session-error-title": "Error loading migration configuration",
      "get-snapshot-error-title": "Error loading snapshot",
      "migration-finished-with-caveat-title": "Resource migration complete",
      "migration-finished-with-errors-body": "The migration has completed, but some items could not be migrated to the cloud stack. Check the failed resources for more details",
      "migration-finished-with-warnings-body": "The migration has completed with some warnings. Check individual resources for more details",
      "snapshot-error-status-body": "There was an error creating the snapshot or starting the migration process. See the Grafana server logs for more details",
      "snapshot-error-status-title": "Error migrating resources",
      "success-message": "Successfully migrated {{successCount}} {{types, list}} to your Grafana Cloud instance.",
      "success-title": "Migration completed!",
      "upload-snapshot-error-title": "Error uploading snapshot"
    },
    "pdc": {
      "body": "Exposing your data sources to the internet can raise security concerns. Private data source connect (PDC) allows Grafana Cloud to access your existing data sources over a secure network tunnel.",
      "link-title": "Learn about PDC",
      "title": "Not all my data sources are on the public internet"
    },
    "pricing": {
      "body": "Grafana Cloud has a generous free plan and a 14 day unlimited usage trial. After your trial expires, you'll be billed based on usage over the free plan limits.",
      "link-title": "Grafana Cloud pricing",
      "title": "How much does it cost?"
    },
    "public-preview": {
      "button-text": "Give feedback",
      "message": "No SLAs are available yet. <2>Visit our docs</2> to learn more about this feature!",
      "title": "Migrate to Grafana Cloud is in public preview"
    },
    "resource-details": {
      "dismiss-button": "OK",
      "error-title": "Unable to migrate this resource:",
      "generic-title": "Resource migration details:",
      "missing-message": "No message provided.",
      "resource-summary": "{{refId}} ({{typeName}})",
      "title": "Migration resource details",
      "warning-title": "Resource migrated with a warning:"
    },
    "resource-status": {
      "error-details-button": "Details",
      "failed": "Error",
      "migrated": "Uploaded to cloud",
      "migrating": "Uploading...",
      "not-migrated": "Not yet uploaded",
      "unknown": "Unknown",
      "warning": "Uploaded with warning",
      "warning-details-button": "Details"
    },
    "resource-table": {
      "unknown-datasource-title": "Data source {{datasourceUID}}",
      "unknown-datasource-type": "Unknown data source"
    },
    "resource-type": {
      "dashboard": "Dashboard",
      "datasource": "Data source",
      "folder": "Folder",
      "unknown": "Unknown"
    },
    "summary": {
      "cancel-snapshot": "Cancel snapshot",
      "disconnect": "Disconnect",
      "errored-resource-count": "Errors",
      "page-loading": "Loading...",
      "rebuild-snapshot": "Rebuild snapshot",
      "snapshot-date": "Snapshot timestamp",
      "snapshot-not-created": "Not yet created",
      "start-migration": "Build snapshot",
      "successful-resource-count": "Successfully migrated",
      "target-stack-title": "Uploading to",
      "total-resource-count": "Total resources",
      "upload-migration": "Upload snapshot"
    },
    "support-types-disclosure": {
      "text": "Dashboards, Folders, and built-in core data sources are migrated to your Grafana Cloud stack. <2>Learn about migrating other settings.</2>"
    },
    "token-status": {
      "active": "Token created and active",
      "no-active": "No active token",
      "unknown": "Unknown",
      "unknown-error": "Error retrieving token"
    },
    "what-is-cloud": {
      "body": "Grafana cloud is a fully managed cloud-hosted observability platform ideal for cloud native environments. It's everything you love about Grafana without the overhead of maintaining, upgrading, and supporting an installation.",
      "link-title": "Learn about cloud features",
      "title": "What is Grafana Cloud?"
    },
    "why-host": {
      "body": "In addition to the convenience of managed hosting, Grafana Cloud includes many cloud-exclusive features like SLOs, incident management, machine learning, and powerful observability integrations.",
      "link-title": "More questions? Talk to an expert",
      "title": "Why host with Grafana?"
    }
  },
  "nav": {
    "add-new-connections": {
      "title": "Add new connection"
    },
    "admin": {
      "subtitle": "Manage server-wide settings and access to resources such as organizations, users, and licenses",
      "title": "Server admin"
    },
    "alert-list-legacy": {
      "title": "Alert rules"
    },
    "alerting": {
      "subtitle": "Learn about problems in your systems moments after they occur",
      "title": "Alerting"
    },
    "alerting-admin": {
      "subtitle": "Manage Alertmanager configurations",
      "title": "Settings"
    },
    "alerting-am-routes": {
      "subtitle": "Determine how alerts are routed to contact points",
      "title": "Notification policies"
    },
    "alerting-channels": {
      "title": "Notification channels"
    },
    "alerting-groups": {
      "subtitle": "See grouped alerts with active notifications",
      "title": "Active notifications"
    },
    "alerting-home": {
      "title": "Home"
    },
    "alerting-legacy": {
      "title": "Alerting (legacy)"
    },
    "alerting-list": {
      "subtitle": "Rules that determine whether an alert will fire",
      "title": "Alert rules"
    },
    "alerting-receivers": {
      "subtitle": "Choose how to notify your contact points when an alert instance fires",
      "title": "Contact points"
    },
    "alerting-silences": {
      "subtitle": "Stop notifications from one or more alerting rules",
      "title": "Silences"
    },
    "alerting-upgrade": {
      "subtitle": "Upgrade your existing legacy alerts and notification channels to the new Grafana Alerting",
      "title": "Alerting upgrade"
    },
    "alerts-and-incidents": {
      "subtitle": "Alerting and incident management apps",
      "title": "Alerts & IRM"
    },
    "api-keys": {
      "subtitle": "Manage and create API keys that are used to interact with Grafana HTTP APIs",
      "title": "API keys"
    },
    "application": {
      "title": "Application"
    },
    "apps": {
      "subtitle": "App plugins that extend the Grafana experience",
      "title": "Apps"
    },
    "authentication": {
      "title": "Authentication"
    },
    "bookmarks": {
      "title": "Bookmarks"
    },
    "bookmarks-empty": {
      "title": "Bookmark pages for them to appear here"
    },
    "collector": {
      "title": "Collector"
    },
    "config": {
      "title": "Administration"
    },
    "config-access": {
      "subtitle": "Configure access for individual users, teams, and service accounts",
      "title": "Users and access"
    },
    "config-general": {
      "subtitle": "Manage default preferences and settings across Grafana",
      "title": "General"
    },
    "config-plugins": {
      "subtitle": "Install plugins and define the relationships between data",
      "title": "Plugins and data"
    },
    "connect-data": {
      "title": "Connect data"
    },
    "connections": {
      "subtitle": "Browse and create new connections",
      "title": "Connections"
    },
    "correlations": {
      "subtitle": "Add and configure correlations",
      "title": "Correlations"
    },
    "create": {
      "title": "Create"
    },
    "create-alert": {
      "title": "New alert rule"
    },
    "create-dashboard": {
      "title": "Dashboard"
    },
    "create-folder": {
      "title": "Folder"
    },
    "create-import": {
      "title": "Import dashboard"
    },
    "dashboards": {
      "subtitle": "Create and manage dashboards to visualize your data",
      "title": "Dashboards"
    },
    "data-sources": {
      "subtitle": "View and manage your connected data source connections",
      "title": "Data sources"
    },
    "datasources": {
      "subtitle": "Add and configure data sources",
      "title": "Data sources"
    },
    "detect": {
      "title": "Detect"
    },
    "explore": {
      "title": "Explore"
    },
    "frontend": {
      "subtitle": "Gain real user monitoring insights",
      "title": "Frontend"
    },
    "frontend-app": {
      "title": "Frontend"
    },
    "global-orgs": {
      "subtitle": "Isolated instances of Grafana running on the same server",
      "title": "Organizations"
    },
    "global-users": {
      "subtitle": "Manage users in Grafana",
      "title": "Users"
    },
    "grafana-quaderno": {
      "title": "Grafana Quaderno"
    },
    "groupsync": {
      "subtitle": "Manage mappings of Identity Provider groups to Grafana Roles"
    },
    "help": {
      "title": "Help"
    },
    "help/community": "Community",
    "help/documentation": "Documentation",
    "help/keyboard-shortcuts": "Keyboard shortcuts",
    "help/support": "Support",
    "home": {
      "title": "Home"
    },
    "incidents": {
      "title": "Incident"
    },
    "infrastructure": {
      "subtitle": "Understand your infrastructure's health",
      "title": "Infrastructure"
    },
    "integrations": {
      "title": "Integrations"
    },
    "k6": {
      "title": "Performance"
    },
    "kubernetes": {
      "title": "Kubernetes"
    },
    "library-panels": {
      "subtitle": "Reusable panels that can be added to multiple dashboards",
      "title": "Library panels"
    },
    "machine-learning": {
      "title": "Machine learning"
    },
    "manage-folder": {
      "subtitle": "Manage folder dashboards and permissions"
    },
    "migrate-to-cloud": {
      "subtitle": "Copy configuration from your self-managed installation to a cloud stack",
      "title": "Migrate to Grafana Cloud"
    },
    "monitoring": {
      "subtitle": "Out-of-the-box observability solutions",
      "title": "Observability"
    },
    "new": {
      "title": "New"
    },
    "new-dashboard": {
      "title": "New dashboard"
    },
    "new-folder": {
      "title": "New folder"
    },
    "observability": {
      "title": "Observability"
    },
    "oncall": {
      "title": "OnCall"
    },
    "org-settings": {
      "subtitle": "Manage preferences across an organization",
      "title": "Default preferences"
    },
    "playlists": {
      "subtitle": "Groups of dashboards that are displayed in a sequence",
      "title": "Playlists"
    },
    "plugins": {
      "subtitle": "Extend the Grafana experience with plugins",
      "title": "Plugins"
    },
    "private-data-source-connections": {
      "subtitle": "Query data that lives within a secured network without opening the network to inbound traffic from Grafana Cloud. Learn more in our docs.",
      "title": "Private data source connect"
    },
    "profile/notifications": {
      "title": "Notification history"
    },
    "profile/password": {
      "title": "Change password"
    },
    "profile/settings": {
      "title": "Profile"
    },
    "profiles": {
      "title": "Profiles"
    },
    "public": {
      "title": "Public dashboards"
    },
    "recently-deleted": {
      "subtitle": "Any items listed here for more than 30 days will be automatically deleted.",
      "title": "Recently deleted"
    },
    "recorded-queries": {
      "title": "Recorded queries"
    },
    "reporting": {
      "title": "Reporting"
    },
    "scenes": {
      "title": "Scenes"
    },
    "search": {
      "placeholderCommandPalette": "Search or jump to..."
    },
    "search-dashboards": {
      "title": "Search dashboards"
    },
    "server-settings": {
      "subtitle": "View the settings defined in your Grafana config",
      "title": "Settings"
    },
    "service-accounts": {
      "subtitle": "Use service accounts to run automated workloads in Grafana",
      "title": "Service accounts"
    },
    "shared-dashboard": {
      "subtitle": "Manage your organization's externally shared dashboards",
      "title": "Shared dashboards"
    },
    "sign-out": {
      "title": "Sign out"
    },
    "slo": {
      "title": "SLO"
    },
    "snapshots": {
      "subtitle": "Interactive, publically available, point-in-time representations of dashboards and panels",
      "title": "Snapshots"
    },
    "starred": {
      "title": "Starred"
    },
    "starred-empty": {
      "title": "Your starred dashboards will appear here"
    },
    "statistics-and-licensing": {
      "title": "Statistics and licensing"
    },
    "storage": {
      "subtitle": "Manage file storage",
      "title": "Storage"
    },
    "support-bundles": {
      "subtitle": "Download support bundles",
      "title": "Support bundles"
    },
    "synthetics": {
      "title": "Synthetics"
    },
    "teams": {
      "subtitle": "Groups of users that have common dashboard and permission needs",
      "title": "Teams"
    },
    "testing-and-synthetics": {
      "subtitle": "Optimize performance with k6 and Synthetic Monitoring insights",
      "title": "Testing & synthetics"
    },
    "upgrading": {
      "title": "Stats and license"
    },
    "users": {
      "subtitle": "Invite and assign roles to users",
      "title": "Users"
    }
  },
  "navigation": {
    "item": {
      "add-bookmark": "Add to Bookmarks",
      "remove-bookmark": "Remove from Bookmarks"
    },
    "kiosk": {
      "tv-alert": "Press ESC to exit kiosk mode"
    },
    "megamenu": {
      "close": "Close menu",
      "dock": "Dock menu",
      "list-label": "Navigation",
      "undock": "Undock menu"
    },
    "toolbar": {
      "close-menu": "Close menu",
      "enable-kiosk": "Enable kiosk mode",
      "open-menu": "Open menu",
      "toggle-search-bar": "Toggle top search bar"
    }
  },
  "news": {
    "drawer": {
      "close": "Close Drawer"
    },
    "title": "Latest from the blog"
  },
  "notifications": {
    "empty-state": {
      "description": "Notifications you have received will appear here",
      "title": "You're all caught up!"
    },
    "starred-dashboard": "Dashboard starred",
    "unstarred-dashboard": "Dashboard unstarred"
  },
  "oauth": {
    "form": {
      "server-discovery-action-button": "Enter OpenID Connect Discovery URL",
      "server-discovery-modal-close": "Close",
      "server-discovery-modal-loading": "Loading...",
      "server-discovery-modal-submit": "Submit"
    }
  },
  "panel": {
    "header-menu": {
      "copy": "Copy",
      "create-library-panel": "Create library panel",
      "duplicate": "Duplicate",
      "edit": "Edit",
      "explore": "Explore",
      "get-help": "Get help",
      "hide-legend": "Hide legend",
      "inspect": "Inspect",
      "inspect-data": "Data",
      "inspect-json": "Panel JSON",
      "more": "More...",
      "new-alert-rule": "New alert rule",
      "query": "Query",
      "remove": "Remove",
      "replace-library-panel": "Replace library panel",
      "share": "Share",
      "show-legend": "Show legend",
      "unlink-library-panel": "Unlink library panel",
      "view": "View"
    }
  },
  "playlist-edit": {
    "error-prefix": "Error loading playlist:",
    "form": {
      "add-tag-label": "Add by tag",
      "add-tag-placeholder": "Select a tag",
      "add-title-label": "Add by title",
      "cancel": "Cancel",
      "heading": "Add dashboards",
      "interval-label": "Interval",
      "interval-placeholder": "5m",
      "interval-required": "Interval is required",
      "name-label": "Name",
      "name-placeholder": "Name",
      "name-required": "Name is required",
      "save": "Save",
      "table-delete": "Delete playlist item",
      "table-drag": "Drag and drop to reorder",
      "table-empty": "Playlist is empty. Add dashboards below.",
      "table-heading": "Dashboards"
    },
    "sub-title": "A playlist rotates through a pre-selected list of dashboards. A playlist can be a great way to build situational awareness, or just show off your metrics to your team or visitors.",
    "title": "Edit playlist"
  },
  "playlist-page": {
    "card": {
      "delete": "Delete playlist",
      "edit": "Edit playlist",
      "start": "Start playlist",
      "tooltip": "Share playlist"
    },
    "create-button": {
      "title": "New playlist"
    },
    "delete-modal": {
      "body": "Are you sure you want to delete {{name}} playlist?",
      "confirm-text": "Delete"
    },
    "empty": {
      "button": "Create playlist",
      "pro-tip": "You can use playlists to cycle dashboards on TVs without user control. <2>Learn more</2>",
      "title": "There are no playlists created yet"
    }
  },
  "playlists": {
    "empty-state": {
      "message": "No playlists found"
    }
  },
  "plugins": {
    "catalog": {
      "update-all": {
        "all-plugins-updated": "All plugins updated!",
        "available-header": "Available",
        "button": "Update all",
        "cloud-update-message": "* It may take a few minutes for the plugins to be available for usage.",
        "error": "Error updating plugin:",
        "header": "The following plugins have update available",
        "installed-header": "Installed",
        "modal-confirmation": "Update",
        "modal-dismiss": "Close",
        "modal-title": "Update Plugins",
        "name-header": "Name",
        "update-header": "Update"
      }
    },
    "details": {
      "labels": {
        "contactGrafanaLabs": "Contact Grafana Labs",
        "dependencies": "Dependencies",
        "downloads": "Downloads",
        "from": "From",
        "links": "Links ",
        "reportAbuse": "Report a concern ",
        "signature": "Signature",
        "status": "Status",
        "updatedAt": "Last updated: ",
        "version": "Version"
      }
    },
    "empty-state": {
      "message": "No plugins found"
    }
  },
  "profile": {
    "change-password": {
      "cancel-button": "Cancel",
      "cannot-change-password-message": "Password cannot be changed here.",
      "change-password-button": "Change Password",
      "confirm-password-label": "Confirm password",
      "confirm-password-required": "New password confirmation is required",
      "ldap-auth-proxy-message": "You cannot change password when signed in with LDAP or auth proxy.",
      "new-password-label": "New password",
      "new-password-required": "New password is required",
      "new-password-same-as-old": "New password can't be the same as the old one.",
      "old-password-label": "Old password",
      "old-password-required": "Old password is required",
      "passwords-must-match": "Passwords must match",
      "strong-password-validation-register": "Password does not comply with the strong password policy"
    }
  },
  "public-dashboard": {
    "acknowledgment-checkboxes": {
      "ack-title": "Before you make the dashboard public, acknowledge the following:",
      "data-src-ack-desc": "Publishing currently only works with a subset of data sources*",
      "data-src-ack-tooltip": "Learn more about public datasources",
      "public-ack-desc": "Your entire dashboard will be public*",
      "public-ack-tooltip": "Learn more about public dashboards",
      "usage-ack-desc": "Making a dashboard public will cause queries to run each time it is viewed, which may increase costs*",
      "usage-ack-desc-tooltip": "Learn more about query caching"
    },
    "config": {
      "can-view-dashboard-radio-button-label": "Can view dashboard",
      "copy-button": "Copy",
      "dashboard-url-field-label": "Dashboard URL",
      "email-share-type-option-label": "Only specified people",
      "pause-sharing-dashboard-label": "Pause sharing dashboard",
      "public-share-type-option-label": "Anyone with a link",
      "revoke-public-URL-button": "Revoke public URL",
      "revoke-public-URL-button-title": "Revoke public URL",
      "settings-title": "Settings"
    },
    "configuration": {
      "display-annotations-description": "Present annotations on this dashboard",
      "display-annotations-label": "Display annotations",
      "enable-time-range-description": "Allow people to change time range",
      "enable-time-range-label": "Enable time range",
      "settings-label": "Settings",
      "success-pause": "Your dashboard access has been paused",
      "success-resume": "Your dashboard access has been resumed",
      "success-update": "Settings have been successfully updated",
      "success-update-old": "Public dashboard updated!",
      "time-range-label": "Time range",
      "time-range-tooltip": "The shared dashboard uses the default time range settings of the dashboard"
    },
    "create-page": {
      "generate-public-url-button": "Generate public URL",
      "unsupported-features-desc": "Currently, we don’t support template variables or frontend data sources",
      "welcome-title": "Welcome to public dashboards!"
    },
    "delete-modal": {
      "revoke-body-text": "Are you sure you want to revoke this URL? The dashboard will no longer be public.",
      "revoke-title": "Revoke public URL"
    },
    "email-sharing": {
      "accept-button": "Accept",
      "alert-text": "Sharing dashboards by email is billed per user for the duration of the 30-day token, regardless of how many dashboards are shared. Billing stops after 30 days unless you renew the token.",
      "bill-ack": "I understand that adding users requires payment.*",
      "cancel-button": "Cancel",
      "input-invalid-email-text": "Invalid email",
      "input-required-email-text": "Email is required",
      "invite-button": "Invite",
      "invite-field-desc": "Invite people by email",
      "invite-field-label": "Invite",
      "learn-more-button": "Learn more",
      "recipient-email-placeholder": "Email",
      "recipient-invalid-email-text": "Invalid email",
      "recipient-invitation-button": "Invite",
      "recipient-invitation-description": "Invite someone by email",
      "recipient-invitation-tooltip": "This dashboard contains sensitive data. By using this feature you will be sharing with external people.",
      "recipient-list-description": "Only people you've directly invited can access this dashboard",
      "recipient-list-title": "People with access",
      "recipient-required-email-text": "Email is required",
      "resend-button": "Resend",
      "resend-button-title": "Resend",
      "resend-invite-label": "Resend invite",
      "revoke-access-label": "Revoke access",
      "revoke-button": "Revoke",
      "revoke-button-title": "Revoke",
      "success-creation": "Your dashboard is ready for external sharing",
      "success-share-type-change": "Dashboard access updated: Only specific people can now access with the link"
    },
    "modal-alerts": {
      "no-upsert-perm-alert-desc": "Contact your admin to get permission to {{mode}} public dashboards",
      "no-upsert-perm-alert-title": "You don’t have permission to {{ mode }} a public dashboard",
      "save-dashboard-changes-alert-title": "Please save your dashboard changes before updating the public configuration",
      "unsupport-data-source-alert-readmore-link": "Read more about supported data sources",
      "unsupported-data-source-alert-desc": "There are data sources in this dashboard that are unsupported for public dashboards. Panels that use these data sources may not function properly: {{unsupportedDataSources}}.",
      "unsupported-data-source-alert-title": "Unsupported data sources",
      "unsupported-template-variable-alert-desc": "This public dashboard may not work since it uses template variables",
      "unsupported-template-variable-alert-title": "Template variables are not supported"
    },
    "public-sharing": {
      "accept-button": "Accept",
      "alert-text": "Sharing this dashboard externally makes it entirely accessible to anyone with the link.",
      "cancel-button": "Cancel",
      "learn-more-button": "Learn more",
      "public-ack": "I understand that this entire dashboard will be public.*",
      "success-creation": "Your dashboard is now publicly accessible",
      "success-share-type-change": "Dashboard access updated: Anyone with the link can now access"
    },
    "settings-bar-header": {
      "collapse-settings-tooltip": "Collapse settings",
      "expand-settings-tooltip": "Expand settings"
    },
    "settings-configuration": {
      "default-time-range-label": "Default time range",
      "default-time-range-label-desc": "The public dashboard uses the default time range settings of the dashboard",
      "show-annotations-label": "Show annotations",
      "show-annotations-label-desc": "Show annotations on public dashboard",
      "time-range-picker-label": "Time range picker enabled",
      "time-range-picker-label-desc": "Allow viewers to change time range"
    },
    "settings-summary": {
      "annotations-hide-text": "Annotations = hide",
      "annotations-show-text": "Annotations = show",
      "time-range-picker-disabled-text": "Time range picker = disabled",
      "time-range-picker-enabled-text": "Time range picker = enabled",
      "time-range-text": "Time range = "
    },
    "share": {
      "success-delete": "Your dashboard is no longer shareable",
      "success-delete-old": "Public dashboard deleted!"
    },
    "share-configuration": {
      "share-type-label": "Link access"
    },
    "share-externally": {
      "copy-link-button": "Copy external link",
      "email-share-type-option-description": "Only people with the link can access dashboard",
      "email-share-type-option-label": "Only specific people",
      "no-upsert-perm-alert-desc": "Contact your admin to get permission to {{mode}} shared dashboards",
      "no-upsert-perm-alert-title": "You don’t have permission to {{ mode }} a shared dashboard",
      "pause-access-button": "Pause access",
      "pause-access-tooltip": "Pausing will temporarily disable access to this dashboard for all users",
      "public-share-type-option-description": "Anyone with the link can access dashboard",
      "public-share-type-option-label": "Anyone with the link",
      "resume-access-button": "Resume access",
      "revoke-access-button": "Revoke access",
      "revoke-access-description": "Are you sure you want to revoke this access? The dashboard can no longer be shared.",
      "unsupported-data-source-alert-desc": "There are data sources in this dashboard that are unsupported for shared dashboards. Panels that use these data sources may not function properly: {{unsupportedDataSources}}."
    },
    "sharing": {
      "success-creation": "Dashboard is public!"
    }
  },
  "public-dashboard-list": {
    "button": {
      "config-button-tooltip": "Configure public dashboard",
      "revoke-button-text": "Revoke public URL",
      "revoke-button-tooltip": "Revoke public dashboard URL",
      "view-button-tooltip": "View public dashboard"
    },
    "empty-state": {
      "message": "You haven't created any public dashboards yet",
      "more-info": "Create a public dashboard from any existing dashboard through the <1>Share</1> modal. <4>Learn more</4>"
    },
    "toggle": {
      "pause-sharing-toggle-text": "Pause sharing"
    }
  },
  "public-dashboard-users-access-list": {
    "dashboard-modal": {
      "external-link": "External link",
      "loading-text": "Loading...",
      "open-dashboard-list-text": "Open dashboards list",
      "public-dashboard-link": "Public dashboard URL",
      "public-dashboard-setting": "Public dashboard settings",
      "sharing-setting": "Sharing settings"
    },
    "delete-user-modal": {
      "delete-user-button-text": "Delete user",
      "delete-user-cancel-button": "Cancel",
      "delete-user-revoke-access-button": "Revoke access",
      "revoke-access-title": "Revoke access",
      "revoke-user-access-modal-desc-line1": "Are you sure you want to revoke access for {{email}}?",
      "revoke-user-access-modal-desc-line2": "This action will immediately revoke {{email}}&apos;s access to all public dashboards."
    },
    "delete-user-shared-dashboards-modal": {
      "revoke-user-access-modal-desc-line2": "This action will immediately revoke {{email}}&apos;s access to all shared dashboards."
    },
    "modal": {
      "dashboard-modal-title": "Public dashboards",
      "shared-dashboard-modal-title": "Shared dashboards"
    },
    "table-header": {
      "activated-label": "Activated",
      "activated-tooltip": "Earliest time user has been an active user to a dashboard",
      "email-label": "Email",
      "last-active-label": "Last active",
      "origin-label": "Origin",
      "role-label": "Role"
    }
  },
  "query-library": {
    "delete-query-button": "Delete query"
  },
  "query-operation": {
    "header": {
      "collapse-row": "Collapse query row",
      "datasource-help": "Show data source help",
      "drag-and-drop": "Drag and drop to reorder",
      "duplicate-query": "Duplicate query",
      "expand-row": "Expand query row",
      "hide-response": "Hide response",
      "remove-query": "Remove query",
      "save-to-query-library": "Save to query library",
      "show-response": "Show response",
      "toggle-edit-mode": "Toggle text edit mode"
    },
    "query-editor-not-exported": "Data source plugin does not export any Query Editor component"
  },
  "recently-deleted": {
    "buttons": {
      "delete": "Delete permanently",
      "restore": "Restore"
    },
    "page": {
      "no-deleted-dashboards": "You haven't deleted any dashboards recently.",
      "no-deleted-dashboards-text": "When you delete a dashboard, it will appear here for 30 days before being permanently deleted. Your organization administrator can restore recently-deleted dashboards.",
      "no-search-result": "No results found for your query"
    },
    "permanently-delete-modal": {
      "confirm-text": "Delete",
      "delete-button": "Delete",
      "delete-loading": "Deleting...",
      "text_one": "This action will delete {{numberOfDashboards}} dashboards.",
      "text_other": "This action will delete {{numberOfDashboards}} dashboards.",
      "title": "Permanently Delete Dashboards"
    },
    "restore-modal": {
      "folder-picker-text_one": "Please choose a folder where your dashboards will be restored.",
      "folder-picker-text_other": "Please choose a folder where your dashboards will be restored.",
      "restore-button": "Restore",
      "restore-loading": "Restoring...",
      "text_one": "This action will restore {{numberOfDashboards}} dashboards.",
      "text_other": "This action will restore {{numberOfDashboards}} dashboards.",
      "title": "Restore Dashboards"
    }
  },
  "recentlyDeleted": {
    "filter": {
      "placeholder": "Search for dashboards"
    }
  },
  "refresh-picker": {
    "aria-label": {
      "choose-interval": "Auto refresh turned off. Choose refresh time interval",
      "duration-selected": "Choose refresh time interval with current interval {{durationAriaLabel}} selected"
    },
    "auto-option": {
      "aria-label": "",
      "label": ""
    },
    "live-option": {
      "aria-label": "Turn on live streaming",
      "label": "Live"
    },
    "off-option": {
      "aria-label": "Turn off auto refresh",
      "label": "Off"
    },
    "tooltip": {
      "interval-selected": "Set auto refresh interval",
      "turned-off": "Auto refresh off"
    }
  },
  "return-to-previous": {
    "button": {
      "label": "Back to {{title}}"
    },
    "dismissable-button": "Close"
  },
  "save-dashboards": {
    "name-exists": {
      "message-info": "A dashboard with the same name in the selected folder already exists, including recently deleted dashboards.",
      "message-suggestion": "Please choose a different name or folder.",
      "title": "Dashboard name already exists"
    }
  },
  "scopes": {
    "dashboards": {
      "collapse": "Collapse",
      "expand": "Expand",
      "loading": "Loading dashboards",
      "noResultsForFilter": "No results found for your query",
      "noResultsForFilterClear": "Clear search",
      "noResultsForScopes": "No dashboards found for the selected scopes",
      "noResultsNoScopes": "No scopes selected",
      "search": "Search",
      "toggle": {
        "collapse": "Collapse suggested dashboards list",
        "disabled": "Suggested dashboards list is disabled due to read only mode",
        "expand": "Expand suggested dashboards list"
      }
    },
    "selector": {
      "apply": "Apply",
      "cancel": "Cancel",
      "input": {
        "placeholder": "Select scopes...",
        "removeAll": "Remove all scopes"
      },
      "title": "Select scopes"
    },
    "tree": {
      "collapse": "Collapse",
      "expand": "Expand",
      "headline": {
        "noResults": "No results found for your query",
        "recommended": "Recommended",
        "results": "Results"
      },
      "search": "Search"
    }
  },
  "search": {
    "actions": {
      "include-panels": "Include panels",
      "remove-datasource-filter": "Datasource: {{datasource}}",
      "sort-placeholder": "Sort",
      "starred": "Starred",
      "view-as-folders": "View by folders",
      "view-as-list": "View as list"
    },
    "dashboard-actions": {
      "import": "Import",
      "new": "New",
      "new-dashboard": "New dashboard",
      "new-folder": "New folder"
    },
    "results-table": {
      "datasource-header": "Data source",
      "deleted-less-than-1-min": "< 1 min",
      "deleted-remaining-header": "Time remaining",
      "location-header": "Location",
      "name-header": "Name",
      "tags-header": "Tags",
      "type-dashboard": "Dashboard",
      "type-folder": "Folder",
      "type-header": "Type"
    },
    "search-input": {
      "include-panels-placeholder": "Search for dashboards, folders, and panels",
      "placeholder": "Search for dashboards and folders"
    }
  },
  "select": {
    "select-menu": {
      "selected-count": "Selected "
    }
  },
  "service-accounts": {
    "empty-state": {
      "button-title": "Add service account",
      "message": "No services accounts found",
      "more-info": "Remember, you can provide specific permissions for API access to other applications",
      "title": "You haven't created any service accounts yet"
    }
  },
  "share-dashboard": {
    "menu": {
      "export-json-title": "Export as JSON",
      "share-externally-title": "Share externally",
      "share-internally-description": "Link settings",
      "share-internally-title": "Share internally",
      "share-snapshot-title": "Share snapshot"
    },
    "share-button": "Share",
    "share-button-tooltip": "Copy link"
  },
  "share-drawer": {
    "confirm-action": {
      "back-arrow-button": "Back button",
      "cancel-button": "Cancel"
    }
  },
  "share-modal": {
    "dashboard": {
      "title": "Share"
    },
    "embed": {
      "copy": "Copy to clipboard",
      "html": "Embed HTML",
      "html-description": "The HTML code below can be pasted and included in another web page. Unless anonymous access is enabled, the users viewing that page need to be signed into Grafana for the graph to load.",
      "info": "Generate HTML for embedding an iframe with this panel",
      "time-range": "Lock time range"
    },
    "export": {
      "back-button": "Back to export config",
      "cancel-button": "Cancel",
      "info-text": "Export this dashboard.",
      "save-button": "Save to file",
      "share-externally-label": "Export for sharing externally",
      "view-button": "View JSON"
    },
    "library": {
      "info": "Create library panel."
    },
    "link": {
      "copy-link-button": "Copy",
      "info-text": "Create a direct link to this dashboard or panel, customized with the options below.",
      "link-url": "Link URL",
      "render-alert": "Image renderer plugin not installed",
      "render-instructions": "To render a panel image, you must install the <2>Grafana image renderer plugin</2>. Please contact your Grafana administrator to install the plugin.",
      "rendered-image": "Direct link rendered image",
      "save-alert": "Dashboard is not saved",
      "save-dashboard": "To render a panel image, you must save the dashboard first.",
      "shorten-url": "Shorten URL",
      "time-range-description": "Transforms the current relative time range to an absolute time range",
      "time-range-label": "Lock time range"
    },
    "panel": {
      "title": "Share Panel"
    },
    "snapshot": {
      "cancel-button": "Cancel",
      "copy-link-button": "Copy",
      "delete-button": "Delete snapshot.",
      "deleted-message": "The snapshot has been deleted. If you have already accessed it once, then it might take up to an hour before before it is removed from browser caches or CDN caches.",
      "expire": "Expire",
      "expire-day": "1 Day",
      "expire-hour": "1 Hour",
      "expire-never": "Never",
      "expire-week": "1 Week",
      "info-text-1": "A snapshot is an instant way to share an interactive dashboard publicly. When created, we strip sensitive data like queries (metric, template, and annotation) and panel links, leaving only the visible metric data and series names embedded in your dashboard.",
      "info-text-2": "Keep in mind, your snapshot <1>can be viewed by anyone</1> that has the link and can access the URL. Share wisely.",
      "local-button": "Publish Snapshot",
      "mistake-message": "Did you make a mistake? ",
      "name": "Snapshot name",
      "timeout": "Timeout (seconds)",
      "timeout-description": "You might need to configure the timeout value if it takes a long time to collect your dashboard metrics.",
      "url-label": "Snapshot URL"
    },
    "tab-title": {
      "embed": "Embed",
      "export": "Export",
      "library-panel": "Library panel",
      "link": "Link",
      "panel-embed": "Embed",
      "public-dashboard": "Public Dashboard",
      "public-dashboard-title": "Public dashboard",
      "snapshot": "Snapshot"
    },
    "theme-picker": {
      "current": "Current",
      "dark": "Dark",
      "field-name": "Theme",
      "light": "Light"
    },
    "view-json": {
      "copy-button": "Copy to Clipboard"
    }
  },
  "share-panel": {
    "drawer": {
      "new-library-panel-title": "New library panel",
      "share-embed-title": "Share embed",
      "share-link-title": "Link settings"
    },
    "menu": {
      "new-library-panel-title": "New library panel",
      "share-embed-title": "Share embed",
      "share-link-title": "Share link",
      "share-snapshot-title": "Share snapshot"
    },
    "new-library-panel": {
      "cancel-button": "Cancel",
      "create-button": "Create library panel"
    }
  },
  "share-playlist": {
    "checkbox-description": "Panel heights will be adjusted to fit screen size",
    "checkbox-label": "Autofit",
    "copy-link-button": "Copy",
    "link-url-label": "Link URL",
    "mode": "Mode",
    "mode-kiosk": "Kiosk",
    "mode-normal": "Normal",
    "mode-tv": "TV",
    "title": "Share playlist"
  },
  "shared": {
    "preferences": {
      "theme": {
        "dark-label": "Dark",
        "light-label": "Light",
        "system-label": "System preference"
      }
    }
  },
  "shared-dashboard": {
    "delete-modal": {
      "revoke-body-text": "Are you sure you want to revoke this access? The dashboard can no longer be shared.",
      "revoke-title": "Revoke access"
    },
    "fields": {
      "timezone-label": "Timezone"
    }
  },
  "shared-dashboard-list": {
    "button": {
      "config-button-tooltip": "Configure shared dashboard",
      "revoke-button-text": "Revoke access",
      "revoke-button-tooltip": "Revoke access",
      "view-button-tooltip": "View shared dashboard"
    },
    "empty-state": {
      "message": "You haven't created any shared dashboards yet",
      "more-info": "Create a shared dashboard from any existing dashboard through the <1>Share</1> modal. <4>Learn more</4>"
    },
    "toggle": {
      "pause-sharing-toggle-text": "Pause access"
    }
  },
  "shared-preferences": {
    "fields": {
      "home-dashboard-label": "Home Dashboard",
      "home-dashboard-placeholder": "Default dashboard",
      "locale-label": "Language",
      "locale-placeholder": "Choose language",
      "theme-label": "Interface theme",
      "week-start-label": "Week start"
    },
    "theme": {
      "default-label": "Default"
    },
    "title": "Preferences"
  },
  "silences": {
    "empty-state": {
      "button-title": "Create silence",
      "title": "You haven't created any silences yet"
    },
    "table": {
      "add-silence-button": "Add Silence",
      "edit-button": "Edit",
      "expired-silences": "Expired silences are automatically deleted after 5 days.",
      "no-matching-silences": "No matching silences found;",
      "noConfig": "Create a new contact point to create a configuration using the default values or contact your administrator to set up the Alertmanager.",
      "recreate-button": "Recreate",
      "unsilence-button": "Unsilence"
    }
  },
  "silences-table": {
    "header": {
      "alert-name": "Alert name",
      "state": "State"
    }
  },
  "snapshot": {
    "empty-state": {
      "message": "You haven't created any snapshots yet",
      "more-info": "You can create a snapshot of any dashboard through the <1>Share</1> modal. <4>Learn more</4>"
    },
    "external-badge": "External",
    "name-column-header": "Name",
    "share": {
      "cancel-button": "Cancel",
      "copy-link-button": "Copy link",
      "delete-button": "Delete snapshot",
      "delete-description": "Are you sure you want to delete this snapshot?",
      "delete-title": "Delete snapshot",
      "deleted-alert": "Snapshot deleted. It could take an hour to be cleared from CDN caches.",
      "expiration-label": "Expires in",
      "info-alert": "A Grafana dashboard snapshot publicly shares a dashboard while removing sensitive data such as queries and panel links, leaving only visible metrics and series names. Anyone with the link can access the snapshot.",
      "learn-more-button": "Learn more",
      "local-button": "Publish snapshot",
      "name-label": "Snapshot name",
      "new-snapshot-button": "New snapshot",
      "success-creation": "Your snapshot has been created",
      "success-delete": "Your snapshot has been deleted",
      "view-all-button": "View all snapshots"
    },
    "share-panel": {
      "info-alert": "A Grafana panel snapshot publicly shares a panel while removing sensitive data such as queries and panel links, leaving only visible metrics and series names. Anyone with the link can access the snapshot."
    },
    "url-column-header": "Snapshot url",
    "view-button": "View"
  },
  "tag-filter": {
    "loading": "Loading...",
    "no-tags": "No tags found",
    "placeholder": "Filter by tag"
  },
  "teams": {
    "empty-state": {
      "button-title": "New team",
      "message": "No teams found",
      "pro-tip": "Assign folder and dashboard permissions to teams instead of users to ease administration. <2>Learn more</2>",
      "title": "You haven't created any teams yet"
    }
  },
  "time-picker": {
    "absolute": {
      "recent-title": "Recently used absolute ranges",
      "title": "Absolute time range"
    },
    "calendar": {
      "apply-button": "Apply time range",
      "cancel-button": "Cancel",
      "close": "Close calendar",
      "next-month": "Next month",
      "previous-month": "Previous month",
      "select-time": "Select a time range"
    },
    "content": {
      "empty-recent-list-docs": "<0><0>Read the documentation</0><1> to find out more about how to enter custom time ranges.</1></0>",
      "empty-recent-list-info": "It looks like you haven't used this time picker before. As soon as you enter some time intervals, recently used intervals will appear here.",
      "filter-placeholder": "Search quick ranges"
    },
    "copy-paste": {
      "copy-success-message": "Time range copied to clipboard",
      "default-error-message": "{{error}} is not a valid time range",
      "default-error-title": "Invalid time range",
      "tooltip-copy": "Copy time range to clipboard",
      "tooltip-paste": "Paste time range"
    },
    "footer": {
      "change-settings-button": "Change time settings",
      "fiscal-year-option": "Fiscal year",
      "fiscal-year-start": "Fiscal year start month",
      "time-zone-option": "Time zone",
      "time-zone-selection": "Time zone selection"
    },
    "range-content": {
      "apply-button": "Apply time range",
      "default-error": "Please enter a past date or \"now\"",
      "fiscal-year": "Fiscal year",
      "from-input": "From",
      "open-input-calendar": "Open calendar",
      "range-error": "\"From\" can't be after \"To\"",
      "to-input": "To"
    },
    "range-picker": {
      "backwards-time-aria-label": "Move time range backwards",
      "current-time-selected": "Time range selected: {{currentTimeRange}}",
      "forwards-time-aria-label": "Move time range forwards",
      "to": "to",
      "zoom-out-button": "Zoom out time range",
      "zoom-out-tooltip": "Time range zoom out <1></1> CTRL+Z"
    },
    "time-range": {
      "aria-role": "Time range selection",
      "default-title": "Time ranges",
      "example-title": "Example time ranges",
      "specify": "Specify time range <1></1>"
    },
    "zone": {
      "select-aria-label": "Time zone picker",
      "select-search-input": "Type to search (country, city, abbreviation)"
    }
  },
  "trails": {
    "metric-overview": {
      "description-label": "Description",
      "labels": "Labels",
      "metric-attributes": "Metric attributes",
      "no-description": "No description available",
      "type-label": "Type",
      "unit-label": "Unit",
      "unknown-type": "Unknown"
    },
    "metric-select": {
      "filter-by": "Filter by",
      "otel-switch": "This switch enables filtering by OTel resources for OTel native data sources."
    },
    "settings": {
      "always-keep-selected-metric-graph-in-view": "Always keep selected metric graph in-view",
      "show-previews-of-metric-graphs": "Show previews of metric graphs"
    }
  },
  "transformations": {
    "empty": {
      "add-transformation-body": "Transformations allow data to be changed in various ways before your visualization is shown.<1></1>This includes joining data together, renaming fields, making calculations, formatting data for display, and more.",
      "add-transformation-header": "Start transforming data"
    }
  },
  "user-orgs": {
    "current-org-button": "Current",
    "name-column": "Name",
    "role-column": "Role",
    "select-org-button": "Select organisation",
    "title": "Organizations"
  },
  "user-profile": {
    "fields": {
      "email-error": "Email is required",
      "email-label": "Email",
      "name-error": "Name is required",
      "name-label": "Name",
      "username-label": "Username"
    },
    "tabs": {
      "general": "General"
    }
  },
  "user-session": {
    "browser-column": "Browser & OS",
    "created-at-column": "Logged on",
    "ip-column": "IP address",
    "revoke": "Revoke user session",
    "seen-at-column": "Last seen"
  },
  "user-sessions": {
    "loading": "Loading sessions..."
  },
  "users": {
    "empty-state": {
      "message": "No users found"
    }
  },
  "users-access-list": {
    "tabs": {
      "public-dashboard-users-tab-title": "Public dashboard users",
      "shared-dashboard-users-tab-title": "Shared dashboard users"
    }
  },
  "variable": {
    "adhoc": {
      "placeholder": "Select value"
    },
    "dropdown": {
      "placeholder": "Enter variable value"
    },
    "picker": {
      "link-all": "All",
      "option-all": "All",
      "option-selected-values": "Selected",
      "option-tooltip": "Clear selections"
    },
    "textbox": {
      "placeholder": "Enter variable value"
    }
  },
  "variables": {
    "empty-state": {
      "button-title": "Add variable",
      "info-box-content": "Variables enable more interactive and dynamic dashboards. Instead of hard-coding things like server or sensor names in your metric queries you can use variables in their place. Variables are shown as list boxes at the top of the dashboard. These drop-down lists make it easy to change the data being displayed in your dashboard.",
      "info-box-content-2": "Check out the <2>Templates and variables documentation</2> for more information.",
      "title": "There are no variables added yet"
    }
  }
}<|MERGE_RESOLUTION|>--- conflicted
+++ resolved
@@ -130,13 +130,9 @@
         "parse-mode-warning-title": "Telegram messages are limited to 4096 UTF-8 characters."
       },
       "used-by_one": "Used by {{ count }} notification policy",
-<<<<<<< HEAD
-      "used-by_other": "Used by {{ count }} notification policies",
+      "used-by_other": "Used by {{ count }} notification policy",
       "used-by-rules_one": "Used by {{ count }} alert rule",
       "used-by-rules_other": "Used by {{ count }} alert rules"
-=======
-      "used-by_other": "Used by {{ count }} notification policy"
->>>>>>> e699348d
     },
     "contactPointFilter": {
       "label": "Contact point"
