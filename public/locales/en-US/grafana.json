--- conflicted
+++ resolved
@@ -1232,23 +1232,8 @@
       }
     },
     "responsive-layout": {
-<<<<<<< HEAD
-      "description": "CSS layout that adjusts to the available space",
-      "name": "Responsive grid",
-=======
       "description": "Automatically positions panels into a grid.",
-      "item-options": {
-        "hide-no-data": "Hide when no data",
-        "repeat": {
-          "variable": {
-            "description": "Repeat this panel for each value in the selected variable. This is not visible while in edit mode. You need to go back to dashboard and then update the variable or reload the dashboard.",
-            "title": "Repeat by variable"
-          }
-        },
-        "title": "Layout options"
-      },
       "name": "Auto",
->>>>>>> 7ecad55b
       "options": {
         "columns": "Columns",
         "fixed": "Fixed: {{size}}px",
