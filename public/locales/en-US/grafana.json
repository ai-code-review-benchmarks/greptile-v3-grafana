--- conflicted
+++ resolved
@@ -2524,12 +2524,8 @@
         "from": "From",
         "installedVersion": "Installed Version",
         "lastCommitDate": "Last commit date:",
-<<<<<<< HEAD
         "latestVersion": "Latest version: ",
         "license": "License",
-=======
-        "latestVersion": "Latest Version",
->>>>>>> e318af54
         "links": "Links ",
         "raiseAnIssue": "Raise an issue",
         "reportAbuse": "Report a concern ",
