--- conflicted
+++ resolved
@@ -408,17 +408,9 @@
     },
     "alert-rule-form": {
       "action-buttons": {
-<<<<<<< HEAD
         "edit-yaml": "Edit YAML",
         "save": "Save"
       }
-=======
-        "delete": "Delete",
-        "edit-yaml": "Edit YAML",
-        "save-exit": "Save rule and exit"
-      },
-      "title-delete-rule": "Delete rule"
->>>>>>> dc0501e3
     },
     "alert-rule-name-and-metric": {
       "aria-label-name": "name",
