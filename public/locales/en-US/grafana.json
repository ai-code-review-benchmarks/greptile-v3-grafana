{
  "_comment": "Do not manually edit this file, or update these source phrases in Crowdin. The source of truth for English strings are in the code source",
  "common": {
    "locale": {
      "default": "Default"
    },
    "save": "Save"
  },
  "dashboard": {
    "inspect": {
      "actions-tab": "Actions",
      "data-tab": "Data",
      "error-tab": "Error",
      "json-tab": "JSON",
      "meta-tab": "Meta Data",
      "query-tab": "Query",
      "stats-tab": "Stats",
      "subtitle": "{{queryCount}} queries with total query time of {{formatted}}",
      "title": "Inspect: {{panelTitle}}"
    },
    "inspect-data": {
      "data-options": "Data options",
      "dataframe-aria-label": "Select dataframe",
      "dataframe-label": "Show data frame",
      "download-csv": "Download CSV",
      "download-excel-description": "Adds header to CSV for use with Excel",
      "download-excel-label": "Download for Excel",
      "download-logs": "Download logs",
      "download-service": "Download service graph",
      "download-traces": "Download traces",
      "excel-header": "Excel header",
      "formatted": "Formatted data",
      "formatted-data-description": "Table data is formatted with options defined in the Field and Override tabs.",
      "formatted-data-label": "Formatted data",
      "panel-transforms": "Panel transforms",
      "series-to-columns": "Series joined by time",
      "transformation": "Series joined by time",
      "transformations-description": "Table data is displayed with transformations defined in the panel Transform tab.",
      "transformations-label": "Apply panel transformations"
    },
    "inspect-json": {
      "dataframe-description": "Raw data without transformations and field config applied. ",
      "dataframe-label": "DataFrame JSON (from Query)",
      "panel-data-description": "The raw model passed to the panel visualization",
      "panel-data-label": "Panel data",
      "panel-json-description": "The model saved in the dashboard JSON that configures how everything works.",
      "panel-json-label": "Panel JSON",
      "select-source": "Select source",
      "unknown": "Unknown Object: {{show}}"
    },
    "inspect-meta": {
      "no-inspector": "No Metadata Inspector"
    },
    "inspect-stats": {
      "data-title": "Data source stats",
      "processing-time": "Data processing time",
      "queries": "Number of queries",
      "request-time": "Total request time",
      "rows": "Total number rows",
      "table-title": "Stats"
    },
    "refresh-picker": {
      "off-arialabel": "Turn off auto refresh",
      "off-description": "Auto refresh turned off. Choose refresh time interval",
      "off-label": "Off",
      "on-description": ""
    },
    "toolbar": {
      "add-panel": "Add panel",
      "comments-show": "Show dashboard comments",
      "mark-favorite": "Mark as favorite",
      "open-original": "Open original dashboard",
      "playlist-next": "Go to next dashboard",
      "playlist-previous": "Go to previous dashboard",
      "playlist-stop": "Stop playlist",
      "refresh": "Refresh dashboard",
      "save": "Save dashboard",
      "settings": "Dashboard settings",
      "share": "Share dashboard or panel",
      "tv-button": "Cycle view mode",
      "unmark-favorite": "Unmark as favorite"
    }
  },
  "folder-picker": {
    "loading": "Loading folders..."
  },
  "library-panel": {
    "add-modal": {
      "cancel": "Cancel",
      "create": "Create library panel",
      "error": "Library panel with this name already exists",
      "folder": "Save in folder",
      "folder-description": "Library panel permissions are derived from the folder permissions",
      "name": "Library panel name"
    }
  },
  "library-panels": {
    "save": {
      "error": "Error saving library panel: \"{{errorMsg}}\"",
      "success": "Library panel saved"
    }
  },
  "nav": {
    "admin": {
      "subtitle": "Manage server-wide settings and access to resources such as organizations, users, and licenses",
      "title": "Server admin"
    },
    "alerting": {
      "subtitle": "Learn about problems in your systems moments after they occur",
      "title": "Alerting"
    },
    "alerting-admin": {
      "title": "Admin"
    },
    "alerting-am-routes": {
      "subtitle": "Determine how alerts are routed to contact points",
      "title": "Notification policies"
    },
    "alerting-channels": {
      "title": "Notification channels"
    },
    "alerting-groups": {
      "subtitle": "See grouped alerts from an Alertmanager instance",
      "title": "Groups"
    },
    "alerting-legacy": {
      "title": "Alerting (legacy)"
    },
    "alerting-list": {
      "subtitle": "Rules that determine whether an alert will fire",
      "title": "Alert rules"
    },
    "alerting-receivers": {
      "subtitle": "Decide how your contacts are notified when an alert fires",
      "title": "Contact points"
    },
    "alerting-silences": {
      "subtitle": "Stop notifications from one or more alerting rules",
      "title": "Silences"
    },
    "alerts-and-incidents": {
      "subtitle": "Alerting and incident management apps",
      "title": "Alerts & incidents"
    },
    "api-keys": {
      "subtitle": "Manage and create API keys that are used to interact with Grafana HTTP APIs",
      "title": "API keys"
    },
    "apps": {
      "subtitle": "App plugins that extend the Grafana experience",
      "title": "Apps"
    },
    "config": {
      "title": "Administration",
      "titleBeforeTopnav": "Configuration"
    },
    "correlations": {
      "subtitle": "Add and configure correlations",
      "title": "Correlations"
    },
    "create": {
      "title": "Create"
    },
    "create-alert": {
      "title": "New alert rule"
    },
    "create-dashboard": {
      "title": "Dashboard"
    },
    "create-folder": {
      "title": "Folder"
    },
    "create-import": {
      "title": "Import"
    },
    "dashboards": {
      "subtitle": "Create and manage dashboards to visualize your data",
      "title": "Dashboards"
    },
    "datasources": {
      "subtitle": "Add and configure data sources",
      "title": "Data sources"
    },
    "explore": {
      "title": "Explore"
    },
    "global-orgs": {
      "subtitle": "Isolated instances of Grafana running on the same server",
      "title": "Organizations"
    },
    "global-users": {
      "subtitle": "Manage and create users across the whole Grafana server",
      "title": "Users"
    },
    "help": {
      "title": "Help"
    },
    "help/community": "Community",
    "help/documentation": "Documentation",
    "help/keyboard-shortcuts": "Keyboard shortcuts",
    "help/support": "Support",
    "home": {
      "title": "Home"
    },
    "library-panels": {
      "subtitle": "Reusable panels that can be added to multiple dashboards",
      "title": "Library panels"
    },
    "live": {
      "title": "Event streaming"
    },
    "live-cloud": {
      "title": "Cloud"
    },
    "live-pipeline": {
      "title": "Pipeline"
    },
    "live-status": {
      "title": "Status"
    },
    "manage-dashboards": {
      "title": "Browse"
    },
    "monitoring": {
      "subtitle": "Monitoring and infrastructure apps",
      "title": "Monitoring"
    },
    "new-dashboard": {
      "title": "New dashboard"
    },
    "new-folder": {
      "title": "New folder"
    },
    "org-settings": {
      "subtitle": "Manage preferences across an organization",
      "title": "Preferences"
    },
    "playlists": {
      "subtitle": "Groups of dashboards that are displayed in a sequence",
      "title": "Playlists"
    },
    "plugins": {
      "subtitle": "Extend the Grafana experience with plugins",
      "title": "Plugins"
    },
    "profile/notifications": {
      "title": "Notification history"
    },
    "profile/password": {
      "title": "Change password"
    },
    "profile/settings": {
      "title": "Preferences"
    },
    "profile/switch-org": "Switch organization",
    "scenes": {
      "title": "Scenes"
    },
    "search": {
      "placeholder": "Search Grafana"
    },
    "server-settings": {
      "subtitle": "View the settings defined in your Grafana config",
      "title": "Settings"
    },
    "service-accounts": {
      "subtitle": "Use service accounts to run automated workloads in Grafana",
      "title": "Service accounts"
    },
    "sign-in": "Sign in",
    "sign-out": {
      "title": "Sign out"
    },
    "snapshots": {
      "subtitle": "Interactive, publically available, point-in-time representations of dashboards",
      "title": "Snapshots"
    },
    "starred": {
      "title": "Starred"
    },
    "starred-empty": {
      "title": "Your starred dashboards will appear here"
    },
    "storage": {
      "subtitle": "Manage file storage",
      "title": "Storage"
    },
    "teams": {
      "subtitle": "Groups of users that have common dashboard and permission needs",
      "title": "Teams"
    },
    "upgrading": {
      "title": "Stats and license"
    },
    "users": {
      "subtitle": "Invite and assign roles to users",
      "title": "Users"
    }
  },
  "navigation": {
    "kiosk": {
      "tv-alert": "Press ESC to exit kiosk mode"
    }
  },
  "news": {
    "title": "Latest from the blog"
  },
  "panel": {
    "header-menu": {
      "inspect": "Inspect",
      "inspect-data": "Data",
      "inspect-json": "Panel JSON",
      "more": "More...",
      "share": "Share",
      "view": "View"
    }
  },
  "share-modal": {
    "dashboard": {
      "title": "Share"
    },
    "embed": {
      "copy": "Copy to clipboard",
      "html": "Embed HTML",
      "html-description": "The HTML code below can be pasted and included in another web page. Unless anonymous access is enabled, the user viewing that page need to be signed into Grafana for the graph to load.",
      "info": "Generate HTML for embedding an iframe with this panel.",
      "time-range": "Current time range",
      "time-range-description": "Transforms the current relative time range to an absolute time range"
    },
    "export": {
      "cancel-button": "Cancel",
      "info-text": "Export this dashboard.",
      "save-button": "Save to file",
      "share-default-label": "Export with default values removed",
      "share-externally-label": "Export for sharing externally",
      "view-button": "View JSON"
    },
    "library": {
      "info": "Create library panel."
    },
    "link": {
      "copy-link-button": "Copy",
      "info-text": "Create a direct link to this dashboard or panel, customized with the options below.",
      "link-url": "Link URL",
      "render-alert": "Image renderer plugin not installed",
      "render-instructions": "To render a panel image, you must install the&nbsp;<1>Grafana image renderer plugin</1>. Please contact your Grafana administrator to install the plugin.",
      "rendered-image": "Direct link rendered image",
      "save-alert": "Dashboard is not saved",
      "save-dashboard": "To render a panel image, you must save the dashboard first.",
      "shorten-url": "Shorten URL",
      "time-range-description": "Transforms the current relative time range to an absolute time range",
      "time-range-label": "Lock time range"
    },
    "panel": {
      "title": "Share Panel"
    },
    "snapshot": {
      "cancel-button": "Cancel",
      "copy-link-button": "Copy",
      "delete-button": "Delete snapshot.",
      "deleted-message": "The snapshot has been deleted. If you have already accessed it once, then it might take up to an hour before before it is removed from browser caches or CDN caches.",
      "expire": "Expire",
      "expire-day": "1 Day",
      "expire-hour": "1 Hour",
      "expire-never": "Never",
      "expire-week": "7 Days",
      "info-text-1": "A snapshot is an instant way to share an interactive dashboard publicly. When created, we strip sensitive data like queries (metric, template, and annotation) and panel links, leaving only the visible metric data and series names embedded in your dashboard.",
      "info-text-2": "Keep in mind, your snapshot <1>can be viewed by anyone</1> that has the link and can access the URL. Share wisely.",
      "local-button": "Local Snapshot",
      "mistake-message": "Did you make a mistake? ",
      "name": "Snapshot name",
      "timeout": "Timeout (seconds)",
      "timeout-description": "You might need to configure the timeout value if it takes a long time to collect your dashboard metrics."
    },
    "tab-title": {
      "embed": "Embed",
      "export": "Export",
      "library-panel": "Library panel",
      "link": "Link",
      "snapshot": "Snapshot"
    },
    "theme-picker": {
      "current": "Current",
      "dark": "Dark",
      "field-name": "Theme",
      "light": "Light"
    }
  },
  "shared-dashboard": {
    "fields": {
      "timezone-label": "Timezone"
    }
  },
  "shared-preferences": {
    "fields": {
      "home-dashboard-label": "Home Dashboard",
      "home-dashboard-placeholder": "Default dashboard",
      "locale-label": "Language",
      "locale-placeholder": "Choose language",
      "theme-label": "UI Theme",
      "week-start-label": "Week start"
    },
    "theme": {
      "dark-label": "Dark",
      "default-label": "Default",
      "light-label": "Light"
    },
    "title": "Preferences"
  },
  "time-picker": {
    "absolute": {
      "recent-title": "Recently used absolute ranges",
      "title": "Absolute time range"
    },
<<<<<<< HEAD
    "time-range": {
      "aria-role": "Time range selection",
      "default-title": "Time ranges"
=======
    "calendar": {
      "select-time": "Select a time range"
    },
    "time-range": {
      "example-title": "Example time ranges",
      "specify": "Specify time range <1></1>"
>>>>>>> b799be30
    }
  },
  "user-orgs": {
    "current-org-button": "Current",
    "name-column": "Name",
    "role-column": "Role",
    "select-org-button": "Select organisation",
    "title": "Organizations"
  },
  "user-profile": {
    "fields": {
      "email-error": "Email is required",
      "email-label": "Email",
      "name-error": "Name is required",
      "name-label": "Name",
      "username-label": "Username"
    },
    "title": "Edit profile"
  },
  "user-session": {
    "browser-column": "Browser & OS",
    "created-at-column": "Logged on",
    "ip-column": "IP address",
    "revoke": "Revoke user session",
    "seen-at-column": "Last seen"
  },
  "user-sessions": {
    "loading": "Loading sessions..."
  }
}<|MERGE_RESOLUTION|>--- conflicted
+++ resolved
@@ -412,18 +412,14 @@
       "recent-title": "Recently used absolute ranges",
       "title": "Absolute time range"
     },
-<<<<<<< HEAD
+    "calendar": {
+      "select-time": "Select a time range"
+    },
     "time-range": {
       "aria-role": "Time range selection",
-      "default-title": "Time ranges"
-=======
-    "calendar": {
-      "select-time": "Select a time range"
-    },
-    "time-range": {
+      "default-title": "Time ranges",
       "example-title": "Example time ranges",
       "specify": "Specify time range <1></1>"
->>>>>>> b799be30
     }
   },
   "user-orgs": {
