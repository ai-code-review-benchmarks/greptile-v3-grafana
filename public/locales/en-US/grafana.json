--- conflicted
+++ resolved
@@ -1310,13 +1310,6 @@
       "redirect-link": "List in Grafana Alerting",
       "subtitle": "Alert rules related to this dashboard"
     },
-<<<<<<< HEAD
-    "canvas-actions": {
-      "add-panel": "Add panel",
-      "group-panels": "Group panels",
-      "new-row": "New row",
-      "new-tab": "New tab"
-=======
     "auto-grid": {
       "description": "Panels resize to fit and form uniform grids",
       "item-options": {
@@ -1346,7 +1339,12 @@
         "min-width-custom-clear": "Back to standard min column width",
         "min-width-error": "A number between 50 and 2000 is required"
       }
->>>>>>> 9094c73e
+    },
+    "canvas-actions": {
+      "add-panel": "Add panel",
+      "group-panels": "Group panels",
+      "new-row": "New row",
+      "new-tab": "New tab"
     },
     "conditional-rendering": {
       "data": {
