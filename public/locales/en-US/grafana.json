{
  "_comment": "Do not manually edit this file, or update these source phrases in Crowdin. The source of truth for English strings are in the code source",
  "common": {
    "locale": {
      "default": "Default"
    },
    "save": "Save"
  },
  "dashboard": {
    "inspect": {
      "actions-tab": "Actions",
      "data-tab": "Data",
      "error-tab": "Error",
      "json-tab": "JSON",
      "meta-tab": "Meta Data",
      "query-tab": "Query",
      "stats-tab": "Stats",
      "subtitle": "{{queryCount}} queries with total query time of {{formatted}}",
      "title": "Inspect: {{panelTitle}}"
    },
    "inspect-data": {
      "data-options": "Data options",
      "dataframe-aria-label": "Select dataframe",
      "dataframe-label": "Show data frame",
      "download-csv": "Download CSV",
      "download-excel-description": "Adds header to CSV for use with Excel",
      "download-excel-label": "Download for Excel",
      "download-logs": "Download logs",
      "download-service": "Download service graph",
      "download-traces": "Download traces",
      "excel-header": "Excel header",
      "formatted": "Formatted data",
      "formatted-data-description": "Table data is formatted with options defined in the Field and Override tabs.",
      "formatted-data-label": "Formatted data",
      "panel-transforms": "Panel transforms",
      "series-to-columns": "Series joined by time",
      "transformation": "Series joined by time",
      "transformations-description": "Table data is displayed with transformations defined in the panel Transform tab.",
      "transformations-label": "Apply panel transformations"
    },
    "inspect-json": {
      "dataframe-description": "Raw data without transformations and field config applied. ",
      "dataframe-label": "DataFrame JSON (from Query)",
      "panel-data-description": "The raw model passed to the panel visualization",
      "panel-data-label": "Panel data",
      "panel-json-description": "The model saved in the dashboard JSON that configures how everything works.",
      "panel-json-label": "Panel JSON",
      "select-source": "Select source",
      "unknown": "Unknown Object: {{show}}"
    },
    "inspect-meta": {
      "no-inspector": "No Metadata Inspector"
    },
    "inspect-stats": {
      "data-title": "Data source stats",
      "processing-time": "Data processing time",
      "queries": "Number of queries",
      "request-time": "Total request time",
      "rows": "Total number rows",
      "table-title": "Stats"
    },
    "refresh-picker": {
      "off-arialabel": "Turn off auto refresh",
      "off-description": "Auto refresh turned off. Choose refresh time interval",
      "off-label": "Off",
      "on-description": ""
    },
    "toolbar": {
      "add-panel": "Add panel",
      "comments-show": "Show dashboard comments",
      "mark-favorite": "Mark as favorite",
      "open-original": "Open original dashboard",
      "playlist-next": "Go to next dashboard",
      "playlist-previous": "Go to previous dashboard",
      "playlist-stop": "Stop playlist",
      "refresh": "Refresh dashboard",
      "save": "Save dashboard",
      "settings": "Dashboard settings",
      "share": "Share dashboard or panel",
      "tv-button": "Cycle view mode",
      "unmark-favorite": "Unmark as favorite"
    }
  },
  "folder-picker": {
    "loading": "Loading folders..."
  },
  "library-panel": {
    "add-modal": {
      "cancel": "Cancel",
      "create": "Create library panel",
      "error": "Library panel with this name already exists",
      "folder": "Save in folder",
      "folder-description": "Library panel permissions are derived from the folder permissions",
      "name": "Library panel name"
    }
  },
  "library-panels": {
    "save": {
      "error": "Error saving library panel: \"{{errorMsg}}\"",
      "success": "Library panel saved"
    }
  },
  "nav": {
    "admin": {
      "subtitle": "Manage server-wide settings and access to resources such as organizations, users, and licenses",
      "title": "Server admin"
    },
    "alerting": {
      "subtitle": "Learn about problems in your systems moments after they occur",
      "title": "Alerting"
    },
    "alerting-admin": {
      "title": "Admin"
    },
    "alerting-am-routes": {
      "subtitle": "Determine how alerts are routed to contact points",
      "title": "Notification policies"
    },
    "alerting-channels": {
      "title": "Notification channels"
    },
    "alerting-groups": {
      "subtitle": "See grouped alerts from an Alertmanager instance",
      "title": "Groups"
    },
    "alerting-legacy": {
      "title": "Alerting (legacy)"
    },
    "alerting-list": {
      "subtitle": "Rules that determine whether an alert will fire",
      "title": "Alert rules"
    },
    "alerting-receivers": {
      "subtitle": "Decide how your contacts are notified when an alert fires",
      "title": "Contact points"
    },
    "alerting-silences": {
      "subtitle": "Stop notifications from one or more alerting rules",
      "title": "Silences"
    },
    "alerts-and-incidents": {
      "subtitle": "Alerting and incident management apps",
      "title": "Alerts & incidents"
    },
    "api-keys": {
      "subtitle": "Manage and create API keys that are used to interact with Grafana HTTP APIs",
      "title": "API keys"
    },
    "apps": {
      "subtitle": "App plugins that extend the Grafana experience",
      "title": "Apps"
    },
    "config": {
      "title": "Administration",
      "titleBeforeTopnav": "Configuration"
    },
    "correlations": {
      "subtitle": "Add and configure correlations",
      "title": "Correlations"
    },
    "create": {
      "title": "Create"
    },
    "create-alert": {
      "title": "New alert rule"
    },
    "create-dashboard": {
      "title": "Dashboard"
    },
    "create-folder": {
      "title": "Folder"
    },
    "create-import": {
      "title": "Import"
    },
    "dashboards": {
      "subtitle": "Create and manage dashboards to visualize your data",
      "title": "Dashboards"
    },
    "datasources": {
      "subtitle": "Add and configure data sources",
      "title": "Data sources"
    },
    "explore": {
      "title": "Explore"
    },
    "global-orgs": {
      "subtitle": "Isolated instances of Grafana running on the same server",
      "title": "Organizations"
    },
    "global-users": {
      "subtitle": "Manage and create users across the whole Grafana server",
      "title": "Users"
    },
    "help": {
      "title": "Help"
    },
    "help/community": "Community",
    "help/documentation": "Documentation",
    "help/keyboard-shortcuts": "Keyboard shortcuts",
    "help/support": "Support",
    "home": {
      "title": "Home"
    },
    "library-panels": {
      "subtitle": "Reusable panels that can be added to multiple dashboards",
      "title": "Library panels"
    },
    "live": {
      "title": "Event streaming"
    },
    "live-cloud": {
      "title": "Cloud"
    },
    "live-pipeline": {
      "title": "Pipeline"
    },
    "live-status": {
      "title": "Status"
    },
    "manage-dashboards": {
      "title": "Browse"
    },
    "monitoring": {
      "subtitle": "Monitoring and infrastructure apps",
      "title": "Monitoring"
    },
    "new-dashboard": {
      "title": "New dashboard"
    },
    "new-folder": {
      "title": "New folder"
    },
    "org-settings": {
      "subtitle": "Manage preferences across an organization",
      "title": "Preferences"
    },
    "playlists": {
      "subtitle": "Groups of dashboards that are displayed in a sequence",
      "title": "Playlists"
    },
    "plugins": {
      "subtitle": "Extend the Grafana experience with plugins",
      "title": "Plugins"
    },
    "profile/notifications": {
      "title": "Notification history"
    },
    "profile/password": {
      "title": "Change password"
    },
    "profile/settings": {
      "title": "Preferences"
    },
    "profile/switch-org": "Switch organization",
    "scenes": {
      "title": "Scenes"
    },
    "search": {
      "placeholder": "Search Grafana"
    },
    "server-settings": {
      "subtitle": "View the settings defined in your Grafana config",
      "title": "Settings"
    },
    "service-accounts": {
      "subtitle": "Use service accounts to run automated workloads in Grafana",
      "title": "Service accounts"
    },
    "sign-in": "Sign in",
    "sign-out": {
      "title": "Sign out"
    },
    "snapshots": {
      "subtitle": "Interactive, publically available, point-in-time representations of dashboards",
      "title": "Snapshots"
    },
    "starred": {
      "title": "Starred"
    },
    "starred-empty": {
      "title": "Your starred dashboards will appear here"
    },
    "storage": {
      "subtitle": "Manage file storage",
      "title": "Storage"
    },
    "teams": {
      "subtitle": "Groups of users that have common dashboard and permission needs",
      "title": "Teams"
    },
    "upgrading": {
      "title": "Stats and license"
    },
    "users": {
      "subtitle": "Invite and assign roles to users",
      "title": "Users"
    }
  },
  "navigation": {
    "kiosk": {
      "tv-alert": "Press ESC to exit kiosk mode"
    }
  },
  "news": {
    "title": "Latest from the blog"
  },
  "panel": {
    "header-menu": {
      "inspect": "Inspect",
      "inspect-data": "Data",
      "inspect-json": "Panel JSON",
      "more": "More...",
      "share": "Share",
      "view": "View"
    }
  },
  "share-modal": {
    "dashboard": {
      "title": "Share"
    },
    "embed": {
      "copy": "Copy to clipboard",
      "html": "Embed HTML",
      "html-description": "The HTML code below can be pasted and included in another web page. Unless anonymous access is enabled, the user viewing that page need to be signed into Grafana for the graph to load.",
      "info": "Generate HTML for embedding an iframe with this panel.",
      "time-range": "Current time range",
      "time-range-description": "Transforms the current relative time range to an absolute time range"
    },
    "export": {
      "cancel-button": "Cancel",
      "info-text": "Export this dashboard.",
      "save-button": "Save to file",
      "share-default-label": "Export with default values removed",
      "share-externally-label": "Export for sharing externally",
      "view-button": "View JSON"
    },
    "library": {
      "info": "Create library panel."
    },
    "link": {
      "copy-link-button": "Copy",
      "info-text": "Create a direct link to this dashboard or panel, customized with the options below.",
      "link-url": "Link URL",
      "render-alert": "Image renderer plugin not installed",
      "render-instructions": "To render a panel image, you must install the&nbsp;<1>Grafana image renderer plugin</1>. Please contact your Grafana administrator to install the plugin.",
      "rendered-image": "Direct link rendered image",
      "save-alert": "Dashboard is not saved",
      "save-dashboard": "To render a panel image, you must save the dashboard first.",
      "shorten-url": "Shorten URL",
      "time-range-description": "Transforms the current relative time range to an absolute time range",
      "time-range-label": "Lock time range"
    },
    "panel": {
      "title": "Share Panel"
    },
    "snapshot": {
      "cancel-button": "Cancel",
      "copy-link-button": "Copy",
      "delete-button": "Delete snapshot.",
      "deleted-message": "The snapshot has been deleted. If you have already accessed it once, then it might take up to an hour before before it is removed from browser caches or CDN caches.",
      "expire": "Expire",
      "expire-day": "1 Day",
      "expire-hour": "1 Hour",
      "expire-never": "Never",
      "expire-week": "7 Days",
      "info-text-1": "A snapshot is an instant way to share an interactive dashboard publicly. When created, we strip sensitive data like queries (metric, template, and annotation) and panel links, leaving only the visible metric data and series names embedded in your dashboard.",
      "info-text-2": "Keep in mind, your snapshot <1>can be viewed by anyone</1> that has the link and can access the URL. Share wisely.",
      "local-button": "Local Snapshot",
      "mistake-message": "Did you make a mistake? ",
      "name": "Snapshot name",
      "timeout": "Timeout (seconds)",
      "timeout-description": "You might need to configure the timeout value if it takes a long time to collect your dashboard metrics."
    },
    "tab-title": {
      "embed": "Embed",
      "export": "Export",
      "library-panel": "Library panel",
      "link": "Link",
      "snapshot": "Snapshot"
    },
    "theme-picker": {
      "current": "Current",
      "dark": "Dark",
      "field-name": "Theme",
      "light": "Light"
    }
  },
  "shared-dashboard": {
    "fields": {
      "timezone-label": "Timezone"
    }
  },
  "shared-preferences": {
    "fields": {
      "home-dashboard-label": "Home Dashboard",
      "home-dashboard-placeholder": "Default dashboard",
      "locale-label": "Language",
      "locale-placeholder": "Choose language",
      "theme-label": "UI Theme",
      "week-start-label": "Week start"
    },
    "theme": {
      "dark-label": "Dark",
      "default-label": "Default",
      "light-label": "Light"
    },
    "title": "Preferences"
  },
  "time-picker": {
    "absolute": {
      "recent-title": "Recently used absolute ranges",
      "title": "Absolute time range"
    },
    "calendar": {
      "apply-button": "Apply time range",
      "cancel-button": "Cancel",
      "select-time": "Select a time range"
    },
<<<<<<< HEAD
    "content": {
      "empty-recent-list": "<0><0>It looks like you haven&apos;t used this time picker before. As soon as you enter some time intervals, recently used intervals will appear here.</0></0><1><0>Read the documentation</0><1> to find out more about how to enter custom time ranges.</1></1>",
      "filter-placeholder": "Search quick ranges"
=======
    "footer": {
      "change-settings-button": "Change time settings",
      "fiscal-year-option": "Fiscal year",
      "fiscal-year-start": "Fiscal year start month",
      "time-zone-option": "Time zone",
      "time-zone-selection": "Time zone selection"
>>>>>>> 29fcc463
    },
    "range-content": {
      "apply-button": "Apply time range",
      "default-error": "Please enter a past date or \"now\"",
      "fiscal-year": "Fiscal year",
      "from-input": "From",
      "range-error": "\"From\" can't be after \"To\"",
      "to-input": "To"
    },
    "time-range": {
      "aria-role": "Time range selection",
      "default-title": "Time ranges",
      "example-title": "Example time ranges",
      "specify": "Specify time range <1></1>"
    }
  },
  "user-orgs": {
    "current-org-button": "Current",
    "name-column": "Name",
    "role-column": "Role",
    "select-org-button": "Select organisation",
    "title": "Organizations"
  },
  "user-profile": {
    "fields": {
      "email-error": "Email is required",
      "email-label": "Email",
      "name-error": "Name is required",
      "name-label": "Name",
      "username-label": "Username"
    },
    "title": "Edit profile"
  },
  "user-session": {
    "browser-column": "Browser & OS",
    "created-at-column": "Logged on",
    "ip-column": "IP address",
    "revoke": "Revoke user session",
    "seen-at-column": "Last seen"
  },
  "user-sessions": {
    "loading": "Loading sessions..."
  }
}<|MERGE_RESOLUTION|>--- conflicted
+++ resolved
@@ -417,18 +417,16 @@
       "cancel-button": "Cancel",
       "select-time": "Select a time range"
     },
-<<<<<<< HEAD
     "content": {
       "empty-recent-list": "<0><0>It looks like you haven&apos;t used this time picker before. As soon as you enter some time intervals, recently used intervals will appear here.</0></0><1><0>Read the documentation</0><1> to find out more about how to enter custom time ranges.</1></1>",
       "filter-placeholder": "Search quick ranges"
-=======
+    },
     "footer": {
       "change-settings-button": "Change time settings",
       "fiscal-year-option": "Fiscal year",
       "fiscal-year-start": "Fiscal year start month",
       "time-zone-option": "Time zone",
       "time-zone-selection": "Time zone selection"
->>>>>>> 29fcc463
     },
     "range-content": {
       "apply-button": "Apply time range",
