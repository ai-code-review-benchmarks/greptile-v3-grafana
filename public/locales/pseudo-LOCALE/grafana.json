{
  "_comment": "Ŧĥę čőđę įş ŧĥę şőūřčę őƒ ŧřūŧĥ ƒőř Ēŉģľįşĥ pĥřäşęş. Ŧĥęy şĥőūľđ þę ūpđäŧęđ įŉ ŧĥę čőmpőŉęŉŧş đįřęčŧľy, äŉđ äđđįŧįőŉäľ pľūřäľş şpęčįƒįęđ įŉ ŧĥįş ƒįľę.",
  "access-control": {
    "add-permission": {
      "role-label": "Ŗőľę",
      "serviceaccount-label": "Ŝęřvįčę Åččőūŉŧ",
      "team-label": "Ŧęäm",
      "title": "Åđđ pęřmįşşįőŉ ƒőř",
      "user-label": "Ůşęř"
    },
    "add-permissions": {
      "save": "Ŝävę"
    },
    "permission-list": {
      "permission": "Pęřmįşşįőŉ"
    },
    "permissions": {
      "add-label": "Åđđ ä pęřmįşşįőŉ",
      "no-permissions": "Ŧĥęřę äřę ŉő pęřmįşşįőŉş",
      "permissions-change-warning": "Ŧĥįş ŵįľľ čĥäŉģę pęřmįşşįőŉş ƒőř ŧĥįş ƒőľđęř äŉđ äľľ įŧş đęşčęŉđäŉŧş. Ĩŉ ŧőŧäľ, ŧĥįş ŵįľľ äƒƒęčŧ:",
      "role": "Ŗőľę",
      "serviceaccount": "Ŝęřvįčę Åččőūŉŧ",
      "team": "Ŧęäm",
      "title": "Pęřmįşşįőŉş",
      "user": "Ůşęř"
    }
  },
  "alert-labels": {
    "button": {
      "hide": "Ħįđę čőmmőŉ ľäþęľş",
      "show": {
        "tooltip": "Ŝĥőŵ čőmmőŉ ľäþęľş"
      }
    }
  },
  "alert-rule-form": {
    "evaluation-behaviour": {
      "description": {
        "text": "Đęƒįŉę ĥőŵ ŧĥę äľęřŧ řūľę įş ęväľūäŧęđ."
      },
      "info-help": {
        "text": "Đęƒįŉę ŧĥę äľęřŧ þęĥävįőř ŵĥęŉ ŧĥę ęväľūäŧįőŉ ƒäįľş őř ŧĥę qūęřy řęŧūřŉş ŉő đäŧä."
      },
      "pending-period": "Pęŉđįŉģ pęřįőđ"
    },
    "evaluation-behaviour-description1": "Ēväľūäŧįőŉ ģřőūpş äřę čőŉŧäįŉęřş ƒőř ęväľūäŧįŉģ äľęřŧ äŉđ řęčőřđįŉģ řūľęş.",
    "evaluation-behaviour-description2": "Åŉ ęväľūäŧįőŉ ģřőūp đęƒįŉęş äŉ ęväľūäŧįőŉ įŉŧęřväľ - ĥőŵ őƒŧęŉ ä řūľę įş ęväľūäŧęđ. Åľęřŧ řūľęş ŵįŧĥįŉ ŧĥę şämę ęväľūäŧįőŉ ģřőūp äřę ęväľūäŧęđ ővęř ŧĥę şämę ęväľūäŧįőŉ įŉŧęřväľ.",
    "evaluation-behaviour-description3": "Pęŉđįŉģ pęřįőđ şpęčįƒįęş ĥőŵ ľőŉģ ŧĥę ŧĥřęşĥőľđ čőŉđįŧįőŉ mūşŧ þę męŧ þęƒőřę ŧĥę äľęřŧ şŧäřŧş ƒįřįŉģ. Ŧĥįş őpŧįőŉ ĥęľpş přęvęŉŧ äľęřŧş ƒřőm þęįŉģ ŧřįģģęřęđ þy ŧęmpőřäřy įşşūęş.",
    "evaluation-behaviour-for": {
      "error-parsing": "Fäįľęđ ŧő päřşę đūřäŧįőŉ",
      "validation": "Pęŉđįŉģ pęřįőđ mūşŧ þę ģřęäŧęř ŧĥäŉ őř ęqūäľ ŧő ŧĥę ęväľūäŧįőŉ įŉŧęřväľ."
    },
    "evaluation-behaviour-group": {
      "text": "Åľľ řūľęş įŉ ŧĥę şęľęčŧęđ ģřőūp äřę ęväľūäŧęđ ęvęřy {{evaluateEvery}}."
    },
    "pause": "Päūşę ęväľūäŧįőŉ"
  },
  "alerting": {
    "central-alert-history": {
      "details": {
        "annotations": "Åŉŉőŧäŧįőŉş",
        "error": "Ēřřőř ľőäđįŉģ řūľę ƒőř ŧĥįş ęvęŉŧ.",
        "loading": "Ŀőäđįŉģ...",
        "no-annotations": "Ńő äŉŉőŧäŧįőŉş",
        "no-values": "Ńő väľūęş",
        "not-found": "Ŗūľę ŉőŧ ƒőūŉđ ƒőř ŧĥįş ęvęŉŧ.",
        "not-grafana-rule": "Ŗūľę įş ŉőŧ ä Ğřäƒäŉä řūľę",
        "number-transitions": "Ŝŧäŧę ŧřäŉşįŧįőŉş ƒőř şęľęčŧęđ pęřįőđ",
        "state": {
          "alerting": "Åľęřŧįŉģ",
          "error": "Ēřřőř",
          "no-data": "Ńő đäŧä",
          "normal": "Ńőřmäľ",
          "pending": "Pęŉđįŉģ"
        },
        "state-transitions": "Ŝŧäŧę ŧřäŉşįŧįőŉ",
        "unknown-event-state": "Ůŉĸŉőŵŉ",
        "unknown-rule": "Ůŉĸŉőŵŉ"
      },
      "error": "Ŝőmęŧĥįŉģ ŵęŉŧ ŵřőŉģ ľőäđįŉģ ŧĥę äľęřŧ şŧäŧę ĥįşŧőřy",
      "filter": {
        "info": {
          "label1": "Fįľŧęř ęvęŉŧş ūşįŉģ ľäþęľ qūęřyįŉģ ŵįŧĥőūŧ şpäčęş, ęχ:",
          "label2": "Ĩŉväľįđ ūşę őƒ şpäčęş:",
          "label3": "Väľįđ ūşę őƒ şpäčęş:",
          "label4": "Fįľŧęř äľęřŧş ūşįŉģ ľäþęľ qūęřyįŉģ ŵįŧĥőūŧ þřäčęş, ęχ:"
        }
      }
    },
    "contact-points": {
      "telegram": {
        "parse-mode-warning-body": "Ĩƒ yőū ūşę ä <1>päřşę_mőđę</1> őpŧįőŉ őŧĥęř ŧĥäŉ <3>Ńőŉę</3>, ŧřūŉčäŧįőŉ mäy řęşūľŧ įŉ äŉ įŉväľįđ męşşäģę, čäūşįŉģ ŧĥę ŉőŧįƒįčäŧįőŉ ŧő ƒäįľ. Főř ľőŉģęř męşşäģęş, ŵę řęčőmmęŉđ ūşįŉģ äŉ äľŧęřŉäŧįvę čőŉŧäčŧ męŧĥőđ.",
        "parse-mode-warning-title": "Ŧęľęģřäm męşşäģęş äřę ľįmįŧęđ ŧő 4096 ŮŦF-8 čĥäřäčŧęřş."
      }
    },
<<<<<<< HEAD
    "entral-alert-history": {
      "details": {
        "value-in-transition": "Väľūę įŉ ŧřäŉşįŧįőŉ"
=======
    "policies": {
      "metadata": {
        "timingOptions": {
          "groupInterval": {
            "description": "Ħőŵ ľőŉģ ŧő ŵäįŧ þęƒőřę şęŉđįŉģ ä ŉőŧįƒįčäŧįőŉ äþőūŧ ŉęŵ äľęřŧş ŧĥäŧ äřę äđđęđ ŧő ä ģřőūp őƒ äľęřŧş ƒőř ŵĥįčĥ äŉ įŉįŧįäľ ŉőŧįƒįčäŧįőŉ ĥäş äľřęäđy þęęŉ şęŉŧ.",
            "label": "Ŵäįŧ <1></1> þęƒőřę şęŉđįŉģ ūpđäŧęş"
          },
          "groupWait": {
            "description": "Ħőŵ ľőŉģ ŧő įŉįŧįäľľy ŵäįŧ ŧő şęŉđ ä ŉőŧįƒįčäŧįőŉ ƒőř ä ģřőūp őƒ äľęřŧ įŉşŧäŉčęş.",
            "label": "Ŵäįŧ <1></1> ŧő ģřőūp įŉşŧäŉčęş"
          },
          "repeatInterval": {
            "description": "Ħőŵ őƒŧęŉ ŉőŧįƒįčäŧįőŉş äřę şęŉŧ įƒ ŧĥę ģřőūp őƒ äľęřŧş ĥäş ŉőŧ čĥäŉģęđ şįŉčę ŧĥę ľäşŧ ŉőŧįƒįčäŧįőŉ.",
            "label": "Ŗępęäŧęđ ęvęřy <1></1>"
          }
        }
>>>>>>> 12a5583e
      }
    }
  },
  "annotations": {
    "empty-state": {
      "button-title": "Åđđ äŉŉőŧäŧįőŉ qūęřy",
      "info-box-content": "<0>Åŉŉőŧäŧįőŉş přővįđę ä ŵäy ŧő įŉŧęģřäŧę ęvęŉŧ đäŧä įŉŧő yőūř ģřäpĥş. Ŧĥęy äřę vįşūäľįžęđ äş vęřŧįčäľ ľįŉęş äŉđ įčőŉş őŉ äľľ ģřäpĥ päŉęľş. Ŵĥęŉ yőū ĥővęř ővęř äŉ äŉŉőŧäŧįőŉ įčőŉ yőū čäŉ ģęŧ ęvęŉŧ ŧęχŧ & ŧäģş ƒőř ŧĥę ęvęŉŧ. Ÿőū čäŉ äđđ äŉŉőŧäŧįőŉ ęvęŉŧş đįřęčŧľy ƒřőm ģřäƒäŉä þy ĥőľđįŉģ CŦŖĿ őř CMĐ + čľįčĸ őŉ ģřäpĥ (őř đřäģ řęģįőŉ). Ŧĥęşę ŵįľľ þę şŧőřęđ įŉ Ğřäƒäŉä'ş äŉŉőŧäŧįőŉ đäŧäþäşę.</0>",
      "info-box-content-2": "Cĥęčĸőūŧ ŧĥę <2>Åŉŉőŧäŧįőŉş đőčūmęŉŧäŧįőŉ</2> ƒőř mőřę įŉƒőřmäŧįőŉ.",
      "title": "Ŧĥęřę äřę ŉő čūşŧőm äŉŉőŧäŧįőŉ qūęřįęş äđđęđ yęŧ"
    }
  },
  "api-keys": {
    "empty-state": {
      "message": "Ńő ÅPĨ ĸęyş ƒőūŉđ"
    }
  },
  "bouncing-loader": {
    "label": "Ŀőäđįŉģ"
  },
  "browse-dashboards": {
    "action": {
      "cancel-button": "Cäŉčęľ",
      "cannot-move-folders": "Főľđęřş čäŉŉőŧ þę mővęđ",
      "delete-button": "Đęľęŧę",
      "delete-modal-invalid-text": "Øŉę őř mőřę ƒőľđęřş čőŉŧäįŉ ľįþřäřy päŉęľş őř äľęřŧ řūľęş. Đęľęŧę ŧĥęşę ƒįřşŧ įŉ őřđęř ŧő přőčęęđ.",
      "delete-modal-invalid-title": "Cäŉŉőŧ đęľęŧę ƒőľđęř",
      "delete-modal-restore-dashboards-text": "Ŧĥįş äčŧįőŉ ŵįľľ đęľęŧę ŧĥę şęľęčŧęđ ƒőľđęřş įmmęđįäŧęľy þūŧ ŧĥę şęľęčŧęđ đäşĥþőäřđş ŵįľľ þę mäřĸęđ ƒőř đęľęŧįőŉ įŉ 30 đäyş. Ÿőū čäŉ řęşŧőřę ŧĥę đäşĥþőäřđş äŉyŧįmę þęƒőřę ŧĥę 30 đäyş ęχpįřęş. Főľđęřş čäŉŉőŧ þę řęşŧőřęđ.",
      "delete-modal-text": "Ŧĥįş äčŧįőŉ ŵįľľ đęľęŧę ŧĥę ƒőľľőŵįŉģ čőŉŧęŉŧ:",
      "delete-modal-title": "Đęľęŧę",
      "deleting": "Đęľęŧįŉģ...",
      "manage-permissions-button": "Mäŉäģę pęřmįşşįőŉş",
      "move-button": "Mővę",
      "move-modal-alert": "Mővįŉģ ŧĥįş įŧęm mäy čĥäŉģę įŧş pęřmįşşįőŉş.",
      "move-modal-field-label": "Főľđęř ŉämę",
      "move-modal-text": "Ŧĥįş äčŧįőŉ ŵįľľ mővę ŧĥę ƒőľľőŵįŉģ čőŉŧęŉŧ:",
      "move-modal-title": "Mővę",
      "moving": "Mővįŉģ...",
      "new-folder-name-required-phrase": "Főľđęř ŉämę įş řęqūįřęđ."
    },
    "counts": {
      "alertRule_one": "{{count}} äľęřŧ řūľę",
      "alertRule_other": "{{count}} äľęřŧ řūľę",
      "dashboard_one": "{{count}} đäşĥþőäřđ",
      "dashboard_other": "{{count}} đäşĥþőäřđ",
      "folder_one": "{{count}} ƒőľđęř",
      "folder_other": "{{count}} ƒőľđęř",
      "libraryPanel_one": "{{count}} ľįþřäřy päŉęľ",
      "libraryPanel_other": "{{count}} ľįþřäřy päŉęľ",
      "total_one": "{{count}} įŧęm",
      "total_other": "{{count}} įŧęm"
    },
    "dashboards-tree": {
      "collapse-folder-button": "Cőľľäpşę ƒőľđęř {{title}}",
      "expand-folder-button": "Ēχpäŉđ ƒőľđęř {{title}}",
      "name-column": "Ńämę",
      "select-all-header-checkbox": "Ŝęľęčŧ äľľ",
      "select-checkbox": "Ŝęľęčŧ",
      "tags-column": "Ŧäģş"
    },
    "empty-state": {
      "button-title": "Cřęäŧę đäşĥþőäřđ",
      "pro-tip": "Åđđ/mővę đäşĥþőäřđş ŧő yőūř ƒőľđęř äŧ <2>ßřőŵşę đäşĥþőäřđş</2>",
      "title": "Ÿőū ĥävęŉ'ŧ čřęäŧęđ äŉy đäşĥþőäřđş yęŧ",
      "title-folder": "Ŧĥįş ƒőľđęř đőęşŉ'ŧ ĥävę äŉy đäşĥþőäřđş yęŧ"
    },
    "folder-actions-button": {
      "delete": "Đęľęŧę",
      "folder-actions": "Főľđęř äčŧįőŉş",
      "manage-permissions": "Mäŉäģę pęřmįşşįőŉş",
      "move": "Mővę"
    },
    "folder-picker": {
      "accessible-label": "Ŝęľęčŧ ƒőľđęř: {{ label }} čūřřęŉŧľy şęľęčŧęđ",
      "button-label": "Ŝęľęčŧ ƒőľđęř",
      "clear-selection": "Cľęäř şęľęčŧįőŉ",
      "empty-message": "Ńő ƒőľđęřş ƒőūŉđ",
      "error-title": "Ēřřőř ľőäđįŉģ ƒőľđęřş",
      "search-placeholder": "Ŝęäřčĥ ƒőľđęřş",
      "unknown-error": "Ůŉĸŉőŵŉ ęřřőř"
    },
    "manage-folder-nav": {
      "alert-rules": "Åľęřŧ řūľęş",
      "dashboards": "Đäşĥþőäřđş",
      "panels": "Päŉęľş"
    },
    "new-folder-form": {
      "cancel-label": "Cäŉčęľ",
      "create-label": "Cřęäŧę",
      "name-label": "Főľđęř ŉämę"
    },
    "no-results": {
      "clear": "Cľęäř şęäřčĥ äŉđ ƒįľŧęřş",
      "text": "Ńő řęşūľŧş ƒőūŉđ ƒőř yőūř qūęřy"
    }
  },
  "clipboard-button": {
    "inline-toast": {
      "success": "Cőpįęđ"
    }
  },
  "command-palette": {
    "action": {
      "change-theme": "Cĥäŉģę ŧĥęmę...",
      "dark-theme": "Đäřĸ",
      "light-theme": "Ŀįģĥŧ"
    },
    "empty-state": {
      "message": "Ńő řęşūľŧş ƒőūŉđ"
    },
    "search-box": {
      "placeholder": "Ŝęäřčĥ őř ĵūmp ŧő..."
    },
    "section": {
      "actions": "Åčŧįőŉş",
      "dashboard-search-results": "Đäşĥþőäřđş",
      "folder-search-results": "Főľđęřş",
      "pages": "Päģęş",
      "preferences": "Přęƒęřęŉčęş",
      "recent-dashboards": "Ŗęčęŉŧ đäşĥþőäřđş"
    }
  },
  "common": {
    "locale": {
      "default": "Đęƒäūľŧ"
    },
    "save": "Ŝävę"
  },
  "connections": {
    "connect-data": {
      "category-header-label": "Đäŧä şőūřčęş",
      "empty-message": "Ńő řęşūľŧş mäŧčĥįŉģ yőūř qūęřy ŵęřę ƒőūŉđ"
    },
    "search": {
      "placeholder": "Ŝęäřčĥ äľľ"
    }
  },
  "correlations": {
    "add-new": "Åđđ ŉęŵ",
    "alert": {
      "error-message": "Åŉ ūŉĸŉőŵŉ ęřřőř őččūřřęđ ŵĥįľę ƒęŧčĥįŉģ čőřřęľäŧįőŉ đäŧä. Pľęäşę ŧřy äģäįŉ.",
      "title": "Ēřřőř ƒęŧčĥįŉģ čőřřęľäŧįőŉ đäŧä"
    },
    "basic-info-form": {
      "description-description": "Øpŧįőŉäľ đęşčřįpŧįőŉ ŵįŧĥ mőřę įŉƒőřmäŧįőŉ äþőūŧ ŧĥę ľįŉĸ",
      "description-label": "Đęşčřįpŧįőŉ",
      "label-description": "Ŧĥįş ŉämę ŵįľľ þę ūşęđ äş ŧĥę ľäþęľ ƒőř ŧĥę čőřřęľäŧįőŉ. Ŧĥįş ŵįľľ şĥőŵ äş þūŧŧőŉ ŧęχŧ, ä męŉū įŧęm, őř ĥővęř ŧęχŧ őŉ ä ľįŉĸ.",
      "label-label": "Ŀäþęľ",
      "label-placeholder": "ę.ģ. Ŧęmpő ŧřäčęş",
      "label-required": "Ŧĥįş ƒįęľđ įş řęqūįřęđ.",
      "sub-text": "<0>Đęƒįŉę ŧęχŧ ŧĥäŧ ŵįľľ đęşčřįþę ŧĥę čőřřęľäŧįőŉ.</0>",
      "title": "Đęƒįŉę čőřřęľäŧįőŉ ľäþęľ (Ŝŧęp 1 őƒ 3)"
    },
    "empty-state": {
      "button-title": "Åđđ čőřřęľäŧįőŉ",
      "pro-tip": "Ÿőū čäŉ äľşő đęƒįŉę čőřřęľäŧįőŉş vįä đäŧäşőūřčę přővįşįőŉįŉģ",
      "title": "Ÿőū ĥävęŉ'ŧ đęƒįŉęđ äŉy čőřřęľäŧįőŉş yęŧ"
    },
    "list": {
      "delete": "đęľęŧę čőřřęľäŧįőŉ",
      "label": "Ŀäþęľ",
      "loading": "ľőäđįŉģ...",
      "read-only": "Ŗęäđ őŉľy",
      "source": "Ŝőūřčę",
      "target": "Ŧäřģęŧ"
    },
    "navigation-form": {
      "add-button": "Åđđ",
      "back-button": "ßäčĸ",
      "next-button": "Ńęχŧ",
      "save-button": "Ŝävę"
    },
    "page-content": "Ŧő ęŉäþľę Cőřřęľäŧįőŉş, äđđ įŧ įŉ ŧĥę Ğřäƒäŉä čőŉƒįģ:",
    "page-heading": "Cőřřęľäŧįőŉş äřę đįşäþľęđ",
    "query-editor": {
      "control-rules": "Ŧĥę şęľęčŧęđ ŧäřģęŧ đäŧä şőūřčę mūşŧ ęχpőřŧ ä qūęřy ęđįŧőř.",
      "data-source-text": "Pľęäşę şęľęčŧ ä ŧäřģęŧ đäŧä şőūřčę ƒįřşŧ.",
      "data-source-title": "Ńő đäŧä şőūřčę şęľęčŧęđ",
      "error-text": "Ŧĥę şęľęčŧęđ đäŧä şőūřčę čőūľđ ŉőŧ þę ľőäđęđ.",
      "error-title": "Ēřřőř ľőäđįŉģ đäŧä şőūřčę",
      "loading": "Ŀőäđįŉģ qūęřy ęđįŧőř...",
      "query-description": "Đęƒįŉę ŧĥę qūęřy ŧĥäŧ įş řūŉ ŵĥęŉ ŧĥę ľįŉĸ įş čľįčĸęđ. Ÿőū čäŉ ūşę <2>väřįäþľęş</2> ŧő äččęşş şpęčįƒįč ƒįęľđ väľūęş.",
      "query-editor-title": "Đäŧä şőūřčę đőęş ŉőŧ ęχpőřŧ ä qūęřy ęđįŧőř.",
      "query-label": "Qūęřy"
    },
    "source-form": {
      "control-required": "Ŧĥįş ƒįęľđ įş řęqūįřęđ.",
      "description": "Ÿőū ĥävę ūşęđ ƒőľľőŵįŉģ väřįäþľęş įŉ ŧĥę ŧäřģęŧ qūęřy: <1></1><2></2>Å đäŧä pőįŉŧ ŉęęđş ŧő přővįđę väľūęş ŧő äľľ väřįäþľęş äş ƒįęľđş őř äş ŧřäŉşƒőřmäŧįőŉş őūŧpūŧ ŧő mäĸę ŧĥę čőřřęľäŧįőŉ þūŧŧőŉ äppęäř įŉ ŧĥę vįşūäľįžäŧįőŉ.<4></4>Ńőŧę: Ńőŧ ęvęřy väřįäþľę ŉęęđş ŧő þę ęχpľįčįŧľy đęƒįŉęđ þęľőŵ. Å ŧřäŉşƒőřmäŧįőŉ şūčĥ äş <7>ľőģƒmŧ</7> ŵįľľ čřęäŧę väřįäþľęş ƒőř ęvęřy ĸęy/väľūę päįř.",
      "heading": "Väřįäþľęş ūşęđ įŉ ŧĥę ŧäřģęŧ qūęřy",
      "results-description": "Ŧĥę ľįŉĸ ŵįľľ þę şĥőŵŉ ŉęχŧ ŧő ŧĥę väľūę őƒ ŧĥįş ƒįęľđ",
      "results-label": "Ŗęşūľŧş ƒįęľđ",
      "results-required": "Ŧĥįş ƒįęľđ įş řęqūįřęđ.",
      "source-description": "Ŗęşūľŧş ƒřőm şęľęčŧęđ şőūřčę đäŧä şőūřčę ĥävę ľįŉĸş đįşpľäyęđ įŉ ŧĥę päŉęľ",
      "source-label": "Ŝőūřčę",
      "sub-text": "<0>Đęƒįŉę ŵĥäŧ đäŧä şőūřčę ŵįľľ đįşpľäy ŧĥę čőřřęľäŧįőŉ, äŉđ ŵĥäŧ đäŧä ŵįľľ řępľäčę přęvįőūşľy đęƒįŉęđ väřįäþľęş.</0>",
      "title": "Cőŉƒįģūřę ŧĥę đäŧä şőūřčę ŧĥäŧ ŵįľľ ľįŉĸ ŧő {{dataSourceName}} (Ŝŧęp 3 őƒ 3)"
    },
    "sub-title": "Đęƒįŉę ĥőŵ đäŧä ľįvįŉģ įŉ đįƒƒęřęŉŧ đäŧä şőūřčęş řęľäŧęş ŧő ęäčĥ őŧĥęř. Ŗęäđ mőřę įŉ ŧĥę <2>đőčūmęŉŧäŧįőŉ<1></1></2>",
    "target-form": {
      "control-rules": "Ŧĥįş ƒįęľđ įş řęqūįřęđ.",
      "sub-text": "<0>Đęƒįŉę ŵĥäŧ đäŧä şőūřčę ŧĥę čőřřęľäŧįőŉ ŵįľľ ľįŉĸ ŧő, äŉđ ŵĥäŧ qūęřy ŵįľľ řūŉ ŵĥęŉ ŧĥę čőřřęľäŧįőŉ įş čľįčĸęđ.</0>",
      "target-description": "Ŝpęčįƒy ŵĥįčĥ đäŧä şőūřčę įş qūęřįęđ ŵĥęŉ ŧĥę ľįŉĸ įş čľįčĸęđ",
      "target-label": "Ŧäřģęŧ",
      "title": "Ŝęŧūp ŧĥę ŧäřģęŧ ƒőř ŧĥę čőřřęľäŧįőŉ (Ŝŧęp 2 őƒ 3)"
    },
    "trans-details": {
      "logfmt-description": "Päřşę přővįđęđ ƒįęľđ ŵįŧĥ ľőģƒmŧ ŧő ģęŧ väřįäþľęş",
      "logfmt-label": "Ŀőģƒmŧ",
      "regex-description": "Fįęľđ ŵįľľ þę päřşęđ ŵįŧĥ řęģęχ. Ůşę ŉämęđ čäpŧūřę ģřőūpş ŧő řęŧūřŉ mūľŧįpľę väřįäþľęş, őř ä şįŉģľę ūŉŉämęđ čäpŧūřę ģřőūp ŧő äđđ väřįäþľę ŧő ŉämęđ mäp väľūę. Ŗęģęχ įş čäşę įŉşęŉşįŧįvę.",
      "regex-expression": "Ůşę čäpŧūřę ģřőūpş ŧő ęχŧřäčŧ ä pőřŧįőŉ őƒ ŧĥę ƒįęľđ.",
      "regex-label": "Ŗęģūľäř ęχpřęşşįőŉ",
      "regex-map-values": "Đęƒįŉęş ŧĥę ŉämę őƒ ŧĥę väřįäþľę įƒ ŧĥę čäpŧūřę ģřőūp įş ŉőŧ ŉämęđ."
    },
    "transform": {
      "add-button": "Åđđ ŧřäŉşƒőřmäŧįőŉ",
      "heading": "Ŧřäŉşƒőřmäŧįőŉş",
      "no-transform": "Ńő ŧřäŉşƒőřmäŧįőŉş đęƒįŉęđ."
    },
    "transform-row": {
      "expression-label": "Ēχpřęşşįőŉ",
      "expression-required": "Pľęäşę đęƒįŉę äŉ ęχpřęşşįőŉ",
      "expression-tooltip": "Ŗęqūįřęđ ƒőř řęģūľäř ęχpřęşşįőŉ. Ŧĥę ęχpřęşşįőŉ ŧĥę ŧřäŉşƒőřmäŧįőŉ ŵįľľ ūşę. Ŀőģƒmŧ đőęş ŉőŧ ūşę ƒūřŧĥęř şpęčįƒįčäŧįőŉş.",
      "field-input": "ƒįęľđ",
      "field-label": "Fįęľđ",
      "field-tooltip": "Øpŧįőŉäľ. Ŧĥę ƒįęľđ ŧő ŧřäŉşƒőřm. Ĩƒ ŉőŧ şpęčįƒįęđ, ŧĥę ŧřäŉşƒőřmäŧįőŉ ŵįľľ þę äppľįęđ ŧő ŧĥę řęşūľŧş ƒįęľđ.",
      "map-value-label": "Mäp väľūę",
      "map-value-tooltip": "Øpŧįőŉäľ. Đęƒįŉęş ŧĥę ŉämę őƒ ŧĥę väřįäþľę. Ŧĥįş įş čūřřęŉŧľy őŉľy väľįđ ƒőř řęģūľäř ęχpřęşşįőŉş ŵįŧĥ ä şįŉģľę, ūŉŉämęđ čäpŧūřę ģřőūp.",
      "remove-button": "Ŗęmővę",
      "remove-tooltip": "Ŗęmővę ŧřäŉşƒőřmäŧįőŉ",
      "transform-required": "Pľęäşę şęľęčŧ ä ŧřäŉşƒőřmäŧįőŉ ŧypę",
      "type-label": "Ŧypę",
      "type-tooltip": "Ŧĥę ŧypę őƒ ŧřäŉşƒőřmäŧįőŉ ŧĥäŧ ŵįľľ þę äppľįęđ ŧő ŧĥę şőūřčę đäŧä."
    }
  },
  "dashboard": {
    "add-menu": {
      "import": "Ĩmpőřŧ ƒřőm ľįþřäřy",
      "paste-panel": "Päşŧę päŉęľ",
      "row": "Ŗőŵ",
      "visualization": "Vįşūäľįžäŧįőŉ",
      "widget": "Ŵįđģęŧ"
    },
    "alert-rules-drawer": {
      "redirect-link": "Ŀįşŧ įŉ Ğřäƒäŉä Åľęřŧįŉģ",
      "subtitle": "Åľęřŧ řūľęş řęľäŧęđ ŧő ŧĥįş đäşĥþőäřđ"
    },
    "empty": {
      "add-library-panel-body": "Åđđ vįşūäľįžäŧįőŉş ŧĥäŧ äřę şĥäřęđ ŵįŧĥ őŧĥęř đäşĥþőäřđş.",
      "add-library-panel-button": "Åđđ ľįþřäřy päŉęľ",
      "add-library-panel-header": "Ĩmpőřŧ päŉęľ",
      "add-visualization-body": "Ŝęľęčŧ ä đäŧä şőūřčę äŉđ ŧĥęŉ qūęřy äŉđ vįşūäľįžę yőūř đäŧä ŵįŧĥ čĥäřŧş, şŧäŧş äŉđ ŧäþľęş őř čřęäŧę ľįşŧş, mäřĸđőŵŉş äŉđ őŧĥęř ŵįđģęŧş.",
      "add-visualization-button": "Åđđ vįşūäľįžäŧįőŉ",
      "add-visualization-header": "Ŝŧäřŧ yőūř ŉęŵ đäşĥþőäřđ þy äđđįŉģ ä vįşūäľįžäŧįőŉ",
      "add-widget-body": "Cřęäŧę ľįşŧş, mäřĸđőŵŉş äŉđ őŧĥęř ŵįđģęŧş",
      "add-widget-button": "Åđđ ŵįđģęŧ",
      "add-widget-header": "Åđđ ä ŵįđģęŧ",
      "import-a-dashboard-body": "Ĩmpőřŧ đäşĥþőäřđş ƒřőm ƒįľęş őř <1>ģřäƒäŉä.čőm</1>.",
      "import-a-dashboard-header": "Ĩmpőřŧ ä đäşĥþőäřđ",
      "import-dashboard-button": "Ĩmpőřŧ đäşĥþőäřđ"
    },
    "inspect": {
      "data-tab": "Đäŧä",
      "error-tab": "Ēřřőř",
      "json-tab": "ĴŜØŃ",
      "meta-tab": "Męŧä đäŧä",
      "query-tab": "Qūęřy",
      "stats-tab": "Ŝŧäŧş",
      "subtitle": "{{queryCount}} qūęřįęş ŵįŧĥ ŧőŧäľ qūęřy ŧįmę őƒ {{formatted}}",
      "title": "Ĩŉşpęčŧ: {{panelTitle}}"
    },
    "inspect-data": {
      "data-options": "Đäŧä őpŧįőŉş",
      "dataframe-aria-label": "Ŝęľęčŧ đäŧäƒřämę",
      "dataframe-label": "Ŝĥőŵ đäŧä ƒřämę",
      "download-csv": "Đőŵŉľőäđ CŜV",
      "download-excel-description": "Åđđş ĥęäđęř ŧő CŜV ƒőř ūşę ŵįŧĥ Ēχčęľ",
      "download-excel-label": "Đőŵŉľőäđ ƒőř Ēχčęľ",
      "download-logs": "Đőŵŉľőäđ ľőģş",
      "download-service": "Đőŵŉľőäđ şęřvįčę ģřäpĥ",
      "download-traces": "Đőŵŉľőäđ ŧřäčęş",
      "excel-header": "Ēχčęľ ĥęäđęř",
      "formatted": "Főřmäŧŧęđ đäŧä",
      "formatted-data-description": "Ŧäþľę đäŧä įş ƒőřmäŧŧęđ ŵįŧĥ őpŧįőŉş đęƒįŉęđ įŉ ŧĥę Fįęľđ äŉđ Øvęřřįđę ŧäþş.",
      "formatted-data-label": "Főřmäŧŧęđ đäŧä",
      "panel-transforms": "Päŉęľ ŧřäŉşƒőřmş",
      "series-to-columns": "Ŝęřįęş ĵőįŉęđ þy ŧįmę",
      "transformation": "Ŝęřįęş ĵőįŉęđ þy ŧįmę",
      "transformations-description": "Ŧäþľę đäŧä įş đįşpľäyęđ ŵįŧĥ ŧřäŉşƒőřmäŧįőŉş đęƒįŉęđ įŉ ŧĥę päŉęľ Ŧřäŉşƒőřm ŧäþ.",
      "transformations-label": "Åppľy päŉęľ ŧřäŉşƒőřmäŧįőŉş"
    },
    "inspect-json": {
      "dataframe-description": "Ŗäŵ đäŧä ŵįŧĥőūŧ ŧřäŉşƒőřmäŧįőŉş äŉđ ƒįęľđ čőŉƒįģ äppľįęđ. ",
      "dataframe-label": "ĐäŧäFřämę ĴŜØŃ (ƒřőm Qūęřy)",
      "panel-data-description": "Ŧĥę řäŵ mőđęľ päşşęđ ŧő ŧĥę päŉęľ vįşūäľįžäŧįőŉ",
      "panel-data-label": "Päŉęľ đäŧä",
      "panel-json-description": "Ŧĥę mőđęľ şävęđ įŉ ŧĥę đäşĥþőäřđ ĴŜØŃ ŧĥäŧ čőŉƒįģūřęş ĥőŵ ęvęřyŧĥįŉģ ŵőřĸş.",
      "panel-json-label": "Päŉęľ ĴŜØŃ",
      "select-source": "Ŝęľęčŧ şőūřčę",
      "unknown": "Ůŉĸŉőŵŉ Øþĵęčŧ: {{show}}"
    },
    "inspect-meta": {
      "no-inspector": "Ńő Męŧäđäŧä Ĩŉşpęčŧőř"
    },
    "inspect-stats": {
      "data-title": "Đäŧä şőūřčę şŧäŧş",
      "data-traceids": "Ŧřäčę ĨĐş",
      "processing-time": "Đäŧä přőčęşşįŉģ ŧįmę",
      "queries": "Ńūmþęř őƒ qūęřįęş",
      "request-time": "Ŧőŧäľ řęqūęşŧ ŧįmę",
      "rows": "Ŧőŧäľ ŉūmþęř řőŵş",
      "table-title": "Ŝŧäŧş"
    },
    "toolbar": {
      "add": "Åđđ",
      "alert-rules": "Åľęřŧ řūľęş",
      "mark-favorite": "Mäřĸ äş ƒävőřįŧę",
      "open-original": "Øpęŉ őřįģįŉäľ đäşĥþőäřđ",
      "playlist-next": "Ğő ŧő ŉęχŧ đäşĥþőäřđ",
      "playlist-previous": "Ğő ŧő přęvįőūş đäşĥþőäřđ",
      "playlist-stop": "Ŝŧőp pľäyľįşŧ",
      "refresh": "Ŗęƒřęşĥ đäşĥþőäřđ",
      "save": "Ŝävę đäşĥþőäřđ",
      "settings": "Đäşĥþőäřđ şęŧŧįŉģş",
      "share": "Ŝĥäřę đäşĥþőäřđ",
      "share-button": "Ŝĥäřę",
      "unmark-favorite": "Ůŉmäřĸ äş ƒävőřįŧę"
    },
    "validation": {
      "invalid-dashboard-id": "Cőūľđ ŉőŧ ƒįŉđ ä väľįđ Ğřäƒäŉä.čőm ĨĐ",
      "invalid-json": "Ńőŧ väľįđ ĴŜØŃ",
      "tags-expected-array": "ŧäģş ęχpęčŧęđ äřřäy",
      "tags-expected-strings": "ŧäģş ęχpęčŧęđ äřřäy őƒ şŧřįŉģş"
    }
  },
  "dashboard-import": {
    "file-dropzone": {
      "primary-text": "Ůpľőäđ đäşĥþőäřđ ĴŜØŃ ƒįľę",
      "secondary-text": "Đřäģ äŉđ đřőp ĥęřę őř čľįčĸ ŧő þřőŵşę"
    },
    "form-actions": {
      "cancel": "Cäŉčęľ",
      "load": "Ŀőäđ"
    },
    "gcom-field": {
      "label": "Fįŉđ äŉđ įmpőřŧ đäşĥþőäřđş ƒőř čőmmőŉ äppľįčäŧįőŉş äŧ <1></1>",
      "load-button": "Ŀőäđ",
      "placeholder": "Ğřäƒäŉä.čőm đäşĥþőäřđ ŮŖĿ őř ĨĐ",
      "validation-required": "Å Ğřäƒäŉä đäşĥþőäřđ ŮŖĿ őř ĨĐ įş řęqūįřęđ"
    },
    "json-field": {
      "label": "Ĩmpőřŧ vįä đäşĥþőäřđ ĴŜØŃ mőđęľ",
      "validation-required": "Ńęęđ ä đäşĥþőäřđ ĴŜØŃ mőđęľ"
    }
  },
  "dashboard-links": {
    "empty-state": {
      "button-title": "Åđđ đäşĥþőäřđ ľįŉĸ",
      "info-box-content": "Đäşĥþőäřđ ľįŉĸş äľľőŵ yőū ŧő pľäčę ľįŉĸş ŧő őŧĥęř đäşĥþőäřđş äŉđ ŵęþ şįŧęş đįřęčŧľy þęľőŵ ŧĥę đäşĥþőäřđ ĥęäđęř. <2>Ŀęäřŉ mőřę</2>",
      "title": "Ŧĥęřę äřę ŉő đäşĥþőäřđ ľįŉĸş äđđęđ yęŧ"
    }
  },
  "dashboard-settings": {
    "annotations": {
      "title": "Åŉŉőŧäŧįőŉş"
    },
    "dashboard-delete-button": "Đęľęŧę đäşĥþőäřđ",
    "general": {
      "auto-refresh-description": "Đęƒįŉę ŧĥę äūŧő řęƒřęşĥ įŉŧęřväľş ŧĥäŧ şĥőūľđ þę äväįľäþľę įŉ ŧĥę äūŧő řęƒřęşĥ ľįşŧ. Ůşę ŧĥę ƒőřmäŧ '5ş' ƒőř şęčőŉđş, '1m' ƒőř mįŉūŧęş, '1ĥ' ƒőř ĥőūřş, äŉđ '1đ' ƒőř đäyş (ę.ģ.: '5ş,10ş,30ş,1m,5m,15m,30m,1ĥ,2ĥ,1đ').",
      "auto-refresh-label": "Åūŧő řęƒřęşĥ",
      "description-label": "Đęşčřįpŧįőŉ",
      "editable-description": "Ŝęŧ ŧő řęäđ-őŉľy ŧő đįşäþľę äľľ ęđįŧįŉģ. Ŗęľőäđ ŧĥę đäşĥþőäřđ ƒőř čĥäŉģęş ŧő ŧäĸę ęƒƒęčŧ",
      "editable-label": "Ēđįŧäþľę",
      "folder-label": "Főľđęř",
      "panel-options-graph-tooltip-description": "Cőŉŧřőľş ŧőőľŧįp äŉđ ĥővęř ĥįģĥľįģĥŧ þęĥävįőř äčřőşş đįƒƒęřęŉŧ päŉęľş. Ŗęľőäđ ŧĥę đäşĥþőäřđ ƒőř čĥäŉģęş ŧő ŧäĸę ęƒƒęčŧ",
      "panel-options-graph-tooltip-label": "Ğřäpĥ ŧőőľŧįp",
      "panel-options-label": "Päŉęľ őpŧįőŉş",
      "panels-preload-description": "Ŵĥęŉ ęŉäþľęđ äľľ päŉęľş ŵįľľ şŧäřŧ ľőäđįŉģ äş şőőŉ äş ŧĥę đäşĥþőäřđ ĥäş þęęŉ ľőäđęđ.",
      "panels-preload-label": "Přęľőäđ päŉęľş",
      "tags-label": "Ŧäģş",
      "title": "Ğęŉęřäľ",
      "title-label": "Ŧįŧľę"
    },
    "json-editor": {
      "save-button": "Ŝävę čĥäŉģęş",
      "subtitle": "Ŧĥę ĴŜØŃ mőđęľ þęľőŵ įş ŧĥę đäŧä şŧřūčŧūřę ŧĥäŧ đęƒįŉęş ŧĥę đäşĥþőäřđ. Ŧĥįş įŉčľūđęş đäşĥþőäřđ şęŧŧįŉģş, päŉęľ şęŧŧįŉģş, ľäyőūŧ, qūęřįęş, äŉđ şő őŉ.",
      "title": "ĴŜØŃ Mőđęľ"
    },
    "links": {
      "title": "Ŀįŉĸş"
    },
    "permissions": {
      "title": "Pęřmįşşįőŉş"
    },
    "settings": {
      "title": "Ŝęŧŧįŉģş"
    },
    "time-picker": {
      "hide-time-picker": "Ħįđę ŧįmę pįčĸęř",
      "now-delay-description": "Ēχčľūđę řęčęŉŧ đäŧä ŧĥäŧ mäy þę įŉčőmpľęŧę.",
      "now-delay-label": "Ńőŵ đęľäy",
      "refresh-live-dashboards-description": "Cőŉŧįŉūőūşľy řę-đřäŵ päŉęľş ŵĥęřę ŧĥę ŧįmę řäŉģę řęƒęřęŉčęş 'ŉőŵ'",
      "refresh-live-dashboards-label": "Ŗęƒřęşĥ ľįvę đäşĥþőäřđş",
      "time-options-label": "Ŧįmę őpŧįőŉş",
      "time-zone-label": "Ŧįmę žőŉę",
      "week-start-label": "Ŵęęĸ şŧäřŧ"
    },
    "variables": {
      "title": "Väřįäþľęş"
    },
    "versions": {
      "title": "Vęřşįőŉş"
    }
  },
  "dashboards": {
    "settings": {
      "variables": {
        "dependencies": {
          "button": "Ŝĥőŵ đępęŉđęŉčįęş",
          "title": "Đępęŉđęŉčįęş"
        }
      }
    }
  },
  "data-source-list": {
    "empty-state": {
      "button-title": "Åđđ đäŧä şőūřčę",
      "pro-tip": "Ÿőū čäŉ äľşő đęƒįŉę đäŧä şőūřčęş ŧĥřőūģĥ čőŉƒįģūřäŧįőŉ ƒįľęş. <2>Ŀęäřŉ mőřę</2>",
      "title": "Ńő đäŧä şőūřčęş đęƒįŉęđ"
    }
  },
  "data-source-picker": {
    "add-new-data-source": "Cőŉƒįģūřę ä ŉęŵ đäŧä şőūřčę",
    "built-in-list": {
      "description-dashboard": "Ŗęūşę qūęřy řęşūľŧş ƒřőm őŧĥęř vįşūäľįžäŧįőŉş",
      "description-grafana": "Đįşčővęř vįşūäľįžäŧįőŉş ūşįŉģ mőčĸ đäŧä",
      "description-mixed": "Ůşę mūľŧįpľę đäŧä şőūřčęş"
    },
    "list": {
      "no-data-source-message": "Ńő đäŧä şőūřčęş ƒőūŉđ"
    },
    "modal": {
      "configure-new-data-source": "Øpęŉ ä ŉęŵ ŧäþ äŉđ čőŉƒįģūřę ä đäŧä şőūřčę",
      "input-placeholder": "Ŝęľęčŧ đäŧä şőūřčę",
      "title": "Ŝęľęčŧ đäŧä şőūřčę"
    },
    "open-advanced-button": "Øpęŉ äđväŉčęđ đäŧä şőūřčę pįčĸęř"
  },
  "data-sources": {
    "datasource-add-button": {
      "label": "Åđđ ŉęŵ đäŧä şőūřčę"
    },
    "empty-state": {
      "message": "Ńő đäŧä şőūřčęş ƒőūŉđ"
    }
  },
  "explore": {
    "add-to-dashboard": "Åđđ ŧő đäşĥþőäřđ",
    "add-to-library-modal": {
      "auto-star": "Åūŧő-şŧäř ŧĥįş qūęřy ŧő äđđ įŧ ŧő yőūř şŧäřřęđ ľįşŧ įŉ ŧĥę Qūęřy Ŀįþřäřy.",
      "data-source-name": "Đäŧä şőūřčę ŉämę",
      "data-source-type": "Đäŧä şőūřčę ŧypę",
      "description": "Đęşčřįpŧįőŉ",
      "info": "Ÿőū'řę äþőūŧ ŧő şävę ŧĥįş qūęřy. Øŉčę şävęđ, yőū čäŉ ęäşįľy äččęşş įŧ įŉ ŧĥę Qūęřy Ŀįþřäřy ŧäþ ƒőř ƒūŧūřę ūşę äŉđ řęƒęřęŉčę.",
      "query": "Qūęřy",
      "title": "Åđđ qūęřy ŧő Qūęřy Ŀįþřäřy",
      "visibility": "Vįşįþįľįŧy"
    },
    "logs": {
      "maximum-pinned-logs": "Mäχįmūm őƒ {{PINNED_LOGS_LIMIT}} pįŉŉęđ ľőģş řęäčĥęđ. Ůŉpįŉ ä ľőģ ŧő äđđ äŉőŧĥęř.",
      "no-logs-found": "Ńő ľőģş ƒőūŉđ.",
      "scan-for-older-logs": "Ŝčäŉ ƒőř őľđęř ľőģş",
      "stop-scan": "Ŝŧőp şčäŉ"
    },
    "query-library": {
      "delete-query": "Đęľęŧę qūęřy",
      "delete-query-text": "Ÿőū'řę äþőūŧ ŧő řęmővę ŧĥįş qūęřy ƒřőm ŧĥę qūęřy ľįþřäřy. Ŧĥįş äčŧįőŉ čäŉŉőŧ þę ūŉđőŉę. Đő yőū ŵäŉŧ ŧő čőŉŧįŉūę?",
      "delete-query-title": "Đęľęŧę qūęřy",
      "query-deleted": "Qūęřy đęľęŧęđ"
    },
    "rich-history": {
      "close-tooltip": "Cľőşę qūęřy ĥįşŧőřy",
      "datasource-a-z": "Đäŧä şőūřčę Å-Ż",
      "datasource-z-a": "Đäŧä şőūřčę Ż-Å",
      "newest-first": "Ńęŵęşŧ ƒįřşŧ",
      "oldest-first": "Øľđęşŧ ƒįřşŧ",
      "query-history": "Qūęřy ĥįşŧőřy",
      "query-library": "Qūęřy ľįþřäřy",
      "settings": "Ŝęŧŧįŉģş",
      "starred": "Ŝŧäřřęđ"
    },
    "rich-history-card": {
      "add-comment-form": "Åđđ čőmmęŉŧ ƒőřm",
      "add-comment-tooltip": "Åđđ čőmmęŉŧ",
      "add-to-library": "Åđđ ŧő ľįþřäřy",
      "cancel": "Cäŉčęľ",
      "confirm-delete": "Đęľęŧę",
      "copy-query-tooltip": "Cőpy qūęřy ŧő čľįpþőäřđ",
      "copy-shortened-link-tooltip": "Cőpy şĥőřŧęŉęđ ľįŉĸ ŧő čľįpþőäřđ",
      "datasource-icon-label": "Đäŧä şőūřčę įčőŉ",
      "datasource-name-label": "Đäŧä şőūřčę ŉämę",
      "datasource-not-exist": "Đäŧä şőūřčę đőęş ŉőŧ ęχįşŧ äŉymőřę",
      "delete-query-confirmation-title": "Đęľęŧę",
      "delete-query-title": "Đęľęŧę qūęřy",
      "delete-query-tooltip": "Đęľęŧę qūęřy",
      "delete-starred-query-confirmation-text": "Åřę yőū şūřę yőū ŵäŉŧ ŧő pęřmäŉęŉŧľy đęľęŧę yőūř şŧäřřęđ qūęřy?",
      "edit-comment-tooltip": "Ēđįŧ čőmmęŉŧ",
      "optional-description": "Åŉ őpŧįőŉäľ đęşčřįpŧįőŉ őƒ ŵĥäŧ ŧĥę qūęřy đőęş.",
      "query-comment-label": "Qūęřy čőmmęŉŧ",
      "query-template-added": "Qūęřy ŧęmpľäŧę şūččęşşƒūľľy äđđęđ ŧő ŧĥę ľįþřäřy",
      "query-text-label": "Qūęřy ŧęχŧ",
      "save-comment": "Ŝävę čőmmęŉŧ",
      "star-query-tooltip": "Ŝŧäř qūęřy",
      "unstar-query-tooltip": "Ůŉşŧäř qūęřy",
      "update-comment-form": "Ůpđäŧę čőmmęŉŧ ƒőřm"
    },
    "rich-history-container": {
      "loading": "Ŀőäđįŉģ..."
    },
    "rich-history-notification": {
      "query-copied": "Qūęřy čőpįęđ ŧő čľįpþőäřđ",
      "query-deleted": "Qūęřy đęľęŧęđ"
    },
    "rich-history-queries-tab": {
      "displaying-partial-queries": "Đįşpľäyįŉģ {{ count }} qūęřįęş",
      "displaying-queries": "{{ count }} qūęřįęş",
      "filter-aria-label": "Fįľŧęř qūęřįęş ƒőř đäŧä şőūřčęş(ş)",
      "filter-history": "Fįľŧęř ĥįşŧőřy",
      "filter-placeholder": "Fįľŧęř qūęřįęş ƒőř đäŧä şőūřčęş(ş)",
      "history-local": "Ŧĥę ĥįşŧőřy įş ľőčäľ ŧő yőūř þřőŵşęř äŉđ įş ŉőŧ şĥäřęđ ŵįŧĥ őŧĥęřş.",
      "loading": "Ŀőäđįŉģ...",
      "loading-results": "Ŀőäđįŉģ řęşūľŧş...",
      "search-placeholder": "Ŝęäřčĥ qūęřįęş",
      "showing-queries": "Ŝĥőŵįŉģ {{ shown }} őƒ {{ total }} <0>Ŀőäđ mőřę</0>",
      "sort-aria-label": "Ŝőřŧ qūęřįęş",
      "sort-placeholder": "Ŝőřŧ qūęřįęş þy"
    },
    "rich-history-settings-tab": {
      "alert-info": "Ğřäƒäŉä ŵįľľ ĸęęp ęŉŧřįęş ūp ŧő {{optionLabel}}.Ŝŧäřřęđ ęŉŧřįęş ŵőŉ'ŧ þę đęľęŧęđ.",
      "change-default-tab": "Cĥäŉģę ŧĥę đęƒäūľŧ äčŧįvę ŧäþ ƒřőm “Qūęřy ĥįşŧőřy” ŧő “Ŝŧäřřęđ”",
      "clear-history-info": "Đęľęŧę äľľ őƒ yőūř qūęřy ĥįşŧőřy, pęřmäŉęŉŧľy.",
      "clear-query-history": "Cľęäř qūęřy ĥįşŧőřy",
      "clear-query-history-button": "Cľęäř qūęřy ĥįşŧőřy",
      "delete-confirm": "Đęľęŧę",
      "delete-confirm-text": "Åřę yőū şūřę yőū ŵäŉŧ ŧő pęřmäŉęŉŧľy đęľęŧę yőūř qūęřy ĥįşŧőřy?",
      "delete-title": "Đęľęŧę",
      "history-time-span": "Ħįşŧőřy ŧįmę şpäŉ",
      "history-time-span-description": "Ŝęľęčŧ ŧĥę pęřįőđ őƒ ŧįmę ƒőř ŵĥįčĥ Ğřäƒäŉä ŵįľľ şävę yőūř qūęřy ĥįşŧőřy. Ůp ŧő {{MAX_HISTORY_ITEMS}} ęŉŧřįęş ŵįľľ þę şŧőřęđ.",
      "only-show-active-datasource": "Øŉľy şĥőŵ qūęřįęş ƒőř đäŧä şőūřčę čūřřęŉŧľy äčŧįvę įŉ Ēχpľőřę",
      "query-history-deleted": "Qūęřy ĥįşŧőřy đęľęŧęđ",
      "retention-period": {
        "1-week": "1 ŵęęĸ",
        "2-days": "2 đäyş",
        "2-weeks": "2 ŵęęĸş",
        "5-days": "5 đäyş"
      }
    },
    "rich-history-starred-tab": {
      "filter-queries-aria-label": "Fįľŧęř qūęřįęş ƒőř đäŧä şőūřčęş(ş)",
      "filter-queries-placeholder": "Fįľŧęř qūęřįęş ƒőř đäŧä şőūřčęş(ş)",
      "loading": "Ŀőäđįŉģ...",
      "loading-results": "Ŀőäđįŉģ řęşūľŧş...",
      "local-history-message": "Ŧĥę ĥįşŧőřy įş ľőčäľ ŧő yőūř þřőŵşęř äŉđ įş ŉőŧ şĥäřęđ ŵįŧĥ őŧĥęřş.",
      "search-queries-placeholder": "Ŝęäřčĥ qūęřįęş",
      "showing-queries": "Ŝĥőŵįŉģ {{ shown }} őƒ {{ total }} <0>Ŀőäđ mőřę</0>",
      "sort-queries-aria-label": "Ŝőřŧ qūęřįęş",
      "sort-queries-placeholder": "Ŝőřŧ qūęřįęş þy"
    },
    "rich-history-utils": {
      "a-week-ago": "ä ŵęęĸ äģő",
      "days-ago": "{{num}} đäyş äģő",
      "default-from": "ŉőŵ-1ĥ",
      "default-to": "ŉőŵ",
      "today": "ŧőđäy",
      "two-weeks-ago": "ŧŵő ŵęęĸş äģő",
      "yesterday": "yęşŧęřđäy"
    },
    "rich-history-utils-notification": {
      "saving-failed": "Ŝävįŉģ řįčĥ ĥįşŧőřy ƒäįľęđ",
      "update-failed": "Ŗįčĥ Ħįşŧőřy ūpđäŧę ƒäįľęđ"
    },
    "run-query": {
      "left-pane": "Ŀęƒŧ päŉę",
      "right-pane": "Ŗįģĥŧ päŉę",
      "run-query-button": "Ŗūŉ qūęřy",
      "switch-datasource-button": "Ŝŵįŧčĥ đäŧä şőūřčę äŉđ řūŉ qūęřy"
    },
    "secondary-actions": {
      "query-add-button": "Åđđ qūęřy",
      "query-add-button-aria-label": "Åđđ qūęřy",
      "query-history-button": "Qūęřy ĥįşŧőřy",
      "query-history-button-aria-label": "Qūęřy ĥįşŧőřy",
      "query-inspector-button": "Qūęřy įŉşpęčŧőř",
      "query-inspector-button-aria-label": "Qūęřy įŉşpęčŧőř"
    },
    "table": {
      "no-data": "0 şęřįęş řęŧūřŉęđ",
      "title": "Ŧäþľę",
      "title-with-name": "Ŧäþľę - {{name}}"
    },
    "toolbar": {
      "aria-label": "Ēχpľőřę ŧőőľþäř",
      "copy-link": "Cőpy ŮŖĿ",
      "copy-link-abs-time": "Cőpy äþşőľūŧę ŮŖĿ",
      "copy-links-absolute-category": "Ŧįmę-şyŉč ŮŖĿ ľįŉĸş (şĥäřę ŵįŧĥ ŧįmę řäŉģę įŉŧäčŧ)",
      "copy-links-normal-category": "Ńőřmäľ ŮŖĿ ľįŉĸş",
      "copy-shortened-link": "Cőpy şĥőřŧęŉęđ ŮŖĿ",
      "copy-shortened-link-abs-time": "Cőpy äþşőľūŧę şĥőřŧęŉęđ ŮŖĿ",
      "copy-shortened-link-menu": "Øpęŉ čőpy ľįŉĸ őpŧįőŉş",
      "refresh-picker-cancel": "Cäŉčęľ",
      "refresh-picker-run": "Ŗūŉ qūęřy",
      "split-close": " Cľőşę ",
      "split-close-tooltip": "Cľőşę şpľįŧ päŉę",
      "split-narrow": "Ńäřřőŵ päŉę",
      "split-title": "Ŝpľįŧ",
      "split-tooltip": "Ŝpľįŧ ŧĥę päŉę",
      "split-widen": "Ŵįđęŉ päŉę"
    }
  },
  "export": {
    "json": {
      "cancel-button": "Cäŉčęľ",
      "copy-button": "Cőpy ŧő čľįpþőäřđ",
      "download-button": "Đőŵŉľőäđ ƒįľę",
      "export-externally-label": "Ēχpőřŧ ŧĥę đäşĥþőäřđ ŧő ūşę įŉ äŉőŧĥęř įŉşŧäŉčę",
      "info-text": "Cőpy őř đőŵŉľőäđ ä ĴŜØŃ ƒįľę čőŉŧäįŉįŉģ ŧĥę ĴŜØŃ őƒ yőūř đäşĥþőäřđ",
      "title": "Ŝävę đäşĥþőäřđ ĴŜØŃ"
    },
    "menu": {
      "export-as-json-label": "Ēχpőřŧ",
      "export-as-json-tooltip": "Ēχpőřŧ"
    }
  },
  "folder-picker": {
    "loading": "Ŀőäđįŉģ ƒőľđęřş..."
  },
  "grafana-ui": {
    "drawer": {
      "close": "Cľőşę"
    },
    "modal": {
      "close-tooltip": "Cľőşę"
    },
    "segment-async": {
      "error": "Fäįľęđ ŧő ľőäđ őpŧįőŉş",
      "loading": "Ŀőäđįŉģ őpŧįőŉş...",
      "no-options": "Ńő őpŧįőŉş ƒőūŉđ"
    },
    "select": {
      "no-options-label": "Ńő őpŧįőŉş ƒőūŉđ",
      "placeholder": "Cĥőőşę"
    },
    "spinner": {
      "aria-label": "Ŀőäđįŉģ"
    }
  },
  "graph": {
    "container": {
      "content": "Ŗęŉđęřįŉģ ŧőő mäŉy şęřįęş įŉ ä şįŉģľę päŉęľ mäy įmpäčŧ pęřƒőřmäŉčę äŉđ mäĸę đäŧä ĥäřđęř ŧő řęäđ. Cőŉşįđęř řęƒįŉįŉģ yőūř qūęřįęş.",
      "show-all-series": "Ŝĥőŵ äľľ {{length}}",
      "show-only-series": "Ŝĥőŵįŉģ őŉľy {{MAX_NUMBER_OF_TIME_SERIES}} şęřįęş",
      "title": "Ğřäpĥ"
    }
  },
  "help-modal": {
    "shortcuts-category": {
      "dashboard": "Đäşĥþőäřđ",
      "focused-panel": "Főčūşęđ päŉęľ",
      "global": "Ğľőþäľ",
      "time-range": "Ŧįmę řäŉģę"
    },
    "shortcuts-description": {
      "change-theme": "Cĥäŉģę ŧĥęmę",
      "collapse-all-rows": "Cőľľäpşę äľľ řőŵş",
      "copy-time-range": "Cőpy ŧįmę řäŉģę",
      "dashboard-settings": "Đäşĥþőäřđ şęŧŧįŉģş",
      "duplicate-panel": "Đūpľįčäŧę Päŉęľ",
      "exit-edit/setting-views": "Ēχįŧ ęđįŧ/şęŧŧįŉģ vįęŵş",
      "expand-all-rows": "Ēχpäŉđ äľľ řőŵş",
      "go-to-dashboards": "Ğő ŧő Đäşĥþőäřđş",
      "go-to-explore": "Ğő ŧő Ēχpľőřę",
      "go-to-home-dashboard": "Ğő ŧő Ħőmę Đäşĥþőäřđ",
      "go-to-profile": "Ğő ŧő Přőƒįľę",
      "make-time-range-permanent": "Mäĸę ŧįmę řäŉģę äþşőľūŧę/pęřmäŉęŉŧ",
      "move-time-range-back": "Mővę ŧįmę řäŉģę þäčĸ",
      "move-time-range-forward": "Mővę ŧįmę řäŉģę ƒőřŵäřđ",
      "open-search": "Øpęŉ şęäřčĥ",
      "open-shared-modal": "Øpęŉ Päŉęľ Ŝĥäřę Mőđäľ",
      "paste-time-range": "Päşŧę ŧįmę řäŉģę",
      "refresh-all-panels": "Ŗęƒřęşĥ äľľ päŉęľş",
      "remove-panel": "Ŗęmővę Päŉęľ",
      "save-dashboard": "Ŝävę đäşĥþőäřđ",
      "show-all-shortcuts": "Ŝĥőŵ äľľ ĸęyþőäřđ şĥőřŧčūŧş",
      "toggle-active-mode": "Ŧőģģľę įŉ-äčŧįvę / vįęŵ mőđę",
      "toggle-all-panel-legends": "Ŧőģģľę äľľ päŉęľ ľęģęŉđş",
      "toggle-auto-fit": "Ŧőģģľę äūŧő ƒįŧ päŉęľş (ęχpęřįmęŉŧäľ ƒęäŧūřę)",
      "toggle-exemplars": "Ŧőģģľę ęχęmpľäřş įŉ äľľ päŉęľ",
      "toggle-graph-crosshair": "Ŧőģģľę şĥäřęđ ģřäpĥ čřőşşĥäįř",
      "toggle-kiosk": "Ŧőģģľę ĸįőşĸ mőđę (ĥįđęş ŧőp ŉäv)",
      "toggle-panel-edit": "Ŧőģģľę päŉęľ ęđįŧ vįęŵ",
      "toggle-panel-fullscreen": "Ŧőģģľę päŉęľ ƒūľľşčřęęŉ vįęŵ",
      "toggle-panel-legend": "Ŧőģģľę päŉęľ ľęģęŉđ",
      "zoom-out-time-range": "Żőőm őūŧ ŧįmę řäŉģę"
    },
    "title": "Ŝĥőřŧčūŧş"
  },
  "inspector": {
    "query": {
      "collapse-all": "Cőľľäpşę äľľ",
      "copy-to-clipboard": "Cőpy ŧő čľįpþőäřđ",
      "description": "Qūęřy įŉşpęčŧőř äľľőŵş yőū ŧő vįęŵ řäŵ řęqūęşŧ äŉđ řęşpőŉşę. Ŧő čőľľęčŧ ŧĥįş đäŧä Ğřäƒäŉä ŉęęđş ŧő įşşūę ä ŉęŵ qūęřy. Cľįčĸ řęƒřęşĥ þūŧŧőŉ þęľőŵ ŧő ŧřįģģęř ä ŉęŵ qūęřy.",
      "expand-all": "Ēχpäŉđ äľľ",
      "no-data": "Ńő řęqūęşŧ äŉđ řęşpőŉşę čőľľęčŧęđ yęŧ. Ħįŧ řęƒřęşĥ þūŧŧőŉ",
      "refresh": "Ŗęƒřęşĥ"
    }
  },
  "library-panel": {
    "add-modal": {
      "cancel": "Cäŉčęľ",
      "create": "Cřęäŧę ľįþřäřy päŉęľ",
      "error": "Ŀįþřäřy päŉęľ ŵįŧĥ ŧĥįş ŉämę äľřęäđy ęχįşŧş",
      "folder": "Ŝävę įŉ ƒőľđęř",
      "folder-description": "Ŀįþřäřy päŉęľ pęřmįşşįőŉş äřę đęřįvęđ ƒřőm ŧĥę ƒőľđęř pęřmįşşįőŉş",
      "name": "Ŀįþřäřy päŉęľ ŉämę"
    },
    "add-widget": {
      "title": "Åđđ päŉęľ ƒřőm päŉęľ ľįþřäřy"
    },
    "empty-state": {
      "message": "Ÿőū ĥävęŉ'ŧ čřęäŧęđ äŉy ľįþřäřy päŉęľş yęŧ",
      "more-info": "Cřęäŧę ä ľįþřäřy päŉęľ ƒřőm äŉy ęχįşŧįŉģ đäşĥþőäřđ päŉęľ ŧĥřőūģĥ ŧĥę päŉęľ čőŉŧęχŧ męŉū. <2>Ŀęäřŉ mőřę</2>"
    }
  },
  "library-panels": {
    "empty-state": {
      "message": "Ńő ľįþřäřy päŉęľş ƒőūŉđ"
    },
    "modal": {
      "body_one": "Ŧĥįş päŉęľ įş þęįŉģ ūşęđ įŉ {{count}} đäşĥþőäřđ. Pľęäşę čĥőőşę ŵĥįčĥ đäşĥþőäřđ ŧő vįęŵ ŧĥę päŉęľ įŉ:",
      "body_other": "Ŧĥįş päŉęľ įş þęįŉģ ūşęđ įŉ {{count}} đäşĥþőäřđ. Pľęäşę čĥőőşę ŵĥįčĥ đäşĥþőäřđ ŧő vįęŵ ŧĥę päŉęľ įŉ:",
      "button-cancel": "Cäŉčęľ",
      "button-view-panel1": "Vįęŵ päŉęľ įŉ {{label}}...",
      "button-view-panel2": "Vįęŵ päŉęľ įŉ đäşĥþőäřđ...",
      "panel-not-linked": "Päŉęľ įş ŉőŧ ľįŉĸęđ ŧő ä đäşĥþőäřđ. Åđđ ŧĥę päŉęľ ŧő ä đäşĥþőäřđ äŉđ řęŧřy.",
      "select-no-options-message": "Ńő đäşĥþőäřđş ƒőūŉđ",
      "select-placeholder": "Ŝŧäřŧ ŧypįŉģ ŧő şęäřčĥ ƒőř đäşĥþőäřđ",
      "title": "Vįęŵ päŉęľ įŉ đäşĥþőäřđ"
    },
    "save": {
      "error": "Ēřřőř şävįŉģ ľįþřäřy päŉęľ: \"{{errorMsg}}\"",
      "success": "Ŀįþřäřy päŉęľ şävęđ"
    }
  },
  "link": {
    "share": {
      "config-alert-description": "Ůpđäŧįŉģ yőūř şęŧŧįŉģş ŵįľľ mőđįƒy ŧĥę đęƒäūľŧ čőpy ľįŉĸ ŧő įŉčľūđę ŧĥęşę čĥäŉģęş.",
      "config-alert-title": "Ŀįŉĸ čőŉƒįģūřäŧįőŉ",
      "config-description": "Cřęäŧę ä pęřşőŉäľįžęđ, đįřęčŧ ľįŉĸ ŧő şĥäřę yőūř đäşĥþőäřđ ŵįŧĥįŉ yőūř őřģäŉįžäŧįőŉ, ŵįŧĥ ŧĥę ƒőľľőŵįŉģ čūşŧőmįžäŧįőŉ şęŧŧįŉģş:",
      "copy-link-button": "Cőpy ľįŉĸ",
      "copy-to-clipboard": "Ŀįŉĸ čőpįęđ ŧő čľįpþőäřđ",
      "short-url-label": "Ŝĥőřŧęŉ ľįŉĸ",
      "time-range-description": "Cĥäŉģę ŧĥę čūřřęŉŧ řęľäŧįvę ŧįmę řäŉģę ŧő äŉ äþşőľūŧę ŧįmę řäŉģę",
      "time-range-label": "Ŀőčĸ ŧįmę řäŉģę"
    }
  },
  "login": {
    "error": {
      "blocked": "Ÿőū ĥävę ęχčęęđęđ ŧĥę ŉūmþęř őƒ ľőģįŉ äŧŧęmpŧş ƒőř ŧĥįş ūşęř. Pľęäşę ŧřy äģäįŉ ľäŧęř.",
      "invalid-user-or-password": "Ĩŉväľįđ ūşęřŉämę őř päşşŵőřđ",
      "title": "Ŀőģįŉ ƒäįľęđ",
      "unknown": "Ůŉĸŉőŵŉ ęřřőř őččūřřęđ"
    },
    "forgot-password": "Főřģőŧ yőūř päşşŵőřđ?",
    "form": {
      "password-label": "Päşşŵőřđ",
      "password-placeholder": "päşşŵőřđ",
      "password-required": "Päşşŵőřđ įş řęqūįřęđ",
      "submit-label": "Ŀőģ įŉ",
      "submit-loading-label": "Ŀőģģįŉģ įŉ...",
      "username-label": "Ēmäįľ őř ūşęřŉämę",
      "username-placeholder": "ęmäįľ őř ūşęřŉämę",
      "username-required": "Ēmäįľ őř ūşęřŉämę įş řęqūįřęđ"
    },
    "services": {
      "sing-in-with-prefix": "Ŝįģŉ įŉ ŵįŧĥ {{serviceName}}"
    },
    "signup": {
      "button-label": "Ŝįģŉ ūp",
      "new-to-question": "Ńęŵ ŧő Ğřäƒäŉä?"
    }
  },
  "migrate-to-cloud": {
    "can-i-move": {
      "body": "Øŉčę yőū čőŉŉęčŧ ŧĥįş įŉşŧäľľäŧįőŉ ŧő ä čľőūđ şŧäčĸ, yőū'ľľ þę äþľę ŧő ūpľőäđ đäŧä şőūřčęş äŉđ đäşĥþőäřđş.",
      "link-title": "Ŀęäřŉ äþőūŧ mįģřäŧįŉģ őŧĥęř şęŧŧįŉģş",
      "title": "Cäŉ Ĩ mővę ŧĥįş įŉşŧäľľäŧįőŉ ŧő Ğřäƒäŉä Cľőūđ?"
    },
    "connect-modal": {
      "body-cloud-stack": "Ÿőū'ľľ äľşő ŉęęđ ä čľőūđ şŧäčĸ. Ĩƒ yőū ĵūşŧ şįģŉęđ ūp, ŵę'ľľ äūŧőmäŧįčäľľy čřęäŧę yőūř ƒįřşŧ şŧäčĸ. Ĩƒ yőū ĥävę äŉ äččőūŉŧ, yőū'ľľ ŉęęđ ŧő şęľęčŧ őř čřęäŧę ä şŧäčĸ.",
      "body-get-started": "Ŧő ģęŧ şŧäřŧęđ, yőū'ľľ ŉęęđ ä Ğřäƒäŉä.čőm äččőūŉŧ.",
      "body-sign-up": "Ŝįģŉ ūp ƒőř ä Ğřäƒäŉä.čőm äččőūŉŧ",
      "body-token": "Ÿőūř şęľƒ-mäŉäģęđ Ğřäƒäŉä įŉşŧäľľäŧįőŉ ŉęęđş şpęčįäľ äččęşş ŧő şęčūřęľy mįģřäŧę čőŉŧęŉŧ. Ÿőū'ľľ ŉęęđ ŧő čřęäŧę ä mįģřäŧįőŉ ŧőĸęŉ őŉ yőūř čĥőşęŉ čľőūđ şŧäčĸ.",
      "body-token-field": "Mįģřäŧįőŉ ŧőĸęŉ",
      "body-token-field-placeholder": "Päşŧę ŧőĸęŉ ĥęřę",
      "body-token-instructions": "Ŀőģ įŉŧő yőūř čľőūđ şŧäčĸ äŉđ ŉävįģäŧę ŧő Åđmįŉįşŧřäŧįőŉ, Ğęŉęřäľ, Mįģřäŧę ŧő Ğřäƒäŉä Cľőūđ. Cřęäŧę ä mįģřäŧįőŉ ŧőĸęŉ őŉ ŧĥäŧ şčřęęŉ äŉđ päşŧę ŧĥę ŧőĸęŉ ĥęřę.",
      "body-view-stacks": "Vįęŵ my čľőūđ şŧäčĸş",
      "cancel": "Cäŉčęľ",
      "connect": "Cőŉŉęčŧ ŧő ŧĥįş şŧäčĸ",
      "connecting": "Cőŉŉęčŧįŉģ ŧő ŧĥįş şŧäčĸ...",
      "title": "Cőŉŉęčŧ ŧő ä čľőūđ şŧäčĸ",
      "token-error-description": "Ŧĥęřę ŵäş äŉ ęřřőř şävįŉģ ŧĥę ŧőĸęŉ. Ŝęę ŧĥę Ğřäƒäŉä şęřvęř ľőģş ƒőř mőřę đęŧäįľş.",
      "token-error-title": "Ēřřőř şävįŉģ ŧőĸęŉ",
      "token-required-error": "Mįģřäŧįőŉ ŧőĸęŉ įş řęqūįřęđ"
    },
    "cta": {
      "button": "Mįģřäŧę ŧĥįş įŉşŧäŉčę ŧő Cľőūđ",
      "header": "Ŀęŧ ūş mäŉäģę yőūř Ğřäƒäŉä şŧäčĸ"
    },
    "disconnect-modal": {
      "body": "Ŧĥįş ŵįľľ řęmővę ŧĥę mįģřäŧįőŉ ŧőĸęŉ ƒřőm ŧĥįş įŉşŧäľľäŧįőŉ. Ĩƒ yőū ŵįşĥ ŧő ūpľőäđ mőřę řęşőūřčęş įŉ ŧĥę ƒūŧūřę, yőū ŵįľľ ŉęęđ ŧő ęŉŧęř ä ŉęŵ mįģřäŧįőŉ ŧőĸęŉ.",
      "cancel": "Cäŉčęľ",
      "disconnect": "Đįşčőŉŉęčŧ",
      "disconnecting": "Đįşčőŉŉęčŧįŉģ...",
      "error": "Ŧĥęřę ŵäş äŉ ęřřőř đįşčőŉŉęčŧįŉģ",
      "title": "Đįşčőŉŉęčŧ ƒřőm čľőūđ şŧäčĸ"
    },
    "get-started": {
      "body": "Ŧĥę mįģřäŧįőŉ přőčęşş mūşŧ þę şŧäřŧęđ ƒřőm yőūř şęľƒ-mäŉäģęđ Ğřäƒäŉä įŉşŧäŉčę.",
      "configure-pdc-link": "Cőŉƒįģūřę PĐC ƒőř ŧĥįş şŧäčĸ",
      "link-title": "Ŀęäřŉ mőřę äþőūŧ Přįväŧę Đäŧä Ŝőūřčę Cőŉŉęčŧ",
      "step-1": "Ŀőģ įŉ ŧő yőūř şęľƒ-mäŉäģęđ įŉşŧäŉčę äŉđ ŉävįģäŧę ŧő Åđmįŉįşŧřäŧįőŉ, Ğęŉęřäľ, Mįģřäŧę ŧő Ğřäƒäŉä Cľőūđ.",
      "step-2": "Ŝęľęčŧ \"Mįģřäŧę ŧĥįş įŉşŧäŉčę ŧő Cľőūđ\".",
      "step-3": "Ÿőū'ľľ þę přőmpŧęđ ƒőř ä mįģřäŧįőŉ ŧőĸęŉ. Ğęŉęřäŧę őŉę ƒřőm ŧĥįş şčřęęŉ.",
      "step-4": "Ĩŉ yőūř şęľƒ-mäŉäģęđ įŉşŧäŉčę, şęľęčŧ \"Ůpľőäđ ęvęřyŧĥįŉģ\" ŧő ūpľőäđ đäŧä şőūřčęş äŉđ đäşĥþőäřđş ŧő ŧĥįş čľőūđ şŧäčĸ.",
      "step-5": "Ĩƒ şőmę őƒ yőūř đäŧä şőūřčęş ŵįľľ ŉőŧ ŵőřĸ ővęř ŧĥę pūþľįč įŉŧęřŉęŧ, yőū’ľľ ŉęęđ ŧő įŉşŧäľľ Přįväŧę Đäŧä Ŝőūřčę Cőŉŉęčŧ įŉ yőūř şęľƒ-mäŉäģęđ ęŉvįřőŉmęŉŧ.",
      "title": "Pęřƒőřmįŉģ ä mįģřäŧįőŉ"
    },
    "is-it-secure": {
      "body": "Ğřäƒäŉä Ŀäþş įş čőmmįŧŧęđ ŧő mäįŉŧäįŉįŉģ ŧĥę ĥįģĥęşŧ şŧäŉđäřđş őƒ đäŧä přįväčy äŉđ şęčūřįŧy. ßy įmpľęmęŉŧįŉģ įŉđūşŧřy-şŧäŉđäřđ şęčūřįŧy ŧęčĥŉőľőģįęş äŉđ přőčęđūřęş, ŵę ĥęľp přőŧęčŧ őūř čūşŧőmęřş' đäŧä ƒřőm ūŉäūŧĥőřįžęđ äččęşş, ūşę, őř đįşčľőşūřę.",
      "link-title": "Ğřäƒäŉä Ŀäþş Ŧřūşŧ Cęŉŧęř",
      "title": "Ĩş įŧ şęčūřę?"
    },
    "migrate-to-this-stack": {
      "body": "Ÿőū čäŉ mįģřäŧę şőmę řęşőūřčęş ƒřőm yőūř şęľƒ-mäŉäģęđ Ğřäƒäŉä įŉşŧäľľäŧįőŉ ŧő ŧĥįş čľőūđ şŧäčĸ. Ŧő đő ŧĥįş şęčūřęľy, yőū'ľľ ŉęęđ ŧő ģęŉęřäŧę ä mįģřäŧįőŉ ŧőĸęŉ. Ÿőūř şęľƒ-mäŉäģęđ įŉşŧäŉčę ŵįľľ ūşę ŧĥę ŧőĸęŉ ŧő äūŧĥęŉŧįčäŧę ŵįŧĥ ŧĥįş čľőūđ şŧäčĸ.",
      "link-title": "Vįęŵ ŧĥę ƒūľľ mįģřäŧįőŉ ģūįđę",
      "title": "Ŀęŧ ūş ĥęľp yőū mįģřäŧę ŧő ŧĥįş şŧäčĸ"
    },
    "migration-token": {
      "delete-modal-body": "Ĩƒ yőū'vę äľřęäđy ūşęđ ŧĥįş ŧőĸęŉ ŵįŧĥ ä şęľƒ-mäŉäģęđ įŉşŧäľľäŧįőŉ, ŧĥäŧ įŉşŧäľľäŧįőŉ ŵįľľ ŉő ľőŉģęř þę äþľę ŧő ūpľőäđ čőŉŧęŉŧ.",
      "delete-modal-cancel": "Cäŉčęľ",
      "delete-modal-confirm": "Đęľęŧę",
      "delete-modal-deleting": "Đęľęŧįŉģ...",
      "delete-modal-title": "Đęľęŧę mįģřäŧįőŉ ŧőĸęŉ",
      "error-body": "Ůŉäþľę ŧő ģęŉęřäŧę ä mįģřäŧįőŉ ŧőĸęŉ. Pľęäşę ŧřy äģäįŉ ľäŧęř.",
      "error-title": "Ŝőmęŧĥįŉģ ŵęŉŧ ŵřőŉģ",
      "generate-button": "Ğęŉęřäŧę ä mįģřäŧįőŉ ŧőĸęŉ",
      "generate-button-loading": "Ğęŉęřäŧįŉģ ä mįģřäŧįőŉ ŧőĸęŉ...",
      "modal-close": "Cľőşę",
      "modal-copy-and-close": "Cőpy ŧő čľįpþőäřđ äŉđ čľőşę",
      "modal-copy-button": "Cőpy ŧő čľįpþőäřđ",
      "modal-field-description": "Cőpy ŧĥę ŧőĸęŉ ŉőŵ äş yőū ŵįľľ ŉőŧ þę äþľę ŧő şęę įŧ äģäįŉ. Ŀőşįŉģ ä ŧőĸęŉ řęqūįřęş čřęäŧįŉģ ä ŉęŵ őŉę.",
      "modal-field-label": "Ŧőĸęŉ",
      "modal-title": "Mįģřäŧįőŉ ŧőĸęŉ čřęäŧęđ",
      "status": "Cūřřęŉŧ şŧäŧūş: <1></1>"
    },
    "pdc": {
      "body": "Ēχpőşįŉģ yőūř đäŧä şőūřčęş ŧő ŧĥę įŉŧęřŉęŧ čäŉ řäįşę şęčūřįŧy čőŉčęřŉş. Přįväŧę đäŧä şőūřčę čőŉŉęčŧ (PĐC) äľľőŵş Ğřäƒäŉä Cľőūđ ŧő äččęşş yőūř ęχįşŧįŉģ đäŧä şőūřčęş ővęř ä şęčūřę ŉęŧŵőřĸ ŧūŉŉęľ.",
      "link-title": "Ŀęäřŉ äþőūŧ PĐC",
      "title": "Ńőŧ äľľ my đäŧä şőūřčęş äřę őŉ ŧĥę pūþľįč įŉŧęřŉęŧ"
    },
    "pricing": {
      "body": "Ğřäƒäŉä Cľőūđ ĥäş ä ģęŉęřőūş ƒřęę pľäŉ äŉđ ä 14 đäy ūŉľįmįŧęđ ūşäģę ŧřįäľ. Åƒŧęř yőūř ŧřįäľ ęχpįřęş, yőū'ľľ þę þįľľęđ þäşęđ őŉ ūşäģę ővęř ŧĥę ƒřęę pľäŉ ľįmįŧş.",
      "link-title": "Ğřäƒäŉä Cľőūđ přįčįŉģ",
      "title": "Ħőŵ mūčĥ đőęş įŧ čőşŧ?"
    },
    "resource-status": {
      "error-details-button": "Đęŧäįľş",
      "failed": "Ēřřőř",
      "migrated": "Ůpľőäđęđ ŧő čľőūđ",
      "migrating": "Ůpľőäđįŉģ...",
      "not-migrated": "Ńőŧ yęŧ ūpľőäđęđ",
      "unknown": "Ůŉĸŉőŵŉ"
    },
    "resource-table": {
      "unknown-datasource-title": "Đäŧä şőūřčę {{datasourceUID}}",
      "unknown-datasource-type": "Ůŉĸŉőŵŉ đäŧä şőūřčę"
    },
    "resource-type": {
      "dashboard": "Đäşĥþőäřđ",
      "datasource": "Đäŧä şőūřčę",
      "folder": "Főľđęř",
      "unknown": "Ůŉĸŉőŵŉ"
    },
    "summary": {
      "disconnect": "Đįşčőŉŉęčŧ",
      "disconnect-error-description": "Ŝęę ŧĥę Ğřäƒäŉä şęřvęř ľőģş ƒőř mőřę đęŧäįľş",
      "disconnect-error-title": "Ŧĥęřę ŵäş äŉ ęřřőř đįşčőŉŉęčŧįŉģ",
      "run-migration-error-description": "Ŝęę ŧĥę Ğřäƒäŉä şęřvęř ľőģş ƒőř mőřę đęŧäįľş",
      "run-migration-error-title": "Ŧĥęřę ŵäş äŉ ęřřőř mįģřäŧįŉģ yőūř řęşőūřčęş",
      "start-migration": "ßūįľđ şŉäpşĥőŧ",
      "target-stack-title": "Ůpľőäđįŉģ ŧő",
      "upload-migration": "Ůpľőäđ & mįģřäŧę şŉäpşĥőŧ"
    },
    "token-status": {
      "active": "Ŧőĸęŉ čřęäŧęđ äŉđ äčŧįvę",
      "no-active": "Ńő äčŧįvę ŧőĸęŉ"
    },
    "what-is-cloud": {
      "body": "Ğřäƒäŉä čľőūđ įş ä ƒūľľy mäŉäģęđ čľőūđ-ĥőşŧęđ őþşęřväþįľįŧy pľäŧƒőřm įđęäľ ƒőř čľőūđ ŉäŧįvę ęŉvįřőŉmęŉŧş. Ĩŧ'ş ęvęřyŧĥįŉģ yőū ľővę äþőūŧ Ğřäƒäŉä ŵįŧĥőūŧ ŧĥę ővęřĥęäđ őƒ mäįŉŧäįŉįŉģ, ūpģřäđįŉģ, äŉđ şūppőřŧįŉģ äŉ įŉşŧäľľäŧįőŉ.",
      "link-title": "Ŀęäřŉ äþőūŧ čľőūđ ƒęäŧūřęş",
      "title": "Ŵĥäŧ įş Ğřäƒäŉä Cľőūđ?"
    },
    "why-host": {
      "body": "Ĩŉ äđđįŧįőŉ ŧő ŧĥę čőŉvęŉįęŉčę őƒ mäŉäģęđ ĥőşŧįŉģ, Ğřäƒäŉä Cľőūđ įŉčľūđęş mäŉy čľőūđ-ęχčľūşįvę ƒęäŧūřęş ľįĸę ŜĿØş, įŉčįđęŉŧ mäŉäģęmęŉŧ, mäčĥįŉę ľęäřŉįŉģ, äŉđ pőŵęřƒūľ őþşęřväþįľįŧy įŉŧęģřäŧįőŉş.",
      "link-title": "Mőřę qūęşŧįőŉş? Ŧäľĸ ŧő äŉ ęχpęřŧ",
      "title": "Ŵĥy ĥőşŧ ŵįŧĥ Ğřäƒäŉä?"
    }
  },
  "nav": {
    "add-new-connections": {
      "title": "Åđđ ŉęŵ čőŉŉęčŧįőŉ"
    },
    "admin": {
      "subtitle": "Mäŉäģę şęřvęř-ŵįđę şęŧŧįŉģş äŉđ äččęşş ŧő řęşőūřčęş şūčĥ äş őřģäŉįžäŧįőŉş, ūşęřş, äŉđ ľįčęŉşęş",
      "title": "Ŝęřvęř äđmįŉ"
    },
    "alert-list-legacy": {
      "title": "Åľęřŧ řūľęş"
    },
    "alerting": {
      "subtitle": "Ŀęäřŉ äþőūŧ přőþľęmş įŉ yőūř şyşŧęmş mőmęŉŧş äƒŧęř ŧĥęy őččūř",
      "title": "Åľęřŧįŉģ"
    },
    "alerting-admin": {
      "subtitle": "Mäŉäģę Åľęřŧmäŉäģęř čőŉƒįģūřäŧįőŉş",
      "title": "Ŝęŧŧįŉģş"
    },
    "alerting-am-routes": {
      "subtitle": "Đęŧęřmįŉę ĥőŵ äľęřŧş äřę řőūŧęđ ŧő čőŉŧäčŧ pőįŉŧş",
      "title": "Ńőŧįƒįčäŧįőŉ pőľįčįęş"
    },
    "alerting-channels": {
      "title": "Ńőŧįƒįčäŧįőŉ čĥäŉŉęľş"
    },
    "alerting-groups": {
      "subtitle": "Ŝęę ģřőūpęđ äľęřŧş ƒřőm äŉ Åľęřŧmäŉäģęř įŉşŧäŉčę",
      "title": "Ğřőūpş"
    },
    "alerting-home": {
      "title": "Ħőmę"
    },
    "alerting-legacy": {
      "title": "Åľęřŧįŉģ (ľęģäčy)"
    },
    "alerting-list": {
      "subtitle": "Ŗūľęş ŧĥäŧ đęŧęřmįŉę ŵĥęŧĥęř äŉ äľęřŧ ŵįľľ ƒįřę",
      "title": "Åľęřŧ řūľęş"
    },
    "alerting-receivers": {
      "subtitle": "Cĥőőşę ĥőŵ ŧő ŉőŧįƒy yőūř čőŉŧäčŧ pőįŉŧş ŵĥęŉ äŉ äľęřŧ įŉşŧäŉčę ƒįřęş",
      "title": "Cőŉŧäčŧ pőįŉŧş"
    },
    "alerting-silences": {
      "subtitle": "Ŝŧőp ŉőŧįƒįčäŧįőŉş ƒřőm őŉę őř mőřę äľęřŧįŉģ řūľęş",
      "title": "Ŝįľęŉčęş"
    },
    "alerting-upgrade": {
      "subtitle": "Ůpģřäđę yőūř ęχįşŧįŉģ ľęģäčy äľęřŧş äŉđ ŉőŧįƒįčäŧįőŉ čĥäŉŉęľş ŧő ŧĥę ŉęŵ Ğřäƒäŉä Åľęřŧįŉģ",
      "title": "Åľęřŧįŉģ ūpģřäđę"
    },
    "alerts-and-incidents": {
      "subtitle": "Åľęřŧįŉģ äŉđ įŉčįđęŉŧ mäŉäģęmęŉŧ äppş",
      "title": "Åľęřŧş & ĨŖM"
    },
    "api-keys": {
      "subtitle": "Mäŉäģę äŉđ čřęäŧę ÅPĨ ĸęyş ŧĥäŧ äřę ūşęđ ŧő įŉŧęřäčŧ ŵįŧĥ Ğřäƒäŉä ĦŦŦP ÅPĨş",
      "title": "ÅPĨ ĸęyş"
    },
    "application": {
      "title": "Åppľįčäŧįőŉ"
    },
    "apps": {
      "subtitle": "Åpp pľūģįŉş ŧĥäŧ ęχŧęŉđ ŧĥę Ğřäƒäŉä ęχpęřįęŉčę",
      "title": "Åppş"
    },
    "authentication": {
      "title": "Åūŧĥęŉŧįčäŧįőŉ"
    },
    "collector": {
      "title": "Cőľľęčŧőř"
    },
    "config": {
      "title": "Åđmįŉįşŧřäŧįőŉ"
    },
    "config-access": {
      "subtitle": "Cőŉƒįģūřę äččęşş ƒőř įŉđįvįđūäľ ūşęřş, ŧęämş, äŉđ şęřvįčę äččőūŉŧş",
      "title": "Ůşęřş äŉđ äččęşş"
    },
    "config-general": {
      "subtitle": "Mäŉäģę đęƒäūľŧ přęƒęřęŉčęş äŉđ şęŧŧįŉģş äčřőşş Ğřäƒäŉä",
      "title": "Ğęŉęřäľ"
    },
    "config-plugins": {
      "subtitle": "Ĩŉşŧäľľ pľūģįŉş äŉđ đęƒįŉę ŧĥę řęľäŧįőŉşĥįpş þęŧŵęęŉ đäŧä",
      "title": "Pľūģįŉş äŉđ đäŧä"
    },
    "connect-data": {
      "title": "Cőŉŉęčŧ đäŧä"
    },
    "connections": {
      "subtitle": "ßřőŵşę äŉđ čřęäŧę ŉęŵ čőŉŉęčŧįőŉş",
      "title": "Cőŉŉęčŧįőŉş"
    },
    "correlations": {
      "subtitle": "Åđđ äŉđ čőŉƒįģūřę čőřřęľäŧįőŉş",
      "title": "Cőřřęľäŧįőŉş"
    },
    "create": {
      "title": "Cřęäŧę"
    },
    "create-alert": {
      "title": "Ńęŵ äľęřŧ řūľę"
    },
    "create-dashboard": {
      "title": "Đäşĥþőäřđ"
    },
    "create-folder": {
      "title": "Főľđęř"
    },
    "create-import": {
      "title": "Ĩmpőřŧ đäşĥþőäřđ"
    },
    "dashboards": {
      "subtitle": "Cřęäŧę äŉđ mäŉäģę đäşĥþőäřđş ŧő vįşūäľįžę yőūř đäŧä",
      "title": "Đäşĥþőäřđş"
    },
    "data-sources": {
      "subtitle": "Vįęŵ äŉđ mäŉäģę yőūř čőŉŉęčŧęđ đäŧä şőūřčę čőŉŉęčŧįőŉş",
      "title": "Đäŧä şőūřčęş"
    },
    "datasources": {
      "subtitle": "Åđđ äŉđ čőŉƒįģūřę đäŧä şőūřčęş",
      "title": "Đäŧä şőūřčęş"
    },
    "detect": {
      "title": "Đęŧęčŧ"
    },
    "explore": {
      "title": "Ēχpľőřę"
    },
    "frontend": {
      "subtitle": "Ğäįŉ řęäľ ūşęř mőŉįŧőřįŉģ įŉşįģĥŧş",
      "title": "Fřőŉŧęŉđ"
    },
    "frontend-app": {
      "title": "Fřőŉŧęŉđ"
    },
    "global-orgs": {
      "subtitle": "Ĩşőľäŧęđ įŉşŧäŉčęş őƒ Ğřäƒäŉä řūŉŉįŉģ őŉ ŧĥę şämę şęřvęř",
      "title": "Øřģäŉįžäŧįőŉş"
    },
    "global-users": {
      "subtitle": "Mäŉäģę ūşęřş įŉ Ğřäƒäŉä",
      "title": "Ůşęřş"
    },
    "grafana-quaderno": {
      "title": "Ğřäƒäŉä Qūäđęřŉő"
    },
    "help": {
      "title": "Ħęľp"
    },
    "help/community": "Cőmmūŉįŧy",
    "help/documentation": "Đőčūmęŉŧäŧįőŉ",
    "help/keyboard-shortcuts": "Ķęyþőäřđ şĥőřŧčūŧş",
    "help/support": "Ŝūppőřŧ",
    "home": {
      "title": "Ħőmę"
    },
    "incidents": {
      "title": "Ĩŉčįđęŉŧ"
    },
    "infrastructure": {
      "subtitle": "Ůŉđęřşŧäŉđ yőūř įŉƒřäşŧřūčŧūřę'ş ĥęäľŧĥ",
      "title": "Ĩŉƒřäşŧřūčŧūřę"
    },
    "integrations": {
      "title": "Ĩŉŧęģřäŧįőŉş"
    },
    "k6": {
      "title": "Pęřƒőřmäŉčę"
    },
    "kubernetes": {
      "title": "Ķūþęřŉęŧęş"
    },
    "library-panels": {
      "subtitle": "Ŗęūşäþľę päŉęľş ŧĥäŧ čäŉ þę äđđęđ ŧő mūľŧįpľę đäşĥþőäřđş",
      "title": "Ŀįþřäřy päŉęľş"
    },
    "machine-learning": {
      "title": "Mäčĥįŉę ľęäřŉįŉģ"
    },
    "manage-folder": {
      "subtitle": "Mäŉäģę ƒőľđęř đäşĥþőäřđş äŉđ pęřmįşşįőŉş"
    },
    "migrate-to-cloud": {
      "subtitle": "Cőpy čőŉƒįģūřäŧįőŉ ƒřőm yőūř şęľƒ-mäŉäģęđ įŉşŧäľľäŧįőŉ ŧő ä čľőūđ şŧäčĸ",
      "title": "Mįģřäŧę ŧő Ğřäƒäŉä Cľőūđ"
    },
    "monitoring": {
      "subtitle": "Øūŧ-őƒ-ŧĥę-þőχ őþşęřväþįľįŧy şőľūŧįőŉş",
      "title": "Øþşęřväþįľįŧy"
    },
    "new": {
      "title": "Ńęŵ"
    },
    "new-dashboard": {
      "title": "Ńęŵ đäşĥþőäřđ"
    },
    "new-folder": {
      "title": "Ńęŵ ƒőľđęř"
    },
    "observability": {
      "title": "Øþşęřväþįľįŧy"
    },
    "oncall": {
      "title": "ØŉCäľľ"
    },
    "org-settings": {
      "subtitle": "Mäŉäģę přęƒęřęŉčęş äčřőşş äŉ őřģäŉįžäŧįőŉ",
      "title": "Đęƒäūľŧ přęƒęřęŉčęş"
    },
    "playlists": {
      "subtitle": "Ğřőūpş őƒ đäşĥþőäřđş ŧĥäŧ äřę đįşpľäyęđ įŉ ä şęqūęŉčę",
      "title": "Pľäyľįşŧş"
    },
    "plugins": {
      "subtitle": "Ēχŧęŉđ ŧĥę Ğřäƒäŉä ęχpęřįęŉčę ŵįŧĥ pľūģįŉş",
      "title": "Pľūģįŉş"
    },
    "private-data-source-connections": {
      "subtitle": "Qūęřy đäŧä ŧĥäŧ ľįvęş ŵįŧĥįŉ ä şęčūřęđ ŉęŧŵőřĸ ŵįŧĥőūŧ őpęŉįŉģ ŧĥę ŉęŧŵőřĸ ŧő įŉþőūŉđ ŧřäƒƒįč ƒřőm Ğřäƒäŉä Cľőūđ. Ŀęäřŉ mőřę įŉ őūř đőčş.",
      "title": "Přįväŧę đäŧä şőūřčę čőŉŉęčŧ"
    },
    "profile/notifications": {
      "title": "Ńőŧįƒįčäŧįőŉ ĥįşŧőřy"
    },
    "profile/password": {
      "title": "Cĥäŉģę päşşŵőřđ"
    },
    "profile/settings": {
      "title": "Přőƒįľę"
    },
    "profiles": {
      "title": "Přőƒįľęş"
    },
    "public": {
      "title": "Pūþľįč đäşĥþőäřđş"
    },
    "recently-deleted": {
      "subtitle": "Åŉy įŧęmş ľįşŧęđ ĥęřę ƒőř mőřę ŧĥäŉ 30 đäyş ŵįľľ þę äūŧőmäŧįčäľľy đęľęŧęđ.",
      "title": "Ŗęčęŉŧľy Đęľęŧęđ"
    },
    "recorded-queries": {
      "title": "Ŗęčőřđęđ qūęřįęş"
    },
    "reporting": {
      "title": "Ŗępőřŧįŉģ"
    },
    "scenes": {
      "title": "Ŝčęŉęş"
    },
    "search": {
      "placeholderCommandPalette": "Ŝęäřčĥ őř ĵūmp ŧő..."
    },
    "search-dashboards": {
      "title": "Ŝęäřčĥ đäşĥþőäřđş"
    },
    "server-settings": {
      "subtitle": "Vįęŵ ŧĥę şęŧŧįŉģş đęƒįŉęđ įŉ yőūř Ğřäƒäŉä čőŉƒįģ",
      "title": "Ŝęŧŧįŉģş"
    },
    "service-accounts": {
      "subtitle": "Ůşę şęřvįčę äččőūŉŧş ŧő řūŉ äūŧőmäŧęđ ŵőřĸľőäđş įŉ Ğřäƒäŉä",
      "title": "Ŝęřvįčę äččőūŉŧş"
    },
    "sign-out": {
      "title": "Ŝįģŉ őūŧ"
    },
    "slo": {
      "title": "ŜĿØ"
    },
    "snapshots": {
      "subtitle": "Ĩŉŧęřäčŧįvę, pūþľįčäľľy äväįľäþľę, pőįŉŧ-įŉ-ŧįmę řępřęşęŉŧäŧįőŉş őƒ đäşĥþőäřđş",
      "title": "Ŝŉäpşĥőŧş"
    },
    "starred": {
      "title": "Ŝŧäřřęđ"
    },
    "starred-empty": {
      "title": "Ÿőūř şŧäřřęđ đäşĥþőäřđş ŵįľľ äppęäř ĥęřę"
    },
    "statistics-and-licensing": {
      "title": "Ŝŧäŧįşŧįčş äŉđ ľįčęŉşįŉģ"
    },
    "storage": {
      "subtitle": "Mäŉäģę ƒįľę şŧőřäģę",
      "title": "Ŝŧőřäģę"
    },
    "support-bundles": {
      "subtitle": "Đőŵŉľőäđ şūppőřŧ þūŉđľęş",
      "title": "Ŝūppőřŧ þūŉđľęş"
    },
    "synthetics": {
      "title": "Ŝyŉŧĥęŧįčş"
    },
    "teams": {
      "subtitle": "Ğřőūpş őƒ ūşęřş ŧĥäŧ ĥävę čőmmőŉ đäşĥþőäřđ äŉđ pęřmįşşįőŉ ŉęęđş",
      "title": "Ŧęämş"
    },
    "testing-and-synthetics": {
      "subtitle": "Øpŧįmįžę pęřƒőřmäŉčę ŵįŧĥ ĸ6 äŉđ Ŝyŉŧĥęŧįč Mőŉįŧőřįŉģ įŉşįģĥŧş",
      "title": "Ŧęşŧįŉģ & şyŉŧĥęŧįčş"
    },
    "upgrading": {
      "title": "Ŝŧäŧş äŉđ ľįčęŉşę"
    },
    "users": {
      "subtitle": "Ĩŉvįŧę äŉđ äşşįģŉ řőľęş ŧő ūşęřş",
      "title": "Ůşęřş"
    }
  },
  "navigation": {
    "kiosk": {
      "tv-alert": "Přęşş ĒŜC ŧő ęχįŧ ĸįőşĸ mőđę"
    },
    "megamenu": {
      "close": "Cľőşę męŉū",
      "dock": "Đőčĸ męŉū",
      "list-label": "Ńävįģäŧįőŉ",
      "undock": "Ůŉđőčĸ męŉū"
    },
    "toolbar": {
      "close-menu": "Cľőşę męŉū",
      "enable-kiosk": "Ēŉäþľę ĸįőşĸ mőđę",
      "open-menu": "Øpęŉ męŉū",
      "toggle-search-bar": "Ŧőģģľę ŧőp şęäřčĥ þäř"
    }
  },
  "news": {
    "drawer": {
      "close": "Cľőşę Đřäŵęř"
    },
    "title": "Ŀäŧęşŧ ƒřőm ŧĥę þľőģ"
  },
  "notifications": {
    "empty-state": {
      "description": "Ńőŧįƒįčäŧįőŉş yőū ĥävę řęčęįvęđ ŵįľľ äppęäř ĥęřę",
      "title": "Ÿőū'řę äľľ čäūģĥŧ ūp!"
    },
    "starred-dashboard": "Đäşĥþőäřđ şŧäřřęđ",
    "unstarred-dashboard": "Đäşĥþőäřđ ūŉşŧäřřęđ"
  },
  "panel": {
    "header-menu": {
      "copy": "Cőpy",
      "create-library-panel": "Cřęäŧę ľįþřäřy päŉęľ",
      "duplicate": "Đūpľįčäŧę",
      "edit": "Ēđįŧ",
      "explore": "Ēχpľőřę",
      "get-help": "Ğęŧ ĥęľp",
      "hide-legend": "Ħįđę ľęģęŉđ",
      "inspect": "Ĩŉşpęčŧ",
      "inspect-data": "Đäŧä",
      "inspect-json": "Päŉęľ ĴŜØŃ",
      "more": "Mőřę...",
      "new-alert-rule": "Ńęŵ äľęřŧ řūľę",
      "query": "Qūęřy",
      "remove": "Ŗęmővę",
      "replace-library-panel": "Ŗępľäčę ľįþřäřy päŉęľ",
      "share": "Ŝĥäřę",
      "show-legend": "Ŝĥőŵ ľęģęŉđ",
      "unlink-library-panel": "Ůŉľįŉĸ ľįþřäřy päŉęľ",
      "view": "Vįęŵ"
    }
  },
  "playlist-edit": {
    "error-prefix": "Ēřřőř ľőäđįŉģ pľäyľįşŧ:",
    "form": {
      "add-tag-label": "Åđđ þy ŧäģ",
      "add-tag-placeholder": "Ŝęľęčŧ ä ŧäģ",
      "add-title-label": "Åđđ þy ŧįŧľę",
      "cancel": "Cäŉčęľ",
      "heading": "Åđđ đäşĥþőäřđş",
      "interval-label": "Ĩŉŧęřväľ",
      "interval-placeholder": "5m",
      "interval-required": "Ĩŉŧęřväľ įş řęqūįřęđ",
      "name-label": "Ńämę",
      "name-placeholder": "Ńämę",
      "name-required": "Ńämę įş řęqūįřęđ",
      "save": "Ŝävę",
      "table-delete": "Đęľęŧę pľäyľįşŧ įŧęm",
      "table-drag": "Đřäģ äŉđ đřőp ŧő řęőřđęř",
      "table-empty": "Pľäyľįşŧ įş ęmpŧy. Åđđ đäşĥþőäřđş þęľőŵ.",
      "table-heading": "Đäşĥþőäřđş"
    },
    "sub-title": "Å pľäyľįşŧ řőŧäŧęş ŧĥřőūģĥ ä přę-şęľęčŧęđ ľįşŧ őƒ đäşĥþőäřđş. Å pľäyľįşŧ čäŉ þę ä ģřęäŧ ŵäy ŧő þūįľđ şįŧūäŧįőŉäľ äŵäřęŉęşş, őř ĵūşŧ şĥőŵ őƒƒ yőūř męŧřįčş ŧő yőūř ŧęäm őř vįşįŧőřş.",
    "title": "Ēđįŧ pľäyľįşŧ"
  },
  "playlist-page": {
    "card": {
      "delete": "Đęľęŧę pľäyľįşŧ",
      "edit": "Ēđįŧ pľäyľįşŧ",
      "start": "Ŝŧäřŧ pľäyľįşŧ",
      "tooltip": "Ŝĥäřę pľäyľįşŧ"
    },
    "create-button": {
      "title": "Ńęŵ pľäyľįşŧ"
    },
    "delete-modal": {
      "body": "Åřę yőū şūřę yőū ŵäŉŧ ŧő đęľęŧę {{name}} pľäyľįşŧ?",
      "confirm-text": "Đęľęŧę"
    },
    "empty": {
      "button": "Cřęäŧę pľäyľįşŧ",
      "pro-tip": "Ÿőū čäŉ ūşę pľäyľįşŧş ŧő čyčľę đäşĥþőäřđş őŉ ŦVş ŵįŧĥőūŧ ūşęř čőŉŧřőľ. <2>Ŀęäřŉ mőřę</2>",
      "title": "Ŧĥęřę äřę ŉő pľäyľįşŧş čřęäŧęđ yęŧ"
    }
  },
  "playlists": {
    "empty-state": {
      "message": "Ńő pľäyľįşŧş ƒőūŉđ"
    }
  },
  "plugins": {
    "empty-state": {
      "message": "Ńő pľūģįŉş ƒőūŉđ"
    }
  },
  "profile": {
    "change-password": {
      "cancel-button": "Cäŉčęľ",
      "cannot-change-password-message": "Päşşŵőřđ čäŉŉőŧ þę čĥäŉģęđ ĥęřę.",
      "change-password-button": "Cĥäŉģę Päşşŵőřđ",
      "confirm-password-label": "Cőŉƒįřm päşşŵőřđ",
      "confirm-password-required": "Ńęŵ päşşŵőřđ čőŉƒįřmäŧįőŉ įş řęqūįřęđ",
      "ldap-auth-proxy-message": "Ÿőū čäŉŉőŧ čĥäŉģę päşşŵőřđ ŵĥęŉ şįģŉęđ įŉ ŵįŧĥ ĿĐÅP őř äūŧĥ přőχy.",
      "new-password-label": "Ńęŵ päşşŵőřđ",
      "new-password-required": "Ńęŵ päşşŵőřđ įş řęqūįřęđ",
      "new-password-same-as-old": "Ńęŵ päşşŵőřđ čäŉ'ŧ þę ŧĥę şämę äş ŧĥę őľđ őŉę.",
      "old-password-label": "Øľđ päşşŵőřđ",
      "old-password-required": "Øľđ päşşŵőřđ įş řęqūįřęđ",
      "passwords-must-match": "Päşşŵőřđş mūşŧ mäŧčĥ",
      "strong-password-validation-register": "Päşşŵőřđ đőęş ŉőŧ čőmpľy ŵįŧĥ ŧĥę şŧřőŉģ päşşŵőřđ pőľįčy"
    }
  },
  "public-dashboard": {
    "acknowledgment-checkboxes": {
      "ack-title": "ßęƒőřę yőū mäĸę ŧĥę đäşĥþőäřđ pūþľįč, äčĸŉőŵľęđģę ŧĥę ƒőľľőŵįŉģ:",
      "data-src-ack-desc": "Pūþľįşĥįŉģ čūřřęŉŧľy őŉľy ŵőřĸş ŵįŧĥ ä şūþşęŧ őƒ đäŧä şőūřčęş*",
      "data-src-ack-tooltip": "Ŀęäřŉ mőřę äþőūŧ pūþľįč đäŧäşőūřčęş",
      "public-ack-desc": "Ÿőūř ęŉŧįřę đäşĥþőäřđ ŵįľľ þę pūþľįč*",
      "public-ack-tooltip": "Ŀęäřŉ mőřę äþőūŧ pūþľįč đäşĥþőäřđş",
      "usage-ack-desc": "Mäĸįŉģ ä đäşĥþőäřđ pūþľįč ŵįľľ čäūşę qūęřįęş ŧő řūŉ ęäčĥ ŧįmę įŧ įş vįęŵęđ, ŵĥįčĥ mäy įŉčřęäşę čőşŧş*",
      "usage-ack-desc-tooltip": "Ŀęäřŉ mőřę äþőūŧ qūęřy čäčĥįŉģ"
    },
    "config": {
      "can-view-dashboard-radio-button-label": "Cäŉ vįęŵ đäşĥþőäřđ",
      "copy-button": "Cőpy",
      "dashboard-url-field-label": "Đäşĥþőäřđ ŮŖĿ",
      "email-share-type-option-label": "Øŉľy şpęčįƒįęđ pęőpľę",
      "pause-sharing-dashboard-label": "Päūşę şĥäřįŉģ đäşĥþőäřđ",
      "public-share-type-option-label": "Åŉyőŉę ŵįŧĥ ä ľįŉĸ",
      "revoke-public-URL-button": "Ŗęvőĸę pūþľįč ŮŖĿ",
      "revoke-public-URL-button-title": "Ŗęvőĸę pūþľįč ŮŖĿ",
      "settings-title": "Ŝęŧŧįŉģş"
    },
    "configuration": {
      "display-annotations-label": "Đįşpľäy äŉŉőŧäŧįőŉş",
      "enable-time-range-label": "Ēŉäþľę ŧįmę řäŉģę",
      "settings-label": "Ŝęŧŧįŉģş",
      "success-pause": "Ÿőūř đäşĥþőäřđ äččęşş ĥäş þęęŉ päūşęđ",
      "success-resume": "Ÿőūř đäşĥþőäřđ äččęşş ĥäş þęęŉ řęşūmęđ",
      "success-update": "Ŝęŧŧįŉģş ĥävę þęęŉ şūččęşşƒūľľy ūpđäŧęđ",
      "success-update-old": "Pūþľįč đäşĥþőäřđ ūpđäŧęđ!",
      "time-range-tooltip": "Ŧĥę şĥäřęđ đäşĥþőäřđ ūşęş ŧĥę đęƒäūľŧ ŧįmę řäŉģę şęŧŧįŉģş őƒ ŧĥę đäşĥþőäřđ"
    },
    "create-page": {
      "generate-public-url-button": "Ğęŉęřäŧę pūþľįč ŮŖĿ",
      "unsupported-features-desc": "Cūřřęŉŧľy, ŵę đőŉ’ŧ şūppőřŧ ŧęmpľäŧę väřįäþľęş őř ƒřőŉŧęŉđ đäŧä şőūřčęş",
      "welcome-title": "Ŵęľčőmę ŧő pūþľįč đäşĥþőäřđş!"
    },
    "delete-modal": {
      "revoke-nonorphaned-body-text": "Åřę yőū şūřę yőū ŵäŉŧ ŧő řęvőĸę ŧĥįş ŮŖĿ? Ŧĥę đäşĥþőäřđ ŵįľľ ŉő ľőŉģęř þę pūþľįč.",
      "revoke-orphaned-body-text": "Øřpĥäŉęđ pūþľįč đäşĥþőäřđ ŵįľľ ŉő ľőŉģęř þę pūþľįč.",
      "revoke-title": "Ŗęvőĸę pūþľįč ŮŖĿ"
    },
    "email-sharing": {
      "accept-button": "Åččępŧ",
      "alert-text": "Ŝĥäřįŉģ đäşĥþőäřđş þy ęmäįľ įş þįľľęđ pęř ūşęř ƒőř ŧĥę đūřäŧįőŉ őƒ ŧĥę 30-đäy ŧőĸęŉ, řęģäřđľęşş őƒ ĥőŵ mäŉy đäşĥþőäřđş äřę şĥäřęđ. ßįľľįŉģ şŧőpş äƒŧęř 30 đäyş ūŉľęşş yőū řęŉęŵ ŧĥę ŧőĸęŉ.",
      "bill-ack": "Ĩ ūŉđęřşŧäŉđ ŧĥäŧ äđđįŉģ ūşęřş řęqūįřęş päymęŉŧ.*",
      "cancel-button": "Cäŉčęľ",
      "input-invalid-email-text": "Ĩŉväľįđ ęmäįľ",
      "input-required-email-text": "Ēmäįľ įş řęqūįřęđ",
      "invite-button": "Ĩŉvįŧę",
      "invite-field-desc": "Ĩŉvįŧę pęőpľę þy ęmäįľ",
      "invite-field-label": "Ĩŉvįŧę",
      "learn-more-button": "Ŀęäřŉ mőřę",
      "recipient-email-placeholder": "Ēmäįľ",
      "recipient-invalid-email-text": "Ĩŉväľįđ ęmäįľ",
      "recipient-invitation-button": "Ĩŉvįŧę",
      "recipient-invitation-description": "Ĩŉvįŧę şőmęőŉę þy ęmäįľ",
      "recipient-invitation-tooltip": "Ŧĥįş đäşĥþőäřđ čőŉŧäįŉş şęŉşįŧįvę đäŧä. ßy ūşįŉģ ŧĥįş ƒęäŧūřę yőū ŵįľľ þę şĥäřįŉģ ŵįŧĥ ęχŧęřŉäľ pęőpľę.",
      "recipient-list-description": "Øŉľy pęőpľę yőū'vę đįřęčŧľy įŉvįŧęđ čäŉ äččęşş ŧĥįş đäşĥþőäřđ",
      "recipient-list-title": "Pęőpľę ŵįŧĥ äččęşş",
      "recipient-required-email-text": "Ēmäįľ įş řęqūįřęđ",
      "resend-button": "Ŗęşęŉđ",
      "resend-button-title": "Ŗęşęŉđ",
      "resend-invite-label": "Ŗęşęŉđ įŉvįŧę",
      "revoke-access-label": "Ŗęvőĸę äččęşş",
      "revoke-button": "Ŗęvőĸę",
      "revoke-button-title": "Ŗęvőĸę",
      "success-creation": "Ÿőūř đäşĥþőäřđ įş řęäđy ƒőř ęχŧęřŉäľ şĥäřįŉģ",
      "success-share-type-change": "Đäşĥþőäřđ äččęşş řęşŧřįčŧęđ: Øŉľy şpęčįƒįč pęőpľę čäŉ ŉőŵ äččęşş ŵįŧĥ ŧĥę ľįŉĸ"
    },
    "modal-alerts": {
      "no-upsert-perm-alert-desc": "Cőŉŧäčŧ yőūř äđmįŉ ŧő ģęŧ pęřmįşşįőŉ ŧő {{mode}} pūþľįč đäşĥþőäřđş",
      "no-upsert-perm-alert-title": "Ÿőū đőŉ’ŧ ĥävę pęřmįşşįőŉ ŧő {{ mode }} ä pūþľįč đäşĥþőäřđ",
      "save-dashboard-changes-alert-title": "Pľęäşę şävę yőūř đäşĥþőäřđ čĥäŉģęş þęƒőřę ūpđäŧįŉģ ŧĥę pūþľįč čőŉƒįģūřäŧįőŉ",
      "unsupport-data-source-alert-readmore-link": "Ŗęäđ mőřę äþőūŧ şūppőřŧęđ đäŧä şőūřčęş",
      "unsupported-data-source-alert-desc": "Ŧĥęřę äřę đäŧä şőūřčęş įŉ ŧĥįş đäşĥþőäřđ ŧĥäŧ äřę ūŉşūppőřŧęđ ƒőř pūþľįč đäşĥþőäřđş. Päŉęľş ŧĥäŧ ūşę ŧĥęşę đäŧä şőūřčęş mäy ŉőŧ ƒūŉčŧįőŉ přőpęřľy: {{unsupportedDataSources}}.",
      "unsupported-data-source-alert-title": "Ůŉşūppőřŧęđ đäŧä şőūřčęş",
      "unsupported-template-variable-alert-desc": "Ŧĥįş pūþľįč đäşĥþőäřđ mäy ŉőŧ ŵőřĸ şįŉčę įŧ ūşęş ŧęmpľäŧę väřįäþľęş",
      "unsupported-template-variable-alert-title": "Ŧęmpľäŧę väřįäþľęş äřę ŉőŧ şūppőřŧęđ"
    },
    "public-sharing": {
      "accept-button": "Åččępŧ",
      "alert-text": "Ŝĥäřįŉģ ŧĥįş đäşĥþőäřđ ęχŧęřŉäľľy mäĸęş įŧ ęŉŧįřęľy äččęşşįþľę ŧő äŉyőŉę ŵįŧĥ ŧĥę ľįŉĸ.",
      "cancel-button": "Cäŉčęľ",
      "learn-more-button": "Ŀęäřŉ mőřę",
      "public-ack": "Ĩ ūŉđęřşŧäŉđ ŧĥäŧ ŧĥįş ęŉŧįřę đäşĥþőäřđ ŵįľľ þę pūþľįč.*",
      "success-creation": "Ÿőūř đäşĥþőäřđ įş ŉőŵ pūþľįčľy äččęşşįþľę",
      "success-share-type-change": "Đäşĥþőäřđ äččęşş ūpđäŧęđ: Åŉyőŉę ŵįŧĥ ŧĥę ľįŉĸ čäŉ ŉőŵ äččęşş"
    },
    "settings-bar-header": {
      "collapse-settings-tooltip": "Cőľľäpşę şęŧŧįŉģş",
      "expand-settings-tooltip": "Ēχpäŉđ şęŧŧįŉģş"
    },
    "settings-configuration": {
      "default-time-range-label": "Đęƒäūľŧ ŧįmę řäŉģę",
      "default-time-range-label-desc": "Ŧĥę pūþľįč đäşĥþőäřđ ūşęş ŧĥę đęƒäūľŧ ŧįmę řäŉģę şęŧŧįŉģş őƒ ŧĥę đäşĥþőäřđ",
      "show-annotations-label": "Ŝĥőŵ äŉŉőŧäŧįőŉş",
      "show-annotations-label-desc": "Ŝĥőŵ äŉŉőŧäŧįőŉş őŉ pūþľįč đäşĥþőäřđ",
      "time-range-picker-label": "Ŧįmę řäŉģę pįčĸęř ęŉäþľęđ",
      "time-range-picker-label-desc": "Åľľőŵ vįęŵęřş ŧő čĥäŉģę ŧįmę řäŉģę"
    },
    "settings-summary": {
      "annotations-hide-text": "Åŉŉőŧäŧįőŉş = ĥįđę",
      "annotations-show-text": "Åŉŉőŧäŧįőŉş = şĥőŵ",
      "time-range-picker-disabled-text": "Ŧįmę řäŉģę pįčĸęř = đįşäþľęđ",
      "time-range-picker-enabled-text": "Ŧįmę řäŉģę pįčĸęř = ęŉäþľęđ",
      "time-range-text": "Ŧįmę řäŉģę = "
    },
    "share": {
      "success-delete": "Ÿőūř đäşĥþőäřđ įş ŉő ľőŉģęř şĥäřęäþľę",
      "success-delete-old": "Pūþľįč đäşĥþőäřđ đęľęŧęđ!"
    },
    "share-configuration": {
      "share-type-label": "Ŀįŉĸ äččęşş"
    },
    "share-externally": {
      "copy-link-button": "Cőpy ęχŧęřŉäľ ľįŉĸ",
      "email-share-type-option-description": "Øŉľy pęőpľę ŵįŧĥ ŧĥę ľįŉĸ čäŉ äččęşş đäşĥþőäřđ",
      "email-share-type-option-label": "Øŉľy şpęčįƒįč pęőpľę",
      "pause-access-button": "Päūşę äččęşş",
      "pause-access-tooltip": "Päūşįŉģ ŵįľľ ŧęmpőřäřįľy đįşäþľę äččęşş ŧő ŧĥįş đäşĥþőäřđ ƒőř äľľ ūşęřş",
      "public-share-type-option-description": "Åŉyőŉę ŵįŧĥ ŧĥę ľįŉĸ čäŉ äččęşş đäşĥþőäřđ",
      "public-share-type-option-label": "Åŉyőŉę ŵįŧĥ ŧĥę ľįŉĸ",
      "resume-access-button": "Ŗęşūmę äččęşş",
      "revoke-access-button": "Ŗęvőĸę äččęşş",
      "revoke-access-description": "Åřę yőū şūřę yőū ŵäŉŧ ŧő řęvőĸę ŧĥįş äččęşş? Ŧĥę đäşĥþőäřđ čäŉ ŉő ľőŉģęř þę şĥäřęđ."
    },
    "sharing": {
      "success-creation": "Đäşĥþőäřđ įş pūþľįč!"
    }
  },
  "public-dashboard-list": {
    "button": {
      "config-button-tooltip": "Cőŉƒįģūřę pūþľįč đäşĥþőäřđ",
      "revoke-button-text": "Ŗęvőĸę pūþľįč ŮŖĿ",
      "revoke-button-tooltip": "Ŗęvőĸę pūþľįč đäşĥþőäřđ ŮŖĿ",
      "view-button-tooltip": "Vįęŵ pūþľįč đäşĥþőäřđ"
    },
    "dashboard-title": {
      "orphaned-title": "<0>Øřpĥäŉęđ pūþľįč đäşĥþőäřđ</0>",
      "orphaned-tooltip": "Ŧĥę ľįŉĸęđ đäşĥþőäřđ ĥäş äľřęäđy þęęŉ đęľęŧęđ"
    },
    "empty-state": {
      "message": "Ÿőū ĥävęŉ'ŧ čřęäŧęđ äŉy pūþľįč đäşĥþőäřđş yęŧ",
      "more-info": "Cřęäŧę ä pūþľįč đäşĥþőäřđ ƒřőm äŉy ęχįşŧįŉģ đäşĥþőäřđ ŧĥřőūģĥ ŧĥę <1>Ŝĥäřę</1> mőđäľ. <4>Ŀęäřŉ mőřę</4>"
    },
    "toggle": {
      "pause-sharing-toggle-text": "Päūşę şĥäřįŉģ"
    }
  },
  "public-dashboard-users-access-list": {
    "dashboard-modal": {
      "loading-text": "Ŀőäđįŉģ...",
      "open-dashboard-list-text": "Øpęŉ đäşĥþőäřđş ľįşŧ",
      "public-dashboard-link": "Pūþľįč đäşĥþőäřđ ŮŖĿ",
      "public-dashboard-setting": "Pūþľįč đäşĥþőäřđ şęŧŧįŉģş"
    },
    "delete-user-modal": {
      "delete-user-button-text": "Đęľęŧę ūşęř",
      "delete-user-cancel-button": "Cäŉčęľ",
      "delete-user-revoke-access-button": "Ŗęvőĸę äččęşş",
      "revoke-access-title": "Ŗęvőĸę äččęşş",
      "revoke-user-access-modal-desc-line1": "Åřę yőū şūřę yőū ŵäŉŧ ŧő řęvőĸę äččęşş ƒőř {{email}}?",
      "revoke-user-access-modal-desc-line2": "Ŧĥįş äčŧįőŉ ŵįľľ įmmęđįäŧęľy řęvőĸę {{email}}&äpőş;ş äččęşş ŧő äľľ pūþľįč đäşĥþőäřđş."
    },
    "modal": {
      "dashboard-modal-title": "Pūþľįč đäşĥþőäřđş"
    },
    "table-header": {
      "activated-label": "Åčŧįväŧęđ",
      "activated-tooltip": "Ēäřľįęşŧ ŧįmę ūşęř ĥäş þęęŉ äŉ äčŧįvę ūşęř ŧő ä đäşĥþőäřđ",
      "email-label": "Ēmäįľ",
      "last-active-label": "Ŀäşŧ äčŧįvę",
      "origin-label": "Øřįģįŉ",
      "role-label": "Ŗőľę"
    }
  },
  "query-library": {
    "delete-query-button": "Đęľęŧę qūęřy"
  },
  "query-operation": {
    "header": {
      "collapse-row": "Cőľľäpşę qūęřy řőŵ",
      "datasource-help": "Ŝĥőŵ đäŧä şőūřčę ĥęľp",
      "drag-and-drop": "Đřäģ äŉđ đřőp ŧő řęőřđęř",
      "duplicate-query": "Đūpľįčäŧę qūęřy",
      "expand-row": "Ēχpäŉđ qūęřy řőŵ",
      "hide-response": "Ħįđę řęşpőŉşę",
      "remove-query": "Ŗęmővę qūęřy",
      "show-response": "Ŝĥőŵ řęşpőŉşę",
      "toggle-edit-mode": "Ŧőģģľę ŧęχŧ ęđįŧ mőđę"
    },
    "query-editor-not-exported": "Đäŧä şőūřčę pľūģįŉ đőęş ŉőŧ ęχpőřŧ äŉy Qūęřy Ēđįŧőř čőmpőŉęŉŧ"
  },
  "recently-deleted": {
    "buttons": {
      "delete": "Đęľęŧę pęřmäŉęŉŧľy",
      "restore": "Ŗęşŧőřę"
    },
    "page": {
      "empty-state": "Ÿőū ĥävęŉ'ŧ đęľęŧęđ äŉy đäşĥþőäřđş řęčęŉŧľy."
    },
    "permanently-delete-modal": {
      "confirm-text": "Đęľęŧę",
      "delete-button": "Đęľęŧę",
      "delete-loading": "Đęľęŧįŉģ...",
      "text_one": "Ŧĥįş äčŧįőŉ ŵįľľ đęľęŧę {{numberOfDashboards}} đäşĥþőäřđş.",
      "text_other": "Ŧĥįş äčŧįőŉ ŵįľľ đęľęŧę {{numberOfDashboards}} đäşĥþőäřđş.",
      "title": "Pęřmäŉęŉŧľy Đęľęŧę Đäşĥþőäřđş"
    },
    "restore-modal": {
      "restore-button": "Ŗęşŧőřę",
      "restore-loading": "Ŗęşŧőřįŉģ...",
      "text_one": "Ŧĥįş äčŧįőŉ ŵįľľ řęşŧőřę {{numberOfDashboards}} đäşĥþőäřđş.",
      "text_other": "Ŧĥįş äčŧįőŉ ŵįľľ řęşŧőřę {{numberOfDashboards}} đäşĥþőäřđş.",
      "title": "Ŗęşŧőřę Đäşĥþőäřđş"
    }
  },
  "recentlyDeleted": {
    "filter": {
      "placeholder": "Ŝęäřčĥ ƒőř đäşĥþőäřđş"
    }
  },
  "refresh-picker": {
    "aria-label": {
      "choose-interval": "Åūŧő řęƒřęşĥ ŧūřŉęđ őƒƒ. Cĥőőşę řęƒřęşĥ ŧįmę įŉŧęřväľ",
      "duration-selected": "Cĥőőşę řęƒřęşĥ ŧįmę įŉŧęřväľ ŵįŧĥ čūřřęŉŧ įŉŧęřväľ {{durationAriaLabel}} şęľęčŧęđ"
    },
    "auto-option": {
      "aria-label": "",
      "label": ""
    },
    "live-option": {
      "aria-label": "Ŧūřŉ őŉ ľįvę şŧřęämįŉģ",
      "label": "Ŀįvę"
    },
    "off-option": {
      "aria-label": "Ŧūřŉ őƒƒ äūŧő řęƒřęşĥ",
      "label": "Øƒƒ"
    },
    "tooltip": {
      "interval-selected": "Ŝęŧ äūŧő řęƒřęşĥ įŉŧęřväľ",
      "turned-off": "Åūŧő řęƒřęşĥ őƒƒ"
    }
  },
  "return-to-previous": {
    "button": {
      "label": "ßäčĸ ŧő {{title}}"
    },
    "dismissable-button": "Cľőşę"
  },
  "scopes": {
    "filters": {
      "apply": "Åppľy",
      "cancel": "Cäŉčęľ",
      "input": {
        "placeholder": "Ŝęľęčŧ şčőpęş...",
        "removeAll": "Ŗęmővę äľľ şčőpęş"
      },
      "title": "Ŝęľęčŧ şčőpęş"
    },
    "suggestedDashboards": {
      "loading": "Ŀőäđįŉģ đäşĥþőäřđş",
      "noResultsForFilter": "Ńő řęşūľŧş ƒőūŉđ ƒőř yőūř qūęřy",
      "noResultsForFilterClear": "Cľęäř şęäřčĥ",
      "noResultsForScopes": "Ńő đäşĥþőäřđş ƒőūŉđ ƒőř ŧĥę şęľęčŧęđ şčőpęş",
      "noResultsNoScopes": "Ńő şčőpęş şęľęčŧęđ",
      "search": "Ŝęäřčĥ",
      "toggle": {
        "collapse": "Cőľľäpşę şčőpę ƒįľŧęřş",
        "expand": "Ēχpäŉđ şčőpę ƒįľŧęřş"
      }
    },
    "tree": {
      "collapse": "Cőľľäpşę",
      "expand": "Ēχpäŉđ",
      "headline": {
        "noResults": "Ńő řęşūľŧş ƒőūŉđ ƒőř yőūř qūęřy",
        "recommended": "Ŗęčőmmęŉđęđ",
        "results": "Ŗęşūľŧş"
      },
      "search": "Ŝęäřčĥ"
    }
  },
  "search": {
    "actions": {
      "include-panels": "Ĩŉčľūđę päŉęľş",
      "remove-datasource-filter": "Đäŧäşőūřčę: {{datasource}}",
      "sort-placeholder": "Ŝőřŧ",
      "starred": "Ŝŧäřřęđ",
      "view-as-folders": "Vįęŵ þy ƒőľđęřş",
      "view-as-list": "Vįęŵ äş ľįşŧ"
    },
    "dashboard-actions": {
      "import": "Ĩmpőřŧ",
      "new": "Ńęŵ",
      "new-dashboard": "Ńęŵ đäşĥþőäřđ",
      "new-folder": "Ńęŵ ƒőľđęř"
    },
    "results-table": {
      "datasource-header": "Đäŧä şőūřčę",
      "deleted-less-than-1-min": "< 1 mįŉ",
      "deleted-remaining-header": "Ŧįmę řęmäįŉįŉģ",
      "location-header": "Ŀőčäŧįőŉ",
      "name-header": "Ńämę",
      "tags-header": "Ŧäģş",
      "type-dashboard": "Đäşĥþőäřđ",
      "type-folder": "Főľđęř",
      "type-header": "Ŧypę"
    },
    "search-input": {
      "include-panels-placeholder": "Ŝęäřčĥ ƒőř đäşĥþőäřđş, ƒőľđęřş, äŉđ päŉęľş",
      "placeholder": "Ŝęäřčĥ ƒőř đäşĥþőäřđş äŉđ ƒőľđęřş"
    }
  },
  "service-accounts": {
    "empty-state": {
      "button-title": "Åđđ şęřvįčę äččőūŉŧ",
      "message": "Ńő şęřvįčęş äččőūŉŧş ƒőūŉđ",
      "more-info": "Ŗęmęmþęř, yőū čäŉ přővįđę şpęčįƒįč pęřmįşşįőŉş ƒőř ÅPĨ äččęşş ŧő őŧĥęř äppľįčäŧįőŉş",
      "title": "Ÿőū ĥävęŉ'ŧ čřęäŧęđ äŉy şęřvįčę äččőūŉŧş yęŧ"
    }
  },
  "share-dashboard": {
    "menu": {
      "export-json-title": "Ēχpőřŧ äş ĴŜØŃ",
      "share-externally-title": "Ŝĥäřę ęχŧęřŉäľľy",
      "share-internally-description": "Åđväŉčęđ şęŧŧįŉģş",
      "share-internally-title": "Ŝĥäřę įŉŧęřŉäľľy",
      "share-snapshot-title": "Ŝĥäřę şŉäpşĥőŧ"
    },
    "share-button": "Ŝĥäřę",
    "share-button-tooltip": "Cőpy şĥőřŧęŉęđ ľįŉĸ"
  },
  "share-drawer": {
    "confirm-action": {
      "back-arrow-button": "ßäčĸ þūŧŧőŉ"
    }
  },
  "share-modal": {
    "dashboard": {
      "title": "Ŝĥäřę"
    },
    "embed": {
      "copy": "Cőpy ŧő čľįpþőäřđ",
      "html": "Ēmþęđ ĦŦMĿ",
      "html-description": "Ŧĥę ĦŦMĿ čőđę þęľőŵ čäŉ þę päşŧęđ äŉđ įŉčľūđęđ įŉ äŉőŧĥęř ŵęþ päģę. Ůŉľęşş äŉőŉymőūş äččęşş įş ęŉäþľęđ, ŧĥę ūşęř vįęŵįŉģ ŧĥäŧ päģę ŉęęđ ŧő þę şįģŉęđ įŉŧő Ğřäƒäŉä ƒőř ŧĥę ģřäpĥ ŧő ľőäđ.",
      "info": "Ğęŉęřäŧę ĦŦMĿ ƒőř ęmþęđđįŉģ äŉ įƒřämę ŵįŧĥ ŧĥįş päŉęľ.",
      "time-range": "Cūřřęŉŧ ŧįmę řäŉģę",
      "time-range-description": "Ŧřäŉşƒőřmş ŧĥę čūřřęŉŧ řęľäŧįvę ŧįmę řäŉģę ŧő äŉ äþşőľūŧę ŧįmę řäŉģę"
    },
    "export": {
      "back-button": "ßäčĸ ŧő ęχpőřŧ čőŉƒįģ",
      "cancel-button": "Cäŉčęľ",
      "info-text": "Ēχpőřŧ ŧĥįş đäşĥþőäřđ.",
      "save-button": "Ŝävę ŧő ƒįľę",
      "share-externally-label": "Ēχpőřŧ ƒőř şĥäřįŉģ ęχŧęřŉäľľy",
      "view-button": "Vįęŵ ĴŜØŃ"
    },
    "library": {
      "info": "Cřęäŧę ľįþřäřy päŉęľ."
    },
    "link": {
      "copy-link-button": "Cőpy",
      "info-text": "Cřęäŧę ä đįřęčŧ ľįŉĸ ŧő ŧĥįş đäşĥþőäřđ őř päŉęľ, čūşŧőmįžęđ ŵįŧĥ ŧĥę őpŧįőŉş þęľőŵ.",
      "link-url": "Ŀįŉĸ ŮŖĿ",
      "render-alert": "Ĩmäģę řęŉđęřęř pľūģįŉ ŉőŧ įŉşŧäľľęđ",
      "render-instructions": "Ŧő řęŉđęř ä päŉęľ įmäģę, yőū mūşŧ įŉşŧäľľ ŧĥę <2>Ğřäƒäŉä įmäģę řęŉđęřęř pľūģįŉ</2>. Pľęäşę čőŉŧäčŧ yőūř Ğřäƒäŉä äđmįŉįşŧřäŧőř ŧő įŉşŧäľľ ŧĥę pľūģįŉ.",
      "rendered-image": "Đįřęčŧ ľįŉĸ řęŉđęřęđ įmäģę",
      "save-alert": "Đäşĥþőäřđ įş ŉőŧ şävęđ",
      "save-dashboard": "Ŧő řęŉđęř ä päŉęľ įmäģę, yőū mūşŧ şävę ŧĥę đäşĥþőäřđ ƒįřşŧ.",
      "shorten-url": "Ŝĥőřŧęŉ ŮŖĿ",
      "time-range-description": "Ŧřäŉşƒőřmş ŧĥę čūřřęŉŧ řęľäŧįvę ŧįmę řäŉģę ŧő äŉ äþşőľūŧę ŧįmę řäŉģę",
      "time-range-label": "Ŀőčĸ ŧįmę řäŉģę"
    },
    "panel": {
      "title": "Ŝĥäřę Päŉęľ"
    },
    "snapshot": {
      "cancel-button": "Cäŉčęľ",
      "copy-link-button": "Cőpy",
      "delete-button": "Đęľęŧę şŉäpşĥőŧ.",
      "deleted-message": "Ŧĥę şŉäpşĥőŧ ĥäş þęęŉ đęľęŧęđ. Ĩƒ yőū ĥävę äľřęäđy äččęşşęđ įŧ őŉčę, ŧĥęŉ įŧ mįģĥŧ ŧäĸę ūp ŧő äŉ ĥőūř þęƒőřę þęƒőřę įŧ įş řęmővęđ ƒřőm þřőŵşęř čäčĥęş őř CĐŃ čäčĥęş.",
      "expire": "Ēχpįřę",
      "expire-day": "1 Đäy",
      "expire-hour": "1 Ħőūř",
      "expire-never": "Ńęvęř",
      "expire-week": "1 Ŵęęĸ",
      "info-text-1": "Å şŉäpşĥőŧ įş äŉ įŉşŧäŉŧ ŵäy ŧő şĥäřę äŉ įŉŧęřäčŧįvę đäşĥþőäřđ pūþľįčľy. Ŵĥęŉ čřęäŧęđ, ŵę şŧřįp şęŉşįŧįvę đäŧä ľįĸę qūęřįęş (męŧřįč, ŧęmpľäŧę, äŉđ äŉŉőŧäŧįőŉ) äŉđ päŉęľ ľįŉĸş, ľęävįŉģ őŉľy ŧĥę vįşįþľę męŧřįč đäŧä äŉđ şęřįęş ŉämęş ęmþęđđęđ įŉ yőūř đäşĥþőäřđ.",
      "info-text-2": "Ķęęp įŉ mįŉđ, yőūř şŉäpşĥőŧ <1>čäŉ þę vįęŵęđ þy äŉyőŉę</1> ŧĥäŧ ĥäş ŧĥę ľįŉĸ äŉđ čäŉ äččęşş ŧĥę ŮŖĿ. Ŝĥäřę ŵįşęľy.",
      "local-button": "Pūþľįşĥ Ŝŉäpşĥőŧ",
      "mistake-message": "Đįđ yőū mäĸę ä mįşŧäĸę? ",
      "name": "Ŝŉäpşĥőŧ ŉämę",
      "timeout": "Ŧįmęőūŧ (şęčőŉđş)",
      "timeout-description": "Ÿőū mįģĥŧ ŉęęđ ŧő čőŉƒįģūřę ŧĥę ŧįmęőūŧ väľūę įƒ įŧ ŧäĸęş ä ľőŉģ ŧįmę ŧő čőľľęčŧ yőūř đäşĥþőäřđ męŧřįčş.",
      "url-label": "Ŝŉäpşĥőŧ ŮŖĿ"
    },
    "tab-title": {
      "embed": "Ēmþęđ",
      "export": "Ēχpőřŧ",
      "library-panel": "Ŀįþřäřy päŉęľ",
      "link": "Ŀįŉĸ",
      "panel-embed": "Ēmþęđ",
      "public-dashboard": "Pūþľįč Đäşĥþőäřđ",
      "public-dashboard-title": "Pūþľįč đäşĥþőäřđ",
      "snapshot": "Ŝŉäpşĥőŧ"
    },
    "theme-picker": {
      "current": "Cūřřęŉŧ",
      "dark": "Đäřĸ",
      "field-name": "Ŧĥęmę",
      "light": "Ŀįģĥŧ"
    },
    "view-json": {
      "copy-button": "Cőpy ŧő Cľįpþőäřđ"
    }
  },
  "share-playlist": {
    "checkbox-description": "Päŉęľ ĥęįģĥŧş ŵįľľ þę äđĵūşŧęđ ŧő ƒįŧ şčřęęŉ şįžę",
    "checkbox-label": "Åūŧőƒįŧ",
    "copy-link-button": "Cőpy",
    "link-url-label": "Ŀįŉĸ ŮŖĿ",
    "mode": "Mőđę",
    "mode-kiosk": "Ķįőşĸ",
    "mode-normal": "Ńőřmäľ",
    "mode-tv": "ŦV",
    "title": "Ŝĥäřę pľäyľįşŧ"
  },
  "shared": {
    "preferences": {
      "theme": {
        "dark-label": "Đäřĸ",
        "light-label": "Ŀįģĥŧ",
        "system-label": "Ŝyşŧęm přęƒęřęŉčę"
      }
    }
  },
  "shared-dashboard": {
    "fields": {
      "timezone-label": "Ŧįmęžőŉę"
    }
  },
  "shared-preferences": {
    "fields": {
      "home-dashboard-label": "Ħőmę Đäşĥþőäřđ",
      "home-dashboard-placeholder": "Đęƒäūľŧ đäşĥþőäřđ",
      "locale-label": "Ŀäŉģūäģę",
      "locale-placeholder": "Cĥőőşę ľäŉģūäģę",
      "theme-label": "Ĩŉŧęřƒäčę ŧĥęmę",
      "week-start-label": "Ŵęęĸ şŧäřŧ"
    },
    "theme": {
      "default-label": "Đęƒäūľŧ"
    },
    "title": "Přęƒęřęŉčęş"
  },
  "silences": {
    "empty-state": {
      "button-title": "Cřęäŧę şįľęŉčę",
      "title": "Ÿőū ĥävęŉ'ŧ čřęäŧęđ äŉy şįľęŉčęş yęŧ"
    },
    "table": {
      "add-silence-button": "Åđđ Ŝįľęŉčę",
      "edit-button": "Ēđįŧ",
      "expired-silences": "Ēχpįřęđ şįľęŉčęş äřę äūŧőmäŧįčäľľy đęľęŧęđ äƒŧęř 5 đäyş.",
      "no-matching-silences": "Ńő mäŧčĥįŉģ şįľęŉčęş ƒőūŉđ;",
      "noConfig": "Cřęäŧę ä ŉęŵ čőŉŧäčŧ pőįŉŧ ŧő čřęäŧę ä čőŉƒįģūřäŧįőŉ ūşįŉģ ŧĥę đęƒäūľŧ väľūęş őř čőŉŧäčŧ yőūř äđmįŉįşŧřäŧőř ŧő şęŧ ūp ŧĥę Åľęřŧmäŉäģęř.",
      "recreate-button": "Ŗęčřęäŧę",
      "unsilence-button": "Ůŉşįľęŉčę"
    }
  },
  "silences-table": {
    "header": {
      "alert-name": "Åľęřŧ ŉämę",
      "state": "Ŝŧäŧę"
    }
  },
  "snapshot": {
    "empty-state": {
      "message": "Ÿőū ĥävęŉ'ŧ čřęäŧęđ äŉy şŉäpşĥőŧş yęŧ",
      "more-info": "Ÿőū čäŉ čřęäŧę ä şŉäpşĥőŧ őƒ äŉy đäşĥþőäřđ ŧĥřőūģĥ ŧĥę <1>Ŝĥäřę</1> mőđäľ. <4>Ŀęäřŉ mőřę</4>"
    },
    "external-badge": "Ēχŧęřŉäľ",
    "name-column-header": "Ńämę",
    "share": {
      "cancel-button": "Cäŉčęľ",
      "copy-link-button": "Cőpy ľįŉĸ",
      "delete-button": "Đęľęŧę şŉäpşĥőŧ",
      "delete-description": "Åřę yőū şūřę yőū ŵäŉŧ ŧő đęľęŧę ŧĥįş şŉäpşĥőŧ?",
      "delete-title": "Đęľęŧę şŉäpşĥőŧ",
      "deleted-alert": "Ÿőūř şŉäpşĥőŧ ĥäş þęęŉ đęľęŧęđ. Ĩŧ mįģĥŧ ŧäĸę ūp ŧő äŉ ĥőūř þęƒőřę ŧĥę şŉäpşĥőŧ įş čľęäřęđ ƒřőm äŉy CĐŃ čäčĥęş.",
      "expiration-label": "Ēχpįřęş įŉ",
      "info-alert": "Å Ğřäƒäŉä đäşĥþőäřđ şŉäpşĥőŧ pūþľįčľy şĥäřęş ä đäşĥþőäřđ ŵĥįľę řęmővįŉģ şęŉşįŧįvę đäŧä şūčĥ äş qūęřįęş äŉđ päŉęľ ľįŉĸş, ľęävįŉģ őŉľy vįşįþľę męŧřįčş äŉđ şęřįęş ŉämęş. Åŉyőŉę ŵįŧĥ ŧĥę ľįŉĸ čäŉ äččęşş ŧĥę şŉäpşĥőŧ.",
      "learn-more-button": "Ŀęäřŉ mőřę",
      "local-button": "Pūþľįşĥ şŉäpşĥőŧ",
      "name-label": "Ŝŉäpşĥőŧ ŉämę*",
      "new-snapshot-button": "Ńęŵ şŉäpşĥőŧ",
      "success-creation": "Ÿőūř şŉäpşĥőŧ ĥäş þęęŉ čřęäŧęđ",
      "success-delete": "Ÿőūř şŉäpşĥőŧ ĥäş þęęŉ đęľęŧęđ",
      "view-all-button": "Vįęŵ äľľ şŉäpşĥőŧş"
    },
    "url-column-header": "Ŝŉäpşĥőŧ ūřľ",
    "view-button": "Vįęŵ"
  },
  "tag-filter": {
    "loading": "Ŀőäđįŉģ...",
    "no-tags": "Ńő ŧäģş ƒőūŉđ",
    "placeholder": "Fįľŧęř þy ŧäģ"
  },
  "teams": {
    "empty-state": {
      "button-title": "Ńęŵ ŧęäm",
      "message": "Ńő ŧęämş ƒőūŉđ",
      "pro-tip": "Åşşįģŉ ƒőľđęř äŉđ đäşĥþőäřđ pęřmįşşįőŉş ŧő ŧęämş įŉşŧęäđ őƒ ūşęřş ŧő ęäşę äđmįŉįşŧřäŧįőŉ. <2>Ŀęäřŉ mőřę</2>",
      "title": "Ÿőū ĥävęŉ'ŧ čřęäŧęđ äŉy ŧęämş yęŧ"
    }
  },
  "time-picker": {
    "absolute": {
      "recent-title": "Ŗęčęŉŧľy ūşęđ äþşőľūŧę řäŉģęş",
      "title": "Åþşőľūŧę ŧįmę řäŉģę"
    },
    "calendar": {
      "apply-button": "Åppľy ŧįmę řäŉģę",
      "cancel-button": "Cäŉčęľ",
      "close": "Cľőşę čäľęŉđäř",
      "next-month": "Ńęχŧ mőŉŧĥ",
      "previous-month": "Přęvįőūş mőŉŧĥ",
      "select-time": "Ŝęľęčŧ ä ŧįmę řäŉģę"
    },
    "content": {
      "empty-recent-list-docs": "<0><0>Ŗęäđ ŧĥę đőčūmęŉŧäŧįőŉ</0><1> ŧő ƒįŉđ őūŧ mőřę äþőūŧ ĥőŵ ŧő ęŉŧęř čūşŧőm ŧįmę řäŉģęş.</1></0>",
      "empty-recent-list-info": "Ĩŧ ľőőĸş ľįĸę yőū ĥävęŉ'ŧ ūşęđ ŧĥįş ŧįmę pįčĸęř þęƒőřę. Åş şőőŉ äş yőū ęŉŧęř şőmę ŧįmę įŉŧęřväľş, řęčęŉŧľy ūşęđ įŉŧęřväľş ŵįľľ äppęäř ĥęřę.",
      "filter-placeholder": "Ŝęäřčĥ qūįčĸ řäŉģęş"
    },
    "copy-paste": {
      "copy-success-message": "Ŧįmę řäŉģę čőpįęđ ŧő čľįpþőäřđ",
      "default-error-message": "{{error}} įş ŉőŧ ä väľįđ ŧįmę řäŉģę",
      "default-error-title": "Ĩŉväľįđ ŧįmę řäŉģę",
      "tooltip-copy": "Cőpy ŧįmę řäŉģę ŧő čľįpþőäřđ",
      "tooltip-paste": "Päşŧę ŧįmę řäŉģę"
    },
    "footer": {
      "change-settings-button": "Cĥäŉģę ŧįmę şęŧŧįŉģş",
      "fiscal-year-option": "Fįşčäľ yęäř",
      "fiscal-year-start": "Fįşčäľ yęäř şŧäřŧ mőŉŧĥ",
      "time-zone-option": "Ŧįmę žőŉę",
      "time-zone-selection": "Ŧįmę žőŉę şęľęčŧįőŉ"
    },
    "range-content": {
      "apply-button": "Åppľy ŧįmę řäŉģę",
      "default-error": "Pľęäşę ęŉŧęř ä päşŧ đäŧę őř \"ŉőŵ\"",
      "fiscal-year": "Fįşčäľ yęäř",
      "from-input": "Fřőm",
      "open-input-calendar": "Øpęŉ čäľęŉđäř",
      "range-error": "\"Fřőm\" čäŉ'ŧ þę äƒŧęř \"Ŧő\"",
      "to-input": "Ŧő"
    },
    "range-picker": {
      "backwards-time-aria-label": "Mővę ŧįmę řäŉģę þäčĸŵäřđş",
      "current-time-selected": "Ŧįmę řäŉģę şęľęčŧęđ: {{currentTimeRange}}",
      "forwards-time-aria-label": "Mővę ŧįmę řäŉģę ƒőřŵäřđş",
      "to": "ŧő",
      "zoom-out-button": "Żőőm őūŧ ŧįmę řäŉģę",
      "zoom-out-tooltip": "Ŧįmę řäŉģę žőőm őūŧ <1></1> CŦŖĿ+Ż"
    },
    "time-range": {
      "aria-role": "Ŧįmę řäŉģę şęľęčŧįőŉ",
      "default-title": "Ŧįmę řäŉģęş",
      "example-title": "Ēχämpľę ŧįmę řäŉģęş",
      "specify": "Ŝpęčįƒy ŧįmę řäŉģę <1></1>"
    },
    "zone": {
      "select-aria-label": "Ŧįmę žőŉę pįčĸęř",
      "select-search-input": "Ŧypę ŧő şęäřčĥ (čőūŉŧřy, čįŧy, äþþřęvįäŧįőŉ)"
    }
  },
  "transformations": {
    "empty": {
      "add-transformation-body": "Ŧřäŉşƒőřmäŧįőŉş äľľőŵ đäŧä ŧő þę čĥäŉģęđ įŉ väřįőūş ŵäyş þęƒőřę yőūř vįşūäľįžäŧįőŉ įş şĥőŵŉ.<1></1>Ŧĥįş įŉčľūđęş ĵőįŉįŉģ đäŧä ŧőģęŧĥęř, řęŉämįŉģ ƒįęľđş, mäĸįŉģ čäľčūľäŧįőŉş, ƒőřmäŧŧįŉģ đäŧä ƒőř đįşpľäy, äŉđ mőřę.",
      "add-transformation-header": "Ŝŧäřŧ ŧřäŉşƒőřmįŉģ đäŧä"
    }
  },
  "user-orgs": {
    "current-org-button": "Cūřřęŉŧ",
    "name-column": "Ńämę",
    "role-column": "Ŗőľę",
    "select-org-button": "Ŝęľęčŧ őřģäŉįşäŧįőŉ",
    "title": "Øřģäŉįžäŧįőŉş"
  },
  "user-profile": {
    "fields": {
      "email-error": "Ēmäįľ įş řęqūįřęđ",
      "email-label": "Ēmäįľ",
      "name-error": "Ńämę įş řęqūįřęđ",
      "name-label": "Ńämę",
      "username-label": "Ůşęřŉämę"
    },
    "tabs": {
      "general": "Ğęŉęřäľ"
    }
  },
  "user-session": {
    "browser-column": "ßřőŵşęř & ØŜ",
    "created-at-column": "Ŀőģģęđ őŉ",
    "ip-column": "ĨP äđđřęşş",
    "revoke": "Ŗęvőĸę ūşęř şęşşįőŉ",
    "seen-at-column": "Ŀäşŧ şęęŉ"
  },
  "user-sessions": {
    "loading": "Ŀőäđįŉģ şęşşįőŉş..."
  },
  "users": {
    "empty-state": {
      "message": "Ńő ūşęřş ƒőūŉđ"
    }
  },
  "users-access-list": {
    "tabs": {
      "public-dashboard-users-tab-title": "Pūþľįč đäşĥþőäřđ ūşęřş"
    }
  },
  "variable": {
    "adhoc": {
      "placeholder": "Ŝęľęčŧ väľūę"
    },
    "dropdown": {
      "placeholder": "Ēŉŧęř väřįäþľę väľūę"
    },
    "picker": {
      "link-all": "Åľľ",
      "option-all": "Åľľ",
      "option-selected-values": "Ŝęľęčŧęđ",
      "option-tooltip": "Cľęäř şęľęčŧįőŉş"
    },
    "textbox": {
      "placeholder": "Ēŉŧęř väřįäþľę väľūę"
    }
  },
  "variables": {
    "empty-state": {
      "button-title": "Åđđ väřįäþľę",
      "info-box-content": "Väřįäþľęş ęŉäþľę mőřę įŉŧęřäčŧįvę äŉđ đyŉämįč đäşĥþőäřđş. Ĩŉşŧęäđ őƒ ĥäřđ-čőđįŉģ ŧĥįŉģş ľįĸę şęřvęř őř şęŉşőř ŉämęş įŉ yőūř męŧřįč qūęřįęş yőū čäŉ ūşę väřįäþľęş įŉ ŧĥęįř pľäčę. Väřįäþľęş äřę şĥőŵŉ äş ľįşŧ þőχęş äŧ ŧĥę ŧőp őƒ ŧĥę đäşĥþőäřđ. Ŧĥęşę đřőp-đőŵŉ ľįşŧş mäĸę įŧ ęäşy ŧő čĥäŉģę ŧĥę đäŧä þęįŉģ đįşpľäyęđ įŉ yőūř đäşĥþőäřđ.",
      "info-box-content-2": "Cĥęčĸ őūŧ ŧĥę <2>Ŧęmpľäŧęş äŉđ väřįäþľęş đőčūmęŉŧäŧįőŉ</2> ƒőř mőřę įŉƒőřmäŧįőŉ.",
      "title": "Ŧĥęřę äřę ŉő väřįäþľęş äđđęđ yęŧ"
    }
  }
}<|MERGE_RESOLUTION|>--- conflicted
+++ resolved
@@ -93,11 +93,11 @@
         "parse-mode-warning-title": "Ŧęľęģřäm męşşäģęş äřę ľįmįŧęđ ŧő 4096 ŮŦF-8 čĥäřäčŧęřş."
       }
     },
-<<<<<<< HEAD
     "entral-alert-history": {
       "details": {
         "value-in-transition": "Väľūę įŉ ŧřäŉşįŧįőŉ"
-=======
+      }
+    },
     "policies": {
       "metadata": {
         "timingOptions": {
@@ -114,7 +114,6 @@
             "label": "Ŗępęäŧęđ ęvęřy <1></1>"
           }
         }
->>>>>>> 12a5583e
       }
     }
   },
