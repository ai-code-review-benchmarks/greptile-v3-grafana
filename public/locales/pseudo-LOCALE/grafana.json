--- conflicted
+++ resolved
@@ -260,33 +260,9 @@
     }
   },
   "dashboard-settings": {
-<<<<<<< HEAD
     "annotations": {
       "title": "Åŉŉőŧäŧįőŉş"
     },
-    "general": {
-      "title": "Ğęŉęřäľ"
-    },
-    "json-editor": {
-      "save-button": "Ŝävę čĥäŉģęş",
-      "subtitle": "Ŧĥę ĴŜØŃ mőđęľ þęľőŵ įş ŧĥę đäŧä şŧřūčŧūřę ŧĥäŧ đęƒįŉęş ŧĥę đäşĥþőäřđ. Ŧĥįş įŉčľūđęş đäşĥþőäřđ şęŧŧįŉģş, päŉęľ şęŧŧįŉģş, ľäyőūŧ, qūęřįęş, äŉđ şő őŉ.",
-      "title": "ĴŜØŃ Mőđęľ"
-    },
-    "links": {
-      "title": "Ŀįŉĸş"
-    },
-    "permissions": {
-      "title": "Pęřmįşşįőŉş"
-    },
-    "settings": {
-      "title": "Ŝęŧŧįŉģş"
-    },
-    "variables": {
-      "title": "Väřįäþľęş"
-    },
-    "versions": {
-      "title": "Vęřşįőŉş"
-=======
     "dashboard-delete-button": "Đęľęŧę Đäşĥþőäřđ",
     "general": {
       "auto-refresh-description": "Đęƒįŉę ŧĥę äūŧő řęƒřęşĥ įŉŧęřväľş ŧĥäŧ şĥőūľđ þę äväįľäþľę įŉ ŧĥę äūŧő řęƒřęşĥ ľįşŧ.",
@@ -299,11 +275,22 @@
       "panel-options-graph-tooltip-label": "Ğřäpĥ ŧőőľŧįp",
       "panel-options-label": "Päŉęľ őpŧįőŉş",
       "tags-label": "Ŧäģş",
+      "title": "Ğęŉęřäľ",
       "title-label": "Ŧįŧľę"
     },
     "json-editor": {
       "save-button": "Ŝävę čĥäŉģęş",
-      "subtitle": "Ŧĥę ĴŜØŃ mőđęľ þęľőŵ įş ŧĥę đäŧä şŧřūčŧūřę ŧĥäŧ đęƒįŉęş ŧĥę đäşĥþőäřđ. Ŧĥįş įŉčľūđęş đäşĥþőäřđ şęŧŧįŉģş, päŉęľ şęŧŧįŉģş, ľäyőūŧ, qūęřįęş, äŉđ şő őŉ."
+      "subtitle": "Ŧĥę ĴŜØŃ mőđęľ þęľőŵ įş ŧĥę đäŧä şŧřūčŧūřę ŧĥäŧ đęƒįŉęş ŧĥę đäşĥþőäřđ. Ŧĥįş įŉčľūđęş đäşĥþőäřđ şęŧŧįŉģş, päŉęľ şęŧŧįŉģş, ľäyőūŧ, qūęřįęş, äŉđ şő őŉ.",
+      "title": "ĴŜØŃ Mőđęľ"
+    },
+    "links": {
+      "title": "Ŀįŉĸş"
+    },
+    "permissions": {
+      "title": "Pęřmįşşįőŉş"
+    },
+    "settings": {
+      "title": "Ŝęŧŧįŉģş"
     },
     "time-picker": {
       "hide-time-picker": "Ħįđę ŧįmę pįčĸęř",
@@ -314,7 +301,12 @@
       "time-options-label": "Ŧįmę őpŧįőŉş",
       "time-zone-label": "Ŧįmę žőŉę",
       "week-start-label": "Ŵęęĸ şŧäřŧ"
->>>>>>> 36bb0328
+    },
+    "variables": {
+      "title": "Väřįäþľęş"
+    },
+    "versions": {
+      "title": "Vęřşįőŉş"
     }
   },
   "data-source-picker": {
