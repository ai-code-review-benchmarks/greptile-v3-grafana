{
  "_comment": "Ŧĥę čőđę įş ŧĥę şőūřčę őƒ ŧřūŧĥ ƒőř Ēŉģľįşĥ pĥřäşęş. Ŧĥęy şĥőūľđ þę ūpđäŧęđ įŉ ŧĥę čőmpőŉęŉŧş đįřęčŧľy, äŉđ äđđįŧįőŉäľ pľūřäľş şpęčįƒįęđ įŉ ŧĥįş ƒįľę.",
  "access-control": {
    "add-permission": {
      "role-label": "Ŗőľę",
      "serviceaccount-label": "Ŝęřvįčę Åččőūŉŧ",
      "team-label": "Ŧęäm",
      "title": "Åđđ pęřmįşşįőŉ ƒőř",
      "user-label": "Ůşęř"
    },
    "add-permissions": {
      "save": "Ŝävę"
    },
    "permission-list": {
      "permission": "Pęřmįşşįőŉ"
    },
    "permission-list-item": {
      "inherited": "Ĩŉĥęřįŧęđ ƒřőm ƒőľđęř"
    },
    "permissions": {
      "add-label": "Åđđ ä pęřmįşşįőŉ",
      "no-permissions": "Ŧĥęřę äřę ŉő pęřmįşşįőŉş",
      "permissions-change-warning": "Ŧĥįş ŵįľľ čĥäŉģę pęřmįşşįőŉş ƒőř ŧĥįş ƒőľđęř äŉđ äľľ įŧş đęşčęŉđäŉŧş. Ĩŉ ŧőŧäľ, ŧĥįş ŵįľľ äƒƒęčŧ:",
      "role": "Ŗőľę",
      "serviceaccount": "Ŝęřvįčę Åččőūŉŧ",
      "team": "Ŧęäm",
      "title": "Pęřmįşşįőŉş",
      "user": "Ůşęř"
    }
  },
  "action-editor": {
    "modal": {
      "cancel-button": "Cäŉčęľ",
      "save-button": "Ŝävę"
    }
  },
  "actions-editor": {
    "inline": {
      "add-button": "Åđđ äčŧįőŉ",
      "one-click-action": "Øŉę-čľįčĸ äčŧįőŉ"
    }
  },
  "admin": {
    "anon-users": {
      "not-found": "Ńő äŉőŉymőūş ūşęřş ƒőūŉđ."
    },
    "edit-org": {
      "access-denied": "Ÿőū đő ŉőŧ ĥävę pęřmįşşįőŉ ŧő şęę ūşęřş įŉ ŧĥįş őřģäŉįžäŧįőŉ. Ŧő ūpđäŧę ŧĥįş őřģäŉįžäŧįőŉ, čőŉŧäčŧ yőūř şęřvęř äđmįŉįşŧřäŧőř.",
      "heading": "Ēđįŧ Øřģäŉįžäŧįőŉ",
      "update-button": "Ůpđäŧę",
      "users-heading": "Øřģäŉįžäŧįőŉ ūşęřş"
    },
    "feature-toggles": {
      "sub-title": "Vįęŵ äŉđ ęđįŧ ƒęäŧūřę ŧőģģľęş. Ŗęäđ mőřę äþőūŧ ƒęäŧūřę ŧőģģľęş äŧ <2>ģřäƒäŉä.čőm</2>."
    },
    "get-enterprise": {
      "contact-us": "Cőŉŧäčŧ ūş äŉđ ģęŧ ä ƒřęę ŧřįäľ",
      "description": "Ÿőū čäŉ ūşę ŧĥę ŧřįäľ vęřşįőŉ ƒőř ƒřęę ƒőř 30 đäyş. Ŵę ŵįľľ řęmįŉđ yőū äþőūŧ įŧ ƒįvę đäyş þęƒőřę ŧĥę ŧřįäľ pęřįőđ ęŉđş.",
      "features-heading": "Ēŉĥäŉčęđ ƒūŉčŧįőŉäľįŧy",
      "included-description": "Ĩŉđęmŉįƒįčäŧįőŉ, ŵőřĸįŉģ ŵįŧĥ Ğřäƒäŉä Ŀäþş őŉ ƒūŧūřę přįőřįŧįžäŧįőŉ, äŉđ ŧřäįŉįŉģ ƒřőm ŧĥę čőřę Ğřäƒäŉä ŧęäm.",
      "included-heading": "Åľşő įŉčľūđęđ:",
      "service-title": "Åŧ yőūř şęřvįčę",
      "team-sync-details": "ĿĐÅP, ĞįŧĦūþ ØÅūŧĥ, Åūŧĥ Přőχy, Øĸŧä",
      "title": "Ğęŧ Ğřäƒäŉä Ēŉŧęřpřįşę"
    },
    "ldap": {
      "test-mapping-heading": "Ŧęşŧ ūşęř mäppįŉģ",
      "test-mapping-run-button": "Ŗūŉ"
    },
    "ldap-permissions": {
      "active": "<0></0> Åčŧįvę",
      "admin": "<0></0> Ÿęş",
      "inactive": "<0></0> Ĩŉäčŧįvę"
    },
    "ldap-status": {
      "title": "ĿĐÅP Cőŉŉęčŧįőŉ"
    },
    "ldap-sync": {
      "debug-button": "Đęþūģ ĿĐÅP Mäppįŉģ",
      "external-sync-description": "Ůşęř şyŉčęđ vįä ĿĐÅP. Ŝőmę čĥäŉģęş mūşŧ þę đőŉę įŉ ĿĐÅP őř mäppįŉģş.",
      "external-sync-label": "Ēχŧęřŉäľ şyŉč",
      "next-sync-label": "Ńęχŧ şčĥęđūľęđ şyŉčĥřőŉįžäŧįőŉ",
      "not-enabled": "Ńőŧ ęŉäþľęđ",
      "sync-button": "Ŝyŉč ūşęř",
      "title": "ĿĐÅP Ŝyŉčĥřőŉįşäŧįőŉ"
    },
    "ldap-sync-info": {
      "title": "ĿĐÅP Ŝyŉčĥřőŉįžäŧįőŉ"
    },
    "ldap-user-groups": {
      "no-org-found": "Ńő mäŧčĥ <2><0></0></2>"
    },
    "ldap-user-info": {
      "no-team": "Ńő ŧęämş ƒőūŉđ vįä ĿĐÅP"
    },
    "org-uers": {
      "last-seen-never": "Ńęvęř"
    },
    "org-users": {
      "not-editable": "Ŧĥįş ūşęř'ş řőľę įş ŉőŧ ęđįŧäþľę þęčäūşę įŧ įş şyŉčĥřőŉįžęđ ƒřőm yőūř äūŧĥ přővįđęř. Ŗęƒęř ŧő ŧĥę <1>Ğřäƒäŉä äūŧĥęŉŧįčäŧįőŉ đőčş</1> ƒőř đęŧäįľş."
    },
    "orgs": {
      "delete-body": "Åřę yőū şūřę yőū ŵäŉŧ ŧő đęľęŧę '{{deleteOrgName}}'?<3></3> <5>Åľľ đäşĥþőäřđş ƒőř ŧĥįş őřģäŉįžäŧįőŉ ŵįľľ þę řęmővęđ!</5>",
      "id-header": "ĨĐ",
      "name-header": "Ńämę",
      "new-org-button": "Ńęŵ őřģ"
    },
    "server-settings": {
      "alerts-button": "Mäŉäģę äľęřŧş",
      "dashboards-button": "Mäŉäģę đäşĥþőäřđş",
      "data-sources-button": "Mäŉäģę đäŧä şőūřčęş",
      "not-found": "Ńő şŧäŧş ƒőūŉđ.",
      "title": "Ĩŉşŧäŉčę şŧäŧįşŧįčş",
      "users-button": "Mäŉäģę ūşęřş"
    },
    "settings": {
      "info-description": "Ŧĥęşę şyşŧęm şęŧŧįŉģş äřę đęƒįŉęđ įŉ ģřäƒäŉä.įŉį őř čūşŧőm.įŉį (őř ővęřřįđđęŉ įŉ ĒŃV väřįäþľęş). Ŧő čĥäŉģę ŧĥęşę yőū čūřřęŉŧľy ŉęęđ ŧő řęşŧäřŧ Ğřäƒäŉä."
    },
    "upgrade-info": {
      "title": "Ēŉŧęřpřįşę ľįčęŉşę"
    },
    "user-orgs": {
      "add-button": "Åđđ ūşęř ŧő őřģäŉįžäŧįőŉ",
      "change-role-button": "Cĥäŉģę řőľę",
      "external-user-tooltip": "Ŧĥįş ūşęř'ş þūįľŧ-įŉ řőľę įş ŉőŧ ęđįŧäþľę þęčäūşę įŧ įş şyŉčĥřőŉįžęđ ƒřőm yőūř äūŧĥ přővįđęř. Ŗęƒęř ŧő ŧĥę <1>Ğřäƒäŉä äūŧĥęŉŧįčäŧįőŉ đőčş</1> ƒőř đęŧäįľş.",
      "remove-button": "Ŗęmővę ƒřőm őřģäŉįžäŧįőŉ",
      "role-not-editable": "Ŧĥįş ūşęř'ş řőľę įş ŉőŧ ęđįŧäþľę þęčäūşę įŧ įş şyŉčĥřőŉįžęđ ƒřőm yőūř äūŧĥ přővįđęř. Ŗęƒęř ŧő ŧĥę <1>Ğřäƒäŉä äūŧĥęŉŧįčäŧįőŉ đőčş</1> ƒőř đęŧäįľş.",
      "title": "Øřģäŉįžäŧįőŉş"
    },
    "user-orgs-modal": {
      "add-button": "Åđđ ŧő őřģäŉįžäŧįőŉ",
      "cancel-button": "Cäŉčęľ"
    },
    "user-permissions": {
      "change-button": "Cĥäŉģę",
      "grafana-admin-key": "Ğřäƒäŉä Åđmįŉ",
      "grafana-admin-no": "Ńő",
      "grafana-admin-yes": "Ÿęş",
      "title": "Pęřmįşşįőŉş"
    },
    "user-profile": {
      "delete-button": "Đęľęŧę ūşęř",
      "disable-button": "Đįşäþľę ūşęř",
      "edit-button": "Ēđįŧ",
      "enable-button": "Ēŉäþľę ūşęř",
      "title": "Ůşęř įŉƒőřmäŧįőŉ"
    },
    "user-sessions": {
      "browser-column": "ßřőŵşęř äŉđ ØŜ",
      "force-logout-all-button": "Főřčę ľőģőūŧ ƒřőm äľľ đęvįčęş",
      "force-logout-button": "Főřčę ľőģőūŧ",
      "ip-column": "ĨP äđđřęşş",
      "last-seen-column": "Ŀäşŧ şęęŉ",
      "logged-on-column": "Ŀőģģęđ őŉ",
      "title": "Ŝęşşįőŉş"
    },
    "users-create": {
      "create-button": "Cřęäŧę ūşęř"
    },
    "users-list": {
      "create-button": "Ńęŵ ūşęř"
    },
    "users-table": {
      "last-seen-never": "Ńęvęř",
      "no-licensed-roles": "Ńőŧ äşşįģŉęđ"
    }
  },
  "alert-labels": {
    "button": {
      "hide": "Ħįđę čőmmőŉ ľäþęľş",
      "show": {
        "tooltip": "Ŝĥőŵ čőmmőŉ ľäþęľş"
      }
    }
  },
  "alerting": {
    "alert-recording-rule-form": {
      "evaluation-behaviour": {
        "description": {
          "text": "Đęƒįŉę ĥőŵ ŧĥę řęčőřđįŉģ řūľę įş ęväľūäŧęđ."
        }
      }
    },
    "alert-rules": {
      "firing-for": "Fįřįŉģ ƒőř",
      "next-evaluation": "Ńęχŧ ęväľūäŧįőŉ",
      "next-evaluation-in": "ŉęχŧ ęväľūäŧįőŉ įŉ",
      "rule-definition": "Ŗūľę đęƒįŉįŧįőŉ"
    },
    "alertform": {
      "labels": {
        "alerting": "Åđđ ľäþęľş ŧő yőūř řūľę ƒőř şęäřčĥįŉģ, şįľęŉčįŉģ, őř řőūŧįŉģ ŧő ä ŉőŧįƒįčäŧįőŉ pőľįčy.",
        "recording": "Åđđ ľäþęľş ŧő yőūř řūľę."
      }
    },
    "annotations": {
      "description": "Åđđ mőřę čőŉŧęχŧ ŧő yőūř äľęřŧ ŉőŧįƒįčäŧįőŉş.",
      "title": "Cőŉƒįģūřę ŉőŧįƒįčäŧįőŉ męşşäģę"
    },
    "central-alert-history": {
      "details": {
        "error": "Ēřřőř ľőäđįŉģ řūľę ƒőř ŧĥįş ęvęŉŧ.",
        "header": {
          "alert-rule": "Åľęřŧ řūľę",
          "instance": "Ĩŉşŧäŉčę",
          "state": "Ŝŧäŧę",
          "timestamp": "Ŧįmęşŧämp"
        },
        "loading": "Ŀőäđįŉģ...",
        "no-recognized-state": "Ńő řęčőģŉįžęđ şŧäŧę",
        "no-values": "Ńő väľūęş",
        "not-found": "Ŗūľę ŉőŧ ƒőūŉđ ƒőř ŧĥįş ęvęŉŧ.",
        "number-transitions": "Ŝŧäŧę ŧřäŉşįŧįőŉş ƒőř şęľęčŧęđ pęřįőđ:",
        "state": {
          "alerting": "Åľęřŧįŉģ",
          "error": "Ēřřőř",
          "no-data": "Ńő đäŧä",
          "normal": "Ńőřmäľ",
          "pending": "Pęŉđįŉģ"
        },
        "state-transitions": "Ŝŧäŧę ŧřäŉşįŧįőŉ",
        "unknown-event-state": "Ůŉĸŉőŵŉ",
        "unknown-rule": "Ůŉĸŉőŵŉ",
        "value-in-transition": "Väľūę įŉ ŧřäŉşįŧįőŉ"
      },
      "error": "Ŝőmęŧĥįŉģ ŵęŉŧ ŵřőŉģ ľőäđįŉģ ŧĥę äľęřŧ şŧäŧę ĥįşŧőřy",
      "filter": {
        "clear": "Cľęäř ƒįľŧęřş",
        "info": {
          "label1": "Fįľŧęř ęvęŉŧş ūşįŉģ ľäþęľ qūęřyįŉģ ŵįŧĥőūŧ şpäčęş, ęχ:",
          "label2": "Ĩŉväľįđ ūşę őƒ şpäčęş:",
          "label3": "Väľįđ ūşę őƒ şpäčęş:",
          "label4": "Fįľŧęř äľęřŧş ūşįŉģ ľäþęľ qūęřyįŉģ ŵįŧĥőūŧ þřäčęş, ęχ:"
        }
      },
      "filterBy": "Fįľŧęř þy:",
      "too-many-events": {
        "text": "Ŧĥę şęľęčŧęđ ŧįmę pęřįőđ ĥäş ŧőő mäŉy ęvęŉŧş ŧő đįşpľäy. Đįpľäyįŉģ ŧĥę ľäŧęşŧ 5000 ęvęŉŧş. Ŧřy ūşįŉģ ä şĥőřŧęř ŧįmę pęřįőđ.",
        "title": "Ůŉäþľę ŧő đįşpľäy äľľ ęvęŉŧş"
      }
    },
    "common": {
      "cancel": "Cäŉčęľ",
      "clear-filters": "Cľęäř ƒįľŧęřş",
      "delete": "Đęľęŧę",
      "edit": "Ēđįŧ",
      "export": "Ēχpőřŧ",
      "export-all": "Ēχpőřŧ äľľ",
      "loading": "Ŀőäđįŉģ...",
      "search-by-matchers": "Ŝęäřčĥ þy mäŧčĥęřş",
      "view": "Vįęŵ"
    },
    "contact-points": {
      "create": "Cřęäŧę čőŉŧäčŧ pőįŉŧ",
      "custom-template-value": "Cūşŧőm ŧęmpľäŧę väľūę",
      "delete-reasons": {
        "heading": "Cőŉŧäčŧ pőįŉŧ čäŉŉőŧ þę đęľęŧęđ ƒőř ŧĥę ƒőľľőŵįŉģ řęäşőŉş:",
        "no-permissions": "Ÿőū đő ŉőŧ ĥävę ŧĥę řęqūįřęđ pęřmįşşįőŉ ŧő đęľęŧę ŧĥįş čőŉŧäčŧ pőįŉŧ",
        "policies": "Cőŉŧäčŧ pőįŉŧ įş řęƒęřęŉčęđ þy őŉę őř mőřę ŉőŧįƒįčäŧįőŉ pőľįčįęş",
        "provisioned": "Cőŉŧäčŧ pőįŉŧ įş přővįşįőŉęđ äŉđ čäŉŉőŧ þę đęľęŧęđ vįä ŧĥę ŮĨ",
        "rules": "Cőŉŧäčŧ pőįŉŧ įş řęƒęřęŉčęđ þy őŉę őř mőřę äľęřŧ řūľęş"
      },
      "delivered-to": "Đęľįvęřęđ ŧő",
      "delivery-duration": "Ŀäşŧ đęľįvęřy ŧőőĸ <1></1>",
      "empty-state": {
        "title": "Ÿőū đőŉ'ŧ ĥävę äŉy čőŉŧäčŧ pőįŉŧş yęŧ"
      },
      "last-delivery-attempt": "Ŀäşŧ đęľįvęřy äŧŧęmpŧ",
      "last-delivery-failed": "Ŀäşŧ đęľįvęřy äŧŧęmpŧ ƒäįľęđ",
      "no-contact-points-found": "Ńő čőŉŧäčŧ pőįŉŧş ƒőūŉđ",
      "no-delivery-attempts": "Ńő đęľįvęřy äŧŧęmpŧş",
      "no-integrations": "Ńő įŉŧęģřäŧįőŉş čőŉƒįģūřęđ",
      "only-firing": "Đęľįvęřįŉģ <1>őŉľy ƒįřįŉģ</1> ŉőŧįƒįčäŧįőŉş",
      "telegram": {
        "parse-mode-warning-body": "Ĩƒ yőū ūşę ä <1>päřşę_mőđę</1> őpŧįőŉ őŧĥęř ŧĥäŉ <3>Ńőŉę</3>, ŧřūŉčäŧįőŉ mäy řęşūľŧ įŉ äŉ įŉväľįđ męşşäģę, čäūşįŉģ ŧĥę ŉőŧįƒįčäŧįőŉ ŧő ƒäįľ. Főř ľőŉģęř męşşäģęş, ŵę řęčőmmęŉđ ūşįŉģ äŉ äľŧęřŉäŧįvę čőŉŧäčŧ męŧĥőđ.",
        "parse-mode-warning-title": "Ŧęľęģřäm męşşäģęş äřę ľįmįŧęđ ŧő 4096 ŮŦF-8 čĥäřäčŧęřş."
      },
      "used-by_one": "Ůşęđ þy {{ count }} ŉőŧįƒįčäŧįőŉ pőľįčy",
      "used-by_other": "Ůşęđ þy {{ count }} ŉőŧįƒįčäŧįőŉ pőľįčy",
      "used-by-rules_one": "Ůşęđ þy {{ count }} äľęřŧ řūľę",
      "used-by-rules_other": "Ůşęđ þy {{ count }} äľęřŧ řūľę"
    },
    "contactPointFilter": {
      "label": "Cőŉŧäčŧ pőįŉŧ"
    },
    "export": {
      "subtitle": {
        "formats": "Ŝęľęčŧ ŧĥę ƒőřmäŧ äŉđ đőŵŉľőäđ ŧĥę ƒįľę őř čőpy ŧĥę čőŉŧęŉŧş ŧő čľįpþőäřđ",
        "one-format": "Đőŵŉľőäđ ŧĥę ƒįľę őř čőpy ŧĥę čőŉŧęŉŧş ŧő čľįpþőäřđ"
      }
    },
    "folderAndGroup": {
      "evaluation": {
        "modal": {
          "text": {
            "alerting": "Cřęäŧę ä ŉęŵ ęväľūäŧįőŉ ģřőūp ŧő ūşę ƒőř ŧĥįş äľęřŧ řūľę.",
            "recording": "Cřęäŧę ä ŉęŵ ęväľūäŧįőŉ ģřőūp ŧő ūşę ƒőř ŧĥįş řęčőřđįŉģ řūľę."
          }
        }
      }
    },
    "group-actions": {
      "actions-trigger": "Ŗūľę ģřőūp äčŧįőŉş",
      "delete": "Đęľęŧę",
      "edit": "Ēđįŧ",
      "export": "Ēχpőřŧ",
      "reorder": "Ŗę-őřđęř řūľęş"
    },
    "list-view": {
      "empty": {
        "new-alert-rule": "Ńęŵ äľęřŧ řūľę",
        "new-recording-rule": "Ńęŵ řęčőřđįŉģ řūľę",
        "provisioning": "Ÿőū čäŉ äľşő đęƒįŉę řūľęş ŧĥřőūģĥ ƒįľę přővįşįőŉįŉģ őř Ŧęřřäƒőřm. <2>Ŀęäřŉ mőřę</2>"
      },
      "section": {
        "dataSourceManaged": {
          "title": "Đäŧä şőūřčę-mäŉäģęđ"
        },
        "grafanaManaged": {
          "export-new-rule": "Ēχpőřŧ řūľę đęƒįŉįŧįőŉ",
          "export-rules": "Ēχpőřŧ řūľęş",
          "loading": "Ŀőäđįŉģ...",
          "new-recording-rule": "Ńęŵ řęčőřđįŉģ řūľę",
          "title": "Ğřäƒäŉä-mäŉäģęđ"
        }
      }
    },
    "manage-permissions": {
      "button": "Mäŉäģę pęřmįşşįőŉş",
      "title": "Mäŉäģę pęřmįşşįőŉş"
    },
    "mute_timings": {
      "error-loading": {
        "description": "Cőūľđ ŉőŧ ľőäđ mūŧę ŧįmįŉģş. Pľęäşę ŧřy äģäįŉ ľäŧęř.",
        "title": "Ēřřőř ľőäđįŉģ mūŧę ŧįmįŉģş"
      }
    },
    "mute-timings": {
      "add-mute-timing": "Åđđ mūŧę ŧįmįŉģ",
      "description": "Ēŉŧęř şpęčįƒįč ŧįmę įŉŧęřväľş ŵĥęŉ ŉőŧ ŧő şęŉđ ŉőŧįƒįčäŧįőŉş őř ƒřęęžę ŉőŧįƒįčäŧįőŉş ƒőř řęčūřřįŉģ pęřįőđş őƒ ŧįmę.",
      "save": "Ŝävę mūŧę ŧįmįŉģ",
      "saving": "Ŝävįŉģ mūŧę ŧįmįŉģ"
    },
    "notification-preview": {
      "alertmanager": "Åľęřŧmäŉäģęř:",
      "error": "Cőūľđ ŉőŧ ľőäđ řőūŧįŉģ přęvįęŵ ƒőř {{alertmanager}}",
      "initialized": "ßäşęđ őŉ ŧĥę ľäþęľş äđđęđ, äľęřŧ įŉşŧäŉčęş äřę řőūŧęđ ŧő ŧĥę ƒőľľőŵįŉģ ŉőŧįƒįčäŧįőŉ pőľįčįęş. Ēχpäŉđ ęäčĥ ŉőŧįƒįčäŧįőŉ pőľįčy þęľőŵ ŧő vįęŵ mőřę đęŧäįľş.",
      "preview-routing": "Přęvįęŵ řőūŧįŉģ",
      "title": "Åľęřŧ įŉşŧäŉčę řőūŧįŉģ přęvįęŵ",
      "uninitialized": "Ŵĥęŉ yőū ĥävę yőūř ƒőľđęř şęľęčŧęđ äŉđ yőūř qūęřy äŉđ ľäþęľş äřę čőŉƒįģūřęđ, čľįčĸ \"Přęvįęŵ řőūŧįŉģ\" ŧő şęę ŧĥę řęşūľŧş ĥęřę."
    },
    "policies": {
      "default-policy": {
        "description": "Åľľ äľęřŧ įŉşŧäŉčęş ŵįľľ þę ĥäŉđľęđ þy ŧĥę đęƒäūľŧ pőľįčy įƒ ŉő őŧĥęř mäŧčĥįŉģ pőľįčįęş äřę ƒőūŉđ.",
        "title": "Đęƒäūľŧ pőľįčy",
        "update": "Ůpđäŧę đęƒäūľŧ pőľįčy"
      },
      "delete": {
        "confirm": "Ÿęş, đęľęŧę pőľįčy",
        "warning-1": "Đęľęŧįŉģ ŧĥįş ŉőŧįƒįčäŧįőŉ pőľįčy ŵįľľ pęřmäŉęŉŧľy řęmővę įŧ.",
        "warning-2": "Åřę yőū şūřę yőū ŵäŉŧ ŧő đęľęŧę ŧĥįş pőľįčy?"
      },
      "filter-description": "Fįľŧęř ŉőŧįƒįčäŧįőŉ pőľįčįęş þy ūşįŉģ ä čőmmä şępäřäŧęđ ľįşŧ őƒ mäŧčĥęřş, ę.ģ.:<1>şęvęřįŧy=čřįŧįčäľ, řęģįőŉ=ĒMĒÅ</1>",
      "generated-policies": "Åūŧő-ģęŉęřäŧęđ pőľįčįęş",
      "matchers": "Mäŧčĥęřş",
      "metadata": {
        "active-time": "Åčŧįvę ŵĥęŉ",
        "delivered-to": "Đęľįvęřęđ ŧő",
        "grouped-by": "Ğřőūpęđ þy",
        "grouping": {
          "none": "Ńőŧ ģřőūpįŉģ",
          "single-group": "Ŝįŉģľę ģřőūp"
        },
        "inherited": "Ĩŉĥęřįŧęđ",
        "mute-time": "Mūŧęđ ŵĥęŉ",
        "n-instances_one": "įŉşŧäŉčę",
        "n-instances_other": "įŉşŧäŉčę",
        "timingOptions": {
          "groupInterval": {
            "description": "Ħőŵ ľőŉģ ŧő ŵäįŧ þęƒőřę şęŉđįŉģ ä ŉőŧįƒįčäŧįőŉ äþőūŧ ŉęŵ äľęřŧş ŧĥäŧ äřę äđđęđ ŧő ä ģřőūp őƒ äľęřŧş ƒőř ŵĥįčĥ äŉ įŉįŧįäľ ŉőŧįƒįčäŧįőŉ ĥäş äľřęäđy þęęŉ şęŉŧ.",
            "label": "Ŵäįŧ <1></1> þęƒőřę şęŉđįŉģ ūpđäŧęş"
          },
          "groupWait": {
            "description": "Ħőŵ ľőŉģ ŧő įŉįŧįäľľy ŵäįŧ ŧő şęŉđ ä ŉőŧįƒįčäŧįőŉ ƒőř ä ģřőūp őƒ äľęřŧ įŉşŧäŉčęş.",
            "label": "Ŵäįŧ <1></1> ŧő ģřőūp įŉşŧäŉčęş"
          },
          "repeatInterval": {
            "description": "Ħőŵ őƒŧęŉ ŉőŧįƒįčäŧįőŉş äřę şęŉŧ įƒ ŧĥę ģřőūp őƒ äľęřŧş ĥäş ŉőŧ čĥäŉģęđ şįŉčę ŧĥę ľäşŧ ŉőŧįƒįčäŧįőŉ.",
            "label": "Ŗępęäŧęđ ęvęřy <1></1>"
          }
        }
      },
      "n-more-policies_one": "{{count}} äđđįŧįőŉäľ pőľįčįęş",
      "n-more-policies_other": "{{count}} äđđįŧįőŉäľ pőľįčįęş",
      "new-child": "Ńęŵ čĥįľđ pőľįčy",
      "new-policy": "Åđđ ŉęŵ pőľįčy",
      "no-matchers": "Ńő mäŧčĥęřş",
      "reload-policies": "Ŗęľőäđ pőľįčįęş",
      "save-policy": "Ŝävę pőľįčy",
      "update": {
        "please-wait": "Pľęäşę ŵäįŧ ŵĥįľę ŵę ūpđäŧę yőūř ŉőŧįƒįčäŧįőŉ pőľįčįęş.",
        "update-policy": "Ůpđäŧę pőľįčy",
        "updating": "Ůpđäŧįŉģ..."
      },
      "update-errors": {
        "conflict": "Ŧĥę ŉőŧįƒįčäŧįőŉ pőľįčy ŧřęę ĥäş þęęŉ ūpđäŧęđ þy äŉőŧĥęř ūşęř.",
        "error-code": "Ēřřőř męşşäģę: \"{{error}}\"",
        "fallback": "Ŝőmęŧĥįŉģ ŵęŉŧ ŵřőŉģ ŵĥęŉ ūpđäŧįŉģ yőūř ŉőŧįƒįčäŧįőŉ pőľįčįęş.",
        "suffix": "Pľęäşę řęƒřęşĥ ŧĥę päģę äŉđ ŧřy äģäįŉ.",
        "title": "Ēřřőř şävįŉģ ŉőŧįƒįčäŧįőŉ pőľįčy"
      }
    },
    "provisioning": {
      "badge-tooltip-provenance": "Ŧĥįş řęşőūřčę ĥäş þęęŉ přővįşįőŉęđ vįä {{provenance}} äŉđ čäŉŉőŧ þę ęđįŧęđ ŧĥřőūģĥ ŧĥę ŮĨ",
      "badge-tooltip-standard": "Ŧĥįş řęşőūřčę ĥäş þęęŉ přővįşįőŉęđ äŉđ čäŉŉőŧ þę ęđįŧęđ ŧĥřőūģĥ ŧĥę ŮĨ"
    },
    "queryAndExpressionsStep": {
      "disableAdvancedOptions": {
        "text": "Ŧĥę şęľęčŧęđ qūęřįęş äŉđ ęχpřęşşįőŉş čäŉŉőŧ þę čőŉvęřŧęđ ŧő đęƒäūľŧ. Ĩƒ yőū đęäčŧįväŧę äđväŉčęđ őpŧįőŉş, yőūř qūęřy äŉđ čőŉđįŧįőŉ ŵįľľ þę řęşęŧ ŧő đęƒäūľŧ şęŧŧįŉģş."
      },
      "preview": "Přęvįęŵ",
      "previewCondition": "Přęvįęŵ äľęřŧ řūľę čőŉđįŧįőŉ"
    },
    "rule-form": {
      "evaluation": {
        "evaluation-group-and-interval": "Ēväľūäŧįőŉ ģřőūp äŉđ įŉŧęřväľ",
        "group": {
          "cancel": "Cäŉčęľ",
          "create": "Cřęäŧę",
          "interval": "Ēväľūäŧįőŉ įŉŧęřväľ"
        },
        "group-name": "Ēväľūäŧįőŉ ģřőūp ŉämę",
        "group-text": "Åľľ řūľęş įŉ ŧĥę şęľęčŧęđ ģřőūp äřę ęväľūäŧęđ ęvęřy {{evaluateEvery}}.",
        "new-group": "Ńęŵ ęväľūäŧįőŉ ģřőūp",
        "pause": {
          "alerting": "Ŧūřŉ őŉ ŧő päūşę ęväľūäŧįőŉ ƒőř ŧĥįş äľęřŧ řūľę.",
          "recording": "Ŧūřŉ őŉ ŧő päūşę ęväľūäŧįőŉ ƒőř ŧĥįş řęčőřđįŉģ řūľę."
        },
        "select-folder-before": "Ŝęľęčŧ ä ƒőľđęř þęƒőřę şęŧŧįŉģ ęväľūäŧįőŉ ģřőūp äŉđ įŉŧęřväľ"
      },
      "evaluation-behaviour": {
        "description": {
          "text": "Đęƒįŉę ĥőŵ ŧĥę äľęřŧ řūľę įş ęväľūäŧęđ."
        },
        "info-help": {
          "text": "Đęƒįŉę ŧĥę äľęřŧ þęĥävįőř ŵĥęŉ ŧĥę ęväľūäŧįőŉ ƒäįľş őř ŧĥę qūęřy řęŧūřŉş ŉő đäŧä."
        },
        "pending-period": "Pęŉđįŉģ pęřįőđ"
      },
      "evaluation-behaviour-description1": "Ēväľūäŧįőŉ ģřőūpş äřę čőŉŧäįŉęřş ƒőř ęväľūäŧįŉģ äľęřŧ äŉđ řęčőřđįŉģ řūľęş.",
      "evaluation-behaviour-description2": "Åŉ ęväľūäŧįőŉ ģřőūp đęƒįŉęş äŉ ęväľūäŧįőŉ įŉŧęřväľ - ĥőŵ őƒŧęŉ ä řūľę įş ęväľūäŧęđ. Åľęřŧ řūľęş ŵįŧĥįŉ ŧĥę şämę ęväľūäŧįőŉ ģřőūp äřę ęväľūäŧęđ ővęř ŧĥę şämę ęväľūäŧįőŉ įŉŧęřväľ.",
      "evaluation-behaviour-description3": "Pęŉđįŉģ pęřįőđ şpęčįƒįęş ĥőŵ ľőŉģ ŧĥę ŧĥřęşĥőľđ čőŉđįŧįőŉ mūşŧ þę męŧ þęƒőřę ŧĥę äľęřŧ şŧäřŧş ƒįřįŉģ. Ŧĥįş őpŧįőŉ ĥęľpş přęvęŉŧ äľęřŧş ƒřőm þęįŉģ ŧřįģģęřęđ þy ŧęmpőřäřy įşşūęş.",
      "evaluation-behaviour-for": {
        "error-parsing": "Fäįľęđ ŧő päřşę đūřäŧįőŉ",
        "validation": "Pęŉđįŉģ pęřįőđ mūşŧ þę ģřęäŧęř ŧĥäŉ őř ęqūäľ ŧő ŧĥę ęväľūäŧįőŉ įŉŧęřväľ."
      },
      "folder": {
        "cancel": "Cäŉčęľ",
        "create": "Cřęäŧę",
        "create-folder": "Cřęäŧę ä ŉęŵ ƒőľđęř ŧő şŧőřę yőūř äľęřŧ řūľę įŉ.",
        "creating-new-folder": "Cřęäŧįŉģ ŉęŵ ƒőľđęř",
        "label": "Főľđęř",
        "name": "Főľđęř ŉämę",
        "new-folder": "Ńęŵ ƒőľđęř",
        "new-folder-or": "őř"
      },
      "folder-and-labels": "Øřģäŉįžę yőūř äľęřŧ řūľę ŵįŧĥ ä ƒőľđęř äŉđ şęŧ őƒ ľäþęľş.",
      "folders": {
        "help-info": "Főľđęřş äřę ūşęđ ƒőř şŧőřįŉģ äľęřŧ řūľęş. Ÿőū čäŉ ęχŧęŉđ ŧĥę äččęşş přővįđęđ þy ä řőľę ŧő äľęřŧ řūľęş äŉđ äşşįģŉ pęřmįşşįőŉş ŧő įŉđįvįđūäľ ƒőľđęřş."
      },
      "labels": {
        "help-info": "Ŀäþęľş äřę ūşęđ ŧő đįƒƒęřęŉŧįäŧę äŉ äľęřŧ ƒřőm äľľ őŧĥęř äľęřŧş.Ÿőū čäŉ ūşę ŧĥęm ƒőř şęäřčĥįŉģ, şįľęŉčįŉģ, äŉđ řőūŧįŉģ ŉőŧįƒįčäŧįőŉş."
      },
      "pause": {
        "label": "Päūşę ęväľūäŧįőŉ"
      }
    },
    "rule-groups": {
      "delete": {
        "success": "Ŝūččęşşƒūľľy đęľęŧęđ řūľę ģřőūp"
      },
      "move": {
        "success": "Ŝūččęşşƒūľľy mővęđ řūľę ģřőūp"
      },
      "rename": {
        "success": "Ŝūččęşşƒūľľy řęŉämęđ řūľę ģřőūp"
      },
      "update": {
        "success": "Ŝūččęşşƒūľľy ūpđäŧęđ řūľę ģřőūp"
      }
    },
    "rule-list": {
      "configure-datasource": "Cőŉƒįģūřę",
      "ds-error-boundary": {
        "description": "Cĥęčĸ ŧĥę đäŧä şőūřčę čőŉƒįģūřäŧįőŉ. Đőęş ŧĥę đäŧä şőūřčę şūppőřŧ Přőmęŧĥęūş ÅPĨ?",
        "title": "Ůŉäþľę ŧő ľőäđ řūľęş ƒřőm ŧĥįş đäŧä şőūřčę"
      },
      "filter-view": {
        "no-more-results": "Ńő mőřę řęşūľŧş – şĥőŵįŉģ {{numberOfRules}} řūľęş",
        "no-rules-found": "Ńő äľęřŧ őř řęčőřđįŉģ řūľęş mäŧčĥęđ yőūř čūřřęŉŧ şęŧ őƒ ƒįľŧęřş."
      },
      "new-alert-rule": "Ńęŵ äľęřŧ řūľę",
      "pagination": {
        "next-page": "ŉęχŧ päģę",
        "previous-page": "přęvįőūş päģę"
      },
      "return-button": {
        "title": "Åľęřŧ řūľęş"
      },
      "rulerrule-loading-error": "Fäįľęđ ŧő ľőäđ ŧĥę řūľę"
    },
    "rule-state": {
      "creating": "Cřęäŧįŉģ",
      "deleting": "Đęľęŧįŉģ",
      "paused": "Päūşęđ",
      "recording-rule": "Ŗęčőřđįŉģ řūľę"
    },
    "rule-viewer": {
      "prometheus-consistency-check": {
        "alert-message": "Åľęřŧ řūľę ĥäş þęęŉ ūpđäŧęđ. Cĥäŉģęş mäy ŧäĸę ūp ŧő ä mįŉūŧę ŧő äppęäř őŉ ŧĥę Åľęřŧ řūľęş ľįşŧ vįęŵ.",
        "alert-title": "Ůpđäŧę įŉ přőģřęşş"
      }
    },
    "rules": {
      "add-rule": {
        "success": "Ŗūľę äđđęđ şūččęşşƒūľľy"
      },
      "delete-rule": {
        "success": "Ŗūľę şūččęşşƒūľľy đęľęŧęđ"
      },
      "pause-rule": {
        "success": "Ŗūľę ęväľūäŧįőŉ päūşęđ"
      },
      "resume-rule": {
        "success": "Ŗūľę ęväľūäŧįőŉ řęşūmęđ"
      },
      "update-rule": {
        "success": "Ŗūľę ūpđäŧęđ şūččęşşƒūľľy"
      }
    },
    "search": {
      "property": {
        "data-source": "Đäŧä şőūřčę",
        "evaluation-group": "Ēväľūäŧįőŉ ģřőūp",
        "labels": "Ŀäþęľş",
        "namespace": "Főľđęř / Ńämęşpäčę",
        "rule-health": "Ħęäľŧĥ",
        "rule-name": "Åľęřŧįŉģ řūľę ŉämę",
        "rule-type": "Ŧypę",
        "state": "Ŝŧäŧę"
      },
      "save-query": "Ŝävę čūřřęŉŧ şęäřčĥ"
    },
    "silences": {
      "affected-instances": "Åƒƒęčŧęđ äľęřŧ įŉşŧäŉčęş",
      "only-firing-instances": "Øŉľy äľęřŧ įŉşŧäŉčęş įŉ ŧĥę ƒįřįŉģ şŧäŧę äřę đįşpľäyęđ.",
      "preview-affected-instances": "Přęvįęŵ ŧĥę äľęřŧ įŉşŧäŉčęş äƒƒęčŧęđ þy ŧĥįş şįľęŉčę."
    },
    "simpleCondition": {
      "alertCondition": "Åľęřŧ čőŉđįŧįőŉ"
    },
    "templates": {
      "editor": {
        "add-example": "Åđđ ęχämpľę",
        "auto-complete": "Főř äūŧő-čőmpľęŧįőŉ őƒ čőmmőŉ ŧęmpľäŧįŉģ čőđę, ŧypę ŧĥę ƒőľľőŵįŉģ ĸęyŵőřđş įŉ ŧĥę čőŉŧęŉŧ ęđįŧőř:",
        "goto-docs": "Ńőŧįƒįčäŧįőŉ ŧęmpľäŧęş đőčūmęŉŧäŧįőŉ"
      },
      "help": {
        "intro": "Ńőŧįƒįčäŧįőŉ ŧęmpľäŧęş ūşę Ğő ŧęmpľäŧįŉģ ľäŉģūäģę ŧő čřęäŧę ŉőŧįƒįčäŧįőŉ męşşäģęş.\n\nĨŉ Ğřäƒäŉä, ä ŧęmpľäŧę ģřőūp čäŉ đęƒįŉę mūľŧįpľę ŉőŧįƒįčäŧįőŉ ŧęmpľäŧęş ūşįŉģ {{ define \"<NAME>\" }}.\nŦĥęşę ŧęmpľäŧęş čäŉ ŧĥęŉ þę ūşęđ įŉ čőŉŧäčŧ pőįŉŧş äŉđ ŵįŧĥįŉ őŧĥęř ŉőŧįƒįčäŧįőŉ ŧęmpľäŧęş þy čäľľįŉģ {{ template \"<NAME>\" }}.\nFőř đęŧäįľęđ įŉƒőřmäŧįőŉ äþőūŧ ŉőŧįƒįčäŧįőŉ ŧęmpľäŧęş, řęƒęř ŧő őūř đőčūmęŉŧäŧįőŉ."
      },
      "misconfigured-badge-text": "Mįşčőŉƒįģūřęđ",
      "misconfigured-warning": "Ŧĥįş ŧęmpľäŧę įş mįşčőŉƒįģūřęđ.",
      "misconfigured-warning-details": "Ŧęmpľäŧęş mūşŧ þę đęƒįŉęđ įŉ þőŧĥ ŧĥę <1></1> äŉđ <4></4> şęčŧįőŉş őƒ yőūř äľęřŧmäŉäģęř čőŉƒįģūřäŧįőŉ."
    },
    "threshold": {
      "to": "ŦØ"
    }
  },
  "annotations": {
    "empty-state": {
      "button-title": "Åđđ äŉŉőŧäŧįőŉ qūęřy",
      "info-box-content": "<0>Åŉŉőŧäŧįőŉş přővįđę ä ŵäy ŧő įŉŧęģřäŧę ęvęŉŧ đäŧä įŉŧő yőūř ģřäpĥş. Ŧĥęy äřę vįşūäľįžęđ äş vęřŧįčäľ ľįŉęş äŉđ įčőŉş őŉ äľľ ģřäpĥ päŉęľş. Ŵĥęŉ yőū ĥővęř ővęř äŉ äŉŉőŧäŧįőŉ įčőŉ yőū čäŉ ģęŧ ęvęŉŧ ŧęχŧ & ŧäģş ƒőř ŧĥę ęvęŉŧ. Ÿőū čäŉ äđđ äŉŉőŧäŧįőŉ ęvęŉŧş đįřęčŧľy ƒřőm ģřäƒäŉä þy ĥőľđįŉģ CŦŖĿ őř CMĐ + čľįčĸ őŉ ģřäpĥ (őř đřäģ řęģįőŉ). Ŧĥęşę ŵįľľ þę şŧőřęđ įŉ Ğřäƒäŉä'ş äŉŉőŧäŧįőŉ đäŧäþäşę.</0>",
      "info-box-content-2": "Cĥęčĸőūŧ ŧĥę <2>Åŉŉőŧäŧįőŉş đőčūmęŉŧäŧįőŉ</2> ƒőř mőřę įŉƒőřmäŧįőŉ.",
      "title": "Ŧĥęřę äřę ŉő čūşŧőm äŉŉőŧäŧįőŉ qūęřįęş äđđęđ yęŧ"
    }
  },
  "api-keys": {
    "empty-state": {
      "message": "Ńő ÅPĨ ĸęyş ƒőūŉđ"
    }
  },
  "app-chrome": {
    "skip-content-button": "Ŝĸįp ŧő mäįŉ čőŉŧęŉŧ",
    "top-bar": {
      "sign-in": "Ŝįģŉ įŉ"
    }
  },
  "app-notification": {
    "item": {
      "trace-id": "Ŧřäčę ĨĐ: {{traceId}}"
    }
  },
  "bookmarks-page": {
    "empty": {
      "message": "Ĩŧ ľőőĸş ľįĸę yőū ĥävęŉ’ŧ čřęäŧęđ äŉy þőőĸmäřĸş yęŧ",
      "tip": "Ħővęř ővęř äŉy įŧęm įŉ ŧĥę ŉäv męŉū äŉđ čľįčĸ őŉ ŧĥę þőőĸmäřĸ įčőŉ ŧő äđđ įŧ ĥęřę."
    }
  },
  "bouncing-loader": {
    "label": "Ŀőäđįŉģ"
  },
  "browse-dashboards": {
    "action": {
      "cancel-button": "Cäŉčęľ",
      "cannot-move-folders": "Főľđęřş čäŉŉőŧ þę mővęđ",
      "confirmation-text": "Đęľęŧę",
      "delete-button": "Đęľęŧę",
      "delete-modal-invalid-text": "Øŉę őř mőřę ƒőľđęřş čőŉŧäįŉ ľįþřäřy päŉęľş őř äľęřŧ řūľęş. Đęľęŧę ŧĥęşę ƒįřşŧ įŉ őřđęř ŧő přőčęęđ.",
      "delete-modal-invalid-title": "Cäŉŉőŧ đęľęŧę ƒőľđęř",
      "delete-modal-restore-dashboards-text": "Ŧĥįş äčŧįőŉ ŵįľľ đęľęŧę ŧĥę şęľęčŧęđ ƒőľđęřş įmmęđįäŧęľy þūŧ ŧĥę şęľęčŧęđ đäşĥþőäřđş ŵįľľ þę mäřĸęđ ƒőř đęľęŧįőŉ įŉ 30 đäyş. Ÿőūř őřģäŉįžäŧįőŉ äđmįŉįşŧřäŧőř čäŉ řęşŧőřę ŧĥę đäşĥþőäřđş äŉyŧįmę þęƒőřę ŧĥę 30 đäyş ęχpįřę. Főľđęřş čäŉŉőŧ þę řęşŧőřęđ.",
      "delete-modal-text": "Ŧĥįş äčŧįőŉ ŵįľľ đęľęŧę ŧĥę ƒőľľőŵįŉģ čőŉŧęŉŧ:",
      "delete-modal-title": "Đęľęŧę",
      "deleting": "Đęľęŧįŉģ...",
      "manage-permissions-button": "Mäŉäģę pęřmįşşįőŉş",
      "move-button": "Mővę",
      "move-modal-alert": "Mővįŉģ ŧĥįş įŧęm mäy čĥäŉģę įŧş pęřmįşşįőŉş.",
      "move-modal-field-label": "Főľđęř ŉämę",
      "move-modal-text": "Ŧĥįş äčŧįőŉ ŵįľľ mővę ŧĥę ƒőľľőŵįŉģ čőŉŧęŉŧ:",
      "move-modal-title": "Mővę",
      "moving": "Mővįŉģ...",
      "new-folder-name-required-phrase": "Főľđęř ŉämę įş řęqūįřęđ."
    },
    "actions": {
      "button-to-recently-deleted": "Ŗęčęŉŧľy đęľęŧęđ"
    },
    "counts": {
      "alertRule_one": "{{count}} äľęřŧ řūľę",
      "alertRule_other": "{{count}} äľęřŧ řūľęş",
      "dashboard_one": "{{count}} đäşĥþőäřđ",
      "dashboard_other": "{{count}} đäşĥþőäřđş",
      "folder_one": "{{count}} ƒőľđęř",
      "folder_other": "{{count}} ƒőľđęřş",
      "libraryPanel_one": "{{count}} ľįþřäřy päŉęľ",
      "libraryPanel_other": "{{count}} ľįþřäřy päŉęľş",
      "total_one": "{{count}} įŧęm",
      "total_other": "{{count}} įŧęmş"
    },
    "dashboards-tree": {
      "collapse-folder-button": "Cőľľäpşę ƒőľđęř {{title}}",
      "expand-folder-button": "Ēχpäŉđ ƒőľđęř {{title}}",
      "name-column": "Ńämę",
      "select-all-header-checkbox": "Ŝęľęčŧ äľľ",
      "select-checkbox": "Ŝęľęčŧ",
      "tags-column": "Ŧäģş"
    },
    "empty-state": {
      "button-title": "Cřęäŧę đäşĥþőäřđ",
      "pro-tip": "Åđđ/mővę đäşĥþőäřđş ŧő yőūř ƒőľđęř äŧ <2>ßřőŵşę đäşĥþőäřđş</2>",
      "title": "Ÿőū ĥävęŉ'ŧ čřęäŧęđ äŉy đäşĥþőäřđş yęŧ",
      "title-folder": "Ŧĥįş ƒőľđęř đőęşŉ'ŧ ĥävę äŉy đäşĥþőäřđş yęŧ"
    },
    "folder-actions-button": {
      "delete": "Đęľęŧę",
      "folder-actions": "Főľđęř äčŧįőŉş",
      "manage-permissions": "Mäŉäģę pęřmįşşįőŉş",
      "move": "Mővę"
    },
    "folder-picker": {
      "accessible-label": "Ŝęľęčŧ ƒőľđęř: {{ label }} čūřřęŉŧľy şęľęčŧęđ",
      "button-label": "Ŝęľęčŧ ƒőľđęř",
      "clear-selection": "Cľęäř şęľęčŧįőŉ",
      "empty-message": "Ńő ƒőľđęřş ƒőūŉđ",
      "error-title": "Ēřřőř ľőäđįŉģ ƒőľđęřş",
      "non-folder-item": "Ńőŉ-ƒőľđęř {{itemKind}} {{itemUID}}",
      "search-placeholder": "Ŝęäřčĥ ƒőľđęřş",
      "unknown-error": "Ůŉĸŉőŵŉ ęřřőř"
    },
    "hard-delete": {
      "success": "Đäşĥþőäřđ {{name}} đęľęŧęđ"
    },
    "manage-folder-nav": {
      "alert-rules": "Åľęřŧ řūľęş",
      "dashboards": "Đäşĥþőäřđş",
      "panels": "Päŉęľş"
    },
    "new-folder-form": {
      "cancel-label": "Cäŉčęľ",
      "create-label": "Cřęäŧę",
      "name-label": "Főľđęř ŉämę"
    },
    "no-results": {
      "clear": "Cľęäř şęäřčĥ äŉđ ƒįľŧęřş",
      "text": "Ńő řęşūľŧş ƒőūŉđ ƒőř yőūř qūęřy"
    },
    "soft-delete": {
      "success": "Đäşĥþőäřđ {{name}} mővęđ ŧő Ŗęčęŉŧľy đęľęŧęđ"
    }
  },
  "clipboard-button": {
    "inline-toast": {
      "success": "Cőpįęđ"
    }
  },
  "combobox": {
    "async": {
      "error": "Åŉ ęřřőř őččūřřęđ ŵĥįľę ľőäđįŉģ őpŧįőŉş."
    },
    "clear": {
      "title": "Cľęäř väľūę"
    },
    "custom-value": {
      "description": "Cūşŧőm"
    },
    "options": {
      "no-found": "Ńő őpŧįőŉş ƒőūŉđ."
    }
  },
  "command-palette": {
    "action": {
      "change-theme": "Cĥäŉģę ŧĥęmę...",
      "dark-theme": "Đäřĸ",
      "light-theme": "Ŀįģĥŧ"
    },
    "empty-state": {
      "message": "Ńő řęşūľŧş ƒőūŉđ"
    },
    "search-box": {
      "placeholder": "Ŝęäřčĥ őř ĵūmp ŧő..."
    },
    "section": {
      "actions": "Åčŧįőŉş",
      "dashboard-search-results": "Đäşĥþőäřđş",
      "folder-search-results": "Főľđęřş",
      "pages": "Päģęş",
      "preferences": "Přęƒęřęŉčęş",
      "recent-dashboards": "Ŗęčęŉŧ đäşĥþőäřđş"
    }
  },
  "common": {
    "apply": "Åppľy",
    "cancel": "Cäŉčęľ",
    "clear": "Cľęäř",
    "close": "Cľőşę",
    "collapse": "Cőľľäpşę",
    "edit": "Ēđįŧ",
    "help": "Ħęľp",
    "locale": {
      "default": "Đęƒäūľŧ"
    },
    "save": "Ŝävę",
    "search": "Ŝęäřčĥ",
    "view": "Vįęŵ"
  },
  "configuration-tracker": {
    "config-card": {
      "complete": "čőmpľęŧę"
    }
  },
  "connections": {
    "connect-data": {
      "category-header-label": "Đäŧä şőūřčęş",
      "empty-message": "Ńő řęşūľŧş mäŧčĥįŉģ yőūř qūęřy ŵęřę ƒőūŉđ",
      "request-data-source": "Ŗęqūęşŧ ä ŉęŵ đäŧä şőūřčę",
      "roadmap": "Vįęŵ řőäđmäp"
    },
    "search": {
      "placeholder": "Ŝęäřčĥ äľľ"
    }
  },
  "correlations": {
    "add-new": "Åđđ ŉęŵ",
    "alert": {
      "error-message": "Åŉ ūŉĸŉőŵŉ ęřřőř őččūřřęđ ŵĥįľę ƒęŧčĥįŉģ čőřřęľäŧįőŉ đäŧä. Pľęäşę ŧřy äģäįŉ.",
      "title": "Ēřřőř ƒęŧčĥįŉģ čőřřęľäŧįőŉ đäŧä"
    },
    "basic-info-form": {
      "description-description": "Øpŧįőŉäľ đęşčřįpŧįőŉ ŵįŧĥ mőřę įŉƒőřmäŧįőŉ äþőūŧ ŧĥę ľįŉĸ",
      "description-label": "Đęşčřįpŧįőŉ",
      "label-description": "Ŧĥįş ŉämę ŵįľľ þę ūşęđ äş ŧĥę ľäþęľ ƒőř ŧĥę čőřřęľäŧįőŉ. Ŧĥįş ŵįľľ şĥőŵ äş þūŧŧőŉ ŧęχŧ, ä męŉū įŧęm, őř ĥővęř ŧęχŧ őŉ ä ľįŉĸ.",
      "label-label": "Ŀäþęľ",
      "label-placeholder": "ę.ģ. Ŧęmpő ŧřäčęş",
      "label-required": "Ŧĥįş ƒįęľđ įş řęqūįřęđ.",
      "sub-text": "<0>Đęƒįŉę ŧęχŧ ŧĥäŧ ŵįľľ đęşčřįþę ŧĥę čőřřęľäŧįőŉ.</0>",
      "title": "Đęƒįŉę čőřřęľäŧįőŉ ľäþęľ (Ŝŧęp 1 őƒ 3)"
    },
    "empty-state": {
      "button-title": "Åđđ čőřřęľäŧįőŉ",
      "pro-tip": "Ÿőū čäŉ äľşő đęƒįŉę čőřřęľäŧįőŉş vįä đäŧäşőūřčę přővįşįőŉįŉģ",
      "title": "Ÿőū ĥävęŉ'ŧ đęƒįŉęđ äŉy čőřřęľäŧįőŉş yęŧ"
    },
    "list": {
      "delete": "đęľęŧę čőřřęľäŧįőŉ",
      "label": "Ŀäþęľ",
      "loading": "ľőäđįŉģ...",
      "read-only": "Ŗęäđ őŉľy",
      "source": "Ŝőūřčę",
      "target": "Ŧäřģęŧ"
    },
    "navigation-form": {
      "add-button": "Åđđ",
      "back-button": "ßäčĸ",
      "next-button": "Ńęχŧ",
      "save-button": "Ŝävę"
    },
    "page-content": "Ŧő ęŉäþľę Cőřřęľäŧįőŉş, äđđ įŧ įŉ ŧĥę Ğřäƒäŉä čőŉƒįģ:",
    "page-heading": "Cőřřęľäŧįőŉş äřę đįşäþľęđ",
    "query-editor": {
      "control-rules": "Ŧĥę şęľęčŧęđ ŧäřģęŧ đäŧä şőūřčę mūşŧ ęχpőřŧ ä qūęřy ęđįŧőř.",
      "data-source-text": "Pľęäşę şęľęčŧ ä ŧäřģęŧ đäŧä şőūřčę ƒįřşŧ.",
      "data-source-title": "Ńő đäŧä şőūřčę şęľęčŧęđ",
      "error-text": "Ŧĥę şęľęčŧęđ đäŧä şőūřčę čőūľđ ŉőŧ þę ľőäđęđ.",
      "error-title": "Ēřřőř ľőäđįŉģ đäŧä şőūřčę",
      "loading": "Ŀőäđįŉģ qūęřy ęđįŧőř...",
      "query-description": "Đęƒįŉę ŧĥę qūęřy ŧĥäŧ įş řūŉ ŵĥęŉ ŧĥę ľįŉĸ įş čľįčĸęđ. Ÿőū čäŉ ūşę <2>väřįäþľęş</2> ŧő äččęşş şpęčįƒįč ƒįęľđ väľūęş.",
      "query-editor-title": "Đäŧä şőūřčę đőęş ŉőŧ ęχpőřŧ ä qūęřy ęđįŧőř.",
      "query-label": "Qūęřy"
    },
    "source-form": {
      "control-required": "Ŧĥįş ƒįęľđ įş řęqūįřęđ.",
      "description": "Å đäŧä pőįŉŧ ŉęęđş ŧő přővįđę väľūęş ŧő äľľ väřįäþľęş äş ƒįęľđş őř äş ŧřäŉşƒőřmäŧįőŉş őūŧpūŧ ŧő mäĸę ŧĥę čőřřęľäŧįőŉ þūŧŧőŉ äppęäř įŉ ŧĥę vįşūäľįžäŧįőŉ.<1></1>Ńőŧę: Ńőŧ ęvęřy väřįäþľę ŉęęđş ŧő þę ęχpľįčįŧľy đęƒįŉęđ þęľőŵ. Å ŧřäŉşƒőřmäŧįőŉ şūčĥ äş <4>ľőģƒmŧ</4> ŵįľľ čřęäŧę väřįäþľęş ƒőř ęvęřy ĸęy/väľūę päįř.",
      "description-external-pre": "Ÿőū ĥävę ūşęđ ƒőľľőŵįŉģ väřįäþľęş įŉ ŧĥę ŧäřģęŧ ŮŖĿ:",
      "description-query-pre": "Ÿőū ĥävę ūşęđ ƒőľľőŵįŉģ väřįäþľęş įŉ ŧĥę ŧäřģęŧ qūęřy:",
      "external-title": "Cőŉƒįģūřę ŧĥę đäŧä şőūřčę ŧĥäŧ ŵįľľ ūşę ŧĥę ŮŖĿ (Ŝŧęp 3 őƒ 3)",
      "heading-external": "Väřįäþľęş ūşęđ įŉ ŧĥę ŧäřģęŧ ŮŖĿ",
      "heading-query": "Väřįäþľęş ūşęđ įŉ ŧĥę ŧäřģęŧ qūęřy",
      "query-title": "Cőŉƒįģūřę ŧĥę đäŧä şőūřčę ŧĥäŧ ŵįľľ ľįŉĸ ŧő {{dataSourceName}} (Ŝŧęp 3 őƒ 3)",
      "results-description": "Ŧĥę ľįŉĸ ŵįľľ þę şĥőŵŉ ŉęχŧ ŧő ŧĥę väľūę őƒ ŧĥįş ƒįęľđ",
      "results-label": "Ŗęşūľŧş ƒįęľđ",
      "results-required": "Ŧĥįş ƒįęľđ įş řęqūįřęđ.",
      "source-description": "Ŗęşūľŧş ƒřőm şęľęčŧęđ şőūřčę đäŧä şőūřčę ĥävę ľįŉĸş đįşpľäyęđ įŉ ŧĥę päŉęľ",
      "source-label": "Ŝőūřčę",
      "sub-text": "<0>Đęƒįŉę ŵĥäŧ đäŧä şőūřčę ŵįľľ đįşpľäy ŧĥę čőřřęľäŧįőŉ, äŉđ ŵĥäŧ đäŧä ŵįľľ řępľäčę přęvįőūşľy đęƒįŉęđ väřįäþľęş.</0>"
    },
    "sub-title": "Đęƒįŉę ĥőŵ đäŧä ľįvįŉģ įŉ đįƒƒęřęŉŧ đäŧä şőūřčęş řęľäŧęş ŧő ęäčĥ őŧĥęř. Ŗęäđ mőřę įŉ ŧĥę <2>đőčūmęŉŧäŧįőŉ<1></1></2>",
    "target-form": {
      "control-rules": "Ŧĥįş ƒįęľđ įş řęqūįřęđ.",
      "sub-text": "<0>Đęƒįŉę ŵĥäŧ ŧĥę čőřřęľäŧįőŉ ŵįľľ ľįŉĸ ŧő. Ŵįŧĥ ŧĥę qūęřy ŧypę, ä qūęřy ŵįľľ řūŉ ŵĥęŉ ŧĥę čőřřęľäŧįőŉ įş čľįčĸęđ. Ŵįŧĥ ŧĥę ęχŧęřŉäľ ŧypę, čľįčĸįŉģ ŧĥę čőřřęľäŧįőŉ ŵįľľ őpęŉ ä ŮŖĿ.</0>",
      "target-description-external": "Ŝpęčįƒy ŧĥę ŮŖĿ ŧĥäŧ ŵįľľ őpęŉ ŵĥęŉ ŧĥę ľįŉĸ įş čľįčĸęđ",
      "target-description-query": "Ŝpęčįƒy ŵĥįčĥ đäŧä şőūřčę įş qūęřįęđ ŵĥęŉ ŧĥę ľįŉĸ įş čľįčĸęđ",
      "target-label": "Ŧäřģęŧ",
      "target-type-description": "Ŝpęčįƒy ŧĥę ŧypę őƒ čőřřęľäŧįőŉ",
      "title": "Ŝęŧūp ŧĥę ŧäřģęŧ ƒőř ŧĥę čőřřęľäŧįőŉ (Ŝŧęp 2 őƒ 3)",
      "type-label": "Ŧypę"
    },
    "trans-details": {
      "logfmt-description": "Päřşę přővįđęđ ƒįęľđ ŵįŧĥ ľőģƒmŧ ŧő ģęŧ väřįäþľęş",
      "logfmt-label": "Ŀőģƒmŧ",
      "regex-description": "Fįęľđ ŵįľľ þę päřşęđ ŵįŧĥ řęģęχ. Ůşę ŉämęđ čäpŧūřę ģřőūpş ŧő řęŧūřŉ mūľŧįpľę väřįäþľęş, őř ä şįŉģľę ūŉŉämęđ čäpŧūřę ģřőūp ŧő äđđ väřįäþľę ŧő ŉämęđ mäp väľūę. Ŗęģęχ įş čäşę įŉşęŉşįŧįvę.",
      "regex-expression": "Ůşę čäpŧūřę ģřőūpş ŧő ęχŧřäčŧ ä pőřŧįőŉ őƒ ŧĥę ƒįęľđ.",
      "regex-label": "Ŗęģūľäř ęχpřęşşįőŉ",
      "regex-map-values": "Đęƒįŉęş ŧĥę ŉämę őƒ ŧĥę väřįäþľę įƒ ŧĥę čäpŧūřę ģřőūp įş ŉőŧ ŉämęđ."
    },
    "transform": {
      "add-button": "Åđđ ŧřäŉşƒőřmäŧįőŉ",
      "heading": "Ŧřäŉşƒőřmäŧįőŉş",
      "no-transform": "Ńő ŧřäŉşƒőřmäŧįőŉş đęƒįŉęđ."
    },
    "transform-row": {
      "expression-label": "Ēχpřęşşįőŉ",
      "expression-required": "Pľęäşę đęƒįŉę äŉ ęχpřęşşįőŉ",
      "expression-tooltip": "Ŗęqūįřęđ ƒőř řęģūľäř ęχpřęşşįőŉ. Ŧĥę ęχpřęşşįőŉ ŧĥę ŧřäŉşƒőřmäŧįőŉ ŵįľľ ūşę. Ŀőģƒmŧ đőęş ŉőŧ ūşę ƒūřŧĥęř şpęčįƒįčäŧįőŉş.",
      "field-input": "ƒįęľđ",
      "field-label": "Fįęľđ",
      "field-tooltip": "Øpŧįőŉäľ. Ŧĥę ƒįęľđ ŧő ŧřäŉşƒőřm. Ĩƒ ŉőŧ şpęčįƒįęđ, ŧĥę ŧřäŉşƒőřmäŧįőŉ ŵįľľ þę äppľįęđ ŧő ŧĥę řęşūľŧş ƒįęľđ.",
      "map-value-label": "Mäp väľūę",
      "map-value-tooltip": "Øpŧįőŉäľ. Đęƒįŉęş ŧĥę ŉämę őƒ ŧĥę väřįäþľę. Ŧĥįş įş čūřřęŉŧľy őŉľy väľįđ ƒőř řęģūľäř ęχpřęşşįőŉş ŵįŧĥ ä şįŉģľę, ūŉŉämęđ čäpŧūřę ģřőūp.",
      "remove-button": "Ŗęmővę",
      "remove-tooltip": "Ŗęmővę ŧřäŉşƒőřmäŧįőŉ",
      "transform-required": "Pľęäşę şęľęčŧ ä ŧřäŉşƒőřmäŧįőŉ ŧypę",
      "type-label": "Ŧypę",
      "type-tooltip": "Ŧĥę ŧypę őƒ ŧřäŉşƒőřmäŧįőŉ ŧĥäŧ ŵįľľ þę äppľįęđ ŧő ŧĥę şőūřčę đäŧä."
    }
  },
  "dashboard": {
    "add-menu": {
      "import": "Ĩmpőřŧ ƒřőm ľįþřäřy",
      "paste-panel": "Päşŧę päŉęľ",
      "row": "Ŗőŵ",
      "visualization": "Vįşūäľįžäŧįőŉ"
    },
    "alert-rules-drawer": {
      "redirect-link": "Ŀįşŧ įŉ Ğřäƒäŉä Åľęřŧįŉģ",
      "subtitle": "Åľęřŧ řūľęş řęľäŧęđ ŧő ŧĥįş đäşĥþőäřđ"
    },
    "empty": {
      "add-library-panel-body": "Åđđ vįşūäľįžäŧįőŉş ŧĥäŧ äřę şĥäřęđ ŵįŧĥ őŧĥęř đäşĥþőäřđş.",
      "add-library-panel-button": "Åđđ ľįþřäřy päŉęľ",
      "add-library-panel-header": "Ĩmpőřŧ päŉęľ",
      "add-visualization-body": "Ŝęľęčŧ ä đäŧä şőūřčę äŉđ ŧĥęŉ qūęřy äŉđ vįşūäľįžę yőūř đäŧä ŵįŧĥ čĥäřŧş, şŧäŧş äŉđ ŧäþľęş őř čřęäŧę ľįşŧş, mäřĸđőŵŉş äŉđ őŧĥęř ŵįđģęŧş.",
      "add-visualization-button": "Åđđ vįşūäľįžäŧįőŉ",
      "add-visualization-header": "Ŝŧäřŧ yőūř ŉęŵ đäşĥþőäřđ þy äđđįŉģ ä vįşūäľįžäŧįőŉ",
      "import-a-dashboard-body": "Ĩmpőřŧ đäşĥþőäřđş ƒřőm ƒįľęş őř <1>ģřäƒäŉä.čőm</1>.",
      "import-a-dashboard-header": "Ĩmpőřŧ ä đäşĥþőäřđ",
      "import-dashboard-button": "Ĩmpőřŧ đäşĥþőäřđ"
    },
    "errors": {
      "failed-to-load": "Fäįľęđ ŧő ľőäđ đäşĥþőäřđ"
    },
    "inspect": {
      "data-tab": "Đäŧä",
      "error-tab": "Ēřřőř",
      "json-tab": "ĴŜØŃ",
      "meta-tab": "Męŧä đäŧä",
      "query-tab": "Qūęřy",
      "stats-tab": "Ŝŧäŧş",
      "subtitle": "{{queryCount}} qūęřįęş ŵįŧĥ ŧőŧäľ qūęřy ŧįmę őƒ {{formatted}}",
      "title": "Ĩŉşpęčŧ: {{panelTitle}}"
    },
    "inspect-data": {
      "data-options": "Đäŧä őpŧįőŉş",
      "dataframe-aria-label": "Ŝęľęčŧ đäŧäƒřämę",
      "dataframe-label": "Ŝĥőŵ đäŧä ƒřämę",
      "download-csv": "Đőŵŉľőäđ CŜV",
      "download-excel-description": "Åđđş ĥęäđęř ŧő CŜV ƒőř ūşę ŵįŧĥ Ēχčęľ",
      "download-excel-label": "Đőŵŉľőäđ ƒőř Ēχčęľ",
      "download-logs": "Đőŵŉľőäđ ľőģş",
      "download-service": "Đőŵŉľőäđ şęřvįčę ģřäpĥ",
      "download-traces": "Đőŵŉľőäđ ŧřäčęş",
      "excel-header": "Ēχčęľ ĥęäđęř",
      "formatted": "Főřmäŧŧęđ đäŧä",
      "formatted-data-description": "Ŧäþľę đäŧä įş ƒőřmäŧŧęđ ŵįŧĥ őpŧįőŉş đęƒįŉęđ įŉ ŧĥę Fįęľđ äŉđ Øvęřřįđę ŧäþş.",
      "formatted-data-label": "Főřmäŧŧęđ đäŧä",
      "panel-transforms": "Päŉęľ ŧřäŉşƒőřmş",
      "series-to-columns": "Ŝęřįęş ĵőįŉęđ þy ŧįmę",
      "transformation": "Ŝęřįęş ĵőįŉęđ þy ŧįmę",
      "transformations-description": "Ŧäþľę đäŧä įş đįşpľäyęđ ŵįŧĥ ŧřäŉşƒőřmäŧįőŉş đęƒįŉęđ įŉ ŧĥę päŉęľ Ŧřäŉşƒőřm ŧäþ.",
      "transformations-label": "Åppľy päŉęľ ŧřäŉşƒőřmäŧįőŉş"
    },
    "inspect-json": {
      "dataframe-description": "Ŗäŵ đäŧä ŵįŧĥőūŧ ŧřäŉşƒőřmäŧįőŉş äŉđ ƒįęľđ čőŉƒįģ äppľįęđ. ",
      "dataframe-label": "ĐäŧäFřämę ĴŜØŃ (ƒřőm Qūęřy)",
      "panel-data-description": "Ŧĥę řäŵ mőđęľ päşşęđ ŧő ŧĥę päŉęľ vįşūäľįžäŧįőŉ",
      "panel-data-label": "Päŉęľ đäŧä",
      "panel-json-description": "Ŧĥę mőđęľ şävęđ įŉ ŧĥę đäşĥþőäřđ ĴŜØŃ ŧĥäŧ čőŉƒįģūřęş ĥőŵ ęvęřyŧĥįŉģ ŵőřĸş.",
      "panel-json-label": "Päŉęľ ĴŜØŃ",
      "select-source": "Ŝęľęčŧ şőūřčę",
      "unknown": "Ůŉĸŉőŵŉ Øþĵęčŧ: {{show}}"
    },
    "inspect-meta": {
      "no-inspector": "Ńő Męŧäđäŧä Ĩŉşpęčŧőř"
    },
    "inspect-stats": {
      "data-title": "Đäŧä şőūřčę şŧäŧş",
      "data-traceids": "Ŧřäčę ĨĐş",
      "processing-time": "Đäŧä přőčęşşįŉģ ŧįmę",
      "queries": "Ńūmþęř őƒ qūęřįęş",
      "request-time": "Ŧőŧäľ řęqūęşŧ ŧįmę",
      "rows": "Ŧőŧäľ ŉūmþęř řőŵş",
      "table-title": "Ŝŧäŧş"
    },
    "panel-edit": {
      "alerting-tab": {
        "dashboard-not-saved": "Đäşĥþőäřđ mūşŧ þę şävęđ þęƒőřę äľęřŧş čäŉ þę äđđęđ.",
        "no-rules": "Ŧĥęřę äřę ŉő äľęřŧ řūľęş ľįŉĸęđ ŧő ŧĥįş päŉęľ."
      }
    },
    "toolbar": {
      "add": "Åđđ",
      "alert-rules": "Åľęřŧ řūľęş",
      "mark-favorite": "Mäřĸ äş ƒävőřįŧę",
      "open-original": "Øpęŉ őřįģįŉäľ đäşĥþőäřđ",
      "playlist-next": "Ğő ŧő ŉęχŧ đäşĥþőäřđ",
      "playlist-previous": "Ğő ŧő přęvįőūş đäşĥþőäřđ",
      "playlist-stop": "Ŝŧőp pľäyľįşŧ",
      "refresh": "Ŗęƒřęşĥ đäşĥþőäřđ",
      "save": "Ŝävę đäşĥþőäřđ",
      "settings": "Đäşĥþőäřđ şęŧŧįŉģş",
      "share": "Ŝĥäřę đäşĥþőäřđ",
      "share-button": "Ŝĥäřę",
      "show-hidden-elements": "Ŝĥőŵ ĥįđđęŉ",
      "unmark-favorite": "Ůŉmäřĸ äş ƒävőřįŧę"
    },
    "validation": {
      "invalid-dashboard-id": "Cőūľđ ŉőŧ ƒįŉđ ä väľįđ Ğřäƒäŉä.čőm ĨĐ",
      "invalid-json": "Ńőŧ väľįđ ĴŜØŃ",
      "tags-expected-array": "ŧäģş ęχpęčŧęđ äřřäy",
      "tags-expected-strings": "ŧäģş ęχpęčŧęđ äřřäy őƒ şŧřįŉģş"
    }
  },
  "dashboard-import": {
    "file-dropzone": {
      "primary-text": "Ůpľőäđ đäşĥþőäřđ ĴŜØŃ ƒįľę",
      "secondary-text": "Đřäģ äŉđ đřőp ĥęřę őř čľįčĸ ŧő þřőŵşę"
    },
    "form-actions": {
      "cancel": "Cäŉčęľ",
      "load": "Ŀőäđ"
    },
    "gcom-field": {
      "label": "Fįŉđ äŉđ įmpőřŧ đäşĥþőäřđş ƒőř čőmmőŉ äppľįčäŧįőŉş äŧ <1></1>",
      "load-button": "Ŀőäđ",
      "placeholder": "Ğřäƒäŉä.čőm đäşĥþőäřđ ŮŖĿ őř ĨĐ",
      "validation-required": "Å Ğřäƒäŉä đäşĥþőäřđ ŮŖĿ őř ĨĐ įş řęqūįřęđ"
    },
    "json-field": {
      "label": "Ĩmpőřŧ vįä đäşĥþőäřđ ĴŜØŃ mőđęľ",
      "validation-required": "Ńęęđ ä đäşĥþőäřđ ĴŜØŃ mőđęľ"
    }
  },
  "dashboard-links": {
    "empty-state": {
      "button-title": "Åđđ đäşĥþőäřđ ľįŉĸ",
      "info-box-content": "Đäşĥþőäřđ ľįŉĸş äľľőŵ yőū ŧő pľäčę ľįŉĸş ŧő őŧĥęř đäşĥþőäřđş äŉđ ŵęþ şįŧęş đįřęčŧľy þęľőŵ ŧĥę đäşĥþőäřđ ĥęäđęř. <2>Ŀęäřŉ mőřę</2>",
      "title": "Ŧĥęřę äřę ŉő đäşĥþőäřđ ľįŉĸş äđđęđ yęŧ"
    }
  },
  "dashboard-settings": {
    "annotations": {
      "title": "Åŉŉőŧäŧįőŉş"
    },
    "dashboard-delete-button": "Đęľęŧę đäşĥþőäřđ",
    "delete-modal": {
      "confirmation-text": "Đęľęŧę",
      "delete-button": "Đęľęŧę",
      "title": "Đęľęŧę"
    },
    "delete-modal-restore-dashboards-text": "Ŧĥįş äčŧįőŉ ŵįľľ mäřĸ ŧĥę đäşĥþőäřđ ƒőř đęľęŧįőŉ įŉ 30 đäyş. Ÿőūř őřģäŉįžäŧįőŉ äđmįŉįşŧřäŧőř čäŉ řęşŧőřę įŧ äŉyŧįmę þęƒőřę ŧĥę 30 đäyş ęχpįřę.",
    "delete-modal-text": "Đő yőū ŵäŉŧ ŧő đęľęŧę ŧĥįş đäşĥþőäřđ?",
    "general": {
      "auto-refresh-description": "Đęƒįŉę ŧĥę äūŧő řęƒřęşĥ įŉŧęřväľş ŧĥäŧ şĥőūľđ þę äväįľäþľę įŉ ŧĥę äūŧő řęƒřęşĥ ľįşŧ. Ůşę ŧĥę ƒőřmäŧ '5ş' ƒőř şęčőŉđş, '1m' ƒőř mįŉūŧęş, '1ĥ' ƒőř ĥőūřş, äŉđ '1đ' ƒőř đäyş (ę.ģ.: '5ş,10ş,30ş,1m,5m,15m,30m,1ĥ,2ĥ,1đ').",
      "auto-refresh-label": "Åūŧő řęƒřęşĥ",
      "description-label": "Đęşčřįpŧįőŉ",
      "editable-description": "Ŝęŧ ŧő řęäđ-őŉľy ŧő đįşäþľę äľľ ęđįŧįŉģ. Ŗęľőäđ ŧĥę đäşĥþőäřđ ƒőř čĥäŉģęş ŧő ŧäĸę ęƒƒęčŧ",
      "editable-label": "Ēđįŧäþľę",
      "folder-label": "Főľđęř",
      "panel-options-graph-tooltip-description": "Cőŉŧřőľş ŧőőľŧįp äŉđ ĥővęř ĥįģĥľįģĥŧ þęĥävįőř äčřőşş đįƒƒęřęŉŧ päŉęľş. Ŗęľőäđ ŧĥę đäşĥþőäřđ ƒőř čĥäŉģęş ŧő ŧäĸę ęƒƒęčŧ",
      "panel-options-graph-tooltip-label": "Ğřäpĥ ŧőőľŧįp",
      "panel-options-label": "Päŉęľ őpŧįőŉş",
      "panels-preload-description": "Ŵĥęŉ ęŉäþľęđ äľľ päŉęľş ŵįľľ şŧäřŧ ľőäđįŉģ äş şőőŉ äş ŧĥę đäşĥþőäřđ ĥäş þęęŉ ľőäđęđ.",
      "panels-preload-label": "Přęľőäđ päŉęľş",
      "tags-label": "Ŧäģş",
      "title": "Ğęŉęřäľ",
      "title-label": "Ŧįŧľę"
    },
    "json-editor": {
      "save-button": "Ŝävę čĥäŉģęş",
      "subtitle": "Ŧĥę ĴŜØŃ mőđęľ þęľőŵ įş ŧĥę đäŧä şŧřūčŧūřę ŧĥäŧ đęƒįŉęş ŧĥę đäşĥþőäřđ. Ŧĥįş įŉčľūđęş đäşĥþőäřđ şęŧŧįŉģş, päŉęľ şęŧŧįŉģş, ľäyőūŧ, qūęřįęş, äŉđ şő őŉ.",
      "title": "ĴŜØŃ Mőđęľ"
    },
    "links": {
      "title": "Ŀįŉĸş"
    },
    "permissions": {
      "title": "Pęřmįşşįőŉş"
    },
    "provisioned-delete-modal": {
      "confirm-button": "ØĶ",
      "text-1": "Ŧĥįş đäşĥþőäřđ įş mäŉäģęđ þy Ğřäƒäŉä přővįşįőŉįŉģ äŉđ čäŉŉőŧ þę đęľęŧęđ. Ŗęmővę ŧĥę đäşĥþőäřđ ƒřőm ŧĥę čőŉƒįģ ƒįľę ŧő đęľęŧę įŧ.",
      "text-2": "Ŝęę ģřäƒäŉä đőčūmęŉŧäŧįőŉ ƒőř mőřę įŉƒőřmäŧįőŉ äþőūŧ přővįşįőŉįŉģ. ",
      "text-3": "Fįľę päŧĥ: {{provisionedId}}",
      "text-link": "Ğő ŧő đőčş päģę",
      "title": "Cäŉŉőŧ đęľęŧę přővįşįőŉęđ đäşĥþőäřđ"
    },
    "settings": {
      "title": "Ŝęŧŧįŉģş"
    },
    "time-picker": {
      "hide-time-picker": "Ħįđę ŧįmę pįčĸęř",
      "now-delay-description": "Ēχčľūđę řęčęŉŧ đäŧä ŧĥäŧ mäy þę įŉčőmpľęŧę.",
      "now-delay-label": "Ńőŵ đęľäy",
      "refresh-live-dashboards-description": "Cőŉŧįŉūőūşľy řę-đřäŵ päŉęľş ŵĥęřę ŧĥę ŧįmę řäŉģę řęƒęřęŉčęş 'ŉőŵ'",
      "refresh-live-dashboards-label": "Ŗęƒřęşĥ ľįvę đäşĥþőäřđş",
      "time-options-label": "Ŧįmę őpŧįőŉş",
      "time-zone-label": "Ŧįmę žőŉę",
      "week-start-label": "Ŵęęĸ şŧäřŧ"
    },
    "variables": {
      "title": "Väřįäþľęş"
    },
    "versions": {
      "title": "Vęřşįőŉş"
    }
  },
  "dashboards": {
    "panel-edit": {
      "angular-deprecation-button-open-panel-json": "Øpęŉ ĴŜØŃ ęđįŧőř",
      "angular-deprecation-description": "Åŉģūľäř päŉęľş őpŧįőŉş čäŉ őŉľy þę ęđįŧęđ ūşįŉģ ŧĥę ĴŜØŃ ęđįŧőř.",
      "angular-deprecation-heading": "Päŉęľ őpŧįőŉş"
    },
    "panel-queries": {
      "add-query-from-library": "Åđđ qūęřy ƒřőm ľįþřäřy"
    },
    "query-library": {
      "add-query-button": "Åđđ qūęřy"
    },
    "settings": {
      "variables": {
        "dependencies": {
          "button": "Ŝĥőŵ đępęŉđęŉčįęş",
          "title": "Đępęŉđęŉčįęş"
        }
      }
    }
  },
  "data-source-list": {
    "empty-state": {
      "button-title": "Åđđ đäŧä şőūřčę",
      "pro-tip": "Ÿőū čäŉ äľşő đęƒįŉę đäŧä şőūřčęş ŧĥřőūģĥ čőŉƒįģūřäŧįőŉ ƒįľęş. <2>Ŀęäřŉ mőřę</2>",
      "title": "Ńő đäŧä şőūřčęş đęƒįŉęđ"
    }
  },
  "data-source-picker": {
    "add-new-data-source": "Cőŉƒįģūřę ä ŉęŵ đäŧä şőūřčę",
    "built-in-list": {
      "description-dashboard": "Ŗęūşę qūęřy řęşūľŧş ƒřőm őŧĥęř vįşūäľįžäŧįőŉş",
      "description-grafana": "Đįşčővęř vįşūäľįžäŧįőŉş ūşįŉģ mőčĸ đäŧä",
      "description-mixed": "Ůşę mūľŧįpľę đäŧä şőūřčęş"
    },
    "list": {
      "no-data-source-message": "Ńő đäŧä şőūřčęş ƒőūŉđ"
    },
    "modal": {
      "configure-new-data-source": "Øpęŉ ä ŉęŵ ŧäþ äŉđ čőŉƒįģūřę ä đäŧä şőūřčę",
      "input-placeholder": "Ŝęľęčŧ đäŧä şőūřčę",
      "title": "Ŝęľęčŧ đäŧä şőūřčę"
    },
    "open-advanced-button": "Øpęŉ äđväŉčęđ đäŧä şőūřčę pįčĸęř"
  },
  "data-source-testing-status-page": {
    "error-more-details-link": "Cľįčĸ <2>ĥęřę</2> ŧő ľęäřŉ mőřę äþőūŧ ŧĥįş ęřřőř.",
    "success-more-details-links": "Ńęχŧ, yőū čäŉ şŧäřŧ ŧő vįşūäľįžę đäŧä þy <2>þūįľđįŉģ ä đäşĥþőäřđ</2>, őř þy qūęřyįŉģ đäŧä įŉ ŧĥę <5>Ēχpľőřę vįęŵ</5>."
  },
  "data-sources": {
    "datasource-add-button": {
      "label": "Åđđ ŉęŵ đäŧä şőūřčę"
    },
    "empty-state": {
      "message": "Ńő đäŧä şőūřčęş ƒőūŉđ"
    }
  },
  "embed": {
    "share": {
      "time-range-description": "Cĥäŉģę ŧĥę čūřřęŉŧ řęľäŧįvę ŧįmę řäŉģę ŧő äŉ äþşőľūŧę ŧįmę řäŉģę",
      "time-range-label": "Ŀőčĸ ŧįmę řäŉģę"
    }
  },
  "empty-list-cta": {
    "pro-tip": "PřőŦįp: {{proTip}}"
  },
  "entity-not-found": {
    "description": "Ŵę'řę ľőőĸįŉģ þūŧ čäŉ'ŧ şęęm ŧő ƒįŉđ ŧĥįş {{lowerCaseEntity}}. Ŧřy řęŧūřŉįŉģ <4>ĥőmę</4> őř şęęĸįŉģ ĥęľp őŉ ŧĥę <7>čőmmūŉįŧy şįŧę.</7>"
  },
  "errors": {
    "dashboard-settings": {
      "annotations": {
        "datasource": "Ŧĥę şęľęčŧęđ đäŧä şőūřčę đőęş ŉőŧ şūppőřŧ äŉŉőŧäŧįőŉş. Pľęäşę şęľęčŧ ä đįƒƒęřęŉŧ đäŧä şőūřčę."
      }
    }
  },
  "explore": {
    "add-to-dashboard": "Åđđ ŧő đäşĥþőäřđ",
    "logs": {
      "logs-volume": {
        "add-filters": "Åđđ mőřę ľäþęľş ŧő yőūř qūęřy ŧő ŉäřřőŵ đőŵŉ yőūř şęäřčĥ.",
        "decrease-timerange": "Đęčřęäşę ŧĥę ŧįmę řäŉģę őƒ yőūř qūęřy.",
        "much-data": "Ŧĥę qūęřy įş ŧřyįŉģ ŧő äččęşş ŧőő mūčĥ đäŧä. Ŧřy őŉę őř mőřę őƒ ŧĥę ƒőľľőŵįŉģ:"
      },
      "maximum-pinned-logs": "Mäχįmūm őƒ {{PINNED_LOGS_LIMIT}} pįŉŉęđ ľőģş řęäčĥęđ. Ůŉpįŉ ä ľőģ ŧő äđđ äŉőŧĥęř.",
      "no-logs-found": "Ńő ľőģş ƒőūŉđ.",
      "scan-for-older-logs": "Ŝčäŉ ƒőř őľđęř ľőģş",
      "stop-scan": "Ŝŧőp şčäŉ"
    },
    "query-library": {
      "add-edit-description": "Åđđ/ęđįŧ đęşčřįpŧįőŉ",
      "cancel": "Cäŉčęľ",
      "default-description": "Pūþľįč",
      "delete-query": "Đęľęŧę qūęřy",
      "delete-query-text": "Ÿőū'řę äþőūŧ ŧő řęmővę ŧĥįş qūęřy ƒřőm ŧĥę qūęřy ľįþřäřy. Ŧĥįş äčŧįőŉ čäŉŉőŧ þę ūŉđőŉę. Đő yőū ŵäŉŧ ŧő čőŉŧįŉūę?",
      "delete-query-title": "Đęľęŧę qūęřy",
      "private": "Přįväŧę",
      "public": "Pūþľįč",
      "query-deleted": "Qūęřy đęľęŧęđ",
      "query-template-add-error": "Ēřřőř äŧŧęmpŧįŉģ ŧő şävę ŧĥįş qūęřy ŧő ŧĥę ľįþřäřy",
      "query-template-added": "Qūęřy şūččęşşƒūľľy şävęđ ŧő ŧĥę ľįþřäřy",
      "query-template-edit-error": "Ēřřőř äŧŧęmpŧįŉģ ŧő ęđįŧ ŧĥįş qūęřy",
      "query-template-edited": "Qūęřy ŧęmpľäŧę şūččęşşƒūľľy ęđįŧęđ",
      "save": "Ŝävę"
    },
    "query-template-modal": {
      "add-info": "Ÿőū'řę äþőūŧ ŧő şävę ŧĥįş qūęřy. Øŉčę şävęđ, yőū čäŉ ęäşįľy äččęşş įŧ įŉ ŧĥę Qūęřy Ŀįþřäřy ŧäþ ƒőř ƒūŧūřę ūşę äŉđ řęƒęřęŉčę.",
      "add-title": "Åđđ qūęřy ŧő Qūęřy Ŀįþřäřy",
      "auto-star": "Åūŧő-şŧäř ŧĥįş qūęřy ŧő äđđ įŧ ŧő yőūř şŧäřřęđ ľįşŧ įŉ ŧĥę Qūęřy Ŀįþřäřy.",
      "data-source-name": "Đäŧä şőūřčę ŉämę",
      "description": "Đęşčřįpŧįőŉ",
      "edit-info": "Ÿőū'řę äþőūŧ ŧő ęđįŧ ŧĥįş qūęřy. Øŉčę şävęđ, yőū čäŉ ęäşįľy äččęşş įŧ įŉ ŧĥę Qūęřy Ŀįþřäřy ŧäþ ƒőř ƒūŧūřę ūşę äŉđ řęƒęřęŉčę.",
      "edit-title": "Ēđįŧ qūęřy",
      "query": "Qūęřy",
      "visibility": "Vįşįþįľįŧy"
    },
    "query-template-modall": {
      "data-source-type": "Đäŧä şőūřčę ŧypę"
    },
    "rich-history": {
      "close-tooltip": "Cľőşę qūęřy ĥįşŧőřy",
      "datasource-a-z": "Đäŧä şőūřčę Å-Ż",
      "datasource-z-a": "Đäŧä şőūřčę Ż-Å",
      "library-history-dropdown": "Øpęŉ qūęřy ľįþřäřy őř qūęřy ĥįşŧőřy",
      "newest-first": "Ńęŵęşŧ ƒįřşŧ",
      "oldest-first": "Øľđęşŧ ƒįřşŧ",
      "query-history": "Qūęřy ĥįşŧőřy",
      "query-library": "Qūęřy ľįþřäřy",
      "settings": "Ŝęŧŧįŉģş",
      "starred": "Ŝŧäřřęđ"
    },
    "rich-history-card": {
      "add-comment-form": "Åđđ čőmmęŉŧ ƒőřm",
      "add-comment-tooltip": "Åđđ čőmmęŉŧ",
      "add-to-library": "Åđđ ŧő ľįþřäřy",
      "cancel": "Cäŉčęľ",
      "confirm-delete": "Đęľęŧę",
      "copy-query-tooltip": "Cőpy qūęřy ŧő čľįpþőäřđ",
      "copy-shortened-link-tooltip": "Cőpy şĥőřŧęŉęđ ľįŉĸ ŧő čľįpþőäřđ",
      "datasource-icon-label": "Đäŧä şőūřčę įčőŉ",
      "datasource-name-label": "Đäŧä şőūřčę ŉämę",
      "datasource-not-exist": "Đäŧä şőūřčę đőęş ŉőŧ ęχįşŧ äŉymőřę",
      "delete-query-confirmation-title": "Đęľęŧę",
      "delete-query-title": "Đęľęŧę qūęřy",
      "delete-query-tooltip": "Đęľęŧę qūęřy",
      "delete-starred-query-confirmation-text": "Åřę yőū şūřę yőū ŵäŉŧ ŧő pęřmäŉęŉŧľy đęľęŧę yőūř şŧäřřęđ qūęřy?",
      "edit-comment-tooltip": "Ēđįŧ čőmmęŉŧ",
      "optional-description": "Åŉ őpŧįőŉäľ đęşčřįpŧįőŉ őƒ ŵĥäŧ ŧĥę qūęřy đőęş.",
      "query-comment-label": "Qūęřy čőmmęŉŧ",
      "query-text-label": "Qūęřy ŧęχŧ",
      "save-comment": "Ŝävę čőmmęŉŧ",
      "star-query-tooltip": "Ŝŧäř qūęřy",
      "unstar-query-tooltip": "Ůŉşŧäř qūęřy",
      "update-comment-form": "Ůpđäŧę čőmmęŉŧ ƒőřm"
    },
    "rich-history-container": {
      "loading": "Ŀőäđįŉģ..."
    },
    "rich-history-notification": {
      "query-copied": "Qūęřy čőpįęđ ŧő čľįpþőäřđ",
      "query-deleted": "Qūęřy đęľęŧęđ"
    },
    "rich-history-queries-tab": {
      "displaying-partial-queries": "Đįşpľäyįŉģ {{ count }} qūęřįęş",
      "displaying-queries": "{{ count }} qūęřįęş",
      "filter-aria-label": "Fįľŧęř qūęřįęş ƒőř đäŧä şőūřčęş(ş)",
      "filter-history": "Fįľŧęř ĥįşŧőřy",
      "filter-placeholder": "Fįľŧęř qūęřįęş ƒőř đäŧä şőūřčęş(ş)",
      "history-local": "Ŧĥę ĥįşŧőřy įş ľőčäľ ŧő yőūř þřőŵşęř äŉđ įş ŉőŧ şĥäřęđ ŵįŧĥ őŧĥęřş.",
      "loading": "Ŀőäđįŉģ...",
      "loading-results": "Ŀőäđįŉģ řęşūľŧş...",
      "search-placeholder": "Ŝęäřčĥ qūęřįęş",
      "showing-queries": "Ŝĥőŵįŉģ {{ shown }} őƒ {{ total }} <0>Ŀőäđ mőřę</0>",
      "sort-aria-label": "Ŝőřŧ qūęřįęş",
      "sort-placeholder": "Ŝőřŧ qūęřįęş þy"
    },
    "rich-history-settings-tab": {
      "alert-info": "Ğřäƒäŉä ŵįľľ ĸęęp ęŉŧřįęş ūp ŧő {{optionLabel}}.Ŝŧäřřęđ ęŉŧřįęş ŵőŉ'ŧ þę đęľęŧęđ.",
      "change-default-tab": "Cĥäŉģę ŧĥę đęƒäūľŧ äčŧįvę ŧäþ ƒřőm “Qūęřy ĥįşŧőřy” ŧő “Ŝŧäřřęđ”",
      "clear-history-info": "Đęľęŧę äľľ őƒ yőūř qūęřy ĥįşŧőřy, pęřmäŉęŉŧľy.",
      "clear-query-history": "Cľęäř qūęřy ĥįşŧőřy",
      "clear-query-history-button": "Cľęäř qūęřy ĥįşŧőřy",
      "delete-confirm": "Đęľęŧę",
      "delete-confirm-text": "Åřę yőū şūřę yőū ŵäŉŧ ŧő pęřmäŉęŉŧľy đęľęŧę yőūř qūęřy ĥįşŧőřy?",
      "delete-title": "Đęľęŧę",
      "history-time-span": "Ħįşŧőřy ŧįmę şpäŉ",
      "history-time-span-description": "Ŝęľęčŧ ŧĥę pęřįőđ őƒ ŧįmę ƒőř ŵĥįčĥ Ğřäƒäŉä ŵįľľ şävę yőūř qūęřy ĥįşŧőřy. Ůp ŧő {{MAX_HISTORY_ITEMS}} ęŉŧřįęş ŵįľľ þę şŧőřęđ.",
      "only-show-active-datasource": "Øŉľy şĥőŵ qūęřįęş ƒőř đäŧä şőūřčę čūřřęŉŧľy äčŧįvę įŉ Ēχpľőřę",
      "query-history-deleted": "Qūęřy ĥįşŧőřy đęľęŧęđ",
      "retention-period": {
        "1-week": "1 ŵęęĸ",
        "2-days": "2 đäyş",
        "2-weeks": "2 ŵęęĸş",
        "5-days": "5 đäyş"
      }
    },
    "rich-history-starred-tab": {
      "filter-queries-aria-label": "Fįľŧęř qūęřįęş ƒőř đäŧä şőūřčęş(ş)",
      "filter-queries-placeholder": "Fįľŧęř qūęřįęş ƒőř đäŧä şőūřčęş(ş)",
      "loading": "Ŀőäđįŉģ...",
      "loading-results": "Ŀőäđįŉģ řęşūľŧş...",
      "local-history-message": "Ŧĥę ĥįşŧőřy įş ľőčäľ ŧő yőūř þřőŵşęř äŉđ įş ŉőŧ şĥäřęđ ŵįŧĥ őŧĥęřş.",
      "search-queries-placeholder": "Ŝęäřčĥ qūęřįęş",
      "showing-queries": "Ŝĥőŵįŉģ {{ shown }} őƒ {{ total }} <0>Ŀőäđ mőřę</0>",
      "sort-queries-aria-label": "Ŝőřŧ qūęřįęş",
      "sort-queries-placeholder": "Ŝőřŧ qūęřįęş þy"
    },
    "rich-history-utils": {
      "a-week-ago": "ä ŵęęĸ äģő",
      "days-ago": "{{num}} đäyş äģő",
      "default-from": "ŉőŵ-1ĥ",
      "default-to": "ŉőŵ",
      "today": "ŧőđäy",
      "two-weeks-ago": "ŧŵő ŵęęĸş äģő",
      "yesterday": "yęşŧęřđäy"
    },
    "rich-history-utils-notification": {
      "saving-failed": "Ŝävįŉģ řįčĥ ĥįşŧőřy ƒäįľęđ",
      "update-failed": "Ŗįčĥ Ħįşŧőřy ūpđäŧę ƒäįľęđ"
    },
    "run-query": {
      "left-pane": "Ŀęƒŧ päŉę",
      "right-pane": "Ŗįģĥŧ päŉę",
      "run-query-button": "Ŗūŉ qūęřy",
      "switch-datasource-button": "Ŝŵįŧčĥ đäŧä şőūřčę äŉđ řūŉ qūęřy"
    },
    "secondary-actions": {
      "query-add-button": "Åđđ qūęřy",
      "query-add-button-aria-label": "Åđđ qūęřy",
      "query-history-button": "Qūęřy ĥįşŧőřy",
      "query-history-button-aria-label": "Qūęřy ĥįşŧőřy",
      "query-inspector-button": "Qūęřy įŉşpęčŧőř",
      "query-inspector-button-aria-label": "Qūęřy įŉşpęčŧőř"
    },
    "table": {
      "no-data": "0 şęřįęş řęŧūřŉęđ",
      "title": "Ŧäþľę",
      "title-with-name": "Ŧäþľę - {{name}}"
    },
    "toolbar": {
      "add-to-extensions": "Åđđ",
      "add-to-queryless-extensions": "Ğő qūęřyľęşş",
      "aria-label": "Ēχpľőřę ŧőőľþäř",
      "copy-link": "Cőpy ŮŖĿ",
      "copy-link-abs-time": "Cőpy äþşőľūŧę ŮŖĿ",
      "copy-links-absolute-category": "Ŧįmę-şyŉč ŮŖĿ ľįŉĸş (şĥäřę ŵįŧĥ ŧįmę řäŉģę įŉŧäčŧ)",
      "copy-links-normal-category": "Ńőřmäľ ŮŖĿ ľįŉĸş",
      "copy-shortened-link": "Cőpy şĥőřŧęŉęđ ŮŖĿ",
      "copy-shortened-link-abs-time": "Cőpy äþşőľūŧę şĥőřŧęŉęđ ŮŖĿ",
      "copy-shortened-link-label": "Ŝĥäřę",
      "copy-shortened-link-menu": "Øpęŉ čőpy ľįŉĸ őpŧįőŉş",
      "refresh-picker-cancel": "Cäŉčęľ",
      "refresh-picker-run": "Ŗūŉ qūęřy",
      "split-close": " Cľőşę ",
      "split-close-tooltip": "Cľőşę şpľįŧ päŉę",
      "split-narrow": "Ńäřřőŵ päŉę",
      "split-title": "Ŝpľįŧ",
      "split-tooltip": "Ŝpľįŧ ŧĥę päŉę",
      "split-widen": "Ŵįđęŉ päŉę"
    }
  },
  "explore-metrics": {
    "breakdown": {
      "clearFilter": "Cľęäř ƒįľŧęř",
      "labelSelect": "Ŝęľęčŧ",
      "missing-otel-labels": "Ŧĥįş męŧřįč ĥäş ŧőő mäŉy ĵőþ äŉđ įŉşŧäŉčę ľäþęľ väľūęş ŧő čäľľ ŧĥę Přőmęŧĥęūş ľäþęľ_väľūęş ęŉđpőįŉŧ ŵįŧĥ ŧĥę mäŧčĥ[] päřämęŧęř. Ŧĥęşę ľäþęľ väľūęş äřę ūşęđ ŧő ĵőįŉ ŧĥę męŧřįč ŵįŧĥ ŧäřģęŧ_įŉƒő, ŵĥįčĥ čőŉŧäįŉş ŧĥę řęşőūřčę äŧŧřįþūŧęş. Pľęäşę įŉčľūđę mőřę řęşőūřčę äŧŧřįþūŧęş ƒįľŧęřş.",
      "noMatchingValue": "Ńő väľūęş ƒőūŉđ mäŧčĥįŉģ; {{filter}}",
      "sortBy": "Ŝőřŧ þy"
    },
    "related-logs": {
      "LrrDocsLink": "Ŀőĸį Ŗęčőřđįŉģ Ŗūľę",
      "openExploreLogs": "Øpęŉ Ēχpľőřę Ŀőģş",
      "relatedLogsUnavailable": "Ńő řęľäŧęđ ľőģş ƒőūŉđ. Ŧő şęę řęľäŧęđ ľőģş, yőū čäŉ ęįŧĥęř:<1><0>äđĵūşŧ ŧĥę ľäþęľ ƒįľŧęř ŧő ƒįŉđ ľőģş ŵįŧĥ ŧĥę şämę ľäþęľş äş ŧĥę čūřřęŉŧľy-şęľęčŧęđ męŧřįč</0><1>şęľęčŧ ä męŧřįč čřęäŧęđ þy ä <2><0>Ŀőĸį Ŗęčőřđįŉģ Ŗūľę</0></2></1></1>",
      "warnExperimentalFeature": "Ŗęľäŧęđ ľőģş įş äŉ ęχpęřįmęŉŧäľ ƒęäŧūřę."
    },
    "viewBy": "Vįęŵ þy"
  },
  "export": {
    "json": {
      "cancel-button": "Cäŉčęľ",
      "copy-button": "Cőpy ŧő čľįpþőäřđ",
      "download-button": "Đőŵŉľőäđ ƒįľę",
      "download-successful_toast_message": "Ÿőūř ĴŜØŃ ĥäş þęęŉ đőŵŉľőäđęđ",
      "export-externally-label": "Ēχpőřŧ ŧĥę đäşĥþőäřđ ŧő ūşę įŉ äŉőŧĥęř įŉşŧäŉčę",
      "info-text": "Cőpy őř đőŵŉľőäđ ä ĴŜØŃ ƒįľę čőŉŧäįŉįŉģ ŧĥę ĴŜØŃ őƒ yőūř đäşĥþőäřđ",
      "title": "Ēχpőřŧ đäşĥþőäřđ ĴŜØŃ"
    },
    "menu": {
      "export-as-json-label": "Ēχpőřŧ",
      "export-as-json-tooltip": "Ēχpőřŧ"
    }
  },
  "folder-filter": {
    "clear-folder-button": "Cľęäř ƒőľđęřş"
  },
  "folder-picker": {
    "create-instructions": "Přęşş ęŉŧęř ŧő čřęäŧę ŧĥę ŉęŵ ƒőľđęř.",
    "loading": "Ŀőäđįŉģ ƒőľđęřş..."
  },
  "forgot-password": {
    "back-button": "ßäčĸ ŧő ľőģįŉ",
    "change-password": {
      "skip-button": "Ŝĸįp",
      "submit-button": "Ŝūþmįŧ"
    },
    "contact-admin": "Đįđ yőū ƒőřģęŧ yőūř ūşęřŉämę őř ęmäįľ? Cőŉŧäčŧ yőūř Ğřäƒäŉä äđmįŉįşŧřäŧőř.",
    "email-sent": "Åŉ ęmäįľ ŵįŧĥ ä řęşęŧ ľįŉĸ ĥäş þęęŉ şęŉŧ ŧő ŧĥę ęmäįľ äđđřęşş. Ÿőū şĥőūľđ řęčęįvę įŧ şĥőřŧľy.",
    "reset-password-header": "Ŗęşęŧ päşşŵőřđ",
    "send-email-button": "Ŝęŉđ řęşęŧ ęmäįľ"
  },
  "form-prompt": {
    "continue-button": "Cőŉŧįŉūę ęđįŧįŉģ",
    "description": "Cĥäŉģęş ŧĥäŧ yőū mäđę mäy ŉőŧ þę şävęđ.",
    "discard-button": "Đįşčäřđ ūŉşävęđ čĥäŉģęş"
  },
  "gen-ai": {
    "apply-suggestion": "Åppľy",
    "incomplete-request-error": "Ŝőřřy, Ĩ ŵäş ūŉäþľę ŧő čőmpľęŧę yőūř řęqūęşŧ. Pľęäşę ŧřy äģäįŉ.",
    "send-custom-feedback": "Ŝęŉđ"
  },
  "grafana-ui": {
    "auto-save-field": {
      "saved": "Ŝävęđ!",
      "saving": "Ŝävįŉģ <1></1>"
    },
    "color-picker-popover": {
      "palette-tab": "Cőľőřş",
      "spectrum-tab": "Cūşŧőm"
    },
    "confirm-button": {
      "cancel": "Cäŉčęľ"
    },
    "data-link-editor": {
      "info": "Ŵįŧĥ đäŧä ľįŉĸş yőū čäŉ řęƒęřęŉčę đäŧä väřįäþľęş ľįĸę şęřįęş ŉämę, ľäþęľş äŉđ väľūęş. Ŧypę CMĐ+Ŝpäčę, CŦŖĿ+Ŝpäčę, őř $ ŧő őpęŉ väřįäþľę şūģģęşŧįőŉş."
    },
    "data-link-editor-modal": {
      "cancel": "Cäŉčęľ",
      "one-click-description": "Øŉľy őŉę ľįŉĸ čäŉ ĥävę őŉę čľįčĸ ęŉäþľęđ äŧ ä ŧįmę",
      "save": "Ŝävę"
    },
    "data-link-inline-editor": {
      "one-click": "Øŉę čľįčĸ"
    },
    "data-links-inline-editor": {
      "add-link": "Åđđ ľįŉĸ",
      "one-click": "Øŉę čľįčĸ",
      "one-click-enabled": "Øŉę čľįčĸ ęŉäþľęđ",
      "one-click-link": "Øŉę-čľįčĸ ľįŉĸ"
    },
    "data-source-http-settings": {
      "access-help": "Ħęľp <1></1>",
      "access-help-details": "Åččęşş mőđę čőŉŧřőľş ĥőŵ řęqūęşŧş ŧő ŧĥę đäŧä şőūřčę ŵįľľ þę ĥäŉđľęđ.<1> <1>Ŝęřvęř</1></1> şĥőūľđ þę ŧĥę přęƒęřřęđ ŵäy įƒ ŉőŧĥįŉģ ęľşę įş şŧäŧęđ.",
      "allowed-cookies": "Åľľőŵęđ čőőĸįęş",
      "auth": "Åūŧĥ",
      "basic-auth": "ßäşįč Åūŧĥ Đęŧäįľş",
      "browser-mode-description": "Åľľ řęqūęşŧş ŵįľľ þę mäđę ƒřőm ŧĥę þřőŵşęř đįřęčŧľy ŧő ŧĥę đäŧä şőūřčę äŉđ mäy þę şūþĵęčŧ ŧő Cřőşş-Øřįģįŉ Ŗęşőūřčę Ŝĥäřįŉģ (CØŖŜ) řęqūįřęmęŉŧş. Ŧĥę ŮŖĿ ŉęęđş ŧő þę äččęşşįþľę ƒřőm ŧĥę þřőŵşęř įƒ yőū şęľęčŧ ŧĥįş äččęşş mőđę.",
      "browser-mode-title": "<0>ßřőŵşęř äččęşş mőđę:</0>",
      "default-url-tooltip": "Ŝpęčįƒy ä čőmpľęŧę ĦŦŦP ŮŖĿ (ƒőř ęχämpľę ĥŧŧp://yőūř_şęřvęř:8080)",
      "direct-url-tooltip": "Ÿőūř äččęşş męŧĥőđ įş <1>ßřőŵşęř</1>, ŧĥįş męäŉş ŧĥę ŮŖĿ ŉęęđş ŧő þę äččęşşįþľę ƒřőm ŧĥę þřőŵşęř.",
      "heading": "ĦŦŦP",
      "proxy-url-tooltip": "Ÿőūř äččęşş męŧĥőđ įş <1>Ŝęřvęř</1>, ŧĥįş męäŉş ŧĥę ŮŖĿ ŉęęđş ŧő þę äččęşşįþľę ƒřőm ŧĥę ģřäƒäŉä þäčĸęŉđ/şęřvęř.",
      "server-mode-description": "Åľľ řęqūęşŧş ŵįľľ þę mäđę ƒřőm ŧĥę þřőŵşęř ŧő Ğřäƒäŉä þäčĸęŉđ/şęřvęř ŵĥįčĥ įŉ ŧūřŉ ŵįľľ ƒőřŵäřđ ŧĥę řęqūęşŧş ŧő ŧĥę đäŧä şőūřčę äŉđ þy ŧĥäŧ čįřčūmvęŉŧ pőşşįþľę Cřőşş-Øřįģįŉ Ŗęşőūřčę Ŝĥäřįŉģ (CØŖŜ) řęqūįřęmęŉŧş. Ŧĥę ŮŖĿ ŉęęđş ŧő þę äččęşşįþľę ƒřőm ŧĥę ģřäƒäŉä þäčĸęŉđ/şęřvęř įƒ yőū şęľęčŧ ŧĥįş äččęşş mőđę.",
      "server-mode-title": "<0>Ŝęřvęř äččęşş mőđę (Đęƒäūľŧ):</0>"
    },
    "data-source-settings": {
      "alerting-settings-heading": "Åľęřŧįŉģ",
      "cert-key-reset": "Ŗęşęŧ",
      "custom-headers-add": "Åđđ ĥęäđęř",
      "custom-headers-title": "Cūşŧőm ĦŦŦP Ħęäđęřş",
      "secure-socks-heading": "Ŝęčūřę Ŝőčĸş Přőχy",
      "tls-heading": "ŦĿŜ/ŜŜĿ Åūŧĥ Đęŧäįľş"
    },
    "date-time-picker": {
      "apply": "Åppľy",
      "cancel": "Cäŉčęľ"
    },
    "drawer": {
      "close": "Cľőşę"
    },
    "field-link-list": {
      "external-links-heading": "Ēχŧęřŉäľ ľįŉĸş"
    },
    "file-dropzone": {
      "cancel-upload": "Cäŉčęľ ūpľőäđ",
      "file-too-large": "Fįľę įş ľäřģęř ŧĥäŉ {{size}}"
    },
    "filter-input": {
      "clear": "Cľęäř"
    },
    "modal": {
      "close-tooltip": "Cľőşę"
    },
    "secret-form-field": {
      "reset": "Ŗęşęŧ"
    },
    "segment-async": {
      "error": "Fäįľęđ ŧő ľőäđ őpŧįőŉş",
      "loading": "Ŀőäđįŉģ őpŧįőŉş...",
      "no-options": "Ńő őpŧįőŉş ƒőūŉđ"
    },
    "select": {
      "default-create-label": "Ħįŧ ęŉŧęř ŧő äđđ",
      "no-options-label": "Ńő őpŧįőŉş ƒőūŉđ",
      "placeholder": "Cĥőőşę"
    },
    "spinner": {
      "aria-label": "Ŀőäđįŉģ"
    },
    "table": {
      "copy": "Cőpy ŧő Cľįpþőäřđ",
      "csv-counts": "Ŗőŵş:{{rows}}, Cőľūmŉş:{{columns}}  <5></5>",
      "filter-popup-apply": "Øĸ",
      "filter-popup-cancel": "Cäŉčęľ",
      "filter-popup-clear": "Cľęäř ƒįľŧęř",
      "filter-popup-heading": "Fįľŧęř þy väľūęş:",
      "no-values-label": "Ńő väľūęş",
      "pagination-summary": "{{itemsRangeStart}} - {{displayedEnd}} őƒ {{numRows}} řőŵş"
    },
    "tags-input": {
      "add": "Åđđ"
    },
    "user-icon": {
      "active-text": "Åčŧįvę ľäşŧ 15m"
    },
    "viz-legend": {
      "right-axis-indicator": "(řįģĥŧ y-äχįş)"
    },
    "viz-tooltip": {
      "footer-add-annotation": "Åđđ äŉŉőŧäŧįőŉ",
      "footer-click-to-navigate": "Cľįčĸ ŧő őpęŉ {{linkTitle}}"
    }
  },
  "graph": {
    "container": {
      "content": "Ŗęŉđęřįŉģ ŧőő mäŉy şęřįęş įŉ ä şįŉģľę päŉęľ mäy įmpäčŧ pęřƒőřmäŉčę äŉđ mäĸę đäŧä ĥäřđęř ŧő řęäđ. Cőŉşįđęř řęƒįŉįŉģ yőūř qūęřįęş.",
      "show-all-series": "Ŝĥőŵ äľľ {{length}}",
      "show-only-series": "Ŝĥőŵįŉģ őŉľy {{MAX_NUMBER_OF_TIME_SERIES}} şęřįęş",
      "title": "Ğřäpĥ"
    }
  },
  "help-modal": {
    "column-headers": {
      "description": "Đęşčřįpŧįőŉ",
      "keys": "Ķęyş"
    },
    "shortcuts-category": {
      "dashboard": "Đäşĥþőäřđ",
      "focused-panel": "Főčūşęđ päŉęľ",
      "global": "Ğľőþäľ",
      "time-range": "Ŧįmę řäŉģę"
    },
    "shortcuts-description": {
      "change-theme": "Cĥäŉģę ŧĥęmę",
      "collapse-all-rows": "Cőľľäpşę äľľ řőŵş",
      "copy-time-range": "Cőpy ŧįmę řäŉģę",
      "dashboard-settings": "Đäşĥþőäřđ şęŧŧįŉģş",
      "duplicate-panel": "Đūpľįčäŧę Päŉęľ",
      "exit-edit/setting-views": "Ēχįŧ ęđįŧ/şęŧŧįŉģ vįęŵş",
      "expand-all-rows": "Ēχpäŉđ äľľ řőŵş",
      "go-to-dashboards": "Ğő ŧő Đäşĥþőäřđş",
      "go-to-explore": "Ğő ŧő Ēχpľőřę",
      "go-to-home-dashboard": "Ğő ŧő Ħőmę Đäşĥþőäřđ",
      "go-to-profile": "Ğő ŧő Přőƒįľę",
      "make-time-range-permanent": "Mäĸę ŧįmę řäŉģę äþşőľūŧę/pęřmäŉęŉŧ",
      "move-time-range-back": "Mővę ŧįmę řäŉģę þäčĸ",
      "move-time-range-forward": "Mővę ŧįmę řäŉģę ƒőřŵäřđ",
      "open-search": "Øpęŉ şęäřčĥ",
      "open-shared-modal": "Øpęŉ Päŉęľ Ŝĥäřę Mőđäľ",
      "paste-time-range": "Päşŧę ŧįmę řäŉģę",
      "refresh-all-panels": "Ŗęƒřęşĥ äľľ päŉęľş",
      "remove-panel": "Ŗęmővę Päŉęľ",
      "save-dashboard": "Ŝävę đäşĥþőäřđ",
      "show-all-shortcuts": "Ŝĥőŵ äľľ ĸęyþőäřđ şĥőřŧčūŧş",
      "toggle-active-mode": "Ŧőģģľę įŉ-äčŧįvę / vįęŵ mőđę",
      "toggle-all-panel-legends": "Ŧőģģľę äľľ päŉęľ ľęģęŉđş",
      "toggle-auto-fit": "Ŧőģģľę äūŧő ƒįŧ päŉęľş (ęχpęřįmęŉŧäľ ƒęäŧūřę)",
      "toggle-exemplars": "Ŧőģģľę ęχęmpľäřş įŉ äľľ päŉęľ",
      "toggle-graph-crosshair": "Ŧőģģľę şĥäřęđ ģřäpĥ čřőşşĥäįř",
      "toggle-kiosk": "Ŧőģģľę ĸįőşĸ mőđę (ĥįđęş ŧőp ŉäv)",
      "toggle-panel-edit": "Ŧőģģľę päŉęľ ęđįŧ vįęŵ",
      "toggle-panel-fullscreen": "Ŧőģģľę päŉęľ ƒūľľşčřęęŉ vįęŵ",
      "toggle-panel-legend": "Ŧőģģľę päŉęľ ľęģęŉđ",
      "zoom-out-time-range": "Żőőm őūŧ ŧįmę řäŉģę"
    },
    "title": "Ŝĥőřŧčūŧş"
  },
  "help-wizard": {
    "download-snapshot": "Đőŵŉľőäđ şŉäpşĥőŧ",
    "github-comment": "Cőpy Ğįŧĥūþ čőmmęŉŧ",
    "support-bundle": "Ÿőū čäŉ äľşő řęŧřįęvę ä şūppőřŧ þūŉđľę čőŉŧäįŉįŉģ įŉƒőřmäŧįőŉ čőŉčęřŉįŉģ yőūř Ğřäƒäŉä įŉşŧäŉčę äŉđ čőŉƒįģūřęđ đäŧäşőūřčęş įŉ ŧĥę <1>şūppőřŧ þūŉđľęş şęčŧįőŉ</1>.",
    "troubleshooting-help": "Ŧő řęqūęşŧ ŧřőūþľęşĥőőŧįŉģ ĥęľp, şęŉđ ä şŉäpşĥőŧ őƒ ŧĥįş päŉęľ ŧő Ğřäƒäŉä Ŀäþş Ŧęčĥŉįčäľ Ŝūppőřŧ. Ŧĥę şŉäpşĥőŧ čőŉŧäįŉş qūęřy řęşpőŉşę đäŧä äŉđ päŉęľ şęŧŧįŉģş."
  },
  "inspector": {
    "query": {
      "collapse-all": "Cőľľäpşę äľľ",
      "copy-to-clipboard": "Cőpy ŧő čľįpþőäřđ",
      "description": "Qūęřy įŉşpęčŧőř äľľőŵş yőū ŧő vįęŵ řäŵ řęqūęşŧ äŉđ řęşpőŉşę. Ŧő čőľľęčŧ ŧĥįş đäŧä Ğřäƒäŉä ŉęęđş ŧő įşşūę ä ŉęŵ qūęřy. Cľįčĸ řęƒřęşĥ þūŧŧőŉ þęľőŵ ŧő ŧřįģģęř ä ŉęŵ qūęřy.",
      "expand-all": "Ēχpäŉđ äľľ",
      "no-data": "Ńő řęqūęşŧ äŉđ řęşpőŉşę čőľľęčŧęđ yęŧ. Ħįŧ řęƒřęşĥ þūŧŧőŉ",
      "refresh": "Ŗęƒřęşĥ"
    }
  },
  "ldap-drawer": {
    "attributes-section": {
      "description": "Ŝpęčįƒy ŧĥę ĿĐÅP äŧŧřįþūŧęş ŧĥäŧ mäp ŧő ŧĥę ūşęř'ş ģįvęŉ ŉämę, şūřŉämę, äŉđ ęmäįľ äđđřęşş, ęŉşūřįŉģ ŧĥę äppľįčäŧįőŉ čőřřęčŧľy řęŧřįęvęş äŉđ đįşpľäyş ūşęř įŉƒőřmäŧįőŉ.",
      "email-label": "Ēmäįľ",
      "label": "Åŧŧřįþūŧęş",
      "member-of-label": "Męmþęř Øƒ",
      "name-label": "Ńämę",
      "surname-label": "Ŝūřŉämę",
      "username-label": "Ůşęřŉämę"
    },
    "extra-security-section": {
      "client-cert-label": "Cľįęŉŧ čęřŧįƒįčäŧę päŧĥ",
      "client-cert-placeholder": "/päŧĥ/ŧő/čľįęŉŧ_čęřŧ.pęm",
      "client-cert-value-label": "Cľįęŉŧ čęřŧįƒįčäŧę čőŉŧęŉŧ",
      "client-cert-value-placeholder": "Cľįęŉŧ čęřŧįƒįčäŧę čőŉŧęŉŧ įŉ þäşę64",
      "client-key-label": "Cľįęŉŧ ĸęy päŧĥ",
      "client-key-placeholder": "/päŧĥ/ŧő/čľįęŉŧ_ĸęy.pęm",
      "client-key-value-label": "Cľįęŉŧ ĸęy čőŉŧęŉŧ",
      "client-key-value-placeholder": "Cľįęŉŧ ĸęy čőŉŧęŉŧ įŉ þäşę64",
      "encryption-provider-base-64": "ßäşę64-ęŉčőđęđ čőŉŧęŉŧ",
      "encryption-provider-description": "X.509 čęřŧįƒįčäŧę přővįđęş ŧĥę pūþľįč päřŧ, ŵĥįľę ŧĥę přįväŧę ĸęy įşşūęđ įŉ ä PĶCŜ#8 ƒőřmäŧ přővįđęş ŧĥę přįväŧę päřŧ őƒ ŧĥę äşymmęŧřįč ęŉčřypŧįőŉ.",
      "encryption-provider-file-path": "Päŧĥ ŧő ƒįľęş",
      "encryption-provider-label": "Ēŉčřypŧįőŉ ĸęy äŉđ čęřŧįƒįčäŧę přővįşįőŉ şpęčįƒįčäŧįőŉ.",
      "label": "Ēχŧřä şęčūřįŧy męäşūřęş",
      "min-tls-version-description": "Ŧĥįş įş ŧĥę mįŉįmūm ŦĿŜ vęřşįőŉ äľľőŵęđ. Åččępŧęđ väľūęş äřę: ŦĿŜ1.2, ŦĿŜ1.3.",
      "min-tls-version-label": "Mįŉ ŦĿŜ vęřşįőŉ",
      "root-ca-cert-label": "Ŗőőŧ CÅ čęřŧįƒįčäŧę päŧĥ",
      "root-ca-cert-placeholder": "/päŧĥ/ŧő/řőőŧ_čä_čęřŧ.pęm",
      "root-ca-cert-value-label": "Ŗőőŧ CÅ čęřŧįƒįčäŧę čőŉŧęŉŧ",
      "root-ca-cert-value-placeholder": "ęχämpľę: ĿŜ0ŧĿŜ1CŖŮđĴŦįßĐŖVĴŮŜŮŻĴQ0FŮŖŜ0ŧĿŜ0ŧ",
      "start-tls-description": "Ĩƒ şęŧ ŧő ŧřūę, ūşę ĿĐÅP ŵįŧĥ ŜŦÅŖŦŦĿŜ įŉşŧęäđ őƒ ĿĐÅPŜ",
      "start-tls-label": "Ŝŧäřŧ ŦĿŜ",
      "tls-ciphers-label": "ŦĿŜ čįpĥęřş",
      "tls-ciphers-placeholder": "ęχämpľę: ŦĿŜ_ÅĒŜ_256_ĞCM_ŜĦÅ384",
      "use-ssl-description": "Ŝęŧ ŧő ŧřūę įƒ ĿĐÅP şęřvęř şĥőūľđ ūşę ŦĿŜ čőŉŉęčŧįőŉ (ęįŧĥęř ŵįŧĥ ŜŦÅŖŦŦĿŜ őř ĿĐÅPŜ)",
      "use-ssl-label": "Ůşę ŜŜĿ",
      "use-ssl-tooltip": "Főř ä čőmpľęŧę ľįşŧ őƒ şūppőřŧęđ čįpĥęřş äŉđ ŦĿŜ vęřşįőŉş, řęƒęř ŧő:"
    },
    "group-mapping": {
      "grafana-admin": {
        "description": "Ĩƒ ęŉäþľęđ, äľľ ūşęřş ƒřőm ŧĥįş ģřőūp ŵįľľ þę Ğřäƒäŉä Åđmįŉş",
        "label": "Ğřäƒäŉä Åđmįŉ"
      },
      "group-dn": {
        "description": "Ŧĥę ŉämę őƒ ŧĥę ĸęy ūşęđ ŧő ęχŧřäčŧ ŧĥę ĨĐ ŧőĸęŉ ƒřőm ŧĥę řęŧūřŉęđ ØÅūŧĥ2 ŧőĸęŉ.",
        "label": "Ğřőūp ĐŃ"
      },
      "org-id": {
        "description": "Ŧĥę Ğřäƒäŉä őřģäŉįžäŧįőŉ đäŧäþäşę įđ. Đęƒäūľŧ őřģ (ĨĐ 1) ŵįľľ þę ūşęđ įƒ ľęƒŧ őūŧ",
        "label": "Øřģ ĨĐ"
      },
      "org-role": {
        "label": "Øřģ řőľę *"
      },
      "remove": {
        "button": "Ŗęmővę ģřőūp mäppįŉģ"
      }
    },
    "group-mapping-section": {
      "add": {
        "button": "Åđđ ģřőūp mäppįŉģ"
      },
      "description": "Mäp ĿĐÅP ģřőūpş ŧő Ğřäƒäŉä őřģ řőľęş",
      "group-search-base-dns-label": "Ğřőūp şęäřčĥ þäşę ĐŃŜ",
      "group-search-base-dns-placeholder": "ęχämpľę: őū=ģřőūpş,đč=ęχämpľę,đč=čőm",
      "group-search-filter-description": "Ůşęđ ŧő ƒįľŧęř äŉđ įđęŉŧįƒy ģřőūp ęŉŧřįęş ŵįŧĥįŉ ŧĥę đįřęčŧőřy",
      "group-search-filter-label": "Ğřőūp şęäřčĥ ƒįľŧęř",
      "group-search-filter-user-attribute-description": "Ĩđęŉŧįƒįęş ūşęřş ŵįŧĥįŉ ģřőūp ęŉŧřįęş ƒőř ƒįľŧęřįŉģ pūřpőşęş",
      "group-search-filter-user-attribute-label": "Ğřőūp ŉämę äŧŧřįþūŧę",
      "label": "Ğřőūp mäppįŉģ",
      "skip-org-role-sync-description": "Přęvęŉŧ şyŉčĥřőŉįžįŉģ ūşęřş’ őřģäŉįžäŧįőŉ řőľęş ƒřőm yőūř ĨđP",
      "skip-org-role-sync-label": "Ŝĸįp őřģäŉįžäŧįőŉ řőľę şyŉč"
    },
    "misc-section": {
      "allow-sign-up-descrition": "Ĩƒ ŉőŧ ęŉäþľęđ, őŉľy ęχįşŧįŉģ Ğřäƒäŉä ūşęřş čäŉ ľőģ įŉ ūşįŉģ ĿĐÅP",
      "allow-sign-up-label": "Åľľőŵ şįģŉ-ūp",
      "label": "Mįşč",
      "port-description": "Đęƒäūľŧ pőřŧ įş 389 ŵįŧĥőūŧ ŜŜĿ őř 636 ŵįŧĥ ŜŜĿ",
      "port-label": "Pőřŧ",
      "timeout-description": "Ŧįmęőūŧ įŉ şęčőŉđş ƒőř ŧĥę čőŉŉęčŧįőŉ ŧő ŧĥę ĿĐÅP şęřvęř",
      "timeout-label": "Ŧįmęőūŧ"
    },
    "title": "Åđväŉčęđ şęŧŧįŉģş"
  },
  "ldap-settings-page": {
    "advanced-settings-section": {
      "edit-button": "Ēđįŧ",
      "subtitle": "Mäppįŉģş, ęχŧřä şęčūřįŧy męäşūřęş, äŉđ mőřę.",
      "title": "Åđväŉčęđ Ŝęŧŧįŉģş"
    },
    "alert": {
      "discard-success": "ĿĐÅP şęŧŧįŉģş đįşčäřđęđ",
      "error-fetching": "Ēřřőř ƒęŧčĥįŉģ ĿĐÅP şęŧŧįŉģş",
      "error-saving": "Ēřřőř şävįŉģ ĿĐÅP şęŧŧįŉģş",
      "error-validate-form": "Ēřřőř väľįđäŧįŉģ ĿĐÅP şęŧŧįŉģş",
      "feature-flag-disabled": "Ŧĥįş päģę įş őŉľy äččęşşįþľę þy ęŉäþľįŉģ ŧĥę <1>şşőŜęŧŧįŉģşĿĐÅP</1> ƒęäŧūřę ƒľäģ.",
      "saved": "ĿĐÅP şęŧŧįŉģş şävęđ"
    },
    "bind-dn": {
      "description": "Đįşŧįŉģūįşĥęđ ŉämę őƒ ŧĥę äččőūŉŧ ūşęđ ŧő þįŉđ äŉđ äūŧĥęŉŧįčäŧę ŧő ŧĥę ĿĐÅP şęřvęř.",
      "label": "ßįŉđ ĐŃ",
      "placeholder": "ęχämpľę: čŉ=äđmįŉ,đč=ģřäƒäŉä,đč=őřģ"
    },
    "bind-password": {
      "label": "ßįŉđ päşşŵőřđ"
    },
    "buttons-section": {
      "disable-button": "Đįşäþľę",
      "discard-button": "Đįşčäřđ",
      "save-and-enable-button": "Ŝävę äŉđ ęŉäþľę",
      "save-button": "Ŝävę"
    },
    "documentation": "đőčūmęŉŧäŧįőŉ",
    "host": {
      "description": "Ħőşŧŉämę őř ĨP äđđřęşş őƒ ŧĥę ĿĐÅP şęřvęř yőū ŵįşĥ ŧő čőŉŉęčŧ ŧő.",
      "error": "Ŝęřvęř ĥőşŧ įş ä řęqūįřęđ ƒįęľđ",
      "label": "Ŝęřvęř ĥőşŧ",
      "placeholder": "ęχämpľę: 127.0.0.1"
    },
    "login-form-alert": {
      "description": "Ÿőūř ĿĐÅP čőŉƒįģūřäŧįőŉ įş ŉőŧ ŵőřĸįŉģ þęčäūşę ŧĥę þäşįč ľőģįŉ ƒőřm įş čūřřęŉŧľy đįşäþľęđ. Pľęäşę ęŉäþľę ŧĥę ľőģįŉ ƒőřm ŧő ūşę ĿĐÅP äūŧĥęŉŧįčäŧįőŉ. Ÿőū čäŉ ęŉäþľę įŧ őŉ ŧĥę Åūŧĥęŉŧįčäŧįőŉ päģę ūŉđęř “Åūŧĥ şęŧŧįŉģş”.",
      "title": "ßäşįč ľőģįŉ đįşäþľęđ"
    },
    "search_filter": {
      "description": "ĿĐÅP şęäřčĥ ƒįľŧęř ūşęđ ŧő ľőčäŧę şpęčįƒįč ęŉŧřįęş ŵįŧĥįŉ ŧĥę đįřęčŧőřy.",
      "error": "Ŝęäřčĥ ƒįľŧęř įş ä řęqūįřęđ ƒįęľđ",
      "label": "Ŝęäřčĥ ƒįľŧęř",
      "placeholder": "ęχämpľę: čŉ=%ş"
    },
    "search-base-dns": {
      "description": "Åŉ äřřäy őƒ þäşę đŉş ŧő şęäřčĥ ŧĥřőūģĥ.",
      "error": "Ŝęäřčĥ þäşę ĐŃŜ įş ä řęqūįřęđ ƒįęľđ",
      "label": "Ŝęäřčĥ þäşę ĐŃŜ",
      "placeholder": "ęχämpľę: đč=ģřäƒäŉä,đč=őřģ"
    },
    "subtitle": "Ŧĥę ĿĐÅP įŉŧęģřäŧįőŉ įŉ Ğřäƒäŉä äľľőŵş yőūř Ğřäƒäŉä ūşęřş ŧő ľőģ įŉ ŵįŧĥ ŧĥęįř ĿĐÅP čřęđęŉŧįäľş. Fįŉđ őūŧ mőřę įŉ őūř <2><0>đőčūmęŉŧäŧįőŉ</0></2>.",
    "title": "ßäşįč Ŝęŧŧįŉģş"
  },
  "library-panel": {
    "add-modal": {
      "cancel": "Cäŉčęľ",
      "create": "Cřęäŧę ľįþřäřy päŉęľ",
      "error": "Ŀįþřäřy päŉęľ ŵįŧĥ ŧĥįş ŉämę äľřęäđy ęχįşŧş",
      "folder": "Ŝävę įŉ ƒőľđęř",
      "folder-description": "Ŀįþřäřy päŉęľ pęřmįşşįőŉş äřę đęřįvęđ ƒřőm ŧĥę ƒőľđęř pęřmįşşįőŉş",
      "name": "Ŀįþřäřy päŉęľ ŉämę"
    },
    "add-widget": {
      "title": "Åđđ päŉęľ ƒřőm päŉęľ ľįþřäřy"
    },
    "empty-state": {
      "message": "Ÿőū ĥävęŉ'ŧ čřęäŧęđ äŉy ľįþřäřy päŉęľş yęŧ",
      "more-info": "Cřęäŧę ä ľįþřäřy päŉęľ ƒřőm äŉy ęχįşŧįŉģ đäşĥþőäřđ päŉęľ ŧĥřőūģĥ ŧĥę päŉęľ čőŉŧęχŧ męŉū. <2>Ŀęäřŉ mőřę</2>"
    }
  },
  "library-panels": {
    "empty-state": {
      "message": "Ńő ľįþřäřy päŉęľş ƒőūŉđ"
    },
    "loading-panel-text": "Ŀőäđįŉģ ľįþřäřy päŉęľ",
    "modal": {
      "body_one": "Ŧĥįş päŉęľ įş þęįŉģ ūşęđ įŉ {{count}} đäşĥþőäřđ. Pľęäşę čĥőőşę ŵĥįčĥ đäşĥþőäřđ ŧő vįęŵ ŧĥę päŉęľ įŉ:",
      "body_other": "Ŧĥįş päŉęľ įş þęįŉģ ūşęđ įŉ {{count}} đäşĥþőäřđ. Pľęäşę čĥőőşę ŵĥįčĥ đäşĥþőäřđ ŧő vįęŵ ŧĥę päŉęľ įŉ:",
      "button-cancel": "Cäŉčęľ",
      "button-view-panel1": "Vįęŵ päŉęľ įŉ {{label}}...",
      "button-view-panel2": "Vįęŵ päŉęľ įŉ đäşĥþőäřđ...",
      "panel-not-linked": "Päŉęľ įş ŉőŧ ľįŉĸęđ ŧő ä đäşĥþőäřđ. Åđđ ŧĥę päŉęľ ŧő ä đäşĥþőäřđ äŉđ řęŧřy.",
      "select-no-options-message": "Ńő đäşĥþőäřđş ƒőūŉđ",
      "select-placeholder": "Ŝŧäřŧ ŧypįŉģ ŧő şęäřčĥ ƒőř đäşĥþőäřđ",
      "title": "Vįęŵ päŉęľ įŉ đäşĥþőäřđ"
    },
    "save": {
      "error": "Ēřřőř şävįŉģ ľįþřäřy päŉęľ: \"{{errorMsg}}\"",
      "success": "Ŀįþřäřy päŉęľ şävęđ"
    }
  },
  "link": {
    "share": {
      "config-alert-description": "Ůpđäŧįŉģ yőūř şęŧŧįŉģş ŵįľľ mőđįƒy ŧĥę đęƒäūľŧ čőpy ľįŉĸ ŧő įŉčľūđę ŧĥęşę čĥäŉģęş. Pľęäşę ŉőŧę ŧĥäŧ ŧĥęşę şęŧŧįŉģş äřę şävęđ ŵįŧĥįŉ yőūř čūřřęŉŧ þřőŵşęř şčőpę.",
      "config-alert-title": "Ŀįŉĸ şęŧŧįŉģş",
      "config-description": "Cřęäŧę ä pęřşőŉäľįžęđ, đįřęčŧ ľįŉĸ ŧő şĥäřę yőūř đäşĥþőäřđ ŵįŧĥįŉ yőūř őřģäŉįžäŧįőŉ, ŵįŧĥ ŧĥę ƒőľľőŵįŉģ čūşŧőmįžäŧįőŉ şęŧŧįŉģş:",
      "copy-link-button": "Cőpy ľįŉĸ",
      "copy-to-clipboard": "Ŀįŉĸ čőpįęđ ŧő čľįpþőäřđ",
      "short-url-label": "Ŝĥőřŧęŉ ľįŉĸ",
      "time-range-description": "Cĥäŉģę ŧĥę čūřřęŉŧ řęľäŧįvę ŧįmę řäŉģę ŧő äŉ äþşőľūŧę ŧįmę řäŉģę",
      "time-range-label": "Ŀőčĸ ŧįmę řäŉģę"
    },
    "share-panel": {
      "config-description": "Cřęäŧę ä pęřşőŉäľįžęđ, đįřęčŧ ľįŉĸ ŧő şĥäřę yőūř päŉęľ ŵįŧĥįŉ yőūř őřģäŉįžäŧįőŉ, ŵįŧĥ ŧĥę ƒőľľőŵįŉģ čūşŧőmįžäŧįőŉ şęŧŧįŉģş:",
      "download-image": "Đőŵŉľőäđ įmäģę",
      "render-image": "Ğęŉęřäŧę įmäģę",
      "render-image-error": "Fäįľęđ ŧő řęŉđęř päŉęľ įmäģę",
      "render-image-error-description": "Åŉ ęřřőř őččūřřęđ ŵĥęŉ ģęŉęřäŧįŉģ ŧĥę įmäģę"
    }
  },
  "login": {
    "divider": {
      "connecting-text": "őř"
    },
    "error": {
      "blocked": "Ÿőū ĥävę ęχčęęđęđ ŧĥę ŉūmþęř őƒ ľőģįŉ äŧŧęmpŧş ƒőř ŧĥįş ūşęř. Pľęäşę ŧřy äģäįŉ ľäŧęř.",
      "invalid-user-or-password": "Ĩŉväľįđ ūşęřŉämę őř päşşŵőřđ",
      "title": "Ŀőģįŉ ƒäįľęđ",
      "unknown": "Ůŉĸŉőŵŉ ęřřőř őččūřřęđ"
    },
    "forgot-password": "Főřģőŧ yőūř päşşŵőřđ?",
    "form": {
      "confirmation-code": "Cőŉƒįřmäŧįőŉ čőđę įş řęqūįřęđ",
      "confirmation-code-label": "Cőŉƒįřmäŧįőŉ čőđę",
      "confirmation-code-placeholder": "čőŉƒįřmäŧįőŉ čőđę",
      "email-label": "Ēmäįľ",
      "email-placeholder": "ęmäįľ",
      "email-required": "Ēmäįľ įş řęqūįřęđ",
      "name-label": "Ńämę",
      "name-placeholder": "ŉämę",
      "password-label": "Päşşŵőřđ",
      "password-placeholder": "päşşŵőřđ",
      "password-required": "Päşşŵőřđ įş řęqūįřęđ",
      "submit-label": "Ŀőģ įŉ",
      "submit-loading-label": "Ŀőģģįŉģ įŉ...",
      "username-label": "Ēmäįľ őř ūşęřŉämę",
      "username-placeholder": "ęmäįľ őř ūşęřŉämę",
      "username-required": "Ēmäįľ őř ūşęřŉämę įş řęqūįřęđ",
      "verify-email-label": "Ŝęŉđ ä vęřįƒįčäŧįőŉ ęmäįľ",
      "verify-email-loading-label": "Ŝęŉđįŉģ ęmäįľ..."
    },
    "layout": {
      "update-password": "Ůpđäŧę yőūř päşşŵőřđ"
    },
    "services": {
      "sing-in-with-prefix": "Ŝįģŉ įŉ ŵįŧĥ {{serviceName}}"
    },
    "signup": {
      "button-label": "Ŝįģŉ ūp",
      "new-to-question": "Ńęŵ ŧő Ğřäƒäŉä?"
    }
  },
  "logs": {
    "infinite-scroll": {
      "older-logs": "Øľđęř ľőģş"
    },
    "log-details": {
      "fields": "Fįęľđş",
      "links": "Ŀįŉĸş",
      "log-line": "Ŀőģ ľįŉę",
      "no-details": "Ńő đęŧäįľş äväįľäþľę"
    },
    "log-row-message": {
      "ellipsis": "… ",
      "more": "mőřę",
      "see-details": "Ŝęę ľőģ đęŧäįľş"
    },
    "log-rows": {
      "disable-popover": {
        "confirm": "Cőŉƒįřm",
        "message": "Ÿőū äřę äþőūŧ ŧő đįşäþľę ŧĥę ľőģş ƒįľŧęř męŉū. Ŧő řę-ęŉäþľę įŧ, şęľęčŧ ŧęχŧ įŉ ä ľőģ ľįŉę ŵĥįľę ĥőľđįŉģ ŧĥę äľŧ ĸęy.",
        "title": "Đįşäþľę męŉū"
      },
      "disable-popover-message": {
        "shortcut": "äľŧ+şęľęčŧ ŧő ęŉäþľę äģäįŉ"
      }
    },
    "popover-menu": {
      "copy": "Cőpy şęľęčŧįőŉ",
      "disable-menu": "Đįşäþľę męŉū",
      "line-contains": "Åđđ äş ľįŉę čőŉŧäįŉş ƒįľŧęř",
      "line-contains-not": "Åđđ äş ľįŉę đőęş ŉőŧ čőŉŧäįŉ ƒįľŧęř"
    }
  },
  "migrate-to-cloud": {
    "build-snapshot": {
      "description": "Ŧĥįş ŧőőľ čäŉ mįģřäŧę şőmę řęşőūřčęş ƒřőm ŧĥįş įŉşŧäľľäŧįőŉ ŧő yőūř čľőūđ şŧäčĸ. Ŧő ģęŧ şŧäřŧęđ, yőū'ľľ ŉęęđ ŧő čřęäŧę ä şŉäpşĥőŧ őƒ ŧĥįş įŉşŧäľľäŧįőŉ. Cřęäŧįŉģ ä şŉäpşĥőŧ ŧypįčäľľy ŧäĸęş ľęşş ŧĥäŉ ŧŵő mįŉūŧęş. Ŧĥę şŉäpşĥőŧ įş şŧőřęđ äľőŉģşįđę ŧĥįş Ğřäƒäŉä įŉşŧäľľäŧįőŉ.",
      "title": "Ńő şŉäpşĥőŧ ęχįşŧş",
      "when-complete": "Øŉčę ŧĥę şŉäpşĥőŧ įş čőmpľęŧę, yőū ŵįľľ þę äþľę ŧő ūpľőäđ įŧ ŧő yőūř čľőūđ şŧäčĸ."
    },
    "building-snapshot": {
      "description": "Ŵę'řę čřęäŧįŉģ ä pőįŉŧ-įŉ-ŧįmę şŉäpşĥőŧ őƒ ŧĥę čūřřęŉŧ şŧäŧę őƒ ŧĥįş įŉşŧäľľäŧįőŉ. Øŉčę ŧĥę şŉäpşĥőŧ įş čőmpľęŧę. yőū'ľľ þę äþľę ŧő ūpľőäđ įŧ ŧő Ğřäƒäŉä Cľőūđ.",
      "description-eta": "Cřęäŧįŉģ ä şŉäpşĥőŧ ŧypįčäľľy ŧäĸęş ľęşş ŧĥäŉ ŧŵő mįŉūŧęş.",
      "title": "ßūįľđįŉģ įŉşŧäľľäŧįőŉ şŉäpşĥőŧ"
    },
    "can-i-move": {
      "body": "Øŉčę yőū čőŉŉęčŧ ŧĥįş įŉşŧäľľäŧįőŉ ŧő ä čľőūđ şŧäčĸ, yőū'ľľ þę äþľę ŧő ūpľőäđ đäŧä şőūřčęş äŉđ đäşĥþőäřđş.",
      "link-title": "Ŀęäřŉ äþőūŧ mįģřäŧįŉģ őŧĥęř şęŧŧįŉģş",
      "title": "Cäŉ Ĩ mővę ŧĥįş įŉşŧäľľäŧįőŉ ŧő Ğřäƒäŉä Cľőūđ?"
    },
    "connect-modal": {
      "body-cloud-stack": "Ÿőū'ľľ äľşő ŉęęđ ä čľőūđ şŧäčĸ. Ĩƒ yőū ĵūşŧ şįģŉęđ ūp, ŵę'ľľ äūŧőmäŧįčäľľy čřęäŧę yőūř ƒįřşŧ şŧäčĸ. Ĩƒ yőū ĥävę äŉ äččőūŉŧ, yőū'ľľ ŉęęđ ŧő şęľęčŧ őř čřęäŧę ä şŧäčĸ.",
      "body-get-started": "Ŧő ģęŧ şŧäřŧęđ, yőū'ľľ ŉęęđ ä Ğřäƒäŉä.čőm äččőūŉŧ.",
      "body-sign-up": "Ŝįģŉ ūp ƒőř ä Ğřäƒäŉä.čőm äččőūŉŧ",
      "body-token": "Ÿőūř şęľƒ-mäŉäģęđ Ğřäƒäŉä įŉşŧäľľäŧįőŉ ŉęęđş şpęčįäľ äččęşş ŧő şęčūřęľy mįģřäŧę čőŉŧęŉŧ. Ÿőū'ľľ ŉęęđ ŧő čřęäŧę ä mįģřäŧįőŉ ŧőĸęŉ őŉ yőūř čĥőşęŉ čľőūđ şŧäčĸ.",
      "body-token-field": "Mįģřäŧįőŉ ŧőĸęŉ",
      "body-token-field-placeholder": "Päşŧę ŧőĸęŉ ĥęřę",
      "body-token-instructions": "Ŀőģ įŉŧő yőūř čľőūđ şŧäčĸ äŉđ ŉävįģäŧę ŧő Åđmįŉįşŧřäŧįőŉ, Ğęŉęřäľ, Mįģřäŧę ŧő Ğřäƒäŉä Cľőūđ. Cřęäŧę ä mįģřäŧįőŉ ŧőĸęŉ őŉ ŧĥäŧ şčřęęŉ äŉđ päşŧę ŧĥę ŧőĸęŉ ĥęřę.",
      "body-view-stacks": "Vįęŵ my čľőūđ şŧäčĸş",
      "cancel": "Cäŉčęľ",
      "connect": "Cőŉŉęčŧ ŧő ŧĥįş şŧäčĸ",
      "connecting": "Cőŉŉęčŧįŉģ ŧő ŧĥįş şŧäčĸ...",
      "title": "Cőŉŉęčŧ ŧő ä čľőūđ şŧäčĸ",
      "token-error-title": "Ēřřőř şävįŉģ ŧőĸęŉ",
      "token-errors": {
        "instance-request-error": "Åŉ ęřřőř őččūřřęđ ŵĥįľę äŧŧęmpŧįŉģ ŧő vęřįƒy ŧĥę čľőūđ įŉşŧäŉčę'ş čőŉŉęčŧįvįŧy. Pľęäşę čĥęčĸ ŧĥę ŉęŧŵőřĸ şęŧŧįŉģş őř čľőūđ įŉşŧäŉčę şŧäŧūş.",
        "instance-unreachable": "Ŧĥę čľőūđ įŉşŧäŉčę čäŉŉőŧ þę řęäčĥęđ. Mäĸę şūřę ŧĥę įŉşŧäŉčę įş řūŉŉįŉģ äŉđ ŧřy äģäįŉ.",
        "migration-disabled": "Cľőūđ mįģřäŧįőŉş äřę đįşäþľęđ őŉ ŧĥįş įŉşŧäŉčę.",
        "session-creation-failure": "Ŧĥęřę ŵäş äŉ ęřřőř čřęäŧįŉģ ŧĥę mįģřäŧįőŉ. Pľęäşę ŧřy äģäįŉ.",
        "token-invalid": "Ŧőĸęŉ įş ŉőŧ väľįđ. Ğęŉęřäŧę ä ŉęŵ ŧőĸęŉ őŉ yőūř čľőūđ įŉşŧäŉčę äŉđ ŧřy äģäįŉ.",
        "token-not-saved": "Ŧĥęřę ŵäş äŉ ęřřőř şävįŉģ ŧĥę ŧőĸęŉ. Ŝęę ŧĥę Ğřäƒäŉä şęřvęř ľőģş ƒőř mőřę đęŧäįľş.",
        "token-request-error": "Åŉ ęřřőř őččūřřęđ ŵĥįľę väľįđäŧįŉģ ŧĥę ŧőĸęŉ. Pľęäşę čĥęčĸ ŧĥę Ğřäƒäŉä įŉşŧäŉčę ľőģş.",
        "token-validation-failure": "Ŧőĸęŉ įş ŉőŧ väľįđ. Pľęäşę ęŉşūřę ŧĥę ŧőĸęŉ mäŧčĥęş ŧĥę mįģřäŧįőŉ ŧőĸęŉ őŉ yőūř čľőūđ įŉşŧäŉčę."
      },
      "token-required-error": "Mįģřäŧįőŉ ŧőĸęŉ įş řęqūįřęđ"
    },
    "cta": {
      "button": "Mįģřäŧę ŧĥįş įŉşŧäŉčę ŧő Cľőūđ",
      "header": "Ŀęŧ ūş mäŉäģę yőūř Ğřäƒäŉä şŧäčĸ"
    },
    "delete-migration-token-confirm": {
      "body": "Ĩƒ yőū'vę äľřęäđy ūşęđ ŧĥįş ŧőĸęŉ ŵįŧĥ ä şęľƒ-mäŉäģęđ įŉşŧäľľäŧįőŉ, ŧĥäŧ įŉşŧäľľäŧįőŉ ŵįľľ ŉő ľőŉģęř þę äþľę ŧő ūpľőäđ čőŉŧęŉŧ.",
      "confirm-button": "Đęľęŧę ŧőĸęŉ",
      "error-title": "Ēřřőř đęľęŧįŉģ ŧőĸęŉ",
      "title": "Đęľęŧę mįģřäŧįőŉ ŧőĸęŉ"
    },
    "disconnect-modal": {
      "body": "Ŧĥįş ŵįľľ řęmővę ŧĥę mįģřäŧįőŉ ŧőĸęŉ ƒřőm ŧĥįş įŉşŧäľľäŧįőŉ. Ĩƒ yőū ŵįşĥ ŧő ūpľőäđ mőřę řęşőūřčęş įŉ ŧĥę ƒūŧūřę, yőū ŵįľľ ŉęęđ ŧő ęŉŧęř ä ŉęŵ mįģřäŧįőŉ ŧőĸęŉ.",
      "cancel": "Cäŉčęľ",
      "disconnect": "Đįşčőŉŉęčŧ",
      "disconnecting": "Đįşčőŉŉęčŧįŉģ...",
      "error": "Ŧĥęřę ŵäş äŉ ęřřőř đįşčőŉŉęčŧįŉģ",
      "title": "Đįşčőŉŉęčŧ ƒřőm čľőūđ şŧäčĸ"
    },
    "get-started": {
      "body": "Ŧĥę mįģřäŧįőŉ přőčęşş mūşŧ þę şŧäřŧęđ ƒřőm yőūř şęľƒ-mäŉäģęđ Ğřäƒäŉä įŉşŧäŉčę.",
      "configure-pdc-link": "Cőŉƒįģūřę PĐC ƒőř ŧĥįş şŧäčĸ",
      "link-title": "Ŀęäřŉ mőřę äþőūŧ Přįväŧę Đäŧä Ŝőūřčę Cőŉŉęčŧ",
      "step-1": "Ŀőģ įŉ ŧő yőūř şęľƒ-mäŉäģęđ įŉşŧäŉčę äŉđ ŉävįģäŧę ŧő Åđmįŉįşŧřäŧįőŉ, Ğęŉęřäľ, Mįģřäŧę ŧő Ğřäƒäŉä Cľőūđ.",
      "step-2": "Ŝęľęčŧ \"Mįģřäŧę ŧĥįş įŉşŧäŉčę ŧő Cľőūđ\".",
      "step-3": "Ÿőū'ľľ þę přőmpŧęđ ƒőř ä mįģřäŧįőŉ ŧőĸęŉ. Ğęŉęřäŧę őŉę ƒřőm ŧĥįş şčřęęŉ.",
      "step-4": "Ĩŉ yőūř şęľƒ-mäŉäģęđ įŉşŧäŉčę, şęľęčŧ \"Ůpľőäđ ęvęřyŧĥįŉģ\" ŧő ūpľőäđ đäŧä şőūřčęş äŉđ đäşĥþőäřđş ŧő ŧĥįş čľőūđ şŧäčĸ.",
      "step-5": "Ĩƒ şőmę őƒ yőūř đäŧä şőūřčęş ŵįľľ ŉőŧ ŵőřĸ ővęř ŧĥę pūþľįč įŉŧęřŉęŧ, yőū’ľľ ŉęęđ ŧő įŉşŧäľľ Přįväŧę Đäŧä Ŝőūřčę Cőŉŉęčŧ įŉ yőūř şęľƒ-mäŉäģęđ ęŉvįřőŉmęŉŧ.",
      "title": "Pęřƒőřmįŉģ ä mįģřäŧįőŉ"
    },
    "is-it-secure": {
      "body": "Ğřäƒäŉä Ŀäþş įş čőmmįŧŧęđ ŧő mäįŉŧäįŉįŉģ ŧĥę ĥįģĥęşŧ şŧäŉđäřđş őƒ đäŧä přįväčy äŉđ şęčūřįŧy. ßy įmpľęmęŉŧįŉģ įŉđūşŧřy-şŧäŉđäřđ şęčūřįŧy ŧęčĥŉőľőģįęş äŉđ přőčęđūřęş, ŵę ĥęľp přőŧęčŧ őūř čūşŧőmęřş' đäŧä ƒřőm ūŉäūŧĥőřįžęđ äččęşş, ūşę, őř đįşčľőşūřę.",
      "link-title": "Ğřäƒäŉä Ŀäþş Ŧřūşŧ Cęŉŧęř",
      "title": "Ĩş įŧ şęčūřę?"
    },
    "migrate-to-this-stack": {
      "body": "Ÿőū čäŉ mįģřäŧę şőmę řęşőūřčęş ƒřőm yőūř şęľƒ-mäŉäģęđ Ğřäƒäŉä įŉşŧäľľäŧįőŉ ŧő ŧĥįş čľőūđ şŧäčĸ. Ŧő đő ŧĥįş şęčūřęľy, yőū'ľľ ŉęęđ ŧő ģęŉęřäŧę ä mįģřäŧįőŉ ŧőĸęŉ. Ÿőūř şęľƒ-mäŉäģęđ įŉşŧäŉčę ŵįľľ ūşę ŧĥę ŧőĸęŉ ŧő äūŧĥęŉŧįčäŧę ŵįŧĥ ŧĥįş čľőūđ şŧäčĸ.",
      "link-title": "Vįęŵ ŧĥę ƒūľľ mįģřäŧįőŉ ģūįđę",
      "title": "Ŀęŧ ūş ĥęľp yőū mįģřäŧę ŧő ŧĥįş şŧäčĸ"
    },
    "migrated-counts": {
      "alert_rules": "äľęřŧ řūľęş",
      "contact_points": "čőŉŧäčŧ pőįŉŧş",
      "dashboards": "đäşĥþőäřđş",
      "datasources": "đäŧä şőūřčęş",
      "folders": "ƒőľđęřş",
      "library_elements": "ľįþřäřy ęľęmęŉŧş",
      "mute_timings": "mūŧę ŧįmįŉģş",
      "notification_policies": "ŉőŧįƒįčäŧįőŉ pőľįčįęş",
      "notification_templates": "ŉőŧįƒįčäŧįőŉ ŧęmpľäŧęş",
      "plugins": "pľūģįŉş"
    },
    "migration-token": {
      "delete-button": "Đęľęŧę ŧőĸęŉ",
      "delete-modal-body": "Ĩƒ yőū'vę äľřęäđy ūşęđ ŧĥįş ŧőĸęŉ ŵįŧĥ ä şęľƒ-mäŉäģęđ įŉşŧäľľäŧįőŉ, ŧĥäŧ įŉşŧäľľäŧįőŉ ŵįľľ ŉő ľőŉģęř þę äþľę ŧő ūpľőäđ čőŉŧęŉŧ.",
      "delete-modal-cancel": "Cäŉčęľ",
      "delete-modal-confirm": "Đęľęŧę",
      "delete-modal-deleting": "Đęľęŧįŉģ...",
      "delete-modal-title": "Đęľęŧę mįģřäŧįőŉ ŧőĸęŉ",
      "error-body": "Ůŉäþľę ŧő ģęŉęřäŧę ä mįģřäŧįőŉ ŧőĸęŉ. Pľęäşę ŧřy äģäįŉ ľäŧęř.",
      "error-title": "Ŝőmęŧĥįŉģ ŵęŉŧ ŵřőŉģ",
      "generate-button": "Ğęŉęřäŧę ä mįģřäŧįőŉ ŧőĸęŉ",
      "generate-button-loading": "Ğęŉęřäŧįŉģ ä mįģřäŧįőŉ ŧőĸęŉ...",
      "modal-close": "Cľőşę",
      "modal-copy-and-close": "Cőpy ŧő čľįpþőäřđ äŉđ čľőşę",
      "modal-copy-button": "Cőpy ŧő čľįpþőäřđ",
      "modal-field-description": "Cőpy ŧĥę ŧőĸęŉ ŉőŵ äş yőū ŵįľľ ŉőŧ þę äþľę ŧő şęę įŧ äģäįŉ. Ŀőşįŉģ ä ŧőĸęŉ řęqūįřęş čřęäŧįŉģ ä ŉęŵ őŉę.",
      "modal-field-label": "Ŧőĸęŉ",
      "modal-title": "Mįģřäŧįőŉ ŧőĸęŉ čřęäŧęđ",
      "status": "Cūřřęŉŧ şŧäŧūş: <2></2>"
    },
    "onprem": {
      "cancel-snapshot-error-title": "Ēřřőř čäŉčęľľįŉģ čřęäŧįŉģ şŉäpşĥőŧ",
      "create-snapshot-error-title": "Ēřřőř čřęäŧįŉģ şŉäpşĥőŧ",
      "disconnect-error-title": "Ēřřőř đįşčőŉŉęčŧįŉģ",
      "error-see-server-logs": "Ŝęę ŧĥę Ğřäƒäŉä şęřvęř ľőģş ƒőř mőřę đęŧäįľş",
      "get-session-error-title": "Ēřřőř ľőäđįŉģ mįģřäŧįőŉ čőŉƒįģūřäŧįőŉ",
      "get-snapshot-error-title": "Ēřřőř ľőäđįŉģ şŉäpşĥőŧ",
      "migration-finished-with-caveat-title": "Ŗęşőūřčę mįģřäŧįőŉ čőmpľęŧę",
      "migration-finished-with-errors-body": "Ŧĥę mįģřäŧįőŉ ĥäş čőmpľęŧęđ, þūŧ şőmę įŧęmş čőūľđ ŉőŧ þę mįģřäŧęđ ŧő ŧĥę čľőūđ şŧäčĸ. Cĥęčĸ ŧĥę ƒäįľęđ řęşőūřčęş ƒőř mőřę đęŧäįľş",
      "migration-finished-with-warnings-body": "Ŧĥę mįģřäŧįőŉ ĥäş čőmpľęŧęđ ŵįŧĥ şőmę ŵäřŉįŉģş. Cĥęčĸ įŉđįvįđūäľ řęşőūřčęş ƒőř mőřę đęŧäįľş",
      "snapshot-error-status-body": "Ŧĥęřę ŵäş äŉ ęřřőř čřęäŧįŉģ ŧĥę şŉäpşĥőŧ őř şŧäřŧįŉģ ŧĥę mįģřäŧįőŉ přőčęşş. Ŝęę ŧĥę Ğřäƒäŉä şęřvęř ľőģş ƒőř mőřę đęŧäįľş",
      "snapshot-error-status-title": "Ēřřőř mįģřäŧįŉģ řęşőūřčęş",
      "success-message": "Ŝūččęşşƒūľľy mįģřäŧęđ {{successCount}} {{types, list}} ŧő yőūř Ğřäƒäŉä Cľőūđ įŉşŧäŉčę.",
      "success-message-generic": "Ŝūččęşşƒūľľy mįģřäŧęđ {{successCount}} řęşőūřčęş ŧő yőūř Ğřäƒäŉä Cľőūđ įŉşŧäŉčę.",
      "success-title": "Mįģřäŧįőŉ čőmpľęŧęđ!",
      "upload-snapshot-error-title": "Ēřřőř ūpľőäđįŉģ şŉäpşĥőŧ"
    },
    "pdc": {
      "body": "Ēχpőşįŉģ yőūř đäŧä şőūřčęş ŧő ŧĥę įŉŧęřŉęŧ čäŉ řäįşę şęčūřįŧy čőŉčęřŉş. Přįväŧę đäŧä şőūřčę čőŉŉęčŧ (PĐC) äľľőŵş Ğřäƒäŉä Cľőūđ ŧő äččęşş yőūř ęχįşŧįŉģ đäŧä şőūřčęş ővęř ä şęčūřę ŉęŧŵőřĸ ŧūŉŉęľ.",
      "link-title": "Ŀęäřŉ äþőūŧ PĐC",
      "title": "Ńőŧ äľľ my đäŧä şőūřčęş äřę őŉ ŧĥę pūþľįč įŉŧęřŉęŧ"
    },
    "pricing": {
      "body": "Ğřäƒäŉä Cľőūđ ĥäş ä ģęŉęřőūş ƒřęę pľäŉ äŉđ ä 14 đäy ūŉľįmįŧęđ ūşäģę ŧřįäľ. Åƒŧęř yőūř ŧřįäľ ęχpįřęş, yőū'ľľ þę þįľľęđ þäşęđ őŉ ūşäģę ővęř ŧĥę ƒřęę pľäŉ ľįmįŧş.",
      "link-title": "Ğřäƒäŉä Cľőūđ přįčįŉģ",
      "title": "Ħőŵ mūčĥ đőęş įŧ čőşŧ?"
    },
    "public-preview": {
      "button-text": "Ğįvę ƒęęđþäčĸ",
      "message": "Ńő ŜĿÅş äřę äväįľäþľę yęŧ. <2>Vįşįŧ őūř đőčş</2> ŧő ľęäřŉ mőřę äþőūŧ ŧĥįş ƒęäŧūřę!",
      "message-cloud": "Ÿőūř şęľƒ-mäŉäģęđ įŉşŧäŉčę őƒ Ğřäƒäŉä řęqūįřęş vęřşįőŉ 11.5+, őř 11.2+ ŵįŧĥ ŧĥę őŉPřęmŦőCľőūđMįģřäŧįőŉş ƒęäŧūřę ƒľäģ ęŉäþľęđ.",
      "message-plugins": "Øŉľy Cőmmūŉįŧy äŉđ Cőmmęřčįäľ şįģŉęđ pľūģįŉş äřę ęľįģįþľę ƒőř mįģřäŧįőŉ. Ŧĥęįř ľäŧęşŧ vęřşįőŉ ŵįľľ þę įŉşŧäľľęđ įŉ ŧĥę čľőūđ įŉşŧäŉčę, pľęäşę ūpģřäđę yőūř pľūģįŉş þęƒőřę şŧäřŧįŉģ ŧĥę mįģřäŧįőŉ přőčęşş.",
      "title": "Mįģřäŧę ŧő Ğřäƒäŉä Cľőūđ įş įŉ pūþľįč přęvįęŵ",
      "title-plugins": "Mįģřäŧįőŉ őƒ pľūģįŉş"
    },
    "resource-details": {
      "dismiss-button": "ØĶ",
      "error-messages": {
        "dashboard-already-managed": "Đäşĥþőäřđ įş äľřęäđy přővįşįőŉęđ äŉđ mäŉäģęđ þy Ğřäƒäŉä įŉ ŧĥę čľőūđ įŉşŧäŉčę. Ŵę řęčőmmęŉđ ūşįŉģ ŧĥę přővįşįőŉęđ đäşĥþőäřđ ģőįŉģ ƒőřŵäřđ. Ĩƒ yőū şŧįľľ ŵįşĥ ŧő čőpy ŧĥę đäşĥþőäřđ ŧő ŧĥę čľőūđ įŉşŧäŉčę, ŧĥęŉ čĥäŉģę ŧĥę đäşĥþőäřđ ĨĐ įŉ ŧĥę đäşĥþőäřđ ĴŜØŃ, şävę ä ŉęŵ şŉäpşĥőŧ äŉđ ūpľőäđ äģäįŉ.",
        "datasource-already-managed": "Đäŧä şőūřčę įş äľřęäđy přővįşįőŉęđ äŉđ mäŉäģęđ þy Ğřäƒäŉä įŉ ŧĥę čľőūđ įŉşŧäŉčę. Ĩƒ ŧĥįş įş ä đįƒƒęřęŉŧ řęşőūřčę, şęŧ äŉőŧĥęř ŮĨĐ äŉđ ŧřy äģäįŉ.",
        "datasource-invalid-url": "Ŧĥęřę įş ä đäŧä şőūřčę ŵĥįčĥ ĥäş äŉ įŉväľįđ ŮŖĿ. Přővįđę ä väľįđ ŮŖĿ äŉđ ŧřy äģäįŉ.",
        "datasource-name-conflict": "Ŧĥęřę įş ä đäŧä şőūřčę ŵįŧĥ ŧĥę şämę ŉämę įŉ ŧĥę ŧäřģęŧ įŉşŧäŉčę. Ŗęŉämę őŉę őƒ ŧĥęm äŉđ ŧřy äģäįŉ.",
        "folder-name-conflict": "Ŧĥęřę įş ä ƒőľđęř ŵįŧĥ ŧĥę şämę ŉämę įŉ ŧĥę ŧäřģęŧ įŉşŧäŉčę. Ŗęŉämę őŉę őƒ ŧĥęm äŉđ ŧřy äģäįŉ.",
        "generic-error": "Ŧĥęřę ĥäş þęęŉ äŉ ęřřőř ŵĥįľę mįģřäŧįŉģ. Pľęäşę čĥęčĸ ŧĥę čľőūđ mįģřäŧįőŉ ľőģş ƒőř mőřę įŉƒőřmäŧįőŉ.",
        "internal-service-error": "Ŧĥęřę ĥäş þęęŉ äŉ ęřřőř ŵĥįľę mįģřäŧįŉģ. Pľęäşę čĥęčĸ ŧĥę Ğřäƒäŉä şęřvęř ľőģş ƒőř mőřę đęŧäįľş.",
        "library-element-name-conflict": "Ŧĥęřę įş ä ľįþřäřy ęľęmęŉŧ ŵįŧĥ ŧĥę şämę ŉämę įŉ ŧĥę ŧäřģęŧ įŉşŧäŉčę. Ŗęŉämę őŉę őƒ ŧĥęm äŉđ ŧřy äģäįŉ.",
        "resource-conflict": "Ŧĥęřę įş ä řęşőūřčę čőŉƒľįčŧ ŵįŧĥ ŧĥę ŧäřģęŧ įŉşŧäŉčę. Pľęäşę čĥęčĸ ŧĥę Ğřäƒäŉä şęřvęř ľőģş ƒőř mőřę đęŧäįľş.",
        "unexpected-error": "Ŧĥęřę ĥäş þęęŉ äŉ ęřřőř ŵĥįľę mįģřäŧįŉģ. Pľęäşę čĥęčĸ ŧĥę Ğřäƒäŉä şęřvęř ľőģş ƒőř mőřę đęŧäįľş.",
        "unsupported-data-type": "Mįģřäŧįőŉ őƒ ŧĥįş đäŧä ŧypę įş ŉőŧ čūřřęŉŧľy şūppőřŧęđ."
      },
      "error-title": "Ůŉäþľę ŧő mįģřäŧę ŧĥįş řęşőūřčę:",
      "generic-title": "Ŗęşőūřčę mįģřäŧįőŉ đęŧäįľş:",
      "missing-message": "Ńő męşşäģę přővįđęđ.",
      "resource-summary": "{{refId}} ({{typeName}})",
      "title": "Mįģřäŧįőŉ řęşőūřčę đęŧäįľş",
      "warning-title": "Ŗęşőūřčę mįģřäŧęđ ŵįŧĥ ä ŵäřŉįŉģ:"
    },
    "resource-status": {
      "error-details-button": "Đęŧäįľş",
      "failed": "Ēřřőř",
      "migrated": "Ůpľőäđęđ ŧő čľőūđ",
      "migrating": "Ůpľőäđįŉģ...",
      "not-migrated": "Ńőŧ yęŧ ūpľőäđęđ",
      "unknown": "Ůŉĸŉőŵŉ",
      "warning": "Ůpľőäđęđ ŵįŧĥ ŵäřŉįŉģ",
      "warning-details-button": "Đęŧäįľş"
    },
    "resource-table": {
      "dashboard-load-error": "Ůŉäþľę ŧő ľőäđ đäşĥþőäřđ",
      "error-library-element-sub": "Ŀįþřäřy Ēľęmęŉŧ {ūįđ}",
      "error-library-element-title": "Ůŉäþľę ŧő ľőäđ ľįþřäřy ęľęmęŉŧ",
      "unknown-datasource-title": "Đäŧä şőūřčę {{datasourceUID}}",
      "unknown-datasource-type": "Ůŉĸŉőŵŉ đäŧä şőūřčę"
    },
    "resource-type": {
      "alert_rule": "Åľęřŧ Ŗūľę",
      "contact_point": "Cőŉŧäčŧ Pőįŉŧ",
      "dashboard": "Đäşĥþőäřđ",
      "datasource": "Đäŧä şőūřčę",
      "folder": "Főľđęř",
      "library_element": "Ŀįþřäřy Ēľęmęŉŧ",
      "mute_timing": "Mūŧę Ŧįmįŉģ",
      "notification_policy": "Ńőŧįƒįčäŧįőŉ Pőľįčy",
      "notification_template": "Ńőŧįƒįčäŧįőŉ Ŧęmpľäŧę",
      "plugin": "Pľūģįŉ",
      "unknown": "Ůŉĸŉőŵŉ"
    },
    "summary": {
      "cancel-snapshot": "Cäŉčęľ şŉäpşĥőŧ",
      "disconnect": "Đįşčőŉŉęčŧ",
      "errored-resource-count": "Ēřřőřş",
      "page-loading": "Ŀőäđįŉģ...",
      "rebuild-snapshot": "Ŗęþūįľđ şŉäpşĥőŧ",
      "snapshot-date": "Ŝŉäpşĥőŧ ŧįmęşŧämp",
      "snapshot-not-created": "Ńőŧ yęŧ čřęäŧęđ",
      "start-migration": "ßūįľđ şŉäpşĥőŧ",
      "successful-resource-count": "Ŝūččęşşƒūľľy mįģřäŧęđ",
      "target-stack-title": "Ůpľőäđįŉģ ŧő",
      "total-resource-count": "Ŧőŧäľ řęşőūřčęş",
      "upload-migration": "Ůpľőäđ şŉäpşĥőŧ"
    },
    "support-types-disclosure": {
      "text": "Đäşĥþőäřđş, Főľđęřş, äŉđ þūįľŧ-įŉ čőřę đäŧä şőūřčęş äřę mįģřäŧęđ ŧő yőūř Ğřäƒäŉä Cľőūđ şŧäčĸ. <2>Ŀęäřŉ äþőūŧ mįģřäŧįŉģ őŧĥęř şęŧŧįŉģş.</2>"
    },
    "token-status": {
      "active": "Ŧőĸęŉ čřęäŧęđ äŉđ äčŧįvę",
      "no-active": "Ńő äčŧįvę ŧőĸęŉ",
      "unknown": "Ůŉĸŉőŵŉ",
      "unknown-error": "Ēřřőř řęŧřįęvįŉģ ŧőĸęŉ"
    },
    "what-is-cloud": {
      "body": "Ğřäƒäŉä čľőūđ įş ä ƒūľľy mäŉäģęđ čľőūđ-ĥőşŧęđ őþşęřväþįľįŧy pľäŧƒőřm įđęäľ ƒőř čľőūđ ŉäŧįvę ęŉvįřőŉmęŉŧş. Ĩŧ'ş ęvęřyŧĥįŉģ yőū ľővę äþőūŧ Ğřäƒäŉä ŵįŧĥőūŧ ŧĥę ővęřĥęäđ őƒ mäįŉŧäįŉįŉģ, ūpģřäđįŉģ, äŉđ şūppőřŧįŉģ äŉ įŉşŧäľľäŧįőŉ.",
      "link-title": "Ŀęäřŉ äþőūŧ čľőūđ ƒęäŧūřęş",
      "title": "Ŵĥäŧ įş Ğřäƒäŉä Cľőūđ?"
    },
    "why-host": {
      "body": "Ĩŉ äđđįŧįőŉ ŧő ŧĥę čőŉvęŉįęŉčę őƒ mäŉäģęđ ĥőşŧįŉģ, Ğřäƒäŉä Cľőūđ įŉčľūđęş mäŉy čľőūđ-ęχčľūşįvę ƒęäŧūřęş ľįĸę ŜĿØş, įŉčįđęŉŧ mäŉäģęmęŉŧ, mäčĥįŉę ľęäřŉįŉģ, äŉđ pőŵęřƒūľ őþşęřväþįľįŧy įŉŧęģřäŧįőŉş.",
      "link-title": "Mőřę qūęşŧįőŉş? Ŧäľĸ ŧő äŉ ęχpęřŧ",
      "title": "Ŵĥy ĥőşŧ ŵįŧĥ Ğřäƒäŉä?"
    }
  },
  "multicombobox": {
    "all": {
      "title": "Åľľ",
      "title-filtered": "Åľľ (ƒįľŧęřęđ)"
    },
<<<<<<< HEAD
    "custom-value": {
      "description": "Cūşŧőm"
=======
    "clear": {
      "title": "Cľęäř äľľ"
>>>>>>> 52aeae13
    }
  },
  "nav": {
    "add-new-connections": {
      "title": "Åđđ ŉęŵ čőŉŉęčŧįőŉ"
    },
    "admin": {
      "subtitle": "Mäŉäģę şęřvęř-ŵįđę şęŧŧįŉģş äŉđ äččęşş ŧő řęşőūřčęş şūčĥ äş őřģäŉįžäŧįőŉş, ūşęřş, äŉđ ľįčęŉşęş",
      "title": "Ŝęřvęř äđmįŉ"
    },
    "alert-list-legacy": {
      "title": "Åľęřŧ řūľęş"
    },
    "alerting": {
      "subtitle": "Ŀęäřŉ äþőūŧ přőþľęmş įŉ yőūř şyşŧęmş mőmęŉŧş äƒŧęř ŧĥęy őččūř",
      "title": "Åľęřŧįŉģ"
    },
    "alerting-admin": {
      "subtitle": "Mäŉäģę Åľęřŧmäŉäģęř čőŉƒįģūřäŧįőŉş äŉđ ęŉäþľę řęčęįvįŉģ Ğřäƒäŉä-mäŉäģęđ äľęřŧş",
      "title": "Ŝęŧŧįŉģş"
    },
    "alerting-am-routes": {
      "subtitle": "Đęŧęřmįŉę ĥőŵ äľęřŧş äřę řőūŧęđ ŧő čőŉŧäčŧ pőįŉŧş",
      "title": "Ńőŧįƒįčäŧįőŉ pőľįčįęş"
    },
    "alerting-channels": {
      "title": "Ńőŧįƒįčäŧįőŉ čĥäŉŉęľş"
    },
    "alerting-groups": {
      "subtitle": "Ŝęę ģřőūpęđ äľęřŧş ŵįŧĥ äčŧįvę ŉőŧįƒįčäŧįőŉş",
      "title": "Åčŧįvę ŉőŧįƒįčäŧįőŉş"
    },
    "alerting-home": {
      "title": "Ħőmę"
    },
    "alerting-legacy": {
      "title": "Åľęřŧįŉģ (ľęģäčy)"
    },
    "alerting-list": {
      "subtitle": "Ŗūľęş ŧĥäŧ đęŧęřmįŉę ŵĥęŧĥęř äŉ äľęřŧ ŵįľľ ƒįřę",
      "title": "Åľęřŧ řūľęş"
    },
    "alerting-receivers": {
      "subtitle": "Cĥőőşę ĥőŵ ŧő ŉőŧįƒy yőūř čőŉŧäčŧ pőįŉŧş ŵĥęŉ äŉ äľęřŧ įŉşŧäŉčę ƒįřęş",
      "title": "Cőŉŧäčŧ pőįŉŧş"
    },
    "alerting-silences": {
      "subtitle": "Ŝŧőp ŉőŧįƒįčäŧįőŉş ƒřőm őŉę őř mőřę äľęřŧįŉģ řūľęş",
      "title": "Ŝįľęŉčęş"
    },
    "alerting-upgrade": {
      "subtitle": "Ůpģřäđę yőūř ęχįşŧįŉģ ľęģäčy äľęřŧş äŉđ ŉőŧįƒįčäŧįőŉ čĥäŉŉęľş ŧő ŧĥę ŉęŵ Ğřäƒäŉä Åľęřŧįŉģ",
      "title": "Åľęřŧįŉģ ūpģřäđę"
    },
    "alerts-and-incidents": {
      "subtitle": "Åľęřŧįŉģ äŉđ įŉčįđęŉŧ mäŉäģęmęŉŧ äppş",
      "title": "Åľęřŧş & ĨŖM"
    },
    "api-keys": {
      "subtitle": "Mäŉäģę äŉđ čřęäŧę ÅPĨ ĸęyş ŧĥäŧ äřę ūşęđ ŧő įŉŧęřäčŧ ŵįŧĥ Ğřäƒäŉä ĦŦŦP ÅPĨş",
      "title": "ÅPĨ ĸęyş"
    },
    "application": {
      "title": "Åppľįčäŧįőŉ"
    },
    "apps": {
      "subtitle": "Åpp pľūģįŉş ŧĥäŧ ęχŧęŉđ ŧĥę Ğřäƒäŉä ęχpęřįęŉčę",
      "title": "Mőřę äppş"
    },
    "authentication": {
      "title": "Åūŧĥęŉŧįčäŧįőŉ"
    },
    "bookmarks": {
      "title": "ßőőĸmäřĸş"
    },
    "bookmarks-empty": {
      "title": "ßőőĸmäřĸ päģęş ƒőř ŧĥęm ŧő äppęäř ĥęřę"
    },
    "collector": {
      "title": "Cőľľęčŧőř"
    },
    "config": {
      "title": "Åđmįŉįşŧřäŧįőŉ"
    },
    "config-access": {
      "subtitle": "Cőŉƒįģūřę äččęşş ƒőř įŉđįvįđūäľ ūşęřş, ŧęämş, äŉđ şęřvįčę äččőūŉŧş",
      "title": "Ůşęřş äŉđ äččęşş"
    },
    "config-general": {
      "subtitle": "Mäŉäģę đęƒäūľŧ přęƒęřęŉčęş äŉđ şęŧŧįŉģş äčřőşş Ğřäƒäŉä",
      "title": "Ğęŉęřäľ"
    },
    "config-plugins": {
      "subtitle": "Ĩŉşŧäľľ pľūģįŉş äŉđ đęƒįŉę ŧĥę řęľäŧįőŉşĥįpş þęŧŵęęŉ đäŧä",
      "title": "Pľūģįŉş äŉđ đäŧä"
    },
    "connect-data": {
      "title": "Cőŉŉęčŧ đäŧä"
    },
    "connections": {
      "subtitle": "ßřőŵşę äŉđ čřęäŧę ŉęŵ čőŉŉęčŧįőŉş",
      "title": "Cőŉŉęčŧįőŉş"
    },
    "correlations": {
      "subtitle": "Åđđ äŉđ čőŉƒįģūřę čőřřęľäŧįőŉş",
      "title": "Cőřřęľäŧįőŉş"
    },
    "create": {
      "title": "Cřęäŧę"
    },
    "create-alert": {
      "title": "Ńęŵ äľęřŧ řūľę"
    },
    "create-dashboard": {
      "title": "Đäşĥþőäřđ"
    },
    "create-folder": {
      "title": "Főľđęř"
    },
    "create-import": {
      "title": "Ĩmpőřŧ đäşĥþőäřđ"
    },
    "dashboards": {
      "subtitle": "Cřęäŧę äŉđ mäŉäģę đäşĥþőäřđş ŧő vįşūäľįžę yőūř đäŧä",
      "title": "Đäşĥþőäřđş"
    },
    "data-sources": {
      "subtitle": "Vįęŵ äŉđ mäŉäģę yőūř čőŉŉęčŧęđ đäŧä şőūřčę čőŉŉęčŧįőŉş",
      "title": "Đäŧä şőūřčęş"
    },
    "databases": {
      "title": "Đäŧäþäşęş"
    },
    "datasources": {
      "subtitle": "Åđđ äŉđ čőŉƒįģūřę đäŧä şőūřčęş",
      "title": "Đäŧä şőūřčęş"
    },
    "detect": {
      "title": "Đęŧęčŧ"
    },
    "explore": {
      "title": "Ēχpľőřę"
    },
    "frontend": {
      "subtitle": "Ğäįŉ řęäľ ūşęř mőŉįŧőřįŉģ įŉşįģĥŧş",
      "title": "Fřőŉŧęŉđ"
    },
    "frontend-app": {
      "title": "Fřőŉŧęŉđ"
    },
    "global-orgs": {
      "subtitle": "Ĩşőľäŧęđ įŉşŧäŉčęş őƒ Ğřäƒäŉä řūŉŉįŉģ őŉ ŧĥę şämę şęřvęř",
      "title": "Øřģäŉįžäŧįőŉş"
    },
    "global-users": {
      "subtitle": "Mäŉäģę ūşęřş įŉ Ğřäƒäŉä",
      "title": "Ůşęřş"
    },
    "grafana-quaderno": {
      "title": "Ğřäƒäŉä Qūäđęřŉő"
    },
    "groupsync": {
      "subtitle": "Mäŉäģę mäppįŉģş őƒ Ĩđęŉŧįŧy Přővįđęř ģřőūpş ŧő Ğřäƒäŉä Ŗőľęş"
    },
    "help": {
      "title": "Ħęľp"
    },
    "help/community": "Cőmmūŉįŧy",
    "help/documentation": "Đőčūmęŉŧäŧįőŉ",
    "help/keyboard-shortcuts": "Ķęyþőäřđ şĥőřŧčūŧş",
    "help/support": "Ŝūppőřŧ",
    "history-container": {
      "drawer-tittle": "Ħįşŧőřy"
    },
    "history-wrapper": {
      "collapse": "Cőľľäpşę",
      "expand": "Ēχpäŉđ",
      "show-more": "Ŝĥőŵ mőřę",
      "today": "Ŧőđäy",
      "yesterday": "Ÿęşŧęřđäy"
    },
    "home": {
      "title": "Ħőmę"
    },
    "incidents": {
      "title": "Ĩŉčįđęŉŧ"
    },
    "infrastructure": {
      "subtitle": "Ůŉđęřşŧäŉđ yőūř įŉƒřäşŧřūčŧūřę'ş ĥęäľŧĥ",
      "title": "Ĩŉƒřäşŧřūčŧūřę"
    },
    "integrations": {
      "title": "Ĩŉŧęģřäŧįőŉş"
    },
    "k6": {
      "title": "Pęřƒőřmäŉčę"
    },
    "kubernetes": {
      "title": "Ķūþęřŉęŧęş"
    },
    "library-panels": {
      "subtitle": "Ŗęūşäþľę päŉęľş ŧĥäŧ čäŉ þę äđđęđ ŧő mūľŧįpľę đäşĥþőäřđş",
      "title": "Ŀįþřäřy päŉęľş"
    },
    "machine-learning": {
      "title": "Mäčĥįŉę ľęäřŉįŉģ"
    },
    "manage-folder": {
      "subtitle": "Mäŉäģę ƒőľđęř đäşĥþőäřđş äŉđ pęřmįşşįőŉş"
    },
    "migrate-to-cloud": {
      "subtitle": "Cőpy čőŉƒįģūřäŧįőŉ ƒřőm yőūř şęľƒ-mäŉäģęđ įŉşŧäľľäŧįőŉ ŧő ä čľőūđ şŧäčĸ",
      "title": "Mįģřäŧę ŧő Ğřäƒäŉä Cľőūđ"
    },
    "monitoring": {
      "subtitle": "Øūŧ-őƒ-ŧĥę-þőχ őþşęřväþįľįŧy şőľūŧįőŉş",
      "title": "Øþşęřväþįľįŧy"
    },
    "new": {
      "title": "Ńęŵ"
    },
    "new-dashboard": {
      "title": "Ńęŵ đäşĥþőäřđ"
    },
    "new-folder": {
      "title": "Ńęŵ ƒőľđęř"
    },
    "oncall": {
      "title": "ØŉCäľľ"
    },
    "org-settings": {
      "subtitle": "Mäŉäģę přęƒęřęŉčęş äčřőşş äŉ őřģäŉįžäŧįőŉ",
      "title": "Đęƒäūľŧ přęƒęřęŉčęş"
    },
    "playlists": {
      "subtitle": "Ğřőūpş őƒ đäşĥþőäřđş ŧĥäŧ äřę đįşpľäyęđ įŉ ä şęqūęŉčę",
      "title": "Pľäyľįşŧş"
    },
    "plugins": {
      "subtitle": "Ēχŧęŉđ ŧĥę Ğřäƒäŉä ęχpęřįęŉčę ŵįŧĥ pľūģįŉş",
      "title": "Pľūģįŉş"
    },
    "private-data-source-connections": {
      "subtitle": "Qūęřy đäŧä ŧĥäŧ ľįvęş ŵįŧĥįŉ ä şęčūřęđ ŉęŧŵőřĸ ŵįŧĥőūŧ őpęŉįŉģ ŧĥę ŉęŧŵőřĸ ŧő įŉþőūŉđ ŧřäƒƒįč ƒřőm Ğřäƒäŉä Cľőūđ. Ŀęäřŉ mőřę įŉ őūř đőčş.",
      "title": "Přįväŧę đäŧä şőūřčę čőŉŉęčŧ"
    },
    "profile/notifications": {
      "title": "Ńőŧįƒįčäŧįőŉ ĥįşŧőřy"
    },
    "profile/password": {
      "title": "Cĥäŉģę päşşŵőřđ"
    },
    "profile/settings": {
      "title": "Přőƒįľę"
    },
    "profiles": {
      "title": "Přőƒįľęş"
    },
    "public": {
      "title": "Pūþľįč đäşĥþőäřđş"
    },
    "recently-deleted": {
      "subtitle": "Åŉy įŧęmş ľįşŧęđ ĥęřę ƒőř mőřę ŧĥäŉ 30 đäyş ŵįľľ þę äūŧőmäŧįčäľľy đęľęŧęđ.",
      "title": "Ŗęčęŉŧľy đęľęŧęđ"
    },
    "recorded-queries": {
      "title": "Ŗęčőřđęđ qūęřįęş"
    },
    "reporting": {
      "title": "Ŗępőřŧįŉģ"
    },
    "scenes": {
      "title": "Ŝčęŉęş"
    },
    "search": {
      "placeholderCommandPalette": "Ŝęäřčĥ őř ĵūmp ŧő..."
    },
    "search-dashboards": {
      "title": "Ŝęäřčĥ đäşĥþőäřđş"
    },
    "server-settings": {
      "subtitle": "Vįęŵ ŧĥę şęŧŧįŉģş đęƒįŉęđ įŉ yőūř Ğřäƒäŉä čőŉƒįģ",
      "title": "Ŝęŧŧįŉģş"
    },
    "service-accounts": {
      "subtitle": "Ůşę şęřvįčę äččőūŉŧş ŧő řūŉ äūŧőmäŧęđ ŵőřĸľőäđş įŉ Ğřäƒäŉä",
      "title": "Ŝęřvįčę äččőūŉŧş"
    },
    "setup-guide": {
      "title": "Ŝęŧūp ģūįđę"
    },
    "shared-dashboard": {
      "subtitle": "Mäŉäģę yőūř őřģäŉįžäŧįőŉ'ş ęχŧęřŉäľľy şĥäřęđ đäşĥþőäřđş",
      "title": "Ŝĥäřęđ đäşĥþőäřđş"
    },
    "sign-out": {
      "title": "Ŝįģŉ őūŧ"
    },
    "slo": {
      "title": "ŜĿØ"
    },
    "snapshots": {
      "subtitle": "Ĩŉŧęřäčŧįvę, pūþľįčäľľy äväįľäþľę, pőįŉŧ-įŉ-ŧįmę řępřęşęŉŧäŧįőŉş őƒ đäşĥþőäřđş äŉđ päŉęľş",
      "title": "Ŝŉäpşĥőŧş"
    },
    "starred": {
      "title": "Ŝŧäřřęđ"
    },
    "starred-empty": {
      "title": "Ÿőūř şŧäřřęđ đäşĥþőäřđş ŵįľľ äppęäř ĥęřę"
    },
    "statistics-and-licensing": {
      "title": "Ŝŧäŧįşŧįčş äŉđ ľįčęŉşįŉģ"
    },
    "storage": {
      "subtitle": "Mäŉäģę ƒįľę şŧőřäģę",
      "title": "Ŝŧőřäģę"
    },
    "support-bundles": {
      "subtitle": "Đőŵŉľőäđ şūppőřŧ þūŉđľęş",
      "title": "Ŝūppőřŧ þūŉđľęş"
    },
    "synthetics": {
      "title": "Ŝyŉŧĥęŧįčş"
    },
    "teams": {
      "subtitle": "Ğřőūpş őƒ ūşęřş ŧĥäŧ ĥävę čőmmőŉ đäşĥþőäřđ äŉđ pęřmįşşįőŉ ŉęęđş",
      "title": "Ŧęämş"
    },
    "testing-and-synthetics": {
      "subtitle": "Øpŧįmįžę pęřƒőřmäŉčę ŵįŧĥ ĸ6 äŉđ Ŝyŉŧĥęŧįč Mőŉįŧőřįŉģ įŉşįģĥŧş",
      "title": "Ŧęşŧįŉģ & şyŉŧĥęŧįčş"
    },
    "upgrading": {
      "title": "Ŝŧäŧş äŉđ ľįčęŉşę"
    },
    "users": {
      "subtitle": "Ĩŉvįŧę äŉđ äşşįģŉ řőľęş ŧő ūşęřş",
      "title": "Ůşęřş"
    }
  },
  "navigation": {
    "item": {
      "add-bookmark": "Åđđ ŧő ßőőĸmäřĸş",
      "remove-bookmark": "Ŗęmővę ƒřőm ßőőĸmäřĸş"
    },
    "kiosk": {
      "tv-alert": "Přęşş ĒŜC ŧő ęχįŧ ĸįőşĸ mőđę"
    },
    "megamenu": {
      "close": "Cľőşę męŉū",
      "dock": "Đőčĸ męŉū",
      "list-label": "Ńävįģäŧįőŉ",
      "open": "Øpęŉ męŉū",
      "undock": "Ůŉđőčĸ męŉū"
    },
    "rss-button": "Ŀäŧęşŧ ƒřőm ŧĥę þľőģ"
  },
  "news": {
    "drawer": {
      "close": "Cľőşę Đřäŵęř"
    },
    "title": "Ŀäŧęşŧ ƒřőm ŧĥę þľőģ"
  },
  "notifications": {
    "empty-state": {
      "description": "Ńőŧįƒįčäŧįőŉş yőū ĥävę řęčęįvęđ ŵįľľ äppęäř ĥęřę",
      "title": "Ÿőū'řę äľľ čäūģĥŧ ūp!"
    },
    "starred-dashboard": "Đäşĥþőäřđ şŧäřřęđ",
    "unstarred-dashboard": "Đäşĥþőäřđ ūŉşŧäřřęđ"
  },
  "oauth": {
    "form": {
      "server-discovery-action-button": "Ēŉŧęř ØpęŉĨĐ Cőŉŉęčŧ Đįşčővęřy ŮŖĿ",
      "server-discovery-modal-close": "Cľőşę",
      "server-discovery-modal-loading": "Ŀőäđįŉģ...",
      "server-discovery-modal-submit": "Ŝūþmįŧ"
    },
    "login": {
      "error": "Ŀőģįŉ přővįđęř đęŉįęđ ľőģįŉ řęqūęşŧ"
    }
  },
  "panel": {
    "header-menu": {
      "copy": "Cőpy",
      "create-library-panel": "Cřęäŧę ľįþřäřy päŉęľ",
      "duplicate": "Đūpľįčäŧę",
      "edit": "Ēđįŧ",
      "explore": "Ēχpľőřę",
      "get-help": "Ğęŧ ĥęľp",
      "hide-legend": "Ħįđę ľęģęŉđ",
      "inspect": "Ĩŉşpęčŧ",
      "inspect-data": "Đäŧä",
      "inspect-json": "Päŉęľ ĴŜØŃ",
      "more": "Mőřę...",
      "new-alert-rule": "Ńęŵ äľęřŧ řūľę",
      "query": "Qūęřy",
      "remove": "Ŗęmővę",
      "replace-library-panel": "Ŗępľäčę ľįþřäřy päŉęľ",
      "share": "Ŝĥäřę",
      "show-legend": "Ŝĥőŵ ľęģęŉđ",
      "unlink-library-panel": "Ůŉľįŉĸ ľįþřäřy päŉęľ",
      "view": "Vįęŵ"
    }
  },
  "panel-search": {
    "no-matches": "Ńő mäŧčĥęş ƒőūŉđ",
    "unsupported-layout": "Ůŉşūppőřŧęđ ľäyőūŧ"
  },
  "panel-type-filter": {
    "clear-button": "Cľęäř ŧypęş"
  },
  "playlist-edit": {
    "error-prefix": "Ēřřőř ľőäđįŉģ pľäyľįşŧ:",
    "form": {
      "add-tag-label": "Åđđ þy ŧäģ",
      "add-tag-placeholder": "Ŝęľęčŧ ä ŧäģ",
      "add-title-label": "Åđđ þy ŧįŧľę",
      "cancel": "Cäŉčęľ",
      "heading": "Åđđ đäşĥþőäřđş",
      "interval-label": "Ĩŉŧęřväľ",
      "interval-placeholder": "5m",
      "interval-required": "Ĩŉŧęřväľ įş řęqūįřęđ",
      "name-label": "Ńämę",
      "name-placeholder": "Ńämę",
      "name-required": "Ńämę įş řęqūįřęđ",
      "save": "Ŝävę",
      "table-delete": "Đęľęŧę pľäyľįşŧ įŧęm",
      "table-drag": "Đřäģ äŉđ đřőp ŧő řęőřđęř",
      "table-empty": "Pľäyľįşŧ įş ęmpŧy. Åđđ đäşĥþőäřđş þęľőŵ.",
      "table-heading": "Đäşĥþőäřđş"
    },
    "sub-title": "Å pľäyľįşŧ řőŧäŧęş ŧĥřőūģĥ ä přę-şęľęčŧęđ ľįşŧ őƒ đäşĥþőäřđş. Å pľäyľįşŧ čäŉ þę ä ģřęäŧ ŵäy ŧő þūįľđ şįŧūäŧįőŉäľ äŵäřęŉęşş, őř ĵūşŧ şĥőŵ őƒƒ yőūř męŧřįčş ŧő yőūř ŧęäm őř vįşįŧőřş.",
    "title": "Ēđįŧ pľäyľįşŧ"
  },
  "playlist-page": {
    "card": {
      "delete": "Đęľęŧę pľäyľįşŧ",
      "edit": "Ēđįŧ pľäyľįşŧ",
      "start": "Ŝŧäřŧ pľäyľįşŧ",
      "tooltip": "Ŝĥäřę pľäyľįşŧ"
    },
    "create-button": {
      "title": "Ńęŵ pľäyľįşŧ"
    },
    "delete-modal": {
      "body": "Åřę yőū şūřę yőū ŵäŉŧ ŧő đęľęŧę {{name}} pľäyľįşŧ?",
      "confirm-text": "Đęľęŧę"
    },
    "empty": {
      "button": "Cřęäŧę pľäyľįşŧ",
      "pro-tip": "Ÿőū čäŉ ūşę pľäyľįşŧş ŧő čyčľę đäşĥþőäřđş őŉ ŦVş ŵįŧĥőūŧ ūşęř čőŉŧřőľ. <2>Ŀęäřŉ mőřę</2>",
      "title": "Ŧĥęřę äřę ŉő pľäyľįşŧş čřęäŧęđ yęŧ"
    }
  },
  "playlists": {
    "empty-state": {
      "message": "Ńő pľäyľįşŧş ƒőūŉđ"
    }
  },
  "plugins": {
    "catalog": {
      "update-all": {
        "all-plugins-updated": "Åľľ pľūģįŉş ūpđäŧęđ!",
        "available-header": "Åväįľäþľę",
        "button": "Ůpđäŧę äľľ",
        "cloud-update-message": "* Ĩŧ mäy ŧäĸę ä ƒęŵ mįŉūŧęş ƒőř ŧĥę pľūģįŉş ŧő þę äväįľäþľę ƒőř ūşäģę.",
        "error": "Ēřřőř ūpđäŧįŉģ pľūģįŉ:",
        "error-status-text": "ƒäįľęđ - şęę ęřřőř męşşäģęş",
        "header": "Ŧĥę ƒőľľőŵįŉģ pľūģįŉş ĥävę ūpđäŧę äväįľäþľę",
        "installed-header": "Ĩŉşŧäľľęđ",
        "modal-confirmation": "Ůpđäŧę",
        "modal-dismiss": "Cľőşę",
        "modal-in-progress": "Ůpđäŧįŉģ...",
        "modal-title": "Ůpđäŧę Pľūģįŉş",
        "name-header": "Ńämę",
        "update-header": "Ůpđäŧę",
        "update-status-text": "pľūģįŉş ūpđäŧęđ"
      },
      "versions": {
        "confirmation-text-1": "Åřę yőū řęäľľy şūřę yőū ŵäŉŧ ŧő đőŵŉģřäđę ŧő vęřşįőŉ",
        "confirmation-text-2": "Ÿőū şĥőūľđ ŉőřmäľľy ŉőŧ þę đőįŉģ ŧĥįş",
        "downgrade-confirm": "Đőŵŉģřäđę",
        "downgrade-title": "Đőŵŉģřäđę pľūģįŉ vęřşįőŉ"
      }
    },
    "details": {
      "connections-tab": {
        "description": "Ŧĥę đäŧä şőūřčę čőŉŉęčŧįőŉş þęľőŵ äřę äľľ {{pluginName}}. Ÿőū čäŉ ƒįŉđ äľľ őƒ yőūř đäŧä şőūřčę čőŉŉęčŧįőŉş őƒ äľľ ŧypęş įŉ <4><0>Cőŉŉęčŧįőŉş</0> - <3>Đäŧä şőūřčęş</3>.</4>"
      },
      "labels": {
        "contactGrafanaLabs": "Cőŉŧäčŧ Ğřäƒäŉä Ŀäþş",
        "dependencies": "Đępęŉđęŉčįęş",
        "downloads": "Đőŵŉľőäđş",
        "from": "Fřőm",
        "installedVersion": "Ĩŉşŧäľľęđ Vęřşįőŉ",
        "lastCommitDate": "Ŀäşŧ čőmmįŧ đäŧę:",
        "latestVersion": "Ŀäŧęşŧ Vęřşįőŉ",
        "links": "Ŀįŉĸş ",
        "reportAbuse": "Ŗępőřŧ ä čőŉčęřŉ ",
        "signature": "Ŝįģŉäŧūřę",
        "status": "Ŝŧäŧūş",
        "updatedAt": "Ŀäşŧ ūpđäŧęđ:"
      }
    },
    "empty-state": {
      "message": "Ńő pľūģįŉş ƒőūŉđ"
    },
    "plugin-help": {
      "error": "Åŉ ęřřőř őččūřřęđ ŵĥęŉ ľőäđįŉģ ĥęľp.",
      "not-found": "Ńő qūęřy ĥęľp čőūľđ þę ƒőūŉđ."
    }
  },
  "profile": {
    "change-password": {
      "cancel-button": "Cäŉčęľ",
      "cannot-change-password-message": "Päşşŵőřđ čäŉŉőŧ þę čĥäŉģęđ ĥęřę.",
      "change-password-button": "Cĥäŉģę Päşşŵőřđ",
      "confirm-password-label": "Cőŉƒįřm päşşŵőřđ",
      "confirm-password-required": "Ńęŵ päşşŵőřđ čőŉƒįřmäŧįőŉ įş řęqūįřęđ",
      "ldap-auth-proxy-message": "Ÿőū čäŉŉőŧ čĥäŉģę päşşŵőřđ ŵĥęŉ şįģŉęđ įŉ ŵįŧĥ ĿĐÅP őř äūŧĥ přőχy.",
      "new-password-label": "Ńęŵ päşşŵőřđ",
      "new-password-required": "Ńęŵ päşşŵőřđ įş řęqūįřęđ",
      "new-password-same-as-old": "Ńęŵ päşşŵőřđ čäŉ'ŧ þę ŧĥę şämę äş ŧĥę őľđ őŉę.",
      "old-password-label": "Øľđ päşşŵőřđ",
      "old-password-required": "Øľđ päşşŵőřđ įş řęqūįřęđ",
      "passwords-must-match": "Päşşŵőřđş mūşŧ mäŧčĥ",
      "strong-password-validation-register": "Päşşŵőřđ đőęş ŉőŧ čőmpľy ŵįŧĥ ŧĥę şŧřőŉģ päşşŵőřđ pőľįčy"
    }
  },
  "public-dashboard": {
    "acknowledgment-checkboxes": {
      "ack-title": "ßęƒőřę yőū mäĸę ŧĥę đäşĥþőäřđ pūþľįč, äčĸŉőŵľęđģę ŧĥę ƒőľľőŵįŉģ:",
      "data-src-ack-desc": "Pūþľįşĥįŉģ čūřřęŉŧľy őŉľy ŵőřĸş ŵįŧĥ ä şūþşęŧ őƒ đäŧä şőūřčęş*",
      "data-src-ack-tooltip": "Ŀęäřŉ mőřę äþőūŧ pūþľįč đäŧäşőūřčęş",
      "public-ack-desc": "Ÿőūř ęŉŧįřę đäşĥþőäřđ ŵįľľ þę pūþľįč*",
      "public-ack-tooltip": "Ŀęäřŉ mőřę äþőūŧ pūþľįč đäşĥþőäřđş",
      "usage-ack-desc": "Mäĸįŉģ ä đäşĥþőäřđ pūþľįč ŵįľľ čäūşę qūęřįęş ŧő řūŉ ęäčĥ ŧįmę įŧ įş vįęŵęđ, ŵĥįčĥ mäy įŉčřęäşę čőşŧş*",
      "usage-ack-desc-tooltip": "Ŀęäřŉ mőřę äþőūŧ qūęřy čäčĥįŉģ"
    },
    "config": {
      "can-view-dashboard-radio-button-label": "Cäŉ vįęŵ đäşĥþőäřđ",
      "copy-button": "Cőpy",
      "dashboard-url-field-label": "Đäşĥþőäřđ ŮŖĿ",
      "email-share-type-option-label": "Øŉľy şpęčįƒįęđ pęőpľę",
      "pause-sharing-dashboard-label": "Päūşę şĥäřįŉģ đäşĥþőäřđ",
      "public-share-type-option-label": "Åŉyőŉę ŵįŧĥ ä ľįŉĸ",
      "revoke-public-URL-button": "Ŗęvőĸę pūþľįč ŮŖĿ",
      "revoke-public-URL-button-title": "Ŗęvőĸę pūþľįč ŮŖĿ",
      "settings-title": "Ŝęŧŧįŉģş"
    },
    "configuration": {
      "display-annotations-description": "Přęşęŉŧ äŉŉőŧäŧįőŉş őŉ ŧĥįş đäşĥþőäřđ",
      "display-annotations-label": "Đįşpľäy äŉŉőŧäŧįőŉş",
      "enable-time-range-description": "Åľľőŵ pęőpľę ŧő čĥäŉģę ŧįmę řäŉģę",
      "enable-time-range-label": "Ēŉäþľę ŧįmę řäŉģę",
      "settings-label": "Ŝęŧŧįŉģş",
      "success-pause": "Ÿőūř đäşĥþőäřđ äččęşş ĥäş þęęŉ päūşęđ",
      "success-resume": "Ÿőūř đäşĥþőäřđ äččęşş ĥäş þęęŉ řęşūmęđ",
      "success-update": "Ŝęŧŧįŉģş ĥävę þęęŉ şūččęşşƒūľľy ūpđäŧęđ",
      "success-update-old": "Pūþľįč đäşĥþőäřđ ūpđäŧęđ!",
      "time-range-label": "Ŧįmę řäŉģę",
      "time-range-tooltip": "Ŧĥę şĥäřęđ đäşĥþőäřđ ūşęş ŧĥę đęƒäūľŧ ŧįmę řäŉģę şęŧŧįŉģş őƒ ŧĥę đäşĥþőäřđ"
    },
    "create-page": {
      "generate-public-url-button": "Ğęŉęřäŧę pūþľįč ŮŖĿ",
      "unsupported-features-desc": "Cūřřęŉŧľy, ŵę đőŉ’ŧ şūppőřŧ ŧęmpľäŧę väřįäþľęş őř ƒřőŉŧęŉđ đäŧä şőūřčęş",
      "welcome-title": "Ŵęľčőmę ŧő pūþľįč đäşĥþőäřđş!"
    },
    "delete-modal": {
      "revoke-body-text": "Åřę yőū şūřę yőū ŵäŉŧ ŧő řęvőĸę ŧĥįş ŮŖĿ? Ŧĥę đäşĥþőäřđ ŵįľľ ŉő ľőŉģęř þę pūþľįč.",
      "revoke-title": "Ŗęvőĸę pūþľįč ŮŖĿ"
    },
    "email-sharing": {
      "accept-button": "Åččępŧ",
      "alert-text": "Ŝĥäřįŉģ đäşĥþőäřđş þy ęmäįľ įş þįľľęđ pęř ūşęř ƒőř ŧĥę đūřäŧįőŉ őƒ ŧĥę 30-đäy ŧőĸęŉ, řęģäřđľęşş őƒ ĥőŵ mäŉy đäşĥþőäřđş äřę şĥäřęđ. ßįľľįŉģ şŧőpş äƒŧęř 30 đäyş ūŉľęşş yőū řęŉęŵ ŧĥę ŧőĸęŉ.",
      "bill-ack": "Ĩ ūŉđęřşŧäŉđ ŧĥäŧ äđđįŉģ ūşęřş řęqūįřęş päymęŉŧ.*",
      "cancel-button": "Cäŉčęľ",
      "input-invalid-email-text": "Ĩŉväľįđ ęmäįľ",
      "input-required-email-text": "Ēmäįľ įş řęqūįřęđ",
      "invite-button": "Ĩŉvįŧę",
      "invite-field-desc": "Ĩŉvįŧę pęőpľę þy ęmäįľ",
      "invite-field-label": "Ĩŉvįŧę",
      "learn-more-button": "Ŀęäřŉ mőřę",
      "recipient-email-placeholder": "Ēmäįľ",
      "recipient-invalid-email-text": "Ĩŉväľįđ ęmäįľ",
      "recipient-invitation-button": "Ĩŉvįŧę",
      "recipient-invitation-description": "Ĩŉvįŧę şőmęőŉę þy ęmäįľ",
      "recipient-invitation-tooltip": "Ŧĥįş đäşĥþőäřđ čőŉŧäįŉş şęŉşįŧįvę đäŧä. ßy ūşįŉģ ŧĥįş ƒęäŧūřę yőū ŵįľľ þę şĥäřįŉģ ŵįŧĥ ęχŧęřŉäľ pęőpľę.",
      "recipient-list-description": "Øŉľy pęőpľę yőū'vę đįřęčŧľy įŉvįŧęđ čäŉ äččęşş ŧĥįş đäşĥþőäřđ",
      "recipient-list-title": "Pęőpľę ŵįŧĥ äččęşş",
      "recipient-required-email-text": "Ēmäįľ įş řęqūįřęđ",
      "resend-button": "Ŗęşęŉđ",
      "resend-button-title": "Ŗęşęŉđ",
      "resend-invite-label": "Ŗęşęŉđ įŉvįŧę",
      "revoke-access-label": "Ŗęvőĸę äččęşş",
      "revoke-button": "Ŗęvőĸę",
      "revoke-button-title": "Ŗęvőĸę",
      "success-creation": "Ÿőūř đäşĥþőäřđ įş řęäđy ƒőř ęχŧęřŉäľ şĥäřįŉģ",
      "success-share-type-change": "Đäşĥþőäřđ äččęşş ūpđäŧęđ: Øŉľy şpęčįƒįč pęőpľę čäŉ ŉőŵ äččęşş ŵįŧĥ ŧĥę ľįŉĸ"
    },
    "modal-alerts": {
      "no-upsert-perm-alert-desc": "Cőŉŧäčŧ yőūř äđmįŉ ŧő ģęŧ pęřmįşşįőŉ ŧő {{mode}} pūþľįč đäşĥþőäřđş",
      "no-upsert-perm-alert-title": "Ÿőū đőŉ’ŧ ĥävę pęřmįşşįőŉ ŧő {{ mode }} ä pūþľįč đäşĥþőäřđ",
      "save-dashboard-changes-alert-title": "Pľęäşę şävę yőūř đäşĥþőäřđ čĥäŉģęş þęƒőřę ūpđäŧįŉģ ŧĥę pūþľįč čőŉƒįģūřäŧįőŉ",
      "unsupport-data-source-alert-readmore-link": "Ŗęäđ mőřę äþőūŧ şūppőřŧęđ đäŧä şőūřčęş",
      "unsupported-data-source-alert-desc": "Ŧĥęřę äřę đäŧä şőūřčęş įŉ ŧĥįş đäşĥþőäřđ ŧĥäŧ äřę ūŉşūppőřŧęđ ƒőř pūþľįč đäşĥþőäřđş. Päŉęľş ŧĥäŧ ūşę ŧĥęşę đäŧä şőūřčęş mäy ŉőŧ ƒūŉčŧįőŉ přőpęřľy: {{unsupportedDataSources}}.",
      "unsupported-data-source-alert-title": "Ůŉşūppőřŧęđ đäŧä şőūřčęş",
      "unsupported-template-variable-alert-desc": "Ŧĥįş pūþľįč đäşĥþőäřđ mäy ŉőŧ ŵőřĸ şįŉčę įŧ ūşęş ŧęmpľäŧę väřįäþľęş",
      "unsupported-template-variable-alert-title": "Ŧęmpľäŧę väřįäþľęş äřę ŉőŧ şūppőřŧęđ"
    },
    "public-sharing": {
      "accept-button": "Åččępŧ",
      "alert-text": "Ŝĥäřįŉģ ŧĥįş đäşĥþőäřđ ęχŧęřŉäľľy mäĸęş įŧ ęŉŧįřęľy äččęşşįþľę ŧő äŉyőŉę ŵįŧĥ ŧĥę ľįŉĸ.",
      "cancel-button": "Cäŉčęľ",
      "learn-more-button": "Ŀęäřŉ mőřę",
      "public-ack": "Ĩ ūŉđęřşŧäŉđ ŧĥäŧ ŧĥįş ęŉŧįřę đäşĥþőäřđ ŵįľľ þę pūþľįč.*",
      "success-creation": "Ÿőūř đäşĥþőäřđ įş ŉőŵ pūþľįčľy äččęşşįþľę",
      "success-share-type-change": "Đäşĥþőäřđ äččęşş ūpđäŧęđ: Åŉyőŉę ŵįŧĥ ŧĥę ľįŉĸ čäŉ ŉőŵ äččęşş"
    },
    "settings-bar-header": {
      "collapse-settings-tooltip": "Cőľľäpşę şęŧŧįŉģş",
      "expand-settings-tooltip": "Ēχpäŉđ şęŧŧįŉģş"
    },
    "settings-configuration": {
      "default-time-range-label": "Đęƒäūľŧ ŧįmę řäŉģę",
      "default-time-range-label-desc": "Ŧĥę pūþľįč đäşĥþőäřđ ūşęş ŧĥę đęƒäūľŧ ŧįmę řäŉģę şęŧŧįŉģş őƒ ŧĥę đäşĥþőäřđ",
      "show-annotations-label": "Ŝĥőŵ äŉŉőŧäŧįőŉş",
      "show-annotations-label-desc": "Ŝĥőŵ äŉŉőŧäŧįőŉş őŉ pūþľįč đäşĥþőäřđ",
      "time-range-picker-label": "Ŧįmę řäŉģę pįčĸęř ęŉäþľęđ",
      "time-range-picker-label-desc": "Åľľőŵ vįęŵęřş ŧő čĥäŉģę ŧįmę řäŉģę"
    },
    "settings-summary": {
      "annotations-hide-text": "Åŉŉőŧäŧįőŉş = ĥįđę",
      "annotations-show-text": "Åŉŉőŧäŧįőŉş = şĥőŵ",
      "time-range-picker-disabled-text": "Ŧįmę řäŉģę pįčĸęř = đįşäþľęđ",
      "time-range-picker-enabled-text": "Ŧįmę řäŉģę pįčĸęř = ęŉäþľęđ",
      "time-range-text": "Ŧįmę řäŉģę = "
    },
    "share": {
      "success-delete": "Ÿőūř đäşĥþőäřđ įş ŉő ľőŉģęř şĥäřęäþľę",
      "success-delete-old": "Pūþľįč đäşĥþőäřđ đęľęŧęđ!"
    },
    "share-configuration": {
      "share-type-label": "Ŀįŉĸ äččęşş"
    },
    "share-externally": {
      "copy-link-button": "Cőpy ęχŧęřŉäľ ľįŉĸ",
      "email-share-type-option-description": "Øŉľy pęőpľę ŵįŧĥ ŧĥę ľįŉĸ čäŉ äččęşş đäşĥþőäřđ",
      "email-share-type-option-label": "Øŉľy şpęčįƒįč pęőpľę",
      "no-upsert-perm-alert-desc": "Cőŉŧäčŧ yőūř äđmįŉ ŧő ģęŧ pęřmįşşįőŉ ŧő {{mode}} şĥäřęđ đäşĥþőäřđş",
      "no-upsert-perm-alert-title": "Ÿőū đőŉ’ŧ ĥävę pęřmįşşįőŉ ŧő {{ mode }} ä şĥäřęđ đäşĥþőäřđ",
      "pause-access-button": "Päūşę äččęşş",
      "pause-access-tooltip": "Päūşįŉģ ŵįľľ ŧęmpőřäřįľy đįşäþľę äččęşş ŧő ŧĥįş đäşĥþőäřđ ƒőř äľľ ūşęřş",
      "public-share-type-option-description": "Åŉyőŉę ŵįŧĥ ŧĥę ľįŉĸ čäŉ äččęşş đäşĥþőäřđ",
      "public-share-type-option-label": "Åŉyőŉę ŵįŧĥ ŧĥę ľįŉĸ",
      "resume-access-button": "Ŗęşūmę äččęşş",
      "revoke-access-button": "Ŗęvőĸę äččęşş",
      "revoke-access-description": "Åřę yőū şūřę yőū ŵäŉŧ ŧő řęvőĸę ŧĥįş äččęşş? Ŧĥę đäşĥþőäřđ čäŉ ŉő ľőŉģęř þę şĥäřęđ.",
      "unsupported-data-source-alert-desc": "Ŧĥęřę äřę đäŧä şőūřčęş įŉ ŧĥįş đäşĥþőäřđ ŧĥäŧ äřę ūŉşūppőřŧęđ ƒőř şĥäřęđ đäşĥþőäřđş. Päŉęľş ŧĥäŧ ūşę ŧĥęşę đäŧä şőūřčęş mäy ŉőŧ ƒūŉčŧįőŉ přőpęřľy: {{unsupportedDataSources}}."
    },
    "sharing": {
      "success-creation": "Đäşĥþőäřđ įş pūþľįč!"
    }
  },
  "public-dashboard-list": {
    "button": {
      "config-button-tooltip": "Cőŉƒįģūřę pūþľįč đäşĥþőäřđ",
      "revoke-button-text": "Ŗęvőĸę pūþľįč ŮŖĿ",
      "revoke-button-tooltip": "Ŗęvőĸę pūþľįč đäşĥþőäřđ ŮŖĿ",
      "view-button-tooltip": "Vįęŵ pūþľįč đäşĥþőäřđ"
    },
    "empty-state": {
      "message": "Ÿőū ĥävęŉ'ŧ čřęäŧęđ äŉy pūþľįč đäşĥþőäřđş yęŧ",
      "more-info": "Cřęäŧę ä pūþľįč đäşĥþőäřđ ƒřőm äŉy ęχįşŧįŉģ đäşĥþőäřđ ŧĥřőūģĥ ŧĥę <1>Ŝĥäřę</1> mőđäľ. <4>Ŀęäřŉ mőřę</4>"
    },
    "toggle": {
      "pause-sharing-toggle-text": "Päūşę şĥäřįŉģ"
    }
  },
  "public-dashboard-users-access-list": {
    "dashboard-modal": {
      "external-link": "Ēχŧęřŉäľ ľįŉĸ",
      "loading-text": "Ŀőäđįŉģ...",
      "open-dashboard-list-text": "Øpęŉ đäşĥþőäřđş ľįşŧ",
      "public-dashboard-link": "Pūþľįč đäşĥþőäřđ ŮŖĿ",
      "public-dashboard-setting": "Pūþľįč đäşĥþőäřđ şęŧŧįŉģş",
      "sharing-setting": "Ŝĥäřįŉģ şęŧŧįŉģş"
    },
    "delete-user-modal": {
      "delete-user-button-text": "Đęľęŧę ūşęř",
      "delete-user-cancel-button": "Cäŉčęľ",
      "delete-user-revoke-access-button": "Ŗęvőĸę äččęşş",
      "revoke-access-title": "Ŗęvőĸę äččęşş",
      "revoke-user-access-modal-desc-line1": "Åřę yőū şūřę yőū ŵäŉŧ ŧő řęvőĸę äččęşş ƒőř {{email}}?",
      "revoke-user-access-modal-desc-line2": "Ŧĥįş äčŧįőŉ ŵįľľ įmmęđįäŧęľy řęvőĸę {{email}}&äpőş;ş äččęşş ŧő äľľ pūþľįč đäşĥþőäřđş."
    },
    "delete-user-shared-dashboards-modal": {
      "revoke-user-access-modal-desc-line2": "Ŧĥįş äčŧįőŉ ŵįľľ įmmęđįäŧęľy řęvőĸę {{email}}&äpőş;ş äččęşş ŧő äľľ şĥäřęđ đäşĥþőäřđş."
    },
    "modal": {
      "dashboard-modal-title": "Pūþľįč đäşĥþőäřđş",
      "shared-dashboard-modal-title": "Ŝĥäřęđ đäşĥþőäřđş"
    },
    "table-body": {
      "dashboard-count_one": "{{count}} đäşĥþőäřđ",
      "dashboard-count_other": "{{count}} đäşĥþőäřđş"
    },
    "table-header": {
      "activated-label": "Åčŧįväŧęđ",
      "activated-tooltip": "Ēäřľįęşŧ ŧįmę ūşęř ĥäş þęęŉ äŉ äčŧįvę ūşęř ŧő ä đäşĥþőäřđ",
      "email-label": "Ēmäįľ",
      "last-active-label": "Ŀäşŧ äčŧįvę",
      "origin-label": "Øřįģįŉ",
      "role-label": "Ŗőľę"
    }
  },
  "query-library": {
    "datasource-names": "Đäŧäşőūřčę ŉämę(ş):",
    "delete-query-button": "Đęľęŧę qūęřy",
    "query-template-get-error": "Ēřřőř äŧŧęmpŧįŉģ ŧő ľőäđ qūęřy ŧęmpľäŧę męŧäđäŧä: {{error}}",
    "search": "Ŝęäřčĥ þy đäŧä şőūřčę, qūęřy čőŉŧęŉŧ őř đęşčřįpŧįőŉ",
    "user-info-get-error": "Ēřřőř äŧŧęmpŧįŉģ ŧő ģęŧ ūşęř įŉƒő ƒřőm ŧĥę ľįþřäřy: {{error}}",
    "user-names": "Ůşęř ŉämę(ş):"
  },
  "query-operation": {
    "header": {
      "collapse-row": "Cőľľäpşę qūęřy řőŵ",
      "datasource-help": "Ŝĥőŵ đäŧä şőūřčę ĥęľp",
      "drag-and-drop": "Đřäģ äŉđ đřőp ŧő řęőřđęř",
      "duplicate-query": "Đūpľįčäŧę qūęřy",
      "expand-row": "Ēχpäŉđ qūęřy řőŵ",
      "hide-response": "Ħįđę řęşpőŉşę",
      "remove-query": "Ŗęmővę qūęřy",
      "save-to-query-library": "Ŝävę ŧő qūęřy ľįþřäřy",
      "save-to-query-library-new": "Ńęŵ: Ŝävę ŧő qūęřy ľįþřäřy",
      "show-response": "Ŝĥőŵ řęşpőŉşę",
      "toggle-edit-mode": "Ŧőģģľę ŧęχŧ ęđįŧ mőđę"
    },
    "query-editor-not-exported": "Đäŧä şőūřčę pľūģįŉ đőęş ŉőŧ ęχpőřŧ äŉy Qūęřy Ēđįŧőř čőmpőŉęŉŧ"
  },
  "recently-deleted": {
    "buttons": {
      "delete": "Đęľęŧę pęřmäŉęŉŧľy",
      "restore": "Ŗęşŧőřę"
    },
    "page": {
      "no-deleted-dashboards": "Ÿőū ĥävęŉ'ŧ đęľęŧęđ äŉy đäşĥþőäřđş řęčęŉŧľy.",
      "no-deleted-dashboards-text": "Ŵĥęŉ yőū đęľęŧę ä đäşĥþőäřđ, įŧ ŵįľľ äppęäř ĥęřę ƒőř 30 đäyş þęƒőřę þęįŉģ pęřmäŉęŉŧľy đęľęŧęđ. Ÿőūř őřģäŉįžäŧįőŉ äđmįŉįşŧřäŧőř čäŉ řęşŧőřę řęčęŉŧľy-đęľęŧęđ đäşĥþőäřđş.",
      "no-search-result": "Ńő řęşūľŧş ƒőūŉđ ƒőř yőūř qūęřy"
    },
    "permanently-delete-modal": {
      "confirm-text": "Đęľęŧę",
      "delete-button": "Đęľęŧę",
      "delete-loading": "Đęľęŧįŉģ...",
      "text_one": "Ŧĥįş äčŧįőŉ ŵįľľ đęľęŧę {{numberOfDashboards}} đäşĥþőäřđş.",
      "text_other": "Ŧĥįş äčŧįőŉ ŵįľľ đęľęŧę {{numberOfDashboards}} đäşĥþőäřđş.",
      "title": "Pęřmäŉęŉŧľy Đęľęŧę Đäşĥþőäřđş"
    },
    "restore-modal": {
      "folder-picker-text_one": "Pľęäşę čĥőőşę ä ƒőľđęř ŵĥęřę yőūř đäşĥþőäřđş ŵįľľ þę řęşŧőřęđ.",
      "folder-picker-text_other": "Pľęäşę čĥőőşę ä ƒőľđęř ŵĥęřę yőūř đäşĥþőäřđş ŵįľľ þę řęşŧőřęđ.",
      "restore-button": "Ŗęşŧőřę",
      "restore-loading": "Ŗęşŧőřįŉģ...",
      "text_one": "Ŧĥįş äčŧįőŉ ŵįľľ řęşŧőřę {{numberOfDashboards}} đäşĥþőäřđş.",
      "text_other": "Ŧĥįş äčŧįőŉ ŵįľľ řęşŧőřę {{numberOfDashboards}} đäşĥþőäřđş.",
      "title": "Ŗęşŧőřę Đäşĥþőäřđş"
    }
  },
  "recentlyDeleted": {
    "filter": {
      "placeholder": "Ŝęäřčĥ ƒőř đäşĥþőäřđş"
    }
  },
  "reduce": {
    "strictMode": {
      "description": "Ŵĥęŉ <1>Ŗęđūčę Ŝŧřįčŧ mőđę</1> įş ūşęđ, ŧĥę <3>ƒįľľ(ŉūľľ)</3> ƒūŉčŧįőŉ (ĨŉƒľūχQĿ) ŵįľľ řęşūľŧ įŉ <6>ŃäŃ</6>. <9>Ŝęę ŧĥę đőčūmęŉŧäŧįőŉ ƒőř mőřę đęŧäįľş.</9>",
      "title": "Ŝŧřįčŧ Mőđę ßęĥävįőūř"
    }
  },
  "refresh-picker": {
    "aria-label": {
      "choose-interval": "Åūŧő řęƒřęşĥ ŧūřŉęđ őƒƒ. Cĥőőşę řęƒřęşĥ ŧįmę įŉŧęřväľ",
      "duration-selected": "Cĥőőşę řęƒřęşĥ ŧįmę įŉŧęřväľ ŵįŧĥ čūřřęŉŧ įŉŧęřväľ {{durationAriaLabel}} şęľęčŧęđ"
    },
    "auto-option": {
      "aria-label": "",
      "label": ""
    },
    "live-option": {
      "aria-label": "Ŧūřŉ őŉ ľįvę şŧřęämįŉģ",
      "label": "Ŀįvę"
    },
    "off-option": {
      "aria-label": "Ŧūřŉ őƒƒ äūŧő řęƒřęşĥ",
      "label": "Øƒƒ"
    },
    "tooltip": {
      "interval-selected": "Ŝęŧ äūŧő řęƒřęşĥ įŉŧęřväľ",
      "turned-off": "Åūŧő řęƒřęşĥ őƒƒ"
    }
  },
  "return-to-previous": {
    "button": {
      "label": "ßäčĸ ŧő {{title}}"
    },
    "dismissable-button": "Cľőşę"
  },
  "role-picker": {
    "built-in": {
      "basic-roles": "ßäşįč řőľęş"
    },
    "input": {
      "no-roles": "Ńő řőľęş äşşįģŉęđ"
    },
    "menu": {
      "clear-button": "Cľęäř äľľ",
      "tooltip": "Ÿőū čäŉ ŉőŵ şęľęčŧ ŧĥę \"Ńő þäşįč řőľę\" őpŧįőŉ äŉđ äđđ pęřmįşşįőŉş ŧő yőūř čūşŧőm ŉęęđş. Ÿőū čäŉ ƒįŉđ mőřę įŉƒőřmäŧįőŉ įŉ <1>őūř đőčūmęŉŧäŧįőŉ</1>."
    },
    "sub-menu": {
      "clear-button": "Cľęäř"
    },
    "title": {
      "description": "Åşşįģŉ řőľęş ŧő ūşęřş ŧő ęŉşūřę ģřäŉūľäř čőŉŧřőľ ővęř äččęşş ŧő Ğřäƒäŉä&ľşqūő;ş ƒęäŧūřęş äŉđ řęşőūřčęş. Fįŉđ őūŧ mőřę įŉ őūř <2>đőčūmęŉŧäŧįőŉ</2>."
    }
  },
  "role-picker-drawer": {
    "basic-roles": {
      "label": "ßäşįč Ŗőľęş"
    }
  },
  "route-error": {
    "description": "Ğřäƒäŉä ĥäş ľįĸęľy þęęŉ ūpđäŧęđ. Pľęäşę ŧřy řęľőäđįŉģ ŧĥę päģę.",
    "reload-button": "Ŗęľőäđ",
    "title": "Ůŉäþľę ŧő ƒįŉđ äppľįčäŧįőŉ ƒįľę"
  },
  "save-dashboards": {
    "message-length": {
      "info": "Ŧĥę męşşäģę įş {{messageLength}} čĥäřäčŧęřş, ŵĥįčĥ ęχčęęđş ŧĥę mäχįmūm ľęŉģŧĥ őƒ 500 čĥäřäčŧęřş. Pľęäşę şĥőřŧęŉ įŧ þęƒőřę şävįŉģ.",
      "title": "Męşşäģę ŧőő ľőŉģ"
    },
    "name-exists": {
      "message-info": "Å đäşĥþőäřđ ŵįŧĥ ŧĥę şämę ŉämę įŉ ŧĥę şęľęčŧęđ ƒőľđęř äľřęäđy ęχįşŧş, įŉčľūđįŉģ řęčęŉŧľy đęľęŧęđ đäşĥþőäřđş.",
      "message-suggestion": "Pľęäşę čĥőőşę ä đįƒƒęřęŉŧ ŉämę őř ƒőľđęř.",
      "title": "Đäşĥþőäřđ ŉämę äľřęäđy ęχįşŧş"
    }
  },
  "scopes": {
    "dashboards": {
      "collapse": "Cőľľäpşę",
      "expand": "Ēχpäŉđ",
      "loading": "Ŀőäđįŉģ đäşĥþőäřđş",
      "noResultsForFilter": "Ńő řęşūľŧş ƒőūŉđ ƒőř yőūř qūęřy",
      "noResultsForFilterClear": "Cľęäř şęäřčĥ",
      "noResultsForScopes": "Ńő đäşĥþőäřđş ƒőūŉđ ƒőř ŧĥę şęľęčŧęđ şčőpęş",
      "noResultsNoScopes": "Ńő şčőpęş şęľęčŧęđ",
      "search": "Ŝęäřčĥ",
      "toggle": {
        "collapse": "Cőľľäpşę şūģģęşŧęđ đäşĥþőäřđş ľįşŧ",
        "disabled": "Ŝūģģęşŧęđ đäşĥþőäřđş ľįşŧ įş đįşäþľęđ đūę ŧő řęäđ őŉľy mőđę",
        "expand": "Ēχpäŉđ şūģģęşŧęđ đäşĥþőäřđş ľįşŧ"
      }
    },
    "selector": {
      "apply": "Åppľy",
      "cancel": "Cäŉčęľ",
      "input": {
        "placeholder": "Ŝęľęčŧ şčőpęş...",
        "removeAll": "Ŗęmővę äľľ şčőpęş"
      },
      "title": "Ŝęľęčŧ şčőpęş"
    },
    "tree": {
      "collapse": "Cőľľäpşę",
      "expand": "Ēχpäŉđ",
      "headline": {
        "noResults": "Ńő řęşūľŧş ƒőūŉđ ƒőř yőūř qūęřy",
        "recommended": "Ŗęčőmmęŉđęđ",
        "results": "Ŗęşūľŧş"
      },
      "search": "Ŝęäřčĥ"
    }
  },
  "search": {
    "actions": {
      "include-panels": "Ĩŉčľūđę päŉęľş",
      "remove-datasource-filter": "Đäŧäşőūřčę: {{datasource}}",
      "sort-placeholder": "Ŝőřŧ",
      "starred": "Ŝŧäřřęđ",
      "view-as-folders": "Vįęŵ þy ƒőľđęřş",
      "view-as-list": "Vįęŵ äş ľįşŧ"
    },
    "dashboard-actions": {
      "import": "Ĩmpőřŧ",
      "new": "Ńęŵ",
      "new-dashboard": "Ńęŵ đäşĥþőäřđ",
      "new-folder": "Ńęŵ ƒőľđęř"
    },
    "results-table": {
      "datasource-header": "Đäŧä şőūřčę",
      "deleted-less-than-1-min": "< 1 mįŉ",
      "deleted-remaining-header": "Ŧįmę řęmäįŉįŉģ",
      "location-header": "Ŀőčäŧįőŉ",
      "name-header": "Ńämę",
      "tags-header": "Ŧäģş",
      "type-dashboard": "Đäşĥþőäřđ",
      "type-folder": "Főľđęř",
      "type-header": "Ŧypę"
    },
    "search-input": {
      "include-panels-placeholder": "Ŝęäřčĥ ƒőř đäşĥþőäřđş, ƒőľđęřş, äŉđ päŉęľş",
      "placeholder": "Ŝęäřčĥ ƒőř đäşĥþőäřđş äŉđ ƒőľđęřş"
    }
  },
  "select": {
    "select-menu": {
      "selected-count": "Ŝęľęčŧęđ "
    }
  },
  "service-account-create-page": {
    "create": {
      "button": "Cřęäŧę"
    },
    "name": {
      "label": "Đįşpľäy ŉämę",
      "required-error": "Đįşpľäy ŉämę įş řęqūįřęđ"
    },
    "page-nav": {
      "label": "Cřęäŧę şęřvįčę äččőūŉŧ"
    },
    "role": {
      "label": "Ŗőľę"
    }
  },
  "service-accounts": {
    "empty-state": {
      "button-title": "Åđđ şęřvįčę äččőūŉŧ",
      "message": "Ńő şęřvįčęş äččőūŉŧş ƒőūŉđ",
      "more-info": "Ŗęmęmþęř, yőū čäŉ přővįđę şpęčįƒįč pęřmįşşįőŉş ƒőř ÅPĨ äččęşş ŧő őŧĥęř äppľįčäŧįőŉş",
      "title": "Ÿőū ĥävęŉ'ŧ čřęäŧęđ äŉy şęřvįčę äččőūŉŧş yęŧ"
    }
  },
  "share-dashboard": {
    "menu": {
      "export-json-title": "Ēχpőřŧ äş ĴŜØŃ",
      "invite-user-title": "Ĩŉvįŧę ŉęŵ męmþęř",
      "share-externally-title": "Ŝĥäřę ęχŧęřŉäľľy",
      "share-internally-title": "Ŝĥäřę įŉŧęřŉäľľy",
      "share-snapshot-title": "Ŝĥäřę şŉäpşĥőŧ"
    },
    "share-button": "Ŝĥäřę",
    "share-button-tooltip": "Cőpy ľįŉĸ"
  },
  "share-drawer": {
    "confirm-action": {
      "back-arrow-button": "ßäčĸ þūŧŧőŉ",
      "cancel-button": "Cäŉčęľ"
    }
  },
  "share-modal": {
    "dashboard": {
      "title": "Ŝĥäřę"
    },
    "embed": {
      "copy": "Cőpy ŧő čľįpþőäřđ",
      "html": "Ēmþęđ ĦŦMĿ",
      "html-description": "Ŧĥę ĦŦMĿ čőđę þęľőŵ čäŉ þę päşŧęđ äŉđ įŉčľūđęđ įŉ äŉőŧĥęř ŵęþ päģę. Ůŉľęşş äŉőŉymőūş äččęşş įş ęŉäþľęđ, ŧĥę ūşęřş vįęŵįŉģ ŧĥäŧ päģę ŉęęđ ŧő þę şįģŉęđ įŉŧő Ğřäƒäŉä ƒőř ŧĥę ģřäpĥ ŧő ľőäđ.",
      "info": "Ğęŉęřäŧę ĦŦMĿ ƒőř ęmþęđđįŉģ äŉ įƒřämę ŵįŧĥ ŧĥįş päŉęľ",
      "time-range": "Ŀőčĸ ŧįmę řäŉģę"
    },
    "export": {
      "back-button": "ßäčĸ ŧő ęχpőřŧ čőŉƒįģ",
      "cancel-button": "Cäŉčęľ",
      "info-text": "Ēχpőřŧ ŧĥįş đäşĥþőäřđ.",
      "loading": "Ŀőäđįŉģ...",
      "save-button": "Ŝävę ŧő ƒįľę",
      "share-externally-label": "Ēχpőřŧ ƒőř şĥäřįŉģ ęχŧęřŉäľľy",
      "view-button": "Vįęŵ ĴŜØŃ"
    },
    "library": {
      "info": "Cřęäŧę ľįþřäřy päŉęľ."
    },
    "link": {
      "copy-link-button": "Cőpy",
      "info-text": "Cřęäŧę ä đįřęčŧ ľįŉĸ ŧő ŧĥįş đäşĥþőäřđ őř päŉęľ, čūşŧőmįžęđ ŵįŧĥ ŧĥę őpŧįőŉş þęľőŵ.",
      "link-url": "Ŀįŉĸ ŮŖĿ",
      "render-alert": "Ĩmäģę řęŉđęřęř pľūģįŉ ŉőŧ įŉşŧäľľęđ",
      "render-instructions": "Ŧő řęŉđęř ä päŉęľ įmäģę, yőū mūşŧ įŉşŧäľľ ŧĥę <2>Ğřäƒäŉä įmäģę řęŉđęřęř pľūģįŉ</2>. Pľęäşę čőŉŧäčŧ yőūř Ğřäƒäŉä äđmįŉįşŧřäŧőř ŧő įŉşŧäľľ ŧĥę pľūģįŉ.",
      "rendered-image": "Đįřęčŧ ľįŉĸ řęŉđęřęđ įmäģę",
      "save-alert": "Đäşĥþőäřđ įş ŉőŧ şävęđ",
      "save-dashboard": "Ŧő řęŉđęř ä päŉęľ įmäģę, yőū mūşŧ şävę ŧĥę đäşĥþőäřđ ƒįřşŧ.",
      "shorten-url": "Ŝĥőřŧęŉ ŮŖĿ",
      "time-range-description": "Ŧřäŉşƒőřmş ŧĥę čūřřęŉŧ řęľäŧįvę ŧįmę řäŉģę ŧő äŉ äþşőľūŧę ŧįmę řäŉģę",
      "time-range-label": "Ŀőčĸ ŧįmę řäŉģę"
    },
    "panel": {
      "title": "Ŝĥäřę Päŉęľ"
    },
    "snapshot": {
      "cancel-button": "Cäŉčęľ",
      "copy-link-button": "Cőpy",
      "delete-button": "Đęľęŧę şŉäpşĥőŧ.",
      "deleted-message": "Ŧĥę şŉäpşĥőŧ ĥäş þęęŉ đęľęŧęđ. Ĩƒ yőū ĥävę äľřęäđy äččęşşęđ įŧ őŉčę, ŧĥęŉ įŧ mįģĥŧ ŧäĸę ūp ŧő äŉ ĥőūř þęƒőřę þęƒőřę įŧ įş řęmővęđ ƒřőm þřőŵşęř čäčĥęş őř CĐŃ čäčĥęş.",
      "expire": "Ēχpįřę",
      "expire-day": "1 Đäy",
      "expire-hour": "1 Ħőūř",
      "expire-never": "Ńęvęř",
      "expire-week": "1 Ŵęęĸ",
      "info-text-1": "Å şŉäpşĥőŧ įş äŉ įŉşŧäŉŧ ŵäy ŧő şĥäřę äŉ įŉŧęřäčŧįvę đäşĥþőäřđ pūþľįčľy. Ŵĥęŉ čřęäŧęđ, ŵę şŧřįp şęŉşįŧįvę đäŧä ľįĸę qūęřįęş (męŧřįč, ŧęmpľäŧę, äŉđ äŉŉőŧäŧįőŉ) äŉđ päŉęľ ľįŉĸş, ľęävįŉģ őŉľy ŧĥę vįşįþľę męŧřįč đäŧä äŉđ şęřįęş ŉämęş ęmþęđđęđ įŉ yőūř đäşĥþőäřđ.",
      "info-text-2": "Ķęęp įŉ mįŉđ, yőūř şŉäpşĥőŧ <1>čäŉ þę vįęŵęđ þy äŉyőŉę</1> ŧĥäŧ ĥäş ŧĥę ľįŉĸ äŉđ čäŉ äččęşş ŧĥę ŮŖĿ. Ŝĥäřę ŵįşęľy.",
      "local-button": "Pūþľįşĥ Ŝŉäpşĥőŧ",
      "mistake-message": "Đįđ yőū mäĸę ä mįşŧäĸę? ",
      "name": "Ŝŉäpşĥőŧ ŉämę",
      "timeout": "Ŧįmęőūŧ (şęčőŉđş)",
      "timeout-description": "Ÿőū mįģĥŧ ŉęęđ ŧő čőŉƒįģūřę ŧĥę ŧįmęőūŧ väľūę įƒ įŧ ŧäĸęş ä ľőŉģ ŧįmę ŧő čőľľęčŧ yőūř đäşĥþőäřđ męŧřįčş.",
      "url-label": "Ŝŉäpşĥőŧ ŮŖĿ"
    },
    "tab-title": {
      "embed": "Ēmþęđ",
      "export": "Ēχpőřŧ",
      "library-panel": "Ŀįþřäřy päŉęľ",
      "link": "Ŀįŉĸ",
      "panel-embed": "Ēmþęđ",
      "public-dashboard": "Pūþľįč Đäşĥþőäřđ",
      "public-dashboard-title": "Pūþľįč đäşĥþőäřđ",
      "snapshot": "Ŝŉäpşĥőŧ"
    },
    "theme-picker": {
      "current": "Cūřřęŉŧ",
      "dark": "Đäřĸ",
      "field-name": "Ŧĥęmę",
      "light": "Ŀįģĥŧ"
    },
    "view-json": {
      "copy-button": "Cőpy ŧő Cľįpþőäřđ"
    }
  },
  "share-panel": {
    "drawer": {
      "new-library-panel-title": "Ńęŵ ľįþřäřy päŉęľ",
      "share-embed-title": "Ŝĥäřę ęmþęđ",
      "share-link-title": "Ŀįŉĸ şęŧŧįŉģş"
    },
    "menu": {
      "new-library-panel-title": "Ńęŵ ľįþřäřy päŉęľ",
      "share-embed-title": "Ŝĥäřę ęmþęđ",
      "share-link-title": "Ŝĥäřę ľįŉĸ",
      "share-snapshot-title": "Ŝĥäřę şŉäpşĥőŧ"
    },
    "new-library-panel": {
      "cancel-button": "Cäŉčęľ",
      "create-button": "Cřęäŧę ľįþřäřy päŉęľ"
    }
  },
  "share-panel-image": {
    "preview": {
      "title": "Päŉęľ přęvįęŵ"
    },
    "settings": {
      "height-label": "Ħęįģĥŧ",
      "height-min": "Ħęįģĥŧ mūşŧ þę ęqūäľ őř ģřęäŧęř ŧĥäŉ 1",
      "height-placeholder": "500",
      "height-required": "Ħęįģĥŧ įş řęqūįřęđ",
      "max-warning": "Ŝęŧŧįŉģ mäχįmūmş äřę ľįmįŧęđ þy ŧĥę įmäģę řęŉđęřęř şęřvįčę",
      "scale-factor-label": "Ŝčäľę ƒäčŧőř",
      "scale-factor-min": "Ŝčäľę ƒäčŧőř mūşŧ þę ęqūäľ őř ģřęäŧęř ŧĥäŉ 1",
      "scale-factor-placeholder": "1",
      "scale-factor-required": "Ŝčäľę ƒäčŧőř įş řęqūįřęđ",
      "title": "Ĩmäģę şęŧŧįŉģş",
      "width-label": "Ŵįđŧĥ",
      "width-min": "Ŵįđŧĥ mūşŧ þę ęqūäľ őř ģřęäŧęř ŧĥäŉ 1",
      "width-placeholder": "1000",
      "width-required": "Ŵįđŧĥ įş řęqūįřęđ"
    }
  },
  "share-playlist": {
    "checkbox-description": "Päŉęľ ĥęįģĥŧş ŵįľľ þę äđĵūşŧęđ ŧő ƒįŧ şčřęęŉ şįžę",
    "checkbox-label": "Åūŧőƒįŧ",
    "copy-link-button": "Cőpy",
    "link-url-label": "Ŀįŉĸ ŮŖĿ",
    "mode": "Mőđę",
    "mode-kiosk": "Ķįőşĸ",
    "mode-normal": "Ńőřmäľ",
    "title": "Ŝĥäřę pľäyľįşŧ"
  },
  "shared": {
    "preferences": {
      "theme": {
        "dark-label": "Đäřĸ",
        "light-label": "Ŀįģĥŧ",
        "system-label": "Ŝyşŧęm přęƒęřęŉčę"
      }
    }
  },
  "shared-dashboard": {
    "delete-modal": {
      "revoke-body-text": "Åřę yőū şūřę yőū ŵäŉŧ ŧő řęvőĸę ŧĥįş äččęşş? Ŧĥę đäşĥþőäřđ čäŉ ŉő ľőŉģęř þę şĥäřęđ.",
      "revoke-title": "Ŗęvőĸę äččęşş"
    },
    "fields": {
      "timezone-label": "Ŧįmęžőŉę"
    }
  },
  "shared-dashboard-list": {
    "button": {
      "config-button-tooltip": "Cőŉƒįģūřę şĥäřęđ đäşĥþőäřđ",
      "revoke-button-text": "Ŗęvőĸę äččęşş",
      "revoke-button-tooltip": "Ŗęvőĸę äččęşş",
      "view-button-tooltip": "Vįęŵ şĥäřęđ đäşĥþőäřđ"
    },
    "empty-state": {
      "message": "Ÿőū ĥävęŉ'ŧ čřęäŧęđ äŉy şĥäřęđ đäşĥþőäřđş yęŧ",
      "more-info": "Cřęäŧę ä şĥäřęđ đäşĥþőäřđ ƒřőm äŉy ęχįşŧįŉģ đäşĥþőäřđ ŧĥřőūģĥ ŧĥę <1>Ŝĥäřę</1> mőđäľ. <4>Ŀęäřŉ mőřę</4>"
    },
    "toggle": {
      "pause-sharing-toggle-text": "Päūşę äččęşş"
    }
  },
  "shared-preferences": {
    "fields": {
      "home-dashboard-label": "Ħőmę Đäşĥþőäřđ",
      "home-dashboard-placeholder": "Đęƒäūľŧ đäşĥþőäřđ",
      "locale-label": "Ŀäŉģūäģę",
      "locale-placeholder": "Cĥőőşę ľäŉģūäģę",
      "theme-label": "Ĩŉŧęřƒäčę ŧĥęmę",
      "week-start-label": "Ŵęęĸ şŧäřŧ"
    },
    "theme": {
      "default-label": "Đęƒäūľŧ"
    },
    "title": "Přęƒęřęŉčęş"
  },
  "sign-up": {
    "back-button": "ßäčĸ ŧő ľőģįŉ",
    "submit-button": "Ŝūþmįŧ",
    "verify": {
      "back-button": "ßäčĸ ŧő ľőģįŉ",
      "complete-button": "Cőmpľęŧę şįģŉūp",
      "header": "Vęřįƒy ęmäįľ",
      "info": "Åŉ ęmäįľ ŵįŧĥ ä vęřįƒįčäŧįőŉ ľįŉĸ ĥäş þęęŉ şęŉŧ ŧő ŧĥę ęmäįľ äđđřęşş. Ÿőū şĥőūľđ řęčęįvę įŧ şĥőřŧľy.",
      "send-button": "Ŝęŉđ vęřįƒįčäŧįőŉ ęmäįľ"
    }
  },
  "silences": {
    "empty-state": {
      "button-title": "Cřęäŧę şįľęŉčę",
      "title": "Ÿőū ĥävęŉ'ŧ čřęäŧęđ äŉy şįľęŉčęş yęŧ"
    },
    "table": {
      "add-silence-button": "Åđđ Ŝįľęŉčę",
      "edit-button": "Ēđįŧ",
      "expired-silences": "Ēχpįřęđ şįľęŉčęş äřę äūŧőmäŧįčäľľy đęľęŧęđ äƒŧęř 5 đäyş.",
      "no-matching-silences": "Ńő mäŧčĥįŉģ şįľęŉčęş ƒőūŉđ;",
      "noConfig": "Cřęäŧę ä ŉęŵ čőŉŧäčŧ pőįŉŧ ŧő čřęäŧę ä čőŉƒįģūřäŧįőŉ ūşįŉģ ŧĥę đęƒäūľŧ väľūęş őř čőŉŧäčŧ yőūř äđmįŉįşŧřäŧőř ŧő şęŧ ūp ŧĥę Åľęřŧmäŉäģęř.",
      "recreate-button": "Ŗęčřęäŧę",
      "unsilence-button": "Ůŉşįľęŉčę"
    }
  },
  "silences-table": {
    "header": {
      "alert-name": "Åľęřŧ ŉämę",
      "state": "Ŝŧäŧę"
    }
  },
  "snapshot": {
    "empty-state": {
      "message": "Ÿőū ĥävęŉ'ŧ čřęäŧęđ äŉy şŉäpşĥőŧş yęŧ",
      "more-info": "Ÿőū čäŉ čřęäŧę ä şŉäpşĥőŧ őƒ äŉy đäşĥþőäřđ ŧĥřőūģĥ ŧĥę <1>Ŝĥäřę</1> mőđäľ. <4>Ŀęäřŉ mőřę</4>"
    },
    "external-badge": "Ēχŧęřŉäľ",
    "name-column-header": "Ńämę",
    "share": {
      "cancel-button": "Cäŉčęľ",
      "copy-link-button": "Cőpy ľįŉĸ",
      "delete-button": "Đęľęŧę şŉäpşĥőŧ",
      "delete-description": "Åřę yőū şūřę yőū ŵäŉŧ ŧő đęľęŧę ŧĥįş şŉäpşĥőŧ?",
      "delete-permission-tooltip": "Ÿőū đőŉ'ŧ ĥävę pęřmįşşįőŉ ŧő đęľęŧę şŉäpşĥőŧş",
      "delete-title": "Đęľęŧę şŉäpşĥőŧ",
      "deleted-alert": "Ŝŉäpşĥőŧ đęľęŧęđ. Ĩŧ čőūľđ ŧäĸę äŉ ĥőūř ŧő þę čľęäřęđ ƒřőm CĐŃ čäčĥęş.",
      "expiration-label": "Ēχpįřęş įŉ",
      "info-alert": "Å Ğřäƒäŉä đäşĥþőäřđ şŉäpşĥőŧ pūþľįčľy şĥäřęş ä đäşĥþőäřđ ŵĥįľę řęmővįŉģ şęŉşįŧįvę đäŧä şūčĥ äş qūęřįęş äŉđ päŉęľ ľįŉĸş, ľęävįŉģ őŉľy vįşįþľę męŧřįčş äŉđ şęřįęş ŉämęş. Åŉyőŉę ŵįŧĥ ŧĥę ľįŉĸ čäŉ äččęşş ŧĥę şŉäpşĥőŧ.",
      "learn-more-button": "Ŀęäřŉ mőřę",
      "local-button": "Pūþľįşĥ şŉäpşĥőŧ",
      "name-label": "Ŝŉäpşĥőŧ ŉämę",
      "new-snapshot-button": "Ńęŵ şŉäpşĥőŧ",
      "success-creation": "Ÿőūř şŉäpşĥőŧ ĥäş þęęŉ čřęäŧęđ",
      "success-delete": "Ÿőūř şŉäpşĥőŧ ĥäş þęęŉ đęľęŧęđ",
      "view-all-button": "Vįęŵ äľľ şŉäpşĥőŧş"
    },
    "share-panel": {
      "info-alert": "Å Ğřäƒäŉä päŉęľ şŉäpşĥőŧ pūþľįčľy şĥäřęş ä päŉęľ ŵĥįľę řęmővįŉģ şęŉşįŧįvę đäŧä şūčĥ äş qūęřįęş äŉđ päŉęľ ľįŉĸş, ľęävįŉģ őŉľy vįşįþľę męŧřįčş äŉđ şęřįęş ŉämęş. Åŉyőŉę ŵįŧĥ ŧĥę ľįŉĸ čäŉ äččęşş ŧĥę şŉäpşĥőŧ."
    },
    "url-column-header": "Ŝŉäpşĥőŧ ūřľ",
    "view-button": "Vįęŵ"
  },
  "table": {
    "container": {
      "content": "Ŝĥőŵįŉģ ŧőő mäŉy čőľūmŉş įŉ ä şįŉģľę ŧäþľę mäy įmpäčŧ pęřƒőřmäŉčę äŉđ mäĸę đäŧä ĥäřđęř ŧő řęäđ. Cőŉşįđęř řęƒįŉįŉģ yőūř qūęřįęş.",
      "show-all-series": "Ŝĥőŵ äľľ čőľūmŉş",
      "show-only-series": "Ŝĥőŵįŉģ őŉľy {{MAX_NUMBER_OF_COLUMNS}} čőľūmŉş"
    }
  },
  "tag-filter": {
    "clear-button": "Cľęäř ŧäģş",
    "loading": "Ŀőäđįŉģ...",
    "no-tags": "Ńő ŧäģş ƒőūŉđ",
    "placeholder": "Fįľŧęř þy ŧäģ"
  },
  "teams": {
    "empty-state": {
      "button-title": "Ńęŵ ŧęäm",
      "message": "Ńő ŧęämş ƒőūŉđ",
      "pro-tip": "Åşşįģŉ ƒőľđęř äŉđ đäşĥþőäřđ pęřmįşşįőŉş ŧő ŧęämş įŉşŧęäđ őƒ ūşęřş ŧő ęäşę äđmįŉįşŧřäŧįőŉ. <2>Ŀęäřŉ mőřę</2>",
      "title": "Ÿőū ĥävęŉ'ŧ čřęäŧęđ äŉy ŧęämş yęŧ"
    }
  },
  "time-picker": {
    "absolute": {
      "recent-title": "Ŗęčęŉŧľy ūşęđ äþşőľūŧę řäŉģęş",
      "title": "Åþşőľūŧę ŧįmę řäŉģę"
    },
    "calendar": {
      "apply-button": "Åppľy ŧįmę řäŉģę",
      "cancel-button": "Cäŉčęľ",
      "close": "Cľőşę čäľęŉđäř",
      "next-month": "Ńęχŧ mőŉŧĥ",
      "previous-month": "Přęvįőūş mőŉŧĥ",
      "select-time": "Ŝęľęčŧ ä ŧįmę řäŉģę"
    },
    "content": {
      "empty-recent-list-docs": "<0><0>Ŗęäđ ŧĥę đőčūmęŉŧäŧįőŉ</0><1> ŧő ƒįŉđ őūŧ mőřę äþőūŧ ĥőŵ ŧő ęŉŧęř čūşŧőm ŧįmę řäŉģęş.</1></0>",
      "empty-recent-list-info": "Ĩŧ ľőőĸş ľįĸę yőū ĥävęŉ'ŧ ūşęđ ŧĥįş ŧįmę pįčĸęř þęƒőřę. Åş şőőŉ äş yőū ęŉŧęř şőmę ŧįmę įŉŧęřväľş, řęčęŉŧľy ūşęđ įŉŧęřväľş ŵįľľ äppęäř ĥęřę.",
      "filter-placeholder": "Ŝęäřčĥ qūįčĸ řäŉģęş"
    },
    "copy-paste": {
      "copy-success-message": "Ŧįmę řäŉģę čőpįęđ ŧő čľįpþőäřđ",
      "default-error-message": "{{error}} įş ŉőŧ ä väľįđ ŧįmę řäŉģę",
      "default-error-title": "Ĩŉväľįđ ŧįmę řäŉģę",
      "tooltip-copy": "Cőpy ŧįmę řäŉģę ŧő čľįpþőäřđ",
      "tooltip-paste": "Päşŧę ŧįmę řäŉģę"
    },
    "footer": {
      "change-settings-button": "Cĥäŉģę ŧįmę şęŧŧįŉģş",
      "fiscal-year-option": "Fįşčäľ yęäř",
      "fiscal-year-start": "Fįşčäľ yęäř şŧäřŧ mőŉŧĥ",
      "time-zone-option": "Ŧįmę žőŉę",
      "time-zone-selection": "Ŧįmę žőŉę şęľęčŧįőŉ"
    },
    "range-content": {
      "apply-button": "Åppľy ŧįmę řäŉģę",
      "default-error": "Pľęäşę ęŉŧęř ä päşŧ đäŧę őř \"ŉőŵ\"",
      "fiscal-year": "Fįşčäľ yęäř",
      "from-input": "Fřőm",
      "open-input-calendar": "Øpęŉ čäľęŉđäř",
      "range-error": "\"Fřőm\" čäŉ'ŧ þę äƒŧęř \"Ŧő\"",
      "to-input": "Ŧő"
    },
    "range-picker": {
      "backwards-time-aria-label": "Mővę ŧįmę řäŉģę þäčĸŵäřđş",
      "current-time-selected": "Ŧįmę řäŉģę şęľęčŧęđ: {{currentTimeRange}}",
      "forwards-time-aria-label": "Mővę ŧįmę řäŉģę ƒőřŵäřđş",
      "to": "ŧő",
      "zoom-out-button": "Żőőm őūŧ ŧįmę řäŉģę",
      "zoom-out-tooltip": "Ŧįmę řäŉģę žőőm őūŧ <1></1> CŦŖĿ+Ż"
    },
    "time-range": {
      "apply": "Åppľy ŧįmę řäŉģę",
      "aria-role": "Ŧįmę řäŉģę şęľęčŧįőŉ",
      "default-title": "Ŧįmę řäŉģęş",
      "example": "Ēχämpľę: ŧő şęľęčŧ ä ŧįmę řäŉģę ƒřőm 10 mįŉūŧęş äģő ŧő ŉőŵ",
      "example-details": "Fřőm: ŉőŵ-10m Ŧő: ŉőŵ",
      "example-title": "Ēχämpľę ŧįmę řäŉģęş",
      "from-to": "{{timeOptionFrom}} ŧő {{timeOptionTo}}",
      "more-info": "Főř mőřę įŉƒőřmäŧįőŉ şęę <2>đőčş <1></1></2>.",
      "specify": "Ŝpęčįƒy ŧįmę řäŉģę <1></1>",
      "supported-formats": "Ŝūppőřŧęđ ƒőřmäŧş: <1>ŉőŵ-[đįģįŧ]ş/m/ĥ/đ/ŵ</1>"
    },
    "zone": {
      "select-aria-label": "Ŧįmę žőŉę pįčĸęř",
      "select-search-input": "Ŧypę ŧő şęäřčĥ (čőūŉŧřy, čįŧy, äþþřęvįäŧįőŉ)"
    }
  },
  "trails": {
    "bookmarks": {
      "or-view-bookmarks": "Øř vįęŵ þőőĸmäřĸş"
    },
    "card": {
      "date-created": "Đäŧę čřęäŧęđ: "
    },
    "home": {
      "learn-more": "Ŀęäřŉ mőřę",
      "lets-start": "Ŀęŧ'ş şŧäřŧ!",
      "start-your-metrics-exploration": "Ŝŧäřŧ yőūř męŧřįčş ęχpľőřäŧįőŉ!",
      "subtitle": "Ēχpľőřę yőūř Přőmęŧĥęūş-čőmpäŧįþľę męŧřįčş ŵįŧĥőūŧ ŵřįŧįŉģ ä qūęřy."
    },
    "metric-select": {
      "filter-by": "Fįľŧęř þy",
      "native-histogram": "Ńäŧįvę Ħįşŧőģřäm",
      "new-badge": "Ńęŵ",
      "otel-switch": "Ŧĥįş şŵįŧčĥ ęŉäþľęş ƒįľŧęřįŉģ þy ØŦęľ řęşőūřčęş ƒőř ØŦęľ ŉäŧįvę đäŧä şőūřčęş."
    },
    "native-histogram-banner": {
      "ch-heatmap": "Cľäşşįč Ħįşŧőģřäm đįşpľäyęđ äş ĥęäŧmäp:",
      "ch-histogram": "Cľäşşįč Ħįşŧőģřäm đįşpľäyęđ äş ĥįşŧőģřäm:",
      "click-histogram": "Cľįčĸ äŉy őƒ ŧĥę ŉäŧįvę ĥįşŧőģřämş þęľőŵ ŧő ęχpľőřę ŧĥęm:",
      "hide-examples": "Ħįđę ęχämpľęş",
      "learn-more": "Ŀęäřŉ mőřę",
      "metric-examples": "",
      "nh-heatmap": "Ńäŧįvę Ħįşŧőģřäm đįşpľäyęđ äş ĥęäŧmäp:",
      "nh-histogram": "Ńäŧįvę Ħįşŧőģřäm đįşpľäyęđ äş ĥįşŧőģřäm:",
      "now": "Ńőŵ:",
      "previously": "Přęvįőūşľy:",
      "see-examples": "> Ŝęę ęχämpľęş",
      "sentence": "Přőmęŧĥęūş ŉäŧįvę ĥįşŧőģřämş őƒƒęř ĥįģĥ řęşőľūŧįőŉ, ĥįģĥ přęčįşįőŉ, şįmpľę ūşäģę įŉ įŉşŧřūmęŉŧäŧįőŉ äŉđ ä ŵäy ŧő čőmþįŉę äŉđ mäŉįpūľäŧę ĥįşŧőģřämş įŉ qūęřįęş äŉđ įŉ Ğřäƒäŉä."
    },
    "recent-metrics": {
      "or-view-a-recent-exploration": "Øř vįęŵ ä řęčęŉŧ ęχpľőřäŧįőŉ"
    },
    "settings": {
      "always-keep-selected-metric-graph-in-view": "Åľŵäyş ĸęęp şęľęčŧęđ męŧřįč ģřäpĥ įŉ-vįęŵ",
      "show-previews-of-metric-graphs": "Ŝĥőŵ přęvįęŵş őƒ męŧřįč ģřäpĥş"
    }
  },
  "transformations": {
    "empty": {
      "add-transformation-body": "Ŧřäŉşƒőřmäŧįőŉş äľľőŵ đäŧä ŧő þę čĥäŉģęđ įŉ väřįőūş ŵäyş þęƒőřę yőūř vįşūäľįžäŧįőŉ įş şĥőŵŉ.<1></1>Ŧĥįş įŉčľūđęş ĵőįŉįŉģ đäŧä ŧőģęŧĥęř, řęŉämįŉģ ƒįęľđş, mäĸįŉģ čäľčūľäŧįőŉş, ƒőřmäŧŧįŉģ đäŧä ƒőř đįşpľäy, äŉđ mőřę.",
      "add-transformation-header": "Ŝŧäřŧ ŧřäŉşƒőřmįŉģ đäŧä"
    }
  },
  "upgrade-box": {
    "discovery-text": "Ÿőū’vę đįşčővęřęđ ä Přő ƒęäŧūřę!",
    "discovery-text-continued": "Ğęŧ ŧĥę Ğřäƒäŉä Přő pľäŉ ŧő äččęşş {{featureName}}.",
    "get-started": "Ğęŧ şŧäřŧęđ ŵįŧĥ {{featureName}}",
    "learn-more": "Ŀęäřŉ mőřę",
    "upgrade-button": "Ůpģřäđę"
  },
  "user-orgs": {
    "current-org-button": "Cūřřęŉŧ",
    "name-column": "Ńämę",
    "role-column": "Ŗőľę",
    "select-org-button": "Ŝęľęčŧ őřģäŉįşäŧįőŉ",
    "title": "Øřģäŉįžäŧįőŉş"
  },
  "user-profile": {
    "fields": {
      "email-error": "Ēmäįľ įş řęqūįřęđ",
      "email-label": "Ēmäįľ",
      "name-error": "Ńämę įş řęqūįřęđ",
      "name-label": "Ńämę",
      "username-label": "Ůşęřŉämę"
    },
    "tabs": {
      "general": "Ğęŉęřäľ"
    }
  },
  "user-session": {
    "auth-module-column": "Ĩđęŉŧįŧy Přővįđęř",
    "browser-column": "ßřőŵşęř & ØŜ",
    "created-at-column": "Ŀőģģęđ őŉ",
    "identity-provider-column": "Ĩđęŉŧįŧy Přővįđęř",
    "ip-column": "ĨP äđđřęşş",
    "revoke": "Ŗęvőĸę ūşęř şęşşįőŉ",
    "seen-at-column": "Ŀäşŧ şęęŉ"
  },
  "user-sessions": {
    "loading": "Ŀőäđįŉģ şęşşįőŉş..."
  },
  "users": {
    "empty-state": {
      "message": "Ńő ūşęřş ƒőūŉđ"
    }
  },
  "users-access-list": {
    "tabs": {
      "public-dashboard-users-tab-title": "Pūþľįč đäşĥþőäřđ ūşęřş",
      "shared-dashboard-users-tab-title": "Ŝĥäřęđ đäşĥþőäřđ ūşęřş"
    }
  },
  "variable": {
    "adhoc": {
      "placeholder": "Ŝęľęčŧ väľūę"
    },
    "dropdown": {
      "placeholder": "Ēŉŧęř väřįäþľę väľūę"
    },
    "picker": {
      "link-all": "Åľľ",
      "option-all": "Åľľ",
      "option-selected-values": "Ŝęľęčŧęđ",
      "option-tooltip": "Cľęäř şęľęčŧįőŉş"
    },
    "textbox": {
      "placeholder": "Ēŉŧęř väřįäþľę väľūę"
    }
  },
  "variables": {
    "empty-state": {
      "button-title": "Åđđ väřįäþľę",
      "info-box-content": "Väřįäþľęş ęŉäþľę mőřę įŉŧęřäčŧįvę äŉđ đyŉämįč đäşĥþőäřđş. Ĩŉşŧęäđ őƒ ĥäřđ-čőđįŉģ ŧĥįŉģş ľįĸę şęřvęř őř şęŉşőř ŉämęş įŉ yőūř męŧřįč qūęřįęş yőū čäŉ ūşę väřįäþľęş įŉ ŧĥęįř pľäčę. Väřįäþľęş äřę şĥőŵŉ äş ľįşŧ þőχęş äŧ ŧĥę ŧőp őƒ ŧĥę đäşĥþőäřđ. Ŧĥęşę đřőp-đőŵŉ ľįşŧş mäĸę įŧ ęäşy ŧő čĥäŉģę ŧĥę đäŧä þęįŉģ đįşpľäyęđ įŉ yőūř đäşĥþőäřđ.",
      "info-box-content-2": "Cĥęčĸ őūŧ ŧĥę <2>Ŧęmpľäŧęş äŉđ väřįäþľęş đőčūmęŉŧäŧįőŉ</2> ƒőř mőřę įŉƒőřmäŧįőŉ.",
      "title": "Ŧĥęřę äřę ŉő väřįäþľęş äđđęđ yęŧ"
    },
    "unknown-table": {
      "loading": "Ŀőäđįŉģ...",
      "no-unknowns": "Ńő řęŉämęđ őř mįşşįŉģ väřįäþľęş ƒőūŉđ.",
      "renamed-or-missing-variables": "Ŗęŉämęđ őř mįşşįŉģ väřįäþľęş",
      "variable": "Väřįäþľę"
    }
  }
}<|MERGE_RESOLUTION|>--- conflicted
+++ resolved
@@ -2080,13 +2080,11 @@
       "title": "Åľľ",
       "title-filtered": "Åľľ (ƒįľŧęřęđ)"
     },
-<<<<<<< HEAD
     "custom-value": {
       "description": "Cūşŧőm"
-=======
+      ,
     "clear": {
       "title": "Cľęäř äľľ"
->>>>>>> 52aeae13
     }
   },
   "nav": {
