{
  "_comment": "Đő ŉőŧ mäŉūäľľy ęđįŧ ŧĥįş ƒįľę, őř ūpđäŧę ŧĥęşę şőūřčę pĥřäşęş įŉ Cřőŵđįŉ. Ŧĥę şőūřčę őƒ ŧřūŧĥ ƒőř Ēŉģľįşĥ şŧřįŉģş äřę įŉ ŧĥę čőđę şőūřčę",
  "access-control": {
    "add-permission": {
      "add-permission-for": "Åđđ pęřmįşşįőŉ ƒőř",
      "role-label": "Ŗőľę",
      "team-label": "Ŧęäm",
      "user-label": "Ůşęř"
    },
    "add-permissions": {
      "save": "Ŝävę"
    },
    "permission-list": {
      "permission": "<0>Pęřmįşşįőŉ</0>"
    },
    "permissions": {
      "add-a": {
        "permission": "Åđđ ä pęřmįşşįőŉ"
      },
      "no-permissions": "Ŧĥęřę äřę ŉő pęřmįşşįőŉş",
      "permissions": "Pęřmįşşįőŉş",
      "role": "Ŗőľę",
      "team": "Ŧęäm",
      "this-will-change-permissions-for-this-folder-and-all-its-descendants": "Ŧĥįş ŵįľľ čĥäŉģę pęřmįşşįőŉş ƒőř ŧĥįş ƒőľđęř äŉđ äľľ įŧş đęşčęŉđäŉŧş. Ĩŉ ŧőŧäľ, ŧĥįş ŵįľľ äƒƒęčŧ:",
      "user": "Ůşęř"
    }
  },
  "browse-dashboards": {
    "action": {
      "delete-button": "Đęľęŧę",
      "move-button": "Mővę"
    },
    "dashboards-tree": {
      "name-column": "Ńämę",
      "tags-column": "Ŧäģş"
    },
    "folder-actions-button": {
      "delete": "Đęľęŧę",
<<<<<<< HEAD
=======
      "folder-actions": "Főľđęř äčŧįőŉş",
>>>>>>> 5732fc7b
      "manage-permissions": "Mäŉäģę pęřmįşşįőŉş",
      "move": "Mővę"
    },
    "no-results": {
      "clear": "Cľęäř şęäřčĥ äŉđ ƒįľŧęřş",
      "text": "Ńő řęşūľŧş ƒőūŉđ ƒőř yőūř qūęřy."
    }
  },
  "clipboard-button": {
    "inline-toast": {
      "success": "Cőpįęđ"
    }
  },
  "command-palette": {
    "action": {
      "change-theme": "Cĥäŉģę ŧĥęmę...",
      "dark-theme": "Đäřĸ",
      "light-theme": "Ŀįģĥŧ"
    },
    "search-box": {
      "placeholder": "Ŝęäřčĥ őř ĵūmp ŧő..."
    },
    "section": {
      "actions": "Åčŧįőŉş",
      "dashboard-search-results": "Đäşĥþőäřđş",
      "folder-search-results": "Főľđęřş",
      "pages": "Päģęş",
      "preferences": "Přęƒęřęŉčęş",
      "recent-dashboards": "Ŗęčęŉŧ đäşĥþőäřđş"
    }
  },
  "common": {
    "locale": {
      "default": "Đęƒäūľŧ"
    },
    "save": "Ŝävę"
  },
  "dashboard": {
    "add-menu": {
      "import": "Ĩmpőřŧ ƒřőm ľįþřäřy",
      "paste-panel": "Päşŧę päŉęľ",
      "row": "Ŗőŵ",
      "visualization": "Vįşūäľįžäŧįőŉ"
    },
    "empty": {
      "add-import-body": "Ĩmpőřŧ vįşūäľįžäŧįőŉş ŧĥäŧ äřę şĥäřęđ ŵįŧĥ őŧĥęř đäşĥþőäřđş.",
      "add-import-button": "Ĩmpőřŧ ľįþřäřy päŉęľ",
      "add-import-header": "Ĩmpőřŧ päŉęľ",
      "add-row-body": "Ğřőūp yőūř vįşūäľįžäŧįőŉş įŉŧő ęχpäŉđäþľę şęčŧįőŉş.",
      "add-row-button": "Åđđ řőŵ",
      "add-row-header": "Åđđ ä řőŵ",
      "add-visualization-body": "Ŝęľęčŧ ä đäŧä şőūřčę äŉđ ŧĥęŉ qūęřy äŉđ vįşūäľįžę yőūř đäŧä ŵįŧĥ čĥäřŧş, şŧäŧş äŉđ ŧäþľęş őř čřęäŧę ľįşŧş, mäřĸđőŵŉş äŉđ őŧĥęř ŵįđģęŧş.",
      "add-visualization-button": "Åđđ vįşūäľįžäŧįőŉ",
      "add-visualization-header": "Ŝŧäřŧ yőūř ŉęŵ đäşĥþőäřđ þy äđđįŉģ ä vįşūäľįžäŧįőŉ"
    },
    "inspect": {
      "data-tab": "Đäŧä",
      "error-tab": "Ēřřőř",
      "json-tab": "ĴŜØŃ",
      "meta-tab": "Męŧä Đäŧä",
      "query-tab": "Qūęřy",
      "stats-tab": "Ŝŧäŧş",
      "subtitle": "{{queryCount}} qūęřįęş ŵįŧĥ ŧőŧäľ qūęřy ŧįmę őƒ {{formatted}}",
      "title": "Ĩŉşpęčŧ: {{panelTitle}}"
    },
    "inspect-data": {
      "data-options": "Đäŧä őpŧįőŉş",
      "dataframe-aria-label": "Ŝęľęčŧ đäŧäƒřämę",
      "dataframe-label": "Ŝĥőŵ đäŧä ƒřämę",
      "download-csv": "Đőŵŉľőäđ CŜV",
      "download-excel-description": "Åđđş ĥęäđęř ŧő CŜV ƒőř ūşę ŵįŧĥ Ēχčęľ",
      "download-excel-label": "Đőŵŉľőäđ ƒőř Ēχčęľ",
      "download-logs": "Đőŵŉľőäđ ľőģş",
      "download-service": "Đőŵŉľőäđ şęřvįčę ģřäpĥ",
      "download-traces": "Đőŵŉľőäđ ŧřäčęş",
      "excel-header": "Ēχčęľ ĥęäđęř",
      "formatted": "Főřmäŧŧęđ đäŧä",
      "formatted-data-description": "Ŧäþľę đäŧä įş ƒőřmäŧŧęđ ŵįŧĥ őpŧįőŉş đęƒįŉęđ įŉ ŧĥę Fįęľđ äŉđ Øvęřřįđę ŧäþş.",
      "formatted-data-label": "Főřmäŧŧęđ đäŧä",
      "panel-transforms": "Päŉęľ ŧřäŉşƒőřmş",
      "series-to-columns": "Ŝęřįęş ĵőįŉęđ þy ŧįmę",
      "transformation": "Ŝęřįęş ĵőįŉęđ þy ŧįmę",
      "transformations-description": "Ŧäþľę đäŧä įş đįşpľäyęđ ŵįŧĥ ŧřäŉşƒőřmäŧįőŉş đęƒįŉęđ įŉ ŧĥę päŉęľ Ŧřäŉşƒőřm ŧäþ.",
      "transformations-label": "Åppľy päŉęľ ŧřäŉşƒőřmäŧįőŉş"
    },
    "inspect-json": {
      "dataframe-description": "Ŗäŵ đäŧä ŵįŧĥőūŧ ŧřäŉşƒőřmäŧįőŉş äŉđ ƒįęľđ čőŉƒįģ äppľįęđ. ",
      "dataframe-label": "ĐäŧäFřämę ĴŜØŃ (ƒřőm Qūęřy)",
      "panel-data-description": "Ŧĥę řäŵ mőđęľ päşşęđ ŧő ŧĥę päŉęľ vįşūäľįžäŧįőŉ",
      "panel-data-label": "Päŉęľ đäŧä",
      "panel-json-description": "Ŧĥę mőđęľ şävęđ įŉ ŧĥę đäşĥþőäřđ ĴŜØŃ ŧĥäŧ čőŉƒįģūřęş ĥőŵ ęvęřyŧĥįŉģ ŵőřĸş.",
      "panel-json-label": "Päŉęľ ĴŜØŃ",
      "select-source": "Ŝęľęčŧ şőūřčę",
      "unknown": "Ůŉĸŉőŵŉ Øþĵęčŧ: {{show}}"
    },
    "inspect-meta": {
      "no-inspector": "Ńő Męŧäđäŧä Ĩŉşpęčŧőř"
    },
    "inspect-stats": {
      "data-title": "Đäŧä şőūřčę şŧäŧş",
      "data-traceids": "Ŧřäčę ĨĐş",
      "processing-time": "Đäŧä přőčęşşįŉģ ŧįmę",
      "queries": "Ńūmþęř őƒ qūęřįęş",
      "request-time": "Ŧőŧäľ řęqūęşŧ ŧįmę",
      "rows": "Ŧőŧäľ ŉūmþęř řőŵş",
      "table-title": "Ŝŧäŧş"
    },
    "toolbar": {
      "add": "Åđđ",
      "add-panel": "Åđđ päŉęľ",
      "mark-favorite": "Mäřĸ äş ƒävőřįŧę",
      "open-original": "Øpęŉ őřįģįŉäľ đäşĥþőäřđ",
      "playlist-next": "Ğő ŧő ŉęχŧ đäşĥþőäřđ",
      "playlist-previous": "Ğő ŧő přęvįőūş đäşĥþőäřđ",
      "playlist-stop": "Ŝŧőp pľäyľįşŧ",
      "refresh": "Ŗęƒřęşĥ đäşĥþőäřđ",
      "save": "Ŝävę đäşĥþőäřđ",
      "settings": "Đäşĥþőäřđ şęŧŧįŉģş",
      "share": "Ŝĥäřę đäşĥþőäřđ őř päŉęľ",
      "unmark-favorite": "Ůŉmäřĸ äş ƒävőřįŧę"
    }
  },
  "folder-picker": {
    "loading": "Ŀőäđįŉģ ƒőľđęřş..."
  },
  "grafana-ui": {
    "segment-async": {
      "error": "Fäįľęđ ŧő ľőäđ őpŧįőŉş",
      "loading": "Ŀőäđįŉģ őpŧįőŉş...",
      "no-options": "Ńő őpŧįőŉş ƒőūŉđ"
    }
  },
  "library-panel": {
    "add-modal": {
      "cancel": "Cäŉčęľ",
      "create": "Cřęäŧę ľįþřäřy päŉęľ",
      "error": "Ŀįþřäřy päŉęľ ŵįŧĥ ŧĥįş ŉämę äľřęäđy ęχįşŧş",
      "folder": "Ŝävę įŉ ƒőľđęř",
      "folder-description": "Ŀįþřäřy päŉęľ pęřmįşşįőŉş äřę đęřįvęđ ƒřőm ŧĥę ƒőľđęř pęřmįşşįőŉş",
      "name": "Ŀįþřäřy päŉęľ ŉämę"
    },
    "add-widget": {
      "title": "Åđđ päŉęľ ƒřőm päŉęľ ľįþřäřy"
    }
  },
  "library-panels": {
    "save": {
      "error": "Ēřřőř şävįŉģ ľįþřäřy päŉęľ: \"{{errorMsg}}\"",
      "success": "Ŀįþřäřy päŉęľ şävęđ"
    }
  },
  "login": {
    "error": {
      "invalid-user-or-password": "Ĩŉväľįđ ūşęřŉämę őř päşşŵőřđ",
      "unknown": "Ůŉĸŉőŵŉ ęřřőř őččūřřęđ"
    }
  },
  "nav": {
    "admin": {
      "subtitle": "Mäŉäģę şęřvęř-ŵįđę şęŧŧįŉģş äŉđ äččęşş ŧő řęşőūřčęş şūčĥ äş őřģäŉįžäŧįőŉş, ūşęřş, äŉđ ľįčęŉşęş",
      "title": "Ŝęřvęř äđmįŉ"
    },
    "alerting": {
      "subtitle": "Ŀęäřŉ äþőūŧ přőþľęmş įŉ yőūř şyşŧęmş mőmęŉŧş äƒŧęř ŧĥęy őččūř",
      "title": "Åľęřŧįŉģ"
    },
    "alerting-admin": {
      "title": "Åđmįŉ"
    },
    "alerting-am-routes": {
      "subtitle": "Đęŧęřmįŉę ĥőŵ äľęřŧş äřę řőūŧęđ ŧő čőŉŧäčŧ pőįŉŧş",
      "title": "Ńőŧįƒįčäŧįőŉ pőľįčįęş"
    },
    "alerting-channels": {
      "title": "Ńőŧįƒįčäŧįőŉ čĥäŉŉęľş"
    },
    "alerting-groups": {
      "subtitle": "Ŝęę ģřőūpęđ äľęřŧş ƒřőm äŉ Åľęřŧmäŉäģęř įŉşŧäŉčę",
      "title": "Ğřőūpş"
    },
    "alerting-home": {
      "title": "Ħőmę"
    },
    "alerting-legacy": {
      "title": "Åľęřŧįŉģ (ľęģäčy)"
    },
    "alerting-list": {
      "subtitle": "Ŗūľęş ŧĥäŧ đęŧęřmįŉę ŵĥęŧĥęř äŉ äľęřŧ ŵįľľ ƒįřę",
      "title": "Åľęřŧ řūľęş"
    },
    "alerting-receivers": {
      "subtitle": "Cĥőőşę ĥőŵ ŧő ŉőŧįƒy yőūř čőŉŧäčŧ pőįŉŧş ŵĥęŉ äŉ äľęřŧ įŉşŧäŉčę ƒįřęş",
      "title": "Cőŉŧäčŧ pőįŉŧş"
    },
    "alerting-silences": {
      "subtitle": "Ŝŧőp ŉőŧįƒįčäŧįőŉş ƒřőm őŉę őř mőřę äľęřŧįŉģ řūľęş",
      "title": "Ŝįľęŉčęş"
    },
    "alerts-and-incidents": {
      "subtitle": "Åľęřŧįŉģ äŉđ įŉčįđęŉŧ mäŉäģęmęŉŧ äppş",
      "title": "Åľęřŧş & ĨŖM"
    },
    "api-keys": {
      "subtitle": "Mäŉäģę äŉđ čřęäŧę ÅPĨ ĸęyş ŧĥäŧ äřę ūşęđ ŧő įŉŧęřäčŧ ŵįŧĥ Ğřäƒäŉä ĦŦŦP ÅPĨş",
      "title": "ÅPĨ ĸęyş"
    },
    "apps": {
      "subtitle": "Åpp pľūģįŉş ŧĥäŧ ęχŧęŉđ ŧĥę Ğřäƒäŉä ęχpęřįęŉčę",
      "title": "Åppş"
    },
    "config": {
      "title": "Åđmįŉįşŧřäŧįőŉ"
    },
    "correlations": {
      "subtitle": "Åđđ äŉđ čőŉƒįģūřę čőřřęľäŧįőŉş",
      "title": "Cőřřęľäŧįőŉş"
    },
    "create": {
      "title": "Cřęäŧę"
    },
    "create-alert": {
      "title": "Cřęäŧę äľęřŧ řūľę"
    },
    "create-dashboard": {
      "title": "Đäşĥþőäřđ"
    },
    "create-folder": {
      "title": "Főľđęř"
    },
    "create-import": {
      "title": "Ĩmpőřŧ đäşĥþőäřđ"
    },
    "dashboards": {
      "subtitle": "Cřęäŧę äŉđ mäŉäģę đäşĥþőäřđş ŧő vįşūäľįžę yőūř đäŧä",
      "title": "Đäşĥþőäřđş"
    },
    "datasources": {
      "subtitle": "Åđđ äŉđ čőŉƒįģūřę đäŧä şőūřčęş",
      "title": "Đäŧä şőūřčęş"
    },
    "explore": {
      "title": "Ēχpľőřę"
    },
    "global-orgs": {
      "subtitle": "Ĩşőľäŧęđ įŉşŧäŉčęş őƒ Ğřäƒäŉä řūŉŉįŉģ őŉ ŧĥę şämę şęřvęř",
      "title": "Øřģäŉįžäŧįőŉş"
    },
    "global-users": {
      "subtitle": "Mäŉäģę ūşęřş įŉ Ğřäƒäŉä",
      "title": "Ůşęřş"
    },
    "help": {
      "title": "Ħęľp"
    },
    "help/community": "Cőmmūŉįŧy",
    "help/documentation": "Đőčūmęŉŧäŧįőŉ",
    "help/keyboard-shortcuts": "Ķęyþőäřđ şĥőřŧčūŧş",
    "help/support": "Ŝūppőřŧ",
    "home": {
      "title": "Ħőmę"
    },
    "library-panels": {
      "subtitle": "Ŗęūşäþľę päŉęľş ŧĥäŧ čäŉ þę äđđęđ ŧő mūľŧįpľę đäşĥþőäřđş",
      "title": "Ŀįþřäřy päŉęľş"
    },
    "manage-folder": {
      "subtitle": "Mäŉäģę ƒőľđęř đäşĥþőäřđş äŉđ pęřmįşşįőŉş"
    },
    "monitoring": {
      "subtitle": "Mőŉįŧőřįŉģ äŉđ įŉƒřäşŧřūčŧūřę äppş",
      "title": "Øþşęřväþįľįŧy"
    },
    "new": {
      "title": "Ńęŵ"
    },
    "new-dashboard": {
      "title": "Ńęŵ đäşĥþőäřđ"
    },
    "new-folder": {
      "title": "Ńęŵ ƒőľđęř"
    },
    "org-settings": {
      "subtitle": "Mäŉäģę přęƒęřęŉčęş äčřőşş äŉ őřģäŉįžäŧįőŉ",
      "title": "Đęƒäūľŧ přęƒęřęŉčęş"
    },
    "playlists": {
      "subtitle": "Ğřőūpş őƒ đäşĥþőäřđş ŧĥäŧ äřę đįşpľäyęđ įŉ ä şęqūęŉčę",
      "title": "Pľäyľįşŧş"
    },
    "plugins": {
      "subtitle": "Ēχŧęŉđ ŧĥę Ğřäƒäŉä ęχpęřįęŉčę ŵįŧĥ pľūģįŉş",
      "title": "Pľūģįŉş"
    },
    "profile/notifications": {
      "title": "Ńőŧįƒįčäŧįőŉ ĥįşŧőřy"
    },
    "profile/password": {
      "title": "Cĥäŉģę päşşŵőřđ"
    },
    "profile/settings": {
      "title": "Přőƒįľę"
    },
    "public": {
      "title": "Pūþľįč đäşĥþőäřđş"
    },
    "scenes": {
      "title": "Ŝčęŉęş"
    },
    "search": {
      "placeholderCommandPalette": "Ŝęäřčĥ őř ĵūmp ŧő..."
    },
    "search-dashboards": {
      "title": "Ŝęäřčĥ đäşĥþőäřđş"
    },
    "server-settings": {
      "subtitle": "Vįęŵ ŧĥę şęŧŧįŉģş đęƒįŉęđ įŉ yőūř Ğřäƒäŉä čőŉƒįģ",
      "title": "Ŝęŧŧįŉģş"
    },
    "service-accounts": {
      "subtitle": "Ůşę şęřvįčę äččőūŉŧş ŧő řūŉ äūŧőmäŧęđ ŵőřĸľőäđş įŉ Ğřäƒäŉä",
      "title": "Ŝęřvįčę äččőūŉŧş"
    },
    "sign-out": {
      "title": "Ŝįģŉ őūŧ"
    },
    "snapshots": {
      "subtitle": "Ĩŉŧęřäčŧįvę, pūþľįčäľľy äväįľäþľę, pőįŉŧ-įŉ-ŧįmę řępřęşęŉŧäŧįőŉş őƒ đäşĥþőäřđş",
      "title": "Ŝŉäpşĥőŧş"
    },
    "starred": {
      "title": "Ŝŧäřřęđ"
    },
    "starred-empty": {
      "title": "Ÿőūř şŧäřřęđ đäşĥþőäřđş ŵįľľ äppęäř ĥęřę"
    },
    "storage": {
      "subtitle": "Mäŉäģę ƒįľę şŧőřäģę",
      "title": "Ŝŧőřäģę"
    },
    "support-bundles": {
      "subtitle": "Đőŵŉľőäđ şūppőřŧ þūŉđľęş",
      "title": "Ŝūppőřŧ þūŉđľęş"
    },
    "teams": {
      "subtitle": "Ğřőūpş őƒ ūşęřş ŧĥäŧ ĥävę čőmmőŉ đäşĥþőäřđ äŉđ pęřmįşşįőŉ ŉęęđş",
      "title": "Ŧęämş"
    },
    "upgrading": {
      "title": "Ŝŧäŧş äŉđ ľįčęŉşę"
    },
    "users": {
      "subtitle": "Ĩŉvįŧę äŉđ äşşįģŉ řőľęş ŧő ūşęřş",
      "title": "Ůşęřş"
    }
  },
  "navigation": {
    "kiosk": {
      "tv-alert": "Přęşş ĒŜC ŧő ęχįŧ ĸįőşĸ mőđę"
    },
    "toolbar": {
      "enable-kiosk": "Ēŉäþľę ĸįőşĸ mőđę",
      "toggle-menu": "Ŧőģģľę męŉū",
      "toggle-search-bar": "Ŧőģģľę ŧőp şęäřčĥ þäř"
    }
  },
  "news": {
    "title": "Ŀäŧęşŧ ƒřőm ŧĥę þľőģ"
  },
  "notifications": {
    "starred-dashboard": "Đäşĥþőäřđ şŧäřřęđ",
    "unstarred-dashboard": "Đäşĥþőäřđ ūŉşŧäřřęđ"
  },
  "panel": {
    "header-menu": {
      "copy": "Cőpy",
      "create-library-panel": "Cřęäŧę ľįþřäřy päŉęľ",
      "duplicate": "Đūpľįčäŧę",
      "edit": "Ēđįŧ",
      "explore": "Ēχpľőřę",
      "get-help": "Ğęŧ ĥęľp",
      "hide-legend": "Ħįđę ľęģęŉđ",
      "inspect": "Ĩŉşpęčŧ",
      "inspect-data": "Đäŧä",
      "inspect-json": "Päŉęľ ĴŜØŃ",
      "more": "Mőřę...",
      "query": "Qūęřy",
      "remove": "Ŗęmővę",
      "share": "Ŝĥäřę",
      "show-legend": "Ŝĥőŵ ľęģęŉđ",
      "unlink-library-panel": "Ůŉľįŉĸ ľįþřäřy päŉęľ",
      "view": "Vįęŵ"
    }
  },
  "refresh-picker": {
    "aria-label": {
      "choose-interval": "Åūŧő řęƒřęşĥ ŧūřŉęđ őƒƒ. Cĥőőşę řęƒřęşĥ ŧįmę įŉŧęřväľ",
      "duration-selected": "Cĥőőşę řęƒřęşĥ ŧįmę įŉŧęřväľ ŵįŧĥ čūřřęŉŧ įŉŧęřväľ {{durationAriaLabel}} şęľęčŧęđ"
    },
    "auto-option": {
      "aria-label": "",
      "label": ""
    },
    "live-option": {
      "aria-label": "Ŧūřŉ őŉ ľįvę şŧřęämįŉģ",
      "label": "Ŀįvę"
    },
    "off-option": {
      "aria-label": "Ŧūřŉ őƒƒ äūŧő řęƒřęşĥ",
      "label": "Øƒƒ"
    },
    "select-button": {
      "auto-refresh": "Ŝęŧ äūŧő řęƒřęşĥ įŉŧęřväľ"
    }
  },
  "search": {
    "actions": {
      "include-panels": "Ĩŉčľūđę päŉęľş",
      "remove-datasource-filter": "Đäŧäşőūřčę: {{datasource}}",
      "sort-placeholder": "Ŝőřŧ",
      "starred": "Ŝŧäřřęđ",
      "view-as-folders": "Vįęŵ þy ƒőľđęřş",
      "view-as-list": "Vįęŵ äş ľįşŧ"
    },
    "dashboard-actions": {
      "import": "Ĩmpőřŧ",
      "new": "Ńęŵ",
      "new-dashboard": "Ńęŵ đäşĥþőäřđ",
      "new-folder": "Ńęŵ ƒőľđęř"
    },
    "folder-view": {
      "go-to-folder": "Ğő ŧő ƒőľđęř",
      "select-folder": "Ŝęľęčŧ ƒőľđęř"
    },
    "result-kind": {
      "dashboard": "Đäşĥþőäřđ",
      "folder": "Főľđęř",
      "panel": "Päŉęľ"
    },
    "results-table": {
      "datasource-header": "Đäŧä şőūřčę",
      "location-header": "Ŀőčäŧįőŉ",
      "name-header": "Ńämę",
      "tags-header": "Ŧäģş",
      "type-dashboard": "Đäşĥþőäřđ",
      "type-folder": "Főľđęř",
      "type-header": "Ŧypę"
    },
    "search-input": {
      "include-panels-placeholder": "Ŝęäřčĥ ƒőř đäşĥþőäřđş, ƒőľđęřş, äŉđ päŉęľş",
      "placeholder": "Ŝęäřčĥ ƒőř đäşĥþőäřđş äŉđ ƒőľđęřş"
    }
  },
  "search-view": {
    "no-results": {
      "clear": "Cľęäř şęäřčĥ äŉđ ƒįľŧęřş",
      "text": "Ńő řęşūľŧş ƒőūŉđ ƒőř yőūř qūęřy."
    }
  },
  "select": {
    "select-base": {
      "choose-label": "Cĥőőşę",
      "no-options-found-label": "Ńő őpŧįőŉş ƒőūŉđ"
    }
  },
  "share-modal": {
    "dashboard": {
      "title": "Ŝĥäřę"
    },
    "embed": {
      "copy": "Cőpy ŧő čľįpþőäřđ",
      "html": "Ēmþęđ ĦŦMĿ",
      "html-description": "Ŧĥę ĦŦMĿ čőđę þęľőŵ čäŉ þę päşŧęđ äŉđ įŉčľūđęđ įŉ äŉőŧĥęř ŵęþ päģę. Ůŉľęşş äŉőŉymőūş äččęşş įş ęŉäþľęđ, ŧĥę ūşęř vįęŵįŉģ ŧĥäŧ päģę ŉęęđ ŧő þę şįģŉęđ įŉŧő Ğřäƒäŉä ƒőř ŧĥę ģřäpĥ ŧő ľőäđ.",
      "info": "Ğęŉęřäŧę ĦŦMĿ ƒőř ęmþęđđįŉģ äŉ įƒřämę ŵįŧĥ ŧĥįş päŉęľ.",
      "time-range": "Cūřřęŉŧ ŧįmę řäŉģę",
      "time-range-description": "Ŧřäŉşƒőřmş ŧĥę čūřřęŉŧ řęľäŧįvę ŧįmę řäŉģę ŧő äŉ äþşőľūŧę ŧįmę řäŉģę"
    },
    "export": {
      "cancel-button": "Cäŉčęľ",
      "info-text": "Ēχpőřŧ ŧĥįş đäşĥþőäřđ.",
      "save-button": "Ŝävę ŧő ƒįľę",
      "share-default-label": "Ēχpőřŧ ŵįŧĥ đęƒäūľŧ väľūęş řęmővęđ",
      "share-externally-label": "Ēχpőřŧ ƒőř şĥäřįŉģ ęχŧęřŉäľľy",
      "view-button": "Vįęŵ ĴŜØŃ"
    },
    "library": {
      "info": "Cřęäŧę ľįþřäřy päŉęľ."
    },
    "link": {
      "copy-link-button": "Cőpy",
      "info-text": "Cřęäŧę ä đįřęčŧ ľįŉĸ ŧő ŧĥįş đäşĥþőäřđ őř päŉęľ, čūşŧőmįžęđ ŵįŧĥ ŧĥę őpŧįőŉş þęľőŵ.",
      "link-url": "Ŀįŉĸ ŮŖĿ",
      "render-alert": "Ĩmäģę řęŉđęřęř pľūģįŉ ŉőŧ įŉşŧäľľęđ",
      "render-instructions": "Ŧő řęŉđęř ä päŉęľ įmäģę, yőū mūşŧ įŉşŧäľľ ŧĥę&ŉþşp;<1>Ğřäƒäŉä įmäģę řęŉđęřęř pľūģįŉ</1>. Pľęäşę čőŉŧäčŧ yőūř Ğřäƒäŉä äđmįŉįşŧřäŧőř ŧő įŉşŧäľľ ŧĥę pľūģįŉ.",
      "rendered-image": "Đįřęčŧ ľįŉĸ řęŉđęřęđ įmäģę",
      "save-alert": "Đäşĥþőäřđ įş ŉőŧ şävęđ",
      "save-dashboard": "Ŧő řęŉđęř ä päŉęľ įmäģę, yőū mūşŧ şävę ŧĥę đäşĥþőäřđ ƒįřşŧ.",
      "shorten-url": "Ŝĥőřŧęŉ ŮŖĿ",
      "time-range-description": "Ŧřäŉşƒőřmş ŧĥę čūřřęŉŧ řęľäŧįvę ŧįmę řäŉģę ŧő äŉ äþşőľūŧę ŧįmę řäŉģę",
      "time-range-label": "Ŀőčĸ ŧįmę řäŉģę"
    },
    "panel": {
      "title": "Ŝĥäřę Päŉęľ"
    },
    "snapshot": {
      "cancel-button": "Cäŉčęľ",
      "copy-link-button": "Cőpy",
      "delete-button": "Đęľęŧę şŉäpşĥőŧ.",
      "deleted-message": "Ŧĥę şŉäpşĥőŧ ĥäş þęęŉ đęľęŧęđ. Ĩƒ yőū ĥävę äľřęäđy äččęşşęđ įŧ őŉčę, ŧĥęŉ įŧ mįģĥŧ ŧäĸę ūp ŧő äŉ ĥőūř þęƒőřę þęƒőřę įŧ įş řęmővęđ ƒřőm þřőŵşęř čäčĥęş őř CĐŃ čäčĥęş.",
      "expire": "Ēχpįřę",
      "expire-day": "1 Đäy",
      "expire-hour": "1 Ħőūř",
      "expire-never": "Ńęvęř",
      "expire-week": "7 Đäyş",
      "info-text-1": "Å şŉäpşĥőŧ įş äŉ įŉşŧäŉŧ ŵäy ŧő şĥäřę äŉ įŉŧęřäčŧįvę đäşĥþőäřđ pūþľįčľy. Ŵĥęŉ čřęäŧęđ, ŵę şŧřįp şęŉşįŧįvę đäŧä ľįĸę qūęřįęş (męŧřįč, ŧęmpľäŧę, äŉđ äŉŉőŧäŧįőŉ) äŉđ päŉęľ ľįŉĸş, ľęävįŉģ őŉľy ŧĥę vįşįþľę męŧřįč đäŧä äŉđ şęřįęş ŉämęş ęmþęđđęđ įŉ yőūř đäşĥþőäřđ.",
      "info-text-2": "Ķęęp įŉ mįŉđ, yőūř şŉäpşĥőŧ <1>čäŉ þę vįęŵęđ þy äŉyőŉę</1> ŧĥäŧ ĥäş ŧĥę ľįŉĸ äŉđ čäŉ äččęşş ŧĥę ŮŖĿ. Ŝĥäřę ŵįşęľy.",
      "local-button": "Ŀőčäľ Ŝŉäpşĥőŧ",
      "mistake-message": "Đįđ yőū mäĸę ä mįşŧäĸę? ",
      "name": "Ŝŉäpşĥőŧ ŉämę",
      "timeout": "Ŧįmęőūŧ (şęčőŉđş)",
      "timeout-description": "Ÿőū mįģĥŧ ŉęęđ ŧő čőŉƒįģūřę ŧĥę ŧįmęőūŧ väľūę įƒ įŧ ŧäĸęş ä ľőŉģ ŧįmę ŧő čőľľęčŧ yőūř đäşĥþőäřđ męŧřįčş.",
      "url-label": "Ŝŉäpşĥőŧ ŮŖĿ"
    },
    "tab-title": {
      "embed": "Ēmþęđ",
      "export": "Ēχpőřŧ",
      "library-panel": "Ŀįþřäřy päŉęľ",
      "link": "Ŀįŉĸ",
      "snapshot": "Ŝŉäpşĥőŧ"
    },
    "theme-picker": {
      "current": "Cūřřęŉŧ",
      "dark": "Đäřĸ",
      "field-name": "Ŧĥęmę",
      "light": "Ŀįģĥŧ"
    },
    "view-json": {
      "copy-button": "Cőpy ŧő Cľįpþőäřđ"
    }
  },
  "shared": {
    "preferences": {
      "theme": {
        "dark-label": "Đäřĸ",
        "light-label": "Ŀįģĥŧ",
        "system-label": "Ŝyşŧęm přęƒęřęŉčę"
      }
    }
  },
  "shared-dashboard": {
    "fields": {
      "timezone-label": "Ŧįmęžőŉę"
    }
  },
  "shared-preferences": {
    "fields": {
      "home-dashboard-label": "Ħőmę Đäşĥþőäřđ",
      "home-dashboard-placeholder": "Đęƒäūľŧ đäşĥþőäřđ",
      "locale-label": "Ŀäŉģūäģę",
      "locale-placeholder": "Cĥőőşę ľäŉģūäģę",
      "theme-label": "Ĩŉŧęřƒäčę ŧĥęmę",
      "week-start-label": "Ŵęęĸ şŧäřŧ"
    },
    "theme": {
      "default-label": "Đęƒäūľŧ"
    },
    "title": "Přęƒęřęŉčęş"
  },
  "state": {
    "nav-model": {
      "dashboards": "Đäşĥþőäřđş",
      "panels": "Päŉęľş"
    },
    "nav-models": {
      "alert-rules": "Åľęřŧ řūľęş",
      "manage-folder-subtitle": "Mäŉäģę ƒőľđęř đäşĥþőäřđş äŉđ pęřmįşşįőŉş"
    }
  },
  "tag-filter": {
    "loading": "Ŀőäđįŉģ...",
    "no-tags": "Ńő ŧäģş ƒőūŉđ",
    "placeholder": "Fįľŧęř þy ŧäģ"
  },
  "time-picker": {
    "absolute": {
      "recent-title": "Ŗęčęŉŧľy ūşęđ äþşőľūŧę řäŉģęş",
      "title": "Åþşőľūŧę ŧįmę řäŉģę"
    },
    "calendar": {
      "apply-button": "Åppľy ŧįmę řäŉģę",
      "cancel-button": "Cäŉčęľ",
      "select-time": "Ŝęľęčŧ ä ŧįmę řäŉģę"
    },
    "content": {
      "empty-recent-list": "<0><0>Ĩŧ ľőőĸş ľįĸę yőū ĥävęŉ&äpőş;ŧ ūşęđ ŧĥįş ŧįmę pįčĸęř þęƒőřę. Åş şőőŉ äş yőū ęŉŧęř şőmę ŧįmę įŉŧęřväľş, řęčęŉŧľy ūşęđ įŉŧęřväľş ŵįľľ äppęäř ĥęřę.</0></0><1><0>Ŗęäđ ŧĥę đőčūmęŉŧäŧįőŉ</0><1> ŧő ƒįŉđ őūŧ mőřę äþőūŧ ĥőŵ ŧő ęŉŧęř čūşŧőm ŧįmę řäŉģęş.</1></1>",
      "filter-placeholder": "Ŝęäřčĥ qūįčĸ řäŉģęş"
    },
    "footer": {
      "change-settings-button": "Cĥäŉģę ŧįmę şęŧŧįŉģş",
      "fiscal-year-option": "Fįşčäľ yęäř",
      "fiscal-year-start": "Fįşčäľ yęäř şŧäřŧ mőŉŧĥ",
      "time-zone-option": "Ŧįmę žőŉę",
      "time-zone-selection": "Ŧįmę žőŉę şęľęčŧįőŉ"
    },
    "range-content": {
      "apply-button": "Åppľy ŧįmę řäŉģę",
      "default-error": "Pľęäşę ęŉŧęř ä päşŧ đäŧę őř \"ŉőŵ\"",
      "fiscal-year": "Fįşčäľ yęäř",
      "from-input": "Fřőm",
      "range-error": "\"Fřőm\" čäŉ'ŧ þę äƒŧęř \"Ŧő\"",
      "to-input": "Ŧő"
    },
    "range-picker": {
      "backwards-time-aria-label": "Mővę ŧįmę řäŉģę þäčĸŵäřđş",
      "current-time-selected": "Ŧįmę řäŉģę şęľęčŧęđ: {{currentTimeRange}}",
      "forwards-time-aria-label": "Mővę ŧįmę řäŉģę ƒőřŵäřđş",
      "to": "ŧő",
      "zoom-out-button": "Żőőm őūŧ ŧįmę řäŉģę",
      "zoom-out-tooltip": "Ŧįmę řäŉģę žőőm őūŧ <1></1> CŦŖĿ+Ż"
    },
    "time-range": {
      "aria-role": "Ŧįmę řäŉģę şęľęčŧįőŉ",
      "default-title": "Ŧįmę řäŉģęş",
      "example-title": "Ēχämpľę ŧįmę řäŉģęş",
      "specify": "Ŝpęčįƒy ŧįmę řäŉģę <1></1>"
    },
    "zone": {
      "select-aria-label": "Ŧįmę žőŉę pįčĸęř",
      "select-search-input": "Ŧypę ŧő şęäřčĥ (čőūŉŧřy, čįŧy, äþþřęvįäŧįőŉ)"
    }
  },
  "types": {
    "dashboard-acl-targets": {
      "team-label": "Ŧęäm",
      "user-label": "Ůşęř"
    },
    "dashboard-permissions": {
      "admin-label": "Åđmįŉ"
    },
    "member-label": "Męmþęř",
    "team-permissions": {
      "admin-label": "Åđmįŉ"
    }
  },
  "user-orgs": {
    "current-org-button": "Cūřřęŉŧ",
    "name-column": "Ńämę",
    "role-column": "Ŗőľę",
    "select-org-button": "Ŝęľęčŧ őřģäŉįşäŧįőŉ",
    "title": "Øřģäŉįžäŧįőŉş"
  },
  "user-profile": {
    "fields": {
      "email-error": "Ēmäįľ įş řęqūįřęđ",
      "email-label": "Ēmäįľ",
      "name-error": "Ńämę įş řęqūįřęđ",
      "name-label": "Ńämę",
      "username-label": "Ůşęřŉämę"
    }
  },
  "user-session": {
    "browser-column": "ßřőŵşęř & ØŜ",
    "created-at-column": "Ŀőģģęđ őŉ",
    "ip-column": "ĨP äđđřęşş",
    "revoke": "Ŗęvőĸę ūşęř şęşşįőŉ",
    "seen-at-column": "Ŀäşŧ şęęŉ"
  },
  "user-sessions": {
    "loading": "Ŀőäđįŉģ şęşşįőŉş..."
  },
  "variable": {
    "adhoc": {
      "placeholder": "Ŝęľęčŧ väľūę"
    },
    "dropdown": {
      "placeholder": "Ēŉŧęř väřįäþľę väľūę"
    },
    "picker": {
      "link-all": "Åľľ",
      "option-all": "Åľľ",
      "option-selected-values": "Ŝęľęčŧęđ",
      "option-tooltip": "Cľęäř şęľęčŧįőŉş"
    },
    "textbox": {
      "placeholder": "Ēŉŧęř väřįäþľę väľūę"
    }
  }
}<|MERGE_RESOLUTION|>--- conflicted
+++ resolved
@@ -36,10 +36,7 @@
     },
     "folder-actions-button": {
       "delete": "Đęľęŧę",
-<<<<<<< HEAD
-=======
       "folder-actions": "Főľđęř äčŧįőŉş",
->>>>>>> 5732fc7b
       "manage-permissions": "Mäŉäģę pęřmįşşįőŉş",
       "move": "Mővę"
     },
@@ -670,19 +667,6 @@
       "select-search-input": "Ŧypę ŧő şęäřčĥ (čőūŉŧřy, čįŧy, äþþřęvįäŧįőŉ)"
     }
   },
-  "types": {
-    "dashboard-acl-targets": {
-      "team-label": "Ŧęäm",
-      "user-label": "Ůşęř"
-    },
-    "dashboard-permissions": {
-      "admin-label": "Åđmįŉ"
-    },
-    "member-label": "Męmþęř",
-    "team-permissions": {
-      "admin-label": "Åđmįŉ"
-    }
-  },
   "user-orgs": {
     "current-org-button": "Cūřřęŉŧ",
     "name-column": "Ńämę",
