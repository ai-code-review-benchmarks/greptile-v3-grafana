{
  "_comment": "Ŧĥę čőđę įş ŧĥę şőūřčę őƒ ŧřūŧĥ ƒőř Ēŉģľįşĥ pĥřäşęş. Ŧĥęy şĥőūľđ þę ūpđäŧęđ įŉ ŧĥę čőmpőŉęŉŧş đįřęčŧľy, äŉđ äđđįŧįőŉäľ pľūřäľş şpęčįƒįęđ įŉ ŧĥįş ƒįľę.",
  "access-control": {
    "add-permission": {
      "role-label": "Ŗőľę",
      "serviceaccount-label": "Ŝęřvįčę Åččőūŉŧ",
      "team-label": "Ŧęäm",
      "title": "Åđđ pęřmįşşįőŉ ƒőř",
      "user-label": "Ůşęř"
    },
    "add-permissions": {
      "save": "Ŝävę"
    },
    "permission-list": {
      "permission": "Pęřmįşşįőŉ"
    },
    "permissions": {
      "add-label": "Åđđ ä pęřmįşşįőŉ",
      "no-permissions": "Ŧĥęřę äřę ŉő pęřmįşşįőŉş",
      "permissions-change-warning": "Ŧĥįş ŵįľľ čĥäŉģę pęřmįşşįőŉş ƒőř ŧĥįş ƒőľđęř äŉđ äľľ įŧş đęşčęŉđäŉŧş. Ĩŉ ŧőŧäľ, ŧĥįş ŵįľľ äƒƒęčŧ:",
      "role": "Ŗőľę",
      "serviceaccount": "Ŝęřvįčę Åččőūŉŧ",
      "team": "Ŧęäm",
      "title": "Pęřmįşşįőŉş",
      "user": "Ůşęř"
    }
  },
  "alert-labels": {
    "button": {
      "hide": "Ħįđę čőmmőŉ ľäþęľş",
      "show": {
        "tooltip": "Ŝĥőŵ čőmmőŉ ľäþęľş"
      }
    }
  },
  "alert-rule-form": {
    "evaluation-behaviour": {
      "description": {
        "text": "Đęƒįŉę ĥőŵ ŧĥę äľęřŧ řūľę įş ęväľūäŧęđ."
      },
      "info-help": {
        "text": "Đęƒįŉę ŧĥę äľęřŧ þęĥävįőř ŵĥęŉ ŧĥę ęväľūäŧįőŉ ƒäįľş őř ŧĥę qūęřy řęŧūřŉş ŉő đäŧä."
      },
      "pending-period": "Pęŉđįŉģ pęřįőđ"
    },
    "evaluation-behaviour-description1": "Ēväľūäŧįőŉ ģřőūpş äřę čőŉŧäįŉęřş ƒőř ęväľūäŧįŉģ äľęřŧ äŉđ řęčőřđįŉģ řūľęş.",
    "evaluation-behaviour-description2": "Åŉ ęväľūäŧįőŉ ģřőūp đęƒįŉęş äŉ ęväľūäŧįőŉ įŉŧęřväľ - ĥőŵ őƒŧęŉ ä řūľę įş ęväľūäŧęđ. Åľęřŧ řūľęş ŵįŧĥįŉ ŧĥę şämę ęväľūäŧįőŉ ģřőūp äřę ęväľūäŧęđ ővęř ŧĥę şämę ęväľūäŧįőŉ įŉŧęřväľ.",
    "evaluation-behaviour-description3": "Pęŉđįŉģ pęřįőđ şpęčįƒįęş ĥőŵ ľőŉģ ŧĥę ŧĥřęşĥőľđ čőŉđįŧįőŉ mūşŧ þę męŧ þęƒőřę ŧĥę äľęřŧ şŧäřŧş ƒįřįŉģ. Ŧĥįş őpŧįőŉ ĥęľpş přęvęŉŧ äľęřŧş ƒřőm þęįŉģ ŧřįģģęřęđ þy ŧęmpőřäřy įşşūęş.",
    "evaluation-behaviour-for": {
      "error-parsing": "Fäįľęđ ŧő päřşę đūřäŧįőŉ",
      "validation": "Pęŉđįŉģ pęřįőđ mūşŧ þę ģřęäŧęř ŧĥäŉ őř ęqūäľ ŧő ŧĥę ęväľūäŧįőŉ įŉŧęřväľ."
    },
    "evaluation-behaviour-group": {
      "text": "Åľľ řūľęş įŉ ŧĥę şęľęčŧęđ ģřőūp äřę ęväľūäŧęđ ęvęřy {{evaluateEvery}}."
    },
    "pause": "Päūşę ęväľūäŧįőŉ"
  },
  "alerting": {
    "central-alert-history": {
      "details": {
        "error": "Ēřřőř ľőäđįŉģ řūľę ƒőř ŧĥįş ęvęŉŧ.",
        "header": {
          "alert-rule": "Åľęřŧ řūľę",
          "instance": "Ĩŉşŧäŉčę",
          "state": "Ŝŧäŧę",
          "timestamp": "Ŧįmęşŧämp"
        },
        "loading": "Ŀőäđįŉģ...",
        "no-recognized-state": "Ńő řęčőģŉįžęđ şŧäŧę",
        "no-values": "Ńő väľūęş",
        "not-found": "Ŗūľę ŉőŧ ƒőūŉđ ƒőř ŧĥįş ęvęŉŧ.",
        "number-transitions": "Ŝŧäŧę ŧřäŉşįŧįőŉş ƒőř şęľęčŧęđ pęřįőđ:",
        "state": {
          "alerting": "Åľęřŧįŉģ",
          "error": "Ēřřőř",
          "no-data": "Ńő đäŧä",
          "normal": "Ńőřmäľ",
          "pending": "Pęŉđįŉģ"
        },
        "state-transitions": "Ŝŧäŧę ŧřäŉşįŧįőŉ",
        "unknown-event-state": "Ůŉĸŉőŵŉ",
        "unknown-rule": "Ůŉĸŉőŵŉ",
        "value-in-transition": "Väľūę įŉ ŧřäŉşįŧįőŉ"
      },
      "error": "Ŝőmęŧĥįŉģ ŵęŉŧ ŵřőŉģ ľőäđįŉģ ŧĥę äľęřŧ şŧäŧę ĥįşŧőřy",
      "filter": {
        "clear": "Cľęäř ƒįľŧęřş",
        "info": {
          "label1": "Fįľŧęř ęvęŉŧş ūşįŉģ ľäþęľ qūęřyįŉģ ŵįŧĥőūŧ şpäčęş, ęχ:",
          "label2": "Ĩŉväľįđ ūşę őƒ şpäčęş:",
          "label3": "Väľįđ ūşę őƒ şpäčęş:",
          "label4": "Fįľŧęř äľęřŧş ūşįŉģ ľäþęľ qūęřyįŉģ ŵįŧĥőūŧ þřäčęş, ęχ:"
        }
      },
      "filterBy": "Fįľŧęř þy:",
      "too-many-events": {
        "text": "Ŧĥę şęľęčŧęđ ŧįmę pęřįőđ ĥäş ŧőő mäŉy ęvęŉŧş ŧő đįşpľäy. Đįpľäyįŉģ ŧĥę ľäŧęşŧ 5000 ęvęŉŧş. Ŧřy ūşįŉģ ä şĥőřŧęř ŧįmę pęřįőđ.",
        "title": "Ůŉäþľę ŧő đįşpľäy äľľ ęvęŉŧş"
      }
    },
    "common": {
      "cancel": "Cäŉčęľ",
      "delete": "Đęľęŧę",
      "edit": "Ēđįŧ",
      "export": "Ēχpőřŧ",
      "export-all": "Ēχpőřŧ äľľ",
      "view": "Vįęŵ"
    },
    "contact-point": "Cőŉŧäčŧ Pőįŉŧ",
    "contact-points": {
      "delivery-duration": "Ŀäşŧ đęľįvęřy ŧőőĸ <1></1>",
      "last-delivery-attempt": "Ŀäşŧ đęľįvęřy äŧŧęmpŧ",
      "last-delivery-failed": "Ŀäşŧ đęľįvęřy äŧŧęmpŧ ƒäįľęđ",
      "no-delivery-attempts": "Ńő đęľįvęřy äŧŧęmpŧş",
      "only-firing": "Đęľįvęřįŉģ <1>őŉľy ƒįřįŉģ</1> ŉőŧįƒįčäŧįőŉş",
      "telegram": {
        "parse-mode-warning-body": "Ĩƒ yőū ūşę ä <1>päřşę_mőđę</1> őpŧįőŉ őŧĥęř ŧĥäŉ <3>Ńőŉę</3>, ŧřūŉčäŧįőŉ mäy řęşūľŧ įŉ äŉ įŉväľįđ męşşäģę, čäūşįŉģ ŧĥę ŉőŧįƒįčäŧįőŉ ŧő ƒäįľ. Főř ľőŉģęř męşşäģęş, ŵę řęčőmmęŉđ ūşįŉģ äŉ äľŧęřŉäŧįvę čőŉŧäčŧ męŧĥőđ.",
        "parse-mode-warning-title": "Ŧęľęģřäm męşşäģęş äřę ľįmįŧęđ ŧő 4096 ŮŦF-8 čĥäřäčŧęřş."
      },
      "used-by_one": "Ůşęđ þy {{ count }} ŉőŧįƒįčäŧįőŉ pőľįčy",
      "used-by_other": "Ůşęđ þy {{ count }} ŉőŧįƒįčäŧįőŉ pőľįčįęş"
    },
    "contactPointFilter": {
      "label": "Cőŉŧäčŧ pőįŉŧ"
    },
    "list-view": {
      "section": {
        "dataSourceManaged": {
          "title": "Đäŧä şőūřčę-mäŉäģęđ"
        },
        "grafanaManaged": {
          "export-rules": "Ēχpőřŧ řūľęş",
          "loading": "Ŀőäđįŉģ...",
          "new-recording-rule": "Ńęŵ řęčőřđįŉģ řūľę",
          "title": "Ğřäƒäŉä-mäŉäģęđ"
        }
      }
    },
    "mute_timings": {
      "error-loading": {
        "description": "Cőūľđ ŉőŧ ľőäđ mūŧę ŧįmįŉģş. Pľęäşę ŧřy äģäįŉ ľäŧęř.",
        "title": "Ēřřőř ľőäđįŉģ mūŧę ŧįmįŉģş"
      }
    },
    "mute-timings": {
      "save": "Ŝävę mūŧę ŧįmįŉģ",
      "saving": "Ŝävįŉģ mūŧę ŧįmįŉģ"
    },
    "policies": {
      "default-policy": {
        "description": "Åľľ äľęřŧ įŉşŧäŉčęş ŵįľľ þę ĥäŉđľęđ þy ŧĥę đęƒäūľŧ pőľįčy įƒ ŉő őŧĥęř mäŧčĥįŉģ pőľįčįęş äřę ƒőūŉđ.",
        "title": "Đęƒäūľŧ pőľįčy"
      },
      "generated-policies": "Åūŧő-ģęŉęřäŧęđ pőľįčįęş",
      "metadata": {
        "active-time": "Åčŧįvę ŵĥęŉ",
        "delivered-to": "Đęľįvęřęđ ŧő",
        "grouped-by": "Ğřőūpęđ þy",
        "grouping": {
          "none": "Ńőŧ ģřőūpįŉģ",
          "single-group": "Ŝįŉģľę ģřőūp"
        },
        "inherited": "Ĩŉĥęřįŧęđ",
        "mute-time": "Mūŧęđ ŵĥęŉ",
        "n-instances_one": "įŉşŧäŉčę",
        "n-instances_other": "įŉşŧäŉčęş",
        "timingOptions": {
          "groupInterval": {
            "description": "Ħőŵ ľőŉģ ŧő ŵäįŧ þęƒőřę şęŉđįŉģ ä ŉőŧįƒįčäŧįőŉ äþőūŧ ŉęŵ äľęřŧş ŧĥäŧ äřę äđđęđ ŧő ä ģřőūp őƒ äľęřŧş ƒőř ŵĥįčĥ äŉ įŉįŧįäľ ŉőŧįƒįčäŧįőŉ ĥäş äľřęäđy þęęŉ şęŉŧ.",
            "label": "Ŵäįŧ <1></1> þęƒőřę şęŉđįŉģ ūpđäŧęş"
          },
          "groupWait": {
            "description": "Ħőŵ ľőŉģ ŧő įŉįŧįäľľy ŵäįŧ ŧő şęŉđ ä ŉőŧįƒįčäŧįőŉ ƒőř ä ģřőūp őƒ äľęřŧ įŉşŧäŉčęş.",
            "label": "Ŵäįŧ <1></1> ŧő ģřőūp įŉşŧäŉčęş"
          },
          "repeatInterval": {
            "description": "Ħőŵ őƒŧęŉ ŉőŧįƒįčäŧįőŉş äřę şęŉŧ įƒ ŧĥę ģřőūp őƒ äľęřŧş ĥäş ŉőŧ čĥäŉģęđ şįŉčę ŧĥę ľäşŧ ŉőŧįƒįčäŧįőŉ.",
            "label": "Ŗępęäŧęđ ęvęřy <1></1>"
          }
        }
      },
      "n-more-policies_one": "{{count}} äđđįŧįőŉäľ pőľįčy",
      "n-more-policies_other": "{{count}} äđđįŧįőŉäľ pőľįčįęş",
      "new-child": "Ńęŵ čĥįľđ pőľįčy",
      "new-policy": "Åđđ ŉęŵ pőľįčy",
      "no-matchers": "Ńő mäŧčĥęřş"
    },
    "provisioning": {
      "badge-tooltip-provenance": "Ŧĥįş řęşőūřčę ĥäş þęęŉ přővįşįőŉęđ vįä {{provenance}} äŉđ čäŉŉőŧ þę ęđįŧęđ ŧĥřőūģĥ ŧĥę ŮĨ",
      "badge-tooltip-standard": "Ŧĥįş řęşőūřčę ĥäş þęęŉ přővįşįőŉęđ äŉđ čäŉŉőŧ þę ęđįŧęđ ŧĥřőūģĥ ŧĥę ŮĨ"
    },
    "rule-groups": {
      "delete": {
        "success": "Ŝūččęşşƒūľľy đęľęŧęđ řūľę ģřőūp"
      },
      "move": {
        "success": "Ŝūččęşşƒūľľy mővęđ řūľę ģřőūp"
      },
      "rename": {
        "success": "Ŝūččęşşƒūľľy řęŉämęđ řūľę ģřőūp"
      },
      "update": {
        "success": "Ŝūččęşşƒūľľy ūpđäŧęđ řūľę ģřőūp"
      }
    },
    "rule-state": {
      "creating": "Cřęäŧįŉģ",
      "deleting": "Đęľęŧįŉģ",
      "paused": "Päūşęđ",
      "recording-rule": "Ŗęčőřđįŉģ řūľę"
    },
    "rules": {
      "add-rule": {
        "success": "Ŗūľę äđđęđ şūččęşşƒūľľy"
      },
      "delete-rule": {
        "success": "Ŗūľę şūččęşşƒūľľy đęľęŧęđ"
      },
      "pause-rule": {
        "success": "Ŗūľę ęväľūäŧįőŉ päūşęđ"
      },
      "resume-rule": {
        "success": "Ŗūľę ęväľūäŧįőŉ řęşūmęđ"
      },
      "update-rule": {
        "success": "Ŗūľę ūpđäŧęđ şūččęşşƒūľľy"
      }
    },
<<<<<<< HEAD
    "simpleCondition": {
      "alertCondition": "Åľęřŧ čőŉđįŧįőŉ",
      "ofQuery": {
        "To": "ŦØ"
      }
=======
    "search": {
      "property": {
        "data-source": "Đäŧä şőūřčę",
        "evaluation-group": "Ēväľūäŧįőŉ ģřőūp",
        "labels": "Ŀäþęľş",
        "namespace": "Főľđęř / Ńämęşpäčę",
        "rule-health": "Ħęäľŧĥ",
        "rule-name": "Åľęřŧįŉģ řūľę ŉämę",
        "rule-type": "Ŧypę",
        "state": "Ŝŧäŧę"
      },
      "save-query": "Ŝävę čūřřęŉŧ şęäřčĥ"
>>>>>>> 9d693538
    }
  },
  "annotations": {
    "empty-state": {
      "button-title": "Åđđ äŉŉőŧäŧįőŉ qūęřy",
      "info-box-content": "<0>Åŉŉőŧäŧįőŉş přővįđę ä ŵäy ŧő įŉŧęģřäŧę ęvęŉŧ đäŧä įŉŧő yőūř ģřäpĥş. Ŧĥęy äřę vįşūäľįžęđ äş vęřŧįčäľ ľįŉęş äŉđ įčőŉş őŉ äľľ ģřäpĥ päŉęľş. Ŵĥęŉ yőū ĥővęř ővęř äŉ äŉŉőŧäŧįőŉ įčőŉ yőū čäŉ ģęŧ ęvęŉŧ ŧęχŧ & ŧäģş ƒőř ŧĥę ęvęŉŧ. Ÿőū čäŉ äđđ äŉŉőŧäŧįőŉ ęvęŉŧş đįřęčŧľy ƒřőm ģřäƒäŉä þy ĥőľđįŉģ CŦŖĿ őř CMĐ + čľįčĸ őŉ ģřäpĥ (őř đřäģ řęģįőŉ). Ŧĥęşę ŵįľľ þę şŧőřęđ įŉ Ğřäƒäŉä'ş äŉŉőŧäŧįőŉ đäŧäþäşę.</0>",
      "info-box-content-2": "Cĥęčĸőūŧ ŧĥę <2>Åŉŉőŧäŧįőŉş đőčūmęŉŧäŧįőŉ</2> ƒőř mőřę įŉƒőřmäŧįőŉ.",
      "title": "Ŧĥęřę äřę ŉő čūşŧőm äŉŉőŧäŧįőŉ qūęřįęş äđđęđ yęŧ"
    }
  },
  "api-keys": {
    "empty-state": {
      "message": "Ńő ÅPĨ ĸęyş ƒőūŉđ"
    }
  },
  "bookmarks-page": {
    "empty": {
      "message": "Ĩŧ ľőőĸş ľįĸę yőū ĥävęŉ’ŧ čřęäŧęđ äŉy þőőĸmäřĸş yęŧ",
      "tip": "Ħővęř ővęř äŉy įŧęm įŉ ŧĥę ŉäv męŉū äŉđ čľįčĸ őŉ ŧĥę þőőĸmäřĸ įčőŉ ŧő äđđ įŧ ĥęřę."
    }
  },
  "bouncing-loader": {
    "label": "Ŀőäđįŉģ"
  },
  "browse-dashboards": {
    "action": {
      "cancel-button": "Cäŉčęľ",
      "cannot-move-folders": "Főľđęřş čäŉŉőŧ þę mővęđ",
      "confirmation-text": "Đęľęŧę",
      "delete-button": "Đęľęŧę",
      "delete-modal-invalid-text": "Øŉę őř mőřę ƒőľđęřş čőŉŧäįŉ ľįþřäřy päŉęľş őř äľęřŧ řūľęş. Đęľęŧę ŧĥęşę ƒįřşŧ įŉ őřđęř ŧő přőčęęđ.",
      "delete-modal-invalid-title": "Cäŉŉőŧ đęľęŧę ƒőľđęř",
      "delete-modal-restore-dashboards-text": "Ŧĥįş äčŧįőŉ ŵįľľ đęľęŧę ŧĥę şęľęčŧęđ ƒőľđęřş įmmęđįäŧęľy þūŧ ŧĥę şęľęčŧęđ đäşĥþőäřđş ŵįľľ þę mäřĸęđ ƒőř đęľęŧįőŉ įŉ 30 đäyş. Ÿőūř őřģäŉįžäŧįőŉ äđmįŉįşŧřäŧőř čäŉ řęşŧőřę ŧĥę đäşĥþőäřđş äŉyŧįmę þęƒőřę ŧĥę 30 đäyş ęχpįřę. Főľđęřş čäŉŉőŧ þę řęşŧőřęđ.",
      "delete-modal-text": "Ŧĥįş äčŧįőŉ ŵįľľ đęľęŧę ŧĥę ƒőľľőŵįŉģ čőŉŧęŉŧ:",
      "delete-modal-title": "Đęľęŧę",
      "deleting": "Đęľęŧįŉģ...",
      "manage-permissions-button": "Mäŉäģę pęřmįşşįőŉş",
      "move-button": "Mővę",
      "move-modal-alert": "Mővįŉģ ŧĥįş įŧęm mäy čĥäŉģę įŧş pęřmįşşįőŉş.",
      "move-modal-field-label": "Főľđęř ŉämę",
      "move-modal-text": "Ŧĥįş äčŧįőŉ ŵįľľ mővę ŧĥę ƒőľľőŵįŉģ čőŉŧęŉŧ:",
      "move-modal-title": "Mővę",
      "moving": "Mővįŉģ...",
      "new-folder-name-required-phrase": "Főľđęř ŉämę įş řęqūįřęđ."
    },
    "counts": {
      "alertRule_one": "{{count}} äľęřŧ řūľę",
      "alertRule_other": "{{count}} äľęřŧ řūľęş",
      "dashboard_one": "{{count}} đäşĥþőäřđ",
      "dashboard_other": "{{count}} đäşĥþőäřđş",
      "folder_one": "{{count}} ƒőľđęř",
      "folder_other": "{{count}} ƒőľđęřş",
      "libraryPanel_one": "{{count}} ľįþřäřy päŉęľ",
      "libraryPanel_other": "{{count}} ľįþřäřy päŉęľş",
      "total_one": "{{count}} įŧęm",
      "total_other": "{{count}} įŧęmş"
    },
    "dashboards-tree": {
      "collapse-folder-button": "Cőľľäpşę ƒőľđęř {{title}}",
      "expand-folder-button": "Ēχpäŉđ ƒőľđęř {{title}}",
      "name-column": "Ńämę",
      "select-all-header-checkbox": "Ŝęľęčŧ äľľ",
      "select-checkbox": "Ŝęľęčŧ",
      "tags-column": "Ŧäģş"
    },
    "empty-state": {
      "button-title": "Cřęäŧę đäşĥþőäřđ",
      "pro-tip": "Åđđ/mővę đäşĥþőäřđş ŧő yőūř ƒőľđęř äŧ <2>ßřőŵşę đäşĥþőäřđş</2>",
      "title": "Ÿőū ĥävęŉ'ŧ čřęäŧęđ äŉy đäşĥþőäřđş yęŧ",
      "title-folder": "Ŧĥįş ƒőľđęř đőęşŉ'ŧ ĥävę äŉy đäşĥþőäřđş yęŧ"
    },
    "folder-actions-button": {
      "delete": "Đęľęŧę",
      "folder-actions": "Főľđęř äčŧįőŉş",
      "manage-permissions": "Mäŉäģę pęřmįşşįőŉş",
      "move": "Mővę"
    },
    "folder-picker": {
      "accessible-label": "Ŝęľęčŧ ƒőľđęř: {{ label }} čūřřęŉŧľy şęľęčŧęđ",
      "button-label": "Ŝęľęčŧ ƒőľđęř",
      "clear-selection": "Cľęäř şęľęčŧįőŉ",
      "empty-message": "Ńő ƒőľđęřş ƒőūŉđ",
      "error-title": "Ēřřőř ľőäđįŉģ ƒőľđęřş",
      "search-placeholder": "Ŝęäřčĥ ƒőľđęřş",
      "unknown-error": "Ůŉĸŉőŵŉ ęřřőř"
    },
    "hard-delete": {
      "success": "Đäşĥþőäřđ {{name}} đęľęŧęđ"
    },
    "manage-folder-nav": {
      "alert-rules": "Åľęřŧ řūľęş",
      "dashboards": "Đäşĥþőäřđş",
      "panels": "Päŉęľş"
    },
    "new-folder-form": {
      "cancel-label": "Cäŉčęľ",
      "create-label": "Cřęäŧę",
      "name-label": "Főľđęř ŉämę"
    },
    "no-results": {
      "clear": "Cľęäř şęäřčĥ äŉđ ƒįľŧęřş",
      "text": "Ńő řęşūľŧş ƒőūŉđ ƒőř yőūř qūęřy"
    },
    "soft-delete": {
      "success": "Đäşĥþőäřđ {{name}} mővęđ ŧő Ŗęčęŉŧľy đęľęŧęđ"
    }
  },
  "clipboard-button": {
    "inline-toast": {
      "success": "Cőpįęđ"
    }
  },
  "combobox": {
    "clear": {
      "title": "Cľęäř väľūę"
    },
    "custom-value": {
      "create": "Cřęäŧę čūşŧőm väľūę"
    }
  },
  "command-palette": {
    "action": {
      "change-theme": "Cĥäŉģę ŧĥęmę...",
      "dark-theme": "Đäřĸ",
      "light-theme": "Ŀįģĥŧ"
    },
    "empty-state": {
      "message": "Ńő řęşūľŧş ƒőūŉđ"
    },
    "search-box": {
      "placeholder": "Ŝęäřčĥ őř ĵūmp ŧő..."
    },
    "section": {
      "actions": "Åčŧįőŉş",
      "dashboard-search-results": "Đäşĥþőäřđş",
      "folder-search-results": "Főľđęřş",
      "pages": "Päģęş",
      "preferences": "Přęƒęřęŉčęş",
      "recent-dashboards": "Ŗęčęŉŧ đäşĥþőäřđş"
    }
  },
  "common": {
    "apply": "Åppľy",
    "cancel": "Cäŉčęľ",
    "clear": "Cľęäř",
    "close": "Cľőşę",
    "locale": {
      "default": "Đęƒäūľŧ"
    },
    "save": "Ŝävę",
    "search": "Ŝęäřčĥ"
  },
  "configuration-tracker": {
    "config-card": {
      "complete": "čőmpľęŧę"
    }
  },
  "connections": {
    "connect-data": {
      "category-header-label": "Đäŧä şőūřčęş",
      "empty-message": "Ńő řęşūľŧş mäŧčĥįŉģ yőūř qūęřy ŵęřę ƒőūŉđ",
      "request-data-source": "Ŗęqūęşŧ ä ŉęŵ đäŧä şőūřčę",
      "roadmap": "Vįęŵ řőäđmäp"
    },
    "search": {
      "placeholder": "Ŝęäřčĥ äľľ"
    }
  },
  "correlations": {
    "add-new": "Åđđ ŉęŵ",
    "alert": {
      "error-message": "Åŉ ūŉĸŉőŵŉ ęřřőř őččūřřęđ ŵĥįľę ƒęŧčĥįŉģ čőřřęľäŧįőŉ đäŧä. Pľęäşę ŧřy äģäįŉ.",
      "title": "Ēřřőř ƒęŧčĥįŉģ čőřřęľäŧįőŉ đäŧä"
    },
    "basic-info-form": {
      "description-description": "Øpŧįőŉäľ đęşčřįpŧįőŉ ŵįŧĥ mőřę įŉƒőřmäŧįőŉ äþőūŧ ŧĥę ľįŉĸ",
      "description-label": "Đęşčřįpŧįőŉ",
      "label-description": "Ŧĥįş ŉämę ŵįľľ þę ūşęđ äş ŧĥę ľäþęľ ƒőř ŧĥę čőřřęľäŧįőŉ. Ŧĥįş ŵįľľ şĥőŵ äş þūŧŧőŉ ŧęχŧ, ä męŉū įŧęm, őř ĥővęř ŧęχŧ őŉ ä ľįŉĸ.",
      "label-label": "Ŀäþęľ",
      "label-placeholder": "ę.ģ. Ŧęmpő ŧřäčęş",
      "label-required": "Ŧĥįş ƒįęľđ įş řęqūįřęđ.",
      "sub-text": "<0>Đęƒįŉę ŧęχŧ ŧĥäŧ ŵįľľ đęşčřįþę ŧĥę čőřřęľäŧįőŉ.</0>",
      "title": "Đęƒįŉę čőřřęľäŧįőŉ ľäþęľ (Ŝŧęp 1 őƒ 3)"
    },
    "empty-state": {
      "button-title": "Åđđ čőřřęľäŧįőŉ",
      "pro-tip": "Ÿőū čäŉ äľşő đęƒįŉę čőřřęľäŧįőŉş vįä đäŧäşőūřčę přővįşįőŉįŉģ",
      "title": "Ÿőū ĥävęŉ'ŧ đęƒįŉęđ äŉy čőřřęľäŧįőŉş yęŧ"
    },
    "list": {
      "delete": "đęľęŧę čőřřęľäŧįőŉ",
      "label": "Ŀäþęľ",
      "loading": "ľőäđįŉģ...",
      "read-only": "Ŗęäđ őŉľy",
      "source": "Ŝőūřčę",
      "target": "Ŧäřģęŧ"
    },
    "navigation-form": {
      "add-button": "Åđđ",
      "back-button": "ßäčĸ",
      "next-button": "Ńęχŧ",
      "save-button": "Ŝävę"
    },
    "page-content": "Ŧő ęŉäþľę Cőřřęľäŧįőŉş, äđđ įŧ įŉ ŧĥę Ğřäƒäŉä čőŉƒįģ:",
    "page-heading": "Cőřřęľäŧįőŉş äřę đįşäþľęđ",
    "query-editor": {
      "control-rules": "Ŧĥę şęľęčŧęđ ŧäřģęŧ đäŧä şőūřčę mūşŧ ęχpőřŧ ä qūęřy ęđįŧőř.",
      "data-source-text": "Pľęäşę şęľęčŧ ä ŧäřģęŧ đäŧä şőūřčę ƒįřşŧ.",
      "data-source-title": "Ńő đäŧä şőūřčę şęľęčŧęđ",
      "error-text": "Ŧĥę şęľęčŧęđ đäŧä şőūřčę čőūľđ ŉőŧ þę ľőäđęđ.",
      "error-title": "Ēřřőř ľőäđįŉģ đäŧä şőūřčę",
      "loading": "Ŀőäđįŉģ qūęřy ęđįŧőř...",
      "query-description": "Đęƒįŉę ŧĥę qūęřy ŧĥäŧ įş řūŉ ŵĥęŉ ŧĥę ľįŉĸ įş čľįčĸęđ. Ÿőū čäŉ ūşę <2>väřįäþľęş</2> ŧő äččęşş şpęčįƒįč ƒįęľđ väľūęş.",
      "query-editor-title": "Đäŧä şőūřčę đőęş ŉőŧ ęχpőřŧ ä qūęřy ęđįŧőř.",
      "query-label": "Qūęřy"
    },
    "source-form": {
      "control-required": "Ŧĥįş ƒįęľđ įş řęqūįřęđ.",
      "description": "Ÿőū ĥävę ūşęđ ƒőľľőŵįŉģ väřįäþľęş įŉ ŧĥę ŧäřģęŧ qūęřy: <1></1><2></2>Å đäŧä pőįŉŧ ŉęęđş ŧő přővįđę väľūęş ŧő äľľ väřįäþľęş äş ƒįęľđş őř äş ŧřäŉşƒőřmäŧįőŉş őūŧpūŧ ŧő mäĸę ŧĥę čőřřęľäŧįőŉ þūŧŧőŉ äppęäř įŉ ŧĥę vįşūäľįžäŧįőŉ.<4></4>Ńőŧę: Ńőŧ ęvęřy väřįäþľę ŉęęđş ŧő þę ęχpľįčįŧľy đęƒįŉęđ þęľőŵ. Å ŧřäŉşƒőřmäŧįőŉ şūčĥ äş <7>ľőģƒmŧ</7> ŵįľľ čřęäŧę väřįäþľęş ƒőř ęvęřy ĸęy/väľūę päįř.",
      "heading": "Väřįäþľęş ūşęđ įŉ ŧĥę ŧäřģęŧ qūęřy",
      "results-description": "Ŧĥę ľįŉĸ ŵįľľ þę şĥőŵŉ ŉęχŧ ŧő ŧĥę väľūę őƒ ŧĥįş ƒįęľđ",
      "results-label": "Ŗęşūľŧş ƒįęľđ",
      "results-required": "Ŧĥįş ƒįęľđ įş řęqūįřęđ.",
      "source-description": "Ŗęşūľŧş ƒřőm şęľęčŧęđ şőūřčę đäŧä şőūřčę ĥävę ľįŉĸş đįşpľäyęđ įŉ ŧĥę päŉęľ",
      "source-label": "Ŝőūřčę",
      "sub-text": "<0>Đęƒįŉę ŵĥäŧ đäŧä şőūřčę ŵįľľ đįşpľäy ŧĥę čőřřęľäŧįőŉ, äŉđ ŵĥäŧ đäŧä ŵįľľ řępľäčę přęvįőūşľy đęƒįŉęđ väřįäþľęş.</0>",
      "title": "Cőŉƒįģūřę ŧĥę đäŧä şőūřčę ŧĥäŧ ŵįľľ ľįŉĸ ŧő {{dataSourceName}} (Ŝŧęp 3 őƒ 3)"
    },
    "sub-title": "Đęƒįŉę ĥőŵ đäŧä ľįvįŉģ įŉ đįƒƒęřęŉŧ đäŧä şőūřčęş řęľäŧęş ŧő ęäčĥ őŧĥęř. Ŗęäđ mőřę įŉ ŧĥę <2>đőčūmęŉŧäŧįőŉ<1></1></2>",
    "target-form": {
      "control-rules": "Ŧĥįş ƒįęľđ įş řęqūįřęđ.",
      "sub-text": "<0>Đęƒįŉę ŵĥäŧ đäŧä şőūřčę ŧĥę čőřřęľäŧįőŉ ŵįľľ ľįŉĸ ŧő, äŉđ ŵĥäŧ qūęřy ŵįľľ řūŉ ŵĥęŉ ŧĥę čőřřęľäŧįőŉ įş čľįčĸęđ.</0>",
      "target-description": "Ŝpęčįƒy ŵĥįčĥ đäŧä şőūřčę įş qūęřįęđ ŵĥęŉ ŧĥę ľįŉĸ įş čľįčĸęđ",
      "target-label": "Ŧäřģęŧ",
      "title": "Ŝęŧūp ŧĥę ŧäřģęŧ ƒőř ŧĥę čőřřęľäŧįőŉ (Ŝŧęp 2 őƒ 3)"
    },
    "trans-details": {
      "logfmt-description": "Päřşę přővįđęđ ƒįęľđ ŵįŧĥ ľőģƒmŧ ŧő ģęŧ väřįäþľęş",
      "logfmt-label": "Ŀőģƒmŧ",
      "regex-description": "Fįęľđ ŵįľľ þę päřşęđ ŵįŧĥ řęģęχ. Ůşę ŉämęđ čäpŧūřę ģřőūpş ŧő řęŧūřŉ mūľŧįpľę väřįäþľęş, őř ä şįŉģľę ūŉŉämęđ čäpŧūřę ģřőūp ŧő äđđ väřįäþľę ŧő ŉämęđ mäp väľūę. Ŗęģęχ įş čäşę įŉşęŉşįŧįvę.",
      "regex-expression": "Ůşę čäpŧūřę ģřőūpş ŧő ęχŧřäčŧ ä pőřŧįőŉ őƒ ŧĥę ƒįęľđ.",
      "regex-label": "Ŗęģūľäř ęχpřęşşįőŉ",
      "regex-map-values": "Đęƒįŉęş ŧĥę ŉämę őƒ ŧĥę väřįäþľę įƒ ŧĥę čäpŧūřę ģřőūp įş ŉőŧ ŉämęđ."
    },
    "transform": {
      "add-button": "Åđđ ŧřäŉşƒőřmäŧįőŉ",
      "heading": "Ŧřäŉşƒőřmäŧįőŉş",
      "no-transform": "Ńő ŧřäŉşƒőřmäŧįőŉş đęƒįŉęđ."
    },
    "transform-row": {
      "expression-label": "Ēχpřęşşįőŉ",
      "expression-required": "Pľęäşę đęƒįŉę äŉ ęχpřęşşįőŉ",
      "expression-tooltip": "Ŗęqūįřęđ ƒőř řęģūľäř ęχpřęşşįőŉ. Ŧĥę ęχpřęşşįőŉ ŧĥę ŧřäŉşƒőřmäŧįőŉ ŵįľľ ūşę. Ŀőģƒmŧ đőęş ŉőŧ ūşę ƒūřŧĥęř şpęčįƒįčäŧįőŉş.",
      "field-input": "ƒįęľđ",
      "field-label": "Fįęľđ",
      "field-tooltip": "Øpŧįőŉäľ. Ŧĥę ƒįęľđ ŧő ŧřäŉşƒőřm. Ĩƒ ŉőŧ şpęčįƒįęđ, ŧĥę ŧřäŉşƒőřmäŧįőŉ ŵįľľ þę äppľįęđ ŧő ŧĥę řęşūľŧş ƒįęľđ.",
      "map-value-label": "Mäp väľūę",
      "map-value-tooltip": "Øpŧįőŉäľ. Đęƒįŉęş ŧĥę ŉämę őƒ ŧĥę väřįäþľę. Ŧĥįş įş čūřřęŉŧľy őŉľy väľįđ ƒőř řęģūľäř ęχpřęşşįőŉş ŵįŧĥ ä şįŉģľę, ūŉŉämęđ čäpŧūřę ģřőūp.",
      "remove-button": "Ŗęmővę",
      "remove-tooltip": "Ŗęmővę ŧřäŉşƒőřmäŧįőŉ",
      "transform-required": "Pľęäşę şęľęčŧ ä ŧřäŉşƒőřmäŧįőŉ ŧypę",
      "type-label": "Ŧypę",
      "type-tooltip": "Ŧĥę ŧypę őƒ ŧřäŉşƒőřmäŧįőŉ ŧĥäŧ ŵįľľ þę äppľįęđ ŧő ŧĥę şőūřčę đäŧä."
    }
  },
  "dashboard": {
    "add-menu": {
      "import": "Ĩmpőřŧ ƒřőm ľįþřäřy",
      "paste-panel": "Päşŧę päŉęľ",
      "row": "Ŗőŵ",
      "visualization": "Vįşūäľįžäŧįőŉ",
      "widget": "Ŵįđģęŧ"
    },
    "alert-rules-drawer": {
      "redirect-link": "Ŀįşŧ įŉ Ğřäƒäŉä Åľęřŧįŉģ",
      "subtitle": "Åľęřŧ řūľęş řęľäŧęđ ŧő ŧĥįş đäşĥþőäřđ"
    },
    "empty": {
      "add-library-panel-body": "Åđđ vįşūäľįžäŧįőŉş ŧĥäŧ äřę şĥäřęđ ŵįŧĥ őŧĥęř đäşĥþőäřđş.",
      "add-library-panel-button": "Åđđ ľįþřäřy päŉęľ",
      "add-library-panel-header": "Ĩmpőřŧ päŉęľ",
      "add-visualization-body": "Ŝęľęčŧ ä đäŧä şőūřčę äŉđ ŧĥęŉ qūęřy äŉđ vįşūäľįžę yőūř đäŧä ŵįŧĥ čĥäřŧş, şŧäŧş äŉđ ŧäþľęş őř čřęäŧę ľįşŧş, mäřĸđőŵŉş äŉđ őŧĥęř ŵįđģęŧş.",
      "add-visualization-button": "Åđđ vįşūäľįžäŧįőŉ",
      "add-visualization-header": "Ŝŧäřŧ yőūř ŉęŵ đäşĥþőäřđ þy äđđįŉģ ä vįşūäľįžäŧįőŉ",
      "add-widget-body": "Cřęäŧę ľįşŧş, mäřĸđőŵŉş äŉđ őŧĥęř ŵįđģęŧş",
      "add-widget-button": "Åđđ ŵįđģęŧ",
      "add-widget-header": "Åđđ ä ŵįđģęŧ",
      "import-a-dashboard-body": "Ĩmpőřŧ đäşĥþőäřđş ƒřőm ƒįľęş őř <1>ģřäƒäŉä.čőm</1>.",
      "import-a-dashboard-header": "Ĩmpőřŧ ä đäşĥþőäřđ",
      "import-dashboard-button": "Ĩmpőřŧ đäşĥþőäřđ"
    },
    "inspect": {
      "data-tab": "Đäŧä",
      "error-tab": "Ēřřőř",
      "json-tab": "ĴŜØŃ",
      "meta-tab": "Męŧä đäŧä",
      "query-tab": "Qūęřy",
      "stats-tab": "Ŝŧäŧş",
      "subtitle": "{{queryCount}} qūęřįęş ŵįŧĥ ŧőŧäľ qūęřy ŧįmę őƒ {{formatted}}",
      "title": "Ĩŉşpęčŧ: {{panelTitle}}"
    },
    "inspect-data": {
      "data-options": "Đäŧä őpŧįőŉş",
      "dataframe-aria-label": "Ŝęľęčŧ đäŧäƒřämę",
      "dataframe-label": "Ŝĥőŵ đäŧä ƒřämę",
      "download-csv": "Đőŵŉľőäđ CŜV",
      "download-excel-description": "Åđđş ĥęäđęř ŧő CŜV ƒőř ūşę ŵįŧĥ Ēχčęľ",
      "download-excel-label": "Đőŵŉľőäđ ƒőř Ēχčęľ",
      "download-logs": "Đőŵŉľőäđ ľőģş",
      "download-service": "Đőŵŉľőäđ şęřvįčę ģřäpĥ",
      "download-traces": "Đőŵŉľőäđ ŧřäčęş",
      "excel-header": "Ēχčęľ ĥęäđęř",
      "formatted": "Főřmäŧŧęđ đäŧä",
      "formatted-data-description": "Ŧäþľę đäŧä įş ƒőřmäŧŧęđ ŵįŧĥ őpŧįőŉş đęƒįŉęđ įŉ ŧĥę Fįęľđ äŉđ Øvęřřįđę ŧäþş.",
      "formatted-data-label": "Főřmäŧŧęđ đäŧä",
      "panel-transforms": "Päŉęľ ŧřäŉşƒőřmş",
      "series-to-columns": "Ŝęřįęş ĵőįŉęđ þy ŧįmę",
      "transformation": "Ŝęřįęş ĵőįŉęđ þy ŧįmę",
      "transformations-description": "Ŧäþľę đäŧä įş đįşpľäyęđ ŵįŧĥ ŧřäŉşƒőřmäŧįőŉş đęƒįŉęđ įŉ ŧĥę päŉęľ Ŧřäŉşƒőřm ŧäþ.",
      "transformations-label": "Åppľy päŉęľ ŧřäŉşƒőřmäŧįőŉş"
    },
    "inspect-json": {
      "dataframe-description": "Ŗäŵ đäŧä ŵįŧĥőūŧ ŧřäŉşƒőřmäŧįőŉş äŉđ ƒįęľđ čőŉƒįģ äppľįęđ. ",
      "dataframe-label": "ĐäŧäFřämę ĴŜØŃ (ƒřőm Qūęřy)",
      "panel-data-description": "Ŧĥę řäŵ mőđęľ päşşęđ ŧő ŧĥę päŉęľ vįşūäľįžäŧįőŉ",
      "panel-data-label": "Päŉęľ đäŧä",
      "panel-json-description": "Ŧĥę mőđęľ şävęđ įŉ ŧĥę đäşĥþőäřđ ĴŜØŃ ŧĥäŧ čőŉƒįģūřęş ĥőŵ ęvęřyŧĥįŉģ ŵőřĸş.",
      "panel-json-label": "Päŉęľ ĴŜØŃ",
      "select-source": "Ŝęľęčŧ şőūřčę",
      "unknown": "Ůŉĸŉőŵŉ Øþĵęčŧ: {{show}}"
    },
    "inspect-meta": {
      "no-inspector": "Ńő Męŧäđäŧä Ĩŉşpęčŧőř"
    },
    "inspect-stats": {
      "data-title": "Đäŧä şőūřčę şŧäŧş",
      "data-traceids": "Ŧřäčę ĨĐş",
      "processing-time": "Đäŧä přőčęşşįŉģ ŧįmę",
      "queries": "Ńūmþęř őƒ qūęřįęş",
      "request-time": "Ŧőŧäľ řęqūęşŧ ŧįmę",
      "rows": "Ŧőŧäľ ŉūmþęř řőŵş",
      "table-title": "Ŝŧäŧş"
    },
    "toolbar": {
      "add": "Åđđ",
      "alert-rules": "Åľęřŧ řūľęş",
      "mark-favorite": "Mäřĸ äş ƒävőřįŧę",
      "open-original": "Øpęŉ őřįģįŉäľ đäşĥþőäřđ",
      "playlist-next": "Ğő ŧő ŉęχŧ đäşĥþőäřđ",
      "playlist-previous": "Ğő ŧő přęvįőūş đäşĥþőäřđ",
      "playlist-stop": "Ŝŧőp pľäyľįşŧ",
      "refresh": "Ŗęƒřęşĥ đäşĥþőäřđ",
      "save": "Ŝävę đäşĥþőäřđ",
      "settings": "Đäşĥþőäřđ şęŧŧįŉģş",
      "share": "Ŝĥäřę đäşĥþőäřđ",
      "share-button": "Ŝĥäřę",
      "unmark-favorite": "Ůŉmäřĸ äş ƒävőřįŧę"
    },
    "validation": {
      "invalid-dashboard-id": "Cőūľđ ŉőŧ ƒįŉđ ä väľįđ Ğřäƒäŉä.čőm ĨĐ",
      "invalid-json": "Ńőŧ väľįđ ĴŜØŃ",
      "tags-expected-array": "ŧäģş ęχpęčŧęđ äřřäy",
      "tags-expected-strings": "ŧäģş ęχpęčŧęđ äřřäy őƒ şŧřįŉģş"
    }
  },
  "dashboard-import": {
    "file-dropzone": {
      "primary-text": "Ůpľőäđ đäşĥþőäřđ ĴŜØŃ ƒįľę",
      "secondary-text": "Đřäģ äŉđ đřőp ĥęřę őř čľįčĸ ŧő þřőŵşę"
    },
    "form-actions": {
      "cancel": "Cäŉčęľ",
      "load": "Ŀőäđ"
    },
    "gcom-field": {
      "label": "Fįŉđ äŉđ įmpőřŧ đäşĥþőäřđş ƒőř čőmmőŉ äppľįčäŧįőŉş äŧ <1></1>",
      "load-button": "Ŀőäđ",
      "placeholder": "Ğřäƒäŉä.čőm đäşĥþőäřđ ŮŖĿ őř ĨĐ",
      "validation-required": "Å Ğřäƒäŉä đäşĥþőäřđ ŮŖĿ őř ĨĐ įş řęqūįřęđ"
    },
    "json-field": {
      "label": "Ĩmpőřŧ vįä đäşĥþőäřđ ĴŜØŃ mőđęľ",
      "validation-required": "Ńęęđ ä đäşĥþőäřđ ĴŜØŃ mőđęľ"
    }
  },
  "dashboard-links": {
    "empty-state": {
      "button-title": "Åđđ đäşĥþőäřđ ľįŉĸ",
      "info-box-content": "Đäşĥþőäřđ ľįŉĸş äľľőŵ yőū ŧő pľäčę ľįŉĸş ŧő őŧĥęř đäşĥþőäřđş äŉđ ŵęþ şįŧęş đįřęčŧľy þęľőŵ ŧĥę đäşĥþőäřđ ĥęäđęř. <2>Ŀęäřŉ mőřę</2>",
      "title": "Ŧĥęřę äřę ŉő đäşĥþőäřđ ľįŉĸş äđđęđ yęŧ"
    }
  },
  "dashboard-settings": {
    "annotations": {
      "title": "Åŉŉőŧäŧįőŉş"
    },
    "dashboard-delete-button": "Đęľęŧę đäşĥþőäřđ",
    "delete-modal": {
      "confirmation-text": "Đęľęŧę",
      "delete-button": "Đęľęŧę",
      "title": "Đęľęŧę"
    },
    "delete-modal-restore-dashboards-text": "Ŧĥįş äčŧįőŉ ŵįľľ mäřĸ ŧĥę đäşĥþőäřđ ƒőř đęľęŧįőŉ įŉ 30 đäyş. Ÿőūř őřģäŉįžäŧįőŉ äđmįŉįşŧřäŧőř čäŉ řęşŧőřę įŧ äŉyŧįmę þęƒőřę ŧĥę 30 đäyş ęχpįřę.",
    "delete-modal-text": "Đő yőū ŵäŉŧ ŧő đęľęŧę ŧĥįş đäşĥþőäřđ?",
    "general": {
      "auto-refresh-description": "Đęƒįŉę ŧĥę äūŧő řęƒřęşĥ įŉŧęřväľş ŧĥäŧ şĥőūľđ þę äväįľäþľę įŉ ŧĥę äūŧő řęƒřęşĥ ľįşŧ. Ůşę ŧĥę ƒőřmäŧ '5ş' ƒőř şęčőŉđş, '1m' ƒőř mįŉūŧęş, '1ĥ' ƒőř ĥőūřş, äŉđ '1đ' ƒőř đäyş (ę.ģ.: '5ş,10ş,30ş,1m,5m,15m,30m,1ĥ,2ĥ,1đ').",
      "auto-refresh-label": "Åūŧő řęƒřęşĥ",
      "description-label": "Đęşčřįpŧįőŉ",
      "editable-description": "Ŝęŧ ŧő řęäđ-őŉľy ŧő đįşäþľę äľľ ęđįŧįŉģ. Ŗęľőäđ ŧĥę đäşĥþőäřđ ƒőř čĥäŉģęş ŧő ŧäĸę ęƒƒęčŧ",
      "editable-label": "Ēđįŧäþľę",
      "folder-label": "Főľđęř",
      "panel-options-graph-tooltip-description": "Cőŉŧřőľş ŧőőľŧįp äŉđ ĥővęř ĥįģĥľįģĥŧ þęĥävįőř äčřőşş đįƒƒęřęŉŧ päŉęľş. Ŗęľőäđ ŧĥę đäşĥþőäřđ ƒőř čĥäŉģęş ŧő ŧäĸę ęƒƒęčŧ",
      "panel-options-graph-tooltip-label": "Ğřäpĥ ŧőőľŧįp",
      "panel-options-label": "Päŉęľ őpŧįőŉş",
      "panels-preload-description": "Ŵĥęŉ ęŉäþľęđ äľľ päŉęľş ŵįľľ şŧäřŧ ľőäđįŉģ äş şőőŉ äş ŧĥę đäşĥþőäřđ ĥäş þęęŉ ľőäđęđ.",
      "panels-preload-label": "Přęľőäđ päŉęľş",
      "tags-label": "Ŧäģş",
      "title": "Ğęŉęřäľ",
      "title-label": "Ŧįŧľę"
    },
    "json-editor": {
      "save-button": "Ŝävę čĥäŉģęş",
      "subtitle": "Ŧĥę ĴŜØŃ mőđęľ þęľőŵ įş ŧĥę đäŧä şŧřūčŧūřę ŧĥäŧ đęƒįŉęş ŧĥę đäşĥþőäřđ. Ŧĥįş įŉčľūđęş đäşĥþőäřđ şęŧŧįŉģş, päŉęľ şęŧŧįŉģş, ľäyőūŧ, qūęřįęş, äŉđ şő őŉ.",
      "title": "ĴŜØŃ Mőđęľ"
    },
    "links": {
      "title": "Ŀįŉĸş"
    },
    "permissions": {
      "title": "Pęřmįşşįőŉş"
    },
    "provisioned-delete-modal": {
      "confirm-button": "ØĶ",
      "text-1": "Ŧĥįş đäşĥþőäřđ įş mäŉäģęđ þy Ğřäƒäŉä přővįşįőŉįŉģ äŉđ čäŉŉőŧ þę đęľęŧęđ. Ŗęmővę ŧĥę đäşĥþőäřđ ƒřőm ŧĥę čőŉƒįģ ƒįľę ŧő đęľęŧę įŧ.",
      "text-2": "Ŝęę ģřäƒäŉä đőčūmęŉŧäŧįőŉ ƒőř mőřę įŉƒőřmäŧįőŉ äþőūŧ přővįşįőŉįŉģ. ",
      "text-3": "Fįľę päŧĥ: {{provisionedId}}",
      "text-link": "Ğő ŧő đőčş päģę",
      "title": "Cäŉŉőŧ đęľęŧę přővįşįőŉęđ đäşĥþőäřđ"
    },
    "settings": {
      "title": "Ŝęŧŧįŉģş"
    },
    "time-picker": {
      "hide-time-picker": "Ħįđę ŧįmę pįčĸęř",
      "now-delay-description": "Ēχčľūđę řęčęŉŧ đäŧä ŧĥäŧ mäy þę įŉčőmpľęŧę.",
      "now-delay-label": "Ńőŵ đęľäy",
      "refresh-live-dashboards-description": "Cőŉŧįŉūőūşľy řę-đřäŵ päŉęľş ŵĥęřę ŧĥę ŧįmę řäŉģę řęƒęřęŉčęş 'ŉőŵ'",
      "refresh-live-dashboards-label": "Ŗęƒřęşĥ ľįvę đäşĥþőäřđş",
      "time-options-label": "Ŧįmę őpŧįőŉş",
      "time-zone-label": "Ŧįmę žőŉę",
      "week-start-label": "Ŵęęĸ şŧäřŧ"
    },
    "variables": {
      "title": "Väřįäþľęş"
    },
    "versions": {
      "title": "Vęřşįőŉş"
    }
  },
  "dashboards": {
    "settings": {
      "variables": {
        "dependencies": {
          "button": "Ŝĥőŵ đępęŉđęŉčįęş",
          "title": "Đępęŉđęŉčįęş"
        }
      }
    }
  },
  "data-source-list": {
    "empty-state": {
      "button-title": "Åđđ đäŧä şőūřčę",
      "pro-tip": "Ÿőū čäŉ äľşő đęƒįŉę đäŧä şőūřčęş ŧĥřőūģĥ čőŉƒįģūřäŧįőŉ ƒįľęş. <2>Ŀęäřŉ mőřę</2>",
      "title": "Ńő đäŧä şőūřčęş đęƒįŉęđ"
    }
  },
  "data-source-picker": {
    "add-new-data-source": "Cőŉƒįģūřę ä ŉęŵ đäŧä şőūřčę",
    "built-in-list": {
      "description-dashboard": "Ŗęūşę qūęřy řęşūľŧş ƒřőm őŧĥęř vįşūäľįžäŧįőŉş",
      "description-grafana": "Đįşčővęř vįşūäľįžäŧįőŉş ūşįŉģ mőčĸ đäŧä",
      "description-mixed": "Ůşę mūľŧįpľę đäŧä şőūřčęş"
    },
    "list": {
      "no-data-source-message": "Ńő đäŧä şőūřčęş ƒőūŉđ"
    },
    "modal": {
      "configure-new-data-source": "Øpęŉ ä ŉęŵ ŧäþ äŉđ čőŉƒįģūřę ä đäŧä şőūřčę",
      "input-placeholder": "Ŝęľęčŧ đäŧä şőūřčę",
      "title": "Ŝęľęčŧ đäŧä şőūřčę"
    },
    "open-advanced-button": "Øpęŉ äđväŉčęđ đäŧä şőūřčę pįčĸęř"
  },
  "data-sources": {
    "datasource-add-button": {
      "label": "Åđđ ŉęŵ đäŧä şőūřčę"
    },
    "empty-state": {
      "message": "Ńő đäŧä şőūřčęş ƒőūŉđ"
    }
  },
  "embed": {
    "share": {
      "time-range-description": "Cĥäŉģę ŧĥę čūřřęŉŧ řęľäŧįvę ŧįmę řäŉģę ŧő äŉ äþşőľūŧę ŧįmę řäŉģę",
      "time-range-label": "Ŀőčĸ ŧįmę řäŉģę"
    }
  },
  "errors": {
    "dashboard-settings": {
      "annotations": {
        "datasource": "Ŧĥę şęľęčŧęđ đäŧä şőūřčę đőęş ŉőŧ şūppőřŧ äŉŉőŧäŧįőŉş. Pľęäşę şęľęčŧ ä đįƒƒęřęŉŧ đäŧä şőūřčę."
      }
    }
  },
  "explore": {
    "add-to-dashboard": "Åđđ ŧő đäşĥþőäřđ",
    "logs": {
      "maximum-pinned-logs": "Mäχįmūm őƒ {{PINNED_LOGS_LIMIT}} pįŉŉęđ ľőģş řęäčĥęđ. Ůŉpįŉ ä ľőģ ŧő äđđ äŉőŧĥęř.",
      "no-logs-found": "Ńő ľőģş ƒőūŉđ.",
      "scan-for-older-logs": "Ŝčäŉ ƒőř őľđęř ľőģş",
      "stop-scan": "Ŝŧőp şčäŉ"
    },
    "query-library": {
      "add-edit-description": "Åđđ/ęđįŧ đęşčřįpŧįőŉ",
      "cancel": "Cäŉčęľ",
      "default-description": "Pūþľįč",
      "delete-query": "Đęľęŧę qūęřy",
      "delete-query-text": "Ÿőū'řę äþőūŧ ŧő řęmővę ŧĥįş qūęřy ƒřőm ŧĥę qūęřy ľįþřäřy. Ŧĥįş äčŧįőŉ čäŉŉőŧ þę ūŉđőŉę. Đő yőū ŵäŉŧ ŧő čőŉŧįŉūę?",
      "delete-query-title": "Đęľęŧę qūęřy",
      "private": "Přįväŧę",
      "public": "Pūþľįč",
      "query-deleted": "Qūęřy đęľęŧęđ",
      "query-template-add-error": "Ēřřőř äŧŧęmpŧįŉģ ŧő äđđ ŧĥįş qūęřy ŧő ŧĥę ľįþřäřy",
      "query-template-added": "Qūęřy ŧęmpľäŧę şūččęşşƒūľľy äđđęđ ŧő ŧĥę ľįþřäřy",
      "query-template-edit-error": "Ēřřőř äŧŧęmpŧįŉģ ŧő ęđįŧ ŧĥįş qūęřy",
      "query-template-edited": "Qūęřy ŧęmpľäŧę şūččęşşƒūľľy ęđįŧęđ",
      "save": "Ŝävę"
    },
    "query-template-modal": {
      "add-info": "Ÿőū'řę äþőūŧ ŧő şävę ŧĥįş qūęřy. Øŉčę şävęđ, yőū čäŉ ęäşįľy äččęşş įŧ įŉ ŧĥę Qūęřy Ŀįþřäřy ŧäþ ƒőř ƒūŧūřę ūşę äŉđ řęƒęřęŉčę.",
      "add-title": "Åđđ qūęřy ŧő Qūęřy Ŀįþřäřy",
      "auto-star": "Åūŧő-şŧäř ŧĥįş qūęřy ŧő äđđ įŧ ŧő yőūř şŧäřřęđ ľįşŧ įŉ ŧĥę Qūęřy Ŀįþřäřy.",
      "data-source-name": "Đäŧä şőūřčę ŉämę",
      "description": "Đęşčřįpŧįőŉ",
      "edit-info": "Ÿőū'řę äþőūŧ ŧő ęđįŧ ŧĥįş qūęřy. Øŉčę şävęđ, yőū čäŉ ęäşįľy äččęşş įŧ įŉ ŧĥę Qūęřy Ŀįþřäřy ŧäþ ƒőř ƒūŧūřę ūşę äŉđ řęƒęřęŉčę.",
      "edit-title": "Ēđįŧ qūęřy",
      "query": "Qūęřy",
      "visibility": "Vįşįþįľįŧy"
    },
    "query-template-modall": {
      "data-source-type": "Đäŧä şőūřčę ŧypę"
    },
    "rich-history": {
      "close-tooltip": "Cľőşę qūęřy ĥįşŧőřy",
      "datasource-a-z": "Đäŧä şőūřčę Å-Ż",
      "datasource-z-a": "Đäŧä şőūřčę Ż-Å",
      "newest-first": "Ńęŵęşŧ ƒįřşŧ",
      "oldest-first": "Øľđęşŧ ƒįřşŧ",
      "query-history": "Qūęřy ĥįşŧőřy",
      "query-library": "Qūęřy ľįþřäřy",
      "settings": "Ŝęŧŧįŉģş",
      "starred": "Ŝŧäřřęđ"
    },
    "rich-history-card": {
      "add-comment-form": "Åđđ čőmmęŉŧ ƒőřm",
      "add-comment-tooltip": "Åđđ čőmmęŉŧ",
      "add-to-library": "Åđđ ŧő ľįþřäřy",
      "cancel": "Cäŉčęľ",
      "confirm-delete": "Đęľęŧę",
      "copy-query-tooltip": "Cőpy qūęřy ŧő čľįpþőäřđ",
      "copy-shortened-link-tooltip": "Cőpy şĥőřŧęŉęđ ľįŉĸ ŧő čľįpþőäřđ",
      "datasource-icon-label": "Đäŧä şőūřčę įčőŉ",
      "datasource-name-label": "Đäŧä şőūřčę ŉämę",
      "datasource-not-exist": "Đäŧä şőūřčę đőęş ŉőŧ ęχįşŧ äŉymőřę",
      "delete-query-confirmation-title": "Đęľęŧę",
      "delete-query-title": "Đęľęŧę qūęřy",
      "delete-query-tooltip": "Đęľęŧę qūęřy",
      "delete-starred-query-confirmation-text": "Åřę yőū şūřę yőū ŵäŉŧ ŧő pęřmäŉęŉŧľy đęľęŧę yőūř şŧäřřęđ qūęřy?",
      "edit-comment-tooltip": "Ēđįŧ čőmmęŉŧ",
      "optional-description": "Åŉ őpŧįőŉäľ đęşčřįpŧįőŉ őƒ ŵĥäŧ ŧĥę qūęřy đőęş.",
      "query-comment-label": "Qūęřy čőmmęŉŧ",
      "query-text-label": "Qūęřy ŧęχŧ",
      "save-comment": "Ŝävę čőmmęŉŧ",
      "star-query-tooltip": "Ŝŧäř qūęřy",
      "unstar-query-tooltip": "Ůŉşŧäř qūęřy",
      "update-comment-form": "Ůpđäŧę čőmmęŉŧ ƒőřm"
    },
    "rich-history-container": {
      "loading": "Ŀőäđįŉģ..."
    },
    "rich-history-notification": {
      "query-copied": "Qūęřy čőpįęđ ŧő čľįpþőäřđ",
      "query-deleted": "Qūęřy đęľęŧęđ"
    },
    "rich-history-queries-tab": {
      "displaying-partial-queries": "Đįşpľäyįŉģ {{ count }} qūęřįęş",
      "displaying-queries": "{{ count }} qūęřįęş",
      "filter-aria-label": "Fįľŧęř qūęřįęş ƒőř đäŧä şőūřčęş(ş)",
      "filter-history": "Fįľŧęř ĥįşŧőřy",
      "filter-placeholder": "Fįľŧęř qūęřįęş ƒőř đäŧä şőūřčęş(ş)",
      "history-local": "Ŧĥę ĥįşŧőřy įş ľőčäľ ŧő yőūř þřőŵşęř äŉđ įş ŉőŧ şĥäřęđ ŵįŧĥ őŧĥęřş.",
      "loading": "Ŀőäđįŉģ...",
      "loading-results": "Ŀőäđįŉģ řęşūľŧş...",
      "search-placeholder": "Ŝęäřčĥ qūęřįęş",
      "showing-queries": "Ŝĥőŵįŉģ {{ shown }} őƒ {{ total }} <0>Ŀőäđ mőřę</0>",
      "sort-aria-label": "Ŝőřŧ qūęřįęş",
      "sort-placeholder": "Ŝőřŧ qūęřįęş þy"
    },
    "rich-history-settings-tab": {
      "alert-info": "Ğřäƒäŉä ŵįľľ ĸęęp ęŉŧřįęş ūp ŧő {{optionLabel}}.Ŝŧäřřęđ ęŉŧřįęş ŵőŉ'ŧ þę đęľęŧęđ.",
      "change-default-tab": "Cĥäŉģę ŧĥę đęƒäūľŧ äčŧįvę ŧäþ ƒřőm “Qūęřy ĥįşŧőřy” ŧő “Ŝŧäřřęđ”",
      "clear-history-info": "Đęľęŧę äľľ őƒ yőūř qūęřy ĥįşŧőřy, pęřmäŉęŉŧľy.",
      "clear-query-history": "Cľęäř qūęřy ĥįşŧőřy",
      "clear-query-history-button": "Cľęäř qūęřy ĥįşŧőřy",
      "delete-confirm": "Đęľęŧę",
      "delete-confirm-text": "Åřę yőū şūřę yőū ŵäŉŧ ŧő pęřmäŉęŉŧľy đęľęŧę yőūř qūęřy ĥįşŧőřy?",
      "delete-title": "Đęľęŧę",
      "history-time-span": "Ħįşŧőřy ŧįmę şpäŉ",
      "history-time-span-description": "Ŝęľęčŧ ŧĥę pęřįőđ őƒ ŧįmę ƒőř ŵĥįčĥ Ğřäƒäŉä ŵįľľ şävę yőūř qūęřy ĥįşŧőřy. Ůp ŧő {{MAX_HISTORY_ITEMS}} ęŉŧřįęş ŵįľľ þę şŧőřęđ.",
      "only-show-active-datasource": "Øŉľy şĥőŵ qūęřįęş ƒőř đäŧä şőūřčę čūřřęŉŧľy äčŧįvę įŉ Ēχpľőřę",
      "query-history-deleted": "Qūęřy ĥįşŧőřy đęľęŧęđ",
      "retention-period": {
        "1-week": "1 ŵęęĸ",
        "2-days": "2 đäyş",
        "2-weeks": "2 ŵęęĸş",
        "5-days": "5 đäyş"
      }
    },
    "rich-history-starred-tab": {
      "filter-queries-aria-label": "Fįľŧęř qūęřįęş ƒőř đäŧä şőūřčęş(ş)",
      "filter-queries-placeholder": "Fįľŧęř qūęřįęş ƒőř đäŧä şőūřčęş(ş)",
      "loading": "Ŀőäđįŉģ...",
      "loading-results": "Ŀőäđįŉģ řęşūľŧş...",
      "local-history-message": "Ŧĥę ĥįşŧőřy įş ľőčäľ ŧő yőūř þřőŵşęř äŉđ įş ŉőŧ şĥäřęđ ŵįŧĥ őŧĥęřş.",
      "search-queries-placeholder": "Ŝęäřčĥ qūęřįęş",
      "showing-queries": "Ŝĥőŵįŉģ {{ shown }} őƒ {{ total }} <0>Ŀőäđ mőřę</0>",
      "sort-queries-aria-label": "Ŝőřŧ qūęřįęş",
      "sort-queries-placeholder": "Ŝőřŧ qūęřįęş þy"
    },
    "rich-history-utils": {
      "a-week-ago": "ä ŵęęĸ äģő",
      "days-ago": "{{num}} đäyş äģő",
      "default-from": "ŉőŵ-1ĥ",
      "default-to": "ŉőŵ",
      "today": "ŧőđäy",
      "two-weeks-ago": "ŧŵő ŵęęĸş äģő",
      "yesterday": "yęşŧęřđäy"
    },
    "rich-history-utils-notification": {
      "saving-failed": "Ŝävįŉģ řįčĥ ĥįşŧőřy ƒäįľęđ",
      "update-failed": "Ŗįčĥ Ħįşŧőřy ūpđäŧę ƒäįľęđ"
    },
    "run-query": {
      "left-pane": "Ŀęƒŧ päŉę",
      "right-pane": "Ŗįģĥŧ päŉę",
      "run-query-button": "Ŗūŉ qūęřy",
      "switch-datasource-button": "Ŝŵįŧčĥ đäŧä şőūřčę äŉđ řūŉ qūęřy"
    },
    "secondary-actions": {
      "query-add-button": "Åđđ qūęřy",
      "query-add-button-aria-label": "Åđđ qūęřy",
      "query-history-button": "Qūęřy ĥįşŧőřy",
      "query-history-button-aria-label": "Qūęřy ĥįşŧőřy",
      "query-inspector-button": "Qūęřy įŉşpęčŧőř",
      "query-inspector-button-aria-label": "Qūęřy įŉşpęčŧőř"
    },
    "table": {
      "no-data": "0 şęřįęş řęŧūřŉęđ",
      "title": "Ŧäþľę",
      "title-with-name": "Ŧäþľę - {{name}}"
    },
    "toolbar": {
      "aria-label": "Ēχpľőřę ŧőőľþäř",
      "copy-link": "Cőpy ŮŖĿ",
      "copy-link-abs-time": "Cőpy äþşőľūŧę ŮŖĿ",
      "copy-links-absolute-category": "Ŧįmę-şyŉč ŮŖĿ ľįŉĸş (şĥäřę ŵįŧĥ ŧįmę řäŉģę įŉŧäčŧ)",
      "copy-links-normal-category": "Ńőřmäľ ŮŖĿ ľįŉĸş",
      "copy-shortened-link": "Cőpy şĥőřŧęŉęđ ŮŖĿ",
      "copy-shortened-link-abs-time": "Cőpy äþşőľūŧę şĥőřŧęŉęđ ŮŖĿ",
      "copy-shortened-link-menu": "Øpęŉ čőpy ľįŉĸ őpŧįőŉş",
      "refresh-picker-cancel": "Cäŉčęľ",
      "refresh-picker-run": "Ŗūŉ qūęřy",
      "split-close": " Cľőşę ",
      "split-close-tooltip": "Cľőşę şpľįŧ päŉę",
      "split-narrow": "Ńäřřőŵ päŉę",
      "split-title": "Ŝpľįŧ",
      "split-tooltip": "Ŝpľįŧ ŧĥę päŉę",
      "split-widen": "Ŵįđęŉ päŉę"
    }
  },
  "explore-metrics": {
    "viewBy": "Vįęŵ þy"
  },
  "export": {
    "json": {
      "cancel-button": "Cäŉčęľ",
      "copy-button": "Cőpy ŧő čľįpþőäřđ",
      "download-button": "Đőŵŉľőäđ ƒįľę",
      "download-successful_toast_message": "Ÿőūř ĴŜØŃ ĥäş þęęŉ đőŵŉľőäđęđ",
      "export-externally-label": "Ēχpőřŧ ŧĥę đäşĥþőäřđ ŧő ūşę įŉ äŉőŧĥęř įŉşŧäŉčę",
      "info-text": "Cőpy őř đőŵŉľőäđ ä ĴŜØŃ ƒįľę čőŉŧäįŉįŉģ ŧĥę ĴŜØŃ őƒ yőūř đäşĥþőäřđ",
      "title": "Ēχpőřŧ đäşĥþőäřđ ĴŜØŃ"
    },
    "menu": {
      "export-as-json-label": "Ēχpőřŧ",
      "export-as-json-tooltip": "Ēχpőřŧ"
    }
  },
  "folder-picker": {
    "loading": "Ŀőäđįŉģ ƒőľđęřş..."
  },
  "gen-ai": {
    "apply-suggestion": "Åppľy",
    "incomplete-request-error": "Ŝőřřy, Ĩ ŵäş ūŉäþľę ŧő čőmpľęŧę yőūř řęqūęşŧ. Pľęäşę ŧřy äģäįŉ.",
    "send-custom-feedback": "Ŝęŉđ"
  },
  "grafana-ui": {
    "drawer": {
      "close": "Cľőşę"
    },
    "modal": {
      "close-tooltip": "Cľőşę"
    },
    "segment-async": {
      "error": "Fäįľęđ ŧő ľőäđ őpŧįőŉş",
      "loading": "Ŀőäđįŉģ őpŧįőŉş...",
      "no-options": "Ńő őpŧįőŉş ƒőūŉđ"
    },
    "select": {
      "no-options-label": "Ńő őpŧįőŉş ƒőūŉđ",
      "placeholder": "Cĥőőşę"
    },
    "spinner": {
      "aria-label": "Ŀőäđįŉģ"
    },
    "table": {
      "copy": "Cőpy ŧő Cľįpþőäřđ"
    }
  },
  "graph": {
    "container": {
      "content": "Ŗęŉđęřįŉģ ŧőő mäŉy şęřįęş įŉ ä şįŉģľę päŉęľ mäy įmpäčŧ pęřƒőřmäŉčę äŉđ mäĸę đäŧä ĥäřđęř ŧő řęäđ. Cőŉşįđęř řęƒįŉįŉģ yőūř qūęřįęş.",
      "show-all-series": "Ŝĥőŵ äľľ {{length}}",
      "show-only-series": "Ŝĥőŵįŉģ őŉľy {{MAX_NUMBER_OF_TIME_SERIES}} şęřįęş",
      "title": "Ğřäpĥ"
    }
  },
  "help-modal": {
    "shortcuts-category": {
      "dashboard": "Đäşĥþőäřđ",
      "focused-panel": "Főčūşęđ päŉęľ",
      "global": "Ğľőþäľ",
      "time-range": "Ŧįmę řäŉģę"
    },
    "shortcuts-description": {
      "change-theme": "Cĥäŉģę ŧĥęmę",
      "collapse-all-rows": "Cőľľäpşę äľľ řőŵş",
      "copy-time-range": "Cőpy ŧįmę řäŉģę",
      "dashboard-settings": "Đäşĥþőäřđ şęŧŧįŉģş",
      "duplicate-panel": "Đūpľįčäŧę Päŉęľ",
      "exit-edit/setting-views": "Ēχįŧ ęđįŧ/şęŧŧįŉģ vįęŵş",
      "expand-all-rows": "Ēχpäŉđ äľľ řőŵş",
      "go-to-dashboards": "Ğő ŧő Đäşĥþőäřđş",
      "go-to-explore": "Ğő ŧő Ēχpľőřę",
      "go-to-home-dashboard": "Ğő ŧő Ħőmę Đäşĥþőäřđ",
      "go-to-profile": "Ğő ŧő Přőƒįľę",
      "make-time-range-permanent": "Mäĸę ŧįmę řäŉģę äþşőľūŧę/pęřmäŉęŉŧ",
      "move-time-range-back": "Mővę ŧįmę řäŉģę þäčĸ",
      "move-time-range-forward": "Mővę ŧįmę řäŉģę ƒőřŵäřđ",
      "open-search": "Øpęŉ şęäřčĥ",
      "open-shared-modal": "Øpęŉ Päŉęľ Ŝĥäřę Mőđäľ",
      "paste-time-range": "Päşŧę ŧįmę řäŉģę",
      "refresh-all-panels": "Ŗęƒřęşĥ äľľ päŉęľş",
      "remove-panel": "Ŗęmővę Päŉęľ",
      "save-dashboard": "Ŝävę đäşĥþőäřđ",
      "show-all-shortcuts": "Ŝĥőŵ äľľ ĸęyþőäřđ şĥőřŧčūŧş",
      "toggle-active-mode": "Ŧőģģľę įŉ-äčŧįvę / vįęŵ mőđę",
      "toggle-all-panel-legends": "Ŧőģģľę äľľ päŉęľ ľęģęŉđş",
      "toggle-auto-fit": "Ŧőģģľę äūŧő ƒįŧ päŉęľş (ęχpęřįmęŉŧäľ ƒęäŧūřę)",
      "toggle-exemplars": "Ŧőģģľę ęχęmpľäřş įŉ äľľ päŉęľ",
      "toggle-graph-crosshair": "Ŧőģģľę şĥäřęđ ģřäpĥ čřőşşĥäįř",
      "toggle-kiosk": "Ŧőģģľę ĸįőşĸ mőđę (ĥįđęş ŧőp ŉäv)",
      "toggle-panel-edit": "Ŧőģģľę päŉęľ ęđįŧ vįęŵ",
      "toggle-panel-fullscreen": "Ŧőģģľę päŉęľ ƒūľľşčřęęŉ vįęŵ",
      "toggle-panel-legend": "Ŧőģģľę päŉęľ ľęģęŉđ",
      "zoom-out-time-range": "Żőőm őūŧ ŧįmę řäŉģę"
    },
    "title": "Ŝĥőřŧčūŧş"
  },
  "inspector": {
    "query": {
      "collapse-all": "Cőľľäpşę äľľ",
      "copy-to-clipboard": "Cőpy ŧő čľįpþőäřđ",
      "description": "Qūęřy įŉşpęčŧőř äľľőŵş yőū ŧő vįęŵ řäŵ řęqūęşŧ äŉđ řęşpőŉşę. Ŧő čőľľęčŧ ŧĥįş đäŧä Ğřäƒäŉä ŉęęđş ŧő įşşūę ä ŉęŵ qūęřy. Cľįčĸ řęƒřęşĥ þūŧŧőŉ þęľőŵ ŧő ŧřįģģęř ä ŉęŵ qūęřy.",
      "expand-all": "Ēχpäŉđ äľľ",
      "no-data": "Ńő řęqūęşŧ äŉđ řęşpőŉşę čőľľęčŧęđ yęŧ. Ħįŧ řęƒřęşĥ þūŧŧőŉ",
      "refresh": "Ŗęƒřęşĥ"
    }
  },
  "ldap-drawer": {
    "attributes-section": {
      "description": "Ŝpęčįƒy ŧĥę ĿĐÅP äŧŧřįþūŧęş ŧĥäŧ mäp ŧő ŧĥę ūşęř&ľşqūő;ş ģįvęŉ ŉämę, şūřŉämę, äŉđ ęmäįľ äđđřęşş, ęŉşūřįŉģ ŧĥę äppľįčäŧįőŉ čőřřęčŧľy řęŧřįęvęş äŉđ đįşpľäyş ūşęř įŉƒőřmäŧįőŉ.",
      "email-label": "Ēmäįľ",
      "label": "Åŧŧřįþūŧęş",
      "member-of-label": "Męmþęř Øƒ",
      "name-label": "Ńämę",
      "surname-label": "Ŝūřŉämę",
      "username-label": "Ůşęřŉämę"
    },
    "extra-security-section": {
      "client-cert-label": "Cľįęŉŧ čęřŧįƒįčäŧę päŧĥ",
      "client-cert-placeholder": "/päŧĥ/ŧő/čľįęŉŧ_čęřŧ.pęm",
      "client-cert-value-label": "Cľįęŉŧ čęřŧįƒįčäŧę čőŉŧęŉŧ",
      "client-cert-value-placeholder": "Cľįęŉŧ čęřŧįƒįčäŧę čőŉŧęŉŧ įŉ þäşę64",
      "client-key-label": "Cľįęŉŧ ĸęy päŧĥ",
      "client-key-placeholder": "/päŧĥ/ŧő/čľįęŉŧ_ĸęy.pęm",
      "client-key-value-label": "Cľįęŉŧ ĸęy čőŉŧęŉŧ",
      "client-key-value-placeholder": "Cľįęŉŧ ĸęy čőŉŧęŉŧ įŉ þäşę64",
      "encryption-provider-base-64": "ßäşę64-ęŉčőđęđ čőŉŧęŉŧ",
      "encryption-provider-description": "X.509 čęřŧįƒįčäŧę přővįđęş ŧĥę pūþľįč päřŧ, ŵĥįľę ŧĥę přįväŧę ĸęy įşşūęđ įŉ ä PĶCŜ#8 ƒőřmäŧ přővįđęş ŧĥę přįväŧę päřŧ őƒ ŧĥę äşymmęŧřįč ęŉčřypŧįőŉ.",
      "encryption-provider-file-path": "Päŧĥ ŧő ƒįľęş",
      "encryption-provider-label": "Ēŉčřypŧįőŉ ĸęy äŉđ čęřŧįƒįčäŧę přővįşįőŉ şpęčįƒįčäŧįőŉ.",
      "label": "Ēχŧřä şęčūřįŧy męäşūřęş",
      "min-tls-version-description": "Ŧĥįş įş ŧĥę mįŉįmūm ŦĿŜ vęřşįőŉ äľľőŵęđ. Åččępŧęđ väľūęş äřę: ŦĿŜ1.2, ŦĿŜ1.3.",
      "min-tls-version-label": "Mįŉ ŦĿŜ vęřşįőŉ",
      "root-ca-cert-label": "Ŗőőŧ CÅ čęřŧįƒįčäŧę päŧĥ",
      "root-ca-cert-placeholder": "/päŧĥ/ŧő/řőőŧ_čä_čęřŧ.pęm",
      "root-ca-cert-value-label": "Ŗőőŧ CÅ čęřŧįƒįčäŧę čőŉŧęŉŧ",
      "start-tls-description": "Ĩƒ şęŧ ŧő ŧřūę, ūşę ĿĐÅP ŵįŧĥ ŜŦÅŖŦŦĿŜ įŉşŧęäđ őƒ ĿĐÅPŜ",
      "start-tls-label": "Ŝŧäřŧ ŦĿŜ",
      "tls-ciphers-description": "Ŀįşŧ őƒ čőmmä- őř şpäčę-şępäřäŧęđ čįpĥęřş",
      "tls-ciphers-label": "ŦĿŜ čįpĥęřş",
      "tls-ciphers-placeholder": "ę.ģ. [\"ŦĿŜ_ÅĒŜ_256_ĞCM_ŜĦÅ384\"]",
      "use-ssl-description": "Ŝęŧ ŧő ŧřūę įƒ ĿĐÅP şęřvęř şĥőūľđ ūşę ŦĿŜ čőŉŉęčŧįőŉ (ęįŧĥęř ŵįŧĥ ŜŦÅŖŦŦĿŜ őř ĿĐÅPŜ)",
      "use-ssl-label": "Ůşę ŜŜĿ",
      "use-ssl-tooltip": "Főř ä čőmpľęŧę ľįşŧ őƒ şūppőřŧęđ čįpĥęřş äŉđ ŦĿŜ vęřşįőŉş, řęƒęř ŧő: {\n        <ŦęχŧĿįŉĸ şŧyľę={{ fontSize: 'inherit' }} ĥřęƒ=\"ĥŧŧpş://ģő.đęv/şřč/čřypŧő/ŧľş/čįpĥęř_şūįŧęş.ģő\" ęχŧęřŉäľ>\n          ĥŧŧpş://ģő.đęv/şřč/čřypŧő/ŧľş/čįpĥęř_şūįŧęş.ģő\n        </ŦęχŧĿįŉĸ>}"
    },
    "group-mapping": {
      "grafana-admin": {
        "description": "Ĩƒ ęŉäþľęđ, äľľ ūşęřş ƒřőm ŧĥįş ģřőūp ŵįľľ þę Ğřäƒäŉä Åđmįŉş",
        "label": "Ğřäƒäŉä Åđmįŉ"
      },
      "group-dn": {
        "description": "Ŧĥę ŉämę őƒ ŧĥę ĸęy ūşęđ ŧő ęχŧřäčŧ ŧĥę ĨĐ ŧőĸęŉ ƒřőm ŧĥę řęŧūřŉęđ ØÅūŧĥ2 ŧőĸęŉ.",
        "label": "Ğřőūp ĐŃ"
      },
      "org-id": {
        "description": "Ŧĥę Ğřäƒäŉä őřģäŉįžäŧįőŉ đäŧäþäşę įđ. Đęƒäūľŧ őřģ (ĨĐ 1) ŵįľľ þę ūşęđ įƒ ľęƒŧ őūŧ",
        "label": "Øřģ ĨĐ"
      },
      "org-role": {
        "label": "Øřģ řőľę *"
      },
      "remove": {
        "button": "Ŗęmővę ģřőūp mäppįŉģ"
      }
    },
    "group-mapping-section": {
      "add": {
        "button": "Åđđ ģřőūp mäppįŉģ"
      },
      "description": "Mäp ĿĐÅP ģřőūpş ŧő Ğřäƒäŉä őřģ řőľęş",
      "group-search-base-dns-description": "Ŝępäřäŧę þy čőmmäş őř şpäčęş",
      "group-search-base-dns-label": "Ğřőūp şęäřčĥ þäşę ĐŃŜ",
      "group-search-filter-description": "Ůşęđ ŧő ƒįľŧęř äŉđ įđęŉŧįƒy ģřőūp ęŉŧřįęş ŵįŧĥįŉ ŧĥę đįřęčŧőřy",
      "group-search-filter-label": "Ğřőūp şęäřčĥ ƒįľŧęř",
      "group-search-filter-user-attribute-description": "Ĩđęŉŧįƒįęş ūşęřş ŵįŧĥįŉ ģřőūp ęŉŧřįęş ƒőř ƒįľŧęřįŉģ pūřpőşęş",
      "group-search-filter-user-attribute-label": "Ğřőūp ŉämę äŧŧřįþūŧę",
      "label": "Ğřőūp mäppįŉģ",
      "skip-org-role-sync-description": "Přęvęŉŧ şyŉčĥřőŉįžįŉģ ūşęřş’ őřģäŉįžäŧįőŉ řőľęş ƒřőm yőūř ĨđP",
      "skip-org-role-sync-label": "Ŝĸįp őřģäŉįžäŧįőŉ řőľę şyŉč"
    },
    "misc-section": {
      "allow-sign-up-descrition": "Ĩƒ ŉőŧ ęŉäþľęđ, őŉľy ęχįşŧįŉģ Ğřäƒäŉä ūşęřş čäŉ ľőģ įŉ ūşįŉģ ĿĐÅP",
      "allow-sign-up-label": "Åľľőŵ şįģŉ ūp",
      "label": "Mįşč",
      "port-description": "Đęƒäūľŧ pőřŧ įş 389 ŵįŧĥőūŧ ŜŜĿ őř 636 ŵįŧĥ ŜŜĿ",
      "port-label": "Pőřŧ",
      "timeout-description": "Ŧįmęőūŧ įŉ şęčőŉđş ƒőř ŧĥę čőŉŉęčŧįőŉ ŧő ŧĥę ĿĐÅP şęřvęř",
      "timeout-label": "Ŧįmęőūŧ"
    },
    "title": "Åđväŉčęđ şęŧŧįŉģş"
  },
  "ldap-settings-page": {
    "advanced-settings-section": {
      "edit": {
        "button": "Ēđįŧ"
      },
      "subtitle": "Mäppįŉģş, ęχŧřä şęčūřįŧy męäşūřęş, äŉđ mőřę.",
      "title": "Åđväŉčęđ Ŝęŧŧįŉģş"
    },
    "alert": {
      "discard-success": "ĿĐÅP şęŧŧįŉģş đįşčäřđęđ",
      "error-fetching": "Ēřřőř ƒęŧčĥįŉģ ĿĐÅP şęŧŧįŉģş",
      "error-saving": "Ēřřőř şävįŉģ ĿĐÅP şęŧŧįŉģş",
      "error-validate-form": "Ēřřőř väľįđäŧįŉģ ĿĐÅP şęŧŧįŉģş",
      "feature-flag-disabled": "Ŧĥįş päģę įş őŉľy äččęşşįþľę þy ęŉäþľįŉģ ŧĥę <1>şşőŜęŧŧįŉģşĿĐÅP</1> ƒęäŧūřę ƒľäģ.",
      "saved": "ĿĐÅP şęŧŧįŉģş şävęđ"
    },
    "bind-dn": {
      "description": "Đįşŧįŉģūįşĥęđ ŉämę őƒ ŧĥę äččőūŉŧ ūşęđ ŧő þįŉđ äŉđ äūŧĥęŉŧįčäŧę ŧő ŧĥę ĿĐÅP şęřvęř.",
      "label": "ßįŉđ ĐŃ",
      "placeholder": "ęχämpľę: čŉ=äđmįŉ,đč=ģřäƒäŉä,đč=őřģ"
    },
    "bind-password": {
      "label": "ßįŉđ päşşŵőřđ"
    },
    "buttons-section": {
      "discard": {
        "button": "Đįşčäřđ"
      },
      "save": {
        "button": "Ŝävę"
      },
      "save-and-enable": {
        "button": "Ŝävę äŉđ ęŉäþľę"
      }
    },
    "documentation": "đőčūmęŉŧäŧįőŉ",
    "host": {
      "description": "Ħőşŧŉämę őř ĨP äđđřęşş őƒ ŧĥę ĿĐÅP şęřvęř yőū ŵįşĥ ŧő čőŉŉęčŧ ŧő.",
      "label": "Ŝęřvęř ĥőşŧ",
      "placeholder": "ęχämpľę: 127.0.0.1"
    },
    "login-form-alert": {
      "description": "Ÿőūř ĿĐÅP čőŉƒįģūřäŧįőŉ įş ŉőŧ ŵőřĸįŉģ þęčäūşę ŧĥę þäşįč ľőģįŉ ƒőřm įş čūřřęŉŧľy đįşäþľęđ. Pľęäşę ęŉäþľę ŧĥę ľőģįŉ ƒőřm ŧő ūşę ĿĐÅP äūŧĥęŉŧįčäŧįőŉ. Ÿőū čäŉ ęŉäþľę įŧ őŉ ŧĥę Åūŧĥęŉŧįčäŧįőŉ päģę ūŉđęř “Åūŧĥ şęŧŧįŉģş”.",
      "title": "ßäşįč ľőģįŉ đįşäþľęđ"
    },
    "search_filter": {
      "description": "ĿĐÅP şęäřčĥ ƒįľŧęř ūşęđ ŧő ľőčäŧę şpęčįƒįč ęŉŧřįęş ŵįŧĥįŉ ŧĥę đįřęčŧőřy.",
      "label": "Ŝęäřčĥ ƒįľŧęř*",
      "placeholder": "ęχämpľę: čŉ=%ş"
    },
    "search-base-dns": {
      "description": "Åŉ äřřäy őƒ þäşę đŉş ŧő şęäřčĥ ŧĥřőūģĥ; şępäřäŧę þy čőmmäş őř şpäčęş.",
      "label": "Ŝęäřčĥ þäşę ĐŃŜ *",
      "placeholder": "ęχämpľę: \"đč=ģřäƒäŉä.đč=őřģ\""
    },
    "subtitle": "Ŧĥę ĿĐÅP įŉŧęģřäŧįőŉ įŉ Ğřäƒäŉä äľľőŵş yőūř Ğřäƒäŉä ūşęřş ŧő ľőģ įŉ ŵįŧĥ ŧĥęįř ĿĐÅP čřęđęŉŧįäľş. Fįŉđ őūŧ mőřę įŉ őūř <2><0>đőčūmęŉŧäŧįőŉ</0></2>.",
    "title": "ßäşįč Ŝęŧŧįŉģş"
  },
  "library-panel": {
    "add-modal": {
      "cancel": "Cäŉčęľ",
      "create": "Cřęäŧę ľįþřäřy päŉęľ",
      "error": "Ŀįþřäřy päŉęľ ŵįŧĥ ŧĥįş ŉämę äľřęäđy ęχįşŧş",
      "folder": "Ŝävę įŉ ƒőľđęř",
      "folder-description": "Ŀįþřäřy päŉęľ pęřmįşşįőŉş äřę đęřįvęđ ƒřőm ŧĥę ƒőľđęř pęřmįşşįőŉş",
      "name": "Ŀįþřäřy päŉęľ ŉämę"
    },
    "add-widget": {
      "title": "Åđđ päŉęľ ƒřőm päŉęľ ľįþřäřy"
    },
    "empty-state": {
      "message": "Ÿőū ĥävęŉ'ŧ čřęäŧęđ äŉy ľįþřäřy päŉęľş yęŧ",
      "more-info": "Cřęäŧę ä ľįþřäřy päŉęľ ƒřőm äŉy ęχįşŧįŉģ đäşĥþőäřđ päŉęľ ŧĥřőūģĥ ŧĥę päŉęľ čőŉŧęχŧ męŉū. <2>Ŀęäřŉ mőřę</2>"
    }
  },
  "library-panels": {
    "empty-state": {
      "message": "Ńő ľįþřäřy päŉęľş ƒőūŉđ"
    },
    "loading-panel-text": "Ŀőäđįŉģ ľįþřäřy päŉęľ",
    "modal": {
      "body_one": "Ŧĥįş päŉęľ įş þęįŉģ ūşęđ įŉ {{count}} đäşĥþőäřđ. Pľęäşę čĥőőşę ŵĥįčĥ đäşĥþőäřđ ŧő vįęŵ ŧĥę päŉęľ įŉ:",
      "body_other": "Ŧĥįş päŉęľ įş þęįŉģ ūşęđ įŉ {{count}} đäşĥþőäřđ. Pľęäşę čĥőőşę ŵĥįčĥ đäşĥþőäřđ ŧő vįęŵ ŧĥę päŉęľ įŉ:",
      "button-cancel": "Cäŉčęľ",
      "button-view-panel1": "Vįęŵ päŉęľ įŉ {{label}}...",
      "button-view-panel2": "Vįęŵ päŉęľ įŉ đäşĥþőäřđ...",
      "panel-not-linked": "Päŉęľ įş ŉőŧ ľįŉĸęđ ŧő ä đäşĥþőäřđ. Åđđ ŧĥę päŉęľ ŧő ä đäşĥþőäřđ äŉđ řęŧřy.",
      "select-no-options-message": "Ńő đäşĥþőäřđş ƒőūŉđ",
      "select-placeholder": "Ŝŧäřŧ ŧypįŉģ ŧő şęäřčĥ ƒőř đäşĥþőäřđ",
      "title": "Vįęŵ päŉęľ įŉ đäşĥþőäřđ"
    },
    "save": {
      "error": "Ēřřőř şävįŉģ ľįþřäřy päŉęľ: \"{{errorMsg}}\"",
      "success": "Ŀįþřäřy päŉęľ şävęđ"
    }
  },
  "link": {
    "share": {
      "config-alert-description": "Ůpđäŧįŉģ yőūř şęŧŧįŉģş ŵįľľ mőđįƒy ŧĥę đęƒäūľŧ čőpy ľįŉĸ ŧő įŉčľūđę ŧĥęşę čĥäŉģęş. Pľęäşę ŉőŧę ŧĥäŧ ŧĥęşę şęŧŧįŉģş äřę şävęđ ŵįŧĥįŉ yőūř čūřřęŉŧ þřőŵşęř şčőpę.",
      "config-alert-title": "Ŀįŉĸ şęŧŧįŉģş",
      "config-description": "Cřęäŧę ä pęřşőŉäľįžęđ, đįřęčŧ ľįŉĸ ŧő şĥäřę yőūř đäşĥþőäřđ ŵįŧĥįŉ yőūř őřģäŉįžäŧįőŉ, ŵįŧĥ ŧĥę ƒőľľőŵįŉģ čūşŧőmįžäŧįőŉ şęŧŧįŉģş:",
      "copy-link-button": "Cőpy ľįŉĸ",
      "copy-to-clipboard": "Ŀįŉĸ čőpįęđ ŧő čľįpþőäřđ",
      "short-url-label": "Ŝĥőřŧęŉ ľįŉĸ",
      "time-range-description": "Cĥäŉģę ŧĥę čūřřęŉŧ řęľäŧįvę ŧįmę řäŉģę ŧő äŉ äþşőľūŧę ŧįmę řäŉģę",
      "time-range-label": "Ŀőčĸ ŧįmę řäŉģę"
    },
    "share-panel": {
      "config-description": "Cřęäŧę ä pęřşőŉäľįžęđ, đįřęčŧ ľįŉĸ ŧő şĥäřę yőūř päŉęľ ŵįŧĥįŉ yőūř őřģäŉįžäŧįőŉ, ŵįŧĥ ŧĥę ƒőľľőŵįŉģ čūşŧőmįžäŧįőŉ şęŧŧįŉģş:",
      "render-image": "Ŗęŉđęř įmäģę"
    }
  },
  "login": {
    "error": {
      "blocked": "Ÿőū ĥävę ęχčęęđęđ ŧĥę ŉūmþęř őƒ ľőģįŉ äŧŧęmpŧş ƒőř ŧĥįş ūşęř. Pľęäşę ŧřy äģäįŉ ľäŧęř.",
      "invalid-user-or-password": "Ĩŉväľįđ ūşęřŉämę őř päşşŵőřđ",
      "title": "Ŀőģįŉ ƒäįľęđ",
      "unknown": "Ůŉĸŉőŵŉ ęřřőř őččūřřęđ"
    },
    "forgot-password": "Főřģőŧ yőūř päşşŵőřđ?",
    "form": {
      "password-label": "Päşşŵőřđ",
      "password-placeholder": "päşşŵőřđ",
      "password-required": "Päşşŵőřđ įş řęqūįřęđ",
      "submit-label": "Ŀőģ įŉ",
      "submit-loading-label": "Ŀőģģįŉģ įŉ...",
      "username-label": "Ēmäįľ őř ūşęřŉämę",
      "username-placeholder": "ęmäįľ őř ūşęřŉämę",
      "username-required": "Ēmäįľ őř ūşęřŉämę įş řęqūįřęđ"
    },
    "services": {
      "sing-in-with-prefix": "Ŝįģŉ įŉ ŵįŧĥ {{serviceName}}"
    },
    "signup": {
      "button-label": "Ŝįģŉ ūp",
      "new-to-question": "Ńęŵ ŧő Ğřäƒäŉä?"
    }
  },
  "logs": {
    "infinite-scroll": {
      "older-logs": "Øľđęř ľőģş"
    }
  },
  "migrate-to-cloud": {
    "build-snapshot": {
      "description": "Ŧĥįş ŧőőľ čäŉ mįģřäŧę şőmę řęşőūřčęş ƒřőm ŧĥįş įŉşŧäľľäŧįőŉ ŧő yőūř čľőūđ şŧäčĸ. Ŧő ģęŧ şŧäřŧęđ, yőū'ľľ ŉęęđ ŧő čřęäŧę ä şŉäpşĥőŧ őƒ ŧĥįş įŉşŧäľľäŧįőŉ. Cřęäŧįŉģ ä şŉäpşĥőŧ ŧypįčäľľy ŧäĸęş ľęşş ŧĥäŉ ŧŵő mįŉūŧęş. Ŧĥę şŉäpşĥőŧ įş şŧőřęđ äľőŉģşįđę ŧĥįş Ğřäƒäŉä įŉşŧäľľäŧįőŉ.",
      "title": "Ńő şŉäpşĥőŧ ęχįşŧş",
      "when-complete": "Øŉčę ŧĥę şŉäpşĥőŧ įş čőmpľęŧę, yőū ŵįľľ þę äþľę ŧő ūpľőäđ įŧ ŧő yőūř čľőūđ şŧäčĸ."
    },
    "building-snapshot": {
      "description": "Ŵę'řę čřęäŧįŉģ ä pőįŉŧ-įŉ-ŧįmę şŉäpşĥőŧ őƒ ŧĥę čūřřęŉŧ şŧäŧę őƒ ŧĥįş įŉşŧäľľäŧįőŉ. Øŉčę ŧĥę şŉäpşĥőŧ įş čőmpľęŧę. yőū'ľľ þę äþľę ŧő ūpľőäđ įŧ ŧő Ğřäƒäŉä Cľőūđ.",
      "description-eta": "Cřęäŧįŉģ ä şŉäpşĥőŧ ŧypįčäľľy ŧäĸęş ľęşş ŧĥäŉ ŧŵő mįŉūŧęş.",
      "title": "ßūįľđįŉģ įŉşŧäľľäŧįőŉ şŉäpşĥőŧ"
    },
    "can-i-move": {
      "body": "Øŉčę yőū čőŉŉęčŧ ŧĥįş įŉşŧäľľäŧįőŉ ŧő ä čľőūđ şŧäčĸ, yőū'ľľ þę äþľę ŧő ūpľőäđ đäŧä şőūřčęş äŉđ đäşĥþőäřđş.",
      "link-title": "Ŀęäřŉ äþőūŧ mįģřäŧįŉģ őŧĥęř şęŧŧįŉģş",
      "title": "Cäŉ Ĩ mővę ŧĥįş įŉşŧäľľäŧįőŉ ŧő Ğřäƒäŉä Cľőūđ?"
    },
    "connect-modal": {
      "body-cloud-stack": "Ÿőū'ľľ äľşő ŉęęđ ä čľőūđ şŧäčĸ. Ĩƒ yőū ĵūşŧ şįģŉęđ ūp, ŵę'ľľ äūŧőmäŧįčäľľy čřęäŧę yőūř ƒįřşŧ şŧäčĸ. Ĩƒ yőū ĥävę äŉ äččőūŉŧ, yőū'ľľ ŉęęđ ŧő şęľęčŧ őř čřęäŧę ä şŧäčĸ.",
      "body-get-started": "Ŧő ģęŧ şŧäřŧęđ, yőū'ľľ ŉęęđ ä Ğřäƒäŉä.čőm äččőūŉŧ.",
      "body-sign-up": "Ŝįģŉ ūp ƒőř ä Ğřäƒäŉä.čőm äččőūŉŧ",
      "body-token": "Ÿőūř şęľƒ-mäŉäģęđ Ğřäƒäŉä įŉşŧäľľäŧįőŉ ŉęęđş şpęčįäľ äččęşş ŧő şęčūřęľy mįģřäŧę čőŉŧęŉŧ. Ÿőū'ľľ ŉęęđ ŧő čřęäŧę ä mįģřäŧįőŉ ŧőĸęŉ őŉ yőūř čĥőşęŉ čľőūđ şŧäčĸ.",
      "body-token-field": "Mįģřäŧįőŉ ŧőĸęŉ",
      "body-token-field-placeholder": "Päşŧę ŧőĸęŉ ĥęřę",
      "body-token-instructions": "Ŀőģ įŉŧő yőūř čľőūđ şŧäčĸ äŉđ ŉävįģäŧę ŧő Åđmįŉįşŧřäŧįőŉ, Ğęŉęřäľ, Mįģřäŧę ŧő Ğřäƒäŉä Cľőūđ. Cřęäŧę ä mįģřäŧįőŉ ŧőĸęŉ őŉ ŧĥäŧ şčřęęŉ äŉđ päşŧę ŧĥę ŧőĸęŉ ĥęřę.",
      "body-view-stacks": "Vįęŵ my čľőūđ şŧäčĸş",
      "cancel": "Cäŉčęľ",
      "connect": "Cőŉŉęčŧ ŧő ŧĥįş şŧäčĸ",
      "connecting": "Cőŉŉęčŧįŉģ ŧő ŧĥįş şŧäčĸ...",
      "title": "Cőŉŉęčŧ ŧő ä čľőūđ şŧäčĸ",
      "token-error-description": "Ŧĥęřę ŵäş äŉ ęřřőř şävįŉģ ŧĥę ŧőĸęŉ. Ŝęę ŧĥę Ğřäƒäŉä şęřvęř ľőģş ƒőř mőřę đęŧäįľş.",
      "token-error-title": "Ēřřőř şävįŉģ ŧőĸęŉ",
      "token-required-error": "Mįģřäŧįőŉ ŧőĸęŉ įş řęqūįřęđ"
    },
    "cta": {
      "button": "Mįģřäŧę ŧĥįş įŉşŧäŉčę ŧő Cľőūđ",
      "header": "Ŀęŧ ūş mäŉäģę yőūř Ğřäƒäŉä şŧäčĸ"
    },
    "delete-migration-token-confirm": {
      "body": "Ĩƒ yőū'vę äľřęäđy ūşęđ ŧĥįş ŧőĸęŉ ŵįŧĥ ä şęľƒ-mäŉäģęđ įŉşŧäľľäŧįőŉ, ŧĥäŧ įŉşŧäľľäŧįőŉ ŵįľľ ŉő ľőŉģęř þę äþľę ŧő ūpľőäđ čőŉŧęŉŧ.",
      "confirm-button": "Đęľęŧę ŧőĸęŉ",
      "error-title": "Ēřřőř đęľęŧįŉģ ŧőĸęŉ",
      "title": "Đęľęŧę mįģřäŧįőŉ ŧőĸęŉ"
    },
    "disconnect-modal": {
      "body": "Ŧĥįş ŵįľľ řęmővę ŧĥę mįģřäŧįőŉ ŧőĸęŉ ƒřőm ŧĥįş įŉşŧäľľäŧįőŉ. Ĩƒ yőū ŵįşĥ ŧő ūpľőäđ mőřę řęşőūřčęş įŉ ŧĥę ƒūŧūřę, yőū ŵįľľ ŉęęđ ŧő ęŉŧęř ä ŉęŵ mįģřäŧįőŉ ŧőĸęŉ.",
      "cancel": "Cäŉčęľ",
      "disconnect": "Đįşčőŉŉęčŧ",
      "disconnecting": "Đįşčőŉŉęčŧįŉģ...",
      "error": "Ŧĥęřę ŵäş äŉ ęřřőř đįşčőŉŉęčŧįŉģ",
      "title": "Đįşčőŉŉęčŧ ƒřőm čľőūđ şŧäčĸ"
    },
    "get-started": {
      "body": "Ŧĥę mįģřäŧįőŉ přőčęşş mūşŧ þę şŧäřŧęđ ƒřőm yőūř şęľƒ-mäŉäģęđ Ğřäƒäŉä įŉşŧäŉčę.",
      "configure-pdc-link": "Cőŉƒįģūřę PĐC ƒőř ŧĥįş şŧäčĸ",
      "link-title": "Ŀęäřŉ mőřę äþőūŧ Přįväŧę Đäŧä Ŝőūřčę Cőŉŉęčŧ",
      "step-1": "Ŀőģ įŉ ŧő yőūř şęľƒ-mäŉäģęđ įŉşŧäŉčę äŉđ ŉävįģäŧę ŧő Åđmįŉįşŧřäŧįőŉ, Ğęŉęřäľ, Mįģřäŧę ŧő Ğřäƒäŉä Cľőūđ.",
      "step-2": "Ŝęľęčŧ \"Mįģřäŧę ŧĥįş įŉşŧäŉčę ŧő Cľőūđ\".",
      "step-3": "Ÿőū'ľľ þę přőmpŧęđ ƒőř ä mįģřäŧįőŉ ŧőĸęŉ. Ğęŉęřäŧę őŉę ƒřőm ŧĥįş şčřęęŉ.",
      "step-4": "Ĩŉ yőūř şęľƒ-mäŉäģęđ įŉşŧäŉčę, şęľęčŧ \"Ůpľőäđ ęvęřyŧĥįŉģ\" ŧő ūpľőäđ đäŧä şőūřčęş äŉđ đäşĥþőäřđş ŧő ŧĥįş čľőūđ şŧäčĸ.",
      "step-5": "Ĩƒ şőmę őƒ yőūř đäŧä şőūřčęş ŵįľľ ŉőŧ ŵőřĸ ővęř ŧĥę pūþľįč įŉŧęřŉęŧ, yőū’ľľ ŉęęđ ŧő įŉşŧäľľ Přįväŧę Đäŧä Ŝőūřčę Cőŉŉęčŧ įŉ yőūř şęľƒ-mäŉäģęđ ęŉvįřőŉmęŉŧ.",
      "title": "Pęřƒőřmįŉģ ä mįģřäŧįőŉ"
    },
    "is-it-secure": {
      "body": "Ğřäƒäŉä Ŀäþş įş čőmmįŧŧęđ ŧő mäįŉŧäįŉįŉģ ŧĥę ĥįģĥęşŧ şŧäŉđäřđş őƒ đäŧä přįväčy äŉđ şęčūřįŧy. ßy įmpľęmęŉŧįŉģ įŉđūşŧřy-şŧäŉđäřđ şęčūřįŧy ŧęčĥŉőľőģįęş äŉđ přőčęđūřęş, ŵę ĥęľp přőŧęčŧ őūř čūşŧőmęřş' đäŧä ƒřőm ūŉäūŧĥőřįžęđ äččęşş, ūşę, őř đįşčľőşūřę.",
      "link-title": "Ğřäƒäŉä Ŀäþş Ŧřūşŧ Cęŉŧęř",
      "title": "Ĩş įŧ şęčūřę?"
    },
    "migrate-to-this-stack": {
      "body": "Ÿőū čäŉ mįģřäŧę şőmę řęşőūřčęş ƒřőm yőūř şęľƒ-mäŉäģęđ Ğřäƒäŉä įŉşŧäľľäŧįőŉ ŧő ŧĥįş čľőūđ şŧäčĸ. Ŧő đő ŧĥįş şęčūřęľy, yőū'ľľ ŉęęđ ŧő ģęŉęřäŧę ä mįģřäŧįőŉ ŧőĸęŉ. Ÿőūř şęľƒ-mäŉäģęđ įŉşŧäŉčę ŵįľľ ūşę ŧĥę ŧőĸęŉ ŧő äūŧĥęŉŧįčäŧę ŵįŧĥ ŧĥįş čľőūđ şŧäčĸ.",
      "link-title": "Vįęŵ ŧĥę ƒūľľ mįģřäŧįőŉ ģūįđę",
      "title": "Ŀęŧ ūş ĥęľp yőū mįģřäŧę ŧő ŧĥįş şŧäčĸ"
    },
    "migrated-counts": {
      "dashboards": "đäşĥþőäřđş",
      "datasources": "đäŧä şőūřčęş",
      "folders": "ƒőľđęřş"
    },
    "migration-token": {
      "delete-button": "Đęľęŧę ŧőĸęŉ",
      "delete-modal-body": "Ĩƒ yőū'vę äľřęäđy ūşęđ ŧĥįş ŧőĸęŉ ŵįŧĥ ä şęľƒ-mäŉäģęđ įŉşŧäľľäŧįőŉ, ŧĥäŧ įŉşŧäľľäŧįőŉ ŵįľľ ŉő ľőŉģęř þę äþľę ŧő ūpľőäđ čőŉŧęŉŧ.",
      "delete-modal-cancel": "Cäŉčęľ",
      "delete-modal-confirm": "Đęľęŧę",
      "delete-modal-deleting": "Đęľęŧįŉģ...",
      "delete-modal-title": "Đęľęŧę mįģřäŧįőŉ ŧőĸęŉ",
      "error-body": "Ůŉäþľę ŧő ģęŉęřäŧę ä mįģřäŧįőŉ ŧőĸęŉ. Pľęäşę ŧřy äģäįŉ ľäŧęř.",
      "error-title": "Ŝőmęŧĥįŉģ ŵęŉŧ ŵřőŉģ",
      "generate-button": "Ğęŉęřäŧę ä mįģřäŧįőŉ ŧőĸęŉ",
      "generate-button-loading": "Ğęŉęřäŧįŉģ ä mįģřäŧįőŉ ŧőĸęŉ...",
      "modal-close": "Cľőşę",
      "modal-copy-and-close": "Cőpy ŧő čľįpþőäřđ äŉđ čľőşę",
      "modal-copy-button": "Cőpy ŧő čľįpþőäřđ",
      "modal-field-description": "Cőpy ŧĥę ŧőĸęŉ ŉőŵ äş yőū ŵįľľ ŉőŧ þę äþľę ŧő şęę įŧ äģäįŉ. Ŀőşįŉģ ä ŧőĸęŉ řęqūįřęş čřęäŧįŉģ ä ŉęŵ őŉę.",
      "modal-field-label": "Ŧőĸęŉ",
      "modal-title": "Mįģřäŧįőŉ ŧőĸęŉ čřęäŧęđ",
      "status": "Cūřřęŉŧ şŧäŧūş: <2></2>"
    },
    "onprem": {
      "cancel-snapshot-error-title": "Ēřřőř čäŉčęľľįŉģ čřęäŧįŉģ şŉäpşĥőŧ",
      "create-snapshot-error-title": "Ēřřőř čřęäŧįŉģ şŉäpşĥőŧ",
      "disconnect-error-title": "Ēřřőř đįşčőŉŉęčŧįŉģ",
      "error-see-server-logs": "Ŝęę ŧĥę Ğřäƒäŉä şęřvęř ľőģş ƒőř mőřę đęŧäįľş",
      "get-session-error-title": "Ēřřőř ľőäđįŉģ mįģřäŧįőŉ čőŉƒįģūřäŧįőŉ",
      "get-snapshot-error-title": "Ēřřőř ľőäđįŉģ şŉäpşĥőŧ",
      "migration-finished-with-caveat-title": "Ŗęşőūřčę mįģřäŧįőŉ čőmpľęŧę",
      "migration-finished-with-errors-body": "Ŧĥę mįģřäŧįőŉ ĥäş čőmpľęŧęđ, þūŧ şőmę įŧęmş čőūľđ ŉőŧ þę mįģřäŧęđ ŧő ŧĥę čľőūđ şŧäčĸ. Cĥęčĸ ŧĥę ƒäįľęđ řęşőūřčęş ƒőř mőřę đęŧäįľş",
      "migration-finished-with-warnings-body": "Ŧĥę mįģřäŧįőŉ ĥäş čőmpľęŧęđ ŵįŧĥ şőmę ŵäřŉįŉģş. Cĥęčĸ įŉđįvįđūäľ řęşőūřčęş ƒőř mőřę đęŧäįľş",
      "snapshot-error-status-body": "Ŧĥęřę ŵäş äŉ ęřřőř čřęäŧįŉģ ŧĥę şŉäpşĥőŧ őř şŧäřŧįŉģ ŧĥę mįģřäŧįőŉ přőčęşş. Ŝęę ŧĥę Ğřäƒäŉä şęřvęř ľőģş ƒőř mőřę đęŧäįľş",
      "snapshot-error-status-title": "Ēřřőř mįģřäŧįŉģ řęşőūřčęş",
      "success-message": "Ŝūččęşşƒūľľy mįģřäŧęđ {{successCount}} {{types, list}} ŧő yőūř Ğřäƒäŉä Cľőūđ įŉşŧäŉčę.",
      "success-title": "Mįģřäŧįőŉ čőmpľęŧęđ!",
      "upload-snapshot-error-title": "Ēřřőř ūpľőäđįŉģ şŉäpşĥőŧ"
    },
    "pdc": {
      "body": "Ēχpőşįŉģ yőūř đäŧä şőūřčęş ŧő ŧĥę įŉŧęřŉęŧ čäŉ řäįşę şęčūřįŧy čőŉčęřŉş. Přįväŧę đäŧä şőūřčę čőŉŉęčŧ (PĐC) äľľőŵş Ğřäƒäŉä Cľőūđ ŧő äččęşş yőūř ęχįşŧįŉģ đäŧä şőūřčęş ővęř ä şęčūřę ŉęŧŵőřĸ ŧūŉŉęľ.",
      "link-title": "Ŀęäřŉ äþőūŧ PĐC",
      "title": "Ńőŧ äľľ my đäŧä şőūřčęş äřę őŉ ŧĥę pūþľįč įŉŧęřŉęŧ"
    },
    "pricing": {
      "body": "Ğřäƒäŉä Cľőūđ ĥäş ä ģęŉęřőūş ƒřęę pľäŉ äŉđ ä 14 đäy ūŉľįmįŧęđ ūşäģę ŧřįäľ. Åƒŧęř yőūř ŧřįäľ ęχpįřęş, yőū'ľľ þę þįľľęđ þäşęđ őŉ ūşäģę ővęř ŧĥę ƒřęę pľäŉ ľįmįŧş.",
      "link-title": "Ğřäƒäŉä Cľőūđ přįčįŉģ",
      "title": "Ħőŵ mūčĥ đőęş įŧ čőşŧ?"
    },
    "public-preview": {
      "button-text": "Ğįvę ƒęęđþäčĸ",
      "message": "Ńő ŜĿÅş äřę äväįľäþľę yęŧ. <2>Vįşįŧ őūř đőčş</2> ŧő ľęäřŉ mőřę äþőūŧ ŧĥįş ƒęäŧūřę!",
      "title": "Mįģřäŧę ŧő Ğřäƒäŉä Cľőūđ įş įŉ pūþľįč přęvįęŵ"
    },
    "resource-details": {
      "dismiss-button": "ØĶ",
      "error-title": "Ůŉäþľę ŧő mįģřäŧę ŧĥįş řęşőūřčę:",
      "generic-title": "Ŗęşőūřčę mįģřäŧįőŉ đęŧäįľş:",
      "missing-message": "Ńő męşşäģę přővįđęđ.",
      "resource-summary": "{{refId}} ({{typeName}})",
      "title": "Mįģřäŧįőŉ řęşőūřčę đęŧäįľş",
      "warning-title": "Ŗęşőūřčę mįģřäŧęđ ŵįŧĥ ä ŵäřŉįŉģ:"
    },
    "resource-status": {
      "error-details-button": "Đęŧäįľş",
      "failed": "Ēřřőř",
      "migrated": "Ůpľőäđęđ ŧő čľőūđ",
      "migrating": "Ůpľőäđįŉģ...",
      "not-migrated": "Ńőŧ yęŧ ūpľőäđęđ",
      "unknown": "Ůŉĸŉőŵŉ",
      "warning": "Ůpľőäđęđ ŵįŧĥ ŵäřŉįŉģ",
      "warning-details-button": "Đęŧäįľş"
    },
    "resource-table": {
      "unknown-datasource-title": "Đäŧä şőūřčę {{datasourceUID}}",
      "unknown-datasource-type": "Ůŉĸŉőŵŉ đäŧä şőūřčę"
    },
    "resource-type": {
      "dashboard": "Đäşĥþőäřđ",
      "datasource": "Đäŧä şőūřčę",
      "folder": "Főľđęř",
      "unknown": "Ůŉĸŉőŵŉ"
    },
    "summary": {
      "cancel-snapshot": "Cäŉčęľ şŉäpşĥőŧ",
      "disconnect": "Đįşčőŉŉęčŧ",
      "errored-resource-count": "Ēřřőřş",
      "page-loading": "Ŀőäđįŉģ...",
      "rebuild-snapshot": "Ŗęþūįľđ şŉäpşĥőŧ",
      "snapshot-date": "Ŝŉäpşĥőŧ ŧįmęşŧämp",
      "snapshot-not-created": "Ńőŧ yęŧ čřęäŧęđ",
      "start-migration": "ßūįľđ şŉäpşĥőŧ",
      "successful-resource-count": "Ŝūččęşşƒūľľy mįģřäŧęđ",
      "target-stack-title": "Ůpľőäđįŉģ ŧő",
      "total-resource-count": "Ŧőŧäľ řęşőūřčęş",
      "upload-migration": "Ůpľőäđ şŉäpşĥőŧ"
    },
    "support-types-disclosure": {
      "text": "Đäşĥþőäřđş, Főľđęřş, äŉđ þūįľŧ-įŉ čőřę đäŧä şőūřčęş äřę mįģřäŧęđ ŧő yőūř Ğřäƒäŉä Cľőūđ şŧäčĸ. <2>Ŀęäřŉ äþőūŧ mįģřäŧįŉģ őŧĥęř şęŧŧįŉģş.</2>"
    },
    "token-status": {
      "active": "Ŧőĸęŉ čřęäŧęđ äŉđ äčŧįvę",
      "no-active": "Ńő äčŧįvę ŧőĸęŉ",
      "unknown": "Ůŉĸŉőŵŉ",
      "unknown-error": "Ēřřőř řęŧřįęvįŉģ ŧőĸęŉ"
    },
    "what-is-cloud": {
      "body": "Ğřäƒäŉä čľőūđ įş ä ƒūľľy mäŉäģęđ čľőūđ-ĥőşŧęđ őþşęřväþįľįŧy pľäŧƒőřm įđęäľ ƒőř čľőūđ ŉäŧįvę ęŉvįřőŉmęŉŧş. Ĩŧ'ş ęvęřyŧĥįŉģ yőū ľővę äþőūŧ Ğřäƒäŉä ŵįŧĥőūŧ ŧĥę ővęřĥęäđ őƒ mäįŉŧäįŉįŉģ, ūpģřäđįŉģ, äŉđ şūppőřŧįŉģ äŉ įŉşŧäľľäŧįőŉ.",
      "link-title": "Ŀęäřŉ äþőūŧ čľőūđ ƒęäŧūřęş",
      "title": "Ŵĥäŧ įş Ğřäƒäŉä Cľőūđ?"
    },
    "why-host": {
      "body": "Ĩŉ äđđįŧįőŉ ŧő ŧĥę čőŉvęŉįęŉčę őƒ mäŉäģęđ ĥőşŧįŉģ, Ğřäƒäŉä Cľőūđ įŉčľūđęş mäŉy čľőūđ-ęχčľūşįvę ƒęäŧūřęş ľįĸę ŜĿØş, įŉčįđęŉŧ mäŉäģęmęŉŧ, mäčĥįŉę ľęäřŉįŉģ, äŉđ pőŵęřƒūľ őþşęřväþįľįŧy įŉŧęģřäŧįőŉş.",
      "link-title": "Mőřę qūęşŧįőŉş? Ŧäľĸ ŧő äŉ ęχpęřŧ",
      "title": "Ŵĥy ĥőşŧ ŵįŧĥ Ğřäƒäŉä?"
    }
  },
  "nav": {
    "add-new-connections": {
      "title": "Åđđ ŉęŵ čőŉŉęčŧįőŉ"
    },
    "admin": {
      "subtitle": "Mäŉäģę şęřvęř-ŵįđę şęŧŧįŉģş äŉđ äččęşş ŧő řęşőūřčęş şūčĥ äş őřģäŉįžäŧįőŉş, ūşęřş, äŉđ ľįčęŉşęş",
      "title": "Ŝęřvęř äđmįŉ"
    },
    "alert-list-legacy": {
      "title": "Åľęřŧ řūľęş"
    },
    "alerting": {
      "subtitle": "Ŀęäřŉ äþőūŧ přőþľęmş įŉ yőūř şyşŧęmş mőmęŉŧş äƒŧęř ŧĥęy őččūř",
      "title": "Åľęřŧįŉģ"
    },
    "alerting-admin": {
      "subtitle": "Mäŉäģę Åľęřŧmäŉäģęř čőŉƒįģūřäŧįőŉş",
      "title": "Ŝęŧŧįŉģş"
    },
    "alerting-am-routes": {
      "subtitle": "Đęŧęřmįŉę ĥőŵ äľęřŧş äřę řőūŧęđ ŧő čőŉŧäčŧ pőįŉŧş",
      "title": "Ńőŧįƒįčäŧįőŉ pőľįčįęş"
    },
    "alerting-channels": {
      "title": "Ńőŧįƒįčäŧįőŉ čĥäŉŉęľş"
    },
    "alerting-groups": {
      "subtitle": "Ŝęę ģřőūpęđ äľęřŧş ŵįŧĥ äčŧįvę ŉőŧįƒįčäŧįőŉş",
      "title": "Åčŧįvę ŉőŧįƒįčäŧįőŉş"
    },
    "alerting-home": {
      "title": "Ħőmę"
    },
    "alerting-legacy": {
      "title": "Åľęřŧįŉģ (ľęģäčy)"
    },
    "alerting-list": {
      "subtitle": "Ŗūľęş ŧĥäŧ đęŧęřmįŉę ŵĥęŧĥęř äŉ äľęřŧ ŵįľľ ƒįřę",
      "title": "Åľęřŧ řūľęş"
    },
    "alerting-receivers": {
      "subtitle": "Cĥőőşę ĥőŵ ŧő ŉőŧįƒy yőūř čőŉŧäčŧ pőįŉŧş ŵĥęŉ äŉ äľęřŧ įŉşŧäŉčę ƒįřęş",
      "title": "Cőŉŧäčŧ pőįŉŧş"
    },
    "alerting-silences": {
      "subtitle": "Ŝŧőp ŉőŧįƒįčäŧįőŉş ƒřőm őŉę őř mőřę äľęřŧįŉģ řūľęş",
      "title": "Ŝįľęŉčęş"
    },
    "alerting-upgrade": {
      "subtitle": "Ůpģřäđę yőūř ęχįşŧįŉģ ľęģäčy äľęřŧş äŉđ ŉőŧįƒįčäŧįőŉ čĥäŉŉęľş ŧő ŧĥę ŉęŵ Ğřäƒäŉä Åľęřŧįŉģ",
      "title": "Åľęřŧįŉģ ūpģřäđę"
    },
    "alerts-and-incidents": {
      "subtitle": "Åľęřŧįŉģ äŉđ įŉčįđęŉŧ mäŉäģęmęŉŧ äppş",
      "title": "Åľęřŧş & ĨŖM"
    },
    "api-keys": {
      "subtitle": "Mäŉäģę äŉđ čřęäŧę ÅPĨ ĸęyş ŧĥäŧ äřę ūşęđ ŧő įŉŧęřäčŧ ŵįŧĥ Ğřäƒäŉä ĦŦŦP ÅPĨş",
      "title": "ÅPĨ ĸęyş"
    },
    "application": {
      "title": "Åppľįčäŧįőŉ"
    },
    "apps": {
      "subtitle": "Åpp pľūģįŉş ŧĥäŧ ęχŧęŉđ ŧĥę Ğřäƒäŉä ęχpęřįęŉčę",
      "title": "Åppş"
    },
    "authentication": {
      "title": "Åūŧĥęŉŧįčäŧįőŉ"
    },
    "bookmarks": {
      "title": "ßőőĸmäřĸş"
    },
    "bookmarks-empty": {
      "title": "ßőőĸmäřĸ päģęş ƒőř ŧĥęm ŧő äppęäř ĥęřę"
    },
    "collector": {
      "title": "Cőľľęčŧőř"
    },
    "config": {
      "title": "Åđmįŉįşŧřäŧįőŉ"
    },
    "config-access": {
      "subtitle": "Cőŉƒįģūřę äččęşş ƒőř įŉđįvįđūäľ ūşęřş, ŧęämş, äŉđ şęřvįčę äččőūŉŧş",
      "title": "Ůşęřş äŉđ äččęşş"
    },
    "config-general": {
      "subtitle": "Mäŉäģę đęƒäūľŧ přęƒęřęŉčęş äŉđ şęŧŧįŉģş äčřőşş Ğřäƒäŉä",
      "title": "Ğęŉęřäľ"
    },
    "config-plugins": {
      "subtitle": "Ĩŉşŧäľľ pľūģįŉş äŉđ đęƒįŉę ŧĥę řęľäŧįőŉşĥįpş þęŧŵęęŉ đäŧä",
      "title": "Pľūģįŉş äŉđ đäŧä"
    },
    "connect-data": {
      "title": "Cőŉŉęčŧ đäŧä"
    },
    "connections": {
      "subtitle": "ßřőŵşę äŉđ čřęäŧę ŉęŵ čőŉŉęčŧįőŉş",
      "title": "Cőŉŉęčŧįőŉş"
    },
    "correlations": {
      "subtitle": "Åđđ äŉđ čőŉƒįģūřę čőřřęľäŧįőŉş",
      "title": "Cőřřęľäŧįőŉş"
    },
    "create": {
      "title": "Cřęäŧę"
    },
    "create-alert": {
      "title": "Ńęŵ äľęřŧ řūľę"
    },
    "create-dashboard": {
      "title": "Đäşĥþőäřđ"
    },
    "create-folder": {
      "title": "Főľđęř"
    },
    "create-import": {
      "title": "Ĩmpőřŧ đäşĥþőäřđ"
    },
    "dashboards": {
      "subtitle": "Cřęäŧę äŉđ mäŉäģę đäşĥþőäřđş ŧő vįşūäľįžę yőūř đäŧä",
      "title": "Đäşĥþőäřđş"
    },
    "data-sources": {
      "subtitle": "Vįęŵ äŉđ mäŉäģę yőūř čőŉŉęčŧęđ đäŧä şőūřčę čőŉŉęčŧįőŉş",
      "title": "Đäŧä şőūřčęş"
    },
    "datasources": {
      "subtitle": "Åđđ äŉđ čőŉƒįģūřę đäŧä şőūřčęş",
      "title": "Đäŧä şőūřčęş"
    },
    "detect": {
      "title": "Đęŧęčŧ"
    },
    "explore": {
      "title": "Ēχpľőřę"
    },
    "frontend": {
      "subtitle": "Ğäįŉ řęäľ ūşęř mőŉįŧőřįŉģ įŉşįģĥŧş",
      "title": "Fřőŉŧęŉđ"
    },
    "frontend-app": {
      "title": "Fřőŉŧęŉđ"
    },
    "global-orgs": {
      "subtitle": "Ĩşőľäŧęđ įŉşŧäŉčęş őƒ Ğřäƒäŉä řūŉŉįŉģ őŉ ŧĥę şämę şęřvęř",
      "title": "Øřģäŉįžäŧįőŉş"
    },
    "global-users": {
      "subtitle": "Mäŉäģę ūşęřş įŉ Ğřäƒäŉä",
      "title": "Ůşęřş"
    },
    "grafana-quaderno": {
      "title": "Ğřäƒäŉä Qūäđęřŉő"
    },
    "help": {
      "title": "Ħęľp"
    },
    "help/community": "Cőmmūŉįŧy",
    "help/documentation": "Đőčūmęŉŧäŧįőŉ",
    "help/keyboard-shortcuts": "Ķęyþőäřđ şĥőřŧčūŧş",
    "help/support": "Ŝūppőřŧ",
    "home": {
      "title": "Ħőmę"
    },
    "incidents": {
      "title": "Ĩŉčįđęŉŧ"
    },
    "infrastructure": {
      "subtitle": "Ůŉđęřşŧäŉđ yőūř įŉƒřäşŧřūčŧūřę'ş ĥęäľŧĥ",
      "title": "Ĩŉƒřäşŧřūčŧūřę"
    },
    "integrations": {
      "title": "Ĩŉŧęģřäŧįőŉş"
    },
    "k6": {
      "title": "Pęřƒőřmäŉčę"
    },
    "kubernetes": {
      "title": "Ķūþęřŉęŧęş"
    },
    "library-panels": {
      "subtitle": "Ŗęūşäþľę päŉęľş ŧĥäŧ čäŉ þę äđđęđ ŧő mūľŧįpľę đäşĥþőäřđş",
      "title": "Ŀįþřäřy päŉęľş"
    },
    "machine-learning": {
      "title": "Mäčĥįŉę ľęäřŉįŉģ"
    },
    "manage-folder": {
      "subtitle": "Mäŉäģę ƒőľđęř đäşĥþőäřđş äŉđ pęřmįşşįőŉş"
    },
    "migrate-to-cloud": {
      "subtitle": "Cőpy čőŉƒįģūřäŧįőŉ ƒřőm yőūř şęľƒ-mäŉäģęđ įŉşŧäľľäŧįőŉ ŧő ä čľőūđ şŧäčĸ",
      "title": "Mįģřäŧę ŧő Ğřäƒäŉä Cľőūđ"
    },
    "monitoring": {
      "subtitle": "Øūŧ-őƒ-ŧĥę-þőχ őþşęřväþįľįŧy şőľūŧįőŉş",
      "title": "Øþşęřväþįľįŧy"
    },
    "new": {
      "title": "Ńęŵ"
    },
    "new-dashboard": {
      "title": "Ńęŵ đäşĥþőäřđ"
    },
    "new-folder": {
      "title": "Ńęŵ ƒőľđęř"
    },
    "observability": {
      "title": "Øþşęřväþįľįŧy"
    },
    "oncall": {
      "title": "ØŉCäľľ"
    },
    "org-settings": {
      "subtitle": "Mäŉäģę přęƒęřęŉčęş äčřőşş äŉ őřģäŉįžäŧįőŉ",
      "title": "Đęƒäūľŧ přęƒęřęŉčęş"
    },
    "playlists": {
      "subtitle": "Ğřőūpş őƒ đäşĥþőäřđş ŧĥäŧ äřę đįşpľäyęđ įŉ ä şęqūęŉčę",
      "title": "Pľäyľįşŧş"
    },
    "plugins": {
      "subtitle": "Ēχŧęŉđ ŧĥę Ğřäƒäŉä ęχpęřįęŉčę ŵįŧĥ pľūģįŉş",
      "title": "Pľūģįŉş"
    },
    "private-data-source-connections": {
      "subtitle": "Qūęřy đäŧä ŧĥäŧ ľįvęş ŵįŧĥįŉ ä şęčūřęđ ŉęŧŵőřĸ ŵįŧĥőūŧ őpęŉįŉģ ŧĥę ŉęŧŵőřĸ ŧő įŉþőūŉđ ŧřäƒƒįč ƒřőm Ğřäƒäŉä Cľőūđ. Ŀęäřŉ mőřę įŉ őūř đőčş.",
      "title": "Přįväŧę đäŧä şőūřčę čőŉŉęčŧ"
    },
    "profile/notifications": {
      "title": "Ńőŧįƒįčäŧįőŉ ĥįşŧőřy"
    },
    "profile/password": {
      "title": "Cĥäŉģę päşşŵőřđ"
    },
    "profile/settings": {
      "title": "Přőƒįľę"
    },
    "profiles": {
      "title": "Přőƒįľęş"
    },
    "public": {
      "title": "Pūþľįč đäşĥþőäřđş"
    },
    "recently-deleted": {
      "subtitle": "Åŉy įŧęmş ľįşŧęđ ĥęřę ƒőř mőřę ŧĥäŉ 30 đäyş ŵįľľ þę äūŧőmäŧįčäľľy đęľęŧęđ.",
      "title": "Ŗęčęŉŧľy đęľęŧęđ"
    },
    "recorded-queries": {
      "title": "Ŗęčőřđęđ qūęřįęş"
    },
    "reporting": {
      "title": "Ŗępőřŧįŉģ"
    },
    "scenes": {
      "title": "Ŝčęŉęş"
    },
    "search": {
      "placeholderCommandPalette": "Ŝęäřčĥ őř ĵūmp ŧő..."
    },
    "search-dashboards": {
      "title": "Ŝęäřčĥ đäşĥþőäřđş"
    },
    "server-settings": {
      "subtitle": "Vįęŵ ŧĥę şęŧŧįŉģş đęƒįŉęđ įŉ yőūř Ğřäƒäŉä čőŉƒįģ",
      "title": "Ŝęŧŧįŉģş"
    },
    "service-accounts": {
      "subtitle": "Ůşę şęřvįčę äččőūŉŧş ŧő řūŉ äūŧőmäŧęđ ŵőřĸľőäđş įŉ Ğřäƒäŉä",
      "title": "Ŝęřvįčę äččőūŉŧş"
    },
    "shared-dashboard": {
      "subtitle": "Mäŉäģę yőūř őřģäŉįžäŧįőŉ'ş ęχŧęřŉäľľy şĥäřęđ đäşĥþőäřđş",
      "title": "Ŝĥäřęđ đäşĥþőäřđş"
    },
    "sign-out": {
      "title": "Ŝįģŉ őūŧ"
    },
    "slo": {
      "title": "ŜĿØ"
    },
    "snapshots": {
      "subtitle": "Ĩŉŧęřäčŧįvę, pūþľįčäľľy äväįľäþľę, pőįŉŧ-įŉ-ŧįmę řępřęşęŉŧäŧįőŉş őƒ đäşĥþőäřđş äŉđ päŉęľş",
      "title": "Ŝŉäpşĥőŧş"
    },
    "starred": {
      "title": "Ŝŧäřřęđ"
    },
    "starred-empty": {
      "title": "Ÿőūř şŧäřřęđ đäşĥþőäřđş ŵįľľ äppęäř ĥęřę"
    },
    "statistics-and-licensing": {
      "title": "Ŝŧäŧįşŧįčş äŉđ ľįčęŉşįŉģ"
    },
    "storage": {
      "subtitle": "Mäŉäģę ƒįľę şŧőřäģę",
      "title": "Ŝŧőřäģę"
    },
    "support-bundles": {
      "subtitle": "Đőŵŉľőäđ şūppőřŧ þūŉđľęş",
      "title": "Ŝūppőřŧ þūŉđľęş"
    },
    "synthetics": {
      "title": "Ŝyŉŧĥęŧįčş"
    },
    "teams": {
      "subtitle": "Ğřőūpş őƒ ūşęřş ŧĥäŧ ĥävę čőmmőŉ đäşĥþőäřđ äŉđ pęřmįşşįőŉ ŉęęđş",
      "title": "Ŧęämş"
    },
    "testing-and-synthetics": {
      "subtitle": "Øpŧįmįžę pęřƒőřmäŉčę ŵįŧĥ ĸ6 äŉđ Ŝyŉŧĥęŧįč Mőŉįŧőřįŉģ įŉşįģĥŧş",
      "title": "Ŧęşŧįŉģ & şyŉŧĥęŧįčş"
    },
    "upgrading": {
      "title": "Ŝŧäŧş äŉđ ľįčęŉşę"
    },
    "users": {
      "subtitle": "Ĩŉvįŧę äŉđ äşşįģŉ řőľęş ŧő ūşęřş",
      "title": "Ůşęřş"
    }
  },
  "navigation": {
    "item": {
      "add-bookmark": "Åđđ ŧő ßőőĸmäřĸş",
      "remove-bookmark": "Ŗęmővę ƒřőm ßőőĸmäřĸş"
    },
    "kiosk": {
      "tv-alert": "Přęşş ĒŜC ŧő ęχįŧ ĸįőşĸ mőđę"
    },
    "megamenu": {
      "close": "Cľőşę męŉū",
      "dock": "Đőčĸ męŉū",
      "list-label": "Ńävįģäŧįőŉ",
      "undock": "Ůŉđőčĸ męŉū"
    },
    "toolbar": {
      "close-menu": "Cľőşę męŉū",
      "enable-kiosk": "Ēŉäþľę ĸįőşĸ mőđę",
      "open-menu": "Øpęŉ męŉū",
      "toggle-search-bar": "Ŧőģģľę ŧőp şęäřčĥ þäř"
    }
  },
  "news": {
    "drawer": {
      "close": "Cľőşę Đřäŵęř"
    },
    "title": "Ŀäŧęşŧ ƒřőm ŧĥę þľőģ"
  },
  "notifications": {
    "empty-state": {
      "description": "Ńőŧįƒįčäŧįőŉş yőū ĥävę řęčęįvęđ ŵįľľ äppęäř ĥęřę",
      "title": "Ÿőū'řę äľľ čäūģĥŧ ūp!"
    },
    "starred-dashboard": "Đäşĥþőäřđ şŧäřřęđ",
    "unstarred-dashboard": "Đäşĥþőäřđ ūŉşŧäřřęđ"
  },
  "oauth": {
    "form": {
      "server-discovery-action-button": "Ēŉŧęř ØpęŉĨĐ Cőŉŉęčŧ Đįşčővęřy ŮŖĿ",
      "server-discovery-modal-close": "Cľőşę",
      "server-discovery-modal-loading": "Ŀőäđįŉģ...",
      "server-discovery-modal-submit": "Ŝūþmįŧ"
    }
  },
  "panel": {
    "header-menu": {
      "copy": "Cőpy",
      "create-library-panel": "Cřęäŧę ľįþřäřy päŉęľ",
      "duplicate": "Đūpľįčäŧę",
      "edit": "Ēđįŧ",
      "explore": "Ēχpľőřę",
      "get-help": "Ğęŧ ĥęľp",
      "hide-legend": "Ħįđę ľęģęŉđ",
      "inspect": "Ĩŉşpęčŧ",
      "inspect-data": "Đäŧä",
      "inspect-json": "Päŉęľ ĴŜØŃ",
      "more": "Mőřę...",
      "new-alert-rule": "Ńęŵ äľęřŧ řūľę",
      "query": "Qūęřy",
      "remove": "Ŗęmővę",
      "replace-library-panel": "Ŗępľäčę ľįþřäřy päŉęľ",
      "share": "Ŝĥäřę",
      "show-legend": "Ŝĥőŵ ľęģęŉđ",
      "unlink-library-panel": "Ůŉľįŉĸ ľįþřäřy päŉęľ",
      "view": "Vįęŵ"
    }
  },
  "playlist-edit": {
    "error-prefix": "Ēřřőř ľőäđįŉģ pľäyľįşŧ:",
    "form": {
      "add-tag-label": "Åđđ þy ŧäģ",
      "add-tag-placeholder": "Ŝęľęčŧ ä ŧäģ",
      "add-title-label": "Åđđ þy ŧįŧľę",
      "cancel": "Cäŉčęľ",
      "heading": "Åđđ đäşĥþőäřđş",
      "interval-label": "Ĩŉŧęřväľ",
      "interval-placeholder": "5m",
      "interval-required": "Ĩŉŧęřväľ įş řęqūįřęđ",
      "name-label": "Ńämę",
      "name-placeholder": "Ńämę",
      "name-required": "Ńämę įş řęqūįřęđ",
      "save": "Ŝävę",
      "table-delete": "Đęľęŧę pľäyľįşŧ įŧęm",
      "table-drag": "Đřäģ äŉđ đřőp ŧő řęőřđęř",
      "table-empty": "Pľäyľįşŧ įş ęmpŧy. Åđđ đäşĥþőäřđş þęľőŵ.",
      "table-heading": "Đäşĥþőäřđş"
    },
    "sub-title": "Å pľäyľįşŧ řőŧäŧęş ŧĥřőūģĥ ä přę-şęľęčŧęđ ľįşŧ őƒ đäşĥþőäřđş. Å pľäyľįşŧ čäŉ þę ä ģřęäŧ ŵäy ŧő þūįľđ şįŧūäŧįőŉäľ äŵäřęŉęşş, őř ĵūşŧ şĥőŵ őƒƒ yőūř męŧřįčş ŧő yőūř ŧęäm őř vįşįŧőřş.",
    "title": "Ēđįŧ pľäyľįşŧ"
  },
  "playlist-page": {
    "card": {
      "delete": "Đęľęŧę pľäyľįşŧ",
      "edit": "Ēđįŧ pľäyľįşŧ",
      "start": "Ŝŧäřŧ pľäyľįşŧ",
      "tooltip": "Ŝĥäřę pľäyľįşŧ"
    },
    "create-button": {
      "title": "Ńęŵ pľäyľįşŧ"
    },
    "delete-modal": {
      "body": "Åřę yőū şūřę yőū ŵäŉŧ ŧő đęľęŧę {{name}} pľäyľįşŧ?",
      "confirm-text": "Đęľęŧę"
    },
    "empty": {
      "button": "Cřęäŧę pľäyľįşŧ",
      "pro-tip": "Ÿőū čäŉ ūşę pľäyľįşŧş ŧő čyčľę đäşĥþőäřđş őŉ ŦVş ŵįŧĥőūŧ ūşęř čőŉŧřőľ. <2>Ŀęäřŉ mőřę</2>",
      "title": "Ŧĥęřę äřę ŉő pľäyľįşŧş čřęäŧęđ yęŧ"
    }
  },
  "playlists": {
    "empty-state": {
      "message": "Ńő pľäyľįşŧş ƒőūŉđ"
    }
  },
  "plugins": {
    "catalog": {
      "update-all": {
        "all-plugins-updated": "Åľľ pľūģįŉş ūpđäŧęđ!",
        "available-header": "Åväįľäþľę",
        "button": "Ůpđäŧę äľľ",
        "cloud-update-message": "* Ĩŧ mäy ŧäĸę ä ƒęŵ mįŉūŧęş ƒőř ŧĥę pľūģįŉş ŧő þę äväįľäþľę ƒőř ūşäģę.",
        "error": "Ēřřőř ūpđäŧįŉģ pľūģįŉ:",
        "header": "Ŧĥę ƒőľľőŵįŉģ pľūģįŉş ĥävę ūpđäŧę äväįľäþľę",
        "installed-header": "Ĩŉşŧäľľęđ",
        "modal-confirmation": "Ůpđäŧę",
        "modal-dismiss": "Cľőşę",
        "modal-title": "Ůpđäŧę Pľūģįŉş",
        "name-header": "Ńämę",
        "update-header": "Ůpđäŧę"
      }
    },
    "details": {
      "labels": {
        "contactGrafanaLabs": "Cőŉŧäčŧ Ğřäƒäŉä Ŀäþş",
        "dependencies": "Đępęŉđęŉčįęş",
        "downloads": "Đőŵŉľőäđş",
        "from": "Fřőm",
        "links": "Ŀįŉĸş ",
        "reportAbuse": "Ŗępőřŧ ä čőŉčęřŉ ",
        "signature": "Ŝįģŉäŧūřę",
        "status": "Ŝŧäŧūş",
        "updatedAt": "Ŀäşŧ ūpđäŧęđ: ",
        "version": "Vęřşįőŉ"
      }
    },
    "empty-state": {
      "message": "Ńő pľūģįŉş ƒőūŉđ"
    }
  },
  "profile": {
    "change-password": {
      "cancel-button": "Cäŉčęľ",
      "cannot-change-password-message": "Päşşŵőřđ čäŉŉőŧ þę čĥäŉģęđ ĥęřę.",
      "change-password-button": "Cĥäŉģę Päşşŵőřđ",
      "confirm-password-label": "Cőŉƒįřm päşşŵőřđ",
      "confirm-password-required": "Ńęŵ päşşŵőřđ čőŉƒįřmäŧįőŉ įş řęqūįřęđ",
      "ldap-auth-proxy-message": "Ÿőū čäŉŉőŧ čĥäŉģę päşşŵőřđ ŵĥęŉ şįģŉęđ įŉ ŵįŧĥ ĿĐÅP őř äūŧĥ přőχy.",
      "new-password-label": "Ńęŵ päşşŵőřđ",
      "new-password-required": "Ńęŵ päşşŵőřđ įş řęqūįřęđ",
      "new-password-same-as-old": "Ńęŵ päşşŵőřđ čäŉ'ŧ þę ŧĥę şämę äş ŧĥę őľđ őŉę.",
      "old-password-label": "Øľđ päşşŵőřđ",
      "old-password-required": "Øľđ päşşŵőřđ įş řęqūįřęđ",
      "passwords-must-match": "Päşşŵőřđş mūşŧ mäŧčĥ",
      "strong-password-validation-register": "Päşşŵőřđ đőęş ŉőŧ čőmpľy ŵįŧĥ ŧĥę şŧřőŉģ päşşŵőřđ pőľįčy"
    }
  },
  "public-dashboard": {
    "acknowledgment-checkboxes": {
      "ack-title": "ßęƒőřę yőū mäĸę ŧĥę đäşĥþőäřđ pūþľįč, äčĸŉőŵľęđģę ŧĥę ƒőľľőŵįŉģ:",
      "data-src-ack-desc": "Pūþľįşĥįŉģ čūřřęŉŧľy őŉľy ŵőřĸş ŵįŧĥ ä şūþşęŧ őƒ đäŧä şőūřčęş*",
      "data-src-ack-tooltip": "Ŀęäřŉ mőřę äþőūŧ pūþľįč đäŧäşőūřčęş",
      "public-ack-desc": "Ÿőūř ęŉŧįřę đäşĥþőäřđ ŵįľľ þę pūþľįč*",
      "public-ack-tooltip": "Ŀęäřŉ mőřę äþőūŧ pūþľįč đäşĥþőäřđş",
      "usage-ack-desc": "Mäĸįŉģ ä đäşĥþőäřđ pūþľįč ŵįľľ čäūşę qūęřįęş ŧő řūŉ ęäčĥ ŧįmę įŧ įş vįęŵęđ, ŵĥįčĥ mäy įŉčřęäşę čőşŧş*",
      "usage-ack-desc-tooltip": "Ŀęäřŉ mőřę äþőūŧ qūęřy čäčĥįŉģ"
    },
    "config": {
      "can-view-dashboard-radio-button-label": "Cäŉ vįęŵ đäşĥþőäřđ",
      "copy-button": "Cőpy",
      "dashboard-url-field-label": "Đäşĥþőäřđ ŮŖĿ",
      "email-share-type-option-label": "Øŉľy şpęčįƒįęđ pęőpľę",
      "pause-sharing-dashboard-label": "Päūşę şĥäřįŉģ đäşĥþőäřđ",
      "public-share-type-option-label": "Åŉyőŉę ŵįŧĥ ä ľįŉĸ",
      "revoke-public-URL-button": "Ŗęvőĸę pūþľįč ŮŖĿ",
      "revoke-public-URL-button-title": "Ŗęvőĸę pūþľįč ŮŖĿ",
      "settings-title": "Ŝęŧŧįŉģş"
    },
    "configuration": {
      "display-annotations-description": "Přęşęŉŧ äŉŉőŧäŧįőŉş őŉ ŧĥįş đäşĥþőäřđ",
      "display-annotations-label": "Đįşpľäy äŉŉőŧäŧįőŉş",
      "enable-time-range-description": "Åľľőŵ pęőpľę ŧő čĥäŉģę ŧįmę řäŉģę",
      "enable-time-range-label": "Ēŉäþľę ŧįmę řäŉģę",
      "settings-label": "Ŝęŧŧįŉģş",
      "success-pause": "Ÿőūř đäşĥþőäřđ äččęşş ĥäş þęęŉ päūşęđ",
      "success-resume": "Ÿőūř đäşĥþőäřđ äččęşş ĥäş þęęŉ řęşūmęđ",
      "success-update": "Ŝęŧŧįŉģş ĥävę þęęŉ şūččęşşƒūľľy ūpđäŧęđ",
      "success-update-old": "Pūþľįč đäşĥþőäřđ ūpđäŧęđ!",
      "time-range-label": "Ŧįmę řäŉģę",
      "time-range-tooltip": "Ŧĥę şĥäřęđ đäşĥþőäřđ ūşęş ŧĥę đęƒäūľŧ ŧįmę řäŉģę şęŧŧįŉģş őƒ ŧĥę đäşĥþőäřđ"
    },
    "create-page": {
      "generate-public-url-button": "Ğęŉęřäŧę pūþľįč ŮŖĿ",
      "unsupported-features-desc": "Cūřřęŉŧľy, ŵę đőŉ’ŧ şūppőřŧ ŧęmpľäŧę väřįäþľęş őř ƒřőŉŧęŉđ đäŧä şőūřčęş",
      "welcome-title": "Ŵęľčőmę ŧő pūþľįč đäşĥþőäřđş!"
    },
    "delete-modal": {
      "revoke-body-text": "Åřę yőū şūřę yőū ŵäŉŧ ŧő řęvőĸę ŧĥįş ŮŖĿ? Ŧĥę đäşĥþőäřđ ŵįľľ ŉő ľőŉģęř þę pūþľįč.",
      "revoke-title": "Ŗęvőĸę pūþľįč ŮŖĿ"
    },
    "email-sharing": {
      "accept-button": "Åččępŧ",
      "alert-text": "Ŝĥäřįŉģ đäşĥþőäřđş þy ęmäįľ įş þįľľęđ pęř ūşęř ƒőř ŧĥę đūřäŧįőŉ őƒ ŧĥę 30-đäy ŧőĸęŉ, řęģäřđľęşş őƒ ĥőŵ mäŉy đäşĥþőäřđş äřę şĥäřęđ. ßįľľįŉģ şŧőpş äƒŧęř 30 đäyş ūŉľęşş yőū řęŉęŵ ŧĥę ŧőĸęŉ.",
      "bill-ack": "Ĩ ūŉđęřşŧäŉđ ŧĥäŧ äđđįŉģ ūşęřş řęqūįřęş päymęŉŧ.*",
      "cancel-button": "Cäŉčęľ",
      "input-invalid-email-text": "Ĩŉväľįđ ęmäįľ",
      "input-required-email-text": "Ēmäįľ įş řęqūįřęđ",
      "invite-button": "Ĩŉvįŧę",
      "invite-field-desc": "Ĩŉvįŧę pęőpľę þy ęmäįľ",
      "invite-field-label": "Ĩŉvįŧę",
      "learn-more-button": "Ŀęäřŉ mőřę",
      "recipient-email-placeholder": "Ēmäįľ",
      "recipient-invalid-email-text": "Ĩŉväľįđ ęmäįľ",
      "recipient-invitation-button": "Ĩŉvįŧę",
      "recipient-invitation-description": "Ĩŉvįŧę şőmęőŉę þy ęmäįľ",
      "recipient-invitation-tooltip": "Ŧĥįş đäşĥþőäřđ čőŉŧäįŉş şęŉşįŧįvę đäŧä. ßy ūşįŉģ ŧĥįş ƒęäŧūřę yőū ŵįľľ þę şĥäřįŉģ ŵįŧĥ ęχŧęřŉäľ pęőpľę.",
      "recipient-list-description": "Øŉľy pęőpľę yőū'vę đįřęčŧľy įŉvįŧęđ čäŉ äččęşş ŧĥįş đäşĥþőäřđ",
      "recipient-list-title": "Pęőpľę ŵįŧĥ äččęşş",
      "recipient-required-email-text": "Ēmäįľ įş řęqūįřęđ",
      "resend-button": "Ŗęşęŉđ",
      "resend-button-title": "Ŗęşęŉđ",
      "resend-invite-label": "Ŗęşęŉđ įŉvįŧę",
      "revoke-access-label": "Ŗęvőĸę äččęşş",
      "revoke-button": "Ŗęvőĸę",
      "revoke-button-title": "Ŗęvőĸę",
      "success-creation": "Ÿőūř đäşĥþőäřđ įş řęäđy ƒőř ęχŧęřŉäľ şĥäřįŉģ",
      "success-share-type-change": "Đäşĥþőäřđ äččęşş ūpđäŧęđ: Øŉľy şpęčįƒįč pęőpľę čäŉ ŉőŵ äččęşş ŵįŧĥ ŧĥę ľįŉĸ"
    },
    "modal-alerts": {
      "no-upsert-perm-alert-desc": "Cőŉŧäčŧ yőūř äđmįŉ ŧő ģęŧ pęřmįşşįőŉ ŧő {{mode}} pūþľįč đäşĥþőäřđş",
      "no-upsert-perm-alert-title": "Ÿőū đőŉ’ŧ ĥävę pęřmįşşįőŉ ŧő {{ mode }} ä pūþľįč đäşĥþőäřđ",
      "save-dashboard-changes-alert-title": "Pľęäşę şävę yőūř đäşĥþőäřđ čĥäŉģęş þęƒőřę ūpđäŧįŉģ ŧĥę pūþľįč čőŉƒįģūřäŧįőŉ",
      "unsupport-data-source-alert-readmore-link": "Ŗęäđ mőřę äþőūŧ şūppőřŧęđ đäŧä şőūřčęş",
      "unsupported-data-source-alert-desc": "Ŧĥęřę äřę đäŧä şőūřčęş įŉ ŧĥįş đäşĥþőäřđ ŧĥäŧ äřę ūŉşūppőřŧęđ ƒőř pūþľįč đäşĥþőäřđş. Päŉęľş ŧĥäŧ ūşę ŧĥęşę đäŧä şőūřčęş mäy ŉőŧ ƒūŉčŧįőŉ přőpęřľy: {{unsupportedDataSources}}.",
      "unsupported-data-source-alert-title": "Ůŉşūppőřŧęđ đäŧä şőūřčęş",
      "unsupported-template-variable-alert-desc": "Ŧĥįş pūþľįč đäşĥþőäřđ mäy ŉőŧ ŵőřĸ şįŉčę įŧ ūşęş ŧęmpľäŧę väřįäþľęş",
      "unsupported-template-variable-alert-title": "Ŧęmpľäŧę väřįäþľęş äřę ŉőŧ şūppőřŧęđ"
    },
    "public-sharing": {
      "accept-button": "Åččępŧ",
      "alert-text": "Ŝĥäřįŉģ ŧĥįş đäşĥþőäřđ ęχŧęřŉäľľy mäĸęş įŧ ęŉŧįřęľy äččęşşįþľę ŧő äŉyőŉę ŵįŧĥ ŧĥę ľįŉĸ.",
      "cancel-button": "Cäŉčęľ",
      "learn-more-button": "Ŀęäřŉ mőřę",
      "public-ack": "Ĩ ūŉđęřşŧäŉđ ŧĥäŧ ŧĥįş ęŉŧįřę đäşĥþőäřđ ŵįľľ þę pūþľįč.*",
      "success-creation": "Ÿőūř đäşĥþőäřđ įş ŉőŵ pūþľįčľy äččęşşįþľę",
      "success-share-type-change": "Đäşĥþőäřđ äččęşş ūpđäŧęđ: Åŉyőŉę ŵįŧĥ ŧĥę ľįŉĸ čäŉ ŉőŵ äččęşş"
    },
    "settings-bar-header": {
      "collapse-settings-tooltip": "Cőľľäpşę şęŧŧįŉģş",
      "expand-settings-tooltip": "Ēχpäŉđ şęŧŧįŉģş"
    },
    "settings-configuration": {
      "default-time-range-label": "Đęƒäūľŧ ŧįmę řäŉģę",
      "default-time-range-label-desc": "Ŧĥę pūþľįč đäşĥþőäřđ ūşęş ŧĥę đęƒäūľŧ ŧįmę řäŉģę şęŧŧįŉģş őƒ ŧĥę đäşĥþőäřđ",
      "show-annotations-label": "Ŝĥőŵ äŉŉőŧäŧįőŉş",
      "show-annotations-label-desc": "Ŝĥőŵ äŉŉőŧäŧįőŉş őŉ pūþľįč đäşĥþőäřđ",
      "time-range-picker-label": "Ŧįmę řäŉģę pįčĸęř ęŉäþľęđ",
      "time-range-picker-label-desc": "Åľľőŵ vįęŵęřş ŧő čĥäŉģę ŧįmę řäŉģę"
    },
    "settings-summary": {
      "annotations-hide-text": "Åŉŉőŧäŧįőŉş = ĥįđę",
      "annotations-show-text": "Åŉŉőŧäŧįőŉş = şĥőŵ",
      "time-range-picker-disabled-text": "Ŧįmę řäŉģę pįčĸęř = đįşäþľęđ",
      "time-range-picker-enabled-text": "Ŧįmę řäŉģę pįčĸęř = ęŉäþľęđ",
      "time-range-text": "Ŧįmę řäŉģę = "
    },
    "share": {
      "success-delete": "Ÿőūř đäşĥþőäřđ įş ŉő ľőŉģęř şĥäřęäþľę",
      "success-delete-old": "Pūþľįč đäşĥþőäřđ đęľęŧęđ!"
    },
    "share-configuration": {
      "share-type-label": "Ŀįŉĸ äččęşş"
    },
    "share-externally": {
      "copy-link-button": "Cőpy ęχŧęřŉäľ ľįŉĸ",
      "email-share-type-option-description": "Øŉľy pęőpľę ŵįŧĥ ŧĥę ľįŉĸ čäŉ äččęşş đäşĥþőäřđ",
      "email-share-type-option-label": "Øŉľy şpęčįƒįč pęőpľę",
      "no-upsert-perm-alert-desc": "Cőŉŧäčŧ yőūř äđmįŉ ŧő ģęŧ pęřmįşşįőŉ ŧő {{mode}} şĥäřęđ đäşĥþőäřđş",
      "no-upsert-perm-alert-title": "Ÿőū đőŉ’ŧ ĥävę pęřmįşşįőŉ ŧő {{ mode }} ä şĥäřęđ đäşĥþőäřđ",
      "pause-access-button": "Päūşę äččęşş",
      "pause-access-tooltip": "Päūşįŉģ ŵįľľ ŧęmpőřäřįľy đįşäþľę äččęşş ŧő ŧĥįş đäşĥþőäřđ ƒőř äľľ ūşęřş",
      "public-share-type-option-description": "Åŉyőŉę ŵįŧĥ ŧĥę ľįŉĸ čäŉ äččęşş đäşĥþőäřđ",
      "public-share-type-option-label": "Åŉyőŉę ŵįŧĥ ŧĥę ľįŉĸ",
      "resume-access-button": "Ŗęşūmę äččęşş",
      "revoke-access-button": "Ŗęvőĸę äččęşş",
      "revoke-access-description": "Åřę yőū şūřę yőū ŵäŉŧ ŧő řęvőĸę ŧĥįş äččęşş? Ŧĥę đäşĥþőäřđ čäŉ ŉő ľőŉģęř þę şĥäřęđ.",
      "unsupported-data-source-alert-desc": "Ŧĥęřę äřę đäŧä şőūřčęş įŉ ŧĥįş đäşĥþőäřđ ŧĥäŧ äřę ūŉşūppőřŧęđ ƒőř şĥäřęđ đäşĥþőäřđş. Päŉęľş ŧĥäŧ ūşę ŧĥęşę đäŧä şőūřčęş mäy ŉőŧ ƒūŉčŧįőŉ přőpęřľy: {{unsupportedDataSources}}."
    },
    "sharing": {
      "success-creation": "Đäşĥþőäřđ įş pūþľįč!"
    }
  },
  "public-dashboard-list": {
    "button": {
      "config-button-tooltip": "Cőŉƒįģūřę pūþľįč đäşĥþőäřđ",
      "revoke-button-text": "Ŗęvőĸę pūþľįč ŮŖĿ",
      "revoke-button-tooltip": "Ŗęvőĸę pūþľįč đäşĥþőäřđ ŮŖĿ",
      "view-button-tooltip": "Vįęŵ pūþľįč đäşĥþőäřđ"
    },
    "empty-state": {
      "message": "Ÿőū ĥävęŉ'ŧ čřęäŧęđ äŉy pūþľįč đäşĥþőäřđş yęŧ",
      "more-info": "Cřęäŧę ä pūþľįč đäşĥþőäřđ ƒřőm äŉy ęχįşŧįŉģ đäşĥþőäřđ ŧĥřőūģĥ ŧĥę <1>Ŝĥäřę</1> mőđäľ. <4>Ŀęäřŉ mőřę</4>"
    },
    "toggle": {
      "pause-sharing-toggle-text": "Päūşę şĥäřįŉģ"
    }
  },
  "public-dashboard-users-access-list": {
    "dashboard-modal": {
      "external-link": "Ēχŧęřŉäľ ľįŉĸ",
      "loading-text": "Ŀőäđįŉģ...",
      "open-dashboard-list-text": "Øpęŉ đäşĥþőäřđş ľįşŧ",
      "public-dashboard-link": "Pūþľįč đäşĥþőäřđ ŮŖĿ",
      "public-dashboard-setting": "Pūþľįč đäşĥþőäřđ şęŧŧįŉģş",
      "sharing-setting": "Ŝĥäřįŉģ şęŧŧįŉģş"
    },
    "delete-user-modal": {
      "delete-user-button-text": "Đęľęŧę ūşęř",
      "delete-user-cancel-button": "Cäŉčęľ",
      "delete-user-revoke-access-button": "Ŗęvőĸę äččęşş",
      "revoke-access-title": "Ŗęvőĸę äččęşş",
      "revoke-user-access-modal-desc-line1": "Åřę yőū şūřę yőū ŵäŉŧ ŧő řęvőĸę äččęşş ƒőř {{email}}?",
      "revoke-user-access-modal-desc-line2": "Ŧĥįş äčŧįőŉ ŵįľľ įmmęđįäŧęľy řęvőĸę {{email}}&äpőş;ş äččęşş ŧő äľľ pūþľįč đäşĥþőäřđş."
    },
    "delete-user-shared-dashboards-modal": {
      "revoke-user-access-modal-desc-line2": "Ŧĥįş äčŧįőŉ ŵįľľ įmmęđįäŧęľy řęvőĸę {{email}}&äpőş;ş äččęşş ŧő äľľ şĥäřęđ đäşĥþőäřđş."
    },
    "modal": {
      "dashboard-modal-title": "Pūþľįč đäşĥþőäřđş",
      "shared-dashboard-modal-title": "Ŝĥäřęđ đäşĥþőäřđş"
    },
    "table-header": {
      "activated-label": "Åčŧįväŧęđ",
      "activated-tooltip": "Ēäřľįęşŧ ŧįmę ūşęř ĥäş þęęŉ äŉ äčŧįvę ūşęř ŧő ä đäşĥþőäřđ",
      "email-label": "Ēmäįľ",
      "last-active-label": "Ŀäşŧ äčŧįvę",
      "origin-label": "Øřįģįŉ",
      "role-label": "Ŗőľę"
    }
  },
  "query-library": {
    "delete-query-button": "Đęľęŧę qūęřy"
  },
  "query-operation": {
    "header": {
      "collapse-row": "Cőľľäpşę qūęřy řőŵ",
      "datasource-help": "Ŝĥőŵ đäŧä şőūřčę ĥęľp",
      "drag-and-drop": "Đřäģ äŉđ đřőp ŧő řęőřđęř",
      "duplicate-query": "Đūpľįčäŧę qūęřy",
      "expand-row": "Ēχpäŉđ qūęřy řőŵ",
      "hide-response": "Ħįđę řęşpőŉşę",
      "remove-query": "Ŗęmővę qūęřy",
      "save-to-query-library": "Ŝävę ŧő qūęřy ľįþřäřy",
      "show-response": "Ŝĥőŵ řęşpőŉşę",
      "toggle-edit-mode": "Ŧőģģľę ŧęχŧ ęđįŧ mőđę"
    },
    "query-editor-not-exported": "Đäŧä şőūřčę pľūģįŉ đőęş ŉőŧ ęχpőřŧ äŉy Qūęřy Ēđįŧőř čőmpőŉęŉŧ"
  },
  "recently-deleted": {
    "buttons": {
      "delete": "Đęľęŧę pęřmäŉęŉŧľy",
      "restore": "Ŗęşŧőřę"
    },
    "page": {
      "no-deleted-dashboards": "Ÿőū ĥävęŉ'ŧ đęľęŧęđ äŉy đäşĥþőäřđş řęčęŉŧľy.",
      "no-deleted-dashboards-text": "Ŵĥęŉ yőū đęľęŧę ä đäşĥþőäřđ, įŧ ŵįľľ äppęäř ĥęřę ƒőř 30 đäyş þęƒőřę þęįŉģ pęřmäŉęŉŧľy đęľęŧęđ. Ÿőūř őřģäŉįžäŧįőŉ äđmįŉįşŧřäŧőř čäŉ řęşŧőřę řęčęŉŧľy-đęľęŧęđ đäşĥþőäřđş.",
      "no-search-result": "Ńő řęşūľŧş ƒőūŉđ ƒőř yőūř qūęřy"
    },
    "permanently-delete-modal": {
      "confirm-text": "Đęľęŧę",
      "delete-button": "Đęľęŧę",
      "delete-loading": "Đęľęŧįŉģ...",
      "text_one": "Ŧĥįş äčŧįőŉ ŵįľľ đęľęŧę {{numberOfDashboards}} đäşĥþőäřđ.",
      "text_other": "Ŧĥįş äčŧįőŉ ŵįľľ đęľęŧę {{numberOfDashboards}} đäşĥþőäřđş.",
      "title": "Pęřmäŉęŉŧľy Đęľęŧę Đäşĥþőäřđş"
    },
    "restore-modal": {
      "folder-picker-text_one": "Pľęäşę čĥőőşę ä ƒőľđęř ŵĥęřę yőūř đäşĥþőäřđ ŵįľľ þę řęşŧőřęđ.",
      "folder-picker-text_other": "Pľęäşę čĥőőşę ä ƒőľđęř ŵĥęřę yőūř đäşĥþőäřđş ŵįľľ þę řęşŧőřęđ.",
      "restore-button": "Ŗęşŧőřę",
      "restore-loading": "Ŗęşŧőřįŉģ...",
      "text_one": "Ŧĥįş äčŧįőŉ ŵįľľ řęşŧőřę {{numberOfDashboards}} đäşĥþőäřđ.",
      "text_other": "Ŧĥįş äčŧįőŉ ŵįľľ řęşŧőřę {{numberOfDashboards}} đäşĥþőäřđş.",
      "title": "Ŗęşŧőřę Đäşĥþőäřđş"
    }
  },
  "recentlyDeleted": {
    "filter": {
      "placeholder": "Ŝęäřčĥ ƒőř đäşĥþőäřđş"
    }
  },
  "refresh-picker": {
    "aria-label": {
      "choose-interval": "Åūŧő řęƒřęşĥ ŧūřŉęđ őƒƒ. Cĥőőşę řęƒřęşĥ ŧįmę įŉŧęřväľ",
      "duration-selected": "Cĥőőşę řęƒřęşĥ ŧįmę įŉŧęřväľ ŵįŧĥ čūřřęŉŧ įŉŧęřväľ {{durationAriaLabel}} şęľęčŧęđ"
    },
    "auto-option": {
      "aria-label": "",
      "label": ""
    },
    "live-option": {
      "aria-label": "Ŧūřŉ őŉ ľįvę şŧřęämįŉģ",
      "label": "Ŀįvę"
    },
    "off-option": {
      "aria-label": "Ŧūřŉ őƒƒ äūŧő řęƒřęşĥ",
      "label": "Øƒƒ"
    },
    "tooltip": {
      "interval-selected": "Ŝęŧ äūŧő řęƒřęşĥ įŉŧęřväľ",
      "turned-off": "Åūŧő řęƒřęşĥ őƒƒ"
    }
  },
  "return-to-previous": {
    "button": {
      "label": "ßäčĸ ŧő {{title}}"
    },
    "dismissable-button": "Cľőşę"
  },
  "save-dashboards": {
    "name-exists": {
      "message-info": "Å đäşĥþőäřđ ŵįŧĥ ŧĥę şämę ŉämę įŉ ŧĥę şęľęčŧęđ ƒőľđęř äľřęäđy ęχįşŧş, įŉčľūđįŉģ řęčęŉŧľy đęľęŧęđ đäşĥþőäřđş.",
      "message-suggestion": "Pľęäşę čĥőőşę ä đįƒƒęřęŉŧ ŉämę őř ƒőľđęř.",
      "title": "Đäşĥþőäřđ ŉämę äľřęäđy ęχįşŧş"
    }
  },
  "scopes": {
    "dashboards": {
      "collapse": "Cőľľäpşę",
      "expand": "Ēχpäŉđ",
      "loading": "Ŀőäđįŉģ đäşĥþőäřđş",
      "noResultsForFilter": "Ńő řęşūľŧş ƒőūŉđ ƒőř yőūř qūęřy",
      "noResultsForFilterClear": "Cľęäř şęäřčĥ",
      "noResultsForScopes": "Ńő đäşĥþőäřđş ƒőūŉđ ƒőř ŧĥę şęľęčŧęđ şčőpęş",
      "noResultsNoScopes": "Ńő şčőpęş şęľęčŧęđ",
      "search": "Ŝęäřčĥ",
      "toggle": {
        "collapse": "Cőľľäpşę şūģģęşŧęđ đäşĥþőäřđş ľįşŧ",
        "disabled": "Ŝūģģęşŧęđ đäşĥþőäřđş ľįşŧ įş đįşäþľęđ đūę ŧő řęäđ őŉľy mőđę",
        "expand": "Ēχpäŉđ şūģģęşŧęđ đäşĥþőäřđş ľįşŧ"
      }
    },
    "selector": {
      "apply": "Åppľy",
      "cancel": "Cäŉčęľ",
      "input": {
        "placeholder": "Ŝęľęčŧ şčőpęş...",
        "removeAll": "Ŗęmővę äľľ şčőpęş"
      },
      "title": "Ŝęľęčŧ şčőpęş"
    },
    "tree": {
      "collapse": "Cőľľäpşę",
      "expand": "Ēχpäŉđ",
      "headline": {
        "noResults": "Ńő řęşūľŧş ƒőūŉđ ƒőř yőūř qūęřy",
        "recommended": "Ŗęčőmmęŉđęđ",
        "results": "Ŗęşūľŧş"
      },
      "search": "Ŝęäřčĥ"
    }
  },
  "search": {
    "actions": {
      "include-panels": "Ĩŉčľūđę päŉęľş",
      "remove-datasource-filter": "Đäŧäşőūřčę: {{datasource}}",
      "sort-placeholder": "Ŝőřŧ",
      "starred": "Ŝŧäřřęđ",
      "view-as-folders": "Vįęŵ þy ƒőľđęřş",
      "view-as-list": "Vįęŵ äş ľįşŧ"
    },
    "dashboard-actions": {
      "import": "Ĩmpőřŧ",
      "new": "Ńęŵ",
      "new-dashboard": "Ńęŵ đäşĥþőäřđ",
      "new-folder": "Ńęŵ ƒőľđęř"
    },
    "results-table": {
      "datasource-header": "Đäŧä şőūřčę",
      "deleted-less-than-1-min": "< 1 mįŉ",
      "deleted-remaining-header": "Ŧįmę řęmäįŉįŉģ",
      "location-header": "Ŀőčäŧįőŉ",
      "name-header": "Ńämę",
      "tags-header": "Ŧäģş",
      "type-dashboard": "Đäşĥþőäřđ",
      "type-folder": "Főľđęř",
      "type-header": "Ŧypę"
    },
    "search-input": {
      "include-panels-placeholder": "Ŝęäřčĥ ƒőř đäşĥþőäřđş, ƒőľđęřş, äŉđ päŉęľş",
      "placeholder": "Ŝęäřčĥ ƒőř đäşĥþőäřđş äŉđ ƒőľđęřş"
    }
  },
  "select": {
    "select-menu": {
      "selected-count": "Ŝęľęčŧęđ "
    }
  },
  "service-accounts": {
    "empty-state": {
      "button-title": "Åđđ şęřvįčę äččőūŉŧ",
      "message": "Ńő şęřvįčęş äččőūŉŧş ƒőūŉđ",
      "more-info": "Ŗęmęmþęř, yőū čäŉ přővįđę şpęčįƒįč pęřmįşşįőŉş ƒőř ÅPĨ äččęşş ŧő őŧĥęř äppľįčäŧįőŉş",
      "title": "Ÿőū ĥävęŉ'ŧ čřęäŧęđ äŉy şęřvįčę äččőūŉŧş yęŧ"
    }
  },
  "share-dashboard": {
    "menu": {
      "export-json-title": "Ēχpőřŧ äş ĴŜØŃ",
      "share-externally-title": "Ŝĥäřę ęχŧęřŉäľľy",
      "share-internally-description": "Ŀįŉĸ şęŧŧįŉģş",
      "share-internally-title": "Ŝĥäřę įŉŧęřŉäľľy",
      "share-snapshot-title": "Ŝĥäřę şŉäpşĥőŧ"
    },
    "share-button": "Ŝĥäřę",
    "share-button-tooltip": "Cőpy ľįŉĸ"
  },
  "share-drawer": {
    "confirm-action": {
      "back-arrow-button": "ßäčĸ þūŧŧőŉ",
      "cancel-button": "Cäŉčęľ"
    }
  },
  "share-modal": {
    "dashboard": {
      "title": "Ŝĥäřę"
    },
    "embed": {
      "copy": "Cőpy ŧő čľįpþőäřđ",
      "html": "Ēmþęđ ĦŦMĿ",
      "html-description": "Ŧĥę ĦŦMĿ čőđę þęľőŵ čäŉ þę päşŧęđ äŉđ įŉčľūđęđ įŉ äŉőŧĥęř ŵęþ päģę. Ůŉľęşş äŉőŉymőūş äččęşş įş ęŉäþľęđ, ŧĥę ūşęřş vįęŵįŉģ ŧĥäŧ päģę ŉęęđ ŧő þę şįģŉęđ įŉŧő Ğřäƒäŉä ƒőř ŧĥę ģřäpĥ ŧő ľőäđ.",
      "info": "Ğęŉęřäŧę ĦŦMĿ ƒőř ęmþęđđįŉģ äŉ įƒřämę ŵįŧĥ ŧĥįş päŉęľ",
      "time-range": "Ŀőčĸ ŧįmę řäŉģę"
    },
    "export": {
      "back-button": "ßäčĸ ŧő ęχpőřŧ čőŉƒįģ",
      "cancel-button": "Cäŉčęľ",
      "info-text": "Ēχpőřŧ ŧĥįş đäşĥþőäřđ.",
      "save-button": "Ŝävę ŧő ƒįľę",
      "share-externally-label": "Ēχpőřŧ ƒőř şĥäřįŉģ ęχŧęřŉäľľy",
      "view-button": "Vįęŵ ĴŜØŃ"
    },
    "library": {
      "info": "Cřęäŧę ľįþřäřy päŉęľ."
    },
    "link": {
      "copy-link-button": "Cőpy",
      "info-text": "Cřęäŧę ä đįřęčŧ ľįŉĸ ŧő ŧĥįş đäşĥþőäřđ őř päŉęľ, čūşŧőmįžęđ ŵįŧĥ ŧĥę őpŧįőŉş þęľőŵ.",
      "link-url": "Ŀįŉĸ ŮŖĿ",
      "render-alert": "Ĩmäģę řęŉđęřęř pľūģįŉ ŉőŧ įŉşŧäľľęđ",
      "render-instructions": "Ŧő řęŉđęř ä päŉęľ įmäģę, yőū mūşŧ įŉşŧäľľ ŧĥę <2>Ğřäƒäŉä įmäģę řęŉđęřęř pľūģįŉ</2>. Pľęäşę čőŉŧäčŧ yőūř Ğřäƒäŉä äđmįŉįşŧřäŧőř ŧő įŉşŧäľľ ŧĥę pľūģįŉ.",
      "rendered-image": "Đįřęčŧ ľįŉĸ řęŉđęřęđ įmäģę",
      "save-alert": "Đäşĥþőäřđ įş ŉőŧ şävęđ",
      "save-dashboard": "Ŧő řęŉđęř ä päŉęľ įmäģę, yőū mūşŧ şävę ŧĥę đäşĥþőäřđ ƒįřşŧ.",
      "shorten-url": "Ŝĥőřŧęŉ ŮŖĿ",
      "time-range-description": "Ŧřäŉşƒőřmş ŧĥę čūřřęŉŧ řęľäŧįvę ŧįmę řäŉģę ŧő äŉ äþşőľūŧę ŧįmę řäŉģę",
      "time-range-label": "Ŀőčĸ ŧįmę řäŉģę"
    },
    "panel": {
      "title": "Ŝĥäřę Päŉęľ"
    },
    "snapshot": {
      "cancel-button": "Cäŉčęľ",
      "copy-link-button": "Cőpy",
      "delete-button": "Đęľęŧę şŉäpşĥőŧ.",
      "deleted-message": "Ŧĥę şŉäpşĥőŧ ĥäş þęęŉ đęľęŧęđ. Ĩƒ yőū ĥävę äľřęäđy äččęşşęđ įŧ őŉčę, ŧĥęŉ įŧ mįģĥŧ ŧäĸę ūp ŧő äŉ ĥőūř þęƒőřę þęƒőřę įŧ įş řęmővęđ ƒřőm þřőŵşęř čäčĥęş őř CĐŃ čäčĥęş.",
      "expire": "Ēχpįřę",
      "expire-day": "1 Đäy",
      "expire-hour": "1 Ħőūř",
      "expire-never": "Ńęvęř",
      "expire-week": "1 Ŵęęĸ",
      "info-text-1": "Å şŉäpşĥőŧ įş äŉ įŉşŧäŉŧ ŵäy ŧő şĥäřę äŉ įŉŧęřäčŧįvę đäşĥþőäřđ pūþľįčľy. Ŵĥęŉ čřęäŧęđ, ŵę şŧřįp şęŉşįŧįvę đäŧä ľįĸę qūęřįęş (męŧřįč, ŧęmpľäŧę, äŉđ äŉŉőŧäŧįőŉ) äŉđ päŉęľ ľįŉĸş, ľęävįŉģ őŉľy ŧĥę vįşįþľę męŧřįč đäŧä äŉđ şęřįęş ŉämęş ęmþęđđęđ įŉ yőūř đäşĥþőäřđ.",
      "info-text-2": "Ķęęp įŉ mįŉđ, yőūř şŉäpşĥőŧ <1>čäŉ þę vįęŵęđ þy äŉyőŉę</1> ŧĥäŧ ĥäş ŧĥę ľįŉĸ äŉđ čäŉ äččęşş ŧĥę ŮŖĿ. Ŝĥäřę ŵįşęľy.",
      "local-button": "Pūþľįşĥ Ŝŉäpşĥőŧ",
      "mistake-message": "Đįđ yőū mäĸę ä mįşŧäĸę? ",
      "name": "Ŝŉäpşĥőŧ ŉämę",
      "timeout": "Ŧįmęőūŧ (şęčőŉđş)",
      "timeout-description": "Ÿőū mįģĥŧ ŉęęđ ŧő čőŉƒįģūřę ŧĥę ŧįmęőūŧ väľūę įƒ įŧ ŧäĸęş ä ľőŉģ ŧįmę ŧő čőľľęčŧ yőūř đäşĥþőäřđ męŧřįčş.",
      "url-label": "Ŝŉäpşĥőŧ ŮŖĿ"
    },
    "tab-title": {
      "embed": "Ēmþęđ",
      "export": "Ēχpőřŧ",
      "library-panel": "Ŀįþřäřy päŉęľ",
      "link": "Ŀįŉĸ",
      "panel-embed": "Ēmþęđ",
      "public-dashboard": "Pūþľįč Đäşĥþőäřđ",
      "public-dashboard-title": "Pūþľįč đäşĥþőäřđ",
      "snapshot": "Ŝŉäpşĥőŧ"
    },
    "theme-picker": {
      "current": "Cūřřęŉŧ",
      "dark": "Đäřĸ",
      "field-name": "Ŧĥęmę",
      "light": "Ŀįģĥŧ"
    },
    "view-json": {
      "copy-button": "Cőpy ŧő Cľįpþőäřđ"
    }
  },
  "share-panel": {
    "drawer": {
      "new-library-panel-title": "Ńęŵ ľįþřäřy päŉęľ",
      "share-embed-title": "Ŝĥäřę ęmþęđ",
      "share-link-title": "Ŀįŉĸ şęŧŧįŉģş"
    },
    "menu": {
      "new-library-panel-title": "Ńęŵ ľįþřäřy päŉęľ",
      "share-embed-title": "Ŝĥäřę ęmþęđ",
      "share-link-title": "Ŝĥäřę ľįŉĸ",
      "share-snapshot-title": "Ŝĥäřę şŉäpşĥőŧ"
    },
    "new-library-panel": {
      "cancel-button": "Cäŉčęľ",
      "create-button": "Cřęäŧę ľįþřäřy päŉęľ"
    }
  },
  "share-playlist": {
    "checkbox-description": "Päŉęľ ĥęįģĥŧş ŵįľľ þę äđĵūşŧęđ ŧő ƒįŧ şčřęęŉ şįžę",
    "checkbox-label": "Åūŧőƒįŧ",
    "copy-link-button": "Cőpy",
    "link-url-label": "Ŀįŉĸ ŮŖĿ",
    "mode": "Mőđę",
    "mode-kiosk": "Ķįőşĸ",
    "mode-normal": "Ńőřmäľ",
    "mode-tv": "ŦV",
    "title": "Ŝĥäřę pľäyľįşŧ"
  },
  "shared": {
    "preferences": {
      "theme": {
        "dark-label": "Đäřĸ",
        "light-label": "Ŀįģĥŧ",
        "system-label": "Ŝyşŧęm přęƒęřęŉčę"
      }
    }
  },
  "shared-dashboard": {
    "delete-modal": {
      "revoke-body-text": "Åřę yőū şūřę yőū ŵäŉŧ ŧő řęvőĸę ŧĥįş äččęşş? Ŧĥę đäşĥþőäřđ čäŉ ŉő ľőŉģęř þę şĥäřęđ.",
      "revoke-title": "Ŗęvőĸę äččęşş"
    },
    "fields": {
      "timezone-label": "Ŧįmęžőŉę"
    }
  },
  "shared-dashboard-list": {
    "button": {
      "config-button-tooltip": "Cőŉƒįģūřę şĥäřęđ đäşĥþőäřđ",
      "revoke-button-text": "Ŗęvőĸę äččęşş",
      "revoke-button-tooltip": "Ŗęvőĸę äččęşş",
      "view-button-tooltip": "Vįęŵ şĥäřęđ đäşĥþőäřđ"
    },
    "empty-state": {
      "message": "Ÿőū ĥävęŉ'ŧ čřęäŧęđ äŉy şĥäřęđ đäşĥþőäřđş yęŧ",
      "more-info": "Cřęäŧę ä şĥäřęđ đäşĥþőäřđ ƒřőm äŉy ęχįşŧįŉģ đäşĥþőäřđ ŧĥřőūģĥ ŧĥę <1>Ŝĥäřę</1> mőđäľ. <4>Ŀęäřŉ mőřę</4>"
    },
    "toggle": {
      "pause-sharing-toggle-text": "Päūşę äččęşş"
    }
  },
  "shared-preferences": {
    "fields": {
      "home-dashboard-label": "Ħőmę Đäşĥþőäřđ",
      "home-dashboard-placeholder": "Đęƒäūľŧ đäşĥþőäřđ",
      "locale-label": "Ŀäŉģūäģę",
      "locale-placeholder": "Cĥőőşę ľäŉģūäģę",
      "theme-label": "Ĩŉŧęřƒäčę ŧĥęmę",
      "week-start-label": "Ŵęęĸ şŧäřŧ"
    },
    "theme": {
      "default-label": "Đęƒäūľŧ"
    },
    "title": "Přęƒęřęŉčęş"
  },
  "silences": {
    "empty-state": {
      "button-title": "Cřęäŧę şįľęŉčę",
      "title": "Ÿőū ĥävęŉ'ŧ čřęäŧęđ äŉy şįľęŉčęş yęŧ"
    },
    "table": {
      "add-silence-button": "Åđđ Ŝįľęŉčę",
      "edit-button": "Ēđįŧ",
      "expired-silences": "Ēχpįřęđ şįľęŉčęş äřę äūŧőmäŧįčäľľy đęľęŧęđ äƒŧęř 5 đäyş.",
      "no-matching-silences": "Ńő mäŧčĥįŉģ şįľęŉčęş ƒőūŉđ;",
      "noConfig": "Cřęäŧę ä ŉęŵ čőŉŧäčŧ pőįŉŧ ŧő čřęäŧę ä čőŉƒįģūřäŧįőŉ ūşįŉģ ŧĥę đęƒäūľŧ väľūęş őř čőŉŧäčŧ yőūř äđmįŉįşŧřäŧőř ŧő şęŧ ūp ŧĥę Åľęřŧmäŉäģęř.",
      "recreate-button": "Ŗęčřęäŧę",
      "unsilence-button": "Ůŉşįľęŉčę"
    }
  },
  "silences-table": {
    "header": {
      "alert-name": "Åľęřŧ ŉämę",
      "state": "Ŝŧäŧę"
    }
  },
  "snapshot": {
    "empty-state": {
      "message": "Ÿőū ĥävęŉ'ŧ čřęäŧęđ äŉy şŉäpşĥőŧş yęŧ",
      "more-info": "Ÿőū čäŉ čřęäŧę ä şŉäpşĥőŧ őƒ äŉy đäşĥþőäřđ ŧĥřőūģĥ ŧĥę <1>Ŝĥäřę</1> mőđäľ. <4>Ŀęäřŉ mőřę</4>"
    },
    "external-badge": "Ēχŧęřŉäľ",
    "name-column-header": "Ńämę",
    "share": {
      "cancel-button": "Cäŉčęľ",
      "copy-link-button": "Cőpy ľįŉĸ",
      "delete-button": "Đęľęŧę şŉäpşĥőŧ",
      "delete-description": "Åřę yőū şūřę yőū ŵäŉŧ ŧő đęľęŧę ŧĥįş şŉäpşĥőŧ?",
      "delete-title": "Đęľęŧę şŉäpşĥőŧ",
      "deleted-alert": "Ŝŉäpşĥőŧ đęľęŧęđ. Ĩŧ čőūľđ ŧäĸę äŉ ĥőūř ŧő þę čľęäřęđ ƒřőm CĐŃ čäčĥęş.",
      "expiration-label": "Ēχpįřęş įŉ",
      "info-alert": "Å Ğřäƒäŉä đäşĥþőäřđ şŉäpşĥőŧ pūþľįčľy şĥäřęş ä đäşĥþőäřđ ŵĥįľę řęmővįŉģ şęŉşįŧįvę đäŧä şūčĥ äş qūęřįęş äŉđ päŉęľ ľįŉĸş, ľęävįŉģ őŉľy vįşįþľę męŧřįčş äŉđ şęřįęş ŉämęş. Åŉyőŉę ŵįŧĥ ŧĥę ľįŉĸ čäŉ äččęşş ŧĥę şŉäpşĥőŧ.",
      "learn-more-button": "Ŀęäřŉ mőřę",
      "local-button": "Pūþľįşĥ şŉäpşĥőŧ",
      "name-label": "Ŝŉäpşĥőŧ ŉämę",
      "new-snapshot-button": "Ńęŵ şŉäpşĥőŧ",
      "success-creation": "Ÿőūř şŉäpşĥőŧ ĥäş þęęŉ čřęäŧęđ",
      "success-delete": "Ÿőūř şŉäpşĥőŧ ĥäş þęęŉ đęľęŧęđ",
      "view-all-button": "Vįęŵ äľľ şŉäpşĥőŧş"
    },
    "share-panel": {
      "info-alert": "Å Ğřäƒäŉä päŉęľ şŉäpşĥőŧ pūþľįčľy şĥäřęş ä päŉęľ ŵĥįľę řęmővįŉģ şęŉşįŧįvę đäŧä şūčĥ äş qūęřįęş äŉđ päŉęľ ľįŉĸş, ľęävįŉģ őŉľy vįşįþľę męŧřįčş äŉđ şęřįęş ŉämęş. Åŉyőŉę ŵįŧĥ ŧĥę ľįŉĸ čäŉ äččęşş ŧĥę şŉäpşĥőŧ."
    },
    "url-column-header": "Ŝŉäpşĥőŧ ūřľ",
    "view-button": "Vįęŵ"
  },
  "tag-filter": {
    "loading": "Ŀőäđįŉģ...",
    "no-tags": "Ńő ŧäģş ƒőūŉđ",
    "placeholder": "Fįľŧęř þy ŧäģ"
  },
  "teams": {
    "empty-state": {
      "button-title": "Ńęŵ ŧęäm",
      "message": "Ńő ŧęämş ƒőūŉđ",
      "pro-tip": "Åşşįģŉ ƒőľđęř äŉđ đäşĥþőäřđ pęřmįşşįőŉş ŧő ŧęämş įŉşŧęäđ őƒ ūşęřş ŧő ęäşę äđmįŉįşŧřäŧįőŉ. <2>Ŀęäřŉ mőřę</2>",
      "title": "Ÿőū ĥävęŉ'ŧ čřęäŧęđ äŉy ŧęämş yęŧ"
    }
  },
  "time-picker": {
    "absolute": {
      "recent-title": "Ŗęčęŉŧľy ūşęđ äþşőľūŧę řäŉģęş",
      "title": "Åþşőľūŧę ŧįmę řäŉģę"
    },
    "calendar": {
      "apply-button": "Åppľy ŧįmę řäŉģę",
      "cancel-button": "Cäŉčęľ",
      "close": "Cľőşę čäľęŉđäř",
      "next-month": "Ńęχŧ mőŉŧĥ",
      "previous-month": "Přęvįőūş mőŉŧĥ",
      "select-time": "Ŝęľęčŧ ä ŧįmę řäŉģę"
    },
    "content": {
      "empty-recent-list-docs": "<0><0>Ŗęäđ ŧĥę đőčūmęŉŧäŧįőŉ</0><1> ŧő ƒįŉđ őūŧ mőřę äþőūŧ ĥőŵ ŧő ęŉŧęř čūşŧőm ŧįmę řäŉģęş.</1></0>",
      "empty-recent-list-info": "Ĩŧ ľőőĸş ľįĸę yőū ĥävęŉ'ŧ ūşęđ ŧĥįş ŧįmę pįčĸęř þęƒőřę. Åş şőőŉ äş yőū ęŉŧęř şőmę ŧįmę įŉŧęřväľş, řęčęŉŧľy ūşęđ įŉŧęřväľş ŵįľľ äppęäř ĥęřę.",
      "filter-placeholder": "Ŝęäřčĥ qūįčĸ řäŉģęş"
    },
    "copy-paste": {
      "copy-success-message": "Ŧįmę řäŉģę čőpįęđ ŧő čľįpþőäřđ",
      "default-error-message": "{{error}} įş ŉőŧ ä väľįđ ŧįmę řäŉģę",
      "default-error-title": "Ĩŉväľįđ ŧįmę řäŉģę",
      "tooltip-copy": "Cőpy ŧįmę řäŉģę ŧő čľįpþőäřđ",
      "tooltip-paste": "Päşŧę ŧįmę řäŉģę"
    },
    "footer": {
      "change-settings-button": "Cĥäŉģę ŧįmę şęŧŧįŉģş",
      "fiscal-year-option": "Fįşčäľ yęäř",
      "fiscal-year-start": "Fįşčäľ yęäř şŧäřŧ mőŉŧĥ",
      "time-zone-option": "Ŧįmę žőŉę",
      "time-zone-selection": "Ŧįmę žőŉę şęľęčŧįőŉ"
    },
    "range-content": {
      "apply-button": "Åppľy ŧįmę řäŉģę",
      "default-error": "Pľęäşę ęŉŧęř ä päşŧ đäŧę őř \"ŉőŵ\"",
      "fiscal-year": "Fįşčäľ yęäř",
      "from-input": "Fřőm",
      "open-input-calendar": "Øpęŉ čäľęŉđäř",
      "range-error": "\"Fřőm\" čäŉ'ŧ þę äƒŧęř \"Ŧő\"",
      "to-input": "Ŧő"
    },
    "range-picker": {
      "backwards-time-aria-label": "Mővę ŧįmę řäŉģę þäčĸŵäřđş",
      "current-time-selected": "Ŧįmę řäŉģę şęľęčŧęđ: {{currentTimeRange}}",
      "forwards-time-aria-label": "Mővę ŧįmę řäŉģę ƒőřŵäřđş",
      "to": "ŧő",
      "zoom-out-button": "Żőőm őūŧ ŧįmę řäŉģę",
      "zoom-out-tooltip": "Ŧįmę řäŉģę žőőm őūŧ <1></1> CŦŖĿ+Ż"
    },
    "time-range": {
      "aria-role": "Ŧįmę řäŉģę şęľęčŧįőŉ",
      "default-title": "Ŧįmę řäŉģęş",
      "example-title": "Ēχämpľę ŧįmę řäŉģęş",
      "specify": "Ŝpęčįƒy ŧįmę řäŉģę <1></1>"
    },
    "zone": {
      "select-aria-label": "Ŧįmę žőŉę pįčĸęř",
      "select-search-input": "Ŧypę ŧő şęäřčĥ (čőūŉŧřy, čįŧy, äþþřęvįäŧįőŉ)"
    }
  },
  "trails": {
    "metric-overview": {
      "description-label": "Đęşčřįpŧįőŉ",
      "labels-label": "Ŀäþęľş",
      "no-description": "Ńő đęşčřįpŧįőŉ äväįľäþľę",
      "type-label": "Ŧypę",
      "unit-label": "Ůŉįŧ",
      "unknown-type": "Ůŉĸŉőŵŉ"
    }
  },
  "transformations": {
    "empty": {
      "add-transformation-body": "Ŧřäŉşƒőřmäŧįőŉş äľľőŵ đäŧä ŧő þę čĥäŉģęđ įŉ väřįőūş ŵäyş þęƒőřę yőūř vįşūäľįžäŧįőŉ įş şĥőŵŉ.<1></1>Ŧĥįş įŉčľūđęş ĵőįŉįŉģ đäŧä ŧőģęŧĥęř, řęŉämįŉģ ƒįęľđş, mäĸįŉģ čäľčūľäŧįőŉş, ƒőřmäŧŧįŉģ đäŧä ƒőř đįşpľäy, äŉđ mőřę.",
      "add-transformation-header": "Ŝŧäřŧ ŧřäŉşƒőřmįŉģ đäŧä"
    }
  },
  "user-orgs": {
    "current-org-button": "Cūřřęŉŧ",
    "name-column": "Ńämę",
    "role-column": "Ŗőľę",
    "select-org-button": "Ŝęľęčŧ őřģäŉįşäŧįőŉ",
    "title": "Øřģäŉįžäŧįőŉş"
  },
  "user-profile": {
    "fields": {
      "email-error": "Ēmäįľ įş řęqūįřęđ",
      "email-label": "Ēmäįľ",
      "name-error": "Ńämę įş řęqūįřęđ",
      "name-label": "Ńämę",
      "username-label": "Ůşęřŉämę"
    },
    "tabs": {
      "general": "Ğęŉęřäľ"
    }
  },
  "user-session": {
    "browser-column": "ßřőŵşęř & ØŜ",
    "created-at-column": "Ŀőģģęđ őŉ",
    "ip-column": "ĨP äđđřęşş",
    "revoke": "Ŗęvőĸę ūşęř şęşşįőŉ",
    "seen-at-column": "Ŀäşŧ şęęŉ"
  },
  "user-sessions": {
    "loading": "Ŀőäđįŉģ şęşşįőŉş..."
  },
  "users": {
    "empty-state": {
      "message": "Ńő ūşęřş ƒőūŉđ"
    }
  },
  "users-access-list": {
    "tabs": {
      "public-dashboard-users-tab-title": "Pūþľįč đäşĥþőäřđ ūşęřş",
      "shared-dashboard-users-tab-title": "Ŝĥäřęđ đäşĥþőäřđ ūşęřş"
    }
  },
  "variable": {
    "adhoc": {
      "placeholder": "Ŝęľęčŧ väľūę"
    },
    "dropdown": {
      "placeholder": "Ēŉŧęř väřįäþľę väľūę"
    },
    "picker": {
      "link-all": "Åľľ",
      "option-all": "Åľľ",
      "option-selected-values": "Ŝęľęčŧęđ",
      "option-tooltip": "Cľęäř şęľęčŧįőŉş"
    },
    "textbox": {
      "placeholder": "Ēŉŧęř väřįäþľę väľūę"
    }
  },
  "variables": {
    "empty-state": {
      "button-title": "Åđđ väřįäþľę",
      "info-box-content": "Väřįäþľęş ęŉäþľę mőřę įŉŧęřäčŧįvę äŉđ đyŉämįč đäşĥþőäřđş. Ĩŉşŧęäđ őƒ ĥäřđ-čőđįŉģ ŧĥįŉģş ľįĸę şęřvęř őř şęŉşőř ŉämęş įŉ yőūř męŧřįč qūęřįęş yőū čäŉ ūşę väřįäþľęş įŉ ŧĥęįř pľäčę. Väřįäþľęş äřę şĥőŵŉ äş ľįşŧ þőχęş äŧ ŧĥę ŧőp őƒ ŧĥę đäşĥþőäřđ. Ŧĥęşę đřőp-đőŵŉ ľįşŧş mäĸę įŧ ęäşy ŧő čĥäŉģę ŧĥę đäŧä þęįŉģ đįşpľäyęđ įŉ yőūř đäşĥþőäřđ.",
      "info-box-content-2": "Cĥęčĸ őūŧ ŧĥę <2>Ŧęmpľäŧęş äŉđ väřįäþľęş đőčūmęŉŧäŧįőŉ</2> ƒőř mőřę įŉƒőřmäŧįőŉ.",
      "title": "Ŧĥęřę äřę ŉő väřįäþľęş äđđęđ yęŧ"
    }
  }
}<|MERGE_RESOLUTION|>--- conflicted
+++ resolved
@@ -226,13 +226,6 @@
         "success": "Ŗūľę ūpđäŧęđ şūččęşşƒūľľy"
       }
     },
-<<<<<<< HEAD
-    "simpleCondition": {
-      "alertCondition": "Åľęřŧ čőŉđįŧįőŉ",
-      "ofQuery": {
-        "To": "ŦØ"
-      }
-=======
     "search": {
       "property": {
         "data-source": "Đäŧä şőūřčę",
@@ -245,7 +238,12 @@
         "state": "Ŝŧäŧę"
       },
       "save-query": "Ŝävę čūřřęŉŧ şęäřčĥ"
->>>>>>> 9d693538
+    },
+    "simpleCondition": {
+      "alertCondition": "Åľęřŧ čőŉđįŧįőŉ",
+      "ofQuery": {
+        "To": "ŦØ"
+      }
     }
   },
   "annotations": {
