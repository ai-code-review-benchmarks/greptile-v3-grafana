{
  "_comment": "Ŧĥę čőđę įş ŧĥę şőūřčę őƒ ŧřūŧĥ ƒőř Ēŉģľįşĥ pĥřäşęş. Ŧĥęy şĥőūľđ þę ūpđäŧęđ įŉ ŧĥę čőmpőŉęŉŧş đįřęčŧľy, äŉđ äđđįŧįőŉäľ pľūřäľş şpęčįƒįęđ įŉ ŧĥįş ƒįľę.",
  "access-control": {
    "add-permission": {
      "role-label": "Ŗőľę",
      "serviceaccount-label": "Ŝęřvįčę Åččőūŉŧ",
      "team-label": "Ŧęäm",
      "title": "Åđđ pęřmįşşįőŉ ƒőř",
      "user-label": "Ůşęř"
    },
    "add-permissions": {
      "save": "Ŝävę"
    },
    "permission-list": {
      "permission": "Pęřmįşşįőŉ"
    },
    "permissions": {
      "add-label": "Åđđ ä pęřmįşşįőŉ",
      "no-permissions": "Ŧĥęřę äřę ŉő pęřmįşşįőŉş",
      "permissions-change-warning": "Ŧĥįş ŵįľľ čĥäŉģę pęřmįşşįőŉş ƒőř ŧĥįş ƒőľđęř äŉđ äľľ įŧş đęşčęŉđäŉŧş. Ĩŉ ŧőŧäľ, ŧĥįş ŵįľľ äƒƒęčŧ:",
      "role": "Ŗőľę",
      "serviceaccount": "Ŝęřvįčę Åččőūŉŧ",
      "team": "Ŧęäm",
      "title": "Pęřmįşşįőŉş",
      "user": "Ůşęř"
    }
  },
  "alert-rule-form": {
    "evaluation-behaviour": {
      "description": {
        "text": "Đęƒįŉę ĥőŵ ŧĥę äľęřŧ řūľę įş ęväľūäŧęđ."
      },
      "info-help": {
        "text": "Đęƒįŉę ŧĥę äľęřŧ þęĥävįőř ŵĥęŉ ŧĥę ęväľūäŧįőŉ ƒäįľş őř ŧĥę qūęřy řęŧūřŉş ŉő đäŧä."
      },
      "pending-period": "Pęŉđįŉģ pęřįőđ"
    },
    "evaluation-behaviour-description1": "Ēväľūäŧįőŉ ģřőūpş äřę čőŉŧäįŉęřş ƒőř ęväľūäŧįŉģ äľęřŧ äŉđ řęčőřđįŉģ řūľęş.",
    "evaluation-behaviour-description2": "Åŉ ęväľūäŧįőŉ ģřőūp đęƒįŉęş äŉ ęväľūäŧįőŉ įŉŧęřväľ - ĥőŵ őƒŧęŉ ä řūľę įş ęväľūäŧęđ. Åľęřŧ řūľęş ŵįŧĥįŉ ŧĥę şämę ęväľūäŧįőŉ ģřőūp äřę ęväľūäŧęđ ővęř ŧĥę şämę ęväľūäŧįőŉ įŉŧęřväľ.",
    "evaluation-behaviour-description3": "Pęŉđįŉģ pęřįőđ şpęčįƒįęş ĥőŵ ľőŉģ ŧĥę ŧĥřęşĥőľđ čőŉđįŧįőŉ mūşŧ þę męŧ þęƒőřę ŧĥę äľęřŧ şŧäřŧş ƒįřįŉģ. Ŧĥįş őpŧįőŉ ĥęľpş přęvęŉŧ äľęřŧş ƒřőm þęįŉģ ŧřįģģęřęđ þy ŧęmpőřäřy įşşūęş.",
    "evaluation-behaviour-for": {
      "error-parsing": "Fäįľęđ ŧő päřşę đūřäŧįőŉ",
      "validation": "Pęŉđįŉģ pęřįőđ mūşŧ þę ģřęäŧęř ŧĥäŉ őř ęqūäľ ŧő ŧĥę ęväľūäŧįőŉ įŉŧęřväľ."
    },
    "evaluation-behaviour-group": {
      "text": "Åľľ řūľęş įŉ ŧĥę şęľęčŧęđ ģřőūp äřę ęväľūäŧęđ ęvęřy {{evaluateEvery}}."
    },
    "pause": "Päūşę ęväľūäŧįőŉ"
  },
  "annotations": {
    "empty-state": {
      "button-title": "Åđđ äŉŉőŧäŧįőŉ qūęřy",
      "info-box-content": "<0>Åŉŉőŧäŧįőŉş přővįđę ä ŵäy ŧő įŉŧęģřäŧę ęvęŉŧ đäŧä įŉŧő yőūř ģřäpĥş. Ŧĥęy äřę vįşūäľįžęđ äş vęřŧįčäľ ľįŉęş äŉđ įčőŉş őŉ äľľ ģřäpĥ päŉęľş. Ŵĥęŉ yőū ĥővęř ővęř äŉ äŉŉőŧäŧįőŉ įčőŉ yőū čäŉ ģęŧ ęvęŉŧ ŧęχŧ & ŧäģş ƒőř ŧĥę ęvęŉŧ. Ÿőū čäŉ äđđ äŉŉőŧäŧįőŉ ęvęŉŧş đįřęčŧľy ƒřőm ģřäƒäŉä þy ĥőľđįŉģ CŦŖĿ őř CMĐ + čľįčĸ őŉ ģřäpĥ (őř đřäģ řęģįőŉ). Ŧĥęşę ŵįľľ þę şŧőřęđ įŉ Ğřäƒäŉä'ş äŉŉőŧäŧįőŉ đäŧäþäşę.</0>",
      "info-box-content-2": "Cĥęčĸőūŧ ŧĥę <2>Åŉŉőŧäŧįőŉş đőčūmęŉŧäŧįőŉ</2> ƒőř mőřę įŉƒőřmäŧįőŉ.",
      "title": "Ŧĥęřę äřę ŉő čūşŧőm äŉŉőŧäŧįőŉ qūęřįęş äđđęđ yęŧ"
    }
  },
  "api-keys": {
    "empty-state": {
      "message": "Ńő ÅPĨ ĸęyş ƒőūŉđ"
    }
  },
  "bouncing-loader": {
    "label": "Ŀőäđįŉģ"
  },
  "browse-dashboards": {
    "action": {
      "cancel-button": "Cäŉčęľ",
      "cannot-move-folders": "Főľđęřş čäŉŉőŧ þę mővęđ",
      "delete-button": "Đęľęŧę",
      "delete-modal-invalid-text": "Øŉę őř mőřę ƒőľđęřş čőŉŧäįŉ ľįþřäřy päŉęľş őř äľęřŧ řūľęş. Đęľęŧę ŧĥęşę ƒįřşŧ įŉ őřđęř ŧő přőčęęđ.",
      "delete-modal-invalid-title": "Cäŉŉőŧ đęľęŧę ƒőľđęř",
      "delete-modal-text": "Ŧĥįş äčŧįőŉ ŵįľľ đęľęŧę ŧĥę ƒőľľőŵįŉģ čőŉŧęŉŧ:",
      "delete-modal-title": "Đęľęŧę",
      "deleting": "Đęľęŧįŉģ...",
      "manage-permissions-button": "Mäŉäģę pęřmįşşįőŉş",
      "move-button": "Mővę",
      "move-modal-alert": "Mővįŉģ ŧĥįş įŧęm mäy čĥäŉģę įŧş pęřmįşşįőŉş.",
      "move-modal-field-label": "Főľđęř ŉämę",
      "move-modal-text": "Ŧĥįş äčŧįőŉ ŵįľľ mővę ŧĥę ƒőľľőŵįŉģ čőŉŧęŉŧ:",
      "move-modal-title": "Mővę",
      "moving": "Mővįŉģ...",
      "new-folder-name-required-phrase": "Főľđęř ŉämę įş řęqūįřęđ."
    },
    "counts": {
      "alertRule_one": "{{count}} äľęřŧ řūľę",
      "alertRule_other": "{{count}} äľęřŧ řūľęş",
      "dashboard_one": "{{count}} đäşĥþőäřđ",
      "dashboard_other": "{{count}} đäşĥþőäřđş",
      "folder_one": "{{count}} ƒőľđęř",
      "folder_other": "{{count}} ƒőľđęřş",
      "libraryPanel_one": "{{count}} ľįþřäřy päŉęľ",
      "libraryPanel_other": "{{count}} ľįþřäřy päŉęľş",
      "total_one": "{{count}} įŧęm",
      "total_other": "{{count}} įŧęmş"
    },
    "dashboards-tree": {
      "collapse-folder-button": "Cőľľäpşę ƒőľđęř {{title}}",
      "expand-folder-button": "Ēχpäŉđ ƒőľđęř {{title}}",
      "name-column": "Ńämę",
      "select-all-header-checkbox": "Ŝęľęčŧ äľľ",
      "select-checkbox": "Ŝęľęčŧ",
      "tags-column": "Ŧäģş"
    },
    "empty-state": {
      "button-title": "Cřęäŧę đäşĥþőäřđ",
      "pro-tip": "Åđđ/mővę đäşĥþőäřđş ŧő yőūř ƒőľđęř äŧ <2>ßřőŵşę đäşĥþőäřđş</2>",
      "title": "Ÿőū ĥävęŉ'ŧ čřęäŧęđ äŉy đäşĥþőäřđş yęŧ",
      "title-folder": "Ŧĥįş ƒőľđęř đőęşŉ'ŧ ĥävę äŉy đäşĥþőäřđş yęŧ"
    },
    "folder-actions-button": {
      "delete": "Đęľęŧę",
      "folder-actions": "Főľđęř äčŧįőŉş",
      "manage-permissions": "Mäŉäģę pęřmįşşįőŉş",
      "move": "Mővę"
    },
    "folder-picker": {
      "accessible-label": "Ŝęľęčŧ ƒőľđęř: {{ label }} čūřřęŉŧľy şęľęčŧęđ",
      "button-label": "Ŝęľęčŧ ƒőľđęř",
      "clear-selection": "Cľęäř şęľęčŧįőŉ",
      "empty-message": "Ńő ƒőľđęřş ƒőūŉđ",
      "error-title": "Ēřřőř ľőäđįŉģ ƒőľđęřş",
      "search-placeholder": "Ŝęäřčĥ ƒőľđęřş",
      "unknown-error": "Ůŉĸŉőŵŉ ęřřőř"
    },
    "manage-folder-nav": {
      "alert-rules": "Åľęřŧ řūľęş",
      "dashboards": "Đäşĥþőäřđş",
      "panels": "Päŉęľş"
    },
    "new-folder-form": {
      "cancel-label": "Cäŉčęľ",
      "create-label": "Cřęäŧę",
      "name-label": "Főľđęř ŉämę"
    },
    "no-results": {
      "clear": "Cľęäř şęäřčĥ äŉđ ƒįľŧęřş",
      "text": "Ńő řęşūľŧş ƒőūŉđ ƒőř yőūř qūęřy"
    }
  },
  "clipboard-button": {
    "inline-toast": {
      "success": "Cőpįęđ"
    }
  },
  "command-palette": {
    "action": {
      "change-theme": "Cĥäŉģę ŧĥęmę...",
      "dark-theme": "Đäřĸ",
      "light-theme": "Ŀįģĥŧ"
    },
    "empty-state": {
      "message": "Ńő řęşūľŧş ƒőūŉđ"
    },
    "search-box": {
      "placeholder": "Ŝęäřčĥ őř ĵūmp ŧő..."
    },
    "section": {
      "actions": "Åčŧįőŉş",
      "dashboard-search-results": "Đäşĥþőäřđş",
      "folder-search-results": "Főľđęřş",
      "pages": "Päģęş",
      "preferences": "Přęƒęřęŉčęş",
      "recent-dashboards": "Ŗęčęŉŧ đäşĥþőäřđş"
    }
  },
  "common": {
    "locale": {
      "default": "Đęƒäūľŧ"
    },
    "save": "Ŝävę"
  },
  "connections": {
    "connect-data": {
      "category-header-label": "Đäŧä şőūřčęş",
      "empty-message": "Ńő řęşūľŧş mäŧčĥįŉģ yőūř qūęřy ŵęřę ƒőūŉđ"
    },
    "search": {
      "placeholder": "Ŝęäřčĥ äľľ"
    }
  },
  "correlations": {
    "add-new": "Åđđ ŉęŵ",
    "alert": {
      "error-message": "Åŉ ūŉĸŉőŵŉ ęřřőř őččūřřęđ ŵĥįľę ƒęŧčĥįŉģ čőřřęľäŧįőŉ đäŧä. Pľęäşę ŧřy äģäįŉ.",
      "title": "Ēřřőř ƒęŧčĥįŉģ čőřřęľäŧįőŉ đäŧä"
    },
    "basic-info-form": {
      "description-description": "Øpŧįőŉäľ đęşčřįpŧįőŉ ŵįŧĥ mőřę įŉƒőřmäŧįőŉ äþőūŧ ŧĥę ľįŉĸ",
      "description-label": "Đęşčřįpŧįőŉ",
      "label-description": "Ŧĥįş ŉämę ŵįľľ þę ūşęđ äş ŧĥę ľäþęľ ƒőř ŧĥę čőřřęľäŧįőŉ. Ŧĥįş ŵįľľ şĥőŵ äş þūŧŧőŉ ŧęχŧ, ä męŉū įŧęm, őř ĥővęř ŧęχŧ őŉ ä ľįŉĸ.",
      "label-label": "Ŀäþęľ",
      "label-placeholder": "ę.ģ. Ŧęmpő ŧřäčęş",
      "label-required": "Ŧĥįş ƒįęľđ įş řęqūįřęđ.",
      "sub-text": "<0>Đęƒįŉę ŧęχŧ ŧĥäŧ ŵįľľ đęşčřįþę ŧĥę čőřřęľäŧįőŉ.</0>",
      "title": "Đęƒįŉę čőřřęľäŧįőŉ ľäþęľ (Ŝŧęp 1 őƒ 3)"
    },
    "empty-state": {
      "button-title": "Åđđ čőřřęľäŧįőŉ",
      "pro-tip": "Ÿőū čäŉ äľşő đęƒįŉę čőřřęľäŧįőŉş vįä đäŧäşőūřčę přővįşįőŉįŉģ",
      "title": "Ÿőū ĥävęŉ'ŧ đęƒįŉęđ äŉy čőřřęľäŧįőŉş yęŧ"
    },
    "list": {
      "delete": "đęľęŧę čőřřęľäŧįőŉ",
      "label": "Ŀäþęľ",
      "loading": "ľőäđįŉģ...",
      "read-only": "Ŗęäđ őŉľy",
      "source": "Ŝőūřčę",
      "target": "Ŧäřģęŧ"
    },
    "navigation-form": {
      "add-button": "Åđđ",
      "back-button": "ßäčĸ",
      "next-button": "Ńęχŧ",
      "save-button": "Ŝävę"
    },
    "page-content": "Ŧő ęŉäþľę Cőřřęľäŧįőŉş, äđđ įŧ įŉ ŧĥę Ğřäƒäŉä čőŉƒįģ:",
    "page-heading": "Cőřřęľäŧįőŉş äřę đįşäþľęđ",
    "query-editor": {
      "control-rules": "Ŧĥę şęľęčŧęđ ŧäřģęŧ đäŧä şőūřčę mūşŧ ęχpőřŧ ä qūęřy ęđįŧőř.",
      "data-source-text": "Pľęäşę şęľęčŧ ä ŧäřģęŧ đäŧä şőūřčę ƒįřşŧ.",
      "data-source-title": "Ńő đäŧä şőūřčę şęľęčŧęđ",
      "error-text": "Ŧĥę şęľęčŧęđ đäŧä şőūřčę čőūľđ ŉőŧ þę ľőäđęđ.",
      "error-title": "Ēřřőř ľőäđįŉģ đäŧä şőūřčę",
      "loading": "Ŀőäđįŉģ qūęřy ęđįŧőř...",
      "query-description": "Đęƒįŉę ŧĥę qūęřy ŧĥäŧ įş řūŉ ŵĥęŉ ŧĥę ľįŉĸ įş čľįčĸęđ. Ÿőū čäŉ ūşę <2>väřįäþľęş</2> ŧő äččęşş şpęčįƒįč ƒįęľđ väľūęş.",
      "query-editor-title": "Đäŧä şőūřčę đőęş ŉőŧ ęχpőřŧ ä qūęřy ęđįŧőř.",
      "query-label": "Qūęřy"
    },
    "source-form": {
      "control-required": "Ŧĥįş ƒįęľđ įş řęqūįřęđ.",
      "description": "Ÿőū ĥävę ūşęđ ƒőľľőŵįŉģ väřįäþľęş įŉ ŧĥę ŧäřģęŧ qūęřy: <1></1><2></2>Å đäŧä pőįŉŧ ŉęęđş ŧő přővįđę väľūęş ŧő äľľ väřįäþľęş äş ƒįęľđş őř äş ŧřäŉşƒőřmäŧįőŉş őūŧpūŧ ŧő mäĸę ŧĥę čőřřęľäŧįőŉ þūŧŧőŉ äppęäř įŉ ŧĥę vįşūäľįžäŧįőŉ.<4></4>Ńőŧę: Ńőŧ ęvęřy väřįäþľę ŉęęđş ŧő þę ęχpľįčįŧľy đęƒįŉęđ þęľőŵ. Å ŧřäŉşƒőřmäŧįőŉ şūčĥ äş <7>ľőģƒmŧ</7> ŵįľľ čřęäŧę väřįäþľęş ƒőř ęvęřy ĸęy/väľūę päįř.",
      "heading": "Väřįäþľęş ūşęđ įŉ ŧĥę ŧäřģęŧ qūęřy",
      "results-description": "Ŧĥę ľįŉĸ ŵįľľ þę şĥőŵŉ ŉęχŧ ŧő ŧĥę väľūę őƒ ŧĥįş ƒįęľđ",
      "results-label": "Ŗęşūľŧş ƒįęľđ",
      "results-required": "Ŧĥįş ƒįęľđ įş řęqūįřęđ.",
      "source-description": "Ŗęşūľŧş ƒřőm şęľęčŧęđ şőūřčę đäŧä şőūřčę ĥävę ľįŉĸş đįşpľäyęđ įŉ ŧĥę päŉęľ",
      "source-label": "Ŝőūřčę",
      "sub-text": "<0>Đęƒįŉę ŵĥäŧ đäŧä şőūřčę ŵįľľ đįşpľäy ŧĥę čőřřęľäŧįőŉ, äŉđ ŵĥäŧ đäŧä ŵįľľ řępľäčę přęvįőūşľy đęƒįŉęđ väřįäþľęş.</0>",
      "title": "Cőŉƒįģūřę ŧĥę đäŧä şőūřčę ŧĥäŧ ŵįľľ ľįŉĸ ŧő {{dataSourceName}} (Ŝŧęp 3 őƒ 3)"
    },
    "sub-title": "Đęƒįŉę ĥőŵ đäŧä ľįvįŉģ įŉ đįƒƒęřęŉŧ đäŧä şőūřčęş řęľäŧęş ŧő ęäčĥ őŧĥęř. Ŗęäđ mőřę įŉ ŧĥę <2>đőčūmęŉŧäŧįőŉ<1></1></2>",
    "target-form": {
      "control-rules": "Ŧĥįş ƒįęľđ įş řęqūįřęđ.",
      "sub-text": "<0>Đęƒįŉę ŵĥäŧ đäŧä şőūřčę ŧĥę čőřřęľäŧįőŉ ŵįľľ ľįŉĸ ŧő, äŉđ ŵĥäŧ qūęřy ŵįľľ řūŉ ŵĥęŉ ŧĥę čőřřęľäŧįőŉ įş čľįčĸęđ.</0>",
      "target-description": "Ŝpęčįƒy ŵĥįčĥ đäŧä şőūřčę įş qūęřįęđ ŵĥęŉ ŧĥę ľįŉĸ įş čľįčĸęđ",
      "target-label": "Ŧäřģęŧ",
      "title": "Ŝęŧūp ŧĥę ŧäřģęŧ ƒőř ŧĥę čőřřęľäŧįőŉ (Ŝŧęp 2 őƒ 3)"
    },
    "trans-details": {
      "logfmt-description": "Päřşę přővįđęđ ƒįęľđ ŵįŧĥ ľőģƒmŧ ŧő ģęŧ väřįäþľęş",
      "logfmt-label": "Ŀőģƒmŧ",
      "regex-description": "Fįęľđ ŵįľľ þę päřşęđ ŵįŧĥ řęģęχ. Ůşę ŉämęđ čäpŧūřę ģřőūpş ŧő řęŧūřŉ mūľŧįpľę väřįäþľęş, őř ä şįŉģľę ūŉŉämęđ čäpŧūřę ģřőūp ŧő äđđ väřįäþľę ŧő ŉämęđ mäp väľūę. Ŗęģęχ įş čäşę įŉşęŉşįŧįvę.",
      "regex-expression": "Ůşę čäpŧūřę ģřőūpş ŧő ęχŧřäčŧ ä pőřŧįőŉ őƒ ŧĥę ƒįęľđ.",
      "regex-label": "Ŗęģūľäř ęχpřęşşįőŉ",
      "regex-map-values": "Đęƒįŉęş ŧĥę ŉämę őƒ ŧĥę väřįäþľę įƒ ŧĥę čäpŧūřę ģřőūp įş ŉőŧ ŉämęđ."
    },
    "transform": {
      "add-button": "Åđđ ŧřäŉşƒőřmäŧįőŉ",
      "heading": "Ŧřäŉşƒőřmäŧįőŉş",
      "no-transform": "Ńő ŧřäŉşƒőřmäŧįőŉş đęƒįŉęđ."
    },
    "transform-row": {
      "expression-label": "Ēχpřęşşįőŉ",
      "expression-required": "Pľęäşę đęƒįŉę äŉ ęχpřęşşįőŉ",
      "expression-tooltip": "Ŗęqūįřęđ ƒőř řęģūľäř ęχpřęşşįőŉ. Ŧĥę ęχpřęşşįőŉ ŧĥę ŧřäŉşƒőřmäŧįőŉ ŵįľľ ūşę. Ŀőģƒmŧ đőęş ŉőŧ ūşę ƒūřŧĥęř şpęčįƒįčäŧįőŉş.",
      "field-input": "ƒįęľđ",
      "field-label": "Fįęľđ",
      "field-tooltip": "Øpŧįőŉäľ. Ŧĥę ƒįęľđ ŧő ŧřäŉşƒőřm. Ĩƒ ŉőŧ şpęčįƒįęđ, ŧĥę ŧřäŉşƒőřmäŧįőŉ ŵįľľ þę äppľįęđ ŧő ŧĥę řęşūľŧş ƒįęľđ.",
      "map-value-label": "Mäp väľūę",
      "map-value-tooltip": "Øpŧįőŉäľ. Đęƒįŉęş ŧĥę ŉämę őƒ ŧĥę väřįäþľę. Ŧĥįş įş čūřřęŉŧľy őŉľy väľįđ ƒőř řęģūľäř ęχpřęşşįőŉş ŵįŧĥ ä şįŉģľę, ūŉŉämęđ čäpŧūřę ģřőūp.",
      "remove-button": "Ŗęmővę",
      "remove-tooltip": "Ŗęmővę ŧřäŉşƒőřmäŧįőŉ",
      "transform-required": "Pľęäşę şęľęčŧ ä ŧřäŉşƒőřmäŧįőŉ ŧypę",
      "type-label": "Ŧypę",
      "type-tooltip": "Ŧĥę ŧypę őƒ ŧřäŉşƒőřmäŧįőŉ ŧĥäŧ ŵįľľ þę äppľįęđ ŧő ŧĥę şőūřčę đäŧä."
    }
  },
  "dashboard": {
    "add-menu": {
      "import": "Ĩmpőřŧ ƒřőm ľįþřäřy",
      "paste-panel": "Päşŧę päŉęľ",
      "row": "Ŗőŵ",
      "visualization": "Vįşūäľįžäŧįőŉ",
      "widget": "Ŵįđģęŧ"
    },
    "alert-rules-drawer": {
      "redirect-link": "Ŀįşŧ įŉ Ğřäƒäŉä Åľęřŧįŉģ",
      "subtitle": "Åľęřŧ řūľęş řęľäŧęđ ŧő ŧĥįş đäşĥþőäřđ"
    },
    "empty": {
      "add-library-panel-body": "Åđđ vįşūäľįžäŧįőŉş ŧĥäŧ äřę şĥäřęđ ŵįŧĥ őŧĥęř đäşĥþőäřđş.",
      "add-library-panel-button": "Åđđ ľįþřäřy päŉęľ",
      "add-library-panel-header": "Ĩmpőřŧ päŉęľ",
      "add-visualization-body": "Ŝęľęčŧ ä đäŧä şőūřčę äŉđ ŧĥęŉ qūęřy äŉđ vįşūäľįžę yőūř đäŧä ŵįŧĥ čĥäřŧş, şŧäŧş äŉđ ŧäþľęş őř čřęäŧę ľįşŧş, mäřĸđőŵŉş äŉđ őŧĥęř ŵįđģęŧş.",
      "add-visualization-button": "Åđđ vįşūäľįžäŧįőŉ",
      "add-visualization-header": "Ŝŧäřŧ yőūř ŉęŵ đäşĥþőäřđ þy äđđįŉģ ä vįşūäľįžäŧįőŉ",
      "add-widget-body": "Cřęäŧę ľįşŧş, mäřĸđőŵŉş äŉđ őŧĥęř ŵįđģęŧş",
      "add-widget-button": "Åđđ ŵįđģęŧ",
      "add-widget-header": "Åđđ ä ŵįđģęŧ",
      "import-a-dashboard-body": "Ĩmpőřŧ đäşĥþőäřđş ƒřőm ƒįľęş őř <1>ģřäƒäŉä.čőm</1>.",
      "import-a-dashboard-header": "Ĩmpőřŧ ä đäşĥþőäřđ",
      "import-dashboard-button": "Ĩmpőřŧ đäşĥþőäřđ"
    },
    "inspect": {
      "data-tab": "Đäŧä",
      "error-tab": "Ēřřőř",
      "json-tab": "ĴŜØŃ",
      "meta-tab": "Męŧä đäŧä",
      "query-tab": "Qūęřy",
      "stats-tab": "Ŝŧäŧş",
      "subtitle": "{{queryCount}} qūęřįęş ŵįŧĥ ŧőŧäľ qūęřy ŧįmę őƒ {{formatted}}",
      "title": "Ĩŉşpęčŧ: {{panelTitle}}"
    },
    "inspect-data": {
      "data-options": "Đäŧä őpŧįőŉş",
      "dataframe-aria-label": "Ŝęľęčŧ đäŧäƒřämę",
      "dataframe-label": "Ŝĥőŵ đäŧä ƒřämę",
      "download-csv": "Đőŵŉľőäđ CŜV",
      "download-excel-description": "Åđđş ĥęäđęř ŧő CŜV ƒőř ūşę ŵįŧĥ Ēχčęľ",
      "download-excel-label": "Đőŵŉľőäđ ƒőř Ēχčęľ",
      "download-logs": "Đőŵŉľőäđ ľőģş",
      "download-service": "Đőŵŉľőäđ şęřvįčę ģřäpĥ",
      "download-traces": "Đőŵŉľőäđ ŧřäčęş",
      "excel-header": "Ēχčęľ ĥęäđęř",
      "formatted": "Főřmäŧŧęđ đäŧä",
      "formatted-data-description": "Ŧäþľę đäŧä įş ƒőřmäŧŧęđ ŵįŧĥ őpŧįőŉş đęƒįŉęđ įŉ ŧĥę Fįęľđ äŉđ Øvęřřįđę ŧäþş.",
      "formatted-data-label": "Főřmäŧŧęđ đäŧä",
      "panel-transforms": "Päŉęľ ŧřäŉşƒőřmş",
      "series-to-columns": "Ŝęřįęş ĵőįŉęđ þy ŧįmę",
      "transformation": "Ŝęřįęş ĵőįŉęđ þy ŧįmę",
      "transformations-description": "Ŧäþľę đäŧä įş đįşpľäyęđ ŵįŧĥ ŧřäŉşƒőřmäŧįőŉş đęƒįŉęđ įŉ ŧĥę päŉęľ Ŧřäŉşƒőřm ŧäþ.",
      "transformations-label": "Åppľy päŉęľ ŧřäŉşƒőřmäŧįőŉş"
    },
    "inspect-json": {
      "dataframe-description": "Ŗäŵ đäŧä ŵįŧĥőūŧ ŧřäŉşƒőřmäŧįőŉş äŉđ ƒįęľđ čőŉƒįģ äppľįęđ. ",
      "dataframe-label": "ĐäŧäFřämę ĴŜØŃ (ƒřőm Qūęřy)",
      "panel-data-description": "Ŧĥę řäŵ mőđęľ päşşęđ ŧő ŧĥę päŉęľ vįşūäľįžäŧįőŉ",
      "panel-data-label": "Päŉęľ đäŧä",
      "panel-json-description": "Ŧĥę mőđęľ şävęđ įŉ ŧĥę đäşĥþőäřđ ĴŜØŃ ŧĥäŧ čőŉƒįģūřęş ĥőŵ ęvęřyŧĥįŉģ ŵőřĸş.",
      "panel-json-label": "Päŉęľ ĴŜØŃ",
      "select-source": "Ŝęľęčŧ şőūřčę",
      "unknown": "Ůŉĸŉőŵŉ Øþĵęčŧ: {{show}}"
    },
    "inspect-meta": {
      "no-inspector": "Ńő Męŧäđäŧä Ĩŉşpęčŧőř"
    },
    "inspect-stats": {
      "data-title": "Đäŧä şőūřčę şŧäŧş",
      "data-traceids": "Ŧřäčę ĨĐş",
      "processing-time": "Đäŧä přőčęşşįŉģ ŧįmę",
      "queries": "Ńūmþęř őƒ qūęřįęş",
      "request-time": "Ŧőŧäľ řęqūęşŧ ŧįmę",
      "rows": "Ŧőŧäľ ŉūmþęř řőŵş",
      "table-title": "Ŝŧäŧş"
    },
    "toolbar": {
      "add": "Åđđ",
      "alert-rules": "Åľęřŧ řūľęş",
      "mark-favorite": "Mäřĸ äş ƒävőřįŧę",
      "open-original": "Øpęŉ őřįģįŉäľ đäşĥþőäřđ",
      "playlist-next": "Ğő ŧő ŉęχŧ đäşĥþőäřđ",
      "playlist-previous": "Ğő ŧő přęvįőūş đäşĥþőäřđ",
      "playlist-stop": "Ŝŧőp pľäyľįşŧ",
      "refresh": "Ŗęƒřęşĥ đäşĥþőäřđ",
      "save": "Ŝävę đäşĥþőäřđ",
      "settings": "Đäşĥþőäřđ şęŧŧįŉģş",
      "share": "Ŝĥäřę đäşĥþőäřđ",
      "share-button": "Ŝĥäřę",
      "unmark-favorite": "Ůŉmäřĸ äş ƒävőřįŧę"
    },
    "validation": {
      "invalid-dashboard-id": "Cőūľđ ŉőŧ ƒįŉđ ä väľįđ Ğřäƒäŉä.čőm ĨĐ",
      "invalid-json": "Ńőŧ väľįđ ĴŜØŃ",
      "tags-expected-array": "ŧäģş ęχpęčŧęđ äřřäy",
      "tags-expected-strings": "ŧäģş ęχpęčŧęđ äřřäy őƒ şŧřįŉģş"
    }
  },
  "dashboard-import": {
    "file-dropzone": {
      "primary-text": "Ůpľőäđ đäşĥþőäřđ ĴŜØŃ ƒįľę",
      "secondary-text": "Đřäģ äŉđ đřőp ĥęřę őř čľįčĸ ŧő þřőŵşę"
    },
    "form-actions": {
      "cancel": "Cäŉčęľ",
      "load": "Ŀőäđ"
    },
    "gcom-field": {
      "label": "Fįŉđ äŉđ įmpőřŧ đäşĥþőäřđş ƒőř čőmmőŉ äppľįčäŧįőŉş äŧ <1></1>",
      "load-button": "Ŀőäđ",
      "placeholder": "Ğřäƒäŉä.čőm đäşĥþőäřđ ŮŖĿ őř ĨĐ",
      "validation-required": "Å Ğřäƒäŉä đäşĥþőäřđ ŮŖĿ őř ĨĐ įş řęqūįřęđ"
    },
    "json-field": {
      "label": "Ĩmpőřŧ vįä đäşĥþőäřđ ĴŜØŃ mőđęľ",
      "validation-required": "Ńęęđ ä đäşĥþőäřđ ĴŜØŃ mőđęľ"
    }
  },
  "dashboard-links": {
    "empty-state": {
      "button-title": "Åđđ đäşĥþőäřđ ľįŉĸ",
      "info-box-content": "Đäşĥþőäřđ ľįŉĸş äľľőŵ yőū ŧő pľäčę ľįŉĸş ŧő őŧĥęř đäşĥþőäřđş äŉđ ŵęþ şįŧęş đįřęčŧľy þęľőŵ ŧĥę đäşĥþőäřđ ĥęäđęř. <2>Ŀęäřŉ mőřę</2>",
      "title": "Ŧĥęřę äřę ŉő đäşĥþőäřđ ľįŉĸş äđđęđ yęŧ"
    }
  },
  "dashboard-settings": {
    "annotations": {
      "title": "Åŉŉőŧäŧįőŉş"
    },
    "dashboard-delete-button": "Đęľęŧę đäşĥþőäřđ",
    "general": {
      "auto-refresh-description": "Đęƒįŉę ŧĥę äūŧő řęƒřęşĥ įŉŧęřväľş ŧĥäŧ şĥőūľđ þę äväįľäþľę įŉ ŧĥę äūŧő řęƒřęşĥ ľįşŧ. Ůşę ŧĥę ƒőřmäŧ '5ş' ƒőř şęčőŉđş, '1m' ƒőř mįŉūŧęş, '1ĥ' ƒőř ĥőūřş, äŉđ '1đ' ƒőř đäyş (ę.ģ.: '5ş,10ş,30ş,1m,5m,15m,30m,1ĥ,2ĥ,1đ').",
      "auto-refresh-label": "Åūŧő řęƒřęşĥ",
      "description-label": "Đęşčřįpŧįőŉ",
      "editable-description": "Ŝęŧ ŧő řęäđ-őŉľy ŧő đįşäþľę äľľ ęđįŧįŉģ. Ŗęľőäđ ŧĥę đäşĥþőäřđ ƒőř čĥäŉģęş ŧő ŧäĸę ęƒƒęčŧ",
      "editable-label": "Ēđįŧäþľę",
      "folder-label": "Főľđęř",
      "panel-options-graph-tooltip-description": "Cőŉŧřőľş ŧőőľŧįp äŉđ ĥővęř ĥįģĥľįģĥŧ þęĥävįőř äčřőşş đįƒƒęřęŉŧ päŉęľş. Ŗęľőäđ ŧĥę đäşĥþőäřđ ƒőř čĥäŉģęş ŧő ŧäĸę ęƒƒęčŧ",
      "panel-options-graph-tooltip-label": "Ğřäpĥ ŧőőľŧįp",
      "panel-options-label": "Päŉęľ őpŧįőŉş",
      "tags-label": "Ŧäģş",
      "title": "Ğęŉęřäľ",
      "title-label": "Ŧįŧľę"
    },
    "json-editor": {
      "save-button": "Ŝävę čĥäŉģęş",
      "subtitle": "Ŧĥę ĴŜØŃ mőđęľ þęľőŵ įş ŧĥę đäŧä şŧřūčŧūřę ŧĥäŧ đęƒįŉęş ŧĥę đäşĥþőäřđ. Ŧĥįş įŉčľūđęş đäşĥþőäřđ şęŧŧįŉģş, päŉęľ şęŧŧįŉģş, ľäyőūŧ, qūęřįęş, äŉđ şő őŉ.",
      "title": "ĴŜØŃ Mőđęľ"
    },
    "links": {
      "title": "Ŀįŉĸş"
    },
    "permissions": {
      "title": "Pęřmįşşįőŉş"
    },
    "settings": {
      "title": "Ŝęŧŧįŉģş"
    },
    "time-picker": {
      "hide-time-picker": "Ħįđę ŧįmę pįčĸęř",
      "now-delay-description": "Ēχčľūđę řęčęŉŧ đäŧä ŧĥäŧ mäy þę įŉčőmpľęŧę.",
      "now-delay-label": "Ńőŵ đęľäy",
      "refresh-live-dashboards-description": "Cőŉŧįŉūőūşľy řę-đřäŵ päŉęľş ŵĥęřę ŧĥę ŧįmę řäŉģę řęƒęřęŉčęş 'ŉőŵ'",
      "refresh-live-dashboards-label": "Ŗęƒřęşĥ ľįvę đäşĥþőäřđş",
      "time-options-label": "Ŧįmę őpŧįőŉş",
      "time-zone-label": "Ŧįmę žőŉę",
      "week-start-label": "Ŵęęĸ şŧäřŧ"
    },
    "variables": {
      "title": "Väřįäþľęş"
    },
    "versions": {
      "title": "Vęřşįőŉş"
    }
  },
  "dashboards": {
    "settings": {
      "variables": {
        "dependencies": {
          "button": "Ŝĥőŵ đępęŉđęŉčįęş",
          "title": "Đępęŉđęŉčįęş"
        }
      }
    }
  },
  "data-source-list": {
    "empty-state": {
      "button-title": "Åđđ đäŧä şőūřčę",
      "pro-tip": "Ÿőū čäŉ äľşő đęƒįŉę đäŧä şőūřčęş ŧĥřőūģĥ čőŉƒįģūřäŧįőŉ ƒįľęş. <2>Ŀęäřŉ mőřę</2>",
      "title": "Ńő đäŧä şőūřčęş đęƒįŉęđ"
    }
  },
  "data-source-picker": {
    "add-new-data-source": "Cőŉƒįģūřę ä ŉęŵ đäŧä şőūřčę",
    "built-in-list": {
      "description-dashboard": "Ŗęūşę qūęřy řęşūľŧş ƒřőm őŧĥęř vįşūäľįžäŧįőŉş",
      "description-grafana": "Đįşčővęř vįşūäľįžäŧįőŉş ūşįŉģ mőčĸ đäŧä",
      "description-mixed": "Ůşę mūľŧįpľę đäŧä şőūřčęş"
    },
    "list": {
      "no-data-source-message": "Ńő đäŧä şőūřčęş ƒőūŉđ"
    },
    "modal": {
      "configure-new-data-source": "Øpęŉ ä ŉęŵ ŧäþ äŉđ čőŉƒįģūřę ä đäŧä şőūřčę",
      "input-placeholder": "Ŝęľęčŧ đäŧä şőūřčę",
      "title": "Ŝęľęčŧ đäŧä şőūřčę"
    },
    "open-advanced-button": "Øpęŉ äđväŉčęđ đäŧä şőūřčę pįčĸęř"
  },
  "data-sources": {
    "datasource-add-button": {
      "label": "Åđđ ŉęŵ đäŧä şőūřčę"
    },
    "empty-state": {
      "message": "Ńő đäŧä şőūřčęş ƒőūŉđ"
    }
  },
  "explore": {
    "add-to-dashboard": "Åđđ ŧő đäşĥþőäřđ",
    "add-to-library-modal": {
      "auto-star": "Åūŧő-şŧäř ŧĥįş qūęřy ŧő äđđ įŧ ŧő yőūř şŧäřřęđ ľįşŧ įŉ ŧĥę Qūęřy Ŀįþřäřy.",
      "data-source-name": "Đäŧä şőūřčę ŉämę",
      "data-source-type": "Đäŧä şőūřčę ŧypę",
      "description": "Đęşčřįpŧįőŉ",
      "info": "Ÿőū'řę äþőūŧ ŧő şävę ŧĥįş qūęřy. Øŉčę şävęđ, yőū čäŉ ęäşįľy äččęşş įŧ įŉ ŧĥę Qūęřy Ŀįþřäřy ŧäþ ƒőř ƒūŧūřę ūşę äŉđ řęƒęřęŉčę.",
      "query": "Qūęřy",
      "title": "Åđđ qūęřy ŧő Qūęřy Ŀįþřäřy",
      "visibility": "Vįşįþįľįŧy"
    },
    "logs": {
      "maximum-pinned-logs": "Mäχįmūm őƒ {{PINNED_LOGS_LIMIT}} pįŉŉęđ ľőģş řęäčĥęđ. Ůŉpįŉ ä ľőģ ŧő äđđ äŉőŧĥęř.",
      "no-logs-found": "Ńő ľőģş ƒőūŉđ.",
      "scan-for-older-logs": "Ŝčäŉ ƒőř őľđęř ľőģş",
      "stop-scan": "Ŝŧőp şčäŉ"
    },
    "rich-history": {
      "close-tooltip": "Cľőşę qūęřy ĥįşŧőřy",
      "datasource-a-z": "Đäŧä şőūřčę Å-Ż",
      "datasource-z-a": "Đäŧä şőūřčę Ż-Å",
      "newest-first": "Ńęŵęşŧ ƒįřşŧ",
      "oldest-first": "Øľđęşŧ ƒįřşŧ",
      "query-history": "Qūęřy ĥįşŧőřy",
      "query-library": "Qūęřy ľįþřäřy",
      "settings": "Ŝęŧŧįŉģş",
      "starred": "Ŝŧäřřęđ"
    },
    "rich-history-card": {
      "add-comment-form": "Åđđ čőmmęŉŧ ƒőřm",
      "add-comment-tooltip": "Åđđ čőmmęŉŧ",
      "add-to-library": "Åđđ ŧő ľįþřäřy",
      "cancel": "Cäŉčęľ",
      "confirm-delete": "Đęľęŧę",
      "copy-query-tooltip": "Cőpy qūęřy ŧő čľįpþőäřđ",
      "copy-shortened-link-tooltip": "Cőpy şĥőřŧęŉęđ ľįŉĸ ŧő čľįpþőäřđ",
      "datasource-icon-label": "Đäŧä şőūřčę įčőŉ",
      "datasource-name-label": "Đäŧä şőūřčę ŉämę",
      "datasource-not-exist": "Đäŧä şőūřčę đőęş ŉőŧ ęχįşŧ äŉymőřę",
      "delete-query-confirmation-title": "Đęľęŧę",
      "delete-query-title": "Đęľęŧę qūęřy",
      "delete-query-tooltip": "Đęľęŧę qūęřy",
      "delete-starred-query-confirmation-text": "Åřę yőū şūřę yőū ŵäŉŧ ŧő pęřmäŉęŉŧľy đęľęŧę yőūř şŧäřřęđ qūęřy?",
      "edit-comment-tooltip": "Ēđįŧ čőmmęŉŧ",
      "optional-description": "Åŉ őpŧįőŉäľ đęşčřįpŧįőŉ őƒ ŵĥäŧ ŧĥę qūęřy đőęş.",
      "query-comment-label": "Qūęřy čőmmęŉŧ",
      "query-template-added": "Qūęřy ŧęmpľäŧę şūččęşşƒūľľy äđđęđ ŧő ŧĥę ľįþřäřy",
      "query-text-label": "Qūęřy ŧęχŧ",
      "save-comment": "Ŝävę čőmmęŉŧ",
      "star-query-tooltip": "Ŝŧäř qūęřy",
      "unstar-query-tooltip": "Ůŉşŧäř qūęřy",
      "update-comment-form": "Ůpđäŧę čőmmęŉŧ ƒőřm"
    },
    "rich-history-container": {
      "loading": "Ŀőäđįŉģ..."
    },
    "rich-history-notification": {
      "query-copied": "Qūęřy čőpįęđ ŧő čľįpþőäřđ",
      "query-deleted": "Qūęřy đęľęŧęđ"
    },
    "rich-history-queries-tab": {
      "displaying-partial-queries": "Đįşpľäyįŉģ {{ count }} qūęřįęş",
      "displaying-queries": "{{ count }} qūęřįęş",
      "filter-aria-label": "Fįľŧęř qūęřįęş ƒőř đäŧä şőūřčęş(ş)",
      "filter-history": "Fįľŧęř ĥįşŧőřy",
      "filter-placeholder": "Fįľŧęř qūęřįęş ƒőř đäŧä şőūřčęş(ş)",
      "history-local": "Ŧĥę ĥįşŧőřy įş ľőčäľ ŧő yőūř þřőŵşęř äŉđ įş ŉőŧ şĥäřęđ ŵįŧĥ őŧĥęřş.",
      "loading": "Ŀőäđįŉģ...",
      "loading-results": "Ŀőäđįŉģ řęşūľŧş...",
      "search-placeholder": "Ŝęäřčĥ qūęřįęş",
      "showing-queries": "Ŝĥőŵįŉģ {{ shown }} őƒ {{ total }} <0>Ŀőäđ mőřę</0>",
      "sort-aria-label": "Ŝőřŧ qūęřįęş",
      "sort-placeholder": "Ŝőřŧ qūęřįęş þy"
    },
    "rich-history-settings-tab": {
      "alert-info": "Ğřäƒäŉä ŵįľľ ĸęęp ęŉŧřįęş ūp ŧő {{optionLabel}}.Ŝŧäřřęđ ęŉŧřįęş ŵőŉ'ŧ þę đęľęŧęđ.",
      "change-default-tab": "Cĥäŉģę ŧĥę đęƒäūľŧ äčŧįvę ŧäþ ƒřőm “Qūęřy ĥįşŧőřy” ŧő “Ŝŧäřřęđ”",
      "clear-history-info": "Đęľęŧę äľľ őƒ yőūř qūęřy ĥįşŧőřy, pęřmäŉęŉŧľy.",
      "clear-query-history": "Cľęäř qūęřy ĥįşŧőřy",
      "clear-query-history-button": "Cľęäř qūęřy ĥįşŧőřy",
      "delete-confirm": "Đęľęŧę",
      "delete-confirm-text": "Åřę yőū şūřę yőū ŵäŉŧ ŧő pęřmäŉęŉŧľy đęľęŧę yőūř qūęřy ĥįşŧőřy?",
      "delete-title": "Đęľęŧę",
      "history-time-span": "Ħįşŧőřy ŧįmę şpäŉ",
      "history-time-span-description": "Ŝęľęčŧ ŧĥę pęřįőđ őƒ ŧįmę ƒőř ŵĥįčĥ Ğřäƒäŉä ŵįľľ şävę yőūř qūęřy ĥįşŧőřy. Ůp ŧő {{MAX_HISTORY_ITEMS}} ęŉŧřįęş ŵįľľ þę şŧőřęđ.",
      "only-show-active-datasource": "Øŉľy şĥőŵ qūęřįęş ƒőř đäŧä şőūřčę čūřřęŉŧľy äčŧįvę įŉ Ēχpľőřę",
      "query-history-deleted": "Qūęřy ĥįşŧőřy đęľęŧęđ",
      "retention-period": {
        "1-week": "1 ŵęęĸ",
        "2-days": "2 đäyş",
        "2-weeks": "2 ŵęęĸş",
        "5-days": "5 đäyş"
      }
    },
    "rich-history-starred-tab": {
      "filter-queries-aria-label": "Fįľŧęř qūęřįęş ƒőř đäŧä şőūřčęş(ş)",
      "filter-queries-placeholder": "Fįľŧęř qūęřįęş ƒőř đäŧä şőūřčęş(ş)",
      "loading": "Ŀőäđįŉģ...",
      "loading-results": "Ŀőäđįŉģ řęşūľŧş...",
      "local-history-message": "Ŧĥę ĥįşŧőřy įş ľőčäľ ŧő yőūř þřőŵşęř äŉđ įş ŉőŧ şĥäřęđ ŵįŧĥ őŧĥęřş.",
      "search-queries-placeholder": "Ŝęäřčĥ qūęřįęş",
      "showing-queries": "Ŝĥőŵįŉģ {{ shown }} őƒ {{ total }} <0>Ŀőäđ mőřę</0>",
      "sort-queries-aria-label": "Ŝőřŧ qūęřįęş",
      "sort-queries-placeholder": "Ŝőřŧ qūęřįęş þy"
    },
    "rich-history-utils": {
      "a-week-ago": "ä ŵęęĸ äģő",
      "days-ago": "{{num}} đäyş äģő",
      "default-from": "ŉőŵ-1ĥ",
      "default-to": "ŉőŵ",
      "today": "ŧőđäy",
      "two-weeks-ago": "ŧŵő ŵęęĸş äģő",
      "yesterday": "yęşŧęřđäy"
    },
    "rich-history-utils-notification": {
      "saving-failed": "Ŝävįŉģ řįčĥ ĥįşŧőřy ƒäįľęđ",
      "update-failed": "Ŗįčĥ Ħįşŧőřy ūpđäŧę ƒäįľęđ"
    },
    "run-query": {
      "left-pane": "Ŀęƒŧ päŉę",
      "right-pane": "Ŗįģĥŧ päŉę",
      "run-query-button": "Ŗūŉ qūęřy",
      "switch-datasource-button": "Ŝŵįŧčĥ đäŧä şőūřčę äŉđ řūŉ qūęřy"
    },
    "secondary-actions": {
      "query-add-button": "Åđđ qūęřy",
      "query-add-button-aria-label": "Åđđ qūęřy",
      "query-history-button": "Qūęřy ĥįşŧőřy",
      "query-history-button-aria-label": "Qūęřy ĥįşŧőřy",
      "query-inspector-button": "Qūęřy įŉşpęčŧőř",
      "query-inspector-button-aria-label": "Qūęřy įŉşpęčŧőř"
    },
    "table": {
      "no-data": "0 şęřįęş řęŧūřŉęđ",
      "title": "Ŧäþľę",
      "title-with-name": "Ŧäþľę - {{name}}"
    },
    "toolbar": {
      "aria-label": "Ēχpľőřę ŧőőľþäř",
      "copy-link": "Cőpy ŮŖĿ",
      "copy-link-abs-time": "Cőpy äþşőľūŧę ŮŖĿ",
      "copy-links-absolute-category": "Ŧįmę-şyŉč ŮŖĿ ľįŉĸş (şĥäřę ŵįŧĥ ŧįmę řäŉģę įŉŧäčŧ)",
      "copy-links-normal-category": "Ńőřmäľ ŮŖĿ ľįŉĸş",
      "copy-shortened-link": "Cőpy şĥőřŧęŉęđ ŮŖĿ",
      "copy-shortened-link-abs-time": "Cőpy äþşőľūŧę şĥőřŧęŉęđ ŮŖĿ",
      "copy-shortened-link-menu": "Øpęŉ čőpy ľįŉĸ őpŧįőŉş",
      "refresh-picker-cancel": "Cäŉčęľ",
      "refresh-picker-run": "Ŗūŉ qūęřy",
      "split-close": " Cľőşę ",
      "split-close-tooltip": "Cľőşę şpľįŧ päŉę",
      "split-narrow": "Ńäřřőŵ päŉę",
      "split-title": "Ŝpľįŧ",
      "split-tooltip": "Ŝpľįŧ ŧĥę päŉę",
      "split-widen": "Ŵįđęŉ päŉę"
    }
  },
  "folder-picker": {
    "loading": "Ŀőäđįŉģ ƒőľđęřş..."
  },
  "grafana-ui": {
    "drawer": {
      "close": "Cľőşę"
    },
    "modal": {
      "close-tooltip": "Cľőşę"
    },
    "segment-async": {
      "error": "Fäįľęđ ŧő ľőäđ őpŧįőŉş",
      "loading": "Ŀőäđįŉģ őpŧįőŉş...",
      "no-options": "Ńő őpŧįőŉş ƒőūŉđ"
    },
    "select": {
      "no-options-label": "Ńő őpŧįőŉş ƒőūŉđ",
      "placeholder": "Cĥőőşę"
    },
    "spinner": {
      "aria-label": "Ŀőäđįŉģ"
    }
  },
  "graph": {
    "container": {
      "content": "Ŗęŉđęřįŉģ ŧőő mäŉy şęřįęş įŉ ä şįŉģľę päŉęľ mäy įmpäčŧ pęřƒőřmäŉčę äŉđ mäĸę đäŧä ĥäřđęř ŧő řęäđ. Cőŉşįđęř řęƒįŉįŉģ yőūř qūęřįęş.",
      "show-all-series": "Ŝĥőŵ äľľ {{length}}",
      "show-only-series": "Ŝĥőŵįŉģ őŉľy {{MAX_NUMBER_OF_TIME_SERIES}} şęřįęş",
      "title": "Ğřäpĥ"
    }
  },
  "help-modal": {
    "shortcuts-category": {
      "dashboard": "Đäşĥþőäřđ",
      "focused-panel": "Főčūşęđ päŉęľ",
      "global": "Ğľőþäľ",
      "time-range": "Ŧįmę řäŉģę"
    },
    "shortcuts-description": {
      "change-theme": "Cĥäŉģę ŧĥęmę",
      "collapse-all-rows": "Cőľľäpşę äľľ řőŵş",
      "copy-time-range": "Cőpy ŧįmę řäŉģę",
      "dashboard-settings": "Đäşĥþőäřđ şęŧŧįŉģş",
      "duplicate-panel": "Đūpľįčäŧę Päŉęľ",
      "exit-edit/setting-views": "Ēχįŧ ęđįŧ/şęŧŧįŉģ vįęŵş",
      "expand-all-rows": "Ēχpäŉđ äľľ řőŵş",
      "go-to-dashboards": "Ğő ŧő Đäşĥþőäřđş",
      "go-to-explore": "Ğő ŧő Ēχpľőřę",
      "go-to-home-dashboard": "Ğő ŧő Ħőmę Đäşĥþőäřđ",
      "go-to-profile": "Ğő ŧő Přőƒįľę",
      "make-time-range-permanent": "Mäĸę ŧįmę řäŉģę äþşőľūŧę/pęřmäŉęŉŧ",
      "move-time-range-back": "Mővę ŧįmę řäŉģę þäčĸ",
      "move-time-range-forward": "Mővę ŧįmę řäŉģę ƒőřŵäřđ",
      "open-search": "Øpęŉ şęäřčĥ",
      "open-shared-modal": "Øpęŉ Päŉęľ Ŝĥäřę Mőđäľ",
      "paste-time-range": "Päşŧę ŧįmę řäŉģę",
      "refresh-all-panels": "Ŗęƒřęşĥ äľľ päŉęľş",
      "remove-panel": "Ŗęmővę Päŉęľ",
      "save-dashboard": "Ŝävę đäşĥþőäřđ",
      "show-all-shortcuts": "Ŝĥőŵ äľľ ĸęyþőäřđ şĥőřŧčūŧş",
      "toggle-active-mode": "Ŧőģģľę įŉ-äčŧįvę / vįęŵ mőđę",
      "toggle-all-panel-legends": "Ŧőģģľę äľľ päŉęľ ľęģęŉđş",
      "toggle-auto-fit": "Ŧőģģľę äūŧő ƒįŧ päŉęľş (ęχpęřįmęŉŧäľ ƒęäŧūřę)",
      "toggle-exemplars": "Ŧőģģľę ęχęmpľäřş įŉ äľľ päŉęľ",
      "toggle-graph-crosshair": "Ŧőģģľę şĥäřęđ ģřäpĥ čřőşşĥäįř",
      "toggle-kiosk": "Ŧőģģľę ĸįőşĸ mőđę (ĥįđęş ŧőp ŉäv)",
      "toggle-panel-edit": "Ŧőģģľę päŉęľ ęđįŧ vįęŵ",
      "toggle-panel-fullscreen": "Ŧőģģľę päŉęľ ƒūľľşčřęęŉ vįęŵ",
      "toggle-panel-legend": "Ŧőģģľę päŉęľ ľęģęŉđ",
      "zoom-out-time-range": "Żőőm őūŧ ŧįmę řäŉģę"
    },
    "title": "Ŝĥőřŧčūŧş"
  },
  "inspector": {
    "query": {
      "collapse-all": "Cőľľäpşę äľľ",
      "copy-to-clipboard": "Cőpy ŧő čľįpþőäřđ",
      "description": "Qūęřy įŉşpęčŧőř äľľőŵş yőū ŧő vįęŵ řäŵ řęqūęşŧ äŉđ řęşpőŉşę. Ŧő čőľľęčŧ ŧĥįş đäŧä Ğřäƒäŉä ŉęęđş ŧő įşşūę ä ŉęŵ qūęřy. Cľįčĸ řęƒřęşĥ þūŧŧőŉ þęľőŵ ŧő ŧřįģģęř ä ŉęŵ qūęřy.",
      "expand-all": "Ēχpäŉđ äľľ",
      "no-data": "Ńő řęqūęşŧ äŉđ řęşpőŉşę čőľľęčŧęđ yęŧ. Ħįŧ řęƒřęşĥ þūŧŧőŉ",
      "refresh": "Ŗęƒřęşĥ"
    }
  },
  "library-panel": {
    "add-modal": {
      "cancel": "Cäŉčęľ",
      "create": "Cřęäŧę ľįþřäřy päŉęľ",
      "error": "Ŀįþřäřy päŉęľ ŵįŧĥ ŧĥįş ŉämę äľřęäđy ęχįşŧş",
      "folder": "Ŝävę įŉ ƒőľđęř",
      "folder-description": "Ŀįþřäřy päŉęľ pęřmįşşįőŉş äřę đęřįvęđ ƒřőm ŧĥę ƒőľđęř pęřmįşşįőŉş",
      "name": "Ŀįþřäřy päŉęľ ŉämę"
    },
    "add-widget": {
      "title": "Åđđ päŉęľ ƒřőm päŉęľ ľįþřäřy"
    },
    "empty-state": {
      "message": "Ÿőū ĥävęŉ'ŧ čřęäŧęđ äŉy ľįþřäřy päŉęľş yęŧ",
      "more-info": "Cřęäŧę ä ľįþřäřy päŉęľ ƒřőm äŉy ęχįşŧįŉģ đäşĥþőäřđ päŉęľ ŧĥřőūģĥ ŧĥę päŉęľ čőŉŧęχŧ męŉū. <2>Ŀęäřŉ mőřę</2>"
    }
  },
  "library-panels": {
    "empty-state": {
      "message": "Ńő ľįþřäřy päŉęľş ƒőūŉđ"
    },
    "modal": {
      "body_one": "Ŧĥįş päŉęľ įş þęįŉģ ūşęđ įŉ {{count}} đäşĥþőäřđ. Pľęäşę čĥőőşę ŵĥįčĥ đäşĥþőäřđ ŧő vįęŵ ŧĥę päŉęľ įŉ:",
      "body_other": "Ŧĥįş päŉęľ įş þęįŉģ ūşęđ įŉ {{count}} đäşĥþőäřđş. Pľęäşę čĥőőşę ŵĥįčĥ đäşĥþőäřđ ŧő vįęŵ ŧĥę päŉęľ įŉ:",
      "button-cancel": "Cäŉčęľ",
      "button-view-panel1": "Vįęŵ päŉęľ įŉ {{label}}...",
      "button-view-panel2": "Vįęŵ päŉęľ įŉ đäşĥþőäřđ...",
      "panel-not-linked": "Päŉęľ įş ŉőŧ ľįŉĸęđ ŧő ä đäşĥþőäřđ. Åđđ ŧĥę päŉęľ ŧő ä đäşĥþőäřđ äŉđ řęŧřy.",
      "select-no-options-message": "Ńő đäşĥþőäřđş ƒőūŉđ",
      "select-placeholder": "Ŝŧäřŧ ŧypįŉģ ŧő şęäřčĥ ƒőř đäşĥþőäřđ",
      "title": "Vįęŵ päŉęľ įŉ đäşĥþőäřđ"
    },
    "save": {
      "error": "Ēřřőř şävįŉģ ľįþřäřy päŉęľ: \"{{errorMsg}}\"",
      "success": "Ŀįþřäřy päŉęľ şävęđ"
    }
  },
  "login": {
    "error": {
      "blocked": "Ÿőū ĥävę ęχčęęđęđ ŧĥę ŉūmþęř őƒ ľőģįŉ äŧŧęmpŧş ƒőř ŧĥįş ūşęř. Pľęäşę ŧřy äģäįŉ ľäŧęř.",
      "invalid-user-or-password": "Ĩŉväľįđ ūşęřŉämę őř päşşŵőřđ",
      "title": "Ŀőģįŉ ƒäįľęđ",
      "unknown": "Ůŉĸŉőŵŉ ęřřőř őččūřřęđ"
    },
    "forgot-password": "Főřģőŧ yőūř päşşŵőřđ?",
    "form": {
      "password-label": "Päşşŵőřđ",
      "password-placeholder": "päşşŵőřđ",
      "password-required": "Päşşŵőřđ įş řęqūįřęđ",
      "submit-label": "Ŀőģ įŉ",
      "submit-loading-label": "Ŀőģģįŉģ įŉ...",
      "username-label": "Ēmäįľ őř ūşęřŉämę",
      "username-placeholder": "ęmäįľ őř ūşęřŉämę",
      "username-required": "Ēmäįľ őř ūşęřŉämę įş řęqūįřęđ"
    },
    "services": {
      "sing-in-with-prefix": "Ŝįģŉ įŉ ŵįŧĥ {{serviceName}}"
    },
    "signup": {
      "button-label": "Ŝįģŉ ūp",
      "new-to-question": "Ńęŵ ŧő Ğřäƒäŉä?"
    }
  },
  "migrate-to-cloud": {
    "can-i-move": {
      "body": "Øŉčę yőū čőŉŉęčŧ ŧĥįş įŉşŧäľľäŧįőŉ ŧő ä čľőūđ şŧäčĸ, yőū'ľľ þę äþľę ŧő ūpľőäđ đäŧä şőūřčęş äŉđ đäşĥþőäřđş.",
      "link-title": "Ŀęäřŉ äþőūŧ mįģřäŧįŉģ őŧĥęř şęŧŧįŉģş",
      "title": "Cäŉ Ĩ mővę ŧĥįş įŉşŧäľľäŧįőŉ ŧő Ğřäƒäŉä Cľőūđ?"
    },
    "connect-modal": {
      "body-cloud-stack": "Ÿőū'ľľ äľşő ŉęęđ ä čľőūđ şŧäčĸ. Ĩƒ yőū ĵūşŧ şįģŉęđ ūp, ŵę'ľľ äūŧőmäŧįčäľľy čřęäŧę yőūř ƒįřşŧ şŧäčĸ. Ĩƒ yőū ĥävę äŉ äččőūŉŧ, yőū'ľľ ŉęęđ ŧő şęľęčŧ őř čřęäŧę ä şŧäčĸ.",
      "body-get-started": "Ŧő ģęŧ şŧäřŧęđ, yőū'ľľ ŉęęđ ä Ğřäƒäŉä.čőm äččőūŉŧ.",
      "body-sign-up": "Ŝįģŉ ūp ƒőř ä Ğřäƒäŉä.čőm äččőūŉŧ",
      "body-token": "Ÿőūř şęľƒ-mäŉäģęđ Ğřäƒäŉä įŉşŧäľľäŧįőŉ ŉęęđş şpęčįäľ äččęşş ŧő şęčūřęľy mįģřäŧę čőŉŧęŉŧ. Ÿőū'ľľ ŉęęđ ŧő čřęäŧę ä mįģřäŧįőŉ ŧőĸęŉ őŉ yőūř čĥőşęŉ čľőūđ şŧäčĸ.",
      "body-token-field": "Mįģřäŧįőŉ ŧőĸęŉ",
      "body-token-field-placeholder": "Päşŧę ŧőĸęŉ ĥęřę",
      "body-token-instructions": "Ŀőģ įŉŧő yőūř čľőūđ şŧäčĸ äŉđ ŉävįģäŧę ŧő Åđmįŉįşŧřäŧįőŉ, Ğęŉęřäľ, Mįģřäŧę ŧő Ğřäƒäŉä Cľőūđ. Cřęäŧę ä mįģřäŧįőŉ ŧőĸęŉ őŉ ŧĥäŧ şčřęęŉ äŉđ päşŧę ŧĥę ŧőĸęŉ ĥęřę.",
      "body-view-stacks": "Vįęŵ my čľőūđ şŧäčĸş",
      "cancel": "Cäŉčęľ",
      "connect": "Cőŉŉęčŧ ŧő ŧĥįş şŧäčĸ",
      "connecting": "Cőŉŉęčŧįŉģ ŧő ŧĥįş şŧäčĸ...",
      "title": "Cőŉŉęčŧ ŧő ä čľőūđ şŧäčĸ",
      "token-error-description": "Ŧĥęřę ŵäş äŉ ęřřőř şävįŉģ ŧĥę ŧőĸęŉ. Ŝęę ŧĥę Ğřäƒäŉä şęřvęř ľőģş ƒőř mőřę đęŧäįľş.",
      "token-error-title": "Ēřřőř şävįŉģ ŧőĸęŉ",
      "token-required-error": "Mįģřäŧįőŉ ŧőĸęŉ įş řęqūįřęđ"
    },
    "cta": {
      "button": "Mįģřäŧę ŧĥįş įŉşŧäŉčę ŧő Cľőūđ",
      "header": "Ŀęŧ ūş mäŉäģę yőūř Ğřäƒäŉä şŧäčĸ"
    },
    "disconnect-modal": {
      "body": "Ŧĥįş ŵįľľ řęmővę ŧĥę mįģřäŧįőŉ ŧőĸęŉ ƒřőm ŧĥįş įŉşŧäľľäŧįőŉ. Ĩƒ yőū ŵįşĥ ŧő ūpľőäđ mőřę řęşőūřčęş įŉ ŧĥę ƒūŧūřę, yőū ŵįľľ ŉęęđ ŧő ęŉŧęř ä ŉęŵ mįģřäŧįőŉ ŧőĸęŉ.",
      "cancel": "Cäŉčęľ",
      "disconnect": "Đįşčőŉŉęčŧ",
      "disconnecting": "Đįşčőŉŉęčŧįŉģ...",
      "error": "Ŧĥęřę ŵäş äŉ ęřřőř đįşčőŉŉęčŧįŉģ",
      "title": "Đįşčőŉŉęčŧ ƒřőm čľőūđ şŧäčĸ"
    },
    "get-started": {
      "body": "Ŧĥę mįģřäŧįőŉ přőčęşş mūşŧ þę şŧäřŧęđ ƒřőm yőūř şęľƒ-mäŉäģęđ Ğřäƒäŉä įŉşŧäŉčę.",
      "configure-pdc-link": "Cőŉƒįģūřę PĐC ƒőř ŧĥįş şŧäčĸ",
      "link-title": "Ŀęäřŉ mőřę äþőūŧ Přįväŧę Đäŧä Ŝőūřčę Cőŉŉęčŧ",
      "step-1": "Ŀőģ įŉ ŧő yőūř şęľƒ-mäŉäģęđ įŉşŧäŉčę äŉđ ŉävįģäŧę ŧő Åđmįŉįşŧřäŧįőŉ, Ğęŉęřäľ, Mįģřäŧę ŧő Ğřäƒäŉä Cľőūđ.",
      "step-2": "Ŝęľęčŧ \"Mįģřäŧę ŧĥįş įŉşŧäŉčę ŧő Cľőūđ\".",
      "step-3": "Ÿőū'ľľ þę přőmpŧęđ ƒőř ä mįģřäŧįőŉ ŧőĸęŉ. Ğęŉęřäŧę őŉę ƒřőm ŧĥįş şčřęęŉ.",
      "step-4": "Ĩŉ yőūř şęľƒ-mäŉäģęđ įŉşŧäŉčę, şęľęčŧ \"Ůpľőäđ ęvęřyŧĥįŉģ\" ŧő ūpľőäđ đäŧä şőūřčęş äŉđ đäşĥþőäřđş ŧő ŧĥįş čľőūđ şŧäčĸ.",
      "step-5": "Ĩƒ şőmę őƒ yőūř đäŧä şőūřčęş ŵįľľ ŉőŧ ŵőřĸ ővęř ŧĥę pūþľįč įŉŧęřŉęŧ, yőū’ľľ ŉęęđ ŧő įŉşŧäľľ Přįväŧę Đäŧä Ŝőūřčę Cőŉŉęčŧ įŉ yőūř şęľƒ-mäŉäģęđ ęŉvįřőŉmęŉŧ.",
      "title": "Ħőŵ ŧő ģęŧ şŧäřŧęđ"
    },
    "is-it-secure": {
      "body": "Ğřäƒäŉä Ŀäþş įş čőmmįŧŧęđ ŧő mäįŉŧäįŉįŉģ ŧĥę ĥįģĥęşŧ şŧäŉđäřđş őƒ đäŧä přįväčy äŉđ şęčūřįŧy. ßy įmpľęmęŉŧįŉģ įŉđūşŧřy-şŧäŉđäřđ şęčūřįŧy ŧęčĥŉőľőģįęş äŉđ přőčęđūřęş, ŵę ĥęľp přőŧęčŧ őūř čūşŧőmęřş' đäŧä ƒřőm ūŉäūŧĥőřįžęđ äččęşş, ūşę, őř đįşčľőşūřę.",
      "link-title": "Ğřäƒäŉä Ŀäþş Ŧřūşŧ Cęŉŧęř",
      "title": "Ĩş įŧ şęčūřę?"
    },
    "migrate-to-this-stack": {
      "body": "Ŝőmę čőŉƒįģūřäŧįőŉ ƒřőm yőūř şęľƒ-mäŉäģęđ Ğřäƒäŉä įŉşŧäŉčę čäŉ þę äūŧőmäŧįčäľľy čőpįęđ ŧő ŧĥįş čľőūđ şŧäčĸ.",
      "link-title": "Vįęŵ ŧĥę ƒūľľ mįģřäŧįőŉ ģūįđę",
      "title": "Mįģřäŧę čőŉƒįģūřäŧįőŉ ŧő ŧĥįş şŧäčĸ"
    },
    "migration-token": {
      "body": "Ÿőūř şęľƒ-mäŉäģęđ Ğřäƒäŉä įŉşŧäŉčę ŵįľľ řęqūįřę ä şpęčįäľ äūŧĥęŉŧįčäŧįőŉ ŧőĸęŉ ŧő şęčūřęľy čőŉŉęčŧ ŧő ŧĥįş čľőūđ şŧäčĸ.",
      "delete-modal-body": "Ĩƒ yőū'vę äľřęäđy ūşęđ ŧĥįş ŧőĸęŉ ŵįŧĥ ä şęľƒ-mäŉäģęđ įŉşŧäľľäŧįőŉ, ŧĥäŧ įŉşŧäľľäŧįőŉ ŵįľľ ŉő ľőŉģęř þę äþľę ŧő ūpľőäđ čőŉŧęŉŧ.",
      "delete-modal-cancel": "Cäŉčęľ",
      "delete-modal-confirm": "Đęľęŧę",
      "delete-modal-deleting": "Đęľęŧįŉģ...",
      "delete-modal-title": "Đęľęŧę mįģřäŧįőŉ ŧőĸęŉ",
      "error-body": "Ůŉäþľę ŧő ģęŉęřäŧę ä mįģřäŧįőŉ ŧőĸęŉ. Pľęäşę ŧřy äģäįŉ ľäŧęř.",
      "error-title": "Ŝőmęŧĥįŉģ ŵęŉŧ ŵřőŉģ",
      "generate-button": "Ğęŉęřäŧę ä mįģřäŧįőŉ ŧőĸęŉ",
      "generate-button-loading": "Ğęŉęřäŧįŉģ ä mįģřäŧįőŉ ŧőĸęŉ...",
      "modal-close": "Cľőşę",
      "modal-copy-and-close": "Cőpy ŧő čľįpþőäřđ äŉđ čľőşę",
      "modal-copy-button": "Cőpy ŧő čľįpþőäřđ",
      "modal-field-description": "Cőpy ŧĥę ŧőĸęŉ ŉőŵ äş yőū ŵįľľ ŉőŧ þę äþľę ŧő şęę įŧ äģäįŉ. Ŀőşįŉģ ä ŧőĸęŉ řęqūįřęş čřęäŧįŉģ ä ŉęŵ őŉę.",
      "modal-field-label": "Ŧőĸęŉ",
      "modal-title": "Mįģřäŧįőŉ ŧőĸęŉ čřęäŧęđ",
      "status": "Cūřřęŉŧ şŧäŧūş: <1></1>",
      "title": "Mįģřäŧįőŉ ŧőĸęŉ"
    },
    "pdc": {
      "body": "Ēχpőşįŉģ yőūř đäŧä şőūřčęş ŧő ŧĥę įŉŧęřŉęŧ čäŉ řäįşę şęčūřįŧy čőŉčęřŉş. Přįväŧę đäŧä şőūřčę čőŉŉęčŧ (PĐC) äľľőŵş Ğřäƒäŉä Cľőūđ ŧő äččęşş yőūř ęχįşŧįŉģ đäŧä şőūřčęş ővęř ä şęčūřę ŉęŧŵőřĸ ŧūŉŉęľ.",
      "link-title": "Ŀęäřŉ äþőūŧ PĐC",
      "title": "Ńőŧ äľľ my đäŧä şőūřčęş äřę őŉ ŧĥę pūþľįč įŉŧęřŉęŧ"
    },
    "pricing": {
      "body": "Ğřäƒäŉä Cľőūđ ĥäş ä ģęŉęřőūş ƒřęę pľäŉ äŉđ ä 14 đäy ūŉľįmįŧęđ ūşäģę ŧřįäľ. Åƒŧęř yőūř ŧřįäľ ęχpįřęş, yőū'ľľ þę þįľľęđ þäşęđ őŉ ūşäģę ővęř ŧĥę ƒřęę pľäŉ ľįmįŧş.",
      "link-title": "Ğřäƒäŉä Cľőūđ přįčįŉģ",
      "title": "Ħőŵ mūčĥ đőęş įŧ čőşŧ?"
    },
    "resource-status": {
      "error-details-button": "Đęŧäįľş",
      "failed": "Ēřřőř",
      "migrated": "Ůpľőäđęđ ŧő čľőūđ",
      "migrating": "Ůpľőäđįŉģ...",
      "not-migrated": "Ńőŧ yęŧ ūpľőäđęđ",
      "unknown": "Ůŉĸŉőŵŉ"
    },
    "resource-table": {
      "unknown-datasource-title": "Đäŧä şőūřčę {{datasourceUID}}",
      "unknown-datasource-type": "Ůŉĸŉőŵŉ đäŧä şőūřčę"
    },
    "resource-type": {
      "dashboard": "Đäşĥþőäřđ",
      "datasource": "Đäŧä şőūřčę",
      "folder": "Főľđęř",
      "unknown": "Ůŉĸŉőŵŉ"
    },
    "summary": {
      "disconnect": "Đįşčőŉŉęčŧ",
      "disconnect-error-description": "Ŝęę ŧĥę Ğřäƒäŉä şęřvęř ľőģş ƒőř mőřę đęŧäįľş",
      "disconnect-error-title": "Ŧĥęřę ŵäş äŉ ęřřőř đįşčőŉŉęčŧįŉģ",
      "run-migration-error-description": "Ŝęę ŧĥę Ğřäƒäŉä şęřvęř ľőģş ƒőř mőřę đęŧäįľş",
      "run-migration-error-title": "Ŧĥęřę ŵäş äŉ ęřřőř mįģřäŧįŉģ yőūř řęşőūřčęş",
      "start-migration": "Ůpľőäđ ęvęřyŧĥįŉģ",
      "target-stack-title": "Ůpľőäđįŉģ ŧő"
    },
    "token-status": {
      "active": "Ŧőĸęŉ čřęäŧęđ äŉđ äčŧįvę",
      "no-active": "Ńő äčŧįvę ŧőĸęŉ"
    },
    "what-is-cloud": {
      "body": "Ğřäƒäŉä čľőūđ įş ä ƒūľľy mäŉäģęđ čľőūđ-ĥőşŧęđ őþşęřväþįľįŧy pľäŧƒőřm įđęäľ ƒőř čľőūđ ŉäŧįvę ęŉvįřőŉmęŉŧş. Ĩŧ'ş ęvęřyŧĥįŉģ yőū ľővę äþőūŧ Ğřäƒäŉä ŵįŧĥőūŧ ŧĥę ővęřĥęäđ őƒ mäįŉŧäįŉįŉģ, ūpģřäđįŉģ, äŉđ şūppőřŧįŉģ äŉ įŉşŧäľľäŧįőŉ.",
      "link-title": "Ŀęäřŉ äþőūŧ čľőūđ ƒęäŧūřęş",
      "title": "Ŵĥäŧ įş Ğřäƒäŉä Cľőūđ?"
    },
    "why-host": {
      "body": "Ĩŉ äđđįŧįőŉ ŧő ŧĥę čőŉvęŉįęŉčę őƒ mäŉäģęđ ĥőşŧįŉģ, Ğřäƒäŉä Cľőūđ įŉčľūđęş mäŉy čľőūđ-ęχčľūşįvę ƒęäŧūřęş ľįĸę ŜĿØş, įŉčįđęŉŧ mäŉäģęmęŉŧ, mäčĥįŉę ľęäřŉįŉģ, äŉđ pőŵęřƒūľ őþşęřväþįľįŧy įŉŧęģřäŧįőŉş.",
      "link-title": "Mőřę qūęşŧįőŉş? Ŧäľĸ ŧő äŉ ęχpęřŧ",
      "title": "Ŵĥy ĥőşŧ ŵįŧĥ Ğřäƒäŉä?"
    }
  },
  "nav": {
    "add-new-connections": {
      "title": "Åđđ ŉęŵ čőŉŉęčŧįőŉ"
    },
    "admin": {
      "subtitle": "Mäŉäģę şęřvęř-ŵįđę şęŧŧįŉģş äŉđ äččęşş ŧő řęşőūřčęş şūčĥ äş őřģäŉįžäŧįőŉş, ūşęřş, äŉđ ľįčęŉşęş",
      "title": "Ŝęřvęř äđmįŉ"
    },
    "alert-list-legacy": {
      "title": "Åľęřŧ řūľęş"
    },
    "alerting": {
      "subtitle": "Ŀęäřŉ äþőūŧ přőþľęmş įŉ yőūř şyşŧęmş mőmęŉŧş äƒŧęř ŧĥęy őččūř",
      "title": "Åľęřŧįŉģ"
    },
    "alerting-admin": {
      "subtitle": "Mäŉäģę Åľęřŧmäŉäģęř čőŉƒįģūřäŧįőŉş",
      "title": "Ŝęŧŧįŉģş"
    },
    "alerting-am-routes": {
      "subtitle": "Đęŧęřmįŉę ĥőŵ äľęřŧş äřę řőūŧęđ ŧő čőŉŧäčŧ pőįŉŧş",
      "title": "Ńőŧįƒįčäŧįőŉ pőľįčįęş"
    },
    "alerting-channels": {
      "title": "Ńőŧįƒįčäŧįőŉ čĥäŉŉęľş"
    },
    "alerting-groups": {
      "subtitle": "Ŝęę ģřőūpęđ äľęřŧş ƒřőm äŉ Åľęřŧmäŉäģęř įŉşŧäŉčę",
      "title": "Ğřőūpş"
    },
    "alerting-home": {
      "title": "Ħőmę"
    },
    "alerting-legacy": {
      "title": "Åľęřŧįŉģ (ľęģäčy)"
    },
    "alerting-list": {
      "subtitle": "Ŗūľęş ŧĥäŧ đęŧęřmįŉę ŵĥęŧĥęř äŉ äľęřŧ ŵįľľ ƒįřę",
      "title": "Åľęřŧ řūľęş"
    },
    "alerting-receivers": {
      "subtitle": "Cĥőőşę ĥőŵ ŧő ŉőŧįƒy yőūř čőŉŧäčŧ pőįŉŧş ŵĥęŉ äŉ äľęřŧ įŉşŧäŉčę ƒįřęş",
      "title": "Cőŉŧäčŧ pőįŉŧş"
    },
    "alerting-silences": {
      "subtitle": "Ŝŧőp ŉőŧįƒįčäŧįőŉş ƒřőm őŉę őř mőřę äľęřŧįŉģ řūľęş",
      "title": "Ŝįľęŉčęş"
    },
    "alerting-upgrade": {
      "subtitle": "Ůpģřäđę yőūř ęχįşŧįŉģ ľęģäčy äľęřŧş äŉđ ŉőŧįƒįčäŧįőŉ čĥäŉŉęľş ŧő ŧĥę ŉęŵ Ğřäƒäŉä Åľęřŧįŉģ",
      "title": "Åľęřŧįŉģ ūpģřäđę"
    },
    "alerts-and-incidents": {
      "subtitle": "Åľęřŧįŉģ äŉđ įŉčįđęŉŧ mäŉäģęmęŉŧ äppş",
      "title": "Åľęřŧş & ĨŖM"
    },
    "api-keys": {
      "subtitle": "Mäŉäģę äŉđ čřęäŧę ÅPĨ ĸęyş ŧĥäŧ äřę ūşęđ ŧő įŉŧęřäčŧ ŵįŧĥ Ğřäƒäŉä ĦŦŦP ÅPĨş",
      "title": "ÅPĨ ĸęyş"
    },
    "application": {
      "title": "Åppľįčäŧįőŉ"
    },
    "apps": {
      "subtitle": "Åpp pľūģįŉş ŧĥäŧ ęχŧęŉđ ŧĥę Ğřäƒäŉä ęχpęřįęŉčę",
      "title": "Åppş"
    },
    "authentication": {
      "title": "Åūŧĥęŉŧįčäŧįőŉ"
    },
    "collector": {
      "title": "Cőľľęčŧőř"
    },
    "config": {
      "title": "Åđmįŉįşŧřäŧįőŉ"
    },
    "config-access": {
      "subtitle": "Cőŉƒįģūřę äččęşş ƒőř įŉđįvįđūäľ ūşęřş, ŧęämş, äŉđ şęřvįčę äččőūŉŧş",
      "title": "Ůşęřş äŉđ äččęşş"
    },
    "config-general": {
      "subtitle": "Mäŉäģę đęƒäūľŧ přęƒęřęŉčęş äŉđ şęŧŧįŉģş äčřőşş Ğřäƒäŉä",
      "title": "Ğęŉęřäľ"
    },
    "config-plugins": {
      "subtitle": "Ĩŉşŧäľľ pľūģįŉş äŉđ đęƒįŉę ŧĥę řęľäŧįőŉşĥįpş þęŧŵęęŉ đäŧä",
      "title": "Pľūģįŉş äŉđ đäŧä"
    },
    "connect-data": {
      "title": "Cőŉŉęčŧ đäŧä"
    },
    "connections": {
      "subtitle": "ßřőŵşę äŉđ čřęäŧę ŉęŵ čőŉŉęčŧįőŉş",
      "title": "Cőŉŉęčŧįőŉş"
    },
    "correlations": {
      "subtitle": "Åđđ äŉđ čőŉƒįģūřę čőřřęľäŧįőŉş",
      "title": "Cőřřęľäŧįőŉş"
    },
    "create": {
      "title": "Cřęäŧę"
    },
    "create-alert": {
      "title": "Ńęŵ äľęřŧ řūľę"
    },
    "create-dashboard": {
      "title": "Đäşĥþőäřđ"
    },
    "create-folder": {
      "title": "Főľđęř"
    },
    "create-import": {
      "title": "Ĩmpőřŧ đäşĥþőäřđ"
    },
    "dashboards": {
      "subtitle": "Cřęäŧę äŉđ mäŉäģę đäşĥþőäřđş ŧő vįşūäľįžę yőūř đäŧä",
      "title": "Đäşĥþőäřđş"
    },
    "data-sources": {
      "subtitle": "Vįęŵ äŉđ mäŉäģę yőūř čőŉŉęčŧęđ đäŧä şőūřčę čőŉŉęčŧįőŉş",
      "title": "Đäŧä şőūřčęş"
    },
    "datasources": {
      "subtitle": "Åđđ äŉđ čőŉƒįģūřę đäŧä şőūřčęş",
      "title": "Đäŧä şőūřčęş"
    },
    "detect": {
      "title": "Đęŧęčŧ"
    },
    "explore": {
      "title": "Ēχpľőřę"
    },
    "frontend": {
      "subtitle": "Ğäįŉ řęäľ ūşęř mőŉįŧőřįŉģ įŉşįģĥŧş",
      "title": "Fřőŉŧęŉđ"
    },
    "frontend-app": {
      "title": "Fřőŉŧęŉđ"
    },
    "global-orgs": {
      "subtitle": "Ĩşőľäŧęđ įŉşŧäŉčęş őƒ Ğřäƒäŉä řūŉŉįŉģ őŉ ŧĥę şämę şęřvęř",
      "title": "Øřģäŉįžäŧįőŉş"
    },
    "global-users": {
      "subtitle": "Mäŉäģę ūşęřş įŉ Ğřäƒäŉä",
      "title": "Ůşęřş"
    },
    "grafana-quaderno": {
      "title": "Ğřäƒäŉä Qūäđęřŉő"
    },
    "help": {
      "title": "Ħęľp"
    },
    "help/community": "Cőmmūŉįŧy",
    "help/documentation": "Đőčūmęŉŧäŧįőŉ",
    "help/keyboard-shortcuts": "Ķęyþőäřđ şĥőřŧčūŧş",
    "help/support": "Ŝūppőřŧ",
    "home": {
      "title": "Ħőmę"
    },
    "incidents": {
      "title": "Ĩŉčįđęŉŧş"
    },
    "infrastructure": {
      "subtitle": "Ůŉđęřşŧäŉđ yőūř įŉƒřäşŧřūčŧūřę'ş ĥęäľŧĥ",
      "title": "Ĩŉƒřäşŧřūčŧūřę"
    },
    "integrations": {
      "title": "Ĩŉŧęģřäŧįőŉş"
    },
    "k6": {
      "title": "Pęřƒőřmäŉčę"
    },
    "kubernetes": {
      "title": "Ķūþęřŉęŧęş"
    },
    "library-panels": {
      "subtitle": "Ŗęūşäþľę päŉęľş ŧĥäŧ čäŉ þę äđđęđ ŧő mūľŧįpľę đäşĥþőäřđş",
      "title": "Ŀįþřäřy päŉęľş"
    },
    "machine-learning": {
      "title": "Mäčĥįŉę ľęäřŉįŉģ"
    },
    "manage-folder": {
      "subtitle": "Mäŉäģę ƒőľđęř đäşĥþőäřđş äŉđ pęřmįşşįőŉş"
    },
    "migrate-to-cloud": {
      "subtitle": "Cőpy čőŉƒįģūřäŧįőŉ ƒřőm yőūř şęľƒ-mäŉäģęđ įŉşŧäľľäŧįőŉ ŧő ä čľőūđ şŧäčĸ",
      "title": "Mįģřäŧę ŧő Ğřäƒäŉä Cľőūđ"
    },
    "monitoring": {
      "subtitle": "Øūŧ-őƒ-ŧĥę-þőχ őþşęřväþįľįŧy şőľūŧįőŉş",
      "title": "Øþşęřväþįľįŧy"
    },
    "new": {
      "title": "Ńęŵ"
    },
    "new-dashboard": {
      "title": "Ńęŵ đäşĥþőäřđ"
    },
    "new-folder": {
      "title": "Ńęŵ ƒőľđęř"
    },
    "observability": {
      "title": "Øþşęřväþįľįŧy"
    },
    "oncall": {
      "title": "ØŉCäľľ"
    },
    "org-settings": {
      "subtitle": "Mäŉäģę přęƒęřęŉčęş äčřőşş äŉ őřģäŉįžäŧįőŉ",
      "title": "Đęƒäūľŧ přęƒęřęŉčęş"
    },
    "playlists": {
      "subtitle": "Ğřőūpş őƒ đäşĥþőäřđş ŧĥäŧ äřę đįşpľäyęđ įŉ ä şęqūęŉčę",
      "title": "Pľäyľįşŧş"
    },
    "plugins": {
      "subtitle": "Ēχŧęŉđ ŧĥę Ğřäƒäŉä ęχpęřįęŉčę ŵįŧĥ pľūģįŉş",
      "title": "Pľūģįŉş"
    },
    "private-data-source-connections": {
      "subtitle": "Qūęřy đäŧä ŧĥäŧ ľįvęş ŵįŧĥįŉ ä şęčūřęđ ŉęŧŵőřĸ ŵįŧĥőūŧ őpęŉįŉģ ŧĥę ŉęŧŵőřĸ ŧő įŉþőūŉđ ŧřäƒƒįč ƒřőm Ğřäƒäŉä Cľőūđ. Ŀęäřŉ mőřę įŉ őūř đőčş.",
      "title": "Přįväŧę đäŧä şőūřčę čőŉŉęčŧ"
    },
    "profile/notifications": {
      "title": "Ńőŧįƒįčäŧįőŉ ĥįşŧőřy"
    },
    "profile/password": {
      "title": "Cĥäŉģę päşşŵőřđ"
    },
    "profile/settings": {
      "title": "Přőƒįľę"
    },
    "profiles": {
      "title": "Přőƒįľęş"
    },
    "public": {
      "title": "Pūþľįč đäşĥþőäřđş"
    },
    "recentlyDeleted": {
      "subtitle": "Åŉy įŧęmş ľįşŧęđ ĥęřę ƒőř mőřę ŧĥäŉ 30 đäyş ŵįľľ þę äūŧőmäŧįčäľľy đęľęŧęđ.",
      "title": "Ŗęčęŉŧľy Đęľęŧęđ"
    },
    "recorded-queries": {
      "title": "Ŗęčőřđęđ qūęřįęş"
    },
    "reporting": {
      "title": "Ŗępőřŧįŉģ"
    },
    "scenes": {
      "title": "Ŝčęŉęş"
    },
    "search": {
      "placeholderCommandPalette": "Ŝęäřčĥ őř ĵūmp ŧő..."
    },
    "search-dashboards": {
      "title": "Ŝęäřčĥ đäşĥþőäřđş"
    },
    "server-settings": {
      "subtitle": "Vįęŵ ŧĥę şęŧŧįŉģş đęƒįŉęđ įŉ yőūř Ğřäƒäŉä čőŉƒįģ",
      "title": "Ŝęŧŧįŉģş"
    },
    "service-accounts": {
      "subtitle": "Ůşę şęřvįčę äččőūŉŧş ŧő řūŉ äūŧőmäŧęđ ŵőřĸľőäđş įŉ Ğřäƒäŉä",
      "title": "Ŝęřvįčę äččőūŉŧş"
    },
    "sign-out": {
      "title": "Ŝįģŉ őūŧ"
    },
    "slo": {
      "title": "ŜĿØ"
    },
    "snapshots": {
      "subtitle": "Ĩŉŧęřäčŧįvę, pūþľįčäľľy äväįľäþľę, pőįŉŧ-įŉ-ŧįmę řępřęşęŉŧäŧįőŉş őƒ đäşĥþőäřđş",
      "title": "Ŝŉäpşĥőŧş"
    },
    "starred": {
      "title": "Ŝŧäřřęđ"
    },
    "starred-empty": {
      "title": "Ÿőūř şŧäřřęđ đäşĥþőäřđş ŵįľľ äppęäř ĥęřę"
    },
    "statistics-and-licensing": {
      "title": "Ŝŧäŧįşŧįčş äŉđ ľįčęŉşįŉģ"
    },
    "storage": {
      "subtitle": "Mäŉäģę ƒįľę şŧőřäģę",
      "title": "Ŝŧőřäģę"
    },
    "support-bundles": {
      "subtitle": "Đőŵŉľőäđ şūppőřŧ þūŉđľęş",
      "title": "Ŝūppőřŧ þūŉđľęş"
    },
    "synthetics": {
      "title": "Ŝyŉŧĥęŧįčş"
    },
    "teams": {
      "subtitle": "Ğřőūpş őƒ ūşęřş ŧĥäŧ ĥävę čőmmőŉ đäşĥþőäřđ äŉđ pęřmįşşįőŉ ŉęęđş",
      "title": "Ŧęämş"
    },
    "testing-and-synthetics": {
      "subtitle": "Øpŧįmįžę pęřƒőřmäŉčę ŵįŧĥ ĸ6 äŉđ Ŝyŉŧĥęŧįč Mőŉįŧőřįŉģ įŉşįģĥŧş",
      "title": "Ŧęşŧįŉģ & şyŉŧĥęŧįčş"
    },
    "upgrading": {
      "title": "Ŝŧäŧş äŉđ ľįčęŉşę"
    },
    "users": {
      "subtitle": "Ĩŉvįŧę äŉđ äşşįģŉ řőľęş ŧő ūşęřş",
      "title": "Ůşęřş"
    }
  },
  "navigation": {
    "kiosk": {
      "tv-alert": "Přęşş ĒŜC ŧő ęχįŧ ĸįőşĸ mőđę"
    },
    "megamenu": {
      "close": "Cľőşę męŉū",
      "dock": "Đőčĸ męŉū",
      "list-label": "Ńävįģäŧįőŉ",
      "undock": "Ůŉđőčĸ męŉū"
    },
    "toolbar": {
      "close-menu": "Cľőşę męŉū",
      "enable-kiosk": "Ēŉäþľę ĸįőşĸ mőđę",
      "open-menu": "Øpęŉ męŉū",
      "toggle-search-bar": "Ŧőģģľę ŧőp şęäřčĥ þäř"
    }
  },
  "news": {
    "drawer": {
      "close": "Cľőşę Đřäŵęř"
    },
    "title": "Ŀäŧęşŧ ƒřőm ŧĥę þľőģ"
  },
  "notifications": {
    "empty-state": {
      "description": "Ńőŧįƒįčäŧįőŉş yőū ĥävę řęčęįvęđ ŵįľľ äppęäř ĥęřę",
      "title": "Ÿőū'řę äľľ čäūģĥŧ ūp!"
    },
    "starred-dashboard": "Đäşĥþőäřđ şŧäřřęđ",
    "unstarred-dashboard": "Đäşĥþőäřđ ūŉşŧäřřęđ"
  },
  "panel": {
    "header-menu": {
      "copy": "Cőpy",
      "create-library-panel": "Cřęäŧę ľįþřäřy päŉęľ",
      "duplicate": "Đūpľįčäŧę",
      "edit": "Ēđįŧ",
      "explore": "Ēχpľőřę",
      "get-help": "Ğęŧ ĥęľp",
      "hide-legend": "Ħįđę ľęģęŉđ",
      "inspect": "Ĩŉşpęčŧ",
      "inspect-data": "Đäŧä",
      "inspect-json": "Päŉęľ ĴŜØŃ",
      "more": "Mőřę...",
      "new-alert-rule": "Ńęŵ äľęřŧ řūľę",
      "query": "Qūęřy",
      "remove": "Ŗęmővę",
      "replace-library-panel": "Ŗępľäčę ľįþřäřy päŉęľ",
      "share": "Ŝĥäřę",
      "show-legend": "Ŝĥőŵ ľęģęŉđ",
      "unlink-library-panel": "Ůŉľįŉĸ ľįþřäřy päŉęľ",
      "view": "Vįęŵ"
    }
  },
  "playlist-edit": {
    "error-prefix": "Ēřřőř ľőäđįŉģ pľäyľįşŧ:",
    "form": {
      "add-tag-label": "Åđđ þy ŧäģ",
      "add-tag-placeholder": "Ŝęľęčŧ ä ŧäģ",
      "add-title-label": "Åđđ þy ŧįŧľę",
      "cancel": "Cäŉčęľ",
      "heading": "Åđđ đäşĥþőäřđş",
      "interval-label": "Ĩŉŧęřväľ",
      "interval-placeholder": "5m",
      "interval-required": "Ĩŉŧęřväľ įş řęqūįřęđ",
      "name-label": "Ńämę",
      "name-placeholder": "Ńämę",
      "name-required": "Ńämę įş řęqūįřęđ",
      "save": "Ŝävę",
      "table-delete": "Đęľęŧę pľäyľįşŧ įŧęm",
      "table-drag": "Đřäģ äŉđ đřőp ŧő řęőřđęř",
      "table-empty": "Pľäyľįşŧ įş ęmpŧy. Åđđ đäşĥþőäřđş þęľőŵ.",
      "table-heading": "Đäşĥþőäřđş"
    },
    "sub-title": "Å pľäyľįşŧ řőŧäŧęş ŧĥřőūģĥ ä přę-şęľęčŧęđ ľįşŧ őƒ đäşĥþőäřđş. Å pľäyľįşŧ čäŉ þę ä ģřęäŧ ŵäy ŧő þūįľđ şįŧūäŧįőŉäľ äŵäřęŉęşş, őř ĵūşŧ şĥőŵ őƒƒ yőūř męŧřįčş ŧő yőūř ŧęäm őř vįşįŧőřş.",
    "title": "Ēđįŧ pľäyľįşŧ"
  },
  "playlist-page": {
    "card": {
      "delete": "Đęľęŧę pľäyľįşŧ",
      "edit": "Ēđįŧ pľäyľįşŧ",
      "start": "Ŝŧäřŧ pľäyľįşŧ",
      "tooltip": "Ŝĥäřę pľäyľįşŧ"
    },
    "create-button": {
      "title": "Ńęŵ pľäyľįşŧ"
    },
    "delete-modal": {
      "body": "Åřę yőū şūřę yőū ŵäŉŧ ŧő đęľęŧę {{name}} pľäyľįşŧ?",
      "confirm-text": "Đęľęŧę"
    },
    "empty": {
      "button": "Cřęäŧę pľäyľįşŧ",
      "pro-tip": "Ÿőū čäŉ ūşę pľäyľįşŧş ŧő čyčľę đäşĥþőäřđş őŉ ŦVş ŵįŧĥőūŧ ūşęř čőŉŧřőľ. <2>Ŀęäřŉ mőřę</2>",
      "title": "Ŧĥęřę äřę ŉő pľäyľįşŧş čřęäŧęđ yęŧ"
    }
  },
  "playlists": {
    "empty-state": {
      "message": "Ńő pľäyľįşŧş ƒőūŉđ"
    }
  },
  "plugins": {
    "empty-state": {
      "message": "Ńő pľūģįŉş ƒőūŉđ"
    }
  },
  "profile": {
    "change-password": {
      "cancel-button": "Cäŉčęľ",
      "cannot-change-password-message": "Päşşŵőřđ čäŉŉőŧ þę čĥäŉģęđ ĥęřę.",
      "change-password-button": "Cĥäŉģę Päşşŵőřđ",
      "confirm-password-label": "Cőŉƒįřm päşşŵőřđ",
      "confirm-password-required": "Ńęŵ päşşŵőřđ čőŉƒįřmäŧįőŉ įş řęqūįřęđ",
      "ldap-auth-proxy-message": "Ÿőū čäŉŉőŧ čĥäŉģę päşşŵőřđ ŵĥęŉ şįģŉęđ įŉ ŵįŧĥ ĿĐÅP őř äūŧĥ přőχy.",
      "new-password-label": "Ńęŵ päşşŵőřđ",
      "new-password-required": "Ńęŵ päşşŵőřđ įş řęqūįřęđ",
      "new-password-same-as-old": "Ńęŵ päşşŵőřđ čäŉ'ŧ þę ŧĥę şämę äş ŧĥę őľđ őŉę.",
      "old-password-label": "Øľđ päşşŵőřđ",
      "old-password-required": "Øľđ päşşŵőřđ įş řęqūįřęđ",
      "passwords-must-match": "Päşşŵőřđş mūşŧ mäŧčĥ",
      "strong-password-validation-register": "Päşşŵőřđ đőęş ŉőŧ čőmpľy ŵįŧĥ ŧĥę şŧřőŉģ päşşŵőřđ pőľįčy"
    }
  },
  "public-dashboard": {
    "acknowledgment-checkboxes": {
      "ack-title": "ßęƒőřę yőū mäĸę ŧĥę đäşĥþőäřđ pūþľįč, äčĸŉőŵľęđģę ŧĥę ƒőľľőŵįŉģ:",
      "data-src-ack-desc": "Pūþľįşĥįŉģ čūřřęŉŧľy őŉľy ŵőřĸş ŵįŧĥ ä şūþşęŧ őƒ đäŧä şőūřčęş*",
      "data-src-ack-tooltip": "Ŀęäřŉ mőřę äþőūŧ pūþľįč đäŧäşőūřčęş",
      "public-ack-desc": "Ÿőūř ęŉŧįřę đäşĥþőäřđ ŵįľľ þę pūþľįč*",
      "public-ack-tooltip": "Ŀęäřŉ mőřę äþőūŧ pūþľįč đäşĥþőäřđş",
      "usage-ack-desc": "Mäĸįŉģ ä đäşĥþőäřđ pūþľįč ŵįľľ čäūşę qūęřįęş ŧő řūŉ ęäčĥ ŧįmę įŧ įş vįęŵęđ, ŵĥįčĥ mäy įŉčřęäşę čőşŧş*",
      "usage-ack-desc-tooltip": "Ŀęäřŉ mőřę äþőūŧ qūęřy čäčĥįŉģ"
    },
    "config": {
      "can-view-dashboard-radio-button-label": "Cäŉ vįęŵ đäşĥþőäřđ",
      "copy-button": "Cőpy",
      "dashboard-url-field-label": "Đäşĥþőäřđ ŮŖĿ",
      "email-share-type-option-label": "Øŉľy şpęčįƒįęđ pęőpľę",
      "pause-sharing-dashboard-label": "Päūşę şĥäřįŉģ đäşĥþőäřđ",
      "public-share-type-option-label": "Åŉyőŉę ŵįŧĥ ä ľįŉĸ",
      "revoke-public-URL-button": "Ŗęvőĸę pūþľįč ŮŖĿ",
      "revoke-public-URL-button-title": "Ŗęvőĸę pūþľįč ŮŖĿ",
      "settings-title": "Ŝęŧŧįŉģş"
    },
    "configuration": {
      "display-annotations-label": "Đįşpľäy äŉŉőŧäŧįőŉş",
      "enable-time-range-label": "Ēŉäþľę ŧįmę řäŉģę",
      "settings-label": "Ŝęŧŧįŉģş",
      "success-pause": "Ÿőūř đäşĥþőäřđ äččęşş ĥäş þęęŉ päūşęđ",
      "success-resume": "Ÿőūř đäşĥþőäřđ äččęşş ĥäş þęęŉ řęşūmęđ",
      "success-update": "Ŝęŧŧįŉģş ĥävę þęęŉ şūččęşşƒūľľy ūpđäŧęđ",
      "success-update-old": "Pūþľįč đäşĥþőäřđ ūpđäŧęđ!",
      "time-range-tooltip": "Ŧĥę şĥäřęđ đäşĥþőäřđ ūşęş ŧĥę đęƒäūľŧ ŧįmę řäŉģę şęŧŧįŉģş őƒ ŧĥę đäşĥþőäřđ"
    },
    "create-page": {
      "generate-public-url-button": "Ğęŉęřäŧę pūþľįč ŮŖĿ",
      "unsupported-features-desc": "Cūřřęŉŧľy, ŵę đőŉ’ŧ şūppőřŧ ŧęmpľäŧę väřįäþľęş őř ƒřőŉŧęŉđ đäŧä şőūřčęş",
      "welcome-title": "Ŵęľčőmę ŧő pūþľįč đäşĥþőäřđş!"
    },
    "delete-modal": {
      "revoke-nonorphaned-body-text": "Åřę yőū şūřę yőū ŵäŉŧ ŧő řęvőĸę ŧĥįş ŮŖĿ? Ŧĥę đäşĥþőäřđ ŵįľľ ŉő ľőŉģęř þę pūþľįč.",
      "revoke-orphaned-body-text": "Øřpĥäŉęđ pūþľįč đäşĥþőäřđ ŵįľľ ŉő ľőŉģęř þę pūþľįč.",
      "revoke-title": "Ŗęvőĸę pūþľįč ŮŖĿ"
    },
    "email-sharing": {
      "accept-button": "Åččępŧ",
      "alert-text": "Ēƒƒęčŧįvę įmmęđįäŧęľy, şĥäřįŉģ pūþľįč đäşĥþőäřđş þy ęmäįľ įŉčūřş ä čőşŧ pęř äčŧįvę ūşęř. Ğőįŉģ ƒőřŵäřđ, yőū’ľľ þę přőmpŧęđ ƒőř päymęŉŧ ŵĥęŉęvęř yőū äđđ ŉęŵ ūşęřş ŧő yőūř đäşĥþőäřđ.",
      "bill-ack": "Ĩ ūŉđęřşŧäŉđ ŧĥäŧ äđđįŉģ ūşęřş řęqūįřęş päymęŉŧ.*",
      "cancel-button": "Cäŉčęľ",
      "input-invalid-email-text": "Ĩŉväľįđ ęmäįľ",
      "input-required-email-text": "Ēmäįľ įş řęqūįřęđ",
      "invite-button": "Ĩŉvįŧę",
      "invite-field-desc": "Ĩŉvįŧę pęőpľę þy ęmäįľ",
      "invite-field-label": "Ĩŉvįŧę",
      "learn-more-button": "Ŀęäřŉ mőřę",
      "recipient-email-placeholder": "Ŧypę įŉ ŧĥę řęčįpįęŉŧ ęmäįľ äđđřęşş äŉđ přęşş Ēŉŧęř",
      "recipient-invalid-email-text": "Ĩŉväľįđ ęmäįľ",
      "recipient-invitation-button": "Ĩŉvįŧę",
      "recipient-invitation-description": "Ĩŉvįŧę şőmęőŉę þy ęmäįľ",
      "recipient-invitation-tooltip": "Ŧĥįş đäşĥþőäřđ čőŉŧäįŉş şęŉşįŧįvę đäŧä. ßy ūşįŉģ ŧĥįş ƒęäŧūřę yőū ŵįľľ þę şĥäřįŉģ ŵįŧĥ ęχŧęřŉäľ pęőpľę.",
      "recipient-list-description": "Øŉľy pęőpľę yőū'vę đįřęčŧľy įŉvįŧęđ čäŉ äččęşş ŧĥįş đäşĥþőäřđ",
      "recipient-list-title": "Pęőpľę ŵįŧĥ äččęşş",
      "recipient-required-email-text": "Ēmäįľ įş řęqūįřęđ",
      "resend-button": "Ŗęşęŉđ",
      "resend-button-title": "Ŗęşęŉđ",
      "resend-invite-label": "Ŗęşęŉđ įŉvįŧę",
      "revoke-access-label": "Ŗęvőĸę äččęşş",
      "revoke-button": "Ŗęvőĸę",
      "revoke-button-title": "Ŗęvőĸę",
      "success-creation": "Ÿőūř đäşĥþőäřđ įş řęäđy ƒőř ęχŧęřŉäľ şĥäřįŉģ",
      "success-share-type-change": "Đäşĥþőäřđ äččęşş řęşŧřįčŧęđ: Øŉľy şpęčįƒįč pęőpľę čäŉ ŉőŵ äččęşş ŵįŧĥ ŧĥę ľįŉĸ"
    },
    "modal-alerts": {
      "no-upsert-perm-alert-desc": "Cőŉŧäčŧ yőūř äđmįŉ ŧő ģęŧ pęřmįşşįőŉ ŧő {{mode}} pūþľįč đäşĥþőäřđş",
      "no-upsert-perm-alert-title": "Ÿőū đőŉ’ŧ ĥävę pęřmįşşįőŉ ŧő {{ mode }} ä pūþľįč đäşĥþőäřđ",
      "save-dashboard-changes-alert-title": "Pľęäşę şävę yőūř đäşĥþőäřđ čĥäŉģęş þęƒőřę ūpđäŧįŉģ ŧĥę pūþľįč čőŉƒįģūřäŧįőŉ",
      "unsupport-data-source-alert-readmore-link": "Ŗęäđ mőřę äþőūŧ şūppőřŧęđ đäŧä şőūřčęş",
      "unsupported-data-source-alert-desc": "Ŧĥęřę äřę đäŧä şőūřčęş įŉ ŧĥįş đäşĥþőäřđ ŧĥäŧ äřę ūŉşūppőřŧęđ ƒőř pūþľįč đäşĥþőäřđş. Päŉęľş ŧĥäŧ ūşę ŧĥęşę đäŧä şőūřčęş mäy ŉőŧ ƒūŉčŧįőŉ přőpęřľy: {{unsupportedDataSources}}.",
      "unsupported-data-source-alert-title": "Ůŉşūppőřŧęđ đäŧä şőūřčęş",
      "unsupported-template-variable-alert-desc": "Ŧĥįş pūþľįč đäşĥþőäřđ mäy ŉőŧ ŵőřĸ şįŉčę įŧ ūşęş ŧęmpľäŧę väřįäþľęş",
      "unsupported-template-variable-alert-title": "Ŧęmpľäŧę väřįäþľęş äřę ŉőŧ şūppőřŧęđ"
    },
    "public-sharing": {
      "accept-button": "Åččępŧ",
      "alert-text": "Ŝĥäřįŉģ ŧĥįş đäşĥþőäřđ ęχŧęřŉäľľy mäĸęş įŧ ęŉŧįřęľy äččęşşįþľę ŧő äŉyőŉę ŵįŧĥ ŧĥę ľįŉĸ.",
      "cancel-button": "Cäŉčęľ",
      "learn-more-button": "Ŀęäřŉ mőřę",
      "public-ack": "Ĩ ūŉđęřşŧäŉđ ŧĥäŧ ŧĥįş ęŉŧįřę đäşĥþőäřđ ŵįľľ þę pūþľįč.*",
      "success-creation": "Ÿőūř đäşĥþőäřđ įş ŉőŵ pūþľįčľy äččęşşįþľę",
      "success-share-type-change": "Đäşĥþőäřđ äččęşş ūpđäŧęđ: Åŉyőŉę ŵįŧĥ ŧĥę ľįŉĸ čäŉ ŉőŵ äččęşş"
    },
    "settings-bar-header": {
      "collapse-settings-tooltip": "Cőľľäpşę şęŧŧįŉģş",
      "expand-settings-tooltip": "Ēχpäŉđ şęŧŧįŉģş"
    },
    "settings-configuration": {
      "default-time-range-label": "Đęƒäūľŧ ŧįmę řäŉģę",
      "default-time-range-label-desc": "Ŧĥę pūþľįč đäşĥþőäřđ ūşęş ŧĥę đęƒäūľŧ ŧįmę řäŉģę şęŧŧįŉģş őƒ ŧĥę đäşĥþőäřđ",
      "show-annotations-label": "Ŝĥőŵ äŉŉőŧäŧįőŉş",
      "show-annotations-label-desc": "Ŝĥőŵ äŉŉőŧäŧįőŉş őŉ pūþľįč đäşĥþőäřđ",
      "time-range-picker-label": "Ŧįmę řäŉģę pįčĸęř ęŉäþľęđ",
      "time-range-picker-label-desc": "Åľľőŵ vįęŵęřş ŧő čĥäŉģę ŧįmę řäŉģę"
    },
    "settings-summary": {
      "annotations-hide-text": "Åŉŉőŧäŧįőŉş = ĥįđę",
      "annotations-show-text": "Åŉŉőŧäŧįőŉş = şĥőŵ",
      "time-range-picker-disabled-text": "Ŧįmę řäŉģę pįčĸęř = đįşäþľęđ",
      "time-range-picker-enabled-text": "Ŧįmę řäŉģę pįčĸęř = ęŉäþľęđ",
      "time-range-text": "Ŧįmę řäŉģę = "
    },
    "share": {
      "success-delete": "Ÿőūř đäşĥþőäřđ įş ŉő ľőŉģęř şĥäřęäþľę",
      "success-delete-old": "Pūþľįč đäşĥþőäřđ đęľęŧęđ!"
    },
    "share-configuration": {
      "access-label": "čäŉ äččęşş",
      "share-type-label": "Ŀįŉĸ äččęşş"
    },
    "share-externally": {
      "copy-link-button": "Cőpy ęχŧęřŉäľ ľįŉĸ",
      "email-share-type-option-description": "Øŉľy pęőpľę ŵįŧĥ äččęşş čäŉ őpęŉ ŵįŧĥ ŧĥę ľįŉĸ",
      "email-share-type-option-label": "Øŉľy şpęčįƒįč pęőpľę",
      "pause-access-button": "Päūşę äččęşş",
      "pause-access-tooltip": "Päūşįŉģ ŵįľľ ŧęmpőřäřįľy đįşäþľę äččęşş ŧő ŧĥįş đäşĥþőäřđ ƒőř äľľ ūşęřş",
      "public-share-type-option-description": "Åŉyőŉę ŵįŧĥ ŧĥę ľįŉĸ čäŉ äččęşş",
      "public-share-type-option-label": "Åŉyőŉę ŵįŧĥ ŧĥę ľįŉĸ",
      "resume-access-button": "Ŗęşūmę äččęşş",
      "revoke-access-button": "Ŗęvőĸę äččęşş",
      "revoke-access-description": "Åřę yőū şūřę yőū ŵäŉŧ ŧő řęvőĸę ŧĥįş äččęşş? Ŧĥę đäşĥþőäřđ čäŉ ŉő ľőŉģęř þę şĥäřęđ."
    },
    "sharing": {
      "success-creation": "Đäşĥþőäřđ įş pūþľįč!"
    }
  },
  "public-dashboard-list": {
    "button": {
      "config-button-tooltip": "Cőŉƒįģūřę pūþľįč đäşĥþőäřđ",
      "revoke-button-text": "Ŗęvőĸę pūþľįč ŮŖĿ",
      "revoke-button-tooltip": "Ŗęvőĸę pūþľįč đäşĥþőäřđ ŮŖĿ",
      "view-button-tooltip": "Vįęŵ pūþľįč đäşĥþőäřđ"
    },
    "dashboard-title": {
      "orphaned-title": "<0>Øřpĥäŉęđ pūþľįč đäşĥþőäřđ</0>",
      "orphaned-tooltip": "Ŧĥę ľįŉĸęđ đäşĥþőäřđ ĥäş äľřęäđy þęęŉ đęľęŧęđ"
    },
    "empty-state": {
      "message": "Ÿőū ĥävęŉ'ŧ čřęäŧęđ äŉy pūþľįč đäşĥþőäřđş yęŧ",
      "more-info": "Cřęäŧę ä pūþľįč đäşĥþőäřđ ƒřőm äŉy ęχįşŧįŉģ đäşĥþőäřđ ŧĥřőūģĥ ŧĥę <1>Ŝĥäřę</1> mőđäľ. <4>Ŀęäřŉ mőřę</4>"
    },
    "toggle": {
      "pause-sharing-toggle-text": "Päūşę şĥäřįŉģ"
    }
  },
  "public-dashboard-users-access-list": {
    "dashboard-modal": {
      "loading-text": "Ŀőäđįŉģ...",
      "open-dashboard-list-text": "Øpęŉ đäşĥþőäřđş ľįşŧ",
      "public-dashboard-link": "Pūþľįč đäşĥþőäřđ ŮŖĿ",
      "public-dashboard-setting": "Pūþľįč đäşĥþőäřđ şęŧŧįŉģş"
    },
    "delete-user-modal": {
      "delete-user-button-text": "Đęľęŧę ūşęř",
      "delete-user-cancel-button": "Cäŉčęľ",
      "delete-user-revoke-access-button": "Ŗęvőĸę äččęşş",
      "revoke-access-title": "Ŗęvőĸę äččęşş",
      "revoke-user-access-modal-desc-line1": "Åřę yőū şūřę yőū ŵäŉŧ ŧő řęvőĸę äččęşş ƒőř {{email}}?",
      "revoke-user-access-modal-desc-line2": "Ŧĥįş äčŧįőŉ ŵįľľ įmmęđįäŧęľy řęvőĸę {{email}}&äpőş;ş äččęşş ŧő äľľ pūþľįč đäşĥþőäřđş."
    },
    "modal": {
      "dashboard-modal-title": "Pūþľįč đäşĥþőäřđş"
    },
    "table-header": {
      "activated-label": "Åčŧįväŧęđ",
      "activated-tooltip": "Ēäřľįęşŧ ŧįmę ūşęř ĥäş þęęŉ äŉ äčŧįvę ūşęř ŧő ä đäşĥþőäřđ",
      "email-label": "Ēmäįľ",
      "last-active-label": "Ŀäşŧ äčŧįvę",
      "origin-label": "Øřįģįŉ",
      "role-label": "Ŗőľę"
    }
  },
  "query-operation": {
    "header": {
      "collapse-row": "Cőľľäpşę qūęřy řőŵ",
      "datasource-help": "Ŝĥőŵ đäŧä şőūřčę ĥęľp",
      "drag-and-drop": "Đřäģ äŉđ đřőp ŧő řęőřđęř",
      "duplicate-query": "Đūpľįčäŧę qūęřy",
      "expand-row": "Ēχpäŉđ qūęřy řőŵ",
      "hide-response": "Ħįđę řęşpőŉşę",
      "remove-query": "Ŗęmővę qūęřy",
      "show-response": "Ŝĥőŵ řęşpőŉşę",
      "toggle-edit-mode": "Ŧőģģľę ŧęχŧ ęđįŧ mőđę"
    },
    "query-editor-not-exported": "Đäŧä şőūřčę pľūģįŉ đőęş ŉőŧ ęχpőřŧ äŉy Qūęřy Ēđįŧőř čőmpőŉęŉŧ"
  },
  "recently-deleted": {
    "buttons": {
      "restore": "Ŗęşŧőřę"
    },
    "restore-modal": {
      "restore-button": "Ŗęşŧőřę",
      "restore-loading": "Ŗęşŧőřįŉģ...",
      "text_one": "Ŧĥįş äčŧįőŉ ŵįľľ řęşŧőřę {{numberOfDashboards}} đäşĥþőäřđ.",
      "text_other": "Ŧĥįş äčŧįőŉ ŵįľľ řęşŧőřę {{numberOfDashboards}} đäşĥþőäřđş.",
      "title": "Ŗęşŧőřę Đäşĥþőäřđş"
    }
  },
  "refresh-picker": {
    "aria-label": {
      "choose-interval": "Åūŧő řęƒřęşĥ ŧūřŉęđ őƒƒ. Cĥőőşę řęƒřęşĥ ŧįmę įŉŧęřväľ",
      "duration-selected": "Cĥőőşę řęƒřęşĥ ŧįmę įŉŧęřväľ ŵįŧĥ čūřřęŉŧ įŉŧęřväľ {{durationAriaLabel}} şęľęčŧęđ"
    },
    "auto-option": {
      "aria-label": "",
      "label": ""
    },
    "live-option": {
      "aria-label": "Ŧūřŉ őŉ ľįvę şŧřęämįŉģ",
      "label": "Ŀįvę"
    },
    "off-option": {
      "aria-label": "Ŧūřŉ őƒƒ äūŧő řęƒřęşĥ",
      "label": "Øƒƒ"
    },
    "tooltip": {
      "interval-selected": "Ŝęŧ äūŧő řęƒřęşĥ įŉŧęřväľ",
      "turned-off": "Åūŧő řęƒřęşĥ őƒƒ"
    }
  },
  "return-to-previous": {
    "button": {
      "label": "ßäčĸ ŧő {{title}}"
    },
    "dismissable-button": "Cľőşę"
  },
  "scopes": {
    "filters": {
      "apply": "Åppľy",
      "cancel": "Cäŉčęľ",
      "input": {
        "placeholder": "Ŝęľęčŧ şčőpęş...",
        "removeAll": "Ŗęmővę äľľ şčőpęş"
      },
      "title": "Ŝęľęčŧ şčőpęş"
    },
    "suggestedDashboards": {
      "loading": "Ŀőäđįŉģ đäşĥþőäřđş",
      "search": "Fįľŧęř",
      "toggle": {
        "collapse": "Cőľľäpşę şčőpę ƒįľŧęřş",
        "expand": "Ēχpäŉđ şčőpę ƒįľŧęřş"
      }
    },
    "tree": {
      "collapse": "Cőľľäpşę",
      "expand": "Ēχpäŉđ",
      "search": "Fįľŧęř"
    }
  },
  "search": {
    "actions": {
      "include-panels": "Ĩŉčľūđę päŉęľş",
      "remove-datasource-filter": "Đäŧäşőūřčę: {{datasource}}",
      "sort-placeholder": "Ŝőřŧ",
      "starred": "Ŝŧäřřęđ",
      "view-as-folders": "Vįęŵ þy ƒőľđęřş",
      "view-as-list": "Vįęŵ äş ľįşŧ"
    },
    "dashboard-actions": {
      "import": "Ĩmpőřŧ",
      "new": "Ńęŵ",
      "new-dashboard": "Ńęŵ đäşĥþőäřđ",
      "new-folder": "Ńęŵ ƒőľđęř"
    },
    "results-table": {
      "datasource-header": "Đäŧä şőūřčę",
      "location-header": "Ŀőčäŧįőŉ",
      "name-header": "Ńämę",
      "tags-header": "Ŧäģş",
      "type-dashboard": "Đäşĥþőäřđ",
      "type-folder": "Főľđęř",
      "type-header": "Ŧypę"
    },
    "search-input": {
      "include-panels-placeholder": "Ŝęäřčĥ ƒőř đäşĥþőäřđş, ƒőľđęřş, äŉđ päŉęľş",
      "placeholder": "Ŝęäřčĥ ƒőř đäşĥþőäřđş äŉđ ƒőľđęřş"
    }
  },
  "service-accounts": {
    "empty-state": {
      "button-title": "Åđđ şęřvįčę äččőūŉŧ",
      "message": "Ńő şęřvįčęş äččőūŉŧş ƒőūŉđ",
      "more-info": "Ŗęmęmþęř, yőū čäŉ přővįđę şpęčįƒįč pęřmįşşįőŉş ƒőř ÅPĨ äččęşş ŧő őŧĥęř äppľįčäŧįőŉş",
      "title": "Ÿőū ĥävęŉ'ŧ čřęäŧęđ äŉy şęřvįčę äččőūŉŧş yęŧ"
    }
  },
<<<<<<< HEAD
  "share-dashboard": {
    "menu": {
      "share-externally-title": "Ŝĥäřę ęχŧęřŉäľľy",
      "share-internally-title": "Ŝĥäřę įŉŧęřŉäľľy",
      "share-snapshot-title": "Ŝĥäřę şŉäpşĥőŧ"
=======
  "share-drawer": {
    "confirm-action": {
      "back-arrow-button": "ßäčĸ þūŧŧőŉ"
>>>>>>> 627d77c3
    }
  },
  "share-modal": {
    "dashboard": {
      "title": "Ŝĥäřę"
    },
    "embed": {
      "copy": "Cőpy ŧő čľįpþőäřđ",
      "html": "Ēmþęđ ĦŦMĿ",
      "html-description": "Ŧĥę ĦŦMĿ čőđę þęľőŵ čäŉ þę päşŧęđ äŉđ įŉčľūđęđ įŉ äŉőŧĥęř ŵęþ päģę. Ůŉľęşş äŉőŉymőūş äččęşş įş ęŉäþľęđ, ŧĥę ūşęř vįęŵįŉģ ŧĥäŧ päģę ŉęęđ ŧő þę şįģŉęđ įŉŧő Ğřäƒäŉä ƒőř ŧĥę ģřäpĥ ŧő ľőäđ.",
      "info": "Ğęŉęřäŧę ĦŦMĿ ƒőř ęmþęđđįŉģ äŉ įƒřämę ŵįŧĥ ŧĥįş päŉęľ.",
      "time-range": "Cūřřęŉŧ ŧįmę řäŉģę",
      "time-range-description": "Ŧřäŉşƒőřmş ŧĥę čūřřęŉŧ řęľäŧįvę ŧįmę řäŉģę ŧő äŉ äþşőľūŧę ŧįmę řäŉģę"
    },
    "export": {
      "back-button": "ßäčĸ ŧő ęχpőřŧ čőŉƒįģ",
      "cancel-button": "Cäŉčęľ",
      "info-text": "Ēχpőřŧ ŧĥįş đäşĥþőäřđ.",
      "save-button": "Ŝävę ŧő ƒįľę",
      "share-externally-label": "Ēχpőřŧ ƒőř şĥäřįŉģ ęχŧęřŉäľľy",
      "view-button": "Vįęŵ ĴŜØŃ"
    },
    "library": {
      "info": "Cřęäŧę ľįþřäřy päŉęľ."
    },
    "link": {
      "copy-link-button": "Cőpy",
      "info-text": "Cřęäŧę ä đįřęčŧ ľįŉĸ ŧő ŧĥįş đäşĥþőäřđ őř päŉęľ, čūşŧőmįžęđ ŵįŧĥ ŧĥę őpŧįőŉş þęľőŵ.",
      "link-url": "Ŀįŉĸ ŮŖĿ",
      "render-alert": "Ĩmäģę řęŉđęřęř pľūģįŉ ŉőŧ įŉşŧäľľęđ",
      "render-instructions": "Ŧő řęŉđęř ä päŉęľ įmäģę, yőū mūşŧ įŉşŧäľľ ŧĥę <2>Ğřäƒäŉä įmäģę řęŉđęřęř pľūģįŉ</2>. Pľęäşę čőŉŧäčŧ yőūř Ğřäƒäŉä äđmįŉįşŧřäŧőř ŧő įŉşŧäľľ ŧĥę pľūģįŉ.",
      "rendered-image": "Đįřęčŧ ľįŉĸ řęŉđęřęđ įmäģę",
      "save-alert": "Đäşĥþőäřđ įş ŉőŧ şävęđ",
      "save-dashboard": "Ŧő řęŉđęř ä päŉęľ įmäģę, yőū mūşŧ şävę ŧĥę đäşĥþőäřđ ƒįřşŧ.",
      "shorten-url": "Ŝĥőřŧęŉ ŮŖĿ",
      "time-range-description": "Ŧřäŉşƒőřmş ŧĥę čūřřęŉŧ řęľäŧįvę ŧįmę řäŉģę ŧő äŉ äþşőľūŧę ŧįmę řäŉģę",
      "time-range-label": "Ŀőčĸ ŧįmę řäŉģę"
    },
    "panel": {
      "title": "Ŝĥäřę Päŉęľ"
    },
    "snapshot": {
      "cancel-button": "Cäŉčęľ",
      "copy-link-button": "Cőpy",
      "delete-button": "Đęľęŧę şŉäpşĥőŧ.",
      "deleted-message": "Ŧĥę şŉäpşĥőŧ ĥäş þęęŉ đęľęŧęđ. Ĩƒ yőū ĥävę äľřęäđy äččęşşęđ įŧ őŉčę, ŧĥęŉ įŧ mįģĥŧ ŧäĸę ūp ŧő äŉ ĥőūř þęƒőřę þęƒőřę įŧ įş řęmővęđ ƒřőm þřőŵşęř čäčĥęş őř CĐŃ čäčĥęş.",
      "expire": "Ēχpįřę",
      "expire-day": "1 Đäy",
      "expire-hour": "1 Ħőūř",
      "expire-never": "Ńęvęř",
      "expire-week": "1 Ŵęęĸ",
      "info-text-1": "Å şŉäpşĥőŧ įş äŉ įŉşŧäŉŧ ŵäy ŧő şĥäřę äŉ įŉŧęřäčŧįvę đäşĥþőäřđ pūþľįčľy. Ŵĥęŉ čřęäŧęđ, ŵę şŧřįp şęŉşįŧįvę đäŧä ľįĸę qūęřįęş (męŧřįč, ŧęmpľäŧę, äŉđ äŉŉőŧäŧįőŉ) äŉđ päŉęľ ľįŉĸş, ľęävįŉģ őŉľy ŧĥę vįşįþľę męŧřįč đäŧä äŉđ şęřįęş ŉämęş ęmþęđđęđ įŉ yőūř đäşĥþőäřđ.",
      "info-text-2": "Ķęęp įŉ mįŉđ, yőūř şŉäpşĥőŧ <1>čäŉ þę vįęŵęđ þy äŉyőŉę</1> ŧĥäŧ ĥäş ŧĥę ľįŉĸ äŉđ čäŉ äččęşş ŧĥę ŮŖĿ. Ŝĥäřę ŵįşęľy.",
      "local-button": "Pūþľįşĥ Ŝŉäpşĥőŧ",
      "mistake-message": "Đįđ yőū mäĸę ä mįşŧäĸę? ",
      "name": "Ŝŉäpşĥőŧ ŉämę",
      "timeout": "Ŧįmęőūŧ (şęčőŉđş)",
      "timeout-description": "Ÿőū mįģĥŧ ŉęęđ ŧő čőŉƒįģūřę ŧĥę ŧįmęőūŧ väľūę įƒ įŧ ŧäĸęş ä ľőŉģ ŧįmę ŧő čőľľęčŧ yőūř đäşĥþőäřđ męŧřįčş.",
      "url-label": "Ŝŉäpşĥőŧ ŮŖĿ"
    },
    "tab-title": {
      "embed": "Ēmþęđ",
      "export": "Ēχpőřŧ",
      "library-panel": "Ŀįþřäřy päŉęľ",
      "link": "Ŀįŉĸ",
      "panel-embed": "Ēmþęđ",
      "public-dashboard": "Pūþľįč Đäşĥþőäřđ",
      "public-dashboard-title": "Pūþľįč đäşĥþőäřđ",
      "snapshot": "Ŝŉäpşĥőŧ"
    },
    "theme-picker": {
      "current": "Cūřřęŉŧ",
      "dark": "Đäřĸ",
      "field-name": "Ŧĥęmę",
      "light": "Ŀįģĥŧ"
    },
    "view-json": {
      "copy-button": "Cőpy ŧő Cľįpþőäřđ"
    }
  },
  "share-playlist": {
    "checkbox-description": "Päŉęľ ĥęįģĥŧş ŵįľľ þę äđĵūşŧęđ ŧő ƒįŧ şčřęęŉ şįžę",
    "checkbox-label": "Åūŧőƒįŧ",
    "copy-link-button": "Cőpy",
    "link-url-label": "Ŀįŉĸ ŮŖĿ",
    "mode": "Mőđę",
    "mode-kiosk": "Ķįőşĸ",
    "mode-normal": "Ńőřmäľ",
    "mode-tv": "ŦV",
    "title": "Ŝĥäřę pľäyľįşŧ"
  },
  "shared": {
    "preferences": {
      "theme": {
        "dark-label": "Đäřĸ",
        "light-label": "Ŀįģĥŧ",
        "system-label": "Ŝyşŧęm přęƒęřęŉčę"
      }
    }
  },
  "shared-dashboard": {
    "fields": {
      "timezone-label": "Ŧįmęžőŉę"
    }
  },
  "shared-preferences": {
    "fields": {
      "home-dashboard-label": "Ħőmę Đäşĥþőäřđ",
      "home-dashboard-placeholder": "Đęƒäūľŧ đäşĥþőäřđ",
      "locale-label": "Ŀäŉģūäģę",
      "locale-placeholder": "Cĥőőşę ľäŉģūäģę",
      "theme-label": "Ĩŉŧęřƒäčę ŧĥęmę",
      "week-start-label": "Ŵęęĸ şŧäřŧ"
    },
    "theme": {
      "default-label": "Đęƒäūľŧ"
    },
    "title": "Přęƒęřęŉčęş"
  },
  "silences": {
    "empty-state": {
      "button-title": "Cřęäŧę şįľęŉčę",
      "title": "Ÿőū ĥävęŉ'ŧ čřęäŧęđ äŉy şįľęŉčęş yęŧ"
    },
    "table": {
      "add-silence-button": "Åđđ Ŝįľęŉčę",
      "edit-button": "Ēđįŧ",
      "expired-silences": "Ēχpįřęđ şįľęŉčęş äřę äūŧőmäŧįčäľľy đęľęŧęđ äƒŧęř 5 đäyş.",
      "no-matching-silences": "Ńő mäŧčĥįŉģ şįľęŉčęş ƒőūŉđ;",
      "noConfig": "Cřęäŧę ä ŉęŵ čőŉŧäčŧ pőįŉŧ ŧő čřęäŧę ä čőŉƒįģūřäŧįőŉ ūşįŉģ ŧĥę đęƒäūľŧ väľūęş őř čőŉŧäčŧ yőūř äđmįŉįşŧřäŧőř ŧő şęŧ ūp ŧĥę Åľęřŧmäŉäģęř.",
      "recreate-button": "Ŗęčřęäŧę",
      "unsilence-button": "Ůŉşįľęŉčę"
    }
  },
  "silences-table": {
    "header": {
      "alert-name": "Åľęřŧ ŉämę",
      "state": "Ŝŧäŧę"
    }
  },
  "snapshot": {
    "empty-state": {
      "message": "Ÿőū ĥävęŉ'ŧ čřęäŧęđ äŉy şŉäpşĥőŧş yęŧ",
      "more-info": "Ÿőū čäŉ čřęäŧę ä şŉäpşĥőŧ őƒ äŉy đäşĥþőäřđ ŧĥřőūģĥ ŧĥę <1>Ŝĥäřę</1> mőđäľ. <4>Ŀęäřŉ mőřę</4>"
    },
    "external-badge": "Ēχŧęřŉäľ",
    "name-column-header": "Ńämę",
    "share": {
      "cancel-button": "Cäŉčęľ",
      "copy-link-button": "Cőpy ľįŉĸ",
      "delete-button": "Đęľęŧę şŉäpşĥőŧ",
      "deleted-alert": "Ŧĥę şŉäpşĥőŧ ĥäş þęęŉ đęľęŧęđ. Ĩŧ mäy ŧäĸę ūp ŧő äŉ ĥőūř ŧő čľęäř ƒřőm þřőŵşęř äŉđ CĐŃ čäčĥęş įƒ äľřęäđy äččęşşęđ.",
      "info-alert": "Å Ğřäƒäŉä đäşĥþőäřđ şŉäpşĥőŧ pūþľįčľy şĥäřęş ä đäşĥþőäřđ ŵĥįľę řęmővįŉģ şęŉşįŧįvę đäŧä şūčĥ äş qūęřįęş äŉđ päŉęľ ľįŉĸş, ľęävįŉģ őŉľy vįşįþľę męŧřįčş äŉđ şęřįęş ŉämęş. Åŉyőŉę ŵįŧĥ ŧĥę ľįŉĸ čäŉ äččęşş ŧĥę şŉäpşĥőŧ.",
      "learn-more-button": "Ŀęäřŉ mőřę",
      "local-button": "Pūþľįşĥ şŉäpşĥőŧ",
      "new-snapshot-button": "Ńęŵ şŉäpşĥőŧ",
      "view-all-button": "Vįęŵ äľľ şŉäpşĥőŧş"
    },
    "url-column-header": "Ŝŉäpşĥőŧ ūřľ",
    "view-button": "Vįęŵ"
  },
  "tag-filter": {
    "loading": "Ŀőäđįŉģ...",
    "no-tags": "Ńő ŧäģş ƒőūŉđ",
    "placeholder": "Fįľŧęř þy ŧäģ"
  },
  "teams": {
    "empty-state": {
      "button-title": "Ńęŵ ŧęäm",
      "message": "Ńő ŧęämş ƒőūŉđ",
      "pro-tip": "Åşşįģŉ ƒőľđęř äŉđ đäşĥþőäřđ pęřmįşşįőŉş ŧő ŧęämş įŉşŧęäđ őƒ ūşęřş ŧő ęäşę äđmįŉįşŧřäŧįőŉ. <2>Ŀęäřŉ mőřę</2>",
      "title": "Ÿőū ĥävęŉ'ŧ čřęäŧęđ äŉy ŧęämş yęŧ"
    }
  },
  "time-picker": {
    "absolute": {
      "recent-title": "Ŗęčęŉŧľy ūşęđ äþşőľūŧę řäŉģęş",
      "title": "Åþşőľūŧę ŧįmę řäŉģę"
    },
    "calendar": {
      "apply-button": "Åppľy ŧįmę řäŉģę",
      "cancel-button": "Cäŉčęľ",
      "close": "Cľőşę čäľęŉđäř",
      "next-month": "Ńęχŧ mőŉŧĥ",
      "previous-month": "Přęvįőūş mőŉŧĥ",
      "select-time": "Ŝęľęčŧ ä ŧįmę řäŉģę"
    },
    "content": {
      "empty-recent-list-docs": "<0><0>Ŗęäđ ŧĥę đőčūmęŉŧäŧįőŉ</0><1> ŧő ƒįŉđ őūŧ mőřę äþőūŧ ĥőŵ ŧő ęŉŧęř čūşŧőm ŧįmę řäŉģęş.</1></0>",
      "empty-recent-list-info": "Ĩŧ ľőőĸş ľįĸę yőū ĥävęŉ'ŧ ūşęđ ŧĥįş ŧįmę pįčĸęř þęƒőřę. Åş şőőŉ äş yőū ęŉŧęř şőmę ŧįmę įŉŧęřväľş, řęčęŉŧľy ūşęđ įŉŧęřväľş ŵįľľ äppęäř ĥęřę.",
      "filter-placeholder": "Ŝęäřčĥ qūįčĸ řäŉģęş"
    },
    "copy-paste": {
      "copy-success-message": "Ŧįmę řäŉģę čőpįęđ ŧő čľįpþőäřđ",
      "default-error-message": "{{error}} įş ŉőŧ ä väľįđ ŧįmę řäŉģę",
      "default-error-title": "Ĩŉväľįđ ŧįmę řäŉģę",
      "tooltip-copy": "Cőpy ŧįmę řäŉģę ŧő čľįpþőäřđ",
      "tooltip-paste": "Päşŧę ŧįmę řäŉģę"
    },
    "footer": {
      "change-settings-button": "Cĥäŉģę ŧįmę şęŧŧįŉģş",
      "fiscal-year-option": "Fįşčäľ yęäř",
      "fiscal-year-start": "Fįşčäľ yęäř şŧäřŧ mőŉŧĥ",
      "time-zone-option": "Ŧįmę žőŉę",
      "time-zone-selection": "Ŧįmę žőŉę şęľęčŧįőŉ"
    },
    "range-content": {
      "apply-button": "Åppľy ŧįmę řäŉģę",
      "default-error": "Pľęäşę ęŉŧęř ä päşŧ đäŧę őř \"ŉőŵ\"",
      "fiscal-year": "Fįşčäľ yęäř",
      "from-input": "Fřőm",
      "open-input-calendar": "Øpęŉ čäľęŉđäř",
      "range-error": "\"Fřőm\" čäŉ'ŧ þę äƒŧęř \"Ŧő\"",
      "to-input": "Ŧő"
    },
    "range-picker": {
      "backwards-time-aria-label": "Mővę ŧįmę řäŉģę þäčĸŵäřđş",
      "current-time-selected": "Ŧįmę řäŉģę şęľęčŧęđ: {{currentTimeRange}}",
      "forwards-time-aria-label": "Mővę ŧįmę řäŉģę ƒőřŵäřđş",
      "to": "ŧő",
      "zoom-out-button": "Żőőm őūŧ ŧįmę řäŉģę",
      "zoom-out-tooltip": "Ŧįmę řäŉģę žőőm őūŧ <1></1> CŦŖĿ+Ż"
    },
    "time-range": {
      "aria-role": "Ŧįmę řäŉģę şęľęčŧįőŉ",
      "default-title": "Ŧįmę řäŉģęş",
      "example-title": "Ēχämpľę ŧįmę řäŉģęş",
      "specify": "Ŝpęčįƒy ŧįmę řäŉģę <1></1>"
    },
    "zone": {
      "select-aria-label": "Ŧįmę žőŉę pįčĸęř",
      "select-search-input": "Ŧypę ŧő şęäřčĥ (čőūŉŧřy, čįŧy, äþþřęvįäŧįőŉ)"
    }
  },
  "transformations": {
    "empty": {
      "add-transformation-body": "Ŧřäŉşƒőřmäŧįőŉş äľľőŵ đäŧä ŧő þę čĥäŉģęđ įŉ väřįőūş ŵäyş þęƒőřę yőūř vįşūäľįžäŧįőŉ įş şĥőŵŉ.<1></1>Ŧĥįş įŉčľūđęş ĵőįŉįŉģ đäŧä ŧőģęŧĥęř, řęŉämįŉģ ƒįęľđş, mäĸįŉģ čäľčūľäŧįőŉş, ƒőřmäŧŧįŉģ đäŧä ƒőř đįşpľäy, äŉđ mőřę.",
      "add-transformation-header": "Ŝŧäřŧ ŧřäŉşƒőřmįŉģ đäŧä"
    }
  },
  "user-orgs": {
    "current-org-button": "Cūřřęŉŧ",
    "name-column": "Ńämę",
    "role-column": "Ŗőľę",
    "select-org-button": "Ŝęľęčŧ őřģäŉįşäŧįőŉ",
    "title": "Øřģäŉįžäŧįőŉş"
  },
  "user-profile": {
    "fields": {
      "email-error": "Ēmäįľ įş řęqūįřęđ",
      "email-label": "Ēmäįľ",
      "name-error": "Ńämę įş řęqūįřęđ",
      "name-label": "Ńämę",
      "username-label": "Ůşęřŉämę"
    },
    "tabs": {
      "general": "Ğęŉęřäľ"
    }
  },
  "user-session": {
    "browser-column": "ßřőŵşęř & ØŜ",
    "created-at-column": "Ŀőģģęđ őŉ",
    "ip-column": "ĨP äđđřęşş",
    "revoke": "Ŗęvőĸę ūşęř şęşşįőŉ",
    "seen-at-column": "Ŀäşŧ şęęŉ"
  },
  "user-sessions": {
    "loading": "Ŀőäđįŉģ şęşşįőŉş..."
  },
  "users": {
    "empty-state": {
      "message": "Ńő ūşęřş ƒőūŉđ"
    }
  },
  "users-access-list": {
    "tabs": {
      "public-dashboard-users-tab-title": "Pūþľįč đäşĥþőäřđ ūşęřş"
    }
  },
  "variable": {
    "adhoc": {
      "placeholder": "Ŝęľęčŧ väľūę"
    },
    "dropdown": {
      "placeholder": "Ēŉŧęř väřįäþľę väľūę"
    },
    "picker": {
      "link-all": "Åľľ",
      "option-all": "Åľľ",
      "option-selected-values": "Ŝęľęčŧęđ",
      "option-tooltip": "Cľęäř şęľęčŧįőŉş"
    },
    "textbox": {
      "placeholder": "Ēŉŧęř väřįäþľę väľūę"
    }
  },
  "variables": {
    "empty-state": {
      "button-title": "Åđđ väřįäþľę",
      "info-box-content": "Väřįäþľęş ęŉäþľę mőřę įŉŧęřäčŧįvę äŉđ đyŉämįč đäşĥþőäřđş. Ĩŉşŧęäđ őƒ ĥäřđ-čőđįŉģ ŧĥįŉģş ľįĸę şęřvęř őř şęŉşőř ŉämęş įŉ yőūř męŧřįč qūęřįęş yőū čäŉ ūşę väřįäþľęş įŉ ŧĥęįř pľäčę. Väřįäþľęş äřę şĥőŵŉ äş ľįşŧ þőχęş äŧ ŧĥę ŧőp őƒ ŧĥę đäşĥþőäřđ. Ŧĥęşę đřőp-đőŵŉ ľįşŧş mäĸę įŧ ęäşy ŧő čĥäŉģę ŧĥę đäŧä þęįŉģ đįşpľäyęđ įŉ yőūř đäşĥþőäřđ.",
      "info-box-content-2": "Cĥęčĸ őūŧ ŧĥę <2>Ŧęmpľäŧęş äŉđ väřįäþľęş đőčūmęŉŧäŧįőŉ</2> ƒőř mőřę įŉƒőřmäŧįőŉ.",
      "title": "Ŧĥęřę äřę ŉő väřįäþľęş äđđęđ yęŧ"
    }
  }
}<|MERGE_RESOLUTION|>--- conflicted
+++ resolved
@@ -1655,17 +1655,16 @@
       "title": "Ÿőū ĥävęŉ'ŧ čřęäŧęđ äŉy şęřvįčę äččőūŉŧş yęŧ"
     }
   },
-<<<<<<< HEAD
+  "share-drawer": {
+    "confirm-action": {
+      "back-arrow-button": "ßäčĸ þūŧŧőŉ"
+    }
+  },
   "share-dashboard": {
     "menu": {
       "share-externally-title": "Ŝĥäřę ęχŧęřŉäľľy",
       "share-internally-title": "Ŝĥäřę įŉŧęřŉäľľy",
       "share-snapshot-title": "Ŝĥäřę şŉäpşĥőŧ"
-=======
-  "share-drawer": {
-    "confirm-action": {
-      "back-arrow-button": "ßäčĸ þūŧŧőŉ"
->>>>>>> 627d77c3
     }
   },
   "share-modal": {
