--- conflicted
+++ resolved
@@ -521,18 +521,8 @@
       "title-with-name": "表格 - {{name}}"
     },
     "toolbar": {
-<<<<<<< HEAD
-      "aria-label": "Explore 工具栏",
-      "copy-link": "",
-      "copy-link-abs-time": "",
-      "copy-links-absolute-category": "",
-      "copy-links-normal-category": "",
-=======
       "aria-label": "浏览 工具栏",
->>>>>>> 1d53d71b
       "copy-shortened-link": "复制短链接",
-      "copy-shortened-link-abs-time": "",
-      "copy-shortened-link-menu": "",
       "refresh-picker-cancel": "取消",
       "refresh-picker-run": "运行查询",
       "split-close": "关闭",
