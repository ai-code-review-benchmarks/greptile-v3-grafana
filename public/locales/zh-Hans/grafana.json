--- conflicted
+++ resolved
@@ -417,18 +417,16 @@
       "cancel-button": "",
       "select-time": ""
     },
-<<<<<<< HEAD
     "content": {
       "empty-recent-list": "",
       "filter-placeholder": ""
-=======
+    },
     "footer": {
       "change-settings-button": "",
       "fiscal-year-option": "",
       "fiscal-year-start": "",
       "time-zone-option": "",
       "time-zone-selection": ""
->>>>>>> 29fcc463
     },
     "range-content": {
       "apply-button": "",
