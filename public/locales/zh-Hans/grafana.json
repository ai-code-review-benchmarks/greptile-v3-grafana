{
  "_comment": "Do not manually edit this file. Translations must be made in Crowdin which will sync them back into this file",
  "common": {
    "locale": {
      "default": "默认"
    },
    "save": "保存"
  },
  "dashboard": {
    "inspect": {
      "actions-tab": "操作",
      "data-tab": "数据",
      "error-tab": "错误",
      "json-tab": "JSON",
      "meta-tab": "元数据",
      "query-tab": "查询",
      "stats-tab": "统计信息",
      "subtitle": " {{queryCount}} 次查询，总查询时间为 {{formatted}}",
      "title": "检查：{{panelTitle}}"
    },
    "inspect-data": {
      "data-options": "数据选项",
      "dataframe-aria-label": "选择 dataframe",
      "dataframe-label": "显示数据框",
      "download-csv": "下载 CSV",
      "download-excel-description": "向 CSV 中添加页眉，以便在 Excel 中使用",
      "download-excel-label": "下载 Excel 版本",
      "download-logs": "下载日志",
      "download-service": "下载服务图表",
      "download-traces": "下载跟踪",
      "excel-header": "Excel 页眉",
      "formatted": "格式化数据",
      "formatted-data-description": "按照\"字段\"和\"覆盖\"选项卡中定义的选项将表格数据格式化。",
      "formatted-data-label": "格式化数据",
      "panel-transforms": "面板转换",
      "series-to-columns": "按时间拼接的系列",
      "transformation": "按时间拼接的系列",
      "transformations-description": "显示的表格数据包含在面板转换选项卡中定义的转换。",
      "transformations-label": "应用面板转换"
    },
    "inspect-json": {
      "dataframe-description": "未应用转换和字段配置的原始数据。",
      "dataframe-label": "DataFrame JSON （来自查询）",
      "panel-data-description": "发送至面板可视化的原始模型",
      "panel-data-label": "面板数据",
      "panel-json-description": "保存在仪表板 JSON 中的模型，用于配置整体运作方式。",
      "panel-json-label": "面板 JSON",
      "select-source": "选择源",
      "unknown": "未知对象：{{show}}"
    },
    "inspect-meta": {
      "no-inspector": "没有元数据检查器"
    },
    "inspect-stats": {
      "data-title": "数据源统计信息",
      "processing-time": "数据处理时间",
      "queries": "查询数",
      "request-time": "总请求时间",
      "rows": "总行数",
      "table-title": "统计信息"
    },
    "refresh-picker": {
      "off-arialabel": "关闭自动刷新",
      "off-description": "自动刷新已关闭。选择刷新时间间隔",
      "off-label": "关",
      "on-description": ""
    },
    "toolbar": {
      "add-panel": "添加面板",
      "comments-show": "显示仪表板备注",
      "mark-favorite": "标记为收藏",
      "open-original": "打开原始仪表板",
      "playlist-next": "前往下一个仪表板",
      "playlist-previous": "前往上一个仪表板",
      "playlist-stop": "停止播放列表",
      "refresh": "刷新仪表板",
      "save": "保存仪表板",
      "settings": "仪表板设置",
      "share": "分享仪表板或面板",
      "tv-button": "循环视图模式",
      "unmark-favorite": "取消标记为收藏"
    }
  },
  "folder-picker": {
    "loading": "正在加载文件夹..."
  },
  "library-panel": {
    "add-modal": {
      "cancel": "取消",
      "create": "创建库面板",
      "error": "库面板名称已存在",
      "folder": "保存在文件夹中",
      "folder-description": "库面板权限沿用自文件夹权限",
      "name": "库面板名称"
    }
  },
  "library-panels": {
    "save": {
      "error": "保存库面板时出错：\"{{errorMsg}}\"",
      "success": "库面板已保存"
    }
  },
  "nav": {
    "admin": {
      "subtitle": "管理整个服务器范围的设置，以及对组织、用户和许可证等资源的访问权限",
      "title": "服务器管理员"
    },
    "alerting": {
      "subtitle": "在系统发生问题后立即获悉",
      "title": "警报"
    },
    "alerting-admin": {
      "title": "管理员"
    },
    "alerting-am-routes": {
      "subtitle": "确定警报如何路由到联络点",
      "title": "通知策略"
    },
    "alerting-channels": {
      "title": "通知渠道"
    },
    "alerting-groups": {
      "subtitle": "查看来自 Alertmanager（警报管理器）实例的分组警报",
      "title": "组"
    },
    "alerting-legacy": {
      "title": "警报（遗留）"
    },
    "alerting-list": {
      "subtitle": "确定是否触发警报的规则",
      "title": "警报规则"
    },
    "alerting-receivers": {
      "subtitle": "确定警报触发时如何通知联络人",
      "title": "联络点"
    },
    "alerting-silences": {
      "subtitle": "停止来自一个或多个警报规则的通知",
      "title": "静默"
    },
    "alerts-and-incidents": {
      "subtitle": "警报和事件管理应用",
      "title": "警报和事件"
    },
    "api-keys": {
      "subtitle": "管理和创建用于与 Grafana HTTP API 交互的 API 密钥",
      "title": "API 密钥"
    },
    "apps": {
      "subtitle": "扩展 Grafana 体验的应用插件",
      "title": "应用"
    },
    "config": {
      "title": "管理",
      "titleBeforeTopnav": "配置"
    },
    "correlations": {
      "subtitle": "添加并配置相关性",
      "title": "相关性"
    },
    "create": {
      "title": "创建"
    },
    "create-alert": {
      "title": "新建警报规则"
    },
    "create-dashboard": {
      "title": "仪表板"
    },
    "create-folder": {
      "title": "文件夹"
    },
    "create-import": {
      "title": "导入"
    },
    "dashboards": {
      "subtitle": "创建并管理仪表板，以将您的数据可视化",
      "title": "仪表板"
    },
    "datasources": {
      "subtitle": "添加并配置数据源",
      "title": "数据源"
    },
    "explore": {
      "title": "探索"
    },
    "global-orgs": {
      "subtitle": "在同一服务器上运行的 Grafana 的孤立实例",
      "title": "组织"
    },
    "global-users": {
      "subtitle": "在整个 Grafana 服务器上管理和创建用户",
      "title": "用户"
    },
    "help": {
      "title": "帮助"
    },
    "help/community": "社区",
    "help/documentation": "文档",
    "help/keyboard-shortcuts": "快捷键",
    "help/support": "支持",
    "home": {
      "title": "首页"
    },
    "library-panels": {
      "subtitle": "可重复使用的面板，可以添加到多个仪表板",
      "title": "库面板"
    },
    "live": {
      "title": "事件流"
    },
    "live-cloud": {
      "title": "云"
    },
    "live-pipeline": {
      "title": "管道"
    },
    "live-status": {
      "title": "状态"
    },
    "manage-dashboards": {
      "title": "浏览"
    },
    "monitoring": {
      "subtitle": "监控和基础设施应用",
      "title": "正在监控"
    },
    "new-dashboard": {
      "title": "新建仪表板"
    },
    "new-folder": {
      "title": "新建文件夹"
    },
    "org-settings": {
      "subtitle": "管理整个组织的首选项",
      "title": "首选项"
    },
    "playlists": {
      "subtitle": "以序列显示的仪表板组",
      "title": "播放列表"
    },
    "plugins": {
      "subtitle": "使用插件扩展 Grafana 体验",
      "title": "插件"
    },
    "profile/notifications": {
      "title": "通知历史记录"
    },
    "profile/password": {
      "title": "更改密码"
    },
    "profile/settings": {
      "title": "首选项"
    },
    "profile/switch-org": "切换组织",
    "scenes": {
      "title": "场景"
    },
    "search": {
      "placeholder": "搜索 Grafana"
    },
    "server-settings": {
      "subtitle": "查看 Grafana 配置中定义的设置",
      "title": "设置"
    },
    "service-accounts": {
      "subtitle": "使用服务帐户在 Grafana 中运行自动化工作负载",
      "title": "服务帐户"
    },
    "sign-in": "登录",
    "sign-out": {
      "title": "退出登录"
    },
    "snapshots": {
      "subtitle": "交互式、可公开获取的仪表板时间点表示",
      "title": "快照"
    },
    "starred": {
      "title": "已加星标"
    },
    "starred-empty": {
      "title": "您已加星标的仪表板将显示在这里"
    },
    "storage": {
      "subtitle": "管理文件存储",
      "title": "存储"
    },
    "teams": {
      "subtitle": "具有共同仪表板和权限需求的用户组",
      "title": "团队"
    },
    "upgrading": {
      "title": "统计信息和许可证"
    },
    "users": {
      "subtitle": "邀请用户并向其分配角色",
      "title": "用户"
    }
  },
  "navigation": {
    "kiosk": {
      "tv-alert": "按 ESC 退出 kiosk 模式"
    }
  },
  "news": {
    "title": "最新博客"
  },
  "panel": {
    "header-menu": {
      "inspect": "检查",
      "inspect-data": "数据",
      "inspect-json": "面板 JSON",
      "more": "更多...",
      "share": "分享",
      "view": "查看"
    }
  },
  "share-modal": {
    "dashboard": {
      "title": "分享"
    },
    "embed": {
      "copy": "复制到剪贴板",
      "html": "嵌入 HTML",
      "html-description": "可将以下 HTML 代码粘贴并纳入另一网页。除非启用了匿名访问，否则查看该页面的用户需要登录 Grafana 才能加载图表。",
      "info": "生成用于对此面板嵌入 iframe 的 HTML。",
      "time-range": "当前时间范围",
      "time-range-description": "将当前相对时间范围转换为绝对时间范围"
    },
    "export": {
      "cancel-button": "取消",
      "info-text": "导出此仪表板。",
      "save-button": "保存至文件",
      "share-default-label": "导出时清除默认值",
      "share-externally-label": "导出以供外部分享",
      "view-button": "查看 JSON"
    },
    "library": {
      "info": "创建库面板。"
    },
    "link": {
      "copy-link-button": "复制",
      "info-text": "创建指向此仪表板或面板的直接链接，通过以下选项自定义。",
      "link-url": "链接网址",
      "render-alert": "未安装图像渲染器插件",
      "render-instructions": "要渲染面板图像，需要安装 <1>Grafana 图像渲染器插件</1>。请联系您的 Grafana 管理员安装此插件。",
      "rendered-image": "直接链接至渲染后的图像",
      "save-alert": "仪表板未保存",
      "save-dashboard": "要渲染面板图像，需要先保存仪表板。",
      "shorten-url": "缩短网址",
      "time-range-description": "将当前相对时间范围转换为绝对时间范围",
      "time-range-label": "锁定时间范围"
    },
    "panel": {
      "title": "分享面板"
    },
    "snapshot": {
      "cancel-button": "取消",
      "copy-link-button": "复制",
      "delete-button": "删除快照。",
      "deleted-message": "快照已删除。如果您已经访问过它，则可能需要等待一小时，才能将其从浏览器缓存或 CDN 缓存中删除。",
      "expire": "失效期限",
      "expire-day": "1 天",
      "expire-hour": "1 小时",
      "expire-never": "从不",
      "expire-week": "7 天",
      "info-text-1": "可通过快照即时、公开地分享交互式仪表板。创建后，我们会剥离敏感数据，如查询（指标、模板和注释）和面板链接，仅将可见指标数据和系列名称嵌入到仪表板中。",
      "info-text-2": "请注意，知晓该链接并能够访问该网址的<1>任何人都可以</1>查看您的快照。分享需谨慎。",
      "local-button": "本地快照",
      "mistake-message": "是不是弄错了什么？",
      "name": "快照名称",
      "timeout": "超时（秒）",
      "timeout-description": "如果需要很长时间才能收集仪表板指标，则可能需要配置超时值。"
    },
    "tab-title": {
      "embed": "嵌入",
      "export": "导出",
      "library-panel": "库面板",
      "link": "链接",
      "snapshot": "快照"
    },
    "theme-picker": {
      "current": "当前",
      "dark": "深色",
      "field-name": "主题",
      "light": "浅色"
    }
  },
  "shared-dashboard": {
    "fields": {
      "timezone-label": "时区"
    }
  },
  "shared-preferences": {
    "fields": {
      "home-dashboard-label": "主页仪表板",
      "home-dashboard-placeholder": "默认仪表板",
      "locale-label": "语言",
      "locale-placeholder": "选择语言",
      "theme-label": "UI 主题",
      "week-start-label": "每周开始日"
    },
    "theme": {
      "dark-label": "深色",
      "default-label": "默认",
      "light-label": "浅色"
    },
    "title": "首选项"
  },
  "time-picker": {
    "absolute": {
      "recent-title": "最近使用的绝对范围",
      "title": "绝对时间范围"
    },
    "calendar": {
      "apply-button": "",
      "cancel-button": "",
      "select-time": ""
    },
<<<<<<< HEAD
    "content": {
      "empty-recent-list": "",
      "filter-placeholder": ""
=======
    "range-content": {
      "apply-button": "",
      "default-error": "",
      "fiscal-year": "",
      "from-input": "",
      "range-error": "",
      "to-input": ""
>>>>>>> a255c32e
    },
    "time-range": {
      "aria-role": "",
      "default-title": "",
      "example-title": "",
      "specify": ""
    }
  },
  "user-orgs": {
    "current-org-button": "当前",
    "name-column": "姓名",
    "role-column": "角色",
    "select-org-button": "选择组织",
    "title": "组织"
  },
  "user-profile": {
    "fields": {
      "email-error": "电子邮箱是必填项",
      "email-label": "电子邮箱",
      "name-error": "姓名是必填项",
      "name-label": "姓名",
      "username-label": "用户名"
    },
    "title": "编辑简介"
  },
  "user-session": {
    "browser-column": "浏览器和操作系统",
    "created-at-column": "已登录",
    "ip-column": "IP 地址",
    "revoke": "注销用户会话",
    "seen-at-column": "最后上线时间"
  },
  "user-sessions": {
    "loading": "正在加载会话..."
  }
}<|MERGE_RESOLUTION|>--- conflicted
+++ resolved
@@ -417,11 +417,10 @@
       "cancel-button": "",
       "select-time": ""
     },
-<<<<<<< HEAD
     "content": {
       "empty-recent-list": "",
       "filter-placeholder": ""
-=======
+    },
     "range-content": {
       "apply-button": "",
       "default-error": "",
@@ -429,7 +428,6 @@
       "from-input": "",
       "range-error": "",
       "to-input": ""
->>>>>>> a255c32e
     },
     "time-range": {
       "aria-role": "",
