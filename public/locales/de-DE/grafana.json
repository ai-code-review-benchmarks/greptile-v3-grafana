{
  "_comment": "Diese Datei ist die Quelle für englische Strings. Bearbeiten Sie diese, um die Pluralformen und andere Ausdrücke für die Benutzeroberfläche zu ändern.",
  "access-control": {
    "add-permission": {
      "role-label": "Rolle",
      "serviceaccount-label": "Service-Konto",
      "team-label": "Team",
      "title": "Berechtigung hinzufügen für",
      "user-label": "Nutzer"
    },
    "add-permissions": {
      "save": "Speichern"
    },
    "permission-list": {
      "permission": "Berechtigung"
    },
    "permissions": {
      "add-label": "Berechtigung hinzufügen",
      "no-permissions": "Keine Berechtigungen vorhanden",
      "permissions-change-warning": "Dadurch werden die Berechtigungen für diesen Ordner und alle seine Unterordner geändert. Insgesamt betrifft dies Folgendes:",
      "role": "Rolle",
      "serviceaccount": "Service-Konto",
      "team": "Team",
      "title": "Berechtigung",
      "user": "Nutzer"
    }
  },
  "bouncing-loader": {
    "label": ""
  },
  "browse-dashboards": {
    "action": {
      "cancel-button": "Abbrechen",
      "cannot-move-folders": "Ordner können nicht verschoben werden",
      "delete-button": "Löschen",
      "delete-modal-invalid-text": "Ein oder mehrere Ordner enthalten Bibliotheksfenster oder Alarmierungsregeln. Löschen Sie diese zuerst, um fortzufahren.",
      "delete-modal-invalid-title": "Ordner kann nicht gelöscht werden",
      "delete-modal-text": "Diese Aktion wird folgenden Inhalt löschen:",
      "delete-modal-title": "Löschen",
      "deleting": "Löschen...",
      "manage-permissions-button": "Berechtigungen verwalten",
      "move-button": "Verschieben",
      "move-modal-alert": "Das Verschieben dieses Elements kann seine Berechtigungen ändern.",
      "move-modal-field-label": "Ordnername",
      "move-modal-text": "Diese Aktion wird folgenden Inhalt verschieben:",
      "move-modal-title": "Verschieben",
      "moving": "Verschieben...",
      "new-folder-name-required-phrase": "Ordnername ist erforderlich."
    },
    "counts": {
      "alertRule_one": "{{count}} Alarmierungsregel",
      "alertRule_other": "{{count}} Alarmierungsregeln",
      "dashboard_one": "{{count}} Dashboard",
      "dashboard_other": "{{count}} Dashboards",
      "folder_one": "{{count}} Ordner",
      "folder_other": "{{count}} Ordner",
      "libraryPanel_one": "{{count}} Bibliotheksfenster",
      "libraryPanel_other": "{{count}} Bibliotheksfenster",
      "total_one": "{{count}} Element",
      "total_other": "{{count}} Elemente"
    },
    "dashboards-tree": {
      "collapse-folder-button": "Ordner einklappen {{title}}",
      "expand-folder-button": "Ordner ausklappen {{title}}",
      "name-column": "Name",
      "select-all-header-checkbox": "Alle auswählen",
      "select-checkbox": "Auswählen",
      "tags-column": "Tags"
    },
    "folder-actions-button": {
      "delete": "Löschen",
      "folder-actions": "Ordneraktionen",
      "manage-permissions": "Berechtigungen verwalten",
      "move": "Verschieben"
    },
    "folder-picker": {
      "accessible-label": "Ordner auswählen: {{ label }} aktuell ausgewählt",
      "button-label": "Ordner auswählen",
      "clear-selection": "",
      "empty-message": "Keine Ordner gefunden",
      "error-title": "Fehler beim Laden der Ordner",
      "search-placeholder": "Ordner suchen",
      "unknown-error": "Unbekannter Fehler"
    },
    "manage-folder-nav": {
      "alert-rules": "Warnregeln",
      "dashboards": "Dashboards",
      "panels": "Fenster"
    },
    "new-folder-form": {
      "cancel-label": "Abbrechen",
      "create-label": "Erstellen",
      "name-label": "Ordnername"
    },
    "no-results": {
      "clear": "Suche und Filter löschen",
      "text": "Keine Ergebnisse für Ihre Abfrage gefunden."
    }
  },
  "clipboard-button": {
    "inline-toast": {
      "success": "Kopiert"
    }
  },
  "command-palette": {
    "action": {
      "change-theme": "Thema ändern...",
      "dark-theme": "Dunkel",
      "light-theme": "Hell"
    },
    "search-box": {
      "placeholder": "Suche oder springe zu ..."
    },
    "section": {
      "actions": "Aktionen",
      "dashboard-search-results": "Dashboards",
      "folder-search-results": "Ordner",
      "pages": "Seiten",
      "preferences": "Einstellungen",
      "recent-dashboards": "Kürzliche Dashboards"
    }
  },
  "common": {
    "locale": {
      "default": "Standard"
    },
    "save": "Speichern"
  },
  "connections": {
    "connect-data": {
      "category-header-label": "Datenquellen"
    },
    "search": {
      "placeholder": "Alle durchsuchen"
    }
  },
  "correlations": {
    "add-new": "Neu",
    "alert": {
      "error-message": "Beim Abrufen der Korrelationsdaten ist ein unbekannter Fehler aufgetreten. Bitte versuchen Sie es erneut.",
      "title": "Fehler beim Abrufen der Korrelationsdaten"
    },
    "basic-info-form": {
      "description-description": "Optionale Beschreibung mit weiteren Informationen über den Link",
      "description-label": "Beschreibung",
      "label-description": "Dieser Name wird als Bezeichnung für die Korrelation verwendet. Dies wird als Button-Text, Menüpunkt oder schwebender Text auf einem Link angezeigt.",
      "label-label": "Label",
      "label-placeholder": "z.B. Tempospuren",
      "label-required": "Dieses Feld ist erforderlich.",
      "sub-text": "<0>Text definieren, der die Korrelation beschreibt.</0>",
      "title": "Korrelationsbezeichnung definieren (Schritt 1 von 3)"
    },
    "list": {
      "delete": "Korrelation löschen",
      "label": "Label",
      "loading": "wird geladen...",
      "read-only": "Nur lesen",
      "source": "Quelle",
      "target": "Ziel"
    },
    "navigation-form": {
      "add-button": "Hinzufügen",
      "back-button": "Zurück",
      "next-button": "Weiter",
      "save-button": "Speichern"
    },
    "page-content": "Um Korrelationen zu aktivieren, fügen Sie es in die Grafana-Konfiguration ein:",
    "page-heading": "Korrelationen sind deaktiviert",
    "query-editor": {
      "control-rules": "Die ausgewählte Zieldatenquelle muss einen Abfrageeditor exportieren.",
      "data-source-text": "Bitte wählen Sie zuerst eine Zieldatenquelle aus.",
      "data-source-title": "Keine Datenquelle ausgewählt",
      "error-text": "Die ausgewählte Datenquelle konnte nicht geladen werden.",
      "error-title": "Fehler beim Laden der Datenquelle",
      "loading": "Abfrageeditor wird geladen...",
      "query-description": "Definieren Sie die Abfrage, die ausgeführt wird, wenn der Link angeklickt wird. Sie können <2>Variablen</2> verwenden, um auf bestimmte Feldwerte zuzugreifen.",
      "query-editor-title": "Datenquelle exportiert keinen Abfrageeditor.",
      "query-label": "Abfrage"
    },
    "source-form": {
      "control-required": "Dieses Feld ist erforderlich.",
      "description": "Sie haben folgende Variablen in der Zielabfrage verwendet: <1></1><2></2>Ein Datenpunkt muss Werte für alle Variablen als Felder oder als Transformationsausgabe bereitstellen, um die Korrelationsschaltfläche in der Visualisierung erscheinen zu lassen.<4></4>Hinweis: Nicht jede Variable muss unten explizit definiert werden. Eine Transformation wie <7>logfmt</7> erzeugt Variablen für jedes Schlüssel-/Wert-Paar.",
      "heading": "In der Zielabfrage verwendete Variablen",
      "results-description": "Der Link wird neben dem Wert dieses Feldes angezeigt",
      "results-label": "Ergebnisfeld",
      "results-required": "Dieses Feld ist erforderlich.",
      "source-description": "Die Ergebnisse aus der ausgewählten Quelldatenquelle verfügen über Links, die im Fenster angezeigt werden",
      "source-label": "Quelle",
      "sub-text": "<0>Definieren, welche Datenquelle die Korrelation anzeigt und welche Daten die zuvor definierten Variablen ersetzen sollen. </0>",
      "title": "Konfigurieren Sie die Datenquelle, die auf {{dataSourceName}} verlinkt wird (Schritt 3 von 3)"
    },
    "sub-title": "Definieren, wie sich Daten in verschiedenen Datenquellen miteinander verbinden. Lesen Sie mehr in der <2>Dokumentation<1></1></2>",
    "target-form": {
      "control-rules": "Dieses Feld ist erforderlich.",
      "sub-text": "<0>Definieren Sie, mit welcher Datenquelle die Korrelation verknüpft wird und welche Abfrage ausgeführt wird, wenn die Korrelation angeklickt wird.</0>",
      "target-description": "Geben Sie an, welche Datenquelle beim Anklicken des Links abgefragt wird",
      "target-label": "Ziel",
      "title": "Ziel für die Korrelation einrichten (Schritt 2 von 3)"
    },
    "trans-details": {
      "logfmt-description": "Das angegebene Feld mit logfmt analysieren, um Variablen zu erhalten",
      "logfmt-label": "Logfmt",
      "regex-description": "Das Feld wird mit Regex analysiert. Verwenden Sie benannte Erfassungsgruppen, um mehrere Variablen zurückzugeben, oder eine einzelne unbenannte Erfassungsgruppe, um eine Variable zu einem benannten Zuordnungswert hinzuzufügen. Regex unterscheidet nicht zwischen Groß- und Kleinschreibung.",
      "regex-expression": "Verwenden Sie Erfassungsgruppen, um einen Teil des Feldes zu extrahieren.",
      "regex-label": "Regulärer Ausdruck",
      "regex-map-values": "Definiert den Namen der Variable, wenn die Erfassungsgruppe nicht benannt ist."
    },
    "transform": {
      "add-button": "Transformation hinzufügen",
      "heading": "Transformationen",
      "no-transform": "Keine Transformationen definiert."
    },
    "transform-row": {
      "expression-label": "Ausdruck",
      "expression-required": "Bitte definieren Sie einen Ausdruck",
      "expression-tooltip": "Erforderlich für regulären Ausdruck. Der Ausdruck, den die Transformation verwenden wird. Logfmt verwendet keine weiteren Spezifikationen.",
      "field-input": "Feld",
      "field-label": "Feld",
      "field-tooltip": "Optional. Das zu transformierende Feld. Wenn nicht angegeben, wird die Transformation auf das Ergebnisfeld angewendet.",
      "map-value-label": "Kartenwert",
      "map-value-tooltip": "Optional. Definiert den Namen der Variablen. Dies ist derzeit nur für reguläre Ausdrücke mit einer einzigen, unbenannten Erfassungsgruppe gültig.",
      "remove-button": "Entfernen",
      "remove-tooltip": "Transformation entfernen",
      "transform-required": "Bitte wählen Sie einen Transformationstyp",
      "type-label": "Typ",
      "type-tooltip": "Die Art der Transformation, die auf die Quelldaten angewendet wird."
    }
  },
  "dashboard": {
    "add-menu": {
      "import": "Aus Bibliothek importieren",
      "paste-panel": "Panel einfügen",
      "row": "Zeile",
      "visualization": "Visualisierung",
      "widget": "Widget"
    },
    "alert-rules-drawer": {
      "redirect-link": "",
      "subtitle": ""
    },
    "empty": {
      "add-library-panel-body": "Visualisierungen hinzufügen, die mit anderen Dashboards geteilt werden.",
      "add-library-panel-button": "Bibliotheksfenster hinzufügen",
      "add-library-panel-header": "Ein Bibliotheksfenster hinzufügen",
      "add-visualization-body": "Wählen Sie eine Datenquelle aus und visualisieren und fragen Sie dann Ihre Daten mit Diagrammen, Statistiken und Tabellen ab oder erstellen Sie Listen, Markierungen und andere Widgets.",
      "add-visualization-button": "Visualisierung hinzufügen",
      "add-visualization-header": "Starten Sie Ihr neues Dashboard, indem Sie eine Visualisierung hinzufügen",
      "add-widget-body": "Listen, Markdowns und andere Widgets erstellen",
      "add-widget-button": "Widget hinzufügen",
      "add-widget-header": "Widget hinzufügen",
      "import-a-dashboard-body": "Dashboard aus Datei oder <1>grafana.com</1> importieren.",
      "import-a-dashboard-header": "Dashboard importieren",
      "import-dashboard-button": "Dashboard importieren"
    },
    "inspect": {
      "data-tab": "Daten",
      "error-tab": "Fehler",
      "json-tab": "JSON",
      "meta-tab": "Metadaten",
      "query-tab": "Abfrage",
      "stats-tab": "Statistiken",
      "subtitle": "{{queryCount}} Abfragen mit einer Gesamtabfragezeit von {{formatted}}",
      "title": "Überprüfen: {{panelTitle}}"
    },
    "inspect-data": {
      "data-options": "Datenoptionen",
      "dataframe-aria-label": "Datenrahmen auswählen",
      "dataframe-label": "Datenrahmen anzeigen",
      "download-csv": "CSV herunterladen",
      "download-excel-description": "Kopfzeile zu CSV für die Verwendung in Excel hinzufügen",
      "download-excel-label": "Für Excel herunterladen",
      "download-logs": "Logs herunterladen",
      "download-service": "Servicediagramm herunterladen",
      "download-traces": "Traces herunterladen",
      "excel-header": "Excel-Kopfzeile",
      "formatted": "Formatierte Daten",
      "formatted-data-description": "Tabellendaten werden mit den in den Tabs „Feld“ und „Überschreiben“ definierten Optionen formatiert",
      "formatted-data-label": "Formatierte Daten",
      "panel-transforms": "Panel-Transformationen",
      "series-to-columns": "Serie durch Zeit verbunden",
      "transformation": "Serie durch Zeit verbunden",
      "transformations-description": "Tabellendaten werden mit den im Tab „Panel-Transformationen“ definierten Transformationen angezeigt.",
      "transformations-label": "Panel-Transformationen anwenden"
    },
    "inspect-json": {
      "dataframe-description": "Rohdaten ohne Transformationen und angewendete Feldkonfiguration. ",
      "dataframe-label": "Datenrahmen-JSON (aus Abfrage)",
      "panel-data-description": "Das Rohmodell wurde an die Panel-Visualisierung übertragen",
      "panel-data-label": "Panel-Daten",
      "panel-json-description": "Das im Dashboard-JSON gespeicherte Modell, das konfiguriert, wie alles funktioniert.",
      "panel-json-label": "Panel-JSON",
      "select-source": "Quelle auswählen",
      "unknown": "Unbekanntes Objekt: {{show}}"
    },
    "inspect-meta": {
      "no-inspector": "Kein Metadaten-Inspektor"
    },
    "inspect-stats": {
      "data-title": "Statistiken zu Datenquellen",
      "data-traceids": "IDs nachverfolgen",
      "processing-time": "Datenverarbeitungszeit",
      "queries": "Anzahl der Abfragen",
      "request-time": "Gesamte Anfragezeit",
      "rows": "Gesamtanzahl an Zeilen",
      "table-title": "Statistiken"
    },
    "toolbar": {
      "add": "Hinzufügen",
<<<<<<< HEAD
=======
      "alert-rules": "",
>>>>>>> e1197641
      "mark-favorite": "Als Favorit markieren",
      "open-original": "Original-Dashboard öffnen",
      "playlist-next": "Zum nächsten Dashboard",
      "playlist-previous": "Zum vorherigen Dashboard",
      "playlist-stop": "Wiedergabeliste stoppen",
      "refresh": "Dashboard aktualisieren",
      "save": "Dashboard speichern",
      "settings": "Dashboard-Einstellungen",
      "share": "Dashboard oder Panel teilen",
      "share-button": "",
      "unmark-favorite": "Markierung als Favorit entfernen"
    },
    "validation": {
      "invalid-dashboard-id": "Konnte keine gültige Grafana.com-ID finden",
      "invalid-json": "JSON ungültig",
      "tags-expected-array": "Array der jeweiligen Tags",
      "tags-expected-strings": "String-Array der jeweiligen Tags"
    }
  },
  "dashboard-import": {
    "file-dropzone": {
      "primary-text": "Dashboard JSON-Datei hochladen",
      "secondary-text": "Ziehen Sie hierher oder klicken Sie zum Durchsuchen"
    },
    "form-actions": {
      "cancel": "Abbrechen",
      "load": "Laden"
    },
    "gcom-field": {
      "label": "Dashboards für gängige Anwendungen finden und importieren unter <1></1>",
      "load-button": "Laden",
      "placeholder": "Grafana.com Dashboard URL oder ID",
      "validation-required": "Eine Grafana Dashboard URL oder ID ist erforderlich"
    },
    "json-field": {
      "label": "Import per Dashboard JSON-Modell",
      "validation-required": "Benötigt ein Dashboard JSON-Modell"
    }
  },
  "dashboard-settings": {
    "annotations": {
      "title": "Anmerkungen"
    },
    "dashboard-delete-button": "Dashboard löschen",
    "general": {
      "auto-refresh-description": "Definieren Sie die automatischen Aktualisierungsintervalle, die in der Liste der automatischen Aktualisierungen verfügbar sein sollen.",
      "auto-refresh-label": "Automatisch aktualisieren",
      "description-label": "Beschreibung",
      "editable-description": "Schreibgeschützt um alle Bearbeitung zu deaktivieren. Aktualisieren Sie das Dashboard, damit Änderungen wirksam werden",
      "editable-label": "Editierbar",
      "folder-label": "Ordner",
      "panel-options-graph-tooltip-description": "Steuert das Tooltip- und Hover-Highlight-Verhalten in verschiedenen Bereichen. Laden Sie das Dashboard neu, damit die Änderungen wirksam werden",
      "panel-options-graph-tooltip-label": "Graph-Tooltip",
      "panel-options-label": "Fenster-Optionen",
      "tags-label": "Tags",
      "title": "Allgemein",
      "title-label": "Titel"
    },
    "json-editor": {
      "apply-button": "",
      "save-button": "Änderungen speichern",
      "subtitle": "Das JSON-Modell unten ist die Datenstruktur, die das Dashboard definiert. Dazu gehören Dashboard-Einstellungen, Fenster-Einstellungen, Layout, Abfragen und so weiter.",
      "title": "JSON-Modell"
    },
    "links": {
      "title": "Links"
    },
    "permissions": {
      "title": "Berechtigungen"
    },
    "settings": {
      "title": "Einstellungen"
    },
    "time-picker": {
      "hide-time-picker": "Zeitauswahl ausblenden",
      "now-delay-description": "Ausschließen aktueller Daten, die unvollständig sein könnten.",
      "now-delay-label": "Jetzt Verzögerung",
      "refresh-live-dashboards-description": "Leiste ständig neu zeichnen, in denen der Zeitbereich „jetzt“ referenziert",
      "refresh-live-dashboards-label": "Live-Dashboards aktualisieren",
      "time-options-label": "Zeitoptionen",
      "time-zone-label": "Zeitzone",
      "week-start-label": "Wochenbeginn"
    },
    "variables": {
      "title": "Variable"
    },
    "versions": {
      "title": "Versionen"
    }
  },
  "data-source-picker": {
    "add-new-data-source": "Neue Datenquelle konfigurieren",
    "built-in-list": {
      "description-dashboard": "Abfrageergebnisse von anderen Visualisierungen wiederverwenden",
      "description-grafana": "Visualisierungen mit Scheindaten entdecken",
      "description-mixed": "Mehrere Datenquellen verwenden"
    },
    "list": {
      "no-data-source-message": "Keine Datenquellen gefunden"
    },
    "modal": {
      "configure-new-data-source": "Neuen Tab öffnen und Datenquelle konfigurieren",
      "input-placeholder": "Datenquelle auswählen",
      "title": "Datenquelle auswählen"
    },
    "open-advanced-button": "Erweiterte Datenquellauswahl öffnen"
  },
  "data-sources": {
    "datasource-add-button": {
      "label": "Neue Datenquelle hinzufügen"
    }
  },
  "explore": {
    "add-to-dashboard": "Zum Dashboard hinzufügen",
    "rich-history": {
      "close-tooltip": "Abfrageverlauf schließen",
      "datasource-a-z": "Datenquelle A-Z",
      "datasource-z-a": "Datenquelle Z-A",
      "newest-first": "Neueste zuerst",
      "oldest-first": "Älteste zuerst",
      "query-history": "Abfrageverlauf",
      "settings": "Einstellungen",
      "starred": "Hervorgehoben"
    },
    "rich-history-card": {
      "add-comment-form": "Kommentarformular hinzufügen",
      "add-comment-tooltip": "Kommentar hinzufügen",
      "cancel": "Abbrechen",
      "confirm-delete": "Löschen",
      "copy-query-tooltip": "Abfrage in Zwischenablage kopieren",
      "copy-shortened-link-tooltip": "Kopiere verkürzten Link in die Zwischenablage",
      "datasource-icon-label": "Datenquellen-Symbol",
      "datasource-name-label": "Datenquellname",
      "datasource-not-exist": "Datenquelle existiert nicht mehr",
      "delete-query-confirmation-title": "Löschen",
      "delete-query-title": "Abfrage löschen",
      "delete-query-tooltip": "Abfrage löschen",
      "delete-starred-query-confirmation-text": "Sind Sie sicher, dass Sie die markierte Abfrage dauerhaft löschen möchten?",
      "edit-comment-tooltip": "Kommentar bearbeiten",
      "loading-text": "wird geladen...",
      "optional-description": "Eine optionale Beschreibung dessen, was die Abfrage tut.",
      "query-comment-label": "Abfrage-Kommentar",
      "query-text-label": "Abfragetext",
      "run-query-button": "Abfrage ausführen",
      "save-comment": "Kommentar speichern",
      "star-query-tooltip": "Abfrage anwählen",
      "switch-datasource-button": "Datenquelle wechseln und Abfrage ausführen",
      "unstar-query-tooltip": "Abfrage abwählen",
      "update-comment-form": "Kommentarformular aktualisieren"
    },
    "rich-history-container": {
      "loading": "Wird geladen ..."
    },
    "rich-history-notification": {
      "query-copied": "Abfrage in Zwischenablage kopiert",
      "query-deleted": "Abfrage gelöscht"
    },
    "rich-history-queries-tab": {
      "displaying-partial-queries": "{{ count }} Abfragen anzeigen",
      "displaying-queries": "{{ count }} Abfragen",
      "filter-aria-label": "Filterabfragen nach Datenquelle(n)",
      "filter-history": "Filterverlauf",
      "filter-placeholder": "Filterabfragen nach Datenquelle(n)",
      "history-local": "Der Verlauf ist lokal in Ihrem Browser gespeichert und wird nicht mit anderen geteilt.",
      "loading": "Wird geladen ...",
      "loading-results": "Ergebnisse werden geladen...",
      "search-placeholder": "Suchabfragen",
      "showing-queries": "Zeige {{ shown }} von {{ total }} <0>Mehr laden</0>",
      "sort-aria-label": "Abfragen sortieren",
      "sort-placeholder": "Abfragen sortieren nach"
    },
    "rich-history-settings-tab": {
      "alert-info": "Grafana hält Einträge bis {{optionLabel}}. Markierte Einträge werden nicht gelöscht.",
      "change-default-tab": "Ändern Sie den aktiven Standard-Tab von „Abfragehistorie“ zu „Markiert“",
      "clear-history-info": "Lösche den gesamten Abfrageverlauf dauerhaft.",
      "clear-query-history": "Abfrageverlauf löschen",
      "clear-query-history-button": "Abfrageverlauf löschen",
      "delete-confirm": "Löschen",
      "delete-confirm-text": "Sind Sie sicher, dass Sie Ihren Abfrageverlauf dauerhaft löschen möchten?",
      "delete-title": "Löschen",
      "history-time-span": "Verlauf Zeitspanne",
      "history-time-span-description": "Wählen Sie den Zeitraum, für den Grafana Ihren Abfrageverlauf speichern wird. Bis zu {{MAX_HISTORY_ITEMS}} Einträge werden gespeichert.",
      "only-show-active-datasource": "Nur Abfragen für derzeit aktive Datenquelle anzeigen",
      "query-history-deleted": "Abfrageverlauf gelöscht",
      "retention-period": {
        "1-week": "1 Woche",
        "2-days": "2 Tage",
        "2-weeks": "2 Wochen",
        "5-days": "5 Tage"
      }
    },
    "rich-history-starred-tab": {
      "filter-queries-aria-label": "Filterabfragen für Datenquelle(n)",
      "filter-queries-placeholder": "Filterabfragen für Datenquelle(n)",
      "loading": "Wird geladen ...",
      "loading-results": "Ergebnisse werden geladen...",
      "local-history-message": "Der Verlauf ist lokal in Ihrem Browser gespeichert und wird nicht mit anderen geteilt.",
      "search-queries-placeholder": "Suchabfragen",
      "showing-queries": "Zeige {{ shown }} von {{ total }} <0>Mehr laden</0>",
      "sort-queries-aria-label": "Abfragen sortieren",
      "sort-queries-placeholder": "Abfragen sortieren nach"
    },
    "rich-history-utils": {
      "a-week-ago": "vor einer Woche",
      "days-ago": "vor {{num}} Tagen",
      "default-from": "jetzt bis 1 Stunde",
      "default-to": "jetzt",
      "today": "heute",
      "two-weeks-ago": "vor zwei Wochen",
      "yesterday": "gestern"
    },
    "rich-history-utils-notification": {
      "saving-failed": "Speichern des umfangreichen Verlaufs fehlgeschlagen",
      "update-failed": "Aktualisierung des umfangreichen Verlaufs fehlgeschlagen"
    },
    "secondary-actions": {
      "query-add-button": "Abfrage hinzufügen",
      "query-add-button-aria-label": "Abfrage hinzufügen",
      "query-history-button": "Abfrageverlauf",
      "query-history-button-aria-label": "Abfrageverlauf",
      "query-inspector-button": "Abfrage-Inspektor",
      "query-inspector-button-aria-label": "Abfrage-Inspektor"
    },
    "table": {
      "no-data": "0 Serien zurückgegeben",
      "title": "Tabelle",
      "title-with-name": "Tabelle - {{name}}"
    },
    "toolbar": {
      "aria-label": "Werkzeugleiste durchsuchen",
      "copy-link": "",
      "copy-link-abs-time": "",
      "copy-links-absolute-category": "",
      "copy-links-normal-category": "",
      "copy-shortened-link": "Verkürzten Link kopieren",
      "copy-shortened-link-abs-time": "",
      "copy-shortened-link-menu": "",
      "refresh-picker-cancel": "Abbrechen",
      "refresh-picker-run": "Abfrage ausführen",
      "split-close": "Schließen",
      "split-close-tooltip": "Teilbereich schließen",
      "split-narrow": "Schmaler Bereich",
      "split-title": "Teilen",
      "split-tooltip": "Bereich teilen",
      "split-widen": "Bereich verbreitern"
    }
  },
  "folder-picker": {
    "loading": "Ordner werden geladen …"
  },
  "grafana-ui": {
    "drawer": {
      "close": ""
    },
    "modal": {
      "close-tooltip": "Schließen"
    },
    "segment-async": {
      "error": "Fehler beim Laden der Optionen",
      "loading": "Optionen werden geladen ...",
      "no-options": "Keine Optionen gefunden"
    },
    "select": {
      "no-options-label": "Keine Optionen gefunden",
      "placeholder": "Auswählen"
    }
  },
  "graph": {
    "container": {
      "content": "Die Darstellung von zu vielen Reihen in einem einzigen Fenster kann die Leistung beeinträchtigen und die Lesbarkeit der Daten erschweren. Erwägen Sie eine Verfeinerung Ihrer Abfragen.",
      "show-all-series": "Alle {{length}} anzeigen",
      "show-only-series": "Zeige nur {{MAX_NUMBER_OF_TIME_SERIES}} Serie",
      "title": "Diagramm"
    }
  },
  "help-modal": {
    "shortcuts-category": {
      "dashboard": "Dashboard",
      "focused-panel": "Fokussiertes Fenster",
      "global": "Global",
      "time-range": "Zeitraum"
    },
    "shortcuts-description": {
      "change-theme": "Thema ändern",
      "collapse-all-rows": "Alle Zeilen einklappen",
      "copy-time-range": "",
      "dashboard-settings": "Dashboard-Einstellungen",
      "duplicate-panel": "Fenster duplizieren",
      "exit-edit/setting-views": "Ansicht beenden/einstellen",
      "expand-all-rows": "Alle Zeilen erweitern",
      "go-to-dashboards": "Gehe zu Dashboards",
      "go-to-explore": "Gehe zu Erkunden",
      "go-to-home-dashboard": "Gehe zu Home-Dashboard",
      "go-to-profile": "Gehe zu Profil",
      "make-time-range-permanent": "Zeitspanne absolut/dauerhaft machen",
      "move-time-range-back": "Zeitspanne zurück bewegen",
      "move-time-range-forward": "Zeitbereich nach vorne verschieben",
      "open-search": "Suche öffnen",
      "open-shared-modal": "Geteilter Fenstermodus öffnen",
      "paste-time-range": "",
      "refresh-all-panels": "Alle Fenster aktualisieren",
      "remove-panel": "Fenster entfernen",
      "save-dashboard": "Dashboard speichern",
      "show-all-shortcuts": "Alle Tastaturkürzel anzeigen",
      "toggle-active-mode": "Inaktiv/Anzeigemodus umschalten",
      "toggle-all-panel-legends": "Alle Fenster-Legenden umschalten",
      "toggle-auto-fit": "Automatisches Einpassen von Fenstern umschalten (experimentelle Funktion)",
      "toggle-exemplars": "Beispiele in allen Fenstern umschalten",
      "toggle-graph-crosshair": "Gemeinsames Diagrammadenkreuz umschalten",
      "toggle-kiosk": "Kiosk-Modus umschalten (versteckt obere Navigation)",
      "toggle-panel-edit": "Fenster bearbeiten-Ansicht umschalten",
      "toggle-panel-fullscreen": "Vollbildansicht des Fensters umschalten",
      "toggle-panel-legend": "Legende des Fensters umschalten",
      "zoom-out-time-range": "Zeitbereich verkleinern"
    },
    "title": "Shortcuts"
  },
  "inspector": {
    "query": {
      "collapse-all": "Alle einklappen",
      "copy-to-clipboard": "In die Zwischenablage kopieren",
      "description": "Mit dem Query Inspector können Sie die Rohdaten von Anfrage und Antwort einsehen. Um diese Daten zu sammeln, muss Grafana eine neue Abfrage erstellen. Klicken Sie unten auf Aktualisieren, um eine neue Abfrage zu starten.",
      "expand-all": "Alle ausklappen",
      "no-data": "Noch keine Anfrage und Antwort gesammelt. Auf Aktualisieren klicken",
      "refresh": "Aktualisieren"
    }
  },
  "library-panel": {
    "add-modal": {
      "cancel": "Abbrechen",
      "create": "Bibliotheks-Panel erstellen",
      "error": "Ein Bibliotheks-Panel mit diesem Namen existiert bereits",
      "folder": "In Ordner speichern",
      "folder-description": "Berechtigungen des Bibliotheks-Panels werden von den Ordnerberechtigungen übernommen",
      "name": "Name des Bibliotheks-Panels"
    },
    "add-widget": {
      "title": "Panel aus Panel-Bibliothek hinzufügen"
    }
  },
  "library-panels": {
    "modal": {
      "body_one": "Dieses Fenster wird in {{count}} Dashboard verwendet. Bitte wählen Sie aus, in welchem Dashboard Sie das Fenster sehen möchten:",
      "body_other": "Dieses Fenster wird in {{count}} Dashboards verwendet. Bitte wählen Sie aus, in welchem Dashboard Sie das Fenster sehen möchten:",
      "button-cancel": "<0>Abbrechen</0>",
      "button-view-panel1": "Fenster in {{label}} anzeigen...",
      "button-view-panel2": "Fenster im Dashboard anzeigen...",
      "panel-not-linked": "Fenster ist nicht mit einem Dashboard verbunden. Fügen Sie das Fenster einem Dashboard hinzu und versuchen Sie es erneut.",
      "select-no-options-message": "Keine Dashboards gefunden",
      "select-placeholder": "Tippen, um nach Dashboard zu suchen",
      "title": "Fenster im Dashboard anzeigen"
    },
    "save": {
      "error": "Fehler beim Speichern des Bibliotheks-Panels: „{{errorMsg}}“",
      "success": "Bibliotheks-Panel wurde gespeichert"
    }
  },
  "login": {
    "error": {
      "blocked": "Sie haben die Anzahl der Anmeldeversuche für diesen Benutzer überschritten. Bitte versuchen Sie es später erneut.",
      "invalid-user-or-password": "Ungültiger Benutzername oder Passwort",
      "title": "Login fehlgeschlagen",
      "unknown": "Unbekannter Fehler aufgetreten"
    },
    "forgot-password": "",
    "form": {
      "password-label": "",
      "password-required": "",
      "submit-label": "",
      "submit-loading-label": "",
      "username-label": "",
      "username-required": ""
    },
    "services": {
      "sing-in-with-prefix": ""
    },
    "signup": {
      "new-to-question": ""
    }
  },
  "nav": {
    "add-new-connections": {
      "title": "Neue Verbindung hinzufügen"
    },
    "admin": {
      "subtitle": "Serverweite Einstellungen und Zugriff auf Ressourcen wie Organisationen, Benutzer und Lizenzen verwalten",
      "title": "Server-Administrator"
    },
    "alert-list-legacy": {
      "title": ""
    },
    "alerting": {
      "subtitle": "Informiere dich über Probleme in deinen Systemen kurz nach deren Auftreten",
      "title": "Meldungen"
    },
    "alerting-admin": {
      "title": "Administrator"
    },
    "alerting-am-routes": {
      "subtitle": "Lege fest, wie Warnungen an Kontaktpunkte weitergeleitet werden",
      "title": "Benachrichtigungsrichtlinien"
    },
    "alerting-channels": {
      "title": "Benachrichtigungskanäle"
    },
    "alerting-groups": {
      "subtitle": "Zeige gruppierte Warnungen vom Alertmanager an",
      "title": "Gruppen"
    },
    "alerting-home": {
      "title": "Home"
    },
    "alerting-legacy": {
      "title": "Warnungen (Legacy)"
    },
    "alerting-list": {
      "subtitle": "Regeln, die festlegen, ob eine Warnung ausgelöst wird",
      "title": "Warnregeln"
    },
    "alerting-receivers": {
      "subtitle": "Wählen Sie, wie Ihre Kontaktpunkte benachrichtigen werden, wenn eine Warninstanz auslöst",
      "title": "Kontaktpunkte"
    },
    "alerting-silences": {
      "subtitle": "Schalte Benachrichtigungen von einer oder mehrerer Warnregeln aus",
      "title": "Stummschalten"
    },
    "alerting-upgrade": {
      "subtitle": "",
      "title": ""
    },
    "alerts-and-incidents": {
      "subtitle": "Warn- und Vorfallmanagement-Apps",
      "title": "Warnungen und IRM"
    },
    "api-keys": {
      "subtitle": "Verwalte und erstelle API-Schlüssel, die für die Interaktion mit HTTP-APIs von Grafana verwendet werden",
      "title": "API-Schlüssel"
    },
    "application": {
      "title": "Anwendung"
    },
    "apps": {
      "subtitle": "App-Plug-ins, die das Grafana-Erlebnis erweitern",
      "title": "Apps"
    },
    "authentication": {
      "title": "Authentifizierung"
    },
    "config": {
      "title": "Verwaltung"
    },
    "config-access": {
      "subtitle": "Konfigurieren Sie den Zugriff für einzelne Benutzer, Teams und Service-Konten",
      "title": "Benutzer und Zugriff"
    },
    "config-general": {
      "subtitle": "Standardeinstellungen in Grafana verwalten",
      "title": "Allgemein"
    },
    "config-plugins": {
      "subtitle": "Plugins installieren und Beziehungen zwischen den Daten definieren",
      "title": "Plugins und Daten"
    },
    "connect-data": {
      "title": "Daten verbinden"
    },
    "connections": {
      "subtitle": "Durchsuchen und neue Verbindungen erstellen",
      "title": "Verbindungen"
    },
    "correlations": {
      "subtitle": "Füge Korrelationen hinzu und konfiguriere sie",
      "title": "Korrelationen"
    },
    "create": {
      "title": "Erstellen"
    },
    "create-alert": {
      "title": "Alarmregel erstellen"
    },
    "create-dashboard": {
      "title": "Dashboard"
    },
    "create-folder": {
      "title": "Ordner"
    },
    "create-import": {
      "title": "Dashboard importieren"
    },
    "dashboards": {
      "subtitle": "Erstelle und verwalte Dashboards, um deine Daten zu visualisieren",
      "title": "Dashboards"
    },
    "data-sources": {
      "subtitle": "Ihre verbundenen Datenquellen-Verbindungen anzeigen und verwalten",
      "title": "Datenquellen"
    },
    "datasources": {
      "subtitle": "Füge Datenquellen hinzu und konfiguriere sie",
      "title": "Datenquellen"
    },
    "detect": {
      "title": "Erkennen"
    },
    "explore": {
      "title": "Entdecken"
    },
    "frontend": {
      "subtitle": "",
      "title": "Frontend"
    },
    "frontend-app": {
      "title": "Frontend"
    },
    "global-orgs": {
      "subtitle": "Isolierte Instanzen von Grafana auf dem gleichen Server",
      "title": "Organisationen"
    },
    "global-users": {
      "subtitle": "Benutzer in Grafana verwalten",
      "title": "Benutzer"
    },
    "grafana-quaderno": {
      "title": "Grafana Quaderno"
    },
    "help": {
      "title": "Hilfe"
    },
    "help/community": "Community",
    "help/documentation": "Dokumentation",
    "help/keyboard-shortcuts": "Tastaturbefehle",
    "help/support": "Support",
    "home": {
      "title": "Home"
    },
    "incidents": {
      "title": "Störungen"
    },
    "infrastructure": {
      "subtitle": "",
      "title": ""
    },
    "integrations": {
      "title": "Integrationen"
    },
    "k6": {
      "title": ""
    },
    "kubernetes": {
      "title": "Kubernetes"
    },
    "library-panels": {
      "subtitle": "Wiederverwendbare Panels, die zu mehreren Dashboards hinzugefügt werden können",
      "title": "Bibliotheks-Panels"
    },
    "machine-learning": {
      "title": "Maschinelles Lernen"
    },
    "manage-folder": {
      "subtitle": "Ordner-Dashboards und Berechtigungen verwalten"
    },
    "monitoring": {
      "subtitle": "Überwachungs- und Infrastruktur-Apps",
      "title": "Beobachtbarkeit"
    },
    "new": {
      "title": "Neu"
    },
    "new-dashboard": {
      "title": "Neues Dashboard"
    },
    "new-folder": {
      "title": "Neuer Ordner"
    },
    "observability": {
      "title": "Beobachtbarkeit"
    },
    "oncall": {
      "title": "OnCall"
    },
    "org-settings": {
      "subtitle": "Verwalte Einstellungen in der gesamten Organisation",
      "title": "Standardeinstellungen"
    },
    "performance-testing": {
      "title": "Leistungstests"
    },
    "playlists": {
      "subtitle": "Gruppen von Dashboards, die in einer bestimmten Reihenfolge angezeigt werden",
      "title": "Playlisten"
    },
    "plugins": {
      "subtitle": "Erweitere das Grafana-Erlebnis mit Plug-ins",
      "title": "Plug-ins"
    },
    "profile/notifications": {
      "title": "Benachrichtigungsverlauf"
    },
    "profile/password": {
      "title": "Passwort ändern"
    },
    "profile/settings": {
      "title": "Profil"
    },
    "profiles": {
      "title": "Profile"
    },
    "public": {
      "title": "Öffentliche Dashboards"
    },
    "recorded-queries": {
      "title": "Aufgezeichnete Abfragen"
    },
    "reporting": {
      "title": "Meldung"
    },
    "scenes": {
      "title": "Szenen"
    },
    "search": {
      "placeholderCommandPalette": "Suche oder springe zu ..."
    },
    "search-dashboards": {
      "title": "Dashboards durchsuchen"
    },
    "server-settings": {
      "subtitle": "Zeige die in deiner Grafana-Konfiguration festgelegten Einstellungen an",
      "title": "Einstellungen"
    },
    "service-accounts": {
      "subtitle": "Verwende Servicekonten, um automatisierte Arbeitsabläufe in Grafana auszuführen",
      "title": "Servicekonten"
    },
    "sign-out": {
      "title": "Abmelden"
    },
    "slo": {
      "title": "SLO"
    },
    "snapshots": {
      "subtitle": "Interaktive, öffentlich verfügbare Point-in-Time-Darstellungen von Dashboards",
      "title": "Schnappschüsse"
    },
    "starred": {
      "title": "Hervorgehoben"
    },
    "starred-empty": {
      "title": "Deine hervorgehobenen Dashboards werden hier angezeigt"
    },
    "statistics-and-licensing": {
      "title": "Statistiken und Lizenzierung"
    },
    "storage": {
      "subtitle": "Dateispeicher verwalten",
      "title": "Speicher"
    },
    "support-bundles": {
      "subtitle": "Support-Bundles herunterladen",
      "title": "Support-Bundles"
    },
    "synthetics": {
      "title": "Synthetik"
    },
    "teams": {
      "subtitle": "Gruppen von Benutzern mit gemeinsamen Dashboards und Benachrichtigungen",
      "title": "Teams"
    },
    "testing-and-synthetics": {
      "subtitle": "",
      "title": ""
    },
    "upgrading": {
      "title": "Statistiken und Lizenz"
    },
    "users": {
      "subtitle": "Laden Benutzer ein und weise ihnen Rollen zu",
      "title": "Benutzer"
    }
  },
  "navigation": {
    "kiosk": {
      "tv-alert": "Drücke ESC, um den Kiosk-Modus zu verlassen"
    },
    "megamenu": {
      "close": "Menü schließen",
      "dock": "Menü andocken",
      "list-label": "",
      "undock": ""
    },
    "toolbar": {
      "close-menu": "Menü schließen",
      "enable-kiosk": "Kiosk-Modus aktivieren",
      "open-menu": "Menü öffnen",
      "toggle-search-bar": "Obere Suchleiste umschalten"
    }
  },
  "news": {
    "drawer": {
      "close": ""
    },
    "title": "Das Neueste aus dem Blog"
  },
  "notifications": {
    "starred-dashboard": "Dashboard markiert",
    "unstarred-dashboard": "Dashboard nicht markiert"
  },
  "panel": {
    "header-menu": {
      "copy": "Kopieren",
      "create-library-panel": "Bibliotheksleiste erstellen",
      "duplicate": "Duplikat",
      "edit": "Bearbeiten",
      "explore": "Entdecken",
      "get-help": "Hilfe",
      "hide-legend": "Legende ausblenden",
      "inspect": "Überprüfen",
      "inspect-data": "Daten",
      "inspect-json": "Panel-JSON",
      "more": "Mehr …",
      "new-alert-rule": "Neue Warnregel",
      "query": "Abfrage",
      "remove": "Entfernen",
      "share": "Teilen",
      "show-legend": "Legende anzeigen",
      "unlink-library-panel": "Verknüpfung mit der Bibliotheksleiste aufheben",
      "view": "Anzeigen"
    }
  },
  "playlist-edit": {
    "error-prefix": "Fehler beim Laden der Wiedergabeliste:",
    "form": {
      "add-tag-label": "Per Tag hinzufügen",
      "add-tag-placeholder": "Tag auswählen",
      "add-title-label": "Nach Titel hinzufügen",
      "cancel": "Abbrechen",
      "heading": "Dashboards hinzufügen",
      "interval-label": "Intervall",
      "interval-placeholder": "5 m",
      "interval-required": "Intervall ist erforderlich",
      "name-label": "Name",
      "name-placeholder": "Name",
      "name-required": "Name ist erforderlich",
      "save": "Speichern",
      "table-delete": "Playlist-Element löschen",
      "table-drag": "Ziehen und Ablegen zum Neuordnen",
      "table-empty": "Die Wiedergabeliste ist leer. Dashboards unten hinzufügen.",
      "table-heading": "Dashboards"
    },
    "sub-title": "Eine Playlist rotiert durch eine vorausgewählte Liste von Dashboards. Eine Playlist kann eine großartige Möglichkeit sein, das Situationsbewusstsein zu schärfen oder Ihrem Team oder Ihren Besuchern einfach nur Ihre Metriken zu präsentieren.",
    "title": "Playlist bearbeiten"
  },
  "playlist-page": {
    "card": {
      "delete": "Playlist löschen",
      "edit": "Playlist bearbeiten",
      "start": "Playlist starten",
      "tooltip": "Playlist teilen"
    },
    "create-button": {
      "title": "Neue Playlist"
    },
    "delete-modal": {
      "body": "Sind Sie sicher, dass Sie {{name}} Playlist löschen möchten?",
      "confirm-text": "Löschen"
    },
    "empty": {
      "button": "Playlist erstellen",
      "pro-tip": "Sie können Playlists verwenden, um Dashboards auf TV-Geräten ohne Benutzersteuerung zu steuern",
      "pro-tip-link-title": "Mehr erfahren",
      "title": "Es gibt noch keine Playlists erstellt"
    }
  },
  "profile": {
    "change-password": {
      "cancel-button": "Abbrechen",
      "cannot-change-password-message": "Das Passwort kann hier nicht geändert werden.",
      "change-password-button": "Passwort ändern",
      "confirm-password-label": "Passwort bestätigen",
      "confirm-password-required": "Neue Passwortbestätigung ist erforderlich",
      "ldap-auth-proxy-message": "Sie können das Passwort nicht ändern, wenn Sie sich mit LDAP oder Auth-Proxy angemeldet haben.",
      "new-password-label": "Neues Passwort",
      "new-password-required": "Neues Passwort ist erforderlich",
      "new-password-same-as-old": "Neues Passwort kann nicht das gleiche sein wie das alte.",
      "old-password-label": "Altes Passwort",
      "old-password-required": "Altes Passwort ist erforderlich",
      "passwords-must-match": "Passwörter müssen übereinstimmen"
    }
  },
  "public-dashboard": {
    "acknowledgment-checkboxes": {
      "ack-title": "",
      "data-src-ack-desc": "",
      "data-src-ack-tooltip": "",
      "public-ack-desc": "",
      "public-ack-tooltip": "",
      "usage-ack-desc": "",
      "usage-ack-desc-tooltip": ""
    },
    "config": {
      "can-view-dashboard-radio-button-label": "",
      "copy-button": "",
      "dashboard-url-field-label": "",
      "email-share-type-option-label": "",
      "pause-sharing-dashboard-label": "",
      "public-share-type-option-label": "",
      "revoke-public-URL-button": "",
      "revoke-public-URL-button-title": "",
      "settings-title": ""
    },
    "create-page": {
      "generate-public-url-button": "",
      "unsupported-features-desc": "",
      "welcome-title": ""
    },
    "delete-modal": {
      "revoke-nonorphaned-body-text": "",
      "revoke-orphaned-body-text": "",
      "revoke-title": ""
    },
    "email-sharing": {
      "input-invalid-email-text": "",
      "input-required-email-text": "",
      "invite-button": "",
      "invite-field-desc": "",
      "invite-field-label": "",
      "resend-button": "",
      "resend-button-title": "",
      "revoke-button": "",
      "revoke-button-title": ""
    },
    "modal-alerts": {
      "no-upsert-perm-alert-desc": "",
      "no-upsert-perm-alert-title": "",
      "save-dashboard-changes-alert-title": "",
      "unsupport-data-source-alert-readmore-link": "",
      "unsupported-data-source-alert-desc": "",
      "unsupported-data-source-alert-title": "",
      "unsupported-template-variable-alert-desc": "",
      "unsupported-template-variable-alert-title": ""
    },
    "settings-bar-header": {
      "collapse-settings-tooltip": "",
      "expand-settings-tooltip": ""
    },
    "settings-configuration": {
      "default-time-range-label": "",
      "default-time-range-label-desc": "",
      "show-annotations-label": "",
      "show-annotations-label-desc": "",
      "time-range-picker-label": "",
      "time-range-picker-label-desc": ""
    },
    "settings-summary": {
      "annotations-hide-text": "",
      "annotations-show-text": "",
      "time-range-picker-disabled-text": "",
      "time-range-picker-enabled-text": "",
      "time-range-text": ""
    }
  },
  "public-dashboard-list": {
    "button": {
      "config-button-tooltip": "",
      "revoke-button-text": "",
      "revoke-button-tooltip": "",
      "view-button-tooltip": ""
    },
    "dashboard-title": {
      "orphaned-title": "",
      "orphaned-tooltip": ""
    },
    "toggle": {
      "pause-sharing-toggle-text": ""
    }
  },
  "public-dashboard-users-access-list": {
    "dashboard-modal": {
      "loading-text": "",
      "open-dashboard-list-text": "",
      "public-dashboard-link": "",
      "public-dashboard-setting": ""
    },
    "delete-user-modal": {
      "delete-user-button-text": "",
      "delete-user-cancel-button": "",
      "delete-user-revoke-access-button": "",
      "revoke-access-title": "",
      "revoke-user-access-modal-desc-line1": "",
      "revoke-user-access-modal-desc-line2": ""
    },
    "modal": {
      "dashboard-modal-title": ""
    },
    "table-header": {
      "activated-label": "",
      "activated-tooltip": "",
      "email-label": "",
      "last-active-label": "",
      "origin-label": "",
      "role-label": ""
    }
  },
  "query-operation": {
    "header": {
      "collapse-row": "Abfragezeile einklappen",
      "datasource-help": "Datenquellen-Hilfe anzeigen",
      "disable-query": "Abfrage deaktivieren",
      "drag-and-drop": "Ziehen und Ablegen zum Neuordnen",
      "duplicate-query": "Abfrage duplizieren",
      "expand-row": "Suchzeile erweitern",
      "remove-query": "Abfrage entfernen",
      "toggle-edit-mode": "Textbearbeitungsmodus umschalten"
    },
    "query-editor-not-exported": "Datenquellen-Plugin exportiert keine Komponente des Abfrageeditors"
  },
  "refresh-picker": {
    "aria-label": {
      "choose-interval": "Automatische Aktualisierung ausgeschaltet. Aktualisierungszeitintervall auswählen",
      "duration-selected": "Aktualisierungszeitintervall mit aktuellem Intervall {{durationAriaLabel}} ausgewählt"
    },
    "auto-option": {
      "aria-label": "",
      "label": ""
    },
    "live-option": {
      "aria-label": "Live-Streaming einschalten",
      "label": "Live"
    },
    "off-option": {
      "aria-label": "Automatische Aktualisierung ausschalten",
      "label": "Aus"
    },
    "tooltip": {
      "interval-selected": "Automatisches Aktualisierungsintervall festlegen",
      "turned-off": "Automatische Aktualisierung aus"
    }
  },
  "return-to-previous": {
    "button": {
      "label": ""
    },
    "dismissable-button": ""
  },
  "search": {
    "actions": {
      "include-panels": "Panels einschließen",
      "remove-datasource-filter": "Datenquelle: {{datasource}}",
      "sort-placeholder": "Sortieren",
      "starred": "Hervorgehoben",
      "view-as-folders": "Nach Ordnern anzeigen",
      "view-as-list": "Als Liste anzeigen"
    },
    "dashboard-actions": {
      "import": "Importieren",
      "new": "Neu",
      "new-dashboard": "Neues Dashboard",
      "new-folder": "Neuer Ordner"
    },
    "results-table": {
      "datasource-header": "Datenquelle",
      "location-header": "Standort",
      "name-header": "Name",
      "tags-header": "Tags",
      "type-dashboard": "Dashboard",
      "type-folder": "Ordner",
      "type-header": "Typ"
    },
    "search-input": {
      "include-panels-placeholder": "Nach Dashboards und Panels suchen",
      "placeholder": "Nach Dashboards suchen"
    }
  },
  "share-modal": {
    "dashboard": {
      "title": "Teilen"
    },
    "embed": {
      "copy": "In die Zwischenablage kopieren",
      "html": "HTML einbetten",
      "html-description": "Der folgende HTML-Code kann kopiert und in eine Website eingefügt werden. Wenn der anonyme Zugriff nicht aktiviert ist, muss der Benutzer, der diese Seite aufruft, bei Grafana angemeldet sein, damit das Diagramm geladen wird.",
      "info": "Erstelle einen HTML-Code zum Einbetten eines Inlineframes in dieses Panel.",
      "time-range": "Aktueller Zeitbereich",
      "time-range-description": "Wandelt den aktuellen relativen Zeitbereich in einen absoluten Zeitbereich um"
    },
    "export": {
      "back-button": "Zurück zum Export der Konfiguration",
      "cancel-button": "Abbrechen",
      "info-text": "Dieses Dashboard exportieren.",
      "save-button": "In Datei speichern …",
      "share-externally-label": "Export für externe Freigabe",
      "view-button": "JSON anzeigen"
    },
    "library": {
      "info": "Bibliotheks-Panel erstellen."
    },
    "link": {
      "copy-link-button": "Kopieren",
      "info-text": "Erstelle einen direkten Link zu diesem Dashboard oder Panel mit den folgenden angepassten Optionen.",
      "link-url": "Link-URL",
      "render-alert": "Bild-Render-Plug-in nicht installiert",
      "render-instructions": "Um ein Panel-Bild zu rendern, muss das <1>Bild-Render-Plug-in</1> von Grafana installiert sein. Bitte wende dich an deinen Grafana-Administrator, um das Plug-in zu installieren.",
      "rendered-image": "Direktlink zum gerenderten Bild",
      "save-alert": "Dashboard nicht gespeichert",
      "save-dashboard": "Um ein Panel-Bild zu rendern, muss zuerst das Dashboard gespeichert werden.",
      "shorten-url": "URL kürzen",
      "time-range-description": "Wandelt den aktuellen relativen Zeitbereich in einen absoluten Zeitbereich um",
      "time-range-label": "Zeitbereich sperren"
    },
    "panel": {
      "title": "Panel teilen"
    },
    "snapshot": {
      "cancel-button": "Abbrechen",
      "copy-link-button": "Kopieren",
      "delete-button": "Schnappschuss löschen.",
      "deleted-message": "Der Schnappschuss wurde gelöscht. Wenn du bereits einmal darauf zugegriffen hast, kann es bis zu eine Stunde dauern, bevor es aus den Browser-Caches oder den CDN-Caches gelöscht wird.",
      "expire": "Läuft ab nach",
      "expire-day": "1 Tag",
      "expire-hour": "1 Stunde",
      "expire-never": "Nie",
      "expire-week": "7 Tage",
      "info-text-1": "Ein Schnappschuss ist eine Möglichkeit, ein interaktives Dashboard sofort öffentlich zu teilen. Beim Erstellen entfernen wir sensible Daten wie Abfragen (Metriken, Vorlagen und Anmerkungen) und Panel-Links, sodass nur die sichtbaren Metrikdaten und die in dein Dashboard eingebetteten Seriennamen angezeigt werden.",
      "info-text-2": "Beachte, dass dein Schnappschuss <1>für jeden sichtbar ist</1>, der den Link hat und auf die URL zugreifen kann. Teile Schnappschüsse daher mit Bedacht.",
      "local-button": "Lokaler Schnappschuss",
      "mistake-message": "Hast du einen Fehler gemacht? ",
      "name": "Name des Schnappschusses",
      "timeout": "Timeout (Sekunden)",
      "timeout-description": "Wenn die Erfassung deiner Dashboard-Metriken lange dauert, musst du ggf. den Timeout-Wert anpassen.",
      "url-label": "Schnappschuss-URL"
    },
    "tab-title": {
      "embed": "Einbetten",
      "export": "Exportieren",
      "library-panel": "Bibliotheks-Panel",
      "link": "Link",
      "panel-embed": "Einbetten",
      "public-dashboard": "Öffentliches Dashboard",
      "public-dashboard-title": "",
      "snapshot": "Schnappschuss"
    },
    "theme-picker": {
      "current": "Aktuell",
      "dark": "Dunkel",
      "field-name": "Design",
      "light": "Hell"
    },
    "view-json": {
      "copy-button": "In Zwischenablage kopieren"
    }
  },
  "share-playlist": {
    "checkbox-description": "Fensterhöhen werden an die Bildschirmgröße angepasst",
    "checkbox-label": "Autofit",
    "copy-link-button": "Kopieren",
    "link-url-label": "Link-URL",
    "mode": "Modus",
    "mode-kiosk": "Kiosk",
    "mode-normal": "Normal",
    "mode-tv": "TM",
    "title": "Wiedergabeliste teilen"
  },
  "shared": {
    "preferences": {
      "theme": {
        "dark-label": "Dunkel",
        "light-label": "Hell",
        "system-label": "Systemeinstellung"
      }
    }
  },
  "shared-dashboard": {
    "fields": {
      "timezone-label": "Zeitzone"
    }
  },
  "shared-preferences": {
    "fields": {
      "home-dashboard-label": "Home-Dashboard",
      "home-dashboard-placeholder": "Standard-Dashboard",
      "locale-label": "Sprache",
      "locale-placeholder": "Sprache wählen",
      "theme-label": "UI-Design",
      "week-start-label": "Wochenbeginn"
    },
    "theme": {
      "default-label": "Standard"
    },
    "title": "Einstellungen"
  },
  "Sign up": "",
  "snapshot": {
    "external-badge": "Extern",
    "name-column-header": "Name",
    "url-column-header": "Snapshot url",
    "view-button": "Anzeigen"
  },
  "tag-filter": {
    "loading": "Wird geladen ...",
    "no-tags": "Keine Tags gefunden",
    "placeholder": "Nach Tag filtern"
  },
  "time-picker": {
    "absolute": {
      "recent-title": "Kürzlich verwendete absolute Bereiche",
      "title": "Absoluter Zeitbereich"
    },
    "calendar": {
      "apply-button": "Zeitbereich anwenden",
      "cancel-button": "Abbrechen",
      "close": "",
      "select-time": "Einen Zeitbereich auswählen"
    },
    "content": {
      "empty-recent-list-docs": "<0><0>Lesen Sie die Dokumentation</0><1>, um mehr darüber zu erfahren, wie Sie benutzerdefinierte Zeitbereiche eingeben können.</1></0>",
      "empty-recent-list-info": "Es sieht so aus, als hätten Sie diesen Zeit-Auswähler noch nie benutzt. Sobald Sie einige Zeitintervalle eingeben, werden hier die zuletzt verwendeten Intervalle angezeigt.",
      "filter-placeholder": "Schnellbereiche suchen"
    },
    "copy-paste": {
      "copy-success-message": "",
      "default-error-message": "",
      "default-error-title": "",
      "tooltip-copy": "",
      "tooltip-paste": ""
    },
    "footer": {
      "change-settings-button": "Zeiteinstellungen ändern",
      "fiscal-year-option": "Geschäftsjahr",
      "fiscal-year-start": "Startmonat Geschäftsjahr",
      "time-zone-option": "Zeitzone",
      "time-zone-selection": "Zeitzonenauswahl"
    },
    "range-content": {
      "apply-button": "Zeitbereich anwenden",
      "default-error": "Ein vergangenes Datum oder \"heutiges\" eingeben",
      "fiscal-year": "Geschäftsjahr",
      "from-input": "Von",
      "open-input-calendar": "",
      "range-error": "„Von“ darf nicht nach „Bis“ sein",
      "to-input": "Bis"
    },
    "range-picker": {
      "backwards-time-aria-label": "Zeitbereich nach hinten verschieben",
      "current-time-selected": "Ausgewählter Zeitbereich: {{currentTimeRange}}",
      "forwards-time-aria-label": "Zeitbereich nach vorne verschieben",
      "to": "bis",
      "zoom-out-button": "Zeitbereich verkleinern",
      "zoom-out-tooltip": "Zeitbereich verkleinern <1></1> STRG +Z"
    },
    "time-range": {
      "aria-role": "Zeitbereichauswahl",
      "default-title": "Zeitbereiche",
      "example-title": "Zeitbereiche-Beispiel",
      "specify": "Zeitbereich festlegen <1></1>"
    },
    "zone": {
      "select-aria-label": "Zeitzonen-Auswähler",
      "select-search-input": "Suchbegriff eingeben (Land, Stadt, Abkürzung)"
    }
  },
  "transformations": {
    "empty": {
      "add-transformation-body": "",
      "add-transformation-header": ""
    }
  },
  "user-orgs": {
    "current-org-button": "Aktuell",
    "name-column": "Name",
    "role-column": "Rolle",
    "select-org-button": "Organisation auswählen",
    "title": "Organisationen"
  },
  "user-profile": {
    "fields": {
      "email-error": "E-Mail-Adresse ist erforderlich",
      "email-label": "E-Mail-Adresse",
      "name-error": "Name ist erforderlich",
      "name-label": "Name",
      "username-label": "Benutzername"
    },
    "tabs": {
      "general": "Allgemein"
    }
  },
  "user-session": {
    "browser-column": "Browser & Betriebssystem",
    "created-at-column": "Angemeldet",
    "ip-column": "IP-Adresse",
    "revoke": "Benutzersitzung widerrufen",
    "seen-at-column": "Zuletzt gesehen"
  },
  "user-sessions": {
    "loading": "Sitzungen werden geladen …"
  },
  "users-access-list": {
    "tabs": {
      "public-dashboard-users-tab-title": ""
    }
  },
  "variable": {
    "adhoc": {
      "placeholder": "Wert auswählen"
    },
    "dropdown": {
      "placeholder": "Variablenwert eingeben"
    },
    "picker": {
      "link-all": "Alle",
      "option-all": "Alle",
      "option-selected-values": "Ausgewählt",
      "option-tooltip": "Auswahl löschen"
    },
    "textbox": {
      "placeholder": "Variablenwert eingeben"
    }
  }
}<|MERGE_RESOLUTION|>--- conflicted
+++ resolved
@@ -306,10 +306,7 @@
     },
     "toolbar": {
       "add": "Hinzufügen",
-<<<<<<< HEAD
-=======
       "alert-rules": "",
->>>>>>> e1197641
       "mark-favorite": "Als Favorit markieren",
       "open-original": "Original-Dashboard öffnen",
       "playlist-next": "Zum nächsten Dashboard",
