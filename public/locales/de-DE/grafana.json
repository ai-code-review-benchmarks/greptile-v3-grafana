{
  "_comment": "",
  "access-control": {
    "add-permission": {
      "role-label": "",
      "team-label": "",
      "title": "",
      "user-label": ""
    },
    "add-permissions": {
      "save": ""
    },
    "permission-list": {
      "permission": ""
    },
    "permissions": {
      "add-label": "",
      "no-permissions": "",
      "permissions-change-warning": "",
      "role": "",
      "team": "",
      "title": "",
      "user": ""
    }
  },
  "browse-dashboards": {
    "action": {
      "cancel-button": "",
      "cannot-move-folders": "",
      "delete-button": "",
      "delete-modal-invalid-text": "",
      "delete-modal-invalid-title": "",
      "delete-modal-text": "",
      "delete-modal-title": "",
      "deleting": "",
      "manage-permissions-button": "",
      "move-button": "",
      "move-modal-alert": "",
      "move-modal-field-label": "",
      "move-modal-text": "",
      "move-modal-title": "",
      "moving": "",
      "new-folder-name-required-phrase": ""
    },
    "counts": {
      "alertRule__one": "",
      "alertRule__other": "",
      "dashboard__one": "",
      "dashboard__other": "",
      "folder__one": "",
      "folder__other": "",
      "libraryPanel__one": "",
      "libraryPanel__other": "",
      "total__one": "",
      "total__other": ""
    },
    "dashboards-tree": {
      "name-column": "",
      "tags-column": ""
    },
    "folder-actions-button": {
      "delete": "",
      "folder-actions": "",
      "manage-permissions": "",
      "move": ""
    },
    "folder-picker": {
      "accessible-label": "",
      "button-label": "",
      "empty-message": "",
      "error-title": "",
      "search-placeholder": "",
      "unknown-error": ""
    },
    "manage-folder-nav": {
      "alert-rules": "",
      "dashboards": "",
      "panels": "",
      "permissions": "",
      "settings": ""
    },
    "new-folder-form": {
      "cancel-label": "",
      "create-label": "",
      "name-label": ""
    },
    "no-results": {
      "clear": "",
      "text": ""
    }
  },
  "clipboard-button": {
    "inline-toast": {
      "success": "Kopiert"
    }
  },
  "command-palette": {
    "action": {
      "change-theme": "Thema ändern...",
      "dark-theme": "Dunkel",
      "light-theme": "Hell"
    },
    "search-box": {
      "placeholder": "Suche oder springe zu ..."
    },
    "section": {
      "actions": "Aktionen",
      "dashboard-search-results": "Dashboards",
      "folder-search-results": "Ordner",
      "pages": "Seiten",
      "preferences": "Einstellungen",
      "recent-dashboards": "Kürzliche Dashboards"
    }
  },
  "common": {
    "locale": {
      "default": "Standard"
    },
    "save": "Speichern"
  },
  "connections": {
    "connect-data": {
      "category-header-label": ""
    },
    "search": {
      "placeholder": ""
    }
  },
  "dashboard": {
    "add-menu": {
      "import": "Aus Bibliothek importieren",
      "paste-panel": "Panel einfügen",
      "row": "Zeile",
      "visualization": "Visualisierung",
      "widget": ""
    },
    "empty": {
      "add-library-panel-body": "",
      "add-library-panel-button": "",
      "add-library-panel-header": "",
      "add-visualization-body": "Wählen Sie eine Datenquelle aus und visualisieren und fragen Sie dann Ihre Daten mit Diagrammen, Statistiken und Tabellen ab oder erstellen Sie Listen, Markierungen und andere Widgets.",
      "add-visualization-button": "Visualisierung hinzufügen",
      "add-visualization-header": "Starten Sie Ihr neues Dashboard, indem Sie eine Visualisierung hinzufügen",
      "add-widget-body": "",
      "add-widget-button": "",
      "add-widget-header": "",
      "import-a-dashboard-body": "",
      "import-a-dashboard-header": "",
      "import-dashboard-button": ""
    },
    "inspect": {
      "data-tab": "Daten",
      "error-tab": "Fehler",
      "json-tab": "JSON",
      "meta-tab": "Metadaten",
      "query-tab": "Abfrage",
      "stats-tab": "Statistiken",
      "subtitle": "{{queryCount}} Abfragen mit einer Gesamtabfragezeit von {{formatted}}",
      "title": "Überprüfen: {{panelTitle}}"
    },
    "inspect-data": {
      "data-options": "Datenoptionen",
      "dataframe-aria-label": "Datenrahmen auswählen",
      "dataframe-label": "Datenrahmen anzeigen",
      "download-csv": "CSV herunterladen",
      "download-excel-description": "Kopfzeile zu CSV für die Verwendung in Excel hinzufügen",
      "download-excel-label": "Für Excel herunterladen",
      "download-logs": "Logs herunterladen",
      "download-service": "Servicediagramm herunterladen",
      "download-traces": "Traces herunterladen",
      "excel-header": "Excel-Kopfzeile",
      "formatted": "Formatierte Daten",
      "formatted-data-description": "Tabellendaten werden mit den in den Tabs „Feld“ und „Überschreiben“ definierten Optionen formatiert",
      "formatted-data-label": "Formatierte Daten",
      "panel-transforms": "Panel-Transformationen",
      "series-to-columns": "Serie durch Zeit verbunden",
      "transformation": "Serie durch Zeit verbunden",
      "transformations-description": "Tabellendaten werden mit den im Tab „Panel-Transformationen“ definierten Transformationen angezeigt.",
      "transformations-label": "Panel-Transformationen anwenden"
    },
    "inspect-json": {
      "dataframe-description": "Rohdaten ohne Transformationen und angewendete Feldkonfiguration. ",
      "dataframe-label": "Datenrahmen-JSON (aus Abfrage)",
      "panel-data-description": "Das Rohmodell wurde an die Panel-Visualisierung übertragen",
      "panel-data-label": "Panel-Daten",
      "panel-json-description": "Das im Dashboard-JSON gespeicherte Modell, das konfiguriert, wie alles funktioniert.",
      "panel-json-label": "Panel-JSON",
      "select-source": "Quelle auswählen",
      "unknown": "Unbekanntes Objekt: {{show}}"
    },
    "inspect-meta": {
      "no-inspector": "Kein Metadaten-Inspektor"
    },
    "inspect-stats": {
      "data-title": "Statistiken zu Datenquellen",
      "data-traceids": "IDs nachverfolgen",
      "processing-time": "Datenverarbeitungszeit",
      "queries": "Anzahl der Abfragen",
      "request-time": "Gesamte Anfragezeit",
      "rows": "Gesamtanzahl an Zeilen",
      "table-title": "Statistiken"
    },
    "toolbar": {
      "add": "Hinzufügen",
      "add-panel": "Panel hinzufügen",
      "mark-favorite": "Als Favorit markieren",
      "open-original": "Original-Dashboard öffnen",
      "playlist-next": "Zum nächsten Dashboard",
      "playlist-previous": "Zum vorherigen Dashboard",
      "playlist-stop": "Wiedergabeliste stoppen",
      "refresh": "Dashboard aktualisieren",
      "save": "Dashboard speichern",
      "settings": "Dashboard-Einstellungen",
      "share": "Dashboard oder Panel teilen",
      "unmark-favorite": "Markierung als Favorit entfernen"
    }
  },
  "dashboard-settings": {
    "json-editor": {
      "save-button": "",
      "subtitle": ""
    }
  },
  "data-source-picker": {
    "open-advanced-button": ""
  },
  "data-sources": {
    "datasource-add-button": {
      "label": ""
    }
  },
  "explore": {
    "add-to-dashboard": "",
    "table": {
      "no-data": "",
      "title": "",
      "title-with-name": ""
    },
    "toolbar": {
      "aria-label": "",
      "copy-shortened-link": "",
      "refresh-picker-cancel": "",
      "refresh-picker-run": "",
      "split-close": "",
      "split-close-tooltip": "",
      "split-narrow": "",
      "split-title": "",
      "split-tooltip": "",
      "split-widen": ""
    }
  },
  "folder-picker": {
    "loading": "Ordner werden geladen …"
  },
  "grafana-ui": {
    "modal": {
      "close-tooltip": ""
    },
    "segment-async": {
      "error": "Fehler beim Laden der Optionen",
      "loading": "Optionen werden geladen ...",
      "no-options": "Keine Optionen gefunden"
    },
    "select": {
      "no-options-label": "",
      "placeholder": ""
    }
  },
  "help-modal": {
    "shortcuts-category": {
      "dashboard": "",
      "focused-panel": "",
      "global": "",
      "time-range": ""
    },
    "shortcuts-description": {
      "change-theme": "",
      "collapse-all-rows": "",
      "dashboard-settings": "",
      "duplicate-panel": "",
      "exit-edit/setting-views": "",
      "expand-all-rows": "",
      "go-to-dashboards": "",
      "go-to-explore": "",
      "go-to-home-dashboard": "",
      "go-to-profile": "",
      "make-time-range-permanent": "",
      "move-time-range-back": "",
      "move-time-range-forward": "",
      "open-search": "",
      "open-shared-modal": "",
      "refresh-all-panels": "",
      "remove-panel": "",
      "save-dashboard": "",
      "show-all-shortcuts": "",
      "toggle-active-mode": "",
      "toggle-all-panel-legends": "",
      "toggle-auto-fit": "",
      "toggle-exemplars": "",
      "toggle-graph-crosshair": "",
      "toggle-kiosk": "",
      "toggle-panel-edit": "",
      "toggle-panel-fullscreen": "",
      "toggle-panel-legend": "",
      "zoom-out-time-range": ""
    },
    "title": ""
  },
  "library-panel": {
    "add-modal": {
      "cancel": "Abbrechen",
      "create": "Bibliotheks-Panel erstellen",
      "error": "Ein Bibliotheks-Panel mit diesem Namen existiert bereits",
      "folder": "In Ordner speichern",
      "folder-description": "Berechtigungen des Bibliotheks-Panels werden von den Ordnerberechtigungen übernommen",
      "name": "Name des Bibliotheks-Panels"
    },
    "add-widget": {
      "title": "Panel aus Panel-Bibliothek hinzufügen"
    }
  },
  "library-panels": {
    "save": {
      "error": "Fehler beim Speichern des Bibliotheks-Panels: „{{errorMsg}}“",
      "success": "Bibliotheks-Panel wurde gespeichert"
    }
  },
  "login": {
    "error": {
      "blocked": "",
      "invalid-user-or-password": "",
      "title": "",
      "unknown": ""
    }
  },
  "nav": {
    "add-new-connections": {
      "title": ""
    },
    "admin": {
      "subtitle": "Serverweite Einstellungen und Zugriff auf Ressourcen wie Organisationen, Benutzer und Lizenzen verwalten",
      "title": "Server-Administrator"
    },
    "alerting": {
      "subtitle": "Informiere dich über Probleme in deinen Systemen kurz nach deren Auftreten",
      "title": "Meldungen"
    },
    "alerting-admin": {
      "title": "Administrator"
    },
    "alerting-am-routes": {
      "subtitle": "Lege fest, wie Warnungen an Kontaktpunkte weitergeleitet werden",
      "title": "Benachrichtigungsrichtlinien"
    },
    "alerting-channels": {
      "title": "Benachrichtigungskanäle"
    },
    "alerting-groups": {
      "subtitle": "Zeige gruppierte Warnungen vom Alertmanager an",
      "title": "Gruppen"
    },
    "alerting-home": {
      "title": "Home"
    },
    "alerting-legacy": {
      "title": "Warnungen (Legacy)"
    },
    "alerting-list": {
      "subtitle": "Regeln, die festlegen, ob eine Warnung ausgelöst wird",
      "title": "Warnregeln"
    },
    "alerting-receivers": {
      "subtitle": "Wählen Sie, wie Ihre Kontaktpunkte benachrichtigen werden, wenn eine Warninstanz auslöst",
      "title": "Kontaktpunkte"
    },
    "alerting-silences": {
      "subtitle": "Schalte Benachrichtigungen von einer oder mehrerer Warnregeln aus",
      "title": "Stummschalten"
    },
    "alerts-and-incidents": {
      "subtitle": "Warn- und Vorfallmanagement-Apps",
      "title": "Warnungen und IRM"
    },
    "api-keys": {
      "subtitle": "Verwalte und erstelle API-Schlüssel, die für die Interaktion mit HTTP-APIs von Grafana verwendet werden",
      "title": "API-Schlüssel"
    },
    "application": {
      "title": ""
    },
    "apps": {
      "subtitle": "App-Plug-ins, die das Grafana-Erlebnis erweitern",
      "title": "Apps"
    },
    "authentication": {
      "title": ""
    },
    "config": {
      "title": "Verwaltung"
    },
    "connect-data": {
      "title": ""
    },
    "connections": {
      "subtitle": "",
      "title": ""
    },
    "correlations": {
      "subtitle": "Füge Korrelationen hinzu und konfiguriere sie",
      "title": "Korrelationen"
    },
    "create": {
      "title": "Erstellen"
    },
    "create-alert": {
      "title": "Alarmregel erstellen"
    },
    "create-dashboard": {
      "title": "Dashboard"
    },
    "create-folder": {
      "title": "Ordner"
    },
    "create-import": {
      "title": "Dashboard importieren"
    },
    "dashboards": {
      "subtitle": "Erstelle und verwalte Dashboards, um deine Daten zu visualisieren",
      "title": "Dashboards"
    },
    "data-sources": {
      "subtitle": "",
      "title": ""
    },
    "datasources": {
      "subtitle": "Füge Datenquellen hinzu und konfiguriere sie",
      "title": "Datenquellen"
    },
    "detect": {
      "title": ""
    },
    "explore": {
      "title": "Entdecken"
    },
    "frontend": {
      "title": ""
    },
    "global-orgs": {
      "subtitle": "Isolierte Instanzen von Grafana auf dem gleichen Server",
      "title": "Organisationen"
    },
    "global-users": {
      "subtitle": "Benutzer in Grafana verwalten",
      "title": "Benutzer"
    },
    "grafana-quaderno": {
      "title": ""
    },
    "help": {
      "title": "Hilfe"
    },
    "help/community": "Community",
    "help/documentation": "Dokumentation",
    "help/keyboard-shortcuts": "Tastaturbefehle",
    "help/support": "Support",
    "home": {
      "title": "Home"
    },
    "incidents": {
      "title": ""
    },
    "infrastructure": {
      "title": ""
    },
    "kubernetes": {
      "title": ""
    },
    "library-panels": {
      "subtitle": "Wiederverwendbare Panels, die zu mehreren Dashboards hinzugefügt werden können",
      "title": "Bibliotheks-Panels"
    },
    "machine-learning": {
      "title": ""
    },
    "manage-folder": {
      "subtitle": "Ordner-Dashboards und Berechtigungen verwalten"
    },
    "monitoring": {
      "subtitle": "Überwachungs- und Infrastruktur-Apps",
      "title": "Beobachtbarkeit"
    },
    "new": {
      "title": "Neu"
    },
    "new-dashboard": {
      "title": "Neues Dashboard"
    },
    "new-folder": {
      "title": "Neuer Ordner"
    },
    "observability": {
      "title": ""
    },
    "oncall": {
      "title": ""
    },
    "org-settings": {
      "subtitle": "Verwalte Einstellungen in der gesamten Organisation",
      "title": "Standardeinstellungen"
    },
    "performance-testing": {
      "title": ""
    },
    "playlists": {
      "subtitle": "Gruppen von Dashboards, die in einer bestimmten Reihenfolge angezeigt werden",
      "title": "Playlisten"
    },
    "plugins": {
      "subtitle": "Erweitere das Grafana-Erlebnis mit Plug-ins",
      "title": "Plug-ins"
    },
    "profile/notifications": {
      "title": "Benachrichtigungsverlauf"
    },
    "profile/password": {
      "title": "Passwort ändern"
    },
    "profile/settings": {
      "title": "Profil"
    },
    "profiles": {
      "title": ""
    },
    "public": {
      "title": "Öffentliche Dashboards"
    },
    "recorded-queries": {
      "title": ""
    },
    "reporting": {
      "title": ""
    },
    "scenes": {
      "title": "Szenen"
    },
    "search": {
      "placeholderCommandPalette": "Suche oder springe zu ..."
    },
    "search-dashboards": {
      "title": "Dashboards durchsuchen"
    },
    "server-settings": {
      "subtitle": "Zeige die in deiner Grafana-Konfiguration festgelegten Einstellungen an",
      "title": "Einstellungen"
    },
    "service-accounts": {
      "subtitle": "Verwende Servicekonten, um automatisierte Arbeitsabläufe in Grafana auszuführen",
      "title": "Servicekonten"
    },
    "sign-out": {
      "title": "Abmelden"
    },
    "slo": {
      "title": ""
    },
    "snapshots": {
      "subtitle": "Interaktive, öffentlich verfügbare Point-in-Time-Darstellungen von Dashboards",
      "title": "Schnappschüsse"
    },
    "starred": {
      "title": "Hervorgehoben"
    },
    "starred-empty": {
      "title": "Deine hervorgehobenen Dashboards werden hier angezeigt"
    },
    "statistics-and-licensing": {
      "title": ""
    },
    "storage": {
      "subtitle": "Dateispeicher verwalten",
      "title": "Speicher"
    },
    "support-bundles": {
      "subtitle": "Support-Bundles herunterladen",
      "title": "Support-Bundles"
    },
    "synthetics": {
      "title": ""
    },
    "teams": {
      "subtitle": "Gruppen von Benutzern mit gemeinsamen Dashboards und Benachrichtigungen",
      "title": "Teams"
    },
    "upgrading": {
      "title": "Statistiken und Lizenz"
    },
    "users": {
      "subtitle": "Laden Benutzer ein und weise ihnen Rollen zu",
      "title": "Benutzer"
    }
  },
  "navigation": {
    "kiosk": {
      "tv-alert": "Drücke ESC, um den Kiosk-Modus zu verlassen"
    },
    "toolbar": {
      "enable-kiosk": "Kiosk-Modus aktivieren",
      "toggle-menu": "Menü umschalten",
      "toggle-search-bar": "Obere Suchleiste umschalten"
    }
  },
  "news": {
    "title": "Das Neueste aus dem Blog"
  },
  "notifications": {
    "starred-dashboard": "Dashboard markiert",
    "unstarred-dashboard": "Dashboard nicht markiert"
  },
  "panel": {
    "header-menu": {
      "copy": "Kopieren",
      "create-library-panel": "Bibliotheksleiste erstellen",
      "duplicate": "Duplikat",
      "edit": "Bearbeiten",
      "explore": "Entdecken",
      "get-help": "Hilfe",
      "hide-legend": "Legende ausblenden",
      "inspect": "Überprüfen",
      "inspect-data": "Daten",
      "inspect-json": "Panel-JSON",
      "more": "Mehr …",
      "query": "Abfrage",
      "remove": "Entfernen",
      "share": "Teilen",
      "show-legend": "Legende anzeigen",
      "unlink-library-panel": "Verknüpfung mit der Bibliotheksleiste aufheben",
      "view": "Anzeigen"
    }
  },
<<<<<<< HEAD
  "profile": {
    "change-password": {
      "cancel-button": "",
      "cannot-change-password-message": "",
      "change-password-button": "",
      "confirm-password-label": "",
      "confirm-password-required": "",
      "ldap-auth-proxy-message": "",
      "new-password-label": "",
      "new-password-required": "",
      "new-password-same-as-old": "",
      "old-password-label": "",
      "old-password-required": "",
      "passwords-must-match": ""
=======
  "playlist-edit": {
    "error-prefix": "",
    "form": {
      "add-tag-label": "",
      "add-tag-placeholder": "",
      "add-title-label": "",
      "cancel": "",
      "heading": "",
      "interval-label": "",
      "interval-placeholder": "",
      "interval-required": "",
      "name-label": "",
      "name-placeholder": "",
      "name-required": "",
      "save": "",
      "table-delete": "",
      "table-drag": "",
      "table-empty": "",
      "table-heading": ""
    },
    "sub-title": "",
    "title": ""
  },
  "playlist-page": {
    "card": {
      "delete": "",
      "edit": "",
      "start": "",
      "tooltip": ""
    },
    "create-button": {
      "title": ""
    },
    "delete-modal": {
      "body": "",
      "confirm-text": ""
    },
    "empty": {
      "button": "",
      "pro-tip": "",
      "pro-tip-link-title": "",
      "title": ""
>>>>>>> 4a692fc8
    }
  },
  "refresh-picker": {
    "aria-label": {
      "choose-interval": "Automatische Aktualisierung ausgeschaltet. Aktualisierungszeitintervall auswählen",
      "duration-selected": "Aktualisierungszeitintervall mit aktuellem Intervall {{durationAriaLabel}} ausgewählt"
    },
    "auto-option": {
      "aria-label": "",
      "label": ""
    },
    "live-option": {
      "aria-label": "Live-Streaming einschalten",
      "label": "Live"
    },
    "off-option": {
      "aria-label": "Automatische Aktualisierung ausschalten",
      "label": "Aus"
    },
    "tooltip": {
      "interval-selected": "",
      "turned-off": ""
    }
  },
  "search": {
    "actions": {
      "include-panels": "Panels einschließen",
      "remove-datasource-filter": "Datenquelle: {{datasource}}",
      "sort-placeholder": "Sortieren",
      "starred": "Hervorgehoben",
      "view-as-folders": "Nach Ordnern anzeigen",
      "view-as-list": "Als Liste anzeigen"
    },
    "dashboard-actions": {
      "import": "Importieren",
      "new": "Neu",
      "new-dashboard": "Neues Dashboard",
      "new-folder": "Neuer Ordner"
    },
    "folder-view": {
      "go-to-folder": "Zum Ordner",
      "select-folder": "Ordner auswählen"
    },
    "result-kind": {
      "dashboard": "Dashboard",
      "folder": "Ordner",
      "panel": "Panel"
    },
    "results-table": {
      "datasource-header": "Datenquelle",
      "location-header": "Standort",
      "name-header": "Name",
      "tags-header": "Tags",
      "type-dashboard": "Dashboard",
      "type-folder": "Ordner",
      "type-header": "Typ"
    },
    "search-input": {
      "include-panels-placeholder": "Nach Dashboards und Panels suchen",
      "placeholder": "Nach Dashboards suchen"
    }
  },
  "search-view": {
    "no-results": {
      "clear": "",
      "text": ""
    }
  },
  "share-modal": {
    "dashboard": {
      "title": "Teilen"
    },
    "embed": {
      "copy": "In die Zwischenablage kopieren",
      "html": "HTML einbetten",
      "html-description": "Der folgende HTML-Code kann kopiert und in eine Website eingefügt werden. Wenn der anonyme Zugriff nicht aktiviert ist, muss der Benutzer, der diese Seite aufruft, bei Grafana angemeldet sein, damit das Diagramm geladen wird.",
      "info": "Erstelle einen HTML-Code zum Einbetten eines Inlineframes in dieses Panel.",
      "time-range": "Aktueller Zeitbereich",
      "time-range-description": "Wandelt den aktuellen relativen Zeitbereich in einen absoluten Zeitbereich um"
    },
    "export": {
      "back-button": "",
      "cancel-button": "Abbrechen",
      "info-text": "Dieses Dashboard exportieren.",
      "save-button": "In Datei speichern …",
      "share-default-label": "Export mit entfernten Standardwerten",
      "share-externally-label": "Export für externe Freigabe",
      "view-button": "JSON anzeigen"
    },
    "library": {
      "info": "Bibliotheks-Panel erstellen."
    },
    "link": {
      "copy-link-button": "Kopieren",
      "info-text": "Erstelle einen direkten Link zu diesem Dashboard oder Panel mit den folgenden angepassten Optionen.",
      "link-url": "Link-URL",
      "render-alert": "Bild-Render-Plug-in nicht installiert",
      "render-instructions": "Um ein Panel-Bild zu rendern, muss das <1>Bild-Render-Plug-in</1> von Grafana installiert sein. Bitte wende dich an deinen Grafana-Administrator, um das Plug-in zu installieren.",
      "rendered-image": "Direktlink zum gerenderten Bild",
      "save-alert": "Dashboard nicht gespeichert",
      "save-dashboard": "Um ein Panel-Bild zu rendern, muss zuerst das Dashboard gespeichert werden.",
      "shorten-url": "URL kürzen",
      "time-range-description": "Wandelt den aktuellen relativen Zeitbereich in einen absoluten Zeitbereich um",
      "time-range-label": "Zeitbereich sperren"
    },
    "panel": {
      "title": "Panel teilen"
    },
    "snapshot": {
      "cancel-button": "Abbrechen",
      "copy-link-button": "Kopieren",
      "delete-button": "Schnappschuss löschen.",
      "deleted-message": "Der Schnappschuss wurde gelöscht. Wenn du bereits einmal darauf zugegriffen hast, kann es bis zu eine Stunde dauern, bevor es aus den Browser-Caches oder den CDN-Caches gelöscht wird.",
      "expire": "Läuft ab nach",
      "expire-day": "1 Tag",
      "expire-hour": "1 Stunde",
      "expire-never": "Nie",
      "expire-week": "7 Tage",
      "info-text-1": "Ein Schnappschuss ist eine Möglichkeit, ein interaktives Dashboard sofort öffentlich zu teilen. Beim Erstellen entfernen wir sensible Daten wie Abfragen (Metriken, Vorlagen und Anmerkungen) und Panel-Links, sodass nur die sichtbaren Metrikdaten und die in dein Dashboard eingebetteten Seriennamen angezeigt werden.",
      "info-text-2": "Beachte, dass dein Schnappschuss <1>für jeden sichtbar ist</1>, der den Link hat und auf die URL zugreifen kann. Teile Schnappschüsse daher mit Bedacht.",
      "local-button": "Lokaler Schnappschuss",
      "mistake-message": "Hast du einen Fehler gemacht? ",
      "name": "Name des Schnappschusses",
      "timeout": "Timeout (Sekunden)",
      "timeout-description": "Wenn die Erfassung deiner Dashboard-Metriken lange dauert, musst du ggf. den Timeout-Wert anpassen.",
      "url-label": "Schnappschuss-URL"
    },
    "tab-title": {
      "embed": "Einbetten",
      "export": "Exportieren",
      "library-panel": "Bibliotheks-Panel",
      "link": "Link",
      "snapshot": "Schnappschuss"
    },
    "theme-picker": {
      "current": "Aktuell",
      "dark": "Dunkel",
      "field-name": "Design",
      "light": "Hell"
    },
    "view-json": {
      "copy-button": "In Zwischenablage kopieren"
    }
  },
  "share-playlist": {
    "checkbox-description": "",
    "checkbox-label": "",
    "copy-link-button": "",
    "link-url-label": "",
    "mode": "",
    "mode-kiosk": "",
    "mode-normal": "",
    "mode-tv": "",
    "title": ""
  },
  "shared": {
    "preferences": {
      "theme": {
        "dark-label": "",
        "light-label": "",
        "system-label": ""
      }
    }
  },
  "shared-dashboard": {
    "fields": {
      "timezone-label": "Zeitzone"
    }
  },
  "shared-preferences": {
    "fields": {
      "home-dashboard-label": "Home-Dashboard",
      "home-dashboard-placeholder": "Standard-Dashboard",
      "locale-label": "Sprache",
      "locale-placeholder": "Sprache wählen",
      "theme-label": "UI-Design",
      "week-start-label": "Wochenbeginn"
    },
    "theme": {
      "default-label": "Standard"
    },
    "title": "Einstellungen"
  },
  "tag-filter": {
    "loading": "Wird geladen ...",
    "no-tags": "Keine Tags gefunden",
    "placeholder": "Nach Tag filtern"
  },
  "time-picker": {
    "absolute": {
      "recent-title": "Kürzlich verwendete absolute Bereiche",
      "title": "Absoluter Zeitbereich"
    },
    "calendar": {
      "apply-button": "Zeitbereich anwenden",
      "cancel-button": "Abbrechen",
      "select-time": "Einen Zeitbereich auswählen"
    },
    "content": {
      "empty-recent-list-docs": "<0><0>Lesen Sie die Dokumentation</0><1>, um mehr darüber zu erfahren, wie Sie benutzerdefinierte Zeitbereiche eingeben können.</1></0>",
      "empty-recent-list-info": "Es sieht so aus, als hätten Sie diesen Zeit-Auswähler noch nie benutzt. Sobald Sie einige Zeitintervalle eingeben, werden hier die zuletzt verwendeten Intervalle angezeigt.",
      "filter-placeholder": "Schnellbereiche suchen"
    },
    "footer": {
      "change-settings-button": "Zeiteinstellungen ändern",
      "fiscal-year-option": "Geschäftsjahr",
      "fiscal-year-start": "Startmonat Geschäftsjahr",
      "time-zone-option": "Zeitzone",
      "time-zone-selection": "Zeitzonenauswahl"
    },
    "range-content": {
      "apply-button": "Zeitbereich anwenden",
      "default-error": "Ein vergangenes Datum oder \"heutiges\" eingeben",
      "fiscal-year": "Geschäftsjahr",
      "from-input": "Von",
      "range-error": "„Von“ darf nicht nach „Bis“ sein",
      "to-input": "Bis"
    },
    "range-picker": {
      "backwards-time-aria-label": "Zeitbereich nach hinten verschieben",
      "current-time-selected": "Ausgewählter Zeitbereich: {{currentTimeRange}}",
      "forwards-time-aria-label": "Zeitbereich nach vorne verschieben",
      "to": "bis",
      "zoom-out-button": "Zeitbereich verkleinern",
      "zoom-out-tooltip": "Zeitbereich verkleinern <1></1> STRG +Z"
    },
    "time-range": {
      "aria-role": "Zeitbereichauswahl",
      "default-title": "Zeitbereiche",
      "example-title": "Zeitbereiche-Beispiel",
      "specify": "Zeitbereich festlegen <1></1>"
    },
    "zone": {
      "select-aria-label": "Zeitzonen-Auswähler",
      "select-search-input": "Suchbegriff eingeben (Land, Stadt, Abkürzung)"
    }
  },
  "user-orgs": {
    "current-org-button": "Aktuell",
    "name-column": "Name",
    "role-column": "Rolle",
    "select-org-button": "Organisation auswählen",
    "title": "Organisationen"
  },
  "user-profile": {
    "fields": {
      "email-error": "E-Mail-Adresse ist erforderlich",
      "email-label": "E-Mail-Adresse",
      "name-error": "Name ist erforderlich",
      "name-label": "Name",
      "username-label": "Benutzername"
    }
  },
  "user-session": {
    "browser-column": "Browser & Betriebssystem",
    "created-at-column": "Angemeldet",
    "ip-column": "IP-Adresse",
    "revoke": "Benutzersitzung widerrufen",
    "seen-at-column": "Zuletzt gesehen"
  },
  "user-sessions": {
    "loading": "Sitzungen werden geladen …"
  },
  "variable": {
    "adhoc": {
      "placeholder": "Wert auswählen"
    },
    "dropdown": {
      "placeholder": "Variablenwert eingeben"
    },
    "picker": {
      "link-all": "Alle",
      "option-all": "Alle",
      "option-selected-values": "Ausgewählt",
      "option-tooltip": "Auswahl löschen"
    },
    "textbox": {
      "placeholder": "Variablenwert eingeben"
    }
  }
}<|MERGE_RESOLUTION|>--- conflicted
+++ resolved
@@ -637,22 +637,6 @@
       "view": "Anzeigen"
     }
   },
-<<<<<<< HEAD
-  "profile": {
-    "change-password": {
-      "cancel-button": "",
-      "cannot-change-password-message": "",
-      "change-password-button": "",
-      "confirm-password-label": "",
-      "confirm-password-required": "",
-      "ldap-auth-proxy-message": "",
-      "new-password-label": "",
-      "new-password-required": "",
-      "new-password-same-as-old": "",
-      "old-password-label": "",
-      "old-password-required": "",
-      "passwords-must-match": ""
-=======
   "playlist-edit": {
     "error-prefix": "",
     "form": {
@@ -695,7 +679,22 @@
       "pro-tip": "",
       "pro-tip-link-title": "",
       "title": ""
->>>>>>> 4a692fc8
+    }
+  },
+  "profile": {
+    "change-password": {
+      "cancel-button": "",
+      "cannot-change-password-message": "",
+      "change-password-button": "",
+      "confirm-password-label": "",
+      "confirm-password-required": "",
+      "ldap-auth-proxy-message": "",
+      "new-password-label": "",
+      "new-password-required": "",
+      "new-password-same-as-old": "",
+      "old-password-label": "",
+      "old-password-required": "",
+      "passwords-must-match": ""
     }
   },
   "refresh-picker": {
