{
  "_comment": "Do not manually edit this file. Translations must be made in Crowdin which will sync them back into this file",
  "access-control": {
    "add-permission": {
      "add-permission-for": "",
      "role-label": "",
      "team-label": "",
      "user-label": ""
    },
    "add-permissions": {
      "save": ""
    },
    "permission-list": {
      "permission": ""
    },
    "permissions": {
      "add-a": {
        "permission": ""
      },
      "no-permissions": "",
      "permissions": "",
      "role": "",
      "team": "",
      "this-will-change-permissions-for-this-folder-and-all-its-descendants": "",
      "user": ""
    }
  },
  "browse-dashboards": {
    "action": {
      "delete-button": "",
      "move-button": ""
    },
    "dashboards-tree": {
      "name-column": "",
      "tags-column": ""
    },
    "folder-actions-button": {
      "delete": "",
<<<<<<< HEAD
=======
      "folder-actions": "",
>>>>>>> 5732fc7b
      "manage-permissions": "",
      "move": ""
    },
    "no-results": {
      "clear": "",
      "text": ""
    }
  },
  "clipboard-button": {
    "inline-toast": {
      "success": "Kopiert"
    }
  },
  "command-palette": {
    "action": {
      "change-theme": "Thema ändern...",
      "dark-theme": "Dunkel",
      "light-theme": "Hell"
    },
    "search-box": {
      "placeholder": "Suche oder springe zu ..."
    },
    "section": {
      "actions": "Aktionen",
      "dashboard-search-results": "Dashboards",
      "folder-search-results": "Ordner",
      "pages": "Seiten",
      "preferences": "Einstellungen",
      "recent-dashboards": "Kürzliche Dashboards"
    }
  },
  "common": {
    "locale": {
      "default": "Standard"
    },
    "save": "Speichern"
  },
  "dashboard": {
    "add-menu": {
      "import": "Aus Bibliothek importieren",
      "paste-panel": "Panel einfügen",
      "row": "Zeile",
      "visualization": "Visualisierung"
    },
    "empty": {
      "add-import-body": "Visualisierungen importieren, die mit anderen Dashboards geteilt werden.",
      "add-import-button": "Bibliotheks-Panel importieren",
      "add-import-header": "Panel importieren",
      "add-row-body": "Gruppieren Sie Ihre Visualisierungen in erweiterbare Abschnitte.",
      "add-row-button": "Zeile hinzufügen",
      "add-row-header": "Eine Zeile hinzufügen",
      "add-visualization-body": "Wählen Sie eine Datenquelle aus und visualisieren und fragen Sie dann Ihre Daten mit Diagrammen, Statistiken und Tabellen ab oder erstellen Sie Listen, Markierungen und andere Widgets.",
      "add-visualization-button": "Visualisierung hinzufügen",
      "add-visualization-header": "Starten Sie Ihr neues Dashboard, indem Sie eine Visualisierung hinzufügen"
    },
    "inspect": {
      "data-tab": "Daten",
      "error-tab": "Fehler",
      "json-tab": "JSON",
      "meta-tab": "Metadaten",
      "query-tab": "Abfrage",
      "stats-tab": "Statistiken",
      "subtitle": "{{queryCount}} Abfragen mit einer Gesamtabfragezeit von {{formatted}}",
      "title": "Überprüfen: {{panelTitle}}"
    },
    "inspect-data": {
      "data-options": "Datenoptionen",
      "dataframe-aria-label": "Datenrahmen auswählen",
      "dataframe-label": "Datenrahmen anzeigen",
      "download-csv": "CSV herunterladen",
      "download-excel-description": "Kopfzeile zu CSV für die Verwendung in Excel hinzufügen",
      "download-excel-label": "Für Excel herunterladen",
      "download-logs": "Logs herunterladen",
      "download-service": "Servicediagramm herunterladen",
      "download-traces": "Traces herunterladen",
      "excel-header": "Excel-Kopfzeile",
      "formatted": "Formatierte Daten",
      "formatted-data-description": "Tabellendaten werden mit den in den Tabs „Feld“ und „Überschreiben“ definierten Optionen formatiert",
      "formatted-data-label": "Formatierte Daten",
      "panel-transforms": "Panel-Transformationen",
      "series-to-columns": "Serie durch Zeit verbunden",
      "transformation": "Serie durch Zeit verbunden",
      "transformations-description": "Tabellendaten werden mit den im Tab „Panel-Transformationen“ definierten Transformationen angezeigt.",
      "transformations-label": "Panel-Transformationen anwenden"
    },
    "inspect-json": {
      "dataframe-description": "Rohdaten ohne Transformationen und angewendete Feldkonfiguration. ",
      "dataframe-label": "Datenrahmen-JSON (aus Abfrage)",
      "panel-data-description": "Das Rohmodell wurde an die Panel-Visualisierung übertragen",
      "panel-data-label": "Panel-Daten",
      "panel-json-description": "Das im Dashboard-JSON gespeicherte Modell, das konfiguriert, wie alles funktioniert.",
      "panel-json-label": "Panel-JSON",
      "select-source": "Quelle auswählen",
      "unknown": "Unbekanntes Objekt: {{show}}"
    },
    "inspect-meta": {
      "no-inspector": "Kein Metadaten-Inspektor"
    },
    "inspect-stats": {
      "data-title": "Statistiken zu Datenquellen",
      "data-traceids": "IDs nachverfolgen",
      "processing-time": "Datenverarbeitungszeit",
      "queries": "Anzahl der Abfragen",
      "request-time": "Gesamte Anfragezeit",
      "rows": "Gesamtanzahl an Zeilen",
      "table-title": "Statistiken"
    },
    "toolbar": {
      "add": "Hinzufügen",
      "add-panel": "Panel hinzufügen",
      "mark-favorite": "Als Favorit markieren",
      "open-original": "Original-Dashboard öffnen",
      "playlist-next": "Zum nächsten Dashboard",
      "playlist-previous": "Zum vorherigen Dashboard",
      "playlist-stop": "Wiedergabeliste stoppen",
      "refresh": "Dashboard aktualisieren",
      "save": "Dashboard speichern",
      "settings": "Dashboard-Einstellungen",
      "share": "Dashboard oder Panel teilen",
      "unmark-favorite": "Markierung als Favorit entfernen"
    }
  },
  "folder-picker": {
    "loading": "Ordner werden geladen …"
  },
  "grafana-ui": {
    "segment-async": {
      "error": "Fehler beim Laden der Optionen",
      "loading": "Optionen werden geladen ...",
      "no-options": "Keine Optionen gefunden"
    }
  },
  "library-panel": {
    "add-modal": {
      "cancel": "Abbrechen",
      "create": "Bibliotheks-Panel erstellen",
      "error": "Ein Bibliotheks-Panel mit diesem Namen existiert bereits",
      "folder": "In Ordner speichern",
      "folder-description": "Berechtigungen des Bibliotheks-Panels werden von den Ordnerberechtigungen übernommen",
      "name": "Name des Bibliotheks-Panels"
    },
    "add-widget": {
      "title": "Panel aus Panel-Bibliothek hinzufügen"
    }
  },
  "library-panels": {
    "save": {
      "error": "Fehler beim Speichern des Bibliotheks-Panels: „{{errorMsg}}“",
      "success": "Bibliotheks-Panel wurde gespeichert"
    }
  },
  "login": {
    "error": {
      "invalid-user-or-password": "",
      "unknown": ""
    }
  },
  "nav": {
    "admin": {
      "subtitle": "Serverweite Einstellungen und Zugriff auf Ressourcen wie Organisationen, Benutzer und Lizenzen verwalten",
      "title": "Server-Administrator"
    },
    "alerting": {
      "subtitle": "Informiere dich über Probleme in deinen Systemen kurz nach deren Auftreten",
      "title": "Meldungen"
    },
    "alerting-admin": {
      "title": "Administrator"
    },
    "alerting-am-routes": {
      "subtitle": "Lege fest, wie Warnungen an Kontaktpunkte weitergeleitet werden",
      "title": "Benachrichtigungsrichtlinien"
    },
    "alerting-channels": {
      "title": "Benachrichtigungskanäle"
    },
    "alerting-groups": {
      "subtitle": "Zeige gruppierte Warnungen vom Alertmanager an",
      "title": "Gruppen"
    },
    "alerting-home": {
      "title": "Home"
    },
    "alerting-legacy": {
      "title": "Warnungen (Legacy)"
    },
    "alerting-list": {
      "subtitle": "Regeln, die festlegen, ob eine Warnung ausgelöst wird",
      "title": "Warnregeln"
    },
    "alerting-receivers": {
      "subtitle": "Wählen Sie, wie Ihre Kontaktpunkte benachrichtigen werden, wenn eine Warninstanz auslöst",
      "title": "Kontaktpunkte"
    },
    "alerting-silences": {
      "subtitle": "Schalte Benachrichtigungen von einer oder mehrerer Warnregeln aus",
      "title": "Stummschalten"
    },
    "alerts-and-incidents": {
      "subtitle": "Warn- und Vorfallmanagement-Apps",
      "title": "Warnungen und IRM"
    },
    "api-keys": {
      "subtitle": "Verwalte und erstelle API-Schlüssel, die für die Interaktion mit HTTP-APIs von Grafana verwendet werden",
      "title": "API-Schlüssel"
    },
    "apps": {
      "subtitle": "App-Plug-ins, die das Grafana-Erlebnis erweitern",
      "title": "Apps"
    },
    "config": {
      "title": "Verwaltung"
    },
    "correlations": {
      "subtitle": "Füge Korrelationen hinzu und konfiguriere sie",
      "title": "Korrelationen"
    },
    "create": {
      "title": "Erstellen"
    },
    "create-alert": {
      "title": "Alarmregel erstellen"
    },
    "create-dashboard": {
      "title": "Dashboard"
    },
    "create-folder": {
      "title": "Ordner"
    },
    "create-import": {
      "title": "Dashboard importieren"
    },
    "dashboards": {
      "subtitle": "Erstelle und verwalte Dashboards, um deine Daten zu visualisieren",
      "title": "Dashboards"
    },
    "datasources": {
      "subtitle": "Füge Datenquellen hinzu und konfiguriere sie",
      "title": "Datenquellen"
    },
    "explore": {
      "title": "Entdecken"
    },
    "global-orgs": {
      "subtitle": "Isolierte Instanzen von Grafana auf dem gleichen Server",
      "title": "Organisationen"
    },
    "global-users": {
      "subtitle": "Benutzer in Grafana verwalten",
      "title": "Benutzer"
    },
    "help": {
      "title": "Hilfe"
    },
    "help/community": "Community",
    "help/documentation": "Dokumentation",
    "help/keyboard-shortcuts": "Tastaturbefehle",
    "help/support": "Support",
    "home": {
      "title": "Home"
    },
    "library-panels": {
      "subtitle": "Wiederverwendbare Panels, die zu mehreren Dashboards hinzugefügt werden können",
      "title": "Bibliotheks-Panels"
    },
    "manage-folder": {
      "subtitle": "Ordner-Dashboards und Berechtigungen verwalten"
    },
    "monitoring": {
      "subtitle": "Überwachungs- und Infrastruktur-Apps",
      "title": "Beobachtbarkeit"
    },
    "new": {
      "title": "Neu"
    },
    "new-dashboard": {
      "title": "Neues Dashboard"
    },
    "new-folder": {
      "title": "Neuer Ordner"
    },
    "org-settings": {
      "subtitle": "Verwalte Einstellungen in der gesamten Organisation",
      "title": "Standardeinstellungen"
    },
    "playlists": {
      "subtitle": "Gruppen von Dashboards, die in einer bestimmten Reihenfolge angezeigt werden",
      "title": "Playlisten"
    },
    "plugins": {
      "subtitle": "Erweitere das Grafana-Erlebnis mit Plug-ins",
      "title": "Plug-ins"
    },
    "profile/notifications": {
      "title": "Benachrichtigungsverlauf"
    },
    "profile/password": {
      "title": "Passwort ändern"
    },
    "profile/settings": {
      "title": "Profil"
    },
    "public": {
      "title": "Öffentliche Dashboards"
    },
    "scenes": {
      "title": "Szenen"
    },
    "search": {
      "placeholderCommandPalette": "Suche oder springe zu ..."
    },
    "search-dashboards": {
      "title": "Dashboards durchsuchen"
    },
    "server-settings": {
      "subtitle": "Zeige die in deiner Grafana-Konfiguration festgelegten Einstellungen an",
      "title": "Einstellungen"
    },
    "service-accounts": {
      "subtitle": "Verwende Servicekonten, um automatisierte Arbeitsabläufe in Grafana auszuführen",
      "title": "Servicekonten"
    },
    "sign-out": {
      "title": "Abmelden"
    },
    "snapshots": {
      "subtitle": "Interaktive, öffentlich verfügbare Point-in-Time-Darstellungen von Dashboards",
      "title": "Schnappschüsse"
    },
    "starred": {
      "title": "Hervorgehoben"
    },
    "starred-empty": {
      "title": "Deine hervorgehobenen Dashboards werden hier angezeigt"
    },
    "storage": {
      "subtitle": "Dateispeicher verwalten",
      "title": "Speicher"
    },
    "support-bundles": {
      "subtitle": "Support-Bundles herunterladen",
      "title": "Support-Bundles"
    },
    "teams": {
      "subtitle": "Gruppen von Benutzern mit gemeinsamen Dashboards und Benachrichtigungen",
      "title": "Teams"
    },
    "upgrading": {
      "title": "Statistiken und Lizenz"
    },
    "users": {
      "subtitle": "Laden Benutzer ein und weise ihnen Rollen zu",
      "title": "Benutzer"
    }
  },
  "navigation": {
    "kiosk": {
      "tv-alert": "Drücke ESC, um den Kiosk-Modus zu verlassen"
    },
    "toolbar": {
      "enable-kiosk": "Kiosk-Modus aktivieren",
      "toggle-menu": "Menü umschalten",
      "toggle-search-bar": "Obere Suchleiste umschalten"
    }
  },
  "news": {
    "title": "Das Neueste aus dem Blog"
  },
  "notifications": {
    "starred-dashboard": "Dashboard markiert",
    "unstarred-dashboard": "Dashboard nicht markiert"
  },
  "panel": {
    "header-menu": {
      "copy": "Kopieren",
      "create-library-panel": "Bibliotheksleiste erstellen",
      "duplicate": "Duplikat",
      "edit": "Bearbeiten",
      "explore": "Entdecken",
      "get-help": "Hilfe",
      "hide-legend": "Legende ausblenden",
      "inspect": "Überprüfen",
      "inspect-data": "Daten",
      "inspect-json": "Panel-JSON",
      "more": "Mehr …",
      "query": "Abfrage",
      "remove": "Entfernen",
      "share": "Teilen",
      "show-legend": "Legende anzeigen",
      "unlink-library-panel": "Verknüpfung mit der Bibliotheksleiste aufheben",
      "view": "Anzeigen"
    }
  },
  "refresh-picker": {
    "aria-label": {
      "choose-interval": "Automatische Aktualisierung ausgeschaltet. Aktualisierungszeitintervall auswählen",
      "duration-selected": "Aktualisierungszeitintervall mit aktuellem Intervall {{durationAriaLabel}} ausgewählt"
    },
    "auto-option": {
      "aria-label": "",
      "label": ""
    },
    "live-option": {
      "aria-label": "Live-Streaming einschalten",
      "label": "Live"
    },
    "off-option": {
      "aria-label": "Automatische Aktualisierung ausschalten",
      "label": "Aus"
    },
    "select-button": {
      "auto-refresh": "Automatisches Aktualisierungsintervall festlegen"
    }
  },
  "search": {
    "actions": {
      "include-panels": "Panels einschließen",
      "remove-datasource-filter": "Datenquelle: {{datasource}}",
      "sort-placeholder": "Sortieren",
      "starred": "Hervorgehoben",
      "view-as-folders": "Nach Ordnern anzeigen",
      "view-as-list": "Als Liste anzeigen"
    },
    "dashboard-actions": {
      "import": "Importieren",
      "new": "Neu",
      "new-dashboard": "Neues Dashboard",
      "new-folder": "Neuer Ordner"
    },
    "folder-view": {
      "go-to-folder": "Zum Ordner",
      "select-folder": "Ordner auswählen"
    },
    "result-kind": {
      "dashboard": "Dashboard",
      "folder": "Ordner",
      "panel": "Panel"
    },
    "results-table": {
      "datasource-header": "Datenquelle",
      "location-header": "Standort",
      "name-header": "Name",
      "tags-header": "Tags",
      "type-dashboard": "Dashboard",
      "type-folder": "Ordner",
      "type-header": "Typ"
    },
    "search-input": {
      "include-panels-placeholder": "Nach Dashboards und Panels suchen",
      "placeholder": "Nach Dashboards suchen"
    }
  },
  "search-view": {
    "no-results": {
      "clear": "",
      "text": ""
    }
  },
  "select": {
    "select-base": {
      "choose-label": "",
      "no-options-found-label": ""
    }
  },
  "share-modal": {
    "dashboard": {
      "title": "Teilen"
    },
    "embed": {
      "copy": "In die Zwischenablage kopieren",
      "html": "HTML einbetten",
      "html-description": "Der folgende HTML-Code kann kopiert und in eine Website eingefügt werden. Wenn der anonyme Zugriff nicht aktiviert ist, muss der Benutzer, der diese Seite aufruft, bei Grafana angemeldet sein, damit das Diagramm geladen wird.",
      "info": "Erstelle einen HTML-Code zum Einbetten eines Inlineframes in dieses Panel.",
      "time-range": "Aktueller Zeitbereich",
      "time-range-description": "Wandelt den aktuellen relativen Zeitbereich in einen absoluten Zeitbereich um"
    },
    "export": {
      "cancel-button": "Abbrechen",
      "info-text": "Dieses Dashboard exportieren.",
      "save-button": "In Datei speichern …",
      "share-default-label": "Export mit entfernten Standardwerten",
      "share-externally-label": "Export für externe Freigabe",
      "view-button": "JSON anzeigen"
    },
    "library": {
      "info": "Bibliotheks-Panel erstellen."
    },
    "link": {
      "copy-link-button": "Kopieren",
      "info-text": "Erstelle einen direkten Link zu diesem Dashboard oder Panel mit den folgenden angepassten Optionen.",
      "link-url": "Link-URL",
      "render-alert": "Bild-Render-Plug-in nicht installiert",
      "render-instructions": "Um ein Panel-Bild zu rendern, muss das <1>Bild-Render-Plug-in</1> von Grafana installiert sein. Bitte wende dich an deinen Grafana-Administrator, um das Plug-in zu installieren.",
      "rendered-image": "Direktlink zum gerenderten Bild",
      "save-alert": "Dashboard nicht gespeichert",
      "save-dashboard": "Um ein Panel-Bild zu rendern, muss zuerst das Dashboard gespeichert werden.",
      "shorten-url": "URL kürzen",
      "time-range-description": "Wandelt den aktuellen relativen Zeitbereich in einen absoluten Zeitbereich um",
      "time-range-label": "Zeitbereich sperren"
    },
    "panel": {
      "title": "Panel teilen"
    },
    "snapshot": {
      "cancel-button": "Abbrechen",
      "copy-link-button": "Kopieren",
      "delete-button": "Schnappschuss löschen.",
      "deleted-message": "Der Schnappschuss wurde gelöscht. Wenn du bereits einmal darauf zugegriffen hast, kann es bis zu eine Stunde dauern, bevor es aus den Browser-Caches oder den CDN-Caches gelöscht wird.",
      "expire": "Läuft ab nach",
      "expire-day": "1 Tag",
      "expire-hour": "1 Stunde",
      "expire-never": "Nie",
      "expire-week": "7 Tage",
      "info-text-1": "Ein Schnappschuss ist eine Möglichkeit, ein interaktives Dashboard sofort öffentlich zu teilen. Beim Erstellen entfernen wir sensible Daten wie Abfragen (Metriken, Vorlagen und Anmerkungen) und Panel-Links, sodass nur die sichtbaren Metrikdaten und die in dein Dashboard eingebetteten Seriennamen angezeigt werden.",
      "info-text-2": "Beachte, dass dein Schnappschuss <1>für jeden sichtbar ist</1>, der den Link hat und auf die URL zugreifen kann. Teile Schnappschüsse daher mit Bedacht.",
      "local-button": "Lokaler Schnappschuss",
      "mistake-message": "Hast du einen Fehler gemacht? ",
      "name": "Name des Schnappschusses",
      "timeout": "Timeout (Sekunden)",
      "timeout-description": "Wenn die Erfassung deiner Dashboard-Metriken lange dauert, musst du ggf. den Timeout-Wert anpassen.",
      "url-label": "Schnappschuss-URL"
    },
    "tab-title": {
      "embed": "Einbetten",
      "export": "Exportieren",
      "library-panel": "Bibliotheks-Panel",
      "link": "Link",
      "snapshot": "Schnappschuss"
    },
    "theme-picker": {
      "current": "Aktuell",
      "dark": "Dunkel",
      "field-name": "Design",
      "light": "Hell"
    },
    "view-json": {
      "copy-button": "In Zwischenablage kopieren"
    }
  },
  "shared": {
    "preferences": {
      "theme": {
        "dark-label": "",
        "light-label": "",
        "system-label": ""
      }
    }
  },
  "shared-dashboard": {
    "fields": {
      "timezone-label": "Zeitzone"
    }
  },
  "shared-preferences": {
    "fields": {
      "home-dashboard-label": "Home-Dashboard",
      "home-dashboard-placeholder": "Standard-Dashboard",
      "locale-label": "Sprache",
      "locale-placeholder": "Sprache wählen",
      "theme-label": "UI-Design",
      "week-start-label": "Wochenbeginn"
    },
    "theme": {
      "default-label": "Standard"
    },
    "title": "Einstellungen"
  },
  "state": {
    "nav-model": {
      "dashboards": "",
      "panels": ""
    },
    "nav-models": {
      "alert-rules": "",
      "manage-folder-subtitle": ""
    }
  },
  "tag-filter": {
    "loading": "Wird geladen ...",
    "no-tags": "Keine Tags gefunden",
    "placeholder": "Nach Tag filtern"
  },
  "time-picker": {
    "absolute": {
      "recent-title": "Kürzlich verwendete absolute Bereiche",
      "title": "Absoluter Zeitbereich"
    },
    "calendar": {
      "apply-button": "Zeitbereich anwenden",
      "cancel-button": "Abbrechen",
      "select-time": "Einen Zeitbereich auswählen"
    },
    "content": {
      "empty-recent-list": "<0><0>Es sieht so aus, als hätten Sie diesen Zeit-Auswähler noch nie benutzt. Sobald Sie einige Zeitintervalle eingeben, werden hier die zuletzt verwendeten Intervalle angezeigt.</0></0><1><0>Lesen Sie die Dokumentation</0><1>, um mehr darüber zu erfahren, wie Sie benutzerdefinierte Zeitbereiche eingeben können.</1></1>",
      "filter-placeholder": "Schnellbereiche suchen"
    },
    "footer": {
      "change-settings-button": "Zeiteinstellungen ändern",
      "fiscal-year-option": "Geschäftsjahr",
      "fiscal-year-start": "Startmonat Geschäftsjahr",
      "time-zone-option": "Zeitzone",
      "time-zone-selection": "Zeitzonenauswahl"
    },
    "range-content": {
      "apply-button": "Zeitbereich anwenden",
      "default-error": "Ein vergangenes Datum oder \"heutiges\" eingeben",
      "fiscal-year": "Geschäftsjahr",
      "from-input": "Von",
      "range-error": "„Von“ darf nicht nach „Bis“ sein",
      "to-input": "Bis"
    },
    "range-picker": {
      "backwards-time-aria-label": "Zeitbereich nach hinten verschieben",
      "current-time-selected": "Ausgewählter Zeitbereich: {{currentTimeRange}}",
      "forwards-time-aria-label": "Zeitbereich nach vorne verschieben",
      "to": "bis",
      "zoom-out-button": "Zeitbereich verkleinern",
      "zoom-out-tooltip": "Zeitbereich verkleinern <1></1> STRG +Z"
    },
    "time-range": {
      "aria-role": "Zeitbereichauswahl",
      "default-title": "Zeitbereiche",
      "example-title": "Zeitbereiche-Beispiel",
      "specify": "Zeitbereich festlegen <1></1>"
    },
    "zone": {
      "select-aria-label": "Zeitzonen-Auswähler",
      "select-search-input": "Suchbegriff eingeben (Land, Stadt, Abkürzung)"
    }
  },
  "types": {
    "dashboard-acl-targets": {
      "team-label": "",
      "user-label": ""
    },
    "dashboard-permissions": {
      "admin-label": ""
    },
    "member-label": "",
    "team-permissions": {
      "admin-label": ""
    }
  },
  "user-orgs": {
    "current-org-button": "Aktuell",
    "name-column": "Name",
    "role-column": "Rolle",
    "select-org-button": "Organisation auswählen",
    "title": "Organisationen"
  },
  "user-profile": {
    "fields": {
      "email-error": "E-Mail-Adresse ist erforderlich",
      "email-label": "E-Mail-Adresse",
      "name-error": "Name ist erforderlich",
      "name-label": "Name",
      "username-label": "Benutzername"
    }
  },
  "user-session": {
    "browser-column": "Browser & Betriebssystem",
    "created-at-column": "Angemeldet",
    "ip-column": "IP-Adresse",
    "revoke": "Benutzersitzung widerrufen",
    "seen-at-column": "Zuletzt gesehen"
  },
  "user-sessions": {
    "loading": "Sitzungen werden geladen …"
  },
  "variable": {
    "adhoc": {
      "placeholder": "Wert auswählen"
    },
    "dropdown": {
      "placeholder": "Variablenwert eingeben"
    },
    "picker": {
      "link-all": "Alle",
      "option-all": "Alle",
      "option-selected-values": "Ausgewählt",
      "option-tooltip": "Auswahl löschen"
    },
    "textbox": {
      "placeholder": "Variablenwert eingeben"
    }
  }
}<|MERGE_RESOLUTION|>--- conflicted
+++ resolved
@@ -1,5 +1,5 @@
 {
-  "_comment": "Do not manually edit this file. Translations must be made in Crowdin which will sync them back into this file",
+  "_comment": "",
   "access-control": {
     "add-permission": {
       "add-permission-for": "",
@@ -36,10 +36,7 @@
     },
     "folder-actions-button": {
       "delete": "",
-<<<<<<< HEAD
-=======
       "folder-actions": "",
->>>>>>> 5732fc7b
       "manage-permissions": "",
       "move": ""
     },
@@ -50,145 +47,145 @@
   },
   "clipboard-button": {
     "inline-toast": {
-      "success": "Kopiert"
+      "success": ""
     }
   },
   "command-palette": {
     "action": {
-      "change-theme": "Thema ändern...",
-      "dark-theme": "Dunkel",
-      "light-theme": "Hell"
+      "change-theme": "",
+      "dark-theme": "",
+      "light-theme": ""
     },
     "search-box": {
-      "placeholder": "Suche oder springe zu ..."
+      "placeholder": ""
     },
     "section": {
-      "actions": "Aktionen",
-      "dashboard-search-results": "Dashboards",
-      "folder-search-results": "Ordner",
-      "pages": "Seiten",
-      "preferences": "Einstellungen",
-      "recent-dashboards": "Kürzliche Dashboards"
+      "actions": "",
+      "dashboard-search-results": "",
+      "folder-search-results": "",
+      "pages": "",
+      "preferences": "",
+      "recent-dashboards": ""
     }
   },
   "common": {
     "locale": {
-      "default": "Standard"
-    },
-    "save": "Speichern"
+      "default": ""
+    },
+    "save": ""
   },
   "dashboard": {
     "add-menu": {
-      "import": "Aus Bibliothek importieren",
-      "paste-panel": "Panel einfügen",
-      "row": "Zeile",
-      "visualization": "Visualisierung"
+      "import": "",
+      "paste-panel": "",
+      "row": "",
+      "visualization": ""
     },
     "empty": {
-      "add-import-body": "Visualisierungen importieren, die mit anderen Dashboards geteilt werden.",
-      "add-import-button": "Bibliotheks-Panel importieren",
-      "add-import-header": "Panel importieren",
-      "add-row-body": "Gruppieren Sie Ihre Visualisierungen in erweiterbare Abschnitte.",
-      "add-row-button": "Zeile hinzufügen",
-      "add-row-header": "Eine Zeile hinzufügen",
-      "add-visualization-body": "Wählen Sie eine Datenquelle aus und visualisieren und fragen Sie dann Ihre Daten mit Diagrammen, Statistiken und Tabellen ab oder erstellen Sie Listen, Markierungen und andere Widgets.",
-      "add-visualization-button": "Visualisierung hinzufügen",
-      "add-visualization-header": "Starten Sie Ihr neues Dashboard, indem Sie eine Visualisierung hinzufügen"
+      "add-import-body": "",
+      "add-import-button": "",
+      "add-import-header": "",
+      "add-row-body": "",
+      "add-row-button": "",
+      "add-row-header": "",
+      "add-visualization-body": "",
+      "add-visualization-button": "",
+      "add-visualization-header": ""
     },
     "inspect": {
-      "data-tab": "Daten",
-      "error-tab": "Fehler",
-      "json-tab": "JSON",
-      "meta-tab": "Metadaten",
-      "query-tab": "Abfrage",
-      "stats-tab": "Statistiken",
-      "subtitle": "{{queryCount}} Abfragen mit einer Gesamtabfragezeit von {{formatted}}",
-      "title": "Überprüfen: {{panelTitle}}"
+      "data-tab": "",
+      "error-tab": "",
+      "json-tab": "",
+      "meta-tab": "",
+      "query-tab": "",
+      "stats-tab": "",
+      "subtitle": "",
+      "title": ""
     },
     "inspect-data": {
-      "data-options": "Datenoptionen",
-      "dataframe-aria-label": "Datenrahmen auswählen",
-      "dataframe-label": "Datenrahmen anzeigen",
-      "download-csv": "CSV herunterladen",
-      "download-excel-description": "Kopfzeile zu CSV für die Verwendung in Excel hinzufügen",
-      "download-excel-label": "Für Excel herunterladen",
-      "download-logs": "Logs herunterladen",
-      "download-service": "Servicediagramm herunterladen",
-      "download-traces": "Traces herunterladen",
-      "excel-header": "Excel-Kopfzeile",
-      "formatted": "Formatierte Daten",
-      "formatted-data-description": "Tabellendaten werden mit den in den Tabs „Feld“ und „Überschreiben“ definierten Optionen formatiert",
-      "formatted-data-label": "Formatierte Daten",
-      "panel-transforms": "Panel-Transformationen",
-      "series-to-columns": "Serie durch Zeit verbunden",
-      "transformation": "Serie durch Zeit verbunden",
-      "transformations-description": "Tabellendaten werden mit den im Tab „Panel-Transformationen“ definierten Transformationen angezeigt.",
-      "transformations-label": "Panel-Transformationen anwenden"
+      "data-options": "",
+      "dataframe-aria-label": "",
+      "dataframe-label": "",
+      "download-csv": "",
+      "download-excel-description": "",
+      "download-excel-label": "",
+      "download-logs": "",
+      "download-service": "",
+      "download-traces": "",
+      "excel-header": "",
+      "formatted": "",
+      "formatted-data-description": "",
+      "formatted-data-label": "",
+      "panel-transforms": "",
+      "series-to-columns": "",
+      "transformation": "",
+      "transformations-description": "",
+      "transformations-label": ""
     },
     "inspect-json": {
-      "dataframe-description": "Rohdaten ohne Transformationen und angewendete Feldkonfiguration. ",
-      "dataframe-label": "Datenrahmen-JSON (aus Abfrage)",
-      "panel-data-description": "Das Rohmodell wurde an die Panel-Visualisierung übertragen",
-      "panel-data-label": "Panel-Daten",
-      "panel-json-description": "Das im Dashboard-JSON gespeicherte Modell, das konfiguriert, wie alles funktioniert.",
-      "panel-json-label": "Panel-JSON",
-      "select-source": "Quelle auswählen",
-      "unknown": "Unbekanntes Objekt: {{show}}"
+      "dataframe-description": "",
+      "dataframe-label": "",
+      "panel-data-description": "",
+      "panel-data-label": "",
+      "panel-json-description": "",
+      "panel-json-label": "",
+      "select-source": "",
+      "unknown": ""
     },
     "inspect-meta": {
-      "no-inspector": "Kein Metadaten-Inspektor"
+      "no-inspector": ""
     },
     "inspect-stats": {
-      "data-title": "Statistiken zu Datenquellen",
-      "data-traceids": "IDs nachverfolgen",
-      "processing-time": "Datenverarbeitungszeit",
-      "queries": "Anzahl der Abfragen",
-      "request-time": "Gesamte Anfragezeit",
-      "rows": "Gesamtanzahl an Zeilen",
-      "table-title": "Statistiken"
+      "data-title": "",
+      "data-traceids": "",
+      "processing-time": "",
+      "queries": "",
+      "request-time": "",
+      "rows": "",
+      "table-title": ""
     },
     "toolbar": {
-      "add": "Hinzufügen",
-      "add-panel": "Panel hinzufügen",
-      "mark-favorite": "Als Favorit markieren",
-      "open-original": "Original-Dashboard öffnen",
-      "playlist-next": "Zum nächsten Dashboard",
-      "playlist-previous": "Zum vorherigen Dashboard",
-      "playlist-stop": "Wiedergabeliste stoppen",
-      "refresh": "Dashboard aktualisieren",
-      "save": "Dashboard speichern",
-      "settings": "Dashboard-Einstellungen",
-      "share": "Dashboard oder Panel teilen",
-      "unmark-favorite": "Markierung als Favorit entfernen"
+      "add": "",
+      "add-panel": "",
+      "mark-favorite": "",
+      "open-original": "",
+      "playlist-next": "",
+      "playlist-previous": "",
+      "playlist-stop": "",
+      "refresh": "",
+      "save": "",
+      "settings": "",
+      "share": "",
+      "unmark-favorite": ""
     }
   },
   "folder-picker": {
-    "loading": "Ordner werden geladen …"
+    "loading": ""
   },
   "grafana-ui": {
     "segment-async": {
-      "error": "Fehler beim Laden der Optionen",
-      "loading": "Optionen werden geladen ...",
-      "no-options": "Keine Optionen gefunden"
+      "error": "",
+      "loading": "",
+      "no-options": ""
     }
   },
   "library-panel": {
     "add-modal": {
-      "cancel": "Abbrechen",
-      "create": "Bibliotheks-Panel erstellen",
-      "error": "Ein Bibliotheks-Panel mit diesem Namen existiert bereits",
-      "folder": "In Ordner speichern",
-      "folder-description": "Berechtigungen des Bibliotheks-Panels werden von den Ordnerberechtigungen übernommen",
-      "name": "Name des Bibliotheks-Panels"
+      "cancel": "",
+      "create": "",
+      "error": "",
+      "folder": "",
+      "folder-description": "",
+      "name": ""
     },
     "add-widget": {
-      "title": "Panel aus Panel-Bibliothek hinzufügen"
+      "title": ""
     }
   },
   "library-panels": {
     "save": {
-      "error": "Fehler beim Speichern des Bibliotheks-Panels: „{{errorMsg}}“",
-      "success": "Bibliotheks-Panel wurde gespeichert"
+      "error": "",
+      "success": ""
     }
   },
   "login": {
@@ -199,297 +196,297 @@
   },
   "nav": {
     "admin": {
-      "subtitle": "Serverweite Einstellungen und Zugriff auf Ressourcen wie Organisationen, Benutzer und Lizenzen verwalten",
-      "title": "Server-Administrator"
+      "subtitle": "",
+      "title": ""
     },
     "alerting": {
-      "subtitle": "Informiere dich über Probleme in deinen Systemen kurz nach deren Auftreten",
-      "title": "Meldungen"
+      "subtitle": "",
+      "title": ""
     },
     "alerting-admin": {
-      "title": "Administrator"
+      "title": ""
     },
     "alerting-am-routes": {
-      "subtitle": "Lege fest, wie Warnungen an Kontaktpunkte weitergeleitet werden",
-      "title": "Benachrichtigungsrichtlinien"
+      "subtitle": "",
+      "title": ""
     },
     "alerting-channels": {
-      "title": "Benachrichtigungskanäle"
+      "title": ""
     },
     "alerting-groups": {
-      "subtitle": "Zeige gruppierte Warnungen vom Alertmanager an",
-      "title": "Gruppen"
+      "subtitle": "",
+      "title": ""
     },
     "alerting-home": {
-      "title": "Home"
+      "title": ""
     },
     "alerting-legacy": {
-      "title": "Warnungen (Legacy)"
+      "title": ""
     },
     "alerting-list": {
-      "subtitle": "Regeln, die festlegen, ob eine Warnung ausgelöst wird",
-      "title": "Warnregeln"
+      "subtitle": "",
+      "title": ""
     },
     "alerting-receivers": {
-      "subtitle": "Wählen Sie, wie Ihre Kontaktpunkte benachrichtigen werden, wenn eine Warninstanz auslöst",
-      "title": "Kontaktpunkte"
+      "subtitle": "",
+      "title": ""
     },
     "alerting-silences": {
-      "subtitle": "Schalte Benachrichtigungen von einer oder mehrerer Warnregeln aus",
-      "title": "Stummschalten"
+      "subtitle": "",
+      "title": ""
     },
     "alerts-and-incidents": {
-      "subtitle": "Warn- und Vorfallmanagement-Apps",
-      "title": "Warnungen und IRM"
+      "subtitle": "",
+      "title": ""
     },
     "api-keys": {
-      "subtitle": "Verwalte und erstelle API-Schlüssel, die für die Interaktion mit HTTP-APIs von Grafana verwendet werden",
-      "title": "API-Schlüssel"
+      "subtitle": "",
+      "title": ""
     },
     "apps": {
-      "subtitle": "App-Plug-ins, die das Grafana-Erlebnis erweitern",
-      "title": "Apps"
+      "subtitle": "",
+      "title": ""
     },
     "config": {
-      "title": "Verwaltung"
+      "title": ""
     },
     "correlations": {
-      "subtitle": "Füge Korrelationen hinzu und konfiguriere sie",
-      "title": "Korrelationen"
+      "subtitle": "",
+      "title": ""
     },
     "create": {
-      "title": "Erstellen"
+      "title": ""
     },
     "create-alert": {
-      "title": "Alarmregel erstellen"
+      "title": ""
     },
     "create-dashboard": {
-      "title": "Dashboard"
+      "title": ""
     },
     "create-folder": {
-      "title": "Ordner"
+      "title": ""
     },
     "create-import": {
-      "title": "Dashboard importieren"
+      "title": ""
     },
     "dashboards": {
-      "subtitle": "Erstelle und verwalte Dashboards, um deine Daten zu visualisieren",
-      "title": "Dashboards"
+      "subtitle": "",
+      "title": ""
     },
     "datasources": {
-      "subtitle": "Füge Datenquellen hinzu und konfiguriere sie",
-      "title": "Datenquellen"
+      "subtitle": "",
+      "title": ""
     },
     "explore": {
-      "title": "Entdecken"
+      "title": ""
     },
     "global-orgs": {
-      "subtitle": "Isolierte Instanzen von Grafana auf dem gleichen Server",
-      "title": "Organisationen"
+      "subtitle": "",
+      "title": ""
     },
     "global-users": {
-      "subtitle": "Benutzer in Grafana verwalten",
-      "title": "Benutzer"
+      "subtitle": "",
+      "title": ""
     },
     "help": {
-      "title": "Hilfe"
-    },
-    "help/community": "Community",
-    "help/documentation": "Dokumentation",
-    "help/keyboard-shortcuts": "Tastaturbefehle",
-    "help/support": "Support",
+      "title": ""
+    },
+    "help/community": "",
+    "help/documentation": "",
+    "help/keyboard-shortcuts": "",
+    "help/support": "",
     "home": {
-      "title": "Home"
+      "title": ""
     },
     "library-panels": {
-      "subtitle": "Wiederverwendbare Panels, die zu mehreren Dashboards hinzugefügt werden können",
-      "title": "Bibliotheks-Panels"
+      "subtitle": "",
+      "title": ""
     },
     "manage-folder": {
-      "subtitle": "Ordner-Dashboards und Berechtigungen verwalten"
+      "subtitle": ""
     },
     "monitoring": {
-      "subtitle": "Überwachungs- und Infrastruktur-Apps",
-      "title": "Beobachtbarkeit"
+      "subtitle": "",
+      "title": ""
     },
     "new": {
-      "title": "Neu"
+      "title": ""
     },
     "new-dashboard": {
-      "title": "Neues Dashboard"
+      "title": ""
     },
     "new-folder": {
-      "title": "Neuer Ordner"
+      "title": ""
     },
     "org-settings": {
-      "subtitle": "Verwalte Einstellungen in der gesamten Organisation",
-      "title": "Standardeinstellungen"
+      "subtitle": "",
+      "title": ""
     },
     "playlists": {
-      "subtitle": "Gruppen von Dashboards, die in einer bestimmten Reihenfolge angezeigt werden",
-      "title": "Playlisten"
+      "subtitle": "",
+      "title": ""
     },
     "plugins": {
-      "subtitle": "Erweitere das Grafana-Erlebnis mit Plug-ins",
-      "title": "Plug-ins"
+      "subtitle": "",
+      "title": ""
     },
     "profile/notifications": {
-      "title": "Benachrichtigungsverlauf"
+      "title": ""
     },
     "profile/password": {
-      "title": "Passwort ändern"
+      "title": ""
     },
     "profile/settings": {
-      "title": "Profil"
+      "title": ""
     },
     "public": {
-      "title": "Öffentliche Dashboards"
+      "title": ""
     },
     "scenes": {
-      "title": "Szenen"
+      "title": ""
     },
     "search": {
-      "placeholderCommandPalette": "Suche oder springe zu ..."
+      "placeholderCommandPalette": ""
     },
     "search-dashboards": {
-      "title": "Dashboards durchsuchen"
+      "title": ""
     },
     "server-settings": {
-      "subtitle": "Zeige die in deiner Grafana-Konfiguration festgelegten Einstellungen an",
-      "title": "Einstellungen"
+      "subtitle": "",
+      "title": ""
     },
     "service-accounts": {
-      "subtitle": "Verwende Servicekonten, um automatisierte Arbeitsabläufe in Grafana auszuführen",
-      "title": "Servicekonten"
+      "subtitle": "",
+      "title": ""
     },
     "sign-out": {
-      "title": "Abmelden"
+      "title": ""
     },
     "snapshots": {
-      "subtitle": "Interaktive, öffentlich verfügbare Point-in-Time-Darstellungen von Dashboards",
-      "title": "Schnappschüsse"
+      "subtitle": "",
+      "title": ""
     },
     "starred": {
-      "title": "Hervorgehoben"
+      "title": ""
     },
     "starred-empty": {
-      "title": "Deine hervorgehobenen Dashboards werden hier angezeigt"
+      "title": ""
     },
     "storage": {
-      "subtitle": "Dateispeicher verwalten",
-      "title": "Speicher"
+      "subtitle": "",
+      "title": ""
     },
     "support-bundles": {
-      "subtitle": "Support-Bundles herunterladen",
-      "title": "Support-Bundles"
+      "subtitle": "",
+      "title": ""
     },
     "teams": {
-      "subtitle": "Gruppen von Benutzern mit gemeinsamen Dashboards und Benachrichtigungen",
-      "title": "Teams"
+      "subtitle": "",
+      "title": ""
     },
     "upgrading": {
-      "title": "Statistiken und Lizenz"
+      "title": ""
     },
     "users": {
-      "subtitle": "Laden Benutzer ein und weise ihnen Rollen zu",
-      "title": "Benutzer"
+      "subtitle": "",
+      "title": ""
     }
   },
   "navigation": {
     "kiosk": {
-      "tv-alert": "Drücke ESC, um den Kiosk-Modus zu verlassen"
+      "tv-alert": ""
     },
     "toolbar": {
-      "enable-kiosk": "Kiosk-Modus aktivieren",
-      "toggle-menu": "Menü umschalten",
-      "toggle-search-bar": "Obere Suchleiste umschalten"
+      "enable-kiosk": "",
+      "toggle-menu": "",
+      "toggle-search-bar": ""
     }
   },
   "news": {
-    "title": "Das Neueste aus dem Blog"
+    "title": ""
   },
   "notifications": {
-    "starred-dashboard": "Dashboard markiert",
-    "unstarred-dashboard": "Dashboard nicht markiert"
+    "starred-dashboard": "",
+    "unstarred-dashboard": ""
   },
   "panel": {
     "header-menu": {
-      "copy": "Kopieren",
-      "create-library-panel": "Bibliotheksleiste erstellen",
-      "duplicate": "Duplikat",
-      "edit": "Bearbeiten",
-      "explore": "Entdecken",
-      "get-help": "Hilfe",
-      "hide-legend": "Legende ausblenden",
-      "inspect": "Überprüfen",
-      "inspect-data": "Daten",
-      "inspect-json": "Panel-JSON",
-      "more": "Mehr …",
-      "query": "Abfrage",
-      "remove": "Entfernen",
-      "share": "Teilen",
-      "show-legend": "Legende anzeigen",
-      "unlink-library-panel": "Verknüpfung mit der Bibliotheksleiste aufheben",
-      "view": "Anzeigen"
+      "copy": "",
+      "create-library-panel": "",
+      "duplicate": "",
+      "edit": "",
+      "explore": "",
+      "get-help": "",
+      "hide-legend": "",
+      "inspect": "",
+      "inspect-data": "",
+      "inspect-json": "",
+      "more": "",
+      "query": "",
+      "remove": "",
+      "share": "",
+      "show-legend": "",
+      "unlink-library-panel": "",
+      "view": ""
     }
   },
   "refresh-picker": {
     "aria-label": {
-      "choose-interval": "Automatische Aktualisierung ausgeschaltet. Aktualisierungszeitintervall auswählen",
-      "duration-selected": "Aktualisierungszeitintervall mit aktuellem Intervall {{durationAriaLabel}} ausgewählt"
+      "choose-interval": "",
+      "duration-selected": ""
     },
     "auto-option": {
       "aria-label": "",
       "label": ""
     },
     "live-option": {
-      "aria-label": "Live-Streaming einschalten",
-      "label": "Live"
+      "aria-label": "",
+      "label": ""
     },
     "off-option": {
-      "aria-label": "Automatische Aktualisierung ausschalten",
-      "label": "Aus"
+      "aria-label": "",
+      "label": ""
     },
     "select-button": {
-      "auto-refresh": "Automatisches Aktualisierungsintervall festlegen"
+      "auto-refresh": ""
     }
   },
   "search": {
     "actions": {
-      "include-panels": "Panels einschließen",
-      "remove-datasource-filter": "Datenquelle: {{datasource}}",
-      "sort-placeholder": "Sortieren",
-      "starred": "Hervorgehoben",
-      "view-as-folders": "Nach Ordnern anzeigen",
-      "view-as-list": "Als Liste anzeigen"
+      "include-panels": "",
+      "remove-datasource-filter": "",
+      "sort-placeholder": "",
+      "starred": "",
+      "view-as-folders": "",
+      "view-as-list": ""
     },
     "dashboard-actions": {
-      "import": "Importieren",
-      "new": "Neu",
-      "new-dashboard": "Neues Dashboard",
-      "new-folder": "Neuer Ordner"
+      "import": "",
+      "new": "",
+      "new-dashboard": "",
+      "new-folder": ""
     },
     "folder-view": {
-      "go-to-folder": "Zum Ordner",
-      "select-folder": "Ordner auswählen"
+      "go-to-folder": "",
+      "select-folder": ""
     },
     "result-kind": {
-      "dashboard": "Dashboard",
-      "folder": "Ordner",
-      "panel": "Panel"
+      "dashboard": "",
+      "folder": "",
+      "panel": ""
     },
     "results-table": {
-      "datasource-header": "Datenquelle",
-      "location-header": "Standort",
-      "name-header": "Name",
-      "tags-header": "Tags",
-      "type-dashboard": "Dashboard",
-      "type-folder": "Ordner",
-      "type-header": "Typ"
+      "datasource-header": "",
+      "location-header": "",
+      "name-header": "",
+      "tags-header": "",
+      "type-dashboard": "",
+      "type-folder": "",
+      "type-header": ""
     },
     "search-input": {
-      "include-panels-placeholder": "Nach Dashboards und Panels suchen",
-      "placeholder": "Nach Dashboards suchen"
+      "include-panels-placeholder": "",
+      "placeholder": ""
     }
   },
   "search-view": {
@@ -506,77 +503,77 @@
   },
   "share-modal": {
     "dashboard": {
-      "title": "Teilen"
+      "title": ""
     },
     "embed": {
-      "copy": "In die Zwischenablage kopieren",
-      "html": "HTML einbetten",
-      "html-description": "Der folgende HTML-Code kann kopiert und in eine Website eingefügt werden. Wenn der anonyme Zugriff nicht aktiviert ist, muss der Benutzer, der diese Seite aufruft, bei Grafana angemeldet sein, damit das Diagramm geladen wird.",
-      "info": "Erstelle einen HTML-Code zum Einbetten eines Inlineframes in dieses Panel.",
-      "time-range": "Aktueller Zeitbereich",
-      "time-range-description": "Wandelt den aktuellen relativen Zeitbereich in einen absoluten Zeitbereich um"
+      "copy": "",
+      "html": "",
+      "html-description": "",
+      "info": "",
+      "time-range": "",
+      "time-range-description": ""
     },
     "export": {
-      "cancel-button": "Abbrechen",
-      "info-text": "Dieses Dashboard exportieren.",
-      "save-button": "In Datei speichern …",
-      "share-default-label": "Export mit entfernten Standardwerten",
-      "share-externally-label": "Export für externe Freigabe",
-      "view-button": "JSON anzeigen"
+      "cancel-button": "",
+      "info-text": "",
+      "save-button": "",
+      "share-default-label": "",
+      "share-externally-label": "",
+      "view-button": ""
     },
     "library": {
-      "info": "Bibliotheks-Panel erstellen."
+      "info": ""
     },
     "link": {
-      "copy-link-button": "Kopieren",
-      "info-text": "Erstelle einen direkten Link zu diesem Dashboard oder Panel mit den folgenden angepassten Optionen.",
-      "link-url": "Link-URL",
-      "render-alert": "Bild-Render-Plug-in nicht installiert",
-      "render-instructions": "Um ein Panel-Bild zu rendern, muss das <1>Bild-Render-Plug-in</1> von Grafana installiert sein. Bitte wende dich an deinen Grafana-Administrator, um das Plug-in zu installieren.",
-      "rendered-image": "Direktlink zum gerenderten Bild",
-      "save-alert": "Dashboard nicht gespeichert",
-      "save-dashboard": "Um ein Panel-Bild zu rendern, muss zuerst das Dashboard gespeichert werden.",
-      "shorten-url": "URL kürzen",
-      "time-range-description": "Wandelt den aktuellen relativen Zeitbereich in einen absoluten Zeitbereich um",
-      "time-range-label": "Zeitbereich sperren"
+      "copy-link-button": "",
+      "info-text": "",
+      "link-url": "",
+      "render-alert": "",
+      "render-instructions": "",
+      "rendered-image": "",
+      "save-alert": "",
+      "save-dashboard": "",
+      "shorten-url": "",
+      "time-range-description": "",
+      "time-range-label": ""
     },
     "panel": {
-      "title": "Panel teilen"
+      "title": ""
     },
     "snapshot": {
-      "cancel-button": "Abbrechen",
-      "copy-link-button": "Kopieren",
-      "delete-button": "Schnappschuss löschen.",
-      "deleted-message": "Der Schnappschuss wurde gelöscht. Wenn du bereits einmal darauf zugegriffen hast, kann es bis zu eine Stunde dauern, bevor es aus den Browser-Caches oder den CDN-Caches gelöscht wird.",
-      "expire": "Läuft ab nach",
-      "expire-day": "1 Tag",
-      "expire-hour": "1 Stunde",
-      "expire-never": "Nie",
-      "expire-week": "7 Tage",
-      "info-text-1": "Ein Schnappschuss ist eine Möglichkeit, ein interaktives Dashboard sofort öffentlich zu teilen. Beim Erstellen entfernen wir sensible Daten wie Abfragen (Metriken, Vorlagen und Anmerkungen) und Panel-Links, sodass nur die sichtbaren Metrikdaten und die in dein Dashboard eingebetteten Seriennamen angezeigt werden.",
-      "info-text-2": "Beachte, dass dein Schnappschuss <1>für jeden sichtbar ist</1>, der den Link hat und auf die URL zugreifen kann. Teile Schnappschüsse daher mit Bedacht.",
-      "local-button": "Lokaler Schnappschuss",
-      "mistake-message": "Hast du einen Fehler gemacht? ",
-      "name": "Name des Schnappschusses",
-      "timeout": "Timeout (Sekunden)",
-      "timeout-description": "Wenn die Erfassung deiner Dashboard-Metriken lange dauert, musst du ggf. den Timeout-Wert anpassen.",
-      "url-label": "Schnappschuss-URL"
+      "cancel-button": "",
+      "copy-link-button": "",
+      "delete-button": "",
+      "deleted-message": "",
+      "expire": "",
+      "expire-day": "",
+      "expire-hour": "",
+      "expire-never": "",
+      "expire-week": "",
+      "info-text-1": "",
+      "info-text-2": "",
+      "local-button": "",
+      "mistake-message": "",
+      "name": "",
+      "timeout": "",
+      "timeout-description": "",
+      "url-label": ""
     },
     "tab-title": {
-      "embed": "Einbetten",
-      "export": "Exportieren",
-      "library-panel": "Bibliotheks-Panel",
-      "link": "Link",
-      "snapshot": "Schnappschuss"
+      "embed": "",
+      "export": "",
+      "library-panel": "",
+      "link": "",
+      "snapshot": ""
     },
     "theme-picker": {
-      "current": "Aktuell",
-      "dark": "Dunkel",
-      "field-name": "Design",
-      "light": "Hell"
+      "current": "",
+      "dark": "",
+      "field-name": "",
+      "light": ""
     },
     "view-json": {
-      "copy-button": "In Zwischenablage kopieren"
+      "copy-button": ""
     }
   },
   "shared": {
@@ -590,22 +587,22 @@
   },
   "shared-dashboard": {
     "fields": {
-      "timezone-label": "Zeitzone"
+      "timezone-label": ""
     }
   },
   "shared-preferences": {
     "fields": {
-      "home-dashboard-label": "Home-Dashboard",
-      "home-dashboard-placeholder": "Standard-Dashboard",
-      "locale-label": "Sprache",
-      "locale-placeholder": "Sprache wählen",
-      "theme-label": "UI-Design",
-      "week-start-label": "Wochenbeginn"
+      "home-dashboard-label": "",
+      "home-dashboard-placeholder": "",
+      "locale-label": "",
+      "locale-placeholder": "",
+      "theme-label": "",
+      "week-start-label": ""
     },
     "theme": {
-      "default-label": "Standard"
-    },
-    "title": "Einstellungen"
+      "default-label": ""
+    },
+    "title": ""
   },
   "state": {
     "nav-model": {
@@ -618,112 +615,99 @@
     }
   },
   "tag-filter": {
-    "loading": "Wird geladen ...",
-    "no-tags": "Keine Tags gefunden",
-    "placeholder": "Nach Tag filtern"
+    "loading": "",
+    "no-tags": "",
+    "placeholder": ""
   },
   "time-picker": {
     "absolute": {
-      "recent-title": "Kürzlich verwendete absolute Bereiche",
-      "title": "Absoluter Zeitbereich"
+      "recent-title": "",
+      "title": ""
     },
     "calendar": {
-      "apply-button": "Zeitbereich anwenden",
-      "cancel-button": "Abbrechen",
-      "select-time": "Einen Zeitbereich auswählen"
+      "apply-button": "",
+      "cancel-button": "",
+      "select-time": ""
     },
     "content": {
-      "empty-recent-list": "<0><0>Es sieht so aus, als hätten Sie diesen Zeit-Auswähler noch nie benutzt. Sobald Sie einige Zeitintervalle eingeben, werden hier die zuletzt verwendeten Intervalle angezeigt.</0></0><1><0>Lesen Sie die Dokumentation</0><1>, um mehr darüber zu erfahren, wie Sie benutzerdefinierte Zeitbereiche eingeben können.</1></1>",
-      "filter-placeholder": "Schnellbereiche suchen"
+      "empty-recent-list": "",
+      "filter-placeholder": ""
     },
     "footer": {
-      "change-settings-button": "Zeiteinstellungen ändern",
-      "fiscal-year-option": "Geschäftsjahr",
-      "fiscal-year-start": "Startmonat Geschäftsjahr",
-      "time-zone-option": "Zeitzone",
-      "time-zone-selection": "Zeitzonenauswahl"
+      "change-settings-button": "",
+      "fiscal-year-option": "",
+      "fiscal-year-start": "",
+      "time-zone-option": "",
+      "time-zone-selection": ""
     },
     "range-content": {
-      "apply-button": "Zeitbereich anwenden",
-      "default-error": "Ein vergangenes Datum oder \"heutiges\" eingeben",
-      "fiscal-year": "Geschäftsjahr",
-      "from-input": "Von",
-      "range-error": "„Von“ darf nicht nach „Bis“ sein",
-      "to-input": "Bis"
+      "apply-button": "",
+      "default-error": "",
+      "fiscal-year": "",
+      "from-input": "",
+      "range-error": "",
+      "to-input": ""
     },
     "range-picker": {
-      "backwards-time-aria-label": "Zeitbereich nach hinten verschieben",
-      "current-time-selected": "Ausgewählter Zeitbereich: {{currentTimeRange}}",
-      "forwards-time-aria-label": "Zeitbereich nach vorne verschieben",
-      "to": "bis",
-      "zoom-out-button": "Zeitbereich verkleinern",
-      "zoom-out-tooltip": "Zeitbereich verkleinern <1></1> STRG +Z"
+      "backwards-time-aria-label": "",
+      "current-time-selected": "",
+      "forwards-time-aria-label": "",
+      "to": "",
+      "zoom-out-button": "",
+      "zoom-out-tooltip": ""
     },
     "time-range": {
-      "aria-role": "Zeitbereichauswahl",
-      "default-title": "Zeitbereiche",
-      "example-title": "Zeitbereiche-Beispiel",
-      "specify": "Zeitbereich festlegen <1></1>"
+      "aria-role": "",
+      "default-title": "",
+      "example-title": "",
+      "specify": ""
     },
     "zone": {
-      "select-aria-label": "Zeitzonen-Auswähler",
-      "select-search-input": "Suchbegriff eingeben (Land, Stadt, Abkürzung)"
-    }
-  },
-  "types": {
-    "dashboard-acl-targets": {
-      "team-label": "",
-      "user-label": ""
-    },
-    "dashboard-permissions": {
-      "admin-label": ""
-    },
-    "member-label": "",
-    "team-permissions": {
-      "admin-label": ""
+      "select-aria-label": "",
+      "select-search-input": ""
     }
   },
   "user-orgs": {
-    "current-org-button": "Aktuell",
-    "name-column": "Name",
-    "role-column": "Rolle",
-    "select-org-button": "Organisation auswählen",
-    "title": "Organisationen"
+    "current-org-button": "",
+    "name-column": "",
+    "role-column": "",
+    "select-org-button": "",
+    "title": ""
   },
   "user-profile": {
     "fields": {
-      "email-error": "E-Mail-Adresse ist erforderlich",
-      "email-label": "E-Mail-Adresse",
-      "name-error": "Name ist erforderlich",
-      "name-label": "Name",
-      "username-label": "Benutzername"
+      "email-error": "",
+      "email-label": "",
+      "name-error": "",
+      "name-label": "",
+      "username-label": ""
     }
   },
   "user-session": {
-    "browser-column": "Browser & Betriebssystem",
-    "created-at-column": "Angemeldet",
-    "ip-column": "IP-Adresse",
-    "revoke": "Benutzersitzung widerrufen",
-    "seen-at-column": "Zuletzt gesehen"
+    "browser-column": "",
+    "created-at-column": "",
+    "ip-column": "",
+    "revoke": "",
+    "seen-at-column": ""
   },
   "user-sessions": {
-    "loading": "Sitzungen werden geladen …"
+    "loading": ""
   },
   "variable": {
     "adhoc": {
-      "placeholder": "Wert auswählen"
+      "placeholder": ""
     },
     "dropdown": {
-      "placeholder": "Variablenwert eingeben"
+      "placeholder": ""
     },
     "picker": {
-      "link-all": "Alle",
-      "option-all": "Alle",
-      "option-selected-values": "Ausgewählt",
-      "option-tooltip": "Auswahl löschen"
+      "link-all": "",
+      "option-all": "",
+      "option-selected-values": "",
+      "option-tooltip": ""
     },
     "textbox": {
-      "placeholder": "Variablenwert eingeben"
+      "placeholder": ""
     }
   }
 }