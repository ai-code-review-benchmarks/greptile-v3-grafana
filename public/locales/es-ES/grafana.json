--- conflicted
+++ resolved
@@ -86,13 +86,7 @@
     "manage-folder-nav": {
       "alert-rules": "Reglas de alerta",
       "dashboards": "Paneles de control",
-<<<<<<< HEAD
-      "panels": ""
-=======
-      "panels": "Paneles",
-      "permissions": "Permisos",
-      "settings": "Configuración"
->>>>>>> db902fb3
+      "panels": "Paneles"
     },
     "new-folder-form": {
       "cancel-label": "Cancelar",
