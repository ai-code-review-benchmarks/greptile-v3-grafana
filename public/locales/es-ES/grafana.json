{
  "_comment": "Do not manually edit this file. Translations must be made in Crowdin which will sync them back into this file",
  "common": {
    "locale": {
      "default": "Por defecto"
    },
    "save": "Guardar"
  },
  "dashboard": {
    "inspect": {
      "actions-tab": "Acciones",
      "data-tab": "Datos",
      "error-tab": "Error",
      "json-tab": "JSON",
      "meta-tab": "Metadatos",
      "query-tab": "Consulta",
      "stats-tab": "Estadísticas",
      "subtitle": "{{queryCount}} consultas con un tiempo total de consulta de {{formatted}}",
      "title": "Inspeccionar: {{panelTitle}}"
    },
    "inspect-data": {
      "data-options": "Opciones de datos",
      "dataframe-aria-label": "Seleccionar marco de datos",
      "dataframe-label": "Mostrar marco de datos",
      "download-csv": "Descargar CSV",
      "download-excel-description": "Añadir encabezado a CSV para su uso con Excel",
      "download-excel-label": "Descargar para Excel",
      "download-logs": "Descargar registros",
      "download-service": "Descargar gráfico de servicio",
      "download-traces": "Descargar seguimientos",
      "excel-header": "Encabezado de Excel",
      "formatted": "Datos formateados",
      "formatted-data-description": "Los datos de la tabla están formateados con opciones definidas en las pestañas Campo y Anulación.",
      "formatted-data-label": "Datos formateados",
      "panel-transforms": "Transformaciones de panel",
      "series-to-columns": "Series unidas por el tiempo",
      "transformation": "Series unidas por el tiempo",
      "transformations-description": "Los datos de la tabla se muestran con transformaciones definidas en la pestaña Transformar del panel.",
      "transformations-label": "Aplicar transformaciones de panel"
    },
    "inspect-json": {
      "dataframe-description": "Datos brutos sin transformaciones y configuración de campo aplicada. ",
      "dataframe-label": "JSON del marco de datos (de la consulta)",
      "panel-data-description": "El modelo RAW ha pasado a la visualización del panel",
      "panel-data-label": "Datos de panel",
      "panel-json-description": "El modelo guardado en el panel de control JSON que configura cómo funciona todo.",
      "panel-json-label": "JSON de panel",
      "select-source": "Seleccionar fuente",
      "unknown": "Objeto desconocido: {{show}}"
    },
    "inspect-meta": {
      "no-inspector": "No hay inspector de metadatos"
    },
    "inspect-stats": {
      "data-title": "Estadísticas de origen de datos",
      "processing-time": "Tiempo de procesamiento de datos",
      "queries": "Número de consultas",
      "request-time": "Tiempo total de solicitud",
      "rows": "Número total de filas",
      "table-title": "Estadísticas"
    },
    "refresh-picker": {
      "off-arialabel": "Desactivar actualización automática",
      "off-description": "Actualización automática desactivada. Elija un intervalo de tiempo de actualización",
      "off-label": "Apagado",
      "on-description": ""
    },
    "toolbar": {
      "add-panel": "Añadir panel",
      "comments-show": "Mostrar comentarios del panel de control",
      "mark-favorite": "Marcar como favorito",
      "open-original": "Abrir el panel de control original",
      "playlist-next": "Ir al siguiente panel de control",
      "playlist-previous": "Ir al panel de control anterior",
      "playlist-stop": "Detener la lista de reproducción",
      "refresh": "Actualizar panel de control",
      "save": "Guardar panel de control",
      "settings": "Ajustes del panel de control",
      "share": "Compartir panel o panel de control",
      "tv-button": "Alternar entre los modos de vista",
      "unmark-favorite": "Deshacer marca como favorito"
    }
  },
  "folder-picker": {
    "loading": "Cargando carpetas..."
  },
  "library-panel": {
    "add-modal": {
      "cancel": "Cancelar",
      "create": "Crear panel de biblioteca",
      "error": "Ya existe un panel de biblioteca con este nombre",
      "folder": "Guardar en carpeta",
      "folder-description": "Los permisos del panel de biblioteca se derivan de los permisos de la carpeta",
      "name": "Nombre del panel de biblioteca"
    }
  },
  "library-panels": {
    "save": {
      "error": "Error al guardar el panel de la biblioteca: «{{errorMsg}}»",
      "success": "Panel de biblioteca guardado"
    }
  },
  "nav": {
    "admin": {
      "subtitle": "Administrar la configuración de todo el servidor y el acceso a recursos como organizaciones, usuarios y licencias",
      "title": "Administrador del servidor"
    },
    "alerting": {
      "subtitle": "Conozca los problemas de sus sistemas justo después de que se produzcan",
      "title": "Alertas"
    },
    "alerting-admin": {
      "title": "Administrador"
    },
    "alerting-am-routes": {
      "subtitle": "Determinar cómo se enrutan las alertas a los puntos de contacto",
      "title": "Políticas de notificación"
    },
    "alerting-channels": {
      "title": "Canales de notificación"
    },
    "alerting-groups": {
      "subtitle": "Ver alertas agrupadas de una instancia de Alertmanager",
      "title": "Grupos"
    },
    "alerting-legacy": {
      "title": "Alertas (heredado)"
    },
    "alerting-list": {
      "subtitle": "Reglas que determinan si una alerta se activará",
      "title": "Reglas de alerta"
    },
    "alerting-receivers": {
      "subtitle": "Decida cómo se notifica a sus contactos cuando se activa una alerta",
      "title": "Puntos de contacto"
    },
    "alerting-silences": {
      "subtitle": "Detener notificaciones de una o más reglas de alerta",
      "title": "Silencios"
    },
    "alerts-and-incidents": {
      "subtitle": "Aplicaciones de gestión de alertas e incidentes",
      "title": "Alertas e incidentes"
    },
    "api-keys": {
      "subtitle": "Administrar y crear claves de API que se utilizan para interactuar con las API de HTTP de Grafana",
      "title": "Claves API"
    },
    "apps": {
      "subtitle": "Complementos de aplicaciones que amplían la experiencia de Grafana",
      "title": "Aplicaciones"
    },
    "config": {
      "title": "Administración",
      "titleBeforeTopnav": "Configuración"
    },
    "correlations": {
      "subtitle": "Añadir y configurar correlaciones",
      "title": "Correlaciones"
    },
    "create": {
      "title": "Crear"
    },
    "create-alert": {
      "title": "Nueva regla de alerta"
    },
    "create-dashboard": {
      "title": "Panel de control"
    },
    "create-folder": {
      "title": "Carpeta"
    },
    "create-import": {
      "title": "Importar"
    },
    "dashboards": {
      "subtitle": "Cree y administre paneles de control para visualizar sus datos",
      "title": "Paneles de control"
    },
    "datasources": {
      "subtitle": "Añadir y configurar orígenes de datos",
      "title": "Orígenes de datos"
    },
    "explore": {
      "title": "Explorar"
    },
    "global-orgs": {
      "subtitle": "Instancias aisladas de Grafana ejecutándose en el mismo servidor",
      "title": "Organizaciones"
    },
    "global-users": {
      "subtitle": "Gestione y cree usuarios en todo el servidor Grafana",
      "title": "Usuarios"
    },
    "help": {
      "title": "Ayuda"
    },
    "help/community": "Comunidad",
    "help/documentation": "Documentación",
    "help/keyboard-shortcuts": "Atajos de teclado",
    "help/support": "Asistencia",
    "home": {
      "title": "Inicio"
    },
    "library-panels": {
      "subtitle": "Paneles reutilizables que se pueden añadir a varios paneles de control",
      "title": "Paneles de la biblioteca"
    },
    "live": {
      "title": "Transmisión de eventos"
    },
    "live-cloud": {
      "title": "Nube"
    },
    "live-pipeline": {
      "title": "Cartera"
    },
    "live-status": {
      "title": "Estado"
    },
    "manage-dashboards": {
      "title": "Navegar"
    },
    "monitoring": {
      "subtitle": "Aplicaciones de supervisión e infraestructura",
      "title": "Seguimiento"
    },
    "new-dashboard": {
      "title": "Nuevo panel de control"
    },
    "new-folder": {
      "title": "Nueva carpeta"
    },
    "org-settings": {
      "subtitle": "Gestionar las preferencias en una organización",
      "title": "Preferencias"
    },
    "playlists": {
      "subtitle": "Grupos de paneles de control que se muestran en una secuencia",
      "title": "Listas de reproducción"
    },
    "plugins": {
      "subtitle": "Amplíe la experiencia de Grafana con los complementos",
      "title": "Complementos"
    },
    "profile/notifications": {
      "title": "Historial de notificaciones"
    },
    "profile/password": {
      "title": "Cambiar contraseña"
    },
    "profile/settings": {
      "title": "Preferencias"
    },
    "profile/switch-org": "Cambiar de organización",
    "scenes": {
      "title": "Escenas"
    },
    "search": {
      "placeholder": "Buscar Grafana"
    },
    "server-settings": {
      "subtitle": "Vea la configuración definida en los ajustes de Grafana",
      "title": "Configuración"
    },
    "service-accounts": {
      "subtitle": "Use cuentas de servicio para ejecutar cargas de trabajo automatizadas en Grafana",
      "title": "Cuentas de servicios"
    },
    "sign-in": "Iniciar sesión",
    "sign-out": {
      "title": "Cerrar sesión"
    },
    "snapshots": {
      "subtitle": "Representaciones interactivas, públicamente disponibles y puntuales de los paneles de control",
      "title": "Instantáneas"
    },
    "starred": {
      "title": "Destacado"
    },
    "starred-empty": {
      "title": "Tus paneles de control destacados aparecerán aquí"
    },
    "storage": {
      "subtitle": "Gestionar el almacenamiento de archivos",
      "title": "Almacenamiento"
    },
    "teams": {
      "subtitle": "Grupos de usuarios que tienen necesidades comunes de permisos y de panel de control",
      "title": "Equipos"
    },
    "upgrading": {
      "title": "Estadísticas y licencia"
    },
    "users": {
      "subtitle": "Invite y asigne roles a los usuarios",
      "title": "Usuarios"
    }
  },
  "navigation": {
    "kiosk": {
      "tv-alert": "Pulse ESC para salir del modo de quiosco"
    }
  },
  "news": {
    "title": "Últimas entradas del blog"
  },
  "panel": {
    "header-menu": {
      "inspect": "Inspeccionar",
      "inspect-data": "Datos",
      "inspect-json": "JSON de panel",
      "more": "Más...",
      "share": "Compartir",
      "view": "Vista"
    }
  },
  "share-modal": {
    "dashboard": {
      "title": "Compartir"
    },
    "embed": {
      "copy": "Copiar al portapapeles",
      "html": "Incrustar HTML",
      "html-description": "El código HTML a continuación se puede pegar e incluir en otra página web. A menos que se active el acceso anónimo, el usuario que vea esa página debe iniciar sesión en Grafana para que el gráfico se cargue.",
      "info": "Genere un HTML para incrustar un iframe con este panel.",
      "time-range": "Intervalo de tiempo actual",
      "time-range-description": "Transforma el intervalo de tiempo relativo actual en un intervalo de tiempo absoluto"
    },
    "export": {
      "cancel-button": "Cancelar",
      "info-text": "Exporte este panel de control.",
      "save-button": "Guardar en archivo",
      "share-default-label": "Exportar con los valores predeterminados eliminados",
      "share-externally-label": "Exportar para compartir externamente",
      "view-button": "Ver JSON"
    },
    "library": {
      "info": "Cree un panel de biblioteca."
    },
    "link": {
      "copy-link-button": "Copiar",
      "info-text": "Cree un enlace directo a este panel de control o panel, personalizado con las siguientes opciones.",
      "link-url": "URL del enlace",
      "render-alert": "Complemento de renderizador de imagen no instalado",
      "render-instructions": "Para renderizar una imagen de panel, debe instalar el complemento <1>Complemento renderizador de imágenes de Grafana</1>. Póngase en contacto con su administrador de Grafana para instalar el complemento.",
      "rendered-image": "Enlace directo a la imagen renderizada",
      "save-alert": "El panel de control no se ha guardado",
      "save-dashboard": "Para renderizar una imagen de panel, primero debe guardar el panel de control.",
      "shorten-url": "Acortar url",
      "time-range-description": "Transforma el intervalo de tiempo relativo actual en un intervalo de tiempo absoluto",
      "time-range-label": "Bloquear el intervalo de tiempo"
    },
    "panel": {
      "title": "Compartir panel"
    },
    "snapshot": {
      "cancel-button": "Cancelar",
      "copy-link-button": "Copiar",
      "delete-button": "Elimine la instantánea.",
      "deleted-message": "La instantánea se ha eliminado. Si ya ha accedido una vez a ella, la eliminación de la caché del navegador o de la caché de la CDN puede tardar hasta una hora.",
      "expire": "Expira",
      "expire-day": "1 día",
      "expire-hour": "1 hora",
      "expire-never": "Nunca",
      "expire-week": "7 días",
      "info-text-1": "Una instantánea es una forma inmediata de compartir un panel interactivo públicamente. Cuando se crean, eliminamos datos confidenciales como consultas (métricas, plantilla y anotación) y enlaces de panel, dejando solo los datos de métricas visibles y los nombres de serie incrustados en el panel.",
      "info-text-2": "Tenga en cuenta que su instantánea <1>puede ser vista por cualquiera</1> que tenga el enlace y pueda acceder a la URL. Comparta sus instantáneas con cautela.",
      "local-button": "Instantánea local",
      "mistake-message": "¿Ha cometido un error? ",
      "name": "Nombre de la instantánea",
      "timeout": "Tiempo de espera (segundos)",
      "timeout-description": "Es posible que deba configurar el valor del tiempo de espera si se tarda mucho tiempo en recopilar las métricas del panel."
    },
    "tab-title": {
      "embed": "Incrustar",
      "export": "Exportar",
      "library-panel": "Panel de biblioteca",
      "link": "Enlace",
      "snapshot": "Vista rápida"
    },
    "theme-picker": {
      "current": "Actual",
      "dark": "Oscuro",
      "field-name": "Tema",
      "light": "Claro"
    }
  },
  "shared-dashboard": {
    "fields": {
      "timezone-label": "Zona horaria"
    }
  },
  "shared-preferences": {
    "fields": {
      "home-dashboard-label": "Panel de control de inicio",
      "home-dashboard-placeholder": "Panel de control por defecto",
      "locale-label": "Idioma",
      "locale-placeholder": "Cambiar idioma",
      "theme-label": "Tema de interfaz de usuario",
      "week-start-label": "Inicio de la semana"
    },
    "theme": {
      "dark-label": "Oscuro",
      "default-label": "Por defecto",
      "light-label": "Claro"
    },
    "title": "Preferencias"
  },
  "time-picker": {
    "absolute": {
      "recent-title": "Intervalos absolutos utilizados recientemente",
      "title": "Intervalo de tiempo absoluto"
    },
<<<<<<< HEAD
    "time-range": {
      "aria-role": "",
      "default-title": ""
=======
    "calendar": {
      "select-time": ""
    },
    "time-range": {
      "example-title": "",
      "specify": ""
>>>>>>> b799be30
    }
  },
  "user-orgs": {
    "current-org-button": "Actual",
    "name-column": "Nombre",
    "role-column": "Rol",
    "select-org-button": "Seleccionar organización",
    "title": "Organizaciones"
  },
  "user-profile": {
    "fields": {
      "email-error": "El correo electrónico es obligatorio",
      "email-label": "Correo electrónico",
      "name-error": "El nombre es obligatorio",
      "name-label": "Nombre",
      "username-label": "Nombre de usuario"
    },
    "title": "Editar perfil"
  },
  "user-session": {
    "browser-column": "Navegador y sistema operativo",
    "created-at-column": "Conectado",
    "ip-column": "Dirección IP",
    "revoke": "Revocar sesión de usuario",
    "seen-at-column": "Última conexión"
  },
  "user-sessions": {
    "loading": "Cargando sesiones..."
  }
}<|MERGE_RESOLUTION|>--- conflicted
+++ resolved
@@ -412,18 +412,14 @@
       "recent-title": "Intervalos absolutos utilizados recientemente",
       "title": "Intervalo de tiempo absoluto"
     },
-<<<<<<< HEAD
+    "calendar": {
+      "select-time": ""
+    },
     "time-range": {
       "aria-role": "",
-      "default-title": ""
-=======
-    "calendar": {
-      "select-time": ""
-    },
-    "time-range": {
+      "default-title": "",
       "example-title": "",
       "specify": ""
->>>>>>> b799be30
     }
   },
   "user-orgs": {
