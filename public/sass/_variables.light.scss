// Cosmo 2.3.2
// Variables
// --------------------------------------------------

// Global values
// --------------------------------------------------

$theme-name: light;

// Grays
// -------------------------
$black: #000;

// -------------------------
$black: #000;
$dark-1: #13161d;
$dark-2: #1e2028;
$dark-3: #303133;
$dark-4: #35373f;
$dark-5: #41444b;
$gray-1: #52545c;
$gray-2: #767980;
$gray-3: #acb6bf;
$gray-4: #c7d0d9;
$gray-5: #dde4ed;
$gray-6: #e9edf2;
$gray-7: #f7f8fa;

$white: #fff;

// Accent colors
// -------------------------
$blue: #61c2f2;
$blue-dark: #0083b3;
$green: #3aa655;
$red: #d44939;
$yellow: #ff851b;
$orange: #ff7941;
$pink: #e671b8;
$purple: #9954bb;
$variable: $blue;

$brand-primary: $orange;
$brand-success: $green;
$brand-warning: $orange;
$brand-danger: $red;

$query-blue: $blue-dark;

// Status colors
// -------------------------
$online: #01a64f;
$warn: #f79520;
$critical: #ec2128;

// Scaffolding
// -------------------------

$body-bg: $gray-7;
$page-bg: $gray-7;
$body-color: $gray-1;
//$text-color: $dark-4;
$text-color: $gray-1;
$text-color-strong: $white;
$text-color-weak: $gray-2;
$text-color-faint: $gray-4;
$text-color-emphasis: $dark-5;


$text-shadow-strong: none;
$text-shadow-faint: none;
$textShadow: none;

// gradients
$brand-gradient: linear-gradient(to right, rgba(255, 213, 0, 1) 0%, rgba(255, 68, 0, 1) 99%, rgba(255, 68, 0, 1) 100%);
$page-gradient: linear-gradient(-60deg, $gray-7, #f5f6f9 70%, $gray-7 98%);

// Links
// -------------------------
$link-color: $gray-1;
$link-color-disabled: lighten($link-color, 30%);
$link-hover-color: darken($link-color, 20%);
$external-link-color: $blue;

// Typography
// -------------------------
$headings-color: $text-color;
$abbr-border-color: $gray-2 !default;
$text-muted: $text-color-weak;

$blockquote-small-color: $gray-2 !default;
$blockquote-border-color: $gray-3 !default;

$hr-border-color: $dark-3 !default;

// Components
$component-active-color: $white !default;
$component-active-bg: $brand-primary !default;

// Panel
// -------------------------

$panel-bg: $white;
$panel-border-color: $gray-5;
$panel-border: solid 1px $panel-border-color;
$panel-drop-zone-bg: repeating-linear-gradient(-128deg, $body-bg, $body-bg 10px, $gray-6 10px, $gray-6 20px);
$panel-header-hover-bg: $gray-6;
$panel-header-menu-hover-bg: $gray-4;
$panel-edit-shadow: 0 0 30px 20px $black;

// Page header
$page-header-bg: linear-gradient(90deg, $white, $gray-7);
$page-header-shadow: inset 0px -3px 10px $gray-6;
$page-header-border-color: $gray-4;

$divider-border-color: $gray-2;

// Graphite Target Editor
$tight-form-bg: #eaebee;

$tight-form-func-bg: $gray-5;
$tight-form-func-highlight-bg: $gray-6;

$modal-backdrop-bg: $body-bg;
$code-tag-bg: $gray-6;
$code-tag-border: darken($code-tag-bg, 3%);

// cards
$card-background: linear-gradient(135deg, $gray-6, $gray-5);
$card-background-hover: linear-gradient(135deg, $gray-5, $gray-6);
$card-shadow: -1px -1px 0 0 hsla(0, 0%, 100%, 0.1), 1px 1px 0 0 rgba(0, 0, 0, 0.1);

// Lists
$list-item-bg: linear-gradient(135deg, $gray-5, $gray-6); //$card-background;
$list-item-hover-bg: darken($gray-5, 5%);
$list-item-link-color: $text-color;
$list-item-shadow: $card-shadow;
$empty-list-cta-bg: $gray-6;

// Tables
// -------------------------
$table-bg: transparent; // overall background-color
$table-bg-accent: $gray-5; // for striping
$table-bg-hover: $gray-5; // for hover
$table-bg-active: $table-bg-hover !default;
$table-border: $gray-3; // table and cell border

$table-bg-odd: $gray-6;
$table-bg-hover: $gray-5;

// Scrollbars
$scrollbarBackground: $gray-5;
$scrollbarBackground2: $gray-5;
$scrollbarBorder: $gray-4;

// Buttons
// -------------------------
$btn-primary-bg: $brand-primary;
$btn-primary-bg-hl: lighten($brand-primary, 8%);

$btn-secondary-bg: $blue-dark;
$btn-secondary-bg-hl: lighten($blue-dark, 4%);

$btn-success-bg: lighten($green, 3%);
$btn-success-bg-hl: darken($green, 3%);

$btn-warning-bg: lighten($orange, 3%);
$btn-warning-bg-hl: darken($orange, 3%);

$btn-danger-bg: lighten($red, 3%);
$btn-danger-bg-hl: darken($red, 3%);

$btn-inverse-bg: $gray-6;
$btn-inverse-bg-hl: darken($gray-6, 5%);
$btn-inverse-text-color: $gray-1;
$btn-inverse-text-shadow: 0 1px 0 rgba(255, 255, 255, 0.4);

$btn-link-color: $gray-1;

$btn-divider-left: $gray-4;
$btn-divider-right: $gray-7;
$btn-drag-image: '../img/grab_light.svg';

$iconContainerBackground: $white;

// Forms
// -------------------------
$input-bg: $white;
$input-bg-disabled: $gray-5;

$input-color: $dark-3;
$input-border-color: $gray-5;
$input-box-shadow: none;
$input-border-focus: $blue !default;
$input-box-shadow-focus: $blue !default;
$input-color-placeholder: $gray-4 !default;
$input-label-bg: $gray-5;
$input-label-border-color: $gray-5;
$input-invalid-border-color: lighten($red, 5%);

// Sidemenu
// -------------------------
$side-menu-bg: $dark-2;
$side-menu-bg-mobile: rgba(0, 0, 0, 0); //$gray-6;
$side-menu-item-hover-bg: $gray-1;
$side-menu-shadow: 5px 0px 10px -5px $gray-1;
$side-menu-link-color: $gray-6;

// Menu dropdowns
// -------------------------
$menu-dropdown-bg: $gray-7;
$menu-dropdown-hover-bg: $gray-6;
$menu-dropdown-border-color: $gray-4;
$menu-dropdown-shadow: 5px 5px 10px -5px $gray-1;

// Breadcrumb
// -------------------------
$page-nav-bg: $gray-5;
$page-nav-shadow: 5px 5px 20px -5px $gray-4;
$page-nav-breadcrumb-color: $black;
$breadcrumb-hover-hl: #d9dadd;

// Tabs
// -------------------------
$tab-border-color: $gray-5;

// search
$search-shadow: 0 5px 30px 0 $gray-4;
$search-filter-box-bg: $gray-7;

// Dropdowns
// -------------------------
$dropdownBackground: $white;
$dropdownBorder: $gray-4;
$dropdownDividerTop: $gray-6;
$dropdownDividerBottom: $white;
$dropdownDivider: $dropdownDividerTop;
$dropdownTitle: $gray-3;

$dropdownLinkColor: $dark-3;
$dropdownLinkColorHover: $link-color;
$dropdownLinkColorActive: $link-color;

$dropdownLinkBackgroundActive: $gray-6;
$dropdownLinkBackgroundHover: $gray-6;

// COMPONENT VARIABLES
// --------------------------------------------------

// Input placeholder text color
// -------------------------
$placeholderText: $gray-2;

// Hr border color
// -------------------------
$hrBorder: $gray-3;

// Horizontal forms & lists
// -------------------------
$horizontalComponentOffset: 180px;

// Wells
// -------------------------
$wellBackground: $gray-3;

// Navbar
// -------------------------

$navbarHeight: 52px;
$navbarBackgroundHighlight: $white;
$navbarBackground: $white;
$navbarBorder: 1px solid $gray-4;
$navbarShadow: 0 0 3px #c1c1c1;

$navbarText: #444;
$navbarLinkColor: #444;
$navbarLinkColorHover: #000;
$navbarLinkColorActive: #333;
$navbarLinkBackgroundHover: transparent;
$navbarLinkBackgroundActive: darken($navbarBackground, 6.5%);
$navbarDropdownShadow: inset 0px 4px 7px -4px darken($body-bg, 20%);

<<<<<<< HEAD
$navbarBrandColor:                $navbarLinkColor;
$navbarBrandBackground:           #C0C0C0;
$navbarBrandBorderColor:          black;
=======
$navbarBrandColor: $navbarLinkColor;
>>>>>>> ad15c540

$navbarButtonBackground: lighten($navbarBackground, 3%);
$navbarButtonBackgroundHighlight: lighten($navbarBackground, 5%);

$navbar-button-border: $gray-4;

// Pagination
// -------------------------
$paginationBackground: $gray-2;
$paginationBorder: transparent;
$paginationActiveBackground: $blue;

// Form states and alerts
// -------------------------
$warning-text-color: lighten($orange, 10%);
$error-text-color: lighten($red, 10%);
$success-text-color: lighten($green, 10%);
$info-text-color: $blue;

$alert-error-bg: linear-gradient(90deg, #d44939, #e04d3d);
$alert-success-bg: linear-gradient(90deg, #3aa655, #47b274);
$alert-warning-bg: linear-gradient(90deg, #d44939, #e04d3d);
$alert-info-bg: $blue-dark;

// popover
$popover-bg: $page-bg;
$popover-color: $text-color;
$popover-border-color: $gray-5;
$popover-shadow: 0 0 20px $white;

$popover-help-bg: $blue-dark;
$popover-help-color: $gray-6;
$popover-error-bg: $btn-danger-bg;

// Tooltips and popovers
// -------------------------
$tooltipColor: $popover-help-color;
$tooltipBackground: $popover-help-bg;
$tooltipArrowWidth: 5px;
$tooltipArrowColor: $tooltipBackground;
$tooltipLinkColor: lighten($popover-help-color, 5%);
$graph-tooltip-bg: $gray-5;

// images
$checkboxImageUrl: '../img/checkbox_white.png';

// info box
$info-box-background: linear-gradient(100deg, $blue-dark, darken($blue-dark, 5%));
$info-box-color: $gray-7;

// footer
$footer-link-color: $gray-3;
$footer-link-hover: $dark-5;

// collapse box
$collapse-box-body-border: $gray-4;
$collapse-box-body-error-border: $red;

// json explorer
$json-explorer-default-color: black;
$json-explorer-string-color: green;
$json-explorer-number-color: blue;
$json-explorer-boolean-color: red;
$json-explorer-null-color: #855a00;
$json-explorer-undefined-color: rgb(202, 11, 105);
$json-explorer-function-color: #ff20ed;
$json-explorer-rotate-time: 100ms;
$json-explorer-toggler-opacity: 0.6;
$json-explorer-toggler-color: #45376f;
$json-explorer-bracket-color: blue;
$json-explorer-key-color: #00008b;
$json-explorer-url-color: blue;

// Changelog and diff
// -------------------------
$diff-label-bg: $gray-5;
$diff-label-fg: $gray-2;

$diff-switch-bg: $gray-7;
$diff-switch-disabled: $gray-5;

$diff-arrow-color: $dark-3;
$diff-group-bg: $gray-7;

$diff-json-bg: $gray-5;
$diff-json-fg: $gray-2;

$diff-json-added: lighten(desaturate($green, 30%), 10%);
$diff-json-deleted: desaturate($red, 35%);

$diff-json-old: #5a372a;
$diff-json-new: #664e33;

$diff-json-changed-fg: $gray-6;
$diff-json-changed-num: $gray-4;
$diff-json-icon: $gray-4;<|MERGE_RESOLUTION|>--- conflicted
+++ resolved
@@ -66,7 +66,6 @@
 $text-color-faint: $gray-4;
 $text-color-emphasis: $dark-5;
 
-
 $text-shadow-strong: none;
 $text-shadow-faint: none;
 $textShadow: none;
@@ -280,13 +279,9 @@
 $navbarLinkBackgroundActive: darken($navbarBackground, 6.5%);
 $navbarDropdownShadow: inset 0px 4px 7px -4px darken($body-bg, 20%);
 
-<<<<<<< HEAD
-$navbarBrandColor:                $navbarLinkColor;
-$navbarBrandBackground:           #C0C0C0;
-$navbarBrandBorderColor:          black;
-=======
 $navbarBrandColor: $navbarLinkColor;
->>>>>>> ad15c540
+$navbarBrandBackground: #c0c0c0;
+$navbarBrandBorderColor: black;
 
 $navbarButtonBackground: lighten($navbarBackground, 3%);
 $navbarButtonBackgroundHighlight: lighten($navbarBackground, 5%);
