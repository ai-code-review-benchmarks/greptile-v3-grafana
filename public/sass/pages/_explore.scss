.icon-margin-right {
  margin-right: 0.25em;
}

.icon-margin-left {
  margin-left: 0.25em;
}

.run-icon {
  transform: rotate(90deg);
}

.timepicker {
  display: flex;
}

.timepicker-rangestring {
  margin-left: 0.5em;
}

.datasource-picker {
  .ds-picker {
    min-width: 200px;
    max-width: 200px;
  }
}

<<<<<<< HEAD
.sidemenu-open {
  .explore-toolbar-header {
    padding: 0;
    margin-left: 0;
  }
}

=======
>>>>>>> fef1733b
.explore-toolbar {
  background: inherit;
  display: flex;
  flex-flow: row wrap;
  justify-content: flex-start;
  height: auto;
<<<<<<< HEAD
  padding: 0px $dashboard-padding 0 25px;
=======
  padding: 0 $dashboard-padding;
>>>>>>> fef1733b
  border-bottom: 1px solid #0000;
  transition-duration: 0.35s;
  transition-timing-function: ease-in-out;
  transition-property: box-shadow, border-bottom;
}

.explore-toolbar-item {
  position: relative;
  align-self: center;
}

.explore-toolbar.splitted {
  .explore-toolbar-item {
    flex: 1 1 100%;
  }

  .explore-toolbar-content-item:first-child {
    padding-left: 0;
    margin-right: auto;
  }
}

.explore-toolbar-item:last-child {
  flex: auto;
}

.explore-toolbar-header {
  display: flex;
  flex: 1 1 0;
  flex-flow: row nowrap;
  font-size: 18px;
  min-height: 55px;
  line-height: 55px;
  justify-content: space-between;
  margin-left: $space-xl;
}

.explore-toolbar-header {
  justify-content: space-between;
  align-items: center;
}

.explore-toolbar-header-close {
  margin-left: auto;
  color: $text-color-weak;
}

.explore-toolbar-content {
  display: flex;
  flex-flow: row wrap;
  align-items: center;
  justify-content: space-between;
}

.explore-toolbar-content-item {
  padding: 10px 2px;
}

.explore-toolbar-content-item:first-child {
  padding-left: $dashboard-padding;
  margin-right: auto;
}

@media only screen and (max-width: 1545px) {
  .explore-toolbar.splitted {
    .timepicker-rangestring {
      display: none;
    }
  }
}

@media only screen and (max-width: 1070px) {
  .timepicker {
    .timepicker-rangestring {
      display: none;
    }
  }

  .explore-toolbar-content {
    justify-content: flex-start;
  }

  .explore-toolbar.splitted {
    .explore-toolbar-content-item {
      padding: 2px 0;
      margin: 0;
    }
  }

  .explore-toolbar-content-item {
    padding: 2px 2px;
  }
}

@media only screen and (max-width: 803px) {
<<<<<<< HEAD
  .sidemenu-open {
    .explore-toolbar-header-title {
      .navbar-page-btn {
        margin-left: 0;
      }
    }
  }

  .explore-toolbar-header-title {
    .navbar-page-btn {
      margin-left: $dashboard-padding;
    }
  }

=======
>>>>>>> fef1733b
  .btn-title {
    display: none;
  }
}

@media only screen and (max-width: 702px) {
  .explore-toolbar-content-item:first-child {
    padding-left: 2px;
    margin-right: 0;
  }
}

@media only screen and (max-width: 544px) {
<<<<<<< HEAD
  .sidemenu-open {
    .explore-toolbar-header-title {
      .navbar-page-btn {
        margin-left: $dashboard-padding;
      }
    }
  }

=======
>>>>>>> fef1733b
  .explore-toolbar-header-title {
    .navbar-page-btn {
      margin-left: $dashboard-padding;
    }
  }
}

.explore {
  flex: 1 1 auto;
}

.explore + .explore {
  border-left: 1px dotted $table-border;
}

.explore-container {
  padding: $dashboard-padding;
}

.explore-wrapper {
  display: flex;

  > .explore-split {
    width: 50%;
  }
}

.explore-panel {
  margin-top: $space-sm;
}

.explore-panel__body {
  padding: $panel-padding;
}

.explore-panel__header {
  padding: $space-sm $space-md 0 $space-md;
  display: flex;
  cursor: pointer;
  margin-bottom: $space-sm;
  transition: all 0.1s linear;
}

.explore-panel__header-label {
  font-weight: 500;
  margin-right: $space-sm;
  font-size: $font-size-h6;
  box-shadow: $text-shadow-faint;
}

.explore-panel__header-buttons {
  margin-right: $space-sm;
  font-size: $font-size-lg;
  line-height: $font-size-h6;
}

.time-series-disclaimer {
  width: 300px;
  margin: $space-sm auto;
  padding: 10px 0;
  border-radius: $border-radius;
  text-align: center;
  background-color: $panel-bg;

  .disclaimer-icon {
    color: $yellow;
    margin-right: $space-xs;
  }

  .show-all-time-series {
    cursor: pointer;
    color: $external-link-color;
  }
}

.navbar .elapsed-time {
  position: absolute;
  left: 0;
  right: 0;
  top: 48px;
  text-align: center;
  font-size: 11px;
}

.graph-legend {
  flex-wrap: wrap;
}

.explore-panel__loader {
  height: 2px;
  position: relative;
  overflow: hidden;
  background: none;
  margin: $space-xs;
}

.explore-panel__loader--active:after {
  content: ' ';
  display: block;
  width: 25%;
  top: 0;
  top: -50%;
  height: 250%;
  position: absolute;
  animation: loader 2s cubic-bezier(0.17, 0.67, 0.83, 0.67) 500ms;
  animation-iteration-count: 100;
  left: -25%;
  background: $blue;
}

@keyframes loader {
  from {
    left: -25%;
    opacity: 0.1;
  }
  to {
    left: 100%;
    opacity: 1;
  }
}

.query-row {
  display: flex;
  position: relative;
  align-items: flex-start;

  & + & {
    margin-top: $space-sm;
  }
}

.query-row-tools {
  white-space: nowrap;
}

.query-row-status {
  position: absolute;
  top: 0;
  right: 105px;
  z-index: 1015;
  display: flex;
  flex-direction: column;
  justify-content: center;
  height: $input-height;
}

.query-row-field {
  margin-right: 3px;
  flex-grow: 1;
}

.query-transactions {
  display: table;
}

.query-transaction {
  display: table-row;
  color: $text-color-faint;
  line-height: 1.44;
}

.query-transaction--loading {
  animation: query-loading-color-change 1s alternate 100;
}

@keyframes query-loading-color-change {
  from {
    color: $text-color-faint;
  }
  to {
    color: $blue;
  }
}

.query-transaction__type,
.query-transaction__duration {
  display: table-cell;
  font-size: $font-size-xs;
  text-align: right;
  padding-right: 0.25em;
}

// Prometheus-specifics, to be extracted to datasource soon

.explore {
  .prom-query-field-info {
    margin: 0.25em 0.5em 0.5em;
    display: flex;

    details {
      margin-left: 1em;
    }
  }
}

// ReactTable basic overrides (does not include pivot/groups/filters)
// When integrating ReactTable as new panel plugin, move to _panel_table.scss

.ReactTable {
  border: none;
}

.ReactTable .rt-table {
  // Allow some space for the no-data text
  min-height: 90px;
}

.ReactTable .rt-thead.-header {
  box-shadow: none;
  background: $list-item-bg;
  border-top: 2px solid $body-bg;
  border-bottom: 2px solid $body-bg;
  height: 2em;
}
.ReactTable .rt-thead.-header .rt-th {
  text-align: left;
  color: $blue;
  font-weight: 500;
}
.ReactTable .rt-thead .rt-td,
.ReactTable .rt-thead .rt-th {
  padding: 0.45em 0 0.45em 1.1em;
  border-right: none;
  box-shadow: none;
}
.ReactTable .rt-tbody .rt-td {
  padding: 0.45em 0 0.45em 1.1em;
  border-bottom: 2px solid $body-bg;
  border-right: 2px solid $body-bg;
}
.ReactTable .rt-tbody .rt-td:last-child {
  border-right: none;
}
.ReactTable .-pagination {
  border-top: none;
  box-shadow: none;
  margin-top: $space-sm;
}
.ReactTable .-pagination .-btn {
  color: $blue;
  background: $list-item-bg;
}
.ReactTable .-pagination input,
.ReactTable .-pagination select {
  color: $input-color;
  background-color: $input-bg;
}
.ReactTable .-loading {
  background: $input-bg;
}
.ReactTable .-loading.-active {
  opacity: 0.8;
}
.ReactTable .-loading > div {
  color: $input-color;
}
.ReactTable .rt-tr .rt-td:last-child {
  text-align: right;
}
.ReactTable .rt-noData {
  top: 60px;
  z-index: inherit;
}

// React-component cascade fix: show "loading" even though item can expand

.rc-cascader-menu-item-loading:after {
  position: absolute;
  right: 12px;
  content: 'loading';
  color: #767980;
  font-style: italic;
}

// TODO Experimental

.cheat-sheet-item {
<<<<<<< HEAD
  margin: 2 * $panel-margin 0;
=======
  margin: $space-lg 0;
>>>>>>> fef1733b
  width: 50%;
}

.cheat-sheet-item__title {
  font-size: $font-size-h3;
}

.cheat-sheet-item__expression {
  margin: $space-xs 0;
  cursor: pointer;
}<|MERGE_RESOLUTION|>--- conflicted
+++ resolved
@@ -25,27 +25,13 @@
   }
 }
 
-<<<<<<< HEAD
-.sidemenu-open {
-  .explore-toolbar-header {
-    padding: 0;
-    margin-left: 0;
-  }
-}
-
-=======
->>>>>>> fef1733b
 .explore-toolbar {
   background: inherit;
   display: flex;
   flex-flow: row wrap;
   justify-content: flex-start;
   height: auto;
-<<<<<<< HEAD
-  padding: 0px $dashboard-padding 0 25px;
-=======
   padding: 0 $dashboard-padding;
->>>>>>> fef1733b
   border-bottom: 1px solid #0000;
   transition-duration: 0.35s;
   transition-timing-function: ease-in-out;
@@ -141,23 +127,6 @@
 }
 
 @media only screen and (max-width: 803px) {
-<<<<<<< HEAD
-  .sidemenu-open {
-    .explore-toolbar-header-title {
-      .navbar-page-btn {
-        margin-left: 0;
-      }
-    }
-  }
-
-  .explore-toolbar-header-title {
-    .navbar-page-btn {
-      margin-left: $dashboard-padding;
-    }
-  }
-
-=======
->>>>>>> fef1733b
   .btn-title {
     display: none;
   }
@@ -171,17 +140,6 @@
 }
 
 @media only screen and (max-width: 544px) {
-<<<<<<< HEAD
-  .sidemenu-open {
-    .explore-toolbar-header-title {
-      .navbar-page-btn {
-        margin-left: $dashboard-padding;
-      }
-    }
-  }
-
-=======
->>>>>>> fef1733b
   .explore-toolbar-header-title {
     .navbar-page-btn {
       margin-left: $dashboard-padding;
@@ -459,11 +417,7 @@
 // TODO Experimental
 
 .cheat-sheet-item {
-<<<<<<< HEAD
-  margin: 2 * $panel-margin 0;
-=======
   margin: $space-lg 0;
->>>>>>> fef1733b
   width: 50%;
 }
 
