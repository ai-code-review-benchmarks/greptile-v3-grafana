//
// Modals
// --------------------------------------------------

// Background
.modal-backdrop {
  position: fixed;
  top: 0;
  right: 0;
  bottom: 0;
  left: 0;
  z-index: $zindex-modal-backdrop;
  background-color: $black;
}

.modal-backdrop,
.modal-backdrop.fade.in {
  @include opacity(70);
}

// Base modal
.modal {
  position: fixed;
  z-index: $zindex-modal;
  width: 100%;
	background-color: $panel-bg;
  @include box-shadow(0 3px 7px rgba(0,0,0,0.3));
  @include background-clip(padding-box);
  outline: none;

  max-width: 750px;
  left: 0;
  right: 0;
  margin-left: auto;
  margin-right: auto;
  top: 20%;
}

.modal-header {
  background-color: $body-bg;
	@include brand-bottom-border();
	@include clearfix();

  .gf-tabs-link.active {
    background-color: $panel-bg;
  }
}

.modal-header-title {
  font-style: italic;
  font-size: $font-size-h3;
  float: left;
  padding-top: $spacer * 0.75;
  margin: 0 $spacer*3 0 $spacer*1.5;
}

.modal-header-close {
  float: right;
  padding: 0.75rem $spacer;
}

// Body (where all modal content resides)
.modal-body {
  position: relative;
  overflow-y: auto;
}

.modal-content {
  padding: $spacer*2;
}

// Remove bottom margin if need be
.modal-form {
  margin-bottom: 0;
}

// Footer (for actions)
.modal-footer {
  padding: 14px 15px 15px;
	border-top: 1px solid $panel-bg;
  background-color: $panel-bg;
  text-align: right; // right align buttons
  @include clearfix(); // clear it in case folks use .pull-* classes on buttons
}

.modal--narrow {
  max-width: 500px;
}

.confirm-modal {
  max-width: 500px;

  .confirm-modal-icon {
    padding-top: 41px;
    font-size: 280%;
    color: $green;
    padding-bottom: 20px;
  }

  .confirm-modal-text {
    font-size: $font-size-h4;
    color: $link-color;
    margin-bottom: $spacer*2;
    padding-top: $spacer;
  }

  .confirm-modal-text2 {
    font-size: $font-size-h5;
    padding-top: $spacer;
  }

  .confirm-modal-buttons {
    margin-bottom: $spacer;
    button {
      margin-right: $spacer/2;
    }
  }
}

.share-modal-body {
  text-align: center;
  padding: 10px 0;

  .tight-form {
    text-align: left;
  }

  .share-modal-options {
    margin: 11px 20px 33px 20px;
    display: inline-block;
  }

  .share-modal-big-icon {
    margin-bottom: 2rem;

    .fa, .icon-gf {
      font-size: 70px;
    }
  }

  .share-snapshot-info-text {
    margin: 10px 105px;
    strong {
      color: $headings-color;
      font-weight: 500;
    }
  }

  .share-snapshot-header {
    margin: 20px 0 22px 0;
  }

  .tight-form {
    text-align: left;
  }

  .share-snapshot-link {
    max-width: 716px;
    white-space: nowrap;
    overflow: hidden;
    display: block;
    text-overflow: ellipsis;
  }
}
<<<<<<< HEAD

.modal-body {
  .position-center {
    display: inline-block;
  }
}

// cloudwiz start
.modal-body {
  text-align: center;
  & > .modal-close {
    margin: 10px;
    float: right;
  }
  & > h3 {
    margin-top: 30px;
  }
}
// cloudwiz end
=======
>>>>>>> 917fabbc
<|MERGE_RESOLUTION|>--- conflicted
+++ resolved
@@ -162,13 +162,7 @@
     text-overflow: ellipsis;
   }
 }
-<<<<<<< HEAD
 
-.modal-body {
-  .position-center {
-    display: inline-block;
-  }
-}
 
 // cloudwiz start
 .modal-body {
@@ -181,6 +175,4 @@
     margin-top: 30px;
   }
 }
-// cloudwiz end
-=======
->>>>>>> 917fabbc
+// cloudwiz end