.tabbed-view {
  display: flex;
  flex-direction: column;
  height: 100%;
  flex-grow: 1;

  &.tabbed-view--new {
    padding: 0 0 0 0;
    height: 100%;
  }
}

.tabbed-view-header {
  box-shadow: $page-header-shadow;
  border-bottom: 1px solid $page-header-border-color;
  padding: 0 $space-md;
  @include clearfix();
}

.tabbed-view-title {
  float: left;
<<<<<<< HEAD
  padding-top: 0.5rem;
  margin: 0 $spacer * 3 0 0;
}

.tabbed-view-panel-title {
  float: left;
  padding-top: 9px;
  margin: 0 2rem 0 0;
=======
  padding-top: $space-sm;
  margin: 0 $spacer * 3 0 0;
>>>>>>> fef1733b
}

.tabbed-view-close-btn {
  float: right;
  margin: 0;
  background-color: transparent;
  border: none;
  padding: $tabs-padding;
  color: $text-color;
  i {
    font-size: 120%;
  }
  &:hover {
    color: $text-color-strong;
  }
}

.tabbed-view-body {
  padding: $spacer * 2 $spacer $spacer $spacer;
  display: flex;
  flex-direction: column;
  flex: 1;

  &--small {
    min-height: 0px;
    padding-bottom: 0px;
  }
}

.section-heading {
  font-size: $font-size-md;
  margin-bottom: $space-sm;
}<|MERGE_RESOLUTION|>--- conflicted
+++ resolved
@@ -19,19 +19,8 @@
 
 .tabbed-view-title {
   float: left;
-<<<<<<< HEAD
-  padding-top: 0.5rem;
-  margin: 0 $spacer * 3 0 0;
-}
-
-.tabbed-view-panel-title {
-  float: left;
-  padding-top: 9px;
-  margin: 0 2rem 0 0;
-=======
   padding-top: $space-sm;
   margin: 0 $spacer * 3 0 0;
->>>>>>> fef1733b
 }
 
 .tabbed-view-close-btn {
