--- conflicted
+++ resolved
@@ -212,12 +212,9 @@
   .gicon-explore {
     background-image: url('../img/icons_dark_theme/icon_explore.svg');
   }
-<<<<<<< HEAD
-=======
   .gicon-shield {
     background-image: url('../img/icons_dark_theme/icon_shield.svg');
   }
->>>>>>> fef1733b
 }
 
 .fa--permissions-list {
