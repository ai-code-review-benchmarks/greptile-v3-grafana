--- conflicted
+++ resolved
@@ -49,14 +49,9 @@
 @import 'pages/alerting';
 @import 'pages/history';
 @import 'pages/explore';
-<<<<<<< HEAD
-@import 'pages/plugins';
-@import 'components/view_states';
-
-// PMM
-@import 'components/pmm_tour';
-=======
 
 // ANGULAR
 @import 'angular';
->>>>>>> 5b85c4c2
+
+// PMM
+@import 'components/pmm_tour';