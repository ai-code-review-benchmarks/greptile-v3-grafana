--- conflicted
+++ resolved
@@ -4,15 +4,12 @@
 
 import { selectors } from '@grafana/e2e-selectors';
 import { AppNotificationList } from 'app/core/components/AppNotifications/AppNotificationList';
-<<<<<<< HEAD
 import RuleEditor from 'app/features/alerting/unified/rule-editor/RuleEditor';
-=======
-import RuleEditor from 'app/features/alerting/unified/RuleEditor';
+
 export enum GrafanaRuleFormStep {
   Query = 2,
   Notification = 5,
 }
->>>>>>> 4fcd529d
 
 export const ui = {
   loadingIndicator: byText('Loading rule...'),
