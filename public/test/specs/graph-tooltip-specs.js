define([
  'jquery',
  'app/panels/graph/graph.tooltip'
], function($, GraphTooltip) {
  'use strict';

  var scope =  {
    appEvent: sinon.spy(),
    onAppEvent: sinon.spy(),
  };

  var elem = $('<div></div>');
  var dashboard = { };

  function describeSharedTooltip(desc, fn) {
    var ctx = {};
    ctx.scope = scope;
    ctx.scope.panel =  {
      tooltip:  {
        shared: true
      },
      legend: { },
      stack: false
    };

    ctx.setup = function(setupFn) {
      ctx.setupFn = setupFn;
    };

    describe(desc, function() {
      beforeEach(function() {
        ctx.setupFn();
        var tooltip = new GraphTooltip(elem, dashboard, scope);
        ctx.results = tooltip.getMultiSeriesPlotHoverInfo(ctx.data, ctx.pos);
      });

      fn(ctx);
    });
  }

  describeSharedTooltip("steppedLine false, stack false", function(ctx) {
    ctx.setup(function() {
      ctx.data = [
        { data: [[10, 15], [12, 20]], lines: {} },
        { data: [[10, 2], [12, 3]], lines: {} }
      ];
      ctx.pos = { x: 11 };
    });

    it('should return 2 series', function() {
      expect(ctx.results.length).to.be(2);
    });
    it('should add time to results array', function() {
      expect(ctx.results.time).to.be(10);
    });
    it('should set value and hoverIndex', function() {
      expect(ctx.results[0].value).to.be(15);
      expect(ctx.results[1].value).to.be(2);
      expect(ctx.results[0].hoverIndex).to.be(0);
    });
  });

  describeSharedTooltip("one series is hidden", function(ctx) {
    ctx.setup(function() {
      ctx.data = [
        { data: [[10, 15], [12, 20]], },
        { data: [] }
      ];
      ctx.pos = { x: 11 };
    });
  });

  describeSharedTooltip("steppedLine false, stack true, individual false", function(ctx) {
    ctx.setup(function() {
      ctx.data = [
<<<<<<< HEAD
        { data: [[10, 15], [12, 20]], stack: true },
        { data: [[10, 2], [12, 3]], stack: true }
=======
        {
          data: [[10, 15], [12, 20]],
          lines: {},
          datapoints: {
            pointsize: 2,
            points: [[10,15], [12,20]],
          },
          stack: true,
        },
        {
          data: [[10, 2], [12, 3]],
          lines: {},
          datapoints: {
            pointsize: 2,
            points: [[10, 2], [12, 3]],
          },
          stack: true
        }
>>>>>>> cb7424ce
      ];
      ctx.scope.panel.stack = true;
      ctx.pos = { x: 11 };
    });

    it('should show stacked value', function() {
      expect(ctx.results[1].value).to.be(17);
    });
  });

  describeSharedTooltip("steppedLine false, stack true, individual false, series stack false", function(ctx) {
    ctx.setup(function() {
      ctx.data = [
        {
          data: [[10, 15], [12, 20]],
          lines: {},
          datapoints: {
            pointsize: 2,
            points: [[10, 15], [12, 20]],
          },
          stack: true
        },
        {
          data: [[10, 2], [12, 3]],
          lines: {},
          datapoints: {
            pointsize: 2,
            points: [[10, 2], [12, 3]],
          },
          stack: false
        }
      ];
      ctx.scope.panel.stack = true;
      ctx.pos = { x: 11 };
    });

    it('should not show stacked value', function() {
      expect(ctx.results[1].value).to.be(2);
    });

  });

  describeSharedTooltip("steppedLine false, stack true, individual false, series stack false", function(ctx) {
    ctx.setup(function() {
      ctx.data = [
        { data: [[10, 15], [12, 20]], stack: true },
        { data: [[10, 2], [12, 3]], stack: false }
      ];
      ctx.scope.panel.stack = true;
      ctx.pos = { x: 11 };
    });

    it('should not show stacked value', function() {
      expect(ctx.results[1].value).to.be(2);
    });

  });

  describeSharedTooltip("steppedLine false, stack true, individual true", function(ctx) {
    ctx.setup(function() {
      ctx.data = [
        {
          data: [[10, 15], [12, 20]],
          lines: {},
          datapoints: {
            pointsize: 2,
            points: [[10, 15], [12, 20]],
          },
          stack: true
        },
        {
          data: [[10, 2], [12, 3]],
          lines: {},
          datapoints: {
            pointsize: 2,
            points: [[10, 2], [12, 3]],
          },
          stack: false
        }
      ];
      ctx.scope.panel.stack = true;
      ctx.scope.panel.tooltip.value_type = 'individual';
      ctx.pos = { x: 11 };
    });

    it('should not show stacked value', function() {
      expect(ctx.results[1].value).to.be(2);
    });

  });

});

<|MERGE_RESOLUTION|>--- conflicted
+++ resolved
@@ -73,10 +73,6 @@
   describeSharedTooltip("steppedLine false, stack true, individual false", function(ctx) {
     ctx.setup(function() {
       ctx.data = [
-<<<<<<< HEAD
-        { data: [[10, 15], [12, 20]], stack: true },
-        { data: [[10, 2], [12, 3]], stack: true }
-=======
         {
           data: [[10, 15], [12, 20]],
           lines: {},
@@ -95,7 +91,6 @@
           },
           stack: true
         }
->>>>>>> cb7424ce
       ];
       ctx.scope.panel.stack = true;
       ctx.pos = { x: 11 };
@@ -127,22 +122,6 @@
           },
           stack: false
         }
-      ];
-      ctx.scope.panel.stack = true;
-      ctx.pos = { x: 11 };
-    });
-
-    it('should not show stacked value', function() {
-      expect(ctx.results[1].value).to.be(2);
-    });
-
-  });
-
-  describeSharedTooltip("steppedLine false, stack true, individual false, series stack false", function(ctx) {
-    ctx.setup(function() {
-      ctx.data = [
-        { data: [[10, 15], [12, 20]], stack: true },
-        { data: [[10, 2], [12, 3]], stack: false }
       ];
       ctx.scope.panel.stack = true;
       ctx.pos = { x: 11 };
