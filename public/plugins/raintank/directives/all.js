define([
  'angular',
  'lodash'
], function (angular, _) {
  'use strict';
  var module = angular.module('grafana.directives');

  module.directive('raintankSetting', function ($compile) {
    return {
      transclude: true,
      restrict: 'E',
      scope: {
        definition: '=',
        target: '='
      },
      template: '<div></div>',
      replace: true,
      link: function(scope, element) {
        var tmpl;
        if (!scope.target.value && scope.target.value !== 0 && scope.target.value !== false) {
          scope.target.value = scope.definition.default_value;
        }

        switch (scope.definition.data_type) {
        case 'String':
          tmpl = '<label class="small">{{definition.description}}</label>';
          tmpl += '<input type="text" placeholder="{{definition.description}}" ' +
                'ng-required="definition.required" ng-model="target.value" class="rt-form-input form-control">';
          break;
        case 'Text':
          tmpl = '<label class="small">{{definition.description}}</label>';
          tmpl += '<textarea placeholder="{{definition.description}}" ng-required="definition.required" ' +
                'ng-model="target.value" class="rt-form-input form-control">';
          break;
        case 'Number':
          tmpl = '<label class="small">{{definition.description}}</label>';
          scope.target.value = parseFloat(scope.target.value).toString();
          tmpl += '<input type="text" placeholder="{{definition.description}}" ng-required="definition.required" ' +
                'ng-model="target.value" class="rt-form-input form-control">';
          break;
        case 'Boolean':
          scope.id = 'xxxxxxxx-xxxx-4xxx-yxxx-xxxxxxxxxxxx'.replace(/[xy]/g, function(c) {
            //generate UUID
            var r = Math.random()*16|0, v = c === 'x' ? r : (r&0x3|0x8);
            return v.toString(16);
          });
          tmpl = '<input type="checkbox" ng-true-value="\'true\'" id={{id}} ng-false-value="\'false\'" ' +
                  'ng-model="target.value" class="rt-modal">';
          tmpl += '<label class="rt-modal rt-modal-label-copy" for="{{id}}">{{definition.description}}</label>';
          break;
        case 'Enum':
          tmpl = '<label class="small">{{definition.description}}</label>';
          tmpl += '<select ng-model="target.value" class="rt-form-input form-control" ' +
                'ng-options="e for e in definition.conditions.values" ng-required="definition.required" style="height: 34px;">';
          break;
        default:
          tmpl = '<label class="small">{{definition.description}}</label>';
          tmpl += '<input type="text" placeholder="{{definition.description}} : {{definition.data_type}}" ' +
                'ng-required="definition.required" ng-model="target.value" class="rt-form-input form-control">';
        }

        element.html(tmpl);
        $compile(element.contents())(scope);
      }
    };
  });

  module.directive("rtCheckHealth", function($compile, datasourceSrv) {
    return {
      templateUrl: 'plugins/raintank/directives/partials/checkHealth.html',
      scope: {
        model: "=",
      },
<<<<<<< HEAD
      link: function(scope, element) {

        scope.$watch("model", function(monitor) {
          if (typeof(monitor) == "object") {
=======
      link: function(scope) {

        scope.$watch("model", function(monitor) {
          if (typeof(monitor) === "object") {
>>>>>>> c4542885
            var metricsQuery = {
              range: {from: "now-"+ (monitor.frequency + 30) + 's', to: "now"},
              interval: monitor.frequency + 's',
              targets: [
                {target: monitor.endpoint_slug + ".*.network."+monitor.monitor_type_name.toLowerCase()+".{ok_state,warn_state,error_state}"}
              ],
              format: 'json',
              maxDataPoints: 10,
            };

            var datasource = datasourceSrv.get('raintank');
            datasource.then(function(ds) {
              ds.query(metricsQuery).then(function(results) {
                showHealth(results);
              });
            });
          }
        });

        function showHealth(metrics) {
<<<<<<< HEAD
          var tmpl = '';
=======
>>>>>>> c4542885
          var okCount = 0;
          var warnCount = 0;
          var errorCount = 0;
          var unknownCount = 0;
          var collectorResults = {};
          _.forEach(metrics.data, function(result) {
<<<<<<< HEAD
            var parts = result.target.split('.')
            var stateStr = parts[4];
            var collector = parts[1];
            var check = parts[3];
=======
            var parts = result.target.split('.');
            var stateStr = parts[4];
            var collector = parts[1];
>>>>>>> c4542885
            if (!(collector in collectorResults)) {
              collectorResults[collector] = {ts: -1, state: -1};
            }

            //start with the last point and work backwards till we find a non-null value.
            for (var i = result.datapoints.length - 1 ; i >= 0; i--) {
              var point = result.datapoints[i];
              if (!isNaN(point[0])) {
<<<<<<< HEAD
                if ((point[0] == 1) && (point[1] > collectorResults[collector].ts)) {
                  collectorResults[collector].ts = point[1];
                  switch (stateStr) {
                    case 'ok_state':
                      collectorResults[collector].state = 0
                      break;
                    case 'warn_state':
                      collectorResults[collector].state = 1
                      break
                    case 'error_state':
                      collectorResults[collector].state = 2
                      break
                    default:
                      collectorResults[collector].state = -1
=======
                if ((point[0] === 1) && (point[1] > collectorResults[collector].ts)) {
                  collectorResults[collector].ts = point[1];
                  switch (stateStr) {
                    case 'ok_state':
                      collectorResults[collector].state = 0;
                      break;
                    case 'warn_state':
                      collectorResults[collector].state = 1;
                      break;
                    case 'error_state':
                      collectorResults[collector].state = 2;
                      break;
                    default:
                      collectorResults[collector].state = -1;
>>>>>>> c4542885
                      console.log("unknown state returned. this shouldnt happen :(");
                  }
                  break;
                }
              }
<<<<<<< HEAD
            }
          });
          for (col in collectorResults) {
            switch (collectorResults[col].state) {
              case 0:
                okCount++;
                break;
              case 1:
                warnCount++;
                break;
              case 2:
                errorCount++;
                break;
              default:
                unknownCount++;
            }
=======
            }
          });
          for (var col in collectorResults) {
            switch (collectorResults[col].state) {
            case 0:
              okCount++;
              break;
            case 1:
              warnCount++;
              break;
            case 2:
              errorCount++;
              break;
            default:
              unknownCount++;
            }
>>>>>>> c4542885
          }
          var unknowns = scope.model.collectors - Object.keys(collectorResults).length;
          unknownCount += unknowns;

          scope.okCount = okCount;
          scope.warnCount = warnCount;
          scope.errorCount = errorCount;
          scope.unknownCount = unknownCount;
        }
      }
    };
  });

  module.directive("rtEndpointHealth", function() {
    return {
      templateUrl: 'plugins/raintank/directives/partials/endpointHealth.html',
      scope: false,
    };
  });

  module.directive("rtCollectorHealth", function(backendSrv, datasourceSrv) {
    return {
      templateUrl: 'plugins/raintank/directives/partials/collectorHealth.html',
      scope: {
        model: "=",
      },
      link: function(scope) {
        scope.$watch("model", function(model) {
<<<<<<< HEAD
          if (typeof(model) == "object") {
=======
          if (typeof(model) === "object") {
>>>>>>> c4542885
            var metricsQuery = {
              range: {from: "now-90s", to: "now"},
              interval: '10s',
              targets: [
                {target: "*."+ model.slug +".network.*.{ok_state,warn_state,error_state}"}
              ],
              format: 'json',
              maxDataPoints: 10,
            };

            var datasource = datasourceSrv.get('raintank');
            datasource.then(function(ds) {
              ds.query(metricsQuery).then(function(results) {
                showHealth(results);
              });
            });
          }
        });

        function showHealth(metrics) {
<<<<<<< HEAD
          var tmpl = '';
=======
>>>>>>> c4542885
          var okCount = 0;
          var warnCount = 0;
          var errorCount = 0;
          var unknownCount = 0;
          var endpointCheckResults = {};
          _.forEach(metrics.data, function(result) {
<<<<<<< HEAD
            var parts = result.target.split('.')
=======
            var parts = result.target.split('.');
>>>>>>> c4542885
            var stateStr = parts[4];
            var endpoint = parts[0];
            var check = parts[3];
            var endpointCheck = endpoint + "."+check;
            if (!(endpointCheck in endpointCheckResults)) {
              endpointCheckResults[endpointCheck] = {ts: -1, state: -1};
            }

            //start with the last point and work backwards till we find a non-null value.
            for (var i = result.datapoints.length - 1 ; i >= 0; i--) {
              var point = result.datapoints[i];
              if (!isNaN(point[0])) {
<<<<<<< HEAD
                if ((point[0] == 1) && (point[1] > endpointCheckResults[endpointCheck].ts)) {
                  endpointCheckResults[endpointCheck].ts = point[1];
                  switch (stateStr) {
                    case 'ok_state':
                      endpointCheckResults[endpointCheck].state = 0
                      break;
                    case 'warn_state':
                      endpointCheckResults[endpointCheck].state = 1
                      break
                    case 'error_state':
                      endpointCheckResults[endpointCheck].state = 2
                      break
                    default:
                      endpointCheckResults[endpointCheck].state = -1
                      console.log("unknown state returned. this shouldnt happen :(");
=======
                if ((point[0] === 1) && (point[1] > endpointCheckResults[endpointCheck].ts)) {
                  endpointCheckResults[endpointCheck].ts = point[1];
                  switch (stateStr) {
                  case 'ok_state':
                    endpointCheckResults[endpointCheck].state = 0;
                    break;
                  case 'warn_state':
                    endpointCheckResults[endpointCheck].state = 1;
                    break;
                  case 'error_state':
                    endpointCheckResults[endpointCheck].state = 2;
                    break;
                  default:
                    endpointCheckResults[endpointCheck].state = -1;
                    console.log("unknown state returned. this shouldnt happen :(");
>>>>>>> c4542885
                  }
                  break;
                }
              }
            }
          });
<<<<<<< HEAD
          for (col in endpointCheckResults) {
            switch (endpointCheckResults[col].state) {
              case 0:
                okCount++;
                break;
              case 1:
                warnCount++;
                break;
              case 2:
                errorCount++;
                break;
              default:
                unknownCount++;
=======
          for (var col in endpointCheckResults) {
            switch (endpointCheckResults[col].state) {
            case 0:
              okCount++;
              break;
            case 1:
              warnCount++;
              break;
            case 2:
              errorCount++;
              break;
            default:
              unknownCount++;
>>>>>>> c4542885
            }
          }
          scope.okCount = okCount;
          scope.warnCount = warnCount;
          scope.errorCount = errorCount;
          scope.unknownCount = unknownCount;
        }
      }
    };
  });

  module.directive("rtCollectorSummaryHealth", function(backendSrv, datasourceSrv) {
    return {
      templateUrl: 'plugins/raintank/directives/partials/collectorSummaryHealth.html',
      scope: {
        model: "=",
      },
<<<<<<< HEAD
            link: function(scope, element) {
        scope.$watch("model", function(model) {
          if (typeof(model) == "object") {
=======
            link: function(scope) {
        scope.$watch("model", function(model) {
          if (typeof(model) === "object") {
>>>>>>> c4542885
            var metricsQuery = {
              range: {from: "now-90s", to: "now"},
              interval: '10s',
              targets: [
                {target: "*."+ model.slug +".network.*.{ok_state,warn_state,error_state}"}
              ],
              format: 'json',
              maxDataPoints: 10,
            };

            var datasource = datasourceSrv.get('raintank');
            datasource.then(function(ds) {
              ds.query(metricsQuery).then(function(results) {
                showHealth(results);
              });
            });
          }
        });

        function showHealth(metrics) {
<<<<<<< HEAD
          var tmpl = '';
=======
>>>>>>> c4542885
          var okCount = 0;
          var warnCount = 0;
          var errorCount = 0;
          var unknownCount = 0;
          var endpointCheckResults = {};
          _.forEach(metrics.data, function(result) {
<<<<<<< HEAD
            var parts = result.target.split('.')
=======
            var parts = result.target.split('.');
>>>>>>> c4542885
            var stateStr = parts[4];
            var endpoint = parts[0];
            var check = parts[3];
            var endpointCheck = endpoint + "."+check;
            if (!(endpointCheck in endpointCheckResults)) {
              endpointCheckResults[endpointCheck] = {ts: -1, state: -1};
            }

            //start with the last point and work backwards till we find a non-null value.
            for (var i = result.datapoints.length - 1 ; i >= 0; i--) {
              var point = result.datapoints[i];
              if (!isNaN(point[0])) {
<<<<<<< HEAD
                if ((point[0] == 1) && (point[1] > endpointCheckResults[endpointCheck].ts)) {
                  endpointCheckResults[endpointCheck].ts = point[1];
                  switch (stateStr) {
                    case 'ok_state':
                      endpointCheckResults[endpointCheck].state = 0
                      break;
                    case 'warn_state':
                      endpointCheckResults[endpointCheck].state = 1
                      break
                    case 'error_state':
                      endpointCheckResults[endpointCheck].state = 2
                      break
                    default:
                      endpointCheckResults[endpointCheck].state = -1
                      console.log("unknown state returned. this shouldnt happen :(");
=======
                if ((point[0] === 1) && (point[1] > endpointCheckResults[endpointCheck].ts)) {
                  endpointCheckResults[endpointCheck].ts = point[1];
                  switch (stateStr) {
                  case 'ok_state':
                    endpointCheckResults[endpointCheck].state = 0;
                    break;
                  case 'warn_state':
                    endpointCheckResults[endpointCheck].state = 1;
                    break;
                  case 'error_state':
                    endpointCheckResults[endpointCheck].state = 2;
                    break;
                  default:
                    endpointCheckResults[endpointCheck].state = -1;
                    console.log("unknown state returned. this shouldnt happen :(");
>>>>>>> c4542885
                  }
                  break;
                }
              }
            }
          });
<<<<<<< HEAD
          for (col in endpointCheckResults) {
            switch (endpointCheckResults[col].state) {
              case 0:
                okCount++;
                break;
              case 1:
                warnCount++;
                break;
              case 2:
                errorCount++;
                break;
              default:
                unknownCount++;
=======
          for (var col in endpointCheckResults) {
            switch (endpointCheckResults[col].state) {
            case 0:
              okCount++;
              break;
            case 1:
              warnCount++;
              break;
            case 2:
              errorCount++;
              break;
            default:
              unknownCount++;
>>>>>>> c4542885
            }
          }
          scope.okCount = okCount;
          scope.warnCount = warnCount;
          scope.errorCount = errorCount;
          scope.unknownCount = unknownCount;
        }
      }
    };
  });

  module.directive('panelScroll', function() {
    function getPanelHeight(scope) {
      if (scope.fullscreen) {
        return "80%";
      }
      var height = scope.height || scope.panel.height || scope.row.height;
      var panel_height = parseInt(height.replace(/\D+/g, ''));
      return  (panel_height - 30) + 'px';
    }

    return function(scope, element) {
      element[0].style.overflow = 'auto';
      scope.$watchGroup(['fullscreen', 'height', 'panel.height', 'row.height'], function() {
        element[0].style.height = getPanelHeight(scope);
      });
    };
  });

  module.directive('endpointCollectorSelect', function($compile, $window, $timeout) {
    return {
      scope: {
        collectors: "=",
        model: "=",
      },
      templateUrl: 'plugins/raintank/directives/partials/endpointCollectorSelect.html',
      link: function(scope, elem) {
        var bodyEl = angular.element($window.document.body);
        var currentIds = scope.model.collector_ids;
        var currentTags = scope.model.collector_tags;
        scope.init = function() {
          currentIds = scope.model.collector_ids;
          currentTags = scope.model.collector_tags;
          scope.footprint = {value: "static"};
          scope.error = false;

          // determine if we are using static or dynamic allocation.
          if (currentIds.length > 0) {
            scope.footprint.value = 'static';
            _.forEach(scope.tags, function(t) {
              t.selected = false;
            });
          } else if (currentTags.length > 0) {
            scope.footprint.value = 'dynamic';
            _.forEach(scope.ids, function(i) {
              i.selected = false;
            });
          }
          scope.reset();
        };

        scope.reset = function() {
          scope.error = false;
          scope.ids = [];
          scope.tags = [];
          //build out our list of collectorIds and tags
          var seenTags = {};
          _.forEach(scope.collectors, function(c) {
            var option = {id: c.id, selected: false, text: c.name};
            if (_.indexOf(currentIds, c.id) >= 0) {
              option.selected = true;
            }
            _.forEach(c.tags, function(t) {
              if (!(t in seenTags)) {
                seenTags[t] = true;
                var o = {selected: false, text: t};
                if (_.indexOf(currentTags, t) >= 0) {
                  o.selected = true;
                }
                scope.tags.push(o);
              }
            });
            scope.ids.push(option);
          });
          if (scope.footprint.value === 'dynamic') {
            _.forEach(scope.ids, function(i) {
              i.selected = false;
            });
          } else {
            _.forEach(scope.tags, function(t) {
              t.selected = false;
            });
          }
        };

        scope.show = function() {
          scope.reset();
          scope.selectorOpen = true;
          scope.giveFocus = 1;

          $timeout(function() {
            bodyEl.on('click', scope.bodyOnClick);
          }, 0, false);
        };

        scope.idSelected = function(option) {
          option.selected = !option.selected;
        };

        scope.selectAll = function() {
          var select = true;
          var selectedIds = _.filter(scope.ids, {selected: true});

          if (selectedIds.length === scope.ids.length) {
            select = false;
          }
          _.forEach(scope.ids, function(option) {
            option.selected = select;
          });
        };

        scope.tagSelected = function(option) {
          option.selected = !option.selected;
        };

        scope.collectorsWithTags = function() {
          var collectorList = {};
          _.forEach(scope.collectors, function(c) {
            _.forEach(_.filter(scope.tags, {selected: true}), function(t) {
              if (_.indexOf(c.tags, t.text) !== -1) {
                collectorList[c.name] = true;
              }
            });
          });
          return Object.keys(collectorList).join(', ');
        };

        scope.collectorCount = function(tag) {
          var count = 0;
          _.forEach(scope.collectors, function(c) {
            if (_.indexOf(c.tags, tag.text) !== -1) {
              count++;
            }
          });
          return count;
        };

        scope.selectTagTitle = function() {
          var selectedTags = _.filter(scope.tags, {selected: true});
          if (selectedTags.length <= 2) {
            return _.pluck(selectedTags, 'text').join(", ");
          }
          return _.pluck(selectedTags, 'text').slice(0, 2).join(", ") + " and " + (selectedTags.length - 2) + " more";
        };

        scope.selectIdTitle = function() {
          var selectedIds = _.filter(scope.ids, {selected: true});
          if (selectedIds.length <= 2) {
            return _.pluck(selectedIds, 'text').join(", ");
          }
          return _.pluck(selectedIds, 'text').slice(0, 2).join(", ") + " and " + (selectedIds.length - 2) + " more";
        };

        scope.hide = function() {
          var selectedIds = _.filter(scope.ids, {selected: true});
          var selectedTags = _.filter(scope.tags, {selected: true});
          if (selectedIds.length === 0 && selectedTags.length === 0) {
            scope.error = "at least 1 option must be selected.";
            return;
          }

          scope.model.collector_ids.splice(0,scope.model.collector_ids.length);
          _.forEach(selectedIds, function(c) {
            scope.model.collector_ids.push(c.id);
          });
          scope.model.collector_tags.splice(0, scope.model.collector_tags.length);
          _.forEach(selectedTags, function(t) {
            scope.model.collector_tags.push(t.text);
          });
          scope.selectorOpen = false;
          bodyEl.off('click', scope.bodyOnClick);
        };

        scope.bodyOnClick = function(e) {
          var dropdown = elem.find('.variable-value-dropdown');
          if (dropdown.has(e.target).length === 0) {
            scope.$apply(scope.hide);
          }
        };

        //scope.init();
        scope.$watch('model.id', function() {
          scope.init();
        });
      },
    };
  });

});<|MERGE_RESOLUTION|>--- conflicted
+++ resolved
@@ -71,17 +71,10 @@
       scope: {
         model: "=",
       },
-<<<<<<< HEAD
-      link: function(scope, element) {
-
-        scope.$watch("model", function(monitor) {
-          if (typeof(monitor) == "object") {
-=======
       link: function(scope) {
 
         scope.$watch("model", function(monitor) {
           if (typeof(monitor) === "object") {
->>>>>>> c4542885
             var metricsQuery = {
               range: {from: "now-"+ (monitor.frequency + 30) + 's', to: "now"},
               interval: monitor.frequency + 's',
@@ -102,26 +95,15 @@
         });
 
         function showHealth(metrics) {
-<<<<<<< HEAD
-          var tmpl = '';
-=======
->>>>>>> c4542885
           var okCount = 0;
           var warnCount = 0;
           var errorCount = 0;
           var unknownCount = 0;
           var collectorResults = {};
           _.forEach(metrics.data, function(result) {
-<<<<<<< HEAD
-            var parts = result.target.split('.')
-            var stateStr = parts[4];
-            var collector = parts[1];
-            var check = parts[3];
-=======
             var parts = result.target.split('.');
             var stateStr = parts[4];
             var collector = parts[1];
->>>>>>> c4542885
             if (!(collector in collectorResults)) {
               collectorResults[collector] = {ts: -1, state: -1};
             }
@@ -130,22 +112,6 @@
             for (var i = result.datapoints.length - 1 ; i >= 0; i--) {
               var point = result.datapoints[i];
               if (!isNaN(point[0])) {
-<<<<<<< HEAD
-                if ((point[0] == 1) && (point[1] > collectorResults[collector].ts)) {
-                  collectorResults[collector].ts = point[1];
-                  switch (stateStr) {
-                    case 'ok_state':
-                      collectorResults[collector].state = 0
-                      break;
-                    case 'warn_state':
-                      collectorResults[collector].state = 1
-                      break
-                    case 'error_state':
-                      collectorResults[collector].state = 2
-                      break
-                    default:
-                      collectorResults[collector].state = -1
-=======
                 if ((point[0] === 1) && (point[1] > collectorResults[collector].ts)) {
                   collectorResults[collector].ts = point[1];
                   switch (stateStr) {
@@ -160,30 +126,11 @@
                       break;
                     default:
                       collectorResults[collector].state = -1;
->>>>>>> c4542885
                       console.log("unknown state returned. this shouldnt happen :(");
                   }
                   break;
                 }
               }
-<<<<<<< HEAD
-            }
-          });
-          for (col in collectorResults) {
-            switch (collectorResults[col].state) {
-              case 0:
-                okCount++;
-                break;
-              case 1:
-                warnCount++;
-                break;
-              case 2:
-                errorCount++;
-                break;
-              default:
-                unknownCount++;
-            }
-=======
             }
           });
           for (var col in collectorResults) {
@@ -200,7 +147,6 @@
             default:
               unknownCount++;
             }
->>>>>>> c4542885
           }
           var unknowns = scope.model.collectors - Object.keys(collectorResults).length;
           unknownCount += unknowns;
@@ -229,11 +175,7 @@
       },
       link: function(scope) {
         scope.$watch("model", function(model) {
-<<<<<<< HEAD
-          if (typeof(model) == "object") {
-=======
           if (typeof(model) === "object") {
->>>>>>> c4542885
             var metricsQuery = {
               range: {from: "now-90s", to: "now"},
               interval: '10s',
@@ -254,21 +196,13 @@
         });
 
         function showHealth(metrics) {
-<<<<<<< HEAD
-          var tmpl = '';
-=======
->>>>>>> c4542885
           var okCount = 0;
           var warnCount = 0;
           var errorCount = 0;
           var unknownCount = 0;
           var endpointCheckResults = {};
           _.forEach(metrics.data, function(result) {
-<<<<<<< HEAD
-            var parts = result.target.split('.')
-=======
             var parts = result.target.split('.');
->>>>>>> c4542885
             var stateStr = parts[4];
             var endpoint = parts[0];
             var check = parts[3];
@@ -281,23 +215,6 @@
             for (var i = result.datapoints.length - 1 ; i >= 0; i--) {
               var point = result.datapoints[i];
               if (!isNaN(point[0])) {
-<<<<<<< HEAD
-                if ((point[0] == 1) && (point[1] > endpointCheckResults[endpointCheck].ts)) {
-                  endpointCheckResults[endpointCheck].ts = point[1];
-                  switch (stateStr) {
-                    case 'ok_state':
-                      endpointCheckResults[endpointCheck].state = 0
-                      break;
-                    case 'warn_state':
-                      endpointCheckResults[endpointCheck].state = 1
-                      break
-                    case 'error_state':
-                      endpointCheckResults[endpointCheck].state = 2
-                      break
-                    default:
-                      endpointCheckResults[endpointCheck].state = -1
-                      console.log("unknown state returned. this shouldnt happen :(");
-=======
                 if ((point[0] === 1) && (point[1] > endpointCheckResults[endpointCheck].ts)) {
                   endpointCheckResults[endpointCheck].ts = point[1];
                   switch (stateStr) {
@@ -313,28 +230,12 @@
                   default:
                     endpointCheckResults[endpointCheck].state = -1;
                     console.log("unknown state returned. this shouldnt happen :(");
->>>>>>> c4542885
                   }
                   break;
                 }
               }
             }
           });
-<<<<<<< HEAD
-          for (col in endpointCheckResults) {
-            switch (endpointCheckResults[col].state) {
-              case 0:
-                okCount++;
-                break;
-              case 1:
-                warnCount++;
-                break;
-              case 2:
-                errorCount++;
-                break;
-              default:
-                unknownCount++;
-=======
           for (var col in endpointCheckResults) {
             switch (endpointCheckResults[col].state) {
             case 0:
@@ -348,7 +249,6 @@
               break;
             default:
               unknownCount++;
->>>>>>> c4542885
             }
           }
           scope.okCount = okCount;
@@ -366,15 +266,9 @@
       scope: {
         model: "=",
       },
-<<<<<<< HEAD
-            link: function(scope, element) {
-        scope.$watch("model", function(model) {
-          if (typeof(model) == "object") {
-=======
             link: function(scope) {
         scope.$watch("model", function(model) {
           if (typeof(model) === "object") {
->>>>>>> c4542885
             var metricsQuery = {
               range: {from: "now-90s", to: "now"},
               interval: '10s',
@@ -395,21 +289,13 @@
         });
 
         function showHealth(metrics) {
-<<<<<<< HEAD
-          var tmpl = '';
-=======
->>>>>>> c4542885
           var okCount = 0;
           var warnCount = 0;
           var errorCount = 0;
           var unknownCount = 0;
           var endpointCheckResults = {};
           _.forEach(metrics.data, function(result) {
-<<<<<<< HEAD
-            var parts = result.target.split('.')
-=======
             var parts = result.target.split('.');
->>>>>>> c4542885
             var stateStr = parts[4];
             var endpoint = parts[0];
             var check = parts[3];
@@ -422,23 +308,6 @@
             for (var i = result.datapoints.length - 1 ; i >= 0; i--) {
               var point = result.datapoints[i];
               if (!isNaN(point[0])) {
-<<<<<<< HEAD
-                if ((point[0] == 1) && (point[1] > endpointCheckResults[endpointCheck].ts)) {
-                  endpointCheckResults[endpointCheck].ts = point[1];
-                  switch (stateStr) {
-                    case 'ok_state':
-                      endpointCheckResults[endpointCheck].state = 0
-                      break;
-                    case 'warn_state':
-                      endpointCheckResults[endpointCheck].state = 1
-                      break
-                    case 'error_state':
-                      endpointCheckResults[endpointCheck].state = 2
-                      break
-                    default:
-                      endpointCheckResults[endpointCheck].state = -1
-                      console.log("unknown state returned. this shouldnt happen :(");
-=======
                 if ((point[0] === 1) && (point[1] > endpointCheckResults[endpointCheck].ts)) {
                   endpointCheckResults[endpointCheck].ts = point[1];
                   switch (stateStr) {
@@ -454,28 +323,12 @@
                   default:
                     endpointCheckResults[endpointCheck].state = -1;
                     console.log("unknown state returned. this shouldnt happen :(");
->>>>>>> c4542885
                   }
                   break;
                 }
               }
             }
           });
-<<<<<<< HEAD
-          for (col in endpointCheckResults) {
-            switch (endpointCheckResults[col].state) {
-              case 0:
-                okCount++;
-                break;
-              case 1:
-                warnCount++;
-                break;
-              case 2:
-                errorCount++;
-                break;
-              default:
-                unknownCount++;
-=======
           for (var col in endpointCheckResults) {
             switch (endpointCheckResults[col].state) {
             case 0:
@@ -489,7 +342,6 @@
               break;
             default:
               unknownCount++;
->>>>>>> c4542885
             }
           }
           scope.okCount = okCount;
