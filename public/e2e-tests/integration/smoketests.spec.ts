--- conflicted
+++ resolved
@@ -5,19 +5,10 @@
   itName: 'Login scenario, create test data source, dashboard, panel, and export scenario',
   addScenarioDataSource: true,
   addScenarioDashBoard: true,
-<<<<<<< HEAD
   skipScenario: true,
-  scenario: ({ dataSourceName, dashboardTitle, dashboardUid }: ScenarioContext) => {
-    e2e.flows.openDashboard(dashboardUid);
-    e2e.pages.Dashboard.Toolbar.toolbarItems('Add panel').click();
-=======
-  skipScenario: false,
   scenario: () => {
     e2e.flows.openDashboard(e2e.context().get('lastAddedDashboardUid'));
-    e2e.pages.Dashboard.toolbarItems('Add panel')
-      .should('be.visible') // prevents flakiness
-      .click();
->>>>>>> 664cb5f8
+    e2e.pages.Dashboard.Toolbar.toolbarItems('Add panel').click();
     e2e.pages.AddDashboard.ctaButtons('Add Query').click();
 
     e2e.pages.Dashboard.Panels.EditPanel.tabItems('Queries').click();
