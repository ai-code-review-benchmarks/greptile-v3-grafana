// .bootstrap-tagsinput {
//   display: inline-block;
//   padding: 4px 6px;
//   margin-bottom: 10px;
//   color: #555;
//   vertical-align: middle;
//   border-radius: 4px;
//   max-width: 100%;
//   line-height: 22px;

//   background-color: @inputBackground;
//   border: 1px solid @inputBorder;
//   .box-shadow(inset 0 1px 1px rgba(0,0,0,.075));
//   .transition(~"border linear .2s, box-shadow linear .2s");

//   input {
//     border: none;
//     box-shadow: none;
//     outline: none;
//     background-color: transparent;
//     padding: 0;
//     padding-left: 5px;
//     margin: 0;
//     width: auto !important;
//     max-width: inherit;

//     &:focus {
//       border: none;
//       box-shadow: none;
//     }
//   }

//   .tag {
//     margin-right: 2px;
//     color: white;

//     [data-role="remove"] {
//       margin-left:8px;
//       cursor:pointer;
//       &:after{
//         content: "x";
//         padding:0px 2px;
//       }
//       &:hover {
//         box-shadow: inset 0 1px 0 rgba(255, 255, 255, 0.2), 0 1px 2px rgba(0, 0, 0, 0.05);
//         &:active {
//           box-shadow: inset 0 3px 5px rgba(0,0,0,0.125);
//         }
//       }
//     }
//   }
// }

.bootstrap-tagsinput {
  display: inline-block;
  padding: 0 0 0 6px;
  vertical-align: middle;
<<<<<<< HEAD
  border-radius: 0 !important;
  max-width: 100%;
  line-height: 22px;

  input {
    display:inline-block;
    font-style: italic;
    box-shadow: none;
    border: none;
    outline: none;
    background-color: transparent;
    padding-top: 10px;
    padding-bottom: 10px;
    padding-left: 10px;
    padding-right: 10px;
    margin: 20px 0 0 5px;
    width: 100%;
    max-width: inherit;
    border-radius: 0;
    background: url(/img/tag-add.svg) no-repeat scroll 0 4px;
    background-size: 13px 13px;
    padding-left: 20px;
    cursor: pointer;

     -webkit-transition: all 300ms ease;
        -moz-transition: all 300ms ease;
          -o-transition: all 300ms ease;
         -ms-transition: all 300ms ease;
             transition: all 300ms ease;

    -webkit-box-sizing: border-box;
       -moz-box-sizing: border-box;
            box-sizing: border-box;


    &:hover {

      -webkit-box-sizing: border-box;
         -moz-box-sizing: border-box;
              box-sizing: border-box;


      &::-webkit-input-placeholder {
        color: @grayLight;
      }
      &:-moz-placeholder {
        color: @grayLight;
      }
      &::-moz-placeholder {
        color: @grayLight;
      }
      &:-ms-input-placeholder {
        color: @grayLight;
      }

    }

    &:focus {
      box-shadow: none;
      outline: 0;
      outline: thin dotted \9; /* IE6-9 */
      cursor: text;
      box-sizing: inherit;

      box-shadow: 0 1px 0 0 @grayLight;

      -webkit-box-sizing: border-box;
         -moz-box-sizing: border-box;
              box-sizing: border-box;

      &::-webkit-input-placeholder {
        color: @grayLight;
      }
      &:-moz-placeholder {
        color: @grayLight;
      }
      &::-moz-placeholder {
        color: @grayLight;
      }
      &:-ms-input-placeholder {
        color: @grayLight;
      }
    }
=======
  max-width: 100%;
  line-height: 22px;
  background-color: @inputBackground;

  input {
    border: none;
    border-right: 1px solid @grafanaTargetSegmentBorder;
    margin: 0px;
    border-radius: 0;
    padding: 8px 6px;
    height: 100%;
    box-sizing: border-box;
>>>>>>> 74a8fa61
  }

  .tag {
    margin-right: 2px;
    margin-bottom:5px;
    border: 1px solid rgba(255,255,255, 0.2);
    color: white;

    [data-role="remove"] {
      margin-left:8px;
      cursor:pointer;
      &:after{
        content: "×";
        padding:0px 2px;
      }
      &:hover {
        box-shadow: inset 0 1px 0 rgba(255, 255, 255, 0.2), 0 1px 2px rgba(0, 0, 0, 0.05);
        &:active {
          box-shadow: inset 0 3px 5px rgba(0,0,0,0.125);
        }
      }
    }
  }
}
<|MERGE_RESOLUTION|>--- conflicted
+++ resolved
@@ -55,7 +55,6 @@
   display: inline-block;
   padding: 0 0 0 6px;
   vertical-align: middle;
-<<<<<<< HEAD
   border-radius: 0 !important;
   max-width: 100%;
   line-height: 22px;
@@ -139,20 +138,6 @@
         color: @grayLight;
       }
     }
-=======
-  max-width: 100%;
-  line-height: 22px;
-  background-color: @inputBackground;
-
-  input {
-    border: none;
-    border-right: 1px solid @grafanaTargetSegmentBorder;
-    margin: 0px;
-    border-radius: 0;
-    padding: 8px 6px;
-    height: 100%;
-    box-sizing: border-box;
->>>>>>> 74a8fa61
   }
 
   .tag {
