--- conflicted
+++ resolved
@@ -122,10 +122,7 @@
   background-color: @rt-navbarBackground;
   border-right: 3px solid @bodyBackground;
   /* chevron */
-<<<<<<< HEAD
-  background-color: @navbarBackground;
-=======
->>>>>>> bc45cdde
+
   img {
     border-radius: 50%;
     background: @iconContainerBackground;
@@ -133,10 +130,7 @@
     width: 30px;
     padding: 4px;
   }
-<<<<<<< HEAD
-=======
-
->>>>>>> bc45cdde
+
   i {
     padding-right: 5px;
     padding-top: 5px;
