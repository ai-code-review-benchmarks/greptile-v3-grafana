// ==========================================================================
// FORMS
// ==========================================================================



// Inputs
// ==========================================================================

select,
textarea,
input[type="text"],
input[type="password"],
input[type="datetime"],
input[type="datetime-local"],
input[type="date"],
input[type="month"],
input[type="time"],
input[type="week"],
input[type="number"],
input[type="email"],
input[type="url"],
input[type="search"],
input[type="tel"],
input[type="color"] {
  &.rt-form-input {
    display: inline-block;
    height: 20px;
    padding: 6px 10px;
    margin-bottom: @baseLineHeight / 2;
    font-size: @rt-fontSizeLarge;
    line-height: @baseLineHeight;
    color: @textColor;
    border: solid 1px @inputBorder;
    background-color: @inputBackground;
    .border-radius(2px);
    vertical-align: middle;
  }
}

.rt-label-override {
  color: lighten(@textColor, 10%);
}

.rt-input-styles {
  label {
    color: @rt-light-gray;
  }
  select, 
  textarea, 
  input[type="text"] {
    display: inline-block;
    // height: 20px;
    padding: 6px 10px;
    margin-bottom: @baseLineHeight / 4;
    font-size: @rt-fontSizeMed-1;
    line-height: @baseLineHeight;
    color: @textColor;
    border: solid 1px @inputBorder;
    .border-radius(2px);
    vertical-align: middle;
  }
}


  input[type="number"].natural-language-form {
  font-size: @rt-fontSizeMed-1;
  width: 30px; 
  height: auto; 
  margin: -6px -5px 0 5px;
}

.rt-textarea-row {
  width: 450px;
  min-height: 50px;
}

.rt-flex-form-block {
  display: -webkit-flex;
  display: -moz-box;
  display: flex;
  -webkit-flex-wrap: wrap;
  -moz-flex-wrap: wrap;
  flex-wrap: wrap;
  -webkit-justify-content: flex-start;
  -mox-justify-content: flex-start;
  justify-content: flex-start;
}

.rt-flex-form-field {
  margin-top: 15px;
  margin-right: 25px;
}

.rt-input-long-text {
  width: 250px;
}

.rt-input-short-text {
  width: 50px;
}

.rt-modal-input-styles {
  label {
    color: @grayDark;
  }

  select, 
  textarea, 
  input[type="text"] {
    display: inline-block;
    height: 20px;
    padding: 6px 10px;
    margin-bottom: @baseLineHeight / 4;
    font-size: @rt-fontSizeMed-1;
    line-height: @baseLineHeight;
    color: @textColor;
    border: solid 1px @grayDark;
    .border-radius(2px);
    vertical-align: middle;
  }
}

.rt-text-box-success {
  margin-bottom: 0;
  background-image: url(/img/rt-check-2c.svg);
  background-repeat: no-repeat;
  background-position: 95% center;
  background-size: 20px 20px;
}

.new-endpoint-domain-form {
  display: flex;
  flex-direction: row;
  flex-wrap: wrap;
  align-items: flex-end;
}



// Layout
// ==========================================================================

.rt-form-row {
  margin: 20px 0;
  max-width: 450px;
}

.rt-form-group {
  display: inline-block;
}

.rt-form-row-long {
  min-width: 450px;
  max-width: 800px;
<<<<<<< HEAD
  min-width: 450px;
=======
  margin: 20px 45px 0 0;
>>>>>>> bad429bf
}


// Labels
// ==========================================================================

.editor-option label.rt-modal {
  display: inline-block;
  margin: 5px 0 1px 0;
}

label.rt-modal {
  display: inline-block;
  height: 19px;
  clear: none;
  text-indent: 2px;
  margin: 0 0 0 0;
  padding: 0 0 0 20px;
  vertical-align:middle;
  background: url(@rt-checkboxImageUrl) left top no-repeat;
  cursor:pointer;
}



// Checkboxes
// ==========================================================================

input[type="checkbox"].rt-modal {
  display: none;
}

input[type="checkbox"]:checked+label {
  background: url(@rt-checkboxImageUrl) 0px -21px no-repeat;
}

.checkbox-check-enabled {
  margin-bottom: 10px;
}<|MERGE_RESOLUTION|>--- conflicted
+++ resolved
@@ -153,11 +153,8 @@
 .rt-form-row-long {
   min-width: 450px;
   max-width: 800px;
-<<<<<<< HEAD
   min-width: 450px;
-=======
   margin: 20px 45px 0 0;
->>>>>>> bad429bf
 }
 
 
