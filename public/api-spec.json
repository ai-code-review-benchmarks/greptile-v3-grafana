{
  "consumes": [
    "application/json"
  ],
  "produces": [
    "application/json"
  ],
  "schemes": [
    "http",
    "https"
  ],
  "swagger": "2.0",
  "info": {
    "description": "The Grafana backend exposes an HTTP API, the same API is used by the frontend to do\neverything from saving dashboards, creating users and updating data sources.",
    "title": "Grafana HTTP API.",
    "contact": {
      "name": "Grafana Labs",
      "url": "https://grafana.com",
      "email": "hello@grafana.com"
    },
    "license": {
      "name": "GNU Affero General Public License v3.0",
      "url": "https://www.gnu.org/licenses/agpl-3.0.en.html"
    },
    "version": "0.0.1"
  },
  "basePath": "/api",
  "paths": {
    "/access-control/builtin-roles": {
      "get": {
        "description": "You need to have a permission with action `roles.builtin:list` with scope `roles:*`.",
        "tags": [
          "access_control",
          "enterprise"
        ],
        "summary": "Get all built-in role assignments.",
        "operationId": "listBuiltinRoles",
        "responses": {
          "200": {
            "$ref": "#/responses/listBuiltinRolesResponse"
          },
          "403": {
            "$ref": "#/responses/forbiddenError"
          },
          "500": {
            "$ref": "#/responses/internalServerError"
          }
        }
      },
      "post": {
        "description": "You need to have a permission with action `roles.builtin:add` and scope `permissions:type:delegate`. `permissions:type:delegate` scope ensures that users can only create built-in role assignments with the roles which have same, or a subset of permissions which the user has. For example, if a user does not have required permissions for creating users, they won’t be able to create a built-in role assignment which will allow to do that. This is done to prevent escalation of privileges.",
        "tags": [
          "access_control",
          "enterprise"
        ],
        "summary": "Create a built-in role assignment.",
        "operationId": "addBuiltinRole",
        "parameters": [
          {
            "name": "body",
            "in": "body",
            "required": true,
            "schema": {
              "$ref": "#/definitions/AddBuiltInRoleCommand"
            }
          }
        ],
        "responses": {
          "200": {
            "$ref": "#/responses/okResponse"
          },
          "400": {
            "$ref": "#/responses/badRequestError"
          },
          "403": {
            "$ref": "#/responses/forbiddenError"
          },
          "500": {
            "$ref": "#/responses/internalServerError"
          }
        }
      }
    },
    "/access-control/builtin-roles/{builtinRole}/roles/{roleUID}": {
      "delete": {
        "description": "Deletes a built-in role assignment (for one of Viewer, Editor, Admin, or Grafana Admin) to the role with the provided UID.\n\nYou need to have a permission with action `roles.builtin:remove` and scope `permissions:type:delegate`. `permissions:type:delegate` scope ensures that users can only remove built-in role assignments with the roles which have same, or a subset of permissions which the user has. For example, if a user does not have required permissions for creating users, they won’t be able to remove a built-in role assignment which allows to do that.",
        "tags": [
          "access_control",
          "enterprise"
        ],
        "summary": "Remove a built-in role assignment.",
        "operationId": "removeBuiltinRole",
        "parameters": [
          {
            "type": "string",
            "name": "builtinRole",
            "in": "path",
            "required": true
          },
          {
            "type": "boolean",
            "description": "A flag indicating if the assignment is global or not. If set to false, the default org ID of the authenticated user will be used from the request to remove assignment.",
            "name": "global",
            "in": "query"
          },
          {
            "type": "string",
            "name": "roleUID",
            "in": "path",
            "required": true
          }
        ],
        "responses": {
          "200": {
            "$ref": "#/responses/okResponse"
          },
          "400": {
            "$ref": "#/responses/badRequestError"
          },
          "403": {
            "$ref": "#/responses/forbiddenError"
          },
          "404": {
            "$ref": "#/responses/notFoundError"
          },
          "500": {
            "$ref": "#/responses/internalServerError"
          }
        }
      }
    },
    "/access-control/roles": {
      "get": {
        "description": "Gets all existing roles. The response contains all global and organization local roles, for the organization which user is signed in.\n\nYou need to have a permission with action `roles:list` and scope `roles:*`.",
        "tags": [
          "access_control",
          "enterprise"
        ],
        "summary": "Get all roles.",
        "operationId": "listRoles",
        "parameters": [
          {
            "type": "boolean",
            "name": "delegatable",
            "in": "query"
          }
        ],
        "responses": {
          "200": {
            "$ref": "#/responses/listRolesResponse"
          },
          "403": {
            "$ref": "#/responses/forbiddenError"
          },
          "500": {
            "$ref": "#/responses/internalServerError"
          }
        }
      },
      "post": {
        "description": "Creates a new custom role and maps given permissions to that role. Note that roles with the same prefix as Fixed Roles can’t be created.\n\nYou need to have a permission with action `roles:write` and scope `permissions:type:delegate`. `permissions:type:delegate`` scope ensures that users can only create custom roles with the same, or a subset of permissions which the user has.\nFor example, if a user does not have required permissions for creating users, they won’t be able to create a custom role which allows to do that. This is done to prevent escalation of privileges.",
        "tags": [
          "access_control",
          "enterprise"
        ],
        "summary": "Create a new custom role.",
        "operationId": "createRole",
        "parameters": [
          {
            "name": "body",
            "in": "body",
            "required": true,
            "schema": {
              "$ref": "#/definitions/CreateRoleForm"
            }
          }
        ],
        "responses": {
          "201": {
            "$ref": "#/responses/createRoleResponse"
          },
          "400": {
            "$ref": "#/responses/badRequestError"
          },
          "403": {
            "$ref": "#/responses/forbiddenError"
          },
          "500": {
            "$ref": "#/responses/internalServerError"
          }
        }
      }
    },
    "/access-control/roles/{roleUID}": {
      "get": {
        "description": "Get a role for the given UID.\n\nYou need to have a permission with action `roles:read` and scope `roles:*`.",
        "tags": [
          "access_control",
          "enterprise"
        ],
        "summary": "Get a role.",
        "operationId": "getRole",
        "parameters": [
          {
            "type": "string",
            "name": "roleUID",
            "in": "path",
            "required": true
          }
        ],
        "responses": {
          "200": {
            "$ref": "#/responses/getRoleResponse"
          },
          "403": {
            "$ref": "#/responses/forbiddenError"
          },
          "500": {
            "$ref": "#/responses/internalServerError"
          }
        }
      },
      "put": {
        "description": "You need to have a permission with action `roles:write` and scope `permissions:type:delegate`. `permissions:type:delegate`` scope ensures that users can only create custom roles with the same, or a subset of permissions which the user has.",
        "tags": [
          "access_control",
          "enterprise"
        ],
        "summary": "Update a custom role.",
        "operationId": "updateRoleWithPermissions",
        "parameters": [
          {
            "name": "body",
            "in": "body",
            "required": true,
            "schema": {
              "$ref": "#/definitions/UpdateRoleCommand"
            }
          },
          {
            "type": "string",
            "name": "roleUID",
            "in": "path",
            "required": true
          }
        ],
        "responses": {
          "200": {
            "$ref": "#/responses/getRoleResponse"
          },
          "400": {
            "$ref": "#/responses/badRequestError"
          },
          "403": {
            "$ref": "#/responses/forbiddenError"
          },
          "404": {
            "$ref": "#/responses/notFoundError"
          },
          "500": {
            "$ref": "#/responses/internalServerError"
          }
        }
      },
      "delete": {
        "description": "Delete a role with the given UID, and it’s permissions. If the role is assigned to a built-in role, the deletion operation will fail, unless force query param is set to true, and in that case all assignments will also be deleted.\n\nYou need to have a permission with action `roles:delete` and scope `permissions:type:delegate`. `permissions:type:delegate` scope ensures that users can only delete a custom role with the same, or a subset of permissions which the user has. For example, if a user does not have required permissions for creating users, they won’t be able to delete a custom role which allows to do that.",
        "tags": [
          "access_control",
          "enterprise"
        ],
        "summary": "Delete a custom role.",
        "operationId": "deleteCustomRole",
        "parameters": [
          {
            "type": "boolean",
            "name": "force",
            "in": "query"
          },
          {
            "type": "boolean",
            "name": "global",
            "in": "query"
          },
          {
            "type": "string",
            "name": "roleUID",
            "in": "path",
            "required": true
          }
        ],
        "responses": {
          "200": {
            "$ref": "#/responses/okResponse"
          },
          "400": {
            "$ref": "#/responses/badRequestError"
          },
          "403": {
            "$ref": "#/responses/forbiddenError"
          },
          "500": {
            "$ref": "#/responses/internalServerError"
          }
        }
      }
    },
    "/access-control/status": {
      "get": {
        "description": "Returns an indicator to check if fine-grained access control is enabled or not.\n\nYou need to have a permission with action `status:accesscontrol` and scope `services:accesscontrol`.",
        "tags": [
          "access_control",
          "enterprise"
        ],
        "summary": "Get status.",
        "operationId": "getAccessControlStatus",
        "responses": {
          "200": {
            "$ref": "#/responses/getAccessControlStatusResponse"
          },
          "403": {
            "$ref": "#/responses/forbiddenError"
          },
          "404": {
            "$ref": "#/responses/notFoundError"
          },
          "500": {
            "$ref": "#/responses/internalServerError"
          }
        }
      }
    },
    "/access-control/teams/{teamId}/roles": {
      "get": {
        "description": "You need to have a permission with action `teams.roles:list` and scope `teams:id:\u003cteam ID\u003e`.",
        "tags": [
          "access_control",
          "enterprise"
        ],
        "summary": "Get team roles.",
        "operationId": "listTeamRoles",
        "parameters": [
          {
            "type": "integer",
            "format": "int64",
            "name": "teamId",
            "in": "path",
            "required": true
          }
        ],
        "responses": {
          "200": {
            "$ref": "#/responses/okResponse"
          },
          "400": {
            "$ref": "#/responses/badRequestError"
          },
          "403": {
            "$ref": "#/responses/forbiddenError"
          },
          "500": {
            "$ref": "#/responses/internalServerError"
          }
        }
      },
      "put": {
        "description": "You need to have a permission with action `teams.roles:add` and `teams.roles:remove` and scope `permissions:type:delegate` for each.",
        "tags": [
          "access_control",
          "enterprise"
        ],
        "summary": "Update team role.",
        "operationId": "setTeamRoles",
        "parameters": [
          {
            "type": "integer",
            "format": "int64",
            "name": "teamId",
            "in": "path",
            "required": true
          }
        ],
        "responses": {
          "200": {
            "$ref": "#/responses/okResponse"
          },
          "400": {
            "$ref": "#/responses/badRequestError"
          },
          "403": {
            "$ref": "#/responses/forbiddenError"
          },
          "404": {
            "$ref": "#/responses/notFoundError"
          },
          "500": {
            "$ref": "#/responses/internalServerError"
          }
        }
      },
      "post": {
        "description": "You need to have a permission with action `teams.roles:add` and scope `permissions:type:delegate`.",
        "tags": [
          "access_control",
          "enterprise"
        ],
        "summary": "Add team role.",
        "operationId": "addTeamRole",
        "parameters": [
          {
            "name": "body",
            "in": "body",
            "required": true,
            "schema": {
              "$ref": "#/definitions/AddTeamRoleCommand"
            }
          },
          {
            "type": "integer",
            "format": "int64",
            "name": "teamId",
            "in": "path",
            "required": true
          }
        ],
        "responses": {
          "200": {
            "$ref": "#/responses/okResponse"
          },
          "400": {
            "$ref": "#/responses/badRequestError"
          },
          "403": {
            "$ref": "#/responses/forbiddenError"
          },
          "404": {
            "$ref": "#/responses/notFoundError"
          },
          "500": {
            "$ref": "#/responses/internalServerError"
          }
        }
      }
    },
    "/access-control/teams/{teamId}/roles/{roleUID}": {
      "delete": {
        "description": "You need to have a permission with action `teams.roles:remove` and scope `permissions:type:delegate`.",
        "tags": [
          "access_control",
          "enterprise"
        ],
        "summary": "Remove team role.",
        "operationId": "removeTeamRole",
        "parameters": [
          {
            "type": "string",
            "name": "roleUID",
            "in": "path",
            "required": true
          },
          {
            "type": "integer",
            "format": "int64",
            "name": "teamId",
            "in": "path",
            "required": true
          }
        ],
        "responses": {
          "200": {
            "$ref": "#/responses/okResponse"
          },
          "400": {
            "$ref": "#/responses/badRequestError"
          },
          "403": {
            "$ref": "#/responses/forbiddenError"
          },
          "404": {
            "$ref": "#/responses/notFoundError"
          },
          "500": {
            "$ref": "#/responses/internalServerError"
          }
        }
      }
    },
    "/access-control/users/{userId}/roles": {
      "get": {
        "description": "Lists the roles that have been directly assigned to a given user. The list does not include built-in roles (Viewer, Editor, Admin or Grafana Admin), and it does not include roles that have been inherited from a team.\n\nYou need to have a permission with action `users.roles:list` and scope `users:id:\u003cuser ID\u003e`.",
        "tags": [
          "access_control",
          "enterprise"
        ],
        "summary": "List roles assigned to a user.",
        "operationId": "listUserRoles",
        "parameters": [
          {
            "type": "integer",
            "format": "int64",
            "name": "userId",
            "in": "path",
            "required": true
          }
        ],
        "responses": {
          "200": {
            "$ref": "#/responses/getAllRolesResponse"
          },
          "400": {
            "$ref": "#/responses/badRequestError"
          },
          "403": {
            "$ref": "#/responses/forbiddenError"
          },
          "500": {
            "$ref": "#/responses/internalServerError"
          }
        }
      },
      "put": {
        "description": "Update the user’s role assignments to match the provided set of UIDs. This will remove any assigned roles that aren’t in the request and add roles that are in the set but are not already assigned to the user.\nIf you want to add or remove a single role, consider using Add a user role assignment or Remove a user role assignment instead.\n\nYou need to have a permission with action `users.roles:add` and `users.roles:remove` and scope `permissions:type:delegate` for each. `permissions:type:delegate`  scope ensures that users can only assign or unassign roles which have same, or a subset of permissions which the user has. For example, if a user does not have required permissions for creating users, they won’t be able to assign or unassign a role which will allow to do that. This is done to prevent escalation of privileges.",
        "tags": [
          "access_control",
          "enterprise"
        ],
        "summary": "Set user role assignments.",
        "operationId": "setUserRoles",
        "parameters": [
          {
            "name": "body",
            "in": "body",
            "required": true,
            "schema": {
              "$ref": "#/definitions/SetUserRolesCommand"
            }
          },
          {
            "type": "integer",
            "format": "int64",
            "name": "userId",
            "in": "path",
            "required": true
          }
        ],
        "responses": {
          "200": {
            "$ref": "#/responses/okResponse"
          },
          "400": {
            "$ref": "#/responses/badRequestError"
          },
          "403": {
            "$ref": "#/responses/forbiddenError"
          },
          "404": {
            "$ref": "#/responses/notFoundError"
          },
          "500": {
            "$ref": "#/responses/internalServerError"
          }
        }
      },
      "post": {
        "description": "Assign a role to a specific user. For bulk updates consider Set user role assignments.\n\nYou need to have a permission with action `users.roles:add` and scope `permissions:type:delegate`. `permissions:type:delegate` scope ensures that users can only assign roles which have same, or a subset of permissions which the user has. For example, if a user does not have required permissions for creating users, they won’t be able to assign a role which will allow to do that. This is done to prevent escalation of privileges.",
        "tags": [
          "access_control",
          "enterprise"
        ],
        "summary": "Add a user role assignment.",
        "operationId": "addUserRole",
        "parameters": [
          {
            "name": "body",
            "in": "body",
            "required": true,
            "schema": {
              "$ref": "#/definitions/AddUserRoleCommand"
            }
          },
          {
            "type": "integer",
            "format": "int64",
            "name": "userId",
            "in": "path",
            "required": true
          }
        ],
        "responses": {
          "200": {
            "$ref": "#/responses/okResponse"
          },
          "403": {
            "$ref": "#/responses/forbiddenError"
          },
          "404": {
            "$ref": "#/responses/notFoundError"
          },
          "500": {
            "$ref": "#/responses/internalServerError"
          }
        }
      }
    },
    "/access-control/users/{userId}/roles/{roleUID}": {
      "delete": {
        "description": "Revoke a role from a user. For bulk updates consider Set user role assignments.\n\nYou need to have a permission with action `users.roles:remove` and scope `permissions:type:delegate`. `permissions:type:delegate` scope ensures that users can only unassign roles which have same, or a subset of permissions which the user has. For example, if a user does not have required permissions for creating users, they won’t be able to unassign a role which will allow to do that. This is done to prevent escalation of privileges.",
        "tags": [
          "access_control",
          "enterprise"
        ],
        "summary": "Remove a user role assignment.",
        "operationId": "removeUserRole",
        "parameters": [
          {
            "type": "boolean",
            "description": "A flag indicating if the assignment is global or not. If set to false, the default org ID of the authenticated user will be used from the request to remove assignment.",
            "name": "global",
            "in": "query"
          },
          {
            "type": "string",
            "name": "roleUID",
            "in": "path",
            "required": true
          },
          {
            "type": "integer",
            "format": "int64",
            "name": "userId",
            "in": "path",
            "required": true
          }
        ],
        "responses": {
          "200": {
            "$ref": "#/responses/okResponse"
          },
          "400": {
            "$ref": "#/responses/badRequestError"
          },
          "403": {
            "$ref": "#/responses/forbiddenError"
          },
          "404": {
            "$ref": "#/responses/notFoundError"
          },
          "500": {
            "$ref": "#/responses/internalServerError"
          }
        }
      }
    },
    "/admin/ldap-sync-status": {
      "get": {
        "description": "You need to have a permission with action `ldap.status:read`.",
        "tags": [
          "ldap_debug"
        ],
        "summary": "Returns the current state of the LDAP background sync integration",
        "operationId": "getSyncStatus",
        "responses": {
          "200": {
            "$ref": "#/responses/getSyncStatusResponse"
          },
          "401": {
            "$ref": "#/responses/unauthorisedError"
          },
          "403": {
            "$ref": "#/responses/forbiddenError"
          },
          "500": {
            "$ref": "#/responses/internalServerError"
          }
        }
      }
    },
    "/admin/ldap/reload": {
      "post": {
        "security": [
          {
            "basic": []
          }
        ],
        "description": "If you are running Grafana Enterprise and have Fine-grained access control enabled, you need to have a permission with action `ldap.config:reload`.",
        "tags": [
          "admin_ldap"
        ],
        "summary": "Reloads the LDAP configuration.",
        "operationId": "reloadLDAPCfg",
        "responses": {
          "200": {
            "$ref": "#/responses/okResponse"
          },
          "401": {
            "$ref": "#/responses/unauthorisedError"
          },
          "403": {
            "$ref": "#/responses/forbiddenError"
          },
          "500": {
            "$ref": "#/responses/internalServerError"
          }
        }
      }
    },
    "/admin/ldap/status": {
      "get": {
        "security": [
          {
            "basic": []
          }
        ],
        "description": "If you are running Grafana Enterprise and have Fine-grained access control enabled, you need to have a permission with action `ldap.status:read`.",
        "tags": [
          "admin_ldap"
        ],
        "summary": "Attempts to connect to all the configured LDAP servers and returns information on whenever they're available or not.",
        "operationId": "getLDAPStatus",
        "responses": {
          "200": {
            "$ref": "#/responses/okResponse"
          },
          "401": {
            "$ref": "#/responses/unauthorisedError"
          },
          "403": {
            "$ref": "#/responses/forbiddenError"
          },
          "500": {
            "$ref": "#/responses/internalServerError"
          }
        }
      }
    },
    "/admin/ldap/sync/{user_id}": {
      "post": {
        "security": [
          {
            "basic": []
          }
        ],
        "description": "If you are running Grafana Enterprise and have Fine-grained access control enabled, you need to have a permission with action `ldap.user:sync`.",
        "tags": [
          "admin_ldap"
        ],
        "summary": "Enables a single Grafana user to be synchronized against LDAP.",
        "operationId": "postSyncUserWithLDAP",
        "parameters": [
          {
            "type": "integer",
            "format": "int64",
            "name": "user_id",
            "in": "path",
            "required": true
          }
        ],
        "responses": {
          "200": {
            "$ref": "#/responses/okResponse"
          },
          "401": {
            "$ref": "#/responses/unauthorisedError"
          },
          "403": {
            "$ref": "#/responses/forbiddenError"
          },
          "500": {
            "$ref": "#/responses/internalServerError"
          }
        }
      }
    },
    "/admin/ldap/{user_name}": {
      "get": {
        "security": [
          {
            "basic": []
          }
        ],
        "description": "If you are running Grafana Enterprise and have Fine-grained access control enabled, you need to have a permission with action `ldap.user:read`.",
        "tags": [
          "admin_ldap"
        ],
        "summary": "Finds an user based on a username in LDAP. This helps illustrate how would the particular user be mapped in Grafana when synced.",
        "operationId": "getUserFromLDAP",
        "parameters": [
          {
            "type": "string",
            "name": "user_name",
            "in": "path",
            "required": true
          }
        ],
        "responses": {
          "200": {
            "$ref": "#/responses/okResponse"
          },
          "401": {
            "$ref": "#/responses/unauthorisedError"
          },
          "403": {
            "$ref": "#/responses/forbiddenError"
          },
          "500": {
            "$ref": "#/responses/internalServerError"
          }
        }
      }
    },
    "/admin/pause-all-alerts": {
      "post": {
        "security": [
          {
            "basic": []
          }
        ],
        "tags": [
          "admin"
        ],
        "summary": "Pause/unpause all (legacy) alerts.",
        "operationId": "pauseAllAlerts",
        "parameters": [
          {
            "name": "body",
            "in": "body",
            "required": true,
            "schema": {
              "$ref": "#/definitions/PauseAllAlertsCommand"
            }
          }
        ],
        "responses": {
          "200": {
            "$ref": "#/responses/pauseAlertsResponse"
          },
          "401": {
            "$ref": "#/responses/unauthorisedError"
          },
          "403": {
            "$ref": "#/responses/forbiddenError"
          },
          "500": {
            "$ref": "#/responses/internalServerError"
          }
        }
      }
    },
    "/admin/provisioning/access-control/reload": {
      "post": {
        "tags": [
          "access_control_provisioning",
          "enterprise"
        ],
        "summary": "You need to have a permission with action `provisioning:reload` with scope `provisioners:accesscontrol`.",
        "operationId": "adminProvisioningReloadAccessControl",
        "responses": {
          "202": {
            "$ref": "#/responses/acceptedResponse"
          },
          "401": {
            "$ref": "#/responses/unauthorisedError"
          },
          "403": {
            "$ref": "#/responses/forbiddenError"
          }
        }
      }
    },
    "/admin/provisioning/dashboards/reload": {
      "post": {
        "security": [
          {
            "basic": []
          }
        ],
        "description": "Reloads the provisioning config files for dashboards again. It won’t return until the new provisioned entities are already stored in the database. In case of dashboards, it will stop polling for changes in dashboard files and then restart it with new configurations after returning.\nIf you are running Grafana Enterprise and have Fine-grained access control enabled, you need to have a permission with action `provisioning:reload` and scope `provisioners:dashboards`.",
        "tags": [
          "admin_provisioning"
        ],
        "summary": "Reload dashboard provisioning configurations.",
        "operationId": "adminProvisioningReloadDashboards",
        "responses": {
          "200": {
            "$ref": "#/responses/okResponse"
          },
          "401": {
            "$ref": "#/responses/unauthorisedError"
          },
          "403": {
            "$ref": "#/responses/forbiddenError"
          },
          "500": {
            "$ref": "#/responses/internalServerError"
          }
        }
      }
    },
    "/admin/provisioning/datasources/reload": {
      "post": {
        "security": [
          {
            "basic": []
          }
        ],
        "description": "Reloads the provisioning config files for datasources again. It won’t return until the new provisioned entities are already stored in the database. In case of dashboards, it will stop polling for changes in dashboard files and then restart it with new configurations after returning.\nIf you are running Grafana Enterprise and have Fine-grained access control enabled, you need to have a permission with action `provisioning:reload` and scope `provisioners:datasources`.",
        "tags": [
          "admin_provisioning"
        ],
        "summary": "Reload datasource provisioning configurations.",
        "operationId": "adminProvisioningReloadDatasources",
        "responses": {
          "200": {
            "$ref": "#/responses/okResponse"
          },
          "401": {
            "$ref": "#/responses/unauthorisedError"
          },
          "403": {
            "$ref": "#/responses/forbiddenError"
          },
          "500": {
            "$ref": "#/responses/internalServerError"
          }
        }
      }
    },
    "/admin/provisioning/notifications/reload": {
      "post": {
        "security": [
          {
            "basic": []
          }
        ],
        "description": "Reloads the provisioning config files for legacy alert notifiers again. It won’t return until the new provisioned entities are already stored in the database. In case of dashboards, it will stop polling for changes in dashboard files and then restart it with new configurations after returning.\nIf you are running Grafana Enterprise and have Fine-grained access control enabled, you need to have a permission with action `provisioning:reload` and scope `provisioners:notifications`.",
        "tags": [
          "admin_provisioning"
        ],
        "summary": "Reload legacy alert notifier provisioning configurations.",
        "operationId": "adminProvisioningReloadNotifications",
        "responses": {
          "200": {
            "$ref": "#/responses/okResponse"
          },
          "401": {
            "$ref": "#/responses/unauthorisedError"
          },
          "403": {
            "$ref": "#/responses/forbiddenError"
          },
          "500": {
            "$ref": "#/responses/internalServerError"
          }
        }
      }
    },
    "/admin/provisioning/plugins/reload": {
      "post": {
        "security": [
          {
            "basic": []
          }
        ],
        "description": "Reloads the provisioning config files for plugins again. It won’t return until the new provisioned entities are already stored in the database. In case of dashboards, it will stop polling for changes in dashboard files and then restart it with new configurations after returning.\nIf you are running Grafana Enterprise and have Fine-grained access control enabled, you need to have a permission with action `provisioning:reload` and scope `provisioners:plugin`.",
        "tags": [
          "admin_provisioning"
        ],
        "summary": "Reload plugin provisioning configurations.",
        "operationId": "adminProvisioningReloadPlugins",
        "responses": {
          "200": {
            "$ref": "#/responses/okResponse"
          },
          "401": {
            "$ref": "#/responses/unauthorisedError"
          },
          "403": {
            "$ref": "#/responses/forbiddenError"
          },
          "500": {
            "$ref": "#/responses/internalServerError"
          }
        }
      }
    },
    "/admin/settings": {
      "get": {
        "security": [
          {
            "basic": []
          }
        ],
        "description": "If you are running Grafana Enterprise and have Fine-grained access control enabled, you need to have a permission with action `settings:read` and scopes: `settings:*`, `settings:auth.saml:` and `settings:auth.saml:enabled` (property level).",
        "tags": [
          "admin"
        ],
        "summary": "Fetch settings.",
        "operationId": "adminGetSettings",
        "responses": {
          "200": {
            "$ref": "#/responses/adminGetSettingsResponse"
          },
          "401": {
            "$ref": "#/responses/unauthorisedError"
          },
          "403": {
            "$ref": "#/responses/forbiddenError"
          }
        }
      }
    },
    "/admin/stats": {
      "get": {
        "description": "Only works with Basic Authentication (username and password). See introduction for an explanation.\nIf you are running Grafana Enterprise and have Fine-grained access control enabled, you need to have a permission with action `server:stats:read`.",
        "tags": [
          "admin"
        ],
        "summary": "Fetch Grafana Stats.",
        "operationId": "adminGetStats",
        "responses": {
          "200": {
            "$ref": "#/responses/adminGetStatsResponse"
          },
          "401": {
            "$ref": "#/responses/unauthorisedError"
          },
          "403": {
            "$ref": "#/responses/forbiddenError"
          },
          "500": {
            "$ref": "#/responses/internalServerError"
          }
        }
      }
    },
    "/admin/users": {
      "post": {
        "security": [
          {
            "basic": []
          }
        ],
        "description": "If you are running Grafana Enterprise and have Fine-grained access control enabled, you need to have a permission with action `users:create`.\nNote that OrgId is an optional parameter that can be used to assign a new user to a different organization when `auto_assign_org` is set to `true`.",
        "tags": [
          "admin_users"
        ],
        "summary": "Create new user.",
        "operationId": "adminCreateUser",
        "parameters": [
          {
            "name": "body",
            "in": "body",
            "required": true,
            "schema": {
              "$ref": "#/definitions/AdminCreateUserForm"
            }
          }
        ],
        "responses": {
          "200": {
            "$ref": "#/responses/adminCreateUserResponse"
          },
          "400": {
            "$ref": "#/responses/badRequestError"
          },
          "401": {
            "$ref": "#/responses/unauthorisedError"
          },
          "403": {
            "$ref": "#/responses/forbiddenError"
          },
          "412": {
            "$ref": "#/responses/preconditionFailedError"
          },
          "500": {
            "$ref": "#/responses/internalServerError"
          }
        }
      }
    },
    "/admin/users/{user_id}": {
      "delete": {
        "security": [
          {
            "basic": []
          }
        ],
        "description": "If you are running Grafana Enterprise and have Fine-grained access control enabled, you need to have a permission with action `users:delete` and scope `global.users:*`.",
        "tags": [
          "admin_users"
        ],
        "summary": "Delete global User.",
        "operationId": "adminDeleteUser",
        "parameters": [
          {
            "type": "integer",
            "format": "int64",
            "name": "user_id",
            "in": "path",
            "required": true
          }
        ],
        "responses": {
          "200": {
            "$ref": "#/responses/okResponse"
          },
          "401": {
            "$ref": "#/responses/unauthorisedError"
          },
          "403": {
            "$ref": "#/responses/forbiddenError"
          },
          "404": {
            "$ref": "#/responses/notFoundError"
          },
          "500": {
            "$ref": "#/responses/internalServerError"
          }
        }
      }
    },
    "/admin/users/{user_id}/auth-tokens": {
      "get": {
        "security": [
          {
            "basic": []
          }
        ],
        "description": "If you are running Grafana Enterprise and have Fine-grained access control enabled, you need to have a permission with action `users.authtoken:list` and scope `global.users:*`.",
        "tags": [
          "admin_users"
        ],
        "summary": "Return a list of all auth tokens (devices) that the user currently have logged in from.",
        "operationId": "adminGetUserAuthTokens",
        "parameters": [
          {
            "type": "integer",
            "format": "int64",
            "name": "user_id",
            "in": "path",
            "required": true
          }
        ],
        "responses": {
          "200": {
            "$ref": "#/responses/adminGetUserAuthTokensResponse"
          },
          "401": {
            "$ref": "#/responses/unauthorisedError"
          },
          "403": {
            "$ref": "#/responses/forbiddenError"
          },
          "500": {
            "$ref": "#/responses/internalServerError"
          }
        }
      }
    },
    "/admin/users/{user_id}/disable": {
      "post": {
        "security": [
          {
            "basic": []
          }
        ],
        "description": "If you are running Grafana Enterprise and have Fine-grained access control enabled, you need to have a permission with action `users:disable` and scope `global.users:1` (userIDScope).",
        "tags": [
          "admin_users"
        ],
        "summary": "Disable user.",
        "operationId": "adminDisableUser",
        "parameters": [
          {
            "type": "integer",
            "format": "int64",
            "name": "user_id",
            "in": "path",
            "required": true
          }
        ],
        "responses": {
          "200": {
            "$ref": "#/responses/okResponse"
          },
          "401": {
            "$ref": "#/responses/unauthorisedError"
          },
          "403": {
            "$ref": "#/responses/forbiddenError"
          },
          "404": {
            "$ref": "#/responses/notFoundError"
          },
          "500": {
            "$ref": "#/responses/internalServerError"
          }
        }
      }
    },
    "/admin/users/{user_id}/enable": {
      "post": {
        "security": [
          {
            "basic": []
          }
        ],
        "description": "If you are running Grafana Enterprise and have Fine-grained access control enabled, you need to have a permission with action `users:enable` and scope `global.users:1` (userIDScope).",
        "tags": [
          "admin_users"
        ],
        "summary": "Enable user.",
        "operationId": "adminEnableUser",
        "parameters": [
          {
            "type": "integer",
            "format": "int64",
            "name": "user_id",
            "in": "path",
            "required": true
          }
        ],
        "responses": {
          "200": {
            "$ref": "#/responses/okResponse"
          },
          "401": {
            "$ref": "#/responses/unauthorisedError"
          },
          "403": {
            "$ref": "#/responses/forbiddenError"
          },
          "404": {
            "$ref": "#/responses/notFoundError"
          },
          "500": {
            "$ref": "#/responses/internalServerError"
          }
        }
      }
    },
    "/admin/users/{user_id}/logout": {
      "post": {
        "security": [
          {
            "basic": []
          }
        ],
        "description": "If you are running Grafana Enterprise and have Fine-grained access control enabled, you need to have a permission with action `users.logout` and scope `global.users:*`.",
        "tags": [
          "admin_users"
        ],
        "summary": "Logout user revokes all auth tokens (devices) for the user. User of issued auth tokens (devices) will no longer be logged in and will be required to authenticate again upon next activity.",
        "operationId": "adminLogoutUser",
        "parameters": [
          {
            "type": "integer",
            "format": "int64",
            "name": "user_id",
            "in": "path",
            "required": true
          }
        ],
        "responses": {
          "200": {
            "$ref": "#/responses/okResponse"
          },
          "400": {
            "$ref": "#/responses/badRequestError"
          },
          "401": {
            "$ref": "#/responses/unauthorisedError"
          },
          "403": {
            "$ref": "#/responses/forbiddenError"
          },
          "404": {
            "$ref": "#/responses/notFoundError"
          },
          "500": {
            "$ref": "#/responses/internalServerError"
          }
        }
      }
    },
    "/admin/users/{user_id}/password": {
      "put": {
        "security": [
          {
            "basic": []
          }
        ],
        "description": "If you are running Grafana Enterprise and have Fine-grained access control enabled, you need to have a permission with action `users.password:update` and scope `global.users:*`.",
        "tags": [
          "admin_users"
        ],
        "summary": "Set password for user.",
        "operationId": "adminUpdateUserPassword",
        "parameters": [
          {
            "name": "body",
            "in": "body",
            "required": true,
            "schema": {
              "$ref": "#/definitions/AdminUpdateUserPasswordForm"
            }
          },
          {
            "type": "integer",
            "format": "int64",
            "name": "user_id",
            "in": "path",
            "required": true
          }
        ],
        "responses": {
          "200": {
            "$ref": "#/responses/okResponse"
          },
          "400": {
            "$ref": "#/responses/badRequestError"
          },
          "401": {
            "$ref": "#/responses/unauthorisedError"
          },
          "403": {
            "$ref": "#/responses/forbiddenError"
          },
          "500": {
            "$ref": "#/responses/internalServerError"
          }
        }
      }
    },
    "/admin/users/{user_id}/permissions": {
      "put": {
        "description": "Only works with Basic Authentication (username and password). See introduction for an explanation.\nIf you are running Grafana Enterprise and have Fine-grained access control enabled, you need to have a permission with action `users.permissions:update` and scope `global.users:*`.",
        "tags": [
          "admin_users"
        ],
        "summary": "Set permissions for user.",
        "operationId": "adminUpdateUserPermissions",
        "parameters": [
          {
            "name": "body",
            "in": "body",
            "required": true,
            "schema": {
              "$ref": "#/definitions/AdminUpdateUserPermissionsForm"
            }
          },
          {
            "type": "integer",
            "format": "int64",
            "name": "user_id",
            "in": "path",
            "required": true
          }
        ],
        "responses": {
          "200": {
            "$ref": "#/responses/okResponse"
          },
          "400": {
            "$ref": "#/responses/badRequestError"
          },
          "401": {
            "$ref": "#/responses/unauthorisedError"
          },
          "403": {
            "$ref": "#/responses/forbiddenError"
          },
          "500": {
            "$ref": "#/responses/internalServerError"
          }
        }
      }
    },
    "/admin/users/{user_id}/quotas": {
      "get": {
        "security": [
          {
            "basic": []
          }
        ],
        "description": "If you are running Grafana Enterprise and have Fine-grained access control enabled, you need to have a permission with action `users.quotas:list` and scope `global.users:1` (userIDScope).",
        "tags": [
          "admin_users"
        ],
        "summary": "Fetch user quota.",
        "operationId": "getUserQuota",
        "parameters": [
          {
            "type": "integer",
            "format": "int64",
            "name": "user_id",
            "in": "path",
            "required": true
          }
        ],
        "responses": {
          "200": {
            "$ref": "#/responses/getQuotaResponse"
          },
          "401": {
            "$ref": "#/responses/unauthorisedError"
          },
          "403": {
            "$ref": "#/responses/forbiddenError"
          },
          "404": {
            "$ref": "#/responses/notFoundError"
          },
          "500": {
            "$ref": "#/responses/internalServerError"
          }
        }
      }
    },
    "/admin/users/{user_id}/quotas/{quota_target}": {
      "put": {
        "security": [
          {
            "basic": []
          }
        ],
        "description": "If you are running Grafana Enterprise and have Fine-grained access control enabled, you need to have a permission with action `users.quotas:update` and scope `global.users:1` (userIDScope).",
        "tags": [
          "admin_users"
        ],
        "summary": "Update user quota.",
        "operationId": "updateUserQuota",
        "parameters": [
          {
            "name": "body",
            "in": "body",
            "required": true,
            "schema": {
              "$ref": "#/definitions/UpdateUserQuotaCmd"
            }
          },
          {
            "type": "string",
            "name": "quota_target",
            "in": "path",
            "required": true
          },
          {
            "type": "integer",
            "format": "int64",
            "name": "user_id",
            "in": "path",
            "required": true
          }
        ],
        "responses": {
          "200": {
            "$ref": "#/responses/okResponse"
          },
          "401": {
            "$ref": "#/responses/unauthorisedError"
          },
          "403": {
            "$ref": "#/responses/forbiddenError"
          },
          "404": {
            "$ref": "#/responses/notFoundError"
          },
          "500": {
            "$ref": "#/responses/internalServerError"
          }
        }
      }
    },
    "/admin/users/{user_id}/revoke-auth-token": {
      "post": {
        "security": [
          {
            "basic": []
          }
        ],
        "description": "Revokes the given auth token (device) for the user. User of issued auth token (device) will no longer be logged in and will be required to authenticate again upon next activity.\nIf you are running Grafana Enterprise and have Fine-grained access control enabled, you need to have a permission with action `users.authtoken:update` and scope `global.users:*`.",
        "tags": [
          "admin_users"
        ],
        "summary": "Revoke auth token for user.",
        "operationId": "adminRevokeUserAuthToken",
        "parameters": [
          {
            "name": "body",
            "in": "body",
            "required": true,
            "schema": {
              "$ref": "#/definitions/RevokeAuthTokenCmd"
            }
          },
          {
            "type": "integer",
            "format": "int64",
            "name": "user_id",
            "in": "path",
            "required": true
          }
        ],
        "responses": {
          "200": {
            "$ref": "#/responses/okResponse"
          },
          "400": {
            "$ref": "#/responses/badRequestError"
          },
          "401": {
            "$ref": "#/responses/unauthorisedError"
          },
          "403": {
            "$ref": "#/responses/forbiddenError"
          },
          "404": {
            "$ref": "#/responses/notFoundError"
          },
          "500": {
            "$ref": "#/responses/internalServerError"
          }
        }
      }
    },
    "/alert-notifications": {
      "get": {
        "description": "Returns all notification channels that the authenticated user has permission to view.",
        "tags": [
          "legacy_alerts_notification_channels"
        ],
        "summary": "Get all notification channels.",
        "operationId": "getAlertNotificationChannels",
        "responses": {
          "200": {
            "$ref": "#/responses/getAlertNotificationChannelsResponse"
          },
          "401": {
            "$ref": "#/responses/unauthorisedError"
          },
          "403": {
            "$ref": "#/responses/forbiddenError"
          },
          "500": {
            "$ref": "#/responses/internalServerError"
          }
        }
      },
      "post": {
        "description": "You can find the full list of [supported notifiers](https://grafana.com/docs/grafana/latest/alerting/old-alerting/notifications/#list-of-supported-notifiers) on the alert notifiers page.",
        "tags": [
          "legacy_alerts_notification_channels"
        ],
        "summary": "Create notification channel.",
        "operationId": "createAlertNotificationChannel",
        "parameters": [
          {
            "name": "body",
            "in": "body",
            "required": true,
            "schema": {
              "$ref": "#/definitions/CreateAlertNotificationCommand"
            }
          }
        ],
        "responses": {
          "200": {
            "$ref": "#/responses/getAlertNotificationChannelResponse"
          },
          "401": {
            "$ref": "#/responses/unauthorisedError"
          },
          "403": {
            "$ref": "#/responses/forbiddenError"
          },
          "409": {
            "$ref": "#/responses/conflictError"
          },
          "500": {
            "$ref": "#/responses/internalServerError"
          }
        }
      }
    },
    "/alert-notifications/lookup": {
      "get": {
        "description": "Returns all notification channels, but with less detailed information. Accessible by any authenticated user and is mainly used by providing alert notification channels in Grafana UI when configuring alert rule.",
        "tags": [
          "legacy_alerts_notification_channels"
        ],
        "summary": "Get all notification channels (lookup)",
        "operationId": "getAlertNotificationLookup",
        "responses": {
          "200": {
            "$ref": "#/responses/getAlertNotificationLookupResponse"
          },
          "401": {
            "$ref": "#/responses/unauthorisedError"
          },
          "403": {
            "$ref": "#/responses/forbiddenError"
          },
          "500": {
            "$ref": "#/responses/internalServerError"
          }
        }
      }
    },
    "/alert-notifications/test": {
      "post": {
        "description": "Sends a test notification to the channel.",
        "tags": [
          "legacy_alerts_notification_channels"
        ],
        "summary": "Test notification channel.",
        "operationId": "notificationChannelTest",
        "parameters": [
          {
            "name": "body",
            "in": "body",
            "required": true,
            "schema": {
              "$ref": "#/definitions/NotificationTestCommand"
            }
          }
        ],
        "responses": {
          "200": {
            "$ref": "#/responses/okResponse"
          },
          "400": {
            "$ref": "#/responses/badRequestError"
          },
          "401": {
            "$ref": "#/responses/unauthorisedError"
          },
          "403": {
            "$ref": "#/responses/forbiddenError"
          },
          "412": {
            "$ref": "#/responses/SMTPNotEnabledError"
          },
          "500": {
            "$ref": "#/responses/internalServerError"
          }
        }
      }
    },
    "/alert-notifications/uid/{notification_channel_uid}": {
      "get": {
        "description": "Returns the notification channel given the notification channel UID.",
        "tags": [
          "legacy_alerts_notification_channels"
        ],
        "summary": "Get notification channel by UID",
        "operationId": "getAlertNotificationChannelByUID",
        "parameters": [
          {
            "type": "string",
            "name": "notification_channel_uid",
            "in": "path",
            "required": true
          }
        ],
        "responses": {
          "200": {
            "$ref": "#/responses/getAlertNotificationChannelResponse"
          },
          "401": {
            "$ref": "#/responses/unauthorisedError"
          },
          "403": {
            "$ref": "#/responses/forbiddenError"
          },
          "404": {
            "$ref": "#/responses/notFoundError"
          },
          "500": {
            "$ref": "#/responses/internalServerError"
          }
        }
      },
      "put": {
        "description": "Updates an existing notification channel identified by uid.",
        "tags": [
          "legacy_alerts_notification_channels"
        ],
        "summary": "Update notification channel by UID.",
        "operationId": "updateAlertNotificationChannelByUID",
        "parameters": [
          {
            "name": "body",
            "in": "body",
            "required": true,
            "schema": {
              "$ref": "#/definitions/UpdateAlertNotificationWithUidCommand"
            }
          },
          {
            "type": "string",
            "name": "notification_channel_uid",
            "in": "path",
            "required": true
          }
        ],
        "responses": {
          "200": {
            "$ref": "#/responses/getAlertNotificationChannelResponse"
          },
          "401": {
            "$ref": "#/responses/unauthorisedError"
          },
          "403": {
            "$ref": "#/responses/forbiddenError"
          },
          "404": {
            "$ref": "#/responses/notFoundError"
          },
          "500": {
            "$ref": "#/responses/internalServerError"
          }
        }
      },
      "delete": {
        "description": "Deletes an existing notification channel identified by UID.",
        "tags": [
          "legacy_alerts_notification_channels"
        ],
        "summary": "Delete alert notification by UID.",
        "operationId": "deleteAlertNotificationChannelByUID",
        "parameters": [
          {
            "type": "string",
            "name": "notification_channel_uid",
            "in": "path",
            "required": true
          }
        ],
        "responses": {
          "200": {
            "$ref": "#/responses/deleteAlertNotificationChannelResponse"
          },
          "401": {
            "$ref": "#/responses/unauthorisedError"
          },
          "403": {
            "$ref": "#/responses/forbiddenError"
          },
          "404": {
            "$ref": "#/responses/notFoundError"
          },
          "500": {
            "$ref": "#/responses/internalServerError"
          }
        }
      }
    },
    "/alert-notifications/{notification_channel_id}": {
      "get": {
        "description": "Returns the notification channel given the notification channel ID.",
        "tags": [
          "legacy_alerts_notification_channels"
        ],
        "summary": "Get notification channel by ID.",
        "operationId": "getAlertNotificationChannelByID",
        "parameters": [
          {
            "type": "integer",
            "format": "int64",
            "name": "notification_channel_id",
            "in": "path",
            "required": true
          }
        ],
        "responses": {
          "200": {
            "$ref": "#/responses/getAlertNotificationChannelResponse"
          },
          "401": {
            "$ref": "#/responses/unauthorisedError"
          },
          "403": {
            "$ref": "#/responses/forbiddenError"
          },
          "404": {
            "$ref": "#/responses/notFoundError"
          },
          "500": {
            "$ref": "#/responses/internalServerError"
          }
        }
      },
      "put": {
        "description": "Updates an existing notification channel identified by ID.",
        "tags": [
          "legacy_alerts_notification_channels"
        ],
        "summary": "Update notification channel by ID.",
        "operationId": "updateAlertNotificationChannel",
        "parameters": [
          {
            "name": "body",
            "in": "body",
            "required": true,
            "schema": {
              "$ref": "#/definitions/UpdateAlertNotificationCommand"
            }
          },
          {
            "type": "integer",
            "format": "int64",
            "name": "notification_channel_id",
            "in": "path",
            "required": true
          }
        ],
        "responses": {
          "200": {
            "$ref": "#/responses/getAlertNotificationChannelResponse"
          },
          "401": {
            "$ref": "#/responses/unauthorisedError"
          },
          "403": {
            "$ref": "#/responses/forbiddenError"
          },
          "404": {
            "$ref": "#/responses/notFoundError"
          },
          "500": {
            "$ref": "#/responses/internalServerError"
          }
        }
      },
      "delete": {
        "description": "Deletes an existing notification channel identified by ID.",
        "tags": [
          "legacy_alerts_notification_channels"
        ],
        "summary": "Delete alert notification by ID.",
        "operationId": "deleteAlertNotificationChannel",
        "parameters": [
          {
            "type": "integer",
            "format": "int64",
            "name": "notification_channel_id",
            "in": "path",
            "required": true
          }
        ],
        "responses": {
          "200": {
            "$ref": "#/responses/okResponse"
          },
          "401": {
            "$ref": "#/responses/unauthorisedError"
          },
          "403": {
            "$ref": "#/responses/forbiddenError"
          },
          "404": {
            "$ref": "#/responses/notFoundError"
          },
          "500": {
            "$ref": "#/responses/internalServerError"
          }
        }
      }
    },
    "/alerts": {
      "get": {
        "tags": [
          "legacy_alerts"
        ],
        "summary": "Get legacy alerts.",
        "operationId": "getAlerts",
        "parameters": [
          {
            "type": "array",
            "items": {
              "type": "string"
            },
            "description": "Limit response to alerts in specified dashboard(s). You can specify multiple dashboards.",
            "name": "dashboardId",
            "in": "query"
          },
          {
            "type": "integer",
            "format": "int64",
            "description": "Limit response to alert for a specified panel on a dashboard.",
            "name": "panelId",
            "in": "query"
          },
          {
            "type": "string",
            "description": "Limit response to alerts having a name like this value.",
            "name": "query",
            "in": "query"
          },
          {
            "enum": [
              "all",
              "no_data",
              "paused",
              "alerting",
              "ok",
              "pending",
              "unknown"
            ],
            "type": "string",
            "description": "Return alerts with one or more of the following alert states",
            "name": "state",
            "in": "query"
          },
          {
            "type": "integer",
            "format": "int64",
            "description": "Limit response to X number of alerts.",
            "name": "limit",
            "in": "query"
          },
          {
            "type": "array",
            "items": {
              "type": "string"
            },
            "collectionFormat": "multi",
            "description": "Limit response to alerts of dashboards in specified folder(s). You can specify multiple folders",
            "name": "folderId",
            "in": "query"
          },
          {
            "type": "string",
            "description": "Limit response to alerts having a dashboard name like this value./ Limit response to alerts having a dashboard name like this value.",
            "name": "dashboardQuery",
            "in": "query"
          },
          {
            "type": "array",
            "items": {
              "type": "string"
            },
            "collectionFormat": "multi",
            "description": "Limit response to alerts of dashboards with specified tags. To do an “AND” filtering with multiple tags, specify the tags parameter multiple times",
            "name": "dashboardTag",
            "in": "query"
          }
        ],
        "responses": {
          "200": {
            "$ref": "#/responses/getAlertsResponse"
          },
          "401": {
            "$ref": "#/responses/unauthorisedError"
          },
          "500": {
            "$ref": "#/responses/internalServerError"
          }
        }
      }
    },
    "/alerts/states-for-dashboard": {
      "get": {
        "tags": [
          "legacy_alerts"
        ],
        "summary": "Get alert states for a dashboard.",
        "operationId": "getDashboardStates",
        "parameters": [
          {
            "type": "integer",
            "format": "int64",
            "name": "dashboardId",
            "in": "query",
            "required": true
          }
        ],
        "responses": {
          "200": {
            "$ref": "#/responses/getDashboardStatesResponse"
          },
          "400": {
            "$ref": "#/responses/badRequestError"
          },
          "500": {
            "$ref": "#/responses/internalServerError"
          }
        }
      }
    },
    "/alerts/test": {
      "post": {
        "tags": [
          "legacy_alerts"
        ],
        "summary": "Test alert.",
        "operationId": "testAlert",
        "parameters": [
          {
            "name": "body",
            "in": "body",
            "schema": {
              "$ref": "#/definitions/AlertTestCommand"
            }
          }
        ],
        "responses": {
          "200": {
            "$ref": "#/responses/testAlertResponse"
          },
          "400": {
            "$ref": "#/responses/badRequestError"
          },
          "403": {
            "$ref": "#/responses/forbiddenError"
          },
          "422": {
            "$ref": "#/responses/unprocessableEntityError"
          },
          "500": {
            "$ref": "#/responses/internalServerError"
          }
        }
      }
    },
    "/alerts/{alert_id}": {
      "get": {
        "description": "“evalMatches” data in the response is cached in the db when and only when the state of the alert changes (e.g. transitioning from “ok” to “alerting” state).\nIf data from one server triggers the alert first and, before that server is seen leaving alerting state, a second server also enters a state that would trigger the alert, the second server will not be visible in “evalMatches” data.",
        "tags": [
          "legacy_alerts"
        ],
        "summary": "Get alert by ID.",
        "operationId": "getAlertByID",
        "parameters": [
          {
            "type": "string",
            "name": "alert_id",
            "in": "path",
            "required": true
          }
        ],
        "responses": {
          "200": {
            "$ref": "#/responses/getAlertResponse"
          },
          "401": {
            "$ref": "#/responses/unauthorisedError"
          },
          "500": {
            "$ref": "#/responses/internalServerError"
          }
        }
      }
    },
    "/alerts/{alert_id}/pause": {
      "post": {
        "tags": [
          "legacy_alerts"
        ],
        "summary": "Pause/unpause alert by id.",
        "operationId": "pauseAlert",
        "parameters": [
          {
            "type": "string",
            "name": "alert_id",
            "in": "path",
            "required": true
          },
          {
            "name": "body",
            "in": "body",
            "required": true,
            "schema": {
              "$ref": "#/definitions/PauseAlertCommand"
            }
          }
        ],
        "responses": {
          "200": {
            "$ref": "#/responses/pauseAlertResponse"
          },
          "401": {
            "$ref": "#/responses/unauthorisedError"
          },
          "403": {
            "$ref": "#/responses/forbiddenError"
          },
          "404": {
            "$ref": "#/responses/notFoundError"
          },
          "500": {
            "$ref": "#/responses/internalServerError"
          }
        }
      }
    },
    "/annotations": {
      "get": {
        "description": "Starting in Grafana v6.4 regions annotations are now returned in one entity that now includes the timeEnd property.",
        "tags": [
          "annotations"
        ],
        "summary": "Find Annotations.",
        "operationId": "getAnnotations",
        "parameters": [
          {
            "type": "integer",
            "format": "int64",
            "description": "Find annotations created after specific epoch datetime in milliseconds.",
            "name": "from",
            "in": "query"
          },
          {
            "type": "integer",
            "format": "int64",
            "description": "Find annotations created before specific epoch datetime in milliseconds.",
            "name": "to",
            "in": "query"
          },
          {
            "type": "integer",
            "format": "int64",
            "description": "Limit response to annotations created by specific user.",
            "name": "userId",
            "in": "query"
          },
          {
            "type": "integer",
            "format": "int64",
            "description": "Find annotations for a specified alert.",
            "name": "alertId",
            "in": "query"
          },
          {
            "type": "integer",
            "format": "int64",
            "description": "Find annotations that are scoped to a specific dashboard",
            "name": "dashboardId",
            "in": "query"
          },
          {
            "type": "string",
            "description": "Find annotations that are scoped to a specific dashboard",
            "name": "dashboardUID",
            "in": "query"
          },
          {
            "type": "integer",
            "format": "int64",
            "description": "Find annotations that are scoped to a specific panel",
            "name": "panelId",
            "in": "query"
          },
          {
            "type": "integer",
            "format": "int64",
            "description": "Max limit for results returned.",
            "name": "limit",
            "in": "query"
          },
          {
            "type": "array",
            "items": {
              "type": "string"
            },
            "collectionFormat": "multi",
            "description": "Use this to filter organization annotations. Organization annotations are annotations from an annotation data source that are not connected specifically to a dashboard or panel. You can filter by multiple tags.",
            "name": "tags",
            "in": "query"
          },
          {
            "enum": [
              "alert",
              "annotation"
            ],
            "type": "string",
            "description": "Return alerts or user created annotations",
            "name": "type",
            "in": "query"
          },
          {
            "type": "boolean",
            "description": "Match any or all tags",
            "name": "matchAny",
            "in": "query"
          }
        ],
        "responses": {
          "200": {
            "$ref": "#/responses/getAnnotationsResponse"
          },
          "401": {
            "$ref": "#/responses/unauthorisedError"
          },
          "500": {
            "$ref": "#/responses/internalServerError"
          }
        }
      },
      "post": {
        "description": "Creates an annotation in the Grafana database. The dashboardId and panelId fields are optional. If they are not specified then an organization annotation is created and can be queried in any dashboard that adds the Grafana annotations data source. When creating a region annotation include the timeEnd property.\nThe format for `time` and `timeEnd` should be epoch numbers in millisecond resolution.\nThe response for this HTTP request is slightly different in versions prior to v6.4. In prior versions you would also get an endId if you where creating a region. But in 6.4 regions are represented using a single event with time and timeEnd properties.",
        "tags": [
          "annotations"
        ],
        "summary": "Create Annotation.",
        "operationId": "postAnnotation",
        "parameters": [
          {
            "name": "body",
            "in": "body",
            "required": true,
            "schema": {
              "$ref": "#/definitions/PostAnnotationsCmd"
            }
          }
        ],
        "responses": {
          "200": {
            "$ref": "#/responses/postAnnotationResponse"
          },
          "400": {
            "$ref": "#/responses/badRequestError"
          },
          "401": {
            "$ref": "#/responses/unauthorisedError"
          },
          "403": {
            "$ref": "#/responses/forbiddenError"
          },
          "500": {
            "$ref": "#/responses/internalServerError"
          }
        }
      }
    },
    "/annotations/graphite": {
      "post": {
        "description": "Creates an annotation by using Graphite-compatible event format. The `when` and `data` fields are optional. If `when` is not specified then the current time will be used as annotation’s timestamp. The `tags` field can also be in prior to Graphite `0.10.0` format (string with multiple tags being separated by a space).",
        "tags": [
          "annotations"
        ],
        "summary": "Create Annotation in Graphite format.",
        "operationId": "postGraphiteAnnotation",
        "parameters": [
          {
            "name": "body",
            "in": "body",
            "required": true,
            "schema": {
              "$ref": "#/definitions/PostGraphiteAnnotationsCmd"
            }
          }
        ],
        "responses": {
          "200": {
            "$ref": "#/responses/postAnnotationResponse"
          },
          "400": {
            "$ref": "#/responses/badRequestError"
          },
          "401": {
            "$ref": "#/responses/unauthorisedError"
          },
          "403": {
            "$ref": "#/responses/forbiddenError"
          },
          "500": {
            "$ref": "#/responses/internalServerError"
          }
        }
      }
    },
    "/annotations/mass-delete": {
      "post": {
        "tags": [
          "annotations"
        ],
        "summary": "Delete multiple annotations.",
        "operationId": "massDeleteAnnotations",
        "parameters": [
          {
            "name": "body",
            "in": "body",
            "required": true,
            "schema": {
              "$ref": "#/definitions/MassDeleteAnnotationsCmd"
            }
          }
        ],
        "responses": {
          "200": {
            "$ref": "#/responses/okResponse"
          },
          "401": {
            "$ref": "#/responses/unauthorisedError"
          },
          "500": {
            "$ref": "#/responses/internalServerError"
          }
        }
      }
    },
    "/annotations/tags": {
      "get": {
        "description": "Find all the event tags created in the annotations.",
        "tags": [
          "annotations"
        ],
        "summary": "Find Annotations Tags.",
        "operationId": "getAnnotationTags",
        "parameters": [
          {
            "type": "string",
            "description": "Tag is a string that you can use to filter tags.",
            "name": "tag",
            "in": "query"
          },
          {
            "type": "string",
            "default": "100",
            "description": "Max limit for results returned.",
            "name": "limit",
            "in": "query"
          }
        ],
        "responses": {
          "200": {
            "$ref": "#/responses/getAnnotationTagsResponse"
          },
          "401": {
            "$ref": "#/responses/unauthorisedError"
          },
          "500": {
            "$ref": "#/responses/internalServerError"
          }
        }
      }
    },
    "/annotations/{annotation_id}": {
      "get": {
        "tags": [
          "annotations"
        ],
        "summary": "Get Annotation by Id.",
        "operationId": "getAnnotationByID",
        "parameters": [
          {
            "type": "string",
            "name": "annotation_id",
            "in": "path",
            "required": true
          }
        ],
        "responses": {
          "200": {
            "$ref": "#/responses/getAnnotationByIDResponse"
          },
          "401": {
            "$ref": "#/responses/unauthorisedError"
          },
          "500": {
            "$ref": "#/responses/internalServerError"
          }
        }
      },
      "put": {
        "description": "Updates all properties of an annotation that matches the specified id. To only update certain property, consider using the Patch Annotation operation.",
        "tags": [
          "annotations"
        ],
        "summary": "Update Annotation.",
        "operationId": "updateAnnotation",
        "parameters": [
          {
            "type": "string",
            "name": "annotation_id",
            "in": "path",
            "required": true
          },
          {
            "name": "body",
            "in": "body",
            "required": true,
            "schema": {
              "$ref": "#/definitions/UpdateAnnotationsCmd"
            }
          }
        ],
        "responses": {
          "200": {
            "$ref": "#/responses/okResponse"
          },
          "400": {
            "$ref": "#/responses/badRequestError"
          },
          "401": {
            "$ref": "#/responses/unauthorisedError"
          },
          "403": {
            "$ref": "#/responses/forbiddenError"
          },
          "500": {
            "$ref": "#/responses/internalServerError"
          }
        }
      },
      "delete": {
        "description": "Deletes the annotation that matches the specified ID.",
        "tags": [
          "annotations"
        ],
        "summary": "Delete Annotation By ID.",
        "operationId": "deleteAnnotationByID",
        "parameters": [
          {
            "type": "string",
            "name": "annotation_id",
            "in": "path",
            "required": true
          }
        ],
        "responses": {
          "200": {
            "$ref": "#/responses/okResponse"
          },
          "401": {
            "$ref": "#/responses/unauthorisedError"
          },
          "403": {
            "$ref": "#/responses/forbiddenError"
          },
          "500": {
            "$ref": "#/responses/internalServerError"
          }
        }
      },
      "patch": {
        "description": "Updates one or more properties of an annotation that matches the specified ID.\nThis operation currently supports updating of the `text`, `tags`, `time` and `timeEnd` properties.\nThis is available in Grafana 6.0.0-beta2 and above.",
        "tags": [
          "annotations"
        ],
        "summary": "Patch Annotation",
        "operationId": "patchAnnotation",
        "parameters": [
          {
            "type": "string",
            "name": "annotation_id",
            "in": "path",
            "required": true
          },
          {
            "name": "body",
            "in": "body",
            "required": true,
            "schema": {
              "$ref": "#/definitions/PatchAnnotationsCmd"
            }
          }
        ],
        "responses": {
          "200": {
            "$ref": "#/responses/okResponse"
          },
          "401": {
            "$ref": "#/responses/unauthorisedError"
          },
          "403": {
            "$ref": "#/responses/forbiddenError"
          },
          "404": {
            "$ref": "#/responses/notFoundError"
          },
          "500": {
            "$ref": "#/responses/internalServerError"
          }
        }
      }
    },
    "/auth/keys": {
      "get": {
        "description": "Will return auth keys.",
        "tags": [
          "api_keys"
        ],
        "summary": "Get auth keys.",
        "operationId": "getAPIkeys",
        "parameters": [
          {
            "type": "boolean",
            "default": false,
            "description": "Show expired keys",
            "name": "includeExpired",
            "in": "query"
          }
        ],
        "responses": {
          "200": {
            "$ref": "#/responses/getAPIkeyResponse"
          },
          "401": {
            "$ref": "#/responses/unauthorisedError"
          },
          "403": {
            "$ref": "#/responses/forbiddenError"
          },
          "404": {
            "$ref": "#/responses/notFoundError"
          },
          "500": {
            "$ref": "#/responses/internalServerError"
          }
        }
      },
      "post": {
        "description": "Will return details of the created API key",
        "tags": [
          "api_keys"
        ],
        "summary": "Creates an API key.",
        "operationId": "addAPIkey",
        "parameters": [
          {
            "name": "Body",
            "in": "body",
            "required": true,
            "schema": {
              "$ref": "#/definitions/AddApiKeyCommand"
            }
          }
        ],
        "responses": {
          "200": {
            "$ref": "#/responses/postAPIkeyResponse"
          },
          "400": {
            "$ref": "#/responses/badRequestError"
          },
          "401": {
            "$ref": "#/responses/unauthorisedError"
          },
          "403": {
            "$ref": "#/responses/forbiddenError"
          },
          "409": {
            "$ref": "#/responses/conflictError"
          },
          "500": {
            "$ref": "#/responses/internalServerError"
          }
        }
      }
    },
    "/auth/keys/{id}": {
      "delete": {
        "tags": [
          "api_keys"
        ],
        "summary": "Delete API key.",
        "operationId": "deleteAPIkey",
        "parameters": [
          {
            "type": "integer",
            "format": "int64",
            "name": "id",
            "in": "path",
            "required": true
          }
        ],
        "responses": {
          "200": {
            "$ref": "#/responses/okResponse"
          },
          "401": {
            "$ref": "#/responses/unauthorisedError"
          },
          "403": {
            "$ref": "#/responses/forbiddenError"
          },
          "404": {
            "$ref": "#/responses/notFoundError"
          },
          "500": {
            "$ref": "#/responses/internalServerError"
          }
        }
      }
    },
    "/dashboard/snapshots": {
      "get": {
        "tags": [
          "snapshots"
        ],
        "summary": "List snapshots.",
        "operationId": "searchDashboardSnapshots",
        "parameters": [
          {
            "type": "string",
            "description": "Search Query",
            "name": "query",
            "in": "query"
          },
          {
            "type": "integer",
            "format": "int64",
            "default": 1000,
            "description": "Limit the number of returned results",
            "name": "limit",
            "in": "query"
          }
        ],
        "responses": {
          "200": {
            "$ref": "#/responses/searchDashboardSnapshotsResponse"
          },
          "500": {
            "$ref": "#/responses/internalServerError"
          }
        }
      }
    },
    "/dashboards/calculate-diff": {
      "post": {
        "produces": [
          "application/json",
          "text/html"
        ],
        "tags": [
          "dashboards"
        ],
        "summary": "Perform diff on two dashboards.",
        "operationId": "calculateDashboardDiff",
        "parameters": [
          {
            "name": "Body",
            "in": "body",
            "required": true,
            "schema": {
              "type": "object",
              "properties": {
                "base": {
                  "$ref": "#/definitions/CalculateDiffTarget"
                },
                "diffType": {
                  "description": "The type of diff to return\nDescription:\n`basic`\n`json`",
                  "type": "string",
                  "enum": [
                    "basic",
                    "json"
                  ]
                },
                "new": {
                  "$ref": "#/definitions/CalculateDiffTarget"
                }
              }
            }
          }
        ],
        "responses": {
          "200": {
            "$ref": "#/responses/calculateDashboardDiffResponse"
          },
          "401": {
            "$ref": "#/responses/unauthorisedError"
          },
          "403": {
            "$ref": "#/responses/forbiddenError"
          },
          "500": {
            "$ref": "#/responses/internalServerError"
          }
        }
      }
    },
    "/dashboards/db": {
      "post": {
        "description": "Creates a new dashboard or updates an existing dashboard.",
        "tags": [
          "dashboards"
        ],
        "summary": "Create / Update dashboard",
        "operationId": "postDashboard",
        "parameters": [
          {
            "name": "Body",
            "in": "body",
            "required": true,
            "schema": {
              "$ref": "#/definitions/SaveDashboardCommand"
            }
          }
        ],
        "responses": {
          "200": {
            "$ref": "#/responses/postDashboardResponse"
          },
          "400": {
            "$ref": "#/responses/badRequestError"
          },
          "401": {
            "$ref": "#/responses/unauthorisedError"
          },
          "403": {
            "$ref": "#/responses/forbiddenError"
          },
          "404": {
            "$ref": "#/responses/notFoundError"
          },
          "412": {
            "$ref": "#/responses/preconditionFailedError"
          },
          "422": {
            "$ref": "#/responses/unprocessableEntityError"
          },
          "500": {
            "$ref": "#/responses/internalServerError"
          }
        }
      }
    },
    "/dashboards/home": {
      "get": {
        "tags": [
          "dashboards"
        ],
        "summary": "Get home dashboard.",
        "operationId": "getHomeDashboard",
        "responses": {
          "200": {
            "$ref": "#/responses/getHomeDashboardResponse"
          },
          "401": {
            "$ref": "#/responses/unauthorisedError"
          },
          "500": {
            "$ref": "#/responses/internalServerError"
          }
        }
      }
    },
    "/dashboards/id/{DashboardID}/permissions": {
      "get": {
        "description": "Please refer to [updated API](#/dashboard_permissions/getDashboardPermissionsListByUID) instead",
        "tags": [
          "dashboard_permissions"
        ],
        "summary": "Gets all existing permissions for the given dashboard.",
        "operationId": "getDashboardPermissionsListByID",
        "deprecated": true,
        "parameters": [
          {
            "type": "integer",
            "format": "int64",
            "name": "DashboardID",
            "in": "path",
            "required": true
          }
        ],
        "responses": {
          "200": {
            "$ref": "#/responses/getDashboardPermissionsListResponse"
          },
          "401": {
            "$ref": "#/responses/unauthorisedError"
          },
          "403": {
            "$ref": "#/responses/forbiddenError"
          },
          "404": {
            "$ref": "#/responses/notFoundError"
          },
          "500": {
            "$ref": "#/responses/internalServerError"
          }
        }
      },
      "post": {
        "description": "Please refer to [updated API](#/dashboard_permissions/updateDashboardPermissionsByUID) instead\n\nThis operation will remove existing permissions if they’re not included in the request.",
        "tags": [
          "dashboard_permissions"
        ],
        "summary": "Updates permissions for a dashboard.",
        "operationId": "updateDashboardPermissionsByID",
        "deprecated": true,
        "parameters": [
          {
            "name": "Body",
            "in": "body",
            "required": true,
            "schema": {
              "$ref": "#/definitions/UpdateDashboardACLCommand"
            }
          },
          {
            "type": "integer",
            "format": "int64",
            "name": "DashboardID",
            "in": "path",
            "required": true
          }
        ],
        "responses": {
          "200": {
            "$ref": "#/responses/okResponse"
          },
          "400": {
            "$ref": "#/responses/badRequestError"
          },
          "401": {
            "$ref": "#/responses/unauthorisedError"
          },
          "403": {
            "$ref": "#/responses/forbiddenError"
          },
          "404": {
            "$ref": "#/responses/notFoundError"
          },
          "500": {
            "$ref": "#/responses/internalServerError"
          }
        }
      }
    },
    "/dashboards/id/{DashboardID}/restore": {
      "post": {
        "description": "Please refer to [updated API](#/dashboard_versions/restoreDashboardVersionByUID) instead",
        "tags": [
          "dashboard_versions"
        ],
        "summary": "Restore a dashboard to a given dashboard version.",
        "operationId": "restoreDashboardVersionByID",
        "deprecated": true,
        "parameters": [
          {
            "name": "Body",
            "in": "body",
            "required": true,
            "schema": {
              "$ref": "#/definitions/RestoreDashboardVersionCommand"
            }
          },
          {
            "type": "integer",
            "format": "int64",
            "name": "DashboardID",
            "in": "path",
            "required": true
          }
        ],
        "responses": {
          "200": {
            "$ref": "#/responses/postDashboardResponse"
          },
          "401": {
            "$ref": "#/responses/unauthorisedError"
          },
          "403": {
            "$ref": "#/responses/forbiddenError"
          },
          "404": {
            "$ref": "#/responses/notFoundError"
          },
          "500": {
            "$ref": "#/responses/internalServerError"
          }
        }
      }
    },
    "/dashboards/id/{DashboardID}/versions": {
      "get": {
        "description": "Please refer to [updated API](#/dashboard_versions/getDashboardVersionsByUID) instead",
        "tags": [
          "dashboard_versions"
        ],
        "summary": "Gets all existing versions for the dashboard.",
        "operationId": "getDashboardVersionsByID",
        "deprecated": true,
        "parameters": [
          {
            "type": "integer",
            "format": "int64",
            "name": "DashboardID",
            "in": "path",
            "required": true
          }
        ],
        "responses": {
          "200": {
            "$ref": "#/responses/dashboardVersionsResponse"
          },
          "401": {
            "$ref": "#/responses/unauthorisedError"
          },
          "403": {
            "$ref": "#/responses/forbiddenError"
          },
          "404": {
            "$ref": "#/responses/notFoundError"
          },
          "500": {
            "$ref": "#/responses/internalServerError"
          }
        }
      }
    },
    "/dashboards/id/{DashboardID}/versions/{DashboardVersionID}": {
      "get": {
        "description": "Please refer to [updated API](#/dashboard_versions/getDashboardVersionByUID) instead",
        "tags": [
          "dashboard_versions"
        ],
        "summary": "Get a specific dashboard version.",
        "operationId": "getDashboardVersionByID",
        "deprecated": true,
        "parameters": [
          {
            "type": "integer",
            "format": "int64",
            "name": "DashboardID",
            "in": "path",
            "required": true
          },
          {
            "type": "integer",
            "format": "int64",
            "name": "DashboardVersionID",
            "in": "path",
            "required": true
          }
        ],
        "responses": {
          "200": {
            "$ref": "#/responses/dashboardVersionResponse"
          },
          "401": {
            "$ref": "#/responses/unauthorisedError"
          },
          "403": {
            "$ref": "#/responses/forbiddenError"
          },
          "404": {
            "$ref": "#/responses/notFoundError"
          },
          "500": {
            "$ref": "#/responses/internalServerError"
          }
        }
      }
    },
    "/dashboards/import": {
      "post": {
        "tags": [
          "dashboards"
        ],
        "summary": "Import dashboard.",
        "operationId": "importDashboard",
        "parameters": [
          {
            "name": "Body",
            "in": "body",
            "required": true,
            "schema": {
              "$ref": "#/definitions/ImportDashboardRequest"
            }
          }
        ],
        "responses": {
          "200": {
            "$ref": "#/responses/importDashboardResponse"
          },
          "400": {
            "$ref": "#/responses/badRequestError"
          },
          "401": {
            "$ref": "#/responses/unauthorisedError"
          },
          "412": {
            "$ref": "#/responses/preconditionFailedError"
          },
          "422": {
            "$ref": "#/responses/unprocessableEntityError"
          },
          "500": {
            "$ref": "#/responses/internalServerError"
          }
        }
      }
    },
    "/dashboards/tags": {
      "get": {
        "tags": [
          "dashboards"
        ],
        "summary": "Get all dashboards tags of an organisation.",
        "operationId": "getDashboardTags",
        "responses": {
          "200": {
            "$ref": "#/responses/getDashboardsTagsResponse"
          },
          "401": {
            "$ref": "#/responses/unauthorisedError"
          },
          "500": {
            "$ref": "#/responses/internalServerError"
          }
        }
      }
    },
    "/dashboards/trim": {
      "post": {
        "tags": [
          "dashboards"
        ],
        "summary": "Trim defaults from dashboard.",
        "operationId": "trimDashboard",
        "parameters": [
          {
            "name": "Body",
            "in": "body",
            "required": true,
            "schema": {
              "$ref": "#/definitions/TrimDashboardCommand"
            }
          }
        ],
        "responses": {
          "200": {
            "$ref": "#/responses/trimDashboardResponse"
          },
          "401": {
            "$ref": "#/responses/unauthorisedError"
          },
          "500": {
            "$ref": "#/responses/internalServerError"
          }
        }
      }
    },
    "/dashboards/uid/{uid}": {
      "get": {
        "description": "Will return the dashboard given the dashboard unique identifier (uid).",
        "tags": [
          "dashboards"
        ],
        "summary": "Get dashboard by uid.",
        "operationId": "getDashboardByUID",
        "parameters": [
          {
            "type": "string",
            "name": "uid",
            "in": "path",
            "required": true
          }
        ],
        "responses": {
          "200": {
            "$ref": "#/responses/dashboardResponse"
          },
          "401": {
            "$ref": "#/responses/unauthorisedError"
          },
          "403": {
            "$ref": "#/responses/forbiddenError"
          },
          "404": {
            "$ref": "#/responses/notFoundError"
          },
          "500": {
            "$ref": "#/responses/internalServerError"
          }
        }
      },
      "delete": {
        "description": "Will delete the dashboard given the specified unique identifier (uid).",
        "tags": [
          "dashboards"
        ],
        "summary": "Delete dashboard by uid.",
        "operationId": "deleteDashboardByUID",
        "parameters": [
          {
            "type": "string",
            "name": "uid",
            "in": "path",
            "required": true
          }
        ],
        "responses": {
          "200": {
            "$ref": "#/responses/deleteDashboardResponse"
          },
          "401": {
            "$ref": "#/responses/unauthorisedError"
          },
          "403": {
            "$ref": "#/responses/forbiddenError"
          },
          "404": {
            "$ref": "#/responses/notFoundError"
          },
          "500": {
            "$ref": "#/responses/internalServerError"
          }
        }
      }
    },
    "/dashboards/uid/{uid}/permissions": {
      "get": {
        "tags": [
          "dashboard_permissions"
        ],
        "summary": "Gets all existing permissions for the given dashboard.",
        "operationId": "getDashboardPermissionsListByUID",
        "parameters": [
          {
            "type": "string",
            "name": "uid",
            "in": "path",
            "required": true
          }
        ],
        "responses": {
          "200": {
            "$ref": "#/responses/getDashboardPermissionsListResponse"
          },
          "401": {
            "$ref": "#/responses/unauthorisedError"
          },
          "403": {
            "$ref": "#/responses/forbiddenError"
          },
          "404": {
            "$ref": "#/responses/notFoundError"
          },
          "500": {
            "$ref": "#/responses/internalServerError"
          }
        }
      },
      "post": {
        "description": "This operation will remove existing permissions if they’re not included in the request.",
        "tags": [
          "dashboard_permissions"
        ],
        "summary": "Updates permissions for a dashboard.",
        "operationId": "updateDashboardPermissionsByUID",
        "parameters": [
          {
            "name": "Body",
            "in": "body",
            "required": true,
            "schema": {
              "$ref": "#/definitions/UpdateDashboardACLCommand"
            }
          },
          {
            "type": "string",
            "name": "uid",
            "in": "path",
            "required": true
          }
        ],
        "responses": {
          "200": {
            "$ref": "#/responses/okResponse"
          },
          "400": {
            "$ref": "#/responses/badRequestError"
          },
          "401": {
            "$ref": "#/responses/unauthorisedError"
          },
          "403": {
            "$ref": "#/responses/forbiddenError"
          },
          "404": {
            "$ref": "#/responses/notFoundError"
          },
          "500": {
            "$ref": "#/responses/internalServerError"
          }
        }
      }
    },
    "/dashboards/uid/{uid}/restore": {
      "post": {
        "tags": [
          "dashboard_versions"
        ],
        "summary": "Restore a dashboard to a given dashboard version using UID.",
        "operationId": "restoreDashboardVersionByUID",
        "parameters": [
          {
            "name": "Body",
            "in": "body",
            "required": true,
            "schema": {
              "$ref": "#/definitions/RestoreDashboardVersionCommand"
            }
          },
          {
            "type": "string",
            "name": "uid",
            "in": "path",
            "required": true
          }
        ],
        "responses": {
          "200": {
            "$ref": "#/responses/postDashboardResponse"
          },
          "401": {
            "$ref": "#/responses/unauthorisedError"
          },
          "403": {
            "$ref": "#/responses/forbiddenError"
          },
          "404": {
            "$ref": "#/responses/notFoundError"
          },
          "500": {
            "$ref": "#/responses/internalServerError"
          }
        }
      }
    },
    "/dashboards/uid/{uid}/versions": {
      "get": {
        "tags": [
          "dashboard_versions"
        ],
        "summary": "Gets all existing versions for the dashboard using UID.",
        "operationId": "getDashboardVersionsByUID",
        "parameters": [
          {
            "type": "string",
            "name": "uid",
            "in": "path",
            "required": true
          },
          {
            "type": "integer",
            "format": "int64",
            "default": 0,
            "description": "Maximum number of results to return",
            "name": "limit",
            "in": "query"
          },
          {
            "type": "integer",
            "format": "int64",
            "default": 0,
            "description": "Version to start from when returning queries",
            "name": "start",
            "in": "query"
          }
        ],
        "responses": {
          "200": {
            "$ref": "#/responses/dashboardVersionsResponse"
          },
          "401": {
            "$ref": "#/responses/unauthorisedError"
          },
          "403": {
            "$ref": "#/responses/forbiddenError"
          },
          "404": {
            "$ref": "#/responses/notFoundError"
          },
          "500": {
            "$ref": "#/responses/internalServerError"
          }
        }
      }
    },
    "/dashboards/uid/{uid}/versions/{DashboardVersionID}": {
      "get": {
        "tags": [
          "dashboard_versions"
        ],
        "summary": "Get a specific dashboard version using UID.",
        "operationId": "getDashboardVersionByUID",
        "parameters": [
          {
            "type": "integer",
            "format": "int64",
            "name": "DashboardVersionID",
            "in": "path",
            "required": true
          },
          {
            "type": "string",
            "name": "uid",
            "in": "path",
            "required": true
          }
        ],
        "responses": {
          "200": {
            "$ref": "#/responses/dashboardVersionResponse"
          },
          "401": {
            "$ref": "#/responses/unauthorisedError"
          },
          "403": {
            "$ref": "#/responses/forbiddenError"
          },
          "404": {
            "$ref": "#/responses/notFoundError"
          },
          "500": {
            "$ref": "#/responses/internalServerError"
          }
        }
      }
    },
    "/datasources": {
      "get": {
        "description": "If you are running Grafana Enterprise and have Fine-grained access control enabled\nyou need to have a permission with action: `datasources:read` and scope: `datasources:*`.",
        "tags": [
          "datasources"
        ],
        "summary": "Get all data sources.",
        "operationId": "getDataSources",
        "responses": {
          "200": {
            "$ref": "#/responses/getDataSourcesResponse"
          },
          "401": {
            "$ref": "#/responses/unauthorisedError"
          },
          "403": {
            "$ref": "#/responses/forbiddenError"
          },
          "500": {
            "$ref": "#/responses/internalServerError"
          }
        }
      },
      "post": {
        "description": "By defining `password` and `basicAuthPassword` under secureJsonData property\nGrafana encrypts them securely as an encrypted blob in the database.\nThe response then lists the encrypted fields under secureJsonFields.\n\nIf you are running Grafana Enterprise and have Fine-grained access control enabled\nyou need to have a permission with action: `datasources:create`",
        "tags": [
          "datasources"
        ],
        "summary": "Create a data source.",
        "operationId": "addDataSource",
        "parameters": [
          {
            "name": "Body",
            "in": "body",
            "required": true,
            "schema": {
              "$ref": "#/definitions/AddDataSourceCommand"
            }
          }
        ],
        "responses": {
          "200": {
            "$ref": "#/responses/createOrUpdateDatasourceResponse"
          },
          "401": {
            "$ref": "#/responses/unauthorisedError"
          },
          "403": {
            "$ref": "#/responses/forbiddenError"
          },
          "409": {
            "$ref": "#/responses/conflictError"
          },
          "500": {
            "$ref": "#/responses/internalServerError"
          }
        }
      }
    },
    "/datasources/id/{name}": {
      "get": {
        "description": "If you are running Grafana Enterprise and have Fine-grained access control enabled\nyou need to have a permission with action: `datasources:read` and scopes: `datasources:*`, `datasources:name:*` and `datasources:name:test_datasource` (single data source).",
        "tags": [
          "datasources"
        ],
        "summary": "Get data source Id by Name.",
        "operationId": "getDataSourceIdByName",
        "parameters": [
          {
            "type": "string",
            "name": "name",
            "in": "path",
            "required": true
          }
        ],
        "responses": {
          "200": {
            "$ref": "#/responses/getDataSourceIDResponse"
          },
          "401": {
            "$ref": "#/responses/unauthorisedError"
          },
          "403": {
            "$ref": "#/responses/forbiddenError"
          },
          "404": {
            "$ref": "#/responses/notFoundError"
          },
          "500": {
            "$ref": "#/responses/internalServerError"
          }
        }
      }
    },
    "/datasources/name/{name}": {
      "get": {
        "description": "If you are running Grafana Enterprise and have Fine-grained access control enabled\nyou need to have a permission with action: `datasources:read` and scopes: `datasources:*`, `datasources:name:*` and `datasources:name:test_datasource` (single data source).",
        "tags": [
          "datasources"
        ],
        "summary": "Get a single data source by Name.",
        "operationId": "getDataSourceByName",
        "parameters": [
          {
            "type": "string",
            "name": "name",
            "in": "path",
            "required": true
          }
        ],
        "responses": {
          "200": {
            "$ref": "#/responses/getDataSourceResponse"
          },
          "401": {
            "$ref": "#/responses/unauthorisedError"
          },
          "403": {
            "$ref": "#/responses/forbiddenError"
          },
          "500": {
            "$ref": "#/responses/internalServerError"
          }
        }
      },
      "delete": {
        "description": "If you are running Grafana Enterprise and have Fine-grained access control enabled\nyou need to have a permission with action: `datasources:delete` and scopes: `datasources:*`, `datasources:name:*` and `datasources:name:test_datasource` (single data source).",
        "tags": [
          "datasources"
        ],
        "summary": "Delete an existing data source by name.",
        "operationId": "deleteDataSourceByName",
        "parameters": [
          {
            "type": "string",
            "name": "name",
            "in": "path",
            "required": true
          }
        ],
        "responses": {
          "200": {
            "$ref": "#/responses/deleteDataSourceByNameResponse"
          },
          "401": {
            "$ref": "#/responses/unauthorisedError"
          },
          "403": {
            "$ref": "#/responses/forbiddenError"
          },
          "404": {
            "$ref": "#/responses/notFoundError"
          },
          "500": {
            "$ref": "#/responses/internalServerError"
          }
        }
      }
    },
    "/datasources/proxy/uid/{uid}/{datasource_proxy_route}": {
      "get": {
        "description": "Proxies all calls to the actual data source.",
        "tags": [
          "datasources"
        ],
        "summary": "Data source proxy GET calls.",
        "operationId": "datasourceProxyGETByUIDcalls",
        "parameters": [
          {
            "type": "string",
            "name": "datasource_proxy_route",
            "in": "path",
            "required": true
          },
          {
            "type": "string",
            "name": "uid",
            "in": "path",
            "required": true
          }
        ],
        "responses": {
          "200": {
            "description": ""
          },
          "400": {
            "$ref": "#/responses/badRequestError"
          },
          "401": {
            "$ref": "#/responses/unauthorisedError"
          },
          "403": {
            "$ref": "#/responses/forbiddenError"
          },
          "404": {
            "$ref": "#/responses/notFoundError"
          },
          "500": {
            "$ref": "#/responses/internalServerError"
          }
        }
      },
      "post": {
        "description": "Proxies all calls to the actual data source. The data source should support POST methods for the specific path and role as defined",
        "tags": [
          "datasources"
        ],
        "summary": "Data source proxy POST calls.",
        "operationId": "datasourceProxyPOSTByUIDcalls",
        "parameters": [
          {
            "name": "DatasourceProxyParam",
            "in": "body",
            "required": true,
            "schema": {
              "type": "object"
            }
          },
          {
            "type": "string",
            "name": "datasource_proxy_route",
            "in": "path",
            "required": true
          },
          {
            "type": "string",
            "name": "uid",
            "in": "path",
            "required": true
          }
        ],
        "responses": {
          "201": {
            "description": ""
          },
          "202": {
            "description": ""
          },
          "400": {
            "$ref": "#/responses/badRequestError"
          },
          "401": {
            "$ref": "#/responses/unauthorisedError"
          },
          "403": {
            "$ref": "#/responses/forbiddenError"
          },
          "404": {
            "$ref": "#/responses/notFoundError"
          },
          "500": {
            "$ref": "#/responses/internalServerError"
          }
        }
      },
      "delete": {
        "description": "Proxies all calls to the actual data source.",
        "tags": [
          "datasources"
        ],
        "summary": "Data source proxy DELETE calls.",
        "operationId": "datasourceProxyDELETEByUIDcalls",
        "parameters": [
          {
            "type": "string",
            "name": "uid",
            "in": "path",
            "required": true
          },
          {
            "type": "string",
            "name": "datasource_proxy_route",
            "in": "path",
            "required": true
          }
        ],
        "responses": {
          "202": {
            "description": ""
          },
          "400": {
            "$ref": "#/responses/badRequestError"
          },
          "401": {
            "$ref": "#/responses/unauthorisedError"
          },
          "403": {
            "$ref": "#/responses/forbiddenError"
          },
          "404": {
            "$ref": "#/responses/notFoundError"
          },
          "500": {
            "$ref": "#/responses/internalServerError"
          }
        }
      }
    },
    "/datasources/proxy/{id}/{datasource_proxy_route}": {
      "get": {
        "description": "Proxies all calls to the actual data source.\n\nPlease refer to [updated API](#/datasources/datasourceProxyGETByUIDcalls) instead",
        "tags": [
          "datasources"
        ],
        "summary": "Data source proxy GET calls.",
        "operationId": "datasourceProxyGETcalls",
        "deprecated": true,
        "parameters": [
          {
            "type": "string",
            "name": "datasource_proxy_route",
            "in": "path",
            "required": true
          },
          {
            "type": "string",
            "name": "id",
            "in": "path",
            "required": true
          }
        ],
        "responses": {
          "200": {
            "description": ""
          },
          "400": {
            "$ref": "#/responses/badRequestError"
          },
          "401": {
            "$ref": "#/responses/unauthorisedError"
          },
          "403": {
            "$ref": "#/responses/forbiddenError"
          },
          "404": {
            "$ref": "#/responses/notFoundError"
          },
          "500": {
            "$ref": "#/responses/internalServerError"
          }
        }
      },
      "post": {
        "description": "Proxies all calls to the actual data source. The data source should support POST methods for the specific path and role as defined\n\nPlease refer to [updated API](#/datasources/datasourceProxyPOSTByUIDcalls) instead",
        "tags": [
          "datasources"
        ],
        "summary": "Data source proxy POST calls.",
        "operationId": "datasourceProxyPOSTcalls",
        "deprecated": true,
        "parameters": [
          {
            "name": "DatasourceProxyParam",
            "in": "body",
            "required": true,
            "schema": {
              "type": "object"
            }
          },
          {
            "type": "string",
            "name": "datasource_proxy_route",
            "in": "path",
            "required": true
          },
          {
            "type": "string",
            "name": "id",
            "in": "path",
            "required": true
          }
        ],
        "responses": {
          "201": {
            "description": ""
          },
          "202": {
            "description": ""
          },
          "400": {
            "$ref": "#/responses/badRequestError"
          },
          "401": {
            "$ref": "#/responses/unauthorisedError"
          },
          "403": {
            "$ref": "#/responses/forbiddenError"
          },
          "404": {
            "$ref": "#/responses/notFoundError"
          },
          "500": {
            "$ref": "#/responses/internalServerError"
          }
        }
      },
      "delete": {
        "description": "Proxies all calls to the actual data source.\n\nPlease refer to [updated API](#/datasources/datasourceProxyDELETEByUIDcalls) instead",
        "tags": [
          "datasources"
        ],
        "summary": "Data source proxy DELETE calls.",
        "operationId": "datasourceProxyDELETEcalls",
        "deprecated": true,
        "parameters": [
          {
            "type": "string",
            "name": "id",
            "in": "path",
            "required": true
          },
          {
            "type": "string",
            "name": "datasource_proxy_route",
            "in": "path",
            "required": true
          }
        ],
        "responses": {
          "202": {
            "description": ""
          },
          "400": {
            "$ref": "#/responses/badRequestError"
          },
          "401": {
            "$ref": "#/responses/unauthorisedError"
          },
          "403": {
            "$ref": "#/responses/forbiddenError"
          },
          "404": {
            "$ref": "#/responses/notFoundError"
          },
          "500": {
            "$ref": "#/responses/internalServerError"
          }
        }
      }
    },
    "/datasources/uid/{sourceUID}/correlations": {
      "post": {
        "tags": [
          "correlations"
        ],
        "summary": "Add correlation.",
        "operationId": "createCorrelation",
        "parameters": [
          {
            "name": "body",
            "in": "body",
            "required": true,
            "schema": {
              "$ref": "#/definitions/CreateCorrelationCommand"
            }
          },
          {
            "type": "string",
            "name": "sourceUID",
            "in": "path",
            "required": true
          }
        ],
        "responses": {
          "200": {
            "$ref": "#/responses/createCorrelationResponse"
          },
          "400": {
            "$ref": "#/responses/badRequestError"
          },
          "401": {
            "$ref": "#/responses/unauthorisedError"
          },
          "403": {
            "$ref": "#/responses/forbiddenError"
          },
          "404": {
            "$ref": "#/responses/notFoundError"
          },
          "500": {
            "$ref": "#/responses/internalServerError"
          }
        }
      }
    },
    "/datasources/uid/{uid}": {
      "get": {
        "description": "If you are running Grafana Enterprise and have Fine-grained access control enabled\nyou need to have a permission with action: `datasources:read` and scopes: `datasources:*`, `datasources:uid:*` and `datasources:uid:kLtEtcRGk` (single data source).",
        "tags": [
          "datasources"
        ],
        "summary": "Get a single data source by UID.",
        "operationId": "getDataSourceByUID",
        "parameters": [
          {
            "type": "string",
            "name": "uid",
            "in": "path",
            "required": true
          }
        ],
        "responses": {
          "200": {
            "$ref": "#/responses/getDataSourceResponse"
          },
          "400": {
            "$ref": "#/responses/badRequestError"
          },
          "401": {
            "$ref": "#/responses/unauthorisedError"
          },
          "403": {
            "$ref": "#/responses/forbiddenError"
          },
          "404": {
            "$ref": "#/responses/notFoundError"
          },
          "500": {
            "$ref": "#/responses/internalServerError"
          }
        }
      },
      "put": {
        "description": "Similar to creating a data source, `password` and `basicAuthPassword` should be defined under\nsecureJsonData in order to be stored securely as an encrypted blob in the database. Then, the\nencrypted fields are listed under secureJsonFields section in the response.\n\nIf you are running Grafana Enterprise and have Fine-grained access control enabled\nyou need to have a permission with action: `datasources:write` and scopes: `datasources:*`, `datasources:uid:*` and `datasources:uid:1` (single data source).",
        "tags": [
          "datasources"
        ],
        "summary": "Update an existing data source.",
        "operationId": "updateDataSourceByUID",
        "parameters": [
          {
            "name": "Body",
            "in": "body",
            "required": true,
            "schema": {
              "$ref": "#/definitions/UpdateDataSourceCommand"
            }
          },
          {
            "type": "string",
            "name": "uid",
            "in": "path",
            "required": true
          }
        ],
        "responses": {
          "200": {
            "$ref": "#/responses/createOrUpdateDatasourceResponse"
          },
          "401": {
            "$ref": "#/responses/unauthorisedError"
          },
          "403": {
            "$ref": "#/responses/forbiddenError"
          },
          "500": {
            "$ref": "#/responses/internalServerError"
          }
        }
      },
      "delete": {
        "description": "If you are running Grafana Enterprise and have Fine-grained access control enabled\nyou need to have a permission with action: `datasources:delete` and scopes: `datasources:*`, `datasources:uid:*` and `datasources:uid:kLtEtcRGk` (single data source).",
        "tags": [
          "datasources"
        ],
        "summary": "Delete an existing data source by UID.",
        "operationId": "deleteDataSourceByUID",
        "parameters": [
          {
            "type": "string",
            "name": "uid",
            "in": "path",
            "required": true
          }
        ],
        "responses": {
          "200": {
            "$ref": "#/responses/okResponse"
          },
          "401": {
            "$ref": "#/responses/unauthorisedError"
          },
          "403": {
            "$ref": "#/responses/forbiddenError"
          },
          "404": {
            "$ref": "#/responses/notFoundError"
          },
          "500": {
            "$ref": "#/responses/internalServerError"
          }
        }
      }
    },
    "/datasources/uid/{uid}/correlations/{correlationUID}": {
      "delete": {
        "tags": [
          "correlations"
        ],
        "summary": "Delete a correlation.",
        "operationId": "deleteCorrelation",
        "parameters": [
          {
            "type": "string",
            "name": "uid",
            "in": "path",
            "required": true
          },
          {
            "type": "string",
            "name": "correlationUID",
            "in": "path",
            "required": true
          }
        ],
        "responses": {
          "200": {
            "$ref": "#/responses/deleteCorrelationResponse"
          },
          "401": {
            "$ref": "#/responses/unauthorisedError"
          },
          "403": {
            "$ref": "#/responses/forbiddenError"
          },
          "404": {
            "$ref": "#/responses/notFoundError"
          },
          "500": {
            "$ref": "#/responses/internalServerError"
          }
        }
      }
    },
    "/datasources/uid/{uid}/health": {
      "get": {
        "tags": [
          "datasources"
        ],
        "summary": "Sends a health check request to the plugin datasource identified by the UID.",
        "operationId": "checkDatasourceHealthWithUID",
        "parameters": [
          {
            "type": "string",
            "name": "uid",
            "in": "path",
            "required": true
          }
        ],
        "responses": {
          "200": {
            "$ref": "#/responses/okResponse"
          },
          "400": {
            "$ref": "#/responses/badRequestError"
          },
          "401": {
            "$ref": "#/responses/unauthorisedError"
          },
          "403": {
            "$ref": "#/responses/forbiddenError"
          },
          "500": {
            "$ref": "#/responses/internalServerError"
          }
        }
      }
    },
    "/datasources/uid/{uid}/resources/{datasource_proxy_route}": {
      "get": {
        "tags": [
          "datasources"
        ],
        "summary": "Fetch data source resources.",
        "operationId": "callDatasourceResourceWithUID",
        "parameters": [
          {
            "type": "string",
            "name": "datasource_proxy_route",
            "in": "path",
            "required": true
          },
          {
            "type": "string",
            "name": "uid",
            "in": "path",
            "required": true
          }
        ],
        "responses": {
          "200": {
            "$ref": "#/responses/okResponse"
          },
          "400": {
            "$ref": "#/responses/badRequestError"
          },
          "401": {
            "$ref": "#/responses/unauthorisedError"
          },
          "403": {
            "$ref": "#/responses/forbiddenError"
          },
          "404": {
            "$ref": "#/responses/notFoundError"
          },
          "500": {
            "$ref": "#/responses/internalServerError"
          }
        }
      }
    },
    "/datasources/{datasourceId}/disable-permissions": {
      "post": {
        "description": "Disables permissions for the data source with the given id. All existing permissions will be removed and anyone will be able to query the data source.\n\nYou need to have a permission with action `datasources.permissions:toggle` and scopes `datasources:*`, `datasources:id:*`, `datasources:id:1` (single data source).",
        "tags": [
          "datasource_permissions",
          "enterprise"
        ],
        "summary": "Disable permissions for a data source.",
        "operationId": "disablePermissions",
        "parameters": [
          {
            "type": "string",
            "name": "datasourceId",
            "in": "path",
            "required": true
          }
        ],
        "responses": {
          "200": {
            "$ref": "#/responses/createOrUpdateDatasourceResponse"
          },
          "400": {
            "$ref": "#/responses/badRequestError"
          },
          "401": {
            "$ref": "#/responses/unauthorisedError"
          },
          "403": {
            "$ref": "#/responses/forbiddenError"
          },
          "404": {
            "$ref": "#/responses/notFoundError"
          },
          "500": {
            "$ref": "#/responses/internalServerError"
          }
        }
      }
    },
    "/datasources/{datasourceId}/enable-permissions": {
      "post": {
        "description": "Enables permissions for the data source with the given id.\nNo one except Org Admins will be able to query the data source until permissions have been added\nwhich permit certain users or teams to query the data source.\n\nYou need to have a permission with action `datasources.permissions:toggle` and scopes `datasources:*`, `datasources:id:*`, `datasources:id:1` (single data source).",
        "tags": [
          "datasource_permissions",
          "enterprise"
        ],
        "summary": "Enable permissions for a data source.",
        "operationId": "enablePermissions",
        "parameters": [
          {
            "type": "string",
            "name": "datasourceId",
            "in": "path",
            "required": true
          }
        ],
        "responses": {
          "200": {
            "$ref": "#/responses/createOrUpdateDatasourceResponse"
          },
          "400": {
            "$ref": "#/responses/badRequestError"
          },
          "401": {
            "$ref": "#/responses/unauthorisedError"
          },
          "403": {
            "$ref": "#/responses/forbiddenError"
          },
          "404": {
            "$ref": "#/responses/notFoundError"
          },
          "500": {
            "$ref": "#/responses/internalServerError"
          }
        }
      }
    },
    "/datasources/{datasourceId}/permissions": {
      "get": {
        "description": "Gets all existing permissions for the data source with the given id.\n\nYou need to have a permission with action `datasources.permissions:read` and scopes `datasources:*`, `datasources:id:*`, `datasources:id:1` (single data source).",
        "tags": [
          "datasource_permissions",
          "enterprise"
        ],
        "summary": "Get permissions for a data source.",
        "operationId": "getAllPermissions",
        "parameters": [
          {
            "type": "string",
            "name": "datasourceId",
            "in": "path",
            "required": true
          }
        ],
        "responses": {
          "200": {
            "$ref": "#/responses/getAllPermissionseResponse"
          },
          "401": {
            "$ref": "#/responses/unauthorisedError"
          },
          "403": {
            "$ref": "#/responses/forbiddenError"
          },
          "404": {
            "$ref": "#/responses/notFoundError"
          },
          "500": {
            "$ref": "#/responses/internalServerError"
          }
        }
      },
      "post": {
        "description": "You need to have a permission with action `datasources.permissions:read` and scopes `datasources:*`, `datasources:id:*`, `datasources:id:1` (single data source).",
        "tags": [
          "datasource_permissions",
          "enterprise"
        ],
        "summary": "Add permissions for a data source.",
        "operationId": "addPermission",
        "parameters": [
          {
            "type": "integer",
            "format": "int64",
            "name": "userId",
            "in": "query"
          },
          {
            "type": "integer",
            "format": "int64",
            "name": "teamId",
            "in": "query"
          },
          {
            "type": "string",
            "name": "builtinRole",
            "in": "query"
          },
          {
            "type": "integer",
            "format": "int64",
            "name": "permission",
            "in": "query"
          },
          {
            "type": "string",
            "name": "datasourceId",
            "in": "path",
            "required": true
          }
        ],
        "responses": {
          "200": {
            "$ref": "#/responses/addPermissionResponse"
          },
          "401": {
            "$ref": "#/responses/unauthorisedError"
          },
          "403": {
            "$ref": "#/responses/forbiddenError"
          },
          "404": {
            "$ref": "#/responses/notFoundError"
          },
          "500": {
            "$ref": "#/responses/internalServerError"
          }
        }
      }
    },
    "/datasources/{datasourceId}/permissions/{permissionId}": {
      "delete": {
        "description": "Removes the permission with the given permissionId for the data source with the given id.\n\nYou need to have a permission with action `datasources.permissions:delete` and scopes `datasources:*`, `datasources:id:*`, `datasources:id:1` (single data source).",
        "tags": [
          "datasource_permissions",
          "enterprise"
        ],
        "summary": "Remove permission for a data source.",
        "operationId": "deletePermissions",
        "parameters": [
          {
            "type": "string",
            "name": "datasourceId",
            "in": "path",
            "required": true
          },
          {
            "type": "string",
            "name": "permissionId",
            "in": "path",
            "required": true
          }
        ],
        "responses": {
          "200": {
            "$ref": "#/responses/okResponse"
          },
          "401": {
            "$ref": "#/responses/unauthorisedError"
          },
          "403": {
            "$ref": "#/responses/forbiddenError"
          },
          "404": {
            "$ref": "#/responses/notFoundError"
          }
        }
      }
    },
    "/datasources/{id}": {
      "get": {
        "description": "If you are running Grafana Enterprise and have Fine-grained access control enabled\nyou need to have a permission with action: `datasources:read` and scopes: `datasources:*`, `datasources:id:*` and `datasources:id:1` (single data source).\n\nPlease refer to [updated API](#/datasources/getDataSourceByUID) instead",
        "tags": [
          "datasources"
        ],
        "summary": "Get a single data source by Id.",
        "operationId": "getDataSourceByID",
        "deprecated": true,
        "parameters": [
          {
            "type": "string",
            "name": "id",
            "in": "path",
            "required": true
          }
        ],
        "responses": {
          "200": {
            "$ref": "#/responses/getDataSourceResponse"
          },
          "400": {
            "$ref": "#/responses/badRequestError"
          },
          "401": {
            "$ref": "#/responses/unauthorisedError"
          },
          "403": {
            "$ref": "#/responses/forbiddenError"
          },
          "404": {
            "$ref": "#/responses/notFoundError"
          },
          "500": {
            "$ref": "#/responses/internalServerError"
          }
        }
      },
      "put": {
        "description": "Similar to creating a data source, `password` and `basicAuthPassword` should be defined under\nsecureJsonData in order to be stored securely as an encrypted blob in the database. Then, the\nencrypted fields are listed under secureJsonFields section in the response.\n\nIf you are running Grafana Enterprise and have Fine-grained access control enabled\nyou need to have a permission with action: `datasources:write` and scopes: `datasources:*`, `datasources:id:*` and `datasources:id:1` (single data source).\n\nPlease refer to [updated API](#/datasources/updateDataSourceByUID) instead",
        "tags": [
          "datasources"
        ],
        "summary": "Update an existing data source by its sequential ID.",
        "operationId": "updateDataSourceByID",
        "deprecated": true,
        "parameters": [
          {
            "name": "Body",
            "in": "body",
            "required": true,
            "schema": {
              "$ref": "#/definitions/UpdateDataSourceCommand"
            }
          },
          {
            "type": "string",
            "name": "id",
            "in": "path",
            "required": true
          }
        ],
        "responses": {
          "200": {
            "$ref": "#/responses/createOrUpdateDatasourceResponse"
          },
          "401": {
            "$ref": "#/responses/unauthorisedError"
          },
          "403": {
            "$ref": "#/responses/forbiddenError"
          },
          "500": {
            "$ref": "#/responses/internalServerError"
          }
        }
      },
      "delete": {
        "description": "If you are running Grafana Enterprise and have Fine-grained access control enabled\nyou need to have a permission with action: `datasources:delete` and scopes: `datasources:*`, `datasources:id:*` and `datasources:id:1` (single data source).\n\nPlease refer to [updated API](#/datasources/deleteDataSourceByUID) instead",
        "tags": [
          "datasources"
        ],
        "summary": "Delete an existing data source by id.",
        "operationId": "deleteDataSourceByID",
        "deprecated": true,
        "parameters": [
          {
            "type": "string",
            "name": "id",
            "in": "path",
            "required": true
          }
        ],
        "responses": {
          "200": {
            "$ref": "#/responses/okResponse"
          },
          "401": {
            "$ref": "#/responses/unauthorisedError"
          },
          "403": {
            "$ref": "#/responses/forbiddenError"
          },
          "404": {
            "$ref": "#/responses/notFoundError"
          },
          "500": {
            "$ref": "#/responses/internalServerError"
          }
        }
      }
    },
    "/datasources/{id}/health": {
      "get": {
        "description": "Please refer to [updated API](#/datasources/checkDatasourceHealthWithUID) instead",
        "tags": [
          "datasources"
        ],
        "summary": "Sends a health check request to the plugin datasource identified by the ID.",
        "operationId": "checkDatasourceHealthByID",
        "deprecated": true,
        "parameters": [
          {
            "type": "string",
            "name": "id",
            "in": "path",
            "required": true
          }
        ],
        "responses": {
          "200": {
            "$ref": "#/responses/okResponse"
          },
          "400": {
            "$ref": "#/responses/badRequestError"
          },
          "401": {
            "$ref": "#/responses/unauthorisedError"
          },
          "403": {
            "$ref": "#/responses/forbiddenError"
          },
          "500": {
            "$ref": "#/responses/internalServerError"
          }
        }
      }
    },
    "/datasources/{id}/resources/{datasource_proxy_route}": {
      "get": {
        "description": "Please refer to [updated API](#/datasources/callDatasourceResourceWithUID) instead",
        "tags": [
          "datasources"
        ],
        "summary": "Fetch data source resources by Id.",
        "operationId": "callDatasourceResourceByID",
        "deprecated": true,
        "parameters": [
          {
            "type": "string",
            "name": "datasource_proxy_route",
            "in": "path",
            "required": true
          },
          {
            "type": "string",
            "name": "id",
            "in": "path",
            "required": true
          }
        ],
        "responses": {
          "200": {
            "$ref": "#/responses/okResponse"
          },
          "400": {
            "$ref": "#/responses/badRequestError"
          },
          "401": {
            "$ref": "#/responses/unauthorisedError"
          },
          "403": {
            "$ref": "#/responses/forbiddenError"
          },
          "404": {
            "$ref": "#/responses/notFoundError"
          },
          "500": {
            "$ref": "#/responses/internalServerError"
          }
        }
      }
    },
    "/ds/query": {
      "post": {
        "description": "If you are running Grafana Enterprise and have Fine-grained access control enabled\nyou need to have a permission with action: `datasources:query`.",
        "tags": [
          "ds"
        ],
        "summary": "DataSource query metrics with expressions",
        "operationId": "queryMetricsWithExpressions",
        "parameters": [
          {
            "name": "body",
            "in": "body",
            "required": true,
            "schema": {
              "$ref": "#/definitions/MetricRequest"
            }
          }
        ],
        "responses": {
          "200": {
            "$ref": "#/responses/queryMetricsWithExpressionsRespons"
          },
          "207": {
            "$ref": "#/responses/queryMetricsWithExpressionsRespons"
          },
          "400": {
            "$ref": "#/responses/badRequestError"
          },
          "401": {
            "$ref": "#/responses/unauthorisedError"
          },
          "403": {
            "$ref": "#/responses/forbiddenError"
          },
          "500": {
            "$ref": "#/responses/internalServerError"
          }
        }
      }
    },
    "/folders": {
      "get": {
        "description": "Returns all folders that the authenticated user has permission to view.",
        "tags": [
          "folders"
        ],
        "summary": "Get all folders.",
        "operationId": "getFolders",
        "parameters": [
          {
            "type": "integer",
            "format": "int64",
            "default": 1000,
            "description": "Limit the maximum number of folders to return",
            "name": "limit",
            "in": "query"
          },
          {
            "type": "integer",
            "format": "int64",
            "default": 1,
            "description": "Page index for starting fetching folders",
            "name": "page",
            "in": "query"
          }
        ],
        "responses": {
          "200": {
            "$ref": "#/responses/getFoldersResponse"
          },
          "401": {
            "$ref": "#/responses/unauthorisedError"
          },
          "403": {
            "$ref": "#/responses/forbiddenError"
          },
          "500": {
            "$ref": "#/responses/internalServerError"
          }
        }
      },
      "post": {
        "tags": [
          "folders"
        ],
        "summary": "Create folder.",
        "operationId": "createFolder",
        "parameters": [
          {
            "name": "body",
            "in": "body",
            "required": true,
            "schema": {
              "$ref": "#/definitions/CreateFolderCommand"
            }
          }
        ],
        "responses": {
          "200": {
            "$ref": "#/responses/folderResponse"
          },
          "400": {
            "$ref": "#/responses/badRequestError"
          },
          "401": {
            "$ref": "#/responses/unauthorisedError"
          },
          "403": {
            "$ref": "#/responses/forbiddenError"
          },
          "409": {
            "$ref": "#/responses/conflictError"
          },
          "500": {
            "$ref": "#/responses/internalServerError"
          }
        }
      }
    },
    "/folders/id/{folder_id}": {
      "get": {
        "description": "Returns the folder identified by id.",
        "tags": [
          "folders"
        ],
        "summary": "Get folder by id.",
        "operationId": "getFolderByID",
        "parameters": [
          {
            "type": "integer",
            "format": "int64",
            "name": "folder_id",
            "in": "path",
            "required": true
          }
        ],
        "responses": {
          "200": {
            "$ref": "#/responses/folderResponse"
          },
          "401": {
            "$ref": "#/responses/unauthorisedError"
          },
          "403": {
            "$ref": "#/responses/forbiddenError"
          },
          "404": {
            "$ref": "#/responses/notFoundError"
          },
          "500": {
            "$ref": "#/responses/internalServerError"
          }
        }
      }
    },
    "/folders/{folder_uid}": {
      "get": {
        "tags": [
          "folders"
        ],
        "summary": "Get folder by uid.",
        "operationId": "getFolderByUID",
        "parameters": [
          {
            "type": "string",
            "name": "folder_uid",
            "in": "path",
            "required": true
          }
        ],
        "responses": {
          "200": {
            "$ref": "#/responses/folderResponse"
          },
          "401": {
            "$ref": "#/responses/unauthorisedError"
          },
          "403": {
            "$ref": "#/responses/forbiddenError"
          },
          "404": {
            "$ref": "#/responses/notFoundError"
          },
          "500": {
            "$ref": "#/responses/internalServerError"
          }
        }
      },
      "put": {
        "tags": [
          "folders"
        ],
        "summary": "Update folder.",
        "operationId": "updateFolder",
        "parameters": [
          {
            "type": "string",
            "name": "folder_uid",
            "in": "path",
            "required": true
          },
          {
            "description": "To change the unique identifier (uid), provide another one.\nTo overwrite an existing folder with newer version, set `overwrite` to `true`.\nProvide the current version to safelly update the folder: if the provided version differs from the stored one the request will fail, unless `overwrite` is `true`.",
            "name": "body",
            "in": "body",
            "required": true,
            "schema": {
              "$ref": "#/definitions/UpdateFolderCommand"
            }
          }
        ],
        "responses": {
          "200": {
            "$ref": "#/responses/folderResponse"
          },
          "400": {
            "$ref": "#/responses/badRequestError"
          },
          "401": {
            "$ref": "#/responses/unauthorisedError"
          },
          "403": {
            "$ref": "#/responses/forbiddenError"
          },
          "404": {
            "$ref": "#/responses/notFoundError"
          },
          "409": {
            "$ref": "#/responses/conflictError"
          },
          "500": {
            "$ref": "#/responses/internalServerError"
          }
        }
      },
      "delete": {
        "description": "Deletes an existing folder identified by UID along with all dashboards (and their alerts) stored in the folder. This operation cannot be reverted.",
        "tags": [
          "folders"
        ],
        "summary": "Delete folder.",
        "operationId": "deleteFolder",
        "parameters": [
          {
            "type": "string",
            "name": "folder_uid",
            "in": "path",
            "required": true
          },
          {
            "type": "boolean",
            "default": false,
            "description": "If `true` any Grafana 8 Alerts under this folder will be deleted.\nSet to `false` so that the request will fail if the folder contains any Grafana 8 Alerts.",
            "name": "forceDeleteRules",
            "in": "query"
          }
        ],
        "responses": {
          "200": {
            "$ref": "#/responses/deleteFolderResponse"
          },
          "400": {
            "$ref": "#/responses/badRequestError"
          },
          "401": {
            "$ref": "#/responses/unauthorisedError"
          },
          "403": {
            "$ref": "#/responses/forbiddenError"
          },
          "404": {
            "$ref": "#/responses/notFoundError"
          },
          "500": {
            "$ref": "#/responses/internalServerError"
          }
        }
      }
    },
    "/folders/{folder_uid}/permissions": {
      "get": {
        "tags": [
          "folder_permissions"
        ],
        "summary": "Gets all existing permissions for the folder with the given `uid`.",
        "operationId": "getFolderPermissionList",
        "parameters": [
          {
            "type": "string",
            "name": "folder_uid",
            "in": "path",
            "required": true
          }
        ],
        "responses": {
          "200": {
            "$ref": "#/responses/getFolderPermissionListResponse"
          },
          "401": {
            "$ref": "#/responses/unauthorisedError"
          },
          "403": {
            "$ref": "#/responses/forbiddenError"
          },
          "404": {
            "$ref": "#/responses/notFoundError"
          },
          "500": {
            "$ref": "#/responses/internalServerError"
          }
        }
      },
      "post": {
        "tags": [
          "folder_permissions"
        ],
        "summary": "Updates permissions for a folder. This operation will remove existing permissions if they’re not included in the request.",
        "operationId": "updateFolderPermissions",
        "parameters": [
          {
            "type": "string",
            "name": "folder_uid",
            "in": "path",
            "required": true
          },
          {
            "name": "Body",
            "in": "body",
            "required": true,
            "schema": {
              "$ref": "#/definitions/UpdateDashboardACLCommand"
            }
          }
        ],
        "responses": {
          "200": {
            "$ref": "#/responses/okResponse"
          },
          "401": {
            "$ref": "#/responses/unauthorisedError"
          },
          "403": {
            "$ref": "#/responses/forbiddenError"
          },
          "404": {
            "$ref": "#/responses/notFoundError"
          },
          "500": {
            "$ref": "#/responses/internalServerError"
          }
        }
      }
    },
    "/library-elements": {
      "get": {
        "description": "Returns a list of all library elements the authenticated user has permission to view.\nUse the `perPage` query parameter to control the maximum number of library elements returned; the default limit is `100`.\nYou can also use the `page` query parameter to fetch library elements from any page other than the first one.",
        "tags": [
          "library_elements"
        ],
        "summary": "Get all library elements.",
        "operationId": "getLibraryElements",
        "parameters": [
          {
            "type": "string",
            "description": "Part of the name or description searched for.",
            "name": "searchString",
            "in": "query"
          },
          {
            "enum": [
              1,
              2
            ],
            "type": "integer",
            "format": "int64",
            "description": "Kind of element to search for.",
            "name": "kind",
            "in": "query"
          },
          {
            "enum": [
              "alpha-asc",
              "alpha-desc"
            ],
            "type": "string",
            "description": "Sort order of elements.",
            "name": "sortDirection",
            "in": "query"
          },
          {
            "type": "string",
            "description": "A comma separated list of types to filter the elements by",
            "name": "typeFilter",
            "in": "query"
          },
          {
            "type": "string",
            "description": "Element UID to exclude from search results.",
            "name": "excludeUid",
            "in": "query"
          },
          {
            "type": "string",
            "description": "A comma separated list of folder ID(s) to filter the elements by.",
            "name": "folderFilter",
            "in": "query"
          },
          {
            "type": "integer",
            "format": "int64",
            "default": 100,
            "description": "The number of results per page.",
            "name": "perPage",
            "in": "query"
          },
          {
            "type": "integer",
            "format": "int64",
            "default": 1,
            "description": "The page for a set of records, given that only perPage records are returned at a time. Numbering starts at 1.",
            "name": "page",
            "in": "query"
          }
        ],
        "responses": {
          "200": {
            "$ref": "#/responses/getLibraryElementsResponse"
          },
          "401": {
            "$ref": "#/responses/unauthorisedError"
          },
          "500": {
            "$ref": "#/responses/internalServerError"
          }
        }
      },
      "post": {
        "description": "Creates a new library element.",
        "tags": [
          "library_elements"
        ],
        "summary": "Create library element.",
        "operationId": "createLibraryElement",
        "parameters": [
          {
            "name": "body",
            "in": "body",
            "required": true,
            "schema": {
              "$ref": "#/definitions/CreateLibraryElementCommand"
            }
          }
        ],
        "responses": {
          "200": {
            "$ref": "#/responses/getLibraryElementResponse"
          },
          "400": {
            "$ref": "#/responses/badRequestError"
          },
          "401": {
            "$ref": "#/responses/unauthorisedError"
          },
          "403": {
            "$ref": "#/responses/forbiddenError"
          },
          "404": {
            "$ref": "#/responses/notFoundError"
          },
          "500": {
            "$ref": "#/responses/internalServerError"
          }
        }
      }
    },
    "/library-elements/name/{library_element_name}": {
      "get": {
        "description": "Returns a library element with the given name.",
        "tags": [
          "library_elements"
        ],
        "summary": "Get library element by name.",
        "operationId": "getLibraryElementByName",
        "parameters": [
          {
            "type": "string",
            "name": "library_element_name",
            "in": "path",
            "required": true
          }
        ],
        "responses": {
          "200": {
            "$ref": "#/responses/getLibraryElementResponse"
          },
          "401": {
            "$ref": "#/responses/unauthorisedError"
          },
          "404": {
            "$ref": "#/responses/notFoundError"
          },
          "500": {
            "$ref": "#/responses/internalServerError"
          }
        }
      }
    },
    "/library-elements/{library_element_uid}": {
      "get": {
        "description": "Returns a library element with the given UID.",
        "tags": [
          "library_elements"
        ],
        "summary": "Get library element by UID.",
        "operationId": "getLibraryElementByUID",
        "parameters": [
          {
            "type": "string",
            "name": "library_element_uid",
            "in": "path",
            "required": true
          }
        ],
        "responses": {
          "200": {
            "$ref": "#/responses/getLibraryElementResponse"
          },
          "401": {
            "$ref": "#/responses/unauthorisedError"
          },
          "404": {
            "$ref": "#/responses/notFoundError"
          },
          "500": {
            "$ref": "#/responses/internalServerError"
          }
        }
      },
      "delete": {
        "description": "Deletes an existing library element as specified by the UID. This operation cannot be reverted.\nYou cannot delete a library element that is connected. This operation cannot be reverted.",
        "tags": [
          "library_elements"
        ],
        "summary": "Delete library element.",
        "operationId": "deleteLibraryElementByUID",
        "parameters": [
          {
            "type": "string",
            "name": "library_element_uid",
            "in": "path",
            "required": true
          }
        ],
        "responses": {
          "200": {
            "$ref": "#/responses/okResponse"
          },
          "400": {
            "$ref": "#/responses/badRequestError"
          },
          "401": {
            "$ref": "#/responses/unauthorisedError"
          },
          "403": {
            "$ref": "#/responses/forbiddenError"
          },
          "404": {
            "$ref": "#/responses/notFoundError"
          },
          "500": {
            "$ref": "#/responses/internalServerError"
          }
        }
      },
      "patch": {
        "description": "Updates an existing library element identified by uid.",
        "tags": [
          "library_elements"
        ],
        "summary": "Update library element.",
        "operationId": "updateLibraryElement",
        "parameters": [
          {
            "name": "body",
            "in": "body",
            "required": true,
            "schema": {
              "$ref": "#/definitions/PatchLibraryElementCommand"
            }
          },
          {
            "type": "string",
            "name": "library_element_uid",
            "in": "path",
            "required": true
          }
        ],
        "responses": {
          "200": {
            "$ref": "#/responses/getLibraryElementResponse"
          },
          "400": {
            "$ref": "#/responses/badRequestError"
          },
          "401": {
            "$ref": "#/responses/unauthorisedError"
          },
          "403": {
            "$ref": "#/responses/forbiddenError"
          },
          "404": {
            "$ref": "#/responses/notFoundError"
          },
          "412": {
            "$ref": "#/responses/preconditionFailedError"
          },
          "500": {
            "$ref": "#/responses/internalServerError"
          }
        }
      }
    },
    "/library-elements/{library_element_uid}/connections/": {
      "get": {
        "description": "Returns a list of connections for a library element based on the UID specified.",
        "tags": [
          "library_elements"
        ],
        "summary": "Get library element connections.",
        "operationId": "getLibraryElementConnections",
        "parameters": [
          {
            "type": "string",
            "name": "library_element_uid",
            "in": "path",
            "required": true
          }
        ],
        "responses": {
          "200": {
            "$ref": "#/responses/getLibraryElementConnectionsResponse"
          },
          "401": {
            "$ref": "#/responses/unauthorisedError"
          },
          "404": {
            "$ref": "#/responses/notFoundError"
          },
          "500": {
            "$ref": "#/responses/internalServerError"
          }
        }
      }
    },
    "/licensing/check": {
      "get": {
        "tags": [
          "licensing",
          "enterprise"
        ],
        "summary": "Check license availability.",
        "operationId": "getStatus",
        "responses": {
          "200": {
            "$ref": "#/responses/getStatusResponse"
          }
        }
      }
    },
    "/licensing/custom-permissions": {
      "get": {
        "description": "You need to have a permission with action `licensing.reports:read`.",
        "tags": [
          "licensing",
          "enterprise"
        ],
        "summary": "Get custom permissions report.",
        "operationId": "getCustomPermissionsReport",
        "responses": {
          "200": {
            "$ref": "#/responses/getCustomPermissionsReportResponse"
          },
          "500": {
            "$ref": "#/responses/internalServerError"
          }
        }
      }
    },
    "/licensing/custom-permissions-csv": {
      "get": {
        "description": "You need to have a permission with action `licensing.reports:read`.",
        "produces": [
          "text/csv"
        ],
        "tags": [
          "licensing",
          "enterprise"
        ],
        "summary": "Get custom permissions report in CSV format.",
        "operationId": "getCustomPermissionsCSV",
        "responses": {
          "200": {
            "$ref": "#/responses/getCustomPermissionsReportResponse"
          },
          "500": {
            "$ref": "#/responses/internalServerError"
          }
        }
      }
    },
    "/licensing/refresh-stats": {
      "get": {
        "description": "You need to have a permission with action `licensing:read`.",
        "tags": [
          "licensing",
          "enterprise"
        ],
        "summary": "Refresh license stats.",
        "operationId": "refreshLicenseStats",
        "responses": {
          "200": {
            "$ref": "#/responses/refreshLicenseStatsResponse"
          },
          "500": {
            "$ref": "#/responses/internalServerError"
          }
        }
      }
    },
    "/licensing/token": {
      "get": {
        "description": "You need to have a permission with action `licensing:read`.",
        "tags": [
          "licensing",
          "enterprise"
        ],
        "summary": "Get license token.",
        "operationId": "getLicenseToken",
        "responses": {
          "200": {
            "$ref": "#/responses/getLicenseTokenResponse"
          }
        }
      },
      "post": {
        "description": "You need to have a permission with action `licensing:update`.",
        "tags": [
          "licensing",
          "enterprise"
        ],
        "summary": "Create license token.",
        "operationId": "postLicenseToken",
        "parameters": [
          {
            "name": "body",
            "in": "body",
            "required": true,
            "schema": {
              "$ref": "#/definitions/DeleteTokenCommand"
            }
          }
        ],
        "responses": {
          "200": {
            "$ref": "#/responses/getLicenseTokenResponse"
          },
          "400": {
            "$ref": "#/responses/badRequestError"
          }
        }
      },
      "delete": {
        "description": "Removes the license stored in the Grafana database. Available in Grafana Enterprise v7.4+.\n\nYou need to have a permission with action `licensing:delete`.",
        "tags": [
          "licensing",
          "enterprise"
        ],
        "summary": "Remove license from database.",
        "operationId": "deleteLicenseToken",
        "parameters": [
          {
            "name": "body",
            "in": "body",
            "required": true,
            "schema": {
              "$ref": "#/definitions/DeleteTokenCommand"
            }
          }
        ],
        "responses": {
          "202": {
            "$ref": "#/responses/acceptedResponse"
          },
          "400": {
            "$ref": "#/responses/badRequestError"
          },
          "401": {
            "$ref": "#/responses/unauthorisedError"
          },
          "403": {
            "$ref": "#/responses/forbiddenError"
          },
          "422": {
            "$ref": "#/responses/unprocessableEntityError"
          },
          "500": {
            "$ref": "#/responses/internalServerError"
          }
        }
      }
    },
    "/licensing/token/renew": {
      "post": {
        "description": "Manually ask license issuer for a new token. Available in Grafana Enterprise v7.4+.\n\nYou need to have a permission with action `licensing:update`.",
        "tags": [
          "licensing",
          "enterprise"
        ],
        "summary": "Manually force license refresh.",
        "operationId": "postRenewLicenseToken",
        "parameters": [
          {
            "name": "body",
            "in": "body",
            "required": true,
            "schema": {
              "type": "object"
            }
          }
        ],
        "responses": {
          "200": {
            "$ref": "#/responses/postRenewLicenseTokenResponse"
          },
          "401": {
            "$ref": "#/responses/unauthorisedError"
          },
          "404": {
            "$ref": "#/responses/notFoundError"
          }
        }
      }
    },
    "/logout/saml": {
      "get": {
        "tags": [
          "saml",
          "enterprise"
        ],
        "summary": "GetLogout initiates single logout process.",
        "operationId": "getSAMLLogout",
        "responses": {
          "302": {
            "description": ""
          },
          "404": {
            "$ref": "#/responses/notFoundError"
          },
          "500": {
            "$ref": "#/responses/internalServerError"
          }
        }
      }
    },
    "/org": {
      "get": {
        "description": "Get current Organization",
        "tags": [
          "org"
        ],
        "operationId": "getCurrentOrg",
        "responses": {
          "200": {
            "$ref": "#/responses/getCurrentOrgResponse"
          },
          "401": {
            "$ref": "#/responses/unauthorisedError"
          },
          "403": {
            "$ref": "#/responses/forbiddenError"
          },
          "500": {
            "$ref": "#/responses/internalServerError"
          }
        }
      },
      "put": {
        "tags": [
          "org"
        ],
        "summary": "Update current Organization.",
        "operationId": "updateCurrentOrg",
        "parameters": [
          {
            "name": "body",
            "in": "body",
            "required": true,
            "schema": {
              "$ref": "#/definitions/UpdateOrgForm"
            }
          }
        ],
        "responses": {
          "200": {
            "$ref": "#/responses/okResponse"
          },
          "400": {
            "$ref": "#/responses/badRequestError"
          },
          "401": {
            "$ref": "#/responses/unauthorisedError"
          },
          "403": {
            "$ref": "#/responses/forbiddenError"
          },
          "500": {
            "$ref": "#/responses/internalServerError"
          }
        }
      }
    },
    "/org/address": {
      "put": {
        "tags": [
          "org"
        ],
        "summary": "Update current Organization's address.",
        "operationId": "updateCurrentOrgAddress",
        "parameters": [
          {
            "name": "body",
            "in": "body",
            "required": true,
            "schema": {
              "$ref": "#/definitions/UpdateOrgAddressForm"
            }
          }
        ],
        "responses": {
          "200": {
            "$ref": "#/responses/okResponse"
          },
          "400": {
            "$ref": "#/responses/badRequestError"
          },
          "401": {
            "$ref": "#/responses/unauthorisedError"
          },
          "403": {
            "$ref": "#/responses/forbiddenError"
          },
          "500": {
            "$ref": "#/responses/internalServerError"
          }
        }
      }
    },
    "/org/invites": {
      "get": {
        "tags": [
          "org_invites"
        ],
        "summary": "Get pending invites.",
        "operationId": "getPendingOrgInvites",
        "responses": {
          "200": {
            "$ref": "#/responses/getPendingOrgInvitesResponse"
          },
          "401": {
            "$ref": "#/responses/unauthorisedError"
          },
          "403": {
            "$ref": "#/responses/forbiddenError"
          },
          "500": {
            "$ref": "#/responses/internalServerError"
          }
        }
      },
      "post": {
        "tags": [
          "org_invites"
        ],
        "summary": "Add invite.",
        "operationId": "addOrgInvite",
        "parameters": [
          {
            "name": "body",
            "in": "body",
            "required": true,
            "schema": {
              "$ref": "#/definitions/AddInviteForm"
            }
          }
        ],
        "responses": {
          "200": {
            "$ref": "#/responses/okResponse"
          },
          "400": {
            "$ref": "#/responses/badRequestError"
          },
          "401": {
            "$ref": "#/responses/unauthorisedError"
          },
          "403": {
            "$ref": "#/responses/forbiddenError"
          },
          "412": {
            "$ref": "#/responses/SMTPNotEnabledError"
          },
          "500": {
            "$ref": "#/responses/internalServerError"
          }
        }
      }
    },
    "/org/invites/{invitation_code}/revoke": {
      "delete": {
        "tags": [
          "org_invites"
        ],
        "summary": "Revoke invite.",
        "operationId": "revokeInvite",
        "parameters": [
          {
            "type": "string",
            "name": "invitation_code",
            "in": "path",
            "required": true
          }
        ],
        "responses": {
          "200": {
            "$ref": "#/responses/okResponse"
          },
          "401": {
            "$ref": "#/responses/unauthorisedError"
          },
          "403": {
            "$ref": "#/responses/forbiddenError"
          },
          "404": {
            "$ref": "#/responses/notFoundError"
          },
          "500": {
            "$ref": "#/responses/internalServerError"
          }
        }
      }
    },
    "/org/preferences": {
      "get": {
        "tags": [
          "org_preferences"
        ],
        "summary": "Get Current Org Prefs.",
        "operationId": "getOrgPreferences",
        "responses": {
          "200": {
            "$ref": "#/responses/getPreferencesResponse"
          },
          "401": {
            "$ref": "#/responses/unauthorisedError"
          },
          "403": {
            "$ref": "#/responses/forbiddenError"
          },
          "500": {
            "$ref": "#/responses/internalServerError"
          }
        }
      },
      "put": {
        "tags": [
          "org_preferences"
        ],
        "summary": "Update Current Org Prefs.",
        "operationId": "updateOrgPreferences",
        "parameters": [
          {
            "name": "body",
            "in": "body",
            "required": true,
            "schema": {
              "$ref": "#/definitions/UpdatePrefsCmd"
            }
          }
        ],
        "responses": {
          "200": {
            "$ref": "#/responses/okResponse"
          },
          "400": {
            "$ref": "#/responses/badRequestError"
          },
          "401": {
            "$ref": "#/responses/unauthorisedError"
          },
          "403": {
            "$ref": "#/responses/forbiddenError"
          },
          "500": {
            "$ref": "#/responses/internalServerError"
          }
        }
      },
      "patch": {
        "tags": [
          "org_preferences"
        ],
        "summary": "Patch Current Org Prefs.",
        "operationId": "patchOrgPreferences",
        "parameters": [
          {
            "name": "body",
            "in": "body",
            "required": true,
            "schema": {
              "$ref": "#/definitions/PatchPrefsCmd"
            }
          }
        ],
        "responses": {
          "200": {
            "$ref": "#/responses/okResponse"
          },
          "400": {
            "$ref": "#/responses/badRequestError"
          },
          "401": {
            "$ref": "#/responses/unauthorisedError"
          },
          "403": {
            "$ref": "#/responses/forbiddenError"
          },
          "500": {
            "$ref": "#/responses/internalServerError"
          }
        }
      }
    },
    "/org/users": {
      "get": {
        "description": "Returns all org users within the current organization. Accessible to users with org admin role.\nIf you are running Grafana Enterprise and have Fine-grained access control enabled\nyou need to have a permission with action: `org.users:read` with scope `users:*`.",
        "tags": [
          "org"
        ],
        "summary": "Get all users within the current organization.",
        "operationId": "getOrgUsersForCurrentOrg",
        "responses": {
          "200": {
            "$ref": "#/responses/getOrgUsersForCurrentOrgResponse"
          },
          "401": {
            "$ref": "#/responses/unauthorisedError"
          },
          "403": {
            "$ref": "#/responses/forbiddenError"
          },
          "500": {
            "$ref": "#/responses/internalServerError"
          }
        }
      },
      "post": {
        "description": "Adds a global user to the current organization.\n\nIf you are running Grafana Enterprise and have Fine-grained access control enabled\nyou need to have a permission with action: `org.users:add` with scope `users:*`.",
        "tags": [
          "org"
        ],
        "summary": "Add a new user to the current organization",
        "operationId": "addOrgUserToCurrentOrg",
        "parameters": [
          {
            "name": "body",
            "in": "body",
            "required": true,
            "schema": {
              "$ref": "#/definitions/AddOrgUserCommand"
            }
          }
        ],
        "responses": {
          "200": {
            "$ref": "#/responses/okResponse"
          },
          "401": {
            "$ref": "#/responses/unauthorisedError"
          },
          "403": {
            "$ref": "#/responses/forbiddenError"
          },
          "500": {
            "$ref": "#/responses/internalServerError"
          }
        }
      }
    },
    "/org/users/lookup": {
      "get": {
        "description": "Returns all org users within the current organization, but with less detailed information.\nAccessible to users with org admin role, admin in any folder or admin of any team.\nMainly used by Grafana UI for providing list of users when adding team members and when editing folder/dashboard permissions.",
        "tags": [
          "org"
        ],
        "summary": "Get all users within the current organization (lookup)",
        "operationId": "getOrgUsersForCurrentOrgLookup",
        "parameters": [
          {
            "type": "string",
            "name": "query",
            "in": "query"
          },
          {
            "type": "integer",
            "format": "int64",
            "name": "limit",
            "in": "query"
          }
        ],
        "responses": {
          "200": {
            "$ref": "#/responses/getOrgUsersForCurrentOrgLookupResponse"
          },
          "401": {
            "$ref": "#/responses/unauthorisedError"
          },
          "403": {
            "$ref": "#/responses/forbiddenError"
          },
          "500": {
            "$ref": "#/responses/internalServerError"
          }
        }
      }
    },
    "/org/users/{user_id}": {
      "delete": {
        "description": "If you are running Grafana Enterprise and have Fine-grained access control enabled\nyou need to have a permission with action: `org.users:remove` with scope `users:*`.",
        "tags": [
          "org"
        ],
        "summary": "Delete user in current organization",
        "operationId": "removeOrgUserForCurrentOrg",
        "parameters": [
          {
            "type": "integer",
            "format": "int64",
            "name": "user_id",
            "in": "path",
            "required": true
          }
        ],
        "responses": {
          "200": {
            "$ref": "#/responses/okResponse"
          },
          "400": {
            "$ref": "#/responses/badRequestError"
          },
          "401": {
            "$ref": "#/responses/unauthorisedError"
          },
          "403": {
            "$ref": "#/responses/forbiddenError"
          },
          "500": {
            "$ref": "#/responses/internalServerError"
          }
        }
      },
      "patch": {
        "description": "If you are running Grafana Enterprise and have Fine-grained access control enabled\nyou need to have a permission with action: `org.users.role:update` with scope `users:*`.",
        "tags": [
          "org"
        ],
        "summary": "Updates the given user",
        "operationId": "updateOrgUserForCurrentOrg",
        "parameters": [
          {
            "name": "body",
            "in": "body",
            "required": true,
            "schema": {
              "$ref": "#/definitions/UpdateOrgUserCommand"
            }
          },
          {
            "type": "integer",
            "format": "int64",
            "name": "user_id",
            "in": "path",
            "required": true
          }
        ],
        "responses": {
          "200": {
            "$ref": "#/responses/okResponse"
          },
          "400": {
            "$ref": "#/responses/badRequestError"
          },
          "401": {
            "$ref": "#/responses/unauthorisedError"
          },
          "403": {
            "$ref": "#/responses/forbiddenError"
          },
          "500": {
            "$ref": "#/responses/internalServerError"
          }
        }
      }
    },
    "/orgs": {
      "get": {
        "security": [
          {
            "basic": []
          }
        ],
        "description": "Search all Organizations",
        "tags": [
          "orgs"
        ],
        "operationId": "searchOrgs",
        "parameters": [
          {
            "type": "integer",
            "format": "int64",
            "default": 1,
            "name": "page",
            "in": "query"
          },
          {
            "type": "integer",
            "format": "int64",
            "default": 1000,
            "description": "Number of items per page\nThe totalCount field in the response can be used for pagination list E.g. if totalCount is equal to 100 teams and the perpage parameter is set to 10 then there are 10 pages of teams.",
            "name": "perpage",
            "in": "query"
          },
          {
            "type": "string",
            "name": "name",
            "in": "query"
          },
          {
            "type": "string",
            "description": "If set it will return results where the query value is contained in the name field. Query values with spaces need to be URL encoded.",
            "name": "query",
            "in": "query"
          }
        ],
        "responses": {
          "200": {
            "$ref": "#/responses/searchOrgsResponse"
          },
          "401": {
            "$ref": "#/responses/unauthorisedError"
          },
          "403": {
            "$ref": "#/responses/forbiddenError"
          },
          "409": {
            "$ref": "#/responses/conflictError"
          },
          "500": {
            "$ref": "#/responses/internalServerError"
          }
        }
      },
      "post": {
        "description": "Only works if [users.allow_org_create](https://grafana.com/docs/grafana/latest/administration/configuration/#allow_org_create) is set.",
        "tags": [
          "orgs"
        ],
        "summary": "Create Organization.",
        "operationId": "createOrg",
        "parameters": [
          {
            "name": "body",
            "in": "body",
            "required": true,
            "schema": {
              "$ref": "#/definitions/CreateOrgCommand"
            }
          }
        ],
        "responses": {
          "200": {
            "$ref": "#/responses/createOrgResponse"
          },
          "401": {
            "$ref": "#/responses/unauthorisedError"
          },
          "403": {
            "$ref": "#/responses/forbiddenError"
          },
          "409": {
            "$ref": "#/responses/conflictError"
          },
          "500": {
            "$ref": "#/responses/internalServerError"
          }
        }
      }
    },
    "/orgs/name/{org_name}": {
      "get": {
        "security": [
          {
            "basic": []
          }
        ],
        "tags": [
          "orgs"
        ],
        "summary": "Get Organization by ID.",
        "operationId": "getOrgByName",
        "parameters": [
          {
            "type": "string",
            "name": "org_name",
            "in": "path",
            "required": true
          }
        ],
        "responses": {
          "200": {
            "$ref": "#/responses/getOrgByNameResponse"
          },
          "401": {
            "$ref": "#/responses/unauthorisedError"
          },
          "403": {
            "$ref": "#/responses/forbiddenError"
          },
          "500": {
            "$ref": "#/responses/internalServerError"
          }
        }
      }
    },
    "/orgs/{org_id}": {
      "get": {
        "security": [
          {
            "basic": []
          }
        ],
        "tags": [
          "orgs"
        ],
        "summary": "Get Organization by ID.",
        "operationId": "getOrgByID",
        "parameters": [
          {
            "type": "integer",
            "format": "int64",
            "name": "org_id",
            "in": "path",
            "required": true
          }
        ],
        "responses": {
          "200": {
            "$ref": "#/responses/getOrgByIDResponse"
          },
          "401": {
            "$ref": "#/responses/unauthorisedError"
          },
          "403": {
            "$ref": "#/responses/forbiddenError"
          },
          "500": {
            "$ref": "#/responses/internalServerError"
          }
        }
      },
      "put": {
        "security": [
          {
            "basic": []
          }
        ],
        "tags": [
          "orgs"
        ],
        "summary": "Update Organization.",
        "operationId": "updateOrg",
        "parameters": [
          {
            "name": "body",
            "in": "body",
            "required": true,
            "schema": {
              "$ref": "#/definitions/UpdateOrgForm"
            }
          },
          {
            "type": "integer",
            "format": "int64",
            "name": "org_id",
            "in": "path",
            "required": true
          }
        ],
        "responses": {
          "200": {
            "$ref": "#/responses/okResponse"
          },
          "400": {
            "$ref": "#/responses/badRequestError"
          },
          "401": {
            "$ref": "#/responses/unauthorisedError"
          },
          "403": {
            "$ref": "#/responses/forbiddenError"
          },
          "500": {
            "$ref": "#/responses/internalServerError"
          }
        }
      },
      "delete": {
        "security": [
          {
            "basic": []
          }
        ],
        "tags": [
          "orgs"
        ],
        "summary": "Delete Organization.",
        "operationId": "deleteOrgByID",
        "parameters": [
          {
            "type": "integer",
            "format": "int64",
            "name": "org_id",
            "in": "path",
            "required": true
          }
        ],
        "responses": {
          "200": {
            "$ref": "#/responses/okResponse"
          },
          "400": {
            "$ref": "#/responses/badRequestError"
          },
          "401": {
            "$ref": "#/responses/unauthorisedError"
          },
          "403": {
            "$ref": "#/responses/forbiddenError"
          },
          "404": {
            "$ref": "#/responses/notFoundError"
          },
          "500": {
            "$ref": "#/responses/internalServerError"
          }
        }
      }
    },
    "/orgs/{org_id}/address": {
      "put": {
        "tags": [
          "orgs"
        ],
        "summary": "Update Organization's address.",
        "operationId": "updateOrgAddress",
        "parameters": [
          {
            "name": "body",
            "in": "body",
            "required": true,
            "schema": {
              "$ref": "#/definitions/UpdateOrgAddressForm"
            }
          },
          {
            "type": "integer",
            "format": "int64",
            "name": "org_id",
            "in": "path",
            "required": true
          }
        ],
        "responses": {
          "200": {
            "$ref": "#/responses/okResponse"
          },
          "400": {
            "$ref": "#/responses/badRequestError"
          },
          "401": {
            "$ref": "#/responses/unauthorisedError"
          },
          "403": {
            "$ref": "#/responses/forbiddenError"
          },
          "500": {
            "$ref": "#/responses/internalServerError"
          }
        }
      }
    },
    "/orgs/{org_id}/quotas": {
      "get": {
        "description": "If you are running Grafana Enterprise and have Fine-grained access control enabled, you need to have a permission with action `orgs.quotas:read` and scope `org:id:1` (orgIDScope).\nlist",
        "tags": [
          "orgs"
        ],
        "summary": "Fetch Organization quota.",
        "operationId": "getOrgQuota",
        "parameters": [
          {
            "type": "integer",
            "format": "int64",
            "name": "org_id",
            "in": "path",
            "required": true
          }
        ],
        "responses": {
          "200": {
            "$ref": "#/responses/getQuotaResponse"
          },
          "401": {
            "$ref": "#/responses/unauthorisedError"
          },
          "403": {
            "$ref": "#/responses/forbiddenError"
          },
          "404": {
            "$ref": "#/responses/notFoundError"
          },
          "500": {
            "$ref": "#/responses/internalServerError"
          }
        }
      }
    },
    "/orgs/{org_id}/quotas/{quota_target}": {
      "put": {
        "security": [
          {
            "basic": []
          }
        ],
        "description": "If you are running Grafana Enterprise and have Fine-grained access control enabled, you need to have a permission with action `orgs.quotas:write` and scope `org:id:1` (orgIDScope).",
        "tags": [
          "orgs"
        ],
        "summary": "Update user quota.",
        "operationId": "updateOrgQuota",
        "parameters": [
          {
            "name": "body",
            "in": "body",
            "required": true,
            "schema": {
              "$ref": "#/definitions/UpdateOrgQuotaCmd"
            }
          },
          {
            "type": "string",
            "name": "quota_target",
            "in": "path",
            "required": true
          },
          {
            "type": "integer",
            "format": "int64",
            "name": "org_id",
            "in": "path",
            "required": true
          }
        ],
        "responses": {
          "200": {
            "$ref": "#/responses/okResponse"
          },
          "401": {
            "$ref": "#/responses/unauthorisedError"
          },
          "403": {
            "$ref": "#/responses/forbiddenError"
          },
          "404": {
            "$ref": "#/responses/notFoundError"
          },
          "500": {
            "$ref": "#/responses/internalServerError"
          }
        }
      }
    },
    "/orgs/{org_id}/users": {
      "get": {
        "security": [
          {
            "basic": []
          }
        ],
        "description": "If you are running Grafana Enterprise and have Fine-grained access control enabled\nyou need to have a permission with action: `org.users:read` with scope `users:*`.",
        "tags": [
          "orgs"
        ],
        "summary": "Get Users in Organization.",
        "operationId": "getOrgUsers",
        "parameters": [
          {
            "type": "integer",
            "format": "int64",
            "name": "org_id",
            "in": "path",
            "required": true
          }
        ],
        "responses": {
          "200": {
            "$ref": "#/responses/getOrgUsersResponse"
          },
          "401": {
            "$ref": "#/responses/unauthorisedError"
          },
          "403": {
            "$ref": "#/responses/forbiddenError"
          },
          "500": {
            "$ref": "#/responses/internalServerError"
          }
        }
      },
      "post": {
        "description": "Adds a global user to the current organization.\n\nIf you are running Grafana Enterprise and have Fine-grained access control enabled\nyou need to have a permission with action: `org.users:add` with scope `users:*`.",
        "tags": [
          "orgs"
        ],
        "summary": "Add a new user to the current organization",
        "operationId": "addOrgUser",
        "parameters": [
          {
            "name": "body",
            "in": "body",
            "required": true,
            "schema": {
              "$ref": "#/definitions/AddOrgUserCommand"
            }
          },
          {
            "type": "integer",
            "format": "int64",
            "name": "org_id",
            "in": "path",
            "required": true
          }
        ],
        "responses": {
          "200": {
            "$ref": "#/responses/okResponse"
          },
          "401": {
            "$ref": "#/responses/unauthorisedError"
          },
          "403": {
            "$ref": "#/responses/forbiddenError"
          },
          "500": {
            "$ref": "#/responses/internalServerError"
          }
        }
      }
    },
    "/orgs/{org_id}/users/{user_id}": {
      "delete": {
        "description": "If you are running Grafana Enterprise and have Fine-grained access control enabled\nyou need to have a permission with action: `org.users:remove` with scope `users:*`.",
        "tags": [
          "orgs"
        ],
        "summary": "Delete user in current organization",
        "operationId": "removeOrgUser",
        "parameters": [
          {
            "type": "integer",
            "format": "int64",
            "name": "org_id",
            "in": "path",
            "required": true
          },
          {
            "type": "integer",
            "format": "int64",
            "name": "user_id",
            "in": "path",
            "required": true
          }
        ],
        "responses": {
          "200": {
            "$ref": "#/responses/okResponse"
          },
          "400": {
            "$ref": "#/responses/badRequestError"
          },
          "401": {
            "$ref": "#/responses/unauthorisedError"
          },
          "403": {
            "$ref": "#/responses/forbiddenError"
          },
          "500": {
            "$ref": "#/responses/internalServerError"
          }
        }
      },
      "patch": {
        "description": "If you are running Grafana Enterprise and have Fine-grained access control enabled\nyou need to have a permission with action: `org.users.role:update` with scope `users:*`.",
        "tags": [
          "orgs"
        ],
        "summary": "Update Users in Organization.",
        "operationId": "updateOrgUser",
        "parameters": [
          {
            "name": "body",
            "in": "body",
            "required": true,
            "schema": {
              "$ref": "#/definitions/UpdateOrgUserCommand"
            }
          },
          {
            "type": "integer",
            "format": "int64",
            "name": "org_id",
            "in": "path",
            "required": true
          },
          {
            "type": "integer",
            "format": "int64",
            "name": "user_id",
            "in": "path",
            "required": true
          }
        ],
        "responses": {
          "200": {
            "$ref": "#/responses/okResponse"
          },
          "400": {
            "$ref": "#/responses/badRequestError"
          },
          "401": {
            "$ref": "#/responses/unauthorisedError"
          },
          "403": {
            "$ref": "#/responses/forbiddenError"
          },
          "500": {
            "$ref": "#/responses/internalServerError"
          }
        }
      }
    },
    "/playlists": {
      "get": {
        "tags": [
          "playlists"
        ],
        "summary": "Get playlists.",
        "operationId": "searchPlaylists",
        "parameters": [
          {
            "type": "string",
            "name": "query",
            "in": "query"
          },
          {
            "type": "integer",
            "format": "int64",
            "description": "in:limit",
            "name": "limit",
            "in": "query"
          }
        ],
        "responses": {
          "200": {
            "$ref": "#/responses/searchPlaylistsResponse"
          },
          "500": {
            "$ref": "#/responses/internalServerError"
          }
        }
      },
      "post": {
        "tags": [
          "playlists"
        ],
        "summary": "Create playlist.",
        "operationId": "createPlaylist",
        "parameters": [
          {
            "name": "Body",
            "in": "body",
            "required": true,
            "schema": {
              "$ref": "#/definitions/CreatePlaylistCommand"
            }
          }
        ],
        "responses": {
          "200": {
            "$ref": "#/responses/createPlaylistResponse"
          },
          "401": {
            "$ref": "#/responses/unauthorisedError"
          },
          "403": {
            "$ref": "#/responses/forbiddenError"
          },
          "404": {
            "$ref": "#/responses/notFoundError"
          },
          "500": {
            "$ref": "#/responses/internalServerError"
          }
        }
      }
    },
    "/playlists/{uid}": {
      "get": {
        "tags": [
          "playlists"
        ],
        "summary": "Get playlist.",
        "operationId": "getPlaylist",
        "parameters": [
          {
            "type": "string",
            "name": "uid",
            "in": "path",
            "required": true
          }
        ],
        "responses": {
          "200": {
            "$ref": "#/responses/getPlaylistResponse"
          },
          "401": {
            "$ref": "#/responses/unauthorisedError"
          },
          "403": {
            "$ref": "#/responses/forbiddenError"
          },
          "404": {
            "$ref": "#/responses/notFoundError"
          },
          "500": {
            "$ref": "#/responses/internalServerError"
          }
        }
      },
      "put": {
        "tags": [
          "playlists"
        ],
        "summary": "Update playlist.",
        "operationId": "updatePlaylist",
        "parameters": [
          {
            "name": "Body",
            "in": "body",
            "required": true,
            "schema": {
              "$ref": "#/definitions/UpdatePlaylistCommand"
            }
          },
          {
            "type": "string",
            "name": "uid",
            "in": "path",
            "required": true
          }
        ],
        "responses": {
          "200": {
            "$ref": "#/responses/updatePlaylistResponse"
          },
          "401": {
            "$ref": "#/responses/unauthorisedError"
          },
          "403": {
            "$ref": "#/responses/forbiddenError"
          },
          "404": {
            "$ref": "#/responses/notFoundError"
          },
          "500": {
            "$ref": "#/responses/internalServerError"
          }
        }
      },
      "delete": {
        "tags": [
          "playlists"
        ],
        "summary": "Delete playlist.",
        "operationId": "deletePlaylist",
        "parameters": [
          {
            "type": "string",
            "name": "uid",
            "in": "path",
            "required": true
          }
        ],
        "responses": {
          "200": {
            "$ref": "#/responses/okResponse"
          },
          "401": {
            "$ref": "#/responses/unauthorisedError"
          },
          "403": {
            "$ref": "#/responses/forbiddenError"
          },
          "404": {
            "$ref": "#/responses/notFoundError"
          },
          "500": {
            "$ref": "#/responses/internalServerError"
          }
        }
      }
    },
    "/playlists/{uid}/dashboards": {
      "get": {
        "tags": [
          "playlists"
        ],
        "summary": "Get playlist dashboards.",
        "operationId": "getPlaylistDashboards",
        "parameters": [
          {
            "type": "string",
            "name": "uid",
            "in": "path",
            "required": true
          }
        ],
        "responses": {
          "200": {
            "$ref": "#/responses/getPlaylistDashboardsResponse"
          },
          "401": {
            "$ref": "#/responses/unauthorisedError"
          },
          "403": {
            "$ref": "#/responses/forbiddenError"
          },
          "404": {
            "$ref": "#/responses/notFoundError"
          },
          "500": {
            "$ref": "#/responses/internalServerError"
          }
        }
      }
    },
    "/playlists/{uid}/items": {
      "get": {
        "tags": [
          "playlists"
        ],
        "summary": "Get playlist items.",
        "operationId": "getPlaylistItems",
        "parameters": [
          {
            "type": "string",
            "name": "uid",
            "in": "path",
            "required": true
          }
        ],
        "responses": {
          "200": {
            "$ref": "#/responses/getPlaylistItemsResponse"
          },
          "401": {
            "$ref": "#/responses/unauthorisedError"
          },
          "403": {
            "$ref": "#/responses/forbiddenError"
          },
          "404": {
            "$ref": "#/responses/notFoundError"
          },
          "500": {
            "$ref": "#/responses/internalServerError"
          }
        }
      }
    },
    "/query-history": {
      "get": {
        "description": "Returns a list of queries in the query history that matches the search criteria.\nQuery history search supports pagination. Use the `limit` parameter to control the maximum number of queries returned; the default limit is 100.\nYou can also use the `page` query parameter to fetch queries from any page other than the first one.",
        "tags": [
          "query_history"
        ],
        "summary": "Query history search.",
        "operationId": "searchQueries",
        "parameters": [
          {
            "type": "array",
            "items": {
              "type": "string"
            },
            "collectionFormat": "multi",
            "description": "List of data source UIDs to search for",
            "name": "datasourceUid",
            "in": "query"
          },
          {
            "type": "string",
            "description": "Text inside query or comments that is searched for",
            "name": "searchString",
            "in": "query"
          },
          {
            "type": "boolean",
            "description": "Flag indicating if only starred queries should be returned",
            "name": "onlyStarred",
            "in": "query"
          },
          {
            "enum": [
              "time-desc",
              "time-asc"
            ],
            "type": "string",
            "default": "time-desc",
            "description": "Sort method",
            "name": "sort",
            "in": "query"
          },
          {
            "type": "integer",
            "format": "int64",
            "description": "Use this parameter to access hits beyond limit. Numbering starts at 1. limit param acts as page size.",
            "name": "page",
            "in": "query"
          },
          {
            "type": "integer",
            "format": "int64",
            "description": "Limit the number of returned results",
            "name": "limit",
            "in": "query"
          },
          {
            "type": "integer",
            "format": "int64",
            "description": "From range for the query history search",
            "name": "from",
            "in": "query"
          },
          {
            "type": "integer",
            "format": "int64",
            "description": "To range for the query history search",
            "name": "to",
            "in": "query"
          }
        ],
        "responses": {
          "200": {
            "$ref": "#/responses/getQueryHistorySearchResponse"
          },
          "401": {
            "$ref": "#/responses/unauthorisedError"
          },
          "500": {
            "$ref": "#/responses/internalServerError"
          }
        }
      },
      "post": {
        "description": "Adds new query to query history.",
        "tags": [
          "query_history"
        ],
        "summary": "Add query to query history.",
        "operationId": "createQuery",
        "parameters": [
          {
            "name": "body",
            "in": "body",
            "required": true,
            "schema": {
              "$ref": "#/definitions/CreateQueryInQueryHistoryCommand"
            }
          }
        ],
        "responses": {
          "200": {
            "$ref": "#/responses/getQueryHistoryResponse"
          },
          "400": {
            "$ref": "#/responses/badRequestError"
          },
          "401": {
            "$ref": "#/responses/unauthorisedError"
          },
          "500": {
            "$ref": "#/responses/internalServerError"
          }
        }
      }
    },
    "/query-history/migrate": {
      "post": {
        "description": "Adds multiple queries to query history.",
        "tags": [
          "query_history"
        ],
        "summary": "Migrate queries to query history.",
        "operationId": "migrateQueries",
        "parameters": [
          {
            "name": "body",
            "in": "body",
            "required": true,
            "schema": {
              "$ref": "#/definitions/MigrateQueriesToQueryHistoryCommand"
            }
          }
        ],
        "responses": {
          "200": {
            "$ref": "#/responses/getQueryHistoryMigrationResponse"
          },
          "400": {
            "$ref": "#/responses/badRequestError"
          },
          "401": {
            "$ref": "#/responses/unauthorisedError"
          },
          "500": {
            "$ref": "#/responses/internalServerError"
          }
        }
      }
    },
    "/query-history/star/{query_history_uid}": {
      "post": {
        "description": "Adds star to query in query history as specified by the UID.",
        "tags": [
          "query_history"
        ],
        "summary": "Add star to query in query history.",
        "operationId": "starQuery",
        "parameters": [
          {
            "type": "string",
            "name": "query_history_uid",
            "in": "path",
            "required": true
          }
        ],
        "responses": {
          "200": {
            "$ref": "#/responses/getQueryHistoryResponse"
          },
          "401": {
            "$ref": "#/responses/unauthorisedError"
          },
          "500": {
            "$ref": "#/responses/internalServerError"
          }
        }
      },
      "delete": {
        "description": "Removes star from query in query history as specified by the UID.",
        "tags": [
          "query_history"
        ],
        "summary": "Remove star to query in query history.",
        "operationId": "unstarQuery",
        "parameters": [
          {
            "type": "string",
            "name": "query_history_uid",
            "in": "path",
            "required": true
          }
        ],
        "responses": {
          "200": {
            "$ref": "#/responses/getQueryHistoryResponse"
          },
          "401": {
            "$ref": "#/responses/unauthorisedError"
          },
          "500": {
            "$ref": "#/responses/internalServerError"
          }
        }
      }
    },
    "/query-history/{query_history_uid}": {
      "delete": {
        "description": "Deletes an existing query in query history as specified by the UID. This operation cannot be reverted.",
        "tags": [
          "query_history"
        ],
        "summary": "Delete query in query history.",
        "operationId": "deleteQuery",
        "parameters": [
          {
            "type": "string",
            "name": "query_history_uid",
            "in": "path",
            "required": true
          }
        ],
        "responses": {
          "200": {
            "$ref": "#/responses/getQueryHistoryDeleteQueryResponse"
          },
          "401": {
            "$ref": "#/responses/unauthorisedError"
          },
          "500": {
            "$ref": "#/responses/internalServerError"
          }
        }
      },
      "patch": {
        "description": "Updates comment for query in query history as specified by the UID.",
        "tags": [
          "query_history"
        ],
        "summary": "Update comment for query in query history.",
        "operationId": "patchQueryComment",
        "parameters": [
          {
            "type": "string",
            "name": "query_history_uid",
            "in": "path",
            "required": true
          },
          {
            "name": "body",
            "in": "body",
            "required": true,
            "schema": {
              "$ref": "#/definitions/PatchQueryCommentInQueryHistoryCommand"
            }
          }
        ],
        "responses": {
          "200": {
            "$ref": "#/responses/getQueryHistoryResponse"
          },
          "400": {
            "$ref": "#/responses/badRequestError"
          },
          "401": {
            "$ref": "#/responses/unauthorisedError"
          },
          "500": {
            "$ref": "#/responses/internalServerError"
          }
        }
      }
    },
    "/recording-rules": {
      "get": {
        "description": "Lists all rules in the database: active or deleted",
        "tags": [
          "recording_rules",
          "enterprise"
        ],
        "operationId": "listRecordingRules",
        "responses": {
          "200": {
            "$ref": "#/responses/listRecordingRulesResponse"
          },
          "401": {
            "$ref": "#/responses/unauthorisedError"
          },
          "403": {
            "$ref": "#/responses/forbiddenError"
          },
          "404": {
            "$ref": "#/responses/notFoundError"
          },
          "500": {
            "$ref": "#/responses/internalServerError"
          }
        }
      },
      "put": {
        "description": "Update the active status of a rule",
        "tags": [
          "recording_rules",
          "enterprise"
        ],
        "operationId": "updateRecordingRule",
        "parameters": [
          {
            "name": "body",
            "in": "body",
            "required": true,
            "schema": {
              "$ref": "#/definitions/RecordingRuleJSON"
            }
          }
        ],
        "responses": {
          "200": {
            "$ref": "#/responses/recordingRuleResponse"
          },
          "401": {
            "$ref": "#/responses/unauthorisedError"
          },
          "403": {
            "$ref": "#/responses/forbiddenError"
          },
          "404": {
            "$ref": "#/responses/notFoundError"
          },
          "500": {
            "$ref": "#/responses/internalServerError"
          }
        }
      },
      "post": {
        "description": "Create a recording rule that is then registered and started",
        "tags": [
          "recording_rules",
          "enterprise"
        ],
        "operationId": "createRecordingRule",
        "parameters": [
          {
            "name": "body",
            "in": "body",
            "required": true,
            "schema": {
              "$ref": "#/definitions/RecordingRuleJSON"
            }
          }
        ],
        "responses": {
          "200": {
            "$ref": "#/responses/recordingRuleResponse"
          },
          "401": {
            "$ref": "#/responses/unauthorisedError"
          },
          "403": {
            "$ref": "#/responses/forbiddenError"
          },
          "404": {
            "$ref": "#/responses/notFoundError"
          },
          "500": {
            "$ref": "#/responses/internalServerError"
          }
        }
      }
    },
    "/recording-rules/test": {
      "post": {
        "tags": [
          "recording_rules",
          "enterprise"
        ],
        "summary": "Test a recording rule.",
        "operationId": "testCreateRecordingRule",
        "parameters": [
          {
            "name": "body",
            "in": "body",
            "required": true,
            "schema": {
              "$ref": "#/definitions/RecordingRuleJSON"
            }
          }
        ],
        "responses": {
          "200": {
            "$ref": "#/responses/okResponse"
          },
          "401": {
            "$ref": "#/responses/unauthorisedError"
          },
          "403": {
            "$ref": "#/responses/forbiddenError"
          },
          "404": {
            "$ref": "#/responses/notFoundError"
          },
          "422": {
            "$ref": "#/responses/unprocessableEntityError"
          },
          "500": {
            "$ref": "#/responses/internalServerError"
          }
        }
      }
    },
    "/recording-rules/writer": {
      "get": {
        "description": "Return the prometheus remote write target",
        "tags": [
          "recording_rules",
          "enterprise"
        ],
        "operationId": "getRecordingRuleWriteTarget",
        "responses": {
          "200": {
            "$ref": "#/responses/recordingRuleWriteTargetResponse"
          },
          "401": {
            "$ref": "#/responses/unauthorisedError"
          },
          "403": {
            "$ref": "#/responses/forbiddenError"
          },
          "404": {
            "$ref": "#/responses/notFoundError"
          },
          "500": {
            "$ref": "#/responses/internalServerError"
          }
        }
      },
      "post": {
        "description": "It returns a 422 if there is not an existing prometheus data source configured",
        "tags": [
          "recording_rules",
          "enterprise"
        ],
        "summary": "Create a remote write target.",
        "operationId": "createRecordingRuleWriteTarget",
        "parameters": [
          {
            "name": "body",
            "in": "body",
            "required": true,
            "schema": {
              "$ref": "#/definitions/PrometheusRemoteWriteTargetJSON"
            }
          }
        ],
        "responses": {
          "200": {
            "$ref": "#/responses/recordingRuleWriteTargetResponse"
          },
          "401": {
            "$ref": "#/responses/unauthorisedError"
          },
          "403": {
            "$ref": "#/responses/forbiddenError"
          },
          "404": {
            "$ref": "#/responses/notFoundError"
          },
          "422": {
            "$ref": "#/responses/unprocessableEntityError"
          },
          "500": {
            "$ref": "#/responses/internalServerError"
          }
        }
      },
      "delete": {
        "tags": [
          "recording_rules",
          "enterprise"
        ],
        "summary": "Delete the remote write target.",
        "operationId": "deleteRecordingRuleWriteTarget",
        "responses": {
          "200": {
            "$ref": "#/responses/okResponse"
          },
          "401": {
            "$ref": "#/responses/unauthorisedError"
          },
          "403": {
            "$ref": "#/responses/forbiddenError"
          },
          "404": {
            "$ref": "#/responses/notFoundError"
          },
          "500": {
            "$ref": "#/responses/internalServerError"
          }
        }
      }
    },
    "/recording-rules/{recordingRuleID}": {
      "delete": {
        "tags": [
          "recording_rules",
          "enterprise"
        ],
        "summary": "Delete removes the rule from the registry and stops it.",
        "operationId": "deleteRecordingRule",
        "parameters": [
          {
            "type": "integer",
            "format": "int64",
            "name": "recordingRuleID",
            "in": "path",
            "required": true
          }
        ],
        "responses": {
          "200": {
            "$ref": "#/responses/okResponse"
          },
          "401": {
            "$ref": "#/responses/unauthorisedError"
          },
          "403": {
            "$ref": "#/responses/forbiddenError"
          },
          "404": {
            "$ref": "#/responses/notFoundError"
          },
          "500": {
            "$ref": "#/responses/internalServerError"
          }
        }
      }
    },
    "/reports": {
      "get": {
        "description": "Available to org admins only and with a valid or expired license\n\nYou need to have a permission with action `reports:read` with scope `reports:*`.",
        "tags": [
          "reports",
          "enterprise"
        ],
        "summary": "List reports.",
        "operationId": "getReports",
        "responses": {
          "200": {
            "$ref": "#/responses/getReportsResponse"
          },
          "401": {
            "$ref": "#/responses/unauthorisedError"
          },
          "403": {
            "$ref": "#/responses/forbiddenError"
          },
          "500": {
            "$ref": "#/responses/internalServerError"
          }
        }
      },
      "post": {
        "description": "Available to org admins only and with a valid license.\n\nYou need to have a permission with action `reports.admin:create`.",
        "tags": [
          "reports",
          "enterprise"
        ],
        "summary": "Create a report.",
        "operationId": "createReport",
        "parameters": [
          {
            "name": "body",
            "in": "body",
            "required": true,
            "schema": {
              "$ref": "#/definitions/CreateOrUpdateConfigCmd"
            }
          }
        ],
        "responses": {
          "200": {
            "$ref": "#/responses/createReportResponse"
          },
          "400": {
            "$ref": "#/responses/badRequestError"
          },
          "401": {
            "$ref": "#/responses/unauthorisedError"
          },
          "403": {
            "$ref": "#/responses/forbiddenError"
          },
          "404": {
            "$ref": "#/responses/notFoundError"
          },
          "500": {
            "$ref": "#/responses/internalServerError"
          }
        }
      }
    },
    "/reports/email": {
      "post": {
        "description": "Generate and send a report. This API waits for the report to be generated before returning. We recommend that you set the client’s timeout to at least 60 seconds. Available to org admins only and with a valid license.\n\nOnly available in Grafana Enterprise v7.0+.\nThis API endpoint is experimental and may be deprecated in a future release. On deprecation, a migration strategy will be provided and the endpoint will remain functional until the next major release of Grafana.\n\nYou need to have a permission with action `reports:send`.",
        "tags": [
          "reports",
          "enterprise"
        ],
        "summary": "Send a report.",
        "operationId": "sendReport",
        "parameters": [
          {
            "name": "body",
            "in": "body",
            "required": true,
            "schema": {
              "$ref": "#/definitions/ReportEmailDTO"
            }
          }
        ],
        "responses": {
          "200": {
            "$ref": "#/responses/okResponse"
          },
          "400": {
            "$ref": "#/responses/badRequestError"
          },
          "401": {
            "$ref": "#/responses/unauthorisedError"
          },
          "403": {
            "$ref": "#/responses/forbiddenError"
          },
          "404": {
            "$ref": "#/responses/notFoundError"
          },
          "500": {
            "$ref": "#/responses/internalServerError"
          }
        }
      }
    },
    "/reports/render/pdf/{dashboardID}": {
      "get": {
        "description": "Please refer to [reports enterprise](#/reports/renderReportPDFs) instead. This will be removed in Grafana 10.",
        "produces": [
          "application/pdf"
        ],
        "tags": [
          "reports",
          "enterprise"
        ],
        "summary": "Render report for dashboard.",
        "operationId": "renderReportPDF",
        "deprecated": true,
        "parameters": [
          {
            "type": "integer",
            "format": "int64",
            "name": "DashboardID",
            "in": "path",
            "required": true
          },
          {
            "type": "integer",
            "format": "int64",
            "name": "dashboardID",
            "in": "path",
            "required": true
          },
          {
            "type": "string",
            "name": "title",
            "in": "query"
          },
          {
            "type": "string",
            "name": "variables",
            "in": "query"
          },
          {
            "type": "string",
            "name": "from",
            "in": "query"
          },
          {
            "type": "string",
            "name": "to",
            "in": "query"
          },
          {
            "type": "string",
            "name": "orientation",
            "in": "query"
          },
          {
            "type": "string",
            "name": "layout",
            "in": "query"
          }
        ],
        "responses": {
          "200": {
            "$ref": "#/responses/contentResponse"
          },
          "400": {
            "$ref": "#/responses/badRequestError"
          },
          "401": {
            "$ref": "#/responses/unauthorisedError"
          },
          "500": {
            "$ref": "#/responses/internalServerError"
          }
        }
      }
    },
    "/reports/render/pdfs": {
      "get": {
        "description": "Available to all users and with a valid license.",
        "produces": [
          "application/pdf"
        ],
        "tags": [
          "reports",
          "enterprise"
        ],
        "summary": "Render report for multiple dashboards.",
        "operationId": "renderReportPDFs",
        "parameters": [
          {
            "type": "string",
            "name": "dashboardID",
            "in": "query"
          },
          {
            "type": "string",
            "name": "orientation",
            "in": "query"
          },
          {
            "type": "string",
            "name": "layout",
            "in": "query"
          }
        ],
        "responses": {
          "200": {
            "$ref": "#/responses/contentResponse"
          },
          "400": {
            "$ref": "#/responses/badRequestError"
          },
          "401": {
            "$ref": "#/responses/unauthorisedError"
          },
          "500": {
            "$ref": "#/responses/internalServerError"
          }
        }
      }
    },
    "/reports/settings": {
      "get": {
        "description": "Available to org admins only and with a valid or expired license\n\nYou need to have a permission with action `reports.settings:read`x.",
        "tags": [
          "reports",
          "enterprise"
        ],
        "summary": "Get settings.",
        "operationId": "getReportSettings",
        "responses": {
          "200": {
            "$ref": "#/responses/getReportSettingsResponse"
          },
          "401": {
            "$ref": "#/responses/unauthorisedError"
          },
          "403": {
            "$ref": "#/responses/forbiddenError"
          },
          "500": {
            "$ref": "#/responses/internalServerError"
          }
        }
      },
      "post": {
        "description": "Available to org admins only and with a valid or expired license\n\nYou need to have a permission with action `reports.settings:write`xx.",
        "tags": [
          "reports",
          "enterprise"
        ],
        "summary": "Save settings.",
        "operationId": "saveReportSettings",
        "parameters": [
          {
            "name": "body",
            "in": "body",
            "required": true,
            "schema": {
              "$ref": "#/definitions/SettingsDTO"
            }
          }
        ],
        "responses": {
          "200": {
            "$ref": "#/responses/okResponse"
          },
          "400": {
            "$ref": "#/responses/badRequestError"
          },
          "401": {
            "$ref": "#/responses/unauthorisedError"
          },
          "403": {
            "$ref": "#/responses/forbiddenError"
          },
          "500": {
            "$ref": "#/responses/internalServerError"
          }
        }
      }
    },
    "/reports/test-email": {
      "post": {
        "description": "Available to org admins only and with a valid license.\n\nYou need to have a permission with action `reports:send`.",
        "tags": [
          "reports",
          "enterprise"
        ],
        "summary": "Send test report via email.",
        "operationId": "sendTestEmail",
        "parameters": [
          {
            "name": "body",
            "in": "body",
            "required": true,
            "schema": {
              "$ref": "#/definitions/CreateOrUpdateConfigCmd"
            }
          }
        ],
        "responses": {
          "200": {
            "$ref": "#/responses/okResponse"
          },
          "400": {
            "$ref": "#/responses/badRequestError"
          },
          "401": {
            "$ref": "#/responses/unauthorisedError"
          },
          "403": {
            "$ref": "#/responses/forbiddenError"
          },
          "404": {
            "$ref": "#/responses/notFoundError"
          },
          "500": {
            "$ref": "#/responses/internalServerError"
          }
        }
      }
    },
    "/reports/{id}": {
      "get": {
        "description": "Available to org admins only and with a valid or expired license\n\nYou need to have a permission with action `reports:read` with scope `reports:id:\u003creport ID\u003e`.",
        "tags": [
          "reports",
          "enterprise"
        ],
        "summary": "Get a report.",
        "operationId": "getReport",
        "parameters": [
          {
            "type": "integer",
            "format": "int64",
            "name": "id",
            "in": "path",
            "required": true
          }
        ],
        "responses": {
          "200": {
            "$ref": "#/responses/getReportResponse"
          },
          "400": {
            "$ref": "#/responses/badRequestError"
          },
          "401": {
            "$ref": "#/responses/unauthorisedError"
          },
          "403": {
            "$ref": "#/responses/forbiddenError"
          },
          "404": {
            "$ref": "#/responses/notFoundError"
          },
          "500": {
            "$ref": "#/responses/internalServerError"
          }
        }
      },
      "put": {
        "description": "Available to org admins only and with a valid or expired license\n\nYou need to have a permission with action `reports.admin:write` with scope `reports:id:\u003creport ID\u003e`.",
        "tags": [
          "reports",
          "enterprise"
        ],
        "summary": "Update a report.",
        "operationId": "updateReport",
        "parameters": [
          {
            "name": "body",
            "in": "body",
            "required": true,
            "schema": {
              "$ref": "#/definitions/CreateOrUpdateConfigCmd"
            }
          },
          {
            "type": "integer",
            "format": "int64",
            "name": "id",
            "in": "path",
            "required": true
          }
        ],
        "responses": {
          "200": {
            "$ref": "#/responses/okResponse"
          },
          "400": {
            "$ref": "#/responses/badRequestError"
          },
          "401": {
            "$ref": "#/responses/unauthorisedError"
          },
          "403": {
            "$ref": "#/responses/forbiddenError"
          },
          "404": {
            "$ref": "#/responses/notFoundError"
          },
          "500": {
            "$ref": "#/responses/internalServerError"
          }
        }
      },
      "delete": {
        "description": "Available to org admins only and with a valid or expired license\n\nYou need to have a permission with action `reports.delete` with scope `reports:id:\u003creport ID\u003e`.",
        "tags": [
          "reports",
          "enterprise"
        ],
        "summary": "Delete a report.",
        "operationId": "deleteReport",
        "parameters": [
          {
            "type": "integer",
            "format": "int64",
            "name": "id",
            "in": "path",
            "required": true
          }
        ],
        "responses": {
          "200": {
            "$ref": "#/responses/okResponse"
          },
          "400": {
            "$ref": "#/responses/badRequestError"
          },
          "401": {
            "$ref": "#/responses/unauthorisedError"
          },
          "403": {
            "$ref": "#/responses/forbiddenError"
          },
          "404": {
            "$ref": "#/responses/notFoundError"
          },
          "500": {
            "$ref": "#/responses/internalServerError"
          }
        }
      }
    },
    "/saml/acs": {
      "post": {
        "tags": [
          "saml",
          "enterprise"
        ],
        "summary": "It performs assertion Consumer Service (ACS).",
        "operationId": "postACS",
        "parameters": [
          {
            "type": "string",
            "name": "RelayState",
            "in": "query"
          }
        ],
        "responses": {
          "302": {
            "description": ""
          },
          "403": {
            "$ref": "#/responses/forbiddenError"
          },
          "500": {
            "$ref": "#/responses/internalServerError"
          }
        }
      }
    },
    "/saml/metadata": {
      "get": {
        "produces": [
          "application/xml;application/samlmetadata+xml"
        ],
        "tags": [
          "saml",
          "enterprise"
        ],
        "summary": "It exposes the SP (Grafana's) metadata for the IdP's consumption.",
        "operationId": "getMetadata",
        "responses": {
          "200": {
            "$ref": "#/responses/contentResponse"
          }
        }
      }
    },
    "/saml/slo": {
      "get": {
        "description": "There might be two possible requests:\n1. Logout response (callback) when Grafana initiates single logout and IdP returns response to logout request.\n2. Logout request when another SP initiates single logout and IdP sends logout request to the Grafana,\nor in case of IdP-initiated logout.",
<<<<<<< HEAD
        "tags": ["saml", "enterprise"],
=======
        "tags": [
          "saml",
          "enterprise"
        ],
>>>>>>> 5d014f0c
        "summary": "It performs Single Logout (SLO) callback.",
        "operationId": "getSLO",
        "responses": {
          "302": {
            "description": ""
          },
          "400": {
            "$ref": "#/responses/badRequestError"
          },
          "403": {
            "$ref": "#/responses/forbiddenError"
          },
          "500": {
            "$ref": "#/responses/internalServerError"
          }
        }
      },
      "post": {
        "description": "There might be two possible requests:\n1. Logout response (callback) when Grafana initiates single logout and IdP returns response to logout request.\n2. Logout request when another SP initiates single logout and IdP sends logout request to the Grafana,\nor in case of IdP-initiated logout.",
        "tags": [
          "saml",
          "enterprise"
        ],
        "summary": "It performs Single Logout (SLO) callback.",
        "operationId": "postSLO",
        "parameters": [
          {
            "type": "string",
            "name": "SAMLRequest",
            "in": "query"
          },
          {
            "type": "string",
            "name": "SAMLResponse",
            "in": "query"
          }
        ],
        "responses": {
          "302": {
            "description": ""
          },
          "400": {
            "$ref": "#/responses/badRequestError"
          },
          "403": {
            "$ref": "#/responses/forbiddenError"
          },
          "500": {
            "$ref": "#/responses/internalServerError"
          }
        }
      }
    },
    "/search": {
      "get": {
        "tags": [
          "search"
        ],
        "operationId": "search",
        "parameters": [
          {
            "type": "string",
            "description": "Search Query",
            "name": "query",
            "in": "query"
          },
          {
            "type": "array",
            "items": {
              "type": "string"
            },
            "collectionFormat": "multi",
            "description": "List of tags to search for",
            "name": "tag",
            "in": "query"
          },
          {
            "enum": [
              "dash-folder",
              "dash-db"
            ],
            "type": "string",
            "description": "Type to search for, dash-folder or dash-db",
            "name": "type",
            "in": "query"
          },
          {
            "type": "array",
            "items": {
              "type": "integer",
              "format": "int64"
            },
            "description": "List of dashboard id’s to search for",
            "name": "dashboardIds",
            "in": "query"
          },
          {
            "type": "array",
            "items": {
              "type": "string"
            },
            "description": "List of dashboard uid’s to search for",
            "name": "dashboardUIDs",
            "in": "query"
          },
          {
            "type": "array",
            "items": {
              "type": "integer",
              "format": "int64"
            },
            "description": "List of folder id’s to search in for dashboards",
            "name": "folderIds",
            "in": "query"
          },
          {
            "type": "boolean",
            "description": "Flag indicating if only starred Dashboards should be returned",
            "name": "starred",
            "in": "query"
          },
          {
            "type": "integer",
            "format": "int64",
            "description": "Limit the number of returned results (max 5000)",
            "name": "limit",
            "in": "query"
          },
          {
            "type": "integer",
            "format": "int64",
            "description": "Use this parameter to access hits beyond limit. Numbering starts at 1. limit param acts as page size. Only available in Grafana v6.2+.",
            "name": "page",
            "in": "query"
          },
          {
            "enum": [
              "Edit",
              "View"
            ],
            "type": "string",
            "default": "View",
            "description": "Set to `Edit` to return dashboards/folders that the user can edit",
            "name": "permission",
            "in": "query"
          },
          {
            "enum": [
              "alpha-asc",
              "alpha-desc"
            ],
            "type": "string",
            "default": "alpha-asc",
            "description": "Sort method; for listing all the possible sort methods use the search sorting endpoint.",
            "name": "sort",
            "in": "query"
          }
        ],
        "responses": {
          "200": {
            "$ref": "#/responses/searchResponse"
          },
          "401": {
            "$ref": "#/responses/unauthorisedError"
          },
          "422": {
            "$ref": "#/responses/unprocessableEntityError"
          },
          "500": {
            "$ref": "#/responses/internalServerError"
          }
        }
      }
    },
    "/search/sorting": {
      "get": {
        "description": "List search sorting options",
        "tags": [
          "search"
        ],
        "operationId": "listSortOptions",
        "responses": {
          "200": {
            "$ref": "#/responses/listSortOptionsResponse"
          },
          "401": {
            "$ref": "#/responses/unauthorisedError"
          }
        }
      }
    },
    "/serviceaccounts": {
      "post": {
        "description": "Required permissions (See note in the [introduction](https://grafana.com/docs/grafana/latest/developers/http_api/serviceaccount/#service-account-api) for an explanation):\naction: `serviceaccounts:write` scope: `serviceaccounts:*`\n\nRequires basic authentication and that the authenticated user is a Grafana Admin.",
        "tags": [
          "service_accounts"
        ],
        "summary": "Create service account",
        "operationId": "createServiceAccount",
        "parameters": [
          {
            "name": "Body",
            "in": "body",
            "schema": {
              "$ref": "#/definitions/CreateServiceAccountForm"
            }
          }
        ],
        "responses": {
          "201": {
            "$ref": "#/responses/createServiceAccountResponse"
          },
          "400": {
            "$ref": "#/responses/badRequestError"
          },
          "401": {
            "$ref": "#/responses/unauthorisedError"
          },
          "403": {
            "$ref": "#/responses/forbiddenError"
          },
          "500": {
            "$ref": "#/responses/internalServerError"
          }
        }
      }
    },
    "/serviceaccounts/search": {
      "get": {
        "description": "Required permissions (See note in the [introduction](https://grafana.com/docs/grafana/latest/developers/http_api/serviceaccount/#service-account-api) for an explanation):\naction: `serviceaccounts:read` scope: `serviceaccounts:*`",
        "tags": [
          "service_accounts"
        ],
        "summary": "Search service accounts with paging",
        "operationId": "searchOrgServiceAccountsWithPaging",
        "parameters": [
          {
            "type": "boolean",
            "name": "Disabled",
            "in": "query"
          },
          {
            "type": "boolean",
            "name": "expiredTokens",
            "in": "query"
          },
          {
            "type": "string",
            "description": "It will return results where the query value is contained in one of the name.\nQuery values with spaces need to be URL encoded.",
            "name": "query",
            "in": "query"
          },
          {
            "type": "integer",
            "format": "int64",
            "description": "The default value is 1000.",
            "name": "perpage",
            "in": "query"
          },
          {
            "type": "integer",
            "format": "int64",
            "description": "The default value is 1.",
            "name": "page",
            "in": "query"
          }
        ],
        "responses": {
          "200": {
            "$ref": "#/responses/searchOrgServiceAccountsWithPagingResponse"
          },
          "401": {
            "$ref": "#/responses/unauthorisedError"
          },
          "403": {
            "$ref": "#/responses/forbiddenError"
          },
          "500": {
            "$ref": "#/responses/internalServerError"
          }
        }
      }
    },
    "/serviceaccounts/{serviceAccountId}": {
      "get": {
        "description": "Required permissions (See note in the [introduction](https://grafana.com/docs/grafana/latest/developers/http_api/serviceaccount/#service-account-api) for an explanation):\naction: `serviceaccounts:read` scope: `serviceaccounts:id:1` (single service account)",
        "tags": [
          "service_accounts"
        ],
        "summary": "Get single serviceaccount by Id",
        "operationId": "retrieveServiceAccount",
        "parameters": [
          {
            "type": "integer",
            "format": "int64",
            "name": "serviceAccountId",
            "in": "path",
            "required": true
          }
        ],
        "responses": {
          "200": {
            "$ref": "#/responses/retrieveServiceAccountResponse"
          },
          "400": {
            "$ref": "#/responses/badRequestError"
          },
          "401": {
            "$ref": "#/responses/unauthorisedError"
          },
          "403": {
            "$ref": "#/responses/forbiddenError"
          },
          "404": {
            "$ref": "#/responses/notFoundError"
          },
          "500": {
            "$ref": "#/responses/internalServerError"
          }
        }
      },
      "delete": {
        "description": "Required permissions (See note in the [introduction](https://grafana.com/docs/grafana/latest/developers/http_api/serviceaccount/#service-account-api) for an explanation):\naction: `serviceaccounts:delete` scope: `serviceaccounts:id:1` (single service account)",
        "tags": [
          "service_accounts"
        ],
        "summary": "Delete service account",
        "operationId": "deleteServiceAccount",
        "parameters": [
          {
            "type": "integer",
            "format": "int64",
            "name": "serviceAccountId",
            "in": "path",
            "required": true
          }
        ],
        "responses": {
          "200": {
            "$ref": "#/responses/okResponse"
          },
          "400": {
            "$ref": "#/responses/badRequestError"
          },
          "401": {
            "$ref": "#/responses/unauthorisedError"
          },
          "403": {
            "$ref": "#/responses/forbiddenError"
          },
          "500": {
            "$ref": "#/responses/internalServerError"
          }
        }
      },
      "patch": {
        "description": "Required permissions (See note in the [introduction](https://grafana.com/docs/grafana/latest/developers/http_api/serviceaccount/#service-account-api) for an explanation):\naction: `serviceaccounts:write` scope: `serviceaccounts:id:1` (single service account)",
        "tags": [
          "service_accounts"
        ],
        "summary": "Update service account",
        "operationId": "updateServiceAccount",
        "parameters": [
          {
            "type": "integer",
            "format": "int64",
            "name": "serviceAccountId",
            "in": "path",
            "required": true
          },
          {
            "name": "Body",
            "in": "body",
            "schema": {
              "$ref": "#/definitions/UpdateServiceAccountForm"
            }
          }
        ],
        "responses": {
          "200": {
            "$ref": "#/responses/updateServiceAccountResponse"
          },
          "400": {
            "$ref": "#/responses/badRequestError"
          },
          "401": {
            "$ref": "#/responses/unauthorisedError"
          },
          "403": {
            "$ref": "#/responses/forbiddenError"
          },
          "404": {
            "$ref": "#/responses/notFoundError"
          },
          "500": {
            "$ref": "#/responses/internalServerError"
          }
        }
      }
    },
    "/serviceaccounts/{serviceAccountId}/tokens": {
      "get": {
        "description": "Required permissions (See note in the [introduction](https://grafana.com/docs/grafana/latest/developers/http_api/serviceaccount/#service-account-api) for an explanation):\naction: `serviceaccounts:read` scope: `global:serviceaccounts:id:1` (single service account)\n\nRequires basic authentication and that the authenticated user is a Grafana Admin.",
        "tags": [
          "service_accounts"
        ],
        "summary": "Get service account tokens",
        "operationId": "listTokens",
        "parameters": [
          {
            "type": "integer",
            "format": "int64",
            "name": "serviceAccountId",
            "in": "path",
            "required": true
          }
        ],
        "responses": {
          "200": {
            "$ref": "#/responses/listTokensResponse"
          },
          "400": {
            "$ref": "#/responses/badRequestError"
          },
          "401": {
            "$ref": "#/responses/unauthorisedError"
          },
          "403": {
            "$ref": "#/responses/forbiddenError"
          },
          "500": {
            "$ref": "#/responses/internalServerError"
          }
        }
      },
      "post": {
        "description": "Required permissions (See note in the [introduction](https://grafana.com/docs/grafana/latest/developers/http_api/serviceaccount/#service-account-api) for an explanation):\naction: `serviceaccounts:write` scope: `serviceaccounts:id:1` (single service account)",
        "tags": [
          "service_accounts"
        ],
        "summary": "CreateNewToken adds a token to a service account",
        "operationId": "createToken",
        "parameters": [
          {
            "type": "integer",
            "format": "int64",
            "name": "serviceAccountId",
            "in": "path",
            "required": true
          },
          {
            "name": "Body",
            "in": "body",
            "schema": {
              "$ref": "#/definitions/AddServiceAccountTokenCommand"
            }
          }
        ],
        "responses": {
          "200": {
            "$ref": "#/responses/createTokenResponse"
          },
          "400": {
            "$ref": "#/responses/badRequestError"
          },
          "401": {
            "$ref": "#/responses/unauthorisedError"
          },
          "403": {
            "$ref": "#/responses/forbiddenError"
          },
          "404": {
            "$ref": "#/responses/notFoundError"
          },
          "409": {
            "$ref": "#/responses/conflictError"
          },
          "500": {
            "$ref": "#/responses/internalServerError"
          }
        }
      }
    },
    "/serviceaccounts/{serviceAccountId}/tokens/{tokenId}": {
      "delete": {
        "description": "Required permissions (See note in the [introduction](https://grafana.com/docs/grafana/latest/developers/http_api/serviceaccount/#service-account-api) for an explanation):\naction: `serviceaccounts:write` scope: `serviceaccounts:id:1` (single service account)\n\nRequires basic authentication and that the authenticated user is a Grafana Admin.",
        "tags": [
          "service_accounts"
        ],
        "summary": "DeleteToken deletes service account tokens",
        "operationId": "deleteToken",
        "parameters": [
          {
            "type": "integer",
            "format": "int64",
            "name": "tokenId",
            "in": "path",
            "required": true
          },
          {
            "type": "integer",
            "format": "int64",
            "name": "serviceAccountId",
            "in": "path",
            "required": true
          }
        ],
        "responses": {
          "200": {
            "$ref": "#/responses/okResponse"
          },
          "400": {
            "$ref": "#/responses/badRequestError"
          },
          "401": {
            "$ref": "#/responses/unauthorisedError"
          },
          "403": {
            "$ref": "#/responses/forbiddenError"
          },
          "404": {
            "$ref": "#/responses/notFoundError"
          },
          "500": {
            "$ref": "#/responses/internalServerError"
          }
        }
      }
    },
    "/snapshot/shared-options": {
      "get": {
        "tags": [
          "snapshots"
        ],
        "summary": "Get snapshot sharing settings.",
        "operationId": "getSharingOptions",
        "responses": {
          "200": {
            "$ref": "#/responses/getSharingOptionsResponse"
          },
          "401": {
            "$ref": "#/responses/unauthorisedError"
          }
        }
      }
    },
    "/snapshots": {
      "post": {
        "description": "Snapshot public mode should be enabled or authentication is required.",
        "tags": [
          "snapshots"
        ],
        "summary": "When creating a snapshot using the API, you have to provide the full dashboard payload including the snapshot data. This endpoint is designed for the Grafana UI.",
        "operationId": "createDashboardSnapshot",
        "parameters": [
          {
            "name": "body",
            "in": "body",
            "required": true,
            "schema": {
              "$ref": "#/definitions/CreateDashboardSnapshotCommand"
            }
          }
        ],
        "responses": {
          "200": {
            "$ref": "#/responses/createDashboardSnapshotResponse"
          },
          "401": {
            "$ref": "#/responses/unauthorisedError"
          },
          "403": {
            "$ref": "#/responses/forbiddenError"
          },
          "500": {
            "$ref": "#/responses/internalServerError"
          }
        }
      }
    },
    "/snapshots-delete/{deleteKey}": {
      "get": {
        "description": "Snapshot public mode should be enabled or authentication is required.",
        "tags": [
          "snapshots"
        ],
        "summary": "Delete Snapshot by deleteKey.",
        "operationId": "deleteDashboardSnapshotByDeleteKey",
        "parameters": [
          {
            "type": "string",
            "name": "deleteKey",
            "in": "path",
            "required": true
          }
        ],
        "responses": {
          "200": {
            "$ref": "#/responses/okResponse"
          },
          "401": {
            "$ref": "#/responses/unauthorisedError"
          },
          "403": {
            "$ref": "#/responses/forbiddenError"
          },
          "404": {
            "$ref": "#/responses/notFoundError"
          },
          "500": {
            "$ref": "#/responses/internalServerError"
          }
        }
      }
    },
    "/snapshots/{key}": {
      "get": {
        "tags": [
          "snapshots"
        ],
        "summary": "Get Snapshot by Key.",
        "operationId": "getDashboardSnapshot",
        "parameters": [
          {
            "type": "string",
            "name": "key",
            "in": "path",
            "required": true
          }
        ],
        "responses": {
          "200": {
            "$ref": "#/responses/getDashboardSnapshotResponse"
          },
          "400": {
            "$ref": "#/responses/badRequestError"
          },
          "404": {
            "$ref": "#/responses/notFoundError"
          },
          "500": {
            "$ref": "#/responses/internalServerError"
          }
        }
      },
      "delete": {
        "tags": [
          "snapshots"
        ],
        "summary": "Delete Snapshot by Key.",
        "operationId": "deleteDashboardSnapshot",
        "parameters": [
          {
            "type": "string",
            "name": "key",
            "in": "path",
            "required": true
          }
        ],
        "responses": {
          "200": {
            "$ref": "#/responses/okResponse"
          },
          "403": {
            "$ref": "#/responses/forbiddenError"
          },
          "404": {
            "$ref": "#/responses/notFoundError"
          },
          "500": {
            "$ref": "#/responses/internalServerError"
          }
        }
      }
    },
    "/teams": {
      "post": {
        "tags": [
          "teams"
        ],
        "summary": "Add Team.",
        "operationId": "createTeam",
        "parameters": [
          {
            "name": "body",
            "in": "body",
            "required": true,
            "schema": {
              "$ref": "#/definitions/CreateTeamCommand"
            }
          }
        ],
        "responses": {
          "200": {
            "$ref": "#/responses/createTeamResponse"
          },
          "401": {
            "$ref": "#/responses/unauthorisedError"
          },
          "403": {
            "$ref": "#/responses/forbiddenError"
          },
          "409": {
            "$ref": "#/responses/conflictError"
          },
          "500": {
            "$ref": "#/responses/internalServerError"
          }
        }
      }
    },
    "/teams/search": {
      "get": {
        "tags": [
          "teams"
        ],
        "summary": "Team Search With Paging.",
        "operationId": "searchTeams",
        "parameters": [
          {
            "type": "integer",
            "format": "int64",
            "default": 1,
            "name": "page",
            "in": "query"
          },
          {
            "type": "integer",
            "format": "int64",
            "default": 1000,
            "description": "Number of items per page\nThe totalCount field in the response can be used for pagination list E.g. if totalCount is equal to 100 teams and the perpage parameter is set to 10 then there are 10 pages of teams.",
            "name": "perpage",
            "in": "query"
          },
          {
            "type": "string",
            "name": "name",
            "in": "query"
          },
          {
            "type": "string",
            "description": "If set it will return results where the query value is contained in the name field. Query values with spaces need to be URL encoded.",
            "name": "query",
            "in": "query"
          }
        ],
        "responses": {
          "200": {
            "$ref": "#/responses/searchTeamsResponse"
          },
          "401": {
            "$ref": "#/responses/unauthorisedError"
          },
          "403": {
            "$ref": "#/responses/forbiddenError"
          },
          "500": {
            "$ref": "#/responses/internalServerError"
          }
        }
      }
    },
    "/teams/{teamId}/groups": {
      "get": {
        "tags": [
          "sync_team_groups",
          "enterprise"
        ],
        "summary": "Get External Groups.",
        "operationId": "getTeamGroupsApi",
        "parameters": [
          {
            "type": "integer",
            "format": "int64",
            "name": "teamId",
            "in": "path",
            "required": true
          }
        ],
        "responses": {
          "200": {
            "$ref": "#/responses/getTeamGroupsApiResponse"
          },
          "400": {
            "$ref": "#/responses/badRequestError"
          },
          "401": {
            "$ref": "#/responses/unauthorisedError"
          },
          "403": {
            "$ref": "#/responses/forbiddenError"
          },
          "404": {
            "$ref": "#/responses/notFoundError"
          },
          "500": {
            "$ref": "#/responses/internalServerError"
          }
        }
      },
      "post": {
        "tags": [
          "sync_team_groups",
          "enterprise"
        ],
        "summary": "Add External Group.",
        "operationId": "addTeamGroupApi",
        "parameters": [
          {
            "name": "body",
            "in": "body",
            "required": true,
            "schema": {
              "$ref": "#/definitions/TeamGroupMapping"
            }
          },
          {
            "type": "integer",
            "format": "int64",
            "name": "teamId",
            "in": "path",
            "required": true
          }
        ],
        "responses": {
          "200": {
            "$ref": "#/responses/okResponse"
          },
          "400": {
            "$ref": "#/responses/badRequestError"
          },
          "401": {
            "$ref": "#/responses/unauthorisedError"
          },
          "403": {
            "$ref": "#/responses/forbiddenError"
          },
          "404": {
            "$ref": "#/responses/notFoundError"
          },
          "500": {
            "$ref": "#/responses/internalServerError"
          }
        }
      }
    },
    "/teams/{teamId}/groups/{groupId}": {
      "delete": {
        "tags": [
          "sync_team_groups",
          "enterprise"
        ],
        "summary": "Remove External Group.",
        "operationId": "removeTeamGroupApi",
        "parameters": [
          {
            "type": "string",
            "name": "groupId",
            "in": "path",
            "required": true
          },
          {
            "type": "integer",
            "format": "int64",
            "name": "teamId",
            "in": "path",
            "required": true
          }
        ],
        "responses": {
          "200": {
            "$ref": "#/responses/okResponse"
          },
          "400": {
            "$ref": "#/responses/badRequestError"
          },
          "401": {
            "$ref": "#/responses/unauthorisedError"
          },
          "403": {
            "$ref": "#/responses/forbiddenError"
          },
          "404": {
            "$ref": "#/responses/notFoundError"
          },
          "500": {
            "$ref": "#/responses/internalServerError"
          }
        }
      }
    },
    "/teams/{team_id}": {
      "get": {
        "tags": [
          "teams"
        ],
        "summary": "Get Team By ID.",
        "operationId": "getTeamByID",
        "parameters": [
          {
            "type": "string",
            "name": "team_id",
            "in": "path",
            "required": true
          }
        ],
        "responses": {
          "200": {
            "$ref": "#/responses/getTeamByIDResponse"
          },
          "401": {
            "$ref": "#/responses/unauthorisedError"
          },
          "403": {
            "$ref": "#/responses/forbiddenError"
          },
          "404": {
            "$ref": "#/responses/notFoundError"
          },
          "500": {
            "$ref": "#/responses/internalServerError"
          }
        }
      },
      "put": {
        "tags": [
          "teams"
        ],
        "summary": "Update Team.",
        "operationId": "updateTeam",
        "parameters": [
          {
            "name": "body",
            "in": "body",
            "required": true,
            "schema": {
              "$ref": "#/definitions/UpdateTeamCommand"
            }
          },
          {
            "type": "string",
            "name": "team_id",
            "in": "path",
            "required": true
          }
        ],
        "responses": {
          "200": {
            "$ref": "#/responses/okResponse"
          },
          "401": {
            "$ref": "#/responses/unauthorisedError"
          },
          "403": {
            "$ref": "#/responses/forbiddenError"
          },
          "404": {
            "$ref": "#/responses/notFoundError"
          },
          "409": {
            "$ref": "#/responses/conflictError"
          },
          "500": {
            "$ref": "#/responses/internalServerError"
          }
        }
      },
      "delete": {
        "tags": [
          "teams"
        ],
        "summary": "Delete Team By ID.",
        "operationId": "deleteTeamByID",
        "parameters": [
          {
            "type": "string",
            "name": "team_id",
            "in": "path",
            "required": true
          }
        ],
        "responses": {
          "200": {
            "$ref": "#/responses/okResponse"
          },
          "401": {
            "$ref": "#/responses/unauthorisedError"
          },
          "403": {
            "$ref": "#/responses/forbiddenError"
          },
          "404": {
            "$ref": "#/responses/notFoundError"
          },
          "500": {
            "$ref": "#/responses/internalServerError"
          }
        }
      }
    },
    "/teams/{team_id}/members": {
      "get": {
        "tags": [
          "teams"
        ],
        "summary": "Get Team Members.",
        "operationId": "getTeamMembers",
        "parameters": [
          {
            "type": "string",
            "name": "team_id",
            "in": "path",
            "required": true
          }
        ],
        "responses": {
          "200": {
            "$ref": "#/responses/getTeamMembersResponse"
          },
          "401": {
            "$ref": "#/responses/unauthorisedError"
          },
          "403": {
            "$ref": "#/responses/forbiddenError"
          },
          "404": {
            "$ref": "#/responses/notFoundError"
          },
          "500": {
            "$ref": "#/responses/internalServerError"
          }
        }
      },
      "post": {
        "tags": [
          "teams"
        ],
        "summary": "Add Team Member.",
        "operationId": "addTeamMember",
        "parameters": [
          {
            "name": "body",
            "in": "body",
            "required": true,
            "schema": {
              "$ref": "#/definitions/AddTeamMemberCommand"
            }
          },
          {
            "type": "string",
            "name": "team_id",
            "in": "path",
            "required": true
          }
        ],
        "responses": {
          "200": {
            "$ref": "#/responses/okResponse"
          },
          "401": {
            "$ref": "#/responses/unauthorisedError"
          },
          "403": {
            "$ref": "#/responses/forbiddenError"
          },
          "404": {
            "$ref": "#/responses/notFoundError"
          },
          "500": {
            "$ref": "#/responses/internalServerError"
          }
        }
      }
    },
    "/teams/{team_id}/members/{user_id}": {
      "put": {
        "tags": [
          "teams"
        ],
        "summary": "Update Team Member.",
        "operationId": "updateTeamMember",
        "parameters": [
          {
            "name": "body",
            "in": "body",
            "required": true,
            "schema": {
              "$ref": "#/definitions/UpdateTeamMemberCommand"
            }
          },
          {
            "type": "string",
            "name": "team_id",
            "in": "path",
            "required": true
          },
          {
            "type": "integer",
            "format": "int64",
            "name": "user_id",
            "in": "path",
            "required": true
          }
        ],
        "responses": {
          "200": {
            "$ref": "#/responses/okResponse"
          },
          "401": {
            "$ref": "#/responses/unauthorisedError"
          },
          "403": {
            "$ref": "#/responses/forbiddenError"
          },
          "404": {
            "$ref": "#/responses/notFoundError"
          },
          "500": {
            "$ref": "#/responses/internalServerError"
          }
        }
      },
      "delete": {
        "tags": [
          "teams"
        ],
        "summary": "Remove Member From Team.",
        "operationId": "removeTeamMember",
        "parameters": [
          {
            "type": "string",
            "name": "team_id",
            "in": "path",
            "required": true
          },
          {
            "type": "integer",
            "format": "int64",
            "name": "user_id",
            "in": "path",
            "required": true
          }
        ],
        "responses": {
          "200": {
            "$ref": "#/responses/okResponse"
          },
          "401": {
            "$ref": "#/responses/unauthorisedError"
          },
          "403": {
            "$ref": "#/responses/forbiddenError"
          },
          "404": {
            "$ref": "#/responses/notFoundError"
          },
          "500": {
            "$ref": "#/responses/internalServerError"
          }
        }
      }
    },
    "/teams/{team_id}/preferences": {
      "get": {
        "tags": [
          "teams"
        ],
        "summary": "Get Team Preferences.",
        "operationId": "getTeamPreferences",
        "parameters": [
          {
            "type": "string",
            "name": "team_id",
            "in": "path",
            "required": true
          }
        ],
        "responses": {
          "200": {
            "$ref": "#/responses/getPreferencesResponse"
          },
          "401": {
            "$ref": "#/responses/unauthorisedError"
          },
          "500": {
            "$ref": "#/responses/internalServerError"
          }
        }
      },
      "put": {
        "tags": [
          "teams"
        ],
        "summary": "Update Team Preferences.",
        "operationId": "updateTeamPreferences",
        "parameters": [
          {
            "type": "string",
            "name": "team_id",
            "in": "path",
            "required": true
          },
          {
            "name": "body",
            "in": "body",
            "required": true,
            "schema": {
              "$ref": "#/definitions/UpdatePrefsCmd"
            }
          }
        ],
        "responses": {
          "200": {
            "$ref": "#/responses/okResponse"
          },
          "400": {
            "$ref": "#/responses/badRequestError"
          },
          "401": {
            "$ref": "#/responses/unauthorisedError"
          },
          "500": {
            "$ref": "#/responses/internalServerError"
          }
        }
      }
    },
    "/user": {
      "get": {
        "description": "Get (current authenticated user)",
        "tags": [
          "signed_in_user"
        ],
        "operationId": "getSignedInUser",
        "responses": {
          "200": {
            "$ref": "#/responses/userResponse"
          },
          "401": {
            "$ref": "#/responses/unauthorisedError"
          },
          "403": {
            "$ref": "#/responses/forbiddenError"
          },
          "404": {
            "$ref": "#/responses/notFoundError"
          },
          "500": {
            "$ref": "#/responses/internalServerError"
          }
        }
      },
      "put": {
        "tags": [
          "signed_in_user"
        ],
        "summary": "Update signed in User.",
        "operationId": "updateSignedInUser",
        "parameters": [
          {
            "description": "To change the email, name, login, theme, provide another one.",
            "name": "body",
            "in": "body",
            "required": true,
            "schema": {
              "$ref": "#/definitions/UpdateUserCommand"
            }
          }
        ],
        "responses": {
          "200": {
            "$ref": "#/responses/okResponse"
          },
          "401": {
            "$ref": "#/responses/unauthorisedError"
          },
          "403": {
            "$ref": "#/responses/forbiddenError"
          },
          "500": {
            "$ref": "#/responses/internalServerError"
          }
        }
      }
    },
    "/user/auth-tokens": {
      "get": {
        "description": "Return a list of all auth tokens (devices) that the actual user currently have logged in from.",
        "tags": [
          "signed_in_user"
        ],
        "summary": "Auth tokens of the actual User.",
        "operationId": "getUserAuthTokens",
        "responses": {
          "200": {
            "$ref": "#/responses/getUserAuthTokensResponse"
          },
          "401": {
            "$ref": "#/responses/unauthorisedError"
          },
          "403": {
            "$ref": "#/responses/forbiddenError"
          },
          "500": {
            "$ref": "#/responses/internalServerError"
          }
        }
      }
    },
    "/user/helpflags/clear": {
      "get": {
        "tags": [
          "signed_in_user"
        ],
        "summary": "Clear user help flag.",
        "operationId": "clearHelpFlags",
        "responses": {
          "200": {
            "$ref": "#/responses/helpFlagResponse"
          },
          "401": {
            "$ref": "#/responses/unauthorisedError"
          },
          "403": {
            "$ref": "#/responses/forbiddenError"
          },
          "500": {
            "$ref": "#/responses/internalServerError"
          }
        }
      }
    },
    "/user/helpflags/{flag_id}": {
      "put": {
        "tags": [
          "signed_in_user"
        ],
        "summary": "Set user help flag.",
        "operationId": "setHelpFlag",
        "parameters": [
          {
            "type": "string",
            "name": "flag_id",
            "in": "path",
            "required": true
          }
        ],
        "responses": {
          "200": {
            "$ref": "#/responses/helpFlagResponse"
          },
          "401": {
            "$ref": "#/responses/unauthorisedError"
          },
          "403": {
            "$ref": "#/responses/forbiddenError"
          },
          "500": {
            "$ref": "#/responses/internalServerError"
          }
        }
      }
    },
    "/user/orgs": {
      "get": {
        "security": [
          {
            "basic": []
          }
        ],
        "description": "Return a list of all organizations of the current user.",
        "tags": [
          "signed_in_user"
        ],
        "summary": "Organizations of the actual User.",
        "operationId": "getSignedInUserOrgList",
        "responses": {
          "200": {
            "$ref": "#/responses/getSignedInUserOrgListResponse"
          },
          "401": {
            "$ref": "#/responses/unauthorisedError"
          },
          "403": {
            "$ref": "#/responses/forbiddenError"
          },
          "500": {
            "$ref": "#/responses/internalServerError"
          }
        }
      }
    },
    "/user/password": {
      "put": {
        "security": [
          {
            "basic": []
          }
        ],
        "description": "Changes the password for the user.",
        "tags": [
          "signed_in_user"
        ],
        "summary": "Change Password.",
        "operationId": "changeUserPassword",
        "parameters": [
          {
            "description": "To change the email, name, login, theme, provide another one.",
            "name": "body",
            "in": "body",
            "required": true,
            "schema": {
              "$ref": "#/definitions/ChangeUserPasswordCommand"
            }
          }
        ],
        "responses": {
          "200": {
            "$ref": "#/responses/okResponse"
          },
          "400": {
            "$ref": "#/responses/badRequestError"
          },
          "401": {
            "$ref": "#/responses/unauthorisedError"
          },
          "403": {
            "$ref": "#/responses/forbiddenError"
          },
          "500": {
            "$ref": "#/responses/internalServerError"
          }
        }
      }
    },
    "/user/preferences": {
      "get": {
        "tags": [
          "user_preferences"
        ],
        "summary": "Get user preferences.",
        "operationId": "getUserPreferences",
        "responses": {
          "200": {
            "$ref": "#/responses/getPreferencesResponse"
          },
          "401": {
            "$ref": "#/responses/unauthorisedError"
          },
          "500": {
            "$ref": "#/responses/internalServerError"
          }
        }
      },
      "put": {
        "description": "Omitting a key (`theme`, `homeDashboardId`, `timezone`) will cause the current value to be replaced with the system default value.",
        "tags": [
          "user_preferences"
        ],
        "summary": "Update user preferences.",
        "operationId": "updateUserPreferences",
        "parameters": [
          {
            "name": "body",
            "in": "body",
            "required": true,
            "schema": {
              "$ref": "#/definitions/UpdatePrefsCmd"
            }
          }
        ],
        "responses": {
          "200": {
            "$ref": "#/responses/okResponse"
          },
          "400": {
            "$ref": "#/responses/badRequestError"
          },
          "401": {
            "$ref": "#/responses/unauthorisedError"
          },
          "500": {
            "$ref": "#/responses/internalServerError"
          }
        }
      },
      "patch": {
        "tags": [
          "user_preferences"
        ],
        "summary": "Patch user preferences.",
        "operationId": "patchUserPreferences",
        "parameters": [
          {
            "name": "body",
            "in": "body",
            "required": true,
            "schema": {
              "$ref": "#/definitions/PatchPrefsCmd"
            }
          }
        ],
        "responses": {
          "200": {
            "$ref": "#/responses/okResponse"
          },
          "400": {
            "$ref": "#/responses/badRequestError"
          },
          "401": {
            "$ref": "#/responses/unauthorisedError"
          },
          "500": {
            "$ref": "#/responses/internalServerError"
          }
        }
      }
    },
    "/user/quotas": {
      "get": {
        "tags": [
          "signed_in_user"
        ],
        "summary": "Fetch user quota.",
        "operationId": "getUserQuotas",
        "responses": {
          "200": {
            "$ref": "#/responses/getQuotaResponse"
          },
          "401": {
            "$ref": "#/responses/unauthorisedError"
          },
          "403": {
            "$ref": "#/responses/forbiddenError"
          },
          "404": {
            "$ref": "#/responses/notFoundError"
          },
          "500": {
            "$ref": "#/responses/internalServerError"
          }
        }
      }
    },
    "/user/revoke-auth-token": {
      "post": {
        "description": "Revokes the given auth token (device) for the actual user. User of issued auth token (device) will no longer be logged in and will be required to authenticate again upon next activity.",
        "tags": [
          "signed_in_user"
        ],
        "summary": "Revoke an auth token of the actual User.",
        "operationId": "revokeUserAuthToken",
        "parameters": [
          {
            "name": "body",
            "in": "body",
            "required": true,
            "schema": {
              "$ref": "#/definitions/RevokeAuthTokenCmd"
            }
          }
        ],
        "responses": {
          "200": {
            "$ref": "#/responses/okResponse"
          },
          "400": {
            "$ref": "#/responses/badRequestError"
          },
          "401": {
            "$ref": "#/responses/unauthorisedError"
          },
          "403": {
            "$ref": "#/responses/forbiddenError"
          },
          "500": {
            "$ref": "#/responses/internalServerError"
          }
        }
      }
    },
    "/user/stars/dashboard/{dashboard_id}": {
      "post": {
        "description": "Stars the given Dashboard for the actual user.",
        "tags": [
          "signed_in_user"
        ],
        "summary": "Star a dashboard.",
        "operationId": "starDashboard",
        "parameters": [
          {
            "type": "string",
            "name": "dashboard_id",
            "in": "path",
            "required": true
          }
        ],
        "responses": {
          "200": {
            "$ref": "#/responses/okResponse"
          },
          "400": {
            "$ref": "#/responses/badRequestError"
          },
          "401": {
            "$ref": "#/responses/unauthorisedError"
          },
          "403": {
            "$ref": "#/responses/forbiddenError"
          },
          "500": {
            "$ref": "#/responses/internalServerError"
          }
        }
      },
      "delete": {
        "description": "Deletes the starring of the given Dashboard for the actual user.",
        "tags": [
          "signed_in_user"
        ],
        "summary": "Unstar a dashboard.",
        "operationId": "unstarDashboard",
        "parameters": [
          {
            "type": "string",
            "name": "dashboard_id",
            "in": "path",
            "required": true
          }
        ],
        "responses": {
          "200": {
            "$ref": "#/responses/okResponse"
          },
          "400": {
            "$ref": "#/responses/badRequestError"
          },
          "401": {
            "$ref": "#/responses/unauthorisedError"
          },
          "403": {
            "$ref": "#/responses/forbiddenError"
          },
          "500": {
            "$ref": "#/responses/internalServerError"
          }
        }
      }
    },
    "/user/teams": {
      "get": {
        "description": "Return a list of all teams that the current user is member of.",
        "tags": [
          "signed_in_user"
        ],
        "summary": "Teams that the actual User is member of.",
        "operationId": "getSignedInUserTeamList",
        "responses": {
          "200": {
            "$ref": "#/responses/getSignedInUserTeamListResponse"
          },
          "401": {
            "$ref": "#/responses/unauthorisedError"
          },
          "403": {
            "$ref": "#/responses/forbiddenError"
          },
          "500": {
            "$ref": "#/responses/internalServerError"
          }
        }
      }
    },
    "/user/using/{org_id}": {
      "post": {
        "description": "Switch user context to the given organization.",
        "tags": [
          "signed_in_user"
        ],
        "summary": "Switch user context for signed in user.",
        "operationId": "userSetUsingOrg",
        "parameters": [
          {
            "type": "integer",
            "format": "int64",
            "name": "org_id",
            "in": "path",
            "required": true
          }
        ],
        "responses": {
          "200": {
            "$ref": "#/responses/okResponse"
          },
          "400": {
            "$ref": "#/responses/badRequestError"
          },
          "401": {
            "$ref": "#/responses/unauthorisedError"
          },
          "403": {
            "$ref": "#/responses/forbiddenError"
          },
          "500": {
            "$ref": "#/responses/internalServerError"
          }
        }
      }
    },
    "/users": {
      "get": {
        "description": "Returns all users that the authenticated user has permission to view, admin permission required.",
        "tags": [
          "users"
        ],
        "summary": "Get users.",
        "operationId": "searchUsers",
        "parameters": [
          {
            "type": "integer",
            "format": "int64",
            "default": 1000,
            "description": "Limit the maximum number of users to return per page",
            "name": "perpage",
            "in": "query"
          },
          {
            "type": "integer",
            "format": "int64",
            "default": 1,
            "description": "Page index for starting fetching users",
            "name": "page",
            "in": "query"
          }
        ],
        "responses": {
          "200": {
            "$ref": "#/responses/searchUsersResponse"
          },
          "401": {
            "$ref": "#/responses/unauthorisedError"
          },
          "403": {
            "$ref": "#/responses/forbiddenError"
          },
          "500": {
            "$ref": "#/responses/internalServerError"
          }
        }
      }
    },
    "/users/lookup": {
      "get": {
        "tags": [
          "users"
        ],
        "summary": "Get user by login or email.",
        "operationId": "getUserByLoginOrEmail",
        "parameters": [
          {
            "type": "string",
            "description": "loginOrEmail of the user",
            "name": "loginOrEmail",
            "in": "query",
            "required": true
          }
        ],
        "responses": {
          "200": {
            "$ref": "#/responses/userResponse"
          },
          "401": {
            "$ref": "#/responses/unauthorisedError"
          },
          "403": {
            "$ref": "#/responses/forbiddenError"
          },
          "404": {
            "$ref": "#/responses/notFoundError"
          },
          "500": {
            "$ref": "#/responses/internalServerError"
          }
        }
      }
    },
    "/users/search": {
      "get": {
        "tags": [
          "users"
        ],
        "summary": "Get users with paging.",
        "operationId": "searchUsersWithPaging",
        "responses": {
          "200": {
            "$ref": "#/responses/searchUsersResponse"
          },
          "401": {
            "$ref": "#/responses/unauthorisedError"
          },
          "403": {
            "$ref": "#/responses/forbiddenError"
          },
          "404": {
            "$ref": "#/responses/notFoundError"
          },
          "500": {
            "$ref": "#/responses/internalServerError"
          }
        }
      }
    },
    "/users/{user_id}": {
      "get": {
        "tags": [
          "users"
        ],
        "summary": "Get user by id.",
        "operationId": "getUserByID",
        "parameters": [
          {
            "type": "integer",
            "format": "int64",
            "name": "user_id",
            "in": "path",
            "required": true
          }
        ],
        "responses": {
          "200": {
            "$ref": "#/responses/userResponse"
          },
          "401": {
            "$ref": "#/responses/unauthorisedError"
          },
          "403": {
            "$ref": "#/responses/forbiddenError"
          },
          "404": {
            "$ref": "#/responses/notFoundError"
          },
          "500": {
            "$ref": "#/responses/internalServerError"
          }
        }
      },
      "put": {
        "description": "Update the user identified by id.",
        "tags": [
          "users"
        ],
        "summary": "Update user.",
        "operationId": "updateUser",
        "parameters": [
          {
            "description": "To change the email, name, login, theme, provide another one.",
            "name": "body",
            "in": "body",
            "required": true,
            "schema": {
              "$ref": "#/definitions/UpdateUserCommand"
            }
          },
          {
            "type": "integer",
            "format": "int64",
            "name": "user_id",
            "in": "path",
            "required": true
          }
        ],
        "responses": {
          "200": {
            "$ref": "#/responses/okResponse"
          },
          "401": {
            "$ref": "#/responses/unauthorisedError"
          },
          "403": {
            "$ref": "#/responses/forbiddenError"
          },
          "404": {
            "$ref": "#/responses/notFoundError"
          },
          "500": {
            "$ref": "#/responses/internalServerError"
          }
        }
      }
    },
    "/users/{user_id}/orgs": {
      "get": {
        "description": "Get organizations for user identified by id.",
        "tags": [
          "users"
        ],
        "summary": "Get organizations for user.",
        "operationId": "getUserOrgList",
        "parameters": [
          {
            "type": "integer",
            "format": "int64",
            "name": "user_id",
            "in": "path",
            "required": true
          }
        ],
        "responses": {
          "200": {
            "$ref": "#/responses/getUserOrgListResponse"
          },
          "401": {
            "$ref": "#/responses/unauthorisedError"
          },
          "403": {
            "$ref": "#/responses/forbiddenError"
          },
          "404": {
            "$ref": "#/responses/notFoundError"
          },
          "500": {
            "$ref": "#/responses/internalServerError"
          }
        }
      }
    },
    "/users/{user_id}/teams": {
      "get": {
        "description": "Get teams for user identified by id.",
        "tags": [
          "users"
        ],
        "summary": "Get teams for user.",
        "operationId": "getUserTeams",
        "parameters": [
          {
            "type": "integer",
            "format": "int64",
            "name": "user_id",
            "in": "path",
            "required": true
          }
        ],
        "responses": {
          "200": {
            "$ref": "#/responses/getUserTeamsResponse"
          },
          "401": {
            "$ref": "#/responses/unauthorisedError"
          },
          "403": {
            "$ref": "#/responses/forbiddenError"
          },
          "404": {
            "$ref": "#/responses/notFoundError"
          },
          "500": {
            "$ref": "#/responses/internalServerError"
          }
        }
      }
    }
  },
  "definitions": {
    "ActiveSyncStatusDTO": {
      "description": "ActiveSyncStatusDTO holds the information for LDAP background Sync",
      "type": "object",
      "properties": {
        "enabled": {
          "type": "boolean"
        },
        "nextSync": {
          "type": "string",
          "format": "date-time"
        },
        "prevSync": {
          "$ref": "#/definitions/SyncResult"
        },
        "schedule": {
          "type": "string"
        }
      }
    },
    "ActiveUserStats": {
      "type": "object",
      "properties": {
        "active_admins_and_editors": {
          "type": "integer",
          "format": "int64"
        },
        "active_users": {
          "type": "integer",
          "format": "int64"
        },
        "active_viewers": {
          "type": "integer",
          "format": "int64"
        }
      }
    },
    "AddApiKeyCommand": {
      "description": "COMMANDS",
      "type": "object",
      "properties": {
        "name": {
          "type": "string"
        },
        "role": {
          "type": "string",
          "enum": [
            "Viewer",
            "Editor",
            "Admin"
          ]
        },
        "secondsToLive": {
          "type": "integer",
          "format": "int64"
        }
      }
    },
    "AddBuiltInRoleCommand": {
      "type": "object",
      "properties": {
        "builtInRole": {
          "type": "string",
          "enum": [
            "Viewer",
            " Editor",
            " Admin",
            " Grafana Admin"
          ]
        },
        "global": {
          "description": "A flag indicating if the assignment is global or not. If set to false, the default org ID of the authenticated user will be used from the request to create organization local assignment. Refer to the Built-in role assignments for more information.",
          "type": "boolean"
        },
        "roleUid": {
          "type": "string"
        }
      }
    },
    "AddDataSourceCommand": {
      "description": "Also acts as api DTO",
      "type": "object",
      "properties": {
        "access": {
          "$ref": "#/definitions/DsAccess"
        },
        "basicAuth": {
          "type": "boolean"
        },
        "basicAuthUser": {
          "type": "string"
        },
        "database": {
          "type": "string"
        },
        "isDefault": {
          "type": "boolean"
        },
        "jsonData": {
          "$ref": "#/definitions/Json"
        },
        "name": {
          "type": "string"
        },
        "secureJsonData": {
          "type": "object",
          "additionalProperties": {
            "type": "string"
          }
        },
        "type": {
          "type": "string"
        },
        "uid": {
          "type": "string"
        },
        "url": {
          "type": "string"
        },
        "user": {
          "type": "string"
        },
        "withCredentials": {
          "type": "boolean"
        }
      }
    },
    "AddInviteForm": {
      "type": "object",
      "properties": {
        "loginOrEmail": {
          "type": "string"
        },
        "name": {
          "type": "string"
        },
        "role": {
          "type": "string",
          "enum": [
            "Viewer",
            "Editor",
            "Admin"
          ]
        },
        "sendEmail": {
          "type": "boolean"
        }
      }
    },
    "AddOrgUserCommand": {
      "type": "object",
      "properties": {
        "loginOrEmail": {
          "type": "string"
        },
        "role": {
          "type": "string",
          "enum": [
            "Viewer",
            "Editor",
            "Admin"
          ]
        }
      }
    },
    "AddPermissionDTO": {
      "type": "object",
      "properties": {
        "builtinRole": {
          "type": "string"
        },
        "permission": {
          "$ref": "#/definitions/DsPermissionType"
        },
        "teamId": {
          "type": "integer",
          "format": "int64"
        },
        "userId": {
          "type": "integer",
          "format": "int64"
        }
      }
    },
    "AddServiceAccountTokenCommand": {
      "type": "object",
      "properties": {
        "name": {
          "type": "string"
        },
        "secondsToLive": {
          "type": "integer",
          "format": "int64"
        }
      }
    },
    "AddTeamMemberCommand": {
      "type": "object",
      "properties": {
        "userId": {
          "type": "integer",
          "format": "int64"
        }
      }
    },
    "AddTeamRoleCommand": {
      "type": "object",
      "properties": {
        "roleUid": {
          "type": "string"
        }
      }
    },
    "AddUserRoleCommand": {
      "type": "object",
      "properties": {
        "global": {
          "type": "boolean"
        },
        "roleUid": {
          "type": "string"
        }
      }
    },
    "Address": {
      "type": "object",
      "properties": {
        "address1": {
          "type": "string"
        },
        "address2": {
          "type": "string"
        },
        "city": {
          "type": "string"
        },
        "country": {
          "type": "string"
        },
        "state": {
          "type": "string"
        },
        "zipCode": {
          "type": "string"
        }
      }
    },
    "AdminCreateUserForm": {
      "type": "object",
      "properties": {
        "email": {
          "type": "string"
        },
        "login": {
          "type": "string"
        },
        "name": {
          "type": "string"
        },
        "orgId": {
          "type": "integer",
          "format": "int64"
        },
        "password": {
          "type": "string"
        }
      }
    },
    "AdminStats": {
      "type": "object",
      "properties": {
        "activeAdmins": {
          "type": "integer",
          "format": "int64"
        },
        "activeEditors": {
          "type": "integer",
          "format": "int64"
        },
        "activeSessions": {
          "type": "integer",
          "format": "int64"
        },
        "activeUsers": {
          "type": "integer",
          "format": "int64"
        },
        "activeViewers": {
          "type": "integer",
          "format": "int64"
        },
        "admins": {
          "type": "integer",
          "format": "int64"
        },
        "alerts": {
          "type": "integer",
          "format": "int64"
        },
        "dailyActiveAdmins": {
          "type": "integer",
          "format": "int64"
        },
        "dailyActiveEditors": {
          "type": "integer",
          "format": "int64"
        },
        "dailyActiveSessions": {
          "type": "integer",
          "format": "int64"
        },
        "dailyActiveUsers": {
          "type": "integer",
          "format": "int64"
        },
        "dailyActiveViewers": {
          "type": "integer",
          "format": "int64"
        },
        "dashboards": {
          "type": "integer",
          "format": "int64"
        },
        "datasources": {
          "type": "integer",
          "format": "int64"
        },
        "editors": {
          "type": "integer",
          "format": "int64"
        },
        "monthlyActiveUsers": {
          "type": "integer",
          "format": "int64"
        },
        "orgs": {
          "type": "integer",
          "format": "int64"
        },
        "playlists": {
          "type": "integer",
          "format": "int64"
        },
        "snapshots": {
          "type": "integer",
          "format": "int64"
        },
        "stars": {
          "type": "integer",
          "format": "int64"
        },
        "tags": {
          "type": "integer",
          "format": "int64"
        },
        "users": {
          "type": "integer",
          "format": "int64"
        },
        "viewers": {
          "type": "integer",
          "format": "int64"
        }
      }
    },
    "AdminUpdateUserPasswordForm": {
      "type": "object",
      "properties": {
        "password": {
          "type": "string"
        }
      }
    },
    "AdminUpdateUserPermissionsForm": {
      "type": "object",
      "properties": {
        "isGrafanaAdmin": {
          "type": "boolean"
        }
      }
    },
    "AlertListItemDTO": {
      "type": "object",
      "properties": {
        "dashboardId": {
          "type": "integer",
          "format": "int64"
        },
        "dashboardSlug": {
          "type": "string"
        },
        "dashboardUid": {
          "type": "string"
        },
        "evalData": {
          "$ref": "#/definitions/Json"
        },
        "evalDate": {
          "type": "string",
          "format": "date-time"
        },
        "executionError": {
          "type": "string"
        },
        "id": {
          "type": "integer",
          "format": "int64"
        },
        "name": {
          "type": "string"
        },
        "newStateDate": {
          "type": "string",
          "format": "date-time"
        },
        "panelId": {
          "type": "integer",
          "format": "int64"
        },
        "state": {
          "$ref": "#/definitions/AlertStateType"
        },
        "url": {
          "type": "string"
        }
      }
    },
    "AlertNotification": {
      "type": "object",
      "properties": {
        "created": {
          "type": "string",
          "format": "date-time"
        },
        "disableResolveMessage": {
          "type": "boolean"
        },
        "frequency": {
          "type": "string"
        },
        "id": {
          "type": "integer",
          "format": "int64"
        },
        "isDefault": {
          "type": "boolean"
        },
        "name": {
          "type": "string"
        },
        "secureFields": {
          "type": "object",
          "additionalProperties": {
            "type": "boolean"
          }
        },
        "sendReminder": {
          "type": "boolean"
        },
        "settings": {
          "$ref": "#/definitions/Json"
        },
        "type": {
          "type": "string"
        },
        "uid": {
          "type": "string"
        },
        "updated": {
          "type": "string",
          "format": "date-time"
        }
      }
    },
    "AlertNotificationLookup": {
      "type": "object",
      "properties": {
        "id": {
          "type": "integer",
          "format": "int64"
        },
        "isDefault": {
          "type": "boolean"
        },
        "name": {
          "type": "string"
        },
        "type": {
          "type": "string"
        },
        "uid": {
          "type": "string"
        }
      }
    },
    "AlertStateInfoDTO": {
      "type": "object",
      "properties": {
        "dashboardId": {
          "type": "integer",
          "format": "int64"
        },
        "id": {
          "type": "integer",
          "format": "int64"
        },
        "newStateDate": {
          "type": "string",
          "format": "date-time"
        },
        "panelId": {
          "type": "integer",
          "format": "int64"
        },
        "state": {
          "$ref": "#/definitions/AlertStateType"
        }
      }
    },
    "AlertStateType": {
      "type": "string"
    },
    "AlertTestCommand": {
      "type": "object",
      "properties": {
        "dashboard": {
          "$ref": "#/definitions/Json"
        },
        "panelId": {
          "type": "integer",
          "format": "int64"
        }
      }
    },
    "AlertTestResult": {
      "type": "object",
      "properties": {
        "conditionEvals": {
          "type": "string"
        },
        "error": {
          "type": "string"
        },
        "firing": {
          "type": "boolean"
        },
        "logs": {
          "type": "array",
          "items": {
            "$ref": "#/definitions/AlertTestResultLog"
          }
        },
        "matches": {
          "type": "array",
          "items": {
            "$ref": "#/definitions/EvalMatch"
          }
        },
        "state": {
          "$ref": "#/definitions/AlertStateType"
        },
        "timeMs": {
          "type": "string"
        }
      }
    },
    "AlertTestResultLog": {
      "type": "object",
      "properties": {
        "data": {
          "type": "object"
        },
        "message": {
          "type": "string"
        }
      }
    },
    "AnnotationActions": {
      "type": "object",
      "properties": {
        "canAdd": {
          "type": "boolean"
        },
        "canDelete": {
          "type": "boolean"
        },
        "canEdit": {
          "type": "boolean"
        }
      }
    },
    "AnnotationPermission": {
      "type": "object",
      "properties": {
        "dashboard": {
          "$ref": "#/definitions/AnnotationActions"
        },
        "organization": {
          "$ref": "#/definitions/AnnotationActions"
        }
      }
    },
    "ApiKeyDTO": {
      "type": "object",
      "properties": {
        "accessControl": {
          "$ref": "#/definitions/Metadata"
        },
        "expiration": {
          "type": "string",
          "format": "date-time"
        },
        "id": {
          "type": "integer",
          "format": "int64"
        },
        "name": {
          "type": "string"
        },
        "role": {
          "type": "string",
          "enum": [
            "Viewer",
            "Editor",
            "Admin"
          ]
        }
      }
    },
    "BrandingOptionsDTO": {
      "type": "object",
      "properties": {
        "emailFooterLink": {
          "type": "string"
        },
        "emailFooterMode": {
          "type": "string"
        },
        "emailFooterText": {
          "type": "string"
        },
        "emailLogoUrl": {
          "type": "string"
        },
        "reportLogoUrl": {
          "type": "string"
        }
      }
    },
    "CalculateDiffTarget": {
      "type": "object",
      "properties": {
        "dashboardId": {
          "type": "integer",
          "format": "int64"
        },
        "unsavedDashboard": {
          "$ref": "#/definitions/Json"
        },
        "version": {
          "type": "integer",
          "format": "int64"
        }
      }
    },
    "ChangeUserPasswordCommand": {
      "type": "object",
      "properties": {
        "newPassword": {
          "type": "string"
        },
        "oldPassword": {
          "type": "string"
        }
      }
    },
    "ConfFloat64": {
      "description": "ConfFloat64 is a float64. It Marshals float64 values of NaN of Inf\nto null.",
      "type": "number",
      "format": "double"
    },
    "ConfigDTO": {
      "description": "ConfigDTO is model representation in transfer",
      "type": "object",
      "properties": {
        "created": {
          "type": "string",
          "format": "date-time"
        },
        "dashboardId": {
          "type": "integer",
          "format": "int64"
        },
        "dashboardName": {
          "type": "string"
        },
        "dashboardUid": {
          "type": "string"
        },
        "dashboards": {
          "type": "array",
          "items": {
            "$ref": "#/definitions/DashboardDTO"
          }
        },
        "enableCsv": {
          "type": "boolean"
        },
        "enableDashboardUrl": {
          "type": "boolean"
        },
        "formats": {
          "type": "array",
          "items": {
            "$ref": "#/definitions/Type"
          }
        },
        "id": {
          "type": "integer",
          "format": "int64"
        },
        "message": {
          "type": "string"
        },
        "name": {
          "type": "string"
        },
        "options": {
          "$ref": "#/definitions/ReportOptionsDTO"
        },
        "orgId": {
          "type": "integer",
          "format": "int64"
        },
        "recipients": {
          "type": "string"
        },
        "replyTo": {
          "type": "string"
        },
        "schedule": {
          "$ref": "#/definitions/ScheduleDTO"
        },
        "state": {
          "$ref": "#/definitions/State"
        },
        "templateVars": {
          "type": "object"
        },
        "updated": {
          "type": "string",
          "format": "date-time"
        },
        "userId": {
          "type": "integer",
          "format": "int64"
        }
      }
    },
    "Correlation": {
      "description": "Correlation is the model for correlations definitions",
      "type": "object",
      "properties": {
        "description": {
          "description": "Description of the correlation",
          "type": "string",
          "example": "Logs to Traces"
        },
        "label": {
          "description": "Label identifying the correlation",
          "type": "string",
          "example": "My Label"
        },
        "sourceUID": {
          "description": "UID of the data source the correlation originates from",
          "type": "string",
          "example": "d0oxYRg4z"
        },
        "targetUID": {
          "description": "UID of the data source the correlation points to",
          "type": "string",
          "example": "PE1C5CBDA0504A6A3"
        },
        "uid": {
          "description": "Unique identifier of the correlation",
          "type": "string",
          "example": "50xhMlg9k"
        }
      }
    },
    "CreateAlertNotificationCommand": {
      "type": "object",
      "properties": {
        "disableResolveMessage": {
          "type": "boolean"
        },
        "frequency": {
          "type": "string"
        },
        "isDefault": {
          "type": "boolean"
        },
        "name": {
          "type": "string"
        },
        "secureSettings": {
          "type": "object",
          "additionalProperties": {
            "type": "string"
          }
        },
        "sendReminder": {
          "type": "boolean"
        },
        "settings": {
          "$ref": "#/definitions/Json"
        },
        "type": {
          "type": "string"
        },
        "uid": {
          "type": "string"
        }
      }
    },
    "CreateCorrelationCommand": {
      "description": "CreateCorrelationCommand is the command for creating a correlation",
      "type": "object",
      "properties": {
        "description": {
          "description": "Optional description of the correlation",
          "type": "string",
          "example": "Logs to Traces"
        },
        "label": {
          "description": "Optional label identifying the correlation",
          "type": "string",
          "example": "My label"
        },
        "targetUID": {
          "description": "Target data source UID to which the correlation is created",
          "type": "string",
          "example": "PE1C5CBDA0504A6A3"
        }
      }
    },
    "CreateCorrelationResponseBody": {
      "description": "CreateCorrelationResponse is the response struct for CreateCorrelationCommand",
      "type": "object",
      "properties": {
        "message": {
          "type": "string",
          "example": "Correlation created"
        },
        "result": {
          "$ref": "#/definitions/Correlation"
        }
      }
    },
    "CreateDashboardSnapshotCommand": {
      "type": "object",
      "required": [
        "dashboard"
      ],
      "properties": {
        "Result": {
          "$ref": "#/definitions/DashboardSnapshot"
        },
        "dashboard": {
          "$ref": "#/definitions/Json"
        },
        "deleteKey": {
          "description": "Unique key used to delete the snapshot. It is different from the `key` so that only the creator can delete the snapshot. Required if `external` is `true`.",
          "type": "string"
        },
        "expires": {
          "description": "When the snapshot should expire in seconds in seconds. Default is never to expire.",
          "type": "integer",
          "format": "int64",
          "default": 0
        },
        "external": {
          "description": "these are passed when storing an external snapshot ref\nSave the snapshot on an external server rather than locally.",
          "type": "boolean",
          "default": false
        },
        "key": {
          "description": "Define the unique key. Required if `external` is `true`.",
          "type": "string"
        },
        "name": {
          "description": "Snapshot name",
          "type": "string"
        }
      }
    },
    "CreateFolderCommand": {
      "type": "object",
      "properties": {
        "title": {
          "type": "string"
        },
        "uid": {
          "type": "string"
        }
      }
    },
    "CreateLibraryElementCommand": {
      "description": "CreateLibraryElementCommand is the command for adding a LibraryElement",
      "type": "object",
      "properties": {
        "folderId": {
          "description": "ID of the folder where the library element is stored.",
          "type": "integer",
          "format": "int64"
        },
        "folderUid": {
          "description": "UID of the folder where the library element is stored.",
          "type": "string"
        },
        "kind": {
          "description": "Kind of element to create, Use 1 for library panels or 2 for c.\nDescription:\n1 - library panels\n2 - library variables",
          "type": "integer",
          "format": "int64",
          "enum": [
            1,
            2
          ]
        },
        "model": {
          "description": "The JSON model for the library element.",
          "type": "object"
        },
        "name": {
          "description": "Name of the library element.",
          "type": "string"
        },
        "uid": {
          "type": "string"
        }
      }
    },
    "CreateOrUpdateConfigCmd": {
      "type": "object",
      "properties": {
        "dashboardId": {
          "type": "integer",
          "format": "int64"
        },
        "dashboardUid": {
          "type": "string"
        },
        "dashboards": {
          "type": "array",
          "items": {
            "$ref": "#/definitions/DashboardDTO"
          }
        },
        "enableCsv": {
          "type": "boolean"
        },
        "enableDashboardUrl": {
          "type": "boolean"
        },
        "formats": {
          "type": "array",
          "items": {
            "$ref": "#/definitions/Type"
          }
        },
        "message": {
          "type": "string"
        },
        "name": {
          "type": "string"
        },
        "options": {
          "$ref": "#/definitions/ReportOptionsDTO"
        },
        "recipients": {
          "type": "string"
        },
        "replyTo": {
          "type": "string"
        },
        "schedule": {
          "$ref": "#/definitions/ScheduleDTO"
        },
        "state": {
          "$ref": "#/definitions/State"
        },
        "templateVars": {
          "type": "object"
        }
      }
    },
    "CreateOrgCommand": {
      "type": "object",
      "properties": {
        "name": {
          "type": "string"
        }
      }
    },
    "CreatePlaylistCommand": {
      "type": "object",
      "properties": {
        "interval": {
          "type": "string"
        },
        "items": {
          "type": "array",
          "items": {
            "$ref": "#/definitions/PlaylistItemDTO"
          }
        },
        "name": {
          "type": "string"
        }
      }
    },
    "CreateQueryInQueryHistoryCommand": {
      "description": "CreateQueryInQueryHistoryCommand is the command for adding query history",
      "type": "object",
      "required": [
        "queries"
      ],
      "properties": {
        "datasourceUid": {
          "description": "UID of the data source for which are queries stored.",
          "type": "string",
          "example": "PE1C5CBDA0504A6A3"
        },
        "queries": {
          "$ref": "#/definitions/Json"
        }
      }
    },
    "CreateRoleForm": {
      "type": "object",
      "properties": {
        "description": {
          "type": "string"
        },
        "displayName": {
          "type": "string"
        },
        "global": {
          "type": "boolean"
        },
        "group": {
          "type": "string"
        },
        "hidden": {
          "type": "boolean"
        },
        "name": {
          "type": "string"
        },
        "permissions": {
          "type": "array",
          "items": {
            "$ref": "#/definitions/Permission"
          }
        },
        "uid": {
          "type": "string"
        },
        "version": {
          "type": "integer",
          "format": "int64"
        }
      }
    },
    "CreateServiceAccountForm": {
      "type": "object",
      "properties": {
        "isDisabled": {
          "type": "boolean",
          "example": false
        },
        "name": {
          "type": "string",
          "example": "grafana"
        },
        "role": {
          "type": "string",
          "enum": [
            "Viewer",
            "Editor",
            "Admin"
          ],
          "example": "Admin"
        }
      }
    },
    "CreateTeamCommand": {
      "type": "object",
      "properties": {
        "email": {
          "type": "string"
        },
        "name": {
          "type": "string"
        }
      }
    },
    "CustomPermissionsRecordDTO": {
      "type": "object",
      "properties": {
        "customPermissions": {
          "type": "string"
        },
        "granteeName": {
          "type": "string"
        },
        "granteeType": {
          "type": "string"
        },
        "granteeUrl": {
          "type": "string"
        },
        "id": {
          "type": "integer",
          "format": "int64"
        },
        "isFolder": {
          "type": "boolean"
        },
        "orgId": {
          "type": "integer",
          "format": "int64"
        },
        "orgRole": {
          "type": "string"
        },
        "slug": {
          "type": "string"
        },
        "title": {
          "type": "string"
        },
        "uid": {
          "type": "string"
        },
        "url": {
          "type": "string"
        },
        "usersCount": {
          "type": "integer",
          "format": "int64"
        }
      }
    },
    "DashboardACLInfoDTO": {
      "type": "object",
      "properties": {
        "created": {
          "type": "string",
          "format": "date-time"
        },
        "dashboardId": {
          "type": "integer",
          "format": "int64"
        },
        "folderId": {
          "type": "integer",
          "format": "int64"
        },
        "inherited": {
          "type": "boolean"
        },
        "isFolder": {
          "type": "boolean"
        },
        "permission": {
          "$ref": "#/definitions/PermissionType"
        },
        "permissionName": {
          "type": "string"
        },
        "role": {
          "type": "string",
          "enum": [
            "Viewer",
            "Editor",
            "Admin"
          ]
        },
        "slug": {
          "type": "string"
        },
        "team": {
          "type": "string"
        },
        "teamAvatarUrl": {
          "type": "string"
        },
        "teamEmail": {
          "type": "string"
        },
        "teamId": {
          "type": "integer",
          "format": "int64"
        },
        "title": {
          "type": "string"
        },
        "uid": {
          "type": "string"
        },
        "updated": {
          "type": "string",
          "format": "date-time"
        },
        "url": {
          "type": "string"
        },
        "userAvatarUrl": {
          "type": "string"
        },
        "userEmail": {
          "type": "string"
        },
        "userId": {
          "type": "integer",
          "format": "int64"
        },
        "userLogin": {
          "type": "string"
        }
      }
    },
    "DashboardACLUpdateItem": {
      "type": "object",
      "properties": {
        "permission": {
          "$ref": "#/definitions/PermissionType"
        },
        "role": {
          "type": "string",
          "enum": [
            "Viewer",
            "Editor",
            "Admin"
          ]
        },
        "teamId": {
          "type": "integer",
          "format": "int64"
        },
        "userId": {
          "type": "integer",
          "format": "int64"
        }
      }
    },
    "DashboardDTO": {
      "type": "object",
      "properties": {
        "dashboard": {
          "$ref": "#/definitions/DashboardReportDTO"
        },
        "reportVariables": {
          "type": "object"
        },
        "timeRange": {
          "$ref": "#/definitions/TimeRangeDTO"
        }
      }
    },
    "DashboardFullWithMeta": {
      "type": "object",
      "properties": {
        "dashboard": {
          "$ref": "#/definitions/Json"
        },
        "meta": {
          "$ref": "#/definitions/DashboardMeta"
        }
      }
    },
    "DashboardMeta": {
      "type": "object",
      "properties": {
        "annotationsPermissions": {
          "$ref": "#/definitions/AnnotationPermission"
        },
        "canAdmin": {
          "type": "boolean"
        },
        "canDelete": {
          "type": "boolean"
        },
        "canEdit": {
          "type": "boolean"
        },
        "canSave": {
          "type": "boolean"
        },
        "canStar": {
          "type": "boolean"
        },
        "created": {
          "type": "string",
          "format": "date-time"
        },
        "createdBy": {
          "type": "string"
        },
        "expires": {
          "type": "string",
          "format": "date-time"
        },
        "folderId": {
          "type": "integer",
          "format": "int64"
        },
        "folderTitle": {
          "type": "string"
        },
        "folderUid": {
          "type": "string"
        },
        "folderUrl": {
          "type": "string"
        },
        "hasAcl": {
          "type": "boolean"
        },
        "isFolder": {
          "type": "boolean"
        },
        "isHome": {
          "type": "boolean"
        },
        "isSnapshot": {
          "type": "boolean"
        },
        "isStarred": {
          "type": "boolean"
        },
        "provisioned": {
          "type": "boolean"
        },
        "provisionedExternalId": {
          "type": "string"
        },
        "publicDashboardAccessToken": {
          "type": "string"
        },
        "publicDashboardEnabled": {
          "type": "boolean"
        },
        "slug": {
          "type": "string"
        },
        "type": {
          "type": "string"
        },
        "updated": {
          "type": "string",
          "format": "date-time"
        },
        "updatedBy": {
          "type": "string"
        },
        "url": {
          "type": "string"
        },
        "version": {
          "type": "integer",
          "format": "int64"
        }
      }
    },
    "DashboardRedirect": {
      "type": "object",
      "properties": {
        "redirectUri": {
          "type": "string"
        }
      }
    },
    "DashboardReportDTO": {
      "type": "object",
      "properties": {
        "id": {
          "type": "integer",
          "format": "int64"
        },
        "name": {
          "type": "string"
        },
        "uid": {
          "type": "string"
        }
      }
    },
    "DashboardSnapshot": {
      "description": "DashboardSnapshot model",
      "type": "object",
      "properties": {
        "Created": {
          "type": "string",
          "format": "date-time"
        },
        "Dashboard": {
          "$ref": "#/definitions/Json"
        },
        "DashboardEncrypted": {
          "type": "array",
          "items": {
            "type": "integer",
            "format": "uint8"
          }
        },
        "DeleteKey": {
          "type": "string"
        },
        "Expires": {
          "type": "string",
          "format": "date-time"
        },
        "External": {
          "type": "boolean"
        },
        "ExternalDeleteUrl": {
          "type": "string"
        },
        "ExternalUrl": {
          "type": "string"
        },
        "Id": {
          "type": "integer",
          "format": "int64"
        },
        "Key": {
          "type": "string"
        },
        "Name": {
          "type": "string"
        },
        "OrgId": {
          "type": "integer",
          "format": "int64"
        },
        "Updated": {
          "type": "string",
          "format": "date-time"
        },
        "UserId": {
          "type": "integer",
          "format": "int64"
        }
      }
    },
    "DashboardSnapshotDTO": {
      "description": "DashboardSnapshotDTO without dashboard map",
      "type": "object",
      "properties": {
        "created": {
          "type": "string",
          "format": "date-time"
        },
        "expires": {
          "type": "string",
          "format": "date-time"
        },
        "external": {
          "type": "boolean"
        },
        "externalUrl": {
          "type": "string"
        },
        "id": {
          "type": "integer",
          "format": "int64"
        },
        "key": {
          "type": "string"
        },
        "name": {
          "type": "string"
        },
        "orgId": {
          "type": "integer",
          "format": "int64"
        },
        "updated": {
          "type": "string",
          "format": "date-time"
        },
        "userId": {
          "type": "integer",
          "format": "int64"
        }
      }
    },
    "DashboardTagCloudItem": {
      "type": "object",
      "properties": {
        "count": {
          "type": "integer",
          "format": "int64"
        },
        "term": {
          "type": "string"
        }
      }
    },
    "DashboardVersionDTO": {
      "type": "object",
      "properties": {
        "created": {
          "type": "string",
          "format": "date-time"
        },
        "createdBy": {
          "type": "string"
        },
        "dashboardId": {
          "type": "integer",
          "format": "int64"
        },
        "dashboardUid": {
          "type": "string"
        },
        "id": {
          "type": "integer",
          "format": "int64"
        },
        "message": {
          "type": "string"
        },
        "parentVersion": {
          "type": "integer",
          "format": "int64"
        },
        "restoredFrom": {
          "type": "integer",
          "format": "int64"
        },
        "version": {
          "type": "integer",
          "format": "int64"
        }
      }
    },
    "DashboardVersionMeta": {
      "description": "DashboardVersionMeta extends the dashboard version model with the names\nassociated with the UserIds, overriding the field with the same name from\nthe DashboardVersion model.",
      "type": "object",
      "properties": {
        "created": {
          "type": "string",
          "format": "date-time"
        },
        "createdBy": {
          "type": "string"
        },
        "dashboardId": {
          "type": "integer",
          "format": "int64"
        },
        "data": {
          "$ref": "#/definitions/Json"
        },
        "id": {
          "type": "integer",
          "format": "int64"
        },
        "message": {
          "type": "string"
        },
        "parentVersion": {
          "type": "integer",
          "format": "int64"
        },
        "restoredFrom": {
          "type": "integer",
          "format": "int64"
        },
        "uid": {
          "type": "string"
        },
        "version": {
          "type": "integer",
          "format": "int64"
        }
      }
    },
    "DataLink": {
      "description": "DataLink define what",
      "type": "object",
      "properties": {
        "targetBlank": {
          "type": "boolean"
        },
        "title": {
          "type": "string"
        },
        "url": {
          "type": "string"
        }
      }
    },
    "DataResponse": {
      "description": "A map of RefIDs (unique query identifiers) to this type makes up the Responses property of a QueryDataResponse.\nThe Error property is used to allow for partial success responses from the containing QueryDataResponse.",
      "type": "object",
      "title": "DataResponse contains the results from a DataQuery.",
      "properties": {
        "Error": {
          "description": "Error is a property to be set if the the corresponding DataQuery has an error.",
          "type": "string"
        },
        "Frames": {
          "$ref": "#/definitions/Frames"
        }
      }
    },
    "DataSource": {
      "type": "object",
      "properties": {
        "access": {
          "$ref": "#/definitions/DsAccess"
        },
        "accessControl": {
          "$ref": "#/definitions/Metadata"
        },
        "basicAuth": {
          "type": "boolean"
        },
        "basicAuthUser": {
          "type": "string"
        },
        "database": {
          "type": "string"
        },
        "id": {
          "type": "integer",
          "format": "int64"
        },
        "isDefault": {
          "type": "boolean"
        },
        "jsonData": {
          "$ref": "#/definitions/Json"
        },
        "name": {
          "type": "string"
        },
        "orgId": {
          "type": "integer",
          "format": "int64"
        },
        "readOnly": {
          "type": "boolean"
        },
        "secureJsonFields": {
          "type": "object",
          "additionalProperties": {
            "type": "boolean"
          }
        },
        "type": {
          "type": "string"
        },
        "typeLogoUrl": {
          "type": "string"
        },
        "uid": {
          "type": "string"
        },
        "url": {
          "type": "string"
        },
        "user": {
          "type": "string"
        },
        "version": {
          "type": "integer",
          "format": "int64"
        },
        "withCredentials": {
          "type": "boolean"
        }
      }
    },
    "DataSourceList": {
      "type": "array",
      "items": {
        "$ref": "#/definitions/DataSourceListItemDTO"
      }
    },
    "DataSourceListItemDTO": {
      "type": "object",
      "properties": {
        "access": {
          "$ref": "#/definitions/DsAccess"
        },
        "basicAuth": {
          "type": "boolean"
        },
        "database": {
          "type": "string"
        },
        "id": {
          "type": "integer",
          "format": "int64"
        },
        "isDefault": {
          "type": "boolean"
        },
        "jsonData": {
          "$ref": "#/definitions/Json"
        },
        "name": {
          "type": "string"
        },
        "orgId": {
          "type": "integer",
          "format": "int64"
        },
        "readOnly": {
          "type": "boolean"
        },
        "type": {
          "type": "string"
        },
        "typeLogoUrl": {
          "type": "string"
        },
        "typeName": {
          "type": "string"
        },
        "uid": {
          "type": "string"
        },
        "url": {
          "type": "string"
        },
        "user": {
          "type": "string"
        }
      }
    },
    "DataSourcePermissionRuleDTO": {
      "type": "object",
      "properties": {
        "builtInRole": {
          "type": "string"
        },
        "created": {
          "type": "string",
          "format": "date-time"
        },
        "datasourceId": {
          "type": "integer",
          "format": "int64"
        },
        "id": {
          "type": "integer",
          "format": "int64"
        },
        "isManaged": {
          "type": "boolean"
        },
        "permission": {
          "$ref": "#/definitions/DsPermissionType"
        },
        "permissionName": {
          "type": "string"
        },
        "team": {
          "type": "string"
        },
        "teamAvatarUrl": {
          "type": "string"
        },
        "teamEmail": {
          "type": "string"
        },
        "teamId": {
          "type": "integer",
          "format": "int64"
        },
        "updated": {
          "type": "string",
          "format": "date-time"
        },
        "userAvatarUrl": {
          "type": "string"
        },
        "userEmail": {
          "type": "string"
        },
        "userId": {
          "type": "integer",
          "format": "int64"
        },
        "userLogin": {
          "type": "string"
        }
      }
    },
    "DataSourcePermissionsDTO": {
      "type": "object",
      "properties": {
        "datasourceId": {
          "type": "integer",
          "format": "int64"
        },
        "enabled": {
          "type": "boolean"
        },
        "permissions": {
          "type": "array",
          "items": {
            "$ref": "#/definitions/DataSourcePermissionRuleDTO"
          }
        }
      }
    },
    "DataTopic": {
      "type": "string",
      "title": "DataTopic is used to identify which topic the frame should be assigned to."
    },
    "DeleteCorrelationResponseBody": {
      "type": "object",
      "properties": {
        "message": {
          "type": "string",
          "example": "Correlation deleted"
        }
      }
    },
    "DeleteTokenCommand": {
      "type": "object",
      "properties": {
        "instance": {
          "type": "string"
        }
      }
    },
    "DsAccess": {
      "type": "string"
    },
    "DsPermissionType": {
      "description": "Datasource permission\nDescription:\n`0` - No Access\n`1` - Query\nEnum: 0,1",
      "type": "integer",
      "format": "int64"
    },
    "Duration": {
      "description": "A Duration represents the elapsed time between two instants\nas an int64 nanosecond count. The representation limits the\nlargest representable duration to approximately 290 years.",
      "type": "integer",
      "format": "int64"
    },
    "ErrorResponseBody": {
      "type": "object",
      "required": [
        "message"
      ],
      "properties": {
        "error": {
          "description": "Error An optional detailed description of the actual error. Only included if running in developer mode.",
          "type": "string"
        },
        "message": {
          "description": "a human readable version of the error",
          "type": "string"
        },
        "status": {
          "description": "Status An optional status to denote the cause of the error.\n\nFor example, a 412 Precondition Failed error may include additional information of why that error happened.",
          "type": "string"
        }
      }
    },
    "EvalMatch": {
      "type": "object",
      "properties": {
        "metric": {
          "type": "string"
        },
        "tags": {
          "type": "object",
          "additionalProperties": {
            "type": "string"
          }
        },
        "value": {
          "$ref": "#/definitions/Float"
        }
      }
    },
    "FailedUser": {
      "description": "FailedUser holds the information of an user that failed",
      "type": "object",
      "properties": {
        "Error": {
          "type": "string"
        },
        "Login": {
          "type": "string"
        }
      }
    },
    "Field": {
      "description": "A Field is essentially a slice of various types with extra properties and methods.\nSee NewField() for supported types.\n\nThe slice data in the Field is a not exported, so methods on the Field are used to to manipulate its data.",
      "type": "object",
      "title": "Field represents a typed column of data within a Frame.",
      "properties": {
        "config": {
          "$ref": "#/definitions/FieldConfig"
        },
        "labels": {
          "$ref": "#/definitions/FrameLabels"
        },
        "name": {
          "description": "Name is default identifier of the field. The name does not have to be unique, but the combination\nof name and Labels should be unique for proper behavior in all situations.",
          "type": "string"
        }
      }
    },
    "FieldConfig": {
      "type": "object",
      "title": "FieldConfig represents the display properties for a Field.",
      "properties": {
        "color": {
          "description": "Map values to a display color\nNOTE: this interface is under development in the frontend... so simple map for now",
          "type": "object",
          "additionalProperties": {
            "type": "object"
          }
        },
        "custom": {
          "description": "Panel Specific Values",
          "type": "object",
          "additionalProperties": {
            "type": "object"
          }
        },
        "decimals": {
          "type": "integer",
          "format": "uint16"
        },
        "description": {
          "description": "Description is human readable field metadata",
          "type": "string"
        },
        "displayName": {
          "description": "DisplayName overrides Grafana default naming, should not be used from a data source",
          "type": "string"
        },
        "displayNameFromDS": {
          "description": "DisplayNameFromDS overrides Grafana default naming in a better way that allows users to override it easily.",
          "type": "string"
        },
        "filterable": {
          "description": "Filterable indicates if the Field's data can be filtered by additional calls.",
          "type": "boolean"
        },
        "interval": {
          "description": "Interval indicates the expected regular step between values in the series.\nWhen an interval exists, consumers can identify \"missing\" values when the expected value is not present.\nThe grafana timeseries visualization will render disconnected values when missing values are found it the time field.\nThe interval uses the same units as the values.  For time.Time, this is defined in milliseconds.",
          "type": "number",
          "format": "double"
        },
        "links": {
          "description": "The behavior when clicking on a result",
          "type": "array",
          "items": {
            "$ref": "#/definitions/DataLink"
          }
        },
        "mappings": {
          "$ref": "#/definitions/ValueMappings"
        },
        "max": {
          "$ref": "#/definitions/ConfFloat64"
        },
        "min": {
          "$ref": "#/definitions/ConfFloat64"
        },
        "noValue": {
          "description": "Alternative to empty string",
          "type": "string"
        },
        "path": {
          "description": "Path is an explicit path to the field in the datasource. When the frame meta includes a path,\nthis will default to `${frame.meta.path}/${field.name}\n\nWhen defined, this value can be used as an identifier within the datasource scope, and\nmay be used as an identifier to update values in a subsequent request",
          "type": "string"
        },
        "thresholds": {
          "$ref": "#/definitions/ThresholdsConfig"
        },
        "unit": {
          "description": "Numeric Options",
          "type": "string"
        },
        "writeable": {
          "description": "Writeable indicates that the datasource knows how to update this value",
          "type": "boolean"
        }
      }
    },
    "FindTagsResult": {
      "type": "object",
      "title": "FindTagsResult is the result of a tags search.",
      "properties": {
        "tags": {
          "type": "array",
          "items": {
            "$ref": "#/definitions/TagsDTO"
          }
        }
      }
    },
    "Float": {
      "description": "It does not consider zero values to be null.\nIt will decode to null, not zero, if null.",
      "type": "object",
      "title": "Float is a nullable float64.",
      "properties": {
        "Float64": {
          "type": "number",
          "format": "double"
        },
        "Valid": {
          "type": "boolean"
        }
      }
    },
    "Folder": {
      "type": "object",
      "properties": {
        "accessControl": {
          "$ref": "#/definitions/Metadata"
        },
        "canAdmin": {
          "type": "boolean"
        },
        "canDelete": {
          "type": "boolean"
        },
        "canEdit": {
          "type": "boolean"
        },
        "canSave": {
          "type": "boolean"
        },
        "created": {
          "type": "string",
          "format": "date-time"
        },
        "createdBy": {
          "type": "string"
        },
        "hasAcl": {
          "type": "boolean"
        },
        "id": {
          "type": "integer",
          "format": "int64"
        },
        "title": {
          "type": "string"
        },
        "uid": {
          "type": "string"
        },
        "updated": {
          "type": "string",
          "format": "date-time"
        },
        "updatedBy": {
          "type": "string"
        },
        "url": {
          "type": "string"
        },
        "version": {
          "type": "integer",
          "format": "int64"
        }
      }
    },
    "FolderSearchHit": {
      "type": "object",
      "properties": {
        "accessControl": {
          "$ref": "#/definitions/Metadata"
        },
        "id": {
          "type": "integer",
          "format": "int64"
        },
        "title": {
          "type": "string"
        },
        "uid": {
          "type": "string"
        }
      }
    },
    "Frame": {
      "description": "Each Field is well typed by its FieldType and supports optional Labels.\n\nA Frame is a general data container for Grafana. A Frame can be table data\nor time series data depending on its content and field types.",
      "type": "object",
      "title": "Frame is a columnar data structure where each column is a Field.",
      "properties": {
        "Fields": {
          "description": "Fields are the columns of a frame.\nAll Fields must be of the same the length when marshalling the Frame for transmission.",
          "type": "array",
          "items": {
            "$ref": "#/definitions/Field"
          }
        },
        "Meta": {
          "$ref": "#/definitions/FrameMeta"
        },
        "Name": {
          "description": "Name is used in some Grafana visualizations.",
          "type": "string"
        },
        "RefID": {
          "description": "RefID is a property that can be set to match a Frame to its originating query.",
          "type": "string"
        }
      }
    },
    "FrameLabels": {
      "description": "Labels are used to add metadata to an object.  The JSON will always be sorted keys",
      "type": "object",
      "additionalProperties": {
        "type": "string"
      }
    },
    "FrameMeta": {
      "description": "https://github.com/grafana/grafana/blob/master/packages/grafana-data/src/types/data.ts#L11\nNOTE -- in javascript this can accept any `[key: string]: any;` however\nthis interface only exposes the values we want to be exposed",
      "type": "object",
      "title": "FrameMeta matches:",
      "properties": {
        "channel": {
          "description": "Channel is the path to a stream in grafana live that has real-time updates for this data.",
          "type": "string"
        },
        "custom": {
          "description": "Custom datasource specific values.",
          "type": "object"
        },
        "dataTopic": {
          "$ref": "#/definitions/DataTopic"
        },
        "executedQueryString": {
          "description": "ExecutedQueryString is the raw query sent to the underlying system. All macros and templating\nhave been applied.  When metadata contains this value, it will be shown in the query inspector.",
          "type": "string"
        },
        "notices": {
          "description": "Notices provide additional information about the data in the Frame that\nGrafana can display to the user in the user interface.",
          "type": "array",
          "items": {
            "$ref": "#/definitions/Notice"
          }
        },
        "path": {
          "description": "Path is a browsable path on the datasource.",
          "type": "string"
        },
        "pathSeparator": {
          "description": "PathSeparator defines the separator pattern to decode a hierarchy. The default separator is '/'.",
          "type": "string"
        },
        "preferredVisualisationType": {
          "$ref": "#/definitions/VisType"
        },
        "stats": {
          "description": "Stats is an array of query result statistics.",
          "type": "array",
          "items": {
            "$ref": "#/definitions/QueryStat"
          }
        },
        "type": {
          "$ref": "#/definitions/FrameType"
        }
      }
    },
    "FrameType": {
      "description": "A FrameType string, when present in a frame's metadata, asserts that the\nframe's structure conforms to the FrameType's specification.\nThis property is currently optional, so FrameType may be FrameTypeUnknown even if the properties of\nthe Frame correspond to a defined FrameType.",
      "type": "string"
    },
    "Frames": {
      "description": "It is the main data container within a backend.DataResponse.",
      "type": "array",
      "title": "Frames is a slice of Frame pointers.",
      "items": {
        "$ref": "#/definitions/Frame"
      }
    },
    "GetAnnotationTagsResponse": {
      "type": "object",
      "title": "GetAnnotationTagsResponse is a response struct for FindTagsResult.",
      "properties": {
        "result": {
          "$ref": "#/definitions/FindTagsResult"
        }
      }
    },
    "GetHomeDashboardResponse": {
      "title": "Get home dashboard response.",
      "allOf": [
        {
          "type": "object",
          "properties": {
            "dashboard": {
              "$ref": "#/definitions/Json"
            },
            "meta": {
              "$ref": "#/definitions/DashboardMeta"
            }
          }
        },
        {
          "type": "object",
          "properties": {
            "redirectUri": {
              "type": "string"
            }
          }
        }
      ]
    },
    "Hit": {
      "type": "object",
      "properties": {
        "folderId": {
          "type": "integer",
          "format": "int64"
        },
        "folderTitle": {
          "type": "string"
        },
        "folderUid": {
          "type": "string"
        },
        "folderUrl": {
          "type": "string"
        },
        "id": {
          "type": "integer",
          "format": "int64"
        },
        "isStarred": {
          "type": "boolean"
        },
        "slug": {
          "type": "string"
        },
        "sortMeta": {
          "type": "integer",
          "format": "int64"
        },
        "sortMetaName": {
          "type": "string"
        },
        "tags": {
          "type": "array",
          "items": {
            "type": "string"
          }
        },
        "title": {
          "type": "string"
        },
        "type": {
          "$ref": "#/definitions/HitType"
        },
        "uid": {
          "type": "string"
        },
        "uri": {
          "type": "string"
        },
        "url": {
          "type": "string"
        }
      }
    },
    "HitList": {
      "type": "array",
      "items": {
        "$ref": "#/definitions/Hit"
      }
    },
    "HitType": {
      "type": "string"
    },
    "ImportDashboardInput": {
      "type": "object",
      "title": "ImportDashboardInput definition of input parameters when importing a dashboard.",
      "properties": {
        "name": {
          "type": "string"
        },
        "pluginId": {
          "type": "string"
        },
        "type": {
          "type": "string"
        },
        "value": {
          "type": "string"
        }
      }
    },
    "ImportDashboardRequest": {
      "type": "object",
      "title": "ImportDashboardRequest request object for importing a dashboard.",
      "properties": {
        "dashboard": {
          "$ref": "#/definitions/Json"
        },
        "folderId": {
          "type": "integer",
          "format": "int64"
        },
        "folderUid": {
          "type": "string"
        },
        "inputs": {
          "type": "array",
          "items": {
            "$ref": "#/definitions/ImportDashboardInput"
          }
        },
        "overwrite": {
          "type": "boolean"
        },
        "path": {
          "type": "string"
        },
        "pluginId": {
          "type": "string"
        }
      }
    },
    "ImportDashboardResponse": {
      "type": "object",
      "title": "ImportDashboardResponse response object returned when importing a dashboard.",
      "properties": {
        "dashboardId": {
          "type": "integer",
          "format": "int64"
        },
        "description": {
          "type": "string"
        },
        "folderId": {
          "type": "integer",
          "format": "int64"
        },
        "imported": {
          "type": "boolean"
        },
        "importedRevision": {
          "type": "integer",
          "format": "int64"
        },
        "importedUri": {
          "type": "string"
        },
        "importedUrl": {
          "type": "string"
        },
        "path": {
          "type": "string"
        },
        "pluginId": {
          "type": "string"
        },
        "removed": {
          "type": "boolean"
        },
        "revision": {
          "type": "integer",
          "format": "int64"
        },
        "slug": {
          "type": "string"
        },
        "title": {
          "type": "string"
        },
        "uid": {
          "type": "string"
        }
      }
    },
    "InspectType": {
      "type": "integer",
      "format": "int64",
      "title": "InspectType is a type for the Inspect property of a Notice."
    },
    "ItemDTO": {
      "type": "object",
      "properties": {
        "alertId": {
          "type": "integer",
          "format": "int64"
        },
        "alertName": {
          "type": "string"
        },
        "avatarUrl": {
          "type": "string"
        },
        "created": {
          "type": "integer",
          "format": "int64"
        },
        "dashboardId": {
          "type": "integer",
          "format": "int64"
        },
        "dashboardUID": {
          "type": "string"
        },
        "data": {
          "$ref": "#/definitions/Json"
        },
        "email": {
          "type": "string"
        },
        "id": {
          "type": "integer",
          "format": "int64"
        },
        "login": {
          "type": "string"
        },
        "newState": {
          "type": "string"
        },
        "panelId": {
          "type": "integer",
          "format": "int64"
        },
        "prevState": {
          "type": "string"
        },
        "tags": {
          "type": "array",
          "items": {
            "type": "string"
          }
        },
        "text": {
          "type": "string"
        },
        "time": {
          "type": "integer",
          "format": "int64"
        },
        "timeEnd": {
          "type": "integer",
          "format": "int64"
        },
        "updated": {
          "type": "integer",
          "format": "int64"
        },
        "userId": {
          "type": "integer",
          "format": "int64"
        }
      }
    },
    "Json": {
      "type": "object"
    },
    "LegacyAlert": {
      "type": "object",
      "properties": {
        "Created": {
          "type": "string",
          "format": "date-time"
        },
        "DashboardId": {
          "type": "integer",
          "format": "int64"
        },
        "EvalData": {
          "$ref": "#/definitions/Json"
        },
        "ExecutionError": {
          "type": "string"
        },
        "For": {
          "$ref": "#/definitions/Duration"
        },
        "Frequency": {
          "type": "integer",
          "format": "int64"
        },
        "Handler": {
          "type": "integer",
          "format": "int64"
        },
        "Id": {
          "type": "integer",
          "format": "int64"
        },
        "Message": {
          "type": "string"
        },
        "Name": {
          "type": "string"
        },
        "NewStateDate": {
          "type": "string",
          "format": "date-time"
        },
        "OrgId": {
          "type": "integer",
          "format": "int64"
        },
        "PanelId": {
          "type": "integer",
          "format": "int64"
        },
        "Settings": {
          "$ref": "#/definitions/Json"
        },
        "Severity": {
          "type": "string"
        },
        "Silenced": {
          "type": "boolean"
        },
        "State": {
          "$ref": "#/definitions/AlertStateType"
        },
        "StateChanges": {
          "type": "integer",
          "format": "int64"
        },
        "Updated": {
          "type": "string",
          "format": "date-time"
        },
        "Version": {
          "type": "integer",
          "format": "int64"
        }
      }
    },
    "LibraryElementConnectionDTO": {
      "type": "object",
      "title": "LibraryElementConnectionDTO is the frontend DTO for element connections.",
      "properties": {
        "connectionId": {
          "type": "integer",
          "format": "int64"
        },
        "connectionUid": {
          "type": "string"
        },
        "created": {
          "type": "string",
          "format": "date-time"
        },
        "createdBy": {
          "$ref": "#/definitions/LibraryElementDTOMetaUser"
        },
        "elementId": {
          "type": "integer",
          "format": "int64"
        },
        "id": {
          "type": "integer",
          "format": "int64"
        },
        "kind": {
          "type": "integer",
          "format": "int64"
        }
      }
    },
    "LibraryElementConnectionsResponse": {
      "type": "object",
      "title": "LibraryElementConnectionsResponse is a response struct for an array of LibraryElementConnectionDTO.",
      "properties": {
        "result": {
          "type": "array",
          "items": {
            "$ref": "#/definitions/LibraryElementConnectionDTO"
          }
        }
      }
    },
    "LibraryElementDTO": {
      "type": "object",
      "title": "LibraryElementDTO is the frontend DTO for entities.",
      "properties": {
        "description": {
          "type": "string"
        },
        "folderId": {
          "type": "integer",
          "format": "int64"
        },
        "folderUid": {
          "type": "string"
        },
        "id": {
          "type": "integer",
          "format": "int64"
        },
        "kind": {
          "type": "integer",
          "format": "int64"
        },
        "meta": {
          "$ref": "#/definitions/LibraryElementDTOMeta"
        },
        "model": {
          "type": "object"
        },
        "name": {
          "type": "string"
        },
        "orgId": {
          "type": "integer",
          "format": "int64"
        },
        "type": {
          "type": "string"
        },
        "uid": {
          "type": "string"
        },
        "version": {
          "type": "integer",
          "format": "int64"
        }
      }
    },
    "LibraryElementDTOMeta": {
      "type": "object",
      "title": "LibraryElementDTOMeta is the meta information for LibraryElementDTO.",
      "properties": {
        "connectedDashboards": {
          "type": "integer",
          "format": "int64"
        },
        "created": {
          "type": "string",
          "format": "date-time"
        },
        "createdBy": {
          "$ref": "#/definitions/LibraryElementDTOMetaUser"
        },
        "folderName": {
          "type": "string"
        },
        "folderUid": {
          "type": "string"
        },
        "updated": {
          "type": "string",
          "format": "date-time"
        },
        "updatedBy": {
          "$ref": "#/definitions/LibraryElementDTOMetaUser"
        }
      }
    },
    "LibraryElementDTOMetaUser": {
      "type": "object",
      "title": "LibraryElementDTOMetaUser is the meta information for user that creates/changes the library element.",
      "properties": {
        "avatarUrl": {
          "type": "string"
        },
        "id": {
          "type": "integer",
          "format": "int64"
        },
        "name": {
          "type": "string"
        }
      }
    },
    "LibraryElementResponse": {
      "type": "object",
      "title": "LibraryElementResponse is a response struct for LibraryElementDTO.",
      "properties": {
        "result": {
          "$ref": "#/definitions/LibraryElementDTO"
        }
      }
    },
    "LibraryElementSearchResponse": {
      "type": "object",
      "title": "LibraryElementSearchResponse is a response struct for LibraryElementSearchResult.",
      "properties": {
        "result": {
          "$ref": "#/definitions/LibraryElementSearchResult"
        }
      }
    },
    "LibraryElementSearchResult": {
      "type": "object",
      "title": "LibraryElementSearchResult is the search result for entities.",
      "properties": {
        "elements": {
          "type": "array",
          "items": {
            "$ref": "#/definitions/LibraryElementDTO"
          }
        },
        "page": {
          "type": "integer",
          "format": "int64"
        },
        "perPage": {
          "type": "integer",
          "format": "int64"
        },
        "totalCount": {
          "type": "integer",
          "format": "int64"
        }
      }
    },
    "MassDeleteAnnotationsCmd": {
      "type": "object",
      "properties": {
        "annotationId": {
          "type": "integer",
          "format": "int64"
        },
        "dashboardId": {
          "type": "integer",
          "format": "int64"
        },
        "dashboardUID": {
          "type": "string"
        },
        "panelId": {
          "type": "integer",
          "format": "int64"
        }
      }
    },
    "Metadata": {
      "description": "Metadata contains user accesses for a given resource\nEx: map[string]bool{\"create\":true, \"delete\": true}",
      "type": "object",
      "additionalProperties": {
        "type": "boolean"
      }
    },
    "MetricRequest": {
      "type": "object",
      "required": [
        "from",
        "to",
        "queries"
      ],
      "properties": {
        "debug": {
          "type": "boolean"
        },
        "from": {
          "description": "From Start time in epoch timestamps in milliseconds or relative using Grafana time units.",
          "type": "string",
          "example": "now-1h"
        },
        "publicDashboardAccessToken": {
          "type": "string"
        },
        "queries": {
          "description": "queries.refId – Specifies an identifier of the query. Is optional and default to “A”.\nqueries.datasourceId – Specifies the data source to be queried. Each query in the request must have an unique datasourceId.\nqueries.maxDataPoints - Species maximum amount of data points that dashboard panel can render. Is optional and default to 100.\nqueries.intervalMs - Specifies the time interval in milliseconds of time series. Is optional and defaults to 1000.",
          "type": "array",
          "items": {
            "$ref": "#/definitions/Json"
          },
          "example": [
            {
              "datasource": {
                "uid": "PD8C576611E62080A"
              },
              "format": "table",
              "intervalMs": 86400000,
              "maxDataPoints": 1092,
              "rawSql": "SELECT 1 as valueOne, 2 as valueTwo",
              "refId": "A"
            }
          ]
        },
        "to": {
          "description": "To End time in epoch timestamps in milliseconds or relative using Grafana time units.",
          "type": "string",
          "example": "now"
        }
      }
    },
    "MigrateQueriesToQueryHistoryCommand": {
      "description": "MigrateQueriesToQueryHistoryCommand is the command used for migration of old queries into query history",
      "type": "object",
      "properties": {
        "queries": {
          "description": "Array of queries to store in query history.",
          "type": "array",
          "items": {
            "$ref": "#/definitions/QueryToMigrate"
          }
        }
      }
    },
    "NavLink": {
      "type": "object",
      "properties": {
        "id": {
          "type": "string"
        },
        "target": {
          "type": "string"
        },
        "text": {
          "type": "string"
        },
        "url": {
          "type": "string"
        }
      }
    },
    "NavbarPreference": {
      "type": "object",
      "properties": {
        "savedItems": {
          "type": "array",
          "items": {
            "$ref": "#/definitions/NavLink"
          }
        }
      }
    },
    "NewApiKeyResult": {
      "type": "object",
      "properties": {
        "id": {
          "type": "integer",
          "format": "int64",
          "example": 1
        },
        "key": {
          "type": "string",
          "example": "glsa_yscW25imSKJIuav8zF37RZmnbiDvB05G_fcaaf58a"
        },
        "name": {
          "type": "string",
          "example": "grafana"
        }
      }
    },
    "Notice": {
      "type": "object",
      "title": "Notice provides a structure for presenting notifications in Grafana's user interface.",
      "properties": {
        "inspect": {
          "$ref": "#/definitions/InspectType"
        },
        "link": {
          "description": "Link is an optional link for display in the user interface and can be an\nabsolute URL or a path relative to Grafana's root url.",
          "type": "string"
        },
        "severity": {
          "$ref": "#/definitions/NoticeSeverity"
        },
        "text": {
          "description": "Text is freeform descriptive text for the notice.",
          "type": "string"
        }
      }
    },
    "NoticeSeverity": {
      "type": "integer",
      "format": "int64",
      "title": "NoticeSeverity is a type for the Severity property of a Notice."
    },
    "NotificationTestCommand": {
      "type": "object",
      "properties": {
        "disableResolveMessage": {
          "type": "boolean"
        },
        "frequency": {
          "type": "string"
        },
        "id": {
          "type": "integer",
          "format": "int64"
        },
        "name": {
          "type": "string"
        },
        "secureSettings": {
          "type": "object",
          "additionalProperties": {
            "type": "string"
          }
        },
        "sendReminder": {
          "type": "boolean"
        },
        "settings": {
          "$ref": "#/definitions/Json"
        },
        "type": {
          "type": "string"
        }
      }
    },
    "OrgDTO": {
      "type": "object",
      "properties": {
        "id": {
          "type": "integer",
          "format": "int64"
        },
        "name": {
          "type": "string"
        }
      }
    },
    "OrgDetailsDTO": {
      "type": "object",
      "properties": {
        "address": {
          "$ref": "#/definitions/Address"
        },
        "id": {
          "type": "integer",
          "format": "int64"
        },
        "name": {
          "type": "string"
        }
      }
    },
    "OrgUserDTO": {
      "type": "object",
      "properties": {
        "accessControl": {
          "type": "object",
          "additionalProperties": {
            "type": "boolean"
          }
        },
        "avatarUrl": {
          "type": "string"
        },
        "email": {
          "type": "string"
        },
        "lastSeenAt": {
          "type": "string",
          "format": "date-time"
        },
        "lastSeenAtAge": {
          "type": "string"
        },
        "login": {
          "type": "string"
        },
        "name": {
          "type": "string"
        },
        "orgId": {
          "type": "integer",
          "format": "int64"
        },
        "role": {
          "type": "string"
        },
        "userId": {
          "type": "integer",
          "format": "int64"
        }
      }
    },
    "PatchAnnotationsCmd": {
      "type": "object",
      "properties": {
        "id": {
          "type": "integer",
          "format": "int64"
        },
        "tags": {
          "type": "array",
          "items": {
            "type": "string"
          }
        },
        "text": {
          "type": "string"
        },
        "time": {
          "type": "integer",
          "format": "int64"
        },
        "timeEnd": {
          "type": "integer",
          "format": "int64"
        }
      }
    },
    "PatchLibraryElementCommand": {
      "description": "PatchLibraryElementCommand is the command for patching a LibraryElement",
      "type": "object",
      "properties": {
        "folderId": {
          "description": "ID of the folder where the library element is stored.",
          "type": "integer",
          "format": "int64"
        },
        "folderUid": {
          "description": "UID of the folder where the library element is stored.",
          "type": "string"
        },
        "kind": {
          "description": "Kind of element to create, Use 1 for library panels or 2 for c.\nDescription:\n1 - library panels\n2 - library variables",
          "type": "integer",
          "format": "int64",
          "enum": [
            1,
            2
          ]
        },
        "model": {
          "description": "The JSON model for the library element.",
          "type": "object"
        },
        "name": {
          "description": "Name of the library element.",
          "type": "string"
        },
        "uid": {
          "type": "string"
        },
        "version": {
          "description": "Version of the library element you are updating.",
          "type": "integer",
          "format": "int64"
        }
      }
    },
    "PatchPrefsCmd": {
      "type": "object",
      "properties": {
        "homeDashboardId": {
          "description": "The numerical :id of a favorited dashboard",
          "type": "integer",
          "format": "int64",
          "default": 0
        },
        "homeDashboardUID": {
          "type": "string"
        },
        "locale": {
          "type": "string"
        },
        "navbar": {
          "$ref": "#/definitions/NavbarPreference"
        },
        "queryHistory": {
          "$ref": "#/definitions/QueryHistoryPreference"
        },
        "theme": {
          "type": "string",
          "enum": [
            "light",
            "dark"
          ]
        },
        "timezone": {
          "type": "string",
          "enum": [
            "utc",
            "browser"
          ]
        },
        "weekStart": {
          "type": "string"
        }
      }
    },
    "PatchQueryCommentInQueryHistoryCommand": {
      "description": "PatchQueryCommentInQueryHistoryCommand is the command for updating comment for query in query history",
      "type": "object",
      "properties": {
        "comment": {
          "description": "Updated comment",
          "type": "string"
        }
      }
    },
    "PauseAlertCommand": {
      "type": "object",
      "properties": {
        "alertId": {
          "type": "integer",
          "format": "int64"
        },
        "paused": {
          "type": "boolean"
        }
      }
    },
    "PauseAllAlertsCommand": {
      "type": "object",
      "properties": {
        "paused": {
          "type": "boolean"
        }
      }
    },
    "Permission": {
      "type": "object",
      "title": "Permission is the model for access control permissions.",
      "properties": {
        "action": {
          "type": "string"
        },
        "created": {
          "type": "string",
          "format": "date-time"
        },
        "scope": {
          "type": "string"
        },
        "updated": {
          "type": "string",
          "format": "date-time"
        }
      }
    },
    "PermissionType": {
      "type": "integer",
      "format": "int64"
    },
    "Playlist": {
      "description": "Playlist model",
      "type": "object",
      "properties": {
        "id": {
          "type": "integer",
          "format": "int64"
        },
        "interval": {
          "type": "string"
        },
        "name": {
          "type": "string"
        },
        "uid": {
          "type": "string"
        }
      }
    },
    "PlaylistDTO": {
      "type": "object",
      "properties": {
        "id": {
          "type": "integer",
          "format": "int64"
        },
        "interval": {
          "type": "string"
        },
        "items": {
          "type": "array",
          "items": {
            "$ref": "#/definitions/PlaylistItemDTO"
          }
        },
        "name": {
          "type": "string"
        },
        "uid": {
          "type": "string"
        }
      }
    },
    "PlaylistDashboard": {
      "type": "object",
      "properties": {
        "id": {
          "type": "integer",
          "format": "int64"
        },
        "order": {
          "type": "integer",
          "format": "int64"
        },
        "slug": {
          "type": "string"
        },
        "title": {
          "type": "string"
        },
        "uri": {
          "type": "string"
        },
        "url": {
          "type": "string"
        }
      }
    },
    "PlaylistDashboardsSlice": {
      "type": "array",
      "items": {
        "$ref": "#/definitions/PlaylistDashboard"
      }
    },
    "PlaylistItemDTO": {
      "type": "object",
      "properties": {
        "id": {
          "type": "integer",
          "format": "int64"
        },
        "order": {
          "type": "integer",
          "format": "int64"
        },
        "playlistid": {
          "type": "integer",
          "format": "int64"
        },
        "title": {
          "type": "string"
        },
        "type": {
          "type": "string"
        },
        "value": {
          "type": "string"
        }
      }
    },
    "Playlists": {
      "type": "array",
      "items": {
        "$ref": "#/definitions/Playlist"
      }
    },
    "PostAnnotationsCmd": {
      "type": "object",
      "required": [
        "text"
      ],
      "properties": {
        "dashboardId": {
          "type": "integer",
          "format": "int64"
        },
        "dashboardUID": {
          "type": "string"
        },
        "data": {
          "$ref": "#/definitions/Json"
        },
        "panelId": {
          "type": "integer",
          "format": "int64"
        },
        "tags": {
          "type": "array",
          "items": {
            "type": "string"
          }
        },
        "text": {
          "type": "string"
        },
        "time": {
          "type": "integer",
          "format": "int64"
        },
        "timeEnd": {
          "type": "integer",
          "format": "int64"
        }
      }
    },
    "PostGraphiteAnnotationsCmd": {
      "type": "object",
      "properties": {
        "data": {
          "type": "string"
        },
        "tags": {
          "type": "object"
        },
        "what": {
          "type": "string"
        },
        "when": {
          "type": "integer",
          "format": "int64"
        }
      }
    },
    "Prefs": {
      "type": "object",
      "properties": {
        "homeDashboardId": {
          "type": "integer",
          "format": "int64"
        },
        "homeDashboardUID": {
          "type": "string"
        },
        "locale": {
          "type": "string"
        },
        "navbar": {
          "$ref": "#/definitions/NavbarPreference"
        },
        "queryHistory": {
          "$ref": "#/definitions/QueryHistoryPreference"
        },
        "theme": {
          "type": "string"
        },
        "timezone": {
          "type": "string"
        },
        "weekStart": {
          "type": "string"
        }
      }
    },
    "PrometheusRemoteWriteTargetJSON": {
      "type": "object",
      "properties": {
        "data_source_uid": {
          "type": "string"
        },
        "id": {
          "type": "string"
        },
        "remote_write_path": {
          "type": "string"
        }
      }
    },
    "QueryDataResponse": {
      "description": "It is the return type of a QueryData call.",
      "type": "object",
      "title": "QueryDataResponse contains the results from a QueryDataRequest.",
      "properties": {
        "Responses": {
          "$ref": "#/definitions/Responses"
        }
      }
    },
    "QueryHistoryDTO": {
      "type": "object",
      "properties": {
        "comment": {
          "type": "string"
        },
        "createdAt": {
          "type": "integer",
          "format": "int64"
        },
        "createdBy": {
          "type": "integer",
          "format": "int64"
        },
        "datasourceUid": {
          "type": "string"
        },
        "queries": {
          "$ref": "#/definitions/Json"
        },
        "starred": {
          "type": "boolean"
        },
        "uid": {
          "type": "string"
        }
      }
    },
    "QueryHistoryDeleteQueryResponse": {
      "description": "QueryHistoryDeleteQueryResponse is the response struct for deleting a query from query history",
      "type": "object",
      "properties": {
        "id": {
          "type": "integer",
          "format": "int64"
        },
        "message": {
          "type": "string"
        }
      }
    },
    "QueryHistoryMigrationResponse": {
      "type": "object",
      "properties": {
        "message": {
          "type": "string"
        },
        "starredCount": {
          "type": "integer",
          "format": "int64"
        },
        "totalCount": {
          "type": "integer",
          "format": "int64"
        }
      }
    },
    "QueryHistoryPreference": {
      "type": "object",
      "properties": {
        "homeTab": {
          "type": "string"
        }
      }
    },
    "QueryHistoryResponse": {
      "description": "QueryHistoryResponse is a response struct for QueryHistoryDTO",
      "type": "object",
      "properties": {
        "result": {
          "$ref": "#/definitions/QueryHistoryDTO"
        }
      }
    },
    "QueryHistorySearchResponse": {
      "type": "object",
      "properties": {
        "result": {
          "$ref": "#/definitions/QueryHistorySearchResult"
        }
      }
    },
    "QueryHistorySearchResult": {
      "type": "object",
      "properties": {
        "page": {
          "type": "integer",
          "format": "int64"
        },
        "perPage": {
          "type": "integer",
          "format": "int64"
        },
        "queryHistory": {
          "type": "array",
          "items": {
            "$ref": "#/definitions/QueryHistoryDTO"
          }
        },
        "totalCount": {
          "type": "integer",
          "format": "int64"
        }
      }
    },
    "QueryStat": {
      "description": "The embedded FieldConfig's display name must be set.\nIt corresponds to the QueryResultMetaStat on the frontend (https://github.com/grafana/grafana/blob/master/packages/grafana-data/src/types/data.ts#L53).",
      "type": "object",
      "title": "QueryStat is used for storing arbitrary statistics metadata related to a query and its result, e.g. total request time, data processing time.",
      "properties": {
        "color": {
          "description": "Map values to a display color\nNOTE: this interface is under development in the frontend... so simple map for now",
          "type": "object",
          "additionalProperties": {
            "type": "object"
          }
        },
        "custom": {
          "description": "Panel Specific Values",
          "type": "object",
          "additionalProperties": {
            "type": "object"
          }
        },
        "decimals": {
          "type": "integer",
          "format": "uint16"
        },
        "description": {
          "description": "Description is human readable field metadata",
          "type": "string"
        },
        "displayName": {
          "description": "DisplayName overrides Grafana default naming, should not be used from a data source",
          "type": "string"
        },
        "displayNameFromDS": {
          "description": "DisplayNameFromDS overrides Grafana default naming in a better way that allows users to override it easily.",
          "type": "string"
        },
        "filterable": {
          "description": "Filterable indicates if the Field's data can be filtered by additional calls.",
          "type": "boolean"
        },
        "interval": {
          "description": "Interval indicates the expected regular step between values in the series.\nWhen an interval exists, consumers can identify \"missing\" values when the expected value is not present.\nThe grafana timeseries visualization will render disconnected values when missing values are found it the time field.\nThe interval uses the same units as the values.  For time.Time, this is defined in milliseconds.",
          "type": "number",
          "format": "double"
        },
        "links": {
          "description": "The behavior when clicking on a result",
          "type": "array",
          "items": {
            "$ref": "#/definitions/DataLink"
          }
        },
        "mappings": {
          "$ref": "#/definitions/ValueMappings"
        },
        "max": {
          "$ref": "#/definitions/ConfFloat64"
        },
        "min": {
          "$ref": "#/definitions/ConfFloat64"
        },
        "noValue": {
          "description": "Alternative to empty string",
          "type": "string"
        },
        "path": {
          "description": "Path is an explicit path to the field in the datasource. When the frame meta includes a path,\nthis will default to `${frame.meta.path}/${field.name}\n\nWhen defined, this value can be used as an identifier within the datasource scope, and\nmay be used as an identifier to update values in a subsequent request",
          "type": "string"
        },
        "thresholds": {
          "$ref": "#/definitions/ThresholdsConfig"
        },
        "unit": {
          "description": "Numeric Options",
          "type": "string"
        },
        "value": {
          "type": "number",
          "format": "double"
        },
        "writeable": {
          "description": "Writeable indicates that the datasource knows how to update this value",
          "type": "boolean"
        }
      }
    },
    "QueryToMigrate": {
      "type": "object",
      "properties": {
        "comment": {
          "type": "string"
        },
        "createdAt": {
          "type": "integer",
          "format": "int64"
        },
        "datasourceUid": {
          "type": "string"
        },
        "queries": {
          "$ref": "#/definitions/Json"
        },
        "starred": {
          "type": "boolean"
        }
      }
    },
    "RecordingRuleJSON": {
      "description": "RecordingRuleJSON is the external representation of a recording rule",
      "type": "object",
      "properties": {
        "active": {
          "type": "boolean"
        },
        "count": {
          "type": "boolean"
        },
        "description": {
          "type": "string"
        },
        "dest_data_source_uid": {
          "type": "string"
        },
        "id": {
          "type": "string"
        },
        "interval": {
          "type": "integer",
          "format": "int64"
        },
        "name": {
          "type": "string"
        },
        "prom_name": {
          "type": "string"
        },
        "queries": {
          "type": "array",
          "items": {
            "type": "object",
            "additionalProperties": {
              "type": "object"
            }
          }
        },
        "range": {
          "type": "integer",
          "format": "int64"
        },
        "target_ref_id": {
          "type": "string"
        }
      }
    },
    "ReportEmailDTO": {
      "type": "object",
      "properties": {
        "email": {
          "type": "string"
        },
        "emails": {
          "description": "Comma-separated list of emails to which to send the report to.",
          "type": "string"
        },
        "id": {
          "description": "Send the report to the emails specified in the report. Required if emails is not present.",
          "type": "string",
          "format": "int64"
        },
        "useEmailsFromReport": {
          "description": "Send the report to the emails specified in the report. Required if emails is not present.",
          "type": "boolean"
        }
      }
    },
    "ReportOptionsDTO": {
      "type": "object",
      "properties": {
        "layout": {
          "type": "string"
        },
        "orientation": {
          "type": "string"
        },
        "timeRange": {
          "$ref": "#/definitions/TimeRangeDTO"
        }
      }
    },
    "Responses": {
      "description": "The QueryData method the QueryDataHandler method will set the RefId\nproperty on the DataResponses' frames based on these RefIDs.",
      "type": "object",
      "title": "Responses is a map of RefIDs (Unique Query ID) to DataResponses.",
      "additionalProperties": {
        "$ref": "#/definitions/DataResponse"
      }
    },
    "RestoreDashboardVersionCommand": {
      "type": "object",
      "properties": {
        "version": {
          "type": "integer",
          "format": "int64"
        }
      }
    },
    "RevokeAuthTokenCmd": {
      "type": "object",
      "properties": {
        "authTokenId": {
          "type": "integer",
          "format": "int64"
        }
      }
    },
    "RoleDTO": {
      "type": "object",
      "properties": {
        "created": {
          "type": "string",
          "format": "date-time"
        },
        "delegatable": {
          "type": "boolean"
        },
        "description": {
          "type": "string"
        },
        "displayName": {
          "type": "string"
        },
        "group": {
          "type": "string"
        },
        "hidden": {
          "type": "boolean"
        },
        "name": {
          "type": "string"
        },
        "permissions": {
          "type": "array",
          "items": {
            "$ref": "#/definitions/Permission"
          }
        },
        "uid": {
          "type": "string"
        },
        "updated": {
          "type": "string",
          "format": "date-time"
        },
        "version": {
          "type": "integer",
          "format": "int64"
        }
      }
    },
    "SaveDashboardCommand": {
      "type": "object",
      "properties": {
        "UpdatedAt": {
          "type": "string",
          "format": "date-time"
        },
        "dashboard": {
          "$ref": "#/definitions/Json"
        },
        "folderId": {
          "type": "integer",
          "format": "int64"
        },
        "folderUid": {
          "type": "string"
        },
        "isFolder": {
          "type": "boolean"
        },
        "message": {
          "type": "string"
        },
        "overwrite": {
          "type": "boolean"
        },
        "userId": {
          "type": "integer",
          "format": "int64"
        }
      }
    },
    "ScheduleDTO": {
      "type": "object",
      "properties": {
        "day": {
          "type": "string"
        },
        "dayOfMonth": {
          "type": "string"
        },
        "endDate": {
          "type": "string",
          "format": "date-time"
        },
        "frequency": {
          "type": "string"
        },
        "hour": {
          "type": "integer",
          "format": "int64"
        },
        "intervalAmount": {
          "type": "integer",
          "format": "int64"
        },
        "intervalFrequency": {
          "type": "string"
        },
        "minute": {
          "type": "integer",
          "format": "int64"
        },
        "startDate": {
          "type": "string",
          "format": "date-time"
        },
        "timeZone": {
          "type": "string"
        },
        "workdaysOnly": {
          "type": "boolean"
        }
      }
    },
    "SearchServiceAccountsResult": {
      "description": "swagger: model",
      "type": "object",
      "properties": {
        "page": {
          "type": "integer",
          "format": "int64"
        },
        "perPage": {
          "type": "integer",
          "format": "int64"
        },
        "serviceAccounts": {
          "type": "array",
          "items": {
            "$ref": "#/definitions/ServiceAccountDTO"
          }
        },
        "totalCount": {
          "description": "It can be used for pagination of the user list\nE.g. if totalCount is equal to 100 users and\nthe perpage parameter is set to 10 then there are 10 pages of users.",
          "type": "integer",
          "format": "int64"
        }
      }
    },
    "SearchTeamQueryResult": {
      "type": "object",
      "properties": {
        "page": {
          "type": "integer",
          "format": "int64"
        },
        "perPage": {
          "type": "integer",
          "format": "int64"
        },
        "teams": {
          "type": "array",
          "items": {
            "$ref": "#/definitions/TeamDTO"
          }
        },
        "totalCount": {
          "type": "integer",
          "format": "int64"
        }
      }
    },
    "SearchUserQueryResult": {
      "type": "object",
      "properties": {
        "page": {
          "type": "integer",
          "format": "int64"
        },
        "perPage": {
          "type": "integer",
          "format": "int64"
        },
        "totalCount": {
          "type": "integer",
          "format": "int64"
        },
        "users": {
          "type": "array",
          "items": {
            "$ref": "#/definitions/UserSearchHitDTO"
          }
        }
      }
    },
    "ServiceAccountDTO": {
      "description": "swagger: model",
      "type": "object",
      "properties": {
        "accessControl": {
          "type": "object",
          "additionalProperties": {
            "type": "boolean"
          },
          "example": {
            "serviceaccounts:delete": true,
            "serviceaccounts:read": true,
            "serviceaccounts:write": true
          }
        },
        "avatarUrl": {
          "type": "string",
          "example": "/avatar/85ec38023d90823d3e5b43ef35646af9"
        },
        "id": {
          "type": "integer",
          "format": "int64"
        },
        "isDisabled": {
          "type": "boolean",
          "example": false
        },
        "login": {
          "type": "string",
          "example": "sa-grafana"
        },
        "name": {
          "type": "string",
          "example": "grafana"
        },
        "orgId": {
          "type": "integer",
          "format": "int64",
          "example": 1
        },
        "role": {
          "type": "string",
          "example": "Viewer"
        },
        "tokens": {
          "type": "integer",
          "format": "int64",
          "example": 0
        }
      }
    },
    "ServiceAccountProfileDTO": {
      "type": "object",
      "properties": {
        "accessControl": {
          "type": "object",
          "additionalProperties": {
            "type": "boolean"
          }
        },
        "avatarUrl": {
          "type": "string",
          "example": "/avatar/8ea890a677d6a223c591a1beea6ea9d2"
        },
        "createdAt": {
          "type": "string",
          "format": "date-time",
          "example": "2022-03-21T14:35:33Z"
        },
        "id": {
          "type": "integer",
          "format": "int64",
          "example": 2
        },
        "isDisabled": {
          "type": "boolean",
          "example": false
        },
        "login": {
          "type": "string",
          "example": "sa-grafana"
        },
        "name": {
          "type": "string",
          "example": "test"
        },
        "orgId": {
          "type": "integer",
          "format": "int64",
          "example": 1
        },
        "role": {
          "type": "string",
          "example": "Editor"
        },
        "teams": {
          "type": "array",
          "items": {
            "type": "string"
          },
          "example": []
        },
        "tokens": {
          "type": "integer",
          "format": "int64"
        },
        "updatedAt": {
          "type": "string",
          "format": "date-time",
          "example": "2022-03-21T14:35:33Z"
        }
      }
    },
    "SetUserRolesCommand": {
      "type": "object",
      "properties": {
        "global": {
          "type": "boolean"
        },
        "includeHidden": {
          "type": "boolean"
        },
        "roleUids": {
          "type": "array",
          "items": {
            "type": "string"
          }
        }
      }
    },
    "SettingsBag": {
      "type": "object",
      "additionalProperties": {
        "type": "object",
        "additionalProperties": {
          "type": "string"
        }
      }
    },
    "SettingsDTO": {
      "type": "object",
      "properties": {
        "branding": {
          "$ref": "#/definitions/BrandingOptionsDTO"
        },
        "id": {
          "type": "integer",
          "format": "int64"
        },
        "orgId": {
          "type": "integer",
          "format": "int64"
        },
        "userId": {
          "type": "integer",
          "format": "int64"
        }
      }
    },
    "State": {
      "type": "string"
    },
    "Status": {
      "type": "object",
      "properties": {
        "enabled": {
          "type": "boolean"
        }
      }
    },
    "SuccessResponseBody": {
      "type": "object",
      "properties": {
        "message": {
          "type": "string"
        }
      }
    },
    "SyncResult": {
      "type": "object",
      "title": "SyncResult holds the result of a sync with LDAP. This gives us information on which users were updated and how.",
      "properties": {
        "Elapsed": {
          "$ref": "#/definitions/Duration"
        },
        "FailedUsers": {
          "type": "array",
          "items": {
            "$ref": "#/definitions/FailedUser"
          }
        },
        "MissingUserIds": {
          "type": "array",
          "items": {
            "type": "integer",
            "format": "int64"
          }
        },
        "Started": {
          "type": "string",
          "format": "date-time"
        },
        "UpdatedUserIds": {
          "type": "array",
          "items": {
            "type": "integer",
            "format": "int64"
          }
        }
      }
    },
    "TagsDTO": {
      "type": "object",
      "title": "TagsDTO is the frontend DTO for Tag.",
      "properties": {
        "count": {
          "type": "integer",
          "format": "int64"
        },
        "tag": {
          "type": "string"
        }
      }
    },
    "TeamDTO": {
      "type": "object",
      "properties": {
        "accessControl": {
          "type": "object",
          "additionalProperties": {
            "type": "boolean"
          }
        },
        "avatarUrl": {
          "type": "string"
        },
        "email": {
          "type": "string"
        },
        "id": {
          "type": "integer",
          "format": "int64"
        },
        "memberCount": {
          "type": "integer",
          "format": "int64"
        },
        "name": {
          "type": "string"
        },
        "orgId": {
          "type": "integer",
          "format": "int64"
        },
        "permission": {
          "$ref": "#/definitions/PermissionType"
        }
      }
    },
    "TeamGroupDTO": {
      "type": "object",
      "properties": {
        "groupId": {
          "type": "string"
        },
        "orgId": {
          "type": "integer",
          "format": "int64"
        },
        "teamId": {
          "type": "integer",
          "format": "int64"
        }
      }
    },
    "TeamGroupMapping": {
      "type": "object",
      "properties": {
        "groupId": {
          "type": "string"
        }
      }
    },
    "TeamMemberDTO": {
      "type": "object",
      "properties": {
        "auth_module": {
          "type": "string"
        },
        "avatarUrl": {
          "type": "string"
        },
        "email": {
          "type": "string"
        },
        "labels": {
          "type": "array",
          "items": {
            "type": "string"
          }
        },
        "login": {
          "type": "string"
        },
        "name": {
          "type": "string"
        },
        "orgId": {
          "type": "integer",
          "format": "int64"
        },
        "permission": {
          "$ref": "#/definitions/PermissionType"
        },
        "teamId": {
          "type": "integer",
          "format": "int64"
        },
        "userId": {
          "type": "integer",
          "format": "int64"
        }
      }
    },
    "TempUserDTO": {
      "type": "object",
      "properties": {
        "code": {
          "type": "string"
        },
        "createdOn": {
          "type": "string",
          "format": "date-time"
        },
        "email": {
          "type": "string"
        },
        "emailSent": {
          "type": "boolean"
        },
        "emailSentOn": {
          "type": "string",
          "format": "date-time"
        },
        "id": {
          "type": "integer",
          "format": "int64"
        },
        "invitedByEmail": {
          "type": "string"
        },
        "invitedByLogin": {
          "type": "string"
        },
        "invitedByName": {
          "type": "string"
        },
        "name": {
          "type": "string"
        },
        "orgId": {
          "type": "integer",
          "format": "int64"
        },
        "role": {
          "type": "string",
          "enum": [
            "Viewer",
            "Editor",
            "Admin"
          ]
        },
        "status": {
          "$ref": "#/definitions/TempUserStatus"
        },
        "url": {
          "type": "string"
        }
      }
    },
    "TempUserStatus": {
      "type": "string"
    },
    "Threshold": {
      "description": "Threshold a single step on the threshold list",
      "type": "object",
      "properties": {
        "color": {
          "type": "string"
        },
        "state": {
          "type": "string"
        },
        "value": {
          "$ref": "#/definitions/ConfFloat64"
        }
      }
    },
    "ThresholdsConfig": {
      "description": "ThresholdsConfig setup thresholds",
      "type": "object",
      "properties": {
        "mode": {
          "$ref": "#/definitions/ThresholdsMode"
        },
        "steps": {
          "description": "Must be sorted by 'value', first value is always -Infinity",
          "type": "array",
          "items": {
            "$ref": "#/definitions/Threshold"
          }
        }
      }
    },
    "ThresholdsMode": {
      "description": "ThresholdsMode absolute or percentage",
      "type": "string"
    },
    "TimeRangeDTO": {
      "type": "object",
      "properties": {
        "from": {
          "type": "string"
        },
        "to": {
          "type": "string"
        }
      }
    },
    "Token": {
      "type": "object",
      "properties": {
        "account": {
          "type": "string"
        },
        "company": {
          "type": "string"
        },
        "details_url": {
          "type": "string"
        },
        "exp": {
          "type": "integer",
          "format": "int64"
        },
        "iat": {
          "type": "integer",
          "format": "int64"
        },
        "included_users": {
          "type": "integer",
          "format": "int64"
        },
        "iss": {
          "type": "string"
        },
        "jti": {
          "type": "string"
        },
        "lexp": {
          "type": "integer",
          "format": "int64"
        },
        "lic_exp_warn_days": {
          "type": "integer",
          "format": "int64"
        },
        "lid": {
          "type": "string"
        },
        "limit_by": {
          "type": "string"
        },
        "max_concurrent_user_sessions": {
          "type": "integer",
          "format": "int64"
        },
        "nbf": {
          "type": "integer",
          "format": "int64"
        },
        "prod": {
          "type": "array",
          "items": {
            "type": "string"
          }
        },
        "slug": {
          "type": "string"
        },
        "status": {
          "$ref": "#/definitions/TokenStatus"
        },
        "sub": {
          "type": "string"
        },
        "tok_exp_warn_days": {
          "type": "integer",
          "format": "int64"
        },
        "trial": {
          "type": "boolean"
        },
        "trial_exp": {
          "type": "integer",
          "format": "int64"
        },
        "update_days": {
          "type": "integer",
          "format": "int64"
        },
        "usage_billing": {
          "type": "boolean"
        }
      }
    },
    "TokenDTO": {
      "type": "object",
      "properties": {
        "created": {
          "type": "string",
          "format": "date-time",
          "example": "2022-03-23T10:31:02Z"
        },
        "expiration": {
          "type": "string",
          "format": "date-time",
          "example": "2022-03-23T10:31:02Z"
        },
        "hasExpired": {
          "type": "boolean",
          "example": false
        },
        "id": {
          "type": "integer",
          "format": "int64",
          "example": 1
        },
        "lastUsedAt": {
          "type": "string",
          "format": "date-time",
          "example": "2022-03-23T10:31:02Z"
        },
        "name": {
          "type": "string",
          "example": "grafana"
        },
        "secondsUntilExpiration": {
          "type": "number",
          "format": "double",
          "example": 0
        }
      }
    },
    "TokenStatus": {
      "type": "integer",
      "format": "int64"
    },
    "TrimDashboardCommand": {
      "type": "object",
      "properties": {
        "dashboard": {
          "$ref": "#/definitions/Json"
        },
        "meta": {
          "$ref": "#/definitions/Json"
        }
      }
    },
    "TrimDashboardFullWithMeta": {
      "type": "object",
      "properties": {
        "dashboard": {
          "$ref": "#/definitions/Json"
        },
        "meta": {
          "$ref": "#/definitions/Json"
        }
      }
    },
    "Type": {
      "type": "string"
    },
    "UpdateAlertNotificationCommand": {
      "type": "object",
      "properties": {
        "disableResolveMessage": {
          "type": "boolean"
        },
        "frequency": {
          "type": "string"
        },
        "id": {
          "type": "integer",
          "format": "int64"
        },
        "isDefault": {
          "type": "boolean"
        },
        "name": {
          "type": "string"
        },
        "secureSettings": {
          "type": "object",
          "additionalProperties": {
            "type": "string"
          }
        },
        "sendReminder": {
          "type": "boolean"
        },
        "settings": {
          "$ref": "#/definitions/Json"
        },
        "type": {
          "type": "string"
        },
        "uid": {
          "type": "string"
        }
      }
    },
    "UpdateAlertNotificationWithUidCommand": {
      "type": "object",
      "properties": {
        "disableResolveMessage": {
          "type": "boolean"
        },
        "frequency": {
          "type": "string"
        },
        "isDefault": {
          "type": "boolean"
        },
        "name": {
          "type": "string"
        },
        "secureSettings": {
          "type": "object",
          "additionalProperties": {
            "type": "string"
          }
        },
        "sendReminder": {
          "type": "boolean"
        },
        "settings": {
          "$ref": "#/definitions/Json"
        },
        "type": {
          "type": "string"
        },
        "uid": {
          "type": "string"
        }
      }
    },
    "UpdateAnnotationsCmd": {
      "type": "object",
      "properties": {
        "id": {
          "type": "integer",
          "format": "int64"
        },
        "tags": {
          "type": "array",
          "items": {
            "type": "string"
          }
        },
        "text": {
          "type": "string"
        },
        "time": {
          "type": "integer",
          "format": "int64"
        },
        "timeEnd": {
          "type": "integer",
          "format": "int64"
        }
      }
    },
    "UpdateDashboardACLCommand": {
      "type": "object",
      "properties": {
        "items": {
          "type": "array",
          "items": {
            "$ref": "#/definitions/DashboardACLUpdateItem"
          }
        }
      }
    },
    "UpdateDataSourceCommand": {
      "description": "Also acts as api DTO",
      "type": "object",
      "properties": {
        "access": {
          "$ref": "#/definitions/DsAccess"
        },
        "basicAuth": {
          "type": "boolean"
        },
        "basicAuthUser": {
          "type": "string"
        },
        "database": {
          "type": "string"
        },
        "isDefault": {
          "type": "boolean"
        },
        "jsonData": {
          "$ref": "#/definitions/Json"
        },
        "name": {
          "type": "string"
        },
        "secureJsonData": {
          "type": "object",
          "additionalProperties": {
            "type": "string"
          }
        },
        "type": {
          "type": "string"
        },
        "uid": {
          "type": "string"
        },
        "url": {
          "type": "string"
        },
        "user": {
          "type": "string"
        },
        "version": {
          "type": "integer",
          "format": "int64"
        },
        "withCredentials": {
          "type": "boolean"
        }
      }
    },
    "UpdateFolderCommand": {
      "type": "object",
      "properties": {
        "overwrite": {
          "type": "boolean"
        },
        "title": {
          "type": "string"
        },
        "uid": {
          "type": "string"
        },
        "version": {
          "type": "integer",
          "format": "int64"
        }
      }
    },
    "UpdateOrgAddressForm": {
      "type": "object",
      "properties": {
        "address1": {
          "type": "string"
        },
        "address2": {
          "type": "string"
        },
        "city": {
          "type": "string"
        },
        "country": {
          "type": "string"
        },
        "state": {
          "type": "string"
        },
        "zipcode": {
          "type": "string"
        }
      }
    },
    "UpdateOrgForm": {
      "type": "object",
      "properties": {
        "name": {
          "type": "string"
        }
      }
    },
    "UpdateOrgQuotaCmd": {
      "type": "object",
      "properties": {
        "limit": {
          "type": "integer",
          "format": "int64"
        },
        "target": {
          "type": "string"
        }
      }
    },
    "UpdateOrgUserCommand": {
      "type": "object",
      "properties": {
        "role": {
          "type": "string",
          "enum": [
            "Viewer",
            "Editor",
            "Admin"
          ]
        }
      }
    },
    "UpdatePlaylistCommand": {
      "type": "object",
      "properties": {
        "interval": {
          "type": "string"
        },
        "items": {
          "type": "array",
          "items": {
            "$ref": "#/definitions/PlaylistItemDTO"
          }
        },
        "name": {
          "type": "string"
        },
        "uid": {
          "type": "string"
        }
      }
    },
    "UpdatePrefsCmd": {
      "type": "object",
      "properties": {
        "homeDashboardId": {
          "description": "The numerical :id of a favorited dashboard",
          "type": "integer",
          "format": "int64",
          "default": 0
        },
        "homeDashboardUID": {
          "type": "string"
        },
        "locale": {
          "type": "string"
        },
        "navbar": {
          "$ref": "#/definitions/NavbarPreference"
        },
        "queryHistory": {
          "$ref": "#/definitions/QueryHistoryPreference"
        },
        "theme": {
          "type": "string",
          "enum": [
            "light",
            "dark"
          ]
        },
        "timezone": {
          "type": "string",
          "enum": [
            "utc",
            "browser"
          ]
        },
        "weekStart": {
          "type": "string"
        }
      }
    },
    "UpdateRoleCommand": {
      "type": "object",
      "properties": {
        "description": {
          "type": "string"
        },
        "displayName": {
          "type": "string"
        },
        "global": {
          "type": "boolean"
        },
        "group": {
          "type": "string"
        },
        "hidden": {
          "type": "boolean"
        },
        "name": {
          "type": "string"
        },
        "permissions": {
          "type": "array",
          "items": {
            "$ref": "#/definitions/Permission"
          }
        },
        "version": {
          "type": "integer",
          "format": "int64"
        }
      }
    },
    "UpdateServiceAccountForm": {
      "type": "object",
      "properties": {
        "isDisabled": {
          "type": "boolean"
        },
        "name": {
          "type": "string"
        },
        "role": {
          "type": "string",
          "enum": [
            "Viewer",
            "Editor",
            "Admin"
          ]
        }
      }
    },
    "UpdateTeamCommand": {
      "type": "object",
      "properties": {
        "Email": {
          "type": "string"
        },
        "Id": {
          "type": "integer",
          "format": "int64"
        },
        "Name": {
          "type": "string"
        }
      }
    },
    "UpdateTeamMemberCommand": {
      "type": "object",
      "properties": {
        "permission": {
          "$ref": "#/definitions/PermissionType"
        }
      }
    },
    "UpdateUserCommand": {
      "type": "object",
      "properties": {
        "email": {
          "type": "string"
        },
        "login": {
          "type": "string"
        },
        "name": {
          "type": "string"
        },
        "theme": {
          "type": "string"
        }
      }
    },
    "UpdateUserQuotaCmd": {
      "type": "object",
      "properties": {
        "limit": {
          "type": "integer",
          "format": "int64"
        },
        "target": {
          "type": "string"
        }
      }
    },
    "UserIdDTO": {
      "type": "object",
      "properties": {
        "id": {
          "type": "integer",
          "format": "int64"
        },
        "message": {
          "type": "string"
        }
      }
    },
    "UserLookupDTO": {
      "type": "object",
      "properties": {
        "avatarUrl": {
          "type": "string"
        },
        "login": {
          "type": "string"
        },
        "userId": {
          "type": "integer",
          "format": "int64"
        }
      }
    },
    "UserOrgDTO": {
      "type": "object",
      "properties": {
        "name": {
          "type": "string"
        },
        "orgId": {
          "type": "integer",
          "format": "int64"
        },
        "role": {
          "type": "string",
          "enum": [
            "Viewer",
            "Editor",
            "Admin"
          ]
        }
      }
    },
    "UserProfileDTO": {
      "type": "object",
      "properties": {
        "accessControl": {
          "type": "object",
          "additionalProperties": {
            "type": "boolean"
          }
        },
        "authLabels": {
          "type": "array",
          "items": {
            "type": "string"
          }
        },
        "avatarUrl": {
          "type": "string"
        },
        "createdAt": {
          "type": "string",
          "format": "date-time"
        },
        "email": {
          "type": "string"
        },
        "id": {
          "type": "integer",
          "format": "int64"
        },
        "isDisabled": {
          "type": "boolean"
        },
        "isExternal": {
          "type": "boolean"
        },
        "isGrafanaAdmin": {
          "type": "boolean"
        },
        "login": {
          "type": "string"
        },
        "name": {
          "type": "string"
        },
        "orgId": {
          "type": "integer",
          "format": "int64"
        },
        "theme": {
          "type": "string"
        },
        "updatedAt": {
          "type": "string",
          "format": "date-time"
        }
      }
    },
    "UserQuotaDTO": {
      "type": "object",
      "properties": {
        "limit": {
          "type": "integer",
          "format": "int64"
        },
        "target": {
          "type": "string"
        },
        "used": {
          "type": "integer",
          "format": "int64"
        },
        "user_id": {
          "type": "integer",
          "format": "int64"
        }
      }
    },
    "UserSearchHitDTO": {
      "type": "object",
      "properties": {
        "authLabels": {
          "type": "array",
          "items": {
            "type": "string"
          }
        },
        "avatarUrl": {
          "type": "string"
        },
        "email": {
          "type": "string"
        },
        "id": {
          "type": "integer",
          "format": "int64"
        },
        "isAdmin": {
          "type": "boolean"
        },
        "isDisabled": {
          "type": "boolean"
        },
        "lastSeenAt": {
          "type": "string",
          "format": "date-time"
        },
        "lastSeenAtAge": {
          "type": "string"
        },
        "login": {
          "type": "string"
        },
        "name": {
          "type": "string"
        }
      }
    },
    "UserToken": {
      "description": "UserToken represents a user token",
      "type": "object",
      "properties": {
        "AuthToken": {
          "type": "string"
        },
        "AuthTokenSeen": {
          "type": "boolean"
        },
        "ClientIp": {
          "type": "string"
        },
        "CreatedAt": {
          "type": "integer",
          "format": "int64"
        },
        "Id": {
          "type": "integer",
          "format": "int64"
        },
        "PrevAuthToken": {
          "type": "string"
        },
        "RevokedAt": {
          "type": "integer",
          "format": "int64"
        },
        "RotatedAt": {
          "type": "integer",
          "format": "int64"
        },
        "SeenAt": {
          "type": "integer",
          "format": "int64"
        },
        "UnhashedToken": {
          "type": "string"
        },
        "UpdatedAt": {
          "type": "integer",
          "format": "int64"
        },
        "UserAgent": {
          "type": "string"
        },
        "UserId": {
          "type": "integer",
          "format": "int64"
        }
      }
    },
    "ValueMapping": {
      "description": "ValueMapping allows mapping input values to text and color",
      "type": "object"
    },
    "ValueMappings": {
      "type": "array",
      "items": {
        "$ref": "#/definitions/ValueMapping"
      }
    },
    "VisType": {
      "type": "string",
      "title": "VisType is used to indicate how the data should be visualized in explore."
    }
  },
  "responses": {
    "SMTPNotEnabledError": {
      "description": ""
    },
    "acceptedResponse": {
      "description": "AcceptedResponse",
      "schema": {
        "$ref": "#/definitions/ErrorResponseBody"
      }
    },
    "addPermissionResponse": {
      "description": "",
      "schema": {
        "type": "object",
        "properties": {
          "message": {
            "type": "string"
          },
          "permissionId": {
            "type": "integer",
            "format": "int64"
          }
        }
      }
    },
    "adminCreateUserResponse": {
      "description": "",
      "schema": {
        "$ref": "#/definitions/UserIdDTO"
      }
    },
    "adminGetSettingsResponse": {
      "description": "",
      "schema": {
        "$ref": "#/definitions/SettingsBag"
      }
    },
    "adminGetStatsResponse": {
      "description": "",
      "schema": {
        "$ref": "#/definitions/AdminStats"
      }
    },
    "adminGetUserAuthTokensResponse": {
      "description": "",
      "schema": {
        "type": "array",
        "items": {
          "$ref": "#/definitions/UserToken"
        }
      }
    },
    "badRequestError": {
      "description": "BadRequestError is returned when the request is invalid and it cannot be processed.",
      "schema": {
        "$ref": "#/definitions/ErrorResponseBody"
      }
    },
    "calculateDashboardDiffResponse": {
      "description": "",
      "schema": {
        "type": "array",
        "items": {
          "type": "integer",
          "format": "uint8"
        }
      }
    },
    "conflictError": {
      "description": "ConflictError",
      "schema": {
        "$ref": "#/definitions/ErrorResponseBody"
      }
    },
    "contentResponse": {
      "description": "",
      "schema": {
        "type": "array",
        "items": {
          "type": "integer",
          "format": "uint8"
        }
      }
    },
    "createCorrelationResponse": {
      "description": "",
      "schema": {
        "$ref": "#/definitions/CreateCorrelationResponseBody"
      }
    },
    "createDashboardSnapshotResponse": {
      "description": "",
      "schema": {
        "type": "object",
        "properties": {
          "deleteKey": {
            "description": "Unique key used to delete the snapshot. It is different from the key so that only the creator can delete the snapshot.",
            "type": "string"
          },
          "deleteUrl": {
            "type": "string"
          },
          "id": {
            "description": "Snapshot id",
            "type": "integer",
            "format": "int64"
          },
          "key": {
            "description": "Unique key",
            "type": "string"
          },
          "url": {
            "type": "string"
          }
        }
      }
    },
    "createOrUpdateDatasourceResponse": {
      "description": "",
      "schema": {
        "type": "object",
        "required": [
          "id",
          "name",
          "message",
          "datasource"
        ],
        "properties": {
          "datasource": {
            "$ref": "#/definitions/DataSource"
          },
          "id": {
            "description": "ID Identifier of the new data source.",
            "type": "integer",
            "format": "int64",
            "example": 65
          },
          "message": {
            "description": "Message Message of the deleted dashboard.",
            "type": "string",
            "example": "Data source added"
          },
          "name": {
            "description": "Name of the new data source.",
            "type": "string",
            "example": "My Data source"
          }
        }
      }
    },
    "createOrgResponse": {
      "description": "",
      "schema": {
        "type": "object",
        "required": [
          "orgId",
          "message"
        ],
        "properties": {
          "message": {
            "description": "Message Message of the created org.",
            "type": "string",
            "example": "Data source added"
          },
          "orgId": {
            "description": "ID Identifier of the created org.",
            "type": "integer",
            "format": "int64",
            "example": 65
          }
        }
      }
    },
    "createPlaylistResponse": {
      "description": "",
      "schema": {
        "$ref": "#/definitions/Playlist"
      }
    },
    "createReportResponse": {
      "description": "",
      "schema": {
        "type": "object",
        "properties": {
          "id": {
            "type": "integer",
            "format": "int64"
          },
          "message": {
            "type": "string"
          }
        }
      }
    },
    "createRoleResponse": {
      "description": "",
      "schema": {
        "$ref": "#/definitions/RoleDTO"
      }
    },
    "createServiceAccountResponse": {
      "description": "",
      "schema": {
        "$ref": "#/definitions/ServiceAccountDTO"
      }
    },
    "createTeamResponse": {
      "description": "",
      "schema": {
        "type": "object",
        "properties": {
          "message": {
            "type": "string"
          },
          "teamId": {
            "type": "integer",
            "format": "int64"
          }
        }
      }
    },
    "createTokenResponse": {
      "description": "",
      "schema": {
        "$ref": "#/definitions/NewApiKeyResult"
      }
    },
    "dashboardResponse": {
      "description": "",
      "schema": {
        "$ref": "#/definitions/DashboardFullWithMeta"
      }
    },
    "dashboardVersionResponse": {
      "description": "",
      "schema": {
        "$ref": "#/definitions/DashboardVersionMeta"
      }
    },
    "dashboardVersionsResponse": {
      "description": "",
      "schema": {
        "type": "array",
        "items": {
          "$ref": "#/definitions/DashboardVersionDTO"
        }
      }
    },
    "deleteAlertNotificationChannelResponse": {
      "description": "",
      "schema": {
        "type": "object",
        "required": [
          "id",
          "message"
        ],
        "properties": {
          "id": {
            "description": "ID Identifier of the deleted notification channel.",
            "type": "integer",
            "format": "int64",
            "example": 65
          },
          "message": {
            "description": "Message Message of the deleted notificatiton channel.",
            "type": "string"
          }
        }
      }
    },
    "deleteCorrelationResponse": {
      "description": "",
      "schema": {
        "$ref": "#/definitions/DeleteCorrelationResponseBody"
      }
    },
    "deleteDashboardResponse": {
      "description": "",
      "schema": {
        "type": "object",
        "required": [
          "id",
          "title",
          "message"
        ],
        "properties": {
          "id": {
            "description": "ID Identifier of the deleted dashboard.",
            "type": "integer",
            "format": "int64",
            "example": 65
          },
          "message": {
            "description": "Message Message of the deleted dashboard.",
            "type": "string",
            "example": "Dashboard My Dashboard deleted"
          },
          "title": {
            "description": "Title Title of the deleted dashboard.",
            "type": "string",
            "example": "My Dashboard"
          }
        }
      }
    },
    "deleteDataSourceByNameResponse": {
      "description": "",
      "schema": {
        "type": "object",
        "required": [
          "id",
          "message"
        ],
        "properties": {
          "id": {
            "description": "ID Identifier of the deleted data source.",
            "type": "integer",
            "format": "int64",
            "example": 65
          },
          "message": {
            "description": "Message Message of the deleted dashboard.",
            "type": "string",
            "example": "Dashboard My Dashboard deleted"
          }
        }
      }
    },
    "deleteFolderResponse": {
      "description": "",
      "schema": {
        "type": "object",
        "required": [
          "id",
          "title",
          "message"
        ],
        "properties": {
          "id": {
            "description": "ID Identifier of the deleted folder.",
            "type": "integer",
            "format": "int64",
            "example": 65
          },
          "message": {
            "description": "Message Message of the deleted folder.",
            "type": "string",
            "example": "Folder My Folder deleted"
          },
          "title": {
            "description": "Title of the deleted folder.",
            "type": "string",
            "example": "My Folder"
          }
        }
      }
    },
    "folderResponse": {
      "description": "",
      "schema": {
        "$ref": "#/definitions/Folder"
      }
    },
    "forbiddenError": {
      "description": "ForbiddenError is returned if the user/token has insufficient permissions to access the requested resource.",
      "schema": {
        "$ref": "#/definitions/ErrorResponseBody"
      }
    },
    "genericError": {
      "description": "A GenericError is the default error message that is generated.\nFor certain status codes there are more appropriate error structures.",
      "schema": {
        "$ref": "#/definitions/ErrorResponseBody"
      }
    },
    "getAPIkeyResponse": {
      "description": "",
      "schema": {
        "type": "array",
        "items": {
          "$ref": "#/definitions/ApiKeyDTO"
        }
      }
    },
    "getAccessControlStatusResponse": {
      "description": "",
      "schema": {
        "$ref": "#/definitions/Status"
      }
    },
    "getAlertNotificationChannelResponse": {
      "description": "",
      "schema": {
        "$ref": "#/definitions/AlertNotification"
      }
    },
    "getAlertNotificationChannelsResponse": {
      "description": "",
      "schema": {
        "type": "array",
        "items": {
          "$ref": "#/definitions/AlertNotification"
        }
      }
    },
    "getAlertNotificationLookupResponse": {
      "description": "",
      "schema": {
        "type": "array",
        "items": {
          "$ref": "#/definitions/AlertNotificationLookup"
        }
      }
    },
    "getAlertResponse": {
      "description": "",
      "schema": {
        "$ref": "#/definitions/LegacyAlert"
      }
    },
    "getAlertsResponse": {
      "description": "",
      "schema": {
        "type": "array",
        "items": {
          "$ref": "#/definitions/AlertListItemDTO"
        }
      }
    },
    "getAllPermissionseResponse": {
      "description": "",
      "schema": {
        "$ref": "#/definitions/DataSourcePermissionsDTO"
      }
    },
    "getAllRolesResponse": {
      "description": "",
      "schema": {
        "type": "array",
        "items": {
          "$ref": "#/definitions/RoleDTO"
        }
      }
    },
    "getAnnotationByIDResponse": {
      "description": "",
      "schema": {
        "$ref": "#/definitions/ItemDTO"
      }
    },
    "getAnnotationTagsResponse": {
      "description": "",
      "schema": {
        "$ref": "#/definitions/GetAnnotationTagsResponse"
      }
    },
    "getAnnotationsResponse": {
      "description": "",
      "schema": {
        "type": "array",
        "items": {
          "$ref": "#/definitions/ItemDTO"
        }
      }
    },
    "getCurrentOrgResponse": {
      "description": "",
      "schema": {
        "$ref": "#/definitions/OrgDetailsDTO"
      }
    },
    "getCustomPermissionsReportResponse": {
      "description": "",
      "schema": {
        "type": "array",
        "items": {
          "$ref": "#/definitions/CustomPermissionsRecordDTO"
        }
      }
    },
    "getDashboardPermissionsListResponse": {
      "description": "",
      "schema": {
        "type": "array",
        "items": {
          "$ref": "#/definitions/DashboardACLInfoDTO"
        }
      }
    },
    "getDashboardSnapshotResponse": {
      "description": ""
    },
    "getDashboardStatesResponse": {
      "description": "",
      "schema": {
        "type": "array",
        "items": {
          "$ref": "#/definitions/AlertStateInfoDTO"
        }
      }
    },
    "getDashboardsTagsResponse": {
      "description": "",
      "schema": {
        "type": "array",
        "items": {
          "$ref": "#/definitions/DashboardTagCloudItem"
        }
      }
    },
    "getDataSourceIDResponse": {
      "description": "",
      "schema": {
        "type": "object",
        "required": [
          "id"
        ],
        "properties": {
          "id": {
            "description": "ID Identifier of the data source.",
            "type": "integer",
            "format": "int64",
            "example": 65
          }
        }
      }
    },
    "getDataSourceResponse": {
      "description": "",
      "schema": {
        "$ref": "#/definitions/DataSource"
      }
    },
    "getDataSourcesResponse": {
      "description": "",
      "schema": {
        "$ref": "#/definitions/DataSourceList"
      }
    },
    "getFolderPermissionListResponse": {
      "description": "",
      "schema": {
        "type": "array",
        "items": {
          "$ref": "#/definitions/DashboardACLInfoDTO"
        }
      }
    },
    "getFoldersResponse": {
      "description": "",
      "schema": {
        "type": "array",
        "items": {
          "$ref": "#/definitions/FolderSearchHit"
        }
      }
    },
    "getHomeDashboardResponse": {
      "description": "",
      "schema": {
        "$ref": "#/definitions/GetHomeDashboardResponse"
      }
    },
    "getLibraryElementConnectionsResponse": {
      "description": "",
      "schema": {
        "$ref": "#/definitions/LibraryElementConnectionsResponse"
      }
    },
    "getLibraryElementResponse": {
      "description": "",
      "schema": {
        "$ref": "#/definitions/LibraryElementResponse"
      }
    },
    "getLibraryElementsResponse": {
      "description": "",
      "schema": {
        "$ref": "#/definitions/LibraryElementSearchResponse"
      }
    },
    "getLicenseTokenResponse": {
      "description": "",
      "schema": {
        "$ref": "#/definitions/Token"
      }
    },
    "getOrgByIDResponse": {
      "description": "",
      "schema": {
        "$ref": "#/definitions/OrgDetailsDTO"
      }
    },
    "getOrgByNameResponse": {
      "description": "",
      "schema": {
        "$ref": "#/definitions/OrgDetailsDTO"
      }
    },
    "getOrgUsersForCurrentOrgLookupResponse": {
      "description": "",
      "schema": {
        "type": "array",
        "items": {
          "$ref": "#/definitions/UserLookupDTO"
        }
      }
    },
    "getOrgUsersForCurrentOrgResponse": {
      "description": "",
      "schema": {
        "type": "array",
        "items": {
          "$ref": "#/definitions/OrgUserDTO"
        }
      }
    },
    "getOrgUsersResponse": {
      "description": "",
      "schema": {
        "type": "array",
        "items": {
          "$ref": "#/definitions/OrgUserDTO"
        }
      }
    },
    "getPendingOrgInvitesResponse": {
      "description": "",
      "schema": {
        "type": "array",
        "items": {
          "$ref": "#/definitions/TempUserDTO"
        }
      }
    },
    "getPlaylistDashboardsResponse": {
      "description": "",
      "schema": {
        "$ref": "#/definitions/PlaylistDashboardsSlice"
      }
    },
    "getPlaylistItemsResponse": {
      "description": "",
      "schema": {
        "type": "array",
        "items": {
          "$ref": "#/definitions/PlaylistItemDTO"
        }
      }
    },
    "getPlaylistResponse": {
      "description": "",
      "schema": {
        "$ref": "#/definitions/PlaylistDTO"
      }
    },
    "getPreferencesResponse": {
      "description": "",
      "schema": {
        "$ref": "#/definitions/Prefs"
      }
    },
    "getQueryHistoryDeleteQueryResponse": {
      "description": "",
      "schema": {
        "$ref": "#/definitions/QueryHistoryDeleteQueryResponse"
      }
    },
    "getQueryHistoryMigrationResponse": {
      "description": "",
      "schema": {
        "$ref": "#/definitions/QueryHistoryMigrationResponse"
      }
    },
    "getQueryHistoryResponse": {
      "description": "",
      "schema": {
        "$ref": "#/definitions/QueryHistoryResponse"
      }
    },
    "getQueryHistorySearchResponse": {
      "description": "",
      "schema": {
        "$ref": "#/definitions/QueryHistorySearchResponse"
      }
    },
    "getQuotaResponse": {
      "description": "",
      "schema": {
        "type": "array",
        "items": {
          "$ref": "#/definitions/UserQuotaDTO"
        }
      }
    },
    "getReportResponse": {
      "description": "",
      "schema": {
        "$ref": "#/definitions/ConfigDTO"
      }
    },
    "getReportSettingsResponse": {
      "description": "",
      "schema": {
        "$ref": "#/definitions/SettingsDTO"
      }
    },
    "getReportsResponse": {
      "description": "",
      "schema": {
        "type": "array",
        "items": {
          "$ref": "#/definitions/ConfigDTO"
        }
      }
    },
    "getRoleResponse": {
      "description": "",
      "schema": {
        "$ref": "#/definitions/RoleDTO"
      }
    },
    "getSharingOptionsResponse": {
      "description": "",
      "schema": {
        "type": "object",
        "properties": {
          "externalEnabled": {
            "type": "boolean"
          },
          "externalSnapshotName": {
            "type": "string"
          },
          "externalSnapshotURL": {
            "type": "string"
          }
        }
      }
    },
    "getSignedInUserOrgListResponse": {
      "description": "",
      "schema": {
        "type": "array",
        "items": {
          "$ref": "#/definitions/UserOrgDTO"
        }
      }
    },
    "getSignedInUserTeamListResponse": {
      "description": "",
      "schema": {
        "type": "array",
        "items": {
          "$ref": "#/definitions/TeamDTO"
        }
      }
    },
    "getStatusResponse": {
      "description": ""
    },
    "getSyncStatusResponse": {
      "description": "",
      "schema": {
        "$ref": "#/definitions/ActiveSyncStatusDTO"
      }
    },
    "getTeamByIDResponse": {
      "description": "",
      "schema": {
        "$ref": "#/definitions/TeamDTO"
      }
    },
    "getTeamGroupsApiResponse": {
      "description": "",
      "schema": {
        "type": "array",
        "items": {
          "$ref": "#/definitions/TeamGroupDTO"
        }
      }
    },
    "getTeamMembersResponse": {
      "description": "",
      "schema": {
        "type": "array",
        "items": {
          "$ref": "#/definitions/TeamMemberDTO"
        }
      }
    },
    "getUserAuthTokensResponse": {
      "description": "",
      "schema": {
        "type": "array",
        "items": {
          "$ref": "#/definitions/UserToken"
        }
      }
    },
    "getUserOrgListResponse": {
      "description": "",
      "schema": {
        "type": "array",
        "items": {
          "$ref": "#/definitions/UserOrgDTO"
        }
      }
    },
    "getUserTeamsResponse": {
      "description": "",
      "schema": {
        "type": "array",
        "items": {
          "$ref": "#/definitions/TeamDTO"
        }
      }
    },
    "helpFlagResponse": {
      "description": "",
      "schema": {
        "type": "object",
        "properties": {
          "helpFlags1": {
            "type": "integer",
            "format": "int64"
          },
          "message": {
            "type": "string"
          }
        }
      }
    },
    "importDashboardResponse": {
      "description": "",
      "schema": {
        "$ref": "#/definitions/ImportDashboardResponse"
      }
    },
    "internalServerError": {
      "description": "InternalServerError is a general error indicating something went wrong internally.",
      "schema": {
        "$ref": "#/definitions/ErrorResponseBody"
      }
    },
    "listBuiltinRolesResponse": {
      "description": "",
      "schema": {
        "type": "object",
        "additionalProperties": {
          "type": "array",
          "items": {
            "$ref": "#/definitions/RoleDTO"
          }
        }
      }
    },
    "listRecordingRulesResponse": {
      "description": "",
      "schema": {
        "type": "array",
        "items": {
          "$ref": "#/definitions/RecordingRuleJSON"
        }
      }
    },
    "listRolesResponse": {
      "description": "",
      "schema": {
        "type": "array",
        "items": {
          "$ref": "#/definitions/RoleDTO"
        }
      }
    },
    "listSortOptionsResponse": {
      "description": "",
      "schema": {
        "type": "object",
        "properties": {
          "description": {
            "type": "string"
          },
          "displayName": {
            "type": "string"
          },
          "meta": {
            "type": "string"
          },
          "name": {
            "type": "string"
          }
        }
      }
    },
    "listTokensResponse": {
      "description": "",
      "schema": {
        "$ref": "#/definitions/TokenDTO"
      }
    },
    "notFoundError": {
      "description": "NotFoundError is returned when the requested resource was not found.",
      "schema": {
        "$ref": "#/definitions/ErrorResponseBody"
      }
    },
    "okResponse": {
      "description": "An OKResponse is returned if the request was successful.",
      "schema": {
        "$ref": "#/definitions/SuccessResponseBody"
      }
    },
    "pauseAlertResponse": {
      "description": "",
      "schema": {
        "type": "object",
        "required": [
          "alertId",
          "message"
        ],
        "properties": {
          "alertId": {
            "type": "integer",
            "format": "int64"
          },
          "message": {
            "type": "string"
          },
          "state": {
            "description": "Alert result state\nrequired true",
            "type": "string"
          }
        }
      }
    },
    "pauseAlertsResponse": {
      "description": "",
      "schema": {
        "type": "object",
        "required": [
          "alertsAffected",
          "message"
        ],
        "properties": {
          "alertsAffected": {
            "description": "AlertsAffected is the number of the affected alerts.",
            "type": "integer",
            "format": "int64"
          },
          "message": {
            "type": "string"
          },
          "state": {
            "description": "Alert result state\nrequired true",
            "type": "string"
          }
        }
      }
    },
    "postAPIkeyResponse": {
      "description": "",
      "schema": {
        "$ref": "#/definitions/NewApiKeyResult"
      }
    },
    "postAnnotationResponse": {
      "description": "",
      "schema": {
        "type": "object",
        "required": [
          "id",
          "message"
        ],
        "properties": {
          "id": {
            "description": "ID Identifier of the created annotation.",
            "type": "integer",
            "format": "int64",
            "example": 65
          },
          "message": {
            "description": "Message Message of the created annotation.",
            "type": "string"
          }
        }
      }
    },
    "postDashboardResponse": {
      "description": "",
      "schema": {
        "type": "object",
        "required": [
          "status",
          "title",
          "version",
          "id",
          "uid",
          "url"
        ],
        "properties": {
          "id": {
            "description": "ID The unique identifier (id) of the created/updated dashboard.",
            "type": "string",
            "example": "1"
          },
          "status": {
            "description": "Status status of the response.",
            "type": "string",
            "example": "success"
          },
          "title": {
            "description": "Slug The slug of the dashboard.",
            "type": "string",
            "example": "my-dashboard"
          },
          "uid": {
            "description": "UID The unique identifier (uid) of the created/updated dashboard.",
            "type": "string",
            "example": "nHz3SXiiz"
          },
          "url": {
            "description": "URL The relative URL for accessing the created/updated dashboard.",
            "type": "string",
            "example": "/d/nHz3SXiiz/my-dashboard"
          },
          "version": {
            "description": "Version The version of the dashboard.",
            "type": "integer",
            "format": "int64",
            "example": 2
          }
        }
      }
    },
    "postRenewLicenseTokenResponse": {
      "description": ""
    },
    "preconditionFailedError": {
      "description": "PreconditionFailedError",
      "schema": {
        "$ref": "#/definitions/ErrorResponseBody"
      }
    },
    "queryMetricsWithExpressionsRespons": {
      "description": "",
      "schema": {
        "$ref": "#/definitions/QueryDataResponse"
      }
    },
    "recordingRuleResponse": {
      "description": "",
      "schema": {
        "$ref": "#/definitions/RecordingRuleJSON"
      }
    },
    "recordingRuleWriteTargetResponse": {
      "description": "",
      "schema": {
        "$ref": "#/definitions/PrometheusRemoteWriteTargetJSON"
      }
    },
    "refreshLicenseStatsResponse": {
      "description": "",
      "schema": {
        "$ref": "#/definitions/ActiveUserStats"
      }
    },
    "retrieveServiceAccountResponse": {
      "description": "",
      "schema": {
        "$ref": "#/definitions/ServiceAccountDTO"
      }
    },
    "searchDashboardSnapshotsResponse": {
      "description": "",
      "schema": {
        "type": "array",
        "items": {
          "$ref": "#/definitions/DashboardSnapshotDTO"
        }
      }
    },
    "searchOrgServiceAccountsWithPagingResponse": {
      "description": "",
      "schema": {
        "$ref": "#/definitions/SearchServiceAccountsResult"
      }
    },
    "searchOrgsResponse": {
      "description": "",
      "schema": {
        "type": "array",
        "items": {
          "$ref": "#/definitions/OrgDTO"
        }
      }
    },
    "searchPlaylistsResponse": {
      "description": "",
      "schema": {
        "$ref": "#/definitions/Playlists"
      }
    },
    "searchResponse": {
      "description": "",
      "schema": {
        "$ref": "#/definitions/HitList"
      }
    },
    "searchTeamsResponse": {
      "description": "",
      "schema": {
        "$ref": "#/definitions/SearchTeamQueryResult"
      }
    },
    "searchUsersResponse": {
      "description": "",
      "schema": {
        "$ref": "#/definitions/SearchUserQueryResult"
      }
    },
    "testAlertResponse": {
      "description": "",
      "schema": {
        "$ref": "#/definitions/AlertTestResult"
      }
    },
    "trimDashboardResponse": {
      "description": "",
      "schema": {
        "$ref": "#/definitions/TrimDashboardFullWithMeta"
      }
    },
    "unauthorisedError": {
      "description": "UnauthorizedError is returned when the request is not authenticated.",
      "schema": {
        "$ref": "#/definitions/ErrorResponseBody"
      }
    },
    "unprocessableEntityError": {
      "description": "UnprocessableEntityError",
      "schema": {
        "$ref": "#/definitions/ErrorResponseBody"
      }
    },
    "updatePlaylistResponse": {
      "description": "",
      "schema": {
        "$ref": "#/definitions/PlaylistDTO"
      }
    },
    "updateServiceAccountResponse": {
      "description": "",
      "schema": {
        "type": "object",
        "properties": {
          "id": {
            "type": "integer",
            "format": "int64"
          },
          "message": {
            "type": "string"
          },
          "name": {
            "type": "string"
          },
          "serviceaccount": {
            "$ref": "#/definitions/ServiceAccountProfileDTO"
          }
        }
      }
    },
    "userResponse": {
      "description": "",
      "schema": {
        "$ref": "#/definitions/UserProfileDTO"
      }
    }
  },
  "securityDefinitions": {
    "api_key": {
      "type": "apiKey",
      "name": "Authorization",
      "in": "header"
    },
    "basic": {
      "type": "basic"
    }
  },
  "security": [
    {
      "basic": []
    },
    {
      "api_key": []
    }
  ],
  "tags": [
    {
      "description": "If you are running Grafana Enterprise and have Fine-grained access control enabled, for some endpoints you would need to have relevant permissions. Refer to specific resources to understand what permissions are required.",
      "name": "datasources"
    },
    {
      "description": "Folders are identified by the identifier (id) and the unique identifier (uid).\nThe identifier (id) of a folder is an auto-incrementing numeric value and is only unique per Grafana install.\nThe unique identifier (uid) of a folder can be used for uniquely identify folders between multiple Grafana installs. It’s automatically generated if not provided when creating a folder. The uid allows having consistent URLs for accessing folders and when syncing folders between multiple Grafana installs. This means that changing the title of a folder will not break any bookmarked links to that folder.\nThe uid can have a maximum length of 40 characters.\n\nThe General folder (id=0) is special and is not part of the Folder API which means that you cannot use this API for retrieving information about the General folder.",
      "name": "folders"
    },
    {
      "description": "Permissions with `folderId=-1` are the default permissions for users with the Viewer and Editor roles. Permissions can be set for a user, a team or a role (Viewer or Editor). Permissions cannot be set for Admins - they always have access to everything.",
      "name": "folder_permissions"
    },
    {
      "description": "The Admin HTTP API does not currently work with an API Token. API Tokens are currently only linked to an organization and an organization role. They cannot be given the permission of server admin, only users can be given that permission. So in order to use these API calls you will have to use Basic Auth and the Grafana user must have the Grafana Admin permission. (The default admin user is called admin and has permission to use this API.)",
      "name": "admin"
    },
    {
      "description": "You can use the Alerting API to get information about legacy dashboard alerts and their states but this API cannot be used to modify the alert. To create new alerts or modify them you need to update the dashboard JSON that contains the alerts.\nThis topic is relevant for the legacy dashboard alerts only.\nYou can find Grafana 8 alerts API specification details [here](https://editor.swagger.io/?url=https://raw.githubusercontent.com/grafana/grafana/main/pkg/services/ngalert/api/tooling/post.json).",
      "name": "legacy_alerts"
    },
    {
      "description": "The identifier (id) of a notification channel is an auto-incrementing numeric value and is only unique per Grafana install.\nThe unique identifier (uid) of a notification channel can be used for uniquely identify a notification channel between multiple Grafana installs. It’s automatically generated if not provided when creating a notification channel. The uid allows having consistent URLs for accessing notification channels and when syncing notification channels between multiple Grafana installations, refer to alert notification channel provisioning.\nThe uid can have a maximum length of 40 characters.",
      "name": "legacy_alerts_notification_channels"
    },
    {
      "description": "Grafana Annotations feature released in Grafana 4.6. Annotations are saved in the Grafana database (sqlite, mysql or postgres). Annotations can be organization annotations that can be shown on any dashboard by configuring an annotation data source - they are filtered by tags. Or they can be tied to a panel on a dashboard and are then only shown on that panel.",
      "name": "annotations"
    },
    {
      "description": "The identifier (ID) of a library element is an auto-incrementing numeric value that is unique per Grafana install.\nThe unique identifier (UID) of a library element uniquely identifies library elements between multiple Grafana installs. It’s automatically generated unless you specify it during library element creation. The UID provides consistent URLs for accessing library elements and when syncing library elements between multiple Grafana installs.\nThe maximum length of a UID is 40 characters.",
      "name": "library_elements"
    },
    {
      "description": "The identifier (ID) of a query in query history is an auto-incrementing numeric value that is unique per Grafana install.\nThe unique identifier (UID) of a query history uniquely identifies queries in query history between multiple Grafana installs. It’s automatically generated. The UID provides consistent URLs for accessing queries in query history.",
      "name": "query_history"
    },
    {
      "description": "The Admin Organizations HTTP API does not currently work with an API Token. API Tokens are currently only linked to an organization and an organization role. They cannot be given the permission of server admin, only users can be given that permission. So in order to use these API calls you will have to use Basic Auth and the Grafana user must have the Grafana Admin permission (The default admin user is called `admin` and has permission to use this API).",
      "name": "orgs"
    },
    {
      "description": "If you are running Grafana Enterprise and have Fine-grained access control enabled, for some endpoints you would need to have relevant permissions. Refer to specific resources to understand what permissions are required.",
      "name": "org"
    },
    {
      "description": "This API can be used to create/update/delete Teams and to add/remove users to Teams. All actions require that the user has the Admin role for the organization.",
      "name": "teams"
    },
    {
      "description": "This API can be used to enable, disable, list, add and remove permissions for a data source.\nPermissions can be set for a user or a team. Permissions cannot be set for Admins - they always have access to everything.\nThis is only available in Grafana Enterprise\nIf you are running Grafana Enterprise and have Fine-grained access control enabled, for some endpoints you would need to have relevant permissions. Refer to specific resources to understand what permissions are required.",
      "name": "datasource_permissions"
    },
    {
      "description": "These are only available in Grafana Enterprise",
      "name": "enterprise"
    },
    {
      "description": "The API can be used to create, update, get and list roles, and create or remove built-in role assignments. To use the API, you would need to enable fine-grained access control.\nThis only available in Grafana Enterprise.\nThe API does not currently work with an API Token. So in order to use these API endpoints you will have to use Basic auth.",
      "name": "access_control"
    },
    {
      "description": "Licensing is only available in Grafana Enterprise. Read more about Grafana Enterprise.\nIf you are running Grafana Enterprise and have Fine-grained access control enabled, for some endpoints you would need to have relevant permissions. Refer to specific resources to understand what permissions are required.",
      "name": "licensing"
    },
    {
      "description": "This API allows you to interact programmatically with the Reporting feature.\nReporting is only available in Grafana Enterprise. Read more about Grafana Enterprise.\nIf you have Fine-grained access Control enabled, for some endpoints you would need to have relevant permissions. Refer to specific resources to understand what permissions are required.",
      "name": "reports"
    },
    {
      "description": "Grafana Alerting Alertmanager-compatible endpoints",
      "name": "alertmanager"
    },
    {
      "description": "Grafana Alerting endpoints for managing rules",
      "name": "ruler"
    },
    {
      "description": "Grafana Alerting testing endpoints",
      "name": "testing"
    },
    {
      "description": "Grafana Alerting Prometheus-compatible endpoints",
      "name": "prometheus"
    },
    {
      "description": "If you are running Grafana Enterprise, for some endpoints you'll need to have specific permissions. Refer to [Role-based access control permissions](https://grafana.com/docs/grafana/latest/administration/roles-and-permissions/access-control/custom-role-actions-scopes/) for more information.",
      "name": "service_accounts"
    }
  ]
}<|MERGE_RESOLUTION|>--- conflicted
+++ resolved
@@ -7574,14 +7574,10 @@
     "/saml/slo": {
       "get": {
         "description": "There might be two possible requests:\n1. Logout response (callback) when Grafana initiates single logout and IdP returns response to logout request.\n2. Logout request when another SP initiates single logout and IdP sends logout request to the Grafana,\nor in case of IdP-initiated logout.",
-<<<<<<< HEAD
-        "tags": ["saml", "enterprise"],
-=======
         "tags": [
           "saml",
           "enterprise"
         ],
->>>>>>> 5d014f0c
         "summary": "It performs Single Logout (SLO) callback.",
         "operationId": "getSLO",
         "responses": {
