--- conflicted
+++ resolved
@@ -3705,50 +3705,6 @@
         }
       }
     },
-<<<<<<< HEAD
-    "/datasources/uid/{uid}/correlations": {
-      "post": {
-        "tags": ["correlations"],
-        "summary": "Add correlation.",
-        "operationId": "createCorrelation",
-        "parameters": [
-          {
-            "name": "body",
-            "in": "body",
-            "required": true,
-            "schema": {
-              "$ref": "#/definitions/CreateCorrelationCommand"
-            }
-          },
-          {
-            "type": "string",
-            "name": "uid",
-            "in": "path",
-            "required": true
-          }
-        ],
-        "responses": {
-          "200": {
-            "$ref": "#/responses/createCorrelationResponse"
-          },
-          "400": {
-            "$ref": "#/responses/badRequestError"
-          },
-          "401": {
-            "$ref": "#/responses/unauthorisedError"
-          },
-          "403": {
-            "$ref": "#/responses/forbiddenError"
-          },
-          "404": {
-            "$ref": "#/responses/notFoundError"
-          },
-          "500": {
-            "$ref": "#/responses/internalServerError"
-          }
-        }
-      }
-    },
     "/datasources/uid/{uid}/correlations/{correlationUID}": {
       "delete": {
         "tags": ["correlations"],
@@ -3787,8 +3743,6 @@
         }
       }
     },
-=======
->>>>>>> 52989c21
     "/datasources/uid/{uid}/health": {
       "get": {
         "tags": ["datasources"],
