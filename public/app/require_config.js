--- conflicted
+++ resolved
@@ -38,14 +38,7 @@
     modernizr:                 'vendor/modernizr-2.6.1',
 
     'bootstrap-tagsinput':    'vendor/tagsinput/bootstrap-tagsinput',
-<<<<<<< HEAD
-    'aws-sdk':                'vendor/aws-sdk/dist/aws-sdk.min',
-    'bootstrap-table':        'vendor/bootstrap-table/bootstrap-table.min',
-    'bootstrap-table-angular':'vendor/bootstrap-table/bootstrap-table-angular.min',
-    'highlight':              'vendor/bootstrap-table/highlight',
-=======
     'aws-sdk':                'vendor/aws-sdk/dist/aws-sdk.min'
->>>>>>> 088dc193
   },
 
   shim: {
