--- conflicted
+++ resolved
@@ -26,11 +26,7 @@
 jest.mock('@grafana/runtime', () => ({
   ...jest.requireActual('@grafana/runtime'),
   getBackendSrv: () => backendSrv,
-<<<<<<< HEAD
   getDataSourceSrv: () => DataSourceSrvMock,
-=======
-  getDataSourceSrv: () => dsMock,
->>>>>>> f252e893
 }));
 
 interface MockQuery extends DataQuery {
