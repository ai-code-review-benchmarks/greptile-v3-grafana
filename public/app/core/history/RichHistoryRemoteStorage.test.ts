import { of } from 'rxjs';

import { DatasourceSrv } from '../../features/plugins/datasource_srv';
import { RichHistoryQuery } from '../../types';
import { SortOrder } from '../utils/richHistoryTypes';

import RichHistoryRemoteStorage, { RichHistoryRemoteStorageDTO } from './RichHistoryRemoteStorage';

const dsMock = new DatasourceSrv();
dsMock.init(
  {
    // @ts-ignore
    'name-of-ds1': { uid: 'ds1', name: 'name-of-ds1' },
    // @ts-ignore
    'name-of-ds2': { uid: 'ds2', name: 'name-of-ds2' },
  },
  ''
);

<<<<<<< HEAD
const getMock = jest.fn();
const postMock = jest.fn();
jest.mock('@grafana/runtime', () => ({
  ...jest.requireActual('@grafana/runtime'),
  getBackendSrv: () => ({
    get: getMock,
    post: postMock,
=======
const fetchMock = jest.fn();
jest.mock('@grafana/runtime', () => ({
  ...jest.requireActual('@grafana/runtime'),
  getBackendSrv: () => ({
    fetch: fetchMock,
>>>>>>> d131f498
  }),
  getDataSourceSrv: () => dsMock,
}));

describe('RichHistoryRemoteStorage', () => {
  let storage: RichHistoryRemoteStorage;

  beforeEach(() => {
    fetchMock.mockReset();
    storage = new RichHistoryRemoteStorage();
  });

  const setup = (): { richHistoryQuery: RichHistoryQuery; dto: RichHistoryRemoteStorageDTO } => {
    const richHistoryQuery: RichHistoryQuery<any> = {
      id: '123',
      createdAt: 200 * 1000,
      datasourceUid: 'ds1',
      datasourceName: 'name-of-ds1',
      starred: true,
      comment: 'comment',
      queries: [{ foo: 'bar ' }],
    };
<<<<<<< HEAD

    const dto = {
      uid: richHistoryQuery.id,
      createdAt: richHistoryQuery.createdAt / 1000,
      datasourceUid: richHistoryQuery.datasourceUid,
      starred: richHistoryQuery.starred,
      comment: richHistoryQuery.comment,
      queries: richHistoryQuery.queries,
    };

    return {
      richHistoryQuery,
      dto,
    };
  };

  it('returns list of query history items', async () => {
    const { richHistoryQuery, dto } = setup();
    const returnedDTOs: RichHistoryRemoteStorageDTO[] = [dto];
    getMock.mockReturnValue({
      result: {
        queryHistory: returnedDTOs,
      },
    });
=======
    const returnedDTOs: RichHistoryRemoteStorageDTO[] = [
      {
        uid: expectedViewModel.id,
        createdAt: expectedViewModel.createdAt / 1000,
        datasourceUid: expectedViewModel.datasourceUid,
        starred: expectedViewModel.starred,
        comment: expectedViewModel.comment,
        queries: expectedViewModel.queries,
      },
    ];
    fetchMock.mockReturnValue(
      of({
        data: {
          result: {
            queryHistory: returnedDTOs,
          },
        },
      })
    );
>>>>>>> d131f498
    const search = 'foo';
    const datasourceFilters = ['name-of-ds1', 'name-of-ds2'];
    const sortOrder = SortOrder.Descending;
    const starred = true;
    const from = 100;
    const to = 200;
    const expectedLimit = 100;
    const expectedPage = 1;

    const items = await storage.getRichHistory({ search, datasourceFilters, sortOrder, starred, to, from });

<<<<<<< HEAD
    expect(getMock).toBeCalledWith(
      `/api/query-history?datasourceUid=ds1&datasourceUid=ds2&searchString=${search}&sort=time-desc&to=now-${from}d&from=now-${to}d&limit=${expectedLimit}&page=${expectedPage}&onlyStarred=${starred}`
    );
    expect(items).toMatchObject([richHistoryQuery]);
  });

  it('migrates provided rich history items', async () => {
    const { richHistoryQuery, dto } = setup();
    await storage.migrate([richHistoryQuery]);
    expect(postMock).toBeCalledWith('/api/query-history/migrate', {
      queries: [dto],
    });
=======
    expect(fetchMock).toBeCalledWith({
      method: 'GET',
      url: `/api/query-history?datasourceUid=ds1&datasourceUid=ds2&searchString=${search}&sort=time-desc&to=now-${from}d&from=now-${to}d&limit=${expectedLimit}&page=${expectedPage}&onlyStarred=${starred}`,
      requestId: 'query-history-get-all',
    });
    expect(items).toMatchObject([expectedViewModel]);
>>>>>>> d131f498
  });
});<|MERGE_RESOLUTION|>--- conflicted
+++ resolved
@@ -17,21 +17,14 @@
   ''
 );
 
-<<<<<<< HEAD
-const getMock = jest.fn();
 const postMock = jest.fn();
-jest.mock('@grafana/runtime', () => ({
-  ...jest.requireActual('@grafana/runtime'),
-  getBackendSrv: () => ({
-    get: getMock,
-    post: postMock,
-=======
 const fetchMock = jest.fn();
 jest.mock('@grafana/runtime', () => ({
   ...jest.requireActual('@grafana/runtime'),
   getBackendSrv: () => ({
     fetch: fetchMock,
->>>>>>> d131f498
+    get: getMock,
+    post: postMock,
   }),
   getDataSourceSrv: () => dsMock,
 }));
@@ -54,7 +47,6 @@
       comment: 'comment',
       queries: [{ foo: 'bar ' }],
     };
-<<<<<<< HEAD
 
     const dto = {
       uid: richHistoryQuery.id,
@@ -74,22 +66,6 @@
   it('returns list of query history items', async () => {
     const { richHistoryQuery, dto } = setup();
     const returnedDTOs: RichHistoryRemoteStorageDTO[] = [dto];
-    getMock.mockReturnValue({
-      result: {
-        queryHistory: returnedDTOs,
-      },
-    });
-=======
-    const returnedDTOs: RichHistoryRemoteStorageDTO[] = [
-      {
-        uid: expectedViewModel.id,
-        createdAt: expectedViewModel.createdAt / 1000,
-        datasourceUid: expectedViewModel.datasourceUid,
-        starred: expectedViewModel.starred,
-        comment: expectedViewModel.comment,
-        queries: expectedViewModel.queries,
-      },
-    ];
     fetchMock.mockReturnValue(
       of({
         data: {
@@ -99,7 +75,6 @@
         },
       })
     );
->>>>>>> d131f498
     const search = 'foo';
     const datasourceFilters = ['name-of-ds1', 'name-of-ds2'];
     const sortOrder = SortOrder.Descending;
@@ -111,10 +86,11 @@
 
     const items = await storage.getRichHistory({ search, datasourceFilters, sortOrder, starred, to, from });
 
-<<<<<<< HEAD
-    expect(getMock).toBeCalledWith(
-      `/api/query-history?datasourceUid=ds1&datasourceUid=ds2&searchString=${search}&sort=time-desc&to=now-${from}d&from=now-${to}d&limit=${expectedLimit}&page=${expectedPage}&onlyStarred=${starred}`
-    );
+    expect(fetchMock).toBeCalledWith({
+      method: 'GET',
+      url: `/api/query-history?datasourceUid=ds1&datasourceUid=ds2&searchString=${search}&sort=time-desc&to=now-${from}d&from=now-${to}d&limit=${expectedLimit}&page=${expectedPage}&onlyStarred=${starred}`,
+      requestId: 'query-history-get-all',
+    });
     expect(items).toMatchObject([richHistoryQuery]);
   });
 
@@ -124,13 +100,5 @@
     expect(postMock).toBeCalledWith('/api/query-history/migrate', {
       queries: [dto],
     });
-=======
-    expect(fetchMock).toBeCalledWith({
-      method: 'GET',
-      url: `/api/query-history?datasourceUid=ds1&datasourceUid=ds2&searchString=${search}&sort=time-desc&to=now-${from}d&from=now-${to}d&limit=${expectedLimit}&page=${expectedPage}&onlyStarred=${starred}`,
-      requestId: 'query-history-get-all',
-    });
-    expect(items).toMatchObject([expectedViewModel]);
->>>>>>> d131f498
   });
 });