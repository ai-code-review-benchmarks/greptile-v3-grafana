--- conflicted
+++ resolved
@@ -19,11 +19,7 @@
 jest.mock('@grafana/runtime', () => ({
   ...jest.requireActual('@grafana/runtime'),
   getBackendSrv: () => backendSrv,
-<<<<<<< HEAD
   getDataSourceSrv: () => DataSourceSrvMock,
-=======
-  getDataSourceSrv: () => dsMock,
->>>>>>> f252e893
 }));
 
 const validRichHistory: RichHistoryQuery = {
