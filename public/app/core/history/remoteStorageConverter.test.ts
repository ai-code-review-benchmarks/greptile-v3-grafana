--- conflicted
+++ resolved
@@ -3,12 +3,7 @@
 import { backendSrv } from '../services/backend_srv';
 
 import { RichHistoryRemoteStorageDTO } from './RichHistoryRemoteStorage';
-<<<<<<< HEAD
-import { DataSourceSrvMock } from './RichHistoryStorage';
 import { fromDTO, toDTO } from './remoteStorageConverter';
-=======
-import { fromDTO } from './remoteStorageConverter';
->>>>>>> 77e23364
 
 const dsMock = new DatasourceSrv();
 dsMock.init(
