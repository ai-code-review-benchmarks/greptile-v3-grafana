--- conflicted
+++ resolved
@@ -31,13 +31,8 @@
           }
         });
 
-<<<<<<< HEAD
-        $scope.$watch('ctrl.playlistSrv', function(newValue) {
-          elem.toggleClass('playlist-active', _.isObject(newValue));
-=======
-        $scope.$watch('playlistSrv.isPlaying', function(newValue) {
+        $scope.$watch('ctrl.playlistSrv.isPlaying', function(newValue) {
           elem.toggleClass('playlist-active', newValue === true);
->>>>>>> 7861c275
         });
       }
     };
