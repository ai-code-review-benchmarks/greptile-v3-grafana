import { ReducersMapObject } from '@reduxjs/toolkit';
import { AnyAction, combineReducers } from 'redux';

import sharedReducers from 'app/core/reducers';
import ldapReducers from 'app/features/admin/state/reducers';
import alertingReducers from 'app/features/alerting/state/reducers';
import apiKeysReducers from 'app/features/api-keys/state/reducers';
import authConfigReducers from 'app/features/auth-config/state/reducers';
import { browseDashboardsAPI } from 'app/features/browse-dashboards/api/browseDashboardsAPI';
import browseDashboardsReducers from 'app/features/browse-dashboards/state/slice';
import { publicDashboardApi } from 'app/features/dashboard/api/publicDashboardApi';
import panelEditorReducers from 'app/features/dashboard/components/PanelEditor/state/reducers';
import dashboardReducers from 'app/features/dashboard/state/reducers';
import dataSourcesReducers from 'app/features/datasources/state/reducers';
import exploreReducers from 'app/features/explore/state/main';
import foldersReducers from 'app/features/folders/state/reducers';
import invitesReducers from 'app/features/invites/state/reducers';
import importDashboardReducers from 'app/features/manage-dashboards/state/reducers';
import { cloudMigrationAPI } from 'app/features/migrate-to-cloud/api';
import organizationReducers from 'app/features/org/state/reducers';
import panelsReducers from 'app/features/panel/state/reducers';
import { reducer as pluginsReducer } from 'app/features/plugins/admin/state/reducer';
import userReducers from 'app/features/profile/state/reducers';
import serviceAccountsReducer from 'app/features/serviceaccounts/state/reducers';
import supportBundlesReducer from 'app/features/support-bundles/state/reducers';
import teamsReducers from 'app/features/teams/state/reducers';
import usersReducers from 'app/features/users/state/reducers';
import templatingReducers from 'app/features/variables/state/keyedVariablesReducer';

import { advisorAPI } from '../../api/clients/advisor';
import { folderAPI } from '../../api/clients/folder';
import { iamAPI } from '../../api/clients/iam';
import { playlistAPI } from '../../api/clients/playlist';
import { provisioningAPI } from '../../api/clients/provisioning';
import { reportingAPI } from '../../api/clients/reporting/baseAPI';
import { alertingApi } from '../../features/alerting/unified/api/alertingApi';
import { userPreferencesAPI } from '../../features/preferences/api';
import { cleanUpAction } from '../actions/cleanUp';
// Used by the API client generator
// PLOP_INJECT_IMPORT

const rootReducers = {
  ...sharedReducers,
  ...alertingReducers,
  ...teamsReducers,
  ...apiKeysReducers,
  ...foldersReducers,
  ...dashboardReducers,
  ...exploreReducers,
  ...dataSourcesReducers,
  ...usersReducers,
  ...serviceAccountsReducer,
  ...userReducers,
  ...invitesReducers,
  ...organizationReducers,
  ...browseDashboardsReducers,
  ...ldapReducers,
  ...importDashboardReducers,
  ...panelEditorReducers,
  ...panelsReducers,
  ...templatingReducers,
  ...supportBundlesReducer,
  ...authConfigReducers,
  plugins: pluginsReducer,
  [alertingApi.reducerPath]: alertingApi.reducer,
  [publicDashboardApi.reducerPath]: publicDashboardApi.reducer,
  [browseDashboardsAPI.reducerPath]: browseDashboardsAPI.reducer,
  [cloudMigrationAPI.reducerPath]: cloudMigrationAPI.reducer,
  [iamAPI.reducerPath]: iamAPI.reducer,
  [playlistAPI.reducerPath]: playlistAPI.reducer,
  [userPreferencesAPI.reducerPath]: userPreferencesAPI.reducer,
  [provisioningAPI.reducerPath]: provisioningAPI.reducer,
  [folderAPI.reducerPath]: folderAPI.reducer,
  [advisorAPI.reducerPath]: advisorAPI.reducer,
<<<<<<< HEAD
  [reportingAPI.reducerPath]: reportingAPI.reducer,
=======
  // PLOP_INJECT_REDUCER
  // Used by the API client generator
>>>>>>> 52b120cb
};

const addedReducers = {};

export const addReducer = (newReducers: ReducersMapObject) => {
  Object.assign(addedReducers, newReducers);
};

export const createRootReducer = () => {
  const appReducer = combineReducers({
    ...rootReducers,
    ...addedReducers,
  });

  return (state: Parameters<typeof appReducer>[0], action: AnyAction) => {
    if (action.type !== cleanUpAction.type) {
      return appReducer(state, action);
    }

    const { cleanupAction } = action.payload;
    cleanupAction(state);

    return appReducer(state, action);
  };
};<|MERGE_RESOLUTION|>--- conflicted
+++ resolved
@@ -72,12 +72,9 @@
   [provisioningAPI.reducerPath]: provisioningAPI.reducer,
   [folderAPI.reducerPath]: folderAPI.reducer,
   [advisorAPI.reducerPath]: advisorAPI.reducer,
-<<<<<<< HEAD
   [reportingAPI.reducerPath]: reportingAPI.reducer,
-=======
   // PLOP_INJECT_REDUCER
   // Used by the API client generator
->>>>>>> 52b120cb
 };
 
 const addedReducers = {};
