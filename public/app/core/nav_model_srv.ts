import coreModule from 'app/core/core_module';
import config from 'app/core/config';
import _ from 'lodash';
<<<<<<< HEAD
import { NavModelItem } from 'app/types';

export class NavModel {
  breadcrumbs: NavModelItem[];
  main: NavModelItem;
  node: NavModelItem;

  constructor() {
    this.breadcrumbs = [];
  }
}
=======
import { NavModel } from '@grafana/ui';
>>>>>>> 26bd76b4

export class NavModelSrv {
  navItems: any;

  /** @ngInject */
  constructor() {
    this.navItems = config.bootData.navTree;
  }

  getCfgNode() {
    return _.find(this.navItems, { id: 'cfg' });
  }

  getNav(...args) {
    let children = this.navItems;
    const nav = {
      breadcrumbs: [],
    } as NavModel;

    for (const id of args) {
      // if its a number then it's the index to use for main
      if (_.isNumber(id)) {
        nav.main = nav.breadcrumbs[id];
        break;
      }

      const node: any = _.find(children, { id: id });
      nav.breadcrumbs.push(node);
      nav.node = node;
      nav.main = node;
      children = node.children;
    }

    if (nav.main.children) {
      for (const item of nav.main.children) {
        item.active = false;

        if (item.url === nav.node.url) {
          item.active = true;
        }
      }
    }

    return nav;
  }

  getNotFoundNav() {
    const node = {
      text: 'Page not found',
      icon: 'fa fa-fw fa-warning',
      subTitle: '404 Error',
    };

    return {
      node: node,
      main: node,
    };
  }
}

coreModule.service('navModelSrv', NavModelSrv);<|MERGE_RESOLUTION|>--- conflicted
+++ resolved
@@ -1,21 +1,7 @@
 import coreModule from 'app/core/core_module';
 import config from 'app/core/config';
 import _ from 'lodash';
-<<<<<<< HEAD
-import { NavModelItem } from 'app/types';
-
-export class NavModel {
-  breadcrumbs: NavModelItem[];
-  main: NavModelItem;
-  node: NavModelItem;
-
-  constructor() {
-    this.breadcrumbs = [];
-  }
-}
-=======
 import { NavModel } from '@grafana/ui';
->>>>>>> 26bd76b4
 
 export class NavModelSrv {
   navItems: any;
@@ -70,6 +56,7 @@
     };
 
     return {
+      breadcrumbs: [node],
       node: node,
       main: node,
     };
