--- conflicted
+++ resolved
@@ -12,11 +12,7 @@
 };
 
 export function addQuery(queries: DataQuery[], query?: Partial<DataQuery>): DataQuery[] {
-<<<<<<< HEAD
-  const q = query || { refId: 'A' };
-=======
   const q = query || {};
->>>>>>> e4c33e0b
   q.refId = getNextRefIdChar(queries);
   return [...queries, q as DataQuery];
 }