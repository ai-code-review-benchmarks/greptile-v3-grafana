import _ from 'lodash';
import moment from 'moment';

var kbn: any = {};

kbn.valueFormats = {};

kbn.regexEscape = function(value) {
  return value.replace(/[\\^$*+?.()|[\]{}\/]/g, '\\$&');
};

///// HELPER FUNCTIONS /////

kbn.round_interval = function(interval) {
  switch (true) {
    // 0.015s
    case interval < 15:
      return 10; // 0.01s
    // 0.035s
    case interval < 35:
      return 20; // 0.02s
    // 0.075s
    case interval < 75:
      return 50; // 0.05s
    // 0.15s
    case interval < 150:
      return 100; // 0.1s
    // 0.35s
    case interval < 350:
      return 200; // 0.2s
    // 0.75s
    case interval < 750:
      return 500; // 0.5s
    // 1.5s
    case interval < 1500:
      return 1000; // 1s
    // 3.5s
    case interval < 3500:
      return 2000; // 2s
    // 7.5s
    case interval < 7500:
      return 5000; // 5s
    // 12.5s
    case interval < 12500:
      return 10000; // 10s
    // 17.5s
    case interval < 17500:
      return 15000; // 15s
    // 25s
    case interval < 25000:
      return 20000; // 20s
    // 45s
    case interval < 45000:
      return 30000; // 30s
    // 1.5m
    case interval < 90000:
      return 60000; // 1m
    // 3.5m
    case interval < 210000:
      return 120000; // 2m
    // 7.5m
    case interval < 450000:
      return 300000; // 5m
    // 12.5m
    case interval < 750000:
      return 600000; // 10m
    // 12.5m
    case interval < 1050000:
      return 900000; // 15m
    // 25m
    case interval < 1500000:
      return 1200000; // 20m
    // 45m
    case interval < 2700000:
      return 1800000; // 30m
    // 1.5h
    case interval < 5400000:
      return 3600000; // 1h
    // 2.5h
    case interval < 9000000:
      return 7200000; // 2h
    // 4.5h
    case interval < 16200000:
      return 10800000; // 3h
    // 9h
    case interval < 32400000:
      return 21600000; // 6h
    // 1d
    case interval < 86400000:
      return 43200000; // 12h
    // 1w
    case interval < 604800000:
      return 86400000; // 1d
    // 3w
    case interval < 1814400000:
      return 604800000; // 1w
    // 6w
    case interval < 3628800000:
      return 2592000000; // 30d
    default:
      return 31536000000; // 1y
  }
};

kbn.secondsToHms = function(seconds) {
  var numyears = Math.floor(seconds / 31536000);
  if (numyears) {
    return numyears + 'y';
  }
  var numdays = Math.floor((seconds % 31536000) / 86400);
  if (numdays) {
    return numdays + 'd';
  }
  var numhours = Math.floor(((seconds % 31536000) % 86400) / 3600);
  if (numhours) {
    return numhours + 'h';
  }
  var numminutes = Math.floor((((seconds % 31536000) % 86400) % 3600) / 60);
  if (numminutes) {
    return numminutes + 'm';
  }
  var numseconds = Math.floor((((seconds % 31536000) % 86400) % 3600) % 60);
  if (numseconds) {
    return numseconds + 's';
  }
  var nummilliseconds = Math.floor(seconds * 1000.0);
  if (nummilliseconds) {
    return nummilliseconds + 'ms';
  }

  return 'less than a millisecond'; //'just now' //or other string you like;
};

kbn.secondsToHhmmss = function(seconds) {
  var strings = [];
  var numhours = Math.floor(seconds/3600);
  var numminutes = Math.floor((seconds%3600)/60);
  var numseconds = Math.floor((seconds%3600)%60);
  numhours > 9 ? strings.push(''+numhours) : strings.push('0'+numhours);
  numminutes > 9 ? strings.push(''+numminutes) : strings.push('0'+numminutes);
  numseconds > 9 ? strings.push(''+numseconds) : strings.push('0'+numseconds);
  return strings.join(':');
};

kbn.to_percent = function(nr, outof) {
  return Math.floor(nr / outof * 10000) / 100 + '%';
};

kbn.addslashes = function(str) {
  str = str.replace(/\\/g, '\\\\');
  str = str.replace(/\'/g, "\\'");
  str = str.replace(/\"/g, '\\"');
  str = str.replace(/\0/g, '\\0');
  return str;
};

kbn.interval_regex = /(\d+(?:\.\d+)?)(ms|[Mwdhmsy])/;

// histogram & trends
kbn.intervals_in_seconds = {
  y: 31536000,
  M: 2592000,
  w: 604800,
  d: 86400,
  h: 3600,
  m: 60,
  s: 1,
  ms: 0.001,
};

kbn.calculateInterval = function(range, resolution, lowLimitInterval) {
  var lowLimitMs = 1; // 1 millisecond default low limit
  var intervalMs;

  if (lowLimitInterval) {
    if (lowLimitInterval[0] === '>') {
      lowLimitInterval = lowLimitInterval.slice(1);
    }
    lowLimitMs = kbn.interval_to_ms(lowLimitInterval);
  }

  intervalMs = kbn.round_interval((range.to.valueOf() - range.from.valueOf()) / resolution);
  if (lowLimitMs > intervalMs) {
    intervalMs = lowLimitMs;
  }

  return {
    intervalMs: intervalMs,
    interval: kbn.secondsToHms(intervalMs / 1000),
  };
};

kbn.describe_interval = function(str) {
  var matches = str.match(kbn.interval_regex);
  if (!matches || !_.has(kbn.intervals_in_seconds, matches[2])) {
    throw new Error('Invalid interval string, expecting a number followed by one of "Mwdhmsy"');
  } else {
    return {
      sec: kbn.intervals_in_seconds[matches[2]],
      type: matches[2],
      count: parseInt(matches[1], 10),
    };
  }
};

kbn.interval_to_ms = function(str) {
  var info = kbn.describe_interval(str);
  return info.sec * 1000 * info.count;
};

kbn.interval_to_seconds = function(str) {
  var info = kbn.describe_interval(str);
  return info.sec * info.count;
};

kbn.query_color_dot = function(color, diameter) {
  return (
    '<div class="icon-circle" style="' +
    ['display:inline-block', 'color:' + color, 'font-size:' + diameter + 'px'].join(';') +
    '"></div>'
  );
};

kbn.slugifyForUrl = function(str) {
  return str
    .toLowerCase()
    .replace(/[^\w ]+/g, '')
    .replace(/ +/g, '-');
};

kbn.stringToJsRegex = function(str) {
  if (str[0] !== '/') {
    return new RegExp('^' + str + '$');
  }

  var match = str.match(new RegExp('^/(.*?)/(g?i?m?y?)$'));
  return new RegExp(match[1], match[2]);
};

kbn.toFixed = function(value, decimals) {
  if (value === null) {
    return '';
  }

  var factor = decimals ? Math.pow(10, Math.max(0, decimals)) : 1;
  var formatted = String(Math.round(value * factor) / factor);

  // if exponent return directly
  if (formatted.indexOf('e') !== -1 || value === 0) {
    return formatted;
  }

  // If tickDecimals was specified, ensure that we have exactly that
  // much precision; otherwise default to the value's own precision.
  if (decimals != null) {
    var decimalPos = formatted.indexOf('.');
    var precision = decimalPos === -1 ? 0 : formatted.length - decimalPos - 1;
    if (precision < decimals) {
      return (precision ? formatted : formatted + '.') + String(factor).substr(1, decimals - precision);
    }
  }

  return formatted;
};

kbn.toFixedScaled = function(value, decimals, scaledDecimals, additionalDecimals, ext) {
  if (scaledDecimals === null) {
    return kbn.toFixed(value, decimals) + ext;
  } else {
    return kbn.toFixed(value, scaledDecimals + additionalDecimals) + ext;
  }
};

kbn.roundValue = function(num, decimals) {
  if (num === null) {
    return null;
  }
  var n = Math.pow(10, decimals);
  var formatted = (n * num).toFixed(decimals);
  return Math.round(parseFloat(formatted)) / n;
};

///// FORMAT FUNCTION CONSTRUCTORS /////

kbn.formatBuilders = {};

// Formatter which always appends a fixed unit string to the value. No
// scaling of the value is performed.
kbn.formatBuilders.fixedUnit = function(unit) {
  return function(size, decimals) {
    if (size === null) {
      return '';
    }
    return kbn.toFixed(size, decimals) + ' ' + unit;
  };
};

// Formatter which scales the unit string geometrically according to the given
// numeric factor. Repeatedly scales the value down by the factor until it is
// less than the factor in magnitude, or the end of the array is reached.
kbn.formatBuilders.scaledUnits = function(factor, extArray) {
  return function(size, decimals, scaledDecimals) {
    if (size === null) {
      return '';
    }

    var steps = 0;
    var limit = extArray.length;

    while (Math.abs(size) >= factor) {
      steps++;
      size /= factor;

      if (steps >= limit) {
        return 'NA';
      }
    }

    if (steps > 0 && scaledDecimals !== null) {
      decimals = scaledDecimals + 3 * steps;
    }

    return kbn.toFixed(size, decimals) + extArray[steps];
  };
};

// Extension of the scaledUnits builder which uses SI decimal prefixes. If an
// offset is given, it adjusts the starting units at the given prefix; a value
// of 0 starts at no scale; -3 drops to nano, +2 starts at mega, etc.
kbn.formatBuilders.decimalSIPrefix = function(unit, offset) {
  var prefixes = ['n', 'µ', 'm', '', 'k', 'M', 'G', 'T', 'P', 'E', 'Z', 'Y'];
  prefixes = prefixes.slice(3 + (offset || 0));
  var units = prefixes.map(function(p) {
    return ' ' + p + unit;
  });
  return kbn.formatBuilders.scaledUnits(1000, units);
};

// Extension of the scaledUnits builder which uses SI binary prefixes. If
// offset is given, it starts the units at the given prefix; otherwise, the
// offset defaults to zero and the initial unit is not prefixed.
kbn.formatBuilders.binarySIPrefix = function(unit, offset) {
  var prefixes = ['', 'Ki', 'Mi', 'Gi', 'Ti', 'Pi', 'Ei', 'Zi', 'Yi'].slice(offset);
  var units = prefixes.map(function(p) {
    return ' ' + p + unit;
  });
  return kbn.formatBuilders.scaledUnits(1024, units);
};

// Currency formatter for prefixing a symbol onto a number. Supports scaling
// up to the trillions.
kbn.formatBuilders.currency = function(symbol) {
  var units = ['', 'K', 'M', 'B', 'T'];
  var scaler = kbn.formatBuilders.scaledUnits(1000, units);
  return function(size, decimals, scaledDecimals) {
    if (size === null) {
      return '';
    }
    var scaled = scaler(size, decimals, scaledDecimals);
    return symbol + scaled;
  };
};

kbn.formatBuilders.simpleCountUnit = function(symbol) {
  var units = ['', 'K', 'M', 'B', 'T'];
  var scaler = kbn.formatBuilders.scaledUnits(1000, units);
  return function(size, decimals, scaledDecimals) {
    if (size === null) {
      return '';
    }
    var scaled = scaler(size, decimals, scaledDecimals);
    return scaled + ' ' + symbol;
  };
};

///// VALUE FORMATS /////

// Dimensionless Units
kbn.valueFormats.none = kbn.toFixed;
kbn.valueFormats.short = kbn.formatBuilders.scaledUnits(1000, [
  '',
  ' K',
  ' Mil',
  ' Bil',
  ' Tri',
  ' Quadr',
  ' Quint',
  ' Sext',
  ' Sept',
]);
kbn.valueFormats.dB = kbn.formatBuilders.fixedUnit('dB');

kbn.valueFormats.percent = function(size, decimals) {
  if (size === null) {
    return '';
  }
  return kbn.toFixed(size, decimals) + '%';
};

kbn.valueFormats.percentunit = function(size, decimals) {
  if (size === null) {
    return '';
  }
  return kbn.toFixed(100 * size, decimals) + '%';
};

/* Formats the value to hex. Uses float if specified decimals are not 0.
 * There are two options, one with 0x, and one without */

kbn.valueFormats.hex = function(value, decimals) {
  if (value == null) {
    return '';
  }
  return parseFloat(kbn.toFixed(value, decimals))
    .toString(16)
    .toUpperCase();
};

kbn.valueFormats.hex0x = function(value, decimals) {
  if (value == null) {
    return '';
  }
  var hexString = kbn.valueFormats.hex(value, decimals);
  if (hexString.substring(0, 1) === '-') {
    return '-0x' + hexString.substring(1);
  }
  return '0x' + hexString;
};

kbn.valueFormats.sci = function(value, decimals) {
  return value.toExponential(decimals);
};

kbn.valueFormats.locale = function(value, decimals) {
  return value.toLocaleString(undefined, { maximumFractionDigits: decimals });
};

// Currencies
kbn.valueFormats.currencyUSD = kbn.formatBuilders.currency('$');
kbn.valueFormats.currencyGBP = kbn.formatBuilders.currency('£');
kbn.valueFormats.currencyEUR = kbn.formatBuilders.currency('€');
kbn.valueFormats.currencyJPY = kbn.formatBuilders.currency('¥');
kbn.valueFormats.currencyRUB = kbn.formatBuilders.currency('₽');
kbn.valueFormats.currencyUAH = kbn.formatBuilders.currency('₴');
kbn.valueFormats.currencyBRL = kbn.formatBuilders.currency('R$');
kbn.valueFormats.currencyDKK = kbn.formatBuilders.currency('kr');
kbn.valueFormats.currencyISK = kbn.formatBuilders.currency('kr');
kbn.valueFormats.currencyNOK = kbn.formatBuilders.currency('kr');
kbn.valueFormats.currencySEK = kbn.formatBuilders.currency('kr');

// Data (Binary)
kbn.valueFormats.bits = kbn.formatBuilders.binarySIPrefix('b');
kbn.valueFormats.bytes = kbn.formatBuilders.binarySIPrefix('B');
kbn.valueFormats.kbytes = kbn.formatBuilders.binarySIPrefix('B', 1);
kbn.valueFormats.mbytes = kbn.formatBuilders.binarySIPrefix('B', 2);
kbn.valueFormats.gbytes = kbn.formatBuilders.binarySIPrefix('B', 3);

// Data (Decimal)
kbn.valueFormats.decbits = kbn.formatBuilders.decimalSIPrefix('b');
kbn.valueFormats.decbytes = kbn.formatBuilders.decimalSIPrefix('B');
kbn.valueFormats.deckbytes = kbn.formatBuilders.decimalSIPrefix('B', 1);
kbn.valueFormats.decmbytes = kbn.formatBuilders.decimalSIPrefix('B', 2);
kbn.valueFormats.decgbytes = kbn.formatBuilders.decimalSIPrefix('B', 3);

// Data Rate
kbn.valueFormats.pps = kbn.formatBuilders.decimalSIPrefix('pps');
kbn.valueFormats.bps = kbn.formatBuilders.decimalSIPrefix('bps');
kbn.valueFormats.Bps = kbn.formatBuilders.decimalSIPrefix('B/s');
kbn.valueFormats.KBs = kbn.formatBuilders.decimalSIPrefix('Bs', 1);
kbn.valueFormats.Kbits = kbn.formatBuilders.decimalSIPrefix('bps', 1);
kbn.valueFormats.MBs = kbn.formatBuilders.decimalSIPrefix('Bs', 2);
kbn.valueFormats.Mbits = kbn.formatBuilders.decimalSIPrefix('bps', 2);
kbn.valueFormats.GBs = kbn.formatBuilders.decimalSIPrefix('Bs', 3);
kbn.valueFormats.Gbits = kbn.formatBuilders.decimalSIPrefix('bps', 3);

// Hash Rate
kbn.valueFormats.Hs = kbn.formatBuilders.decimalSIPrefix('H/s');
kbn.valueFormats.KHs = kbn.formatBuilders.decimalSIPrefix('H/s', 1);
kbn.valueFormats.MHs = kbn.formatBuilders.decimalSIPrefix('H/s', 2);
kbn.valueFormats.GHs = kbn.formatBuilders.decimalSIPrefix('H/s', 3);
kbn.valueFormats.THs = kbn.formatBuilders.decimalSIPrefix('H/s', 4);
kbn.valueFormats.PHs = kbn.formatBuilders.decimalSIPrefix('H/s', 5);
kbn.valueFormats.EHs = kbn.formatBuilders.decimalSIPrefix('H/s', 6);

// Throughput
kbn.valueFormats.ops = kbn.formatBuilders.simpleCountUnit('ops');
kbn.valueFormats.rps = kbn.formatBuilders.simpleCountUnit('rps');
kbn.valueFormats.wps = kbn.formatBuilders.simpleCountUnit('wps');
kbn.valueFormats.iops = kbn.formatBuilders.simpleCountUnit('iops');
kbn.valueFormats.opm = kbn.formatBuilders.simpleCountUnit('opm');
kbn.valueFormats.rpm = kbn.formatBuilders.simpleCountUnit('rpm');
kbn.valueFormats.wpm = kbn.formatBuilders.simpleCountUnit('wpm');

// Energy
kbn.valueFormats.watt = kbn.formatBuilders.decimalSIPrefix('W');
kbn.valueFormats.kwatt = kbn.formatBuilders.decimalSIPrefix('W', 1);
kbn.valueFormats.mwatt = kbn.formatBuilders.decimalSIPrefix('W', -1);
kbn.valueFormats.kwattm = kbn.formatBuilders.decimalSIPrefix('W/Min', 1);
kbn.valueFormats.voltamp = kbn.formatBuilders.decimalSIPrefix('VA');
kbn.valueFormats.kvoltamp = kbn.formatBuilders.decimalSIPrefix('VA', 1);
kbn.valueFormats.voltampreact = kbn.formatBuilders.decimalSIPrefix('var');
kbn.valueFormats.kvoltampreact = kbn.formatBuilders.decimalSIPrefix('var', 1);
kbn.valueFormats.watth = kbn.formatBuilders.decimalSIPrefix('Wh');
kbn.valueFormats.kwatth = kbn.formatBuilders.decimalSIPrefix('Wh', 1);
kbn.valueFormats.joule = kbn.formatBuilders.decimalSIPrefix('J');
kbn.valueFormats.ev = kbn.formatBuilders.decimalSIPrefix('eV');
kbn.valueFormats.amp = kbn.formatBuilders.decimalSIPrefix('A');
kbn.valueFormats.kamp = kbn.formatBuilders.decimalSIPrefix('A', 1);
kbn.valueFormats.mamp = kbn.formatBuilders.decimalSIPrefix('A', -1);
kbn.valueFormats.volt = kbn.formatBuilders.decimalSIPrefix('V');
kbn.valueFormats.kvolt = kbn.formatBuilders.decimalSIPrefix('V', 1);
kbn.valueFormats.mvolt = kbn.formatBuilders.decimalSIPrefix('V', -1);
kbn.valueFormats.dBm = kbn.formatBuilders.decimalSIPrefix('dBm');
kbn.valueFormats.ohm = kbn.formatBuilders.decimalSIPrefix('Ω');
kbn.valueFormats.lumens = kbn.formatBuilders.decimalSIPrefix('Lm');

// Temperature
kbn.valueFormats.celsius = kbn.formatBuilders.fixedUnit('°C');
kbn.valueFormats.farenheit = kbn.formatBuilders.fixedUnit('°F');
kbn.valueFormats.kelvin = kbn.formatBuilders.fixedUnit('K');
kbn.valueFormats.humidity = kbn.formatBuilders.fixedUnit('%H');

// Pressure
kbn.valueFormats.pressurebar = kbn.formatBuilders.decimalSIPrefix('bar');
kbn.valueFormats.pressurembar = kbn.formatBuilders.decimalSIPrefix('bar', -1);
kbn.valueFormats.pressurekbar = kbn.formatBuilders.decimalSIPrefix('bar', 1);
kbn.valueFormats.pressurehpa = kbn.formatBuilders.fixedUnit('hPa');
kbn.valueFormats.pressurehg = kbn.formatBuilders.fixedUnit('"Hg');
kbn.valueFormats.pressurepsi = kbn.formatBuilders.scaledUnits(1000, [' psi', ' ksi', ' Mpsi']);

// Force
kbn.valueFormats.forceNm = kbn.formatBuilders.decimalSIPrefix('Nm');
kbn.valueFormats.forcekNm = kbn.formatBuilders.decimalSIPrefix('Nm', 1);
kbn.valueFormats.forceN = kbn.formatBuilders.decimalSIPrefix('N');
kbn.valueFormats.forcekN = kbn.formatBuilders.decimalSIPrefix('N', 1);

// Length
kbn.valueFormats.lengthm = kbn.formatBuilders.decimalSIPrefix('m');
kbn.valueFormats.lengthmm = kbn.formatBuilders.decimalSIPrefix('m', -1);
kbn.valueFormats.lengthkm = kbn.formatBuilders.decimalSIPrefix('m', 1);
kbn.valueFormats.lengthmi = kbn.formatBuilders.fixedUnit('mi');
kbn.valueFormats.lengthft = kbn.formatBuilders.fixedUnit('ft');

// Area
kbn.valueFormats.areaM2 = kbn.formatBuilders.fixedUnit('m²');
kbn.valueFormats.areaF2 = kbn.formatBuilders.fixedUnit('ft²');
kbn.valueFormats.areaMI2 = kbn.formatBuilders.fixedUnit('mi²');

// Mass
kbn.valueFormats.massmg = kbn.formatBuilders.decimalSIPrefix('g', -1);
kbn.valueFormats.massg = kbn.formatBuilders.decimalSIPrefix('g');
kbn.valueFormats.masskg = kbn.formatBuilders.decimalSIPrefix('g', 1);
kbn.valueFormats.masst = kbn.formatBuilders.fixedUnit('t');

// Velocity
kbn.valueFormats.velocityms = kbn.formatBuilders.fixedUnit('m/s');
kbn.valueFormats.velocitykmh = kbn.formatBuilders.fixedUnit('km/h');
kbn.valueFormats.velocitymph = kbn.formatBuilders.fixedUnit('mph');
kbn.valueFormats.velocityknot = kbn.formatBuilders.fixedUnit('kn');

// Acceleration
kbn.valueFormats.accMS2 = kbn.formatBuilders.fixedUnit('m/sec²');
kbn.valueFormats.accFS2 = kbn.formatBuilders.fixedUnit('f/sec²');
kbn.valueFormats.accG = kbn.formatBuilders.fixedUnit('g');

// Volume
kbn.valueFormats.litre = kbn.formatBuilders.decimalSIPrefix('L');
kbn.valueFormats.mlitre = kbn.formatBuilders.decimalSIPrefix('L', -1);
kbn.valueFormats.m3 = kbn.formatBuilders.fixedUnit('m3');
kbn.valueFormats.Nm3 = kbn.formatBuilders.fixedUnit('Nm3');
kbn.valueFormats.dm3 = kbn.formatBuilders.fixedUnit('dm3');
kbn.valueFormats.gallons = kbn.formatBuilders.fixedUnit('gal');

// Flow
kbn.valueFormats.flowgpm = kbn.formatBuilders.fixedUnit('gpm');
kbn.valueFormats.flowcms = kbn.formatBuilders.fixedUnit('cms');
kbn.valueFormats.flowcfs = kbn.formatBuilders.fixedUnit('cfs');
kbn.valueFormats.flowcfm = kbn.formatBuilders.fixedUnit('cfm');

// Angle
kbn.valueFormats.degree = kbn.formatBuilders.fixedUnit('°');
kbn.valueFormats.radian = kbn.formatBuilders.fixedUnit('rad');
kbn.valueFormats.grad = kbn.formatBuilders.fixedUnit('grad');

// Radiation
kbn.valueFormats.radbq = kbn.formatBuilders.decimalSIPrefix('Bq');
kbn.valueFormats.radci = kbn.formatBuilders.decimalSIPrefix('Ci');
kbn.valueFormats.radgy = kbn.formatBuilders.decimalSIPrefix('Gy');
kbn.valueFormats.radrad = kbn.formatBuilders.decimalSIPrefix('rad');
kbn.valueFormats.radsv = kbn.formatBuilders.decimalSIPrefix('Sv');
kbn.valueFormats.radrem = kbn.formatBuilders.decimalSIPrefix('rem');
kbn.valueFormats.radexpckg = kbn.formatBuilders.decimalSIPrefix('C/kg');
kbn.valueFormats.radr = kbn.formatBuilders.decimalSIPrefix('R');
kbn.valueFormats.radsvh = kbn.formatBuilders.decimalSIPrefix('Sv/h');

// Concentration
kbn.valueFormats.conppm = kbn.formatBuilders.fixedUnit('ppm');
kbn.valueFormats.conppb = kbn.formatBuilders.fixedUnit('ppb');
kbn.valueFormats.conngm3 = kbn.formatBuilders.fixedUnit('ng/m3');
kbn.valueFormats.conngNm3 = kbn.formatBuilders.fixedUnit('ng/Nm3');
kbn.valueFormats.conμgm3 = kbn.formatBuilders.fixedUnit('μg/m3');
kbn.valueFormats.conμgNm3 = kbn.formatBuilders.fixedUnit('μg/Nm3');
kbn.valueFormats.conmgm3 = kbn.formatBuilders.fixedUnit('mg/m3');
kbn.valueFormats.conmgNm3 = kbn.formatBuilders.fixedUnit('mg/Nm3');
kbn.valueFormats.congm3 = kbn.formatBuilders.fixedUnit('g/m3');
kbn.valueFormats.congNm3 = kbn.formatBuilders.fixedUnit('g/Nm3');

// Time
kbn.valueFormats.hertz = kbn.formatBuilders.decimalSIPrefix('Hz');

kbn.valueFormats.ms = function(size, decimals, scaledDecimals) {
  if (size === null) {
    return '';
  }

  if (Math.abs(size) < 1000) {
    return kbn.toFixed(size, decimals) + ' ms';
  } else if (Math.abs(size) < 60000) {
    // Less than 1 min
    return kbn.toFixedScaled(size / 1000, decimals, scaledDecimals, 3, ' s');
  } else if (Math.abs(size) < 3600000) {
    // Less than 1 hour, devide in minutes
    return kbn.toFixedScaled(size / 60000, decimals, scaledDecimals, 5, ' min');
  } else if (Math.abs(size) < 86400000) {
    // Less than one day, devide in hours
    return kbn.toFixedScaled(size / 3600000, decimals, scaledDecimals, 7, ' hour');
  } else if (Math.abs(size) < 31536000000) {
    // Less than one year, devide in days
    return kbn.toFixedScaled(size / 86400000, decimals, scaledDecimals, 8, ' day');
  }

  return kbn.toFixedScaled(size / 31536000000, decimals, scaledDecimals, 10, ' year');
};

kbn.valueFormats.s = function(size, decimals, scaledDecimals) {
  if (size === null) {
    return '';
  }

  // Less than 1 µs, devide in ns
  if (Math.abs(size) < 0.000001) {
    return kbn.toFixedScaled(size * 1e9, decimals, scaledDecimals - decimals, -9, ' ns');
  }
  // Less than 1 ms, devide in µs
  if (Math.abs(size) < 0.001) {
    return kbn.toFixedScaled(size * 1e6, decimals, scaledDecimals - decimals, -6, ' µs');
  }
  // Less than 1 second, devide in ms
  if (Math.abs(size) < 1) {
    return kbn.toFixedScaled(size * 1e3, decimals, scaledDecimals - decimals, -3, ' ms');
  }

  if (Math.abs(size) < 60) {
    return kbn.toFixed(size, decimals) + ' s';
  } else if (Math.abs(size) < 3600) {
    // Less than 1 hour, devide in minutes
    return kbn.toFixedScaled(size / 60, decimals, scaledDecimals, 1, ' min');
  } else if (Math.abs(size) < 86400) {
    // Less than one day, devide in hours
    return kbn.toFixedScaled(size / 3600, decimals, scaledDecimals, 4, ' hour');
  } else if (Math.abs(size) < 604800) {
    // Less than one week, devide in days
    return kbn.toFixedScaled(size / 86400, decimals, scaledDecimals, 5, ' day');
  } else if (Math.abs(size) < 31536000) {
    // Less than one year, devide in week
    return kbn.toFixedScaled(size / 604800, decimals, scaledDecimals, 6, ' week');
  }

  return kbn.toFixedScaled(size / 3.15569e7, decimals, scaledDecimals, 7, ' year');
};

kbn.valueFormats['µs'] = function(size, decimals, scaledDecimals) {
  if (size === null) {
    return '';
  }

  if (Math.abs(size) < 1000) {
    return kbn.toFixed(size, decimals) + ' µs';
  } else if (Math.abs(size) < 1000000) {
    return kbn.toFixedScaled(size / 1000, decimals, scaledDecimals, 3, ' ms');
  } else {
    return kbn.toFixedScaled(size / 1000000, decimals, scaledDecimals, 6, ' s');
  }
};

kbn.valueFormats.ns = function(size, decimals, scaledDecimals) {
  if (size === null) {
    return '';
  }

  if (Math.abs(size) < 1000) {
    return kbn.toFixed(size, decimals) + ' ns';
  } else if (Math.abs(size) < 1000000) {
    return kbn.toFixedScaled(size / 1000, decimals, scaledDecimals, 3, ' µs');
  } else if (Math.abs(size) < 1000000000) {
    return kbn.toFixedScaled(size / 1000000, decimals, scaledDecimals, 6, ' ms');
  } else if (Math.abs(size) < 60000000000) {
    return kbn.toFixedScaled(size / 1000000000, decimals, scaledDecimals, 9, ' s');
  } else {
    return kbn.toFixedScaled(size / 60000000000, decimals, scaledDecimals, 12, ' min');
  }
};

kbn.valueFormats.m = function(size, decimals, scaledDecimals) {
  if (size === null) {
    return '';
  }

  if (Math.abs(size) < 60) {
    return kbn.toFixed(size, decimals) + ' min';
  } else if (Math.abs(size) < 1440) {
    return kbn.toFixedScaled(size / 60, decimals, scaledDecimals, 2, ' hour');
  } else if (Math.abs(size) < 10080) {
    return kbn.toFixedScaled(size / 1440, decimals, scaledDecimals, 3, ' day');
  } else if (Math.abs(size) < 604800) {
    return kbn.toFixedScaled(size / 10080, decimals, scaledDecimals, 4, ' week');
  } else {
    return kbn.toFixedScaled(size / 5.25948e5, decimals, scaledDecimals, 5, ' year');
  }
};

kbn.valueFormats.h = function(size, decimals, scaledDecimals) {
  if (size === null) {
    return '';
  }

  if (Math.abs(size) < 24) {
    return kbn.toFixed(size, decimals) + ' hour';
  } else if (Math.abs(size) < 168) {
    return kbn.toFixedScaled(size / 24, decimals, scaledDecimals, 2, ' day');
  } else if (Math.abs(size) < 8760) {
    return kbn.toFixedScaled(size / 168, decimals, scaledDecimals, 3, ' week');
  } else {
    return kbn.toFixedScaled(size / 8760, decimals, scaledDecimals, 4, ' year');
  }
};

kbn.valueFormats.d = function(size, decimals, scaledDecimals) {
  if (size === null) {
    return '';
  }

  if (Math.abs(size) < 7) {
    return kbn.toFixed(size, decimals) + ' day';
  } else if (Math.abs(size) < 365) {
    return kbn.toFixedScaled(size / 7, decimals, scaledDecimals, 2, ' week');
  } else {
    return kbn.toFixedScaled(size / 365, decimals, scaledDecimals, 3, ' year');
  }
};

kbn.toDuration = function(size, decimals, timeScale) {
  if (size === null) {
    return '';
  }
  if (size === 0) {
    return '0 ' + timeScale + 's';
  }
  if (size < 0) {
    return kbn.toDuration(-size, decimals, timeScale) + ' ago';
  }

  var units = [
    { short: 'y', long: 'year' },
    { short: 'M', long: 'month' },
    { short: 'w', long: 'week' },
    { short: 'd', long: 'day' },
    { short: 'h', long: 'hour' },
    { short: 'm', long: 'minute' },
    { short: 's', long: 'second' },
    { short: 'ms', long: 'millisecond' },
  ];
  // convert $size to milliseconds
  // intervals_in_seconds uses seconds (duh), convert them to milliseconds here to minimize floating point errors
  size *=
    kbn.intervals_in_seconds[
      units.find(function(e) {
        return e.long === timeScale;
      }).short
    ] * 1000;

  var strings = [];
  // after first value >= 1 print only $decimals more
  var decrementDecimals = false;
  for (var i = 0; i < units.length && decimals >= 0; i++) {
    var interval = kbn.intervals_in_seconds[units[i].short] * 1000;
    var value = size / interval;
    if (value >= 1 || decrementDecimals) {
      decrementDecimals = true;
      var floor = Math.floor(value);
      var unit = units[i].long + (floor !== 1 ? 's' : '');
      strings.push(floor + ' ' + unit);
      size = size % interval;
      decimals--;
    }
  }

  return strings.join(', ');
};

kbn.valueFormats.dtdurationms = function(size, decimals) {
  return kbn.toDuration(size, decimals, 'millisecond');
};

kbn.valueFormats.dtdurations = function(size, decimals) {
  return kbn.toDuration(size, decimals, 'second');
};

<<<<<<< HEAD
kbn.valueFormats.dthms = function(size, decimals) {
  return kbn.secondsToHhmmss(size);
=======
kbn.valueFormats.timeticks = function(size, decimals, scaledDecimals) {
  return kbn.valueFormats.s(size / 100, decimals, scaledDecimals);
>>>>>>> ccd11ac9
};

kbn.valueFormats.dateTimeAsIso = function(epoch) {
  var time = moment(epoch);

  if (moment().isSame(epoch, 'day')) {
    return time.format('HH:mm:ss');
  }
  return time.format('YYYY-MM-DD HH:mm:ss');
};

kbn.valueFormats.dateTimeAsUS = function(epoch) {
  var time = moment(epoch);

  if (moment().isSame(epoch, 'day')) {
    return time.format('h:mm:ss a');
  }
  return time.format('MM/DD/YYYY h:mm:ss a');
};

kbn.valueFormats.dateTimeFromNow = function(epoch) {
  return moment(epoch).fromNow();
};

///// FORMAT MENU /////

kbn.getUnitFormats = function() {
  return [
    {
      text: 'none',
      submenu: [
        { text: 'none', value: 'none' },
        { text: 'short', value: 'short' },
        { text: 'percent (0-100)', value: 'percent' },
        { text: 'percent (0.0-1.0)', value: 'percentunit' },
        { text: 'Humidity (%H)', value: 'humidity' },
        { text: 'decibel', value: 'dB' },
        { text: 'hexadecimal (0x)', value: 'hex0x' },
        { text: 'hexadecimal', value: 'hex' },
        { text: 'scientific notation', value: 'sci' },
        { text: 'locale format', value: 'locale' },
      ],
    },
    {
      text: 'currency',
      submenu: [
        { text: 'Dollars ($)', value: 'currencyUSD' },
        { text: 'Pounds (£)', value: 'currencyGBP' },
        { text: 'Euro (€)', value: 'currencyEUR' },
        { text: 'Yen (¥)', value: 'currencyJPY' },
        { text: 'Rubles (₽)', value: 'currencyRUB' },
        { text: 'Hryvnias (₴)', value: 'currencyUAH' },
        { text: 'Real (R$)', value: 'currencyBRL' },
        { text: 'Danish Krone (kr)', value: 'currencyDKK' },
        { text: 'Icelandic Krone (kr)', value: 'currencyISK' },
        { text: 'Norwegian Krone (kr)', value: 'currencyNOK' },
        { text: 'Swedish Krone (kr)', value: 'currencySEK' },
      ],
    },
    {
      text: 'time',
      submenu: [
        { text: 'Hertz (1/s)', value: 'hertz' },
        { text: 'nanoseconds (ns)', value: 'ns' },
        { text: 'microseconds (µs)', value: 'µs' },
        { text: 'milliseconds (ms)', value: 'ms' },
        { text: 'seconds (s)', value: 's' },
        { text: 'minutes (m)', value: 'm' },
        { text: 'hours (h)', value: 'h' },
        { text: 'days (d)', value: 'd' },
        { text: 'duration (ms)', value: 'dtdurationms' },
        { text: 'duration (s)', value: 'dtdurations' },
<<<<<<< HEAD
        { text: 'duration (hh:mm:ss)', value: 'dthms' },
=======
        { text: 'Timeticks (s/100)', value: 'timeticks' },
>>>>>>> ccd11ac9
      ],
    },
    {
      text: 'date & time',
      submenu: [
        { text: 'YYYY-MM-DD HH:mm:ss', value: 'dateTimeAsIso' },
        { text: 'DD/MM/YYYY h:mm:ss a', value: 'dateTimeAsUS' },
        { text: 'From Now', value: 'dateTimeFromNow' },
      ],
    },
    {
      text: 'data (IEC)',
      submenu: [
        { text: 'bits', value: 'bits' },
        { text: 'bytes', value: 'bytes' },
        { text: 'kibibytes', value: 'kbytes' },
        { text: 'mebibytes', value: 'mbytes' },
        { text: 'gibibytes', value: 'gbytes' },
      ],
    },
    {
      text: 'data (Metric)',
      submenu: [
        { text: 'bits', value: 'decbits' },
        { text: 'bytes', value: 'decbytes' },
        { text: 'kilobytes', value: 'deckbytes' },
        { text: 'megabytes', value: 'decmbytes' },
        { text: 'gigabytes', value: 'decgbytes' },
      ],
    },
    {
      text: 'data rate',
      submenu: [
        { text: 'packets/sec', value: 'pps' },
        { text: 'bits/sec', value: 'bps' },
        { text: 'bytes/sec', value: 'Bps' },
        { text: 'kilobits/sec', value: 'Kbits' },
        { text: 'kilobytes/sec', value: 'KBs' },
        { text: 'megabits/sec', value: 'Mbits' },
        { text: 'megabytes/sec', value: 'MBs' },
        { text: 'gigabytes/sec', value: 'GBs' },
        { text: 'gigabits/sec', value: 'Gbits' },
      ],
    },
    {
      text: 'hash rate',
      submenu: [
        { text: 'hashes/sec', value: 'Hs' },
        { text: 'kilohashes/sec', value: 'KHs' },
        { text: 'megahashes/sec', value: 'MHs' },
        { text: 'gigahashes/sec', value: 'GHs' },
        { text: 'terahashes/sec', value: 'THs' },
        { text: 'petahashes/sec', value: 'PHs' },
        { text: 'exahashes/sec', value: 'EHs' },
      ],
    },
    {
      text: 'throughput',
      submenu: [
        { text: 'ops/sec (ops)', value: 'ops' },
        { text: 'reads/sec (rps)', value: 'rps' },
        { text: 'writes/sec (wps)', value: 'wps' },
        { text: 'I/O ops/sec (iops)', value: 'iops' },
        { text: 'ops/min (opm)', value: 'opm' },
        { text: 'reads/min (rpm)', value: 'rpm' },
        { text: 'writes/min (wpm)', value: 'wpm' },
      ],
    },
    {
      text: 'length',
      submenu: [
        { text: 'millimetre (mm)', value: 'lengthmm' },
        { text: 'meter (m)', value: 'lengthm' },
        { text: 'feet (ft)', value: 'lengthft' },
        { text: 'kilometer (km)', value: 'lengthkm' },
        { text: 'mile (mi)', value: 'lengthmi' },
      ],
    },
    {
      text: 'area',
      submenu: [
        { text: 'Square Meters (m²)', value: 'areaM2' },
        { text: 'Square Feet (ft²)', value: 'areaF2' },
        { text: 'Square Miles (mi²)', value: 'areaMI2' },
      ],
    },
    {
      text: 'mass',
      submenu: [
        { text: 'milligram (mg)', value: 'massmg' },
        { text: 'gram (g)', value: 'massg' },
        { text: 'kilogram (kg)', value: 'masskg' },
        { text: 'metric ton (t)', value: 'masst' },
      ],
    },
    {
      text: 'velocity',
      submenu: [
        { text: 'm/s', value: 'velocityms' },
        { text: 'km/h', value: 'velocitykmh' },
        { text: 'mph', value: 'velocitymph' },
        { text: 'knot (kn)', value: 'velocityknot' },
      ],
    },
    {
      text: 'volume',
      submenu: [
        { text: 'millilitre', value: 'mlitre' },
        { text: 'litre', value: 'litre' },
        { text: 'cubic metre', value: 'm3' },
        { text: 'Normal cubic metre', value: 'Nm3' },
        { text: 'cubic decimetre', value: 'dm3' },
        { text: 'gallons', value: 'gallons' },
      ],
    },
    {
      text: 'energy',
      submenu: [
        { text: 'Watt (W)', value: 'watt' },
        { text: 'Kilowatt (kW)', value: 'kwatt' },
        { text: 'Milliwatt (mW)', value: 'mwatt' },
        { text: 'Volt-ampere (VA)', value: 'voltamp' },
        { text: 'Kilovolt-ampere (kVA)', value: 'kvoltamp' },
        { text: 'Volt-ampere reactive (var)', value: 'voltampreact' },
        { text: 'Kilovolt-ampere reactive (kvar)', value: 'kvoltampreact' },
        { text: 'Watt-hour (Wh)', value: 'watth' },
        { text: 'Kilowatt-hour (kWh)', value: 'kwatth' },
        { text: 'Kilowatt-min (kWm)', value: 'kwattm' },
        { text: 'Joule (J)', value: 'joule' },
        { text: 'Electron volt (eV)', value: 'ev' },
        { text: 'Ampere (A)', value: 'amp' },
        { text: 'Kiloampere (kA)', value: 'kamp' },
        { text: 'Milliampere (mA)', value: 'mamp' },
        { text: 'Volt (V)', value: 'volt' },
        { text: 'Kilovolt (kV)', value: 'kvolt' },
        { text: 'Millivolt (mV)', value: 'mvolt' },
        { text: 'Decibel-milliwatt (dBm)', value: 'dBm' },
        { text: 'Ohm (Ω)', value: 'ohm' },
        { text: 'Lumens (Lm)', value: 'lumens' },
      ],
    },
    {
      text: 'temperature',
      submenu: [
        { text: 'Celsius (°C)', value: 'celsius' },
        { text: 'Farenheit (°F)', value: 'farenheit' },
        { text: 'Kelvin (K)', value: 'kelvin' },
      ],
    },
    {
      text: 'pressure',
      submenu: [
        { text: 'Millibars', value: 'pressurembar' },
        { text: 'Bars', value: 'pressurebar' },
        { text: 'Kilobars', value: 'pressurekbar' },
        { text: 'Hectopascals', value: 'pressurehpa' },
        { text: 'Inches of mercury', value: 'pressurehg' },
        { text: 'PSI', value: 'pressurepsi' },
      ],
    },
    {
      text: 'force',
      submenu: [
        { text: 'Newton-meters (Nm)', value: 'forceNm' },
        { text: 'Kilonewton-meters (kNm)', value: 'forcekNm' },
        { text: 'Newtons (N)', value: 'forceN' },
        { text: 'Kilonewtons (kN)', value: 'forcekN' },
      ],
    },
    {
      text: 'flow',
      submenu: [
        { text: 'Gallons/min (gpm)', value: 'flowgpm' },
        { text: 'Cubic meters/sec (cms)', value: 'flowcms' },
        { text: 'Cubic feet/sec (cfs)', value: 'flowcfs' },
        { text: 'Cubic feet/min (cfm)', value: 'flowcfm' },
      ],
    },
    {
      text: 'angle',
      submenu: [
        { text: 'Degrees (°)', value: 'degree' },
        { text: 'Radians', value: 'radian' },
        { text: 'Gradian', value: 'grad' },
      ],
    },
    {
      text: 'acceleration',
      submenu: [
        { text: 'Meters/sec²', value: 'accMS2' },
        { text: 'Feet/sec²', value: 'accFS2' },
        { text: 'G unit', value: 'accG' },
      ],
    },
    {
      text: 'radiation',
      submenu: [
        { text: 'Becquerel (Bq)', value: 'radbq' },
        { text: 'curie (Ci)', value: 'radci' },
        { text: 'Gray (Gy)', value: 'radgy' },
        { text: 'rad', value: 'radrad' },
        { text: 'Sievert (Sv)', value: 'radsv' },
        { text: 'rem', value: 'radrem' },
        { text: 'Exposure (C/kg)', value: 'radexpckg' },
        { text: 'roentgen (R)', value: 'radr' },
        { text: 'Sievert/hour (Sv/h)', value: 'radsvh' },
      ],
    },
    {
      text: 'concentration',
      submenu: [
        { text: 'parts-per-million (ppm)', value: 'conppm' },
        { text: 'parts-per-billion (ppb)', value: 'conppb' },
        { text: 'nanogram per cubic metre (ng/m3)', value: 'conngm3' },
        { text: 'nanogram per normal cubic metre (ng/Nm3)', value: 'conngNm3' },
        { text: 'microgram per cubic metre (μg/m3)', value: 'conμgm3' },
        { text: 'microgram per normal cubic metre (μg/Nm3)', value: 'conμgNm3' },
        { text: 'milligram per cubic metre (mg/m3)', value: 'conmgm3' },
        { text: 'milligram per normal cubic metre (mg/Nm3)', value: 'conmgNm3' },
        { text: 'gram per cubic metre (g/m3)', value: 'congm3' },
        { text: 'gram per normal cubic metre (g/Nm3)', value: 'congNm3' },
      ],
    },
  ];
};

export default kbn;<|MERGE_RESOLUTION|>--- conflicted
+++ resolved
@@ -806,13 +806,12 @@
   return kbn.toDuration(size, decimals, 'second');
 };
 
-<<<<<<< HEAD
 kbn.valueFormats.dthms = function(size, decimals) {
   return kbn.secondsToHhmmss(size);
-=======
+};
+
 kbn.valueFormats.timeticks = function(size, decimals, scaledDecimals) {
   return kbn.valueFormats.s(size / 100, decimals, scaledDecimals);
->>>>>>> ccd11ac9
 };
 
 kbn.valueFormats.dateTimeAsIso = function(epoch) {
@@ -885,11 +884,8 @@
         { text: 'days (d)', value: 'd' },
         { text: 'duration (ms)', value: 'dtdurationms' },
         { text: 'duration (s)', value: 'dtdurations' },
-<<<<<<< HEAD
         { text: 'duration (hh:mm:ss)', value: 'dthms' },
-=======
         { text: 'Timeticks (s/100)', value: 'timeticks' },
->>>>>>> ccd11ac9
       ],
     },
     {
