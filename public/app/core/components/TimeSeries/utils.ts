--- conflicted
+++ resolved
@@ -564,25 +564,16 @@
   let cursor: Partial<uPlot.Cursor> = {
     hover: {
       prox: (self, seriesIdx, hoveredIdx) => {
-<<<<<<< HEAD
         if (hoverProximity) {
           return hoverProximity;
         }
 
         const yVal = self.data[seriesIdx][hoveredIdx];
-        if (yVal == null) {
+        if (yVal === null) {
           return hoverNullProximityPx;
-        } else {
-          return null;
         }
-=======
-        const yVal = self.data[seriesIdx][hoveredIdx];
-        if (yVal === null) {
-          return hoverProximityPx;
-        }
 
         return null;
->>>>>>> 24a6e6a1
       },
       skip: [null],
     },
