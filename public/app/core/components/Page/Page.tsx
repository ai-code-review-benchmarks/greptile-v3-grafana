--- conflicted
+++ resolved
@@ -24,25 +24,10 @@
   subTitle,
   children,
   className,
-<<<<<<< HEAD
-  toolbar,
-  scrollRef,
-  scrollTop,
-  // @PERCONA
-  vertical = false,
-  tabsDataTestId = '',
-  //
-  layout = PageLayoutType.Standard,
-  renderTitle,
-  subTitle,
-  actions,
-  info,
-=======
   info,
   layout = PageLayoutType.Standard,
   scrollTop,
   scrollRef,
->>>>>>> ae830f68
   ...otherProps
 }) => {
   const styles = useStyles2(getStyles);
@@ -69,24 +54,6 @@
     <div className={cx(styles.wrapper, className)} {...otherProps}>
       {layout === PageLayoutType.Standard && (
         <CustomScrollbar autoHeightMin={'100%'} scrollTop={scrollTop} scrollRefCallback={scrollRef}>
-<<<<<<< HEAD
-          {/* @PERCONA */}
-          {/* vertical-content is a class we use for vertical tabs */}
-          <div className={cx('page-scrollbar-content', { 'vertical-content': !!vertical }, className)}>
-            {pageHeaderNav && (
-              <PageHeader
-                tabsDataTestId={tabsDataTestId}
-                vertical={vertical}
-                actions={actions}
-                info={info}
-                navItem={pageHeaderNav}
-                renderTitle={renderTitle}
-                subTitle={subTitle}
-              />
-            )}
-            {children}
-            <Footer />
-=======
           <div className={styles.pageInner}>
             {pageHeaderNav && (
               <PageHeader
@@ -100,7 +67,6 @@
             )}
             {pageNav && pageNav.children && <PageTabs navItem={pageNav} />}
             <div className={styles.pageContent}>{children}</div>
->>>>>>> ae830f68
           </div>
         </CustomScrollbar>
       )}
@@ -114,7 +80,12 @@
   );
 };
 
+// @PERCONA
+// @PERCONA_TODO alias for now but replace
+export const OldPage = Page;
+
 Page.Contents = PageContents;
+OldPage.Contents = PageContents;
 
 const getStyles = (theme: GrafanaTheme2) => {
   return {
