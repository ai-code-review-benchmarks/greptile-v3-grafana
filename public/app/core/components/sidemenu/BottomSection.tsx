import React, { useState } from 'react';
import { useLocation } from 'react-router-dom';
import { cloneDeep } from 'lodash';
import { css } from '@emotion/css';
import { GrafanaTheme2, NavModelItem } from '@grafana/data';
import { Icon, IconName, styleMixins, useTheme2 } from '@grafana/ui';
import { contextSrv } from 'app/core/services/context_srv';
import appEvents from '../../app_events';
<<<<<<< HEAD
import { useLocation } from 'react-router-dom';
import SideMenuItem from './SideMenuItem';
=======
>>>>>>> 8d179010
import { ShowModalReactEvent } from '../../../types/events';
import config from '../../config';
import { OrgSwitcher } from '../OrgSwitcher';
import { getFooterLinks } from '../Footer/Footer';
import { HelpModal } from '../help/HelpModal';
<<<<<<< HEAD
import config from '../../config';
import { getForcedLoginUrl } from './utils';
=======
import SideMenuItem from './SideMenuItem';
import { getForcedLoginUrl, isLinkActive, isSearchActive } from './utils';
>>>>>>> 8d179010

export default function BottomSection() {
  const theme = useTheme2();
  const styles = getStyles(theme);
  const navTree: NavModelItem[] = cloneDeep(config.bootData.navTree);
  const bottomNav = navTree.filter((item) => item.hideFromMenu);
  const isSignedIn = contextSrv.isSignedIn;
  const location = useLocation();
<<<<<<< HEAD
=======
  const activeItemId = bottomNav.find((item) => isLinkActive(location.pathname, item))?.id;
>>>>>>> 8d179010
  const forcedLoginUrl = getForcedLoginUrl(location.pathname + location.search);
  const user = contextSrv.user;
  const [showSwitcherModal, setShowSwitcherModal] = useState(false);

  const toggleSwitcherModal = () => {
    setShowSwitcherModal(!showSwitcherModal);
  };

  const onOpenShortcuts = () => {
    appEvents.publish(new ShowModalReactEvent({ component: HelpModal }));
  };

  if (user && user.orgCount > 1) {
    const profileNode = bottomNav.find((bottomNavItem) => bottomNavItem.id === 'profile');
    if (profileNode) {
      profileNode.showOrgSwitcher = true;
      profileNode.subTitle = `Current Org.: ${user?.orgName}`;
    }
  }

  return (
<<<<<<< HEAD
    <div data-testid="bottom-section-items" className="sidemenu__bottom">
=======
    <div data-testid="bottom-section-items" className={styles.container}>
>>>>>>> 8d179010
      {!isSignedIn && (
        <SideMenuItem label="Sign In" target="_self" url={forcedLoginUrl}>
          <Icon name="signout" size="xl" />
        </SideMenuItem>
      )}
      {bottomNav.map((link, index) => {
        let menuItems = link.children || [];

        if (link.id === 'help') {
          menuItems = [
            ...getFooterLinks(),
            {
              text: 'Keyboard shortcuts',
              icon: 'keyboard',
              onClick: onOpenShortcuts,
            },
          ];
        }

        if (link.showOrgSwitcher) {
          menuItems = [
            ...menuItems,
            {
              text: 'Switch organization',
              icon: 'arrow-random',
              onClick: toggleSwitcherModal,
            },
          ];
        }

        return (
          <SideMenuItem
            key={`${link.url}-${index}`}
            isActive={!isSearchActive(location) && activeItemId === link.id}
            label={link.text}
            menuItems={menuItems}
            menuSubTitle={link.subTitle}
            onClick={link.onClick}
            reverseMenuDirection
            target={link.target}
            url={link.url}
          >
            {link.icon && <Icon name={link.icon as IconName} size="xl" />}
            {link.img && <img src={link.img} alt={`${link.text} logo`} />}
          </SideMenuItem>
        );
      })}
      {showSwitcherModal && <OrgSwitcher onDismiss={toggleSwitcherModal} />}
    </div>
  );
}

const getStyles = (theme: GrafanaTheme2) => ({
  container: css`
    display: none;

    @media ${styleMixins.mediaUp(`${theme.breakpoints.values.md}px`)} {
      display: block;
      margin-bottom: ${theme.spacing(2)};
    }

    .sidemenu-open--xs & {
      display: block;
    }
  `,
});<|MERGE_RESOLUTION|>--- conflicted
+++ resolved
@@ -6,23 +6,13 @@
 import { Icon, IconName, styleMixins, useTheme2 } from '@grafana/ui';
 import { contextSrv } from 'app/core/services/context_srv';
 import appEvents from '../../app_events';
-<<<<<<< HEAD
-import { useLocation } from 'react-router-dom';
-import SideMenuItem from './SideMenuItem';
-=======
->>>>>>> 8d179010
 import { ShowModalReactEvent } from '../../../types/events';
 import config from '../../config';
 import { OrgSwitcher } from '../OrgSwitcher';
 import { getFooterLinks } from '../Footer/Footer';
 import { HelpModal } from '../help/HelpModal';
-<<<<<<< HEAD
-import config from '../../config';
-import { getForcedLoginUrl } from './utils';
-=======
 import SideMenuItem from './SideMenuItem';
 import { getForcedLoginUrl, isLinkActive, isSearchActive } from './utils';
->>>>>>> 8d179010
 
 export default function BottomSection() {
   const theme = useTheme2();
@@ -31,10 +21,7 @@
   const bottomNav = navTree.filter((item) => item.hideFromMenu);
   const isSignedIn = contextSrv.isSignedIn;
   const location = useLocation();
-<<<<<<< HEAD
-=======
   const activeItemId = bottomNav.find((item) => isLinkActive(location.pathname, item))?.id;
->>>>>>> 8d179010
   const forcedLoginUrl = getForcedLoginUrl(location.pathname + location.search);
   const user = contextSrv.user;
   const [showSwitcherModal, setShowSwitcherModal] = useState(false);
@@ -56,11 +43,7 @@
   }
 
   return (
-<<<<<<< HEAD
-    <div data-testid="bottom-section-items" className="sidemenu__bottom">
-=======
     <div data-testid="bottom-section-items" className={styles.container}>
->>>>>>> 8d179010
       {!isSignedIn && (
         <SideMenuItem label="Sign In" target="_self" url={forcedLoginUrl}>
           <Icon name="signout" size="xl" />
