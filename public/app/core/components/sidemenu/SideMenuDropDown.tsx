import React from 'react';
import { css } from '@emotion/css';
import { GrafanaTheme2, NavModelItem } from '@grafana/data';
import { IconName, Link, useTheme2 } from '@grafana/ui';
import DropDownChild from './DropDownChild';
<<<<<<< HEAD
import { NavModelItem } from '@grafana/data';
import { IconName, Link } from '@grafana/ui';
import { css } from '@emotion/css';
=======
>>>>>>> 8d179010

interface Props {
  headerTarget?: HTMLAnchorElement['target'];
  headerText: string;
  headerUrl?: string;
  items?: NavModelItem[];
  onHeaderClick?: () => void;
  reverseDirection?: boolean;
  subtitleText?: string;
}

const SideMenuDropDown = ({
  headerTarget,
  headerText,
  headerUrl,
  items = [],
  onHeaderClick,
  reverseDirection = false,
  subtitleText,
}: Props) => {
<<<<<<< HEAD
  const headerContent = <span className="sidemenu-item-text">{headerText}</span>;
  const header = headerUrl ? (
    <Link href={headerUrl} onClick={onHeaderClick} className="side-menu-header-link">
      {headerContent}
    </Link>
  ) : (
    <button onClick={onHeaderClick} className="side-menu-header-link">
      {headerContent}
=======
  const theme = useTheme2();
  const styles = getStyles(theme, reverseDirection);

  let header = (
    <button onClick={onHeaderClick} className={styles.header}>
      {headerText}
>>>>>>> 8d179010
    </button>
  );
  if (headerUrl) {
    header =
      !headerTarget && headerUrl.startsWith('/') ? (
        <Link href={headerUrl} onClick={onHeaderClick} className={styles.header}>
          {headerText}
        </Link>
      ) : (
        <a href={headerUrl} target={headerTarget} onClick={onHeaderClick} className={styles.header}>
          {headerText}
        </a>
      );
  }

  return (
    <ul className={`${styles.menu} dropdown-menu dropdown-menu--sidemenu`} role="menu">
      <li>{header}</li>
      {items
        .filter((item) => !item.hideFromMenu)
        .map((child, index) => (
          <DropDownChild
            key={`${child.url}-${index}`}
            isDivider={child.divider}
            icon={child.icon as IconName}
            onClick={child.onClick}
            target={child.target}
            text={child.text}
            url={child.url}
          />
        ))}
      {subtitleText && <li className={styles.subtitle}>{subtitleText}</li>}
    </ul>
  );
};

export default SideMenuDropDown;

const getStyles = (theme: GrafanaTheme2, reverseDirection: Props['reverseDirection']) => ({
  header: css`
    background-color: ${theme.colors.background.secondary};
    border: none;
    color: ${theme.colors.text.primary};
    font-size: ${theme.typography.h4.fontSize};
    font-weight: ${theme.typography.h4.fontWeight};
    padding: ${theme.spacing(1)} ${theme.spacing(1)} ${theme.spacing(1)} ${theme.spacing(2)} !important;
    white-space: nowrap;
    width: 100%;

    &:hover {
      background-color: ${theme.colors.action.hover};
    }

    .sidemenu-open--xs & {
      display: flex;
      font-size: ${theme.typography.body.fontSize};
      font-weight: ${theme.typography.body.fontWeight};
      padding-left: ${theme.spacing(1)} !important;
    }
  `,
  menu: css`
    flex-direction: ${reverseDirection ? 'column-reverse' : 'column'};

    .sidemenu-open--xs & {
      display: flex;
      flex-direction: column;
      float: none;
      margin-bottom: ${theme.spacing(1)};
      position: unset;
      width: 100%;
    }
  `,
  subtitle: css`
    border-bottom: 1px solid ${theme.colors.border.weak};
    color: ${theme.colors.text.secondary};
    font-size: ${theme.typography.bodySmall.fontSize};
    font-weight: ${theme.typography.bodySmall.fontWeight};
    margin-bottom: ${theme.spacing(1)};
    padding: ${theme.spacing(1)} ${theme.spacing(2)} ${theme.spacing(1)};
    white-space: nowrap;

    .sidemenu-open--xs & {
      border-bottom: none;
      margin-bottom: 0;
    }
  `,
});<|MERGE_RESOLUTION|>--- conflicted
+++ resolved
@@ -3,12 +3,6 @@
 import { GrafanaTheme2, NavModelItem } from '@grafana/data';
 import { IconName, Link, useTheme2 } from '@grafana/ui';
 import DropDownChild from './DropDownChild';
-<<<<<<< HEAD
-import { NavModelItem } from '@grafana/data';
-import { IconName, Link } from '@grafana/ui';
-import { css } from '@emotion/css';
-=======
->>>>>>> 8d179010
 
 interface Props {
   headerTarget?: HTMLAnchorElement['target'];
@@ -29,23 +23,12 @@
   reverseDirection = false,
   subtitleText,
 }: Props) => {
-<<<<<<< HEAD
-  const headerContent = <span className="sidemenu-item-text">{headerText}</span>;
-  const header = headerUrl ? (
-    <Link href={headerUrl} onClick={onHeaderClick} className="side-menu-header-link">
-      {headerContent}
-    </Link>
-  ) : (
-    <button onClick={onHeaderClick} className="side-menu-header-link">
-      {headerContent}
-=======
   const theme = useTheme2();
   const styles = getStyles(theme, reverseDirection);
 
   let header = (
     <button onClick={onHeaderClick} className={styles.header}>
       {headerText}
->>>>>>> 8d179010
     </button>
   );
   if (headerUrl) {
