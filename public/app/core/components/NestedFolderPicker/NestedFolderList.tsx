import { css, cx } from '@emotion/css';
import React, { useCallback, useId, useMemo, useRef } from 'react';
import Skeleton from 'react-loading-skeleton';
import { FixedSizeList as List } from 'react-window';
import InfiniteLoader from 'react-window-infinite-loader';

import { GrafanaTheme2 } from '@grafana/data';
import { IconButton, useStyles2 } from '@grafana/ui';
import { getSvgSize } from '@grafana/ui/src/components/Icon/utils';
import { Text } from '@grafana/ui/src/components/Text/Text';
import { Trans } from 'app/core/internationalization';
import { Indent } from 'app/features/browse-dashboards/components/Indent';
import { childrenByParentUIDSelector, rootItemsSelector } from 'app/features/browse-dashboards/state';
import { DashboardsTreeItem } from 'app/features/browse-dashboards/types';
import { DashboardViewItem } from 'app/features/search/types';
import { useSelector } from 'app/types';

import { FolderUID } from './types';

const ROW_HEIGHT = 40;
const CHEVRON_SIZE = 'md';

export const getDOMId = (idPrefix: string, id: string) => `${idPrefix}-${id || 'root'}`;

interface NestedFolderListProps {
  items: DashboardsTreeItem[];
  focusedItemIndex: number;
  foldersAreOpenable: boolean;
  idPrefix: string;
  selectedFolder: FolderUID | undefined;
  onFolderExpand: (uid: string, newOpenState: boolean) => void;
  onFolderSelect: (item: DashboardViewItem) => void;
  isItemLoaded: (itemIndex: number) => boolean;
  requestLoadMore: (folderUid: string | undefined) => void;
}

export function NestedFolderList({
  items,
  focusedItemIndex,
  foldersAreOpenable,
  idPrefix,
  selectedFolder,
  onFolderExpand,
  onFolderSelect,
  isItemLoaded,
  requestLoadMore,
}: NestedFolderListProps) {
  const infiniteLoaderRef = useRef<InfiniteLoader>(null);
  const styles = useStyles2(getStyles);

  const virtualData = useMemo(
    (): VirtualData => ({
      items,
      focusedItemIndex,
      foldersAreOpenable,
      selectedFolder,
      onFolderExpand,
      onFolderSelect,
      idPrefix,
    }),
    [items, focusedItemIndex, foldersAreOpenable, selectedFolder, onFolderExpand, onFolderSelect, idPrefix]
  );

  const handleIsItemLoaded = useCallback(
    (itemIndex: number) => {
      return isItemLoaded(itemIndex);
    },
    [isItemLoaded]
  );

  const handleLoadMore = useCallback(
    (startIndex: number, endIndex: number) => {
      const { parentUID } = items[startIndex];
      requestLoadMore(parentUID);
    },
    [requestLoadMore, items]
  );

  return (
    <div className={styles.table} role="tree">
      {items.length > 0 ? (
        <InfiniteLoader
          ref={infiniteLoaderRef}
          itemCount={items.length}
          isItemLoaded={handleIsItemLoaded}
          loadMoreItems={handleLoadMore}
        >
          {({ onItemsRendered, ref }) => (
            <List
              ref={ref}
              height={ROW_HEIGHT * Math.min(6.5, items.length)}
              width="100%"
              itemData={virtualData}
              itemSize={ROW_HEIGHT}
              itemCount={items.length}
              onItemsRendered={onItemsRendered}
            >
              {Row}
            </List>
          )}
        </InfiniteLoader>
      ) : (
        <div className={styles.emptyMessage}>
          <Trans i18nKey="browse-dashboards.folder-picker.empty-message">No folders found</Trans>
        </div>
      )}
    </div>
  );
}

interface VirtualData extends Omit<NestedFolderListProps, 'isItemLoaded' | 'requestLoadMore'> {}

interface RowProps {
  index: number;
  style: React.CSSProperties;
  data: VirtualData;
}

const SKELETON_WIDTHS = [100, 200, 130, 160, 150];

function Row({ index, style: virtualStyles, data }: RowProps) {
  const { items, focusedItemIndex, foldersAreOpenable, selectedFolder, onFolderExpand, onFolderSelect, idPrefix } =
    data;
  const { item, isOpen, level, parentUID } = items[index];
  const rowRef = useRef<HTMLDivElement>(null);
  const labelId = useId();
  const rootCollection = useSelector(rootItemsSelector);
  const childrenCollections = useSelector(childrenByParentUIDSelector);
  const children = (item.uid ? childrenCollections[item.uid] : rootCollection)?.items ?? [];
  let siblings: DashboardViewItem[] = [];
  // only look for siblings if we're not at the root
  if (item.uid) {
    siblings = (parentUID ? childrenCollections[parentUID] : rootCollection)?.items ?? [];
  }

  const styles = useStyles2(getStyles);

  const handleExpand = useCallback(
    (ev: React.MouseEvent<HTMLButtonElement>) => {
      ev.preventDefault();
      ev.stopPropagation();
      if (item.uid) {
        onFolderExpand(item.uid, !isOpen);
      }
    },
    [item.uid, isOpen, onFolderExpand]
  );

  const handleSelect = useCallback(() => {
    if (item.kind === 'folder') {
      onFolderSelect(item);
    }
  }, [item, onFolderSelect]);

  if (item.kind === 'ui' && item.uiKind === 'pagination-placeholder') {
    return (
      <span style={virtualStyles} className={styles.row}>
        <Indent level={level} />
        <Skeleton width={SKELETON_WIDTHS[index % SKELETON_WIDTHS.length]} />
      </span>
    );
  }

  if (item.kind !== 'folder') {
    return process.env.NODE_ENV !== 'production' ? (
      <span style={virtualStyles} className={styles.row}>
        Non-folder {item.kind} {item.uid}
      </span>
    ) : null;
  }

  return (
    // don't need a key handler here, it's handled at the input level in NestedFolderPicker
    // eslint-disable-next-line jsx-a11y/click-events-have-key-events
    <div
      ref={rowRef}
      style={virtualStyles}
      className={cx(styles.row, {
        [styles.rowFocused]: index === focusedItemIndex,
        [styles.rowSelected]: item.uid === selectedFolder,
      })}
      tabIndex={-1}
      onClick={handleSelect}
      aria-expanded={isOpen}
      aria-selected={item.uid === selectedFolder}
      aria-labelledby={labelId}
      aria-level={level + 1} // aria-level is 1-indexed
      role="treeitem"
      aria-owns={children.length > 0 ? children.map((child) => getDOMId(idPrefix, child.uid)).join(' ') : undefined}
      aria-setsize={children.length}
      aria-posinset={siblings.findIndex((i) => i.uid === item.uid) + 1}
      id={getDOMId(idPrefix, item.uid)}
    >
      <div className={styles.rowBody}>
        <Indent level={level} />
        {foldersAreOpenable ? (
          <IconButton
            size={CHEVRON_SIZE}
            // by using onMouseDown here instead of onClick we can stop focus moving
            // to the button when the user clicks it (via preventDefault + stopPropagation)
            onMouseDown={handleExpand}
            // tabIndex not needed here because we handle keyboard navigation at the input level
            tabIndex={-1}
            aria-label={isOpen ? `Collapse folder ${item.title}` : `Expand folder ${item.title}`}
            name={isOpen ? 'angle-down' : 'angle-right'}
          />
        ) : (
          <span className={styles.folderButtonSpacer} />
        )}

<<<<<<< HEAD
        <label className={styles.label} htmlFor={id}>
          {/* TODO: text is not truncated properly, it still overflows the container */}
          <Text truncate>{item.title}</Text>
=======
        <label className={styles.label} id={labelId}>
          <Text as="span" truncate>
            {item.title}
          </Text>
>>>>>>> d2ff73d4
        </label>
      </div>
    </div>
  );
}

const getStyles = (theme: GrafanaTheme2) => {
  const rowBody = css({
    height: ROW_HEIGHT,
    display: 'flex',
    position: 'relative',
    alignItems: 'center',
    flexGrow: 1,
    gap: theme.spacing(0.5),
    overflow: 'hidden',
    padding: theme.spacing(0, 1),
  });

  return {
    table: css({
      background: theme.components.input.background,
    }),

    emptyMessage: css({
      padding: theme.spacing(1),
      textAlign: 'center',
      width: '100%',
    }),

    // Should be the same size as the <IconButton /> for proper alignment
    folderButtonSpacer: css({
      paddingLeft: `calc(${getSvgSize(CHEVRON_SIZE)}px + ${theme.spacing(0.5)})`,
    }),

    row: css({
      display: 'flex',
      position: 'relative',
      alignItems: 'center',
      [':not(:first-child)']: {
        borderTop: `solid 1px ${theme.colors.border.weak}`,
      },
    }),

    rowFocused: css({
      backgroundColor: theme.colors.background.secondary,
    }),

    rowSelected: css({
      '&::before': {
        display: 'block',
        content: '""',
        position: 'absolute',
        left: 0,
        bottom: 0,
        top: 0,
        width: 4,
        borderRadius: theme.shape.radius.default,
        backgroundImage: theme.colors.gradients.brandVertical,
      },
    }),

    rowBody,

    label: css({
      lineHeight: ROW_HEIGHT + 'px',
      flexGrow: 1,
      minWidth: 0,
      overflow: 'hidden',
      textOverflow: 'ellipsis',
      whiteSpace: 'nowrap',
      '&:hover': {
        textDecoration: 'underline',
        cursor: 'pointer',
      },
    }),
  };
};<|MERGE_RESOLUTION|>--- conflicted
+++ resolved
@@ -208,16 +208,9 @@
           <span className={styles.folderButtonSpacer} />
         )}
 
-<<<<<<< HEAD
         <label className={styles.label} htmlFor={id}>
           {/* TODO: text is not truncated properly, it still overflows the container */}
           <Text truncate>{item.title}</Text>
-=======
-        <label className={styles.label} id={labelId}>
-          <Text as="span" truncate>
-            {item.title}
-          </Text>
->>>>>>> d2ff73d4
         </label>
       </div>
     </div>
