--- conflicted
+++ resolved
@@ -139,14 +139,8 @@
         )}
 
         <label className={styles.label} htmlFor={id}>
-<<<<<<< HEAD
           {/* TODO: text is not truncated properly, it still overflows the container */}
           <Text truncate>{item.title}</Text>
-=======
-          <Text as="span" truncate>
-            {item.title}
-          </Text>
->>>>>>> 6ad80091
         </label>
       </div>
     </div>
