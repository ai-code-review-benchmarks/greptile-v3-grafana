import { css } from '@emotion/css';
import { autoUpdate, flip, useClick, useDismiss, useFloating, useInteractions } from '@floating-ui/react';
import debounce from 'debounce-promise';
import { useCallback, useEffect, useId, useMemo, useRef, useState } from 'react';
import * as React from 'react';

import { GrafanaTheme2 } from '@grafana/data';
import { config } from '@grafana/runtime';
import { Alert, Icon, Input, LoadingBar, Stack, Text, useStyles2 } from '@grafana/ui';
import { t } from 'app/core/internationalization';
import { skipToken, useGetFolderQuery } from 'app/features/browse-dashboards/api/browseDashboardsAPI';
import { DashboardViewItemWithUIItems, DashboardsTreeItem } from 'app/features/browse-dashboards/types';
import { RepositoryView } from 'app/features/provisioning/api';
import { getGrafanaSearcher } from 'app/features/search/service/searcher';
import { QueryResponse } from 'app/features/search/service/types';
import { queryResultToViewItem } from 'app/features/search/service/utils';
import { DashboardViewItem } from 'app/features/search/types';
import { PermissionLevelString } from 'app/types';

import { FolderRepo } from './FolderRepo';
import { getDOMId, NestedFolderList } from './NestedFolderList';
import Trigger from './Trigger';
import { ROOT_FOLDER_ITEM, useFoldersQuery } from './useFoldersQuery';
import { useTreeInteractions } from './useTreeInteractions';

export interface NestedFolderPickerProps {
  /* Folder UID to show as selected */
  value?: string;

  /** Show an invalid state around the folder picker */
  invalid?: boolean;

  /* Whether to show the root 'Dashboards' (formally General) folder as selectable */
  showRootFolder?: boolean;

  /* Folder UIDs to exclude from the picker, to prevent invalid operations */
  excludeUIDs?: string[];

  /* Show folders matching this permission, mainly used to also show folders user can view. Defaults to showing only folders user has Edit  */
  permission?: 'view' | 'edit';

  /* Callback for when the user selects a folder */
  onChange?: (folderUID: string | undefined, folderName: string | undefined, repository?: RepositoryView) => void;

  /* Whether the picker should be clearable */
  clearable?: boolean;
}

const debouncedSearch = debounce(getSearchResults, 300);

async function getSearchResults(searchQuery: string, permission?: PermissionLevelString) {
  const queryResponse = await getGrafanaSearcher().search({
    query: searchQuery,
    kind: ['folder'],
    limit: 100,
    permission,
  });

  const items = queryResponse.view.map((v) => queryResultToViewItem(v, queryResponse.view));
  return { ...queryResponse, items };
}

export function NestedFolderPicker({
  value,
  invalid,
  showRootFolder = true,
  clearable = false,
  excludeUIDs,
  permission = 'edit',
  onChange,
}: NestedFolderPickerProps) {
  const styles = useStyles2(getStyles);
  const selectedFolder = useGetFolderQuery(value || skipToken);

  const nestedFoldersEnabled = Boolean(config.featureToggles.nestedFolders);

  const [search, setSearch] = useState('');
  const [searchResults, setSearchResults] = useState<(QueryResponse & { items: DashboardViewItem[] }) | null>(null);
  const [isFetchingSearchResults, setIsFetchingSearchResults] = useState(false);
  const [autoFocusButton, setAutoFocusButton] = useState(false);
  const [overlayOpen, setOverlayOpen] = useState(false);
  const [foldersOpenState, setFoldersOpenState] = useState<Record<string, boolean>>({});
  const overlayId = useId();
  const [error] = useState<Error | undefined>(undefined); // TODO: error not populated anymore
  const lastSearchTimestamp = useRef<number>(0);
<<<<<<< HEAD
=======

  // Map the permission string union to enum value for compatibility
  const permissionLevel = useMemo(() => {
    if (permission === 'view') {
      return PermissionLevelString.View;
    } else if (permission === 'edit') {
      return PermissionLevelString.Edit;
    }

    throw new Error('Invalid permission');
  }, [permission]);

>>>>>>> 495aa65c
  const isBrowsing = Boolean(overlayOpen && !(search && searchResults));
  const {
    items: browseFlatTree,
    isLoading: isBrowseLoading,
    requestNextPage: fetchFolderPage,
  } = useFoldersQuery(isBrowsing, foldersOpenState, permissionLevel);

  useEffect(() => {
    if (!search) {
      setSearchResults(null);
      return;
    }

    const timestamp = Date.now();
    setIsFetchingSearchResults(true);

    debouncedSearch(search, permissionLevel).then((queryResponse) => {
      // Only keep the results if it's was issued after the most recently resolved search.
      // This prevents results showing out of order if first request is slower than later ones.
      // We don't need to worry about clearing the isFetching state either - if there's a later
      // request in progress, this will clear it for us
      if (timestamp > lastSearchTimestamp.current) {
        const items = queryResponse.view.map((v) => queryResultToViewItem(v, queryResponse.view));
        setSearchResults({ ...queryResponse, items });
        setIsFetchingSearchResults(false);
        lastSearchTimestamp.current = timestamp;
      }
    });
  }, [search, permissionLevel]);

  // the order of middleware is important!
  const middleware = [
    flip({
      // see https://floating-ui.com/docs/flip#combining-with-shift
      crossAxis: false,
      boundary: document.body,
    }),
  ];

  const { context, refs, floatingStyles, elements } = useFloating({
    open: overlayOpen,
    placement: 'bottom',
    onOpenChange: (value) => {
      // ensure state is clean on opening the overlay
      if (value) {
        setSearch('');
        setAutoFocusButton(true);
      }
      setOverlayOpen(value);
    },
    middleware,
    whileElementsMounted: autoUpdate,
  });

  const click = useClick(context);
  const dismiss = useDismiss(context);

  const { getReferenceProps, getFloatingProps } = useInteractions([dismiss, click]);

  const handleFolderExpand = useCallback(
    async (uid: string, newOpenState: boolean) => {
      setFoldersOpenState((old) => ({ ...old, [uid]: newOpenState }));

      if (newOpenState && !foldersOpenState[uid]) {
        fetchFolderPage(uid);
      }
    },
    [fetchFolderPage, foldersOpenState]
  );

  const handleFolderSelect = useCallback(
    (item: DashboardViewItem) => {
      if (onChange) {
        if (item?.repository) {
          // Do not pass undefined repo so the tests do not break
          onChange(item.uid, item.title, item.repository);
        } else {
          onChange(item.uid, item.title);
        }
      }
      setOverlayOpen(false);
    },
    [onChange]
  );

  const handleClearSelection = useCallback(
    (event: React.MouseEvent<SVGElement> | React.KeyboardEvent<SVGElement>) => {
      event.preventDefault();
      event.stopPropagation();
      if (onChange) {
        onChange(undefined, undefined);
      }
    },
    [onChange]
  );

  const handleCloseOverlay = useCallback(() => setOverlayOpen(false), [setOverlayOpen]);

  const handleLoadMore = useCallback(
    (folderUID: string | undefined) => {
      if (search) {
        return;
      }

      fetchFolderPage(folderUID);
    },
    [search, fetchFolderPage]
  );

  const flatTree = useMemo(() => {
    let flatTree: Array<DashboardsTreeItem<DashboardViewItemWithUIItems>> = [];

    if (isBrowsing) {
      flatTree = browseFlatTree;
    } else {
      flatTree =
        searchResults?.items.map((item) => ({
          isOpen: false,
          level: 0,
          item: {
            kind: 'folder' as const,
            title: item.title,
            uid: item.uid,
          },
        })) ?? [];
    }

    // It's not super optimal to filter these in an additional iteration, but
    // these options are used infrequently that its not a big deal
    if (!showRootFolder || excludeUIDs?.length) {
      flatTree = flatTree.filter((item) => {
        if (!showRootFolder && item === ROOT_FOLDER_ITEM) {
          return false;
        }

        if (excludeUIDs?.includes(item.item.uid)) {
          return false;
        }

        return true;
      });
    }

    return flatTree;
  }, [browseFlatTree, excludeUIDs, isBrowsing, searchResults?.items, showRootFolder]);

  const isItemLoaded = useCallback(
    (itemIndex: number) => {
      const treeItem = flatTree[itemIndex];
      if (!treeItem) {
        return false;
      }

      const item = treeItem.item;
      const result = !(item.kind === 'ui' && item.uiKind === 'pagination-placeholder');

      return result;
    },
    [flatTree]
  );

  const isLoading = isBrowseLoading || isFetchingSearchResults;

  const { focusedItemIndex, handleKeyDown } = useTreeInteractions({
    tree: flatTree,
    handleCloseOverlay,
    handleFolderSelect,
    handleFolderExpand,
    idPrefix: overlayId,
    search,
    visible: overlayOpen,
  });

  let label: React.ReactNode = selectedFolder.data?.title;
  if (value === '') {
    label = 'Dashboards';
  }
  const repo = selectedFolder.data?.repository;
  if (repo && label && !overlayOpen) {
    label = (
      <Stack alignItems={'center'}>
        <Text truncate>{label}</Text>
        <FolderRepo repo={repo} />
      </Stack>
    );
  }

  if (!overlayOpen) {
    return (
      <Trigger
        label={label}
        handleClearSelection={clearable && value !== undefined ? handleClearSelection : undefined}
        invalid={invalid}
        isLoading={selectedFolder.isLoading}
        autoFocus={autoFocusButton}
        ref={refs.setReference}
        aria-label={
          label
            ? t('browse-dashboards.folder-picker.accessible-label', 'Select folder: {{ label }} currently selected', {
                label,
              })
            : undefined
        }
        {...getReferenceProps()}
      />
    );
  }

  return (
    <>
      <Input
        ref={refs.setReference}
        autoFocus
        prefix={label ? <Icon name="folder" /> : null}
        placeholder={
          typeof label === 'string' && label
            ? label
            : t('browse-dashboards.folder-picker.search-placeholder', 'Search folders')
        }
        value={search}
        invalid={invalid}
        className={styles.search}
        onChange={(e) => setSearch(e.currentTarget.value)}
        aria-autocomplete="list"
        aria-expanded
        aria-haspopup
        aria-controls={overlayId}
        aria-owns={overlayId}
        aria-activedescendant={getDOMId(overlayId, flatTree[focusedItemIndex]?.item.uid)}
        role="combobox"
        suffix={<Icon name="search" />}
        {...getReferenceProps()}
        onKeyDown={handleKeyDown}
      />
      <fieldset
        ref={refs.setFloating}
        id={overlayId}
        className={styles.tableWrapper}
        style={{
          ...floatingStyles,
          width: elements.domReference?.clientWidth,
        }}
        {...getFloatingProps()}
      >
        {error ? (
          <Alert
            className={styles.error}
            severity="warning"
            title={t('browse-dashboards.folder-picker.error-title', 'Error loading folders')}
          >
            {error.message || error.toString?.() || t('browse-dashboards.folder-picker.unknown-error', 'Unknown error')}
          </Alert>
        ) : (
          <div>
            {isLoading && (
              <div className={styles.loader}>
                <LoadingBar width={600} />
              </div>
            )}

            <NestedFolderList
              items={flatTree}
              selectedFolder={value}
              focusedItemIndex={focusedItemIndex}
              onFolderExpand={handleFolderExpand}
              onFolderSelect={handleFolderSelect}
              idPrefix={overlayId}
              foldersAreOpenable={nestedFoldersEnabled && !(search && searchResults)}
              isItemLoaded={isItemLoaded}
              requestLoadMore={handleLoadMore}
            />
          </div>
        )}
      </fieldset>
    </>
  );
}

const getStyles = (theme: GrafanaTheme2) => {
  return {
    button: css({
      maxWidth: '100%',
    }),
    error: css({
      marginBottom: 0,
    }),
    tableWrapper: css({
      boxShadow: theme.shadows.z3,
      position: 'relative',
      zIndex: theme.zIndex.portal,
    }),
    loader: css({
      position: 'absolute',
      top: 0,
      left: 0,
      right: 0,
      zIndex: theme.zIndex.portal + 1,
      overflow: 'hidden', // loading bar overflows its container, so we need to clip it
    }),
    search: css({
      input: {
        cursor: 'default',
      },
    }),
  };
};<|MERGE_RESOLUTION|>--- conflicted
+++ resolved
@@ -83,8 +83,6 @@
   const overlayId = useId();
   const [error] = useState<Error | undefined>(undefined); // TODO: error not populated anymore
   const lastSearchTimestamp = useRef<number>(0);
-<<<<<<< HEAD
-=======
 
   // Map the permission string union to enum value for compatibility
   const permissionLevel = useMemo(() => {
@@ -97,7 +95,6 @@
     throw new Error('Invalid permission');
   }, [permission]);
 
->>>>>>> 495aa65c
   const isBrowsing = Boolean(overlayOpen && !(search && searchResults));
   const {
     items: browseFlatTree,
