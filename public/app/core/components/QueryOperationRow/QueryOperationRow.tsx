import { css } from '@emotion/css';
import React, { useCallback, useState } from 'react';
import { Draggable } from 'react-beautiful-dnd';
import { useUpdateEffect } from 'react-use';

import { GrafanaTheme } from '@grafana/data';
import { reportInteraction } from '@grafana/runtime';
import { ReactUtils, stylesFactory, useTheme } from '@grafana/ui';
<<<<<<< HEAD

import { QueryOperationRowHeader } from './QueryOperationRowHeader';
=======
>>>>>>> 82e32447

import { QueryOperationRowHeader } from './QueryOperationRowHeader';

export interface QueryOperationRowProps {
  index: number;
  id: string;
  title?: string;
  headerElement?: QueryOperationRowRenderProp;
  actions?: QueryOperationRowRenderProp;
  onOpen?: () => void;
  onClose?: () => void;
  children: React.ReactNode;
  isOpen?: boolean;
  draggable?: boolean;
  disabled?: boolean;
}

export type QueryOperationRowRenderProp = ((props: QueryOperationRowRenderProps) => React.ReactNode) | React.ReactNode;

export interface QueryOperationRowRenderProps {
  isOpen: boolean;
  onOpen: () => void;
  onClose: () => void;
}

export const QueryOperationRow: React.FC<QueryOperationRowProps> = ({
  children,
  actions,
  title,
  headerElement,
  onClose,
  onOpen,
  isOpen,
  disabled,
  draggable,
  index,
  id,
}: QueryOperationRowProps) => {
  const [isContentVisible, setIsContentVisible] = useState(isOpen !== undefined ? isOpen : true);
  const theme = useTheme();
  const styles = getQueryOperationRowStyles(theme);
  const onRowToggle = useCallback(() => {
    setIsContentVisible(!isContentVisible);
  }, [isContentVisible, setIsContentVisible]);

  const reportDragMousePosition = useCallback((e) => {
    // When drag detected react-beautiful-dnd will preventDefault the event
    // Ref: https://github.com/atlassian/react-beautiful-dnd/blob/master/docs/guides/how-we-use-dom-events.md#a-mouse-drag-has-started-and-the-user-is-now-dragging
    if (e.defaultPrevented) {
      const rect = e.currentTarget.getBoundingClientRect();
      var x = e.clientX - rect.left;
      var y = e.clientY - rect.top;

      // report relative mouse position within the header element
      reportInteraction('query_row_reorder_drag_position', {
        x: x / rect.width,
        y: y / rect.height,
        width: rect.width,
        height: rect.height,
      });
    }
  }, []);

  useUpdateEffect(() => {
    if (isContentVisible) {
      if (onOpen) {
        onOpen();
      }
    } else {
      if (onClose) {
        onClose();
      }
    }
  }, [isContentVisible]);

  const renderPropArgs: QueryOperationRowRenderProps = {
    isOpen: isContentVisible,
    onOpen: () => {
      setIsContentVisible(true);
    },
    onClose: () => {
      setIsContentVisible(false);
    },
  };

  const titleElement = title && ReactUtils.renderOrCallToRender(title, renderPropArgs);
  const actionsElement = actions && ReactUtils.renderOrCallToRender(actions, renderPropArgs);
  const headerElementRendered = headerElement && ReactUtils.renderOrCallToRender(headerElement, renderPropArgs);

  if (draggable) {
    return (
      <Draggable draggableId={id} index={index}>
        {(provided) => {
          return (
            <>
              <div ref={provided.innerRef} className={styles.wrapper} {...provided.draggableProps}>
                <div>
                  <QueryOperationRowHeader
                    actionsElement={actionsElement}
                    disabled={disabled}
                    draggable
                    dragHandleProps={provided.dragHandleProps}
                    headerElement={headerElementRendered}
                    isContentVisible={isContentVisible}
                    onRowToggle={onRowToggle}
                    reportDragMousePosition={reportDragMousePosition}
                    titleElement={titleElement}
                  />
                </div>
                {isContentVisible && <div className={styles.content}>{children}</div>}
              </div>
            </>
          );
        }}
      </Draggable>
    );
  }

  return (
    <div className={styles.wrapper}>
      <QueryOperationRowHeader
        actionsElement={actionsElement}
        disabled={disabled}
        draggable={false}
        headerElement={headerElementRendered}
        isContentVisible={isContentVisible}
        onRowToggle={onRowToggle}
        reportDragMousePosition={reportDragMousePosition}
        titleElement={titleElement}
      />
      {isContentVisible && <div className={styles.content}>{children}</div>}
    </div>
  );
};

const getQueryOperationRowStyles = stylesFactory((theme: GrafanaTheme) => {
  return {
    wrapper: css`
      margin-bottom: ${theme.spacing.md};
    `,
    content: css`
      margin-top: ${theme.spacing.inlineFormMargin};
      margin-left: ${theme.spacing.lg};
    `,
  };
});

QueryOperationRow.displayName = 'QueryOperationRow';<|MERGE_RESOLUTION|>--- conflicted
+++ resolved
@@ -6,11 +6,6 @@
 import { GrafanaTheme } from '@grafana/data';
 import { reportInteraction } from '@grafana/runtime';
 import { ReactUtils, stylesFactory, useTheme } from '@grafana/ui';
-<<<<<<< HEAD
-
-import { QueryOperationRowHeader } from './QueryOperationRowHeader';
-=======
->>>>>>> 82e32447
 
 import { QueryOperationRowHeader } from './QueryOperationRowHeader';
 
