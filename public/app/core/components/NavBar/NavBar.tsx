import { css, cx } from '@emotion/css';
import { FocusScope } from '@react-aria/focus';
import { cloneDeep } from 'lodash';
import React, { useState } from 'react';
<<<<<<< HEAD
import { connect, ConnectedProps, useDispatch, useSelector } from 'react-redux';
import { useLocation } from 'react-router-dom';

import { GrafanaTheme2, NavModelItem, NavSection } from '@grafana/data';
import { locationService } from '@grafana/runtime';
import { Icon, IconName, useTheme2 } from '@grafana/ui';
import { updateNavIndex } from 'app/core/actions';
=======
import { useSelector } from 'react-redux';
import { useLocation } from 'react-router-dom';

import { GrafanaTheme2, NavModelItem, NavSection } from '@grafana/data';
import { config, locationService, reportInteraction } from '@grafana/runtime';
import { Icon, useTheme2 } from '@grafana/ui';
>>>>>>> 14e988bd
import { Branding } from 'app/core/components/Branding/Branding';
import { getKioskMode } from 'app/core/navigation/kiosk';
import { getPerconaSettings, getPerconaUser } from 'app/percona/shared/core/selectors';
import { KioskMode, StoreState } from 'app/types';

import { OrgSwitcher } from '../OrgSwitcher';

import NavBarItem from './NavBarItem';
import { NavBarItemWithoutMenu } from './NavBarItemWithoutMenu';
import { NavBarMenu } from './NavBarMenu';
<<<<<<< HEAD
import { NavBarSection } from './NavBarSection';
import {
  getPmmSettingsPage,
  PMM_ADD_INSTANCE_PAGE,
  PMM_ALERTING_PAGE,
  PMM_BACKUP_PAGE,
  PMM_DBAAS_PAGE,
  PMM_ENTITLEMENTS_PAGE,
  PMM_ENVIRONMENT_OVERVIEW_PAGE,
  PMM_INVENTORY_PAGE,
  PMM_STT_PAGE,
  PMM_TICKETS_PAGE,
} from './constants';
import {
  buildIntegratedAlertingMenuItem,
  buildInventoryAndSettings,
  enrichConfigItems,
=======
import { NavBarMenuPortalContainer } from './NavBarMenuPortalContainer';
import { NavBarScrollContainer } from './NavBarScrollContainer';
import { NavBarToggle } from './NavBarToggle';
import { NavBarContext } from './context';
import {
  enrichConfigItems,
  enrichWithInteractionTracking,
>>>>>>> 14e988bd
  getActiveItem,
  isMatchOrChildMatch,
  isSearchActive,
  SEARCH_ITEM_ID,
} from './utils';
<<<<<<< HEAD

const homeUrl = config.appSubUrl || '/';
=======
>>>>>>> 14e988bd

const onOpenSearch = () => {
  locationService.partial({ search: 'open' });
};

export const NavBar = React.memo(() => {
  const navBarTree = useSelector((state: StoreState) => state.navBarTree);
  const theme = useTheme2();
  const styles = getStyles(theme);
  const location = useLocation();
  const dispatch = useDispatch();
  const kiosk = getKioskMode();
  const { result } = useSelector(getPerconaSettings);
  const { sttEnabled, alertingEnabled, dbaasEnabled, backupEnabled } = result!;
  const { isPlatformUser, isAuthorized } = useSelector(getPerconaUser);
  const [showSwitcherModal, setShowSwitcherModal] = useState(false);
  const [menuOpen, setMenuOpen] = useState(false);
  const [menuAnimationInProgress, setMenuAnimationInProgress] = useState(false);
  const [menuIdOpen, setMenuIdOpen] = useState<string | undefined>(undefined);

  const toggleSwitcherModal = () => {
    setShowSwitcherModal(!showSwitcherModal);
  };
<<<<<<< HEAD
  const navTree: NavModelItem[] = cloneDeep(navBarTree);
  const topItems = navTree.filter((item) => item.section === NavSection.Core);
  const bottomItems = enrichConfigItems(
=======

  // Here we need to hack in a "home" and "search" NavModelItem since this is constructed in the frontend
  const searchItem: NavModelItem = enrichWithInteractionTracking(
    {
      id: SEARCH_ITEM_ID,
      onClick: onOpenSearch,
      text: 'Search dashboards',
      icon: 'search',
    },
    menuOpen
  );

  const homeItem: NavModelItem = enrichWithInteractionTracking(
    {
      id: 'home',
      text: 'Home',
      url: config.appSubUrl || '/',
      icon: 'grafana',
    },
    menuOpen
  );

  const navTree = cloneDeep(navBarTree);

  const coreItems = navTree
    .filter((item) => item.section === NavSection.Core)
    .map((item) => enrichWithInteractionTracking(item, menuOpen));
  const pluginItems = navTree
    .filter((item) => item.section === NavSection.Plugin)
    .map((item) => enrichWithInteractionTracking(item, menuOpen));
  const configItems = enrichConfigItems(
>>>>>>> 14e988bd
    navTree.filter((item) => item.section === NavSection.Config),
    location,
    toggleSwitcherModal
  ).map((item) => enrichWithInteractionTracking(item, menuOpen));

  const activeItem = isSearchActive(location) ? searchItem : getActiveItem(navTree, location.pathname);

  dispatch(updateNavIndex(getPmmSettingsPage(alertingEnabled)));
  dispatch(updateNavIndex(PMM_ALERTING_PAGE));
  dispatch(updateNavIndex(PMM_STT_PAGE));
  dispatch(updateNavIndex(PMM_DBAAS_PAGE));
  dispatch(updateNavIndex(PMM_BACKUP_PAGE));
  dispatch(updateNavIndex(PMM_INVENTORY_PAGE));
  dispatch(updateNavIndex(PMM_ADD_INSTANCE_PAGE));
  dispatch(updateNavIndex(PMM_TICKETS_PAGE));
  dispatch(updateNavIndex(PMM_ENTITLEMENTS_PAGE));
  dispatch(updateNavIndex(PMM_ENVIRONMENT_OVERVIEW_PAGE));

  if (isPlatformUser) {
    topItems.push(PMM_ENTITLEMENTS_PAGE);
    topItems.push(PMM_TICKETS_PAGE);
    topItems.push(PMM_ENVIRONMENT_OVERVIEW_PAGE);
  }

  if (isAuthorized) {
    buildInventoryAndSettings(topItems);

    if (alertingEnabled) {
      buildIntegratedAlertingMenuItem(topItems);
    }

    if (sttEnabled) {
      topItems.push(PMM_STT_PAGE);
    }

    if (dbaasEnabled) {
      topItems.push(PMM_DBAAS_PAGE);
    }

    if (backupEnabled) {
      topItems.push(PMM_BACKUP_PAGE);
    }
  }

  if (kiosk !== KioskMode.Off) {
    return null;
  }
  return (
    <div className={styles.navWrapper}>
      <nav className={cx(styles.sidemenu, 'sidemenu')} data-testid="sidemenu" aria-label="Main menu">
        <NavBarContext.Provider
          value={{
            menuIdOpen: menuIdOpen,
            setMenuIdOpen: setMenuIdOpen,
          }}
        >
          <FocusScope>
            <div className={styles.mobileSidemenuLogo} onClick={() => setMenuOpen(!menuOpen)} key="hamburger">
              <Icon name="bars" size="xl" />
            </div>

            <NavBarToggle
              className={styles.menuExpandIcon}
              isExpanded={menuOpen}
              onClick={() => {
                reportInteraction('grafana_navigation_expanded');
                setMenuOpen(true);
              }}
            />

            <NavBarMenuPortalContainer />

            <NavBarItemWithoutMenu
              elClassName={styles.grafanaLogoInner}
              label={homeItem.text}
              className={styles.grafanaLogo}
              url={homeItem.url}
              onClick={homeItem.onClick}
            >
              <Branding.MenuLogo />
            </NavBarItemWithoutMenu>

            <NavBarScrollContainer>
              <ul className={styles.itemList}>
                <NavBarItem className={styles.search} isActive={activeItem === searchItem} link={searchItem} />

                {coreItems.map((link, index) => (
                  <NavBarItem
                    key={`${link.id}-${index}`}
                    isActive={isMatchOrChildMatch(link, activeItem)}
                    link={{ ...link, subTitle: undefined }}
                  />
                ))}

                {pluginItems.length > 0 &&
                  pluginItems.map((link, index) => (
                    <NavBarItem
                      key={`${link.id}-${index}`}
                      isActive={isMatchOrChildMatch(link, activeItem)}
                      link={link}
                    />
                  ))}

                {configItems.map((link, index) => (
                  <NavBarItem
                    key={`${link.id}-${index}`}
                    isActive={isMatchOrChildMatch(link, activeItem)}
                    reverseMenuDirection
                    link={link}
                    className={cx({ [styles.verticalSpacer]: index === 0 })}
                  />
                ))}
              </ul>
            </NavBarScrollContainer>
          </FocusScope>
        </NavBarContext.Provider>
      </nav>
      {showSwitcherModal && <OrgSwitcher onDismiss={toggleSwitcherModal} />}
      {(menuOpen || menuAnimationInProgress) && (
        <div className={styles.menuWrapper}>
          <NavBarMenu
            activeItem={activeItem}
            isOpen={menuOpen}
            setMenuAnimationInProgress={setMenuAnimationInProgress}
            navItems={[homeItem, searchItem, ...coreItems, ...pluginItems, ...configItems]}
            onClose={() => setMenuOpen(false)}
          />
        </div>
      )}
    </div>
  );
});

NavBar.displayName = 'NavBar';

const getStyles = (theme: GrafanaTheme2) => ({
  navWrapper: css({
    position: 'relative',
    display: 'flex',

    '.sidemenu-hidden &': {
      display: 'none',
    },
  }),
  sidemenu: css({
    label: 'sidemenu',
    display: 'flex',
    flexDirection: 'column',
    backgroundColor: theme.colors.background.primary,
    zIndex: theme.zIndex.sidemenu,
    padding: `${theme.spacing(1)} 0`,
    position: 'relative',
    width: theme.components.sidemenu.width,
    borderRight: `1px solid ${theme.colors.border.weak}`,

    [theme.breakpoints.down('md')]: {
      height: theme.spacing(7),
      position: 'fixed',
      paddingTop: '0px',
      backgroundColor: 'inherit',
      borderRight: 0,
    },
  }),
  mobileSidemenuLogo: css({
    alignItems: 'center',
    cursor: 'pointer',
    display: 'flex',
    flexDirection: 'row',
    justifyContent: 'space-between',
    padding: theme.spacing(2),

    [theme.breakpoints.up('md')]: {
      display: 'none',
    },
  }),
  itemList: css({
    backgroundColor: 'inherit',
    display: 'flex',
    flexDirection: 'column',
    height: '100%',

    [theme.breakpoints.down('md')]: {
      visibility: 'hidden',
    },
  }),
  grafanaLogo: css({
    alignItems: 'stretch',
    display: 'flex',
    flexShrink: 0,
    height: theme.spacing(6),
    justifyContent: 'stretch',

    [theme.breakpoints.down('md')]: {
      visibility: 'hidden',
    },
  }),
  grafanaLogoInner: css({
    alignItems: 'center',
    display: 'flex',
    height: '100%',
    justifyContent: 'center',
    width: '100%',

    '> div': {
      height: 'auto',
      width: 'auto',
    },
  }),
  search: css({
    display: 'none',
    marginTop: 0,

    [theme.breakpoints.up('md')]: {
      display: 'grid',
    },
  }),
  verticalSpacer: css({
    marginTop: 'auto',
  }),
  hideFromMobile: css({
    [theme.breakpoints.down('md')]: {
      display: 'none',
    },
  }),
  menuWrapper: css({
    position: 'fixed',
    display: 'grid',
    gridAutoFlow: 'column',
    height: '100%',
    zIndex: theme.zIndex.sidemenu,
  }),
  menuExpandIcon: css({
    position: 'absolute',
    top: '43px',
    right: '0px',
    transform: `translateX(50%)`,
  }),
  menuPortalContainer: css({
    zIndex: theme.zIndex.sidemenu,
  }),
});<|MERGE_RESOLUTION|>--- conflicted
+++ resolved
@@ -2,22 +2,12 @@
 import { FocusScope } from '@react-aria/focus';
 import { cloneDeep } from 'lodash';
 import React, { useState } from 'react';
-<<<<<<< HEAD
-import { connect, ConnectedProps, useDispatch, useSelector } from 'react-redux';
-import { useLocation } from 'react-router-dom';
-
-import { GrafanaTheme2, NavModelItem, NavSection } from '@grafana/data';
-import { locationService } from '@grafana/runtime';
-import { Icon, IconName, useTheme2 } from '@grafana/ui';
-import { updateNavIndex } from 'app/core/actions';
-=======
 import { useSelector } from 'react-redux';
 import { useLocation } from 'react-router-dom';
 
 import { GrafanaTheme2, NavModelItem, NavSection } from '@grafana/data';
 import { config, locationService, reportInteraction } from '@grafana/runtime';
 import { Icon, useTheme2 } from '@grafana/ui';
->>>>>>> 14e988bd
 import { Branding } from 'app/core/components/Branding/Branding';
 import { getKioskMode } from 'app/core/navigation/kiosk';
 import { getPerconaSettings, getPerconaUser } from 'app/percona/shared/core/selectors';
@@ -28,25 +18,6 @@
 import NavBarItem from './NavBarItem';
 import { NavBarItemWithoutMenu } from './NavBarItemWithoutMenu';
 import { NavBarMenu } from './NavBarMenu';
-<<<<<<< HEAD
-import { NavBarSection } from './NavBarSection';
-import {
-  getPmmSettingsPage,
-  PMM_ADD_INSTANCE_PAGE,
-  PMM_ALERTING_PAGE,
-  PMM_BACKUP_PAGE,
-  PMM_DBAAS_PAGE,
-  PMM_ENTITLEMENTS_PAGE,
-  PMM_ENVIRONMENT_OVERVIEW_PAGE,
-  PMM_INVENTORY_PAGE,
-  PMM_STT_PAGE,
-  PMM_TICKETS_PAGE,
-} from './constants';
-import {
-  buildIntegratedAlertingMenuItem,
-  buildInventoryAndSettings,
-  enrichConfigItems,
-=======
 import { NavBarMenuPortalContainer } from './NavBarMenuPortalContainer';
 import { NavBarScrollContainer } from './NavBarScrollContainer';
 import { NavBarToggle } from './NavBarToggle';
@@ -54,17 +25,11 @@
 import {
   enrichConfigItems,
   enrichWithInteractionTracking,
->>>>>>> 14e988bd
   getActiveItem,
   isMatchOrChildMatch,
   isSearchActive,
   SEARCH_ITEM_ID,
 } from './utils';
-<<<<<<< HEAD
-
-const homeUrl = config.appSubUrl || '/';
-=======
->>>>>>> 14e988bd
 
 const onOpenSearch = () => {
   locationService.partial({ search: 'open' });
@@ -88,11 +53,6 @@
   const toggleSwitcherModal = () => {
     setShowSwitcherModal(!showSwitcherModal);
   };
-<<<<<<< HEAD
-  const navTree: NavModelItem[] = cloneDeep(navBarTree);
-  const topItems = navTree.filter((item) => item.section === NavSection.Core);
-  const bottomItems = enrichConfigItems(
-=======
 
   // Here we need to hack in a "home" and "search" NavModelItem since this is constructed in the frontend
   const searchItem: NavModelItem = enrichWithInteractionTracking(
@@ -124,7 +84,6 @@
     .filter((item) => item.section === NavSection.Plugin)
     .map((item) => enrichWithInteractionTracking(item, menuOpen));
   const configItems = enrichConfigItems(
->>>>>>> 14e988bd
     navTree.filter((item) => item.section === NavSection.Config),
     location,
     toggleSwitcherModal
