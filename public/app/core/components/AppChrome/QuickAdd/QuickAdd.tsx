--- conflicted
+++ resolved
@@ -1,12 +1,7 @@
 import { useMemo, useState } from 'react';
 
 import { reportInteraction } from '@grafana/runtime';
-<<<<<<< HEAD
 import { Menu, Dropdown, ToolbarButton } from '@grafana/ui';
-=======
-import { Menu, Dropdown, useStyles2, ToolbarButton } from '@grafana/ui';
-import { useMediaQueryMinWidth } from 'app/core/hooks/useMediaQueryMinWidth';
->>>>>>> 54192e33
 import { useSelector } from 'app/types';
 
 import { t } from '../../../internationalization';
@@ -17,9 +12,7 @@
 export interface Props {}
 
 export const QuickAdd = ({}: Props) => {
-<<<<<<< HEAD
   const navBarTree = useSelector((state) => state.navBarTree);
-
   const [isOpen, setIsOpen] = useState(false);
   const createActions = useMemo(() => findCreateActions(navBarTree), [navBarTree]);
   const showQuickAdd = createActions.length > 0;
@@ -28,16 +21,6 @@
     return null;
   }
 
-=======
-  const styles = useStyles2(getStyles);
-  const navBarTree = useSelector((state) => state.navBarTree);
-  const [isOpen, setIsOpen] = useState(false);
-
-  const createActions = useMemo(() => findCreateActions(navBarTree), [navBarTree]);
-  const isSmallScreen = !useMediaQueryMinWidth('sm');
-  const showQuickAdd = createActions.length > 0 && !isSmallScreen;
-
->>>>>>> 54192e33
   const MenuActions = () => {
     return (
       <Menu>
