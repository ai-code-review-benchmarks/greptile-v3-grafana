import { css, cx } from '@emotion/css';
import React, { useEffect, useRef } from 'react';
import { useLocation } from 'react-router-dom';
import { useLocalStorage } from 'react-use';

import { GrafanaTheme2, NavModelItem, toIconName } from '@grafana/data';
import { useStyles2, Text, IconButton, Icon, Stack } from '@grafana/ui';
import { useGrafana } from 'app/core/context/GrafanaContext';

import { Indent } from '../../Indent/Indent';

import { FeatureHighlight } from './FeatureHighlight';
import { MegaMenuItemText } from './MegaMenuItemText';
import { hasChildMatch } from './utils';

interface Props {
  link: NavModelItem;
  activeItem?: NavModelItem;
  onClick?: () => void;
  level?: number;
}

const MAX_DEPTH = 2;

export function MegaMenuItem({ link, activeItem, level = 0, onClick }: Props) {
  const { chrome } = useGrafana();
  const state = chrome.useState();
  const menuIsDocked = state.megaMenuDocked;
  const location = useLocation();
  const FeatureHighlightWrapper = link.highlightText ? FeatureHighlight : React.Fragment;
  const hasActiveChild = hasChildMatch(link, activeItem);
  const isActive = link === activeItem || (level === MAX_DEPTH && hasActiveChild);
  const [sectionExpanded, setSectionExpanded] = useLocalStorage(
    `grafana.navigation.expanded[${link.text}]`,
    Boolean(hasActiveChild)
  );
  const showExpandButton = level < MAX_DEPTH && Boolean(linkHasChildren(link) || link.emptyMessage);
  const item = useRef<HTMLLIElement>(null);

  const styles = useStyles2(getStyles);

  // expand parent sections if child is active
  useEffect(() => {
    if (hasActiveChild) {
      setSectionExpanded(true);
    }
  }, [hasActiveChild, location, menuIsDocked, setSectionExpanded]);

  // scroll active element into center if it's offscreen
  useEffect(() => {
    if (isActive && item.current && isElementOffscreen(item.current)) {
      item.current.scrollIntoView({
        block: 'center',
      });
    }
  }, [isActive]);

  if (!link.url) {
    return null;
  }

  let iconElement: React.JSX.Element | null = null;

  if (link.icon) {
    iconElement = <Icon className={styles.icon} name={toIconName(link.icon) ?? 'link'} size="lg" />;
  } else if (link.img) {
    iconElement = (
      <Stack width={3} justifyContent="center">
        <img className={styles.img} src={link.img} alt="" />
      </Stack>
    );
  }

  return (
    <li ref={item} className={styles.listItem}>
      <div
        className={cx(styles.menuItem, {
          [styles.menuItemWithIcon]: Boolean(level === 0 && iconElement),
        })}
      >
        {level !== 0 && <Indent level={level === MAX_DEPTH ? level - 1 : level} spacing={3} />}
        {level === MAX_DEPTH && <div className={styles.itemConnector} />}
        <div className={styles.collapseButtonWrapper}>
          {showExpandButton && (
            <IconButton
              aria-label={`${sectionExpanded ? 'Collapse' : 'Expand'} section ${link.text}`}
              className={styles.collapseButton}
              onClick={() => setSectionExpanded(!sectionExpanded)}
              name={sectionExpanded ? 'angle-down' : 'angle-right'}
              size="md"
              variant="secondary"
            />
          )}
        </div>
        <div className={styles.collapsibleSectionWrapper} aria-label={link.text}>
          <MegaMenuItemText
            isActive={isActive}
            onClick={() => {
              link.onClick?.();
              onClick?.();
            }}
            target={link.target}
            url={link.url}
          >
            <div
              className={cx(styles.labelWrapper, {
                [styles.hasActiveChild]: hasActiveChild,
<<<<<<< HEAD
                // @PERCONA - show icons for inner items
                [styles.labelWrapperWithIcon]: Boolean(level <= 1 && link.icon),
              })}
            >
              {/* @PERCONA - show icons for inner items */}
              {level <= 1 && link.icon && (
                <FeatureHighlightWrapper>
                  <Icon
                    className={styles.icon}
                    name={toIconName(link.icon) ?? 'link'}
                    size={level === 0 ? 'lg' : 'md'}
                  />
                </FeatureHighlightWrapper>
              )}
=======
                [styles.labelWrapperWithIcon]: Boolean(level === 0 && iconElement),
              })}
            >
              {level === 0 && iconElement && <FeatureHighlightWrapper>{iconElement}</FeatureHighlightWrapper>}
>>>>>>> 5b85c4c2
              <Text truncate>{link.text}</Text>
            </div>
          </MegaMenuItemText>
        </div>
      </div>
      {showExpandButton && sectionExpanded && (
        <ul className={styles.children}>
          {linkHasChildren(link) ? (
            link.children
              .filter((childLink) => !childLink.isCreateAction)
              .map((childLink) => (
                <MegaMenuItem
                  key={`${link.text}-${childLink.text}`}
                  link={childLink}
                  activeItem={activeItem}
                  onClick={onClick}
                  level={level + 1}
                />
              ))
          ) : (
            <div className={styles.emptyMessage} aria-live="polite">
              {link.emptyMessage}
            </div>
          )}
        </ul>
      )}
    </li>
  );
}

const getStyles = (theme: GrafanaTheme2) => ({
  icon: css({
    width: theme.spacing(3),
  }),
  img: css({
    height: theme.spacing(2),
    width: theme.spacing(2),
  }),
  listItem: css({
    flex: 1,
    maxWidth: '100%',
  }),
  menuItem: css({
    display: 'flex',
    alignItems: 'center',
    gap: theme.spacing(1),
    height: theme.spacing(4),
    paddingLeft: theme.spacing(0.5),
    position: 'relative',
  }),
  menuItemWithIcon: css({
    paddingLeft: theme.spacing(0),
  }),
  collapseButtonWrapper: css({
    display: 'flex',
    justifyContent: 'center',
    width: theme.spacing(3),
    flexShrink: 0,
  }),
  itemConnector: css({
    position: 'relative',
    height: '100%',
    width: theme.spacing(1.5),
    '&::before': {
      borderLeft: `1px solid ${theme.colors.border.medium}`,
      content: '""',
      height: '100%',
      right: 0,
      position: 'absolute',
      transform: 'translateX(50%)',
    },
  }),
  collapseButton: css({
    margin: 0,
  }),
  collapsibleSectionWrapper: css({
    alignItems: 'center',
    display: 'flex',
    flex: 1,
    height: '100%',
    minWidth: 0,
  }),
  labelWrapper: css({
    display: 'flex',
    alignItems: 'center',
    gap: theme.spacing(2),
    minWidth: 0,
    paddingLeft: theme.spacing(1),
  }),
  labelWrapperWithIcon: css({
    paddingLeft: theme.spacing(0.5),
  }),
  hasActiveChild: css({
    color: theme.colors.text.primary,
  }),
  children: css({
    display: 'flex',
    listStyleType: 'none',
    flexDirection: 'column',
  }),
  emptyMessage: css({
    color: theme.colors.text.secondary,
    fontStyle: 'italic',
    padding: theme.spacing(1, 1.5, 1, 7),
  }),
});

function linkHasChildren(link: NavModelItem): link is NavModelItem & { children: NavModelItem[] } {
  return Boolean(link.children && link.children.length > 0);
}

function isElementOffscreen(element: HTMLElement) {
  const rect = element.getBoundingClientRect();
  return rect.bottom < 0 || rect.top >= window.innerHeight;
}<|MERGE_RESOLUTION|>--- conflicted
+++ resolved
@@ -105,7 +105,6 @@
             <div
               className={cx(styles.labelWrapper, {
                 [styles.hasActiveChild]: hasActiveChild,
-<<<<<<< HEAD
                 // @PERCONA - show icons for inner items
                 [styles.labelWrapperWithIcon]: Boolean(level <= 1 && link.icon),
               })}
@@ -120,12 +119,6 @@
                   />
                 </FeatureHighlightWrapper>
               )}
-=======
-                [styles.labelWrapperWithIcon]: Boolean(level === 0 && iconElement),
-              })}
-            >
-              {level === 0 && iconElement && <FeatureHighlightWrapper>{iconElement}</FeatureHighlightWrapper>}
->>>>>>> 5b85c4c2
               <Text truncate>{link.text}</Text>
             </div>
           </MegaMenuItemText>
