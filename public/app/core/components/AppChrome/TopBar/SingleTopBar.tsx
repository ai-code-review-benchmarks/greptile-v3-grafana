import { css } from '@emotion/css';
import { cloneDeep } from 'lodash';
import { memo } from 'react';

import { GrafanaTheme2, NavModelItem } from '@grafana/data';
import { Components } from '@grafana/e2e-selectors';
import { ScopesContextValue } from '@grafana/runtime';
import { Dropdown, Icon, Stack, ToolbarButton, useStyles2 } from '@grafana/ui';
import { config } from 'app/core/config';
import { MEGA_MENU_TOGGLE_ID } from 'app/core/constants';
import { useGrafana } from 'app/core/context/GrafanaContext';
import { contextSrv } from 'app/core/core';
import { useMediaQueryMinWidth } from 'app/core/hooks/useMediaQueryMinWidth';
import { t } from 'app/core/internationalization';
import { HOME_NAV_ID } from 'app/core/reducers/navModel';
import { useSelector } from 'app/types';

import { Branding } from '../../Branding/Branding';
import { Breadcrumbs } from '../../Breadcrumbs/Breadcrumbs';
import { buildBreadcrumbs } from '../../Breadcrumbs/utils';
import { ExtensionToolbarItem } from '../ExtensionSidebar/ExtensionToolbarItem';
import { HistoryContainer } from '../History/HistoryContainer';
import { enrichHelpItem } from '../MegaMenu/utils';
import { NavToolbarSeparator } from '../NavToolbar/NavToolbarSeparator';
import { QuickAdd } from '../QuickAdd/QuickAdd';

import { InviteUserButton } from './InviteUserButton';
import { ProfileButton } from './ProfileButton';
import { SignInLink } from './SignInLink';
import { SingleTopBarActions } from './SingleTopBarActions';
import { TopNavBarMenu } from './TopNavBarMenu';
import { TopSearchBarCommandPaletteTrigger } from './TopSearchBarCommandPaletteTrigger';
import { getChromeHeaderLevelHeight } from './useChromeHeaderHeight';

interface Props {
  sectionNav: NavModelItem;
  pageNav?: NavModelItem;
  onToggleMegaMenu(): void;
  onToggleKioskMode(): void;
  actions?: React.ReactNode;
  breadcrumbActions?: React.ReactNode;
  scopes?: ScopesContextValue | undefined;
  showToolbarLevel: boolean;
}

export const SingleTopBar = memo(function SingleTopBar({
  onToggleMegaMenu,
  onToggleKioskMode,
  pageNav,
  sectionNav,
  scopes,
  actions,
  breadcrumbActions,
  showToolbarLevel,
}: Props) {
  const { chrome } = useGrafana();
  const state = chrome.useState();
  const menuDockedAndOpen = !state.chromeless && state.megaMenuDocked && state.megaMenuOpen;
  const styles = useStyles2(getStyles, menuDockedAndOpen);
  const navIndex = useSelector((state) => state.navIndex);
  const helpNode = cloneDeep(navIndex['help']);
  const enrichedHelpNode = helpNode ? enrichHelpItem(helpNode) : undefined;
  const profileNode = navIndex['profile'];
  const homeNav = useSelector((state) => state.navIndex)[HOME_NAV_ID];
  const breadcrumbs = buildBreadcrumbs(sectionNav, pageNav, homeNav);
  const unifiedHistoryEnabled = config.featureToggles.unifiedHistory;
  const isSmallScreen = !useMediaQueryMinWidth('sm');

  return (
    <>
      <div className={styles.layout}>
        <Stack minWidth={0} gap={0.5} alignItems="center" flex={{ xs: 2, lg: 1 }}>
          {!menuDockedAndOpen && (
            <ToolbarButton
              narrow
              id={MEGA_MENU_TOGGLE_ID}
              onClick={onToggleMegaMenu}
              tooltip={t('navigation.megamenu.open', 'Open menu')}
            >
              <Stack gap={0} alignItems="center">
                <Branding.MenuLogo className={styles.img} />
                <Icon size="sm" name="angle-down" />
              </Stack>
            </ToolbarButton>
          )}
          <Breadcrumbs breadcrumbs={breadcrumbs} className={styles.breadcrumbsWrapper} />
          {!showToolbarLevel && breadcrumbActions}
        </Stack>

<<<<<<< HEAD
        <Stack
          gap={0.5}
          alignItems="center"
          justifyContent={'flex-end'}
          flex={1}
          data-testid={!showToolbarLevel ? Components.NavToolbar.container : undefined}
          minWidth={{ xs: 'unset', lg: 0 }}
        >
          <TopSearchBarCommandPaletteTrigger />
          {unifiedHistoryEnabled && !isSmallScreen && <HistoryContainer />}
          {!isSmallScreen && <QuickAdd />}
          {enrichedHelpNode && (
            <Dropdown overlay={() => <TopNavBarMenu node={enrichedHelpNode} />} placement="bottom-end">
              <ToolbarButton iconOnly icon="question-circle" aria-label={t('navigation.help.aria-label', 'Help')} />
            </Dropdown>
          )}
          <NavToolbarSeparator />
          {config.featureToggles.inviteUserExperimental && !isSmallScreen && !actions && <InviteUserButton />}
          {config.featureToggles.extensionSidebar && !isSmallScreen && <ExtensionToolbarItem />}
          {!showToolbarLevel && actions}
          {!contextSrv.user.isSignedIn && <SignInLink />}
          {profileNode && <ProfileButton profileNode={profileNode} />}
        </Stack>
      </div>
      {showToolbarLevel && (
        <SingleTopBarActions scopes={scopes} actions={actions} breadcrumbActions={breadcrumbActions} />
      )}
    </>
=======
      <Stack gap={0.5} alignItems="center">
        <TopSearchBarCommandPaletteTrigger />
        {unifiedHistoryEnabled && <HistoryContainer />}
        <QuickAdd />
        {enrichedHelpNode && (
          <Dropdown overlay={() => <TopNavBarMenu node={enrichedHelpNode} />} placement="bottom-end">
            <ToolbarButton iconOnly icon="question-circle" aria-label={t('navigation.help.aria-label', 'Help')} />
          </Dropdown>
        )}
        {!contextSrv.user.isSignedIn && <SignInLink />}
        {config.featureToggles.inviteUserExperimental && <InviteUserButton />}
        {config.featureToggles.extensionSidebar && <ExtensionToolbarItem />}
        {profileNode && <ProfileButton profileNode={profileNode} onToggleKioskMode={onToggleKioskMode} />}
      </Stack>
    </div>
>>>>>>> 6f0daae0
  );
});

const getStyles = (theme: GrafanaTheme2, menuDockedAndOpen: boolean) => ({
  layout: css({
    height: getChromeHeaderLevelHeight(),
    display: 'flex',
    gap: theme.spacing(2),
    alignItems: 'center',
    padding: theme.spacing(0, 1),
    paddingLeft: menuDockedAndOpen ? theme.spacing(3.5) : theme.spacing(0.75),
    borderBottom: `1px solid ${theme.colors.border.weak}`,
    justifyContent: 'space-between',
  }),
  breadcrumbsWrapper: css({
    display: 'flex',
    overflow: 'hidden',
    [theme.breakpoints.down('sm')]: {
      minWidth: '40%',
    },
  }),
  img: css({
    alignSelf: 'center',
    height: theme.spacing(3),
    width: theme.spacing(3),
  }),
  kioskToggle: css({
    [theme.breakpoints.down('lg')]: {
      display: 'none',
    },
  }),
});<|MERGE_RESOLUTION|>--- conflicted
+++ resolved
@@ -87,7 +87,6 @@
           {!showToolbarLevel && breadcrumbActions}
         </Stack>
 
-<<<<<<< HEAD
         <Stack
           gap={0.5}
           alignItems="center"
@@ -109,30 +108,13 @@
           {config.featureToggles.extensionSidebar && !isSmallScreen && <ExtensionToolbarItem />}
           {!showToolbarLevel && actions}
           {!contextSrv.user.isSignedIn && <SignInLink />}
-          {profileNode && <ProfileButton profileNode={profileNode} />}
+          {profileNode && <ProfileButton profileNode={profileNode} onToggleKioskMode={onToggleKioskMode} />}
         </Stack>
       </div>
       {showToolbarLevel && (
         <SingleTopBarActions scopes={scopes} actions={actions} breadcrumbActions={breadcrumbActions} />
       )}
     </>
-=======
-      <Stack gap={0.5} alignItems="center">
-        <TopSearchBarCommandPaletteTrigger />
-        {unifiedHistoryEnabled && <HistoryContainer />}
-        <QuickAdd />
-        {enrichedHelpNode && (
-          <Dropdown overlay={() => <TopNavBarMenu node={enrichedHelpNode} />} placement="bottom-end">
-            <ToolbarButton iconOnly icon="question-circle" aria-label={t('navigation.help.aria-label', 'Help')} />
-          </Dropdown>
-        )}
-        {!contextSrv.user.isSignedIn && <SignInLink />}
-        {config.featureToggles.inviteUserExperimental && <InviteUserButton />}
-        {config.featureToggles.extensionSidebar && <ExtensionToolbarItem />}
-        {profileNode && <ProfileButton profileNode={profileNode} onToggleKioskMode={onToggleKioskMode} />}
-      </Stack>
-    </div>
->>>>>>> 6f0daae0
   );
 });
 
