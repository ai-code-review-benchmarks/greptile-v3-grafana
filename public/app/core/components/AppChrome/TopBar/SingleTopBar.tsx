--- conflicted
+++ resolved
@@ -73,11 +73,6 @@
 
       <Stack gap={0.5} alignItems="center">
         <TopSearchBarCommandPaletteTrigger />
-<<<<<<< HEAD
-        {unifiedHistoryEnabled && <HistoryContainer />}
-        <QuickAdd />
-=======
->>>>>>> 5d923095
         {unifiedHistoryEnabled && <HistoryContainer />}
         <QuickAdd />
         {enrichedHelpNode && (
@@ -120,11 +115,7 @@
     justifyContent: 'space-between',
 
     [theme.breakpoints.up('lg')]: {
-<<<<<<< HEAD
-      gridTemplateColumns: '2fr minmax(50%, 1fr)',
-=======
       gridTemplateColumns: '2fr minmax(550px, 1fr)',
->>>>>>> 5d923095
       display: 'grid',
       justifyContent: 'flex-start',
       ...(menuDockedAndOpen && {
