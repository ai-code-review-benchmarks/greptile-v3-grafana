import { css, cx } from '@emotion/css';
import React from 'react';
import { useLocalStorage } from 'react-use';

<<<<<<< HEAD
import { GrafanaTheme2, NavModelItem } from '@grafana/data';
import { useStyles2, Text, IconButton } from '@grafana/ui';
=======
import { GrafanaTheme2, NavModelItem, toIconName } from '@grafana/data';
import { Button, Icon, useStyles2, Text } from '@grafana/ui';
>>>>>>> f9484fcf

import { Indent } from '../../Indent/Indent';

import { FeatureHighlight } from './FeatureHighlight';
import { MegaMenuItemText } from './MegaMenuItemText';
import { hasChildMatch } from './utils';

interface Props {
  link: NavModelItem;
  activeItem?: NavModelItem;
  onClick?: () => void;
  level?: number;
}

<<<<<<< HEAD
export function MegaMenuItem({ link, activeItem, level = 0, onClose }: Props) {
=======
// max level depth to render
const MAX_DEPTH = 2;

export function MegaMenuItem({ link, activeItem, level = 0, onClick }: Props) {
  const styles = useStyles2(getStyles);
>>>>>>> f9484fcf
  const FeatureHighlightWrapper = link.highlightText ? FeatureHighlight : React.Fragment;
  const isActive = link === activeItem;
  const hasActiveChild = hasChildMatch(link, activeItem);
  const [sectionExpanded, setSectionExpanded] =
    useLocalStorage(`grafana.navigation.expanded[${link.text}]`, false) ?? Boolean(hasActiveChild);
<<<<<<< HEAD
  const showExpandButton = Boolean(linkHasChildren(link) || link.emptyMessage);

  const styles = useStyles2(getStyles, level, showExpandButton);

  return (
    <li>
      <div className={styles.menuItem}>
        {level !== 0 && <Indent level={level === 1 ? 1.2 : 1.7} spacing={3} />}
        <div
          className={cx(styles.collapseButtonWrapper, {
            [styles.thirdLevelItems]: level === 2,
          })}
        >
          {showExpandButton && (
            <IconButton
              aria-label={`${sectionExpanded ? 'Collapse' : 'Expand'} section ${link.text}`}
              className={styles.collapseButton}
              onClick={() => setSectionExpanded(!sectionExpanded)}
              name={sectionExpanded ? 'angle-up' : 'angle-down'}
              size="xl"
            />
          )}
        </div>
        <div className={styles.collapsibleSectionWrapper}>
          <MegaMenuItemText
            isActive={isActive}
            onClick={() => {
              link.onClick?.();
              onClose?.();
            }}
            target={link.target}
            url={link.url}
=======
  const showExpandButton = level < MAX_DEPTH && (linkHasChildren(link) || link.emptyMessage);

  return (
    <li className={styles.listItem}>
      <div className={styles.collapsibleSectionWrapper}>
        <MegaMenuItemText
          isActive={isActive}
          onClick={() => {
            link.onClick?.();
            onClick?.();
          }}
          target={link.target}
          url={link.url}
        >
          <div
            className={cx(styles.labelWrapper, {
              [styles.isActive]: isActive,
            })}
          >
            <FeatureHighlightWrapper>
              <div className={styles.iconWrapper}>
                {level === 0 && link.icon && <Icon name={toIconName(link.icon) ?? 'link'} size="xl" />}
              </div>
            </FeatureHighlightWrapper>
            <Indent level={Math.max(0, level - 1)} spacing={2} />
            <Text truncate>{link.text}</Text>
          </div>
        </MegaMenuItemText>
        {showExpandButton && (
          <Button
            aria-label={`${sectionExpanded ? 'Collapse' : 'Expand'} section ${link.text}`}
            variant="secondary"
            fill="text"
            className={styles.collapseButton}
            onClick={() => setSectionExpanded(!sectionExpanded)}
>>>>>>> f9484fcf
          >
            <div
              className={cx(styles.labelWrapper, {
                [styles.isActive]: isActive,
                [styles.hasActiveChild]: hasActiveChild,
              })}
            >
              {/* This div is needed in order to ensure the text is placed in grid column 2
              TODO: Can we do this any better? */}
              {/*<div className={styles.iconWrapper}>*/}
              <FeatureHighlightWrapper>
                <>{level === 0 && <MegaMenuItemIcon link={link} />}</>
              </FeatureHighlightWrapper>
              {/*</div>*/}
              <Text truncate>{link.text}</Text>
            </div>
          </MegaMenuItemText>
        </div>
      </div>
      {showExpandButton && sectionExpanded && (
        <ul className={styles.children}>
          {linkHasChildren(link) ? (
            link.children
              .filter((childLink) => !childLink.isCreateAction)
              .map((childLink) => (
                <MegaMenuItem
                  key={`${link.text}-${childLink.text}`}
                  link={childLink}
                  activeItem={activeItem}
                  onClick={onClick}
                  level={level + 1}
                />
              ))
          ) : (
            <div className={styles.emptyMessage}>{link.emptyMessage}</div>
          )}
        </ul>
      )}
    </li>
  );
}

const getStyles = (theme: GrafanaTheme2, level: Props['level'], showExpandButton: boolean) => ({
  menuItem: css({
    display: 'flex',
    alignItems: 'center',
    gap: theme.spacing(1),
  }),
  collapseButtonWrapper: css({
    display: 'flex',
    alignItems: 'center',
    width: theme.spacing(3),
  }),
  thirdLevelItems: css({
    '&::before': {
      content: '""',
      height: theme.spacing(4.75),
      position: 'absolute',
      borderLeft: `1px solid ${theme.colors.text.secondary}`,
    },
  }),
  collapseButton: css({
    color: theme.colors.text.disabled,
  }),
  collapsibleSectionWrapper: css({
    alignItems: 'center',
    display: 'flex',
  }),
  labelWrapper: css({
    display: 'flex',
    fontSize: theme.typography.pxToRem(14),
    alignItems: 'center',
    gap: theme.spacing(2),
    fontWeight: theme.typography.fontWeightMedium,
    paddingLeft: theme.spacing(1),
  }),
  listItem: css({
    flex: 1,
  }),
  isActive: css({
    color: theme.colors.text.primary,
  }),
  iconWrapper: css({
    width: theme.spacing(5),
  }),
<<<<<<< HEAD
  hasActiveChild: css({
    color: theme.colors.text.primary,
  }),
  children: css({
    display: 'flex',
    listStyleType: 'none',
    flexDirection: 'column',
  }),
  emptyMessage: css({
    color: theme.colors.text.secondary,
    fontStyle: 'italic',
    padding: theme.spacing(1, 1.5, 1, 7),
  }),
=======
>>>>>>> f9484fcf
});

function linkHasChildren(link: NavModelItem): link is NavModelItem & { children: NavModelItem[] } {
  return Boolean(link.children && link.children.length > 0);
}<|MERGE_RESOLUTION|>--- conflicted
+++ resolved
@@ -2,13 +2,8 @@
 import React from 'react';
 import { useLocalStorage } from 'react-use';
 
-<<<<<<< HEAD
-import { GrafanaTheme2, NavModelItem } from '@grafana/data';
-import { useStyles2, Text, IconButton } from '@grafana/ui';
-=======
 import { GrafanaTheme2, NavModelItem, toIconName } from '@grafana/data';
-import { Button, Icon, useStyles2, Text } from '@grafana/ui';
->>>>>>> f9484fcf
+import { useStyles2, Text, IconButton, Icon } from '@grafana/ui';
 
 import { Indent } from '../../Indent/Indent';
 
@@ -23,22 +18,15 @@
   level?: number;
 }
 
-<<<<<<< HEAD
-export function MegaMenuItem({ link, activeItem, level = 0, onClose }: Props) {
-=======
-// max level depth to render
 const MAX_DEPTH = 2;
 
 export function MegaMenuItem({ link, activeItem, level = 0, onClick }: Props) {
-  const styles = useStyles2(getStyles);
->>>>>>> f9484fcf
   const FeatureHighlightWrapper = link.highlightText ? FeatureHighlight : React.Fragment;
   const isActive = link === activeItem;
   const hasActiveChild = hasChildMatch(link, activeItem);
   const [sectionExpanded, setSectionExpanded] =
     useLocalStorage(`grafana.navigation.expanded[${link.text}]`, false) ?? Boolean(hasActiveChild);
-<<<<<<< HEAD
-  const showExpandButton = Boolean(linkHasChildren(link) || link.emptyMessage);
+  const showExpandButton = level < MAX_DEPTH && Boolean(linkHasChildren(link) || link.emptyMessage);
 
   const styles = useStyles2(getStyles, level, showExpandButton);
 
@@ -66,47 +54,10 @@
             isActive={isActive}
             onClick={() => {
               link.onClick?.();
-              onClose?.();
+              onClick?.();
             }}
             target={link.target}
             url={link.url}
-=======
-  const showExpandButton = level < MAX_DEPTH && (linkHasChildren(link) || link.emptyMessage);
-
-  return (
-    <li className={styles.listItem}>
-      <div className={styles.collapsibleSectionWrapper}>
-        <MegaMenuItemText
-          isActive={isActive}
-          onClick={() => {
-            link.onClick?.();
-            onClick?.();
-          }}
-          target={link.target}
-          url={link.url}
-        >
-          <div
-            className={cx(styles.labelWrapper, {
-              [styles.isActive]: isActive,
-            })}
-          >
-            <FeatureHighlightWrapper>
-              <div className={styles.iconWrapper}>
-                {level === 0 && link.icon && <Icon name={toIconName(link.icon) ?? 'link'} size="xl" />}
-              </div>
-            </FeatureHighlightWrapper>
-            <Indent level={Math.max(0, level - 1)} spacing={2} />
-            <Text truncate>{link.text}</Text>
-          </div>
-        </MegaMenuItemText>
-        {showExpandButton && (
-          <Button
-            aria-label={`${sectionExpanded ? 'Collapse' : 'Expand'} section ${link.text}`}
-            variant="secondary"
-            fill="text"
-            className={styles.collapseButton}
-            onClick={() => setSectionExpanded(!sectionExpanded)}
->>>>>>> f9484fcf
           >
             <div
               className={cx(styles.labelWrapper, {
@@ -118,7 +69,7 @@
               TODO: Can we do this any better? */}
               {/*<div className={styles.iconWrapper}>*/}
               <FeatureHighlightWrapper>
-                <>{level === 0 && <MegaMenuItemIcon link={link} />}</>
+                <>{level === 0 && link.icon && <Icon name={toIconName(link.icon) ?? 'link'} size="lg" />}</>
               </FeatureHighlightWrapper>
               {/*</div>*/}
               <Text truncate>{link.text}</Text>
@@ -183,16 +134,12 @@
     fontWeight: theme.typography.fontWeightMedium,
     paddingLeft: theme.spacing(1),
   }),
-  listItem: css({
-    flex: 1,
-  }),
   isActive: css({
     color: theme.colors.text.primary,
   }),
   iconWrapper: css({
     width: theme.spacing(5),
   }),
-<<<<<<< HEAD
   hasActiveChild: css({
     color: theme.colors.text.primary,
   }),
@@ -206,8 +153,6 @@
     fontStyle: 'italic',
     padding: theme.spacing(1, 1.5, 1, 7),
   }),
-=======
->>>>>>> f9484fcf
 });
 
 function linkHasChildren(link: NavModelItem): link is NavModelItem & { children: NavModelItem[] } {
