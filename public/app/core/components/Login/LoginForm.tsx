import { css } from '@emotion/css';
import React, { ReactElement, useId } from 'react';

import { GrafanaTheme2 } from '@grafana/data';
import { selectors } from '@grafana/e2e-selectors';
import { Button, Form, Input, Field, useStyles2 } from '@grafana/ui';

import { PasswordField } from '../PasswordField/PasswordField';

import { FormModel } from './LoginCtrl';

interface Props {
  children: ReactElement;
  onSubmit: (data: FormModel) => void;
  isLoggingIn: boolean;
  passwordHint: string;
  loginHint: string;
}

<<<<<<< HEAD
const wrapperStyles = css({
  width: '100%',
  paddingBottom: '16px',
});

export const submitButton = css({
  justifyContent: 'center',
  width: '100%',
});

=======
>>>>>>> 4f899e35
export const LoginForm = ({ children, onSubmit, isLoggingIn, passwordHint, loginHint }: Props) => {
  const styles = useStyles2(getStyles);
  const usernameId = useId();
  const passwordId = useId();

  return (
    <div className={styles.wrapper}>
      <Form onSubmit={onSubmit} validateOn="onChange">
        {({ register, errors }) => (
          <>
            <Field label="Email or username" invalid={!!errors.user} error={errors.user?.message}>
              <Input
                {...register('user', { required: 'Email or username is required' })}
                id={usernameId}
                autoFocus
                autoCapitalize="none"
                placeholder={loginHint}
                data-testid={selectors.pages.Login.username}
              />
            </Field>
            <Field label="Password" invalid={!!errors.password} error={errors.password?.message}>
              <PasswordField
                {...register('password', { required: 'Password is required' })}
                id={passwordId}
                autoComplete="current-password"
                placeholder={passwordHint}
              />
            </Field>
            <Button
              type="submit"
              data-testid={selectors.pages.Login.submit}
              className={styles.submitButton}
              disabled={isLoggingIn}
            >
              {isLoggingIn ? 'Logging in...' : 'Log in'}
            </Button>
            {children}
          </>
        )}
      </Form>
    </div>
  );
};

export const getStyles = (theme: GrafanaTheme2) => {
  return {
    wrapper: css({
      width: '100%',
      paddingBottom: theme.spacing(2),
    }),

    submitButton: css({
      justifyContent: 'center',
      width: '100%',
    }),
  };
};<|MERGE_RESOLUTION|>--- conflicted
+++ resolved
@@ -17,19 +17,6 @@
   loginHint: string;
 }
 
-<<<<<<< HEAD
-const wrapperStyles = css({
-  width: '100%',
-  paddingBottom: '16px',
-});
-
-export const submitButton = css({
-  justifyContent: 'center',
-  width: '100%',
-});
-
-=======
->>>>>>> 4f899e35
 export const LoginForm = ({ children, onSubmit, isLoggingIn, passwordHint, loginHint }: Props) => {
   const styles = useStyles2(getStyles);
   const usernameId = useId();
