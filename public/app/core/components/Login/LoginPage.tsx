--- conflicted
+++ resolved
@@ -17,18 +17,6 @@
 import { LoginServiceButtons } from './LoginServiceButtons';
 import { UserSignup } from './UserSignup';
 
-<<<<<<< HEAD
-const forgottenPasswordStyles = css({
-  padding: 0,
-  marginTop: '4px',
-});
-
-const alertStyles = css({
-  width: '100%',
-});
-
-=======
->>>>>>> 4f899e35
 export const LoginPage = () => {
   const styles = useStyles2(getStyles);
   document.title = Branding.AppTitle;
