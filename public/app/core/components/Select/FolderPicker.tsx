import React, { PureComponent } from 'react';
import { Forms } from '@grafana/ui';
import { AppEvents, SelectableValue } from '@grafana/data';
import { debounce } from 'lodash';
import appEvents from '../../app_events';
import { getBackendSrv } from '@grafana/runtime';
import { contextSrv } from 'app/core/services/context_srv';
import { DashboardSearchHit } from '../../../types';

export interface Props {
  onChange: ($folder: { title: string; id: number }) => void;
  enableCreateNew: boolean;
  rootName?: string;
  enableReset?: boolean;
  dashboardId?: any;
  initialTitle?: string;
  initialFolderId?: number;
  useNewForms?: boolean;
}

interface State {
  folder: SelectableValue<number>;
}

export class FolderPicker extends PureComponent<Props, State> {
  debouncedSearch: any;

  constructor(props: Props) {
    super(props);

    this.state = {
      folder: {},
    };

    this.debouncedSearch = debounce(this.getOptions, 300, {
      leading: true,
      trailing: true,
    });
  }

  static defaultProps = {
    rootName: 'General',
    enableReset: false,
    initialTitle: '',
    enableCreateNew: false,
    useInNextGenForms: false,
  };

  componentDidMount = async () => {
    await this.loadInitialValue();
  };

  getOptions = async (query: string) => {
    const { rootName, enableReset, initialTitle } = this.props;
    const params = {
      query,
      type: 'dash-folder',
      permission: 'Edit',
    };

    // TODO: move search to BackendSrv interface
    // @ts-ignore
    const searchHits = (await getBackendSrv().search(params)) as DashboardSearchHit[];
    const options: Array<SelectableValue<number>> = searchHits.map(hit => ({ label: hit.title, value: hit.id }));
    if (contextSrv.isEditor && rootName?.toLowerCase().startsWith(query.toLowerCase())) {
      options.unshift({ label: rootName, value: 0 });
    }

    if (enableReset && query === '' && initialTitle !== '') {
      options.unshift({ label: initialTitle, value: undefined });
    }

    return options;
  };

  onFolderChange = (newFolder: SelectableValue<number>) => {
    if (!newFolder) {
      newFolder = { value: 0, label: this.props.rootName };
    }

    this.setState(
      {
        folder: newFolder,
      },
      () => this.props.onChange({ id: newFolder.value!, title: newFolder.label! })
    );
  };

  createNewFolder = async (folderName: string) => {
    // @ts-ignore
    const newFolder = await getBackendSrv().createFolder({ title: folderName });
    let folder = { value: -1, label: 'Not created' };
    if (newFolder.id > -1) {
      appEvents.emit(AppEvents.alertSuccess, ['Folder Created', 'OK']);
      folder = { value: newFolder.id, label: newFolder.title };
      await this.onFolderChange(folder);
    } else {
      appEvents.emit(AppEvents.alertError, ['Folder could not be created']);
    }

    return folder;
  };

  private loadInitialValue = async () => {
    const { initialTitle, rootName, initialFolderId, enableReset, dashboardId } = this.props;
    const resetFolder: SelectableValue<number> = { label: initialTitle, value: undefined };
    const rootFolder: SelectableValue<number> = { label: rootName, value: 0 };

    const options = await this.getOptions('');

    let folder: SelectableValue<number> = { value: -1 };
<<<<<<< HEAD
=======

>>>>>>> 97162891
    if (initialFolderId !== undefined && initialFolderId > -1) {
      folder = options.find(option => option.value === initialFolderId) || { value: -1 };
    } else if (enableReset && initialTitle) {
      folder = resetFolder;
    }

    if (folder.value === -1) {
      if (contextSrv.isEditor) {
        folder = rootFolder;
      } else {
        // We shouldn't assign a random folder without the user actively choosing it on a persisted dashboard
        const isPersistedDashBoard = !!dashboardId;
        if (isPersistedDashBoard) {
          folder = resetFolder;
        } else {
          folder = options.length > 0 ? options[0] : resetFolder;
        }
      }
    }

    this.setState(
      {
        folder,
      },
      () => {
        // if this is not the same as our initial value notify parent
        if (folder.value !== initialFolderId) {
          this.props.onChange({ id: folder.value!, title: folder.text });
        }
      }
    );
  };

  render() {
<<<<<<< HEAD
    const { folder, validationError, hasValidationError } = this.state;
=======
    const { folder } = this.state;
>>>>>>> 97162891
    const { enableCreateNew, useNewForms } = this.props;

    return (
      <>
<<<<<<< HEAD
        <div className="gf-form-inline">
          <div className="gf-form">
            {!useNewForms && <label className="gf-form-label width-7">Folder</label>}
            <Forms.AsyncSelect
              loadingMessage="Loading folders..."
              defaultOptions
              defaultValue={folder}
              value={folder}
              allowCustomValue={enableCreateNew}
              loadOptions={this.debouncedSearch}
              onChange={this.onFolderChange}
              onCreateOption={this.createNewFolder}
              size="sm"
            />
          </div>
        </div>
        {hasValidationError && (
=======
        {useNewForms && (
          <Forms.AsyncSelect
            loadingMessage="Loading folders..."
            defaultOptions
            defaultValue={folder}
            value={folder}
            allowCustomValue={enableCreateNew}
            loadOptions={this.debouncedSearch}
            onChange={this.onFolderChange}
            onCreateOption={this.createNewFolder}
            size="sm"
            menuPosition="fixed"
          />
        )}
        {!useNewForms && (
>>>>>>> 97162891
          <div className="gf-form-inline">
            <div className="gf-form">
              <label className="gf-form-label width-7">Folder</label>
              <Forms.AsyncSelect
                loadingMessage="Loading folders..."
                defaultOptions
                defaultValue={folder}
                value={folder}
                allowCustomValue={enableCreateNew}
                loadOptions={this.debouncedSearch}
                onChange={this.onFolderChange}
                onCreateOption={this.createNewFolder}
                size="sm"
              />
            </div>
          </div>
        )}
      </>
    );
  }
}<|MERGE_RESOLUTION|>--- conflicted
+++ resolved
@@ -109,10 +109,7 @@
     const options = await this.getOptions('');
 
     let folder: SelectableValue<number> = { value: -1 };
-<<<<<<< HEAD
-=======
 
->>>>>>> 97162891
     if (initialFolderId !== undefined && initialFolderId > -1) {
       folder = options.find(option => option.value === initialFolderId) || { value: -1 };
     } else if (enableReset && initialTitle) {
@@ -147,34 +144,11 @@
   };
 
   render() {
-<<<<<<< HEAD
-    const { folder, validationError, hasValidationError } = this.state;
-=======
     const { folder } = this.state;
->>>>>>> 97162891
     const { enableCreateNew, useNewForms } = this.props;
 
     return (
       <>
-<<<<<<< HEAD
-        <div className="gf-form-inline">
-          <div className="gf-form">
-            {!useNewForms && <label className="gf-form-label width-7">Folder</label>}
-            <Forms.AsyncSelect
-              loadingMessage="Loading folders..."
-              defaultOptions
-              defaultValue={folder}
-              value={folder}
-              allowCustomValue={enableCreateNew}
-              loadOptions={this.debouncedSearch}
-              onChange={this.onFolderChange}
-              onCreateOption={this.createNewFolder}
-              size="sm"
-            />
-          </div>
-        </div>
-        {hasValidationError && (
-=======
         {useNewForms && (
           <Forms.AsyncSelect
             loadingMessage="Loading folders..."
@@ -190,7 +164,6 @@
           />
         )}
         {!useNewForms && (
->>>>>>> 97162891
           <div className="gf-form-inline">
             <div className="gf-form">
               <label className="gf-form-label width-7">Folder</label>
