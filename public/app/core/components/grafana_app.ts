import config from 'app/core/config';
import _ from 'lodash';
import $ from 'jquery';

import coreModule from 'app/core/core_module';
import { profiler } from 'app/core/profiler';
import appEvents from 'app/core/app_events';
import Drop from 'tether-drop';
import { createStore } from 'app/stores/store';
import colors from 'app/core/utils/colors';
import { BackendSrv, setBackendSrv } from 'app/core/services/backend_srv';
import { DatasourceSrv } from 'app/features/plugins/datasource_srv';

export class GrafanaCtrl {
  /** @ngInject */
  constructor(
    $scope,
    alertSrv,
    utilSrv,
    $rootScope,
    $controller,
    contextSrv,
    bridgeSrv,
    backendSrv: BackendSrv,
    datasourceSrv: DatasourceSrv
  ) {
    // sets singleston instances for angular services so react components can access them
    setBackendSrv(backendSrv);
    createStore({ backendSrv, datasourceSrv });

    $scope.init = function() {
      $scope.contextSrv = contextSrv;
      $scope.appSubUrl = config.appSubUrl;
      $scope._ = _;

      profiler.init(config, $rootScope);
      alertSrv.init();
      utilSrv.init();
      bridgeSrv.init();

      $scope.dashAlerts = alertSrv;
    };

    $rootScope.colors = colors;

    $scope.initDashboard = function(dashboardData, viewScope) {
      $scope.appEvent('dashboard-fetch-end', dashboardData);
      $controller('DashboardCtrl', { $scope: viewScope }).init(dashboardData);
    };

    $rootScope.onAppEvent = function(name, callback, localScope) {
      const unbind = $rootScope.$on(name, callback);
      let callerScope = this;
      if (callerScope.$id === 1 && !localScope) {
        console.log('warning rootScope onAppEvent called without localscope');
      }
      if (localScope) {
        callerScope = localScope;
      }
      callerScope.$on('$destroy', unbind);
    };

    $rootScope.appEvent = function(name, payload) {
      $rootScope.$emit(name, payload);
      appEvents.emit(name, payload);
    };

    $scope.init();
  }
}

function setViewModeBodyClass(body, mode, sidemenuOpen: boolean) {
  body.removeClass('view-mode--tv');
  body.removeClass('view-mode--kiosk');
  body.removeClass('view-mode--inactive');

  switch (mode) {
    case 'tv': {
      body.removeClass('sidemenu-open');
      body.addClass('view-mode--tv');
      break;
    }
    // 1 & true for legacy states
    case 1:
    case true: {
      body.removeClass('sidemenu-open');
      body.addClass('view-mode--kiosk');
      break;
    }
    default: {
      body.toggleClass('sidemenu-open', sidemenuOpen);
    }
  }
}

/** @ngInject */
export function grafanaAppDirective(playlistSrv, contextSrv, $timeout, $rootScope, $location) {
  return {
    restrict: 'E',
    controller: GrafanaCtrl,
    link: (scope, elem) => {
      let sidemenuOpen;
      const body = $('body');

      // see https://github.com/zenorocha/clipboard.js/issues/155
      $.fn.modal.Constructor.prototype.enforceFocus = function() {};

      sidemenuOpen = scope.contextSrv.sidemenu;
      body.toggleClass('sidemenu-open', sidemenuOpen);

      appEvents.on('toggle-sidemenu', () => {
        sidemenuOpen = scope.contextSrv.sidemenu;
        body.toggleClass('sidemenu-open');
      });

      appEvents.on('toggle-sidemenu-mobile', () => {
        body.toggleClass('sidemenu-open--xs');
      });

      appEvents.on('toggle-sidemenu-hidden', () => {
        body.toggleClass('sidemenu-hidden');
      });

      scope.$watch(() => playlistSrv.isPlaying, function(newValue) {
        elem.toggleClass('view-mode--playlist', newValue === true);
      });

      // check if we are in server side render
      if (document.cookie.indexOf('renderKey') !== -1) {
        body.addClass('body--phantomjs');
      }

      // tooltip removal fix
      // manage page classes
      let pageClass;
      scope.$on('$routeChangeSuccess', function(evt, data) {
        if (pageClass) {
          body.removeClass(pageClass);
        }

        if (data.$$route) {
          pageClass = data.$$route.pageClass;
          if (pageClass) {
            body.addClass(pageClass);
          }
        }

        // clear body class sidemenu states
        body.removeClass('sidemenu-open--xs');

        $('#tooltip, .tooltip').remove();

        // check for kiosk url param
        setViewModeBodyClass(body, data.params.kiosk, sidemenuOpen);

        // close all drops
        for (const drop of Drop.drops) {
          drop.destroy();
        }
      });

      // handle kiosk mode
      appEvents.on('toggle-kiosk-mode', options => {
        let search = $location.search();

        if (options && options.exit) {
          search.kiosk = 1;
        }

        switch (search.kiosk) {
          case 'tv': {
            search.kiosk = 1;
            appEvents.emit('alert-success', ['Press ESC to exit Kiosk mode']);
            break;
          }
          case 1:
          case true: {
            delete search.kiosk;
            break;
          }
          default: {
            search.kiosk = 'tv';
          }
        }

        $location.search(search);
        setViewModeBodyClass(body, search.kiosk, sidemenuOpen);
      });

      // handle in active view state class
<<<<<<< HEAD
      var lastActivity = new Date().getTime();
      var activeUser = true;
      var inActiveTimeLimit = 60 * 5000;
=======
      let lastActivity = new Date().getTime();
      let activeUser = true;
      const inActiveTimeLimit = 60 * 1000;
      let sidemenuHidden = false;
>>>>>>> b8e68177

      function checkForInActiveUser() {
        if (!activeUser) {
          return;
        }
        // only go to activity low mode on dashboard page
        if (!body.hasClass('page-dashboard')) {
          return;
        }

        if (new Date().getTime() - lastActivity > inActiveTimeLimit) {
          activeUser = false;
          body.addClass('view-mode--inactive');
          body.removeClass('sidemenu-open');
        }
      }

      function userActivityDetected() {
        lastActivity = new Date().getTime();
        if (!activeUser) {
          activeUser = true;
          body.removeClass('view-mode--inactive');
          body.toggleClass('sidemenu-open', sidemenuOpen);
        }
      }

      // mouse and keyboard is user activity
      body.mousemove(userActivityDetected);
      body.keydown(userActivityDetected);
      // set useCapture = true to catch event here
      document.addEventListener('wheel', userActivityDetected, { capture: true, passive: true });
      // treat tab change as activity
      document.addEventListener('visibilitychange', userActivityDetected);

      // check every 2 seconds
      setInterval(checkForInActiveUser, 2000);

      appEvents.on('toggle-view-mode', () => {
        lastActivity = 0;
        checkForInActiveUser();
      });

      // handle document clicks that should hide things
      body.click(function(evt) {
        const target = $(evt.target);
        if (target.parents().length === 0) {
          return;
        }

        // for stuff that animates, slides out etc, clicking it needs to
        // hide it right away
        const clickAutoHide = target.closest('[data-click-hide]');
        if (clickAutoHide.length) {
          const clickAutoHideParent = clickAutoHide.parent();
          clickAutoHide.detach();
          setTimeout(function() {
            clickAutoHideParent.append(clickAutoHide);
          }, 100);
        }

        if (target.parents('.navbar-buttons--playlist').length === 0) {
          playlistSrv.stop();
        }

        // hide search
        if (body.find('.search-container').length > 0) {
          if (target.parents('.search-results-container, .search-field-wrapper').length === 0) {
            scope.$apply(function() {
              scope.appEvent('hide-dash-search');
            });
          }
        }

        // hide popovers
        const popover = elem.find('.popover');
        if (popover.length > 0 && target.parents('.graph-legend').length === 0) {
          popover.hide();
        }
      });
    },
  };
}

coreModule.directive('grafanaApp', grafanaAppDirective);<|MERGE_RESOLUTION|>--- conflicted
+++ resolved
@@ -161,7 +161,7 @@
 
       // handle kiosk mode
       appEvents.on('toggle-kiosk-mode', options => {
-        let search = $location.search();
+        const search = $location.search();
 
         if (options && options.exit) {
           search.kiosk = 1;
@@ -188,16 +188,9 @@
       });
 
       // handle in active view state class
-<<<<<<< HEAD
-      var lastActivity = new Date().getTime();
-      var activeUser = true;
-      var inActiveTimeLimit = 60 * 5000;
-=======
       let lastActivity = new Date().getTime();
       let activeUser = true;
-      const inActiveTimeLimit = 60 * 1000;
-      let sidemenuHidden = false;
->>>>>>> b8e68177
+      const inActiveTimeLimit = 60 * 5000;
 
       function checkForInActiveUser() {
         if (!activeUser) {
