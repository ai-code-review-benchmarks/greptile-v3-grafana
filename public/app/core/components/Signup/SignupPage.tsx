--- conflicted
+++ resolved
@@ -91,30 +91,17 @@
                 </Field>
               )}
               <Field label="Password" invalid={!!errors.password} error={errors?.password?.message}>
-<<<<<<< HEAD
                 <PasswordField
                   id="new-password"
-=======
-                <Input
-                  id="new-password"
-                  {...register('password', {
-                    required: 'Password is required',
-                  })}
->>>>>>> 3b491685
                   autoFocus
                   autoComplete="new-password"
                   {...register('password', { required: 'Password is required' })}
                 />
               </Field>
               <Field label="Confirm password" invalid={!!errors.confirm} error={errors?.confirm?.message}>
-<<<<<<< HEAD
                 <PasswordField
                   id="confirm-new-password"
                   autoComplete="new-password"
-=======
-                <Input
-                  id="confirm-new-password"
->>>>>>> 3b491685
                   {...register('confirm', {
                     required: 'Confirmed password is required',
                     validate: (v) => v === getValues().password || 'Passwords must match!',
