--- conflicted
+++ resolved
@@ -378,11 +378,7 @@
     shouldApply: () => true,
     category: [dataLinksCategory],
     getItemsCount: (value) => (value ? value.length : 0),
-<<<<<<< HEAD
-=======
-    showIf: () => config.featureToggles.vizActions,
     hideFromDefaults: true,
->>>>>>> 3dcd8856
   };
 
   const color: FieldConfigPropertyItem<FieldConfig, FieldColor | undefined, FieldColorConfigSettings> = {
