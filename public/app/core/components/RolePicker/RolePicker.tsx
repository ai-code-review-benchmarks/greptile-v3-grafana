--- conflicted
+++ resolved
@@ -156,13 +156,8 @@
     return (
       <div style={{ maxWidth: widthPx || maxWidth, width: widthPx }}>
         <span>Loading...</span>
-<<<<<<< HEAD
-        <Spinner />
-      </HorizontalGroup>
-=======
-        <Spinner size={16} inline className={styles.loadingSpinner} />
+        <Spinner inline className={styles.loadingSpinner} />
       </div>
->>>>>>> 9bf7eb5f
     );
   }
 
