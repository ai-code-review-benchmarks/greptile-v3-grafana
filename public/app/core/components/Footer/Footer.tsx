import { css } from '@emotion/css';
import React from 'react';

import { GrafanaTheme2, LinkTarget } from '@grafana/data';
import { config } from '@grafana/runtime';
import { Icon, IconName, useStyles2 } from '@grafana/ui';
import { t } from 'app/core/internationalization';

export interface FooterLink {
  target: LinkTarget;
  text: string;
  id: string;
  icon?: IconName;
  url?: string;
}

export let getFooterLinks = (): FooterLink[] => {
  // @PERCONA
  return [
    {
      id: 'pmm-dump',
      text: 'PMM Dump',
      icon: 'brain',
      url: '/graph/pmm-dump',
      target: '_self',
    },
    {
      id: 'pmm-logs',
      text: 'PMM Logs',
      icon: 'download-alt',
      url: '/logs.zip',
      target: '_blank',
    },
    {
      target: '_blank',
      id: 'pmm-docs',
      text: t('nav.help/documentation', 'Documentation'),
      icon: 'document-info',
      url: 'https://per.co.na/pmm_documentation',
    },
    {
      target: '_blank',
      id: 'support',
      text: t('nav.help/support', 'Support'),
      icon: 'question-circle',
      url: 'https://per.co.na/pmm_support',
    },
    {
      target: '_blank',
      id: 'community',
      text: t('nav.help/community', 'Community'),
      icon: 'comments-alt',
      url: 'https://per.co.na/pmm_community',
    },
  ];
};

export function getVersionMeta(version: string) {
  const isBeta = version.includes('-beta');

  return {
    hasReleaseNotes: true,
    isBeta,
  };
}

export function getVersionLinks(hideEdition?: boolean): FooterLink[] {
  const { buildInfo, licenseInfo } = config;
  const links: FooterLink[] = [];
  const stateInfo = licenseInfo.stateInfo ? ` (${licenseInfo.stateInfo})` : '';

  if (!hideEdition) {
    links.push({
      target: '_blank',
      id: 'license',
      text: `${buildInfo.edition}${stateInfo}`,
      url: licenseInfo.licenseUrl,
    });
  }

  if (buildInfo.hideVersion) {
    return links;
  }

  const { hasReleaseNotes } = getVersionMeta(buildInfo.version);

  links.push({
    target: '_blank',
    id: 'version',
    text: buildInfo.versionString,
    url: hasReleaseNotes ? `https://github.com/grafana/grafana/blob/main/CHANGELOG.md` : undefined,
  });

  if (buildInfo.hasUpdate) {
    links.push({
      target: '_blank',
      id: 'updateVersion',
      text: `New version available!`,
      icon: 'download-alt',
      url: 'https://grafana.com/grafana/download?utm_source=grafana_footer',
    });
  }

  return links;
}

export function setFooterLinksFn(fn: typeof getFooterLinks) {
  getFooterLinks = fn;
}

export interface Props {
  /** Link overrides to show specific links in the UI */
  customLinks?: FooterLink[] | null;
  hideEdition?: boolean;
}

<<<<<<< HEAD
export const Footer = React.memo(({ customLinks }: Props) => {
  // @PERCONA
  // remove version links
  const links = customLinks || getFooterLinks();
=======
export const Footer = React.memo(({ customLinks, hideEdition }: Props) => {
  const links = (customLinks || getFooterLinks()).concat(getVersionLinks(hideEdition));
  const styles = useStyles2(getStyles);
>>>>>>> 5b85c4c2

  return (
    <footer className={styles.footer}>
      <div className="text-center">
        <ul className={styles.list}>
          {links.map((link, index) => (
            <li className={styles.listItem} key={index}>
              <FooterItem item={link} />
            </li>
          ))}
        </ul>
      </div>
    </footer>
  );
});

Footer.displayName = 'Footer';

function FooterItem({ item }: { item: FooterLink }) {
  const content = item.url ? (
    <a href={item.url} target={item.target} rel="noopener noreferrer" id={item.id}>
      {item.text}
    </a>
  ) : (
    item.text
  );

  return (
    <>
      {item.icon && <Icon name={item.icon} />} {content}
    </>
  );
}

const getStyles = (theme: GrafanaTheme2) => ({
  footer: css({
    ...theme.typography.bodySmall,
    color: theme.colors.text.primary,
    display: 'block',
    padding: theme.spacing(2, 0),
    position: 'relative',
    width: '98%',

    'a:hover': {
      color: theme.colors.text.maxContrast,
      textDecoration: 'underline',
    },

    [theme.breakpoints.down('md')]: {
      display: 'none',
    },
  }),
  list: css({
    listStyle: 'none',
  }),
  listItem: css({
    display: 'inline-block',
    '&:after': {
      content: "' | '",
      padding: theme.spacing(0, 1),
    },
    '&:last-child:after': {
      content: "''",
      paddingLeft: 0,
    },
  }),
});<|MERGE_RESOLUTION|>--- conflicted
+++ resolved
@@ -114,16 +114,11 @@
   hideEdition?: boolean;
 }
 
-<<<<<<< HEAD
 export const Footer = React.memo(({ customLinks }: Props) => {
   // @PERCONA
   // remove version links
   const links = customLinks || getFooterLinks();
-=======
-export const Footer = React.memo(({ customLinks, hideEdition }: Props) => {
-  const links = (customLinks || getFooterLinks()).concat(getVersionLinks(hideEdition));
   const styles = useStyles2(getStyles);
->>>>>>> 5b85c4c2
 
   return (
     <footer className={styles.footer}>
