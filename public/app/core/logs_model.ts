--- conflicted
+++ resolved
@@ -258,14 +258,10 @@
     }
 
     for (let j = 0; j < series.length; j++) {
-<<<<<<< HEAD
       // labelsField can be undefined because there is a slight difference between how live stream and normal
       // dataFrame looks like. See Loki datasource.runLiveQueries.
       const rowLabelsString = labelsField ? labelsToString(labelsField.values.get(j)) : '';
-      const ts = timeFieldIndex.values.get(j);
-=======
       const ts = timeField.values.get(j);
->>>>>>> c4a03f48
       const time = dateTime(ts);
       const timeEpochMs = time.valueOf();
       const timeFromNow = time.fromNow();
