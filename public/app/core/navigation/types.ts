--- conflicted
+++ resolved
@@ -17,11 +17,6 @@
   pageClass?: string;
   /** Can be used like an id for the route if the same component is used by many routes */
   routeName?: string;
-<<<<<<< HEAD
-  navHidden?: boolean;
-=======
   chromeless?: boolean;
->>>>>>> a6b10908
   exact?: boolean;
-  navId?: string;
 }