<<<<<<< HEAD
import { AngularPanelPlugin, PanelPlugin, PluginMeta } from '@grafana/ui/src/types';

export interface PanelPluginMeta extends PluginMeta {
  hideFromList?: boolean;
  sort: number;
  angularPlugin: AngularPanelPlugin | null;
  panelPlugin: PanelPlugin | null;
  hasBeenImported?: boolean;
  dataFormats: PanelDataFormat[];
}

export enum PanelDataFormat {
  Table = 'table',
  TimeSeries = 'time_series',
}
=======
import { PluginMeta } from '@grafana/ui';
>>>>>>> 5c2d3812

/**
 * Values we don't want in the public API
 */
export interface Plugin extends PluginMeta {
  defaultNavUrl: string;
  hasUpdate: boolean;
  latestVersion: string;
  pinned: boolean;
}

export interface PluginDashboard {
  dashboardId: number;
  description: string;
  folderId: number;
  imported: boolean;
  importedRevision: number;
  importedUri: string;
  importedUrl: string;
  path: string;
  pluginId: string;
  removed: boolean;
  revision: number;
  slug: string;
  title: string;
}

export interface PluginsState {
  plugins: Plugin[];
  searchQuery: string;
  layoutMode: string;
  hasFetched: boolean;
  dashboards: PluginDashboard[];
  isLoadingPluginDashboards: boolean;
}

export interface VariableQueryProps {
  query: any;
  onChange: (query: any, definition: string) => void;
  datasource: any;
  templateSrv: any;
}<|MERGE_RESOLUTION|>--- conflicted
+++ resolved
@@ -1,22 +1,4 @@
-<<<<<<< HEAD
-import { AngularPanelPlugin, PanelPlugin, PluginMeta } from '@grafana/ui/src/types';
-
-export interface PanelPluginMeta extends PluginMeta {
-  hideFromList?: boolean;
-  sort: number;
-  angularPlugin: AngularPanelPlugin | null;
-  panelPlugin: PanelPlugin | null;
-  hasBeenImported?: boolean;
-  dataFormats: PanelDataFormat[];
-}
-
-export enum PanelDataFormat {
-  Table = 'table',
-  TimeSeries = 'time_series',
-}
-=======
 import { PluginMeta } from '@grafana/ui';
->>>>>>> 5c2d3812
 
 /**
  * Values we don't want in the public API
