import { Settings } from 'app/types';

export interface AuthConfigState {
  settings: Settings;
  providerStatuses: Record<string, AuthProviderStatus>;
  isLoading?: boolean;
  updateError?: SettingsError;
  warning?: SettingsError;
}

export interface AuthProviderStatus {
  enabled: boolean;
  configured: boolean;
<<<<<<< HEAD
=======
  configFoundInIniFile?: boolean;
  hide?: boolean;
>>>>>>> a912c970
}

export interface SettingsError {
  message: string;
  errors: string[];
}<|MERGE_RESOLUTION|>--- conflicted
+++ resolved
@@ -11,11 +11,7 @@
 export interface AuthProviderStatus {
   enabled: boolean;
   configured: boolean;
-<<<<<<< HEAD
-=======
-  configFoundInIniFile?: boolean;
   hide?: boolean;
->>>>>>> a912c970
 }
 
 export interface SettingsError {
