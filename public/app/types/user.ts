--- conflicted
+++ resolved
@@ -50,12 +50,8 @@
 
 export interface UserState {
   orgId: number;
-<<<<<<< HEAD
-  timeZone: string;
+  timeZone: TimeZone;
   profile?: OrgUser;
-=======
-  timeZone: TimeZone;
->>>>>>> 0412a28d
 }
 
 export interface UserSession {
