--- conflicted
+++ resolved
@@ -216,12 +216,8 @@
   tableFrames: DataFrame[];
   logsFrames: DataFrame[];
   traceFrames: DataFrame[];
-<<<<<<< HEAD
   nodeGraphFrames: DataFrame[];
-  graphResult: GraphSeriesXY[] | null;
-=======
   graphResult: DataFrame[] | null;
->>>>>>> a246a26a
   tableResult: DataFrame | null;
   logsResult: LogsModel | null;
 }