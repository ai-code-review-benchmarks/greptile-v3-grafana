import { Unsubscribable } from 'rxjs';
import { ComponentType } from 'react';
import {
  DataQuery,
  DataSourceSelectItem,
  DataSourceApi,
  QueryHint,
  ExploreStartPageProps,
  PanelData,
  DataQueryRequest,
<<<<<<< HEAD
=======
  HistoryItem,
} from '@grafana/ui';

import {
>>>>>>> 3e8c00da
  RawTimeRange,
  LogLevel,
  TimeRange,
  LogsModel,
  LogsDedupStrategy,
  AbsoluteTimeRange,
  GraphSeriesXY,
} from '@grafana/data';

import { Emitter } from 'app/core/core';
import TableModel from 'app/core/table_model';

export enum ExploreMode {
  Metrics = 'Metrics',
  Logs = 'Logs',
}

export enum ExploreId {
  left = 'left',
  right = 'right',
}

/**
 * Global Explore state
 */
export interface ExploreState {
  /**
   * True if split view is active.
   */
  split: boolean;
  /**
   * True if time interval for panels are synced. Only possible with split mode.
   */
  syncedTimes: boolean;
  /**
   * Explore state of the left split (left is default in non-split view).
   */
  left: ExploreItemState;
  /**
   * Explore state of the right area in split view.
   */
  right: ExploreItemState;
}

export interface ExploreItemState {
  /**
   * React component to be shown when no queries have been run yet, e.g., for a query language cheat sheet.
   */
  StartPage?: ComponentType<ExploreStartPageProps>;
  /**
   * Width used for calculating the graph interval (can't have more datapoints than pixels)
   */
  containerWidth: number;
  /**
   * Datasource instance that has been selected. Datasource-specific logic can be run on this object.
   */
  datasourceInstance: DataSourceApi | null;
  /**
   * Current data source name or null if default
   */
  requestedDatasourceName: string | null;
  /**
   * True if the datasource is loading. `null` if the loading has not started yet.
   */
  datasourceLoading: boolean | null;
  /**
   * True if there is no datasource to be selected.
   */
  datasourceMissing: boolean;
  /**
   * Emitter to send events to the rest of Grafana.
   */
  eventBridge?: Emitter;
  /**
   * List of datasources to be shown in the datasource selector.
   */
  exploreDatasources: DataSourceSelectItem[];
  /**
   * List of timeseries to be shown in the Explore graph result viewer.
   */
  graphResult?: GraphSeriesXY[];
  /**
   * History of recent queries. Datasource-specific and initialized via localStorage.
   */
  history: HistoryItem[];
  /**
   * Queries for this Explore, e.g., set via URL. Each query will be
   * converted to a query row.
   */
  queries: DataQuery[];
  /**
   * True if this Explore area has been initialized.
   * Used to distinguish URL state injection versus split view state injection.
   */
  initialized: boolean;
  /**
   * Log line substrings to be highlighted as you type in a query field.
   * Currently supports only the first query row.
   */
  logsHighlighterExpressions?: string[];
  /**
   * Log query result to be displayed in the logs result viewer.
   */
  logsResult?: LogsModel;

  /**
   * Time range for this Explore. Managed by the time picker and used by all query runs.
   */
  range: TimeRange;

  absoluteRange: AbsoluteTimeRange;
  /**
   * True if scanning for more results is active.
   */
  scanning?: boolean;
  /**
   * Current scanning range to be shown to the user while scanning is active.
   */
  scanRange?: RawTimeRange;
  /**
   * True if graph result viewer is expanded. Query runs will contain graph queries.
   */
  showingGraph: boolean;
  /**
   * True StartPage needs to be shown. Typically set to `false` once queries have been run.
   */
  showingStartPage?: boolean;
  /**
   * True if table result viewer is expanded. Query runs will contain table queries.
   */
  showingTable: boolean;

  loading: boolean;
  /**
   * Table model that combines all query table results into a single table.
   */
  tableResult?: TableModel;

  /**
   * React keys for rendering of QueryRows
   */
  queryKeys: string[];

  /**
   * Current logs deduplication strategy
   */
  dedupStrategy?: LogsDedupStrategy;

  /**
   * Currently hidden log series
   */
  hiddenLogLevels?: LogLevel[];

  /**
   * How often query should be refreshed
   */
  refreshInterval?: string;

  urlState: ExploreUrlState;

  update: ExploreUpdateState;

  latency: number;
  supportedModes: ExploreMode[];
  mode: ExploreMode;

  /**
   * If true, the view is in live tailing mode.
   */
  isLive: boolean;

  /**
   * If true, the live tailing view is paused.
   */
  isPaused: boolean;
  urlReplaced: boolean;

  querySubscription?: Unsubscribable;

  queryResponse: PanelData;
  originPanelId?: number;
}

export interface ExploreUpdateState {
  datasource: boolean;
  queries: boolean;
  range: boolean;
  mode: boolean;
  ui: boolean;
}

export interface ExploreUIState {
  showingTable: boolean;
  showingGraph: boolean;
  showingLogs: boolean;
  dedupStrategy?: LogsDedupStrategy;
}

export interface ExploreUrlState {
  datasource: string;
  queries: any[]; // Should be a DataQuery, but we're going to strip refIds, so typing makes less sense
  mode: ExploreMode;
  range: RawTimeRange;
  ui: ExploreUIState;
  originPanelId?: number;
  context?: string;
}

export interface QueryIntervals {
  interval: string;
  intervalMs: number;
}

export interface QueryOptions {
  minInterval: string;
  maxDataPoints?: number;
  liveStreaming?: boolean;
  showingGraph?: boolean;
  showingTable?: boolean;
}

export interface QueryTransaction {
  id: string;
  done: boolean;
  error?: string | JSX.Element;
  hints?: QueryHint[];
  latency: number;
  request: DataQueryRequest;
  queries: DataQuery[];
  result?: any; // Table model / Timeseries[] / Logs
  scanning?: boolean;
}<|MERGE_RESOLUTION|>--- conflicted
+++ resolved
@@ -1,6 +1,7 @@
 import { Unsubscribable } from 'rxjs';
 import { ComponentType } from 'react';
 import {
+  HistoryItem,
   DataQuery,
   DataSourceSelectItem,
   DataSourceApi,
@@ -8,13 +9,6 @@
   ExploreStartPageProps,
   PanelData,
   DataQueryRequest,
-<<<<<<< HEAD
-=======
-  HistoryItem,
-} from '@grafana/ui';
-
-import {
->>>>>>> 3e8c00da
   RawTimeRange,
   LogLevel,
   TimeRange,
