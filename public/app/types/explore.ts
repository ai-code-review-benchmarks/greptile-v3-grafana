--- conflicted
+++ resolved
@@ -18,16 +18,6 @@
 } from '@grafana/data';
 
 import { Emitter } from 'app/core/core';
-<<<<<<< HEAD
-import TableModel from 'app/core/table_model';
-
-export enum ExploreMode {
-  Metrics = 'Metrics',
-  Logs = 'Logs',
-  Tracing = 'Tracing',
-}
-=======
->>>>>>> c6cc840c
 
 export enum ExploreId {
   left = 'left',
