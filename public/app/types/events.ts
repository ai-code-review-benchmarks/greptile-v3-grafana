import { AnnotationQuery, BusEventBase, BusEventWithPayload, eventFactory } from '@grafana/data';
import { IconName, ButtonVariant } from '@grafana/ui';
import { HistoryEntryView } from 'app/core/components/AppChrome/types';

/**
 * Event Payloads
 */

export interface ShowDashSearchPayload {
  query?: string;
}

export interface LocationChangePayload {
  href: string;
}

export interface ShowModalPayload {
  model?: any;
  modalClass?: string;
  src?: string;
  templateHtml?: string;
  backdrop?: any;
  scope?: any;
}

export interface ShowModalReactPayload {
  component: React.ComponentType<any>;
  props?: any;
}

export interface ShowConfirmModalPayload {
  title?: string;
  text?: string;
  text2?: string;
  text2htmlBind?: boolean;
  confirmText?: string;
  altActionText?: string;
  yesText?: string;
  noText?: string;
  icon?: IconName;
  yesButtonVariant?: ButtonVariant;

  onDismiss?: () => void;
  onConfirm?: () => void;
  onAltAction?: () => void;
}

export interface ToggleKioskModePayload {
  exit?: boolean;
}

export interface GraphClickedPayload {
  pos: any;
  panel: any;
  item: any;
}

export interface ThresholdChangedPayload {
  threshold: any;
  handleIndex: number;
}

export interface DashScrollPayload {
  restore?: boolean;
  animate?: boolean;
  pos?: number;
}

export interface PanelChangeViewPayload {}

/**
 * Events
 */

export const templateVariableValueUpdated = eventFactory('template-variable-value-updated');
export const graphClicked = eventFactory<GraphClickedPayload>('graph-click');

/**
 * @internal
 */
export const thresholdChanged = eventFactory<ThresholdChangedPayload>('threshold-changed');

/**
 * Used for syncing queries badge count in panel edit queries tab
 * Think we can get rid of this soon
 */
export class PanelQueriesChangedEvent extends BusEventBase {
  static type = 'panel-queries-changed';
}

/**
 * Used for syncing transformations badge count in panel edit transform tab
 * Think we can get rid of this soon
 */
export class PanelTransformationsChangedEvent extends BusEventBase {
  static type = 'panel-transformations-changed';
}

/**
 * Used by panel editor to know when panel plugin itself trigger option updates
 */
export class PanelOptionsChangedEvent extends BusEventBase {
  static type = 'panels-options-changed';
}

/**
 * Used internally by DashboardModel to communicate with DashboardGrid that it needs to re-render
 */
export class DashboardPanelsChangedEvent extends BusEventBase {
  static type = 'dashboard-panels-changed';
}

export class DashboardMetaChangedEvent extends BusEventBase {
  static type = 'dashboard-meta-changed';
}

export class PanelDirectiveReadyEvent extends BusEventBase {
  static type = 'panel-directive-ready';
}

export class RenderEvent extends BusEventBase {
  static type = 'render';
}

interface ZoomOutEventPayload {
  scale: number;
  updateUrl?: boolean;
}

export class ZoomOutEvent extends BusEventWithPayload<ZoomOutEventPayload> {
  static type = 'zoom-out';
}

export enum ShiftTimeEventDirection {
  Left = -1,
  Right = 1,
}

interface ShiftTimeEventPayload {
  direction: ShiftTimeEventDirection;
  updateUrl?: boolean;
}

export class ShiftTimeEvent extends BusEventWithPayload<ShiftTimeEventPayload> {
  static type = 'shift-time';
}

export class CopyTimeEvent extends BusEventBase {
  static type = 'copy-time';
}

interface PasteTimeEventPayload {
  updateUrl?: boolean;
}

export class PasteTimeEvent extends BusEventWithPayload<PasteTimeEventPayload> {
  static type = 'paste-time';
}

interface AbsoluteTimeEventPayload {
  updateUrl: boolean;
}

export class AbsoluteTimeEvent extends BusEventWithPayload<AbsoluteTimeEventPayload> {
  static type = 'absolute-time';
}

export class RemovePanelEvent extends BusEventWithPayload<number> {
  static type = 'remove-panel';
}

/**
 * @deprecated use ShowModalReactEvent instead that has this capability built in
 */
export class ShowModalEvent extends BusEventWithPayload<ShowModalPayload> {
  static type = 'show-modal';
}

export class ShowConfirmModalEvent extends BusEventWithPayload<ShowConfirmModalPayload> {
  static type = 'show-confirm-modal';
}

export class ShowModalReactEvent extends BusEventWithPayload<ShowModalReactPayload> {
  static type = 'show-react-modal';
}

/**
 * @deprecated use ShowModalReactEvent instead that has this capability built in
 */
export class HideModalEvent extends BusEventBase {
  static type = 'hide-modal';
}

export class DashboardSavedEvent extends BusEventBase {
  static type = 'dashboard-saved';
}

export class AnnotationQueryStarted extends BusEventWithPayload<AnnotationQuery> {
  static type = 'annotation-query-started';
}

export class AnnotationQueryFinished extends BusEventWithPayload<AnnotationQuery> {
  static type = 'annotation-query-finished';
}

export class PanelEditEnteredEvent extends BusEventWithPayload<number> {
  static type = 'panel-edit-started';
}

export class PanelEditExitedEvent extends BusEventWithPayload<number> {
  static type = 'panel-edit-finished';
}

<<<<<<< HEAD
export class HistoryChangedEvent extends BusEventWithPayload<HistoryEntryView> {
  static type = 'history-changed';
=======
export class RecordHistoryEntryEvent extends BusEventWithPayload<HistoryEntryView> {
  static type = 'record-history-entry';
>>>>>>> 54333473
}<|MERGE_RESOLUTION|>--- conflicted
+++ resolved
@@ -211,11 +211,6 @@
   static type = 'panel-edit-finished';
 }
 
-<<<<<<< HEAD
-export class HistoryChangedEvent extends BusEventWithPayload<HistoryEntryView> {
-  static type = 'history-changed';
-=======
 export class RecordHistoryEntryEvent extends BusEventWithPayload<HistoryEntryView> {
   static type = 'record-history-entry';
->>>>>>> 54333473
 }