import { configureStore as reduxConfigureStore, createListenerMiddleware } from '@reduxjs/toolkit';
import { setupListeners } from '@reduxjs/toolkit/query';
import { Middleware } from 'redux';

import { alertingAPIv0alpha1 } from '@grafana/alerting/unstable';
import { browseDashboardsAPI } from 'app/features/browse-dashboards/api/browseDashboardsAPI';
import { publicDashboardApi } from 'app/features/dashboard/api/publicDashboardApi';
import { cloudMigrationAPI } from 'app/features/migrate-to-cloud/api';
import { userPreferencesAPI } from 'app/features/preferences/api';
import { secretsManagementApi } from 'app/features/secrets-management/api';
import { StoreState } from 'app/types/store';

import { advisorAPIv0alpha1 } from '../api/clients/advisor/v0alpha1';
import { folderAPIv1beta1 } from '../api/clients/folder/v1beta1';
import { iamAPIv0alpha1 } from '../api/clients/iam/v0alpha1';
import { playlistAPIv0alpha1 } from '../api/clients/playlist/v0alpha1';
import { provisioningAPIv0alpha1 } from '../api/clients/provisioning/v0alpha1';
// Used by the API client generator
// PLOP_INJECT_IMPORT
import { buildInitialState } from '../core/reducers/navModel';
import { addReducer, createRootReducer } from '../core/reducers/root';
import { alertingApi } from '../features/alerting/unified/api/alertingApi';

import { setStore } from './store';

export function addRootReducer(reducers: any) {
  // this is ok now because we add reducers before configureStore is called
  // in the future if we want to add reducers during runtime
  // we'll have to solve this in a more dynamic way
  addReducer(reducers);
}

const listenerMiddleware = createListenerMiddleware();
const extraMiddleware: Middleware[] = [];

export function addExtraMiddleware(middleware: Middleware) {
  extraMiddleware.push(middleware);
}

export function configureStore(initialState?: Partial<StoreState>) {
  const store = reduxConfigureStore({
    reducer: createRootReducer(),
    middleware: (getDefaultMiddleware) =>
      getDefaultMiddleware({ thunk: true, serializableCheck: false, immutableCheck: false }).concat(
        listenerMiddleware.middleware,
        alertingApi.middleware,
        alertingAPIv0alpha1.middleware,
        publicDashboardApi.middleware,
        browseDashboardsAPI.middleware,
        cloudMigrationAPI.middleware,
        userPreferencesAPI.middleware,
<<<<<<< HEAD
        iamAPI.middleware,
        playlistAPI.middleware,
        provisioningAPI.middleware,
        folderAPI.middleware,
        advisorAPI.middleware,
        secretsManagementApi.middleware,
=======
        iamAPIv0alpha1.middleware,
        playlistAPIv0alpha1.middleware,
        provisioningAPIv0alpha1.middleware,
        folderAPIv1beta1.middleware,
        advisorAPIv0alpha1.middleware,
>>>>>>> 1a2a8060
        // PLOP_INJECT_MIDDLEWARE
        // Used by the API client generator
        ...extraMiddleware
      ),
    devTools: process.env.NODE_ENV !== 'production',
    preloadedState: {
      navIndex: buildInitialState(),
      ...initialState,
    },
  });

  // this enables "refetchOnFocus" and "refetchOnReconnect" for RTK Query
  setupListeners(store.dispatch);

  setStore(store);
  return store;
}

export type RootState = ReturnType<ReturnType<typeof configureStore>['getState']>;
export type AppDispatch = ReturnType<typeof configureStore>['dispatch'];<|MERGE_RESOLUTION|>--- conflicted
+++ resolved
@@ -49,20 +49,12 @@
         browseDashboardsAPI.middleware,
         cloudMigrationAPI.middleware,
         userPreferencesAPI.middleware,
-<<<<<<< HEAD
-        iamAPI.middleware,
-        playlistAPI.middleware,
-        provisioningAPI.middleware,
-        folderAPI.middleware,
-        advisorAPI.middleware,
-        secretsManagementApi.middleware,
-=======
         iamAPIv0alpha1.middleware,
         playlistAPIv0alpha1.middleware,
         provisioningAPIv0alpha1.middleware,
         folderAPIv1beta1.middleware,
         advisorAPIv0alpha1.middleware,
->>>>>>> 1a2a8060
+        secretsManagementApi.middleware,
         // PLOP_INJECT_MIDDLEWARE
         // Used by the API client generator
         ...extraMiddleware
