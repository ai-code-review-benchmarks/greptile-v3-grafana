import React, { useCallback, useMemo } from 'react';
import { css } from '@emotion/css';
import { LogRows, CustomScrollbar, LogLabels, useStyles2, usePanelContext } from '@grafana/ui';
import {
  PanelProps,
  Field,
  Labels,
  GrafanaTheme2,
  LogsSortOrder,
  LogRowModel,
  DataHoverClearEvent,
  DataHoverEvent,
} from '@grafana/data';
import { Options } from './types';
import { dataFrameToLogsModel, dedupLogRows } from 'app/core/logs_model';
import { getFieldLinksForExplore } from 'app/features/explore/utils/links';
import { COMMON_LABELS } from '../../../core/logs_model';
import { PanelDataErrorView } from 'app/features/panel/components/PanelDataErrorView';
import usePanelScroll from './usePanelScroll';
import usePopulateData from './usePopulateData';

interface LogsPanelProps extends PanelProps<Options> {}

export const LogsPanel: React.FunctionComponent<LogsPanelProps> = ({
  data,
  timeZone,
  options: {
    showLabels,
    showTime,
    wrapLogMessage,
    showCommonLabels,
    prettifyLogMessage,
    sortOrder,
    dedupStrategy,
    enableLogDetails,
  },
  title,
  id,
}) => {
  const isAscending = sortOrder === LogsSortOrder.Ascending;
  const style = useStyles2(getStyles(title, isAscending));

  const { eventBus } = usePanelContext();
  const { newData, externalLogs } = usePopulateData({ data });
<<<<<<< HEAD
=======

>>>>>>> fed926bd
  usePanelScroll({
    isAscending,
    messages: newData?.series[0]?.fields[1]?.values?.buffer || [''],
  });

  const onLogRowHover = useCallback(
    (row?: LogRowModel) => {
      if (!row) {
        eventBus.publish(new DataHoverClearEvent());
      } else {
        eventBus.publish(
          new DataHoverEvent({
            point: {
              time: row.timeEpochMs,
            },
          })
        );
      }
    },
    [eventBus]
  );

  // Important to memoize stuff here, as panel rerenders a lot for example when resizing.
  const [logRows, deduplicatedRows, commonLabels] = useMemo(() => {
    const newResults = newData ? dataFrameToLogsModel(newData.series, newData.request?.intervalMs) : null;
    const logRows = newResults?.rows || [];
    const commonLabels = newResults?.meta?.find((m) => m.label === COMMON_LABELS);
    const deduplicatedRows = dedupLogRows(logRows, dedupStrategy);
    return [logRows, deduplicatedRows, commonLabels];

    // eslint-disable-next-line react-hooks/exhaustive-deps
  }, [newData, externalLogs, dedupStrategy]);
<<<<<<< HEAD

  console.log(newData);
=======
>>>>>>> fed926bd

  const getFieldLinks = useCallback(
    (field: Field, rowIndex: number) => {
      return getFieldLinksForExplore({ field, rowIndex, range: newData.timeRange });
    },
    [newData]
  );

  if (!newData || logRows.length === 0) {
    return <PanelDataErrorView panelId={id} data={newData} needsStringField />;
  }

  const renderCommonLabels = () => (
    <div className={style.labelContainer}>
      <span className={style.label}>Common labels:</span>
      <LogLabels labels={commonLabels ? (commonLabels.value as Labels) : { labels: '(no common labels)' }} />
    </div>
  );

  return (
    <CustomScrollbar autoHide>
      <div className={style.container}>
        {showCommonLabels && !isAscending && renderCommonLabels()}
        <LogRows
          logRows={logRows}
          deduplicatedRows={deduplicatedRows}
          dedupStrategy={dedupStrategy}
          showLabels={showLabels}
          showTime={showTime}
          wrapLogMessage={wrapLogMessage}
          prettifyLogMessage={prettifyLogMessage}
          timeZone={timeZone}
          getFieldLinks={getFieldLinks}
          logsSortOrder={sortOrder}
          enableLogDetails={enableLogDetails}
          previewLimit={isAscending ? logRows.length : undefined}
          onLogRowHover={onLogRowHover}
        />
        {showCommonLabels && isAscending && renderCommonLabels()}
      </div>
    </CustomScrollbar>
  );
};

const getStyles = (title: string, isAscending: boolean) => (theme: GrafanaTheme2) => ({
  container: css`
    margin-bottom: ${theme.spacing(1.5)};
    //We can remove this hot-fix when we fix panel menu with no title overflowing top of all panels
    margin-top: ${theme.spacing(!title ? 2.5 : 0)};
  `,
  labelContainer: css`
    margin: ${isAscending ? theme.spacing(0.5, 0, 0.5, 0) : theme.spacing(0, 0, 0.5, 0.5)};
    display: flex;
    align-items: center;
  `,
  label: css`
    margin-right: ${theme.spacing(0.5)};
    font-size: ${theme.typography.bodySmall.fontSize};
    font-weight: ${theme.typography.fontWeightMedium};
  `,
});<|MERGE_RESOLUTION|>--- conflicted
+++ resolved
@@ -42,10 +42,6 @@
 
   const { eventBus } = usePanelContext();
   const { newData, externalLogs } = usePopulateData({ data });
-<<<<<<< HEAD
-=======
-
->>>>>>> fed926bd
   usePanelScroll({
     isAscending,
     messages: newData?.series[0]?.fields[1]?.values?.buffer || [''],
@@ -78,11 +74,6 @@
 
     // eslint-disable-next-line react-hooks/exhaustive-deps
   }, [newData, externalLogs, dedupStrategy]);
-<<<<<<< HEAD
-
-  console.log(newData);
-=======
->>>>>>> fed926bd
 
   const getFieldLinks = useCallback(
     (field: Field, rowIndex: number) => {
