--- conflicted
+++ resolved
@@ -37,23 +37,12 @@
 
 				DebugMode: "render" | "events" | "cursor" | "State" | "ThrowError" @cuetsy(kind="enum")
 
-<<<<<<< HEAD
-				PanelOptions: {
+				Options: {
 					mode:      DebugMode
 					counters?: UpdateConfig
 				} @cuetsy(kind="interface")
 			}
 		}]
 		lenses: []
-=======
-						Options: {
-							mode:      DebugMode
-							counters?: UpdateConfig
-						} @cuetsy(kind="interface")
-					},
-				]
-			},
-		]
->>>>>>> c4242b8c
 	}
 }