import React, { useEffect, useState } from 'react';
import {
  Area,
  Canvas,
  ContextMenuPlugin,
  GraphCustomFieldConfig,
  LegendDisplayMode,
  LegendPlugin,
  Line,
  Point,
  Scale,
  SeriesGeometry,
  TooltipPlugin,
  UPlotChart,
  ZoomPlugin,
  useTheme,
} from '@grafana/ui';

import {
  DataFrame,
  FieldConfig,
  FieldType,
  formattedValueToString,
  getScaleCalculator,
  getTimeField,
  PanelProps,
  systemDateFormats,
} from '@grafana/data';

import { Options } from './types';
import { alignAndSortDataFramesByFieldName } from './utils';
import { VizLayout } from './VizLayout';

import { Axis } from '@grafana/ui/src/components/uPlot/geometries/Axis';
import { timeFormatToTemplate } from '@grafana/ui/src/components/uPlot/utils';
import { AnnotationsPlugin } from './plugins/AnnotationsPlugin';

interface GraphPanelProps extends PanelProps<Options> {}

const TIME_FIELD_NAME = 'Time';

const timeStampsConfig = [
  [3600 * 24 * 365, '{YYYY}', 7, '{YYYY}'],
  [3600 * 24 * 28, `{${timeFormatToTemplate(systemDateFormats.interval.month)}`, 7, '{MMM}\n{YYYY}'],
  [
    3600 * 24,
    `{${timeFormatToTemplate(systemDateFormats.interval.day)}`,
    7,
    `${timeFormatToTemplate(systemDateFormats.interval.day)}\n${timeFormatToTemplate(systemDateFormats.interval.year)}`,
  ],
  [
    3600,
    `{${timeFormatToTemplate(systemDateFormats.interval.minute)}`,
    4,
    `${timeFormatToTemplate(systemDateFormats.interval.minute)}\n${timeFormatToTemplate(
      systemDateFormats.interval.day
    )}`,
  ],
  [
    60,
    `{${timeFormatToTemplate(systemDateFormats.interval.second)}`,
    4,
    `${timeFormatToTemplate(systemDateFormats.interval.second)}\n${timeFormatToTemplate(
      systemDateFormats.interval.day
    )}`,
  ],
  [
    1,
    `:{ss}`,
    2,
    `:{ss}\n${timeFormatToTemplate(systemDateFormats.interval.day)} ${timeFormatToTemplate(
      systemDateFormats.interval.minute
    )}`,
  ],
  [
    1e-3,
    ':{ss}.{fff}',
    2,
    `:{ss}.{fff}\n${timeFormatToTemplate(systemDateFormats.interval.day)} ${timeFormatToTemplate(
      systemDateFormats.interval.minute
    )}`,
  ],
];

const defaultFormatter = (v: any) => (v == null ? '-' : v.toFixed(1));

export const GraphPanel: React.FC<GraphPanelProps> = ({
  data,
  timeRange,
  timeZone,
  width,
  height,
  options,
  onChangeTimeRange,
}) => {
<<<<<<< HEAD
  const theme = useTheme();
  const alignedData = useMemo(() => {
=======
  const [alignedData, setAlignedData] = useState<DataFrame | null>(null);
  useEffect(() => {
>>>>>>> 0a2ef086
    if (!data || !data.series?.length) {
      setAlignedData(null);
      return;
    }

    const subscription = alignAndSortDataFramesByFieldName(data.series, TIME_FIELD_NAME).subscribe(setAlignedData);

    return function unsubscribe() {
      subscription.unsubscribe();
    };
  }, [data]);

  if (!alignedData) {
    return (
      <div className="panel-empty">
        <p>No data found in response</p>
      </div>
    );
  }
  const geometries: React.ReactNode[] = [];
  const scales: React.ReactNode[] = [];
  const axes: React.ReactNode[] = [];

  let { timeIndex } = getTimeField(alignedData);

  if (timeIndex === undefined) {
    timeIndex = 0; // assuming first field represents x-domain
    scales.push(<Scale scaleKey="x" />);
  } else {
    scales.push(<Scale scaleKey="x" time />);
  }

  axes.push(<Axis scaleKey="x" values={timeStampsConfig} side={2} />);

  let seriesIdx = 0;
  const uniqueScales: Record<string, boolean> = {};

  for (let i = 0; i < alignedData.fields.length; i++) {
    const seriesGeometry = [];
    const field = alignedData.fields[i];
    const config = field.config as FieldConfig<GraphCustomFieldConfig>;
    const customConfig = config.custom;

    if (i === timeIndex || field.type !== FieldType.number) {
      continue;
    }

    const fmt = field.display ?? defaultFormatter;
    const scale = config.unit || '__fixed';

    if (!uniqueScales[scale]) {
      uniqueScales[scale] = true;
      scales.push(<Scale scaleKey={scale} />);
      axes.push(
        <Axis
          key={`axis-${scale}-${i}`}
          scaleKey={scale}
          label={config.custom?.axis?.label}
          size={config.custom?.axis?.width}
          side={config.custom?.axis?.side || 3}
          grid={config.custom?.axis?.grid}
          formatValue={v => formattedValueToString(fmt(v))}
        />
      );
    }

    const scaleFn = getScaleCalculator(field, seriesIdx, theme);
    const seriesColor = scaleFn(0).color;

    if (customConfig?.line?.show) {
      seriesGeometry.push(
        <Line
          key={`line-${scale}-${i}`}
          scaleKey={scale}
          stroke={seriesColor}
          width={customConfig?.line.show ? customConfig?.line.width || 1 : 0}
        />
      );
    }

    if (customConfig?.points?.show) {
      seriesGeometry.push(
        <Point key={`point-${scale}-${i}`} scaleKey={scale} size={customConfig?.points?.radius} stroke={seriesColor} />
      );
    }

    if (customConfig?.fill?.alpha) {
      seriesGeometry.push(
        <Area key={`area-${scale}-${i}`} scaleKey={scale} fill={customConfig?.fill.alpha} color={seriesColor} />
      );
    }
    if (seriesGeometry.length > 1) {
      geometries.push(
        <SeriesGeometry key={`seriesGeometry-${scale}-${i}`} scaleKey={scale}>
          {seriesGeometry}
        </SeriesGeometry>
      );
    } else {
      geometries.push(seriesGeometry);
    }

    seriesIdx++;
  }

  return (
    <VizLayout width={width} height={height}>
      {({ builder, getLayout }) => {
        const layout = getLayout();
        // when all layout slots are ready we can calculate the canvas(actual viz) size
        const canvasSize = layout.isReady
          ? {
              width: width - (layout.left.width + layout.right.width),
              height: height - (layout.top.height + layout.bottom.height),
            }
          : { width: 0, height: 0 };

        if (options.legend.isVisible) {
          builder.addSlot(
            options.legend.placement,
            <LegendPlugin
              placement={options.legend.placement}
              displayMode={options.legend.asTable ? LegendDisplayMode.Table : LegendDisplayMode.List}
            />
          );
        } else {
          builder.clearSlot(options.legend.placement);
        }

        return (
          <UPlotChart data={alignedData} timeRange={timeRange} timeZone={timeZone} {...canvasSize}>
            {scales}
            {axes}
            {geometries}
            {builder.addSlot('canvas', <Canvas />).render()}
            <TooltipPlugin mode={options.tooltipOptions.mode as any} timeZone={timeZone} />
            <ZoomPlugin onZoom={onChangeTimeRange} />
            <ContextMenuPlugin />

            {data.annotations && <AnnotationsPlugin annotations={data.annotations} timeZone={timeZone} />}
            {/* TODO: */}
            {/*<AnnotationsEditorPlugin />*/}
          </UPlotChart>
        );
      }}
    </VizLayout>
  );
};<|MERGE_RESOLUTION|>--- conflicted
+++ resolved
@@ -93,13 +93,10 @@
   options,
   onChangeTimeRange,
 }) => {
-<<<<<<< HEAD
   const theme = useTheme();
-  const alignedData = useMemo(() => {
-=======
   const [alignedData, setAlignedData] = useState<DataFrame | null>(null);
+
   useEffect(() => {
->>>>>>> 0a2ef086
     if (!data || !data.series?.length) {
       setAlignedData(null);
       return;
