--- conflicted
+++ resolved
@@ -1,18 +1,5 @@
 import React from 'react';
-<<<<<<< HEAD
-import {
-  Canvas,
-  ContextMenuPlugin,
-  LegendDisplayMode,
-  LegendPlugin,
-  TooltipPlugin,
-  ZoomPlugin,
-  GraphNG,
-  BarChartPlugin,
-} from '@grafana/ui';
-=======
-import { ContextMenuPlugin, TooltipPlugin, ZoomPlugin, GraphNG } from '@grafana/ui';
->>>>>>> 172386e5
+import { ContextMenuPlugin, TooltipPlugin, ZoomPlugin, GraphNG, BarChartPlugin } from '@grafana/ui';
 import { PanelProps } from '@grafana/data';
 import { Options } from './types';
 import { AnnotationsPlugin } from './plugins/AnnotationsPlugin';
@@ -30,47 +17,6 @@
   onChangeTimeRange,
 }) => {
   return (
-<<<<<<< HEAD
-    <VizLayout width={width} height={height}>
-      {({ builder, getLayout }) => {
-        const layout = getLayout();
-        // when all layout slots are ready we can calculate the canvas(actual viz) size
-        const canvasSize = layout.isReady
-          ? {
-              width: width - (layout.left.width + layout.right.width),
-              height: height - (layout.top.height + layout.bottom.height),
-            }
-          : { width: 0, height: 0 };
-
-        if (options.legend.isVisible) {
-          builder.addSlot(
-            options.legend.placement,
-            <LegendPlugin
-              placement={options.legend.placement}
-              displayMode={options.legend.asTable ? LegendDisplayMode.Table : LegendDisplayMode.List}
-            />
-          );
-        } else {
-          builder.clearSlot(options.legend.placement);
-        }
-
-        return (
-          <GraphNG data={data.series} timeRange={timeRange} timeZone={timeZone} {...canvasSize}>
-            {builder.addSlot('canvas', <Canvas />).render()}
-            <TooltipPlugin mode={options.tooltipOptions.mode as any} timeZone={timeZone} />
-            <ZoomPlugin onZoom={onChangeTimeRange} />
-            <ContextMenuPlugin />
-
-            {data.annotations && <ExemplarsPlugin exemplars={data.annotations} timeZone={timeZone} />}
-            {data.annotations && <AnnotationsPlugin annotations={data.annotations} timeZone={timeZone} />}
-            {/* TODO: */}
-            {/*<AnnotationsEditorPlugin />*/}
-            <BarChartPlugin id="bar" />
-          </GraphNG>
-        );
-      }}
-    </VizLayout>
-=======
     <GraphNG
       data={data.series}
       timeRange={timeRange}
@@ -82,9 +28,9 @@
       <TooltipPlugin mode={options.tooltipOptions.mode as any} timeZone={timeZone} />
       <ZoomPlugin onZoom={onChangeTimeRange} />
       <ContextMenuPlugin />
+      <BarChartPlugin id="bars" />
       {data.annotations ? <ExemplarsPlugin exemplars={data.annotations} timeZone={timeZone} /> : <></>}
       {data.annotations ? <AnnotationsPlugin annotations={data.annotations} timeZone={timeZone} /> : <></>}
     </GraphNG>
->>>>>>> 172386e5
   );
 };