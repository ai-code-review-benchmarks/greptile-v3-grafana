--- conflicted
+++ resolved
@@ -1,11 +1,5 @@
 import { LegendOptions, GraphTooltipOptions } from '@grafana/ui';
 
-<<<<<<< HEAD
-// TODO? reuse AxisPlacement?
-export type LegendPlacement = 'top' | 'bottom' | 'left' | 'right';
-
-=======
->>>>>>> b2dcf06b
 export interface GraphOptions {
   // Redraw as time passes
   realTimeUpdates?: boolean;
