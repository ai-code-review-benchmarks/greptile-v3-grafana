--- conflicted
+++ resolved
@@ -33,13 +33,8 @@
 							showMiniMap:     bool | *false
 						} @cuetsy(kind="interface")
 
-<<<<<<< HEAD
 						Options: {
-							mode:    TextMode | *"markdown"
-=======
-						PanelOptions: {
 							mode:    TextMode & (*"markdown" | _)
->>>>>>> 5ddc37ee
 							code?:   CodeOptions
 							content: string | *"""
                     # Title
