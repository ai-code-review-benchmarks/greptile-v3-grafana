// Libraries
import React, { PureComponent } from 'react';

// Utils & Services
import { CustomScrollbar, stylesFactory } from '@grafana/ui';

import config from 'app/core/config';
import { feedToDataFrame } from './utils';
import { loadRSSFeed } from './rss';

// Types
import { PanelProps, DataFrameView, dateTime, GrafanaTheme, textUtil } from '@grafana/data';
import { NewsOptions, NewsItem } from './types';
import { DEFAULT_FEED_URL, PROXY_PREFIX } from './constants';
import { css } from 'emotion';

interface Props extends PanelProps<NewsOptions> {}

interface State {
  news?: DataFrameView<NewsItem>;
  isError?: boolean;
}

export class NewsPanel extends PureComponent<Props, State> {
  constructor(props: Props) {
    super(props);

    this.state = {};
  }

  componentDidMount(): void {
    this.loadFeed();
  }

  componentDidUpdate(prevProps: Props): void {
    if (this.props.options.feedUrl !== prevProps.options.feedUrl) {
      this.loadFeed();
    }
  }

  async loadFeed() {
    const { options } = this.props;
    try {
      const url = options.feedUrl
        ? options.useProxy
          ? `${PROXY_PREFIX}${options.feedUrl}`
          : options.feedUrl
        : DEFAULT_FEED_URL;
      const res = await loadRSSFeed(url);
      const frame = feedToDataFrame(res);
      this.setState({
        news: new DataFrameView<NewsItem>(frame),
        isError: false,
      });
    } catch (err) {
      console.error('Error Loading News', err);
      this.setState({
        news: undefined,
        isError: true,
      });
    }
  }

  render() {
    const { isError, news } = this.state;
    const styles = getStyles(config.theme);

    if (isError) {
      return <div>Error Loading News</div>;
    }
    if (!news) {
      return <div>loading...</div>;
    }

    return (
<<<<<<< HEAD
      <div className={styles.container}>
        <CustomScrollbar>
          {news.map((item, index) => {
            return (
              <div key={index} className={styles.item}>
                <a href={item.link} target="_blank">
                  <div className={styles.title}>{item.title}</div>
                  <div className={styles.date}>{dateTime(item.date).format('MMM DD')} </div>
                </a>
                <div className={styles.content} dangerouslySetInnerHTML={{ __html: textUtil.sanitize(item.content) }} />
              </div>
            );
          })}
        </CustomScrollbar>
      </div>
=======
      <CustomScrollbar autoHeightMin="100%" autoHeightMax="100%">
        {news.map((item, index) => {
          return (
            <div key={index} className={styles.item}>
              <a href={item.link} target="_blank">
                <div className={styles.title}>{item.title}</div>
                <div className={styles.date}>{dateTime(item.date).format('MMM DD')} </div>
              </a>
              <div className={styles.content} dangerouslySetInnerHTML={{ __html: sanitize(item.content) }} />
            </div>
          );
        })}
      </CustomScrollbar>
>>>>>>> a9e408fe
    );
  }
}

const getStyles = stylesFactory((theme: GrafanaTheme) => ({
  container: css`
    height: 100%;
  `,
  item: css`
    padding: ${theme.spacing.sm};
    position: relative;
    margin-bottom: 4px;
    margin-right: ${theme.spacing.sm};
    border-bottom: 2px solid ${theme.colors.border1};
  `,
  title: css`
    color: ${theme.colors.linkExternal};
    max-width: calc(100% - 70px);
    font-size: 16px;
    margin-bottom: ${theme.spacing.sm};
  `,
  content: css`
    p {
      margin-bottom: 4px;
      color: ${theme.colors.text};
    }
  `,
  date: css`
    position: absolute;
    top: 0;
    right: 0;
    background: ${theme.colors.panelBg};
    width: 55px;
    text-align: right;
    padding: ${theme.spacing.xs};
    font-weight: 500;
    border-radius: 0 0 0 3px;
    color: ${theme.colors.textWeak};
  `,
}));<|MERGE_RESOLUTION|>--- conflicted
+++ resolved
@@ -73,23 +73,6 @@
     }
 
     return (
-<<<<<<< HEAD
-      <div className={styles.container}>
-        <CustomScrollbar>
-          {news.map((item, index) => {
-            return (
-              <div key={index} className={styles.item}>
-                <a href={item.link} target="_blank">
-                  <div className={styles.title}>{item.title}</div>
-                  <div className={styles.date}>{dateTime(item.date).format('MMM DD')} </div>
-                </a>
-                <div className={styles.content} dangerouslySetInnerHTML={{ __html: textUtil.sanitize(item.content) }} />
-              </div>
-            );
-          })}
-        </CustomScrollbar>
-      </div>
-=======
       <CustomScrollbar autoHeightMin="100%" autoHeightMax="100%">
         {news.map((item, index) => {
           return (
@@ -103,7 +86,6 @@
           );
         })}
       </CustomScrollbar>
->>>>>>> a9e408fe
     );
   }
 }
