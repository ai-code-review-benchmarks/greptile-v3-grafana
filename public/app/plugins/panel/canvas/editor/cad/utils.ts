import {
  DxfParser,
  ICircleEntity,
  IEllipseEntity,
  IEntity,
  ILayer,
  ILayersTable,
  ILineEntity,
  ILwpolylineEntity,
<<<<<<< HEAD
  IPolylineEntity,
=======
  IPointEntity,
>>>>>>> b514db75
  ITextEntity,
  IViewPort,
} from 'dxf-parser';

import { ColorDimensionConfig } from '@grafana/schema';
import {
  Align,
  CanvasElementItem,
  CanvasElementOptions,
  canvasElementRegistry,
  EllipseConfig,
  EllipseData,
  HorizontalConstraint,
  LineConfig,
  LineData,
  TextConfig,
  TextData,
  VAlign,
  VerticalConstraint,
} from 'app/features/canvas';
import { ElementState } from 'app/features/canvas/runtime/element';
import { FrameState } from 'app/features/canvas/runtime/frame';
import { Scene } from 'app/features/canvas/runtime/scene';

import { LayerActionID } from '../../types';

const BOTTOM_LEFT_CONSTRAINT = {
  horizontal: HorizontalConstraint.Left,
  vertical: VerticalConstraint.Bottom,
};

const TEMP_MULTIPLIER = 15;

const DEFAULT_LWEIGHT = 25;

interface Ellipse {
  width: number;
  height: number;
  rotation?: number;
  midPoint: Point;
}

interface Line {
  theta: number;
  length: number;
  midPoint: Point;
}

interface Point {
  x: number;
  y: number;
}

export async function handleDxfFile(file: File, canvasLayer: FrameState) {
  let fileText = await file.text();

  const parser = new DxfParser();
  const dxf = parser.parseSync(fileText);
  if (!dxf) {
    throw new Error('Failed to parse DXF file');
  }

  console.debug('dxf', dxf); // eslint-disable-line no-console
  console.debug('scene', canvasLayer.scene); // eslint-disable-line no-console

  canvasLayer.elements.forEach((element) => {
    canvasLayer.doAction(LayerActionID.Delete, element);
  });

  dxf.entities.forEach((entity: IEntity) => {
    addEntity(entity, getEntityLayer(entity, dxf.tables.layer), canvasLayer);
  });

  updateScene(canvasLayer.scene, dxf.tables.viewPort.viewPorts[0], canvasLayer);
}

function getEntityLayer(entity: IEntity, cadLayers: ILayersTable): ILayer {
  return cadLayers.layers[entity.layer];
}

function updateScene(scene: Scene, viewport: IViewPort, canvasLayer: FrameState) {
  const options = canvasLayer.options;
  options.background = {
    color: {
      fixed: hexFromColorRepr(viewport.ambientColor),
    },
  };

  canvasLayer.onChange(options);
  canvasLayer.updateData(scene.context);
}

function addEntity(entity: IEntity, entityLayer: ILayer, canvasLayer: FrameState) {
  try {
    if (isTextEntity(entity)) {
      addTextElement(entity, entityLayer, canvasLayer);
    } else if (isLineEntity(entity)) {
      addLineElement(entity, entityLayer, canvasLayer);
    } else if (isILwpolylineEntity(entity)) {
      addLwPolylineElement(entity, entityLayer, canvasLayer);
<<<<<<< HEAD
    } else if (isPolyLineEntity(entity) && isSupportedPolyLineEntity(entity)) {
      add2dPolylineElement(entity, entityLayer, canvasLayer);
=======
    } else if (isCircleEntity(entity)) {
      addCircleElement(entity, entityLayer, canvasLayer);
    } else if (isEllipseEntity(entity)) {
      addEllipseElement(entity, entityLayer, canvasLayer);
    } else if (isPointEntity(entity)) {
      addPointElement(entity, entityLayer, canvasLayer);
>>>>>>> b514db75
    } else {
      console.warn('unhandled entity type', entity.type);
    }
  } catch (error) {
    console.warn('failed to add entity', entity, error);
  }
}

function isTextEntity(entity: IEntity): entity is ITextEntity {
  return entity.type === 'TEXT';
}

function isLineEntity(entity: IEntity): entity is ILineEntity {
  return entity.type === 'LINE';
}

function isILwpolylineEntity(entity: IEntity): entity is ILwpolylineEntity {
  return entity.type === 'LWPOLYLINE';
}

<<<<<<< HEAD
function isPolyLineEntity(entity: IEntity): entity is IPolylineEntity {
  return entity.type === 'POLYLINE';
}

function isSupportedPolyLineEntity(entity: IPolylineEntity): boolean {
  return (
    !entity.includesCurveFitVertices &&
    !entity.includesSplineFitVertices &&
    !entity.is3dPolyline &&
    !entity.is3dPolygonMesh &&
    !entity.isPolyfaceMesh
  );
=======
function isCircleEntity(entity: IEntity): entity is ICircleEntity {
  return entity.type === 'CIRCLE';
}

function isEllipseEntity(entity: IEntity): entity is IEllipseEntity {
  return entity.type === 'ELLIPSE';
}

function isPointEntity(entity: IEntity): entity is IPointEntity {
  return entity.type === 'POINT';
>>>>>>> b514db75
}

function addTextElement(entity: ITextEntity, entityLayer: ILayer, canvasLayer: FrameState) {
  const newTextItem: CanvasElementItem<TextConfig, TextData> = canvasElementRegistry.get('text');

  let newElementOptions: CanvasElementOptions = {
    ...newTextItem.getNewOptions(),
    type: newTextItem.id,
    name: '',
    constraint: BOTTOM_LEFT_CONSTRAINT,
    placement: {
      bottom: entity.startPoint.y * TEMP_MULTIPLIER,
      left: entity.startPoint.x * TEMP_MULTIPLIER,
      rotation: -entity.rotation,
      height: entity.textHeight * TEMP_MULTIPLIER,
      width: entity.textHeight * entity.text.length * TEMP_MULTIPLIER,
    },
    config: {
      text: { fixed: entity.text },
      size: entity.textHeight * TEMP_MULTIPLIER,
      color: {
        fixed: hexFromColorRepr(entity.color, entityLayer),
      },
      align: Align.Left,
      valign: VAlign.Bottom,
    },
  };

  canvasLayer.addElement(new ElementState(newTextItem, newElementOptions, canvasLayer));
}

function lineFromVertices(vertices: Array<{ x: number; y: number }>): Line {
  if (vertices.length !== 2) {
    throw new Error(`unexpected number of vertices: expected 2, got ${vertices.length}`);
  }

  const dy = vertices[1].y - vertices[0].y;
  const dx = vertices[1].x - vertices[0].x;

  const theta = (Math.atan2(dy, dx) * 180) / Math.PI;
  const length = Math.hypot(dx, dy);

  return {
    theta,
    length,
    midPoint: {
      x: (vertices[0].x + vertices[1].x) / 2,
      y: (vertices[0].y + vertices[1].y) / 2,
    },
  };
}

function addLineElement(entity: ILineEntity, entityLayer: ILayer, canvasLayer: FrameState) {
  canvasLayer.addElement(
    newLineElementState(
      lineFromVertices(entity.vertices),
      entity.lineweight,
      { fixed: hexFromColorRepr(entity.color, entityLayer) },
      canvasLayer
    )
  );
}

function addLwPolylineElement(entity: ILwpolylineEntity, entityLayer: ILayer, canvasLayer: FrameState) {
  for (let i = 0; i < entity.vertices.length - 1; i++) {
    canvasLayer.addElement(
      newLineElementState(
        lineFromVertices(entity.vertices.slice(i, i + 2)),
        entity.lineweight,
        { fixed: hexFromColorRepr(entity.color, entityLayer) },
        canvasLayer
      )
    );
  }
}

function add2dPolylineElement(entity: IPolylineEntity, entityLayer: ILayer, canvasLayer: FrameState) {
  let bound = entity.vertices.length - 1;
  if (entity.shape) {
    bound++;
  }

  for (let i = 0; i < bound; i++) {
    let vertices = entity.vertices.slice(i, i + 2);
    if (entity.shape && i + 1 === entity.vertices.length) {
      vertices = [entity.vertices[entity.vertices.length - 1], entity.vertices[0]];
    }

    canvasLayer.addElement(
      newLineElementState(
        lineFromVertices(vertices),
        entity.lineweight,
        { fixed: hexFromColorRepr(entity.color, entityLayer) },
        canvasLayer
      )
    );
  }
}

function newLineElementState(
  line: Line,
  lineWeight: number | undefined,
  color: ColorDimensionConfig,
  canvasLayer: FrameState
): ElementState {
  let weight = pixelsFromLineWeight(lineWeight);

  const newLineItem: CanvasElementItem<LineConfig, LineData> = canvasElementRegistry.get('line');
  let newElementOptions: CanvasElementOptions = {
    ...newLineItem.getNewOptions(),
    type: newLineItem.id,
    name: '',
    constraint: BOTTOM_LEFT_CONSTRAINT,
    placement: {
      bottom: (line.midPoint.y - weight / 2) * TEMP_MULTIPLIER,
      left: (line.midPoint.x - line.length / 2) * TEMP_MULTIPLIER,
      height: weight,
      width: line.length * TEMP_MULTIPLIER,
      rotation: -line.theta,
    },
    config: {
      width: weight,
      color: color,
    },
  };

  return new ElementState(newLineItem, newElementOptions, canvasLayer);
}

function ellipseFromCadEllipse(entity: IEllipseEntity): Ellipse {
  const dx = entity.majorAxisEndPoint.x;
  const dy = entity.majorAxisEndPoint.y;

  const theta = (Math.atan2(dy, dx) * 180) / Math.PI;
  const width = Math.hypot(dx, dy) * 2;
  const height = width * entity.axisRatio;

  return {
    width,
    height,
    rotation: theta,
    midPoint: entity.center,
  };
}

function ellipseFromCadCircle(entity: ICircleEntity): Ellipse {
  return {
    width: entity.radius * 2,
    height: entity.radius * 2,
    midPoint: entity.center,
  };
}

function ellipseFromCadPoint(entity: IPointEntity): Ellipse {
  return {
    width: 1,
    height: 1,
    midPoint: entity.position,
  };
}

function addEllipseElement(entity: IEllipseEntity, entityLayer: ILayer, canvasLayer: FrameState) {
  canvasLayer.addElement(
    newEllipseElement(
      ellipseFromCadEllipse(entity),
      { fixed: hexFromColorRepr(entity.color, entityLayer) },
      entity.lineweight,
      canvasLayer
    )
  );
}

function addCircleElement(entity: ICircleEntity, entityLayer: ILayer, canvasLayer: FrameState) {
  canvasLayer.addElement(
    newEllipseElement(
      ellipseFromCadCircle(entity),
      { fixed: hexFromColorRepr(entity.color, entityLayer) },
      entity.lineweight,
      canvasLayer
    )
  );
}

function addPointElement(entity: IPointEntity, entityLayer: ILayer, canvasLayer: FrameState) {
  canvasLayer.addElement(
    newEllipseElement(
      ellipseFromCadPoint(entity),
      { fixed: hexFromColorRepr(entity.color, entityLayer) },
      entity.lineweight,
      canvasLayer,
      true
    )
  );
}

function newEllipseElement(
  ellipse: Ellipse,
  color: ColorDimensionConfig,
  lineWeight: number | undefined,
  canvasLayer: FrameState,
  isPoint?: boolean
) {
  let height = ellipse.height;
  let width = ellipse.width;
  if (!isPoint) {
    height = height * TEMP_MULTIPLIER;
    width = width * TEMP_MULTIPLIER;
  }

  const newEllipseItem: CanvasElementItem<EllipseConfig, EllipseData> = canvasElementRegistry.get('ellipse');
  let newElementOptions: CanvasElementOptions = {
    ...newEllipseItem.getNewOptions(),
    type: newEllipseItem.id,
    name: '',
    constraint: BOTTOM_LEFT_CONSTRAINT,
    placement: {
      bottom: (ellipse.midPoint.y - ellipse.height / 2) * TEMP_MULTIPLIER,
      left: (ellipse.midPoint.x - ellipse.width / 2) * TEMP_MULTIPLIER,
      height,
      width,
      rotation: ellipse.rotation ? -ellipse.rotation : 0,
    },
    config: {
      backgroundColor: {
        fixed: 'transparent',
      },
      borderColor: color,
      borderWidth: pixelsFromLineWeight(lineWeight),
    },
  };

  return new ElementState(newEllipseItem, newElementOptions, canvasLayer);
}

function hexFromColorRepr(color: number | undefined, cadLayer?: ILayer): string {
  let hexColor: string;

  if (color) {
    hexColor = color.toString(16);
  } else if (cadLayer?.color) {
    hexColor = cadLayer.color.toString(16);
  } else {
    hexColor = 'ffffff';
  }

  return '#' + hexColor.padStart(6, '0');
}

function pixelsFromLineWeight(lineWeight: number | undefined): number {
  let weight = DEFAULT_LWEIGHT;
  if (lineWeight !== undefined && lineWeight !== 0) {
    weight = lineWeight;
  }
  return weight / 100 / 5; // weights are in 100ths of a mm
}<|MERGE_RESOLUTION|>--- conflicted
+++ resolved
@@ -7,11 +7,8 @@
   ILayersTable,
   ILineEntity,
   ILwpolylineEntity,
-<<<<<<< HEAD
   IPolylineEntity,
-=======
   IPointEntity,
->>>>>>> b514db75
   ITextEntity,
   IViewPort,
 } from 'dxf-parser';
@@ -112,17 +109,14 @@
       addLineElement(entity, entityLayer, canvasLayer);
     } else if (isILwpolylineEntity(entity)) {
       addLwPolylineElement(entity, entityLayer, canvasLayer);
-<<<<<<< HEAD
     } else if (isPolyLineEntity(entity) && isSupportedPolyLineEntity(entity)) {
       add2dPolylineElement(entity, entityLayer, canvasLayer);
-=======
     } else if (isCircleEntity(entity)) {
       addCircleElement(entity, entityLayer, canvasLayer);
     } else if (isEllipseEntity(entity)) {
       addEllipseElement(entity, entityLayer, canvasLayer);
     } else if (isPointEntity(entity)) {
       addPointElement(entity, entityLayer, canvasLayer);
->>>>>>> b514db75
     } else {
       console.warn('unhandled entity type', entity.type);
     }
@@ -143,7 +137,6 @@
   return entity.type === 'LWPOLYLINE';
 }
 
-<<<<<<< HEAD
 function isPolyLineEntity(entity: IEntity): entity is IPolylineEntity {
   return entity.type === 'POLYLINE';
 }
@@ -156,7 +149,8 @@
     !entity.is3dPolygonMesh &&
     !entity.isPolyfaceMesh
   );
-=======
+}
+
 function isCircleEntity(entity: IEntity): entity is ICircleEntity {
   return entity.type === 'CIRCLE';
 }
@@ -167,7 +161,6 @@
 
 function isPointEntity(entity: IEntity): entity is IPointEntity {
   return entity.type === 'POINT';
->>>>>>> b514db75
 }
 
 function addTextElement(entity: ITextEntity, entityLayer: ILayer, canvasLayer: FrameState) {
