import React, { useCallback } from 'react';

<<<<<<< HEAD
import { AppEvents, StandardEditorProps, StandardEditorsRegistryItem, StringFieldConfigSettings } from '@grafana/data';
import { BackendSrvRequest, config, getBackendSrv } from '@grafana/runtime';
import { Button, Field, InlineField, InlineFieldRow, JSONFormatter, RadioButtonGroup } from '@grafana/ui';
=======
import {
  AppEvents,
  SelectableValue,
  StandardEditorProps,
  StandardEditorsRegistryItem,
  StringFieldConfigSettings,
} from '@grafana/data';
import { BackendSrvRequest, config, getBackendSrv } from '@grafana/runtime';
import { Button, Field, InlineField, InlineFieldRow, JSONFormatter, RadioButtonGroup, Select } from '@grafana/ui';
>>>>>>> 59b7789a
import { StringValueEditor } from 'app/core/components/OptionsUI/string';
import { appEvents } from 'app/core/core';
import { defaultApiConfig } from 'app/features/canvas/elements/button';

import { HttpRequestMethod } from '../../panelcfg.gen';

import { QueryParamsEditor } from './QueryParamsEditor';

export interface APIEditorConfig {
  method: string;
  endpoint: string;
  data?: string;
<<<<<<< HEAD
  paramsType: string;
  params?: Array<[string, string]>;
=======
  contentType?: string;
>>>>>>> 59b7789a
}

const dummyStringSettings = {
  settings: {},
} as StandardEditorsRegistryItem<string, StringFieldConfigSettings>;

const getRequest = (api: APIEditorConfig) => {
  const requestHeaders: HeadersInit = [];

  let request: BackendSrvRequest = {
    url: api.endpoint,
    method: api.method,
    data: getData(api),
    headers: requestHeaders,
  };

<<<<<<< HEAD
  if (api.paramsType === 'header') {
    api.params?.forEach((param) => {
      requestHeaders.push([param[0], param[1]]);
    });
  } else if (api.paramsType === 'query') {
    request.url = api.endpoint + '?' + api.params?.map((param) => param[0] + '=' + param[1]).join('&');
  }

  if (api.method === HttpRequestMethod.POST) {
    requestHeaders.push(['Content-Type', 'application/json']);
=======
  if (api.method === HttpRequestMethod.POST) {
    requestHeaders.push(['Content-Type', api.contentType!]);
>>>>>>> 59b7789a
  }

  request.headers = requestHeaders;

  return request;
};

export const callApi = (api: APIEditorConfig, isTest = false) => {
  if (api && api.endpoint) {
    getBackendSrv()
      .fetch(getRequest(api))
      .subscribe({
        error: (error) => {
          if (isTest) {
            appEvents.emit(AppEvents.alertError, ['Error has occurred: ', JSON.stringify(error)]);
            console.error(error);
          }
        },
        complete: () => {
          if (isTest) {
            appEvents.emit(AppEvents.alertSuccess, ['Test successful']);
          }
        },
      });
  }
};

const getData = (api: APIEditorConfig) => {
  let data: string | undefined = api.data ?? '{}';
  if (api.method === HttpRequestMethod.GET) {
    data = undefined;
  }

  return data;
};

type Props = StandardEditorProps<APIEditorConfig>;

const httpMethodOptions = [
  { label: HttpRequestMethod.GET, value: HttpRequestMethod.GET },
  { label: HttpRequestMethod.POST, value: HttpRequestMethod.POST },
];

<<<<<<< HEAD
const httpParamsType = [
  {
    label: 'Header',
    value: 'header',
    // description: 'Send the parameters as request HTTP headers',
  },
  {
    label: 'Query',
    value: 'query',
    // description: 'Send the parameters as `key=value` query parameter',
  },
=======
const contentTypeOptions: SelectableValue[] = [
  { label: 'JSON', value: 'application/json' },
  { label: 'Text', value: 'text/plain' },
  { label: 'JavaScript', value: 'application/javascript' },
  { label: 'HTML', value: 'text/html' },
  { label: 'XML', value: 'application/XML' },
  { label: 'x-www-form-urlencoded', value: 'application/x-www-form-urlencoded' },
>>>>>>> 59b7789a
];

export function APIEditor({ value, context, onChange }: Props) {
  const LABEL_WIDTH = 13;

  if (!value) {
    value = defaultApiConfig;
  }

  const onEndpointChange = useCallback(
    (endpoint = '') => {
      onChange({
        ...value,
        endpoint,
      });
    },
    [onChange, value]
  );

  const onDataChange = useCallback(
    (data?: string) => {
      onChange({
        ...value,
        data,
      });
    },
    [onChange, value]
  );

  const onMethodChange = useCallback(
    (method: string) => {
      onChange({
        ...value,
        method,
      });
    },
    [onChange, value]
  );

<<<<<<< HEAD
  const onParamsTypeChange = useCallback(
    (paramsType: string) => {
      onChange({
        ...value,
        paramsType,
=======
  const onContentTypeChange = useCallback(
    (contentType: SelectableValue<string>) => {
      onChange({
        ...value,
        contentType: contentType?.value,
>>>>>>> 59b7789a
      });
    },
    [onChange, value]
  );

<<<<<<< HEAD
  const onParamsChange = useCallback(
    (params: Array<[string, string]>) => {
      onChange({
        ...value,
        params,
      });
    },
    [onChange, value]
  );
=======
  const formatCreateLabel = (input: string) => {
    return input;
  };
>>>>>>> 59b7789a

  const renderJSON = (data: string) => {
    try {
      const json = JSON.parse(data);
      return <JSONFormatter json={json} />;
    } catch (error) {
      if (error instanceof Error) {
        return `Invalid JSON provided: ${error.message}`;
      } else {
        return 'Invalid JSON provided';
      }
    }
  };

  const renderTestAPIButton = (api: APIEditorConfig) => {
    if (api && api.endpoint) {
      return (
        <Button onClick={() => callApi(api, true)} title={'Test API'}>
          Test API
        </Button>
      );
    }

    return;
  };

  return config.disableSanitizeHtml ? (
    <>
      <InlineFieldRow>
        <InlineField label="Endpoint" labelWidth={LABEL_WIDTH} grow={true}>
          <StringValueEditor
            context={context}
            value={value?.endpoint}
            onChange={onEndpointChange}
            item={dummyStringSettings}
          />
        </InlineField>
      </InlineFieldRow>
      <InlineFieldRow>
        <InlineField label="Method" labelWidth={LABEL_WIDTH} grow={true}>
          <RadioButtonGroup value={value?.method} options={httpMethodOptions} onChange={onMethodChange} fullWidth />
        </InlineField>
      </InlineFieldRow>
<<<<<<< HEAD
      <InlineFieldRow>
        <InlineField label="Type" labelWidth={LABEL_WIDTH} tooltip="How the parameters are sent" grow={true}>
          <RadioButtonGroup
            value={value?.paramsType}
            options={httpParamsType}
            onChange={onParamsTypeChange}
            fullWidth
          />
        </InlineField>
      </InlineFieldRow>
      <Field label="Parameters" description="Query parameters">
        <QueryParamsEditor value={value?.params ?? []} onChange={onParamsChange} />
      </Field>
      {value?.method === HttpRequestMethod.POST && (
        <Field label="Payload">
          <StringValueEditor
            context={context}
            value={value?.data ?? '{}'}
            onChange={onDataChange}
            item={{ ...dummyStringSettings, settings: { useTextarea: true } }}
          />
        </Field>
=======
      {value?.method === HttpRequestMethod.POST && (
        <>
          <InlineFieldRow>
            <InlineField label="Content-Type" labelWidth={LABEL_WIDTH} grow={true}>
              <Select
                options={contentTypeOptions}
                allowCustomValue={true}
                formatCreateLabel={formatCreateLabel}
                value={value?.contentType}
                onChange={onContentTypeChange}
              />
            </InlineField>
          </InlineFieldRow>
          {value?.contentType && (
            <Field label="Payload">
              <StringValueEditor
                context={context}
                value={value?.data ?? '{}'}
                onChange={onDataChange}
                item={{ ...dummyStringSettings, settings: { useTextarea: true } }}
              />
            </Field>
          )}
        </>
>>>>>>> 59b7789a
      )}
      {renderTestAPIButton(value)}
      <br />
      {value?.method === HttpRequestMethod.POST &&
        value?.contentType === defaultApiConfig.contentType &&
        renderJSON(value?.data ?? '{}')}
    </>
  ) : (
    <>Must enable disableSanitizeHtml feature flag to access</>
  );
}<|MERGE_RESOLUTION|>--- conflicted
+++ resolved
@@ -1,10 +1,5 @@
 import React, { useCallback } from 'react';
 
-<<<<<<< HEAD
-import { AppEvents, StandardEditorProps, StandardEditorsRegistryItem, StringFieldConfigSettings } from '@grafana/data';
-import { BackendSrvRequest, config, getBackendSrv } from '@grafana/runtime';
-import { Button, Field, InlineField, InlineFieldRow, JSONFormatter, RadioButtonGroup } from '@grafana/ui';
-=======
 import {
   AppEvents,
   SelectableValue,
@@ -14,7 +9,6 @@
 } from '@grafana/data';
 import { BackendSrvRequest, config, getBackendSrv } from '@grafana/runtime';
 import { Button, Field, InlineField, InlineFieldRow, JSONFormatter, RadioButtonGroup, Select } from '@grafana/ui';
->>>>>>> 59b7789a
 import { StringValueEditor } from 'app/core/components/OptionsUI/string';
 import { appEvents } from 'app/core/core';
 import { defaultApiConfig } from 'app/features/canvas/elements/button';
@@ -27,12 +21,9 @@
   method: string;
   endpoint: string;
   data?: string;
-<<<<<<< HEAD
+  contentType?: string;
   paramsType: string;
   params?: Array<[string, string]>;
-=======
-  contentType?: string;
->>>>>>> 59b7789a
 }
 
 const dummyStringSettings = {
@@ -49,7 +40,6 @@
     headers: requestHeaders,
   };
 
-<<<<<<< HEAD
   if (api.paramsType === 'header') {
     api.params?.forEach((param) => {
       requestHeaders.push([param[0], param[1]]);
@@ -60,11 +50,11 @@
 
   if (api.method === HttpRequestMethod.POST) {
     requestHeaders.push(['Content-Type', 'application/json']);
-=======
-  if (api.method === HttpRequestMethod.POST) {
-    requestHeaders.push(['Content-Type', api.contentType!]);
->>>>>>> 59b7789a
-  }
+  }
+
+    if (api.method === HttpRequestMethod.POST) {
+        requestHeaders.push(['Content-Type', api.contentType!]);
+    }
 
   request.headers = requestHeaders;
 
@@ -107,7 +97,15 @@
   { label: HttpRequestMethod.POST, value: HttpRequestMethod.POST },
 ];
 
-<<<<<<< HEAD
+const contentTypeOptions: SelectableValue[] = [
+  { label: 'JSON', value: 'application/json' },
+  { label: 'Text', value: 'text/plain' },
+  { label: 'JavaScript', value: 'application/javascript' },
+  { label: 'HTML', value: 'text/html' },
+  { label: 'XML', value: 'application/XML' },
+  { label: 'x-www-form-urlencoded', value: 'application/x-www-form-urlencoded' },
+];
+
 const httpParamsType = [
   {
     label: 'Header',
@@ -119,15 +117,6 @@
     value: 'query',
     // description: 'Send the parameters as `key=value` query parameter',
   },
-=======
-const contentTypeOptions: SelectableValue[] = [
-  { label: 'JSON', value: 'application/json' },
-  { label: 'Text', value: 'text/plain' },
-  { label: 'JavaScript', value: 'application/javascript' },
-  { label: 'HTML', value: 'text/html' },
-  { label: 'XML', value: 'application/XML' },
-  { label: 'x-www-form-urlencoded', value: 'application/x-www-form-urlencoded' },
->>>>>>> 59b7789a
 ];
 
 export function APIEditor({ value, context, onChange }: Props) {
@@ -167,25 +156,30 @@
     [onChange, value]
   );
 
-<<<<<<< HEAD
+  const onContentTypeChange = useCallback(
+    (contentType: SelectableValue<string>) => {
+      onChange({
+        ...value,
+        contentType: contentType?.value,
+      });
+    },
+    [onChange, value]
+  );
+
+  const formatCreateLabel = (input: string) => {
+    return input;
+  };
+
   const onParamsTypeChange = useCallback(
     (paramsType: string) => {
       onChange({
         ...value,
         paramsType,
-=======
-  const onContentTypeChange = useCallback(
-    (contentType: SelectableValue<string>) => {
-      onChange({
-        ...value,
-        contentType: contentType?.value,
->>>>>>> 59b7789a
-      });
-    },
-    [onChange, value]
-  );
-
-<<<<<<< HEAD
+      });
+    },
+    [onChange, value]
+  );
+
   const onParamsChange = useCallback(
     (params: Array<[string, string]>) => {
       onChange({
@@ -195,11 +189,6 @@
     },
     [onChange, value]
   );
-=======
-  const formatCreateLabel = (input: string) => {
-    return input;
-  };
->>>>>>> 59b7789a
 
   const renderJSON = (data: string) => {
     try {
@@ -243,7 +232,6 @@
           <RadioButtonGroup value={value?.method} options={httpMethodOptions} onChange={onMethodChange} fullWidth />
         </InlineField>
       </InlineFieldRow>
-<<<<<<< HEAD
       <InlineFieldRow>
         <InlineField label="Type" labelWidth={LABEL_WIDTH} tooltip="How the parameters are sent" grow={true}>
           <RadioButtonGroup
@@ -257,16 +245,6 @@
       <Field label="Parameters" description="Query parameters">
         <QueryParamsEditor value={value?.params ?? []} onChange={onParamsChange} />
       </Field>
-      {value?.method === HttpRequestMethod.POST && (
-        <Field label="Payload">
-          <StringValueEditor
-            context={context}
-            value={value?.data ?? '{}'}
-            onChange={onDataChange}
-            item={{ ...dummyStringSettings, settings: { useTextarea: true } }}
-          />
-        </Field>
-=======
       {value?.method === HttpRequestMethod.POST && (
         <>
           <InlineFieldRow>
@@ -291,7 +269,6 @@
             </Field>
           )}
         </>
->>>>>>> 59b7789a
       )}
       {renderTestAPIButton(value)}
       <br />
