--- conflicted
+++ resolved
@@ -119,38 +119,8 @@
         optionBuilder.addBorder(builder, ctx);
       }
 
-<<<<<<< HEAD
-      const oneClickModeOptions: Array<{
-        value: OneClickMode;
-        label: string;
-      }> = [
-        { value: OneClickMode.Off, label: capitalize(OneClickMode.Off) },
-        { value: OneClickMode.Link, label: capitalize(OneClickMode.Link) },
-        { value: OneClickMode.Action, label: capitalize(OneClickMode.Action) },
-      ];
-
-      let oneClickCategory = 'Data links and actions';
-      let oneClickDescription = 'When enabled, a single click opens the first link  or action';
-
-      builder.addRadio({
-        category: [oneClickCategory],
-        path: 'oneClickMode',
-        name: 'One-click',
-        description: oneClickDescription,
-        settings: {
-          options: oneClickModeOptions,
-        },
-        defaultValue: OneClickMode.Off,
-      });
-
       optionBuilder.addDataLinks(builder, ctx);
       optionBuilder.addActions(builder, ctx);
-=======
-      optionBuilder.addDataLinks(builder, ctx);
-      if (actionsEnabled) {
-        optionBuilder.addActions(builder, ctx);
-      }
->>>>>>> 4e976fc2
     },
   };
 }