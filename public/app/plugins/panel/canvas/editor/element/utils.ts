import { AppEvents } from '@grafana/data';
import { BackendSrvRequest, getBackendSrv, getTemplateSrv } from '@grafana/runtime';
import { appEvents } from 'app/core/core';
import { getDashboardSrv } from 'app/features/dashboard/services/DashboardSrv';

import { HttpRequestMethod } from '../../panelcfg.gen';

import { APIEditorConfig } from './APIEditor';

export const callApi = (api: APIEditorConfig, isTest = false) => {
  if (api && api.endpoint) {
    // If API endpoint origin matches Grafana origin, don't call it.
    if (requestMatchesGrafanaOrigin(api.endpoint)) {
      appEvents.emit(AppEvents.alertError, ['Cannot call API at Grafana origin.']);
      return;
    }
    const request = getRequest(api);

    getBackendSrv()
      .fetch(request)
      .subscribe({
        error: (error) => {
          if (isTest) {
            appEvents.emit(AppEvents.alertError, ['Error has occurred: ', JSON.stringify(error)]);
            console.error(error);
          }
        },
        complete: () => {
          if (isTest) {
            appEvents.emit(AppEvents.alertSuccess, ['Test successful']);
          }
        },
      });
  }
};

export const interpolateVariables = (text: string) => {
  const panel = getDashboardSrv().getCurrent()?.panelInEdit;
  return getTemplateSrv().replace(text, panel?.scopedVars);
};

export const getRequest = (api: APIEditorConfig) => {
  const requestHeaders: HeadersInit = [];

  const url = new URL(interpolateVariables(api.endpoint!));

  let request: BackendSrvRequest = {
    url: url.toString(),
    method: api.method,
    data: getData(api),
    headers: requestHeaders,
  };

  if (api.headerParams) {
    api.headerParams.forEach((param) => {
      requestHeaders.push([interpolateVariables(param[0]), interpolateVariables(param[1])]);
    });
  }

  if (api.queryParams) {
    api.queryParams?.forEach((param) => {
      url.searchParams.append(interpolateVariables(param[0]), interpolateVariables(param[1]));
    });

    request.url = url.toString();
  }

  if (api.method === HttpRequestMethod.POST) {
    requestHeaders.push(['Content-Type', api.contentType!]);
  }

  request.headers = requestHeaders;

  return request;
};

const getData = (api: APIEditorConfig) => {
  let data: string | undefined = api.data ? interpolateVariables(api.data) : '{}';
  if (api.method === HttpRequestMethod.GET) {
    data = undefined;
  }

  return data;
};

const requestMatchesGrafanaOrigin = (requestEndpoint: string) => {
  const requestURL = new URL(requestEndpoint);
<<<<<<< HEAD
  const grafanaURL = new URL(window.location.href);
=======
  const grafanaURL = new URL(window.location.origin);
>>>>>>> a12cb8cb
  return requestURL.origin === grafanaURL.origin;
};<|MERGE_RESOLUTION|>--- conflicted
+++ resolved
@@ -85,10 +85,6 @@
 
 const requestMatchesGrafanaOrigin = (requestEndpoint: string) => {
   const requestURL = new URL(requestEndpoint);
-<<<<<<< HEAD
-  const grafanaURL = new URL(window.location.href);
-=======
   const grafanaURL = new URL(window.location.origin);
->>>>>>> a12cb8cb
   return requestURL.origin === grafanaURL.origin;
 };