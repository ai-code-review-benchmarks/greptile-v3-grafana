import { css } from '@emotion/css';
import React, { useEffect, useMemo, useRef, useState } from 'react';

import { GrafanaTheme2 } from '@grafana/data';
import { useStyles2 } from '@grafana/ui';
import { config } from 'app/core/config';
import { ConnectionDirection } from 'app/features/canvas';
import { Scene } from 'app/features/canvas/runtime/scene';

import { ConnectionCoordinates } from '../../panelcfg.gen';
import { ConnectionState } from '../../types';
import {
  calculateAbsoluteCoords,
  calculateAngle,
  calculateCoordinates,
  calculateDistance,
  calculateMidpoint,
  getConnectionStyles,
  getParentBoundingClientRect,
} from '../../utils';

import { CONNECTION_VERTEX_ADD_ID, CONNECTION_VERTEX_ID } from './Connections';

type Props = {
  setSVGRef: (anchorElement: SVGSVGElement) => void;
  setLineRef: (anchorElement: SVGLineElement) => void;
  setSVGVertexRef: (anchorElement: SVGSVGElement) => void;
  setVertexPathRef: (anchorElement: SVGPathElement) => void;
  setVertexRef: (anchorElement: SVGCircleElement) => void;
  scene: Scene;
};

let idCounter = 0;
const htmlElementTypes = ['input', 'textarea'];

export const ConnectionSVG = ({
  setSVGRef,
  setLineRef,
  setSVGVertexRef,
  setVertexPathRef,
  setVertexRef,
  scene,
}: Props) => {
  const styles = useStyles2(getStyles);

  const headId = Date.now() + '_' + idCounter++;
  const CONNECTION_LINE_ID = useMemo(() => `connectionLineId-${headId}`, [headId]);
  const EDITOR_HEAD_ID = useMemo(() => `editorHead-${headId}`, [headId]);
  const defaultArrowColor = config.theme2.colors.text.primary;
  const defaultArrowSize = 2;
  const defaultArrowDirection = ConnectionDirection.Forward;
  const maximumVertices = 10;

  const [selectedConnection, setSelectedConnection] = useState<ConnectionState | undefined>(undefined);

  // Need to use ref to ensure state is not stale in event handler
  const selectedConnectionRef = useRef(selectedConnection);
  useEffect(() => {
    selectedConnectionRef.current = selectedConnection;
  });

  useEffect(() => {
    if (scene.panel.context.instanceState?.selectedConnection) {
      setSelectedConnection(scene.panel.context.instanceState?.selectedConnection);
    }
  }, [scene.panel.context.instanceState?.selectedConnection]);

  const onKeyUp = (e: KeyboardEvent) => {
    const target = e.target;

    if (!(target instanceof HTMLElement)) {
      return;
    }

    if (htmlElementTypes.indexOf(target.nodeName.toLowerCase()) > -1) {
      return;
    }

    // Backspace (8) or delete (46)
    if (e.keyCode === 8 || e.keyCode === 46) {
      if (selectedConnectionRef.current && selectedConnectionRef.current.source) {
        selectedConnectionRef.current.source.options.connections =
          selectedConnectionRef.current.source.options.connections?.filter(
            (connection) => connection !== selectedConnectionRef.current?.info
          );
        selectedConnectionRef.current.source.onChange(selectedConnectionRef.current.source.options);

        setSelectedConnection(undefined);
        scene.connections.select(undefined);
        scene.connections.updateState();
        scene.save();
      }
    } else {
      // Prevent removing event listener if key is not delete
      return;
    }

    document.removeEventListener('keyup', onKeyUp);
    scene.selecto!.rootContainer!.removeEventListener('click', clearSelectedConnection);
  };

  const clearSelectedConnection = (event: MouseEvent) => {
    const eventTarget = event.target;

    const shouldResetSelectedConnection = !(
      eventTarget instanceof SVGLineElement && eventTarget.id === CONNECTION_LINE_ID
    );

    if (shouldResetSelectedConnection) {
      setSelectedConnection(undefined);
      scene.connections.select(undefined);
    }
  };

  const selectConnection = (connection: ConnectionState) => {
    if (scene.isEditingEnabled) {
      setSelectedConnection(connection);
      scene.connections.select(connection);

      document.addEventListener('keyup', onKeyUp);
      scene.selecto!.rootContainer!.addEventListener('click', clearSelectedConnection);
    }
  };

  // Figure out target and then target's relative coordinates drawing (if no target do parent)
  const renderConnections = () => {
    return (
      scene.connections.state
        // Render selected connection last, ensuring it is above other connections
        .sort((_a, b) => (selectedConnection === b && scene.panel.context.instanceState.selectedConnection ? -1 : 0))
        .map((v, idx) => {
          const { source, target, info, vertices } = v;
          const sourceRect = source.div?.getBoundingClientRect();
          const parent = source.div?.parentElement;
          const transformScale = scene.scale;
          const parentRect = getParentBoundingClientRect(scene);

          if (!sourceRect || !parent || !parentRect) {
            return;
          }

          const { x1, y1, x2, y2 } = calculateCoordinates(sourceRect, parentRect, info, target, transformScale);
          const midpoint = calculateMidpoint(x1, y1, x2, y2);
          const xDist = x2 - x1;
          const yDist = y2 - y1;

          const { strokeColor, strokeWidth, strokeRadius, arrowDirection, lineStyle, shouldAnimate } =
            getConnectionStyles(info, scene, defaultArrowSize, defaultArrowDirection);

          const isSelected = selectedConnection === v && scene.panel.context.instanceState.selectedConnection;

          const connectionCursorStyle = scene.isEditingEnabled ? 'grab' : '';
          const selectedStyles = { stroke: '#44aaff', strokeOpacity: 0.6, strokeWidth: strokeWidth + 5 };

          const CONNECTION_HEAD_ID_START = `connectionHeadStart-${headId + Math.random()}`;
          const CONNECTION_HEAD_ID_END = `connectionHeadEnd-${headId + Math.random()}`;

          const radius = strokeRadius;
          // Create vertex path and populate array of add vertex controls
          const addVertices: ConnectionCoordinates[] = [];
          let pathString = `M${x1} ${y1} `;
          if (vertices?.length) {
            vertices.map((vertex, index) => {
              const x = vertex.x;
              const y = vertex.y;

              // Convert vertex relative coordinates to scene coordinates
              const X = x * xDist + x1;
              const Y = y * yDist + y1;

              // Initialize coordinates for first arc control point
              let xa = X;
              let ya = Y;

              // Initialize coordinates for second arc control point
              let xb = X;
              let yb = Y;

              // Initialize half arc distance and segment angles
              let lHalfArc = 0;
              let angle1 = 0;
              let angle2 = 0;

              // Only calculate arcs if there is a radius
              if (radius) {
                if (index < vertices.length - 1) {
                  const Xn = vertices[index + 1].x * xDist + x1;
                  const Yn = vertices[index + 1].y * yDist + y1;
                  if (index === 0) {
                    // First vertex
                    angle1 = calculateAngle(x1, y1, X, Y);
                    angle2 = calculateAngle(X, Y, Xn, Yn);
                  } else {
                    // All vertices
                    const previousVertex = vertices[index - 1];
                    const Xp = previousVertex.x * xDist + x1;
                    const Yp = previousVertex.y * yDist + y1;
                    angle1 = calculateAngle(Xp, Yp, X, Y);
                    angle2 = calculateAngle(X, Y, Xn, Yn);
                  }
                } else {
                  // Last vertex
                  let previousVertex = { x: 0, y: 0 };
                  if (index > 0) {
                    // Not also the first vertex
                    previousVertex = vertices[index - 1];
                  }
                  const Xp = previousVertex.x * xDist + x1;
                  const Yp = previousVertex.y * yDist + y1;
                  angle1 = calculateAngle(Xp, Yp, X, Y);
                  angle2 = calculateAngle(X, Y, x2, y2);
                }

                // Calculate angle between two segments where arc will be placed
                const theta = angle2 - angle1; //radians
                // Attempt to determine if arc is counter clockwise (ccw)
                const ccw = theta < 0;
                // Half arc is used for arc control points
                lHalfArc = radius * Math.tan(theta / 2);
                if (ccw) {
                  lHalfArc *= -1;
                }
              }

<<<<<<< HEAD
      const { x1, y1, x2, y2, deltaX, deltaY } = calculateCoordinates(
        sourceRect,
        parentRect,
        info,
        target,
        transformScale
      );
      const midpoint = calculateMidpoint(x1, y1, x2, y2);
      const xDist = deltaX;
      const yDist = deltaY;

      const { strokeColor, strokeWidth, strokeRadius, arrowDirection, lineStyle } = getConnectionStyles(
        info,
        scene,
        defaultArrowSize,
        defaultArrowDirection
      );

      const isSelected = selectedConnection === v && scene.panel.context.instanceState.selectedConnection;

      const connectionCursorStyle = scene.isEditingEnabled ? 'grab' : '';
      const selectedStyles = { stroke: '#44aaff', strokeOpacity: 0.6, strokeWidth: strokeWidth + 5 };

      const CONNECTION_HEAD_ID_START = `connectionHeadStart-${headId + Math.random()}`;
      const CONNECTION_HEAD_ID_END = `connectionHeadEnd-${headId + Math.random()}`;

      const radius = strokeRadius;
      // Create vertex path and populate array of add vertex controls
      const addVertices: ConnectionCoordinates[] = [];
      let pathString = `M${x1} ${y1} `;
      if (vertices?.length) {
        vertices.map((vertex, index) => {
          const x = vertex.x;
          const y = vertex.y;

          // Convert vertex relative coordinates to scene coordinates
          const X = x * deltaX + x1;
          const Y = y * deltaY + y1;

          // Initialize coordinates for first arc control point
          let xa = X;
          let ya = Y;

          // Initialize coordinates for second arc control point
          let xb = X;
          let yb = Y;

          // Initialize half arc distance and segment angles
          let lHalfArc = 0;
          let angle1 = 0;
          let angle2 = 0;

          // Only calculate arcs if there is a radius
          if (radius) {
            if (index < vertices.length - 1) {
              const Xn = vertices[index + 1].x * xDist + x1;
              const Yn = vertices[index + 1].y * yDist + y1;
=======
>>>>>>> 9d44c8e8
              if (index === 0) {
                // For first vertex
                addVertices.push(calculateMidpoint(0, 0, x, y));

                // Only calculate arcs if there is a radius
                if (radius) {
                  // Length of segment
                  const lSegment = calculateDistance(X, Y, x1, y1);
                  if (Math.abs(lHalfArc) > 0.5 * Math.abs(lSegment)) {
                    // Limit curve control points to mid segment
                    lHalfArc = 0.5 * lSegment;
                  }
                  // Default next point to last point
                  let Xn = x2;
                  let Yn = y2;
                  if (index < vertices.length - 1) {
                    // Not also the last point
                    const nextVertex = vertices[index + 1];
                    Xn = nextVertex.x * xDist + x1;
                    Yn = nextVertex.y * yDist + y1;
                  }

                  // Length of next segment
                  const lSegmentNext = calculateDistance(X, Y, Xn, Yn);
                  if (Math.abs(lHalfArc) > 0.5 * Math.abs(lSegmentNext)) {
                    // Limit curve control points to mid segment
                    lHalfArc = 0.5 * lSegmentNext;
                  }
                  // Calculate arc control points
                  const lDelta = lSegment - lHalfArc;
                  xa = lDelta * Math.cos(angle1) + x1;
                  ya = lDelta * Math.sin(angle1) + y1;
                  xb = lHalfArc * Math.cos(angle2) + X;
                  yb = lHalfArc * Math.sin(angle2) + Y;

                  // Check if arc control points are inside of segment, otherwise swap sign
                  if ((xa > X && xa > x1) || (xa < X && xa < x1)) {
                    xa = (lDelta + 2 * lHalfArc) * Math.cos(angle1) + x1;
                    ya = (lDelta + 2 * lHalfArc) * Math.sin(angle1) + y1;
                    xb = -lHalfArc * Math.cos(angle2) + X;
                    yb = -lHalfArc * Math.sin(angle2) + Y;
                  }
                }
              } else {
                // For all other vertices
                const previousVertex = vertices[index - 1];
                addVertices.push(calculateMidpoint(previousVertex.x, previousVertex.y, x, y));

                // Only calculate arcs if there is a radius
                if (radius) {
                  // Convert previous vertex relative coorindates to scene coordinates
                  const Xp = previousVertex.x * xDist + x1;
                  const Yp = previousVertex.y * yDist + y1;

                  // Length of segment
                  const lSegment = calculateDistance(X, Y, Xp, Yp);
                  if (Math.abs(lHalfArc) > 0.5 * Math.abs(lSegment)) {
                    // Limit curve control points to mid segment
                    lHalfArc = 0.5 * lSegment;
                  }
                  // Default next point to last point
                  let Xn = x2;
                  let Yn = y2;
                  if (index < vertices.length - 1) {
                    // Not also the last point
                    const nextVertex = vertices[index + 1];
                    Xn = nextVertex.x * xDist + x1;
                    Yn = nextVertex.y * yDist + y1;
                  }

                  // Length of next segment
                  const lSegmentNext = calculateDistance(X, Y, Xn, Yn);
                  if (Math.abs(lHalfArc) > 0.5 * Math.abs(lSegmentNext)) {
                    // Limit curve control points to mid segment
                    lHalfArc = 0.5 * lSegmentNext;
                  }

                  // Calculate arc control points
                  const lDelta = lSegment - lHalfArc;
                  xa = lDelta * Math.cos(angle1) + Xp;
                  ya = lDelta * Math.sin(angle1) + Yp;
                  xb = lHalfArc * Math.cos(angle2) + X;
                  yb = lHalfArc * Math.sin(angle2) + Y;

                  // Check if arc control points are inside of segment, otherwise swap sign
                  if ((xa > X && xa > Xp) || (xa < X && xa < Xp)) {
                    xa = (lDelta + 2 * lHalfArc) * Math.cos(angle1) + Xp;
                    ya = (lDelta + 2 * lHalfArc) * Math.sin(angle1) + Yp;
                    xb = -lHalfArc * Math.cos(angle2) + X;
                    yb = -lHalfArc * Math.sin(angle2) + Y;
                  }
                }
              }
              if (index === vertices.length - 1) {
                // For last vertex only
                addVertices.push(calculateMidpoint(1, 1, x, y));
              }
              // Add segment to path
              pathString += `L${xa} ${ya} `;

              if (lHalfArc !== 0) {
                // Add arc if applicable
                pathString += `Q ${X} ${Y} ${xb} ${yb} `;
              }
            });
            // Add last segment
            pathString += `L${x2} ${y2}`;
          }

          const markerStart =
            arrowDirection === ConnectionDirection.Reverse || arrowDirection === ConnectionDirection.Both
              ? `url(#${CONNECTION_HEAD_ID_START})`
              : undefined;

          const markerEnd =
            arrowDirection === ConnectionDirection.Forward || arrowDirection === ConnectionDirection.Both
              ? `url(#${CONNECTION_HEAD_ID_END})`
              : undefined;

          const getAnimationDirection = () => {
            let values = '100;0';

            if (arrowDirection === ConnectionDirection.Reverse) {
              values = '0;100';
            }
<<<<<<< HEAD
          }
          if (index === vertices.length - 1) {
            // For last vertex only
            addVertices.push(calculateMidpoint((x2 - x1) / deltaX, (y2 - y1) / deltaY, x, y));
          }
          // Add segment to path
          pathString += `L${xa} ${ya} `;

          if (lHalfArc !== 0) {
            // Add arc if applicable
            pathString += `Q ${X} ${Y} ${xb} ${yb} `;
          }
        });
        // Add last segment
        pathString += `L${x2} ${y2}`;
      }
=======
>>>>>>> 9d44c8e8

            return values;
          };

          return (
            <svg className={styles.connection} key={idx}>
              <g onClick={() => selectConnection(v)}>
                <defs>
                  <marker
                    id={CONNECTION_HEAD_ID_START}
                    markerWidth="10"
                    markerHeight="7"
                    refX="0"
                    refY="3.5"
                    orient="auto"
                    stroke={strokeColor}
                  >
                    <polygon points="10 0, 0 3.5, 10 7" fill={strokeColor} />
                  </marker>
                  <marker
                    id={CONNECTION_HEAD_ID_END}
                    markerWidth="10"
                    markerHeight="7"
                    refX="10"
                    refY="3.5"
                    orient="auto"
                    stroke={strokeColor}
                  >
                    <polygon points="0 0, 10 3.5, 0 7" fill={strokeColor} />
                  </marker>
                </defs>
                {vertices?.length ? (
                  <g>
<<<<<<< HEAD
                    {vertices.map((value, index) => {
                      const { x, y } = calculateAbsoluteCoords(x1, y1, x2, y2, value.x, value.y, deltaX, deltaY);
                      return (
                        <circle
                          id={CONNECTION_VERTEX_ID}
                          data-index={index}
                          key={`${CONNECTION_VERTEX_ID}${index}_${idx}`}
                          cx={x}
                          cy={y}
                          r={5}
                          stroke={strokeColor}
                          className={styles.vertex}
                          cursor={'crosshair'}
                          pointerEvents="auto"
                        />
                      );
                    })}
                    {vertices.length < maximumVertices &&
                      addVertices.map((value, index) => {
                        const { x, y } = calculateAbsoluteCoords(x1, y1, x2, y2, value.x, value.y, deltaX, deltaY);
                        return (
                          <circle
                            id={CONNECTION_VERTEX_ADD_ID}
                            data-index={index}
                            key={`${CONNECTION_VERTEX_ADD_ID}${index}_${idx}`}
                            cx={x}
                            cy={y}
                            r={4}
                            stroke={strokeColor}
                            className={styles.addVertex}
                            cursor={'crosshair'}
                            pointerEvents="auto"
                          />
                        );
                      })}
=======
                    <path
                      id={`${CONNECTION_LINE_ID}_transparent`}
                      d={pathString}
                      cursor={connectionCursorStyle}
                      pointerEvents="auto"
                      stroke="transparent"
                      strokeWidth={15}
                      fill={'none'}
                      style={isSelected ? selectedStyles : {}}
                    />
                    <path
                      d={pathString}
                      stroke={strokeColor}
                      strokeWidth={strokeWidth}
                      strokeDasharray={lineStyle}
                      strokeDashoffset={1}
                      fill={'none'}
                      markerEnd={markerEnd}
                      markerStart={markerStart}
                    >
                      {shouldAnimate && (
                        <animate
                          attributeName="stroke-dashoffset"
                          values={getAnimationDirection()}
                          dur="5s"
                          calcMode="linear"
                          repeatCount="indefinite"
                          fill={'freeze'}
                        />
                      )}
                    </path>
                    {isSelected && (
                      <g>
                        {vertices.map((value, index) => {
                          const { x, y } = calculateAbsoluteCoords(x1, y1, x2, y2, value.x, value.y);
                          return (
                            <circle
                              id={CONNECTION_VERTEX_ID}
                              data-index={index}
                              key={`${CONNECTION_VERTEX_ID}${index}_${idx}`}
                              cx={x}
                              cy={y}
                              r={5}
                              stroke={strokeColor}
                              className={styles.vertex}
                              cursor={'crosshair'}
                              pointerEvents="auto"
                            />
                          );
                        })}
                        {vertices.length < maximumVertices &&
                          addVertices.map((value, index) => {
                            const { x, y } = calculateAbsoluteCoords(x1, y1, x2, y2, value.x, value.y);
                            return (
                              <circle
                                id={CONNECTION_VERTEX_ADD_ID}
                                data-index={index}
                                key={`${CONNECTION_VERTEX_ADD_ID}${index}_${idx}`}
                                cx={x}
                                cy={y}
                                r={4}
                                stroke={strokeColor}
                                className={styles.addVertex}
                                cursor={'crosshair'}
                                pointerEvents="auto"
                              />
                            );
                          })}
                      </g>
                    )}
                  </g>
                ) : (
                  <g>
                    <line
                      id={`${CONNECTION_LINE_ID}_transparent`}
                      cursor={connectionCursorStyle}
                      pointerEvents="auto"
                      stroke="transparent"
                      strokeWidth={15}
                      style={isSelected ? selectedStyles : {}}
                      x1={x1}
                      y1={y1}
                      x2={x2}
                      y2={y2}
                    />
                    <line
                      id={CONNECTION_LINE_ID}
                      stroke={strokeColor}
                      pointerEvents="auto"
                      strokeWidth={strokeWidth}
                      markerEnd={markerEnd}
                      markerStart={markerStart}
                      strokeDasharray={lineStyle}
                      strokeDashoffset={1}
                      x1={x1}
                      y1={y1}
                      x2={x2}
                      y2={y2}
                      cursor={connectionCursorStyle}
                    >
                      {shouldAnimate && (
                        <animate
                          attributeName="stroke-dashoffset"
                          values={getAnimationDirection()}
                          dur="5s"
                          calcMode="linear"
                          repeatCount="indefinite"
                          fill={'freeze'}
                        />
                      )}
                    </line>
                    {isSelected && (
                      <circle
                        id={CONNECTION_VERTEX_ADD_ID}
                        data-index={0}
                        cx={midpoint.x}
                        cy={midpoint.y}
                        r={4}
                        stroke={strokeColor}
                        className={styles.addVertex}
                        cursor={'crosshair'}
                        pointerEvents="auto"
                      />
                    )}
>>>>>>> 9d44c8e8
                  </g>
                )}
              </g>
            </svg>
          );
        })
    );
  };

  return (
    <>
      <svg ref={setSVGRef} className={styles.editorSVG}>
        <defs>
          <marker
            id={EDITOR_HEAD_ID}
            markerWidth="10"
            markerHeight="7"
            refX="10"
            refY="3.5"
            orient="auto"
            stroke={defaultArrowColor}
          >
            <polygon points="0 0, 10 3.5, 0 7" fill={defaultArrowColor} />
          </marker>
        </defs>
        <line ref={setLineRef} stroke={defaultArrowColor} strokeWidth={2} markerEnd={`url(#${EDITOR_HEAD_ID})`} />
      </svg>
      <svg ref={setSVGVertexRef} className={styles.editorSVG}>
        <path
          ref={setVertexPathRef}
          stroke={defaultArrowColor}
          strokeWidth={2}
          strokeDasharray={'5, 5'}
          fill={'none'}
        />
        <circle ref={setVertexRef} stroke={defaultArrowColor} r={4} className={styles.vertex} />
      </svg>
      {renderConnections()}
    </>
  );
};

const getStyles = (theme: GrafanaTheme2) => ({
  editorSVG: css({
    position: 'absolute',
    pointerEvents: 'none',
    width: '100%',
    height: '100%',
    zIndex: 1000,
    display: 'none',
  }),
  connection: css({
    position: 'absolute',
    width: '100%',
    height: '100%',
    zIndex: 1000,
    pointerEvents: 'none',
  }),
  vertex: css({
    fill: '#44aaff',
    strokeWidth: 2,
  }),
  addVertex: css({
    fill: '#44aaff',
    opacity: 0.5,
    strokeWidth: 1,
  }),
});<|MERGE_RESOLUTION|>--- conflicted
+++ resolved
@@ -139,10 +139,16 @@
             return;
           }
 
-          const { x1, y1, x2, y2 } = calculateCoordinates(sourceRect, parentRect, info, target, transformScale);
+          const { x1, y1, x2, y2, deltaX, deltaY } = calculateCoordinates(
+            sourceRect,
+            parentRect,
+            info,
+            target,
+            transformScale
+          );
           const midpoint = calculateMidpoint(x1, y1, x2, y2);
-          const xDist = x2 - x1;
-          const yDist = y2 - y1;
+          const xDist = deltaX;
+          const yDist = deltaY;
 
           const { strokeColor, strokeWidth, strokeRadius, arrowDirection, lineStyle, shouldAnimate } =
             getConnectionStyles(info, scene, defaultArrowSize, defaultArrowDirection);
@@ -165,8 +171,8 @@
               const y = vertex.y;
 
               // Convert vertex relative coordinates to scene coordinates
-              const X = x * xDist + x1;
-              const Y = y * yDist + y1;
+              const X = x * deltaX + x1;
+              const Y = y * deltaY + y1;
 
               // Initialize coordinates for first arc control point
               let xa = X;
@@ -222,66 +228,6 @@
                 }
               }
 
-<<<<<<< HEAD
-      const { x1, y1, x2, y2, deltaX, deltaY } = calculateCoordinates(
-        sourceRect,
-        parentRect,
-        info,
-        target,
-        transformScale
-      );
-      const midpoint = calculateMidpoint(x1, y1, x2, y2);
-      const xDist = deltaX;
-      const yDist = deltaY;
-
-      const { strokeColor, strokeWidth, strokeRadius, arrowDirection, lineStyle } = getConnectionStyles(
-        info,
-        scene,
-        defaultArrowSize,
-        defaultArrowDirection
-      );
-
-      const isSelected = selectedConnection === v && scene.panel.context.instanceState.selectedConnection;
-
-      const connectionCursorStyle = scene.isEditingEnabled ? 'grab' : '';
-      const selectedStyles = { stroke: '#44aaff', strokeOpacity: 0.6, strokeWidth: strokeWidth + 5 };
-
-      const CONNECTION_HEAD_ID_START = `connectionHeadStart-${headId + Math.random()}`;
-      const CONNECTION_HEAD_ID_END = `connectionHeadEnd-${headId + Math.random()}`;
-
-      const radius = strokeRadius;
-      // Create vertex path and populate array of add vertex controls
-      const addVertices: ConnectionCoordinates[] = [];
-      let pathString = `M${x1} ${y1} `;
-      if (vertices?.length) {
-        vertices.map((vertex, index) => {
-          const x = vertex.x;
-          const y = vertex.y;
-
-          // Convert vertex relative coordinates to scene coordinates
-          const X = x * deltaX + x1;
-          const Y = y * deltaY + y1;
-
-          // Initialize coordinates for first arc control point
-          let xa = X;
-          let ya = Y;
-
-          // Initialize coordinates for second arc control point
-          let xb = X;
-          let yb = Y;
-
-          // Initialize half arc distance and segment angles
-          let lHalfArc = 0;
-          let angle1 = 0;
-          let angle2 = 0;
-
-          // Only calculate arcs if there is a radius
-          if (radius) {
-            if (index < vertices.length - 1) {
-              const Xn = vertices[index + 1].x * xDist + x1;
-              const Yn = vertices[index + 1].y * yDist + y1;
-=======
->>>>>>> 9d44c8e8
               if (index === 0) {
                 // For first vertex
                 addVertices.push(calculateMidpoint(0, 0, x, y));
@@ -377,7 +323,7 @@
               }
               if (index === vertices.length - 1) {
                 // For last vertex only
-                addVertices.push(calculateMidpoint(1, 1, x, y));
+                addVertices.push(calculateMidpoint((x2 - x1) / deltaX, (y2 - y1) / deltaY, x, y));
               }
               // Add segment to path
               pathString += `L${xa} ${ya} `;
@@ -407,25 +353,6 @@
             if (arrowDirection === ConnectionDirection.Reverse) {
               values = '0;100';
             }
-<<<<<<< HEAD
-          }
-          if (index === vertices.length - 1) {
-            // For last vertex only
-            addVertices.push(calculateMidpoint((x2 - x1) / deltaX, (y2 - y1) / deltaY, x, y));
-          }
-          // Add segment to path
-          pathString += `L${xa} ${ya} `;
-
-          if (lHalfArc !== 0) {
-            // Add arc if applicable
-            pathString += `Q ${X} ${Y} ${xb} ${yb} `;
-          }
-        });
-        // Add last segment
-        pathString += `L${x2} ${y2}`;
-      }
-=======
->>>>>>> 9d44c8e8
 
             return values;
           };
@@ -459,43 +386,6 @@
                 </defs>
                 {vertices?.length ? (
                   <g>
-<<<<<<< HEAD
-                    {vertices.map((value, index) => {
-                      const { x, y } = calculateAbsoluteCoords(x1, y1, x2, y2, value.x, value.y, deltaX, deltaY);
-                      return (
-                        <circle
-                          id={CONNECTION_VERTEX_ID}
-                          data-index={index}
-                          key={`${CONNECTION_VERTEX_ID}${index}_${idx}`}
-                          cx={x}
-                          cy={y}
-                          r={5}
-                          stroke={strokeColor}
-                          className={styles.vertex}
-                          cursor={'crosshair'}
-                          pointerEvents="auto"
-                        />
-                      );
-                    })}
-                    {vertices.length < maximumVertices &&
-                      addVertices.map((value, index) => {
-                        const { x, y } = calculateAbsoluteCoords(x1, y1, x2, y2, value.x, value.y, deltaX, deltaY);
-                        return (
-                          <circle
-                            id={CONNECTION_VERTEX_ADD_ID}
-                            data-index={index}
-                            key={`${CONNECTION_VERTEX_ADD_ID}${index}_${idx}`}
-                            cx={x}
-                            cy={y}
-                            r={4}
-                            stroke={strokeColor}
-                            className={styles.addVertex}
-                            cursor={'crosshair'}
-                            pointerEvents="auto"
-                          />
-                        );
-                      })}
-=======
                     <path
                       id={`${CONNECTION_LINE_ID}_transparent`}
                       d={pathString}
@@ -530,7 +420,7 @@
                     {isSelected && (
                       <g>
                         {vertices.map((value, index) => {
-                          const { x, y } = calculateAbsoluteCoords(x1, y1, x2, y2, value.x, value.y);
+                          const { x, y } = calculateAbsoluteCoords(x1, y1, x2, y2, value.x, value.y, deltaX, deltaY);
                           return (
                             <circle
                               id={CONNECTION_VERTEX_ID}
@@ -548,7 +438,7 @@
                         })}
                         {vertices.length < maximumVertices &&
                           addVertices.map((value, index) => {
-                            const { x, y } = calculateAbsoluteCoords(x1, y1, x2, y2, value.x, value.y);
+                            const { x, y } = calculateAbsoluteCoords(x1, y1, x2, y2, value.x, value.y, deltaX, deltaY);
                             return (
                               <circle
                                 id={CONNECTION_VERTEX_ADD_ID}
@@ -620,7 +510,6 @@
                         pointerEvents="auto"
                       />
                     )}
->>>>>>> 9d44c8e8
                   </g>
                 )}
               </g>
