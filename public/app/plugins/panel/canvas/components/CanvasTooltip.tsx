import { css, cx } from '@emotion/css';
import { useDialog } from '@react-aria/dialog';
import { useOverlay } from '@react-aria/overlays';
import { createRef } from 'react';

<<<<<<< HEAD
import { Field, GrafanaTheme2, LinkModel } from '@grafana/data/src';
import { LinkButton, Portal, Stack, useStyles2, VizTooltipContainer } from '@grafana/ui';
import { CloseButton } from 'app/core/components/CloseButton/CloseButton';
=======
import { FieldType, GrafanaTheme2, formattedValueToString, getFieldDisplayName } from '@grafana/data/src';
import { Portal, useStyles2, VizTooltipContainer } from '@grafana/ui';
import { VizTooltipContent } from '@grafana/ui/src/components/VizTooltip/VizTooltipContent';
import { VizTooltipFooter } from '@grafana/ui/src/components/VizTooltip/VizTooltipFooter';
import { VizTooltipHeader } from '@grafana/ui/src/components/VizTooltip/VizTooltipHeader';
import { VizTooltipItem } from '@grafana/ui/src/components/VizTooltip/types';
import { CloseButton } from '@grafana/ui/src/components/uPlot/plugins/CloseButton';
>>>>>>> a28db90d
import { Scene } from 'app/features/canvas/runtime/scene';

interface Props {
  scene: Scene;
}

export const CanvasTooltip = ({ scene }: Props) => {
  const styles = useStyles2(getStyles);

  const onClose = () => {
    if (scene?.tooltipCallback && scene.tooltip) {
      scene.tooltipCallback(undefined);
    }
  };

  const ref = createRef<HTMLElement>();
  const { overlayProps } = useOverlay({ onClose: onClose, isDismissable: true }, ref);
  const { dialogProps } = useDialog({}, ref);

  const element = scene.tooltip?.element;
  if (!element) {
    return <></>;
  }

<<<<<<< HEAD
  const links: Array<LinkModel<Field>> = [];
  const linkLookup = new Set<string>();

  const elementHasLinks = (element.options.links?.length ?? 0) > 0 && element.getLinks;
  if (elementHasLinks) {
    element.getLinks!({}).forEach((link) => {
      const key = `${link.title}/${link.href}`;
      if (!linkLookup.has(key)) {
        links.push(link);
        linkLookup.add(key);
      }
    });
  }

  // sort element data links
  links.sort((a, b) => (a.sortIndex ?? 0) - (b.sortIndex ?? 0));

  const renderDataLinks = () =>
    links.length > 0 && (
      <div>
        <Stack direction={'column'}>
          {links.map((link: LinkModel, i: number) => (
            <LinkButton
              key={i}
              icon={'external-link-alt'}
              target={link.target}
              href={link.href}
              onClick={link.onClick}
              fill="text"
              style={{ width: '100%' }}
            >
              {link.title}
            </LinkButton>
          ))}
        </Stack>
      </div>
    );
=======
  // Retrieve timestamp of the last data point if available
  const timeField = scene.data?.series[0].fields?.find((field) => field.type === FieldType.time);
  const lastTimeValue = timeField?.values[timeField.values.length - 1];
  const shouldDisplayTimeContentItem =
    timeField && lastTimeValue && element.data.field && getFieldDisplayName(timeField) !== element.data.field;

  const headerItem: VizTooltipItem | null = {
    label: element.getName(),
    value: '',
  };

  const contentItems: VizTooltipItem[] = [
    {
      label: element.data.field ?? 'Fixed',
      value: element.data.text,
    },
    ...(shouldDisplayTimeContentItem
      ? [
          {
            label: 'Time',
            value: formattedValueToString(timeField?.display!(lastTimeValue)),
          },
        ]
      : []),
  ];
>>>>>>> a28db90d

  return (
    <>
      {scene.tooltip?.element && scene.tooltip.anchorPoint && (
        <Portal>
          <VizTooltipContainer
            className={cx(styles.tooltipWrapper, scene.tooltip.isOpen && styles.pinned)}
            position={{ x: scene.tooltip.anchorPoint.x, y: scene.tooltip.anchorPoint.y }}
            offset={{ x: 5, y: 0 }}
            allowPointerEvents={scene.tooltip.isOpen}
          >
            <section ref={ref} {...overlayProps} {...dialogProps}>
              {scene.tooltip.isOpen && <CloseButton style={{ zIndex: 1 }} onClick={onClose} />}
              <VizTooltipHeader item={headerItem} isPinned={scene.tooltip.isOpen!} />
              {element.data.text && <VizTooltipContent items={contentItems} isPinned={scene.tooltip.isOpen!} />}
              <VizTooltipFooter dataLinks={element.data?.links} />
            </section>
          </VizTooltipContainer>
        </Portal>
      )}
    </>
  );
};

const getStyles = (theme: GrafanaTheme2) => ({
  wrapper: css({
    marginTop: '20px',
    background: theme.colors.background.primary,
  }),
  tooltipWrapper: css({
    top: 0,
    left: 0,
    zIndex: theme.zIndex.portal,
    whiteSpace: 'pre',
    borderRadius: theme.shape.radius.default,
    position: 'fixed',
    background: theme.colors.background.primary,
    border: `1px solid ${theme.colors.border.weak}`,
    boxShadow: theme.shadows.z2,
    userSelect: 'text',
    padding: 0,
  }),
  pinned: css({
    boxShadow: theme.shadows.z3,
  }),
});<|MERGE_RESOLUTION|>--- conflicted
+++ resolved
@@ -3,19 +3,20 @@
 import { useOverlay } from '@react-aria/overlays';
 import { createRef } from 'react';
 
-<<<<<<< HEAD
-import { Field, GrafanaTheme2, LinkModel } from '@grafana/data/src';
-import { LinkButton, Portal, Stack, useStyles2, VizTooltipContainer } from '@grafana/ui';
-import { CloseButton } from 'app/core/components/CloseButton/CloseButton';
-=======
-import { FieldType, GrafanaTheme2, formattedValueToString, getFieldDisplayName } from '@grafana/data/src';
+import {
+  Field,
+  LinkModel,
+  FieldType,
+  GrafanaTheme2,
+  formattedValueToString,
+  getFieldDisplayName,
+} from '@grafana/data/src';
 import { Portal, useStyles2, VizTooltipContainer } from '@grafana/ui';
 import { VizTooltipContent } from '@grafana/ui/src/components/VizTooltip/VizTooltipContent';
 import { VizTooltipFooter } from '@grafana/ui/src/components/VizTooltip/VizTooltipFooter';
 import { VizTooltipHeader } from '@grafana/ui/src/components/VizTooltip/VizTooltipHeader';
 import { VizTooltipItem } from '@grafana/ui/src/components/VizTooltip/types';
 import { CloseButton } from '@grafana/ui/src/components/uPlot/plugins/CloseButton';
->>>>>>> a28db90d
 import { Scene } from 'app/features/canvas/runtime/scene';
 
 interface Props {
@@ -40,45 +41,6 @@
     return <></>;
   }
 
-<<<<<<< HEAD
-  const links: Array<LinkModel<Field>> = [];
-  const linkLookup = new Set<string>();
-
-  const elementHasLinks = (element.options.links?.length ?? 0) > 0 && element.getLinks;
-  if (elementHasLinks) {
-    element.getLinks!({}).forEach((link) => {
-      const key = `${link.title}/${link.href}`;
-      if (!linkLookup.has(key)) {
-        links.push(link);
-        linkLookup.add(key);
-      }
-    });
-  }
-
-  // sort element data links
-  links.sort((a, b) => (a.sortIndex ?? 0) - (b.sortIndex ?? 0));
-
-  const renderDataLinks = () =>
-    links.length > 0 && (
-      <div>
-        <Stack direction={'column'}>
-          {links.map((link: LinkModel, i: number) => (
-            <LinkButton
-              key={i}
-              icon={'external-link-alt'}
-              target={link.target}
-              href={link.href}
-              onClick={link.onClick}
-              fill="text"
-              style={{ width: '100%' }}
-            >
-              {link.title}
-            </LinkButton>
-          ))}
-        </Stack>
-      </div>
-    );
-=======
   // Retrieve timestamp of the last data point if available
   const timeField = scene.data?.series[0].fields?.find((field) => field.type === FieldType.time);
   const lastTimeValue = timeField?.values[timeField.values.length - 1];
@@ -104,7 +66,23 @@
         ]
       : []),
   ];
->>>>>>> a28db90d
+
+  const links: Array<LinkModel<Field>> = [];
+  const linkLookup = new Set<string>();
+
+  const elementHasLinks = (element.options.links?.length ?? 0) > 0 && element.getLinks;
+  if (elementHasLinks) {
+    element.getLinks!({}).forEach((link) => {
+      const key = `${link.title}/${link.href}`;
+      if (!linkLookup.has(key)) {
+        links.push(link);
+        linkLookup.add(key);
+      }
+    });
+  }
+
+  // sort element data links
+  links.sort((a, b) => (a.sortIndex ?? 0) - (b.sortIndex ?? 0));
 
   return (
     <>
@@ -120,7 +98,7 @@
               {scene.tooltip.isOpen && <CloseButton style={{ zIndex: 1 }} onClick={onClose} />}
               <VizTooltipHeader item={headerItem} isPinned={scene.tooltip.isOpen!} />
               {element.data.text && <VizTooltipContent items={contentItems} isPinned={scene.tooltip.isOpen!} />}
-              <VizTooltipFooter dataLinks={element.data?.links} />
+              {links.length > 0 && <VizTooltipFooter dataLinks={links} />}
             </section>
           </VizTooltipContainer>
         </Portal>
