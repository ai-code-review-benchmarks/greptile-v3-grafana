import React, { Component } from 'react';
import { ReplaySubject, Subscription } from 'rxjs';

import { PanelProps } from '@grafana/data';
import { locationService } from '@grafana/runtime/src';
import { PanelContext, PanelContextRoot } from '@grafana/ui';
import { CanvasFrameOptions } from 'app/features/canvas';
import { ElementState } from 'app/features/canvas/runtime/element';
import { Scene } from 'app/features/canvas/runtime/scene';
import { PanelEditEnteredEvent, PanelEditExitedEvent } from 'app/types/events';

import { SetBackground } from './components/SetBackground';
import { InlineEdit } from './editor/inline/InlineEdit';
import { Options } from './panelcfg.gen';
import { AnchorPoint, CanvasTooltipPayload, ConnectionState } from './types';

interface Props extends PanelProps<Options> {}

interface State {
  refresh: number;
  openInlineEdit: boolean;
  openSetBackground: boolean;
  contextMenuAnchorPoint: AnchorPoint;
  moveableAction: boolean;
}

export interface InstanceState {
  scene: Scene;
  selected: ElementState[];
  selectedConnection?: ConnectionState;
}

export interface SelectionAction {
  panel: CanvasPanel;
}

let canvasInstances: CanvasPanel[] = [];
let activeCanvasPanel: CanvasPanel | undefined = undefined;
let isInlineEditOpen = false;
let isSetBackgroundOpen = false;

export const activePanelSubject = new ReplaySubject<SelectionAction>(1);

export class CanvasPanel extends Component<Props, State> {
  declare context: React.ContextType<typeof PanelContextRoot>;
  static contextType = PanelContextRoot;
  panelContext: PanelContext | undefined;

  readonly scene: Scene;
  private subs = new Subscription();
  needsReload = false;
  isEditing = locationService.getSearchObject().editPanel !== undefined;

  constructor(props: Props) {
    super(props);
    this.state = {
      refresh: 0,
      openInlineEdit: false,
      openSetBackground: false,
      contextMenuAnchorPoint: { x: 0, y: 0 },
      moveableAction: false,
    };

    // Only the initial options are ever used.
    // later changes are all controlled by the scene
    this.scene = new Scene(
      this.props.options.root,
      this.props.options.inlineEditing,
      this.props.options.showAdvancedTypes,
      this.onUpdateScene,
      this
    );
    this.scene.updateSize(props.width, props.height);
    this.scene.updateData(props.data);
    this.scene.inlineEditingCallback = this.openInlineEdit;
    this.scene.setBackgroundCallback = this.openSetBackground;
    this.scene.tooltipCallback = this.tooltipCallback;
    this.scene.moveableActionCallback = this.moveableActionCallback;

    this.subs.add(
      this.props.eventBus.subscribe(PanelEditEnteredEvent, (evt: PanelEditEnteredEvent) => {
        // Remove current selection when entering edit mode for any panel in dashboard
        this.scene.clearCurrentSelection();
        this.closeInlineEdit();
      })
    );

    this.subs.add(
      this.props.eventBus.subscribe(PanelEditExitedEvent, (evt: PanelEditExitedEvent) => {
        if (this.props.id === evt.payload) {
          this.needsReload = true;
          this.scene.clearCurrentSelection();
<<<<<<< HEAD
          this.scene.load(
            this.props.options.root,
            this.props.options.inlineEditing,
            this.props.options.showAdvancedTypes
          );
=======
>>>>>>> ae830f68
        }
      })
    );
  }

  componentDidMount() {
    activeCanvasPanel = this;
    activePanelSubject.next({ panel: this });

    this.panelContext = this.context;
    if (this.panelContext.onInstanceStateChange) {
      this.panelContext.onInstanceStateChange({
        scene: this.scene,
        layer: this.scene.root,
      });

      this.subs.add(
        this.scene.selection.subscribe({
          next: (v) => {
            if (v.length) {
              activeCanvasPanel = this;
              activePanelSubject.next({ panel: this });
            }

            canvasInstances.forEach((canvasInstance) => {
              if (canvasInstance !== activeCanvasPanel) {
                canvasInstance.scene.clearCurrentSelection(true);
                canvasInstance.scene.connections.select(undefined);
              }
            });

            this.panelContext?.onInstanceStateChange!({
              scene: this.scene,
              selected: v,
              layer: this.scene.root,
            });
          },
        })
      );

      this.subs.add(
        this.scene.connections.selection.subscribe({
          next: (v) => {
            if (!this.context.instanceState) {
              return;
            }

            this.panelContext?.onInstanceStateChange!({
              scene: this.scene,
              selected: this.context.instanceState.selected,
              selectedConnection: v,
              layer: this.scene.root,
            });

            if (v) {
              activeCanvasPanel = this;
              activePanelSubject.next({ panel: this });
            }

            canvasInstances.forEach((canvasInstance) => {
              if (canvasInstance !== activeCanvasPanel) {
                canvasInstance.scene.clearCurrentSelection(true);
                canvasInstance.scene.connections.select(undefined);
              }
            });

            setTimeout(() => {
              this.forceUpdate();
            });
          },
        })
      );
    }

    canvasInstances.push(this);
  }

  componentWillUnmount() {
    this.scene.subscription.unsubscribe();
    this.subs.unsubscribe();
    isInlineEditOpen = false;
    isSetBackgroundOpen = false;
    canvasInstances = canvasInstances.filter((ci) => ci.props.id !== activeCanvasPanel?.props.id);
  }

  // NOTE, all changes to the scene flow through this function
  // even the editor gets current state from the same scene instance!
  onUpdateScene = (root: CanvasFrameOptions) => {
    const { onOptionsChange, options } = this.props;
    onOptionsChange({
      ...options,
      root,
    });

    this.setState({ refresh: this.state.refresh + 1 });
    activePanelSubject.next({ panel: this });
  };

  shouldComponentUpdate(nextProps: Props, nextState: State) {
    const { width, height, data, options } = this.props;
    let changed = false;

    if (width !== nextProps.width || height !== nextProps.height) {
      this.scene.updateSize(nextProps.width, nextProps.height);
      changed = true;
    }

    if (data !== nextProps.data && !this.scene.ignoreDataUpdate) {
      this.scene.updateData(nextProps.data);
      changed = true;
    }

    if (options !== nextProps.options && !this.scene.ignoreDataUpdate) {
      this.scene.updateData(nextProps.data);
      changed = true;
    }

    if (this.state.refresh !== nextState.refresh) {
      changed = true;
    }

    if (this.state.openInlineEdit !== nextState.openInlineEdit) {
      changed = true;
    }

    if (this.state.openSetBackground !== nextState.openSetBackground) {
      changed = true;
    }

    if (this.state.moveableAction !== nextState.moveableAction) {
      changed = true;
    }

    // After editing, the options are valid, but the scene was in a different panel or inline editing mode has changed
    const inlineEditingSwitched = this.props.options.inlineEditing !== nextProps.options.inlineEditing;
    const shouldShowAdvancedTypesSwitched =
      this.props.options.showAdvancedTypes !== nextProps.options.showAdvancedTypes;
<<<<<<< HEAD
    if (shouldUpdateSceneAndPanel || inlineEditingSwitched || shouldShowAdvancedTypesSwitched) {
=======
    if (this.needsReload || inlineEditingSwitched || shouldShowAdvancedTypesSwitched) {
>>>>>>> ae830f68
      if (inlineEditingSwitched) {
        // Replace scene div to prevent selecto instance leaks
        this.scene.revId++;
      }

      this.needsReload = false;
      this.scene.load(nextProps.options.root, nextProps.options.inlineEditing, nextProps.options.showAdvancedTypes);
      this.scene.updateSize(nextProps.width, nextProps.height);
      this.scene.updateData(nextProps.data);
      changed = true;
    }

    return changed;
  }

  openInlineEdit = () => {
    if (isInlineEditOpen) {
      this.forceUpdate();
      this.setActivePanel();
      return;
    }

    this.setActivePanel();
    this.setState({ openInlineEdit: true });
    isInlineEditOpen = true;
  };

  openSetBackground = (anchorPoint: AnchorPoint) => {
    if (isSetBackgroundOpen) {
      this.forceUpdate();
      this.setActivePanel();
      return;
    }

    this.setActivePanel();
    this.setState({ openSetBackground: true });
    this.setState({ contextMenuAnchorPoint: anchorPoint });

    isSetBackgroundOpen = true;
  };

  tooltipCallback = (tooltip: CanvasTooltipPayload | undefined) => {
    this.scene.tooltip = tooltip;
    this.forceUpdate();
  };

  moveableActionCallback = (updated: boolean) => {
    this.setState({ moveableAction: updated });
    this.forceUpdate();
  };

  closeInlineEdit = () => {
    this.setState({ openInlineEdit: false });
    isInlineEditOpen = false;
  };

  closeSetBackground = () => {
    this.setState({ openSetBackground: false });
    isSetBackgroundOpen = false;
  };

  setActivePanel = () => {
    activeCanvasPanel = this;
    activePanelSubject.next({ panel: this });
  };

  renderInlineEdit = () => {
    return <InlineEdit onClose={() => this.closeInlineEdit()} id={this.props.id} scene={this.scene} />;
  };

  renderSetBackground = () => {
    return (
      <SetBackground
        onClose={() => this.closeSetBackground()}
        scene={this.scene}
        anchorPoint={this.state.contextMenuAnchorPoint}
      />
    );
  };

  render() {
    return (
      <>
        {this.scene.render()}
        {this.state.openInlineEdit && this.renderInlineEdit()}
        {this.state.openSetBackground && this.renderSetBackground()}
      </>
    );
  }
}<|MERGE_RESOLUTION|>--- conflicted
+++ resolved
@@ -90,14 +90,6 @@
         if (this.props.id === evt.payload) {
           this.needsReload = true;
           this.scene.clearCurrentSelection();
-<<<<<<< HEAD
-          this.scene.load(
-            this.props.options.root,
-            this.props.options.inlineEditing,
-            this.props.options.showAdvancedTypes
-          );
-=======
->>>>>>> ae830f68
         }
       })
     );
@@ -235,11 +227,7 @@
     const inlineEditingSwitched = this.props.options.inlineEditing !== nextProps.options.inlineEditing;
     const shouldShowAdvancedTypesSwitched =
       this.props.options.showAdvancedTypes !== nextProps.options.showAdvancedTypes;
-<<<<<<< HEAD
-    if (shouldUpdateSceneAndPanel || inlineEditingSwitched || shouldShowAdvancedTypesSwitched) {
-=======
     if (this.needsReload || inlineEditingSwitched || shouldShowAdvancedTypesSwitched) {
->>>>>>> ae830f68
       if (inlineEditingSwitched) {
         // Replace scene div to prevent selecto instance leaks
         this.scene.revId++;
