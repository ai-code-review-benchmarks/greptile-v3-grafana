// Libraries
import React, { PureComponent } from 'react';

// Types
import { SingleStatOptions, SingleStatBaseOptions } from './types';

<<<<<<< HEAD
import { Sparkline } from '@grafana/ui/src/components/BigValue/BigValue';
import { DisplayValue, PanelProps, processTimeSeries, NullValueMode } from '@grafana/ui';
=======
import { DisplayValue, PanelProps, processTimeSeries, NullValueMode, ColumnType } from '@grafana/ui';
>>>>>>> eedbc485
import { config } from 'app/core/config';
import { getDisplayProcessor, BigValue } from '@grafana/ui';
import { ProcessedValuesRepeater } from './ProcessedValuesRepeater';

export const getSingleStatValues = (props: PanelProps<SingleStatBaseOptions>): DisplayValue[] => {
  const { data, replaceVariables, options } = props;
  const { valueOptions, valueMappings } = options;
  const { unit, decimals, stat } = valueOptions;

  const processor = getDisplayProcessor({
    unit,
    decimals,
    mappings: valueMappings,
    thresholds: options.thresholds,
    prefix: replaceVariables(valueOptions.prefix),
    suffix: replaceVariables(valueOptions.suffix),
    theme: config.theme,
  });

  const values: DisplayValue[] = [];
  for (const table of data) {
    for (let i = 0; i < table.columns.length; i++) {
      const column = table.columns[i];

      // Show all columns that are not 'time'
      if (column.type === ColumnType.number) {
        const series = processTimeSeries({
          data: [table],
          xColumn: i,
          yColumn: i,
          nullValueMode: NullValueMode.Null,
        })[0];

        const value = stat !== 'name' ? series.stats[stat] : series.label;
        values.push(processor(value));
      }
    }
  }

  if (values.length === 0) {
    throw { message: 'Could not find numeric data' };
  }
  return values;
};

interface SingleStatDisplay {
  value: DisplayValue;
  prefix?: DisplayValue;
  suffix?: DisplayValue;
  sparkline?: Sparkline;
  backgroundColor?: string;
}

export class SingleStatPanel extends PureComponent<PanelProps<SingleStatOptions>> {
  renderValue = (value: SingleStatDisplay, width: number, height: number): JSX.Element => {
    return <BigValue {...value} width={width} height={height} theme={config.theme} />;
  };

  getProcessedValues = (): SingleStatDisplay[] => {
    const { data, replaceVariables, options } = this.props;
    const { valueOptions, valueMappings } = options;
    const processor = getDisplayProcessor({
      unit: valueOptions.unit,
      decimals: valueOptions.decimals,
      mappings: valueMappings,
      thresholds: options.thresholds,
      theme: config.theme,
    });

    const { colorBackground, colorValue, colorPrefix, colorPostfix, sparkline } = options;

    return processTimeSeries({
      data,
      nullValueMode: NullValueMode.Null,
    }).map(tsvm => {
      const v: SingleStatDisplay = {
        value: processor(tsvm.stats[valueOptions.stat]),
      };
      const color = v.value.color;
      if (!colorValue) {
        delete v.value.color;
      }
      if (colorBackground) {
        v.backgroundColor = color;
      }
      if (options.valueFontSize) {
        v.value.fontSize = options.valueFontSize;
      }

      if (valueOptions.prefix) {
        v.prefix = {
          text: replaceVariables(valueOptions.prefix),
          numeric: NaN,
          color: colorPrefix ? color : null,
          fontSize: options.prefixFontSize,
        };
      }
      if (valueOptions.suffix) {
        v.suffix = {
          text: replaceVariables(valueOptions.suffix),
          numeric: NaN,
          color: colorPostfix ? color : null,
          fontSize: options.postfixFontSize,
        };
      }

      if (sparkline.show && tsvm.data.length > 1) {
        v.sparkline = {
          ...sparkline,
          data: tsvm.data,
          minX: tsvm.data[0][0], // TODO, get the time somehow
          maxX: tsvm.data[tsvm.data.length - 1][0],
        };
      }
      return v;
    });
  };

  render() {
    const { height, width, options, data, renderCounter } = this.props;
    return (
      <ProcessedValuesRepeater
        getProcessedValues={this.getProcessedValues}
        renderValue={this.renderValue}
        width={width}
        height={height}
        source={data}
        renderCounter={renderCounter}
        orientation={options.orientation}
      />
    );
  }
}<|MERGE_RESOLUTION|>--- conflicted
+++ resolved
@@ -4,12 +4,8 @@
 // Types
 import { SingleStatOptions, SingleStatBaseOptions } from './types';
 
-<<<<<<< HEAD
 import { Sparkline } from '@grafana/ui/src/components/BigValue/BigValue';
-import { DisplayValue, PanelProps, processTimeSeries, NullValueMode } from '@grafana/ui';
-=======
 import { DisplayValue, PanelProps, processTimeSeries, NullValueMode, ColumnType } from '@grafana/ui';
->>>>>>> eedbc485
 import { config } from 'app/core/config';
 import { getDisplayProcessor, BigValue } from '@grafana/ui';
 import { ProcessedValuesRepeater } from './ProcessedValuesRepeater';
