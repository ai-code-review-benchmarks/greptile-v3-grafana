--- conflicted
+++ resolved
@@ -1,22 +1,13 @@
-<<<<<<< HEAD
-import React, { useCallback, useEffect, useMemo, useState } from 'react';
-import { take } from 'lodash';
-import { css, cx } from '@emotion/css';
-=======
 import { css, cx } from '@emotion/css';
 import { take } from 'lodash';
 import React, { useCallback, useEffect, useMemo, useState } from 'react';
 import { useDispatch } from 'react-redux';
->>>>>>> 0ca4ccfa
 
 import { GrafanaTheme2, InterpolateFunction, PanelProps } from '@grafana/data';
 import { CustomScrollbar, stylesFactory, useStyles2 } from '@grafana/ui';
 import { Icon, IconProps } from '@grafana/ui/src/components/Icon/Icon';
 import { getFocusStyles } from '@grafana/ui/src/themes/mixins';
-<<<<<<< HEAD
-=======
 import { setStarred } from 'app/core/reducers/navBarTree';
->>>>>>> 0ca4ccfa
 import { getBackendSrv } from 'app/core/services/backend_srv';
 import impressionSrv from 'app/core/services/impression_srv';
 import { getDashboardSrv } from 'app/features/dashboard/services/DashboardSrv';
@@ -185,32 +176,7 @@
           show && (
             <div className={css.dashlistSection} key={`dash-group-${i}`}>
               {showHeadings && <h6 className={css.dashlistSectionHeader}>{header}</h6>}
-<<<<<<< HEAD
-              <ul>
-                {dashboards.map((dash) => (
-                  <li className={css.dashlistItem} key={`dash-${dash.id}`}>
-                    <div className={css.dashlistLink}>
-                      <div className={css.dashlistLinkBody}>
-                        <a className={css.dashlistTitle} href={dash.url}>
-                          {dash.title}
-                        </a>
-                        {dash.folderTitle && <div className={css.dashlistFolder}>{dash.folderTitle}</div>}
-                      </div>
-                      <IconToggle
-                        aria-label={`Star dashboard "${dash.title}".`}
-                        className={css.dashlistStar}
-                        enabled={{ name: 'favorite', type: 'mono' }}
-                        disabled={{ name: 'star', type: 'default' }}
-                        checked={dash.isStarred}
-                        onClick={(e) => toggleDashboardStar(e, dash)}
-                      />
-                    </div>
-                  </li>
-                ))}
-              </ul>
-=======
               {layout === PanelLayout.Previews ? renderPreviews(dashboards) : renderList(dashboards)}
->>>>>>> 0ca4ccfa
             </div>
           )
       )}
@@ -266,11 +232,7 @@
       display: 'flex',
       alignSelf: 'center',
       cursor: 'pointer',
-<<<<<<< HEAD
-      zIndex: 100,
-=======
       zIndex: 1,
->>>>>>> 0ca4ccfa
     }),
     checkBox: css({
       appearance: 'none',
