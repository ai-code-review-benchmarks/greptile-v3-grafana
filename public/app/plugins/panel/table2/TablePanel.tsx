--- conflicted
+++ resolved
@@ -18,22 +18,14 @@
     const { data, options } = this.props;
     const { showToolbar } = options;
 
-    if (data.series.length < 1) {
+    if (!data.series.length) {
       return <div>No Table Data...</div>;
     }
 
-<<<<<<< HEAD
     if (showToolbar) {
-      return <Tables {...this.props} {...options} theme={config.theme} data={data} />;
+      return <Tables {...this.props} {...options} theme={config.theme} data={data.series} />;
     }
 
-    return <Table {...this.props} {...options} theme={config.theme} data={data[0]} />;
-=======
-    return (
-      <ThemeContext.Consumer>
-        {theme => <Table {...this.props} {...options} theme={theme} data={data.series[0]} />}
-      </ThemeContext.Consumer>
-    );
->>>>>>> decd6567
+    return <Table {...this.props} {...options} theme={config.theme} data={data.series[0]} />;
   }
 }