import 'vendor/flot/jquery.flot';
import 'vendor/flot/jquery.flot.selection';
import 'vendor/flot/jquery.flot.time';
import 'vendor/flot/jquery.flot.stack';
import 'vendor/flot/jquery.flot.stackpercent';
import 'vendor/flot/jquery.flot.fillbelow';
import 'vendor/flot/jquery.flot.crosshair';
import 'vendor/flot/jquery.flot.dashes';
import './jquery.flot.events';

import $ from 'jquery';
import { min as _min, max as _max, clone, find, isUndefined, map, toNumber, sortBy as _sortBy, flatten } from 'lodash';
import { tickStep } from 'app/core/utils/ticks';
import { coreModule, updateLegendValues } from 'app/core/core';
import GraphTooltip from './graph_tooltip';
import { ThresholdManager } from './threshold_manager';
import { TimeRegionManager } from './time_region_manager';
import { EventManager } from 'app/features/annotations/all';
import { convertToHistogramData } from './histogram';
import { alignYLevel } from './align_yaxes';
import config from 'app/core/config';
import React from 'react';
import ReactDOM from 'react-dom';
import { GraphLegendProps, Legend } from './Legend/Legend';

import { GraphCtrl } from './module';
import { graphTickFormatter, graphTimeFormat, IconName, MenuItemProps, MenuItemsGroup } from '@grafana/ui';
import { provideTheme } from 'app/core/utils/ConfigProvider';
import {
  DataFrame,
  DataFrameView,
  FieldDisplay,
  FieldType,
  formattedValueToString,
  getDisplayProcessor,
  getFlotPairsConstant,
  getTimeField,
  getValueFormat,
  hasLinks,
  LegacyGraphHoverClearEvent,
  LegacyGraphHoverEvent,
  LinkModelSupplier,
  PanelEvents,
  toUtc,
} from '@grafana/data';
import { GraphContextMenuCtrl } from './GraphContextMenuCtrl';
import { TimeSrv } from 'app/features/dashboard/services/TimeSrv';
import { ContextSrv } from 'app/core/services/context_srv';
import { getFieldLinksSupplier } from 'app/features/panel/panellinks/linkSuppliers';
import { DashboardModel } from '../../../features/dashboard/state';

const LegendWithThemeProvider = provideTheme(Legend);

class GraphElement {
  ctrl: GraphCtrl;
  contextMenu: GraphContextMenuCtrl;
  tooltip: any;
  dashboard: DashboardModel;
  annotations: object[];
  panel: any;
  plot: any;
  sortedSeries?: any[];
  data: any[] = [];
  panelWidth: number;
  eventManager: EventManager;
  thresholdManager: ThresholdManager;
  timeRegionManager: TimeRegionManager;
  declare legendElem: HTMLElement;

  constructor(private scope: any, private elem: JQuery, private timeSrv: TimeSrv) {
    this.ctrl = scope.ctrl;
    this.contextMenu = scope.ctrl.contextMenuCtrl;
    this.dashboard = this.ctrl.dashboard;
    this.panel = this.ctrl.panel;
    this.annotations = [];

    this.panelWidth = 0;
    this.eventManager = new EventManager(this.ctrl);
<<<<<<< HEAD
    // unified alerting does not support threshold for graphs, at least for now
    if (!config.unifiedAlertingEnabled) {
      this.thresholdManager = new ThresholdManager(this.ctrl);
    }
=======
    this.thresholdManager = new ThresholdManager(this.ctrl);
>>>>>>> 515d6afe
    this.timeRegionManager = new TimeRegionManager(this.ctrl);
    // @ts-ignore
    this.tooltip = new GraphTooltip(this.elem, this.ctrl.dashboard, this.scope, () => {
      return this.sortedSeries;
    });

    // panel events
    this.ctrl.events.on(PanelEvents.panelTeardown, this.onPanelTeardown.bind(this));
    this.ctrl.events.on(PanelEvents.render, this.onRender.bind(this));

    // global events
    // Using old way here to use the scope unsubscribe model as the new $on function does not take scope
    this.ctrl.dashboard.events.on(LegacyGraphHoverEvent.type, this.onGraphHover.bind(this), this.scope);
    this.ctrl.dashboard.events.on(LegacyGraphHoverClearEvent.type, this.onGraphHoverClear.bind(this), this.scope);

    // plot events
    this.elem.bind('plotselected', this.onPlotSelected.bind(this));
    this.elem.bind('plotclick', this.onPlotClick.bind(this));

    // get graph legend element
    if (this.elem && this.elem.parent) {
      this.legendElem = this.elem.parent().find('.graph-legend')[0];
    }
  }

  onRender(renderData: any[]) {
    this.data = renderData || this.data;
    if (!this.data) {
      return;
    }

    this.annotations = this.ctrl.annotations || [];
    this.buildFlotPairs(this.data);
    const graphHeight = this.ctrl.height;
    updateLegendValues(this.data, this.panel, graphHeight);

    if (!this.panel.legend.show) {
      if (this.legendElem.hasChildNodes()) {
        ReactDOM.unmountComponentAtNode(this.legendElem);
      }
      this.renderPanel();
      return;
    }

    const { values, min, max, avg, current, total } = this.panel.legend;
    const { alignAsTable, rightSide, sideWidth, sort, sortDesc, hideEmpty, hideZero } = this.panel.legend;
    const legendOptions = { alignAsTable, rightSide, sideWidth, sort, sortDesc, hideEmpty, hideZero };
    const valueOptions = { values, min, max, avg, current, total };
    const legendProps: GraphLegendProps = {
      seriesList: this.data,
      hiddenSeries: this.ctrl.hiddenSeries,
      ...legendOptions,
      ...valueOptions,
      onToggleSeries: this.ctrl.onToggleSeries,
      onToggleSort: this.ctrl.onToggleSort,
      onColorChange: this.ctrl.onColorChange,
      onToggleAxis: this.ctrl.onToggleAxis,
    };

    const legendReactElem = React.createElement(LegendWithThemeProvider, legendProps);
    ReactDOM.render(legendReactElem, this.legendElem, () => this.renderPanel());
  }

  onGraphHover(evt: any) {
    // ignore other graph hover events if shared tooltip is disabled
    if (!this.dashboard.sharedTooltipModeEnabled()) {
      return;
    }

    // ignore if we are the emitter
    if (!this.plot || evt.panel.id === this.panel.id || this.ctrl.otherPanelInFullscreenMode()) {
      return;
    }

    this.tooltip.show(evt.pos);
  }

  onPanelTeardown() {
    if (this.plot) {
      this.plot.destroy();
      this.plot = null;
    }

    this.tooltip.destroy();
    this.elem.off();
    this.elem.remove();

    ReactDOM.unmountComponentAtNode(this.legendElem);
  }

  onGraphHoverClear(event: any, info: any) {
    if (this.plot) {
      this.tooltip.clear(this.plot);
    }
  }

  onPlotSelected(event: JQueryEventObject, ranges: any) {
    if (this.panel.xaxis.mode !== 'time') {
      // Skip if panel in histogram or series mode
      this.plot.clearSelection();
      return;
    }

    if ((ranges.ctrlKey || ranges.metaKey) && this.dashboard.canAddAnnotations()) {
      // Add annotation
      setTimeout(() => {
        this.eventManager.updateTime(ranges.xaxis);
      }, 100);
    } else {
      this.scope.$apply(() => {
        this.timeSrv.setTime({
          from: toUtc(ranges.xaxis.from),
          to: toUtc(ranges.xaxis.to),
        });
      });
    }
  }

  getContextMenuItemsSupplier = (
    flotPosition: { x: number; y: number },
    linksSupplier?: LinkModelSupplier<FieldDisplay>
  ): (() => MenuItemsGroup[]) => {
    return () => {
      // Fixed context menu items
      const items: MenuItemsGroup[] = this.dashboard.canAddAnnotations()
        ? [
            {
              items: [
                {
                  label: 'Add annotation',
                  ariaLabel: 'Add annotation',
                  icon: 'comment-alt',
                  onClick: () => this.eventManager.updateTime({ from: flotPosition.x, to: null }),
                },
              ],
            },
          ]
        : [];

      if (!linksSupplier) {
        return items;
      }

      const dataLinks = [
        {
          items: linksSupplier.getLinks(this.panel.replaceVariables).map<MenuItemProps>((link) => {
            return {
              label: link.title,
              ariaLabel: link.title,
              url: link.href,
              target: link.target,
              icon: `${link.target === '_self' ? 'link' : 'external-link-alt'}` as IconName,
              onClick: link.onClick,
            };
          }),
        },
      ];

      return [...items, ...dataLinks];
    };
  };

  onPlotClick(event: JQueryEventObject, pos: any, item: any) {
    const scrollContextElement = this.elem.closest('.view') ? this.elem.closest('.view').get()[0] : null;
    const contextMenuSourceItem = item;

    if (this.panel.xaxis.mode !== 'time') {
      // Skip if panel in histogram or series mode
      return;
    }

    if (pos.ctrlKey || pos.metaKey) {
      // Skip if range selected (added in "plotselected" event handler)
      if (pos.x !== pos.x1) {
        return;
      }

      // skip if dashboard is not saved yet (exists in db) or user cannot edit
      if (!this.dashboard.id || !this.dashboard.canAddAnnotations()) {
        return;
      }

      setTimeout(() => {
        this.eventManager.updateTime({ from: pos.x, to: null });
      }, 100);
      return;
    } else {
      this.tooltip.clear(this.plot);
      let linksSupplier: LinkModelSupplier<FieldDisplay> | undefined;

      if (item) {
        // pickup y-axis index to know which field's config to apply
        const yAxisConfig = this.panel.yaxes[item.series.yaxis.n === 2 ? 1 : 0];
        const dataFrame = this.ctrl.dataList[item.series.dataFrameIndex];
        const field = dataFrame.fields[item.series.fieldIndex];
        const dataIndex = this.getDataIndexWithNullValuesCorrection(item, dataFrame);

        let links: any[] = this.panel.options.dataLinks || [];
        const hasLinksValue = hasLinks(field);
        if (hasLinksValue) {
          // Append the configured links to the panel datalinks
          links = [...links, ...field.config.links!];
        }
        const fieldConfig = {
          decimals: yAxisConfig.decimals,
          links,
        };
        const fieldDisplay = getDisplayProcessor({
          field: { config: fieldConfig, type: FieldType.number },
          theme: config.theme2,
          timeZone: this.dashboard.getTimezone(),
        })(field.values.get(dataIndex));
        linksSupplier = links.length
          ? getFieldLinksSupplier({
              display: fieldDisplay,
              name: field.name,
              view: new DataFrameView(dataFrame),
              rowIndex: dataIndex,
              colIndex: item.series.fieldIndex,
              field: fieldConfig,
              hasLinks: hasLinksValue,
            })
          : undefined;
      }

      this.scope.$apply(() => {
        // Setting nearest CustomScrollbar element as a scroll context for graph context menu
        this.contextMenu.setScrollContextElement(scrollContextElement);
        this.contextMenu.setSource(contextMenuSourceItem);
        this.contextMenu.setMenuItemsSupplier(this.getContextMenuItemsSupplier(pos, linksSupplier) as any);
        this.contextMenu.toggleMenu(pos);
      });
    }
  }

  getDataIndexWithNullValuesCorrection(item: any, dataFrame: DataFrame): number {
    /** This is one added to handle the scenario where we have null values in
     *  the time series data and the: "visualization options -> null value"
     *  set to "connected". In this scenario we will get the wrong dataIndex.
     *
     *  https://github.com/grafana/grafana/issues/22651
     */
    const { datapoint, dataIndex } = item;

    if (!Array.isArray(datapoint) || datapoint.length === 0) {
      return dataIndex;
    }

    const ts = datapoint[0];
    const { timeField } = getTimeField(dataFrame);

    if (!timeField || !timeField.values) {
      return dataIndex;
    }

    const field = timeField.values.get(dataIndex);

    if (field === ts) {
      return dataIndex;
    }

    const correctIndex = timeField.values.toArray().findIndex((value) => value === ts);
    return correctIndex > -1 ? correctIndex : dataIndex;
  }

  shouldAbortRender() {
    if (!this.data) {
      return true;
    }

    if (this.panelWidth === 0) {
      return true;
    }

    return false;
  }

  drawHook(plot: any) {
    // add left axis labels
    if (this.panel.yaxes[0].label && this.panel.yaxes[0].show) {
      $("<div class='axisLabel left-yaxis-label flot-temp-elem'></div>")
        .text(this.panel.yaxes[0].label)
        .appendTo(this.elem);
    }

    // add right axis labels
    if (this.panel.yaxes[1].label && this.panel.yaxes[1].show) {
      $("<div class='axisLabel right-yaxis-label flot-temp-elem'></div>")
        .text(this.panel.yaxes[1].label)
        .appendTo(this.elem);
    }

    const { dataWarning } = this.ctrl;
    if (dataWarning) {
      const msg = $(`<div class="datapoints-warning flot-temp-elem">${dataWarning.title}</div>`);
      if (dataWarning.action) {
        $(`<button class="btn btn-secondary">${dataWarning.actionText}</button>`)
          .click(dataWarning.action)
          .appendTo(msg);
      }
      msg.appendTo(this.elem);
    }
    this.thresholdManager.draw(plot);
    this.timeRegionManager.draw(plot);
  }

  processOffsetHook(plot: any, gridMargin: { left: number; right: number }) {
    const left = this.panel.yaxes[0];
    const right = this.panel.yaxes[1];
    if (left.show && left.label) {
      gridMargin.left = 20;
    }
    if (right.show && right.label) {
      gridMargin.right = 20;
    }

    // apply y-axis min/max options
    const yaxis = plot.getYAxes();
    for (let i = 0; i < yaxis.length; i++) {
      const axis: any = yaxis[i];
      const panelOptions = this.panel.yaxes[i];
      axis.options.max = axis.options.max !== null ? axis.options.max : panelOptions.max;
      axis.options.min = axis.options.min !== null ? axis.options.min : panelOptions.min;
    }
  }

  processRangeHook(plot: any) {
    const yAxes = plot.getYAxes();
    const align = this.panel.yaxis.align || false;

    if (yAxes.length > 1 && align === true) {
      const level = this.panel.yaxis.alignLevel || 0;
      alignYLevel(yAxes, parseFloat(level));
    }
  }

  // Series could have different timeSteps,
  // let's find the smallest one so that bars are correctly rendered.
  // In addition, only take series which are rendered as bars for this.
  getMinTimeStepOfSeries(data: any[]) {
    let min = Number.MAX_VALUE;

    for (let i = 0; i < data.length; i++) {
      if (!data[i].stats.timeStep) {
        continue;
      }
      if (this.panel.bars) {
        if (data[i].bars && data[i].bars.show === false) {
          continue;
        }
      } else {
        if (typeof data[i].bars === 'undefined' || typeof data[i].bars.show === 'undefined' || !data[i].bars.show) {
          continue;
        }
      }

      if (data[i].stats.timeStep < min) {
        min = data[i].stats.timeStep;
      }
    }

    return min;
  }

  // Function for rendering panel
  renderPanel() {
    this.panelWidth = this.elem.width() ?? 0;

    if (this.shouldAbortRender()) {
      return;
    }

    // give space to alert editing
    this.thresholdManager.prepare(this.elem, this.data);

    // un-check dashes if lines are unchecked
    this.panel.dashes = this.panel.lines ? this.panel.dashes : false;

    // Populate element
    const options: any = this.buildFlotOptions(this.panel);
    this.prepareXAxis(options, this.panel);
    this.configureYAxisOptions(this.data, options);
    this.thresholdManager.addFlotOptions(options, this.panel);
    this.timeRegionManager.addFlotOptions(options, this.panel);
    this.eventManager.addFlotEvents(this.annotations, options);
    this.sortedSeries = this.sortSeries(this.data, this.panel);
    this.callPlot(options, true);
  }

  buildFlotPairs(data: any) {
    for (let i = 0; i < data.length; i++) {
      const series = data[i];
      series.data = series.getFlotPairs(series.nullPointMode || this.panel.nullPointMode);

      if (series.transform === 'constant') {
        series.data = getFlotPairsConstant(series.data, this.ctrl.range!);
      }

      // if hidden remove points and disable stack
      if (this.ctrl.hiddenSeries[series.alias]) {
        series.data = [];
        series.stack = false;
      }
    }
  }

  prepareXAxis(options: any, panel: any) {
    switch (panel.xaxis.mode) {
      case 'series': {
        options.series.bars.barWidth = 0.7;
        options.series.bars.align = 'center';

        for (let i = 0; i < this.data.length; i++) {
          const series = this.data[i];
          series.data = [[i + 1, series.stats[panel.xaxis.values[0]]]];
        }

        this.addXSeriesAxis(options);
        break;
      }
      case 'histogram': {
        let bucketSize: number;

        if (this.data.length) {
          let histMin = _min(map(this.data, (s) => s.stats.min));
          let histMax = _max(map(this.data, (s) => s.stats.max));
          const ticks = panel.xaxis.buckets || this.panelWidth / 50;
          if (panel.xaxis.min != null) {
            const isInvalidXaxisMin = tickStep(panel.xaxis.min, histMax, ticks) <= 0;
            histMin = isInvalidXaxisMin ? histMin : panel.xaxis.min;
          }
          if (panel.xaxis.max != null) {
            const isInvalidXaxisMax = tickStep(histMin, panel.xaxis.max, ticks) <= 0;
            histMax = isInvalidXaxisMax ? histMax : panel.xaxis.max;
          }
          bucketSize = tickStep(histMin, histMax, ticks);
          options.series.bars.barWidth = bucketSize * 0.8;
          this.data = convertToHistogramData(this.data, bucketSize, this.ctrl.hiddenSeries, histMin, histMax);
        } else {
          bucketSize = 0;
        }

        this.addXHistogramAxis(options, bucketSize);
        break;
      }
      case 'table': {
        options.series.bars.barWidth = 0.7;
        options.series.bars.align = 'center';
        this.addXTableAxis(options);
        break;
      }
      default: {
        options.series.bars.barWidth = this.getMinTimeStepOfSeries(this.data) / 1.5;
        this.addTimeAxis(options);
        break;
      }
    }
  }

  callPlot(options: any, incrementRenderCounter: boolean) {
    try {
      this.plot = $.plot(this.elem, this.sortedSeries, options);
      if (this.ctrl.renderError) {
        delete this.ctrl.error;
      }
    } catch (e) {
      console.error('flotcharts error', e);
      this.ctrl.error = e.message || 'Render Error';
      this.ctrl.renderError = true;
    }

    if (incrementRenderCounter) {
      this.ctrl.renderingCompleted();
    }
  }

  buildFlotOptions(panel: any) {
    let gridColor = '#c8c8c8';
    if (config.bootData.user.lightTheme === true) {
      gridColor = '#a1a1a1';
    }
    const stack = panel.stack ? true : null;
    const options: any = {
      hooks: {
        draw: [this.drawHook.bind(this)],
        processOffset: [this.processOffsetHook.bind(this)],
        processRange: [this.processRangeHook.bind(this)],
      },
      legend: { show: false },
      series: {
        stackpercent: panel.stack ? panel.percentage : false,
        stack: panel.percentage ? null : stack,
        lines: {
          show: panel.lines,
          zero: false,
          fill: this.translateFillOption(panel.fill),
          fillColor: this.getFillGradient(panel.fillGradient),
          lineWidth: panel.dashes ? 0 : panel.linewidth,
          steps: panel.steppedLine,
        },
        dashes: {
          show: panel.dashes,
          lineWidth: panel.linewidth,
          dashLength: [panel.dashLength, panel.spaceLength],
        },
        bars: {
          show: panel.bars,
          fill: 1,
          barWidth: 1,
          zero: false,
          lineWidth: 0,
        },
        points: {
          show: panel.points,
          fill: 1,
          fillColor: false,
          radius: panel.points ? panel.pointradius : 2,
        },
        shadowSize: 0,
      },
      yaxes: [],
      xaxis: {},
      grid: {
        minBorderMargin: 0,
        markings: [],
        backgroundColor: null,
        borderWidth: 0,
        hoverable: true,
        clickable: true,
        color: gridColor,
        margin: { left: 0, right: 0 },
        labelMarginX: 0,
        mouseActiveRadius: 30,
      },
      selection: {
        mode: 'x',
        color: '#666',
      },
      crosshair: {
        mode: 'x',
      },
    };
    return options;
  }

  sortSeries(series: any, panel: any) {
    const sortBy = panel.legend.sort;
    const sortOrder = panel.legend.sortDesc;
    const haveSortBy = sortBy !== null && sortBy !== undefined && panel.legend[sortBy];
    const haveSortOrder = sortOrder !== null && sortOrder !== undefined;
    const shouldSortBy = panel.stack && haveSortBy && haveSortOrder && panel.legend.alignAsTable;
    const sortDesc = panel.legend.sortDesc === true ? -1 : 1;

    if (shouldSortBy) {
      return _sortBy(series, (s) => s.stats[sortBy] * sortDesc);
    } else {
      return _sortBy(series, (s) => s.zindex);
    }
  }

  getFillGradient(amount: number) {
    if (!amount) {
      return null;
    }

    return {
      colors: [{ opacity: 0.0 }, { opacity: amount / 10 }],
    };
  }

  translateFillOption(fill: number) {
    if (this.panel.percentage && this.panel.stack) {
      return fill === 0 ? 0.001 : fill / 10;
    } else {
      return fill / 10;
    }
  }

  addTimeAxis(options: any) {
    const ticks = this.panelWidth / 100;
    const min = isUndefined(this.ctrl.range!.from) ? null : this.ctrl.range!.from.valueOf();
    const max = isUndefined(this.ctrl.range!.to) ? null : this.ctrl.range!.to.valueOf();

    options.xaxis = {
      timezone: this.dashboard.getTimezone(),
      show: this.panel.xaxis.show,
      mode: 'time',
      min: min,
      max: max,
      label: 'Datetime',
      ticks: ticks,
      timeformat: graphTimeFormat(ticks, min, max),
      tickFormatter: graphTickFormatter,
    };
  }

  addXSeriesAxis(options: any) {
    const ticks = map(this.data, (series, index) => {
      return [index + 1, series.alias];
    });

    options.xaxis = {
      timezone: this.dashboard.getTimezone(),
      show: this.panel.xaxis.show,
      mode: null,
      min: 0,
      max: ticks.length + 1,
      label: 'Datetime',
      ticks: ticks,
    };
  }

  addXHistogramAxis(options: any, bucketSize: number) {
    let ticks: number | number[];
    let min: number | undefined;
    let max: number | undefined;

    const defaultTicks = this.panelWidth / 50;

    if (this.data.length && bucketSize) {
      const tickValues = [];

      for (const d of this.data) {
        for (const point of d.data) {
          tickValues[point[0]] = true;
        }
      }

      ticks = Object.keys(tickValues).map((v) => Number(v));
      min = _min(ticks)!;
      max = _max(ticks)!;

      // Adjust tick step
      let tickStep = bucketSize;
      let ticksNum = Math.floor((max - min) / tickStep);
      while (ticksNum > defaultTicks) {
        tickStep = tickStep * 2;
        ticksNum = Math.ceil((max - min) / tickStep);
      }

      // Expand ticks for pretty view
      min = Math.floor(min / tickStep) * tickStep;
      // 1.01 is 101% - ensure we have enough space for last bar
      max = Math.ceil((max * 1.01) / tickStep) * tickStep;

      ticks = [];
      for (let i = min; i <= max; i += tickStep) {
        ticks.push(i);
      }
    } else {
      // Set defaults if no data
      ticks = defaultTicks / 2;
      min = 0;
      max = 1;
    }

    options.xaxis = {
      timezone: this.dashboard.getTimezone(),
      show: this.panel.xaxis.show,
      mode: null,
      min: min,
      max: max,
      label: 'Histogram',
      ticks: ticks,
    };

    // Use 'short' format for histogram values
    this.configureAxisMode(options.xaxis, 'short', null);
  }

  addXTableAxis(options: any) {
    let ticks = map(this.data, (series, seriesIndex) => {
      return map(series.datapoints, (point, pointIndex) => {
        const tickIndex = seriesIndex * series.datapoints.length + pointIndex;
        return [tickIndex + 1, point[1]];
      });
    });
    // @ts-ignore, potential bug? is this flattenDeep?
    ticks = flatten(ticks, true);

    options.xaxis = {
      timezone: this.dashboard.getTimezone(),
      show: this.panel.xaxis.show,
      mode: null,
      min: 0,
      max: ticks.length + 1,
      label: 'Datetime',
      ticks: ticks,
    };
  }

  configureYAxisOptions(data: any, options: any) {
    const defaults = {
      position: 'left',
      show: this.panel.yaxes[0].show,
      index: 1,
      logBase: this.panel.yaxes[0].logBase || 1,
      min: this.parseNumber(this.panel.yaxes[0].min),
      max: this.parseNumber(this.panel.yaxes[0].max),
      tickDecimals: this.panel.yaxes[0].decimals,
    };

    options.yaxes.push(defaults);

    if (find(data, { yaxis: 2 })) {
      const secondY = clone(defaults);
      secondY.index = 2;
      secondY.show = this.panel.yaxes[1].show;
      secondY.logBase = this.panel.yaxes[1].logBase || 1;
      secondY.position = 'right';
      secondY.min = this.parseNumber(this.panel.yaxes[1].min);
      secondY.max = this.parseNumber(this.panel.yaxes[1].max);
      secondY.tickDecimals = this.panel.yaxes[1].decimals;
      options.yaxes.push(secondY);

      this.applyLogScale(options.yaxes[1], data);
      this.configureAxisMode(
        options.yaxes[1],
        this.panel.percentage && this.panel.stack ? 'percent' : this.panel.yaxes[1].format,
        this.panel.yaxes[1].decimals
      );
    }
    this.applyLogScale(options.yaxes[0], data);
    this.configureAxisMode(
      options.yaxes[0],
      this.panel.percentage && this.panel.stack ? 'percent' : this.panel.yaxes[0].format,
      this.panel.yaxes[0].decimals
    );
  }

  parseNumber(value: any) {
    if (value === null || typeof value === 'undefined') {
      return null;
    }

    return toNumber(value);
  }

  applyLogScale(axis: any, data: any) {
    if (axis.logBase === 1) {
      return;
    }

    const minSetToZero = axis.min === 0;

    if (axis.min < Number.MIN_VALUE) {
      axis.min = null;
    }
    if (axis.max < Number.MIN_VALUE) {
      axis.max = null;
    }

    let series, i;
    let max = axis.max,
      min = axis.min;

    for (i = 0; i < data.length; i++) {
      series = data[i];
      if (series.yaxis === axis.index) {
        if (!max || max < series.stats.max) {
          max = series.stats.max;
        }
        if (!min || min > series.stats.logmin) {
          min = series.stats.logmin;
        }
      }
    }

    axis.transform = (v: number) => {
      return v < Number.MIN_VALUE ? null : Math.log(v) / Math.log(axis.logBase);
    };
    axis.inverseTransform = (v: any) => {
      return Math.pow(axis.logBase, v);
    };

    if (!max && !min) {
      max = axis.inverseTransform(+2);
      min = axis.inverseTransform(-2);
    } else if (!max) {
      max = min * axis.inverseTransform(+4);
    } else if (!min) {
      min = max * axis.inverseTransform(-4);
    }

    if (axis.min) {
      min = axis.inverseTransform(Math.ceil(axis.transform(axis.min)));
    } else {
      min = axis.min = axis.inverseTransform(Math.floor(axis.transform(min)));
    }
    if (axis.max) {
      max = axis.inverseTransform(Math.floor(axis.transform(axis.max)));
    } else {
      max = axis.max = axis.inverseTransform(Math.ceil(axis.transform(max)));
    }

    if (!min || min < Number.MIN_VALUE || !max || max < Number.MIN_VALUE) {
      return;
    }

    if (Number.isFinite(min) && Number.isFinite(max)) {
      if (minSetToZero) {
        axis.min = 0.1;
        min = 1;
      }

      axis.ticks = this.generateTicksForLogScaleYAxis(min, max, axis.logBase);
      if (minSetToZero) {
        axis.ticks.unshift(0.1);
      }
      if (axis.ticks[axis.ticks.length - 1] > axis.max) {
        axis.max = axis.ticks[axis.ticks.length - 1];
      }
    } else {
      axis.ticks = [1, 2];
      delete axis.min;
      delete axis.max;
    }
  }

  generateTicksForLogScaleYAxis(min: any, max: number, logBase: number) {
    let ticks = [];

    let nextTick;
    for (nextTick = min; nextTick <= max; nextTick *= logBase) {
      ticks.push(nextTick);
    }

    const maxNumTicks = Math.ceil(this.ctrl.height / 25);
    const numTicks = ticks.length;
    if (numTicks > maxNumTicks) {
      const factor = Math.ceil(numTicks / maxNumTicks) * logBase;
      ticks = [];

      for (nextTick = min; nextTick <= max * factor; nextTick *= factor) {
        ticks.push(nextTick);
      }
    }

    return ticks;
  }

  configureAxisMode(
    axis: { tickFormatter: (val: any, axis: any) => string },
    format: string,
    decimals?: number | null
  ) {
    axis.tickFormatter = (val, axis) => {
      const formatter = getValueFormat(format);

      if (!formatter) {
        throw new Error(`Unit '${format}' is not supported`);
      }

      return formattedValueToString(formatter(val, decimals));
    };
  }
}

/** @ngInject */
function graphDirective(timeSrv: TimeSrv, popoverSrv: any, contextSrv: ContextSrv) {
  return {
    restrict: 'A',
    template: '',
    link: (scope: any, elem: JQuery) => {
      return new GraphElement(scope, elem, timeSrv);
    },
  };
}

coreModule.directive('grafanaGraph', graphDirective);
export { GraphElement, graphDirective };<|MERGE_RESOLUTION|>--- conflicted
+++ resolved
@@ -76,14 +76,10 @@
 
     this.panelWidth = 0;
     this.eventManager = new EventManager(this.ctrl);
-<<<<<<< HEAD
     // unified alerting does not support threshold for graphs, at least for now
     if (!config.unifiedAlertingEnabled) {
       this.thresholdManager = new ThresholdManager(this.ctrl);
     }
-=======
-    this.thresholdManager = new ThresholdManager(this.ctrl);
->>>>>>> 515d6afe
     this.timeRegionManager = new TimeRegionManager(this.ctrl);
     // @ts-ignore
     this.tooltip = new GraphTooltip(this.elem, this.ctrl.dashboard, this.scope, () => {
