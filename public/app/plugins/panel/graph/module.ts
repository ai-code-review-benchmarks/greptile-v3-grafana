import './graph';
import './series_overrides_ctrl';
import './thresholds_form';
import './time_regions_form';

import template from './template';
import _ from 'lodash';

import { MetricsPanelCtrl } from 'app/plugins/sdk';
import { DataProcessor } from './data_processor';
import { axesEditorComponent } from './axes_editor';
import config from 'app/core/config';
import TimeSeries from 'app/core/time_series2';
import { DataFrame, DataLink } from '@grafana/data';
import { getColorFromHexRgbOrName, LegacyResponseData, VariableSuggestion } from '@grafana/ui';
import { getProcessedDataFrame } from 'app/features/dashboard/state/PanelQueryState';
import { PanelQueryRunnerFormat } from 'app/features/dashboard/state/PanelQueryRunner';
import { GraphContextMenuCtrl } from './GraphContextMenuCtrl';
import { getDataLinksVariableSuggestions } from 'app/features/panel/panellinks/link_srv';

import { auto } from 'angular';
import { AnnotationsSrv } from 'app/features/annotations/all';

class GraphCtrl extends MetricsPanelCtrl {
  static template = template;

  renderError: boolean;
  hiddenSeries: any = {};
  hiddenSeriesTainted = false;
  seriesList: TimeSeries[] = [];
  dataList: DataFrame[] = [];
  annotations: any = [];
  alertState: any;

  annotationsPromise: any;
  dataWarning: any;
  colors: any = [];
  subTabIndex: number;
  processor: DataProcessor;
  contextMenuCtrl: GraphContextMenuCtrl;
  linkVariableSuggestions: VariableSuggestion[] = getDataLinksVariableSuggestions();

  panelDefaults: any = {
    // datasource name, null = default datasource
    datasource: null,
    // sets client side (flot) or native graphite png renderer (png)
    renderer: 'flot',
    yaxes: [
      {
        label: null,
        show: true,
        logBase: 1,
        min: null,
        max: null,
        format: 'short',
      },
      {
        label: null,
        show: true,
        logBase: 1,
        min: null,
        max: null,
        format: 'short',
      },
    ],
    xaxis: {
      show: true,
      mode: 'time',
      name: null,
      values: [],
      buckets: null,
    },
    yaxis: {
      align: false,
      alignLevel: null,
    },
    // show/hide lines
    lines: true,
    // fill factor
    fill: 1,
    // fill factor
    fillGradient: 0,
    // line width in pixels
    linewidth: 1,
    // show/hide dashed line
    dashes: false,
    // show/hide line
    hiddenSeries: false,
    // length of a dash
    dashLength: 10,
    // length of space between two dashes
    spaceLength: 10,
    // show hide points
    points: false,
    // point radius in pixels
    pointradius: 2,
    // show hide bars
    bars: false,
    // enable/disable stacking
    stack: false,
    // stack percentage mode
    percentage: false,
    // legend options
    legend: {
      show: true, // disable/enable legend
      values: false, // disable/enable legend values
      min: false,
      max: false,
      current: false,
      total: false,
      avg: false,
    },
    // how null points should be handled
    nullPointMode: 'null',
    // staircase line mode
    steppedLine: false,
    // tooltip options
    tooltip: {
      value_type: 'individual',
      shared: true,
      sort: 0,
    },
    // time overrides
    timeFrom: null,
    timeShift: null,
    // metric queries
    targets: [{}],
    // series color overrides
    aliasColors: {},
    // other style overrides
    seriesOverrides: [],
    thresholds: [],
    timeRegions: [],
    options: {
      dataLinks: [],
    },
  };

  /** @ngInject */
  constructor($scope: any, $injector: auto.IInjectorService, private annotationsSrv: AnnotationsSrv) {
    super($scope, $injector);

    _.defaults(this.panel, this.panelDefaults);
    _.defaults(this.panel.tooltip, this.panelDefaults.tooltip);
    _.defaults(this.panel.legend, this.panelDefaults.legend);
    _.defaults(this.panel.xaxis, this.panelDefaults.xaxis);
    _.defaults(this.panel.options, this.panelDefaults.options);

    this.dataFormat = PanelQueryRunnerFormat.series;
    this.processor = new DataProcessor(this.panel);
    this.contextMenuCtrl = new GraphContextMenuCtrl($scope);

    this.events.on('render', this.onRender.bind(this));
    this.events.on('data-received', this.onDataReceived.bind(this));
    this.events.on('data-error', this.onDataError.bind(this));
    this.events.on('data-snapshot-load', this.onDataSnapshotLoad.bind(this));
    this.events.on('init-edit-mode', this.onInitEditMode.bind(this));
    this.events.on('init-panel-actions', this.onInitPanelActions.bind(this));

    this.onDataLinksChange = this.onDataLinksChange.bind(this);
  }

  onInitEditMode() {
    this.addEditorTab('Display options', 'public/app/plugins/panel/graph/tab_display.html');
    this.addEditorTab('Axes', axesEditorComponent);
    this.addEditorTab('Legend', 'public/app/plugins/panel/graph/tab_legend.html');
    this.addEditorTab('Thresholds & Time Regions', 'public/app/plugins/panel/graph/tab_thresholds_time_regions.html');
    this.addEditorTab('Data link', 'public/app/plugins/panel/graph/tab_drilldown_links.html');
    this.subTabIndex = 0;
    this.hiddenSeriesTainted = false;
  }

  onInitPanelActions(actions: any[]) {
    actions.push({ text: 'Export CSV', click: 'ctrl.exportCsv()' });
    actions.push({ text: 'Toggle legend', click: 'ctrl.toggleLegend()', shortcut: 'p l' });
  }

  issueQueries(datasource: any) {
    this.annotationsPromise = this.annotationsSrv.getAnnotations({
      dashboard: this.dashboard,
      panel: this.panel,
      range: this.range,
    });

    /* Wait for annotationSrv requests to get datasources to
     * resolve before issuing queries. This allows the annotations
     * service to fire annotations queries before graph queries
     * (but not wait for completion). This resolves
     * issue 11806.
     */
    return this.annotationsSrv.datasourcePromises.then((r: any) => {
      return super.issueQueries(datasource);
    });
  }

  zoomOut(evt: any) {
    this.publishAppEvent('zoom-out', 2);
  }

  onDataSnapshotLoad(snapshotData: any) {
    this.annotationsPromise = this.annotationsSrv.getAnnotations({
      dashboard: this.dashboard,
      panel: this.panel,
      range: this.range,
    });
    this.onDataReceived(snapshotData);
  }

  onDataError(err: any) {
    this.seriesList = [];
    this.annotations = [];
    this.render([]);
  }

  // This should only be called from the snapshot callback
  onDataReceived(dataList: LegacyResponseData[]) {
    this.handleDataFrame(getProcessedDataFrame(dataList));
  }

  // Directly support DataFrame skipping event callbacks
  handleDataFrame(data: DataFrame[]) {
    super.handleDataFrame(data);

    this.dataList = data;
    this.seriesList = this.processor.getSeriesList({
      dataList: this.dataList,
      range: this.range,
    });

    this.dataWarning = null;
    const datapointsCount = this.seriesList.reduce((prev, series) => {
      return prev + series.datapoints.length;
    }, 0);

    if (datapointsCount === 0) {
      this.dataWarning = {
        title: 'No data points',
        tip: 'No datapoints returned from data query',
      };
    } else {
      for (const series of this.seriesList) {
        if (series.isOutsideRange) {
          this.dataWarning = {
            title: 'Data points outside time range',
            tip: 'Can be caused by timezone mismatch or missing time filter in query',
          };
          break;
        }
      }
    }

    this.annotationsPromise.then(
      (result: { alertState: any; annotations: any }) => {
        this.loading = false;
        this.alertState = result.alertState;
        this.annotations = result.annotations;
        this.render(this.seriesList);
      },
      () => {
        this.loading = false;
        this.render(this.seriesList);
      }
    );
  }

  onRender() {
    if (!this.seriesList) {
      return;
    }

    for (const series of this.seriesList) {
      series.applySeriesOverrides(this.panel.seriesOverrides);

      if (series.unit) {
        this.panel.yaxes[series.yaxis - 1].format = series.unit;
      }
      if (this.hiddenSeriesTainted === false && series.hiddenSeries === true) {
        this.hiddenSeries[series.alias] = true;
      }
    }
  }

  onColorChange = (series: any, color: string) => {
    series.setColor(getColorFromHexRgbOrName(color, config.theme.type));
    this.panel.aliasColors[series.alias] = color;
    this.render();
  };

<<<<<<< HEAD
  onToggleSeries = hiddenSeries => {
    this.hiddenSeriesTainted = true;
=======
  onToggleSeries = (hiddenSeries: any) => {
>>>>>>> 2014549f
    this.hiddenSeries = hiddenSeries;
    this.render();
  };

  onToggleSort = (sortBy: any, sortDesc: any) => {
    this.panel.legend.sort = sortBy;
    this.panel.legend.sortDesc = sortDesc;
    this.render();
  };

  onToggleAxis = (info: { alias: any; yaxis: any }) => {
    let override: any = _.find(this.panel.seriesOverrides, { alias: info.alias });
    if (!override) {
      override = { alias: info.alias };
      this.panel.seriesOverrides.push(override);
    }
    override.yaxis = info.yaxis;
    this.render();
  };

  onDataLinksChange(dataLinks: DataLink[]) {
    this.panel.updateOptions({
      ...this.panel.options,
      dataLinks,
    });
  }

  addSeriesOverride(override: any) {
    this.panel.seriesOverrides.push(override || {});
  }

  removeSeriesOverride(override: any) {
    this.panel.seriesOverrides = _.without(this.panel.seriesOverrides, override);
    this.render();
  }

  toggleLegend() {
    this.panel.legend.show = !this.panel.legend.show;
    this.render();
  }

  legendValuesOptionChanged() {
    const legend = this.panel.legend;
    legend.values = legend.min || legend.max || legend.avg || legend.current || legend.total;
    this.render();
  }

  exportCsv() {
    const scope = this.$scope.$new(true);
    scope.seriesList = this.seriesList;
    this.publishAppEvent('show-modal', {
      templateHtml: '<export-data-modal data="seriesList"></export-data-modal>',
      scope,
      modalClass: 'modal--narrow',
    });
  }

  onContextMenuClose = () => {
    this.contextMenuCtrl.toggleMenu();
  };
}

export { GraphCtrl, GraphCtrl as PanelCtrl };<|MERGE_RESOLUTION|>--- conflicted
+++ resolved
@@ -286,12 +286,8 @@
     this.render();
   };
 
-<<<<<<< HEAD
-  onToggleSeries = hiddenSeries => {
+  onToggleSeries = (hiddenSeries: any) => {
     this.hiddenSeriesTainted = true;
-=======
-  onToggleSeries = (hiddenSeries: any) => {
->>>>>>> 2014549f
     this.hiddenSeries = hiddenSeries;
     this.render();
   };
