import React from 'react';

<<<<<<< HEAD
import { PanelPlugin } from '@grafana/data';
=======
import { FieldConfigProperty, PanelPlugin } from '@grafana/data';
>>>>>>> 4f46c2f7
import { config } from '@grafana/runtime';
import { AxisPlacement, GraphFieldConfig } from '@grafana/schema';
import { ColorScale } from 'app/core/components/ColorScale/ColorScale';
import { addHeatmapCalculationOptions } from 'app/features/transformers/calculateHeatmap/editor/helper';

import { HeatmapPanel } from './HeatmapPanel';
import { heatmapChangedHandler, heatmapMigrationHandler } from './migrations';
import { PanelOptions, defaultPanelOptions, HeatmapMode, HeatmapColorMode, HeatmapColorScale } from './models.gen';
import { colorSchemes, quantizeScheme } from './palettes';
import { HeatmapSuggestionsSupplier } from './suggestions';

export const plugin = new PanelPlugin<PanelOptions, GraphFieldConfig>(HeatmapPanel)
  .setPanelChangeHandler(heatmapChangedHandler)
  .setMigrationHandler(heatmapMigrationHandler)
  .setPanelOptions((builder, context) => {
    const opts = context.options ?? defaultPanelOptions;

    let category = ['Heatmap'];

    builder.addRadio({
      path: 'mode',
      name: 'Data',
      defaultValue: defaultPanelOptions.mode,
      category,
      settings: {
        options: [
          { label: 'Aggregated', value: HeatmapMode.Aggregated },
          { label: 'Calculate', value: HeatmapMode.Calculate },
          //  { label: 'Accumulated', value: HeatmapMode.Accumulated, description: 'The query response values are accumulated' },
        ],
      },
    });

    if (opts.mode === HeatmapMode.Calculate) {
      addHeatmapCalculationOptions('calculate.', builder, opts.calculate, category);
    }

    category = ['Colors'];

    builder.addRadio({
      path: `color.mode`,
      name: 'Mode',
      defaultValue: defaultPanelOptions.color.mode,
      category,
      settings: {
        options: [
          { label: 'Scheme', value: HeatmapColorMode.Scheme },
          { label: 'Opacity', value: HeatmapColorMode.Opacity },
        ],
      },
    });

    builder.addColorPicker({
      path: `color.fill`,
      name: 'Color',
      defaultValue: defaultPanelOptions.color.fill,
      category,
      showIf: (opts) => opts.color.mode === HeatmapColorMode.Opacity,
    });

    builder.addRadio({
      path: `color.scale`,
      name: 'Scale',
      defaultValue: defaultPanelOptions.color.scale,
      category,
      settings: {
        options: [
          { label: 'Exponential', value: HeatmapColorScale.Exponential },
          { label: 'Linear', value: HeatmapColorScale.Linear },
        ],
      },
      showIf: (opts) => opts.color.mode === HeatmapColorMode.Opacity,
    });

    builder.addSliderInput({
      path: 'color.exponent',
      name: 'Exponent',
      defaultValue: defaultPanelOptions.color.exponent,
      category,
      settings: {
        min: 0.1, // 1 for on/off?
        max: 2,
        step: 0.1,
      },
      showIf: (opts) =>
        opts.color.mode === HeatmapColorMode.Opacity && opts.color.scale === HeatmapColorScale.Exponential,
    });

    builder.addSelect({
      path: `color.scheme`,
      name: 'Scheme',
      description: '',
      defaultValue: defaultPanelOptions.color.scheme,
      category,
      settings: {
        options: colorSchemes.map((scheme) => ({
          value: scheme.name,
          label: scheme.name,
          //description: 'Set a geometry field based on the results of other fields',
        })),
      },
      showIf: (opts) => opts.color.mode !== HeatmapColorMode.Opacity,
    });

    builder
      .addSliderInput({
        path: 'color.steps',
        name: 'Steps',
        defaultValue: defaultPanelOptions.color.steps,
        category,
        settings: {
          min: 2,
          max: 128,
          step: 1,
        },
      })
      .addCustomEditor({
        id: '__scale__',
        path: `__scale__`,
        name: '',
        category,
        editor: () => {
          const palette = quantizeScheme(opts.color, config.theme2);
          return (
            <div>
              <ColorScale colorPalette={palette} min={1} max={100} />
            </div>
          );
        },
      });

    category = ['Y Axis'];

    builder
      .addRadio({
        path: 'yAxis.axisPlacement',
        name: 'Show axis',
        defaultValue: defaultPanelOptions.yAxis.axisPlacement,
        category,
        settings: {
          options: [
            { value: AxisPlacement.Left, label: 'Left' },
            { value: AxisPlacement.Hidden, label: 'Hidden' },
          ],
        },
      })
      .addRadio({
        path: 'yAxis.bucketPlacement',
        name: 'Bucket placement',
        description: 'ignored when Y axis has a real scale',
        defaultValue: defaultPanelOptions.yAxis.bucketPlacement,
        category,
        settings: {
          options: [
            { value: 'auto', label: 'Auto' },
            { value: 'middle', label: 'Middle' },
            { value: 'bottom', label: 'Bottom' },
            { value: 'top', label: 'Top' },
          ],
        },
      })
      .addNumberInput({
        path: 'yAxis.axisWidth',
        name: 'Display width',
        defaultValue: defaultPanelOptions.yAxis.axisWidth,
        settings: {
          placeholder: 'Auto',
        },
        category,
      })
      .addTextInput({
        path: 'yAxis.axisLabel',
        name: 'Axis label',
        defaultValue: defaultPanelOptions.yAxis.axisLabel,
        settings: {
          placeholder: 'None',
        },
        category,
      })
      .addBooleanSwitch({
        path: 'yAxis.reverse',
        name: 'Reverse direction',
        defaultValue: defaultPanelOptions.yAxis.reverse === true,
        category,
      });

    category = ['Value format'];
    builder
      .addUnitPicker({
        path: 'yAxis.unit',
        name: 'Unit',
        defaultValue: defaultPanelOptions.yAxis.unit,
        category,
      })
      .addNumberInput({
        path: 'yAxis.decimals',
        name: 'Decimals',
        defaultValue: defaultPanelOptions.yAxis.decimals,
        settings: {
          placeholder: 'Auto',
          integer: true,
          min: 0,
          max: 10,
        },
        category,
      });

    category = ['Display'];
    builder
      // .addRadio({
      //   path: 'showValue',
      //   name: 'Show values',
      //   defaultValue: defaultPanelOptions.showValue,
      //   category,
      //   settings: {
      //     options: [
      //       { value: VisibilityMode.Auto, label: 'Auto' },
      //       { value: VisibilityMode.Always, label: 'Always' },
      //       { value: VisibilityMode.Never, label: 'Never' },
      //     ],
      //   },
      // })
      .addNumberInput({
        path: 'hideThreshold',
        name: 'Hide cell counts <=',
        defaultValue: 1e-9,
        category,
      })
      .addSliderInput({
        name: 'Cell gap',
        path: 'cellGap',
        defaultValue: defaultPanelOptions.cellGap,
        category,
        settings: {
          min: 0,
          max: 25,
        },
      });
    // .addSliderInput({
    //   name: 'Cell radius',
    //   path: 'cellRadius',
    //   defaultValue: defaultPanelOptions.cellRadius,
    //   category,
    //   settings: {
    //     min: 0,
    //     max: 100,
    //   },
    // })

    category = ['Tooltip'];

    builder.addBooleanSwitch({
      path: 'tooltip.show',
      name: 'Show tooltip',
      defaultValue: defaultPanelOptions.tooltip.show,
      category,
    });

    builder.addBooleanSwitch({
      path: 'tooltip.yHistogram',
      name: 'Show histogram (Y axis)',
      defaultValue: defaultPanelOptions.tooltip.yHistogram,
      category,
      showIf: (opts) => opts.tooltip.show,
    });

    category = ['Legend'];
    builder.addBooleanSwitch({
      path: 'legend.show',
      name: 'Show legend',
      defaultValue: defaultPanelOptions.legend.show,
      category,
    });

    category = ['Exemplars'];
    builder.addColorPicker({
      path: 'exemplars.color',
      name: 'Color',
      defaultValue: defaultPanelOptions.exemplars.color,
      category,
    });
  })
  .setSuggestionsSupplier(new HeatmapSuggestionsSupplier());<|MERGE_RESOLUTION|>--- conflicted
+++ resolved
@@ -1,10 +1,6 @@
 import React from 'react';
 
-<<<<<<< HEAD
 import { PanelPlugin } from '@grafana/data';
-=======
-import { FieldConfigProperty, PanelPlugin } from '@grafana/data';
->>>>>>> 4f46c2f7
 import { config } from '@grafana/runtime';
 import { AxisPlacement, GraphFieldConfig } from '@grafana/schema';
 import { ColorScale } from 'app/core/components/ColorScale/ColorScale';
