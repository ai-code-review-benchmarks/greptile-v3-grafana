// Libraries
import React, { PureComponent } from 'react';

// Services & Utils
import { config } from 'app/core/config';

// Components
<<<<<<< HEAD
import {
  BarGauge,
  BarGaugeDimensionInput,
  VizRepeater,
  getFieldDisplayValues,
  FieldDisplay,
  DataLinksContextMenu,
} from '@grafana/ui';
=======
import { BarGauge, VizRepeater, DataLinksContextMenu } from '@grafana/ui';
>>>>>>> 2d7d171e

// Types
import { BarGaugeOptions } from './types';
import { getFieldDisplayValues, FieldDisplay, PanelProps } from '@grafana/data';
import { getFieldLinksSupplier } from 'app/features/panel/panellinks/linkSuppliers';

export class BarGaugePanel extends PureComponent<PanelProps<BarGaugeOptions>> {
  findMaximumInput = (values: FieldDisplay[], width: number, height: number): BarGaugeDimensionInput => {
    const info: BarGaugeDimensionInput = {
      title: '',
      text: '',
    };
    for (let i = 0; i < values.length; i++) {
      const v = values[i].display;
      if (v.text && v.text.length > info.text.length) {
        info.text = v.text;
      }
      if (v.title && v.title.length > info.title.length) {
        info.title = v.text;
      }
    }
    return info;
  };

  renderValue = (value: FieldDisplay, width: number, height: number, info: BarGaugeDimensionInput): JSX.Element => {
    const { options } = this.props;
    const { field, display } = value;

    return (
      <DataLinksContextMenu links={getFieldLinksSupplier(value)}>
        {({ openMenu, targetClassName }) => {
          return (
            <BarGauge
              value={display}
              width={width}
              height={height}
              orientation={options.orientation}
              thresholds={field.thresholds}
              theme={config.theme}
              itemSpacing={this.getItemSpacing()}
              displayMode={options.displayMode}
              minValue={field.min}
              maxValue={field.max}
              onClick={openMenu}
              className={targetClassName}
              maxDimensionInput={info}
            />
          );
        }}
      </DataLinksContextMenu>
    );
  };

  getValues = (): FieldDisplay[] => {
    const { data, options, replaceVariables } = this.props;
    return getFieldDisplayValues({
      ...options,
      replaceVariables,
      theme: config.theme,
      data: data.series,
    });
  };

  getItemSpacing(): number {
    if (this.props.options.displayMode === 'lcd') {
      return 2;
    }

    return 10;
  }

  render() {
    const { height, width, options, data, renderCounter } = this.props;

    return (
      <VizRepeater
        source={data}
        calculateInternalDimensions={this.findMaximumInput}
        getValues={this.getValues}
        renderValue={this.renderValue}
        renderCounter={renderCounter}
        width={width}
        height={height}
        itemSpacing={this.getItemSpacing()}
        orientation={options.orientation}
      />
    );
  }
}<|MERGE_RESOLUTION|>--- conflicted
+++ resolved
@@ -4,21 +4,15 @@
 // Services & Utils
 import { config } from 'app/core/config';
 
-// Components
-<<<<<<< HEAD
 import {
   BarGauge,
   BarGaugeDimensionInput,
   VizRepeater,
-  getFieldDisplayValues,
-  FieldDisplay,
+  DataLinksContextMenu,
+  BarGauge,
+  VizRepeater,
   DataLinksContextMenu,
 } from '@grafana/ui';
-=======
-import { BarGauge, VizRepeater, DataLinksContextMenu } from '@grafana/ui';
->>>>>>> 2d7d171e
-
-// Types
 import { BarGaugeOptions } from './types';
 import { getFieldDisplayValues, FieldDisplay, PanelProps } from '@grafana/data';
 import { getFieldLinksSupplier } from 'app/features/panel/panellinks/linkSuppliers';
