--- conflicted
+++ resolved
@@ -22,11 +22,10 @@
 	maturity: "experimental"
 
 	lineage: {
-<<<<<<< HEAD
 		schemas: [{
 			version: [0, 0]
 			schema: {
-				PanelOptions: {
+				Options: {
 					common.SingleStatBaseOptions
 					displayMode:  common.BarGaugeDisplayMode & (*"gradient" | _)
 					valueMode:    common.BarGaugeValueMode & (*"color" | _)
@@ -37,23 +36,5 @@
 			}
 		}]
 		lenses: []
-=======
-		seqs: [
-			{
-				schemas: [
-					{
-						Options: {
-							common.SingleStatBaseOptions
-							displayMode:  common.BarGaugeDisplayMode & (*"gradient" | _)
-							valueMode:    common.BarGaugeValueMode & (*"color" | _)
-							showUnfilled: bool | *true
-							minVizWidth:  uint32 | *0
-							minVizHeight: uint32 | *10
-						} @cuetsy(kind="interface")
-					},
-				]
-			},
-		]
->>>>>>> c4242b8c
 	}
 }