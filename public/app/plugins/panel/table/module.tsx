import { PanelPlugin, standardEditorsRegistry, identityOverrideProcessor, FieldConfigProperty } from '@grafana/data';
import { t } from '@grafana/i18n';
import {
  defaultTableFieldOptions,
  TableCellOptions,
  TableCellDisplayMode,
  TableCellHeight,
  TableCellTooltipPlacement,
} from '@grafana/schema';

import { PaginationEditor } from './PaginationEditor';
import { TableCellOptionEditor } from './TableCellOptionEditor';
import { TablePanel } from './TablePanel';
import { tableMigrationHandler, tablePanelChangedHandler } from './migrations';
import { Options, defaultOptions, FieldConfig } from './panelcfg.gen';
import { TableSuggestionsSupplier } from './suggestions';

export const plugin = new PanelPlugin<Options, FieldConfig>(TablePanel)
  .setPanelChangeHandler(tablePanelChangedHandler)
  .setMigrationHandler(tableMigrationHandler)
  .useFieldConfig({
    standardOptions: {
      [FieldConfigProperty.Actions]: {
        hideFromDefaults: false,
      },
    },
    useCustomConfig: (builder) => {
      const category = [t('table.category-table', 'Table')];
      const cellCategory = [t('table.category-cell-options', 'Cell options')];
      builder
        .addNumberInput({
          path: 'minWidth',
          name: t('table.name-min-column-width', 'Minimum column width'),
          category,
          description: t('table.description-min-column-width', 'The minimum width for column auto resizing'),
          settings: {
            placeholder: '150',
            min: 50,
            max: 500,
          },
          shouldApply: () => true,
          defaultValue: defaultTableFieldOptions.minWidth,
        })
        .addNumberInput({
          path: 'width',
          name: t('table.name-column-width', 'Column width'),
          category,
          settings: {
            placeholder: t('table.placeholder-column-width', 'auto'),
            min: 20,
          },
          shouldApply: () => true,
          defaultValue: defaultTableFieldOptions.width,
        })
        .addRadio({
          path: 'align',
          name: t('table.name-column-alignment', 'Column alignment'),
          category,
          settings: {
            options: [
              { label: t('table.column-alignment-options.label-auto', 'Auto'), value: 'auto' },
              { label: t('table.column-alignment-options.label-left', 'Left'), value: 'left' },
              { label: t('table.column-alignment-options.label-center', 'Center'), value: 'center' },
              { label: t('table.column-alignment-options.label-right', 'Right'), value: 'right' },
            ],
          },
          defaultValue: defaultTableFieldOptions.align,
        })
        .addBooleanSwitch({
          path: 'filterable',
          name: t('table.name-column-filter', 'Column filter'),
          category,
          description: t('table.description-column-filter', 'Enables/disables field filters in table'),
          defaultValue: defaultTableFieldOptions.filterable,
        })
        .addBooleanSwitch({
          path: 'wrapText',
          name: t('table.name-wrap-text', 'Wrap text'),
          category,
        })
        .addBooleanSwitch({
          path: 'wrapHeaderText',
          name: t('table.name-wrap-header-text', 'Wrap header text'),
          category,
        })
        .addBooleanSwitch({
          path: 'hideFrom.viz',
          name: t('table.name-hide-in-table', 'Hide in table'),
          category,
          defaultValue: undefined,
          hideFromDefaults: true,
        })
        .addCustomEditor({
          id: 'footer.reducer',
          category: [t('table.category-table-footer', 'Table footer')],
          path: 'footer.reducer',
          name: t('table.name-calculation', 'Calculation'),
          description: t('table.description-calculation', 'Choose a reducer function / calculation'),
          editor: standardEditorsRegistry.get('stats-picker').editor,
          override: standardEditorsRegistry.get('stats-picker').editor,
          defaultValue: [],
          process: identityOverrideProcessor,
          shouldApply: () => true,
          settings: {
            allowMultiple: true,
          },
        })
        .addCustomEditor<void, TableCellOptions>({
          id: 'cellOptions',
          path: 'cellOptions',
          name: t('table.name-cell-type', 'Cell type'),
          editor: TableCellOptionEditor,
          override: TableCellOptionEditor,
          defaultValue: defaultTableFieldOptions.cellOptions,
          process: identityOverrideProcessor,
          category: cellCategory,
          shouldApply: () => true,
        })
        .addBooleanSwitch({
          path: 'inspect',
          name: t('table.name-cell-value-inspect', 'Cell value inspect'),
          description: t('table.description-cell-value-inspect', 'Enable cell value inspection in a modal window'),
          defaultValue: false,
          category: cellCategory,
          showIf: (cfg) => {
            return (
              cfg.cellOptions.type === TableCellDisplayMode.Auto ||
              cfg.cellOptions.type === TableCellDisplayMode.JSONView ||
              cfg.cellOptions.type === TableCellDisplayMode.ColorText ||
              cfg.cellOptions.type === TableCellDisplayMode.ColorBackground
            );
          },
        })
        .addFieldNamePicker({
          path: 'tooltip.field',
          name: t('table.name-tooltip-from-field', 'Tooltip from field'),
          description: t(
            'table.description-tooltip-from-field',
            'Render a cell from a field (hidden or visible) in a tooltip'
          ),
          category: cellCategory,
        })
        .addSelect({
          path: 'tooltip.placement',
          name: t('table.name-tooltip-placement', 'Tooltip placement'),
          category: cellCategory,
          settings: {
            options: [
              {
                label: t('table.tooltip-placement-options.label-auto', 'Auto'),
                value: TableCellTooltipPlacement.Auto,
              },
              {
                label: t('table.tooltip-placement-options.label-top', 'Top'),
                value: TableCellTooltipPlacement.Top,
              },
              {
                label: t('table.tooltip-placement-options.label-right', 'Right'),
                value: TableCellTooltipPlacement.Right,
              },
              {
                label: t('table.tooltip-placement-options.label-bottom', 'Bottom'),
                value: TableCellTooltipPlacement.Bottom,
              },
              {
                label: t('table.tooltip-placement-options.label-left', 'Left'),
                value: TableCellTooltipPlacement.Left,
              },
            ],
          },
          showIf: (cfg) => cfg.tooltip?.field !== undefined,
        });
    },
  })
  .setPanelOptions((builder) => {
    const category = [t('table.category-table', 'Table')];
    builder
      .addBooleanSwitch({
        path: 'showHeader',
        name: t('table.name-show-table-header', 'Show table header'),
        category,
        defaultValue: defaultOptions.showHeader,
      })
      .addNumberInput({
        path: 'frozenColumns.left',
        name: t('table.name-frozen-columns', 'Frozen columns'),
        description: t('table.description-frozen-columns', 'Columns are frozen from the left side of the table'),
        settings: {
          placeholder: 'none',
        },
        category,
      })
      .addRadio({
        path: 'cellHeight',
        name: t('table.name-cell-height', 'Cell height'),
        category,
        defaultValue: defaultOptions.cellHeight,
        settings: {
          options: [
            { value: TableCellHeight.Sm, label: t('table.cell-height-options.label-small', 'Small') },
            { value: TableCellHeight.Md, label: t('table.cell-height-options.label-medium', 'Medium') },
            { value: TableCellHeight.Lg, label: t('table.cell-height-options.label-large', 'Large') },
          ],
        },
      })
<<<<<<< HEAD
=======
      .addNumberInput({
        path: 'maxRowHeight',
        name: t('table.name-max-height', 'Max row height'),
        category,
        settings: {
          placeholder: t('table.placeholder-max-height', 'none'),
          min: 0,
        },
      })
      .addBooleanSwitch({
        path: 'footer.show',
        category: footerCategory,
        name: t('table.name-show-table-footer', 'Show table footer'),
        defaultValue: defaultOptions.footer?.show,
      })
      .addCustomEditor({
        id: 'footer.reducer',
        category: footerCategory,
        path: 'footer.reducer',
        name: t('table.name-calculation', 'Calculation'),
        description: t('table.description-calculation', 'Choose a reducer function / calculation'),
        editor: standardEditorsRegistry.get('stats-picker').editor,
        defaultValue: [ReducerID.sum],
        showIf: (cfg) => cfg.footer?.show,
      })
      .addBooleanSwitch({
        path: 'footer.countRows',
        category: footerCategory,
        name: t('table.name-count-rows', 'Count rows'),
        description: t('table.description-count-rows', 'Display a single count for all data rows'),
        defaultValue: defaultOptions.footer?.countRows,
        showIf: (cfg) => cfg.footer?.reducer?.length === 1 && cfg.footer?.reducer[0] === ReducerID.count,
      })
      .addMultiSelect({
        path: 'footer.fields',
        category: footerCategory,
        name: t('table.name-fields', 'Fields'),
        description: t('table.description-fields', 'Select the fields that should be calculated'),
        settings: {
          allowCustomValue: false,
          options: [],
          placeholder: t('table.placeholder-fields', 'All Numeric Fields'),
          getOptions: async (context: FieldOverrideContext) => {
            const options = [];
            if (context && context.data && context.data.length > 0) {
              const frame = context.data[0];
              for (const field of frame.fields) {
                if (field.type === FieldType.number) {
                  const name = getFieldDisplayName(field, frame, context.data);
                  const value = field.name;
                  options.push({ value, label: name });
                }
              }
            }
            return options;
          },
        },
        defaultValue: '',
        showIf: (cfg) => cfg.footer?.show && !(cfg.footer?.countRows && cfg.footer?.reducer.includes(ReducerID.count)),
      })
>>>>>>> b22f15ad
      .addCustomEditor({
        id: 'footer.enablePagination',
        path: 'footer.enablePagination',
        name: t('table.name-enable-pagination', 'Enable pagination'),
        category,
        editor: PaginationEditor,
        defaultValue: defaultOptions?.footer?.enablePagination,
      });
  })
  .setSuggestionsSupplier(new TableSuggestionsSupplier());<|MERGE_RESOLUTION|>--- conflicted
+++ resolved
@@ -203,8 +203,6 @@
           ],
         },
       })
-<<<<<<< HEAD
-=======
       .addNumberInput({
         path: 'maxRowHeight',
         name: t('table.name-max-height', 'Max row height'),
@@ -214,58 +212,6 @@
           min: 0,
         },
       })
-      .addBooleanSwitch({
-        path: 'footer.show',
-        category: footerCategory,
-        name: t('table.name-show-table-footer', 'Show table footer'),
-        defaultValue: defaultOptions.footer?.show,
-      })
-      .addCustomEditor({
-        id: 'footer.reducer',
-        category: footerCategory,
-        path: 'footer.reducer',
-        name: t('table.name-calculation', 'Calculation'),
-        description: t('table.description-calculation', 'Choose a reducer function / calculation'),
-        editor: standardEditorsRegistry.get('stats-picker').editor,
-        defaultValue: [ReducerID.sum],
-        showIf: (cfg) => cfg.footer?.show,
-      })
-      .addBooleanSwitch({
-        path: 'footer.countRows',
-        category: footerCategory,
-        name: t('table.name-count-rows', 'Count rows'),
-        description: t('table.description-count-rows', 'Display a single count for all data rows'),
-        defaultValue: defaultOptions.footer?.countRows,
-        showIf: (cfg) => cfg.footer?.reducer?.length === 1 && cfg.footer?.reducer[0] === ReducerID.count,
-      })
-      .addMultiSelect({
-        path: 'footer.fields',
-        category: footerCategory,
-        name: t('table.name-fields', 'Fields'),
-        description: t('table.description-fields', 'Select the fields that should be calculated'),
-        settings: {
-          allowCustomValue: false,
-          options: [],
-          placeholder: t('table.placeholder-fields', 'All Numeric Fields'),
-          getOptions: async (context: FieldOverrideContext) => {
-            const options = [];
-            if (context && context.data && context.data.length > 0) {
-              const frame = context.data[0];
-              for (const field of frame.fields) {
-                if (field.type === FieldType.number) {
-                  const name = getFieldDisplayName(field, frame, context.data);
-                  const value = field.name;
-                  options.push({ value, label: name });
-                }
-              }
-            }
-            return options;
-          },
-        },
-        defaultValue: '',
-        showIf: (cfg) => cfg.footer?.show && !(cfg.footer?.countRows && cfg.footer?.reducer.includes(ReducerID.count)),
-      })
->>>>>>> b22f15ad
       .addCustomEditor({
         id: 'footer.enablePagination',
         path: 'footer.enablePagination',
