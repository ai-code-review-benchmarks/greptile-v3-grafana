--- conflicted
+++ resolved
@@ -26,31 +26,6 @@
     onChange(cellOptions);
   };
 
-<<<<<<< HEAD
-  const htmlId = useId();
-=======
-  const onWrapTextChange = () => {
-    cellOptions.wrapText = !cellOptions.wrapText;
-    onChange(cellOptions);
-  };
-
-  const label = (
-    <Label
-      description={t(
-        'table.color-background-cell-options-editor.description-wrap-text',
-        'If selected text will be wrapped to the width of text in the configured column'
-      )}
-    >
-      <Trans i18nKey="table.color-background-cell-options-editor.wrap-text">Wrap text</Trans>{' '}
-      <Badge
-        text={t('table.color-background-cell-options-editor.label.text-alpha', 'Alpha')}
-        color="blue"
-        style={{ fontSize: '11px', marginLeft: '5px', lineHeight: '1.2' }}
-      />
-    </Label>
-  );
->>>>>>> a1806019
-
   return (
     <>
       <Field
@@ -71,19 +46,11 @@
           'If selected the entire row will be colored as this cell would be.'
         )}
       >
-<<<<<<< HEAD
         <Switch
-          id={htmlId}
           label={selectors.components.PanelEditor.OptionsPane.fieldLabel(`Apply to entire row`)}
           value={cellOptions.applyToRow}
           onChange={onColorRowChange}
         />
-=======
-        <Switch value={cellOptions.applyToRow} onChange={onColorRowChange} />
-      </Field>
-      <Field label={label}>
-        <Switch value={cellOptions.wrapText} onChange={onWrapTextChange} />
->>>>>>> a1806019
       </Field>
 
       <TextWrapOptionsEditor
