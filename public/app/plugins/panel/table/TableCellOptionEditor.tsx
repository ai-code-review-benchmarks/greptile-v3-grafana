import { css } from '@emotion/css';
import { merge } from 'lodash';
import React, { useState } from 'react';

<<<<<<< HEAD
import { GrafanaTheme2, SelectableValue } from '@grafana/data';
=======
import { SelectableValue } from '@grafana/data';
import { config } from '@grafana/runtime';
>>>>>>> 548a5054
import { TableCellOptions } from '@grafana/schema';
import { Field, Select, TableCellDisplayMode, useStyles2 } from '@grafana/ui';

import { BarGaugeCellOptionsEditor } from './cells/BarGaugeCellOptionsEditor';
import { ColorBackgroundCellOptionsEditor } from './cells/ColorBackgroundCellOptionsEditor';
import { SparklineCellOptionsEditor } from './cells/SparklineCellOptionsEditor';

// The props that any cell type editor are expected
// to handle. In this case the generic type should
// be a discriminated interface of TableCellOptions
export interface TableCellEditorProps<T> {
  cellOptions: T;
  onChange: (value: T) => void;
}

interface Props {
  value: TableCellOptions;
  onChange: (v: TableCellOptions) => void;
}

export const TableCellOptionEditor = ({ value, onChange }: Props) => {
  const cellType = value.type;
  const styles = useStyles2(getStyles);
  const currentMode = cellDisplayModeOptions.find((o) => o.value!.type === cellType)!;
  let [settingCache, setSettingCache] = useState<Record<string, TableCellOptions>>({});

  // Update display mode on change
  const onCellTypeChange = (v: SelectableValue<TableCellOptions>) => {
    if (v.value !== undefined) {
      // Set the new type of cell starting
      // with default settings
      value = v.value;

      // When changing cell type see if there were previously stored
      // settings and merge those with the changed value
      if (settingCache[value.type] !== undefined && Object.keys(settingCache[value.type]).length > 1) {
        value = merge(value, settingCache[value.type]);
      }

      onChange(value);
    }
  };

  // When options for a cell change we merge
  // any option changes with our options object
  const onCellOptionsChange = (options: TableCellOptions) => {
    settingCache[value.type] = merge(value, options);
    setSettingCache(settingCache);
    onChange(settingCache[value.type]);
  };

  // Setup and inject editor
  return (
    <div className={styles.fixBottomMargin}>
      <Field>
        <Select options={cellDisplayModeOptions} value={currentMode} onChange={onCellTypeChange} />
      </Field>
      {cellType === TableCellDisplayMode.Gauge && (
        <BarGaugeCellOptionsEditor cellOptions={value} onChange={onCellOptionsChange} />
      )}
      {cellType === TableCellDisplayMode.ColorBackground && (
        <ColorBackgroundCellOptionsEditor cellOptions={value} onChange={onCellOptionsChange} />
      )}
<<<<<<< HEAD
    </div>
  );
};

const getStyles = (theme: GrafanaTheme2) => ({
  fixBottomMargin: css({
    marginBottom: theme.spacing(-2),
  }),
});
=======
      {cellType === TableCellDisplayMode.Sparkline && (
        <SparklineCellOptionsEditor cellOptions={value} onChange={onCellOptionsChange} />
      )}
    </>
  );
};

const SparklineDisplayModeOption: SelectableValue<TableCellOptions> = {
  value: { type: TableCellDisplayMode.Sparkline },
  label: 'Sparkline',
};
>>>>>>> 548a5054

const cellDisplayModeOptions: Array<SelectableValue<TableCellOptions>> = [
  { value: { type: TableCellDisplayMode.Auto }, label: 'Auto' },
  ...(config.featureToggles.timeSeriesTable ? [SparklineDisplayModeOption] : []),
  { value: { type: TableCellDisplayMode.ColorText }, label: 'Colored text' },
  { value: { type: TableCellDisplayMode.ColorBackground }, label: 'Colored background' },
  { value: { type: TableCellDisplayMode.Gauge }, label: 'Gauge' },
  { value: { type: TableCellDisplayMode.JSONView }, label: 'JSON View' },
  { value: { type: TableCellDisplayMode.Image }, label: 'Image' },
];<|MERGE_RESOLUTION|>--- conflicted
+++ resolved
@@ -2,12 +2,8 @@
 import { merge } from 'lodash';
 import React, { useState } from 'react';
 
-<<<<<<< HEAD
 import { GrafanaTheme2, SelectableValue } from '@grafana/data';
-=======
-import { SelectableValue } from '@grafana/data';
 import { config } from '@grafana/runtime';
->>>>>>> 548a5054
 import { TableCellOptions } from '@grafana/schema';
 import { Field, Select, TableCellDisplayMode, useStyles2 } from '@grafana/ui';
 
@@ -71,21 +67,10 @@
       {cellType === TableCellDisplayMode.ColorBackground && (
         <ColorBackgroundCellOptionsEditor cellOptions={value} onChange={onCellOptionsChange} />
       )}
-<<<<<<< HEAD
-    </div>
-  );
-};
-
-const getStyles = (theme: GrafanaTheme2) => ({
-  fixBottomMargin: css({
-    marginBottom: theme.spacing(-2),
-  }),
-});
-=======
       {cellType === TableCellDisplayMode.Sparkline && (
         <SparklineCellOptionsEditor cellOptions={value} onChange={onCellOptionsChange} />
       )}
-    </>
+    </div>
   );
 };
 
@@ -93,7 +78,6 @@
   value: { type: TableCellDisplayMode.Sparkline },
   label: 'Sparkline',
 };
->>>>>>> 548a5054
 
 const cellDisplayModeOptions: Array<SelectableValue<TableCellOptions>> = [
   { value: { type: TableCellDisplayMode.Auto }, label: 'Auto' },
@@ -103,4 +87,10 @@
   { value: { type: TableCellDisplayMode.Gauge }, label: 'Gauge' },
   { value: { type: TableCellDisplayMode.JSONView }, label: 'JSON View' },
   { value: { type: TableCellDisplayMode.Image }, label: 'Image' },
-];+];
+
+const getStyles = (theme: GrafanaTheme2) => ({
+  fixBottomMargin: css({
+    marginBottom: theme.spacing(-2),
+  }),
+});