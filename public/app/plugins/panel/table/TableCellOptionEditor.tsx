import { css } from '@emotion/css';
import { merge } from 'lodash';
import { useState } from 'react';

import { GrafanaTheme2 } from '@grafana/data';
import { t } from '@grafana/i18n';
import { TableCellOptions, TableWrapTextOptions } from '@grafana/schema';
import { Combobox, ComboboxOption, Field, TableCellDisplayMode, useStyles2 } from '@grafana/ui';

import { BarGaugeCellOptionsEditor } from './cells/BarGaugeCellOptionsEditor';
import { ColorBackgroundCellOptionsEditor } from './cells/ColorBackgroundCellOptionsEditor';
import { ImageCellOptionsEditor } from './cells/ImageCellOptionsEditor';
import { MarkdownCellOptionsEditor } from './cells/MarkdownCellOptionsEditor';
import { SparklineCellOptionsEditor } from './cells/SparklineCellOptionsEditor';
import { TextWrapOptionsEditor } from './cells/TextWrapOptionsEditor';

// The props that any cell type editor are expected
// to handle. In this case the generic type should
// be a discriminated interface of TableCellOptions
export interface TableCellEditorProps<T> {
  cellOptions: T;
  onChange: (value: T) => void;
}

interface Props {
  value: TableCellOptions;
  onChange: (v: TableCellOptions) => void;
  id?: string;
}

<<<<<<< HEAD
export const TableCellOptionEditor = ({ value, onChange, id }: Props) => {
=======
const TEXT_WRAP_CELL_TYPES = new Set([
  TableCellDisplayMode.Auto,
  TableCellDisplayMode.Sparkline,
  TableCellDisplayMode.ColorText,
  TableCellDisplayMode.ColorBackground,
  TableCellDisplayMode.DataLinks,
  TableCellDisplayMode.Pill,
]);

function isTextWrapCellType(value: TableCellOptions): value is TableCellOptions & TableWrapTextOptions {
  return TEXT_WRAP_CELL_TYPES.has(value.type);
}

export const TableCellOptionEditor = ({ value, onChange }: Props) => {
>>>>>>> ec38e0bd
  const cellType = value.type;
  const styles = useStyles2(getStyles);
  const cellDisplayModeOptions: Array<ComboboxOption<TableCellOptions['type']>> = [
    { value: TableCellDisplayMode.Auto, label: t('table.cell-types.auto', 'Auto') },
    { value: TableCellDisplayMode.ColorText, label: t('table.cell-types.color-text', 'Colored text') },
    {
      value: TableCellDisplayMode.ColorBackground,
      label: t('table.cell-types.color-background', 'Colored background'),
    },
    { value: TableCellDisplayMode.DataLinks, label: t('table.cell-types.data-links', 'Data links') },
    { value: TableCellDisplayMode.Gauge, label: t('table.cell-types.gauge', 'Gauge') },
    { value: TableCellDisplayMode.Sparkline, label: t('table.cell-types.sparkline', 'Sparkline') },
    { value: TableCellDisplayMode.JSONView, label: t('table.cell-types.json', 'JSON View') },
    { value: TableCellDisplayMode.Pill, label: t('table.cell-types.pill', 'Pill') },
    { value: TableCellDisplayMode.Markdown, label: t('table.cell-types.markdown', 'Markdown + HTML') },
    { value: TableCellDisplayMode.Image, label: t('table.cell-types.image', 'Image') },
    { value: TableCellDisplayMode.Actions, label: t('table.cell-types.actions', 'Actions') },
  ];
  const currentMode = cellDisplayModeOptions.find((o) => o.value === cellType)!;

  let [settingCache, setSettingCache] = useState<Record<string, TableCellOptions>>({});

  // Update display mode on change
  const onCellTypeChange = (v: ComboboxOption<TableCellOptions['type']>) => {
    if (v !== null) {
      // Set the new type of cell starting
      // with default settings
      value = { type: v.value };

      // When changing cell type see if there were previously stored
      // settings and merge those with the changed value
      if (settingCache[value.type] !== undefined && Object.keys(settingCache[value.type]).length > 1) {
        value = merge({}, value, settingCache[value.type]);
      }

      onChange(value);
    }
  };

  // When options for a cell change we merge
  // any option changes with our options object
  const onCellOptionsChange = (options: TableCellOptions) => {
    settingCache[value.type] = merge({}, value, options);
    setSettingCache(settingCache);
    onChange(settingCache[value.type]);
  };

  // Setup and inject editor
  return (
    <div className={styles.fixBottomMargin}>
      <Field>
<<<<<<< HEAD
        <Select inputId={id} options={cellDisplayModeOptions} value={currentMode} onChange={onCellTypeChange} />
=======
        <Combobox options={cellDisplayModeOptions} value={currentMode} onChange={onCellTypeChange} />
>>>>>>> ec38e0bd
      </Field>
      {isTextWrapCellType(value) && <TextWrapOptionsEditor cellOptions={value} onChange={onCellOptionsChange} />}
      {cellType === TableCellDisplayMode.Gauge && (
        <BarGaugeCellOptionsEditor cellOptions={value} onChange={onCellOptionsChange} />
      )}
      {cellType === TableCellDisplayMode.ColorBackground && (
        <ColorBackgroundCellOptionsEditor cellOptions={value} onChange={onCellOptionsChange} />
      )}
      {cellType === TableCellDisplayMode.Sparkline && (
        <SparklineCellOptionsEditor cellOptions={value} onChange={onCellOptionsChange} />
      )}
      {cellType === TableCellDisplayMode.Image && (
        <ImageCellOptionsEditor cellOptions={value} onChange={onCellOptionsChange} />
      )}
      {cellType === TableCellDisplayMode.Markdown && (
        <MarkdownCellOptionsEditor cellOptions={value} onChange={onCellOptionsChange} />
      )}
    </div>
  );
};

const getStyles = (theme: GrafanaTheme2) => ({
  fixBottomMargin: css({
    position: 'relative',
    marginBottom: theme.spacing(-2),
  }),
});<|MERGE_RESOLUTION|>--- conflicted
+++ resolved
@@ -28,9 +28,6 @@
   id?: string;
 }
 
-<<<<<<< HEAD
-export const TableCellOptionEditor = ({ value, onChange, id }: Props) => {
-=======
 const TEXT_WRAP_CELL_TYPES = new Set([
   TableCellDisplayMode.Auto,
   TableCellDisplayMode.Sparkline,
@@ -44,8 +41,7 @@
   return TEXT_WRAP_CELL_TYPES.has(value.type);
 }
 
-export const TableCellOptionEditor = ({ value, onChange }: Props) => {
->>>>>>> ec38e0bd
+export const TableCellOptionEditor = ({ value, onChange, id }: Props) => {
   const cellType = value.type;
   const styles = useStyles2(getStyles);
   const cellDisplayModeOptions: Array<ComboboxOption<TableCellOptions['type']>> = [
@@ -97,11 +93,7 @@
   return (
     <div className={styles.fixBottomMargin}>
       <Field>
-<<<<<<< HEAD
-        <Select inputId={id} options={cellDisplayModeOptions} value={currentMode} onChange={onCellTypeChange} />
-=======
-        <Combobox options={cellDisplayModeOptions} value={currentMode} onChange={onCellTypeChange} />
->>>>>>> ec38e0bd
+        <Combobox id={id} options={cellDisplayModeOptions} value={currentMode} onChange={onCellTypeChange} />
       </Field>
       {isTextWrapCellType(value) && <TextWrapOptionsEditor cellOptions={value} onChange={onCellOptionsChange} />}
       {cellType === TableCellDisplayMode.Gauge && (
