import * as React from 'react';

import { StandardEditorProps } from '@grafana/data';
import { selectors } from '@grafana/e2e-selectors';
import { Switch } from '@grafana/ui';

<<<<<<< HEAD
export function PaginationEditor({ onChange, value, id }: StandardEditorProps<boolean>) {
=======
export function PaginationEditor({ onChange, value, context }: StandardEditorProps<boolean>) {
>>>>>>> a1806019
  const changeValue = (event: React.FormEvent<HTMLInputElement> | undefined) => {
    onChange(event?.currentTarget.checked);
  };

<<<<<<< HEAD
  return (
    <Switch
      label={selectors.components.PanelEditor.OptionsPane.fieldLabel(`Enable pagination`)}
      value={Boolean(value)}
      onChange={changeValue}
      id={id}
    />
  );
=======
  return <Switch value={Boolean(value)} onChange={changeValue} />;
>>>>>>> a1806019
}<|MERGE_RESOLUTION|>--- conflicted
+++ resolved
@@ -4,25 +4,16 @@
 import { selectors } from '@grafana/e2e-selectors';
 import { Switch } from '@grafana/ui';
 
-<<<<<<< HEAD
-export function PaginationEditor({ onChange, value, id }: StandardEditorProps<boolean>) {
-=======
-export function PaginationEditor({ onChange, value, context }: StandardEditorProps<boolean>) {
->>>>>>> a1806019
+export function PaginationEditor({ onChange, value }: StandardEditorProps<boolean>) {
   const changeValue = (event: React.FormEvent<HTMLInputElement> | undefined) => {
     onChange(event?.currentTarget.checked);
   };
 
-<<<<<<< HEAD
   return (
     <Switch
       label={selectors.components.PanelEditor.OptionsPane.fieldLabel(`Enable pagination`)}
       value={Boolean(value)}
       onChange={changeValue}
-      id={id}
     />
   );
-=======
-  return <Switch value={Boolean(value)} onChange={changeValue} />;
->>>>>>> a1806019
 }