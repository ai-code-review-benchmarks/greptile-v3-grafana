--- conflicted
+++ resolved
@@ -25,12 +25,9 @@
     console.log('Was angular table', panel);
   }
 
-<<<<<<< HEAD
-  migrateFooterV2(panel);
-=======
   migrateTextWrapToFieldLevel(panel);
   migrateHiddenFields(panel);
->>>>>>> f6840091
+  migrateFooterV2(panel);
 
   // Nothing changed
   return panel.options;
@@ -305,7 +302,52 @@
   return frames?.some((df) => df.meta?.custom?.parentRowIndex !== undefined);
 };
 
-<<<<<<< HEAD
+export const migrateTextWrapToFieldLevel = (panel: PanelModel<Partial<Options>>) => {
+  if (panel.fieldConfig?.defaults.custom?.wrapText !== undefined) {
+    // already migrated
+    return;
+  }
+
+  const legacyDefaultWrapText: boolean | undefined = panel.fieldConfig?.defaults.custom?.cellOptions?.wrapText;
+
+  panel.fieldConfig.overrides = panel.fieldConfig.overrides.map((override) => {
+    if (override.properties) {
+      override.properties = override.properties.flatMap((property) => {
+        if (property.id === 'custom.cellOptions' && property.value && property.value.wrapText !== undefined) {
+          return [
+            { ...property, value: { ...omit(property.value, 'wrapText') } },
+            { id: 'custom.wrapText', value: property.value.wrapText },
+          ];
+        }
+        return [property];
+      });
+    }
+    return override;
+  });
+
+  panel.fieldConfig.defaults.custom = panel.fieldConfig.defaults.custom ?? {};
+  panel.fieldConfig.defaults.custom.wrapText = legacyDefaultWrapText;
+  delete panel.fieldConfig.defaults.custom.cellOptions?.wrapText;
+
+  return panel;
+};
+
+export const migrateHiddenFields = (panel: PanelModel<Partial<Options>>) => {
+  panel.fieldConfig.overrides = panel.fieldConfig.overrides.map((override) => {
+    if (override.properties) {
+      override.properties = override.properties.map((property) => {
+        if (property.id === 'custom.hidden') {
+          return { ...property, id: 'custom.hideFrom.viz' };
+        }
+        return property;
+      });
+    }
+    return override;
+  });
+
+  return panel;
+};
+
 export const migrateFooterV2 = (panel: PanelModel<Options>) => {
   // Initialize fieldConfig if it doesn't exist
   if (!panel.fieldConfig) {
@@ -350,50 +392,4 @@
       delete panel.options.footer;
     }
   }
-=======
-export const migrateTextWrapToFieldLevel = (panel: PanelModel<Partial<Options>>) => {
-  if (panel.fieldConfig?.defaults.custom?.wrapText !== undefined) {
-    // already migrated
-    return;
-  }
-
-  const legacyDefaultWrapText: boolean | undefined = panel.fieldConfig?.defaults.custom?.cellOptions?.wrapText;
-
-  panel.fieldConfig.overrides = panel.fieldConfig.overrides.map((override) => {
-    if (override.properties) {
-      override.properties = override.properties.flatMap((property) => {
-        if (property.id === 'custom.cellOptions' && property.value && property.value.wrapText !== undefined) {
-          return [
-            { ...property, value: { ...omit(property.value, 'wrapText') } },
-            { id: 'custom.wrapText', value: property.value.wrapText },
-          ];
-        }
-        return [property];
-      });
-    }
-    return override;
-  });
-
-  panel.fieldConfig.defaults.custom = panel.fieldConfig.defaults.custom ?? {};
-  panel.fieldConfig.defaults.custom.wrapText = legacyDefaultWrapText;
-  delete panel.fieldConfig.defaults.custom.cellOptions?.wrapText;
-
-  return panel;
-};
-
-export const migrateHiddenFields = (panel: PanelModel<Partial<Options>>) => {
-  panel.fieldConfig.overrides = panel.fieldConfig.overrides.map((override) => {
-    if (override.properties) {
-      override.properties = override.properties.map((property) => {
-        if (property.id === 'custom.hidden') {
-          return { ...property, id: 'custom.hideFrom.viz' };
-        }
-        return property;
-      });
-    }
-    return override;
-  });
-
-  return panel;
->>>>>>> f6840091
 };