--- conflicted
+++ resolved
@@ -21,11 +21,10 @@
 composableKinds: PanelCfg: {
 	maturity: "experimental"
 	lineage: {
-<<<<<<< HEAD
 		schemas: [{
 			version: [0, 0]
 			schema: {
-				PanelOptions: {
+				Options: {
 					// Represents the index of the selected frame
 					frameIndex: number | *0
 					// Controls whether the panel should show the header
@@ -49,36 +48,5 @@
 			}
 		}]
 		lenses: []
-=======
-		seqs: [
-			{
-				schemas: [
-					{
-						Options: {
-							// Represents the index of the selected frame
-							frameIndex: number | *0
-							// Controls whether the panel should show the header
-							showHeader: bool | *true
-							// Controls whether the header should show icons for the column types
-							showTypeIcons?: bool | *false
-							// Used to control row sorting
-							sortBy?: [...ui.TableSortByFieldState]
-							// Controls footer options
-							footer?: ui.TableFooterOptions | *{
-								// Controls whether the footer should be shown
-								show: false
-								// Controls whether the footer should show the total number of rows on Count calculation
-								countRows: false
-								// Represents the selected calculations
-								reducer: []
-							}
-							// Controls the height of the rows
-							cellHeight?: ui.TableCellHeight & (*"sm" | _)
-						} @cuetsy(kind="interface")
-					},
-				]
-			},
-		]
->>>>>>> c4242b8c
 	}
 }