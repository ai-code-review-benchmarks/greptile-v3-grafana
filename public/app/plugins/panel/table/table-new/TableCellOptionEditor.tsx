import { css } from '@emotion/css';
import { merge } from 'lodash';
import { useState, useMemo } from 'react';

<<<<<<< HEAD
import { GrafanaTheme2, SelectableValue } from '@grafana/data';
=======
import { GrafanaTheme2 } from '@grafana/data';
>>>>>>> 66b01e49
import { t } from '@grafana/i18n';
import { TableCellOptions } from '@grafana/schema';
import { Combobox, ComboboxOption, Field, TableCellDisplayMode, useStyles2 } from '@grafana/ui';

import { AutoCellOptionsEditor } from './cells/AutoCellOptionsEditor';
import { BarGaugeCellOptionsEditor } from './cells/BarGaugeCellOptionsEditor';
import { ColorBackgroundCellOptionsEditor } from './cells/ColorBackgroundCellOptionsEditor';
import { ImageCellOptionsEditor } from './cells/ImageCellOptionsEditor';
import { SparklineCellOptionsEditor } from './cells/SparklineCellOptionsEditor';

// The props that any cell type editor are expected
// to handle. In this case the generic type should
// be a discriminated interface of TableCellOptions
export interface TableCellEditorProps<T> {
  cellOptions: T;
  onChange: (value: T) => void;
}

interface Props {
  value: TableCellOptions;
  onChange: (v: TableCellOptions) => void;
}

export const TableCellOptionEditor = ({ value, onChange }: Props) => {
  const cellDisplayModes: Record<TableCellOptions['type'], SelectableValue<TableCellOptions>> = useMemo(
    () => ({
      [TableCellDisplayMode.Auto]: {
        value: { type: TableCellDisplayMode.Auto },
        label: t('grafana-ui.table.cell-type.auto', 'Auto'),
      },
      [TableCellDisplayMode.Sparkline]: {
        value: { type: TableCellDisplayMode.Sparkline },
        label: t('grafana-ui.table.cell-type.sparkline', 'Sparkline'),
      },
      [TableCellDisplayMode.ColorText]: {
        value: { type: TableCellDisplayMode.ColorText },
        label: t('grafana-ui.table.cell-type.color-text', 'Colored text'),
      },
      [TableCellDisplayMode.ColorBackground]: {
        value: { type: TableCellDisplayMode.ColorBackground },
        label: t('grafana-ui.table.cell-type.color-background', 'Colored background'),
      },
      [TableCellDisplayMode.Gauge]: {
        value: { type: TableCellDisplayMode.Gauge },
        label: t('grafana-ui.table.cell-type.gauge', 'Gauge'),
      },
      [TableCellDisplayMode.DataLinks]: {
        value: { type: TableCellDisplayMode.DataLinks },
        label: t('grafana-ui.table.cell-type.data-links', 'Data links'),
      },
      [TableCellDisplayMode.JSONView]: {
        value: { type: TableCellDisplayMode.JSONView },
        label: t('grafana-ui.table.cell-type.json', 'JSON View'),
      },
      [TableCellDisplayMode.Image]: {
        value: { type: TableCellDisplayMode.Image },
        label: t('grafana-ui.table.cell-type.image', 'Image'),
      },
      [TableCellDisplayMode.Actions]: {
        value: { type: TableCellDisplayMode.Actions },
        label: t('grafana-ui.table.cell-type.actions', 'Actions'),
      },
      [TableCellDisplayMode.Pill]: {
        value: { type: TableCellDisplayMode.Pill },
        label: t('grafana-ui.table.cell-type.pill', 'Pill'),
      },
      [TableCellDisplayMode.Markdown]: {
        value: { type: TableCellDisplayMode.Markdown },
        label: t('grafana-ui.table.cell-type.markdown', 'Markdown'),
      },
    }),
    []
  );

  const cellDisplayModeOptions: Array<SelectableValue<TableCellOptions>> = useMemo(
    () => Object.values(cellDisplayModes),
    [cellDisplayModes]
  );

  const cellType = value.type;
  const styles = useStyles2(getStyles);
<<<<<<< HEAD
  const currentMode = cellDisplayModes[cellType];
=======
  const cellDisplayModeOptions: Array<ComboboxOption<TableCellOptions['type']>> = [
    { value: TableCellDisplayMode.Auto, label: t('table.cell-types.auto', 'Auto') },
    { value: TableCellDisplayMode.ColorText, label: t('table.cell-types.color-text', 'Colored text') },
    {
      value: TableCellDisplayMode.ColorBackground,
      label: t('table.cell-types.color-background', 'Colored background'),
    },
    { value: TableCellDisplayMode.DataLinks, label: t('table.cell-types.data-links', 'Data links') },
    { value: TableCellDisplayMode.Gauge, label: t('table.cell-types.gauge', 'Gauge') },
    { value: TableCellDisplayMode.Sparkline, label: t('table.cell-types.sparkline', 'Sparkline') },
    { value: TableCellDisplayMode.JSONView, label: t('table.cell-types.json', 'JSON View') },
    { value: TableCellDisplayMode.Pill, label: t('table.cell-types.pill', 'Pill') },
    { value: TableCellDisplayMode.Image, label: t('table.cell-types.image', 'Image') },
    { value: TableCellDisplayMode.Actions, label: t('table.cell-types.actions', 'Actions') },
  ];
  const currentMode = cellDisplayModeOptions.find((o) => o.value === cellType)!;

>>>>>>> 66b01e49
  let [settingCache, setSettingCache] = useState<Record<string, TableCellOptions>>({});

  // Update display mode on change
  const onCellTypeChange = (v: ComboboxOption<TableCellOptions['type']>) => {
    if (v !== null) {
      // Set the new type of cell starting
      // with default settings
      value = { type: v.value };

      // When changing cell type see if there were previously stored
      // settings and merge those with the changed value
      if (settingCache[value.type] !== undefined && Object.keys(settingCache[value.type]).length > 1) {
        value = merge({}, value, settingCache[value.type]);
      }

      onChange(value);
    }
  };

  // When options for a cell change we merge
  // any option changes with our options object
  const onCellOptionsChange = (options: TableCellOptions) => {
    settingCache[value.type] = merge({}, value, options);
    setSettingCache(settingCache);
    onChange(settingCache[value.type]);
  };

  // Setup and inject editor
  return (
    <div className={styles.fixBottomMargin}>
      <Field>
        <Combobox options={cellDisplayModeOptions} value={currentMode} onChange={onCellTypeChange} />
      </Field>
      {(cellType === TableCellDisplayMode.Auto || cellType === TableCellDisplayMode.ColorText) && (
        <AutoCellOptionsEditor cellOptions={value} onChange={onCellOptionsChange} />
      )}
      {cellType === TableCellDisplayMode.Gauge && (
        <BarGaugeCellOptionsEditor cellOptions={value} onChange={onCellOptionsChange} />
      )}
      {cellType === TableCellDisplayMode.ColorBackground && (
        <ColorBackgroundCellOptionsEditor cellOptions={value} onChange={onCellOptionsChange} />
      )}
      {cellType === TableCellDisplayMode.Sparkline && (
        <SparklineCellOptionsEditor cellOptions={value} onChange={onCellOptionsChange} />
      )}
      {cellType === TableCellDisplayMode.Image && (
        <ImageCellOptionsEditor cellOptions={value} onChange={onCellOptionsChange} />
      )}
    </div>
  );
};

const getStyles = (theme: GrafanaTheme2) => ({
  fixBottomMargin: css({
    position: 'relative',
    marginBottom: theme.spacing(-2),
  }),
});<|MERGE_RESOLUTION|>--- conflicted
+++ resolved
@@ -1,12 +1,8 @@
 import { css } from '@emotion/css';
 import { merge } from 'lodash';
-import { useState, useMemo } from 'react';
+import { useState } from 'react';
 
-<<<<<<< HEAD
-import { GrafanaTheme2, SelectableValue } from '@grafana/data';
-=======
 import { GrafanaTheme2 } from '@grafana/data';
->>>>>>> 66b01e49
 import { t } from '@grafana/i18n';
 import { TableCellOptions } from '@grafana/schema';
 import { Combobox, ComboboxOption, Field, TableCellDisplayMode, useStyles2 } from '@grafana/ui';
@@ -31,66 +27,8 @@
 }
 
 export const TableCellOptionEditor = ({ value, onChange }: Props) => {
-  const cellDisplayModes: Record<TableCellOptions['type'], SelectableValue<TableCellOptions>> = useMemo(
-    () => ({
-      [TableCellDisplayMode.Auto]: {
-        value: { type: TableCellDisplayMode.Auto },
-        label: t('grafana-ui.table.cell-type.auto', 'Auto'),
-      },
-      [TableCellDisplayMode.Sparkline]: {
-        value: { type: TableCellDisplayMode.Sparkline },
-        label: t('grafana-ui.table.cell-type.sparkline', 'Sparkline'),
-      },
-      [TableCellDisplayMode.ColorText]: {
-        value: { type: TableCellDisplayMode.ColorText },
-        label: t('grafana-ui.table.cell-type.color-text', 'Colored text'),
-      },
-      [TableCellDisplayMode.ColorBackground]: {
-        value: { type: TableCellDisplayMode.ColorBackground },
-        label: t('grafana-ui.table.cell-type.color-background', 'Colored background'),
-      },
-      [TableCellDisplayMode.Gauge]: {
-        value: { type: TableCellDisplayMode.Gauge },
-        label: t('grafana-ui.table.cell-type.gauge', 'Gauge'),
-      },
-      [TableCellDisplayMode.DataLinks]: {
-        value: { type: TableCellDisplayMode.DataLinks },
-        label: t('grafana-ui.table.cell-type.data-links', 'Data links'),
-      },
-      [TableCellDisplayMode.JSONView]: {
-        value: { type: TableCellDisplayMode.JSONView },
-        label: t('grafana-ui.table.cell-type.json', 'JSON View'),
-      },
-      [TableCellDisplayMode.Image]: {
-        value: { type: TableCellDisplayMode.Image },
-        label: t('grafana-ui.table.cell-type.image', 'Image'),
-      },
-      [TableCellDisplayMode.Actions]: {
-        value: { type: TableCellDisplayMode.Actions },
-        label: t('grafana-ui.table.cell-type.actions', 'Actions'),
-      },
-      [TableCellDisplayMode.Pill]: {
-        value: { type: TableCellDisplayMode.Pill },
-        label: t('grafana-ui.table.cell-type.pill', 'Pill'),
-      },
-      [TableCellDisplayMode.Markdown]: {
-        value: { type: TableCellDisplayMode.Markdown },
-        label: t('grafana-ui.table.cell-type.markdown', 'Markdown'),
-      },
-    }),
-    []
-  );
-
-  const cellDisplayModeOptions: Array<SelectableValue<TableCellOptions>> = useMemo(
-    () => Object.values(cellDisplayModes),
-    [cellDisplayModes]
-  );
-
   const cellType = value.type;
   const styles = useStyles2(getStyles);
-<<<<<<< HEAD
-  const currentMode = cellDisplayModes[cellType];
-=======
   const cellDisplayModeOptions: Array<ComboboxOption<TableCellOptions['type']>> = [
     { value: TableCellDisplayMode.Auto, label: t('table.cell-types.auto', 'Auto') },
     { value: TableCellDisplayMode.ColorText, label: t('table.cell-types.color-text', 'Colored text') },
@@ -103,12 +41,12 @@
     { value: TableCellDisplayMode.Sparkline, label: t('table.cell-types.sparkline', 'Sparkline') },
     { value: TableCellDisplayMode.JSONView, label: t('table.cell-types.json', 'JSON View') },
     { value: TableCellDisplayMode.Pill, label: t('table.cell-types.pill', 'Pill') },
+    { value: TableCellDisplayMode.Pill, label: t('table.cell-types.markdown', 'Markdown + HTML') },
     { value: TableCellDisplayMode.Image, label: t('table.cell-types.image', 'Image') },
     { value: TableCellDisplayMode.Actions, label: t('table.cell-types.actions', 'Actions') },
   ];
   const currentMode = cellDisplayModeOptions.find((o) => o.value === cellType)!;
 
->>>>>>> 66b01e49
   let [settingCache, setSettingCache] = useState<Record<string, TableCellOptions>>({});
 
   // Update display mode on change
