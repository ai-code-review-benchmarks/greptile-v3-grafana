--- conflicted
+++ resolved
@@ -127,29 +127,6 @@
               cfg.cellOptions.type === TableCellDisplayMode.ColorBackground
             );
           },
-<<<<<<< HEAD
-=======
-        })
-        .addBooleanSwitch({
-          path: 'filterable',
-          name: t('table-new.name-column-filter', 'Column filter'),
-          category,
-          description: t('table-new.description-column-filter', 'Enables/disables field filters in table'),
-          defaultValue: defaultTableFieldOptions.filterable,
-        })
-        .addBooleanSwitch({
-          path: 'wrapHeaderText',
-          name: t('table.name-wrap-header-text', 'Wrap header text'),
-          description: t('table.description-wrap-header-text', 'Enables text wrapping for column headers'),
-          category,
-          defaultValue: defaultTableFieldOptions.wrapHeaderText,
-        })
-        .addBooleanSwitch({
-          path: 'hidden',
-          name: t('table-new.name-hide-in-table', 'Hide in table'),
-          category,
-          defaultValue: undefined,
-          hideFromDefaults: true,
         })
         .addFieldNamePicker({
           path: 'tooltip.field',
@@ -190,7 +167,6 @@
           },
           defaultValue: 'auto',
           showIf: (cfg) => cfg.tooltip?.field !== undefined,
->>>>>>> ff7408b5
         });
     },
   })
