--- conflicted
+++ resolved
@@ -76,11 +76,7 @@
       onSortByChange={(sortBy) => onSortByChange(sortBy, props)}
       onColumnResize={(displayName, resizedWidth) => onColumnResize(displayName, resizedWidth, props)}
       onCellFilterAdded={panelContext.onAddAdHocFilter}
-<<<<<<< HEAD
-=======
-      footerOptions={options.footer}
       frozenColumns={options.frozenColumns?.left}
->>>>>>> 8fd8c6f4
       enablePagination={options.footer?.enablePagination}
       cellHeight={options.cellHeight}
       timeRange={timeRange}
