import { Field, fieldReducers } from '@grafana/data';
import { PanelModel, FieldDisplayOptions, sharedSingleStatMigrationCheck } from '@grafana/ui';
import { GaugeOptions } from './types';
<<<<<<< HEAD
=======
import {
  sharedSingleStatMigrationCheck,
  migrateOldThresholds,
} from '@grafana/ui/src/components/SingleStatShared/SingleStatBaseOptions';
import { FieldDisplayOptions } from '@grafana/ui/src/utils/fieldDisplay';
>>>>>>> 14caa6a0

export const gaugePanelMigrationCheck = (panel: PanelModel<GaugeOptions>): Partial<GaugeOptions> => {
  if (!panel.options) {
    // This happens on the first load or when migrating from angular
    return {};
  }

  const previousVersion = panel.pluginVersion || '';
  if (!previousVersion || previousVersion.startsWith('6.1')) {
    const old = panel.options as any;
    const { valueOptions } = old;

    const options = {} as GaugeOptions;
    options.showThresholdLabels = old.showThresholdLabels;
    options.showThresholdMarkers = old.showThresholdMarkers;
    options.orientation = old.orientation;

    const fieldOptions = (options.fieldOptions = {} as FieldDisplayOptions);

    const field = (fieldOptions.defaults = {} as Field);
<<<<<<< HEAD
    if (valueOptions) {
      field.unit = valueOptions.unit;
      field.decimals = valueOptions.decimals;

      // Make sure the stats have a valid name
      if (valueOptions.stat) {
        const reducer = fieldReducers.get(valueOptions.stat);
        if (reducer) {
          fieldOptions.calcs = [reducer.id];
        }
      }
=======
    field.mappings = old.valueMappings;
    field.thresholds = migrateOldThresholds(old.thresholds);
    field.unit = valueOptions.unit;
    field.decimals = valueOptions.decimals;

    // Make sure the stats have a valid name
    if (valueOptions.stat) {
      fieldOptions.calcs = getFieldReducers([valueOptions.stat]).map(s => s.id);
>>>>>>> 14caa6a0
    }
    field.min = old.minValue;
    field.max = old.maxValue;

    return options;
  } else if (previousVersion.startsWith('6.2') || previousVersion.startsWith('6.3')) {
    const old = panel.options as any;
    const { fieldOptions } = old;
    if (fieldOptions) {
      const { mappings, thresholds, ...rest } = fieldOptions;
      rest.default = {
        mappings,
        thresholds: migrateOldThresholds(thresholds),
        ...rest.defaults,
      };
      return {
        ...old.options,
        fieldOptions: rest,
      };
    }
  }

  // Default to the standard migration path
  return sharedSingleStatMigrationCheck(panel);
};<|MERGE_RESOLUTION|>--- conflicted
+++ resolved
@@ -1,14 +1,10 @@
 import { Field, fieldReducers } from '@grafana/data';
-import { PanelModel, FieldDisplayOptions, sharedSingleStatMigrationCheck } from '@grafana/ui';
+import { PanelModel, FieldDisplayOptions } from '@grafana/ui';
 import { GaugeOptions } from './types';
-<<<<<<< HEAD
-=======
 import {
   sharedSingleStatMigrationCheck,
   migrateOldThresholds,
 } from '@grafana/ui/src/components/SingleStatShared/SingleStatBaseOptions';
-import { FieldDisplayOptions } from '@grafana/ui/src/utils/fieldDisplay';
->>>>>>> 14caa6a0
 
 export const gaugePanelMigrationCheck = (panel: PanelModel<GaugeOptions>): Partial<GaugeOptions> => {
   if (!panel.options) {
@@ -29,19 +25,6 @@
     const fieldOptions = (options.fieldOptions = {} as FieldDisplayOptions);
 
     const field = (fieldOptions.defaults = {} as Field);
-<<<<<<< HEAD
-    if (valueOptions) {
-      field.unit = valueOptions.unit;
-      field.decimals = valueOptions.decimals;
-
-      // Make sure the stats have a valid name
-      if (valueOptions.stat) {
-        const reducer = fieldReducers.get(valueOptions.stat);
-        if (reducer) {
-          fieldOptions.calcs = [reducer.id];
-        }
-      }
-=======
     field.mappings = old.valueMappings;
     field.thresholds = migrateOldThresholds(old.thresholds);
     field.unit = valueOptions.unit;
@@ -49,8 +32,7 @@
 
     // Make sure the stats have a valid name
     if (valueOptions.stat) {
-      fieldOptions.calcs = getFieldReducers([valueOptions.stat]).map(s => s.id);
->>>>>>> 14caa6a0
+      fieldOptions.calcs = [fieldReducers.get(valueOptions.stat).id];
     }
     field.min = old.minValue;
     field.max = old.maxValue;
