--- conflicted
+++ resolved
@@ -166,11 +166,6 @@
     this.valueField = data.fields.find((f) => f.name === 'value')!;
     this.selfField = data.fields.find((f) => f.name === 'self')!;
 
-<<<<<<< HEAD
-    if (!(this.labelField && this.levelField && this.valueField && this.selfField)) {
-      throw new Error('Malformed dataFrame: value, level and label and self fields are required.');
-    }
-
     this.valueRightField = data.fields.find((f) => f.name === 'valueRight')!;
     this.selfRightField = data.fields.find((f) => f.name === 'selfRight')!;
 
@@ -180,8 +175,6 @@
       );
     }
 
-=======
->>>>>>> 09c7190b
     const enumConfig = this.labelField?.config?.type?.enum;
     // Label can actually be an enum field so depending on that we have to access it through display processor. This is
     // both a backward compatibility but also to allow using a simple dataFrame without enum config. This would allow
