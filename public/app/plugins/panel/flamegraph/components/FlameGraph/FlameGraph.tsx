// This component is based on logic from the flamebearer project
// https://github.com/mapbox/flamebearer

// ISC License

// Copyright (c) 2018, Mapbox

// Permission to use, copy, modify, and/or distribute this software for any purpose
// with or without fee is hereby granted, provided that the above copyright notice
// and this permission notice appear in all copies.

// THE SOFTWARE IS PROVIDED "AS IS" AND THE AUTHOR DISCLAIMS ALL WARRANTIES WITH
// REGARD TO THIS SOFTWARE INCLUDING ALL IMPLIED WARRANTIES OF MERCHANTABILITY AND
// FITNESS. IN NO EVENT SHALL THE AUTHOR BE LIABLE FOR ANY SPECIAL, DIRECT,
// INDIRECT, OR CONSEQUENTIAL DAMAGES OR ANY DAMAGES WHATSOEVER RESULTING FROM LOSS
// OF USE, DATA OR PROFITS, WHETHER IN AN ACTION OF CONTRACT, NEGLIGENCE OR OTHER
// TORTIOUS ACTION, ARISING OUT OF OR IN CONNECTION WITH THE USE OR PERFORMANCE OF
// THIS SOFTWARE.
import {css, cx} from '@emotion/css';
import uFuzzy from '@leeoniya/ufuzzy';
import React, { useCallback, useEffect, useMemo, useRef, useState } from 'react';
import { useMeasure } from 'react-use';

import { CoreApp, createTheme, DataFrame, FieldType, getDisplayProcessor } from '@grafana/data';

import { PIXELS_PER_LEVEL } from '../../constants';
import { TooltipData, SelectedView, ContextMenuData } from '../types';

import FlameGraphContextMenu from './FlameGraphContextMenu';
import FlameGraphMetadata from './FlameGraphMetadata';
import FlameGraphTooltip, { getTooltipData } from './FlameGraphTooltip';
import { ItemWithStart } from './dataTransform';
import { getBarX, getRectDimensionsForLevel, renderRect } from './rendering';

type Props = {
  data: DataFrame;
  app: CoreApp;
  flameGraphHeight?: number;
  levels: ItemWithStart[][];
  topLevelIndex: number;
  selectedBarIndex: number;
  rangeMin: number;
  rangeMax: number;
  search: string;
  setTopLevelIndex: (level: number) => void;
  setSelectedBarIndex: (bar: number) => void;
  setRangeMin: (range: number) => void;
  setRangeMax: (range: number) => void;
  selectedView: SelectedView;
  style?: React.CSSProperties;
<<<<<<< HEAD
  setSelectedLocation: (index: number) => void;
  className?: string
=======
  getLabelValue: (label: string | number) => string;
>>>>>>> e88cd6a0
};

const FlameGraph = ({
  data,
  app,
  flameGraphHeight,
  levels,
  topLevelIndex,
  selectedBarIndex,
  rangeMin,
  rangeMax,
  search,
  setTopLevelIndex,
  setSelectedBarIndex,
  setRangeMin,
  setRangeMax,
  selectedView,
<<<<<<< HEAD
  setSelectedLocation,
  className,
=======
  getLabelValue,
>>>>>>> e88cd6a0
}: Props) => {
  const styles = getStyles(selectedView, app, flameGraphHeight);
  const totalTicks = data.fields[1].values.get(0);
  const valueField =
    data.fields.find((f) => f.name === 'value') ?? data.fields.find((f) => f.type === FieldType.number);

  if (!valueField) {
    throw new Error('Malformed dataFrame: value field of type number is not in the query response');
  }

  const [sizeRef, { width: wrapperWidth }] = useMeasure<HTMLDivElement>();
  const graphRef = useRef<HTMLCanvasElement>(null);
  const tooltipRef = useRef<HTMLDivElement>(null);
  const [tooltipData, setTooltipData] = useState<TooltipData>();
  const [contextMenuData, setContextMenuData] = useState<ContextMenuData>();

  const [ufuzzy] = useState(() => {
    return new uFuzzy();
  });

  const uniqueLabels = useMemo(() => {
    const labelField = data.fields.find((f) => f.name === 'label');
    const enumConfig = labelField?.config?.type?.enum;
    if (enumConfig) {
      return enumConfig.text || [];
    } else {
      return [...new Set<string>(labelField?.values.toArray())];
    }
  }, [data]);

  const foundLabels = useMemo(() => {
    const foundLabels = new Set<string>();

    if (search) {
      let idxs = ufuzzy.filter(uniqueLabels, search);

      if (idxs) {
        for (let idx of idxs) {
          foundLabels.add(uniqueLabels[idx]);
        }
      }
    }

    return foundLabels;
  }, [ufuzzy, search, uniqueLabels]);

  const render = useCallback(
    (pixelsPerTick: number) => {
      if (!levels.length) {
        return;
      }
      const ctx = graphRef.current?.getContext('2d')!;
      const graph = graphRef.current!;

      const height = PIXELS_PER_LEVEL * levels.length;
      graph.width = Math.round(wrapperWidth * window.devicePixelRatio);
      graph.height = Math.round(height * window.devicePixelRatio);
      graph.style.width = `${wrapperWidth}px`;
      graph.style.height = `${height}px`;

      ctx.textBaseline = 'middle';
      ctx.font = 12 * window.devicePixelRatio + 'px monospace';
      ctx.strokeStyle = 'white';

      const processor = getDisplayProcessor({
        field: valueField,
        theme: createTheme() /* theme does not matter for us here */,
      });

      for (let levelIndex = 0; levelIndex < levels.length; levelIndex++) {
        const level = levels[levelIndex];
        // Get all the dimensions of the rectangles for the level. We do this by level instead of per rectangle, because
        // sometimes we collapse multiple bars into single rect.
        const dimensions = getRectDimensionsForLevel(
          level,
          levelIndex,
          totalTicks,
          rangeMin,
          pixelsPerTick,
          processor,
          getLabelValue
        );
        for (const rect of dimensions) {
          // Render each rectangle based on the computed dimensions
          renderRect(ctx, rect, totalTicks, rangeMin, rangeMax, search, levelIndex, topLevelIndex, foundLabels);
        }
      }
    },
    [
      levels,
      wrapperWidth,
      valueField,
      totalTicks,
      rangeMin,
      rangeMax,
      search,
      topLevelIndex,
      foundLabels,
      getLabelValue,
    ]
  );

  useEffect(() => {
    if (graphRef.current) {
      const pixelsPerTick = (wrapperWidth * window.devicePixelRatio) / totalTicks / (rangeMax - rangeMin);
      render(pixelsPerTick);

      graphRef.current.onclick = (e) => {
        setTooltipData(undefined);
        const pixelsPerTick = graphRef.current!.clientWidth / totalTicks / (rangeMax - rangeMin);
        const { levelIndex, barIndex } = convertPixelCoordinatesToBarCoordinates(
          e,
          pixelsPerTick,
          levels,
          totalTicks,
          rangeMin
        );

        // if clicking on a block in the canvas
        if (barIndex !== -1 && !isNaN(levelIndex) && !isNaN(barIndex)) {
          setContextMenuData({ e, levelIndex, barIndex, index: levels[levelIndex][barIndex].index });
        } else {
          // if clicking on the canvas but there is no block beneath the cursor
          setContextMenuData(undefined);
        }
      };

      graphRef.current!.onmousemove = (e) => {
        if (tooltipRef.current && contextMenuData === undefined) {
          setTooltipData(undefined);
          const pixelsPerTick = graphRef.current!.clientWidth / totalTicks / (rangeMax - rangeMin);
          const { levelIndex, barIndex } = convertPixelCoordinatesToBarCoordinates(
            e,
            pixelsPerTick,
            levels,
            totalTicks,
            rangeMin
          );

          if (barIndex !== -1 && !isNaN(levelIndex) && !isNaN(barIndex)) {
            tooltipRef.current.style.left = e.clientX + 10 + 'px';
            tooltipRef.current.style.top = e.clientY + 'px';

            const bar = levels[levelIndex][barIndex];
            const tooltipData = getTooltipData(valueField, bar.label, bar.value, bar.self, totalTicks);
            setTooltipData(tooltipData);
          }
        }
      };

      graphRef.current!.onmouseleave = () => {
        setTooltipData(undefined);
      };
    }
  }, [
    render,
    levels,
    rangeMin,
    rangeMax,
    topLevelIndex,
    totalTicks,
    wrapperWidth,
    setTopLevelIndex,
    setRangeMin,
    setRangeMax,
    selectedView,
    valueField,
    setSelectedBarIndex,
    setContextMenuData,
    contextMenuData,
  ]);

  // hide context menu if outside of the flame graph canvas is clicked
  useEffect(() => {
    const handleOnClick = (e: MouseEvent) => {
      // eslint-disable-next-line @typescript-eslint/consistent-type-assertions
      if ((e.target as HTMLElement).parentElement?.id !== 'flameGraphCanvasContainer') {
        setContextMenuData(undefined);
      }
    };
    window.addEventListener('click', handleOnClick);
    return () => window.removeEventListener('click', handleOnClick);
  }, [setContextMenuData]);

  return (
    <div className={cx(styles.graph, className)} ref={sizeRef}>
      <FlameGraphMetadata
        levels={levels}
        topLevelIndex={topLevelIndex}
        selectedBarIndex={selectedBarIndex}
        valueField={valueField}
        totalTicks={totalTicks}
      />
      <div className={styles.canvasContainer} id="flameGraphCanvasContainer">
        <canvas ref={graphRef} data-testid="flameGraph" />
      </div>
      <FlameGraphTooltip tooltipRef={tooltipRef} tooltipData={tooltipData!} getLabelValue={getLabelValue} />
      {contextMenuData && (
        <FlameGraphContextMenu
          contextMenuData={contextMenuData!}
          levels={levels}
          totalTicks={totalTicks}
          graphRef={graphRef}
          setContextMenuData={setContextMenuData}
          setTopLevelIndex={setTopLevelIndex}
          setSelectedBarIndex={setSelectedBarIndex}
          setRangeMin={setRangeMin}
          setRangeMax={setRangeMax}
          setSelectedLocation={setSelectedLocation}
        />
      )}
    </div>
  );
};

const getStyles = (selectedView: SelectedView, app: CoreApp, flameGraphHeight: number | undefined) => ({
  graph: css`
    float: left;
    overflow: scroll;
    width: ${selectedView === SelectedView.FlameGraph ? '100%' : '50%'};
    ${app !== CoreApp.Explore
      ? `height: calc(${flameGraphHeight}px - 50px)`
      : ''}; // 50px to adjust for header pushing content down
  `,
  canvasContainer: css`
    cursor: pointer;
  `,
});

// Convert pixel coordinates to bar coordinates in the levels array so that we can add mouse events like clicks to
// the canvas.
const convertPixelCoordinatesToBarCoordinates = (
  e: MouseEvent,
  pixelsPerTick: number,
  levels: ItemWithStart[][],
  totalTicks: number,
  rangeMin: number
) => {
  const levelIndex = Math.floor(e.offsetY / (PIXELS_PER_LEVEL / window.devicePixelRatio));
  const barIndex = getBarIndex(e.offsetX, levels[levelIndex], pixelsPerTick, totalTicks, rangeMin);
  return { levelIndex, barIndex };
};

/**
 * Binary search for a bar in a level, based on the X pixel coordinate. Useful for detecting which bar did user click
 * on.
 */
const getBarIndex = (
  x: number,
  level: ItemWithStart[],
  pixelsPerTick: number,
  totalTicks: number,
  rangeMin: number
) => {
  if (level) {
    let start = 0;
    let end = level.length - 1;

    while (start <= end) {
      const midIndex = (start + end) >> 1;
      const startOfBar = getBarX(level[midIndex].start, totalTicks, rangeMin, pixelsPerTick);
      const startOfNextBar = getBarX(
        level[midIndex].start + level[midIndex].value,
        totalTicks,
        rangeMin,
        pixelsPerTick
      );

      if (startOfBar <= x && startOfNextBar >= x) {
        return midIndex;
      }

      if (startOfBar > x) {
        end = midIndex - 1;
      } else {
        start = midIndex + 1;
      }
    }
  }
  return -1;
};

export default FlameGraph;<|MERGE_RESOLUTION|>--- conflicted
+++ resolved
@@ -48,12 +48,9 @@
   setRangeMax: (range: number) => void;
   selectedView: SelectedView;
   style?: React.CSSProperties;
-<<<<<<< HEAD
   setSelectedLocation: (index: number) => void;
   className?: string
-=======
   getLabelValue: (label: string | number) => string;
->>>>>>> e88cd6a0
 };
 
 const FlameGraph = ({
@@ -71,12 +68,9 @@
   setRangeMin,
   setRangeMax,
   selectedView,
-<<<<<<< HEAD
   setSelectedLocation,
   className,
-=======
   getLabelValue,
->>>>>>> e88cd6a0
 }: Props) => {
   const styles = getStyles(selectedView, app, flameGraphHeight);
   const totalTicks = data.fields[1].values.get(0);
