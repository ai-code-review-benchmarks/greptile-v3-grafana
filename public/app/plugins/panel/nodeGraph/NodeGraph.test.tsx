--- conflicted
+++ resolved
@@ -15,14 +15,11 @@
 });
 
 describe('NodeGraph', () => {
-<<<<<<< HEAD
-=======
   const origError = console.error;
   const consoleErrorMock = jest.fn();
   afterEach(() => (console.error = origError));
   beforeEach(() => (console.error = consoleErrorMock));
 
->>>>>>> 0ca4ccfa
   it('shows no data message without any data', async () => {
     render(<NodeGraph dataFrames={[]} getLinks={() => []} />);
 
