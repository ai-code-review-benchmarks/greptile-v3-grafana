--- conflicted
+++ resolved
@@ -85,11 +85,6 @@
       return;
     }
 
-<<<<<<< HEAD
-    // Layered layout is better but also more expensive, so we switch to default force based layout for bigger graphs.
-    const layoutType =
-      grafanaConfig.featureToggles.nodeGraphDotLayout && rawNodes.length <= 500 ? 'layered' : 'default';
-
     if (hasFixedPositions) {
       setNodesGraph(rawNodes);
       // The layout function turns source and target fields from string to NodeDatum, so we do that here as well.
@@ -107,8 +102,6 @@
       return;
     }
 
-=======
->>>>>>> 6d98f53e
     setLoading(true);
     // This is async but as I wanted to still run the sync grid layout, and you cannot return promise from effect so
     // having callback seems ok here.
@@ -174,12 +167,7 @@
 function layout(
   nodes: NodeDatum[],
   edges: EdgeDatum[],
-<<<<<<< HEAD
-  engine: 'default' | 'layered',
   done: (data: { nodes: NodeDatum[]; edges: EdgeDatumLayout[] }) => void
-=======
-  done: (data: { nodes: NodeDatum[]; edges: EdgeDatum[] }) => void
->>>>>>> 6d98f53e
 ) {
   // const worker = engine === 'default' ? createWorker() : createMsaglWorker();
   // TODO: temp fix because of problem with msagl library https://github.com/grafana/grafana/issues/83318
