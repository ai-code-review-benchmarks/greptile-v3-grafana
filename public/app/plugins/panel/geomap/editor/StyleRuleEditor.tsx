--- conflicted
+++ resolved
@@ -14,10 +14,6 @@
 import { ComparisonOperation, FeatureStyleConfig } from '../types';
 import { getUniqueFeatureValues, LayerContentInfo } from '../utils/getFeatures';
 import { getSelectionInfo } from '../utils/selection';
-<<<<<<< HEAD
-import { NumberInput } from 'app/features/dimensions/editors/NumberInput';
-=======
->>>>>>> 0ca4ccfa
 
 export interface StyleRuleEditorSettings {
   features: Observable<FeatureLike[]>;
@@ -160,11 +156,7 @@
           />
         </InlineField>
         <InlineField className={styles.inline} grow={true}>
-<<<<<<< HEAD
-          <>
-=======
           <div className={styles.flexRow}>
->>>>>>> 0ca4ccfa
             {(check.operation === ComparisonOperation.EQ || check.operation === ComparisonOperation.NEQ) && (
               <Select
                 placeholder={'value'}
