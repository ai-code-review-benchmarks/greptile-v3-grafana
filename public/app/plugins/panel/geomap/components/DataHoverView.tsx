import { css } from '@emotion/css';
import React from 'react';

import {
  arrayUtils,
  DataFrame,
  Field,
  formattedValueToString,
  getFieldDisplayName,
  GrafanaTheme2,
  LinkModel,
} from '@grafana/data';
import { SortOrder, TooltipDisplayMode } from '@grafana/schema';
import { HorizontalGroup, LinkButton, useStyles2 } from '@grafana/ui';

export interface Props {
  data?: DataFrame; // source data
  rowIndex?: number | null; // the hover row
  columnIndex?: number | null; // the hover column
  sortOrder?: SortOrder;
  mode?: TooltipDisplayMode | null;
  displayExemplarHeader?: boolean;
}

export const DataHoverView = ({
  data,
  rowIndex,
  columnIndex,
  sortOrder,
  mode,
  displayExemplarHeader = true,
}: Props) => {
  const styles = useStyles2(getStyles);

  if (!data || rowIndex == null) {
    return null;
  }

  // Put the traceID field in front.
  const visibleFields = data.fields.filter((f) => !Boolean(f.config.custom?.hideFrom?.tooltip));
  const traceIDField = visibleFields.find((field) => field.name === 'traceID') || data.fields[0];
  const orderedVisibleFields = [traceIDField, ...visibleFields.filter((field) => traceIDField !== field)];

  if (orderedVisibleFields.length === 0) {
    return null;
  }

  const displayValues: Array<[string, unknown, string]> = [];
  const links: Record<string, Array<LinkModel<Field>>> = {};

  for (const f of orderedVisibleFields) {
    const v = f.values.get(rowIndex);
    const disp = f.display ? f.display(v) : { text: `${v}`, numeric: +v };
    if (f.getLinks) {
      f.getLinks({ calculatedValue: disp, valueRowIndex: rowIndex }).forEach((link) => {
        const key = getFieldDisplayName(f, data);
        if (!links[key]) {
          links[key] = [];
        }
        links[key].push(link);
      });
    }

    displayValues.push([getFieldDisplayName(f, data), v, formattedValueToString(disp)]);
  }

  if (sortOrder && sortOrder !== SortOrder.None) {
    displayValues.sort((a, b) => arrayUtils.sortValues(sortOrder)(a[1], b[1]));
  }

  return (
<<<<<<< HEAD
    <div className={styles.wrapper}>
      {displayExemplarHeader && (
        <div className={styles.header}>
          <span className={styles.title}>Exemplar</span>
        </div>
      )}
      <table className={styles.infoWrap}>
        <tbody>
          {(mode === TooltipDisplayMode.Multi || mode == null) &&
            displayValues.map((v, i) => (
              <tr key={`${i}/${rowIndex}`} className={i === columnIndex ? styles.highlight : ''}>
                <th>{v[0]}:</th>
                <td>{v[2]}</td>
              </tr>
            ))}
          {mode === TooltipDisplayMode.Single && columnIndex && (
            <tr key={`${columnIndex}/${rowIndex}`}>
              <th>{displayValues[columnIndex][0]}:</th>
              <td>{displayValues[columnIndex][2]}</td>
            </tr>
          )}
          {links.length > 0 && (
            <tr>
              <td colSpan={2}>
                <VerticalGroup>
                  {links.map((link, i) => (
                    <LinkButton
                      key={i}
                      icon={'external-link-alt'}
                      target={link.target}
                      href={link.href}
                      onClick={link.onClick}
                      fill="text"
                      style={{ width: '100%' }}
                    >
                      {link.title}
                    </LinkButton>
                  ))}
                </VerticalGroup>
              </td>
            </tr>
          )}
        </tbody>
      </table>
    </div>
  );
};

const getStyles = (theme: GrafanaTheme2) => {
  const bg = theme.isDark ? theme.v1.palette.dark2 : theme.v1.palette.white;
  const headerBg = theme.isDark ? theme.v1.palette.dark9 : theme.v1.palette.gray5;
  const tableBgOdd = theme.isDark ? theme.v1.palette.dark3 : theme.v1.palette.gray6;

  return {
    wrapper: css`
      background: ${bg};
      border: 1px solid ${headerBg};
      border-radius: ${theme.shape.borderRadius(2)};
    `,
    header: css`
      background: ${headerBg};
      padding: 6px 10px;
      display: flex;
    `,
    title: css`
=======
    <table className={styles.infoWrap}>
      <tbody>
        {(mode === TooltipDisplayMode.Multi || mode == null) &&
          displayValues.map((v, i) => (
            <tr key={`${i}/${rowIndex}`} className={i === columnIndex ? styles.highlight : ''}>
              <th>{v[0]}:</th>
              <td>{renderWithLinks(v[0], v[2], links)}</td>
            </tr>
          ))}
        {mode === TooltipDisplayMode.Single && columnIndex && (
          <tr key={`${columnIndex}/${rowIndex}`}>
            <th>{displayValues[columnIndex][0]}:</th>
            <td>{renderWithLinks(displayValues[columnIndex][0], displayValues[columnIndex][2], links)}</td>
          </tr>
        )}
      </tbody>
    </table>
  );
};

const renderWithLinks = (key: string, val: string, links: Record<string, Array<LinkModel<Field>>>) =>
  links[key] ? (
    <HorizontalGroup>
      <>
        {val}
        {links[key].map((link, i) => (
          <LinkButton
            key={i}
            icon={'external-link-alt'}
            target={link.target}
            href={link.href}
            onClick={link.onClick}
            fill="text"
            style={{ width: '100%' }}
          >
            {link.title}
          </LinkButton>
        ))}
      </>
    </HorizontalGroup>
  ) : (
    <>{val}</>
  );

const getStyles = (theme: GrafanaTheme2) => ({
  infoWrap: css`
    padding: 8px;
    th {
>>>>>>> a83268db
      font-weight: ${theme.typography.fontWeightMedium};
      padding-right: ${theme.spacing(2)};
      overflow: hidden;
      display: inline-block;
      white-space: nowrap;
      text-overflow: ellipsis;
      flex-grow: 1;
    `,
    infoWrap: css`
      padding: 8px;
      th {
        font-weight: ${theme.typography.fontWeightMedium};
        padding: ${theme.spacing(0.25, 2)};
      }
      tr {
        background-color: ${theme.colors.background.primary};
        &:nth-child(even) {
          background-color: ${tableBgOdd};
        }
      }
    `,
    highlight: css`
      background: ${theme.colors.action.hover};
    `,
  };
};<|MERGE_RESOLUTION|>--- conflicted
+++ resolved
@@ -69,7 +69,6 @@
   }
 
   return (
-<<<<<<< HEAD
     <div className={styles.wrapper}>
       {displayExemplarHeader && (
         <div className={styles.header}>
@@ -82,77 +81,18 @@
             displayValues.map((v, i) => (
               <tr key={`${i}/${rowIndex}`} className={i === columnIndex ? styles.highlight : ''}>
                 <th>{v[0]}:</th>
-                <td>{v[2]}</td>
+                <td>{renderWithLinks(v[0], v[2], links)}</td>
               </tr>
             ))}
           {mode === TooltipDisplayMode.Single && columnIndex && (
             <tr key={`${columnIndex}/${rowIndex}`}>
               <th>{displayValues[columnIndex][0]}:</th>
-              <td>{displayValues[columnIndex][2]}</td>
-            </tr>
-          )}
-          {links.length > 0 && (
-            <tr>
-              <td colSpan={2}>
-                <VerticalGroup>
-                  {links.map((link, i) => (
-                    <LinkButton
-                      key={i}
-                      icon={'external-link-alt'}
-                      target={link.target}
-                      href={link.href}
-                      onClick={link.onClick}
-                      fill="text"
-                      style={{ width: '100%' }}
-                    >
-                      {link.title}
-                    </LinkButton>
-                  ))}
-                </VerticalGroup>
-              </td>
+              <td>{renderWithLinks(displayValues[columnIndex][0], displayValues[columnIndex][2], links)}</td>
             </tr>
           )}
         </tbody>
       </table>
     </div>
-  );
-};
-
-const getStyles = (theme: GrafanaTheme2) => {
-  const bg = theme.isDark ? theme.v1.palette.dark2 : theme.v1.palette.white;
-  const headerBg = theme.isDark ? theme.v1.palette.dark9 : theme.v1.palette.gray5;
-  const tableBgOdd = theme.isDark ? theme.v1.palette.dark3 : theme.v1.palette.gray6;
-
-  return {
-    wrapper: css`
-      background: ${bg};
-      border: 1px solid ${headerBg};
-      border-radius: ${theme.shape.borderRadius(2)};
-    `,
-    header: css`
-      background: ${headerBg};
-      padding: 6px 10px;
-      display: flex;
-    `,
-    title: css`
-=======
-    <table className={styles.infoWrap}>
-      <tbody>
-        {(mode === TooltipDisplayMode.Multi || mode == null) &&
-          displayValues.map((v, i) => (
-            <tr key={`${i}/${rowIndex}`} className={i === columnIndex ? styles.highlight : ''}>
-              <th>{v[0]}:</th>
-              <td>{renderWithLinks(v[0], v[2], links)}</td>
-            </tr>
-          ))}
-        {mode === TooltipDisplayMode.Single && columnIndex && (
-          <tr key={`${columnIndex}/${rowIndex}`}>
-            <th>{displayValues[columnIndex][0]}:</th>
-            <td>{renderWithLinks(displayValues[columnIndex][0], displayValues[columnIndex][2], links)}</td>
-          </tr>
-        )}
-      </tbody>
-    </table>
   );
 };
 
@@ -180,11 +120,23 @@
     <>{val}</>
   );
 
-const getStyles = (theme: GrafanaTheme2) => ({
-  infoWrap: css`
-    padding: 8px;
-    th {
->>>>>>> a83268db
+const getStyles = (theme: GrafanaTheme2) => {
+  const bg = theme.isDark ? theme.v1.palette.dark2 : theme.v1.palette.white;
+  const headerBg = theme.isDark ? theme.v1.palette.dark9 : theme.v1.palette.gray5;
+  const tableBgOdd = theme.isDark ? theme.v1.palette.dark3 : theme.v1.palette.gray6;
+
+  return {
+    wrapper: css`
+      background: ${bg};
+      border: 1px solid ${headerBg};
+      border-radius: ${theme.shape.borderRadius(2)};
+    `,
+    header: css`
+      background: ${headerBg};
+      padding: 6px 10px;
+      display: flex;
+    `,
+    title: css`
       font-weight: ${theme.typography.fontWeightMedium};
       padding-right: ${theme.spacing(2)};
       overflow: hidden;
