import { MapLayerRegistryItem, MapLayerOptions, MapLayerHandler, PanelData, GrafanaTheme2, FrameGeometrySourceMode } from '@grafana/data';
import Map from 'ol/Map';
import Feature from 'ol/Feature';
import * as layer from 'ol/layer';
import * as source from 'ol/source';

import tinycolor from 'tinycolor2';
import { dataFrameToPoints, getLocationMatchers } from '../../utils/location';
import { ColorDimensionConfig, ScaleDimensionConfig, } from '../../dims/types';
import { getScaledDimension, } from '../../dims/scale';
import { getColorDimension, } from '../../dims/color';
import { ScaleDimensionEditor } from '../../dims/editors/ScaleDimensionEditor';
import { ColorDimensionEditor } from '../../dims/editors/ColorDimensionEditor';
import { IconPickerEditor } from '../../editor/IconPickerEditor';
import { shapes } from '../../utils/regularShapes';

// Configuration options for Circle overlays
export interface MarkersConfig {
  size: ScaleDimensionConfig;
  color: ColorDimensionConfig;
  fillOpacity: number;
  shape?: string;
}

const defaultOptions: MarkersConfig = {
  size: {
    fixed: 5,
    min: 2,
    max: 15,
  },
  color: {
    fixed: '#f00', 
  },
  fillOpacity: 0.4,
  shape: ''
};

export const MARKERS_LAYER_ID = "markers";

// Used by default when nothing is configured
export const defaultMarkersConfig:MapLayerOptions<MarkersConfig> = {
  type: MARKERS_LAYER_ID,
  config: defaultOptions,
  location: {
    mode: FrameGeometrySourceMode.Auto,
  }
}

/**
 * Map layer configuration for circle overlay
 */
export const markersLayer: MapLayerRegistryItem<MarkersConfig> = {
  id: MARKERS_LAYER_ID,
  name: 'Markers',
  description: 'use markers to render each data point',
  isBaseMap: false,
  showLocation: true,

  /**
   * Function that configures transformation and returns a transformer
   * @param options
   */
  create: (map: Map, options: MapLayerOptions<MarkersConfig>, theme: GrafanaTheme2): MapLayerHandler => {
    const matchers = getLocationMatchers(options.location);
    const vectorLayer = new layer.Vector({});
<<<<<<< HEAD
    let legend: React.ReactNode =  null;
=======
    // Assert default values
    const config = {
      ...defaultOptions,
      ...options?.config,
    };
    
>>>>>>> 46eac518
    return {
      init: () => vectorLayer,
      // TODO: going to leave it here in case we want to go down
      // this path of implementing legend
      legend: () => {
        return legend;
      },
      update: (data: PanelData) => {
        if(!data.series?.length) {
          return; // ignore empty
        }
        const frame = data.series[0];
        const info = dataFrameToPoints(frame, matchers);
        if(info.warning) {
          console.log( 'WARN', info.warning);
          return; // ???
        }

        const colorDim = getColorDimension(frame, config.color, theme);
        const sizeDim = getScaledDimension(frame, config.size);
        const opacity = options.config?.fillOpacity ?? defaultOptions.fillOpacity;

        const features: Feature[] = [];

        // Map each data value into new points
        for (let i = 0; i < frame.length; i++) {
          // Get the circle color for a specific data value depending on color scheme
          const color = colorDim.get(i);
          // Set the opacity determined from user configuration
          const fillColor = tinycolor(color).setAlpha(opacity).toRgbString();
          // Get circle size from user configuration
          const radius = sizeDim.get(i);

          // Create a new Feature for each point returned from dataFrameToPoints
          const dot = new Feature({
              geometry: info.points[i],
          });
          // choose from dropdown of regular shapes
          const shapesArr = shapes(color, fillColor, radius);
          const shape = shapesArr.find(el => el.label === config.shape);
          dot.setStyle(shape?.value);
          features.push(dot);
        };

        // Source reads the data and provides a set of features to visualize
        const vectorSource = new source.Vector({ features });
        vectorLayer.setSource(vectorSource);
      },
    };
  },
  // Marker overlay options
  registerOptionsUI: (builder) => {
    builder
      .addCustomEditor({
        id: 'config.color',
        path: 'config.color',
        name: 'Marker Color',
        editor: ColorDimensionEditor,
        settings: {},
        defaultValue: { // Configured values
          fixed: 'grey',
        },
      })
      .addCustomEditor({
        id: 'config.size',
        path: 'config.size',
        name: 'Marker Size',
        editor: ScaleDimensionEditor,
        settings: {
          min: 1,
          max: 100, // possible in the UI
        },
        defaultValue: { // Configured values
          fixed: 5,
          min: 1,
          max: 20,
        },
      })
      .addSliderInput({
          path: 'config.fillOpacity',
          name: 'Fill opacity',
          defaultValue: defaultOptions.fillOpacity,
          settings: {
            min: 0,
            max: 1,
            step: 0.1,
          },
      })
      .addCustomEditor({
        id: 'shape',
        path: 'config.shape',
        name: 'Shape',
        editor: IconPickerEditor,
        defaultValue: 'circle',
      });
  },

  // fill in the default values
  defaultOptions,
};<|MERGE_RESOLUTION|>--- conflicted
+++ resolved
@@ -63,23 +63,14 @@
   create: (map: Map, options: MapLayerOptions<MarkersConfig>, theme: GrafanaTheme2): MapLayerHandler => {
     const matchers = getLocationMatchers(options.location);
     const vectorLayer = new layer.Vector({});
-<<<<<<< HEAD
-    let legend: React.ReactNode =  null;
-=======
     // Assert default values
     const config = {
       ...defaultOptions,
       ...options?.config,
     };
     
->>>>>>> 46eac518
     return {
       init: () => vectorLayer,
-      // TODO: going to leave it here in case we want to go down
-      // this path of implementing legend
-      legend: () => {
-        return legend;
-      },
       update: (data: PanelData) => {
         if(!data.series?.length) {
           return; // ignore empty
