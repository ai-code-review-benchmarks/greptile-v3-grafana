--- conflicted
+++ resolved
@@ -5,11 +5,8 @@
 import { lastPointTracker } from './lastPointTracker';
 import { markersLayer } from './markersLayer';
 import { photosLayer } from './photosLayer';
-<<<<<<< HEAD
 import { networkLayer } from './networkLayer';
-=======
 import { routeLayer } from './routeLayer';
->>>>>>> 425c92a9
 
 /**
  * Registry for layer handlers
