--- conflicted
+++ resolved
@@ -117,7 +117,6 @@
   return `Layer ${Date.now()}`;
 };
 
-<<<<<<< HEAD
 export function isSegmentVisible(
   map: OpenLayersMap,
   pixelTolerance: number,
@@ -136,7 +135,7 @@
   }
   return false;
 }
-=======
+
 export const isUrl = (url: string) => {
   try {
     const newUrl = new URL(url);
@@ -144,5 +143,4 @@
   } catch (_) {
     return false;
   }
-};
->>>>>>> ca4cd855
+};