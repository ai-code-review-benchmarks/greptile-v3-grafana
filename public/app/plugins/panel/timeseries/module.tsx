import { PanelPlugin } from '@grafana/data';
<<<<<<< HEAD
import { config } from '@grafana/runtime';
=======
import { t } from '@grafana/i18n';
>>>>>>> 30e72ca7
import { commonOptionsBuilder } from '@grafana/ui';
import { optsWithHideZeros } from '@grafana/ui/internal';

import { TimeSeriesPanel } from './TimeSeriesPanel';
import { TimezonesEditor } from './TimezonesEditor';
import { defaultGraphConfig, getGraphFieldConfig } from './config';
import { graphPanelChangedHandler } from './migrations';
import { FieldConfig, Options } from './panelcfg.gen';
import { TimeSeriesSuggestionsSupplier } from './suggestions';

export const plugin = new PanelPlugin<Options, FieldConfig>(TimeSeriesPanel)
  .setPanelChangeHandler(graphPanelChangedHandler)
  .useFieldConfig(getGraphFieldConfig(defaultGraphConfig))
  .setPanelOptions((builder) => {
    commonOptionsBuilder.addTooltipOptions(builder, false, true, optsWithHideZeros);
    commonOptionsBuilder.addLegendOptions(builder);

    if (config.featureToggles.timeComparison) {
      commonOptionsBuilder.addTimeCompareOption(builder);
    }

    builder.addCustomEditor({
      id: 'timezone',
      name: t('timeseries.name-time-zone', 'Time zone'),
      path: 'timezone',
      category: [t('timeseries.category-axis', 'Axis')],
      editor: TimezonesEditor,
      defaultValue: undefined,
    });
  })
  .setSuggestionsSupplier(new TimeSeriesSuggestionsSupplier())
  .setDataSupport({ annotations: true, alertStates: true });<|MERGE_RESOLUTION|>--- conflicted
+++ resolved
@@ -1,9 +1,6 @@
 import { PanelPlugin } from '@grafana/data';
-<<<<<<< HEAD
 import { config } from '@grafana/runtime';
-=======
 import { t } from '@grafana/i18n';
->>>>>>> 30e72ca7
 import { commonOptionsBuilder } from '@grafana/ui';
 import { optsWithHideZeros } from '@grafana/ui/internal';
 
