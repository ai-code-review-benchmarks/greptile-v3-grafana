import React, { useMemo } from 'react';

import { PanelProps, DataFrameType } from '@grafana/data';
import { PanelDataErrorView } from '@grafana/runtime';
import { TooltipDisplayMode } from '@grafana/schema';
import { KeyboardPlugin, TimeSeries, TooltipPlugin, usePanelContext, ZoomPlugin } from '@grafana/ui';
import { config } from 'app/core/config';

import { Options } from './panelcfg.gen';
import { AnnotationEditorPlugin } from './plugins/AnnotationEditorPlugin';
import { AnnotationsPlugin } from './plugins/AnnotationsPlugin';
import { ContextMenuPlugin } from './plugins/ContextMenuPlugin';
import { ExemplarsPlugin, getVisibleLabels } from './plugins/ExemplarsPlugin';
import { OutsideRangePlugin } from './plugins/OutsideRangePlugin';
import { ThresholdControlsPlugin } from './plugins/ThresholdControlsPlugin';
<<<<<<< HEAD
import { TimeSeriesOptions } from './types';
=======
import { getPrepareTimeseriesSuggestion } from './suggestions';
>>>>>>> ae830f68
import { getTimezones, prepareGraphableFields, regenerateLinksSupplier } from './utils';

interface TimeSeriesPanelProps extends PanelProps<Options> {}

export const TimeSeriesPanel = ({
  data,
  timeRange,
  timeZone,
  width,
  height,
  options,
  fieldConfig,
  onChangeTimeRange,
  replaceVariables,
  id,
}: TimeSeriesPanelProps) => {
  const { sync, canAddAnnotations, onThresholdsChange, canEditThresholds, showThresholds, dataLinkPostProcessor } =
    usePanelContext();

  const frames = useMemo(() => prepareGraphableFields(data.series, config.theme2, timeRange), [data.series, timeRange]);
  const timezones = useMemo(() => getTimezones(options.timezone, timeZone), [options.timezone, timeZone]);
  const suggestions = useMemo(() => {
    if (frames?.length && frames.every((df) => df.meta?.type === DataFrameType.TimeSeriesLong)) {
      const s = getPrepareTimeseriesSuggestion(id);
      return {
        message: 'Long data must be converted to wide',
        suggestions: s ? [s] : undefined,
      };
    }
    return undefined;
  }, [frames, id]);

  if (!frames || suggestions) {
    return (
      <PanelDataErrorView
        panelId={id}
        message={suggestions?.message}
        fieldConfig={fieldConfig}
        data={data}
        needsTimeField={true}
        needsNumberField={true}
        suggestions={suggestions?.suggestions}
      />
    );
  }

  const enableAnnotationCreation = Boolean(canAddAnnotations && canAddAnnotations());

  return (
    <TimeSeries
      frames={frames}
      structureRev={data.structureRev}
      timeRange={timeRange}
      timeZone={timezones}
      width={width}
      height={height}
      legend={options.legend}
      options={options}
    >
      {(config, alignedDataFrame) => {
<<<<<<< HEAD
        if (
          alignedDataFrame.fields.filter((f) => f.config.links !== undefined && f.config.links.length > 0).length > 0
        ) {
          alignedDataFrame = regenerateLinksSupplier(alignedDataFrame, frames, replaceVariables, timeZone);
=======
        if (alignedDataFrame.fields.some((f) => Boolean(f.config.links?.length))) {
          alignedDataFrame = regenerateLinksSupplier(
            alignedDataFrame,
            frames,
            replaceVariables,
            timeZone,
            dataLinkPostProcessor
          );
>>>>>>> ae830f68
        }

        return (
          <>
            <KeyboardPlugin config={config} />
            <ZoomPlugin config={config} onZoom={onChangeTimeRange} withZoomY={true} />
            {options.tooltip.mode === TooltipDisplayMode.None || (
              <TooltipPlugin
                frames={frames}
                data={alignedDataFrame}
                config={config}
                mode={options.tooltip.mode}
                sortOrder={options.tooltip.sort}
                sync={sync}
                timeZone={timeZone}
              />
            )}
            {/* Renders annotation markers*/}
            {data.annotations && (
              <AnnotationsPlugin annotations={data.annotations} config={config} timeZone={timeZone} />
            )}
            {/* Enables annotations creation*/}
            {enableAnnotationCreation ? (
              <AnnotationEditorPlugin data={alignedDataFrame} timeZone={timeZone} config={config}>
                {({ startAnnotating }) => {
                  return (
                    <ContextMenuPlugin
                      data={alignedDataFrame}
                      config={config}
                      timeZone={timeZone}
                      replaceVariables={replaceVariables}
                      defaultItems={[
                        {
                          items: [
                            {
                              label: 'Add annotation',
                              ariaLabel: 'Add annotation',
                              icon: 'comment-alt',
                              onClick: (e, p) => {
                                if (!p) {
                                  return;
                                }
                                startAnnotating({ coords: p.coords });
                              },
                            },
                          ],
                        },
                      ]}
                    />
                  );
                }}
              </AnnotationEditorPlugin>
            ) : (
              <ContextMenuPlugin
                data={alignedDataFrame}
                frames={frames}
                config={config}
                timeZone={timeZone}
                replaceVariables={replaceVariables}
                defaultItems={[]}
              />
            )}
            {data.annotations && (
              <ExemplarsPlugin
                visibleSeries={getVisibleLabels(config, frames)}
                config={config}
                exemplars={data.annotations}
                timeZone={timeZone}
              />
            )}

            {((canEditThresholds && onThresholdsChange) || showThresholds) && (
              <ThresholdControlsPlugin
                config={config}
                fieldConfig={fieldConfig}
                onThresholdsChange={canEditThresholds ? onThresholdsChange : undefined}
              />
            )}

            <OutsideRangePlugin config={config} onChangeTimeRange={onChangeTimeRange} />
          </>
        );
      }}
    </TimeSeries>
  );
};<|MERGE_RESOLUTION|>--- conflicted
+++ resolved
@@ -13,11 +13,7 @@
 import { ExemplarsPlugin, getVisibleLabels } from './plugins/ExemplarsPlugin';
 import { OutsideRangePlugin } from './plugins/OutsideRangePlugin';
 import { ThresholdControlsPlugin } from './plugins/ThresholdControlsPlugin';
-<<<<<<< HEAD
-import { TimeSeriesOptions } from './types';
-=======
 import { getPrepareTimeseriesSuggestion } from './suggestions';
->>>>>>> ae830f68
 import { getTimezones, prepareGraphableFields, regenerateLinksSupplier } from './utils';
 
 interface TimeSeriesPanelProps extends PanelProps<Options> {}
@@ -78,12 +74,6 @@
       options={options}
     >
       {(config, alignedDataFrame) => {
-<<<<<<< HEAD
-        if (
-          alignedDataFrame.fields.filter((f) => f.config.links !== undefined && f.config.links.length > 0).length > 0
-        ) {
-          alignedDataFrame = regenerateLinksSupplier(alignedDataFrame, frames, replaceVariables, timeZone);
-=======
         if (alignedDataFrame.fields.some((f) => Boolean(f.config.links?.length))) {
           alignedDataFrame = regenerateLinksSupplier(
             alignedDataFrame,
@@ -92,7 +82,6 @@
             timeZone,
             dataLinkPostProcessor
           );
->>>>>>> ae830f68
         }
 
         return (
