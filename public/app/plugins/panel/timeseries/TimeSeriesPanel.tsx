--- conflicted
+++ resolved
@@ -3,20 +3,8 @@
 import { PanelProps, DataFrameType } from '@grafana/data';
 import { PanelDataErrorView } from '@grafana/runtime';
 import { TooltipDisplayMode } from '@grafana/schema';
-<<<<<<< HEAD
-import {
-  KeyboardPlugin,
-  TimeSeries,
-  TimeSeriesTooltip,
-  TooltipPlugin,
-  TooltipPlugin2,
-  usePanelContext,
-  ZoomPlugin,
-} from '@grafana/ui';
-=======
 import { KeyboardPlugin, TooltipPlugin, usePanelContext, ZoomPlugin } from '@grafana/ui';
 import { TimeSeries } from 'app/core/components/TimeSeries/TimeSeries';
->>>>>>> a6c9a9db
 import { config } from 'app/core/config';
 
 import { Options } from './panelcfg.gen';
