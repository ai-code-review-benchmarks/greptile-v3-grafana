import { useMemo, useState } from 'react';

import {
  PanelProps,
  DataFrameType,
  DashboardCursorSync,
  DataFrame,
  alignTimeRangeCompareData,
  shouldAlignTimeCompare,
<<<<<<< HEAD
=======
  FieldType,
>>>>>>> c16548f3
} from '@grafana/data';
import { PanelDataErrorView } from '@grafana/runtime';
import { TooltipDisplayMode, VizOrientation } from '@grafana/schema';
import { EventBusPlugin, KeyboardPlugin, TooltipPlugin2, usePanelContext } from '@grafana/ui';
import { TimeRange2, TooltipHoverMode } from '@grafana/ui/internal';
import { TimeSeries } from 'app/core/components/TimeSeries/TimeSeries';
import { config } from 'app/core/config';

import { TimeSeriesTooltip } from './TimeSeriesTooltip';
import { Options } from './panelcfg.gen';
import { AnnotationsPlugin2 } from './plugins/AnnotationsPlugin2';
import { ExemplarsPlugin, getVisibleLabels } from './plugins/ExemplarsPlugin';
import { OutsideRangePlugin } from './plugins/OutsideRangePlugin';
import { ThresholdControlsPlugin } from './plugins/ThresholdControlsPlugin';
import { getPrepareTimeseriesSuggestion } from './suggestions';
import { getTimezones, prepareGraphableFields } from './utils';

interface TimeSeriesPanelProps extends PanelProps<Options> {}

export const TimeSeriesPanel = ({
  data,
  timeRange,
  timeZone,
  width,
  height,
  options,
  fieldConfig,
  onChangeTimeRange,
  replaceVariables,
  id,
}: TimeSeriesPanelProps) => {
  const {
    sync,
    eventsScope,
    canAddAnnotations,
    onThresholdsChange,
    canEditThresholds,
    showThresholds,
    dataLinkPostProcessor,
    eventBus,
    canExecuteActions,
  } = usePanelContext();

  const userCanExecuteActions = useMemo(() => canExecuteActions?.() ?? false, [canExecuteActions]);
  // Vertical orientation is not available for users through config.
  // It is simplified version of horizontal time series panel and it does not support all plugins.
  const isVerticallyOriented = options.orientation === VizOrientation.Vertical;
  const { frames, compareDiffMs } = useMemo(() => {
    let frames = prepareGraphableFields(data.series, config.theme2, timeRange);
<<<<<<< HEAD
    let compareDiffMs: number | undefined = undefined;

    if (frames) {
      frames.forEach((frame: DataFrame) => {
        const tc = frame.meta?.timeCompare;
        if (tc?.isTimeShiftQuery && tc.diffMs != null) {
          // Store the diffMs to pass to tooltip
          compareDiffMs = tc.diffMs;

          // Check if the compared frame needs time alignment
          // Apply alignment when time ranges match (no shift applied yet)
          const needsAlignment = shouldAlignTimeCompare(frame, frames, timeRange);
          if (needsAlignment) {
            alignTimeRangeCompareData(frame, tc.diffMs, config.theme2);
          }
        }
      });
    }
    return { frames, compareDiffMs };
  }, [data.series, timeRange]);
=======

    if (frames != null) {
      let compareDiffMs: number[] = [0];

      frames.forEach((frame: DataFrame) => {
        const diffMs = frame.meta?.timeCompare?.diffMs ?? 0;

        frame.fields.forEach((field) => {
          if (field.type !== FieldType.time) {
            compareDiffMs.push(diffMs);
          }
        });

        if (diffMs !== 0) {
          // Check if the compared frame needs time alignment
          // Apply alignment when time ranges match (no shift applied yet)
          const needsAlignment = shouldAlignTimeCompare(frame, frames, timeRange);

          if (needsAlignment) {
            alignTimeRangeCompareData(frame, diffMs, config.theme2.colors.text.disabled);
          }
        }
      });

      return { frames, compareDiffMs };
    }

    return { frames };
  }, [data.series, timeRange]);

>>>>>>> c16548f3
  const timezones = useMemo(() => getTimezones(options.timezone, timeZone), [options.timezone, timeZone]);
  const suggestions = useMemo(() => {
    if (frames?.length && frames.every((df) => df.meta?.type === DataFrameType.TimeSeriesLong)) {
      const s = getPrepareTimeseriesSuggestion(id);
      return {
        message: 'Long data must be converted to wide',
        suggestions: s ? [s] : undefined,
      };
    }
    return undefined;
  }, [frames, id]);

  const enableAnnotationCreation = Boolean(canAddAnnotations && canAddAnnotations());
  const [newAnnotationRange, setNewAnnotationRange] = useState<TimeRange2 | null>(null);
  const cursorSync = sync?.() ?? DashboardCursorSync.Off;

  if (!frames || suggestions) {
    return (
      <PanelDataErrorView
        panelId={id}
        message={suggestions?.message}
        fieldConfig={fieldConfig}
        data={data}
        needsTimeField={true}
        needsNumberField={true}
        suggestions={suggestions?.suggestions}
      />
    );
  }

  return (
    <TimeSeries
      frames={frames}
      structureRev={data.structureRev}
      timeRange={timeRange}
      timeZone={timezones}
      width={width}
      height={height}
      legend={options.legend}
      options={options}
      replaceVariables={replaceVariables}
      dataLinkPostProcessor={dataLinkPostProcessor}
      cursorSync={cursorSync}
    >
      {(uplotConfig, alignedFrame) => {
        return (
          <>
            <KeyboardPlugin config={uplotConfig} />
            {cursorSync !== DashboardCursorSync.Off && (
              <EventBusPlugin config={uplotConfig} eventBus={eventBus} frame={alignedFrame} />
            )}
            {options.tooltip.mode !== TooltipDisplayMode.None && (
              <TooltipPlugin2
                config={uplotConfig}
                hoverMode={
                  options.tooltip.mode === TooltipDisplayMode.Single ? TooltipHoverMode.xOne : TooltipHoverMode.xAll
                }
                queryZoom={onChangeTimeRange}
                clientZoom={true}
                syncMode={cursorSync}
                syncScope={eventsScope}
                getDataLinks={(seriesIdx, dataIdx) =>
                  alignedFrame.fields[seriesIdx].getLinks?.({ valueRowIndex: dataIdx }) ?? []
                }
                render={(u, dataIdxs, seriesIdx, isPinned = false, dismiss, timeRange2, viaSync, dataLinks) => {
                  if (enableAnnotationCreation && timeRange2 != null) {
                    setNewAnnotationRange(timeRange2);
                    dismiss();
                    return;
                  }

                  const annotate = () => {
                    let xVal = u.posToVal(u.cursor.left!, 'x');

                    setNewAnnotationRange({ from: xVal, to: xVal });
                    dismiss();
                  };

                  return (
                    // not sure it header time here works for annotations, since it's taken from nearest datapoint index
                    <TimeSeriesTooltip
                      series={alignedFrame}
                      dataIdxs={dataIdxs}
                      seriesIdx={seriesIdx}
                      mode={viaSync ? TooltipDisplayMode.Multi : options.tooltip.mode}
                      sortOrder={options.tooltip.sort}
                      hideZeros={options.tooltip.hideZeros}
                      isPinned={isPinned}
                      annotate={enableAnnotationCreation ? annotate : undefined}
                      maxHeight={options.tooltip.maxHeight}
                      replaceVariables={replaceVariables}
                      dataLinks={dataLinks}
                      canExecuteActions={userCanExecuteActions}
                      compareDiffMs={compareDiffMs}
                    />
                  );
                }}
                maxWidth={options.tooltip.maxWidth}
              />
            )}
            {!isVerticallyOriented && (
              <>
                <AnnotationsPlugin2
                  annotations={data.annotations ?? []}
                  config={uplotConfig}
                  timeZone={timeZone}
                  newRange={newAnnotationRange}
                  setNewRange={setNewAnnotationRange}
                />
                <OutsideRangePlugin config={uplotConfig} onChangeTimeRange={onChangeTimeRange} />
                {data.annotations && (
                  <ExemplarsPlugin
                    visibleSeries={getVisibleLabels(uplotConfig, frames)}
                    config={uplotConfig}
                    exemplars={data.annotations}
                    timeZone={timeZone}
                    maxHeight={options.tooltip.maxHeight}
                    maxWidth={options.tooltip.maxWidth}
                  />
                )}
                {((canEditThresholds && onThresholdsChange) || showThresholds) && (
                  <ThresholdControlsPlugin
                    config={uplotConfig}
                    fieldConfig={fieldConfig}
                    onThresholdsChange={canEditThresholds ? onThresholdsChange : undefined}
                  />
                )}
              </>
            )}
          </>
        );
      }}
    </TimeSeries>
  );
};<|MERGE_RESOLUTION|>--- conflicted
+++ resolved
@@ -7,10 +7,7 @@
   DataFrame,
   alignTimeRangeCompareData,
   shouldAlignTimeCompare,
-<<<<<<< HEAD
-=======
   FieldType,
->>>>>>> c16548f3
 } from '@grafana/data';
 import { PanelDataErrorView } from '@grafana/runtime';
 import { TooltipDisplayMode, VizOrientation } from '@grafana/schema';
@@ -60,29 +57,6 @@
   const isVerticallyOriented = options.orientation === VizOrientation.Vertical;
   const { frames, compareDiffMs } = useMemo(() => {
     let frames = prepareGraphableFields(data.series, config.theme2, timeRange);
-<<<<<<< HEAD
-    let compareDiffMs: number | undefined = undefined;
-
-    if (frames) {
-      frames.forEach((frame: DataFrame) => {
-        const tc = frame.meta?.timeCompare;
-        if (tc?.isTimeShiftQuery && tc.diffMs != null) {
-          // Store the diffMs to pass to tooltip
-          compareDiffMs = tc.diffMs;
-
-          // Check if the compared frame needs time alignment
-          // Apply alignment when time ranges match (no shift applied yet)
-          const needsAlignment = shouldAlignTimeCompare(frame, frames, timeRange);
-          if (needsAlignment) {
-            alignTimeRangeCompareData(frame, tc.diffMs, config.theme2);
-          }
-        }
-      });
-    }
-    return { frames, compareDiffMs };
-  }, [data.series, timeRange]);
-=======
-
     if (frames != null) {
       let compareDiffMs: number[] = [0];
 
@@ -101,7 +75,7 @@
           const needsAlignment = shouldAlignTimeCompare(frame, frames, timeRange);
 
           if (needsAlignment) {
-            alignTimeRangeCompareData(frame, diffMs, config.theme2.colors.text.disabled);
+            alignTimeRangeCompareData(frame, diffMs, config.theme2);
           }
         }
       });
@@ -112,7 +86,6 @@
     return { frames };
   }, [data.series, timeRange]);
 
->>>>>>> c16548f3
   const timezones = useMemo(() => getTimezones(options.timezone, timeZone), [options.timezone, timeZone]);
   const suggestions = useMemo(() => {
     if (frames?.length && frames.every((df) => df.meta?.type === DataFrameType.TimeSeriesLong)) {
