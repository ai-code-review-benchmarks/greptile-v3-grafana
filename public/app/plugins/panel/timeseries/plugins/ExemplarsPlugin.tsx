--- conflicted
+++ resolved
@@ -20,11 +20,7 @@
   exemplars: DataFrame[];
   timeZone: TimeZone;
   getFieldLinks: (field: Field, rowIndex: number) => Array<LinkModel<Field>>;
-<<<<<<< HEAD
-  visibleSeries: VisibleExemplarLabels;
-=======
-  visibleLabels?: { labels: Labels[]; totalSeriesCount: number };
->>>>>>> d00be4c6
+  visibleSeries?: VisibleExemplarLabels;
 }
 
 export const ExemplarsPlugin: React.FC<ExemplarsPluginProps> = ({
@@ -75,17 +71,11 @@
 
   const renderMarker = useCallback(
     (dataFrame: DataFrame, dataFrameFieldIndex: DataFrameFieldIndex) => {
-<<<<<<< HEAD
-      let showMarker = false;
-
-      const markerColor = getExemplarColor(dataFrame, dataFrameFieldIndex, visibleSeries);
-
-      showMarker = showExemplar(visibleSeries, showMarker, dataFrame, dataFrameFieldIndex);
-=======
-      // If the parent provided series/labels: filter the exemplars, otherwise default to show all exemplars
-      let showMarker =
-        visibleLabels !== undefined ? showExemplarMarker(visibleLabels, dataFrame, dataFrameFieldIndex) : true;
->>>>>>> d00be4c6
+      const showMarker =
+        visibleSeries !== undefined ? showExemplarMarker(visibleSeries, dataFrame, dataFrameFieldIndex) : true;
+
+      const markerColor =
+        visibleSeries !== undefined ? getExemplarColor(dataFrame, dataFrameFieldIndex, visibleSeries) : undefined;
 
       if (!showMarker) {
         return <></>;
@@ -180,24 +170,14 @@
 /**
  * Determine if the current exemplar marker is filtered by what series are selected in the legend UI
  */
-<<<<<<< HEAD
-function showExemplar(
+const showExemplarMarker = (
   visibleSeries: VisibleExemplarLabels,
-  showMarker: boolean,
-  dataFrame: DataFrame,
-  dataFrameFieldIndex: DataFrameFieldIndex
-) {
-  // If all series are visible, don't filter any exemplars
-  if (visibleSeries.labels.length === visibleSeries.totalSeriesCount) {
-=======
-const showExemplarMarker = (
-  visibleLabels: { labels: Labels[]; totalSeriesCount: number },
   dataFrame: DataFrame,
   dataFrameFieldIndex: DataFrameFieldIndex
 ) => {
   let showMarker = false;
-  if (visibleLabels.labels.length === visibleLabels.totalSeriesCount) {
->>>>>>> d00be4c6
+  // If all series are visible, don't filter any exemplars
+  if (visibleSeries.labels.length === visibleSeries.totalSeriesCount) {
     showMarker = true;
   } else {
     visibleSeries.labels.forEach((visibleLabel) => {
@@ -226,4 +206,4 @@
     });
   }
   return showMarker;
-}+};