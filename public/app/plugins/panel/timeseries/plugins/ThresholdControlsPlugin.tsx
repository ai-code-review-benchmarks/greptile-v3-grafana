import React, { useState, useLayoutEffect, useMemo, useRef } from 'react';
import uPlot from 'uplot';

import { FieldConfigSource, ThresholdsConfig, getValueFormat } from '@grafana/data';
import { UPlotConfigBuilder, buildScaleKey } from '@grafana/ui';
<<<<<<< HEAD
=======

>>>>>>> 0ca4ccfa
import { ThresholdDragHandle } from './ThresholdDragHandle';

const GUTTER_SIZE = 60;

interface ThresholdControlsPluginProps {
  config: UPlotConfigBuilder;
  fieldConfig: FieldConfigSource;
  onThresholdsChange: (thresholds: ThresholdsConfig) => void;
}

export const ThresholdControlsPlugin: React.FC<ThresholdControlsPluginProps> = ({
  config,
  fieldConfig,
  onThresholdsChange,
}) => {
  const plotInstance = useRef<uPlot>();
  const [renderToken, setRenderToken] = useState(0);

  useLayoutEffect(() => {
    config.setPadding([0, GUTTER_SIZE, 0, 0]);

    config.addHook('init', (u) => {
      plotInstance.current = u;
    });
    // render token required to re-render handles when resizing uPlot
    config.addHook('draw', () => {
      setRenderToken((s) => s + 1);
    });
  }, [config]);

  const thresholdHandles = useMemo(() => {
    const plot = plotInstance.current;

    if (!plot) {
      return null;
    }
    const thresholds = fieldConfig.defaults.thresholds;
    if (!thresholds) {
      return null;
    }
    const scale = buildScaleKey(fieldConfig.defaults);

    const decimals = fieldConfig.defaults.decimals;
    const handles = [];

    for (let i = 0; i < thresholds.steps.length; i++) {
      const step = thresholds.steps[i];
      const yPos = plot.valToPos(step.value, scale);

      if (Number.isNaN(yPos) || !Number.isFinite(yPos)) {
        continue;
      }

      const height = plot.bbox.height / window.devicePixelRatio;

      const handle = (
        <ThresholdDragHandle
          key={`${step.value}-${i}`}
          step={step}
          y={yPos}
          dragBounds={{ top: 0, bottom: height }}
          mapPositionToValue={(y) => plot.posToVal(y, scale)}
          formatValue={(v) => getValueFormat(scale)(v, decimals).text}
          onChange={(value) => {
            const nextSteps = [
              ...thresholds.steps.slice(0, i),
              ...thresholds.steps.slice(i + 1),
              { ...thresholds.steps[i], value },
            ].sort((a, b) => a.value - b.value);

            onThresholdsChange({
              ...thresholds,
              steps: nextSteps,
            });
          }}
        />
      );

      handles.push(handle);
    }

    return handles;
    // eslint-disable-next-line react-hooks/exhaustive-deps
  }, [renderToken, fieldConfig, onThresholdsChange]);

  if (!plotInstance.current) {
    return null;
  }

  return (
    <div
      style={{
        position: 'absolute',
        overflow: 'visible',
        left: `${(plotInstance.current.bbox.left + plotInstance.current.bbox.width) / window.devicePixelRatio}px`,
        top: `${plotInstance.current.bbox.top / window.devicePixelRatio}px`,
        width: `${GUTTER_SIZE}px`,
        height: `${plotInstance.current.bbox.height / window.devicePixelRatio}px`,
      }}
    >
      {thresholdHandles}
    </div>
  );
};

ThresholdControlsPlugin.displayName = 'ThresholdControlsPlugin';<|MERGE_RESOLUTION|>--- conflicted
+++ resolved
@@ -3,10 +3,7 @@
 
 import { FieldConfigSource, ThresholdsConfig, getValueFormat } from '@grafana/data';
 import { UPlotConfigBuilder, buildScaleKey } from '@grafana/ui';
-<<<<<<< HEAD
-=======
 
->>>>>>> 0ca4ccfa
 import { ThresholdDragHandle } from './ThresholdDragHandle';
 
 const GUTTER_SIZE = 60;
