--- conflicted
+++ resolved
@@ -1,10 +1,6 @@
 import React from 'react';
-<<<<<<< HEAD
-import { PanelProps, GraphWithLegend, Chart } from '@grafana/ui';
-=======
 import { GraphWithLegend } from '@grafana/ui';
 import { PanelProps } from '@grafana/data';
->>>>>>> a45ce365
 import { Options } from './types';
 import { GraphPanelController } from './GraphPanelController';
 import { LegendDisplayMode } from '@grafana/ui/src/components/Legend/Legend';
