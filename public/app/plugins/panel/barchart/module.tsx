import {
  DataFrame,
  FieldColorModeId,
  FieldConfigProperty,
  FieldType,
  getFieldDisplayName,
  identityOverrideProcessor,
  PanelPlugin,
  VizOrientation,
} from '@grafana/data';
import { config } from '@grafana/runtime';
<<<<<<< HEAD
import { GraphTransform, StackingMode, VisibilityMode } from '@grafana/schema';
=======
import { GraphTransform, GraphTresholdsStyleMode, StackingMode, VisibilityMode } from '@grafana/schema';
>>>>>>> ae830f68
import { graphFieldOptions, commonOptionsBuilder } from '@grafana/ui';

import { ThresholdsStyleEditor } from '../timeseries/ThresholdsStyleEditor';

import { BarChartPanel } from './BarChartPanel';
import { TickSpacingEditor } from './TickSpacingEditor';
import { FieldConfig, Options, defaultFieldConfig, defaultOptions } from './panelcfg.gen';
import { BarChartSuggestionsSupplier } from './suggestions';
import { prepareBarChartDisplayValues } from './utils';

export const plugin = new PanelPlugin<Options, FieldConfig>(BarChartPanel)
  .useFieldConfig({
    standardOptions: {
      [FieldConfigProperty.Color]: {
        settings: {
          byValueSupport: true,
          preferThresholdsMode: false,
        },
        defaultValue: {
          mode: FieldColorModeId.PaletteClassic,
        },
      },
    },
    useCustomConfig: (builder) => {
      const cfg = defaultFieldConfig;

      builder
        .addSliderInput({
          path: 'lineWidth',
          name: 'Line width',
          defaultValue: cfg.lineWidth,
          settings: {
            min: 0,
            max: 10,
            step: 1,
          },
        })
        .addSliderInput({
          path: 'fillOpacity',
          name: 'Fill opacity',
          defaultValue: cfg.fillOpacity,
          settings: {
            min: 0,
            max: 100,
            step: 1,
          },
        })
        .addRadio({
          path: 'gradientMode',
          name: 'Gradient mode',
          defaultValue: graphFieldOptions.fillGradient[0].value,
          settings: {
            options: graphFieldOptions.fillGradient,
          },
        });

      builder.addSelect({
        category: ['Graph styles'],
        name: 'Transform',
        path: 'transform',
        settings: {
          options: [
            {
              label: 'Constant',
              value: GraphTransform.Constant,
              description: 'The first value will be shown as a constant line',
            },
            {
              label: 'Negative Y',
              value: GraphTransform.NegativeY,
              description: 'Flip the results to negative values on the y axis',
            },
          ],
          isClearable: true,
        },
        hideFromDefaults: true,
      });

<<<<<<< HEAD
=======
      builder.addCustomEditor({
        id: 'thresholdsStyle',
        path: 'thresholdsStyle',
        name: 'Show thresholds',
        category: ['Thresholds'],
        defaultValue: { mode: GraphTresholdsStyleMode.Off },
        settings: {
          options: graphFieldOptions.thresholdsDisplayModes,
        },
        editor: ThresholdsStyleEditor,
        override: ThresholdsStyleEditor,
        process: identityOverrideProcessor,
        shouldApply: () => true,
      });

>>>>>>> ae830f68
      commonOptionsBuilder.addAxisConfig(builder, cfg, false);
      commonOptionsBuilder.addHideFrom(builder);
    },
  })
  .setPanelOptions((builder, context) => {
    const disp = prepareBarChartDisplayValues(context.data, config.theme2, context.options ?? ({} as Options));
    let xaxisPlaceholder = 'First string or time field';
    const viz = 'viz' in disp ? disp.viz[0] : undefined;
    if (viz?.fields?.length) {
      const first = viz.fields[0];
      xaxisPlaceholder += ` (${getFieldDisplayName(first, viz)})`;
    }

    builder
      .addFieldNamePicker({
        path: 'xField',
        name: 'X Axis',
        settings: {
          placeholderText: xaxisPlaceholder,
        },
      })
      .addRadio({
        path: 'orientation',
        name: 'Orientation',
        settings: {
          options: [
            { value: VizOrientation.Auto, label: 'Auto' },
            { value: VizOrientation.Horizontal, label: 'Horizontal' },
            { value: VizOrientation.Vertical, label: 'Vertical' },
          ],
        },
        defaultValue: defaultOptions.orientation,
      })
      .addSliderInput({
        path: 'xTickLabelRotation',
        name: 'Rotate x-axis tick labels',
        defaultValue: defaultOptions.xTickLabelRotation,
        settings: {
          min: -90,
          max: 90,
          step: 15,
          marks: { '-90': '-90°', '-45': '-45°', 0: '0°', 45: '45°', 90: '90°' },
          included: false,
        },
      })
      .addNumberInput({
        path: 'xTickLabelMaxLength',
        name: 'X-axis tick label max length',
        description: 'X-axis labels will be truncated to the length provided',
        settings: {
          placeholder: 'None',
          min: 0,
        },
        showIf: (opts) => opts.xTickLabelRotation !== 0,
      })
      .addCustomEditor({
        id: 'xTickLabelSpacing',
        path: 'xTickLabelSpacing',
        name: 'X-axis labels minimum spacing',
        defaultValue: defaultOptions.xTickLabelSpacing,
        editor: TickSpacingEditor,
      })
      .addRadio({
        path: 'showValue',
        name: 'Show values',
        settings: {
          options: [
            { value: VisibilityMode.Auto, label: 'Auto' },
            { value: VisibilityMode.Always, label: 'Always' },
            { value: VisibilityMode.Never, label: 'Never' },
          ],
        },
        defaultValue: defaultOptions.showValue,
      })
      .addRadio({
        path: 'stacking',
        name: 'Stacking',
        settings: {
          options: graphFieldOptions.stacking,
        },
        defaultValue: defaultOptions.stacking,
      })
      .addSliderInput({
        path: 'groupWidth',
        name: 'Group width',
        defaultValue: defaultOptions.groupWidth,
        settings: {
          min: 0,
          max: 1,
          step: 0.01,
        },
        showIf: (c, data) => {
          if (c.stacking && c.stacking !== StackingMode.None) {
            return false;
          }
          return countNumberFields(data) !== 1;
        },
      })
      .addSliderInput({
        path: 'barWidth',
        name: 'Bar width',
        defaultValue: defaultOptions.barWidth,
        settings: {
          min: 0,
          max: 1,
          step: 0.01,
        },
      })
      .addSliderInput({
        path: 'barRadius',
        name: 'Bar radius',
        defaultValue: defaultOptions.barRadius,
        settings: {
          min: 0,
          max: 0.5,
          step: 0.05,
        },
      })
      .addBooleanSwitch({
        path: 'fullHighlight',
        name: 'Highlight full area on hover',
        defaultValue: defaultOptions.fullHighlight,
      });

    builder.addFieldNamePicker({
      path: 'colorByField',
      name: 'Color by field',
      description: 'Use the color value for a sibling field to color each bar value.',
    });

    if (!context.options?.fullHighlight || context.options?.stacking === StackingMode.None) {
      commonOptionsBuilder.addTooltipOptions(builder);
    }

    commonOptionsBuilder.addLegendOptions(builder);
    commonOptionsBuilder.addTextSizeOptions(builder, false);
  })
  .setSuggestionsSupplier(new BarChartSuggestionsSupplier());

function countNumberFields(data?: DataFrame[]): number {
  let count = 0;
  if (data) {
    for (const frame of data) {
      for (const field of frame.fields) {
        if (field.type === FieldType.number) {
          count++;
        }
      }
    }
  }
  return count;
}<|MERGE_RESOLUTION|>--- conflicted
+++ resolved
@@ -9,11 +9,7 @@
   VizOrientation,
 } from '@grafana/data';
 import { config } from '@grafana/runtime';
-<<<<<<< HEAD
-import { GraphTransform, StackingMode, VisibilityMode } from '@grafana/schema';
-=======
 import { GraphTransform, GraphTresholdsStyleMode, StackingMode, VisibilityMode } from '@grafana/schema';
->>>>>>> ae830f68
 import { graphFieldOptions, commonOptionsBuilder } from '@grafana/ui';
 
 import { ThresholdsStyleEditor } from '../timeseries/ThresholdsStyleEditor';
@@ -92,8 +88,6 @@
         hideFromDefaults: true,
       });
 
-<<<<<<< HEAD
-=======
       builder.addCustomEditor({
         id: 'thresholdsStyle',
         path: 'thresholdsStyle',
@@ -109,7 +103,6 @@
         shouldApply: () => true,
       });
 
->>>>>>> ae830f68
       commonOptionsBuilder.addAxisConfig(builder, cfg, false);
       commonOptionsBuilder.addHideFrom(builder);
     },
