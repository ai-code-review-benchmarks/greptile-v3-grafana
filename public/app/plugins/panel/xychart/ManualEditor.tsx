--- conflicted
+++ resolved
@@ -13,15 +13,9 @@
   value,
   onChange,
   context,
-<<<<<<< HEAD
-}: StandardEditorProps<ScatterSeriesConfig[], any, XYChartOptions>) => {
-  const [selected, setSelected] = useState<number>(0);
-  const style = useStyles(getStyles);
-=======
 }: StandardEditorProps<ScatterSeriesConfig[], any, Options>) => {
   const [selected, setSelected] = useState(0);
   const style = useStyles2(getStyles);
->>>>>>> ae830f68
 
   const onFieldChange = (val: any | undefined, index: number, field: string) => {
     onChange(
