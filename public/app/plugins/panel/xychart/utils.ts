--- conflicted
+++ resolved
@@ -94,11 +94,6 @@
       );
 
       // only one of these per frame
-<<<<<<< HEAD
-      let x = onlyNumFields.find((field) => xMatcher(field, frame, frames));
-      let color = colorMatcher != null ? onlyNumFields.find((field) => colorMatcher!(field, frame, frames)) : undefined;
-      let size = sizeMatcher != null ? onlyNumFields.find((field) => sizeMatcher!(field, frame, frames)) : undefined;
-=======
       let x = onlyNumTimeFields.find((field) => xMatcher(field, frame, frames));
 
       // only grabbing number fields (exclude time, string, enum, other)
@@ -112,7 +107,6 @@
         sizeMatcher != null
           ? onlyNumFields.find((field) => field !== x && field !== color && sizeMatcher!(field, frame, frames))
           : undefined;
->>>>>>> d43606cd
 
       // x field is required
       if (x != null) {
