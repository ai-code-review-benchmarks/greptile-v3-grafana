--- conflicted
+++ resolved
@@ -1,13 +1,7 @@
 import { css } from '@emotion/css';
 import { CompactSelection, GridCell, GridCellKind, GridSelection, Theme } from '@glideapps/glide-data-grid';
 
-<<<<<<< HEAD
-import { ArrayVector, DataFrame, MutableDataFrame, Field, GrafanaTheme2, FieldType } from '@grafana/data';
-=======
-import { ArrayVector, DataFrame, DataFrameJSON, dataFrameToJSON, Field, GrafanaTheme2, FieldType } from '@grafana/data';
-import { getDashboardSrv } from 'app/features/dashboard/services/DashboardSrv';
-import { GrafanaQuery, GrafanaQueryType } from 'app/plugins/datasource/grafana/types';
->>>>>>> 29d3b79a
+import { ArrayVector, DataFrame, Field, GrafanaTheme2, FieldType } from '@grafana/data';
 
 import { isDatagridEditEnabled } from './featureFlagUtils';
 
