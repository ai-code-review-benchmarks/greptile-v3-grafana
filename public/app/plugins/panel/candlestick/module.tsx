--- conflicted
+++ resolved
@@ -9,15 +9,11 @@
 import { config } from '@grafana/runtime';
 import { GraphFieldConfig } from '@grafana/schema';
 import { commonOptionsBuilder } from '@grafana/ui';
-<<<<<<< HEAD
-import { CandlestickPanel } from './CandlestickPanel';
-=======
 
 import { defaultGraphConfig, getGraphFieldConfig } from '../timeseries/config';
 
 import { CandlestickPanel } from './CandlestickPanel';
 import { CandlestickData, candlestickFieldsInfo, FieldPickerInfo, prepareCandlestickFields } from './fields';
->>>>>>> 0ca4ccfa
 import {
   defaultColors,
   CandlestickOptions,
