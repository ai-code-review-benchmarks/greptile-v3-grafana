--- conflicted
+++ resolved
@@ -130,19 +130,12 @@
                       timeRange={timeRange}
                       annotate={enableAnnotationCreation ? annotate : undefined}
                       withDuration={false}
-<<<<<<< HEAD
-=======
                       scrollable={isTooltipScrollable(options.tooltip)}
                       maxHeight={options.tooltip.maxHeight}
->>>>>>> d601acac
                     />
                   );
                 }}
                 maxWidth={options.tooltip.maxWidth}
-<<<<<<< HEAD
-                maxHeight={options.tooltip.maxHeight}
-=======
->>>>>>> d601acac
               />
             )}
             <AnnotationsPlugin2
