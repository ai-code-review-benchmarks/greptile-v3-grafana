// Copyright 2021 Grafana Labs
//
// Licensed under the Apache License, Version 2.0 (the "License");
// you may not use this file except in compliance with the License.
// You may obtain a copy of the License at
//
//     http://www.apache.org/licenses/LICENSE-2.0
//
// Unless required by applicable law or agreed to in writing, software
// distributed under the License is distributed on an "AS IS" BASIS,
// WITHOUT WARRANTIES OR CONDITIONS OF ANY KIND, either express or implied.
// See the License for the specific language governing permissions and
// limitations under the License.

package grafanaplugin

import (
	ui "github.com/grafana/grafana/packages/grafana-schema/src/common"
)

composableKinds: PanelCfg: {
	maturity: "experimental"
	lineage: {
<<<<<<< HEAD
		schemas: [{
			version: [0, 0]
			schema: {
				PanelOptions: {
					ui.OptionsWithLegend
					ui.OptionsWithTooltip
					ui.OptionsWithTimezones

					//Set the height of the rows
					rowHeight: float32 & >=0 & <=1 | *0.9
					//Show values on the columns
					showValue: ui.VisibilityMode & (*"auto" | _)
					//Controls the column width
					colWidth?: float & <=1 | *0.9
				} @cuetsy(kind="interface")
				PanelFieldConfig: {
					ui.HideableFieldConfig
					lineWidth?:   uint32 & <=10 | *1
					fillOpacity?: uint32 & <=100 | *70
				} @cuetsy(kind="interface")
			}
		}]
		lenses: []
=======
		seqs: [
			{
				schemas: [
					{
						Options: {
							ui.OptionsWithLegend
							ui.OptionsWithTooltip
							ui.OptionsWithTimezones

							//Set the height of the rows
							rowHeight: float32 & >=0 & <=1 | *0.9
							//Show values on the columns
							showValue: ui.VisibilityMode & (*"auto" | _)
							//Controls the column width
							colWidth?: float & <=1 | *0.9
						} @cuetsy(kind="interface")
						FieldConfig: {
							ui.HideableFieldConfig
							lineWidth?:   uint32 & <=10 | *1
							fillOpacity?: uint32 & <=100 | *70
						} @cuetsy(kind="interface")
					},
				]
			},
		]
>>>>>>> c4242b8c
	}
}<|MERGE_RESOLUTION|>--- conflicted
+++ resolved
@@ -21,11 +21,10 @@
 composableKinds: PanelCfg: {
 	maturity: "experimental"
 	lineage: {
-<<<<<<< HEAD
 		schemas: [{
 			version: [0, 0]
 			schema: {
-				PanelOptions: {
+				Options: {
 					ui.OptionsWithLegend
 					ui.OptionsWithTooltip
 					ui.OptionsWithTimezones
@@ -37,7 +36,7 @@
 					//Controls the column width
 					colWidth?: float & <=1 | *0.9
 				} @cuetsy(kind="interface")
-				PanelFieldConfig: {
+				FieldConfig: {
 					ui.HideableFieldConfig
 					lineWidth?:   uint32 & <=10 | *1
 					fillOpacity?: uint32 & <=100 | *70
@@ -45,32 +44,5 @@
 			}
 		}]
 		lenses: []
-=======
-		seqs: [
-			{
-				schemas: [
-					{
-						Options: {
-							ui.OptionsWithLegend
-							ui.OptionsWithTooltip
-							ui.OptionsWithTimezones
-
-							//Set the height of the rows
-							rowHeight: float32 & >=0 & <=1 | *0.9
-							//Show values on the columns
-							showValue: ui.VisibilityMode & (*"auto" | _)
-							//Controls the column width
-							colWidth?: float & <=1 | *0.9
-						} @cuetsy(kind="interface")
-						FieldConfig: {
-							ui.HideableFieldConfig
-							lineWidth?:   uint32 & <=10 | *1
-							fillOpacity?: uint32 & <=100 | *70
-						} @cuetsy(kind="interface")
-					},
-				]
-			},
-		]
->>>>>>> c4242b8c
 	}
 }