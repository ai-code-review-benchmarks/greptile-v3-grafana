--- conflicted
+++ resolved
@@ -272,11 +272,7 @@
 
   renderLegend(config: UPlotConfigBuilder) {
     const { legend } = this.props;
-<<<<<<< HEAD
-    if (!config || legend.displayMode === LegendDisplayMode.Hidden || !this.props.rawSeries) {
-=======
     if (!config || legend.showLegend === false || !this.props.rawSeries) {
->>>>>>> 82e32447
       return null;
     }
 
