--- conflicted
+++ resolved
@@ -30,13 +30,19 @@
   };
 });
 
-export const Aggregations: FC<Props> = ({ templateVariableOptions, onChange, crossSeriesReducer, metricDescriptor, children }) => {
+export const Aggregations: FC<Props> = ({
+  templateVariableOptions,
+  onChange,
+  crossSeriesReducer,
+  metricDescriptor,
+  children,
+}) => {
   const [displayAdvancedOptions, setDisplayAdvancedOptions] = useState(false);
 
-<<<<<<< HEAD
   const aggOptions = metricDescriptor
     ? [setAggOptions(metricDescriptor.valueType as ValueTypes, metricDescriptor.metricKind as MetricKind)]
-    : [] as any;
+    : ([] as any);
+
   return (
     <>
       <div className="gf-form-inline">
@@ -61,7 +67,7 @@
           <label className="gf-form-label gf-form-label--grow">
             <a onClick={() => setDisplayAdvancedOptions(!displayAdvancedOptions)}>
               <>
-                <i className={`fa fa-caret-${displayAdvancedOptions ? 'down' : 'right'}`} /> Advanced Options
+                <Icon name={displayAdvancedOptions ? 'angle-down' : 'angle-right'} /> Advanced Options
               </>
             </a>
           </label>
@@ -70,41 +76,4 @@
       {children(displayAdvancedOptions)}
     </>
   );
-};
-=======
-    return (
-      <>
-        <div className="gf-form-inline">
-          <label className="gf-form-label query-keyword width-9">Aggregation</label>
-          <Segment
-            onChange={({ value }) => onChange(value)}
-            value={[...aggOptions, ...templateVariableOptions].find(s => s.value === crossSeriesReducer)}
-            options={[
-              {
-                label: 'Template Variables',
-                options: templateVariableOptions,
-              },
-              {
-                label: 'Aggregations',
-                expanded: true,
-                options: aggOptions,
-              },
-            ]}
-            placeholder="Select Reducer"
-          ></Segment>
-          <div className="gf-form gf-form--grow">
-            <label className="gf-form-label gf-form-label--grow">
-              <a onClick={this.onToggleDisplayAdvanced}>
-                <>
-                  <Icon name={displayAdvancedOptions ? 'angle-down' : 'angle-right'} /> Advanced Options
-                </>
-              </a>
-            </label>
-          </div>
-        </div>
-        {this.props.children && this.props.children(this.state.displayAdvancedOptions)}
-      </>
-    );
-  }
-}
->>>>>>> 7fcf2615
+};