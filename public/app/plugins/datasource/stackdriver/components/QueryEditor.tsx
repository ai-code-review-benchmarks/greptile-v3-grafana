--- conflicted
+++ resolved
@@ -2,21 +2,9 @@
 
 import { TemplateSrv } from 'app/features/templating/template_srv';
 
-<<<<<<< HEAD
-import { Metrics } from './Metrics';
-import { Filter } from './Filter';
-import { Aggregations } from './Aggregations';
-import { Alignments } from './Alignments';
-import { AlignmentPeriods } from './AlignmentPeriods';
-import { AliasBy } from './AliasBy';
-import { Help } from './Help';
-import { MetricDescriptor, StackdriverQuery } from '../types';
-import { getAlignmentPickerData } from '../functions';
-=======
 import { Aggregations, Metrics, Filters, GroupBys, Alignments, AlignmentPeriods, AliasBy, Help } from './';
 import { StackdriverQuery, MetricDescriptor } from '../types';
 import { getAlignmentPickerData, toOption } from '../functions';
->>>>>>> a0ad8118
 import StackdriverDatasource from '../datasource';
 import { PanelEvents, SelectableValue, TimeSeries } from '@grafana/data';
 import { Project } from './Project';
@@ -204,15 +192,9 @@
         >
           {metric => (
             <>
-<<<<<<< HEAD
-              <Filter
+              <Filters
                 defaultProject={defaultProject}
-                filtersChanged={value => this.onPropertyChange('filters', value)}
-                groupBysChanged={value => this.onPropertyChange('groupBys', value)}
-=======
-              <Filters
                 labels={labels}
->>>>>>> a0ad8118
                 filters={filters}
                 onChange={value => this.onPropertyChange('filters', value)}
                 variableOptionGroup={variableOptionGroup}
