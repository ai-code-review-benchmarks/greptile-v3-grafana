--- conflicted
+++ resolved
@@ -7,40 +7,10 @@
   value: string;
 }
 
-<<<<<<< HEAD
-export interface State {
-  value: string;
-  initialValue: string;
-}
-
-export class AliasBy extends Component<Props, State> {
-  propagateOnChange: (value: any) => void;
-
-  constructor(props: Props) {
-    super(props);
-    this.propagateOnChange = debounce(this.props.onChange, 500);
-    this.state = { value: '', initialValue: '' };
-  }
-
-  componentDidMount() {
-    const { value } = this.props;
-    this.setState({ value, initialValue: value });
-  }
-
-  static getDerivedStateFromProps({ value }: Props, { initialValue }: State) {
-    return value !== initialValue
-      ? {
-          value,
-          initialValue: value,
-        }
-      : null;
-  }
-=======
 export const AliasBy: FunctionComponent<Props> = ({ value = '', onChange }) => {
   const [alias, setAlias] = useState(value);
 
   const propagateOnChange = debounce(onChange, 1000);
->>>>>>> 7fcf2615
 
   onChange = (e: any) => {
     setAlias(e.target.value);
