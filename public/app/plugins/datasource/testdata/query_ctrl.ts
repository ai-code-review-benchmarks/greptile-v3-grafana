--- conflicted
+++ resolved
@@ -1,11 +1,7 @@
 import _ from 'lodash';
-<<<<<<< HEAD
-import { dateMath, toUtc } from '@grafana/data';
-=======
 import { IScope } from 'angular';
 import { getBackendSrv } from '@grafana/runtime';
-import { dateMath, dateTime } from '@grafana/data';
->>>>>>> 1955c391
+import { dateMath, toUtc } from '@grafana/data';
 import { e2e } from '@grafana/e2e';
 
 import { QueryCtrl } from 'app/plugins/sdk';
