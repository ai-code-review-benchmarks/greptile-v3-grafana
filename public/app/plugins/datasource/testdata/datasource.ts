--- conflicted
+++ resolved
@@ -90,11 +90,7 @@
     return this.$q.when(events);
   }
 
-<<<<<<< HEAD
-  getCollapsedText(query: TestDataQuery) {
-=======
   getQueryDisplayText(query: TestDataQuery) {
->>>>>>> 5b1f0bb0
     if (query.alias) {
       return query.scenarioId + ' as ' + query.alias;
     }
