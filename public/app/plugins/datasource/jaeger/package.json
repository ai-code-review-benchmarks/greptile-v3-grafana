{
  "name": "@grafana-plugins/jaeger",
  "description": "Jaeger plugin for Grafana",
  "private": true,
<<<<<<< HEAD
  "version": "11.1.4",
=======
  "version": "11.1.5",
>>>>>>> 9731d7c0
  "dependencies": {
    "@emotion/css": "11.11.2",
    "@grafana/data": "workspace:*",
    "@grafana/e2e-selectors": "workspace:*",
    "@grafana/experimental": "1.7.11",
    "@grafana/o11y-ds-frontend": "workspace:*",
    "@grafana/runtime": "workspace:*",
    "@grafana/ui": "workspace:*",
    "lodash": "4.17.21",
    "logfmt": "^1.3.2",
    "react": "18.2.0",
    "react-dom": "18.2.0",
    "react-select": "5.8.0",
    "react-window": "1.8.10",
    "rxjs": "7.8.1",
    "stream-browserify": "3.0.0",
    "tslib": "2.6.3",
    "uuid": "9.0.1"
  },
  "devDependencies": {
    "@grafana/plugin-configs": "workspace:*",
    "@testing-library/dom": "10.0.0",
    "@testing-library/jest-dom": "6.4.2",
    "@testing-library/react": "15.0.2",
    "@testing-library/user-event": "14.5.2",
    "@types/jest": "29.5.12",
    "@types/lodash": "4.17.4",
    "@types/logfmt": "^1.2.3",
    "@types/node": "20.14.2",
    "@types/react": "18.3.3",
    "@types/react-dom": "18.2.25",
    "@types/react-window": "1.8.8",
    "@types/uuid": "9.0.8",
    "ts-node": "10.9.2",
    "typescript": "5.4.5",
    "webpack": "5.91.0"
  },
  "peerDependencies": {
    "@grafana/runtime": "*"
  },
  "scripts": {
    "build": "webpack -c ./webpack.config.ts --env production",
    "build:commit": "webpack -c ./webpack.config.ts --env production --env commit=$(git rev-parse --short HEAD)",
    "dev": "webpack -w -c ./webpack.config.ts --env development"
  },
  "packageManager": "yarn@4.2.2"
}<|MERGE_RESOLUTION|>--- conflicted
+++ resolved
@@ -2,11 +2,7 @@
   "name": "@grafana-plugins/jaeger",
   "description": "Jaeger plugin for Grafana",
   "private": true,
-<<<<<<< HEAD
-  "version": "11.1.4",
-=======
   "version": "11.1.5",
->>>>>>> 9731d7c0
   "dependencies": {
     "@emotion/css": "11.11.2",
     "@grafana/data": "workspace:*",
