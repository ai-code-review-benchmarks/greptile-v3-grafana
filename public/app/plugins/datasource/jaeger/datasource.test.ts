--- conflicted
+++ resolved
@@ -1,16 +1,5 @@
 import { lastValueFrom, of, throwError } from 'rxjs';
-<<<<<<< HEAD
-import {
-  DataQueryRequest,
-  DataSourceInstanceSettings,
-  dateTime,
-  FieldType,
-  PluginType,
-  ScopedVars,
-} from '@grafana/data';
-=======
 import { createFetchResponse } from 'test/helpers/createFetchResponse';
->>>>>>> 0ca4ccfa
 
 import {
   DataQueryRequest,
@@ -34,22 +23,15 @@
 import { JaegerQuery } from './types';
 
 jest.mock('@grafana/runtime', () => ({
-<<<<<<< HEAD
-  ...(jest.requireActual('@grafana/runtime') as any),
-=======
   ...jest.requireActual('@grafana/runtime'),
->>>>>>> 0ca4ccfa
   getBackendSrv: () => backendSrv,
   getTemplateSrv: () => ({
     replace: (val: string, subs: ScopedVars): string => {
       return subs[val]?.value ?? val;
     },
-<<<<<<< HEAD
-=======
     containsTemplate: (val: string): boolean => {
       return val.includes('$');
     },
->>>>>>> 0ca4ccfa
   }),
 }));
 
@@ -181,8 +163,6 @@
     });
   });
 
-<<<<<<< HEAD
-=======
   it('should resolve templates in traceID', async () => {
     const mock = setupFetchMock({ data: [testResponse] });
     const ds = new JaegerDatasource(defaultSettings, timeSrvStub);
@@ -209,7 +189,6 @@
     });
   });
 
->>>>>>> 0ca4ccfa
   it('should resolve templates in tags', async () => {
     const mock = setupFetchMock({ data: [testResponse] });
     const ds = new JaegerDatasource(defaultSettings, timeSrvStub);
@@ -229,8 +208,6 @@
       url: `${defaultSettings.url}/api/traces?service=jaeger-query&tags=%7B%22error%22%3A%22true%22%7D&start=1531468681000&end=1531489712000&lookback=custom`,
     });
   });
-<<<<<<< HEAD
-=======
 
   it('should interpolate variables correctly', async () => {
     const mock = setupFetchMock({ data: [testResponse] });
@@ -261,7 +238,6 @@
       url: `${defaultSettings.url}/api/traces?service=interpolationText&operation=interpolationText&minDuration=interpolationText&maxDuration=interpolationText&start=1531468681000&end=1531489712000&lookback=custom`,
     });
   });
->>>>>>> 0ca4ccfa
 });
 
 describe('when performing testDataSource', () => {
