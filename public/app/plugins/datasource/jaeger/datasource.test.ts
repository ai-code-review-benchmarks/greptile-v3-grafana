--- conflicted
+++ resolved
@@ -1,28 +1,14 @@
-<<<<<<< HEAD
+import { DataQueryRequest, DataSourceInstanceSettings, dateTime, FieldType, PluginType } from '@grafana/data';
+import { backendSrv } from 'app/core/services/backend_srv';
+import { of, throwError } from 'rxjs';
+import { createFetchResponse } from 'test/helpers/createFetchResponse';
 import { JaegerDatasource, JaegerQuery } from './datasource';
-import { DataQueryRequest, DataSourceInstanceSettings, FieldType, PluginType, dateTime } from '@grafana/data';
-import { BackendSrv, BackendSrvRequest, getBackendSrv, setBackendSrv } from '@grafana/runtime';
 import {
   testResponse,
   testResponseDataFrameFields,
   testResponseNodesFields,
   testResponseEdgesFields,
 } from './testResponse';
-=======
-import {
-  ArrayVector,
-  DataQueryRequest,
-  DataSourceInstanceSettings,
-  dateTime,
-  FieldType,
-  PluginType,
-} from '@grafana/data';
-import { backendSrv } from 'app/core/services/backend_srv';
-import { of, throwError } from 'rxjs';
-import { createFetchResponse } from 'test/helpers/createFetchResponse';
-import { JaegerDatasource, JaegerQuery } from './datasource';
-import { testResponse } from './testResponse';
->>>>>>> 789fe97f
 
 jest.mock('@grafana/runtime', () => ({
   ...((jest.requireActual('@grafana/runtime') as unknown) as object),
@@ -30,66 +16,19 @@
 }));
 
 describe('JaegerDatasource', () => {
-<<<<<<< HEAD
-  it('returns trace and graph when queried', async () => {
-    await withMockedBackendSrv(makeBackendSrvMock('12345'), async () => {
-      const ds = new JaegerDatasource(defaultSettings);
-      const response = await ds.query(defaultQuery).toPromise();
-      expect(response.data.length).toBe(3);
-      expect(response.data[0].fields).toMatchObject(testResponseDataFrameFields);
-      expect(response.data[1].fields).toMatchObject(testResponseNodesFields);
-      expect(response.data[2].fields).toMatchObject(testResponseEdgesFields);
-=======
   beforeEach(() => {
     jest.clearAllMocks();
   });
 
-  it('returns trace when queried', async () => {
+  it('returns trace and graph when queried', async () => {
     setupFetchMock({ data: [testResponse] });
+
     const ds = new JaegerDatasource(defaultSettings);
-    await expect(ds.query(defaultQuery)).toEmitValuesWith((val) => {
-      expect(val[0].data[0].fields).toMatchObject(
-        [
-          { name: 'traceID', values: ['3fa414edcef6ad90', '3fa414edcef6ad90'] },
-          { name: 'spanID', values: ['3fa414edcef6ad90', '0f5c1808567e4403'] },
-          { name: 'parentSpanID', values: [undefined, '3fa414edcef6ad90'] },
-          { name: 'operationName', values: ['HTTP GET - api_traces_traceid', '/tempopb.Querier/FindTraceByID'] },
-          { name: 'serviceName', values: ['tempo-querier', 'tempo-querier'] },
-          {
-            name: 'serviceTags',
-            values: [
-              [
-                { key: 'cluster', type: 'string', value: 'ops-tools1' },
-                { key: 'container', type: 'string', value: 'tempo-query' },
-              ],
-              [
-                { key: 'cluster', type: 'string', value: 'ops-tools1' },
-                { key: 'container', type: 'string', value: 'tempo-query' },
-              ],
-            ],
-          },
-          { name: 'startTime', values: [1605873894680.409, 1605873894680.587] },
-          { name: 'duration', values: [1049.141, 1.847] },
-          { name: 'logs', values: [[], []] },
-          {
-            name: 'tags',
-            values: [
-              [
-                { key: 'sampler.type', type: 'string', value: 'probabilistic' },
-                { key: 'sampler.param', type: 'float64', value: 1 },
-              ],
-              [
-                { key: 'component', type: 'string', value: 'gRPC' },
-                { key: 'span.kind', type: 'string', value: 'client' },
-              ],
-            ],
-          },
-          { name: 'warnings', values: [undefined, undefined] },
-          { name: 'stackTraces', values: [undefined, undefined] },
-        ].map((f) => ({ ...f, values: new ArrayVector<any>(f.values) }))
-      );
->>>>>>> 789fe97f
-    });
+    const response = await ds.query(defaultQuery).toPromise();
+    expect(response.data.length).toBe(3);
+    expect(response.data[0].fields).toMatchObject(testResponseDataFrameFields);
+    expect(response.data[1].fields).toMatchObject(testResponseNodesFields);
+    expect(response.data[2].fields).toMatchObject(testResponseEdgesFields);
   });
 
   it('returns trace when traceId with special characters is queried', async () => {
