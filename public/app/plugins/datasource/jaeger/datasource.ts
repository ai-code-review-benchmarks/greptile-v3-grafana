import { identity, omit, pick, pickBy } from 'lodash';
import { lastValueFrom, Observable, of } from 'rxjs';
import { catchError, map } from 'rxjs/operators';

import {
  DataQueryRequest,
  DataQueryResponse,
  DataSourceInstanceSettings,
  DataSourceJsonData,
  dateMath,
  DateTime,
  FieldType,
  getDefaultTimeRange,
  MutableDataFrame,
  ScopedVars,
  urlUtil,
} from '@grafana/data';
import { NodeGraphOptions, SpanBarOptions } from '@grafana/o11y-ds-frontend';
import {
  BackendSrvRequest,
  config,
  DataSourceWithBackend,
  getBackendSrv,
  getTemplateSrv,
  TemplateSrv,
} from '@grafana/runtime';

import { ALL_OPERATIONS_KEY } from './components/SearchForm';
import { TraceIdTimeParamsOptions } from './configuration/TraceIdTimeParams';
import { mapJaegerDependenciesResponse } from './dependencyGraphTransform';
import { createGraphFrames } from './graphTransform';
import { createTableFrame, createTraceFrame } from './responseTransform';
import { JaegerQuery } from './types';
import { convertTagsLogfmt } from './util';

export interface JaegerJsonData extends DataSourceJsonData {
  nodeGraph?: NodeGraphOptions;
  traceIdTimeParams?: TraceIdTimeParamsOptions;
}

export class JaegerDatasource extends DataSourceWithBackend<JaegerQuery, JaegerJsonData> {
  uploadedJson: string | ArrayBuffer | null = null;
  nodeGraph?: NodeGraphOptions;
  traceIdTimeParams?: TraceIdTimeParamsOptions;
  spanBar?: SpanBarOptions;
  constructor(
    private instanceSettings: DataSourceInstanceSettings<JaegerJsonData>,
    private readonly templateSrv: TemplateSrv = getTemplateSrv()
  ) {
    super(instanceSettings);
    this.nodeGraph = instanceSettings.jsonData.nodeGraph;
    this.traceIdTimeParams = instanceSettings.jsonData.traceIdTimeParams;
  }

  /**
   * Migrated to backend with feature toggle `jaegerBackendMigration`
   */
  async metadataRequest(url: string, params?: Record<string, unknown>) {
    if (config.featureToggles.jaegerBackendMigration) {
      return await this.getResource(url, params);
    }

    const res = await lastValueFrom(this._request('/api/' + url, params, { hideFromInspector: true }));
    return res.data.data;
  }

  isSearchFormValid(query: JaegerQuery): boolean {
    return !!query.service;
  }

  /**
   * Migrated to backend with feature toggle `jaegerBackendMigration`
   */
  query(options: DataQueryRequest<JaegerQuery>): Observable<DataQueryResponse> {
    // No query type means that the query is a trace ID query
    // If all targets are trace ID queries, we can use the backend querying
    const allTargetsTraceIdQuery = options.targets.every((target) => !target.queryType);
<<<<<<< HEAD
    const allTargetsSearchQuery = options.targets.every((target) => target.queryType === 'search');
    // We have not migrated the node graph to the backend
    // If the node graph is disabled, we can use the backend migration
    const nodeGraphDisabled = !this.nodeGraph?.enabled;

    if (
      config.featureToggles.jaegerBackendMigration &&
      (allTargetsTraceIdQuery || allTargetsSearchQuery) &&
=======
    const allTargetsDependencyGraph = options.targets.every((target) => target.queryType === 'dependencyGraph');
    // We have not migrated the node graph to the backend
    // If the node graph is disabled, we can use the backend migration
    const nodeGraphDisabled = !this.nodeGraph?.enabled;
    if (
      config.featureToggles.jaegerBackendMigration &&
      (allTargetsTraceIdQuery || allTargetsDependencyGraph) &&
>>>>>>> e93fc9c0
      nodeGraphDisabled
    ) {
      return super.query(options);
    }

    // At this moment we expect only one target. In case we somehow change the UI to be able to show multiple
    // traces at one we need to change this.
    const target: JaegerQuery = options.targets[0];

    if (!target) {
      return of({ data: [emptyTraceDataFrame] });
    }

    // Use the internal Jaeger /dependencies API for rendering the dependency graph.
    if (target.queryType === 'dependencyGraph') {
      const timeRange = options.range ?? getDefaultTimeRange();
      const endTs = getTime(timeRange.to, true) / 1000;
      const lookback = endTs - getTime(timeRange.from, false) / 1000;
      return this._request('/api/dependencies', { endTs, lookback }).pipe(map(mapJaegerDependenciesResponse));
    }

    if (target.queryType === 'search' && !this.isSearchFormValid(target)) {
      return of({ error: { message: 'You must select a service.' }, data: [] });
    }

    let { start, end } = this.getTimeRange(options.range);

    if (target.queryType !== 'search' && target.query) {
      let url = `/api/traces/${encodeURIComponent(this.templateSrv.replace(target.query.trim(), options.scopedVars))}`;
      if (this.traceIdTimeParams) {
        url += `?start=${start}&end=${end}`;
      }

      return this._request(url).pipe(
        map((response) => {
          const traceData = response?.data?.data?.[0];
          if (!traceData) {
            return { data: [emptyTraceDataFrame] };
          }
          let data = [createTraceFrame(traceData)];
          if (this.nodeGraph?.enabled) {
            data.push(...createGraphFrames(traceData));
          }
          return {
            data,
          };
        })
      );
    }

    if (target.queryType === 'upload') {
      if (!this.uploadedJson) {
        return of({ data: [] });
      }

      try {
        const traceData = JSON.parse(this.uploadedJson as string).data[0];
        let data = [createTraceFrame(traceData)];
        if (this.nodeGraph?.enabled) {
          data.push(...createGraphFrames(traceData));
        }
        return of({ data });
      } catch (error) {
        return of({ error: { message: 'The JSON file uploaded is not in a valid Jaeger format' }, data: [] });
      }
    }

    let jaegerInterpolated = pick(this.applyTemplateVariables(target, options.scopedVars), [
      'service',
      'operation',
      'tags',
      'minDuration',
      'maxDuration',
      'limit',
    ]);
    // remove empty properties
    let jaegerQuery = pickBy(jaegerInterpolated, identity);

    if (jaegerQuery.operation === ALL_OPERATIONS_KEY) {
      jaegerQuery = omit(jaegerQuery, 'operation');
    }

    if (jaegerQuery.tags) {
      jaegerQuery = {
        ...jaegerQuery,
        tags: convertTagsLogfmt(jaegerQuery.tags.toString()),
      };
    }

    // TODO: this api is internal, used in jaeger ui. Officially they have gRPC api that should be used.
    return this._request(`/api/traces`, {
      ...jaegerQuery,
      ...this.getTimeRange(options.range),
      lookback: 'custom',
    }).pipe(
      map((response) => {
        return {
          data: [createTableFrame(response.data.data, this.instanceSettings)],
        };
      })
    );
  }

  interpolateVariablesInQueries(queries: JaegerQuery[], scopedVars: ScopedVars): JaegerQuery[] {
    if (!queries || queries.length === 0) {
      return [];
    }

    return queries.map((query) => {
      return {
        ...query,
        datasource: this.getRef(),
        ...this.applyTemplateVariables(query, scopedVars),
      };
    });
  }

  applyTemplateVariables(query: JaegerQuery, scopedVars: ScopedVars) {
    let expandedQuery = { ...query };

    if (query.tags && this.templateSrv.containsTemplate(query.tags)) {
      expandedQuery = {
        ...query,
        tags: this.templateSrv.replace(query.tags, scopedVars),
      };
    }

    return {
      ...expandedQuery,
      service: this.templateSrv.replace(query.service ?? '', scopedVars),
      operation: this.templateSrv.replace(query.operation ?? '', scopedVars),
      minDuration: this.templateSrv.replace(query.minDuration ?? '', scopedVars),
      maxDuration: this.templateSrv.replace(query.maxDuration ?? '', scopedVars),
    };
  }

  /**
   * Migrated to backend with feature toggle `jaegerBackendMigration`
   */
  async testDatasource() {
    if (config.featureToggles.jaegerBackendMigration) {
      return await super.testDatasource();
    }

    return lastValueFrom(
      this._request('/api/services').pipe(
        map((res) => {
          const values = res?.data?.data || [];
          const testResult =
            values.length > 0
              ? { status: 'success', message: 'Data source connected and services found.' }
              : {
                  status: 'error',
                  message:
                    'Data source connected, but no services received. Verify that Jaeger is configured properly.',
                };
          return testResult;
        }),
        catchError((err) => {
          let message = 'Jaeger: ';
          if (err.statusText) {
            message += err.statusText;
          } else {
            message += 'Cannot connect to Jaeger';
          }

          if (err.status) {
            message += `. ${err.status}`;
          }

          if (err.data && err.data.message) {
            message += `. ${err.data.message}`;
          } else if (err.data) {
            message += `. ${JSON.stringify(err.data)}`;
          }
          return of({ status: 'error', message: message });
        })
      )
    );
  }

  getTimeRange(range = getDefaultTimeRange()): { start: number; end: number } {
    return {
      start: getTime(range.from, false),
      end: getTime(range.to, true),
    };
  }

  getQueryDisplayText(query: JaegerQuery) {
    return query.query || '';
  }

  private _request(
    apiUrl: string,
    data?: Record<string, unknown>,
    options?: Partial<BackendSrvRequest>
  ): Observable<Record<string, any>> {
    const params = data ? urlUtil.serializeParams(data) : '';
    const url = `${this.instanceSettings.url}${apiUrl}${params.length ? `?${params}` : ''}`;
    const req = {
      ...options,
      url,
    };

    return getBackendSrv().fetch(req);
  }
}

function getTime(date: string | DateTime, roundUp: boolean) {
  if (typeof date === 'string') {
    date = dateMath.parse(date, roundUp)!;
  }
  return date.valueOf() * 1000;
}

const emptyTraceDataFrame = new MutableDataFrame({
  fields: [
    {
      name: 'trace',
      type: FieldType.trace,
      values: [],
    },
  ],
  meta: {
    preferredVisualisationType: 'trace',
    custom: {
      traceFormat: 'jaeger',
    },
  },
});<|MERGE_RESOLUTION|>--- conflicted
+++ resolved
@@ -75,24 +75,17 @@
     // No query type means that the query is a trace ID query
     // If all targets are trace ID queries, we can use the backend querying
     const allTargetsTraceIdQuery = options.targets.every((target) => !target.queryType);
-<<<<<<< HEAD
     const allTargetsSearchQuery = options.targets.every((target) => target.queryType === 'search');
-    // We have not migrated the node graph to the backend
-    // If the node graph is disabled, we can use the backend migration
-    const nodeGraphDisabled = !this.nodeGraph?.enabled;
-
-    if (
-      config.featureToggles.jaegerBackendMigration &&
-      (allTargetsTraceIdQuery || allTargetsSearchQuery) &&
-=======
     const allTargetsDependencyGraph = options.targets.every((target) => target.queryType === 'dependencyGraph');
     // We have not migrated the node graph to the backend
     // If the node graph is disabled, we can use the backend migration
     const nodeGraphDisabled = !this.nodeGraph?.enabled;
+
+    // We have not migrated the node graph to the backend
+    // If the node graph is disabled, we can use the backend migration
     if (
       config.featureToggles.jaegerBackendMigration &&
-      (allTargetsTraceIdQuery || allTargetsDependencyGraph) &&
->>>>>>> e93fc9c0
+      (allTargetsSearchQuery || allTargetsTraceIdQuery || allTargetsDependencyGraph) &&
       nodeGraphDisabled
     ) {
       return super.query(options);
