--- conflicted
+++ resolved
@@ -9,23 +9,13 @@
   FieldType,
   MutableDataFrame,
 } from '@grafana/data';
-<<<<<<< HEAD
-
-import { getBackendSrv, BackendSrvRequest } from '@grafana/runtime';
-import { Observable, from, of } from 'rxjs';
-import { catchError, map } from 'rxjs/operators';
-
-import { getTimeSrv, TimeSrv } from 'app/features/dashboard/services/TimeSrv';
-import { serializeParams } from 'app/core/utils/fetch';
-import { createGraphFrames } from './graphTransform';
-=======
 import { BackendSrvRequest, getBackendSrv } from '@grafana/runtime';
 import { serializeParams } from 'app/core/utils/fetch';
 import { getTimeSrv, TimeSrv } from 'app/features/dashboard/services/TimeSrv';
 import { Observable, of } from 'rxjs';
 import { catchError, map } from 'rxjs/operators';
->>>>>>> 789fe97f
 import { createTraceFrame } from './responseTransform';
+import { createGraphFrames } from './graphTransform';
 
 export type JaegerQuery = {
   query: string;
