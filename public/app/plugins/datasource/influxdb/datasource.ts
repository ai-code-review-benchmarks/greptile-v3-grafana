import _ from 'lodash';

import {
  dateMath,
  DataSourceInstanceSettings,
  ScopedVars,
  DataQueryRequest,
  DataQueryResponse,
  dateTime,
  LoadingState,
<<<<<<< HEAD
} from '@grafana/data';
=======
  QueryResultMeta,
} from '@grafana/data';
import { v4 as uuidv4 } from 'uuid';
>>>>>>> 57b2d087
import InfluxSeries from './influx_series';
import InfluxQueryModel from './influx_query_model';
import ResponseParser from './response_parser';
import { InfluxQueryBuilder } from './query_builder';
import { InfluxQuery, InfluxOptions, InfluxVersion } from './types';
import { getBackendSrv, getTemplateSrv, DataSourceWithBackend } from '@grafana/runtime';
import { Observable, from } from 'rxjs';

export default class InfluxDatasource extends DataSourceWithBackend<InfluxQuery, InfluxOptions> {
  type: string;
  urls: string[];
  username: string;
  password: string;
  name: string;
  database: any;
  basicAuth: any;
  withCredentials: any;
  interval: any;
  responseParser: any;
  httpMode: string;
  is2x: boolean;

  constructor(instanceSettings: DataSourceInstanceSettings<InfluxOptions>) {
    super(instanceSettings);

    this.type = 'influxdb';
    this.urls = (instanceSettings.url ?? '').split(',').map(url => {
      return url.trim();
    });

    this.username = instanceSettings.username ?? '';
    this.password = instanceSettings.password ?? '';
    this.name = instanceSettings.name;
    this.database = instanceSettings.database;
    this.basicAuth = instanceSettings.basicAuth;
    this.withCredentials = instanceSettings.withCredentials;
    const settingsData = instanceSettings.jsonData || ({} as InfluxOptions);
    this.interval = settingsData.timeInterval;
    this.httpMode = settingsData.httpMode || 'GET';
    this.responseParser = new ResponseParser();
    this.is2x = settingsData.version === InfluxVersion.Flux;
  }

  query(request: DataQueryRequest<InfluxQuery>): Observable<DataQueryResponse> {
    if (this.is2x) {
      return super.query(request);
    }

    // Fallback to classic query support
    return from(this.classicQuery(request));
  }

  getQueryDisplayText(query: InfluxQuery) {
    if (this.is2x) {
      return query.query;
    }
    return new InfluxQueryModel(query).render(false);
  }

  /**
   * Only applied on flux queries
   */
  applyTemplateVariables(query: InfluxQuery, scopedVars: ScopedVars): Record<string, any> {
    return {
      ...query,
      query: getTemplateSrv().replace(query.query ?? '', scopedVars), // The raw query text
    };
  }

  /**
   * The unchanged pre 7.1 query implementation
   */
  async classicQuery(options: any): Promise<DataQueryResponse> {
    let timeFilter = this.getTimeFilter(options);
    const scopedVars = options.scopedVars;
    const targets = _.cloneDeep(options.targets);
    const queryTargets: any[] = [];

    let i, y;
    const templateSrv = getTemplateSrv();

    let allQueries = _.map(targets, target => {
      if (target.hide) {
        return '';
      }

      queryTargets.push(target);

      // backward compatibility
      scopedVars.interval = scopedVars.__interval;

      return new InfluxQueryModel(target, templateSrv, scopedVars).render(true);
    }).reduce((acc, current) => {
      if (current !== '') {
        acc += ';' + current;
      }
      return acc;
    });

    if (allQueries === '') {
      return Promise.resolve({ data: [] });
    }

    // add global adhoc filters to timeFilter
    const adhocFilters = (templateSrv as any).getAdhocFilters(this.name);
    if (adhocFilters.length > 0) {
      const tmpQuery = new InfluxQueryModel({ refId: 'A' }, templateSrv, scopedVars);
      timeFilter += ' AND ' + tmpQuery.renderAdhocFilters(adhocFilters);
    }

    // replace grafana variables
    scopedVars.timeFilter = { value: timeFilter };

    // replace templated variables
    allQueries = templateSrv.replace(allQueries, scopedVars);

    return this._seriesQuery(allQueries, options).then((data: any): any => {
      if (!data || !data.results) {
        return [];
      }

      const seriesList = [];
      for (i = 0; i < data.results.length; i++) {
        const result = data.results[i];
        if (!result || !result.series) {
          continue;
        }

        const target = queryTargets[i];
        let alias = target.alias;
        if (alias) {
          alias = templateSrv.replace(target.alias, options.scopedVars);
        }

        const meta: QueryResultMeta = {
          executedQueryString: data.executedQueryString,
        };

        const influxSeries = new InfluxSeries({
          refId: target.refId,
          series: data.results[i].series,
          alias: alias,
          meta,
        });

        switch (target.resultFormat) {
          case 'logs':
            meta.preferredVisualisationType = 'logs';
          case 'table': {
            seriesList.push(influxSeries.getTable());
            break;
          }
          default: {
            const timeSeries = influxSeries.getTimeSeries();
            for (y = 0; y < timeSeries.length; y++) {
              seriesList.push(timeSeries[y]);
            }
            break;
          }
        }
      }

      return { data: seriesList };
    });
  }

  annotationQuery(options: any) {
    if (!options.annotation.query) {
      return Promise.reject({
        message: 'Query missing in annotation definition',
      });
    }

    const timeFilter = this.getTimeFilter({ rangeRaw: options.rangeRaw, timezone: options.timezone });
    let query = options.annotation.query.replace('$timeFilter', timeFilter);
    query = getTemplateSrv().replace(query, undefined, 'regex');

    return this._seriesQuery(query, options).then((data: any) => {
      if (!data || !data.results || !data.results[0]) {
        throw { message: 'No results in response from InfluxDB' };
      }
      return new InfluxSeries({
        series: data.results[0].series,
        annotation: options.annotation,
      }).getAnnotations();
    });
  }

  targetContainsTemplate(target: any) {
    const templateSrv = getTemplateSrv() as any; // :(

    for (const group of target.groupBy) {
      for (const param of group.params) {
        if (templateSrv.variableExists(param)) {
          return true;
        }
      }
    }

    for (const i in target.tags) {
      if (templateSrv.variableExists(target.tags[i].value)) {
        return true;
      }
    }

    return false;
  }

  interpolateVariablesInQueries(queries: InfluxQuery[], scopedVars: ScopedVars): InfluxQuery[] {
    if (!queries || queries.length === 0) {
      return [];
    }

    let expandedQueries = queries;
    if (queries && queries.length > 0) {
      const templateSrv = getTemplateSrv();

      expandedQueries = queries.map(query => {
        const expandedQuery = {
          ...query,
          datasource: this.name,
          measurement: templateSrv.replace(query.measurement ?? '', scopedVars, 'regex'),
          policy: templateSrv.replace(query.policy ?? '', scopedVars, 'regex'),
        };

        if (query.rawQuery) {
          expandedQuery.query = templateSrv.replace(query.query ?? '', scopedVars, 'regex');
        }

        if (query.tags) {
          const expandedTags = query.tags.map(tag => {
            const expandedTag = {
              ...tag,
              value: templateSrv.replace(tag.value, undefined, 'regex'),
            };
            return expandedTag;
          });
          expandedQuery.tags = expandedTags;
        }
        return expandedQuery;
      });
    }
    return expandedQueries;
  }

  metricFindQuery(query: string, options?: any) {
    const interpolated = getTemplateSrv().replace(query, undefined, 'regex');

    return this._seriesQuery(interpolated, options).then(resp => {
      return this.responseParser.parse(query, resp);
    });
  }

  getTagKeys(options: any = {}) {
    const queryBuilder = new InfluxQueryBuilder({ measurement: options.measurement || '', tags: [] }, this.database);
    const query = queryBuilder.buildExploreQuery('TAG_KEYS');
    return this.metricFindQuery(query, options);
  }

  getTagValues(options: any = {}) {
    const queryBuilder = new InfluxQueryBuilder({ measurement: options.measurement || '', tags: [] }, this.database);
    const query = queryBuilder.buildExploreQuery('TAG_VALUES', options.key);
    return this.metricFindQuery(query, options);
  }

  _seriesQuery(query: string, options?: any) {
    if (!query) {
      return Promise.resolve({ results: [] });
    }

    if (options && options.range) {
      const timeFilter = this.getTimeFilter({ rangeRaw: options.range, timezone: options.timezone });
      query = query.replace('$timeFilter', timeFilter);
    }

    return this._influxRequest(this.httpMode, '/query', { q: query, epoch: 'ms' }, options);
  }

  serializeParams(params: any) {
    if (!params) {
      return '';
    }

    return _.reduce(
      params,
      (memo, value, key) => {
        if (value === null || value === undefined) {
          return memo;
        }
        memo.push(encodeURIComponent(key) + '=' + encodeURIComponent(value));
        return memo;
      },
      [] as string[]
    ).join('&');
  }

  testDatasource() {
    if (this.is2x) {
      // TODO: eventually use the real /health endpoint
      const request: DataQueryRequest<InfluxQuery> = {
        targets: [{ refId: 'test', query: 'buckets()' }],
<<<<<<< HEAD
        requestId: `${this.id}-health-${Date.now()}`,
=======
        requestId: `${this.id}-health-${uuidv4()}`,
>>>>>>> 57b2d087
        dashboardId: 0,
        panelId: 0,
        interval: '1m',
        intervalMs: 60000,
        maxDataPoints: 423,
        range: {
          from: dateTime(1000),
          to: dateTime(2000),
        },
      } as DataQueryRequest<InfluxQuery>;

      return super
        .query(request)
        .toPromise()
<<<<<<< HEAD
        .then((res: any) => {
          const data: DataQueryResponse = res.data;
          if (data && data.state === LoadingState.Done) {
            const buckets = data.data[0].length;
            return { status: 'success', message: `Data source is working (${buckets} buckets)` };
          }
          console.log('InfluxDB Error', data);
          return { status: 'error', message: 'Error reading buckets' };
        })
        .catch((err: any) => {
=======
        .then((res: DataQueryResponse) => {
          if (!res || !res.data || res.state !== LoadingState.Done) {
            console.error('InfluxDB Error', res);
            return { status: 'error', message: 'Error reading InfluxDB' };
          }
          const first = res.data[0];
          if (first && first.length) {
            return { status: 'success', message: `${first.length} buckets found` };
          }
          console.error('InfluxDB Error', res);
          return { status: 'error', message: 'Error reading buckets' };
        })
        .catch((err: any) => {
          console.error('InfluxDB Error', err);
>>>>>>> 57b2d087
          return { status: 'error', message: err.message };
        });
    }

    const queryBuilder = new InfluxQueryBuilder({ measurement: '', tags: [] }, this.database);
    const query = queryBuilder.buildExploreQuery('RETENTION POLICIES');

    return this._seriesQuery(query)
      .then((res: any) => {
        const error = _.get(res, 'results[0].error');
        if (error) {
          return { status: 'error', message: error };
        }
        return { status: 'success', message: 'Data source is working' };
      })
      .catch((err: any) => {
        return { status: 'error', message: err.message };
      });
  }

  _influxRequest(method: string, url: string, data: any, options?: any) {
    const currentUrl = this.urls.shift()!;
    this.urls.push(currentUrl);

    const params: any = {};

    if (this.username) {
      params.u = this.username;
      params.p = this.password;
    }

    if (options && options.database) {
      params.db = options.database;
    } else if (this.database) {
      params.db = this.database;
    }

    const { q } = data;

    if (method === 'POST' && _.has(data, 'q')) {
      // verb is POST and 'q' param is defined
      _.extend(params, _.omit(data, ['q']));
      data = this.serializeParams(_.pick(data, ['q']));
    } else if (method === 'GET' || method === 'POST') {
      // verb is GET, or POST without 'q' param
      _.extend(params, data);
      data = null;
    }

    const req: any = {
      method: method,
      url: currentUrl + url,
      params: params,
      data: data,
      precision: 'ms',
      inspect: { type: 'influxdb' },
      paramSerializer: this.serializeParams,
    };

    req.headers = req.headers || {};
    if (this.basicAuth || this.withCredentials) {
      req.withCredentials = true;
    }
    if (this.basicAuth) {
      req.headers.Authorization = this.basicAuth;
    }

    if (method === 'POST') {
      req.headers['Content-type'] = 'application/x-www-form-urlencoded';
    }

    return getBackendSrv()
      .datasourceRequest(req)
      .then(
        (result: any) => {
          const { data } = result;
          if (data) {
            data.executedQueryString = q;
            if (data.results) {
              const errors = result.data.results.filter((elem: any) => elem.error);
              if (errors.length > 0) {
                throw {
                  message: 'InfluxDB Error: ' + errors[0].error,
                  data,
                };
              }
            }
          }
          return data;
        },
        (err: any) => {
          if ((Number.isInteger(err.status) && err.status !== 0) || err.status >= 300) {
            if (err.data && err.data.error) {
              throw {
                message: 'InfluxDB Error: ' + err.data.error,
                data: err.data,
                config: err.config,
              };
            } else {
              throw {
                message: 'Network Error: ' + err.statusText + '(' + err.status + ')',
                data: err.data,
                config: err.config,
              };
            }
          } else {
            throw err;
          }
        }
      );
  }

  getTimeFilter(options: any) {
    const from = this.getInfluxTime(options.rangeRaw.from, false, options.timezone);
    const until = this.getInfluxTime(options.rangeRaw.to, true, options.timezone);
    const fromIsAbsolute = from[from.length - 1] === 'ms';

    if (until === 'now()' && !fromIsAbsolute) {
      return 'time >= ' + from;
    }

    return 'time >= ' + from + ' and time <= ' + until;
  }

  getInfluxTime(date: any, roundUp: any, timezone: any) {
    if (_.isString(date)) {
      if (date === 'now') {
        return 'now()';
      }

      const parts = /^now-(\d+)([dhms])$/.exec(date);
      if (parts) {
        const amount = parseInt(parts[1], 10);
        const unit = parts[2];
        return 'now() - ' + amount + unit;
      }
      date = dateMath.parse(date, roundUp, timezone);
    }

    return date.valueOf() + 'ms';
  }
}<|MERGE_RESOLUTION|>--- conflicted
+++ resolved
@@ -8,13 +8,9 @@
   DataQueryResponse,
   dateTime,
   LoadingState,
-<<<<<<< HEAD
-} from '@grafana/data';
-=======
   QueryResultMeta,
 } from '@grafana/data';
 import { v4 as uuidv4 } from 'uuid';
->>>>>>> 57b2d087
 import InfluxSeries from './influx_series';
 import InfluxQueryModel from './influx_query_model';
 import ResponseParser from './response_parser';
@@ -316,11 +312,7 @@
       // TODO: eventually use the real /health endpoint
       const request: DataQueryRequest<InfluxQuery> = {
         targets: [{ refId: 'test', query: 'buckets()' }],
-<<<<<<< HEAD
-        requestId: `${this.id}-health-${Date.now()}`,
-=======
         requestId: `${this.id}-health-${uuidv4()}`,
->>>>>>> 57b2d087
         dashboardId: 0,
         panelId: 0,
         interval: '1m',
@@ -335,18 +327,6 @@
       return super
         .query(request)
         .toPromise()
-<<<<<<< HEAD
-        .then((res: any) => {
-          const data: DataQueryResponse = res.data;
-          if (data && data.state === LoadingState.Done) {
-            const buckets = data.data[0].length;
-            return { status: 'success', message: `Data source is working (${buckets} buckets)` };
-          }
-          console.log('InfluxDB Error', data);
-          return { status: 'error', message: 'Error reading buckets' };
-        })
-        .catch((err: any) => {
-=======
         .then((res: DataQueryResponse) => {
           if (!res || !res.data || res.state !== LoadingState.Done) {
             console.error('InfluxDB Error', res);
@@ -361,7 +341,6 @@
         })
         .catch((err: any) => {
           console.error('InfluxDB Error', err);
->>>>>>> 57b2d087
           return { status: 'error', message: err.message };
         });
     }
