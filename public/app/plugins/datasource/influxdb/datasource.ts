--- conflicted
+++ resolved
@@ -236,12 +236,8 @@
         const expandedQuery = {
           ...query,
           datasource: this.name,
-<<<<<<< HEAD
-          measurement: templateSrv.replace(query.measurement, scopedVars, 'regex'),
-=======
           measurement: this.templateSrv.replace(query.measurement, scopedVars, 'regex'),
           policy: this.templateSrv.replace(query.policy, scopedVars, 'regex'),
->>>>>>> aa3d8930
         };
 
         if (query.rawQuery) {
