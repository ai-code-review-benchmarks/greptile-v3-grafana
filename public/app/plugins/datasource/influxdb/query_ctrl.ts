--- conflicted
+++ resolved
@@ -76,23 +76,17 @@
     });
   }
 
-<<<<<<< HEAD
-=======
   /**
    * Only called for flux
    */
->>>>>>> 57b2d087
   onChange = (target: InfluxQuery) => {
     this.target.query = target.query;
   };
 
-<<<<<<< HEAD
-=======
   onRunQuery = () => {
     this.panelCtrl.refresh();
   };
 
->>>>>>> 57b2d087
   removeOrderByTime() {
     this.target.orderByTime = 'ASC';
   }
@@ -269,11 +263,7 @@
     try {
       this.target.query = this.queryModel.render(false);
     } catch (err) {
-<<<<<<< HEAD
-      console.log('query render error');
-=======
       console.error('query render error');
->>>>>>> 57b2d087
     }
     this.target.rawQuery = !this.target.rawQuery;
   }
