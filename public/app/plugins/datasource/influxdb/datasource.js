define([
  'angular',
  'lodash',
  'app/core/utils/datemath',
  './influxSeries',
  './queryBuilder',
  './directives',
  './queryCtrl',
],
function (angular, _, dateMath, InfluxSeries, InfluxQueryBuilder) {
  'use strict';

  var module = angular.module('grafana.services');

  module.factory('InfluxDatasource', function($q, $http, templateSrv) {

    function InfluxDatasource(datasource) {
      this.type = 'influxdb';
      this.urls = _.map(datasource.url.split(','), function(url) {
        return url.trim();
      });

      this.username = datasource.username;
      this.password = datasource.password;
      this.name = datasource.name;
      this.database = datasource.database;
      this.basicAuth = datasource.basicAuth;

      this.supportAnnotations = true;
      this.supportMetrics = true;
    }

    InfluxDatasource.prototype.query = function(options) {
      var timeFilter = getTimeFilter(options);
      var queryTargets = [];
      var i, y;

      var allQueries = _.map(options.targets, function(target) {
        if (target.hide) { return []; }

        queryTargets.push(target);

        // build query
        var queryBuilder = new InfluxQueryBuilder(target);
        var query =  queryBuilder.build();
        query = query.replace(/\$interval/g, (target.interval || options.interval));
        return query;

      }).join("\n");

      // replace grafana variables
      allQueries = allQueries.replace(/\$timeFilter/g, timeFilter);

      // replace templated variables
      allQueries = templateSrv.replace(allQueries, options.scopedVars);
      return this._seriesQuery(allQueries).then(function(data) {
        if (!data || !data.results) {
          return [];
        }

        var seriesList = [];
        for (i = 0; i < data.results.length; i++) {
          var result = data.results[i];
          if (!result || !result.series) { continue; }

          var alias = (queryTargets[i] || {}).alias;
          if (alias) {
            alias = templateSrv.replace(alias, options.scopedVars);
          }
          var targetSeries = new InfluxSeries({ series: data.results[i].series, alias: alias }).getTimeSeries();
          for (y = 0; y < targetSeries.length; y++) {
            seriesList.push(targetSeries[y]);
          }
        }

        return { data: seriesList };
      });
    };

    InfluxDatasource.prototype.annotationQuery = function(annotation, rangeUnparsed) {
      var timeFilter = getTimeFilter({ range: rangeUnparsed });
      var query = annotation.query.replace('$timeFilter', timeFilter);
      query = templateSrv.replace(query);

      return this._seriesQuery(query).then(function(data) {
        if (!data || !data.results || !data.results[0]) {
          throw { message: 'No results in response from InfluxDB' };
        }
        return new InfluxSeries({ series: data.results[0].series, annotation: annotation }).getAnnotations();
      });
    };

    InfluxDatasource.prototype.metricFindQuery = function (query) {
      var interpolated;
      try {
        interpolated = templateSrv.replace(query);
      }
      catch (err) {
        return $q.reject(err);
      }

      return this._seriesQuery(interpolated).then(function (results) {
        if (!results || results.results.length === 0) { return []; }

        var influxResults = results.results[0];
        if (!influxResults.series) {
          return [];
        }
        var series = influxResults.series[0];

        if (query.indexOf('SHOW MEASUREMENTS') === 0) {
          return _.map(series.values, function(value) { return { text: value[0], expandable: true }; });
        }

        var flattenedValues = _.flatten(series.values);
        return _.map(flattenedValues, function(value) { return { text: value, expandable: true }; });
      });
    };

    InfluxDatasource.prototype._seriesQuery = function(query) {
      return this._influxRequest('GET', '/query', {q: query, epoch: 'ms'});
    };

    InfluxDatasource.prototype.testDatasource = function() {
      return this.metricFindQuery('SHOW MEASUREMENTS LIMIT 1').then(function () {
        return { status: "success", message: "Data source is working", title: "Success" };
      });
    };

    InfluxDatasource.prototype._influxRequest = function(method, url, data) {
      var self = this;

      var currentUrl = self.urls.shift();
      self.urls.push(currentUrl);

      var params = {
        u: self.username,
        p: self.password,
      };

      if (self.database) {
        params.db = self.database;
      }

      if (method === 'GET') {
        _.extend(params, data);
        data = null;
      }

      var options = {
        method: method,
        url:    currentUrl + url,
        params: params,
        data:   data,
        precision: "ms",
        inspect: { type: 'influxdb' },
      };

      options.headers = options.headers || {};
      if (self.basicAuth) {
        options.headers.Authorization = self.basicAuth;
      }

      return $http(options).then(function(result) {
        return result.data;
      }, function(err) {
        if (err.status !== 0 || err.status >= 300) {
          if (err.data && err.data.error) {
            throw { message: 'InfluxDB Error Response: ' + err.data.error, data: err.data, config: err.config };
          }
          else {
            throw { messsage: 'InfluxDB Error: ' + err.message, data: err.data, config: err.config };
          }
        }
      });
    };

    function getTimeFilter(options) {
      var from = getInfluxTime(options.rangeRaw.from, false);
      var until = getInfluxTime(options.rangeRaw.to, true);
      var fromIsAbsolute = from[from.length-1] === 's';

      if (until === 'now()' && !fromIsAbsolute) {
        return 'time > ' + from;
      }

      return 'time > ' + from + ' and time < ' + until;
    }

    function getInfluxTime(date, roundUp) {
      if (_.isString(date)) {
<<<<<<< HEAD
        if (date.indexOf('now') >= 0) {
          return date.replace('now', 'now()').replace('-', ' - ');
        }
        date = kbn.parseDate(date);
=======
        if (date === 'now') {
          return 'now()';
        }
        if (date.indexOf('now-') >= 0 && date.indexOf('/') === -1) {
          return date.replace('now', 'now()').replace('-', ' - ');
        }
        date = dateMath.parse(date, roundUp);
>>>>>>> cb7424ce
      }
      return (date.valueOf() / 1000).toFixed(0) + 's';
    }

    return InfluxDatasource;

  });

});<|MERGE_RESOLUTION|>--- conflicted
+++ resolved
@@ -189,12 +189,6 @@
 
     function getInfluxTime(date, roundUp) {
       if (_.isString(date)) {
-<<<<<<< HEAD
-        if (date.indexOf('now') >= 0) {
-          return date.replace('now', 'now()').replace('-', ' - ');
-        }
-        date = kbn.parseDate(date);
-=======
         if (date === 'now') {
           return 'now()';
         }
@@ -202,7 +196,6 @@
           return date.replace('now', 'now()').replace('-', ' - ');
         }
         date = dateMath.parse(date, roundUp);
->>>>>>> cb7424ce
       }
       return (date.valueOf() / 1000).toFixed(0) + 's';
     }
