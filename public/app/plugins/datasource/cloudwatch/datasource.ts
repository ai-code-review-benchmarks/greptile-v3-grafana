import { cloneDeep, find, findLast, isEmpty, isString, set } from 'lodash';
import React from 'react';
import { from, lastValueFrom, merge, Observable, of, throwError, zip } from 'rxjs';
import { catchError, concatMap, finalize, map, mergeMap, repeat, scan, share, takeWhile, tap } from 'rxjs/operators';

import {
  DataFrame,
  DataQueryError,
  DataQueryErrorType,
  DataQueryRequest,
  DataQueryResponse,
  DataSourceInstanceSettings,
  DataSourceWithLogsContextSupport,
  dateMath,
  dateTimeFormat,
  FieldType,
  LoadingState,
  LogRowModel,
  rangeUtil,
  ScopedVars,
  TimeRange,
} from '@grafana/data';
import { DataSourceWithBackend, FetchError, getBackendSrv, toDataQueryResponse } from '@grafana/runtime';
import { RowContextOptions } from '@grafana/ui/src/components/Logs/LogRowContextProvider';
import { notifyApp } from 'app/core/actions';
import { config } from 'app/core/config';
import { createErrorNotification } from 'app/core/copy/appNotification';
import { getTimeSrv, TimeSrv } from 'app/features/dashboard/services/TimeSrv';
import { getTemplateSrv, TemplateSrv } from 'app/features/templating/template_srv';
import { VariableWithMultiSupport } from 'app/features/variables/types';
import { store } from 'app/store/store';
import { AppNotificationTimeout } from 'app/types';

import { CloudWatchAnnotationSupport } from './annotationSupport';
import { SQLCompletionItemProvider } from './cloudwatch-sql/completion/CompletionItemProvider';
import { ThrottlingErrorMessage } from './components/ThrottlingErrorMessage';
import { isCloudWatchAnnotationQuery, isCloudWatchLogsQuery, isCloudWatchMetricsQuery } from './guards';
import { CloudWatchLanguageProvider } from './language_provider';
import memoizedDebounce from './memoizedDebounce';
import { MetricMathCompletionItemProvider } from './metric-math/completion/CompletionItemProvider';
import { migrateMetricQuery } from './migrations/metricQueryMigrations';
import {
<<<<<<< HEAD
  MetricEditorMode,
=======
  CloudWatchAnnotationQuery,
>>>>>>> 0ca4ccfa
  CloudWatchJsonData,
  CloudWatchLogsQuery,
  CloudWatchLogsQueryStatus,
  CloudWatchLogsRequest,
  CloudWatchMetricsQuery,
  CloudWatchQuery,
  DescribeLogGroupsRequest,
  Dimensions,
  GetLogEventsRequest,
  GetLogGroupFieldsRequest,
  GetLogGroupFieldsResponse,
  LogAction,
<<<<<<< HEAD
  MetricQueryType,
=======
  MetricEditorMode,
>>>>>>> 0ca4ccfa
  MetricQuery,
  MetricQueryType,
  MetricRequest,
  MultiFilters,
  StartQueryRequest,
  TSDBResponse,
<<<<<<< HEAD
  Dimensions,
  MetricFindSuggestData,
  CloudWatchLogsRequest,
=======
>>>>>>> 0ca4ccfa
} from './types';
import { addDataLinksToLogsResponse } from './utils/datalinks';
import { runWithRetry } from './utils/logsRetry';
<<<<<<< HEAD
import { CompletionItemProvider } from './cloudwatch-sql/completion/CompletionItemProvider';
=======
import { increasingInterval } from './utils/rxjs/increasingInterval';
import { CloudWatchVariableSupport } from './variables';
>>>>>>> 0ca4ccfa

const DS_QUERY_ENDPOINT = '/api/ds/query';

// Constants also defined in tsdb/cloudwatch/cloudwatch.go
const LOG_IDENTIFIER_INTERNAL = '__log__grafana_internal__';
const LOGSTREAM_IDENTIFIER_INTERNAL = '__logstream__grafana_internal__';

const displayAlert = (datasourceName: string, region: string) =>
  store.dispatch(
    notifyApp(
      createErrorNotification(
        `CloudWatch request limit reached in ${region} for data source ${datasourceName}`,
        '',
        undefined,
        React.createElement(ThrottlingErrorMessage, { region }, null)
      )
    )
  );

const displayCustomError = (title: string, message: string) =>
  store.dispatch(notifyApp(createErrorNotification(title, message)));

export class CloudWatchDatasource
  extends DataSourceWithBackend<CloudWatchQuery, CloudWatchJsonData>
  implements DataSourceWithLogsContextSupport
{
  proxyUrl: any;
  defaultRegion: any;
  datasourceName: string;
  languageProvider: CloudWatchLanguageProvider;
<<<<<<< HEAD
  sqlCompletionItemProvider: CompletionItemProvider;
=======
  sqlCompletionItemProvider: SQLCompletionItemProvider;

  metricMathCompletionItemProvider: MetricMathCompletionItemProvider;

>>>>>>> 0ca4ccfa
  tracingDataSourceUid?: string;
  logsTimeout: string;

  type = 'cloudwatch';
  standardStatistics = ['Average', 'Maximum', 'Minimum', 'Sum', 'SampleCount'];

  debouncedAlert: (datasourceName: string, region: string) => void = memoizedDebounce(
    displayAlert,
    AppNotificationTimeout.Error
  );
  debouncedCustomAlert: (title: string, message: string) => void = memoizedDebounce(
    displayCustomError,
    AppNotificationTimeout.Error
  );
  logQueries: Record<string, { id: string; region: string; statsQuery: boolean }> = {};

  constructor(
    instanceSettings: DataSourceInstanceSettings<CloudWatchJsonData>,
    private readonly templateSrv: TemplateSrv = getTemplateSrv(),
    private readonly timeSrv: TimeSrv = getTimeSrv()
  ) {
    super(instanceSettings);
    this.proxyUrl = instanceSettings.url;
    this.defaultRegion = instanceSettings.jsonData.defaultRegion;
    this.datasourceName = instanceSettings.name;
    this.languageProvider = new CloudWatchLanguageProvider(this);
    this.tracingDataSourceUid = instanceSettings.jsonData.tracingDatasourceUid;
    this.logsTimeout = instanceSettings.jsonData.logsTimeout || '15m';
<<<<<<< HEAD
    this.sqlCompletionItemProvider = new CompletionItemProvider(this);
=======
    this.sqlCompletionItemProvider = new SQLCompletionItemProvider(this, this.templateSrv);
    this.metricMathCompletionItemProvider = new MetricMathCompletionItemProvider(this, this.templateSrv);
    this.variables = new CloudWatchVariableSupport(this);
    this.annotations = CloudWatchAnnotationSupport;
  }

  filterQuery(query: CloudWatchQuery) {
    return query.hide !== true || (isCloudWatchMetricsQuery(query) && query.id !== '');
>>>>>>> 0ca4ccfa
  }

  query(options: DataQueryRequest<CloudWatchQuery>): Observable<DataQueryResponse> {
    options = cloneDeep(options);

    let queries = options.targets.filter(this.filterQuery);
    const { logQueries, metricsQueries, annotationQueries } = this.getTargetsByQueryMode(queries);

    const dataQueryResponses: Array<Observable<DataQueryResponse>> = [];
    if (logQueries.length > 0) {
      dataQueryResponses.push(this.handleLogQueries(logQueries, options));
    }

    if (metricsQueries.length > 0) {
      dataQueryResponses.push(this.handleMetricQueries(metricsQueries, options));
    }

    if (annotationQueries.length > 0) {
      dataQueryResponses.push(this.handleAnnotationQuery(annotationQueries, options));
    }
    // No valid targets, return the empty result to save a round trip.
    if (isEmpty(dataQueryResponses)) {
      return of({
        data: [],
        state: LoadingState.Done,
      });
    }

    return merge(...dataQueryResponses);
  }

  /**
   * Handle log query. The log query works by starting the query on the CloudWatch and then periodically polling for
   * results.
   * @param logQueries
   * @param options
   */
  handleLogQueries = (
    logQueries: CloudWatchLogsQuery[],
    options: DataQueryRequest<CloudWatchQuery>
  ): Observable<DataQueryResponse> => {
    const validLogQueries = logQueries.filter((item) => item.logGroupNames?.length);
    if (logQueries.length > validLogQueries.length) {
      return of({ data: [], error: { message: 'Log group is required' } });
    }

    // No valid targets, return the empty result to save a round trip.
    if (isEmpty(validLogQueries)) {
      return of({ data: [], state: LoadingState.Done });
    }

    const queryParams = logQueries.map((target: CloudWatchLogsQuery) => ({
      queryString: target.expression || '',
      refId: target.refId,
      logGroupNames: target.logGroupNames,
      region: this.replace(this.getActualRegion(target.region), options.scopedVars, true, 'region'),
    }));

    const startTime = new Date();
    const timeoutFunc = () => {
      return Date.now() >= startTime.valueOf() + rangeUtil.intervalToMs(this.logsTimeout);
    };

    return runWithRetry(
      (targets: StartQueryRequest[]) => {
        return this.makeLogActionRequest('StartQuery', targets, {
          makeReplacements: true,
          scopedVars: options.scopedVars,
          skipCache: true,
        });
      },
      queryParams,
      timeoutFunc
    ).pipe(
      mergeMap(({ frames, error }: { frames: DataFrame[]; error?: DataQueryError }) =>
        // This queries for the results
        this.logsQuery(
          frames.map((dataFrame) => ({
            queryId: dataFrame.fields[0].values.get(0),
            region: dataFrame.meta?.custom?.['Region'] ?? 'default',
            refId: dataFrame.refId!,
            statsGroups: (logQueries.find((target) => target.refId === dataFrame.refId)! as CloudWatchLogsQuery)
              .statsGroups,
          })),
          timeoutFunc
        ).pipe(
          map((response: DataQueryResponse) => {
            if (!response.error && error) {
              response.error = error;
            }
            return response;
          })
        )
      ),
      mergeMap((dataQueryResponse) => {
        return from(
          (async () => {
            await addDataLinksToLogsResponse(
              dataQueryResponse,
              options,
              this.timeSrv.timeRange(),
              this.replace.bind(this),
              this.expandVariableToArray.bind(this),
              this.getActualRegion.bind(this),
              this.tracingDataSourceUid
            );

            return dataQueryResponse;
          })()
        );
      })
    );
  };

<<<<<<< HEAD
  filterMetricQuery({
    region,
    metricQueryType,
    metricEditorMode,
    expression,
    metricName,
    namespace,
    sqlExpression,
    statistic,
    dimensions,
    ...rest
  }: CloudWatchMetricsQuery): boolean {
    if (!region) {
      return false;
    }

=======
  filterMetricQuery(query: CloudWatchMetricsQuery): boolean {
    const { region, metricQueryType, metricEditorMode, expression, metricName, namespace, sqlExpression, statistic } =
      query;
    if (!region) {
      return false;
    }
>>>>>>> 0ca4ccfa
    if (metricQueryType === MetricQueryType.Search && metricEditorMode === MetricEditorMode.Builder) {
      return !!namespace && !!metricName && !!statistic;
    } else if (metricQueryType === MetricQueryType.Search && metricEditorMode === MetricEditorMode.Code) {
      return !!expression;
    } else if (metricQueryType === MetricQueryType.Query) {
      // still TBD how to validate the visual query builder for SQL
      return !!sqlExpression;
    }

    throw new Error('invalid metric editor mode');
  }

<<<<<<< HEAD
=======
  replaceMetricQueryVars(
    query: CloudWatchMetricsQuery,
    options: DataQueryRequest<CloudWatchQuery>
  ): CloudWatchMetricsQuery {
    query.region = this.templateSrv.replace(this.getActualRegion(query.region), options.scopedVars);
    query.namespace = this.replace(query.namespace, options.scopedVars, true, 'namespace');
    query.metricName = this.replace(query.metricName, options.scopedVars, true, 'metric name');
    query.dimensions = this.convertDimensionFormat(query.dimensions ?? {}, options.scopedVars);
    query.statistic = this.templateSrv.replace(query.statistic, options.scopedVars);
    query.period = String(this.getPeriod(query, options)); // use string format for period in graph query, and alerting
    query.id = this.templateSrv.replace(query.id, options.scopedVars);
    query.expression = this.templateSrv.replace(query.expression, options.scopedVars);
    query.sqlExpression = this.templateSrv.replace(query.sqlExpression, options.scopedVars, 'raw');

    return query;
  }

>>>>>>> 0ca4ccfa
  handleMetricQueries = (
    metricQueries: CloudWatchMetricsQuery[],
    options: DataQueryRequest<CloudWatchQuery>
  ): Observable<DataQueryResponse> => {
<<<<<<< HEAD
    const validMetricsQueries = metricQueries.filter(this.filterMetricQuery).map(
      (item: CloudWatchMetricsQuery): MetricQuery => {
        item.region = this.replace(this.getActualRegion(item.region), options.scopedVars, true, 'region');
        item.namespace = this.replace(item.namespace, options.scopedVars, true, 'namespace');
        item.metricName = this.replace(item.metricName, options.scopedVars, true, 'metric name');
        item.dimensions = this.convertDimensionFormat(item.dimensions ?? {}, options.scopedVars);
        item.statistic = this.templateSrv.replace(item.statistic, options.scopedVars);
        item.period = String(this.getPeriod(item, options)); // use string format for period in graph query, and alerting
        item.id = this.templateSrv.replace(item.id, options.scopedVars);
        item.expression = this.templateSrv.replace(item.expression, options.scopedVars);
        item.sqlExpression = this.templateSrv.replace(item.sqlExpression, options.scopedVars, 'raw');

        return {
          intervalMs: options.intervalMs,
          maxDataPoints: options.maxDataPoints,
          ...item,
          type: 'timeSeriesQuery',
          datasource: this.getRef(),
        };
      }
    );
=======
    const timezoneUTCOffset = dateTimeFormat(Date.now(), {
      timeZone: options.timezone,
      format: 'Z',
    }).replace(':', '');

    const validMetricsQueries = metricQueries
      .filter(this.filterMetricQuery)
      .map((q: CloudWatchMetricsQuery): MetricQuery => {
        const migratedQuery = migrateMetricQuery(q);
        const migratedAndIterpolatedQuery = this.replaceMetricQueryVars(migratedQuery, options);

        return {
          timezoneUTCOffset,
          intervalMs: options.intervalMs,
          maxDataPoints: options.maxDataPoints,
          ...migratedAndIterpolatedQuery,
          type: 'timeSeriesQuery',
          datasource: this.getRef(),
        };
      });
>>>>>>> 0ca4ccfa

    // No valid targets, return the empty result to save a round trip.
    if (isEmpty(validMetricsQueries)) {
      return of({ data: [] });
    }

    const request = {
      from: options?.range?.from.valueOf().toString(),
      to: options?.range?.to.valueOf().toString(),
      queries: validMetricsQueries,
    };

    return this.performTimeSeriesQuery(request, options.range);
  };

  handleAnnotationQuery(
    queries: CloudWatchAnnotationQuery[],
    options: DataQueryRequest<CloudWatchQuery>
  ): Observable<DataQueryResponse> {
    return this.awsRequest(DS_QUERY_ENDPOINT, {
      from: options.range.from.valueOf().toString(),
      to: options.range.to.valueOf().toString(),
      queries: queries.map((query) => ({
        ...query,
        statistic: this.templateSrv.replace(query.statistic),
        region: this.templateSrv.replace(this.getActualRegion(query.region)),
        namespace: this.templateSrv.replace(query.namespace),
        metricName: this.templateSrv.replace(query.metricName),
        dimensions: this.convertDimensionFormat(query.dimensions ?? {}, {}),
        period: query.period ? parseInt(query.period, 10) : 300,
        actionPrefix: query.actionPrefix ?? '',
        alarmNamePrefix: query.alarmNamePrefix ?? '',
        type: 'annotationQuery',
        datasource: this.getRef(),
      })),
    }).pipe(
      map((r) => {
        const frames = toDataQueryResponse({ data: r }).data as DataFrame[];
        return { data: frames };
      })
    );
  }

  /**
   * Checks progress and polls data of a started logs query with some retry logic.
   * @param queryParams
   */
  logsQuery(
    queryParams: Array<{
      queryId: string;
      refId: string;
      limit?: number;
      region: string;
      statsGroups?: string[];
    }>,
    timeoutFunc: () => boolean
  ): Observable<DataQueryResponse> {
    this.logQueries = {};
    queryParams.forEach((param) => {
      this.logQueries[param.refId] = {
        id: param.queryId,
        region: param.region,
        statsQuery: (param.statsGroups?.length ?? 0) > 0 ?? false,
      };
    });

    const dataFrames = increasingInterval({ startPeriod: 100, endPeriod: 1000, step: 300 }).pipe(
      concatMap((_) => this.makeLogActionRequest('GetQueryResults', queryParams, { skipCache: true })),
      repeat(),
      share()
    );

    const consecutiveFailedAttempts = dataFrames.pipe(
      scan(
        ({ failures, prevRecordsMatched }, frames) => {
          failures++;
          for (const frame of frames) {
            const recordsMatched = frame.meta?.stats?.find((stat) => stat.displayName === 'Records scanned')?.value!;
            if (recordsMatched > (prevRecordsMatched[frame.refId!] ?? 0)) {
              failures = 0;
            }
            prevRecordsMatched[frame.refId!] = recordsMatched;
          }

          return { failures, prevRecordsMatched };
        },
        { failures: 0, prevRecordsMatched: {} as Record<string, number> }
      ),
      map(({ failures }) => failures),
      share()
    );

    const queryResponse: Observable<DataQueryResponse> = zip(dataFrames, consecutiveFailedAttempts).pipe(
      tap(([dataFrames]) => {
        for (const frame of dataFrames) {
          if (
            [
              CloudWatchLogsQueryStatus.Complete,
              CloudWatchLogsQueryStatus.Cancelled,
              CloudWatchLogsQueryStatus.Failed,
            ].includes(frame.meta?.custom?.['Status']) &&
            this.logQueries.hasOwnProperty(frame.refId!)
          ) {
            delete this.logQueries[frame.refId!];
          }
        }
      }),
      map(([dataFrames, failedAttempts]) => {
        if (timeoutFunc()) {
          for (const frame of dataFrames) {
            set(frame, 'meta.custom.Status', CloudWatchLogsQueryStatus.Cancelled);
          }
        }

        return {
          data: dataFrames,
          key: 'test-key',
          state: dataFrames.every((dataFrame) =>
            [
              CloudWatchLogsQueryStatus.Complete,
              CloudWatchLogsQueryStatus.Cancelled,
              CloudWatchLogsQueryStatus.Failed,
            ].includes(dataFrame.meta?.custom?.['Status'])
          )
            ? LoadingState.Done
            : LoadingState.Loading,
          error: timeoutFunc()
            ? {
                message: `error: query timed out after ${failedAttempts} attempts`,
                type: DataQueryErrorType.Timeout,
              }
            : undefined,
        };
      }),
      takeWhile(({ state }) => state !== LoadingState.Error && state !== LoadingState.Done, true)
    );

    return withTeardown(queryResponse, () => this.stopQueries());
  }

  stopQueries() {
    if (Object.keys(this.logQueries).length > 0) {
      this.makeLogActionRequest(
        'StopQuery',
        Object.values(this.logQueries).map((logQuery) => ({ queryId: logQuery.id, region: logQuery.region })),
        {
          makeReplacements: false,
          skipCache: true,
        }
      ).pipe(
        finalize(() => {
          this.logQueries = {};
        })
      );
    }
  }

  async describeLogGroups(params: DescribeLogGroupsRequest): Promise<string[]> {
    const dataFrames = await lastValueFrom(this.makeLogActionRequest('DescribeLogGroups', [params]));

    const logGroupNames = dataFrames[0]?.fields[0]?.values.toArray() ?? [];
    return logGroupNames;
  }

  async getLogGroupFields(params: GetLogGroupFieldsRequest): Promise<GetLogGroupFieldsResponse> {
    const dataFrames = await lastValueFrom(this.makeLogActionRequest('GetLogGroupFields', [params]));

    const fieldNames = dataFrames[0].fields[0].values.toArray();
    const fieldPercentages = dataFrames[0].fields[1].values.toArray();
    const getLogGroupFieldsResponse = {
      logGroupFields: fieldNames.map((val, i) => ({ name: val, percent: fieldPercentages[i] })) ?? [],
    };

    return getLogGroupFieldsResponse;
  }

  getLogRowContext = async (
    row: LogRowModel,
    { limit = 10, direction = 'BACKWARD' }: RowContextOptions = {}
  ): Promise<{ data: DataFrame[] }> => {
    let logStreamField = null;
    let logField = null;

    for (const field of row.dataFrame.fields) {
      if (field.name === LOGSTREAM_IDENTIFIER_INTERNAL) {
        logStreamField = field;
        if (logField !== null) {
          break;
        }
      } else if (field.name === LOG_IDENTIFIER_INTERNAL) {
        logField = field;
        if (logStreamField !== null) {
          break;
        }
      }
    }

    const requestParams: GetLogEventsRequest = {
      limit,
      startFromHead: direction !== 'BACKWARD',
      logGroupName: parseLogGroupName(logField!.values.get(row.rowIndex)),
      logStreamName: logStreamField!.values.get(row.rowIndex),
    };

    if (direction === 'BACKWARD') {
      requestParams.endTime = row.timeEpochMs;
    } else {
      requestParams.startTime = row.timeEpochMs;
    }

    const dataFrames = await lastValueFrom(this.makeLogActionRequest('GetLogEvents', [requestParams]));

    return {
      data: dataFrames,
    };
  };

  getVariables() {
    return this.templateSrv.getVariables().map((v) => `$${v.name}`);
  }

  getPeriod(target: CloudWatchMetricsQuery, options: any) {
    let period = this.templateSrv.replace(target.period, options.scopedVars) as any;
    if (period && period.toLowerCase() !== 'auto') {
      if (/^\d+$/.test(period)) {
        period = parseInt(period, 10);
      } else {
        period = rangeUtil.intervalToSeconds(period);
      }

      if (period < 1) {
        period = 1;
      }
    }

    return period || '';
  }

  performTimeSeriesQuery(request: MetricRequest, { from, to }: TimeRange): Observable<any> {
    return this.awsRequest(DS_QUERY_ENDPOINT, request).pipe(
      map((res) => {
        const dataframes: DataFrame[] = toDataQueryResponse({ data: res }).data;
        if (!dataframes || dataframes.length <= 0) {
          return { data: [] };
        }

        const lastError = findLast(res.results, (v) => !!v.error);

        dataframes.forEach((frame) => {
          frame.fields.forEach((field) => {
            if (field.type === FieldType.time) {
              // field.config.interval is populated in order for Grafana to fill in null values at frame intervals
              field.config.interval = frame.meta?.custom?.period * 1000;
            }
          });
        });

        return {
          data: dataframes,
          error: lastError ? { message: lastError.error } : null,
        };
      }),
      catchError((err) => {
        const isFrameError = err.data.results;

        // Error is not frame specific
        if (!isFrameError && err.data && err.data.message === 'Metric request error' && err.data.error) {
          err.message = err.data.error;
          return throwError(() => err);
        }

        // The error is either for a specific frame or for all the frames
        const results: Array<{ error?: string }> = Object.values(err.data.results);
        const firstErrorResult = results.find((r) => r.error);
        if (firstErrorResult) {
          err.message = firstErrorResult.error;
        }

        if (results.some((r) => r.error && /^Throttling:.*/.test(r.error))) {
          const failedRedIds = Object.keys(err.data.results);
          const regionsAffected = Object.values(request.queries).reduce(
            (res: string[], { refId, region }) =>
              (refId && !failedRedIds.includes(refId)) || res.includes(region) ? res : [...res, region],
            []
          ) as string[];
          regionsAffected.forEach((region) => {
            const actualRegion = this.getActualRegion(region);
            if (actualRegion) {
              this.debouncedAlert(this.datasourceName, actualRegion);
            }
          });
        }

        return throwError(() => err);
      })
    );
  }

  doMetricResourceRequest(subtype: string, parameters?: any): Promise<Array<{ text: any; label: any; value: any }>> {
    return this.getResource(subtype, parameters);
  }

  makeLogActionRequest(
    subtype: LogAction,
    queryParams: CloudWatchLogsRequest[],
    options: {
      scopedVars?: ScopedVars;
      makeReplacements?: boolean;
      skipCache?: boolean;
    } = {
      makeReplacements: true,
      skipCache: false,
    }
  ): Observable<DataFrame[]> {
    const range = this.timeSrv.timeRange();

    const requestParams = {
      from: range.from.valueOf().toString(),
      to: range.to.valueOf().toString(),
      queries: queryParams.map((param: CloudWatchLogsRequest) => ({
        refId: (param as StartQueryRequest).refId || 'A',
        intervalMs: 1, // dummy
        maxDataPoints: 1, // dummy
        datasource: this.getRef(),
        type: 'logAction',
        subtype: subtype,
        ...param,
      })),
    };

    if (options.makeReplacements) {
      requestParams.queries.forEach((query: CloudWatchLogsRequest) => {
        const fieldsToReplace: Array<
          keyof (GetLogEventsRequest & StartQueryRequest & DescribeLogGroupsRequest & GetLogGroupFieldsRequest)
        > = ['queryString', 'logGroupNames', 'logGroupName', 'logGroupNamePrefix'];

        const anyQuery: any = query;
        for (const fieldName of fieldsToReplace) {
          if (query.hasOwnProperty(fieldName)) {
            if (Array.isArray(anyQuery[fieldName])) {
<<<<<<< HEAD
              anyQuery[fieldName] = anyQuery[fieldName].map((val: string) =>
                this.replace(val, options.scopedVars, true, fieldName)
              );
=======
              anyQuery[fieldName] = anyQuery[fieldName].flatMap((val: string) => {
                if (fieldName === 'logGroupNames') {
                  return this.expandVariableToArray(val, options.scopedVars || {});
                }
                return this.replace(val, options.scopedVars, true, fieldName);
              });
>>>>>>> 0ca4ccfa
            } else {
              anyQuery[fieldName] = this.replace(anyQuery[fieldName], options.scopedVars, true, fieldName);
            }
          }
        }
        // TODO: seems to be some sort of bug that we don't really send region with all queries. This means
        //  if you select different than default region in editor you will get results for autocomplete from wrong
        //  region.
        if (anyQuery.region) {
          anyQuery.region = this.replace(anyQuery.region, options.scopedVars, true, 'region');
          anyQuery.region = this.getActualRegion(anyQuery.region);
        }
      });
    }

    const resultsToDataFrames = (val: any): DataFrame[] => toDataQueryResponse(val).data || [];
    let headers = {};
    if (options.skipCache) {
      headers = {
        'X-Cache-Skip': true,
      };
    }

    return this.awsRequest(DS_QUERY_ENDPOINT, requestParams, headers).pipe(
      map((response) => resultsToDataFrames({ data: response })),
      catchError((err: FetchError) => {
        if (config.featureToggles.datasourceQueryMultiStatus && err.status === 207) {
          throw err;
        }

        if (err.status === 400) {
          throw err;
        }

        if (err.data?.error) {
          throw err.data.error;
        } else if (err.data?.message) {
          // In PROD we do not supply .error
          throw err.data.message;
        }

        throw err;
      })
    );
  }

  getRegions(): Promise<Array<{ label: string; value: string; text: string }>> {
    return this.doMetricResourceRequest('regions').then((regions: any) => [
      { label: 'default', value: 'default', text: 'default' },
      ...regions,
    ]);
  }

  getNamespaces() {
    return this.doMetricResourceRequest('namespaces');
  }

  async getMetrics(namespace: string | undefined, region?: string) {
    if (!namespace) {
      return [];
    }

    return this.doMetricResourceRequest('metrics', {
      region: this.templateSrv.replace(this.getActualRegion(region)),
      namespace: this.templateSrv.replace(namespace),
    });
  }

  async getAllMetrics(region: string): Promise<Array<{ metricName: string; namespace: string }>> {
    const values = await this.doMetricResourceRequest('all-metrics', {
      region: this.templateSrv.replace(this.getActualRegion(region)),
    });

    return values.map((v) => ({ metricName: v.value, namespace: v.text }));
  }

  async getDimensionKeys(
    namespace: string | undefined,
    region: string,
    dimensionFilters: Dimensions = {},
    metricName = ''
  ) {
    if (!namespace) {
      return [];
    }

    return this.doMetricResourceRequest('dimension-keys', {
      region: this.templateSrv.replace(this.getActualRegion(region)),
      namespace: this.templateSrv.replace(namespace),
      dimensionFilters: JSON.stringify(this.convertDimensionFormat(dimensionFilters, {})),
      metricName,
    });
  }

  async getDimensionValues(
    region: string,
    namespace: string | undefined,
    metricName: string | undefined,
    dimensionKey: string,
    filterDimensions: {}
  ) {
    if (!namespace || !metricName) {
      return [];
    }

    const values = await this.doMetricResourceRequest('dimension-values', {
      region: this.templateSrv.replace(this.getActualRegion(region)),
      namespace: this.templateSrv.replace(namespace),
      metricName: this.templateSrv.replace(metricName.trim()),
      dimensionKey: this.templateSrv.replace(dimensionKey),
      dimensions: JSON.stringify(this.convertDimensionFormat(filterDimensions, {})),
    });

    return values;
  }

  getEbsVolumeIds(region: string, instanceId: string) {
    return this.doMetricResourceRequest('ebs-volume-ids', {
      region: this.templateSrv.replace(this.getActualRegion(region)),
      instanceId: this.templateSrv.replace(instanceId),
    });
  }

  getEc2InstanceAttribute(region: string, attributeName: string, filters: any) {
    return this.doMetricResourceRequest('ec2-instance-attribute', {
      region: this.templateSrv.replace(this.getActualRegion(region)),
      attributeName: this.templateSrv.replace(attributeName),
      filters: JSON.stringify(this.convertMultiFilterFormat(filters, 'filter key')),
    });
  }

  getResourceARNs(region: string, resourceType: string, tags: any) {
    return this.doMetricResourceRequest('resource-arns', {
      region: this.templateSrv.replace(this.getActualRegion(region)),
      resourceType: this.templateSrv.replace(resourceType),
      tags: JSON.stringify(this.convertMultiFilterFormat(tags, 'tag name')),
    });
  }

  targetContainsTemplate(target: any) {
    return (
      this.templateSrv.containsTemplate(target.region) ||
      this.templateSrv.containsTemplate(target.namespace) ||
      this.templateSrv.containsTemplate(target.metricName) ||
      this.templateSrv.containsTemplate(target.expression!) ||
      target.logGroupNames?.some((logGroup: string) => this.templateSrv.containsTemplate(logGroup)) ||
      find(target.dimensions, (v, k) => this.templateSrv.containsTemplate(k) || this.templateSrv.containsTemplate(v))
    );
  }

  awsRequest(url: string, data: MetricRequest, headers: Record<string, any> = {}): Observable<TSDBResponse> {
    const options = {
      method: 'POST',
      url,
      data,
      headers,
    };

    return getBackendSrv()
      .fetch<TSDBResponse>(options)
      .pipe(map((result) => result.data));
  }

  getDefaultRegion() {
    return this.defaultRegion;
  }

  getActualRegion(region?: string) {
    if (region === 'default' || region === undefined || region === '') {
      return this.getDefaultRegion();
    }
    return region;
  }

  showContextToggle() {
    return true;
  }

  convertToCloudWatchTime(date: any, roundUp: any) {
    if (isString(date)) {
      date = dateMath.parse(date, roundUp);
    }
    return Math.round(date.valueOf() / 1000);
  }

  convertDimensionFormat(dimensions: Dimensions, scopedVars: ScopedVars) {
    return Object.entries(dimensions).reduce((result, [key, value]) => {
      key = this.replace(key, scopedVars, true, 'dimension keys');

      if (Array.isArray(value)) {
        return { ...result, [key]: value };
      }

      if (!value) {
        return { ...result, [key]: null };
      }

      const newValues = this.expandVariableToArray(value, scopedVars);
      return { ...result, [key]: newValues };
    }, {});
  }

  // get the value for a given template variable
  expandVariableToArray(value: string, scopedVars: ScopedVars): string[] {
    const variableName = this.templateSrv.getVariableName(value);
    const valueVar = this.templateSrv.getVariables().find(({ name }) => {
      return name === variableName;
    });
    if (variableName && valueVar) {
      if ((valueVar as unknown as VariableWithMultiSupport).multi) {
        return this.templateSrv.replace(value, scopedVars, 'pipe').split('|');
      }
      return [this.templateSrv.replace(value, scopedVars)];
    }
    return [value];
  }

  convertMultiFilterFormat(multiFilters: MultiFilters, fieldName?: string) {
    return Object.entries(multiFilters).reduce((result, [key, values]) => {
      key = this.replace(key, {}, true, fieldName);
      if (!values) {
        return { ...result, [key]: null };
      }
      const initialVal: string[] = [];
      const newValues = values.reduce((result, value) => {
        const vals = this.expandVariableToArray(value, {});
        return [...result, ...vals];
      }, initialVal);
      return { ...result, [key]: newValues };
    }, {});
  }

  replace(
    target?: string,
    scopedVars?: ScopedVars,
    displayErrorIfIsMultiTemplateVariable?: boolean,
    fieldName?: string
  ) {
    if (displayErrorIfIsMultiTemplateVariable && !!target) {
      const variable = this.templateSrv
        .getVariables()
        .find(({ name }) => name === this.templateSrv.getVariableName(target));
      if (variable && (variable as unknown as VariableWithMultiSupport).multi) {
        this.debouncedCustomAlert(
          'CloudWatch templating error',
          `Multi template variables are not supported for ${fieldName || target}`
        );
      }
    }

    return this.templateSrv.replace(target, scopedVars);
  }

  getQueryDisplayText(query: CloudWatchQuery) {
    if (query.queryMode === 'Logs') {
      return query.expression ?? '';
    } else {
      return JSON.stringify(query);
    }
  }

  getTargetsByQueryMode = (targets: CloudWatchQuery[]) => {
    const logQueries: CloudWatchLogsQuery[] = [];
    const metricsQueries: CloudWatchMetricsQuery[] = [];
    const annotationQueries: CloudWatchAnnotationQuery[] = [];

    targets.forEach((query) => {
      if (isCloudWatchAnnotationQuery(query)) {
        annotationQueries.push(query);
      } else if (isCloudWatchLogsQuery(query)) {
        logQueries.push(query);
      } else {
        metricsQueries.push(query);
      }
    });

    return {
      logQueries,
      metricsQueries,
      annotationQueries,
    };
  };

  interpolateVariablesInQueries(queries: CloudWatchQuery[], scopedVars: ScopedVars): CloudWatchQuery[] {
    if (!queries.length) {
      return queries;
    }

    return queries.map((query) => ({
      ...query,
      region: this.getActualRegion(this.replace(query.region, scopedVars)),
      ...(isCloudWatchMetricsQuery(query) && this.interpolateMetricsQueryVariables(query, scopedVars)),
    }));
  }

  interpolateMetricsQueryVariables(
    query: CloudWatchMetricsQuery,
    scopedVars: ScopedVars
  ): Pick<CloudWatchMetricsQuery, 'alias' | 'metricName' | 'namespace' | 'period' | 'dimensions' | 'sqlExpression'> {
    return {
      alias: this.replace(query.alias, scopedVars),
      metricName: this.replace(query.metricName, scopedVars),
      namespace: this.replace(query.namespace, scopedVars),
      period: this.replace(query.period, scopedVars),
      sqlExpression: this.replace(query.sqlExpression, scopedVars),
<<<<<<< HEAD
      dimensions: Object.entries(query.dimensions ?? {}).reduce((prev, [key, value]) => {
        if (Array.isArray(value)) {
          return { ...prev, [key]: value };
        }

        return { ...prev, [this.replace(key, scopedVars)]: this.replace(value, scopedVars) };
      }, {}),
=======
      dimensions: this.convertDimensionFormat(query.dimensions ?? {}, scopedVars),
>>>>>>> 0ca4ccfa
    };
  }
}

function withTeardown<T = any>(observable: Observable<T>, onUnsubscribe: () => void): Observable<T> {
  return new Observable<T>((subscriber) => {
    const innerSub = observable.subscribe({
      next: (val) => subscriber.next(val),
      error: (err) => subscriber.next(err),
      complete: () => subscriber.complete(),
    });

    return () => {
      innerSub.unsubscribe();
      onUnsubscribe();
    };
  });
}

function parseLogGroupName(logIdentifier: string): string {
  const colonIndex = logIdentifier.lastIndexOf(':');
  return logIdentifier.slice(colonIndex + 1);
}<|MERGE_RESOLUTION|>--- conflicted
+++ resolved
@@ -40,11 +40,7 @@
 import { MetricMathCompletionItemProvider } from './metric-math/completion/CompletionItemProvider';
 import { migrateMetricQuery } from './migrations/metricQueryMigrations';
 import {
-<<<<<<< HEAD
-  MetricEditorMode,
-=======
   CloudWatchAnnotationQuery,
->>>>>>> 0ca4ccfa
   CloudWatchJsonData,
   CloudWatchLogsQuery,
   CloudWatchLogsQueryStatus,
@@ -57,32 +53,18 @@
   GetLogGroupFieldsRequest,
   GetLogGroupFieldsResponse,
   LogAction,
-<<<<<<< HEAD
-  MetricQueryType,
-=======
   MetricEditorMode,
->>>>>>> 0ca4ccfa
   MetricQuery,
   MetricQueryType,
   MetricRequest,
   MultiFilters,
   StartQueryRequest,
   TSDBResponse,
-<<<<<<< HEAD
-  Dimensions,
-  MetricFindSuggestData,
-  CloudWatchLogsRequest,
-=======
->>>>>>> 0ca4ccfa
 } from './types';
 import { addDataLinksToLogsResponse } from './utils/datalinks';
 import { runWithRetry } from './utils/logsRetry';
-<<<<<<< HEAD
-import { CompletionItemProvider } from './cloudwatch-sql/completion/CompletionItemProvider';
-=======
 import { increasingInterval } from './utils/rxjs/increasingInterval';
 import { CloudWatchVariableSupport } from './variables';
->>>>>>> 0ca4ccfa
 
 const DS_QUERY_ENDPOINT = '/api/ds/query';
 
@@ -113,14 +95,10 @@
   defaultRegion: any;
   datasourceName: string;
   languageProvider: CloudWatchLanguageProvider;
-<<<<<<< HEAD
-  sqlCompletionItemProvider: CompletionItemProvider;
-=======
   sqlCompletionItemProvider: SQLCompletionItemProvider;
 
   metricMathCompletionItemProvider: MetricMathCompletionItemProvider;
 
->>>>>>> 0ca4ccfa
   tracingDataSourceUid?: string;
   logsTimeout: string;
 
@@ -149,9 +127,6 @@
     this.languageProvider = new CloudWatchLanguageProvider(this);
     this.tracingDataSourceUid = instanceSettings.jsonData.tracingDatasourceUid;
     this.logsTimeout = instanceSettings.jsonData.logsTimeout || '15m';
-<<<<<<< HEAD
-    this.sqlCompletionItemProvider = new CompletionItemProvider(this);
-=======
     this.sqlCompletionItemProvider = new SQLCompletionItemProvider(this, this.templateSrv);
     this.metricMathCompletionItemProvider = new MetricMathCompletionItemProvider(this, this.templateSrv);
     this.variables = new CloudWatchVariableSupport(this);
@@ -160,7 +135,6 @@
 
   filterQuery(query: CloudWatchQuery) {
     return query.hide !== true || (isCloudWatchMetricsQuery(query) && query.id !== '');
->>>>>>> 0ca4ccfa
   }
 
   query(options: DataQueryRequest<CloudWatchQuery>): Observable<DataQueryResponse> {
@@ -275,31 +249,12 @@
     );
   };
 
-<<<<<<< HEAD
-  filterMetricQuery({
-    region,
-    metricQueryType,
-    metricEditorMode,
-    expression,
-    metricName,
-    namespace,
-    sqlExpression,
-    statistic,
-    dimensions,
-    ...rest
-  }: CloudWatchMetricsQuery): boolean {
-    if (!region) {
-      return false;
-    }
-
-=======
   filterMetricQuery(query: CloudWatchMetricsQuery): boolean {
     const { region, metricQueryType, metricEditorMode, expression, metricName, namespace, sqlExpression, statistic } =
       query;
     if (!region) {
       return false;
     }
->>>>>>> 0ca4ccfa
     if (metricQueryType === MetricQueryType.Search && metricEditorMode === MetricEditorMode.Builder) {
       return !!namespace && !!metricName && !!statistic;
     } else if (metricQueryType === MetricQueryType.Search && metricEditorMode === MetricEditorMode.Code) {
@@ -312,8 +267,6 @@
     throw new Error('invalid metric editor mode');
   }
 
-<<<<<<< HEAD
-=======
   replaceMetricQueryVars(
     query: CloudWatchMetricsQuery,
     options: DataQueryRequest<CloudWatchQuery>
@@ -331,34 +284,10 @@
     return query;
   }
 
->>>>>>> 0ca4ccfa
   handleMetricQueries = (
     metricQueries: CloudWatchMetricsQuery[],
     options: DataQueryRequest<CloudWatchQuery>
   ): Observable<DataQueryResponse> => {
-<<<<<<< HEAD
-    const validMetricsQueries = metricQueries.filter(this.filterMetricQuery).map(
-      (item: CloudWatchMetricsQuery): MetricQuery => {
-        item.region = this.replace(this.getActualRegion(item.region), options.scopedVars, true, 'region');
-        item.namespace = this.replace(item.namespace, options.scopedVars, true, 'namespace');
-        item.metricName = this.replace(item.metricName, options.scopedVars, true, 'metric name');
-        item.dimensions = this.convertDimensionFormat(item.dimensions ?? {}, options.scopedVars);
-        item.statistic = this.templateSrv.replace(item.statistic, options.scopedVars);
-        item.period = String(this.getPeriod(item, options)); // use string format for period in graph query, and alerting
-        item.id = this.templateSrv.replace(item.id, options.scopedVars);
-        item.expression = this.templateSrv.replace(item.expression, options.scopedVars);
-        item.sqlExpression = this.templateSrv.replace(item.sqlExpression, options.scopedVars, 'raw');
-
-        return {
-          intervalMs: options.intervalMs,
-          maxDataPoints: options.maxDataPoints,
-          ...item,
-          type: 'timeSeriesQuery',
-          datasource: this.getRef(),
-        };
-      }
-    );
-=======
     const timezoneUTCOffset = dateTimeFormat(Date.now(), {
       timeZone: options.timezone,
       format: 'Z',
@@ -379,7 +308,6 @@
           datasource: this.getRef(),
         };
       });
->>>>>>> 0ca4ccfa
 
     // No valid targets, return the empty result to save a round trip.
     if (isEmpty(validMetricsQueries)) {
@@ -720,18 +648,12 @@
         for (const fieldName of fieldsToReplace) {
           if (query.hasOwnProperty(fieldName)) {
             if (Array.isArray(anyQuery[fieldName])) {
-<<<<<<< HEAD
-              anyQuery[fieldName] = anyQuery[fieldName].map((val: string) =>
-                this.replace(val, options.scopedVars, true, fieldName)
-              );
-=======
               anyQuery[fieldName] = anyQuery[fieldName].flatMap((val: string) => {
                 if (fieldName === 'logGroupNames') {
                   return this.expandVariableToArray(val, options.scopedVars || {});
                 }
                 return this.replace(val, options.scopedVars, true, fieldName);
               });
->>>>>>> 0ca4ccfa
             } else {
               anyQuery[fieldName] = this.replace(anyQuery[fieldName], options.scopedVars, true, fieldName);
             }
@@ -1037,17 +959,7 @@
       namespace: this.replace(query.namespace, scopedVars),
       period: this.replace(query.period, scopedVars),
       sqlExpression: this.replace(query.sqlExpression, scopedVars),
-<<<<<<< HEAD
-      dimensions: Object.entries(query.dimensions ?? {}).reduce((prev, [key, value]) => {
-        if (Array.isArray(value)) {
-          return { ...prev, [key]: value };
-        }
-
-        return { ...prev, [this.replace(key, scopedVars)]: this.replace(value, scopedVars) };
-      }, {}),
-=======
       dimensions: this.convertDimensionFormat(query.dimensions ?? {}, scopedVars),
->>>>>>> 0ca4ccfa
     };
   }
 }
