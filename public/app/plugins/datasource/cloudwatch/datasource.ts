import React from 'react';
import angular from 'angular';
import _ from 'lodash';
import { notifyApp } from 'app/core/actions';
import { createErrorNotification } from 'app/core/copy/appNotification';
import { AppNotificationTimeout } from 'app/types';
import { store } from 'app/store/store';
import kbn from 'app/core/utils/kbn';
import {
  dateMath,
  ScopedVars,
  toDataFrame,
  TimeRange,
  DataSourceApi,
  DataQueryRequest,
  DataSourceInstanceSettings,
  DataQueryResponse,
  DataFrame,
} from '@grafana/data';
import { getBackendSrv } from '@grafana/runtime';
import { TemplateSrv } from 'app/features/templating/template_srv';
import { TimeSrv } from 'app/features/dashboard/services/TimeSrv';
import { ThrottlingErrorMessage } from './components/ThrottlingErrorMessage';
import memoizedDebounce from './memoizedDebounce';
import { CloudWatchQuery, CloudWatchJsonData } from './types';

const displayAlert = (datasourceName: string, region: string) =>
  store.dispatch(
    notifyApp(
      createErrorNotification(
        `CloudWatch request limit reached in ${region} for data source ${datasourceName}`,
        '',
        React.createElement(ThrottlingErrorMessage, { region }, null)
      )
    )
  );

const displayCustomError = (title: string, message: string) =>
  store.dispatch(notifyApp(createErrorNotification(title, message)));

export default class CloudWatchDatasource extends DataSourceApi<CloudWatchQuery, CloudWatchJsonData> {
  type: any;
  proxyUrl: any;
  defaultRegion: any;
  standardStatistics: any;
  datasourceName: string;
  debouncedAlert: (datasourceName: string, region: string) => void;
  debouncedCustomAlert: (title: string, message: string) => void;

  /** @ngInject */
  constructor(
    instanceSettings: DataSourceInstanceSettings<CloudWatchJsonData>,
    private templateSrv: TemplateSrv,
    private timeSrv: TimeSrv
  ) {
    super(instanceSettings);
    this.type = 'cloudwatch';
    this.proxyUrl = instanceSettings.url;
    this.defaultRegion = instanceSettings.jsonData.defaultRegion;
    this.datasourceName = instanceSettings.name;
    this.standardStatistics = ['Average', 'Maximum', 'Minimum', 'Sum', 'SampleCount'];
    this.debouncedAlert = memoizedDebounce(displayAlert, AppNotificationTimeout.Error);
    this.debouncedCustomAlert = memoizedDebounce(displayCustomError, AppNotificationTimeout.Error);
  }

  async query(options: DataQueryRequest<CloudWatchQuery>): Promise<DataQueryResponse> {
    options = angular.copy(options);

    const queries = _.filter(options.targets, item => {
      return (
        (item.id !== '' || item.hide !== true) &&
        ((!!item.region && !!item.namespace && !!item.metricName && !_.isEmpty(item.statistics)) ||
          item.expression.length > 0)
      );
    }).map(item => {
      item.region = this.replace(this.getActualRegion(item.region), options.scopedVars, true, 'region');
      item.namespace = this.replace(item.namespace, options.scopedVars, true, 'namespace');
      item.metricName = this.replace(item.metricName, options.scopedVars, true, 'metric name');
      item.dimensions = this.convertDimensionFormat(item.dimensions, options.scopedVars);
      item.statistics = item.statistics.map(stat => this.replace(stat, options.scopedVars, true, 'statistics'));
      item.period = String(this.getPeriod(item, options)); // use string format for period in graph query, and alerting
      item.id = this.templateSrv.replace(item.id, options.scopedVars);
      item.expression = this.templateSrv.replace(item.expression, options.scopedVars);

      // valid ExtendedStatistics is like p90.00, check the pattern
      const hasInvalidStatistics = item.statistics.some(s => {
        if (s.indexOf('p') === 0) {
          const matches = /^p\d{2}(?:\.\d{1,2})?$/.exec(s);
          return !matches || matches[0] !== s;
        }

        return false;
      });

      if (hasInvalidStatistics) {
        throw { message: 'Invalid extended statistics' };
      }

      return _.extend(
        {
          refId: item.refId,
          intervalMs: options.intervalMs,
          maxDataPoints: options.maxDataPoints,
          datasourceId: this.id,
          type: 'timeSeriesQuery',
        },
        item
      );
    });

    // No valid targets, return the empty result to save a round trip.
    if (_.isEmpty(queries)) {
      return Promise.resolve({ data: [] });
    }

    const request = {
      from: options.range.from.valueOf().toString(),
      to: options.range.to.valueOf().toString(),
      queries: queries,
    };

    return this.performTimeSeriesQuery(request, options.range);
  }

  get variables() {
    return this.templateSrv.variables.map(v => `$${v.name}`);
  }

  getPeriod(target: any, options: any) {
    let period = this.templateSrv.replace(target.period, options.scopedVars);
    if (period && period.toLowerCase() !== 'auto') {
      if (/^\d+$/.test(period)) {
        period = parseInt(period, 10);
      } else {
        period = kbn.interval_to_seconds(period);
      }

      if (period < 1) {
        period = 1;
      }
    }

    return period || '';
  }

  buildCloudwatchConsoleUrl(
    { region, namespace, metricName, dimensions, statistics, expression }: CloudWatchQuery,
    start: string,
    end: string,
    title: string,
    gmdMeta: Array<{ Expression: string; Period: string }>
  ) {
    region = this.getActualRegion(region);
    let conf = {
      view: 'timeSeries',
      stacked: false,
      title,
      start,
      end,
      region,
    } as any;

    const isSearchExpression =
      gmdMeta && gmdMeta.length && gmdMeta.every(({ Expression: expression }) => /SEARCH().*/.test(expression));
    const isMathExpression = !isSearchExpression && expression;

    if (isMathExpression) {
      return '';
    }

    if (isSearchExpression) {
      const metrics: any =
        gmdMeta && gmdMeta.length ? gmdMeta.map(({ Expression: expression }) => ({ expression })) : [{ expression }];
      conf = { ...conf, metrics };
    } else {
      conf = {
        ...conf,
        metrics: [
          ...statistics.map(stat => [
            namespace,
            metricName,
            ...Object.entries(dimensions).reduce((acc, [key, value]) => [...acc, key, value[0]], []),
            {
              stat,
              period: gmdMeta.length ? gmdMeta[0].Period : 60,
            },
          ]),
        ],
      };
    }

    return `https://${region}.console.aws.amazon.com/cloudwatch/deeplink.js?region=${region}#metricsV2:graph=${encodeURIComponent(
      JSON.stringify(conf)
    )}`;
  }

<<<<<<< HEAD
  async performTimeSeriesQuery(request: any, { from, to }: TimeRange): Promise<DataQueryResponse> {
=======
  performTimeSeriesQuery(request: any, { from, to }: TimeRange): Promise<any> {
>>>>>>> 249ae052
    return this.awsRequest('/api/tsdb/query', request)
      .then((res: any) => {
        const data: DataFrame[] = [];
        if (!res.results) {
          return { data };
        }
        for (const queryRequest of request.queries) {
          const queryResult = res.results[queryRequest.refId];
          if (!queryResult) {
            continue;
          }

          const link = this.buildCloudwatchConsoleUrl(
            queryRequest,
            from.toISOString(),
            to.toISOString(),
            queryRequest.refId,
            queryResult.meta.gmdMeta
          );
          const error = queryResult.error ? { message: queryResult.error } : undefined;
          for (const [name, points] of Object.entries(queryResult.series)) {
            const dataFrame = toDataFrame({
              target: name,
              datapoints: points,
              refId: queryRequest.refId,
              meta: queryResult.meta,
              error,
            });
            if (link) {
              for (const field of dataFrame.fields) {
                field.config.links = [
                  {
                    url: link,
                    title: 'View in CloudWatch console',
                    targetBlank: true,
                  },
                ];
              }
            }
            data.push(dataFrame);
          }
        }
        return { data };
      })
      .catch((err: any = { data: { error: '' } }) => {
        console.log('GOT ERROR', err);
        if (/^Throttling:.*/.test(err.data?.message)) {
          const failedRedIds = Object.keys(err.data.results);
          const regionsAffected = Object.values(request.queries).reduce(
            (res: string[], { refId, region }: CloudWatchQuery) =>
              !failedRedIds.includes(refId) || res.includes(region) ? res : [...res, region],
            []
          ) as string[];

          regionsAffected.forEach(region => this.debouncedAlert(this.datasourceName, this.getActualRegion(region)));
        }

        if (err.data && err.data.message === 'Metric request error' && err.data.error) {
          err.data.message = err.data.error;
        }

        throw err;
      });
  }

  transformSuggestDataFromTable(suggestData: any) {
    return _.map(suggestData.results['metricFindQuery'].tables[0].rows, v => {
      return {
        text: v[0],
        value: v[1],
        label: v[1],
      };
    });
  }

  doMetricQueryRequest(subtype: any, parameters: any) {
    const range = this.timeSrv.timeRange();
    return this.awsRequest('/api/tsdb/query', {
      from: range.from.valueOf().toString(),
      to: range.to.valueOf().toString(),
      queries: [
        _.extend(
          {
            refId: 'metricFindQuery',
            intervalMs: 1, // dummy
            maxDataPoints: 1, // dummy
            datasourceId: this.id,
            type: 'metricFindQuery',
            subtype: subtype,
          },
          parameters
        ),
      ],
    }).then((r: any) => {
      return this.transformSuggestDataFromTable(r);
    });
  }

  getRegions() {
    return this.doMetricQueryRequest('regions', null).then((regions: any) => [
      { label: 'default', value: 'default', text: 'default' },
      ...regions,
    ]);
  }

  getNamespaces() {
    return this.doMetricQueryRequest('namespaces', null);
  }

  async getMetrics(namespace: string, region?: string) {
    if (!namespace) {
      return [];
    }

    return this.doMetricQueryRequest('metrics', {
      region: this.templateSrv.replace(this.getActualRegion(region)),
      namespace: this.templateSrv.replace(namespace),
    });
  }

  async getDimensionKeys(namespace: string, region: string) {
    if (!namespace) {
      return [];
    }

    return this.doMetricQueryRequest('dimension_keys', {
      region: this.templateSrv.replace(this.getActualRegion(region)),
      namespace: this.templateSrv.replace(namespace),
    });
  }

  async getDimensionValues(
    region: string,
    namespace: string,
    metricName: string,
    dimensionKey: string,
    filterDimensions: {}
  ) {
    if (!namespace || !metricName) {
      return [];
    }

    const values = await this.doMetricQueryRequest('dimension_values', {
      region: this.templateSrv.replace(this.getActualRegion(region)),
      namespace: this.templateSrv.replace(namespace),
      metricName: this.templateSrv.replace(metricName.trim()),
      dimensionKey: this.templateSrv.replace(dimensionKey),
      dimensions: this.convertDimensionFormat(filterDimensions, {}),
    });

    return values;
  }

  getEbsVolumeIds(region: string, instanceId: string) {
    return this.doMetricQueryRequest('ebs_volume_ids', {
      region: this.templateSrv.replace(this.getActualRegion(region)),
      instanceId: this.templateSrv.replace(instanceId),
    });
  }

  getEc2InstanceAttribute(region: string, attributeName: string, filters: any) {
    return this.doMetricQueryRequest('ec2_instance_attribute', {
      region: this.templateSrv.replace(this.getActualRegion(region)),
      attributeName: this.templateSrv.replace(attributeName),
      filters: filters,
    });
  }

  getResourceARNs(region: string, resourceType: string, tags: any) {
    return this.doMetricQueryRequest('resource_arns', {
      region: this.templateSrv.replace(this.getActualRegion(region)),
      resourceType: this.templateSrv.replace(resourceType),
      tags: tags,
    });
  }

  async metricFindQuery(query: string) {
    let region;
    let namespace;
    let metricName;
    let filterJson;

    const regionQuery = query.match(/^regions\(\)/);
    if (regionQuery) {
      return this.getRegions();
    }

    const namespaceQuery = query.match(/^namespaces\(\)/);
    if (namespaceQuery) {
      return this.getNamespaces();
    }

    const metricNameQuery = query.match(/^metrics\(([^\)]+?)(,\s?([^,]+?))?\)/);
    if (metricNameQuery) {
      namespace = metricNameQuery[1];
      region = metricNameQuery[3];
      return this.getMetrics(namespace, region);
    }

    const dimensionKeysQuery = query.match(/^dimension_keys\(([^\)]+?)(,\s?([^,]+?))?\)/);
    if (dimensionKeysQuery) {
      namespace = dimensionKeysQuery[1];
      region = dimensionKeysQuery[3];
      return this.getDimensionKeys(namespace, region);
    }

    const dimensionValuesQuery = query.match(
      /^dimension_values\(([^,]+?),\s?([^,]+?),\s?([^,]+?),\s?([^,]+?)(,\s?(.+))?\)/
    );
    if (dimensionValuesQuery) {
      region = dimensionValuesQuery[1];
      namespace = dimensionValuesQuery[2];
      metricName = dimensionValuesQuery[3];
      const dimensionKey = dimensionValuesQuery[4];
      filterJson = {};
      if (dimensionValuesQuery[6]) {
        filterJson = JSON.parse(this.templateSrv.replace(dimensionValuesQuery[6]));
      }

      return this.getDimensionValues(region, namespace, metricName, dimensionKey, filterJson);
    }

    const ebsVolumeIdsQuery = query.match(/^ebs_volume_ids\(([^,]+?),\s?([^,]+?)\)/);
    if (ebsVolumeIdsQuery) {
      region = ebsVolumeIdsQuery[1];
      const instanceId = ebsVolumeIdsQuery[2];
      return this.getEbsVolumeIds(region, instanceId);
    }

    const ec2InstanceAttributeQuery = query.match(/^ec2_instance_attribute\(([^,]+?),\s?([^,]+?),\s?(.+?)\)/);
    if (ec2InstanceAttributeQuery) {
      region = ec2InstanceAttributeQuery[1];
      const targetAttributeName = ec2InstanceAttributeQuery[2];
      filterJson = JSON.parse(this.templateSrv.replace(ec2InstanceAttributeQuery[3]));
      return this.getEc2InstanceAttribute(region, targetAttributeName, filterJson);
    }

    const resourceARNsQuery = query.match(/^resource_arns\(([^,]+?),\s?([^,]+?),\s?(.+?)\)/);
    if (resourceARNsQuery) {
      region = resourceARNsQuery[1];
      const resourceType = resourceARNsQuery[2];
      const tagsJSON = JSON.parse(this.templateSrv.replace(resourceARNsQuery[3]));
      return this.getResourceARNs(region, resourceType, tagsJSON);
    }

    const statsQuery = query.match(/^statistics\(\)/);
    if (statsQuery) {
      return this.standardStatistics.map((s: string) => ({ value: s, label: s, text: s }));
    }

    return Promise.resolve([]);
  }

  annotationQuery(options: any) {
    const annotation = options.annotation;
    const statistics = _.map(annotation.statistics, s => {
      return this.templateSrv.replace(s);
    });
    const defaultPeriod = annotation.prefixMatching ? '' : '300';
    let period = annotation.period || defaultPeriod;
    period = parseInt(period, 10);
    const parameters = {
      prefixMatching: annotation.prefixMatching,
      region: this.templateSrv.replace(this.getActualRegion(annotation.region)),
      namespace: this.templateSrv.replace(annotation.namespace),
      metricName: this.templateSrv.replace(annotation.metricName),
      dimensions: this.convertDimensionFormat(annotation.dimensions, {}),
      statistics: statistics,
      period: period,
      actionPrefix: annotation.actionPrefix || '',
      alarmNamePrefix: annotation.alarmNamePrefix || '',
    };

    return this.awsRequest('/api/tsdb/query', {
      from: options.range.from.valueOf().toString(),
      to: options.range.to.valueOf().toString(),
      queries: [
        _.extend(
          {
            refId: 'annotationQuery',
            intervalMs: 1, // dummy
            maxDataPoints: 1, // dummy
            datasourceId: this.id,
            type: 'annotationQuery',
          },
          parameters
        ),
      ],
    }).then((r: any) => {
      return _.map(r.results['annotationQuery'].tables[0].rows, v => {
        return {
          annotation: annotation,
          time: Date.parse(v[0]),
          title: v[1],
          tags: [v[2]],
          text: v[3],
        };
      });
    });
  }

  targetContainsTemplate(target: any) {
    return (
      this.templateSrv.variableExists(target.region) ||
      this.templateSrv.variableExists(target.namespace) ||
      this.templateSrv.variableExists(target.metricName) ||
      _.find(target.dimensions, (v, k) => {
        return this.templateSrv.variableExists(k) || this.templateSrv.variableExists(v);
      })
    );
  }

  testDatasource() {
    // use billing metrics for test
    const region = this.defaultRegion;
    const namespace = 'AWS/Billing';
    const metricName = 'EstimatedCharges';
    const dimensions = {};

    return this.getDimensionValues(region, namespace, metricName, 'ServiceName', dimensions).then(() => {
      return { status: 'success', message: 'Data source is working' };
    });
  }

  awsRequest(url: string, data: any) {
    const options = {
      method: 'POST',
      url,
      data,
    };

    return getBackendSrv()
      .datasourceRequest(options)
      .then((result: any) => {
        return result.data;
      });
  }

  getDefaultRegion() {
    return this.defaultRegion;
  }

  getActualRegion(region: string) {
    if (region === 'default' || _.isEmpty(region)) {
      return this.getDefaultRegion();
    }
    return region;
  }

  convertToCloudWatchTime(date: any, roundUp: any) {
    if (_.isString(date)) {
      date = dateMath.parse(date, roundUp);
    }
    return Math.round(date.valueOf() / 1000);
  }

  convertDimensionFormat(dimensions: { [key: string]: string | string[] }, scopedVars: ScopedVars) {
    return Object.entries(dimensions).reduce((result, [key, value]) => {
      key = this.replace(key, scopedVars, true, 'dimension keys');

      if (Array.isArray(value)) {
        return { ...result, [key]: value };
      }

      const valueVar = this.templateSrv.variables.find(({ name }) => name === this.templateSrv.getVariableName(value));
      if (valueVar) {
        if (valueVar.multi) {
          const values = this.templateSrv.replace(value, scopedVars, 'pipe').split('|');
          return { ...result, [key]: values };
        }
        return { ...result, [key]: [this.templateSrv.replace(value, scopedVars)] };
      }

      return { ...result, [key]: [value] };
    }, {});
  }

  replace(target: string, scopedVars: ScopedVars, displayErrorIfIsMultiTemplateVariable?: boolean, fieldName?: string) {
    if (displayErrorIfIsMultiTemplateVariable) {
      const variable = this.templateSrv.variables.find(({ name }) => name === this.templateSrv.getVariableName(target));
      if (variable && variable.multi) {
        this.debouncedCustomAlert(
          'CloudWatch templating error',
          `Multi template variables are not supported for ${fieldName || target}`
        );
      }
    }

    return this.templateSrv.replace(target, scopedVars);
  }
}<|MERGE_RESOLUTION|>--- conflicted
+++ resolved
@@ -194,11 +194,7 @@
     )}`;
   }
 
-<<<<<<< HEAD
-  async performTimeSeriesQuery(request: any, { from, to }: TimeRange): Promise<DataQueryResponse> {
-=======
   performTimeSeriesQuery(request: any, { from, to }: TimeRange): Promise<any> {
->>>>>>> 249ae052
     return this.awsRequest('/api/tsdb/query', request)
       .then((res: any) => {
         const data: DataFrame[] = [];
