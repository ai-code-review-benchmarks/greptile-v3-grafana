--- conflicted
+++ resolved
@@ -1,17 +1,4 @@
 import React, { ChangeEvent } from 'react';
-<<<<<<< HEAD
-import { Switch, Input } from '@grafana/ui';
-import { CloudWatchAnnotationQuery, CloudWatchMetricsQuery } from '../types';
-import { PanelData } from '@grafana/data';
-import { CloudWatchDatasource } from '../datasource';
-import { MetricStatEditor } from './MetricStatEditor';
-import EditorHeader from './ui/EditorHeader';
-import InlineSelect from './ui/InlineSelect';
-import { Space } from './ui/Space';
-import { useRegions } from '../hooks';
-import EditorRow from './ui/EditorRow';
-import EditorField from './ui/EditorField';
-=======
 
 import { QueryEditorProps } from '@grafana/data';
 import { EditorField, EditorHeader, EditorRow, InlineSelect, Space, EditorSwitch } from '@grafana/experimental';
@@ -25,18 +12,11 @@
 import { MetricStatEditor } from './MetricStatEditor';
 
 export type Props = QueryEditorProps<CloudWatchDatasource, CloudWatchQuery, CloudWatchJsonData>;
->>>>>>> 0ca4ccfa
 
 export const AnnotationQueryEditor = (props: Props) => {
   const { query, onChange, datasource } = props;
   const [regions, regionIsLoading] = useRegions(datasource);
 
-<<<<<<< HEAD
-export function AnnotationQueryEditor(props: React.PropsWithChildren<Props>) {
-  const { query, onChange, datasource } = props;
-
-  const [regions, regionIsLoading] = useRegions(datasource);
-=======
   if (!isCloudWatchAnnotationQuery(query)) {
     return (
       <Alert severity="error" title="Invalid annotation query" topSpacing={2}>
@@ -44,7 +24,6 @@
       </Alert>
     );
   }
->>>>>>> 0ca4ccfa
 
   return (
     <>
@@ -62,15 +41,10 @@
       <Space v={0.5} />
       <MetricStatEditor
         {...props}
-<<<<<<< HEAD
-        disableExpressions={true}
-        onChange={(editorQuery: CloudWatchMetricsQuery) => onChange({ ...query, ...editorQuery })}
-=======
         refId={query.refId}
         metricStat={query}
         disableExpressions={true}
         onChange={(metricStat: MetricStat) => onChange({ ...query, ...metricStat })}
->>>>>>> 0ca4ccfa
         onRunQuery={() => {}}
       ></MetricStatEditor>
       <Space v={0.5} />
@@ -83,11 +57,7 @@
           />
         </EditorField>
         <EditorField label="Enable Prefix Matching" optional={true}>
-<<<<<<< HEAD
-          <Switch
-=======
           <EditorSwitch
->>>>>>> 0ca4ccfa
             value={query.prefixMatching}
             onChange={(e) => {
               onChange({
@@ -97,28 +67,16 @@
             }}
           />
         </EditorField>
-<<<<<<< HEAD
-        <EditorField label="Action" optional={true}>
-          <Input
-            disabled={!query.prefixMatching}
-=======
         <EditorField label="Action" optional={true} disabled={!query.prefixMatching}>
           <Input
->>>>>>> 0ca4ccfa
             value={query.actionPrefix || ''}
             onChange={(event: ChangeEvent<HTMLInputElement>) =>
               onChange({ ...query, actionPrefix: event.target.value })
             }
           />
         </EditorField>
-<<<<<<< HEAD
-        <EditorField label="Alarm Name" optional={true}>
-          <Input
-            disabled={!query.prefixMatching}
-=======
         <EditorField label="Alarm Name" optional={true} disabled={!query.prefixMatching}>
           <Input
->>>>>>> 0ca4ccfa
             value={query.alarmNamePrefix || ''}
             onChange={(event: ChangeEvent<HTMLInputElement>) =>
               onChange({ ...query, alarmNamePrefix: event.target.value })
