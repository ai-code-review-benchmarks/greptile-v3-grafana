{
  "name": "@grafana-plugins/grafana-pyroscope-datasource",
  "description": "Continuous profiling for analysis of CPU and memory usage, down to the line number and throughout time. Saving infrastructure cost, improving performance, and increasing reliability.",
  "private": true,
<<<<<<< HEAD
  "version": "10.4.2",
  "dependencies": {
    "@emotion/css": "11.11.2",
    "@grafana/data": "10.4.2",
    "@grafana/runtime": "10.4.2",
    "@grafana/schema": "10.4.2",
    "@grafana/ui": "10.4.2",
=======
  "version": "11.1.0",
  "dependencies": {
    "@emotion/css": "11.11.2",
    "@grafana/data": "11.1.0",
    "@grafana/runtime": "11.1.0",
    "@grafana/schema": "11.1.0",
    "@grafana/ui": "11.1.0",
>>>>>>> 5b85c4c2
    "fast-deep-equal": "^3.1.3",
    "lodash": "4.17.21",
    "monaco-editor": "0.34.1",
    "prismjs": "1.29.0",
    "react": "18.2.0",
    "react-dom": "18.2.0",
    "react-use": "17.5.0",
    "rxjs": "7.8.1",
    "tslib": "2.6.3"
  },
  "devDependencies": {
<<<<<<< HEAD
    "@grafana/plugin-configs": "10.4.2",
=======
    "@grafana/plugin-configs": "11.1.0",
    "@testing-library/dom": "10.0.0",
>>>>>>> 5b85c4c2
    "@testing-library/jest-dom": "6.4.2",
    "@testing-library/react": "15.0.2",
    "@testing-library/user-event": "14.5.2",
    "@types/jest": "29.5.12",
    "@types/lodash": "4.17.4",
    "@types/node": "20.14.2",
    "@types/prismjs": "1.26.4",
    "@types/react": "18.3.3",
    "@types/react-dom": "18.2.25",
    "@types/testing-library__jest-dom": "5.14.9",
    "css-loader": "7.1.2",
    "jest": "29.7.0",
    "style-loader": "4.0.0",
    "ts-node": "10.9.2",
    "typescript": "5.4.5",
    "webpack": "5.91.0"
  },
  "peerDependencies": {
    "@grafana/runtime": "*"
  },
  "scripts": {
    "build": "webpack -c ./webpack.config.ts --env production",
    "build:commit": "webpack -c ./webpack.config.ts --env production --env commit=$(git rev-parse --short HEAD)",
    "dev": "webpack -w -c ./webpack.config.ts --env development"
  },
  "packageManager": "yarn@4.2.2"
}<|MERGE_RESOLUTION|>--- conflicted
+++ resolved
@@ -2,15 +2,6 @@
   "name": "@grafana-plugins/grafana-pyroscope-datasource",
   "description": "Continuous profiling for analysis of CPU and memory usage, down to the line number and throughout time. Saving infrastructure cost, improving performance, and increasing reliability.",
   "private": true,
-<<<<<<< HEAD
-  "version": "10.4.2",
-  "dependencies": {
-    "@emotion/css": "11.11.2",
-    "@grafana/data": "10.4.2",
-    "@grafana/runtime": "10.4.2",
-    "@grafana/schema": "10.4.2",
-    "@grafana/ui": "10.4.2",
-=======
   "version": "11.1.0",
   "dependencies": {
     "@emotion/css": "11.11.2",
@@ -18,7 +9,6 @@
     "@grafana/runtime": "11.1.0",
     "@grafana/schema": "11.1.0",
     "@grafana/ui": "11.1.0",
->>>>>>> 5b85c4c2
     "fast-deep-equal": "^3.1.3",
     "lodash": "4.17.21",
     "monaco-editor": "0.34.1",
@@ -30,12 +20,8 @@
     "tslib": "2.6.3"
   },
   "devDependencies": {
-<<<<<<< HEAD
-    "@grafana/plugin-configs": "10.4.2",
-=======
     "@grafana/plugin-configs": "11.1.0",
     "@testing-library/dom": "10.0.0",
->>>>>>> 5b85c4c2
     "@testing-library/jest-dom": "6.4.2",
     "@testing-library/react": "15.0.2",
     "@testing-library/user-event": "14.5.2",
