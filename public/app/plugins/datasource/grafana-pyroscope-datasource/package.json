{
  "name": "@grafana-plugins/grafana-pyroscope-datasource",
  "description": "Continuous profiling for analysis of CPU and memory usage, down to the line number and throughout time. Saving infrastructure cost, improving performance, and increasing reliability.",
  "private": true,
  "version": "10.4.0-pre",
  "dependencies": {
    "@emotion/css": "11.11.2",
    "@grafana/data": "10.4.0-pre",
    "@grafana/runtime": "10.4.0-pre",
    "@grafana/schema": "10.4.0-pre",
    "@grafana/ui": "10.4.0-pre",
    "fast-deep-equal": "^3.1.3",
    "lodash": "4.17.21",
    "monaco-editor": "0.34.0",
    "prismjs": "1.29.0",
    "react": "18.2.0",
    "react-dom": "18.2.0",
    "react-use": "17.5.0",
    "rxjs": "7.8.1",
    "tslib": "2.6.2"
  },
  "devDependencies": {
    "@grafana/plugin-configs": "10.4.0-pre",
    "@testing-library/jest-dom": "6.3.0",
    "@testing-library/react": "14.1.2",
    "@testing-library/user-event": "14.5.2",
    "@types/jest": "29.5.11",
    "@types/lodash": "4.14.202",
    "@types/prismjs": "1.26.3",
    "@types/react": "18.2.48",
    "@types/react-dom": "18.2.18",
    "@types/testing-library__jest-dom": "5.14.9",
    "css-loader": "6.9.1",
    "jest": "29.7.0",
    "style-loader": "3.3.4",
    "ts-node": "10.9.2",
<<<<<<< HEAD
    "typescript": "5.3.3",
    "webpack": "5.89.0"
=======
    "typescript": "5.2.2",
    "webpack": "5.90.0"
>>>>>>> c44594d6
  },
  "peerDependencies": {
    "@grafana/runtime": "*"
  },
  "scripts": {
    "build": "webpack -c ./webpack.config.ts --env production",
    "build:commit": "webpack -c ./webpack.config.ts --env production --env commit=$(git rev-parse --short HEAD)",
    "dev": "webpack -w -c ./webpack.config.ts --env development"
  },
  "packageManager": "yarn@3.6.0"
}<|MERGE_RESOLUTION|>--- conflicted
+++ resolved
@@ -34,13 +34,8 @@
     "jest": "29.7.0",
     "style-loader": "3.3.4",
     "ts-node": "10.9.2",
-<<<<<<< HEAD
     "typescript": "5.3.3",
-    "webpack": "5.89.0"
-=======
-    "typescript": "5.2.2",
     "webpack": "5.90.0"
->>>>>>> c44594d6
   },
   "peerDependencies": {
     "@grafana/runtime": "*"
