--- conflicted
+++ resolved
@@ -13,14 +13,10 @@
   legendFormat?: string;
   valueWithRefId?: boolean;
   requestId?: string;
-<<<<<<< HEAD
-  query?: string;
-=======
   showingGraph?: boolean;
   showingTable?: boolean;
   /** Code, Builder or Explain */
   editorMode?: QueryEditorMode;
->>>>>>> 16503a71
 }
 
 export interface PromOptions extends DataSourceJsonData {
