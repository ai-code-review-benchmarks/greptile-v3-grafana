import React, { useRef } from 'react';
import { CodeEditor, CodeEditorMonacoOptions } from '@grafana/ui';
import { useLatest } from 'react-use';
import { promLanguageDefinition } from 'monaco-promql';
import { getCompletionProvider } from './monaco-completion-provider';
import { Props } from './MonacoQueryFieldProps';

const options: CodeEditorMonacoOptions = {
  lineNumbers: 'off',
  minimap: { enabled: false },
  lineDecorationsWidth: 0,
  wordWrap: 'off',
  overviewRulerLanes: 0,
  overviewRulerBorder: false,
  folding: false,
  scrollBeyondLastLine: false,
  renderLineHighlight: 'none',
  fontSize: 14,
<<<<<<< HEAD
=======
  suggestFontSize: 12,
>>>>>>> 8d179010
  // we need `fixedOverflowWidgets` because otherwise in grafana-dashboards
  // the popup is clipped by the panel-visualizations.
  fixedOverflowWidgets: true,
};

const MonacoQueryField = (props: Props) => {
  const containerRef = useRef<HTMLDivElement>(null);
  const { languageProvider, history, onChange, initialValue } = props;

  const lpRef = useLatest(languageProvider);
  const historyRef = useLatest(history);

  return (
    <div
      // NOTE: we will be setting inline-style-width/height on this element
      ref={containerRef}
      style={{
        // FIXME:
        // this is how the non-monaco query-editor is styled,
        // through the "gf-form" class
        // so to have the same effect, we do the same.
        // this should be applied somehow differently probably,
        // like a min-height on the whole row.
        marginBottom: '4px',
      }}
    >
      <CodeEditor
        onBlur={onChange}
        monacoOptions={options}
        language="promql"
        value={initialValue}
        onBeforeEditorMount={(monaco) => {
          // we construct a DataProvider object
          const getSeries = (selector: string) => lpRef.current.getSeries(selector);

          const getHistory = () =>
            Promise.resolve(historyRef.current.map((h) => h.query.expr).filter((expr) => expr !== undefined));

          const getAllMetricNames = () => {
            const { metricsMetadata } = lpRef.current;
            const result =
              metricsMetadata == null
                ? []
                : Object.entries(metricsMetadata).map(([k, v]) => ({
                    name: k,
                    help: v[0].help,
                    type: v[0].type,
                  }));
            return Promise.resolve(result);
          };

          const dataProvider = { getSeries, getHistory, getAllMetricNames };

          const langId = promLanguageDefinition.id;
          monaco.languages.register(promLanguageDefinition);
          promLanguageDefinition.loader().then((mod) => {
            monaco.languages.setMonarchTokensProvider(langId, mod.language);
            monaco.languages.setLanguageConfiguration(langId, mod.languageConfiguration);
            const completionProvider = getCompletionProvider(monaco, dataProvider);
            monaco.languages.registerCompletionItemProvider(langId, completionProvider);
          });

          // FIXME: should we unregister this at end end?
        }}
        onEditorDidMount={(editor, monaco) => {
          // this code makes the editor resize itself so that the content fits
          // (it will grow taller when necessary)
          // FIXME: maybe move this functionality into CodeEditor, like:
          // <CodeEditor resizingMode="single-line"/>
          const updateElementHeight = () => {
            const containerDiv = containerRef.current;
            if (containerDiv !== null) {
              const pixelHeight = editor.getContentHeight();
              containerDiv.style.height = `${pixelHeight}px`;
              containerDiv.style.width = '100%';
              const pixelWidth = containerDiv.clientWidth;
              editor.layout({ width: pixelWidth, height: pixelHeight });
            }
          };

          editor.onDidContentSizeChange(updateElementHeight);
          updateElementHeight();

          // handle: shift + enter
          // FIXME: maybe move this functionality into CodeEditor?
          editor.addCommand(monaco.KeyMod.Shift | monaco.KeyCode.Enter, () => {
            const text = editor.getValue();
            props.onChange(text);
            props.onRunQuery();
          });
        }}
      />
    </div>
  );
};

// we will lazy-load this module using React.lazy,
// and that only supports default-exports,
// so we have to default-export this, even if
// it is agains the style-guidelines.

export default MonacoQueryField;<|MERGE_RESOLUTION|>--- conflicted
+++ resolved
@@ -16,10 +16,7 @@
   scrollBeyondLastLine: false,
   renderLineHighlight: 'none',
   fontSize: 14,
-<<<<<<< HEAD
-=======
   suggestFontSize: 12,
->>>>>>> 8d179010
   // we need `fixedOverflowWidgets` because otherwise in grafana-dashboards
   // the popup is clipped by the panel-visualizations.
   fixedOverflowWidgets: true,
