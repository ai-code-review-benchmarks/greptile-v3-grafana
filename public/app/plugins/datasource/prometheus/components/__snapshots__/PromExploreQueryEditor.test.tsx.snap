--- conflicted
+++ resolved
@@ -56,25 +56,16 @@
       "interval": "1s",
       "refId": "A",
     }
-<<<<<<< HEAD
-    range={
-      Object {
+  }
+  range={
+    Object {
+      "from": "2020-01-01T00:00:00.000Z",
+      "raw": Object {
         "from": "2020-01-01T00:00:00.000Z",
-        "raw": Object {
-          "from": "2020-01-01T00:00:00.000Z",
-          "to": "2020-01-02T00:00:00.000Z",
-        },
         "to": "2020-01-02T00:00:00.000Z",
-      }
+      },
+      "to": "2020-01-02T00:00:00.000Z",
     }
-  />
-  <PromExploreRadioButton
-    onQueryTypeChange={[Function]}
-    selected="range"
-  />
-</Fragment>
-=======
   }
 />
->>>>>>> 5c1c5f41
 `;