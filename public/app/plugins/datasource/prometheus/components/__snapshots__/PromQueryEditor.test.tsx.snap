--- conflicted
+++ resolved
@@ -31,12 +31,7 @@
         <FormLabel
           tooltip={
             <React.Fragment>
-<<<<<<< HEAD
-              Optionally, set the lower or upper bounds on the interval between data points, for example, set "minimum 1h" to hint that the measurements were not taken more frequently.
-               
-=======
               Use 'Minimum' or 'Maximum' step mode to set the lower or upper bounds respectively on the interval between data points. For example, set "minimum 1h" to hint that measurements were not taken more frequently. Use the 'Exact' step mode to set an exact interval between data points. 
->>>>>>> 99891e1a
               <code>
                 $__interval
               </code>
