--- conflicted
+++ resolved
@@ -111,53 +111,6 @@
     });
   });
 
-<<<<<<< HEAD
-  // @todo clean up prometheusResourceBrowserCache feature flag
-  describe('getSeriesLabelsDeprecatedLRU', () => {
-    beforeEach(() => {
-      config.featureToggles.prometheusResourceBrowserCache = false;
-    });
-    it('should call labels endpoint', () => {
-      const languageProvider = new LanguageProvider({
-        ...defaultDatasource,
-        hasLabelsMatchAPISupport: () => true,
-      } as PrometheusDatasource);
-      const getSeriesLabels = languageProvider.getSeriesLabels;
-      const requestSpy = jest.spyOn(languageProvider, 'request');
-
-      const labelName = 'job';
-      const labelValue = 'grafana';
-      getSeriesLabels(`{${labelName}="${labelValue}"}`, [{ name: labelName, value: labelValue, op: '=' }] as Label[]);
-      expect(requestSpy).toHaveBeenCalled();
-      expect(requestSpy).toHaveBeenCalledWith(`/api/v1/labels`, [], {
-        end: toPrometheusTimeString,
-        'match[]': '{job="grafana"}',
-        start: fromPrometheusTimeString,
-      });
-    });
-
-    it('should call series endpoint', () => {
-      const languageProvider = new LanguageProvider({
-        ...defaultDatasource,
-        getAdjustedInterval: (timeRange: TimeRange) =>
-          getRangeSnapInterval(PrometheusCacheLevel.None, getMockQuantizedTimeRangeParams()),
-      } as PrometheusDatasource);
-      const getSeriesLabels = languageProvider.getSeriesLabels;
-      const requestSpy = jest.spyOn(languageProvider, 'request');
-
-      const labelName = 'job';
-      const labelValue = 'grafana';
-      getSeriesLabels(`{${labelName}="${labelValue}"}`, [{ name: labelName, value: labelValue, op: '=' }] as Label[]);
-      expect(requestSpy).toHaveBeenCalled();
-      expect(requestSpy).toHaveBeenCalledWith('/api/v1/series', [], {
-        end: toPrometheusTimeString,
-        'match[]': '{job="grafana"}',
-        start: fromPrometheusTimeString,
-      });
-    });
-  });
-=======
->>>>>>> ba384d29
   describe('getSeriesLabels', () => {
     it('should call labels endpoint', () => {
       const languageProvider = new LanguageProvider({
