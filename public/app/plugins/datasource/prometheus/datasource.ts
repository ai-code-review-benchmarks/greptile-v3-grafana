--- conflicted
+++ resolved
@@ -144,7 +144,7 @@
         data[key] = value;
       }
     }
-<<<<<<< HEAD
+
     // If URL includes endpoint that supports POST method, try to use configures method
     if (GET_AND_POST_MEDATADATA_ENDPOINTS.some((endpoint) => url.includes(endpoint))) {
       try {
@@ -160,10 +160,6 @@
     }
 
     return await this._request<T>(url, data, { method: 'GET', hideFromInspector: true }).toPromise(); // toPromise until we change getTagValues, getTagKeys to Observable
-=======
-
-    return this._request<T>(url, data, { method: 'GET', hideFromInspector: true }).toPromise(); // toPromise until we change getTagValues, getTagKeys to Observable
->>>>>>> 4ca3dccb
   }
 
   interpolateQueryExpr(value: string | string[] = [], variable: any) {
