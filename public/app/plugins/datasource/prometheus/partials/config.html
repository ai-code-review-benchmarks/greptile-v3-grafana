<datasource-http-settings current="ctrl.current" suggest-url="http://localhost:9090">
</datasource-http-settings>

<<<<<<< HEAD
<h3 class="page-heading">Prometheus settings</h3>

<div class="gf-form-group">
  <div class="gf-form-inline">
    <div class="gf-form max-width-30">
      <span class="gf-form-label width-7">Token</span>
      <input type="password" class="gf-form-input" ng-model="ctrl.current.jsonData.token">
    </div>
  </div>
=======
<div class="gf-form-group">
	<div class="gf-form-inline">
		<div class="gf-form">
			<span class="gf-form-label">Scrape interval</span>
			<input type="text" class="gf-form-input width-6" ng-model="ctrl.current.jsonData.timeInterval" spellcheck='false' placeholder="15s"></input>
			<info-popover mode="right-absolute">
                Set this to your global scrape interval defined in your Prometheus config file. This will be used as a lower limit for 
                the Prometheus step query parameter.
			</info-popover>
		</div>
	</div>
>>>>>>> f1fc1672
</div>
<|MERGE_RESOLUTION|>--- conflicted
+++ resolved
@@ -1,18 +1,17 @@
 <datasource-http-settings current="ctrl.current" suggest-url="http://localhost:9090">
 </datasource-http-settings>
 
-<<<<<<< HEAD
 <h3 class="page-heading">Prometheus settings</h3>
 
 <div class="gf-form-group">
+
   <div class="gf-form-inline">
     <div class="gf-form max-width-30">
       <span class="gf-form-label width-7">Token</span>
       <input type="password" class="gf-form-input" ng-model="ctrl.current.jsonData.token">
     </div>
   </div>
-=======
-<div class="gf-form-group">
+  
 	<div class="gf-form-inline">
 		<div class="gf-form">
 			<span class="gf-form-label">Scrape interval</span>
@@ -23,5 +22,5 @@
 			</info-popover>
 		</div>
 	</div>
->>>>>>> f1fc1672
+
 </div>
