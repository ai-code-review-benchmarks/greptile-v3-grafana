import _ from 'lodash';
import {
  alignRange,
  extractRuleMappingFromGroups,
  PrometheusDatasource,
  prometheusRegularEscape,
  prometheusSpecialRegexEscape,
} from './datasource';
import {
  DataSourceInstanceSettings,
  DataQueryResponseData,
  DataQueryRequest,
  dateTime,
  CoreApp,
  LoadingState,
} from '@grafana/data';
import { PromOptions, PromQuery } from './types';
import templateSrv from 'app/features/templating/template_srv';
import { getTimeSrv, TimeSrv } from 'app/features/dashboard/services/TimeSrv';
import { CustomVariable } from 'app/features/templating/custom_variable';

const datasourceRequestMock = jest.fn().mockResolvedValue(createDefaultPromResponse());

jest.mock('./metric_find_query');
jest.mock('@grafana/runtime', () => ({
  getBackendSrv: () => ({
    datasourceRequest: datasourceRequestMock,
  }),
}));

jest.mock('app/features/templating/template_srv', () => {
  return {
    getAdhocFilters: jest.fn(() => [] as any[]),
    replace: jest.fn((a: string) => a),
  };
});

jest.mock('app/features/dashboard/services/TimeSrv', () => ({
  __esModule: true,
  getTimeSrv: jest.fn().mockReturnValue({
    timeRange(): any {
      return {
        from: dateTime(1531468681),
        to: dateTime(1531489712),
      };
    },
  }),
}));

const getAdhocFiltersMock = (templateSrv.getAdhocFilters as any) as jest.Mock<any>;
const replaceMock = (templateSrv.replace as any) as jest.Mock<any>;
const getTimeSrvMock = (getTimeSrv as any) as jest.Mock<TimeSrv>;

beforeEach(() => {
  datasourceRequestMock.mockClear();
  getAdhocFiltersMock.mockClear();
  replaceMock.mockClear();
  getTimeSrvMock.mockClear();
});

describe('PrometheusDatasource', () => {
  let ds: PrometheusDatasource;
  const instanceSettings = ({
    url: 'proxied',
    directUrl: 'direct',
    user: 'test',
    password: 'mupp',
    jsonData: {} as any,
  } as unknown) as DataSourceInstanceSettings<PromOptions>;

  beforeEach(() => {
    ds = new PrometheusDatasource(instanceSettings);
  });

  describe('Query', () => {
    it('returns empty array when no queries', done => {
      expect.assertions(2);

      ds.query(createDataRequest([])).subscribe({
        next(next) {
          expect(next.data).toEqual([]);
          expect(next.state).toBe(LoadingState.Done);
        },
        complete() {
          done();
        },
      });
    });

    it('performs time series queries', done => {
      expect.assertions(2);

      ds.query(createDataRequest([{}])).subscribe({
        next(next) {
          expect(next.data.length).not.toBe(0);
          expect(next.state).toBe(LoadingState.Done);
        },
        complete() {
          done();
        },
      });
    });

    it('with 2 queries and used from Explore, sends results as they arrive', done => {
      expect.assertions(4);

      const responseStatus = [LoadingState.Loading, LoadingState.Done];
      ds.query(createDataRequest([{}, {}], { app: CoreApp.Explore })).subscribe({
        next(next) {
          expect(next.data.length).not.toBe(0);
          expect(next.state).toBe(responseStatus.shift());
        },
        complete() {
          done();
        },
      });
    });

    it('with 2 queries and used from Panel, waits for all to finish until sending Done status', done => {
      expect.assertions(2);
      ds.query(createDataRequest([{}, {}], { app: CoreApp.Dashboard })).subscribe({
        next(next) {
          expect(next.data.length).not.toBe(0);
          expect(next.state).toBe(LoadingState.Done);
        },
        complete() {
          done();
        },
      });
    });
  });

  describe('Datasource metadata requests', () => {
    it('should perform a GET request with the default config', () => {
      ds.metadataRequest('/foo');
      expect(datasourceRequestMock.mock.calls.length).toBe(1);
      expect(datasourceRequestMock.mock.calls[0][0].method).toBe('GET');
    });

    it('should still perform a GET request with the DS HTTP method set to POST', () => {
      const postSettings = _.cloneDeep(instanceSettings);
      postSettings.jsonData.httpMethod = 'POST';
      const promDs = new PrometheusDatasource(postSettings);
      promDs.metadataRequest('/foo');
      expect(datasourceRequestMock.mock.calls.length).toBe(1);
      expect(datasourceRequestMock.mock.calls[0][0].method).toBe('GET');
    });
  });

  describe('When using adhoc filters', () => {
    const DEFAULT_QUERY_EXPRESSION = 'metric{job="foo"} - metric';
    const target = { expr: DEFAULT_QUERY_EXPRESSION };
    const originalAdhocFiltersMock = getAdhocFiltersMock();

    afterAll(() => {
      getAdhocFiltersMock.mockReturnValue(originalAdhocFiltersMock);
    });

    it('should not modify expression with no filters', () => {
      const result = ds.createQuery(target as any, { interval: '15s' } as any, 0, 0);
      expect(result).toMatchObject({ expr: DEFAULT_QUERY_EXPRESSION });
    });

    it('should add filters to expression', () => {
      getAdhocFiltersMock.mockReturnValue([
        {
          key: 'k1',
          operator: '=',
          value: 'v1',
        },
        {
          key: 'k2',
          operator: '!=',
          value: 'v2',
        },
      ]);
      const result = ds.createQuery(target as any, { interval: '15s' } as any, 0, 0);
      expect(result).toMatchObject({ expr: 'metric{job="foo",k1="v1",k2!="v2"} - metric{k1="v1",k2!="v2"}' });
    });

    it('should add escaping if needed to regex filter expressions', () => {
      getAdhocFiltersMock.mockReturnValue([
        {
          key: 'k1',
          operator: '=~',
          value: 'v.*',
        },
        {
          key: 'k2',
          operator: '=~',
          value: `v'.*`,
        },
      ]);
      const result = ds.createQuery(target as any, { interval: '15s' } as any, 0, 0);
      expect(result).toMatchObject({
        expr: `metric{job="foo",k1=~"v.*",k2=~"v\\\\'.*"} - metric{k1=~"v.*",k2=~"v\\\\'.*"}`,
      });
    });
  });

  describe('When performing performSuggestQuery', () => {
    it('should cache response', async () => {
      datasourceRequestMock.mockImplementation(() =>
        Promise.resolve({
          status: 'success',
          data: { data: ['value1', 'value2', 'value3'] },
        })
      );

      let results = await ds.performSuggestQuery('value', true);

      expect(results).toHaveLength(3);

      datasourceRequestMock.mockImplementation(jest.fn());
      results = await ds.performSuggestQuery('value', true);

      expect(results).toHaveLength(3);
    });
  });

  describe('When converting prometheus histogram to heatmap format', () => {
    let query: any;
    beforeEach(() => {
      query = {
        range: { from: dateTime(1443454528000), to: dateTime(1443454528000) },
        targets: [{ expr: 'test{job="testjob"}', format: 'heatmap', legendFormat: '{{le}}' }],
        interval: '1s',
      };
    });

    it('should convert cumullative histogram to ordinary', () => {
      const resultMock = [
        {
          metric: { __name__: 'metric', job: 'testjob', le: '10' },
          values: [
            [1443454528.0, '10'],
            [1443454528.0, '10'],
          ],
        },
        {
          metric: { __name__: 'metric', job: 'testjob', le: '20' },
          values: [
            [1443454528.0, '20'],
            [1443454528.0, '10'],
          ],
        },
        {
          metric: { __name__: 'metric', job: 'testjob', le: '30' },
          values: [
            [1443454528.0, '25'],
            [1443454528.0, '10'],
          ],
        },
      ];
      const responseMock = { data: { data: { result: resultMock } } };

      const expected = [
        {
          target: '10',
          datapoints: [
            [10, 1443454528000],
            [10, 1443454528000],
          ],
        },
        {
          target: '20',
          datapoints: [
            [10, 1443454528000],
            [0, 1443454528000],
          ],
        },
        {
          target: '30',
          datapoints: [
            [5, 1443454528000],
            [0, 1443454528000],
          ],
        },
      ];

      ds.performTimeSeriesQuery = jest.fn().mockReturnValue([responseMock]);
      ds.query(query).subscribe((result: any) => {
        const results = result.data;
        return expect(results).toMatchObject(expected);
      });
    });

    it('should sort series by label value', () => {
      const resultMock = [
        {
          metric: { __name__: 'metric', job: 'testjob', le: '2' },
          values: [
            [1443454528.0, '10'],
            [1443454528.0, '10'],
          ],
        },
        {
          metric: { __name__: 'metric', job: 'testjob', le: '4' },
          values: [
            [1443454528.0, '20'],
            [1443454528.0, '10'],
          ],
        },
        {
          metric: { __name__: 'metric', job: 'testjob', le: '+Inf' },
          values: [
            [1443454528.0, '25'],
            [1443454528.0, '10'],
          ],
        },
        {
          metric: { __name__: 'metric', job: 'testjob', le: '1' },
          values: [
            [1443454528.0, '25'],
            [1443454528.0, '10'],
          ],
        },
      ];
      const responseMock = { data: { data: { result: resultMock } } };

      const expected = ['1', '2', '4', '+Inf'];

      ds.performTimeSeriesQuery = jest.fn().mockReturnValue([responseMock]);
      ds.query(query).subscribe((result: any) => {
        const seriesLabels = _.map(result.data, 'target');
        return expect(seriesLabels).toEqual(expected);
      });
    });
  });

  describe('alignRange', () => {
    it('does not modify already aligned intervals with perfect step', () => {
      const range = alignRange(0, 3, 3, 0);
      expect(range.start).toEqual(0);
      expect(range.end).toEqual(3);
    });

    it('does modify end-aligned intervals to reflect number of steps possible', () => {
      const range = alignRange(1, 6, 3, 0);
      expect(range.start).toEqual(0);
      expect(range.end).toEqual(6);
    });

    it('does align intervals that are a multiple of steps', () => {
      const range = alignRange(1, 4, 3, 0);
      expect(range.start).toEqual(0);
      expect(range.end).toEqual(3);
    });

    it('does align intervals that are not a multiple of steps', () => {
      const range = alignRange(1, 5, 3, 0);
      expect(range.start).toEqual(0);
      expect(range.end).toEqual(3);
    });

    it('does align intervals with local midnight -UTC offset', () => {
      //week range, location 4+ hours UTC offset, 24h step time
      const range = alignRange(4 * 60 * 60, (7 * 24 + 4) * 60 * 60, 24 * 60 * 60, -4 * 60 * 60); //04:00 UTC, 7 day range
      expect(range.start).toEqual(4 * 60 * 60);
      expect(range.end).toEqual((7 * 24 + 4) * 60 * 60);
    });

    it('does align intervals with local midnight +UTC offset', () => {
      //week range, location 4- hours UTC offset, 24h step time
      const range = alignRange(20 * 60 * 60, (8 * 24 - 4) * 60 * 60, 24 * 60 * 60, 4 * 60 * 60); //20:00 UTC on day1, 7 days later is 20:00 on day8
      expect(range.start).toEqual(20 * 60 * 60);
      expect(range.end).toEqual((8 * 24 - 4) * 60 * 60);
    });
  });

  describe('extractRuleMappingFromGroups()', () => {
    it('returns empty mapping for no rule groups', () => {
      expect(extractRuleMappingFromGroups([])).toEqual({});
    });

    it('returns a mapping for recording rules only', () => {
      const groups = [
        {
          rules: [
            {
              name: 'HighRequestLatency',
              query: 'job:request_latency_seconds:mean5m{job="myjob"} > 0.5',
              type: 'alerting',
            },
            {
              name: 'job:http_inprogress_requests:sum',
              query: 'sum(http_inprogress_requests) by (job)',
              type: 'recording',
            },
          ],
          file: '/rules.yaml',
          interval: 60,
          name: 'example',
        },
      ];
      const mapping = extractRuleMappingFromGroups(groups);
      expect(mapping).toEqual({ 'job:http_inprogress_requests:sum': 'sum(http_inprogress_requests) by (job)' });
    });
  });

  describe('Prometheus regular escaping', () => {
    it('should not escape non-string', () => {
      expect(prometheusRegularEscape(12)).toEqual(12);
    });

    it('should not escape simple string', () => {
      expect(prometheusRegularEscape('cryptodepression')).toEqual('cryptodepression');
    });

    it("should escape '", () => {
      expect(prometheusRegularEscape("looking'glass")).toEqual("looking\\\\'glass");
    });

    it('should escape multiple characters', () => {
      expect(prometheusRegularEscape("'looking'glass'")).toEqual("\\\\'looking\\\\'glass\\\\'");
    });
  });

  describe('Prometheus regexes escaping', () => {
    it('should not escape simple string', () => {
      expect(prometheusSpecialRegexEscape('cryptodepression')).toEqual('cryptodepression');
    });

    it('should escape $^*+?.()|\\', () => {
      expect(prometheusSpecialRegexEscape("looking'glass")).toEqual("looking\\\\'glass");
      expect(prometheusSpecialRegexEscape('looking{glass')).toEqual('looking\\\\{glass');
      expect(prometheusSpecialRegexEscape('looking}glass')).toEqual('looking\\\\}glass');
      expect(prometheusSpecialRegexEscape('looking[glass')).toEqual('looking\\\\[glass');
      expect(prometheusSpecialRegexEscape('looking]glass')).toEqual('looking\\\\]glass');
      expect(prometheusSpecialRegexEscape('looking$glass')).toEqual('looking\\\\$glass');
      expect(prometheusSpecialRegexEscape('looking^glass')).toEqual('looking\\\\^glass');
      expect(prometheusSpecialRegexEscape('looking*glass')).toEqual('looking\\\\*glass');
      expect(prometheusSpecialRegexEscape('looking+glass')).toEqual('looking\\\\+glass');
      expect(prometheusSpecialRegexEscape('looking?glass')).toEqual('looking\\\\?glass');
      expect(prometheusSpecialRegexEscape('looking.glass')).toEqual('looking\\\\.glass');
      expect(prometheusSpecialRegexEscape('looking(glass')).toEqual('looking\\\\(glass');
      expect(prometheusSpecialRegexEscape('looking)glass')).toEqual('looking\\\\)glass');
      expect(prometheusSpecialRegexEscape('looking\\glass')).toEqual('looking\\\\\\\\glass');
      expect(prometheusSpecialRegexEscape('looking|glass')).toEqual('looking\\\\|glass');
    });

    it('should escape multiple special characters', () => {
      expect(prometheusSpecialRegexEscape('+looking$glass?')).toEqual('\\\\+looking\\\\$glass\\\\?');
    });
  });

  describe('When interpolating variables', () => {
    let customVariable: CustomVariable;
    beforeEach(() => {
      customVariable = new CustomVariable({}, {} as any);
    });

    describe('and value is a string', () => {
      it('should only escape single quotes', () => {
        expect(ds.interpolateQueryExpr("abc'$^*{}[]+?.()|", customVariable)).toEqual("abc\\\\'$^*{}[]+?.()|");
      });
    });

    describe('and value is a number', () => {
      it('should return a number', () => {
        expect(ds.interpolateQueryExpr(1000 as any, customVariable)).toEqual(1000);
      });
    });

    describe('and variable allows multi-value', () => {
      beforeEach(() => {
        customVariable.multi = true;
      });

      it('should regex escape values if the value is a string', () => {
        expect(ds.interpolateQueryExpr('looking*glass', customVariable)).toEqual('looking\\\\*glass');
      });

      it('should return pipe separated values if the value is an array of strings', () => {
        expect(ds.interpolateQueryExpr(['a|bc', 'de|f'], customVariable)).toEqual('a\\\\|bc|de\\\\|f');
      });
    });

    describe('and variable allows all', () => {
      beforeEach(() => {
        customVariable.includeAll = true;
      });

      it('should regex escape values if the array is a string', () => {
        expect(ds.interpolateQueryExpr('looking*glass', customVariable)).toEqual('looking\\\\*glass');
      });

      it('should return pipe separated values if the value is an array of strings', () => {
        expect(ds.interpolateQueryExpr(['a|bc', 'de|f'], customVariable)).toEqual('a\\\\|bc|de\\\\|f');
      });
    });
  });

  describe('metricFindQuery', () => {
    beforeEach(() => {
      const query = 'query_result(topk(5,rate(http_request_duration_microseconds_count[$__interval])))';
      replaceMock.mockImplementation(jest.fn);
      ds.metricFindQuery(query);
    });

    afterAll(() => {
      replaceMock.mockImplementation((a: string) => a);
    });

    it('should call templateSrv.replace with scopedVars', () => {
      expect(replaceMock.mock.calls[0][1]).toBeDefined();
    });

    it('should have the correct range and range_ms', () => {
      const range = replaceMock.mock.calls[0][1].__range;
      const rangeMs = replaceMock.mock.calls[0][1].__range_ms;
      const rangeS = replaceMock.mock.calls[0][1].__range_s;
      expect(range).toEqual({ text: '21s', value: '21s' });
      expect(rangeMs).toEqual({ text: 21031, value: 21031 });
      expect(rangeS).toEqual({ text: 21, value: 21 });
    });

    it('should pass the default interval value', () => {
      const interval = replaceMock.mock.calls[0][1].__interval;
      const intervalMs = replaceMock.mock.calls[0][1].__interval_ms;
      expect(interval).toEqual({ text: '15s', value: '15s' });
      expect(intervalMs).toEqual({ text: 15000, value: 15000 });
    });
  });
});

const SECOND = 1000;
const MINUTE = 60 * SECOND;
const HOUR = 60 * MINUTE;

const time = ({ hours = 0, seconds = 0, minutes = 0 }) => dateTime(hours * HOUR + minutes * MINUTE + seconds * SECOND);

describe('PrometheusDatasource', () => {
  const instanceSettings = ({
    url: 'proxied',
    directUrl: 'direct',
    user: 'test',
    password: 'mupp',
    jsonData: { httpMethod: 'GET' },
  } as unknown) as DataSourceInstanceSettings<PromOptions>;

  let ds: PrometheusDatasource;
  beforeEach(() => {
    ds = new PrometheusDatasource(instanceSettings);
  });

  describe('When querying prometheus with one target using query editor target spec', () => {
    describe('and query syntax is valid', () => {
      let results: any;
      const query = {
        range: { from: time({ seconds: 63 }), to: time({ seconds: 183 }) },
        targets: [{ expr: 'test{job="testjob"}', format: 'time_series' }],
        interval: '60s',
      };

      // Interval alignment with step
      const urlExpected = `proxied/api/v1/query_range?query=${encodeURIComponent(
        'test{job="testjob"}'
      )}&start=60&end=180&step=60`;

      beforeEach(async () => {
        const response = {
          data: {
            status: 'success',
            data: {
              resultType: 'matrix',
              result: [
                {
                  metric: { __name__: 'test', job: 'testjob' },
                  values: [[60, '3846']],
                },
              ],
            },
          },
        };
        datasourceRequestMock.mockImplementation(() => Promise.resolve(response));
        ds.query(query as any).subscribe((data: any) => {
          results = data;
        });
      });

      it('should generate the correct query', () => {
        const res = datasourceRequestMock.mock.calls[0][0];
        expect(res.method).toBe('GET');
        expect(res.url).toBe(urlExpected);
      });

      it('should return series list', async () => {
        expect(results.data.length).toBe(1);
        expect(results.data[0].target).toBe('test{job="testjob"}');
      });
    });

    describe('and query syntax is invalid', () => {
      let results: string;
      const query = {
        range: { from: time({ seconds: 63 }), to: time({ seconds: 183 }) },
        targets: [{ expr: 'tes;;t{job="testjob"}', format: 'time_series' }],
        interval: '60s',
      };

      const errMessage = 'parse error at char 25: could not parse remaining input';
      const response = {
        data: {
          status: 'error',
          errorType: 'bad_data',
          error: errMessage,
        },
      };

      it('should generate an error', () => {
        datasourceRequestMock.mockImplementation(() => Promise.reject(response));
        ds.query(query as any).subscribe((e: any) => {
          results = e.message;
          expect(results).toBe(`"${errMessage}"`);
        });
      });
    });
  });

  describe('When querying prometheus with one target which returns multiple series', () => {
    let results: any;
    const start = 60;
    const end = 360;
    const step = 60;

    const query = {
      range: { from: time({ seconds: start }), to: time({ seconds: end }) },
      targets: [{ expr: 'test{job="testjob"}', format: 'time_series' }],
      interval: '60s',
    };

    beforeEach(async () => {
      const response = {
        status: 'success',
        data: {
          data: {
            resultType: 'matrix',
            result: [
              {
                metric: { __name__: 'test', job: 'testjob', series: 'series 1' },
                values: [
                  [start + step * 1, '3846'],
                  [start + step * 3, '3847'],
                  [end - step * 1, '3848'],
                ],
              },
              {
                metric: { __name__: 'test', job: 'testjob', series: 'series 2' },
                values: [[start + step * 2, '4846']],
              },
            ],
          },
        },
      };

      datasourceRequestMock.mockImplementation(() => Promise.resolve(response));

      ds.query(query as any).subscribe((data: any) => {
        results = data;
      });
    });

    it('should be same length', () => {
      expect(results.data.length).toBe(2);
      expect(results.data[0].datapoints.length).toBe((end - start) / step + 1);
      expect(results.data[1].datapoints.length).toBe((end - start) / step + 1);
    });

    it('should fill null until first datapoint in response', () => {
      expect(results.data[0].datapoints[0][1]).toBe(start * 1000);
      expect(results.data[0].datapoints[0][0]).toBe(null);
      expect(results.data[0].datapoints[1][1]).toBe((start + step * 1) * 1000);
      expect(results.data[0].datapoints[1][0]).toBe(3846);
    });

    it('should fill null after last datapoint in response', () => {
      const length = (end - start) / step + 1;
      expect(results.data[0].datapoints[length - 2][1]).toBe((end - step * 1) * 1000);
      expect(results.data[0].datapoints[length - 2][0]).toBe(3848);
      expect(results.data[0].datapoints[length - 1][1]).toBe(end * 1000);
      expect(results.data[0].datapoints[length - 1][0]).toBe(null);
    });

    it('should fill null at gap between series', () => {
      expect(results.data[0].datapoints[2][1]).toBe((start + step * 2) * 1000);
      expect(results.data[0].datapoints[2][0]).toBe(null);
      expect(results.data[1].datapoints[1][1]).toBe((start + step * 1) * 1000);
      expect(results.data[1].datapoints[1][0]).toBe(null);
      expect(results.data[1].datapoints[3][1]).toBe((start + step * 3) * 1000);
      expect(results.data[1].datapoints[3][0]).toBe(null);
    });
  });

  describe('When querying prometheus with one target and instant = true', () => {
    let results: any;
    const urlExpected = `proxied/api/v1/query?query=${encodeURIComponent('test{job="testjob"}')}&time=123`;
    const query = {
      range: { from: time({ seconds: 63 }), to: time({ seconds: 123 }) },
      targets: [{ expr: 'test{job="testjob"}', format: 'time_series', instant: true }],
      interval: '60s',
    };

    beforeEach(async () => {
      const response = {
        status: 'success',
        data: {
          data: {
            resultType: 'vector',
            result: [
              {
                metric: { __name__: 'test', job: 'testjob' },
                value: [123, '3846'],
              },
            ],
          },
        },
      };

      datasourceRequestMock.mockImplementation(() => Promise.resolve(response));
      ds.query(query as any).subscribe((data: any) => {
        results = data;
      });
    });

    it('should generate the correct query', () => {
      const res = datasourceRequestMock.mock.calls[0][0];
      expect(res.method).toBe('GET');
      expect(res.url).toBe(urlExpected);
    });

    it('should return series list', () => {
      expect(results.data.length).toBe(1);
      expect(results.data[0].target).toBe('test{job="testjob"}');
    });
  });

  describe('When performing annotationQuery', () => {
    let results: any;
    const options: any = {
      annotation: {
        expr: 'ALERTS{alertstate="firing"}',
        tagKeys: 'job',
        titleFormat: '{{alertname}}',
        textFormat: '{{instance}}',
      },
      range: {
        from: time({ seconds: 63 }),
        to: time({ seconds: 123 }),
      },
    };

    const response = {
      status: 'success',
      data: {
        data: {
          resultType: 'matrix',
          result: [
            {
              metric: {
                __name__: 'ALERTS',
                alertname: 'InstanceDown',
                alertstate: 'firing',
                instance: 'testinstance',
                job: 'testjob',
              },
              values: [[123, '1']],
            },
          ],
        },
      },
    };

    describe('when time series query is cancelled', () => {
      it('should return empty results', async () => {
        datasourceRequestMock.mockImplementation(() => Promise.resolve({ cancelled: true }));

        await ds.annotationQuery(options).then((data: any) => {
          results = data;
        });

        expect(results).toEqual([]);
      });
    });

    describe('not use useValueForTime', () => {
      beforeEach(async () => {
        options.annotation.useValueForTime = false;
        datasourceRequestMock.mockImplementation(() => Promise.resolve(response));

        await ds.annotationQuery(options).then((data: any) => {
          results = data;
        });
      });

      it('should return annotation list', () => {
        expect(results.length).toBe(1);
        expect(results[0].tags).toContain('testjob');
        expect(results[0].title).toBe('InstanceDown');
        expect(results[0].text).toBe('testinstance');
        expect(results[0].time).toBe(123 * 1000);
      });
    });

    describe('use useValueForTime', () => {
      beforeEach(async () => {
        options.annotation.useValueForTime = true;
        datasourceRequestMock.mockImplementation(() => Promise.resolve(response));

        await ds.annotationQuery(options).then((data: any) => {
          results = data;
        });
      });

      it('should return annotation list', () => {
        expect(results[0].time).toEqual(1);
      });
    });

    describe('step parameter', () => {
      beforeEach(() => {
        datasourceRequestMock.mockImplementation(() => Promise.resolve(response));
      });

      it('should use default step for short range if no interval is given', () => {
        const query = {
          ...options,
          range: {
            from: time({ seconds: 63 }),
            to: time({ seconds: 123 }),
          },
        };
        ds.annotationQuery(query);
        const req = datasourceRequestMock.mock.calls[0][0];
        expect(req.url).toContain('step=60');
      });

      it('should use custom step for short range', () => {
        const annotation = {
          ...options.annotation,
          step: '10s',
        };
        const query = {
          ...options,
          annotation,
          range: {
            from: time({ seconds: 63 }),
            to: time({ seconds: 123 }),
          },
        };
        ds.annotationQuery(query);
        const req = datasourceRequestMock.mock.calls[0][0];
        expect(req.url).toContain('step=10');
      });

      it('should use custom step for short range', () => {
        const annotation = {
          ...options.annotation,
          step: '10s',
        };
        const query = {
          ...options,
          annotation,
          range: {
            from: time({ seconds: 63 }),
            to: time({ seconds: 123 }),
          },
        };
        ds.annotationQuery(query);
        const req = datasourceRequestMock.mock.calls[0][0];
        expect(req.url).toContain('step=10');
      });

      it('should use dynamic step on long ranges if no option was given', () => {
        const query = {
          ...options,
          range: {
            from: time({ seconds: 63 }),
            to: time({ hours: 24 * 30, seconds: 63 }),
          },
        };
        ds.annotationQuery(query);
        const req = datasourceRequestMock.mock.calls[0][0];
        // Range in seconds: (to - from) / 1000
        // Max_datapoints: 11000
        // Step: range / max_datapoints
        const step = 236;
        expect(req.url).toContain(`step=${step}`);
      });
    });
  });

  describe('When resultFormat is table and instant = true', () => {
    let results: any;
    const query = {
      range: { from: time({ seconds: 63 }), to: time({ seconds: 123 }) },
      targets: [{ expr: 'test{job="testjob"}', format: 'time_series', instant: true }],
      interval: '60s',
    };

    beforeEach(async () => {
      const response = {
        status: 'success',
        data: {
          data: {
            resultType: 'vector',
            result: [
              {
                metric: { __name__: 'test', job: 'testjob' },
                value: [123, '3846'],
              },
            ],
          },
        },
      };

      datasourceRequestMock.mockImplementation(() => Promise.resolve(response));
      ds.query(query as any).subscribe((data: any) => {
        results = data;
      });
    });

    it('should return result', () => {
      expect(results).not.toBe(null);
    });
  });

  describe('The "step" query parameter', () => {
    const response = {
      status: 'success',
      data: {
        data: {
          resultType: 'matrix',
          result: [] as DataQueryResponseData[],
        },
      },
    };

    it('should be min interval when greater than auto interval', async () => {
      const query = {
        // 6 minute range
        range: { from: time({ minutes: 1 }), to: time({ minutes: 7 }) },
        targets: [
          {
            expr: 'test',
            interval: '10s',
          },
        ],
        interval: '5s',
      };
      const urlExpected = 'proxied/api/v1/query_range?query=test&start=60&end=420&step=10';

      datasourceRequestMock.mockImplementation(() => Promise.resolve(response));
      ds.query(query as any);
      const res = datasourceRequestMock.mock.calls[0][0];
      expect(res.method).toBe('GET');
      expect(res.url).toBe(urlExpected);
    });

    it('step should never go below 1', async () => {
      const query = {
        // 6 minute range
        range: { from: time({ minutes: 1 }), to: time({ minutes: 7 }) },
        targets: [{ expr: 'test' }],
        interval: '100ms',
      };
      const urlExpected = 'proxied/api/v1/query_range?query=test&start=60&end=420&step=1';
      datasourceRequestMock.mockImplementation(() => Promise.resolve(response));
      ds.query(query as any);
      const res = datasourceRequestMock.mock.calls[0][0];
      expect(res.method).toBe('GET');
      expect(res.url).toBe(urlExpected);
    });

    it('should be auto interval when greater than min interval', async () => {
      const query = {
        // 6 minute range
        range: { from: time({ minutes: 1 }), to: time({ minutes: 7 }) },
        targets: [
          {
            expr: 'test',
            interval: '5s',
          },
        ],
        interval: '10s',
      };
      const urlExpected = 'proxied/api/v1/query_range?query=test&start=60&end=420&step=10';
      datasourceRequestMock.mockImplementation(() => Promise.resolve(response));
      ds.query(query as any);
      const res = datasourceRequestMock.mock.calls[0][0];
      expect(res.method).toBe('GET');
      expect(res.url).toBe(urlExpected);
    });

    it('should result in querying fewer than 11000 data points', async () => {
      const query = {
        // 6 hour range
        range: { from: time({ hours: 1 }), to: time({ hours: 7 }) },
        targets: [{ expr: 'test' }],
        interval: '1s',
      };
      const end = 7 * 60 * 60;
      const start = 60 * 60;
      const urlExpected = 'proxied/api/v1/query_range?query=test&start=' + start + '&end=' + end + '&step=2';
      datasourceRequestMock.mockImplementation(() => Promise.resolve(response));
      ds.query(query as any);
      const res = datasourceRequestMock.mock.calls[0][0];
      expect(res.method).toBe('GET');
      expect(res.url).toBe(urlExpected);
    });

    it('should not apply min interval when interval * intervalFactor greater', async () => {
      const query = {
        // 6 minute range
        range: { from: time({ minutes: 1 }), to: time({ minutes: 7 }) },
        targets: [
          {
            expr: 'test',
            interval: '10s',
            intervalFactor: 10,
          },
        ],
        interval: '5s',
      };
      // times get rounded up to interval
      const urlExpected = 'proxied/api/v1/query_range?query=test&start=50&end=400&step=50';
      datasourceRequestMock.mockImplementation(() => Promise.resolve(response));
      ds.query(query as any);
      const res = datasourceRequestMock.mock.calls[0][0];
      expect(res.method).toBe('GET');
      expect(res.url).toBe(urlExpected);
    });

    it('should apply min interval when interval * intervalFactor smaller', async () => {
      const query = {
        // 6 minute range
        range: { from: time({ minutes: 1 }), to: time({ minutes: 7 }) },
        targets: [
          {
            expr: 'test',
            interval: '15s',
            intervalFactor: 2,
          },
        ],
        interval: '5s',
      };
      const urlExpected = 'proxied/api/v1/query_range?query=test' + '&start=60&end=420&step=15';
      datasourceRequestMock.mockImplementation(() => Promise.resolve(response));
      ds.query(query as any);
      const res = datasourceRequestMock.mock.calls[0][0];
      expect(res.method).toBe('GET');
      expect(res.url).toBe(urlExpected);
    });

    it('should apply intervalFactor to auto interval when greater', async () => {
      const query = {
        // 6 minute range
        range: { from: time({ minutes: 1 }), to: time({ minutes: 7 }) },
        targets: [
          {
            expr: 'test',
            interval: '5s',
            intervalFactor: 10,
          },
        ],
        interval: '10s',
      };
      // times get aligned to interval
      const urlExpected = 'proxied/api/v1/query_range?query=test' + '&start=0&end=400&step=100';
      datasourceRequestMock.mockImplementation(() => Promise.resolve(response));
      ds.query(query as any);
      const res = datasourceRequestMock.mock.calls[0][0];
      expect(res.method).toBe('GET');
      expect(res.url).toBe(urlExpected);
    });

    it('should not not be affected by the 11000 data points limit when large enough', async () => {
      const query = {
        // 1 week range
        range: { from: time({}), to: time({ hours: 7 * 24 }) },
        targets: [
          {
            expr: 'test',
            intervalFactor: 10,
          },
        ],
        interval: '10s',
      };
      const end = 7 * 24 * 60 * 60;
      const start = 0;
      const urlExpected = 'proxied/api/v1/query_range?query=test' + '&start=' + start + '&end=' + end + '&step=100';
      datasourceRequestMock.mockImplementation(() => Promise.resolve(response));
      ds.query(query as any);
      const res = datasourceRequestMock.mock.calls[0][0];
      expect(res.method).toBe('GET');
      expect(res.url).toBe(urlExpected);
    });

    it('should be determined by the 11000 data points limit when too small', async () => {
      const query = {
        // 1 week range
        range: { from: time({}), to: time({ hours: 7 * 24 }) },
        targets: [
          {
            expr: 'test',
            intervalFactor: 10,
          },
        ],
        interval: '5s',
      };
      let end = 7 * 24 * 60 * 60;
      end -= end % 55;
      const start = 0;
<<<<<<< HEAD
      const urlExpected = 'proxied/api/v1/query_range?query=test' + '&start=' + start + '&end=' + end + '&step=55';
      datasourceRequestMock.mockImplementation(() => Promise.resolve(response));
=======
      const step = 55;
      const adjusted = alignRange(
        start,
        end,
        step,
        getTimeSrv()
          .timeRange()
          .to.utcOffset() * 60
      );
      const urlExpected =
        'proxied/api/v1/query_range?query=test' + '&start=' + adjusted.start + '&end=' + adjusted.end + '&step=' + step;
      getBackendSrvMock().datasourceRequest = jest.fn(() => Promise.resolve(response));
>>>>>>> fe61f6b7
      ds.query(query as any);
      const res = datasourceRequestMock.mock.calls[0][0];
      expect(res.method).toBe('GET');
      expect(res.url).toBe(urlExpected);
    });
  });

  describe('The __interval and __interval_ms template variables', () => {
    const response = {
      status: 'success',
      data: {
        data: {
          resultType: 'matrix',
          result: [] as DataQueryResponseData[],
        },
      },
    };

    it('should be unchanged when auto interval is greater than min interval', async () => {
      const query = {
        // 6 minute range
        range: { from: time({ minutes: 1 }), to: time({ minutes: 7 }) },
        targets: [
          {
            expr: 'rate(test[$__interval])',
            interval: '5s',
          },
        ],
        interval: '10s',
        scopedVars: {
          __interval: { text: '10s', value: '10s' },
          __interval_ms: { text: 10 * 1000, value: 10 * 1000 },
        },
      };

      const urlExpected =
        'proxied/api/v1/query_range?query=' +
        encodeURIComponent('rate(test[$__interval])') +
        '&start=60&end=420&step=10';

      templateSrv.replace = jest.fn(str => str);
      datasourceRequestMock.mockImplementation(() => Promise.resolve(response));
      ds.query(query as any);
      const res = datasourceRequestMock.mock.calls[0][0];
      expect(res.method).toBe('GET');
      expect(res.url).toBe(urlExpected);

      // @ts-ignore
      expect(templateSrv.replace.mock.calls[0][1]).toEqual({
        __interval: {
          text: '10s',
          value: '10s',
        },
        __interval_ms: {
          text: 10000,
          value: 10000,
        },
      });
    });

    it('should be min interval when it is greater than auto interval', async () => {
      const query = {
        // 6 minute range
        range: { from: time({ minutes: 1 }), to: time({ minutes: 7 }) },
        targets: [
          {
            expr: 'rate(test[$__interval])',
            interval: '10s',
          },
        ],
        interval: '5s',
        scopedVars: {
          __interval: { text: '5s', value: '5s' },
          __interval_ms: { text: 5 * 1000, value: 5 * 1000 },
        },
      };
      const urlExpected =
        'proxied/api/v1/query_range?query=' +
        encodeURIComponent('rate(test[$__interval])') +
        '&start=60&end=420&step=10';
      datasourceRequestMock.mockImplementation(() => Promise.resolve(response));
      templateSrv.replace = jest.fn(str => str);
      ds.query(query as any);
      const res = datasourceRequestMock.mock.calls[0][0];
      expect(res.method).toBe('GET');
      expect(res.url).toBe(urlExpected);

      // @ts-ignore
      expect(templateSrv.replace.mock.calls[0][1]).toEqual({
        __interval: {
          text: '5s',
          value: '5s',
        },
        __interval_ms: {
          text: 5000,
          value: 5000,
        },
      });
    });

    it('should account for intervalFactor', async () => {
      const query = {
        // 6 minute range
        range: { from: time({ minutes: 1 }), to: time({ minutes: 7 }) },
        targets: [
          {
            expr: 'rate(test[$__interval])',
            interval: '5s',
            intervalFactor: 10,
          },
        ],
        interval: '10s',
        scopedVars: {
          __interval: { text: '10s', value: '10s' },
          __interval_ms: { text: 10 * 1000, value: 10 * 1000 },
        },
      };
      const urlExpected =
        'proxied/api/v1/query_range?query=' +
        encodeURIComponent('rate(test[$__interval])') +
        '&start=0&end=400&step=100';
      datasourceRequestMock.mockImplementation(() => Promise.resolve(response));
      templateSrv.replace = jest.fn(str => str);
      ds.query(query as any);
      const res = datasourceRequestMock.mock.calls[0][0];
      expect(res.method).toBe('GET');
      expect(res.url).toBe(urlExpected);

      // @ts-ignore
      expect(templateSrv.replace.mock.calls[0][1]).toEqual({
        __interval: {
          text: '10s',
          value: '10s',
        },
        __interval_ms: {
          text: 10000,
          value: 10000,
        },
      });

      expect(query.scopedVars.__interval.text).toBe('10s');
      expect(query.scopedVars.__interval.value).toBe('10s');
      expect(query.scopedVars.__interval_ms.text).toBe(10 * 1000);
      expect(query.scopedVars.__interval_ms.value).toBe(10 * 1000);
    });

    it('should be interval * intervalFactor when greater than min interval', async () => {
      const query = {
        // 6 minute range
        range: { from: time({ minutes: 1 }), to: time({ minutes: 7 }) },
        targets: [
          {
            expr: 'rate(test[$__interval])',
            interval: '10s',
            intervalFactor: 10,
          },
        ],
        interval: '5s',
        scopedVars: {
          __interval: { text: '5s', value: '5s' },
          __interval_ms: { text: 5 * 1000, value: 5 * 1000 },
        },
      };
      const urlExpected =
        'proxied/api/v1/query_range?query=' +
        encodeURIComponent('rate(test[$__interval])') +
        '&start=50&end=400&step=50';

      templateSrv.replace = jest.fn(str => str);
      datasourceRequestMock.mockImplementation(() => Promise.resolve(response));
      ds.query(query as any);
      const res = datasourceRequestMock.mock.calls[0][0];
      expect(res.method).toBe('GET');
      expect(res.url).toBe(urlExpected);

      // @ts-ignore
      expect(templateSrv.replace.mock.calls[0][1]).toEqual({
        __interval: {
          text: '5s',
          value: '5s',
        },
        __interval_ms: {
          text: 5000,
          value: 5000,
        },
      });
    });

    it('should be min interval when greater than interval * intervalFactor', async () => {
      const query = {
        // 6 minute range
        range: { from: time({ minutes: 1 }), to: time({ minutes: 7 }) },
        targets: [
          {
            expr: 'rate(test[$__interval])',
            interval: '15s',
            intervalFactor: 2,
          },
        ],
        interval: '5s',
        scopedVars: {
          __interval: { text: '5s', value: '5s' },
          __interval_ms: { text: 5 * 1000, value: 5 * 1000 },
        },
      };
      const urlExpected =
        'proxied/api/v1/query_range?query=' +
        encodeURIComponent('rate(test[$__interval])') +
        '&start=60&end=420&step=15';

      datasourceRequestMock.mockImplementation(() => Promise.resolve(response));
      ds.query(query as any);
      const res = datasourceRequestMock.mock.calls[0][0];
      expect(res.method).toBe('GET');
      expect(res.url).toBe(urlExpected);

      // @ts-ignore
      expect(templateSrv.replace.mock.calls[0][1]).toEqual({
        __interval: {
          text: '5s',
          value: '5s',
        },
        __interval_ms: {
          text: 5000,
          value: 5000,
        },
      });
    });

    it('should be determined by the 11000 data points limit, accounting for intervalFactor', async () => {
      const query = {
        // 1 week range
        range: { from: time({}), to: time({ hours: 7 * 24 }) },
        targets: [
          {
            expr: 'rate(test[$__interval])',
            intervalFactor: 10,
          },
        ],
        interval: '5s',
        scopedVars: {
          __interval: { text: '5s', value: '5s' },
          __interval_ms: { text: 5 * 1000, value: 5 * 1000 },
        },
      };
      let end = 7 * 24 * 60 * 60;
      end -= end % 55;
      const start = 0;
      const step = 55;
      const adjusted = alignRange(
        start,
        end,
        step,
        getTimeSrv()
          .timeRange()
          .to.utcOffset() * 60
      );
      const urlExpected =
        'proxied/api/v1/query_range?query=' +
        encodeURIComponent('rate(test[$__interval])') +
        '&start=' +
        adjusted.start +
        '&end=' +
<<<<<<< HEAD
        end +
        '&step=55';
      datasourceRequestMock.mockImplementation(() => Promise.resolve(response));
=======
        adjusted.end +
        '&step=' +
        step;
      getBackendSrvMock().datasourceRequest = jest.fn(() => Promise.resolve(response));
>>>>>>> fe61f6b7
      templateSrv.replace = jest.fn(str => str);
      ds.query(query as any);
      const res = datasourceRequestMock.mock.calls[0][0];
      expect(res.method).toBe('GET');
      expect(res.url).toBe(urlExpected);

      // @ts-ignore
      expect(templateSrv.replace.mock.calls[0][1]).toEqual({
        __interval: {
          text: '5s',
          value: '5s',
        },
        __interval_ms: {
          text: 5000,
          value: 5000,
        },
      });
    });
  });

  describe('The __range, __range_s and __range_ms variables', () => {
    const response = {
      status: 'success',
      data: {
        data: {
          resultType: 'matrix',
          result: [] as DataQueryResponseData[],
        },
      },
    };

    it('should use overridden ranges, not dashboard ranges', async () => {
      const expectedRangeSecond = 3600;
      const expectedRangeString = '1h';
      const query = {
        range: {
          from: time({}),
          to: time({ hours: 1 }),
        },
        targets: [
          {
            expr: 'test[${__range_s}s]',
          },
        ],
        interval: '60s',
      };
      const urlExpected = `proxied/api/v1/query_range?query=${encodeURIComponent(
        query.targets[0].expr
      )}&start=0&end=3600&step=60`;

      templateSrv.replace = jest.fn(str => str);
      datasourceRequestMock.mockImplementation(() => Promise.resolve(response));
      ds.query(query as any);
      const res = datasourceRequestMock.mock.calls[0][0];
      expect(res.url).toBe(urlExpected);

      // @ts-ignore
      expect(templateSrv.replace.mock.calls[1][1]).toEqual({
        __range_s: {
          text: expectedRangeSecond,
          value: expectedRangeSecond,
        },
        __range: {
          text: expectedRangeString,
          value: expectedRangeString,
        },
        __range_ms: {
          text: expectedRangeSecond * 1000,
          value: expectedRangeSecond * 1000,
        },
      });
    });
  });
});

describe('PrometheusDatasource for POST', () => {
  //   const ctx = new helpers.ServiceTestContext();
  const instanceSettings = ({
    url: 'proxied',
    directUrl: 'direct',
    user: 'test',
    password: 'mupp',
    jsonData: { httpMethod: 'POST' },
  } as unknown) as DataSourceInstanceSettings<PromOptions>;

  let ds: PrometheusDatasource;
  beforeEach(() => {
    ds = new PrometheusDatasource(instanceSettings);
  });

  describe('When querying prometheus with one target using query editor target spec', () => {
    let results: any;
    const urlExpected = 'proxied/api/v1/query_range';
    const dataExpected = {
      query: 'test{job="testjob"}',
      start: 1 * 60,
      end: 2 * 60,
      step: 60,
    };
    const query = {
      range: { from: time({ minutes: 1, seconds: 3 }), to: time({ minutes: 2, seconds: 3 }) },
      targets: [{ expr: 'test{job="testjob"}', format: 'time_series' }],
      interval: '60s',
    };

    beforeEach(async () => {
      const response = {
        status: 'success',
        data: {
          data: {
            resultType: 'matrix',
            result: [
              {
                metric: { __name__: 'test', job: 'testjob' },
                values: [[2 * 60, '3846']],
              },
            ],
          },
        },
      };
      datasourceRequestMock.mockImplementation(() => Promise.resolve(response));
      ds.query(query as any).subscribe((data: any) => {
        results = data;
      });
    });

    it('should generate the correct query', () => {
      const res = datasourceRequestMock.mock.calls[0][0];
      expect(res.method).toBe('POST');
      expect(res.url).toBe(urlExpected);
      expect(res.data).toEqual(dataExpected);
    });

    it('should return series list', () => {
      expect(results.data.length).toBe(1);
      expect(results.data[0].target).toBe('test{job="testjob"}');
    });
  });

  describe('When querying prometheus via check headers X-Dashboard-Id and X-Panel-Id', () => {
    const options = { dashboardId: 1, panelId: 2 };
    const httpOptions = {
      headers: {} as { [key: string]: number | undefined },
    };

    it('with proxy access tracing headers should be added', () => {
      ds._addTracingHeaders(httpOptions as any, options as any);
      expect(httpOptions.headers['X-Dashboard-Id']).toBe(1);
      expect(httpOptions.headers['X-Panel-Id']).toBe(2);
    });

    it('with direct access tracing headers should not be added', () => {
      const mockDs = new PrometheusDatasource({ ...instanceSettings, url: 'http://127.0.0.1:8000' });
      mockDs._addTracingHeaders(httpOptions as any, options as any);
      expect(httpOptions.headers['X-Dashboard-Id']).toBe(undefined);
      expect(httpOptions.headers['X-Panel-Id']).toBe(undefined);
    });
  });
});

const getPrepareTargetsContext = (target: PromQuery, app?: CoreApp) => {
  const instanceSettings = ({
    url: 'proxied',
    directUrl: 'direct',
    user: 'test',
    password: 'mupp',
    jsonData: { httpMethod: 'POST' },
  } as unknown) as DataSourceInstanceSettings<PromOptions>;
  const start = 0;
  const end = 1;
  const panelId = '2';
  const options = ({ targets: [target], interval: '1s', panelId, app } as any) as DataQueryRequest<PromQuery>;

  const ds = new PrometheusDatasource(instanceSettings);
  const { queries, activeTargets } = ds.prepareTargets(options, start, end);

  return {
    queries,
    activeTargets,
    start,
    end,
    panelId,
  };
};

describe('prepareTargets', () => {
  describe('when run from a Panel', () => {
    it('then it should just add targets', () => {
      const target: PromQuery = {
        refId: 'A',
        expr: 'up',
      };

      const { queries, activeTargets, panelId, end, start } = getPrepareTargetsContext(target);

      expect(queries.length).toBe(1);
      expect(activeTargets.length).toBe(1);
      expect(queries[0]).toEqual({
        end,
        expr: 'up',
        headers: {
          'X-Dashboard-Id': undefined,
          'X-Panel-Id': panelId,
        },
        hinting: undefined,
        instant: undefined,
        refId: target.refId,
        requestId: panelId + target.refId,
        start,
        step: 1,
      });
      expect(activeTargets[0]).toEqual(target);
    });
  });

  describe('when run from Explore', () => {
    describe('and both Graph and Table are shown', () => {
      it('then it should return both instant and time series related objects', () => {
        const target: PromQuery = {
          refId: 'A',
          expr: 'up',
          showingGraph: true,
          showingTable: true,
        };

        const { queries, activeTargets, panelId, end, start } = getPrepareTargetsContext(target, CoreApp.Explore);

        expect(queries.length).toBe(2);
        expect(activeTargets.length).toBe(2);
        expect(queries[0]).toEqual({
          end,
          expr: 'up',
          headers: {
            'X-Dashboard-Id': undefined,
            'X-Panel-Id': panelId,
          },
          hinting: undefined,
          instant: true,
          refId: target.refId,
          requestId: panelId + target.refId + '_instant',
          start,
          step: 1,
        });
        expect(activeTargets[0]).toEqual({
          ...target,
          format: 'table',
          instant: true,
          requestId: panelId + target.refId + '_instant',
          valueWithRefId: true,
        });
        expect(queries[1]).toEqual({
          end,
          expr: 'up',
          headers: {
            'X-Dashboard-Id': undefined,
            'X-Panel-Id': panelId,
          },
          hinting: undefined,
          instant: false,
          refId: target.refId,
          requestId: panelId + target.refId,
          start,
          step: 1,
        });
        expect(activeTargets[1]).toEqual({
          ...target,
          format: 'time_series',
          instant: false,
          requestId: panelId + target.refId,
        });
      });
    });

    describe('and both Graph and Table are hidden', () => {
      it('then it should return empty arrays', () => {
        const target: PromQuery = {
          refId: 'A',
          expr: 'up',
          showingGraph: false,
          showingTable: false,
        };

        const { queries, activeTargets } = getPrepareTargetsContext(target, CoreApp.Explore);

        expect(queries.length).toBe(0);
        expect(activeTargets.length).toBe(0);
      });
    });

    describe('and Graph is hidden', () => {
      it('then it should return only intant related objects', () => {
        const target: PromQuery = {
          refId: 'A',
          expr: 'up',
          showingGraph: false,
          showingTable: true,
        };

        const { queries, activeTargets, panelId, end, start } = getPrepareTargetsContext(target, CoreApp.Explore);

        expect(queries.length).toBe(1);
        expect(activeTargets.length).toBe(1);
        expect(queries[0]).toEqual({
          end,
          expr: 'up',
          headers: {
            'X-Dashboard-Id': undefined,
            'X-Panel-Id': panelId,
          },
          hinting: undefined,
          instant: true,
          refId: target.refId,
          requestId: panelId + target.refId + '_instant',
          start,
          step: 1,
        });
        expect(activeTargets[0]).toEqual({
          ...target,
          format: 'table',
          instant: true,
          requestId: panelId + target.refId + '_instant',
          valueWithRefId: true,
        });
      });
    });

    describe('and Table is hidden', () => {
      it('then it should return only time series related objects', () => {
        const target: PromQuery = {
          refId: 'A',
          expr: 'up',
          showingGraph: true,
          showingTable: false,
        };

        const { queries, activeTargets, panelId, end, start } = getPrepareTargetsContext(target, CoreApp.Explore);

        expect(queries.length).toBe(1);
        expect(activeTargets.length).toBe(1);
        expect(queries[0]).toEqual({
          end,
          expr: 'up',
          headers: {
            'X-Dashboard-Id': undefined,
            'X-Panel-Id': panelId,
          },
          hinting: undefined,
          instant: false,
          refId: target.refId,
          requestId: panelId + target.refId,
          start,
          step: 1,
        });
        expect(activeTargets[0]).toEqual({
          ...target,
          format: 'time_series',
          instant: false,
          requestId: panelId + target.refId,
        });
      });
    });
  });
});

function createDataRequest(targets: any[], overrides?: Partial<DataQueryRequest>): DataQueryRequest<PromQuery> {
  const defaults = {
    app: CoreApp.Dashboard,
    targets: targets.map(t => {
      return {
        instant: false,
        start: dateTime().subtract(5, 'minutes'),
        end: dateTime(),
        expr: 'test',
        showingGraph: true,
        ...t,
      };
    }),
    range: {
      from: dateTime(),
      to: dateTime(),
    },
    interval: '15s',
  };

  return Object.assign(defaults, overrides || {}) as DataQueryRequest<PromQuery>;
}

function createDefaultPromResponse() {
  return {
    data: {
      data: {
        result: [
          {
            metric: {
              __name__: 'test_metric',
            },
            values: [[1568369640, 1]],
          },
        ],
        resultType: 'matrix',
      },
    },
  };
}<|MERGE_RESOLUTION|>--- conflicted
+++ resolved
@@ -1111,10 +1111,6 @@
       let end = 7 * 24 * 60 * 60;
       end -= end % 55;
       const start = 0;
-<<<<<<< HEAD
-      const urlExpected = 'proxied/api/v1/query_range?query=test' + '&start=' + start + '&end=' + end + '&step=55';
-      datasourceRequestMock.mockImplementation(() => Promise.resolve(response));
-=======
       const step = 55;
       const adjusted = alignRange(
         start,
@@ -1126,8 +1122,7 @@
       );
       const urlExpected =
         'proxied/api/v1/query_range?query=test' + '&start=' + adjusted.start + '&end=' + adjusted.end + '&step=' + step;
-      getBackendSrvMock().datasourceRequest = jest.fn(() => Promise.resolve(response));
->>>>>>> fe61f6b7
+      datasourceRequestMock.mockImplementation(() => Promise.resolve(response));
       ds.query(query as any);
       const res = datasourceRequestMock.mock.calls[0][0];
       expect(res.method).toBe('GET');
@@ -1391,16 +1386,10 @@
         '&start=' +
         adjusted.start +
         '&end=' +
-<<<<<<< HEAD
-        end +
-        '&step=55';
-      datasourceRequestMock.mockImplementation(() => Promise.resolve(response));
-=======
         adjusted.end +
         '&step=' +
         step;
-      getBackendSrvMock().datasourceRequest = jest.fn(() => Promise.resolve(response));
->>>>>>> fe61f6b7
+      datasourceRequestMock.mockImplementation(() => Promise.resolve(response));
       templateSrv.replace = jest.fn(str => str);
       ds.query(query as any);
       const res = datasourceRequestMock.mock.calls[0][0];
