import _ from 'lodash';
import {
  alignRange,
  extractRuleMappingFromGroups,
  PrometheusDatasource,
  prometheusRegularEscape,
  prometheusSpecialRegexEscape,
} from './datasource';
import {
  CoreApp,
  DataQueryRequest,
  DataQueryResponseData,
  DataSourceInstanceSettings,
  dateTime,
  getFieldDisplayName,
  LoadingState,
  toDataFrame,
} from '@grafana/data';
import { PromOptions, PromQuery } from './types';
import templateSrv from 'app/features/templating/template_srv';
import { getTimeSrv, TimeSrv } from 'app/features/dashboard/services/TimeSrv';
import { VariableHide } from '../../../features/variables/types';
import { describe } from '../../../../test/lib/common';
import { QueryOptions } from 'app/types';

const datasourceRequestMock = jest.fn().mockResolvedValue(createDefaultPromResponse());

jest.mock('./metric_find_query');
jest.mock('@grafana/runtime', () => ({
  getBackendSrv: () => ({
    datasourceRequest: datasourceRequestMock,
  }),
}));

jest.mock('app/features/templating/template_srv', () => {
  return {
    getAdhocFilters: jest.fn(() => [] as any[]),
    replace: jest.fn((a: string) => a),
  };
});

jest.mock('app/features/dashboard/services/TimeSrv', () => ({
  __esModule: true,
  getTimeSrv: jest.fn().mockReturnValue({
    timeRange(): any {
      return {
        from: dateTime(1531468681),
        to: dateTime(1531489712),
      };
    },
  }),
}));

const getAdhocFiltersMock = (templateSrv.getAdhocFilters as any) as jest.Mock<any>;
const replaceMock = (templateSrv.replace as any) as jest.Mock<any>;
const getTimeSrvMock = (getTimeSrv as any) as jest.Mock<TimeSrv>;

beforeEach(() => {
  datasourceRequestMock.mockClear();
  getAdhocFiltersMock.mockClear();
  replaceMock.mockClear();
  getTimeSrvMock.mockClear();
});

describe('PrometheusDatasource', () => {
  let ds: PrometheusDatasource;
  const instanceSettings = ({
    url: 'proxied',
    directUrl: 'direct',
    user: 'test',
    password: 'mupp',
    jsonData: {} as any,
  } as unknown) as DataSourceInstanceSettings<PromOptions>;

  beforeEach(() => {
    ds = new PrometheusDatasource(instanceSettings);
  });

  describe('Query', () => {
    it('returns empty array when no queries', done => {
      expect.assertions(2);

      ds.query(createDataRequest([])).subscribe({
        next(next) {
          expect(next.data).toEqual([]);
          expect(next.state).toBe(LoadingState.Done);
        },
        complete() {
          done();
        },
      });
    });

    it('performs time series queries', done => {
      expect.assertions(2);

      ds.query(createDataRequest([{}])).subscribe({
        next(next) {
          expect(next.data.length).not.toBe(0);
          expect(next.state).toBe(LoadingState.Done);
        },
        complete() {
          done();
        },
      });
    });

    it('with 2 queries and used from Explore, sends results as they arrive', done => {
      expect.assertions(4);

      const responseStatus = [LoadingState.Loading, LoadingState.Done];
      ds.query(createDataRequest([{}, {}], { app: CoreApp.Explore })).subscribe({
        next(next) {
          expect(next.data.length).not.toBe(0);
          expect(next.state).toBe(responseStatus.shift());
        },
        complete() {
          done();
        },
      });
    });

    it('with 2 queries and used from Panel, waits for all to finish until sending Done status', done => {
      expect.assertions(2);
      ds.query(createDataRequest([{}, {}], { app: CoreApp.Dashboard })).subscribe({
        next(next) {
          expect(next.data.length).not.toBe(0);
          expect(next.state).toBe(LoadingState.Done);
        },
        complete() {
          done();
        },
      });
    });
  });

  describe('Datasource metadata requests', () => {
    it('should perform a GET request with the default config', () => {
      ds.metadataRequest('/foo');
      expect(datasourceRequestMock.mock.calls.length).toBe(1);
      expect(datasourceRequestMock.mock.calls[0][0].method).toBe('GET');
    });

    it('should still perform a GET request with the DS HTTP method set to POST', () => {
      const postSettings = _.cloneDeep(instanceSettings);
      postSettings.jsonData.httpMethod = 'POST';
      const promDs = new PrometheusDatasource(postSettings);
      promDs.metadataRequest('/foo');
      expect(datasourceRequestMock.mock.calls.length).toBe(1);
      expect(datasourceRequestMock.mock.calls[0][0].method).toBe('GET');
    });
  });

  describe('When using adhoc filters', () => {
    const DEFAULT_QUERY_EXPRESSION = 'metric{job="foo"} - metric';
    const target = { expr: DEFAULT_QUERY_EXPRESSION };
    const originalAdhocFiltersMock = getAdhocFiltersMock();

    afterAll(() => {
      getAdhocFiltersMock.mockReturnValue(originalAdhocFiltersMock);
    });

    it('should not modify expression with no filters', () => {
      const result = ds.createQuery(target as any, { interval: '15s' } as any, 0, 0);
      expect(result).toMatchObject({ expr: DEFAULT_QUERY_EXPRESSION });
    });

    it('should add filters to expression', () => {
      getAdhocFiltersMock.mockReturnValue([
        {
          key: 'k1',
          operator: '=',
          value: 'v1',
        },
        {
          key: 'k2',
          operator: '!=',
          value: 'v2',
        },
      ]);
      const result = ds.createQuery(target as any, { interval: '15s' } as any, 0, 0);
      expect(result).toMatchObject({ expr: 'metric{job="foo",k1="v1",k2!="v2"} - metric{k1="v1",k2!="v2"}' });
    });

    it('should add escaping if needed to regex filter expressions', () => {
      getAdhocFiltersMock.mockReturnValue([
        {
          key: 'k1',
          operator: '=~',
          value: 'v.*',
        },
        {
          key: 'k2',
          operator: '=~',
          value: `v'.*`,
        },
      ]);
      const result = ds.createQuery(target as any, { interval: '15s' } as any, 0, 0);
      expect(result).toMatchObject({
        expr: `metric{job="foo",k1=~"v.*",k2=~"v\\\\'.*"} - metric{k1=~"v.*",k2=~"v\\\\'.*"}`,
      });
    });
  });

  describe('When performing performSuggestQuery', () => {
    it('should cache response', async () => {
      datasourceRequestMock.mockImplementation(() =>
        Promise.resolve({
          status: 'success',
          data: { data: ['value1', 'value2', 'value3'] },
        })
      );

      let results = await ds.performSuggestQuery('value', true);

      expect(results).toHaveLength(3);

      datasourceRequestMock.mockImplementation(jest.fn());
      results = await ds.performSuggestQuery('value', true);

      expect(results).toHaveLength(3);
    });
  });

  describe('When converting prometheus histogram to heatmap format', () => {
    let query: any;
    beforeEach(() => {
      query = {
        range: { from: dateTime(1443454528000), to: dateTime(1443454528000) },
        targets: [{ expr: 'test{job="testjob"}', format: 'heatmap', legendFormat: '{{le}}' }],
        interval: '1s',
      };
    });

    it('should convert cumullative histogram to ordinary', () => {
      const resultMock = [
        {
          metric: { __name__: 'metric', job: 'testjob', le: '10' },
          values: [
            [1443454528.0, '10'],
            [1443454528.0, '10'],
          ],
        },
        {
          metric: { __name__: 'metric', job: 'testjob', le: '20' },
          values: [
            [1443454528.0, '20'],
            [1443454528.0, '10'],
          ],
        },
        {
          metric: { __name__: 'metric', job: 'testjob', le: '30' },
          values: [
            [1443454528.0, '25'],
            [1443454528.0, '10'],
          ],
        },
      ];
      const responseMock = { data: { data: { result: resultMock } } };

      const expected = [
        {
          target: '10',
          datapoints: [
            [10, 1443454528000],
            [10, 1443454528000],
          ],
        },
        {
          target: '20',
          datapoints: [
            [10, 1443454528000],
            [0, 1443454528000],
          ],
        },
        {
          target: '30',
          datapoints: [
            [5, 1443454528000],
            [0, 1443454528000],
          ],
        },
      ];

      ds.performTimeSeriesQuery = jest.fn().mockReturnValue([responseMock]);
      ds.query(query).subscribe((result: any) => {
        const results = result.data;
        return expect(results).toMatchObject(expected);
      });
    });

    it('should sort series by label value', () => {
      const resultMock = [
        {
          metric: { __name__: 'metric', job: 'testjob', le: '2' },
          values: [
            [1443454528.0, '10'],
            [1443454528.0, '10'],
          ],
        },
        {
          metric: { __name__: 'metric', job: 'testjob', le: '4' },
          values: [
            [1443454528.0, '20'],
            [1443454528.0, '10'],
          ],
        },
        {
          metric: { __name__: 'metric', job: 'testjob', le: '+Inf' },
          values: [
            [1443454528.0, '25'],
            [1443454528.0, '10'],
          ],
        },
        {
          metric: { __name__: 'metric', job: 'testjob', le: '1' },
          values: [
            [1443454528.0, '25'],
            [1443454528.0, '10'],
          ],
        },
      ];
      const responseMock = { data: { data: { result: resultMock } } };

      const expected = ['1', '2', '4', '+Inf'];

      ds.performTimeSeriesQuery = jest.fn().mockReturnValue([responseMock]);
      ds.query(query).subscribe((result: any) => {
        const seriesLabels = _.map(result.data, 'target');
        return expect(seriesLabels).toEqual(expected);
      });
    });
  });

  describe('alignRange', () => {
    it('does not modify already aligned intervals with perfect step', () => {
      const range = alignRange(0, 3, 3, 0);
      expect(range.start).toEqual(0);
      expect(range.end).toEqual(3);
    });

    it('does modify end-aligned intervals to reflect number of steps possible', () => {
      const range = alignRange(1, 6, 3, 0);
      expect(range.start).toEqual(0);
      expect(range.end).toEqual(6);
    });

    it('does align intervals that are a multiple of steps', () => {
      const range = alignRange(1, 4, 3, 0);
      expect(range.start).toEqual(0);
      expect(range.end).toEqual(3);
    });

    it('does align intervals that are not a multiple of steps', () => {
      const range = alignRange(1, 5, 3, 0);
      expect(range.start).toEqual(0);
      expect(range.end).toEqual(3);
    });

    it('does align intervals with local midnight -UTC offset', () => {
      //week range, location 4+ hours UTC offset, 24h step time
      const range = alignRange(4 * 60 * 60, (7 * 24 + 4) * 60 * 60, 24 * 60 * 60, -4 * 60 * 60); //04:00 UTC, 7 day range
      expect(range.start).toEqual(4 * 60 * 60);
      expect(range.end).toEqual((7 * 24 + 4) * 60 * 60);
    });

    it('does align intervals with local midnight +UTC offset', () => {
      //week range, location 4- hours UTC offset, 24h step time
      const range = alignRange(20 * 60 * 60, (8 * 24 - 4) * 60 * 60, 24 * 60 * 60, 4 * 60 * 60); //20:00 UTC on day1, 7 days later is 20:00 on day8
      expect(range.start).toEqual(20 * 60 * 60);
      expect(range.end).toEqual((8 * 24 - 4) * 60 * 60);
    });
  });

  describe('extractRuleMappingFromGroups()', () => {
    it('returns empty mapping for no rule groups', () => {
      expect(extractRuleMappingFromGroups([])).toEqual({});
    });

    it('returns a mapping for recording rules only', () => {
      const groups = [
        {
          rules: [
            {
              name: 'HighRequestLatency',
              query: 'job:request_latency_seconds:mean5m{job="myjob"} > 0.5',
              type: 'alerting',
            },
            {
              name: 'job:http_inprogress_requests:sum',
              query: 'sum(http_inprogress_requests) by (job)',
              type: 'recording',
            },
          ],
          file: '/rules.yaml',
          interval: 60,
          name: 'example',
        },
      ];
      const mapping = extractRuleMappingFromGroups(groups);
      expect(mapping).toEqual({ 'job:http_inprogress_requests:sum': 'sum(http_inprogress_requests) by (job)' });
    });
  });

  describe('Prometheus regular escaping', () => {
    it('should not escape non-string', () => {
      expect(prometheusRegularEscape(12)).toEqual(12);
    });

    it('should not escape simple string', () => {
      expect(prometheusRegularEscape('cryptodepression')).toEqual('cryptodepression');
    });

    it("should escape '", () => {
      expect(prometheusRegularEscape("looking'glass")).toEqual("looking\\\\'glass");
    });

    it('should escape multiple characters', () => {
      expect(prometheusRegularEscape("'looking'glass'")).toEqual("\\\\'looking\\\\'glass\\\\'");
    });
  });

  describe('Prometheus regexes escaping', () => {
    it('should not escape simple string', () => {
      expect(prometheusSpecialRegexEscape('cryptodepression')).toEqual('cryptodepression');
    });

    it('should escape $^*+?.()|\\', () => {
      expect(prometheusSpecialRegexEscape("looking'glass")).toEqual("looking\\\\'glass");
      expect(prometheusSpecialRegexEscape('looking{glass')).toEqual('looking\\\\{glass');
      expect(prometheusSpecialRegexEscape('looking}glass')).toEqual('looking\\\\}glass');
      expect(prometheusSpecialRegexEscape('looking[glass')).toEqual('looking\\\\[glass');
      expect(prometheusSpecialRegexEscape('looking]glass')).toEqual('looking\\\\]glass');
      expect(prometheusSpecialRegexEscape('looking$glass')).toEqual('looking\\\\$glass');
      expect(prometheusSpecialRegexEscape('looking^glass')).toEqual('looking\\\\^glass');
      expect(prometheusSpecialRegexEscape('looking*glass')).toEqual('looking\\\\*glass');
      expect(prometheusSpecialRegexEscape('looking+glass')).toEqual('looking\\\\+glass');
      expect(prometheusSpecialRegexEscape('looking?glass')).toEqual('looking\\\\?glass');
      expect(prometheusSpecialRegexEscape('looking.glass')).toEqual('looking\\\\.glass');
      expect(prometheusSpecialRegexEscape('looking(glass')).toEqual('looking\\\\(glass');
      expect(prometheusSpecialRegexEscape('looking)glass')).toEqual('looking\\\\)glass');
      expect(prometheusSpecialRegexEscape('looking\\glass')).toEqual('looking\\\\\\\\glass');
      expect(prometheusSpecialRegexEscape('looking|glass')).toEqual('looking\\\\|glass');
    });

    it('should escape multiple special characters', () => {
      expect(prometheusSpecialRegexEscape('+looking$glass?')).toEqual('\\\\+looking\\\\$glass\\\\?');
    });
  });

  describe('When interpolating variables', () => {
    let customVariable: any;
    beforeEach(() => {
      customVariable = {
        id: '',
        global: false,
        multi: false,
        includeAll: false,
        allValue: null,
        query: '',
        options: [],
        current: {},
        name: '',
        type: 'custom',
        label: null,
        hide: VariableHide.dontHide,
        skipUrlSync: false,
        index: -1,
        initLock: null,
      };
    });

    describe('and value is a string', () => {
      it('should only escape single quotes', () => {
        expect(ds.interpolateQueryExpr("abc'$^*{}[]+?.()|", customVariable)).toEqual("abc\\\\'$^*{}[]+?.()|");
      });
    });

    describe('and value is a number', () => {
      it('should return a number', () => {
        expect(ds.interpolateQueryExpr(1000 as any, customVariable)).toEqual(1000);
      });
    });

    describe('and variable allows multi-value', () => {
      beforeEach(() => {
        customVariable.multi = true;
      });

      it('should regex escape values if the value is a string', () => {
        expect(ds.interpolateQueryExpr('looking*glass', customVariable)).toEqual('looking\\\\*glass');
      });

      it('should return pipe separated values if the value is an array of strings', () => {
        expect(ds.interpolateQueryExpr(['a|bc', 'de|f'], customVariable)).toEqual('a\\\\|bc|de\\\\|f');
      });
    });

    describe('and variable allows all', () => {
      beforeEach(() => {
        customVariable.includeAll = true;
      });

      it('should regex escape values if the array is a string', () => {
        expect(ds.interpolateQueryExpr('looking*glass', customVariable)).toEqual('looking\\\\*glass');
      });

      it('should return pipe separated values if the value is an array of strings', () => {
        expect(ds.interpolateQueryExpr(['a|bc', 'de|f'], customVariable)).toEqual('a\\\\|bc|de\\\\|f');
      });
    });
  });

  describe('metricFindQuery', () => {
    beforeEach(() => {
      const query = 'query_result(topk(5,rate(http_request_duration_microseconds_count[$__interval])))';
      replaceMock.mockImplementation(jest.fn);
      ds.metricFindQuery(query);
    });

    afterAll(() => {
      replaceMock.mockImplementation((a: string) => a);
    });

    it('should call templateSrv.replace with scopedVars', () => {
      expect(replaceMock.mock.calls[0][1]).toBeDefined();
    });

    it('should have the correct range and range_ms', () => {
      const range = replaceMock.mock.calls[0][1].__range;
      const rangeMs = replaceMock.mock.calls[0][1].__range_ms;
      const rangeS = replaceMock.mock.calls[0][1].__range_s;
      expect(range).toEqual({ text: '21s', value: '21s' });
      expect(rangeMs).toEqual({ text: 21031, value: 21031 });
      expect(rangeS).toEqual({ text: 21, value: 21 });
    });

    it('should pass the default interval value', () => {
      const interval = replaceMock.mock.calls[0][1].__interval;
      const intervalMs = replaceMock.mock.calls[0][1].__interval_ms;
      expect(interval).toEqual({ text: '15s', value: '15s' });
      expect(intervalMs).toEqual({ text: 15000, value: 15000 });
    });
  });
});

const SECOND = 1000;
const MINUTE = 60 * SECOND;
const HOUR = 60 * MINUTE;

const time = ({ hours = 0, seconds = 0, minutes = 0 }) => dateTime(hours * HOUR + minutes * MINUTE + seconds * SECOND);

describe('PrometheusDatasource', () => {
  const instanceSettings = ({
    url: 'proxied',
    directUrl: 'direct',
    user: 'test',
    password: 'mupp',
    jsonData: { httpMethod: 'GET' },
  } as unknown) as DataSourceInstanceSettings<PromOptions>;

  let ds: PrometheusDatasource;
  beforeEach(() => {
    ds = new PrometheusDatasource(instanceSettings);
  });

  describe('When querying prometheus with one target using query editor target spec', () => {
    describe('and query syntax is valid', () => {
      let results: any;
      const query = {
        range: { from: time({ seconds: 63 }), to: time({ seconds: 183 }) },
        targets: [{ expr: 'test{job="testjob"}', format: 'time_series' }],
        interval: '60s',
      };

      // Interval alignment with step
      const urlExpected = `proxied/api/v1/query_range?query=${encodeURIComponent(
        'test{job="testjob"}'
      )}&start=60&end=180&step=60`;

      beforeEach(async () => {
        const response = {
          data: {
            status: 'success',
            data: {
              resultType: 'matrix',
              result: [
                {
                  metric: { __name__: 'test', job: 'testjob' },
                  values: [[60, '3846']],
                },
              ],
            },
          },
        };
        datasourceRequestMock.mockImplementation(() => Promise.resolve(response));
        ds.query(query as any).subscribe((data: any) => {
          results = data;
        });
      });

      it('should generate the correct query', () => {
        const res = datasourceRequestMock.mock.calls[0][0];
        expect(res.method).toBe('GET');
        expect(res.url).toBe(urlExpected);
      });

      it('should return series list', async () => {
        const frame = toDataFrame(results.data[0]);
        expect(results.data.length).toBe(1);
        expect(getFieldDisplayName(frame.fields[1])).toBe('test{job="testjob"}');
      });
    });

    describe('and query syntax is invalid', () => {
      let results: string;
      const query = {
        range: { from: time({ seconds: 63 }), to: time({ seconds: 183 }) },
        targets: [{ expr: 'tes;;t{job="testjob"}', format: 'time_series' }],
        interval: '60s',
      };

      const errMessage = 'parse error at char 25: could not parse remaining input';
      const response = {
        data: {
          status: 'error',
          errorType: 'bad_data',
          error: errMessage,
        },
      };

      it('should generate an error', () => {
        datasourceRequestMock.mockImplementation(() => Promise.reject(response));
        ds.query(query as any).subscribe((e: any) => {
          results = e.message;
          expect(results).toBe(`"${errMessage}"`);
        });
      });
    });
  });

  describe('When querying prometheus with one target which returns multiple series', () => {
    let results: any;
    const start = 60;
    const end = 360;
    const step = 60;

    const query = {
      range: { from: time({ seconds: start }), to: time({ seconds: end }) },
      targets: [{ expr: 'test{job="testjob"}', format: 'time_series' }],
      interval: '60s',
    };

    beforeEach(async () => {
      const response = {
        status: 'success',
        data: {
          data: {
            resultType: 'matrix',
            result: [
              {
                metric: { __name__: 'test', job: 'testjob', series: 'series 1' },
                values: [
                  [start + step * 1, '3846'],
                  [start + step * 3, '3847'],
                  [end - step * 1, '3848'],
                ],
              },
              {
                metric: { __name__: 'test', job: 'testjob', series: 'series 2' },
                values: [[start + step * 2, '4846']],
              },
            ],
          },
        },
      };

      datasourceRequestMock.mockImplementation(() => Promise.resolve(response));

      ds.query(query as any).subscribe((data: any) => {
        results = data;
      });
    });

    it('should be same length', () => {
      expect(results.data.length).toBe(2);
      expect(results.data[0].datapoints.length).toBe((end - start) / step + 1);
      expect(results.data[1].datapoints.length).toBe((end - start) / step + 1);
    });

    it('should fill null until first datapoint in response', () => {
      expect(results.data[0].datapoints[0][1]).toBe(start * 1000);
      expect(results.data[0].datapoints[0][0]).toBe(null);
      expect(results.data[0].datapoints[1][1]).toBe((start + step * 1) * 1000);
      expect(results.data[0].datapoints[1][0]).toBe(3846);
    });

    it('should fill null after last datapoint in response', () => {
      const length = (end - start) / step + 1;
      expect(results.data[0].datapoints[length - 2][1]).toBe((end - step * 1) * 1000);
      expect(results.data[0].datapoints[length - 2][0]).toBe(3848);
      expect(results.data[0].datapoints[length - 1][1]).toBe(end * 1000);
      expect(results.data[0].datapoints[length - 1][0]).toBe(null);
    });

    it('should fill null at gap between series', () => {
      expect(results.data[0].datapoints[2][1]).toBe((start + step * 2) * 1000);
      expect(results.data[0].datapoints[2][0]).toBe(null);
      expect(results.data[1].datapoints[1][1]).toBe((start + step * 1) * 1000);
      expect(results.data[1].datapoints[1][0]).toBe(null);
      expect(results.data[1].datapoints[3][1]).toBe((start + step * 3) * 1000);
      expect(results.data[1].datapoints[3][0]).toBe(null);
    });
  });

  describe('When querying prometheus with one target and instant = true', () => {
    let results: any;
    const urlExpected = `proxied/api/v1/query?query=${encodeURIComponent('test{job="testjob"}')}&time=123`;
    const query = {
      range: { from: time({ seconds: 63 }), to: time({ seconds: 123 }) },
      targets: [{ expr: 'test{job="testjob"}', format: 'time_series', instant: true }],
      interval: '60s',
    };

    beforeEach(async () => {
      const response = {
        status: 'success',
        data: {
          data: {
            resultType: 'vector',
            result: [
              {
                metric: { __name__: 'test', job: 'testjob' },
                value: [123, '3846'],
              },
            ],
          },
        },
      };

      datasourceRequestMock.mockImplementation(() => Promise.resolve(response));
      ds.query(query as any).subscribe((data: any) => {
        results = data;
      });
    });

    it('should generate the correct query', () => {
      const res = datasourceRequestMock.mock.calls[0][0];
      expect(res.method).toBe('GET');
      expect(res.url).toBe(urlExpected);
    });

    it('should return series list', () => {
      const frame = toDataFrame(results.data[0]);
      expect(results.data.length).toBe(1);
      expect(frame.name).toBe('test{job="testjob"}');
      expect(getFieldDisplayName(frame.fields[1])).toBe('test{job="testjob"}');
    });
  });

  describe('annotationQuery', () => {
    let results: any;
    const options: any = {
      annotation: {
        expr: 'ALERTS{alertstate="firing"}',
        tagKeys: 'job',
        titleFormat: '{{alertname}}',
        textFormat: '{{instance}}',
      },
      range: {
        from: time({ seconds: 63 }),
        to: time({ seconds: 123 }),
      },
    };

    const response = {
      status: 'success',
      data: {
        data: {
          resultType: 'matrix',
          result: [
            {
              metric: {
                __name__: 'ALERTS',
                alertname: 'InstanceDown',
                alertstate: 'firing',
                instance: 'testinstance',
                job: 'testjob',
              },
              values: [[123, '1']],
            },
          ],
        },
      },
    };

    describe('when time series query is cancelled', () => {
      it('should return empty results', async () => {
        datasourceRequestMock.mockImplementation(() => Promise.resolve({ cancelled: true }));

        await ds.annotationQuery(options).then((data: any) => {
          results = data;
        });

        expect(results).toEqual([]);
      });
    });

    describe('not use useValueForTime', () => {
      beforeEach(async () => {
        options.annotation.useValueForTime = false;
        datasourceRequestMock.mockImplementation(() => Promise.resolve(response));

        await ds.annotationQuery(options).then((data: any) => {
          results = data;
        });
      });

      it('should return annotation list', () => {
        expect(results.length).toBe(1);
        expect(results[0].tags).toContain('testjob');
        expect(results[0].title).toBe('InstanceDown');
        expect(results[0].text).toBe('testinstance');
        expect(results[0].time).toBe(123 * 1000);
      });
    });

    describe('use useValueForTime', () => {
      beforeEach(async () => {
        options.annotation.useValueForTime = true;
        datasourceRequestMock.mockImplementation(() => Promise.resolve(response));

        await ds.annotationQuery(options).then((data: any) => {
          results = data;
        });
      });

      it('should return annotation list', () => {
        expect(results[0].time).toEqual(1);
      });
    });

    describe('step parameter', () => {
      beforeEach(() => {
        datasourceRequestMock.mockImplementation(() => Promise.resolve(response));
      });

      it('should use default step for short range if no interval is given', () => {
        const query = {
          ...options,
          range: {
            from: time({ seconds: 63 }),
            to: time({ seconds: 123 }),
          },
        };
        ds.annotationQuery(query);
        const req = datasourceRequestMock.mock.calls[0][0];
        expect(req.url).toContain('step=60');
      });

      it('should use default step for short range when annotation step is empty string', () => {
        const query = {
          ...options,
          annotation: {
            ...options.annotation,
            step: '',
          },
          range: {
            from: time({ seconds: 63 }),
            to: time({ seconds: 123 }),
          },
        };
        ds.annotationQuery(query);
        const req = datasourceRequestMock.mock.calls[0][0];
        expect(req.url).toContain('step=60');
      });

      it('should use custom step for short range', () => {
        const annotation = {
          ...options.annotation,
          step: '10s',
        };
        const query = {
          ...options,
          annotation,
          range: {
            from: time({ seconds: 63 }),
            to: time({ seconds: 123 }),
          },
        };
        ds.annotationQuery(query);
        const req = datasourceRequestMock.mock.calls[0][0];
        expect(req.url).toContain('step=10');
      });

      it('should use custom step for short range', () => {
        const annotation = {
          ...options.annotation,
          step: '10s',
        };
        const query = {
          ...options,
          annotation,
          range: {
            from: time({ seconds: 63 }),
            to: time({ seconds: 123 }),
          },
        };
        ds.annotationQuery(query);
        const req = datasourceRequestMock.mock.calls[0][0];
        expect(req.url).toContain('step=10');
      });

      it('should use dynamic step on long ranges if no option was given', () => {
        const query = {
          ...options,
          range: {
            from: time({ seconds: 63 }),
            to: time({ hours: 24 * 30, seconds: 63 }),
          },
        };
        ds.annotationQuery(query);
        const req = datasourceRequestMock.mock.calls[0][0];
        // Range in seconds: (to - from) / 1000
        // Max_datapoints: 11000
        // Step: range / max_datapoints
        const step = 236;
        expect(req.url).toContain(`step=${step}`);
      });
    });

    describe('region annotations for sectors', () => {
      const options: any = {
        annotation: {
          expr: 'ALERTS{alertstate="firing"}',
          tagKeys: 'job',
          titleFormat: '{{alertname}}',
          textFormat: '{{instance}}',
        },
        range: {
          from: time({ seconds: 63 }),
          to: time({ seconds: 900 }),
        },
      };

      async function runAnnotationQuery(resultValues: Array<[number, string]>) {
        const response = {
          status: 'success',
          data: {
            data: {
              resultType: 'matrix',
              result: [
                {
                  metric: { __name__: 'test', job: 'testjob' },
                  values: resultValues,
                },
              ],
            },
          },
        };

        options.annotation.useValueForTime = false;
        datasourceRequestMock.mockImplementation(() => Promise.resolve(response));

        return ds.annotationQuery(options);
      }

      it('should handle gaps and inactive values', async () => {
        const results = await runAnnotationQuery([
          [2 * 60, '1'],
          [3 * 60, '1'],
          // gap
          [5 * 60, '1'],
          [6 * 60, '1'],
          [7 * 60, '1'],
          [8 * 60, '0'], // false --> create new block
          [9 * 60, '1'],
        ]);
        expect(results.map(result => [result.time, result.timeEnd])).toEqual([
          [120000, 180000],
          [300000, 420000],
          [540000, 540000],
        ]);
      });

      it('should handle single region', async () => {
        const results = await runAnnotationQuery([
          [2 * 60, '1'],
          [3 * 60, '1'],
        ]);
        expect(results.map(result => [result.time, result.timeEnd])).toEqual([[120000, 180000]]);
      });

      it('should handle 0 active regions', async () => {
        const results = await runAnnotationQuery([
          [2 * 60, '0'],
          [3 * 60, '0'],
          [5 * 60, '0'],
        ]);
        expect(results.length).toBe(0);
      });

      it('should handle single active value', async () => {
        const results = await runAnnotationQuery([[2 * 60, '1']]);
        expect(results.map(result => [result.time, result.timeEnd])).toEqual([[120000, 120000]]);
      });
    });
  });

  describe('createAnnotationQueryOptions', () => {
    it.each`
      options                                | expected
      ${{}}                                  | ${{ interval: '60s' }}
      ${{ annotation: {} }}                  | ${{ annotation: {}, interval: '60s' }}
      ${{ annotation: { step: undefined } }} | ${{ annotation: { step: undefined }, interval: '60s' }}
      ${{ annotation: { step: null } }}      | ${{ annotation: { step: null }, interval: '60s' }}
      ${{ annotation: { step: '' } }}        | ${{ annotation: { step: '' }, interval: '60s' }}
      ${{ annotation: { step: 0 } }}         | ${{ annotation: { step: 0 }, interval: '60s' }}
      ${{ annotation: { step: 5 } }}         | ${{ annotation: { step: 5 }, interval: '60s' }}
      ${{ annotation: { step: '5m' } }}      | ${{ annotation: { step: '5m' }, interval: '5m' }}
    `("when called with options: '$options'", ({ options, expected }) => {
      expect(ds.createAnnotationQueryOptions(options)).toEqual(expected);
    });
  });

  describe('When resultFormat is table and instant = true', () => {
    let results: any;
    const query = {
      range: { from: time({ seconds: 63 }), to: time({ seconds: 123 }) },
      targets: [{ expr: 'test{job="testjob"}', format: 'time_series', instant: true }],
      interval: '60s',
    };

    beforeEach(async () => {
      const response = {
        status: 'success',
        data: {
          data: {
            resultType: 'vector',
            result: [
              {
                metric: { __name__: 'test', job: 'testjob' },
                value: [123, '3846'],
              },
            ],
          },
        },
      };

      datasourceRequestMock.mockImplementation(() => Promise.resolve(response));
      ds.query(query as any).subscribe((data: any) => {
        results = data;
      });
    });

    it('should return result', () => {
      expect(results).not.toBe(null);
    });
  });

  describe('The "step" query parameter', () => {
    const response = {
      status: 'success',
      data: {
        data: {
          resultType: 'matrix',
          result: [] as DataQueryResponseData[],
        },
      },
    };

    it('should be min interval when greater than auto interval', async () => {
      const query = {
        // 6 minute range
        range: { from: time({ minutes: 1 }), to: time({ minutes: 7 }) },
        targets: [
          {
            expr: 'test',
            interval: '10s',
          },
        ],
        interval: '5s',
      };
      const urlExpected = 'proxied/api/v1/query_range?query=test&start=60&end=420&step=10';

      datasourceRequestMock.mockImplementation(() => Promise.resolve(response));
      ds.query(query as any);
      const res = datasourceRequestMock.mock.calls[0][0];
      expect(res.method).toBe('GET');
      expect(res.url).toBe(urlExpected);
    });

    it('step should be fractional for sub second intervals', async () => {
      const query = {
        // 6 minute range
        range: { from: time({ minutes: 1 }), to: time({ minutes: 7 }) },
        targets: [{ expr: 'test' }],
        interval: '100ms',
      };
      const urlExpected = 'proxied/api/v1/query_range?query=test&start=60&end=420&step=0.1';
      datasourceRequestMock.mockImplementation(() => Promise.resolve(response));
      ds.query(query as any);
      const res = datasourceRequestMock.mock.calls[0][0];
      expect(res.method).toBe('GET');
      expect(res.url).toBe(urlExpected);
    });

    it('should be auto interval when greater than min interval', async () => {
      const query = {
        // 6 minute range
        range: { from: time({ minutes: 1 }), to: time({ minutes: 7 }) },
        targets: [
          {
            expr: 'test',
            interval: '5s',
          },
        ],
        interval: '10s',
      };
      const urlExpected = 'proxied/api/v1/query_range?query=test&start=60&end=420&step=10';
      datasourceRequestMock.mockImplementation(() => Promise.resolve(response));
      ds.query(query as any);
      const res = datasourceRequestMock.mock.calls[0][0];
      expect(res.method).toBe('GET');
      expect(res.url).toBe(urlExpected);
    });

    it('should result in querying fewer than 11000 data points', async () => {
      const query = {
        // 6 hour range
        range: { from: time({ hours: 1 }), to: time({ hours: 7 }) },
        targets: [{ expr: 'test' }],
        interval: '1s',
      };
      const end = 7 * 60 * 60;
      const start = 60 * 60;
      const urlExpected = 'proxied/api/v1/query_range?query=test&start=' + start + '&end=' + end + '&step=2';
      datasourceRequestMock.mockImplementation(() => Promise.resolve(response));
      ds.query(query as any);
      const res = datasourceRequestMock.mock.calls[0][0];
      expect(res.method).toBe('GET');
      expect(res.url).toBe(urlExpected);
    });

    it('should not apply min interval when interval * intervalFactor greater', async () => {
      const query = {
        // 6 minute range
        range: { from: time({ minutes: 1 }), to: time({ minutes: 7 }) },
        targets: [
          {
            expr: 'test',
            interval: '10s',
            intervalFactor: 10,
          },
        ],
        interval: '5s',
      };
      // times get rounded up to interval
      const urlExpected = 'proxied/api/v1/query_range?query=test&start=50&end=400&step=50';
      datasourceRequestMock.mockImplementation(() => Promise.resolve(response));
      ds.query(query as any);
      const res = datasourceRequestMock.mock.calls[0][0];
      expect(res.method).toBe('GET');
      expect(res.url).toBe(urlExpected);
    });

    it('should apply min interval when interval * intervalFactor smaller', async () => {
      const query = {
        // 6 minute range
        range: { from: time({ minutes: 1 }), to: time({ minutes: 7 }) },
        targets: [
          {
            expr: 'test',
            interval: '15s',
            intervalFactor: 2,
          },
        ],
        interval: '5s',
      };
      const urlExpected = 'proxied/api/v1/query_range?query=test' + '&start=60&end=420&step=15';
      datasourceRequestMock.mockImplementation(() => Promise.resolve(response));
      ds.query(query as any);
      const res = datasourceRequestMock.mock.calls[0][0];
      expect(res.method).toBe('GET');
      expect(res.url).toBe(urlExpected);
    });

    it('should apply intervalFactor to auto interval when greater', async () => {
      const query = {
        // 6 minute range
        range: { from: time({ minutes: 1 }), to: time({ minutes: 7 }) },
        targets: [
          {
            expr: 'test',
            interval: '5s',
            intervalFactor: 10,
          },
        ],
        interval: '10s',
      };
      // times get aligned to interval
      const urlExpected = 'proxied/api/v1/query_range?query=test' + '&start=0&end=400&step=100';
      datasourceRequestMock.mockImplementation(() => Promise.resolve(response));
      ds.query(query as any);
      const res = datasourceRequestMock.mock.calls[0][0];
      expect(res.method).toBe('GET');
      expect(res.url).toBe(urlExpected);
    });

    it('should not not be affected by the 11000 data points limit when large enough', async () => {
      const query = {
        // 1 week range
        range: { from: time({}), to: time({ hours: 7 * 24 }) },
        targets: [
          {
            expr: 'test',
            intervalFactor: 10,
          },
        ],
        interval: '10s',
      };
      const end = 7 * 24 * 60 * 60;
      const start = 0;
      const urlExpected = 'proxied/api/v1/query_range?query=test' + '&start=' + start + '&end=' + end + '&step=100';
      datasourceRequestMock.mockImplementation(() => Promise.resolve(response));
      ds.query(query as any);
      const res = datasourceRequestMock.mock.calls[0][0];
      expect(res.method).toBe('GET');
      expect(res.url).toBe(urlExpected);
    });

    it('should be determined by the 11000 data points limit when too small', async () => {
      const query = {
        // 1 week range
        range: { from: time({}), to: time({ hours: 7 * 24 }) },
        targets: [
          {
            expr: 'test',
            intervalFactor: 10,
          },
        ],
        interval: '5s',
      };
      let end = 7 * 24 * 60 * 60;
      end -= end % 55;
      const start = 0;
      const step = 55;
      const adjusted = alignRange(
        start,
        end,
        step,
        getTimeSrv()
          .timeRange()
          .to.utcOffset() * 60
      );
      const urlExpected =
        'proxied/api/v1/query_range?query=test' + '&start=' + adjusted.start + '&end=' + adjusted.end + '&step=' + step;
      datasourceRequestMock.mockImplementation(() => Promise.resolve(response));
      ds.query(query as any);
      const res = datasourceRequestMock.mock.calls[0][0];
      expect(res.method).toBe('GET');
      expect(res.url).toBe(urlExpected);
    });
  });

  describe('The __interval and __interval_ms template variables', () => {
    const response = {
      status: 'success',
      data: {
        data: {
          resultType: 'matrix',
          result: [] as DataQueryResponseData[],
        },
      },
    };

    it('should be unchanged when auto interval is greater than min interval', async () => {
      const query = {
        // 6 minute range
        range: { from: time({ minutes: 1 }), to: time({ minutes: 7 }) },
        targets: [
          {
            expr: 'rate(test[$__interval])',
            interval: '5s',
          },
        ],
        interval: '10s',
        scopedVars: {
          __interval: { text: '10s', value: '10s' },
          __interval_ms: { text: 10 * 1000, value: 10 * 1000 },
        },
      };

      const urlExpected =
        'proxied/api/v1/query_range?query=' +
        encodeURIComponent('rate(test[$__interval])') +
        '&start=60&end=420&step=10';
<<<<<<< HEAD
      // @ts-ignore
      templateSrv.replace = jest.fn(str => str);
=======

      templateSrv.replace = jest.fn(str => str) as any;
>>>>>>> 358c2d70
      datasourceRequestMock.mockImplementation(() => Promise.resolve(response));
      ds.query(query as any);
      const res = datasourceRequestMock.mock.calls[0][0];
      expect(res.method).toBe('GET');
      expect(res.url).toBe(urlExpected);

      // @ts-ignore
      expect(templateSrv.replace.mock.calls[0][1]).toEqual({
        __interval: {
          text: '10s',
          value: '10s',
        },
        __interval_ms: {
          text: 10000,
          value: 10000,
        },
      });
    });

    it('should be min interval when it is greater than auto interval', async () => {
      const query = {
        // 6 minute range
        range: { from: time({ minutes: 1 }), to: time({ minutes: 7 }) },
        targets: [
          {
            expr: 'rate(test[$__interval])',
            interval: '10s',
          },
        ],
        interval: '5s',
        scopedVars: {
          __interval: { text: '5s', value: '5s' },
          __interval_ms: { text: 5 * 1000, value: 5 * 1000 },
        },
      };
      const urlExpected =
        'proxied/api/v1/query_range?query=' +
        encodeURIComponent('rate(test[$__interval])') +
        '&start=60&end=420&step=10';
      datasourceRequestMock.mockImplementation(() => Promise.resolve(response));
<<<<<<< HEAD
      // @ts-ignore
      templateSrv.replace = jest.fn(str => str);
=======
      templateSrv.replace = jest.fn(str => str) as any;
>>>>>>> 358c2d70
      ds.query(query as any);
      const res = datasourceRequestMock.mock.calls[0][0];
      expect(res.method).toBe('GET');
      expect(res.url).toBe(urlExpected);

      // @ts-ignore
      expect(templateSrv.replace.mock.calls[0][1]).toEqual({
        __interval: {
          text: '5s',
          value: '5s',
        },
        __interval_ms: {
          text: 5000,
          value: 5000,
        },
      });
    });

    it('should account for intervalFactor', async () => {
      const query = {
        // 6 minute range
        range: { from: time({ minutes: 1 }), to: time({ minutes: 7 }) },
        targets: [
          {
            expr: 'rate(test[$__interval])',
            interval: '5s',
            intervalFactor: 10,
          },
        ],
        interval: '10s',
        scopedVars: {
          __interval: { text: '10s', value: '10s' },
          __interval_ms: { text: 10 * 1000, value: 10 * 1000 },
        },
      };
      const urlExpected =
        'proxied/api/v1/query_range?query=' +
        encodeURIComponent('rate(test[$__interval])') +
        '&start=0&end=400&step=100';
      datasourceRequestMock.mockImplementation(() => Promise.resolve(response));
<<<<<<< HEAD
      // @ts-ignore
      templateSrv.replace = jest.fn(str => str);
=======
      templateSrv.replace = jest.fn(str => str) as any;
>>>>>>> 358c2d70
      ds.query(query as any);
      const res = datasourceRequestMock.mock.calls[0][0];
      expect(res.method).toBe('GET');
      expect(res.url).toBe(urlExpected);

      // @ts-ignore
      expect(templateSrv.replace.mock.calls[0][1]).toEqual({
        __interval: {
          text: '10s',
          value: '10s',
        },
        __interval_ms: {
          text: 10000,
          value: 10000,
        },
      });

      expect(query.scopedVars.__interval.text).toBe('10s');
      expect(query.scopedVars.__interval.value).toBe('10s');
      expect(query.scopedVars.__interval_ms.text).toBe(10 * 1000);
      expect(query.scopedVars.__interval_ms.value).toBe(10 * 1000);
    });

    it('should be interval * intervalFactor when greater than min interval', async () => {
      const query = {
        // 6 minute range
        range: { from: time({ minutes: 1 }), to: time({ minutes: 7 }) },
        targets: [
          {
            expr: 'rate(test[$__interval])',
            interval: '10s',
            intervalFactor: 10,
          },
        ],
        interval: '5s',
        scopedVars: {
          __interval: { text: '5s', value: '5s' },
          __interval_ms: { text: 5 * 1000, value: 5 * 1000 },
        },
      };
      const urlExpected =
        'proxied/api/v1/query_range?query=' +
        encodeURIComponent('rate(test[$__interval])') +
        '&start=50&end=400&step=50';
<<<<<<< HEAD
      // @ts-ignore
      templateSrv.replace = jest.fn(str => str);
=======

      templateSrv.replace = jest.fn(str => str) as any;
>>>>>>> 358c2d70
      datasourceRequestMock.mockImplementation(() => Promise.resolve(response));
      ds.query(query as any);
      const res = datasourceRequestMock.mock.calls[0][0];
      expect(res.method).toBe('GET');
      expect(res.url).toBe(urlExpected);

      // @ts-ignore
      expect(templateSrv.replace.mock.calls[0][1]).toEqual({
        __interval: {
          text: '5s',
          value: '5s',
        },
        __interval_ms: {
          text: 5000,
          value: 5000,
        },
      });
    });

    it('should be min interval when greater than interval * intervalFactor', async () => {
      const query = {
        // 6 minute range
        range: { from: time({ minutes: 1 }), to: time({ minutes: 7 }) },
        targets: [
          {
            expr: 'rate(test[$__interval])',
            interval: '15s',
            intervalFactor: 2,
          },
        ],
        interval: '5s',
        scopedVars: {
          __interval: { text: '5s', value: '5s' },
          __interval_ms: { text: 5 * 1000, value: 5 * 1000 },
        },
      };
      const urlExpected =
        'proxied/api/v1/query_range?query=' +
        encodeURIComponent('rate(test[$__interval])') +
        '&start=60&end=420&step=15';

      datasourceRequestMock.mockImplementation(() => Promise.resolve(response));
      ds.query(query as any);
      const res = datasourceRequestMock.mock.calls[0][0];
      expect(res.method).toBe('GET');
      expect(res.url).toBe(urlExpected);

      // @ts-ignore
      expect(templateSrv.replace.mock.calls[0][1]).toEqual({
        __interval: {
          text: '5s',
          value: '5s',
        },
        __interval_ms: {
          text: 5000,
          value: 5000,
        },
      });
    });

    it('should be determined by the 11000 data points limit, accounting for intervalFactor', async () => {
      const query = {
        // 1 week range
        range: { from: time({}), to: time({ hours: 7 * 24 }) },
        targets: [
          {
            expr: 'rate(test[$__interval])',
            intervalFactor: 10,
          },
        ],
        interval: '5s',
        scopedVars: {
          __interval: { text: '5s', value: '5s' },
          __interval_ms: { text: 5 * 1000, value: 5 * 1000 },
        },
      };
      let end = 7 * 24 * 60 * 60;
      end -= end % 55;
      const start = 0;
      const step = 55;
      const adjusted = alignRange(
        start,
        end,
        step,
        getTimeSrv()
          .timeRange()
          .to.utcOffset() * 60
      );
      const urlExpected =
        'proxied/api/v1/query_range?query=' +
        encodeURIComponent('rate(test[$__interval])') +
        '&start=' +
        adjusted.start +
        '&end=' +
        adjusted.end +
        '&step=' +
        step;
      datasourceRequestMock.mockImplementation(() => Promise.resolve(response));
<<<<<<< HEAD
      // @ts-ignore
      templateSrv.replace = jest.fn(str => str);
=======
      templateSrv.replace = jest.fn(str => str) as any;
>>>>>>> 358c2d70
      ds.query(query as any);
      const res = datasourceRequestMock.mock.calls[0][0];
      expect(res.method).toBe('GET');
      expect(res.url).toBe(urlExpected);

      // @ts-ignore
      expect(templateSrv.replace.mock.calls[0][1]).toEqual({
        __interval: {
          text: '5s',
          value: '5s',
        },
        __interval_ms: {
          text: 5000,
          value: 5000,
        },
      });
    });
  });

  describe('The __range, __range_s and __range_ms variables', () => {
    const response = {
      status: 'success',
      data: {
        data: {
          resultType: 'matrix',
          result: [] as DataQueryResponseData[],
        },
      },
    };

    it('should use overridden ranges, not dashboard ranges', async () => {
      const expectedRangeSecond = 3600;
      const expectedRangeString = '3600s';
      const query = {
        range: {
          from: time({}),
          to: time({ hours: 1 }),
        },
        targets: [
          {
            expr: 'test[${__range_s}s]',
          },
        ],
        interval: '60s',
      };
      const urlExpected = `proxied/api/v1/query_range?query=${encodeURIComponent(
        query.targets[0].expr
      )}&start=0&end=3600&step=60`;
<<<<<<< HEAD
      // @ts-ignore
      templateSrv.replace = jest.fn(str => str);
=======

      templateSrv.replace = jest.fn(str => str) as any;
>>>>>>> 358c2d70
      datasourceRequestMock.mockImplementation(() => Promise.resolve(response));
      ds.query(query as any);
      const res = datasourceRequestMock.mock.calls[0][0];
      expect(res.url).toBe(urlExpected);

      // @ts-ignore
      expect(templateSrv.replace.mock.calls[1][1]).toEqual({
        __range_s: {
          text: expectedRangeSecond,
          value: expectedRangeSecond,
        },
        __range: {
          text: expectedRangeString,
          value: expectedRangeString,
        },
        __range_ms: {
          text: expectedRangeSecond * 1000,
          value: expectedRangeSecond * 1000,
        },
      });
    });
  });
});

describe('PrometheusDatasource for POST', () => {
  //   const ctx = new helpers.ServiceTestContext();
  const instanceSettings = ({
    url: 'proxied',
    directUrl: 'direct',
    user: 'test',
    password: 'mupp',
    jsonData: { httpMethod: 'POST' },
  } as unknown) as DataSourceInstanceSettings<PromOptions>;

  let ds: PrometheusDatasource;
  beforeEach(() => {
    ds = new PrometheusDatasource(instanceSettings);
  });

  describe('When querying prometheus with one target using query editor target spec', () => {
    let results: any;
    const urlExpected = 'proxied/api/v1/query_range';
    const dataExpected = {
      query: 'test{job="testjob"}',
      start: 1 * 60,
      end: 2 * 60,
      step: 60,
    };
    const query = {
      range: { from: time({ minutes: 1, seconds: 3 }), to: time({ minutes: 2, seconds: 3 }) },
      targets: [{ expr: 'test{job="testjob"}', format: 'time_series' }],
      interval: '60s',
    };

    beforeEach(async () => {
      const response = {
        status: 'success',
        data: {
          data: {
            resultType: 'matrix',
            result: [
              {
                metric: { __name__: 'test', job: 'testjob' },
                values: [[2 * 60, '3846']],
              },
            ],
          },
        },
      };
      datasourceRequestMock.mockImplementation(() => Promise.resolve(response));
      ds.query(query as any).subscribe((data: any) => {
        results = data;
      });
    });

    it('should generate the correct query', () => {
      const res = datasourceRequestMock.mock.calls[0][0];
      expect(res.method).toBe('POST');
      expect(res.url).toBe(urlExpected);
      expect(res.data).toEqual(dataExpected);
    });

    it('should return series list', () => {
      const frame = toDataFrame(results.data[0]);
      expect(results.data.length).toBe(1);
      expect(getFieldDisplayName(frame.fields[1])).toBe('test{job="testjob"}');
    });
  });

  describe('When querying prometheus via check headers X-Dashboard-Id and X-Panel-Id', () => {
    const options = { dashboardId: 1, panelId: 2 };
    const httpOptions = {
      headers: {} as { [key: string]: number | undefined },
    };

    it('with proxy access tracing headers should be added', () => {
      ds._addTracingHeaders(httpOptions as any, options as any);
      expect(httpOptions.headers['X-Dashboard-Id']).toBe(1);
      expect(httpOptions.headers['X-Panel-Id']).toBe(2);
    });

    it('with direct access tracing headers should not be added', () => {
      const mockDs = new PrometheusDatasource({ ...instanceSettings, url: 'http://127.0.0.1:8000' });
      mockDs._addTracingHeaders(httpOptions as any, options as any);
      expect(httpOptions.headers['X-Dashboard-Id']).toBe(undefined);
      expect(httpOptions.headers['X-Panel-Id']).toBe(undefined);
    });
  });
});

const getPrepareTargetsContext = (target: PromQuery, app?: CoreApp, queryOptions?: Partial<QueryOptions>) => {
  const instanceSettings = ({
    url: 'proxied',
    directUrl: 'direct',
    user: 'test',
    password: 'mupp',
    jsonData: { httpMethod: 'POST' },
  } as unknown) as DataSourceInstanceSettings<PromOptions>;
  const start = 0;
  const end = 1;
  const panelId = '2';
  const options = ({ targets: [target], interval: '1s', panelId, app, ...queryOptions } as any) as DataQueryRequest<
    PromQuery
  >;

  const ds = new PrometheusDatasource(instanceSettings);
  const { queries, activeTargets } = ds.prepareTargets(options, start, end);

  return {
    queries,
    activeTargets,
    start,
    end,
    panelId,
  };
};

describe('prepareTargets', () => {
  describe('when run from a Panel', () => {
    it('then it should just add targets', () => {
      const target: PromQuery = {
        refId: 'A',
        expr: 'up',
      };

      const { queries, activeTargets, panelId, end, start } = getPrepareTargetsContext(target);

      expect(queries.length).toBe(1);
      expect(activeTargets.length).toBe(1);
      expect(queries[0]).toEqual({
        end,
        expr: 'up',
        headers: {
          'X-Dashboard-Id': undefined,
          'X-Panel-Id': panelId,
        },
        hinting: undefined,
        instant: undefined,
        refId: target.refId,
        requestId: panelId + target.refId,
        start,
        step: 1,
      });
      expect(activeTargets[0]).toEqual(target);
    });
  });

  describe('when run from Explore', () => {
    describe('and both Graph and Table are shown', () => {
      it('then it should return both instant and time series related objects', () => {
        const target: PromQuery = {
          refId: 'A',
          expr: 'up',
        };

        const { queries, activeTargets, panelId, end, start } = getPrepareTargetsContext(target, CoreApp.Explore, {
          showingGraph: true,
          showingTable: true,
        });

        expect(queries.length).toBe(2);
        expect(activeTargets.length).toBe(2);
        expect(queries[0]).toEqual({
          end,
          expr: 'up',
          headers: {
            'X-Dashboard-Id': undefined,
            'X-Panel-Id': panelId,
          },
          hinting: undefined,
          instant: true,
          refId: target.refId,
          requestId: panelId + target.refId + '_instant',
          start,
          step: 1,
        });
        expect(activeTargets[0]).toEqual({
          ...target,
          format: 'table',
          instant: true,
          requestId: panelId + target.refId + '_instant',
          valueWithRefId: true,
        });
        expect(queries[1]).toEqual({
          end,
          expr: 'up',
          headers: {
            'X-Dashboard-Id': undefined,
            'X-Panel-Id': panelId,
          },
          hinting: undefined,
          instant: false,
          refId: target.refId,
          requestId: panelId + target.refId,
          start,
          step: 1,
        });
        expect(activeTargets[1]).toEqual({
          ...target,
          format: 'time_series',
          instant: false,
          requestId: panelId + target.refId,
        });
      });
    });

    describe('and both Graph and Table are hidden', () => {
      it('then it should return empty arrays', () => {
        const target: PromQuery = {
          refId: 'A',
          expr: 'up',
          showingGraph: false,
          showingTable: false,
        };

        const { queries, activeTargets } = getPrepareTargetsContext(target, CoreApp.Explore);

        expect(queries.length).toBe(0);
        expect(activeTargets.length).toBe(0);
      });
    });

    describe('and Graph is hidden', () => {
      it('then it should return only intant related objects', () => {
        const target: PromQuery = {
          refId: 'A',
          expr: 'up',
        };

        const { queries, activeTargets, panelId, end, start } = getPrepareTargetsContext(target, CoreApp.Explore, {
          showingGraph: false,
          showingTable: true,
        });

        expect(queries.length).toBe(1);
        expect(activeTargets.length).toBe(1);
        expect(queries[0]).toEqual({
          end,
          expr: 'up',
          headers: {
            'X-Dashboard-Id': undefined,
            'X-Panel-Id': panelId,
          },
          hinting: undefined,
          instant: true,
          refId: target.refId,
          requestId: panelId + target.refId + '_instant',
          start,
          step: 1,
        });
        expect(activeTargets[0]).toEqual({
          ...target,
          format: 'table',
          instant: true,
          requestId: panelId + target.refId + '_instant',
          valueWithRefId: true,
        });
      });
    });

    describe('and Table is hidden', () => {
      it('then it should return only time series related objects', () => {
        const target: PromQuery = {
          refId: 'A',
          expr: 'up',
        };

        const { queries, activeTargets, panelId, end, start } = getPrepareTargetsContext(target, CoreApp.Explore, {
          showingGraph: true,
          showingTable: false,
        });

        expect(queries.length).toBe(1);
        expect(activeTargets.length).toBe(1);
        expect(queries[0]).toEqual({
          end,
          expr: 'up',
          headers: {
            'X-Dashboard-Id': undefined,
            'X-Panel-Id': panelId,
          },
          hinting: undefined,
          instant: false,
          refId: target.refId,
          requestId: panelId + target.refId,
          start,
          step: 1,
        });
        expect(activeTargets[0]).toEqual({
          ...target,
          format: 'time_series',
          instant: false,
          requestId: panelId + target.refId,
        });
      });
    });
  });
});

describe('modifyQuery', () => {
  describe('when called with ADD_FILTER', () => {
    describe('and query has no labels', () => {
      it('then the correct label should be added', () => {
        const query: PromQuery = { refId: 'A', expr: 'go_goroutines' };
        const action = { key: 'cluster', value: 'us-cluster', type: 'ADD_FILTER' };
        const instanceSettings = ({ jsonData: {} } as unknown) as DataSourceInstanceSettings<PromOptions>;
        const ds = new PrometheusDatasource(instanceSettings);

        const result = ds.modifyQuery(query, action);

        expect(result.refId).toEqual('A');
        expect(result.expr).toEqual('go_goroutines{cluster="us-cluster"}');
      });
    });

    describe('and query has labels', () => {
      it('then the correct label should be added', () => {
        const query: PromQuery = { refId: 'A', expr: 'go_goroutines{cluster="us-cluster"}' };
        const action = { key: 'pod', value: 'pod-123', type: 'ADD_FILTER' };
        const instanceSettings = ({ jsonData: {} } as unknown) as DataSourceInstanceSettings<PromOptions>;
        const ds = new PrometheusDatasource(instanceSettings);

        const result = ds.modifyQuery(query, action);

        expect(result.refId).toEqual('A');
        expect(result.expr).toEqual('go_goroutines{cluster="us-cluster",pod="pod-123"}');
      });
    });
  });

  describe('when called with ADD_FILTER_OUT', () => {
    describe('and query has no labels', () => {
      it('then the correct label should be added', () => {
        const query: PromQuery = { refId: 'A', expr: 'go_goroutines' };
        const action = { key: 'cluster', value: 'us-cluster', type: 'ADD_FILTER_OUT' };
        const instanceSettings = ({ jsonData: {} } as unknown) as DataSourceInstanceSettings<PromOptions>;
        const ds = new PrometheusDatasource(instanceSettings);

        const result = ds.modifyQuery(query, action);

        expect(result.refId).toEqual('A');
        expect(result.expr).toEqual('go_goroutines{cluster!="us-cluster"}');
      });
    });

    describe('and query has labels', () => {
      it('then the correct label should be added', () => {
        const query: PromQuery = { refId: 'A', expr: 'go_goroutines{cluster="us-cluster"}' };
        const action = { key: 'pod', value: 'pod-123', type: 'ADD_FILTER_OUT' };
        const instanceSettings = ({ jsonData: {} } as unknown) as DataSourceInstanceSettings<PromOptions>;
        const ds = new PrometheusDatasource(instanceSettings);

        const result = ds.modifyQuery(query, action);

        expect(result.refId).toEqual('A');
        expect(result.expr).toEqual('go_goroutines{cluster="us-cluster",pod!="pod-123"}');
      });
    });
  });
});

function createDataRequest(targets: any[], overrides?: Partial<DataQueryRequest>): DataQueryRequest<PromQuery> {
  const defaults = {
    app: CoreApp.Dashboard,
    targets: targets.map(t => {
      return {
        instant: false,
        start: dateTime().subtract(5, 'minutes'),
        end: dateTime(),
        expr: 'test',
        ...t,
      };
    }),
    range: {
      from: dateTime(),
      to: dateTime(),
    },
    interval: '15s',
    showingGraph: true,
  };

  return Object.assign(defaults, overrides || {}) as DataQueryRequest<PromQuery>;
}

function createDefaultPromResponse() {
  return {
    data: {
      data: {
        result: [
          {
            metric: {
              __name__: 'test_metric',
            },
            values: [[1568369640, 1]],
          },
        ],
        resultType: 'matrix',
      },
    },
  };
}<|MERGE_RESOLUTION|>--- conflicted
+++ resolved
@@ -1295,13 +1295,8 @@
         'proxied/api/v1/query_range?query=' +
         encodeURIComponent('rate(test[$__interval])') +
         '&start=60&end=420&step=10';
-<<<<<<< HEAD
-      // @ts-ignore
-      templateSrv.replace = jest.fn(str => str);
-=======
 
       templateSrv.replace = jest.fn(str => str) as any;
->>>>>>> 358c2d70
       datasourceRequestMock.mockImplementation(() => Promise.resolve(response));
       ds.query(query as any);
       const res = datasourceRequestMock.mock.calls[0][0];
@@ -1342,12 +1337,7 @@
         encodeURIComponent('rate(test[$__interval])') +
         '&start=60&end=420&step=10';
       datasourceRequestMock.mockImplementation(() => Promise.resolve(response));
-<<<<<<< HEAD
-      // @ts-ignore
-      templateSrv.replace = jest.fn(str => str);
-=======
       templateSrv.replace = jest.fn(str => str) as any;
->>>>>>> 358c2d70
       ds.query(query as any);
       const res = datasourceRequestMock.mock.calls[0][0];
       expect(res.method).toBe('GET');
@@ -1388,12 +1378,7 @@
         encodeURIComponent('rate(test[$__interval])') +
         '&start=0&end=400&step=100';
       datasourceRequestMock.mockImplementation(() => Promise.resolve(response));
-<<<<<<< HEAD
-      // @ts-ignore
-      templateSrv.replace = jest.fn(str => str);
-=======
       templateSrv.replace = jest.fn(str => str) as any;
->>>>>>> 358c2d70
       ds.query(query as any);
       const res = datasourceRequestMock.mock.calls[0][0];
       expect(res.method).toBe('GET');
@@ -1438,13 +1423,8 @@
         'proxied/api/v1/query_range?query=' +
         encodeURIComponent('rate(test[$__interval])') +
         '&start=50&end=400&step=50';
-<<<<<<< HEAD
-      // @ts-ignore
-      templateSrv.replace = jest.fn(str => str);
-=======
 
       templateSrv.replace = jest.fn(str => str) as any;
->>>>>>> 358c2d70
       datasourceRequestMock.mockImplementation(() => Promise.resolve(response));
       ds.query(query as any);
       const res = datasourceRequestMock.mock.calls[0][0];
@@ -1543,12 +1523,7 @@
         '&step=' +
         step;
       datasourceRequestMock.mockImplementation(() => Promise.resolve(response));
-<<<<<<< HEAD
-      // @ts-ignore
-      templateSrv.replace = jest.fn(str => str);
-=======
       templateSrv.replace = jest.fn(str => str) as any;
->>>>>>> 358c2d70
       ds.query(query as any);
       const res = datasourceRequestMock.mock.calls[0][0];
       expect(res.method).toBe('GET');
@@ -1597,13 +1572,8 @@
       const urlExpected = `proxied/api/v1/query_range?query=${encodeURIComponent(
         query.targets[0].expr
       )}&start=0&end=3600&step=60`;
-<<<<<<< HEAD
-      // @ts-ignore
-      templateSrv.replace = jest.fn(str => str);
-=======
 
       templateSrv.replace = jest.fn(str => str) as any;
->>>>>>> 358c2d70
       datasourceRequestMock.mockImplementation(() => Promise.resolve(response));
       ds.query(query as any);
       const res = datasourceRequestMock.mock.calls[0][0];
