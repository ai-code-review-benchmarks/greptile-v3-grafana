--- conflicted
+++ resolved
@@ -1107,13 +1107,8 @@
       let end = 7 * 24 * 60 * 60;
       end -= end % 55;
       const start = 0;
-<<<<<<< HEAD
-      const urlExpected = 'proxied/api/v1/query_range?query=test' + '&start=' + start + '&end=' + end + '&step=60';
-      datasourceRequestMock.mockImplementation(() => Promise.resolve(response));
-=======
       const urlExpected = 'proxied/api/v1/query_range?query=test' + '&start=' + start + '&end=' + end + '&step=55';
-      getBackendSrvMock().datasourceRequest = jest.fn(() => Promise.resolve(response));
->>>>>>> 36aad1c1
+      datasourceRequestMock.mockImplementation(() => Promise.resolve(response));
       ds.query(query as any);
       const res = datasourceRequestMock.mock.calls[0][0];
       expect(res.method).toBe('GET');
@@ -1369,13 +1364,8 @@
         start +
         '&end=' +
         end +
-<<<<<<< HEAD
-        '&step=60';
-      datasourceRequestMock.mockImplementation(() => Promise.resolve(response));
-=======
         '&step=55';
-      getBackendSrvMock().datasourceRequest = jest.fn(() => Promise.resolve(response));
->>>>>>> 36aad1c1
+      datasourceRequestMock.mockImplementation(() => Promise.resolve(response));
       templateSrv.replace = jest.fn(str => str);
       ds.query(query as any);
       const res = datasourceRequestMock.mock.calls[0][0];
