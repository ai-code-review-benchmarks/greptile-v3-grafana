import { cloneDeep } from 'lodash';
import { of, throwError } from 'rxjs';

import {
  CoreApp,
  DataQueryRequest,
  DataQueryResponseData,
  DataSourceInstanceSettings,
  dateTime,
  Field,
  getFieldDisplayName,
  LoadingState,
  toDataFrame,
} from '@grafana/data';
import { QueryOptions } from 'app/types';

import { VariableHide } from '../../../features/variables/types';

import {
  alignRange,
  extractRuleMappingFromGroups,
  PrometheusDatasource,
  prometheusRegularEscape,
  prometheusSpecialRegexEscape,
} from './datasource';
import { PromOptions, PromQuery } from './types';

const fetchMock = jest.fn().mockReturnValue(of(createDefaultPromResponse()));

jest.mock('./metric_find_query');
jest.mock('@grafana/runtime', () => ({
  // @ts-ignore
  ...jest.requireActual('@grafana/runtime'),
  getBackendSrv: () => ({
    fetch: fetchMock,
  }),
}));

const templateSrvStub = {
  getAdhocFilters: jest.fn(() => [] as any[]),
  replace: jest.fn((a: string, ...rest: any) => a),
};

const timeSrvStub = {
  timeRange(): any {
    return {
      from: dateTime(1531468681),
      to: dateTime(1531489712),
    };
  },
};

beforeEach(() => {
  jest.clearAllMocks();
});

describe('PrometheusDatasource', () => {
  let ds: PrometheusDatasource;
  const instanceSettings = {
    url: 'proxied',
    id: 1,
    directUrl: 'direct',
    user: 'test',
    password: 'mupp',
    jsonData: {
      customQueryParameters: '',
    } as any,
  } as unknown as DataSourceInstanceSettings<PromOptions>;

  beforeEach(() => {
    ds = new PrometheusDatasource(instanceSettings, templateSrvStub as any, timeSrvStub as any);
  });

  describe('Query', () => {
    it('returns empty array when no queries', async () => {
      await expect(ds.query(createDataRequest([]))).toEmitValuesWith((response) => {
        expect(response[0].data).toEqual([]);
        expect(response[0].state).toBe(LoadingState.Done);
      });
    });

    it('performs time series queries', async () => {
      await expect(ds.query(createDataRequest([{}]))).toEmitValuesWith((response) => {
        expect(response[0].data.length).not.toBe(0);
        expect(response[0].state).toBe(LoadingState.Done);
      });
    });

    it('with 2 queries and used from Explore, sends results as they arrive', async () => {
      await expect(ds.query(createDataRequest([{}, {}], { app: CoreApp.Explore }))).toEmitValuesWith((response) => {
        expect(response[0].data.length).not.toBe(0);
        expect(response[0].state).toBe(LoadingState.Loading);
        expect(response[1].state).toBe(LoadingState.Done);
      });
    });

    it('with 2 queries and used from Panel, waits for all to finish until sending Done status', async () => {
      await expect(ds.query(createDataRequest([{}, {}], { app: CoreApp.Dashboard }))).toEmitValuesWith((response) => {
        expect(response[0].data.length).not.toBe(0);
        expect(response[0].state).toBe(LoadingState.Done);
      });
    });
  });

  describe('Datasource metadata requests', () => {
    it('should perform a GET request with the default config', () => {
      ds.metadataRequest('/foo', { bar: 'baz baz', foo: 'foo' });
      expect(fetchMock.mock.calls.length).toBe(1);
      expect(fetchMock.mock.calls[0][0].method).toBe('GET');
      expect(fetchMock.mock.calls[0][0].url).toContain('bar=baz%20baz&foo=foo');
    });
    it('should still perform a GET request with the DS HTTP method set to POST and not POST-friendly endpoint', () => {
      const postSettings = cloneDeep(instanceSettings);
      postSettings.jsonData.httpMethod = 'POST';
      const promDs = new PrometheusDatasource(postSettings, templateSrvStub as any, timeSrvStub as any);
      promDs.metadataRequest('/foo');
      expect(fetchMock.mock.calls.length).toBe(1);
      expect(fetchMock.mock.calls[0][0].method).toBe('GET');
    });
    it('should try to perform a POST request with the DS HTTP method set to POST and POST-friendly endpoint', () => {
      const postSettings = cloneDeep(instanceSettings);
      postSettings.jsonData.httpMethod = 'POST';
      const promDs = new PrometheusDatasource(postSettings, templateSrvStub as any, timeSrvStub as any);
      promDs.metadataRequest('api/v1/series', { bar: 'baz baz', foo: 'foo' });
      expect(fetchMock.mock.calls.length).toBe(1);
      expect(fetchMock.mock.calls[0][0].method).toBe('POST');
      expect(fetchMock.mock.calls[0][0].url).not.toContain('bar=baz%20baz&foo=foo');
      expect(fetchMock.mock.calls[0][0].data).toEqual({ bar: 'baz baz', foo: 'foo' });
    });
  });

  describe('customQueryParams', () => {
    const target = { expr: 'test{job="testjob"}', format: 'time_series', refId: '' };
    function makeQuery(target: PromQuery) {
      return {
        range: { from: time({ seconds: 63 }), to: time({ seconds: 183 }) },
        targets: [target],
        interval: '60s',
      } as any;
    }

    describe('with GET http method', () => {
      const promDs = new PrometheusDatasource(
        { ...instanceSettings, jsonData: { customQueryParameters: 'customQuery=123', httpMethod: 'GET' } as any },
        templateSrvStub as any,
        timeSrvStub as any
      );

      it('added to metadata request', () => {
        promDs.metadataRequest('/foo');
        expect(fetchMock.mock.calls.length).toBe(1);
        expect(fetchMock.mock.calls[0][0].url).toBe('/api/datasources/1/resources/foo?customQuery=123');
      });

      it('adds params to timeseries query', () => {
        promDs.query(makeQuery(target));
        expect(fetchMock.mock.calls.length).toBe(1);
        expect(fetchMock.mock.calls[0][0].url).toBe(
          'proxied/api/v1/query_range?query=test%7Bjob%3D%22testjob%22%7D&start=60&end=180&step=60&customQuery=123'
        );
      });
      it('adds params to exemplars query', () => {
        promDs.query(makeQuery({ ...target, exemplar: true }));
        // We do also range query for single exemplars target
        expect(fetchMock.mock.calls.length).toBe(2);
        expect(fetchMock.mock.calls[0][0].url).toContain('&customQuery=123');
        expect(fetchMock.mock.calls[1][0].url).toContain('&customQuery=123');
      });

      it('adds params to instant query', () => {
        promDs.query(makeQuery({ ...target, instant: true }));
        expect(fetchMock.mock.calls.length).toBe(1);
        expect(fetchMock.mock.calls[0][0].url).toContain('&customQuery=123');
      });
    });

    describe('with POST http method', () => {
      const promDs = new PrometheusDatasource(
        { ...instanceSettings, jsonData: { customQueryParameters: 'customQuery=123', httpMethod: 'POST' } as any },
        templateSrvStub as any,
        timeSrvStub as any
      );

      it('added to metadata request with non-POST endpoint', () => {
        promDs.metadataRequest('/foo');
        expect(fetchMock.mock.calls.length).toBe(1);
        expect(fetchMock.mock.calls[0][0].url).toBe('/api/datasources/1/resources/foo?customQuery=123');
      });

      it('added to metadata request with POST endpoint', () => {
        promDs.metadataRequest('/api/v1/labels');
        expect(fetchMock.mock.calls.length).toBe(1);
        expect(fetchMock.mock.calls[0][0].url).toBe('/api/datasources/1/resources/api/v1/labels');
        expect(fetchMock.mock.calls[0][0].data.customQuery).toBe('123');
      });

      it('adds params to timeseries query', () => {
        promDs.query(makeQuery(target));
        expect(fetchMock.mock.calls.length).toBe(1);
        expect(fetchMock.mock.calls[0][0].url).toBe('proxied/api/v1/query_range');
        expect(fetchMock.mock.calls[0][0].data).toEqual({
          customQuery: '123',
          query: 'test{job="testjob"}',
          step: 60,
          end: 180,
          start: 60,
        });
      });
      it('adds params to exemplars query', () => {
        promDs.query(makeQuery({ ...target, exemplar: true }));
        // We do also range query for single exemplars target
        expect(fetchMock.mock.calls.length).toBe(2);
        expect(fetchMock.mock.calls[0][0].data.customQuery).toBe('123');
        expect(fetchMock.mock.calls[1][0].data.customQuery).toBe('123');
      });

      it('adds params to instant query', () => {
        promDs.query(makeQuery({ ...target, instant: true }));
        expect(fetchMock.mock.calls.length).toBe(1);
        expect(fetchMock.mock.calls[0][0].data.customQuery).toBe('123');
      });
    });
  });

  describe('When using adhoc filters', () => {
    const DEFAULT_QUERY_EXPRESSION = 'metric{job="foo"} - metric';
    const target = { expr: DEFAULT_QUERY_EXPRESSION };
    const originalAdhocFiltersMock = templateSrvStub.getAdhocFilters();

    afterAll(() => {
      templateSrvStub.getAdhocFilters.mockReturnValue(originalAdhocFiltersMock);
    });

    it('should not modify expression with no filters', () => {
      const result = ds.createQuery(target as any, { interval: '15s' } as any, 0, 0);
      expect(result).toMatchObject({ expr: DEFAULT_QUERY_EXPRESSION });
    });

    it('should add filters to expression', () => {
      templateSrvStub.getAdhocFilters.mockReturnValue([
        {
          key: 'k1',
          operator: '=',
          value: 'v1',
        },
        {
          key: 'k2',
          operator: '!=',
          value: 'v2',
        },
      ]);
      const result = ds.createQuery(target as any, { interval: '15s' } as any, 0, 0);
      expect(result).toMatchObject({ expr: 'metric{job="foo", k1="v1", k2!="v2"} - metric{k1="v1", k2!="v2"}' });
    });

    it('should add escaping if needed to regex filter expressions', () => {
      templateSrvStub.getAdhocFilters.mockReturnValue([
        {
          key: 'k1',
          operator: '=~',
          value: 'v.*',
        },
        {
          key: 'k2',
          operator: '=~',
          value: `v'.*`,
        },
      ]);
      const result = ds.createQuery(target as any, { interval: '15s' } as any, 0, 0);
      expect(result).toMatchObject({
        expr: `metric{job="foo", k1=~"v.*", k2=~"v\\\\'.*"} - metric{k1=~"v.*", k2=~"v\\\\'.*"}`,
      });
    });
  });

  describe('When converting prometheus histogram to heatmap format', () => {
    let query: any;
    beforeEach(() => {
      query = {
        range: { from: dateTime(1443454528000), to: dateTime(1443454528000) },
        targets: [{ expr: 'test{job="testjob"}', format: 'heatmap', legendFormat: '{{le}}' }],
        interval: '1s',
      };
    });

    it('should convert cumulative histogram to ordinary', async () => {
      const resultMock = [
        {
          metric: { __name__: 'metric', job: 'testjob', le: '10' },
          values: [
            [1443454528.0, '10'],
            [1443454528.0, '10'],
          ],
        },
        {
          metric: { __name__: 'metric', job: 'testjob', le: '20' },
          values: [
            [1443454528.0, '20'],
            [1443454528.0, '10'],
          ],
        },
        {
          metric: { __name__: 'metric', job: 'testjob', le: '30' },
          values: [
            [1443454528.0, '25'],
            [1443454528.0, '10'],
          ],
        },
      ];
      const responseMock = { data: { data: { result: resultMock } } };

      ds.performTimeSeriesQuery = jest.fn().mockReturnValue(of(responseMock));
      await expect(ds.query(query)).toEmitValuesWith((result) => {
        const results = result[0].data;
        expect(results[0].fields[1].values.toArray()).toEqual([10, 10]);
        expect(results[0].fields[2].values.toArray()).toEqual([10, 0]);
        expect(results[0].fields[3].values.toArray()).toEqual([5, 0]);
      });
    });

    it('should sort series by label value', async () => {
      const resultMock = [
        {
          metric: { __name__: 'metric', job: 'testjob', le: '2' },
          values: [
            [1443454528.0, '10'],
            [1443454528.0, '10'],
          ],
        },
        {
          metric: { __name__: 'metric', job: 'testjob', le: '4' },
          values: [
            [1443454528.0, '20'],
            [1443454528.0, '10'],
          ],
        },
        {
          metric: { __name__: 'metric', job: 'testjob', le: '+Inf' },
          values: [
            [1443454528.0, '25'],
            [1443454528.0, '10'],
          ],
        },
        {
          metric: { __name__: 'metric', job: 'testjob', le: '1' },
          values: [
            [1443454528.0, '25'],
            [1443454528.0, '10'],
          ],
        },
      ];
      const responseMock = { data: { data: { result: resultMock } } };

      const expected = ['1', '2', '4', '+Inf'];

      ds.performTimeSeriesQuery = jest.fn().mockReturnValue(of(responseMock));
      await expect(ds.query(query)).toEmitValuesWith((result) => {
        const seriesLabels = result[0].data[0].fields.slice(1).map((field: Field) => getFieldDisplayName(field));
        expect(seriesLabels).toEqual(expected);
      });
    });
  });

  describe('alignRange', () => {
    it('does not modify already aligned intervals with perfect step', () => {
      const range = alignRange(0, 3, 3, 0);
      expect(range.start).toEqual(0);
      expect(range.end).toEqual(3);
    });

    it('does modify end-aligned intervals to reflect number of steps possible', () => {
      const range = alignRange(1, 6, 3, 0);
      expect(range.start).toEqual(0);
      expect(range.end).toEqual(6);
    });

    it('does align intervals that are a multiple of steps', () => {
      const range = alignRange(1, 4, 3, 0);
      expect(range.start).toEqual(0);
      expect(range.end).toEqual(3);
    });

    it('does align intervals that are not a multiple of steps', () => {
      const range = alignRange(1, 5, 3, 0);
      expect(range.start).toEqual(0);
      expect(range.end).toEqual(3);
    });

    it('does align intervals with local midnight -UTC offset', () => {
      //week range, location 4+ hours UTC offset, 24h step time
      const range = alignRange(4 * 60 * 60, (7 * 24 + 4) * 60 * 60, 24 * 60 * 60, -4 * 60 * 60); //04:00 UTC, 7 day range
      expect(range.start).toEqual(4 * 60 * 60);
      expect(range.end).toEqual((7 * 24 + 4) * 60 * 60);
    });

    it('does align intervals with local midnight +UTC offset', () => {
      //week range, location 4- hours UTC offset, 24h step time
      const range = alignRange(20 * 60 * 60, (8 * 24 - 4) * 60 * 60, 24 * 60 * 60, 4 * 60 * 60); //20:00 UTC on day1, 7 days later is 20:00 on day8
      expect(range.start).toEqual(20 * 60 * 60);
      expect(range.end).toEqual((8 * 24 - 4) * 60 * 60);
    });
  });

  describe('extractRuleMappingFromGroups()', () => {
    it('returns empty mapping for no rule groups', () => {
      expect(extractRuleMappingFromGroups([])).toEqual({});
    });

    it('returns a mapping for recording rules only', () => {
      const groups = [
        {
          rules: [
            {
              name: 'HighRequestLatency',
              query: 'job:request_latency_seconds:mean5m{job="myjob"} > 0.5',
              type: 'alerting',
            },
            {
              name: 'job:http_inprogress_requests:sum',
              query: 'sum(http_inprogress_requests) by (job)',
              type: 'recording',
            },
          ],
          file: '/rules.yaml',
          interval: 60,
          name: 'example',
        },
      ];
      const mapping = extractRuleMappingFromGroups(groups);
      expect(mapping).toEqual({ 'job:http_inprogress_requests:sum': 'sum(http_inprogress_requests) by (job)' });
    });
  });

  describe('Prometheus regular escaping', () => {
    it('should not escape non-string', () => {
      expect(prometheusRegularEscape(12)).toEqual(12);
    });

    it('should not escape simple string', () => {
      expect(prometheusRegularEscape('cryptodepression')).toEqual('cryptodepression');
    });

    it("should escape '", () => {
      expect(prometheusRegularEscape("looking'glass")).toEqual("looking\\\\'glass");
    });

    it('should escape \\', () => {
      expect(prometheusRegularEscape('looking\\glass')).toEqual('looking\\\\glass');
    });

    it('should escape multiple characters', () => {
      expect(prometheusRegularEscape("'looking'glass'")).toEqual("\\\\'looking\\\\'glass\\\\'");
    });

    it('should escape multiple different characters', () => {
      expect(prometheusRegularEscape("'loo\\king'glass'")).toEqual("\\\\'loo\\\\king\\\\'glass\\\\'");
    });
  });

  describe('Prometheus regexes escaping', () => {
    it('should not escape simple string', () => {
      expect(prometheusSpecialRegexEscape('cryptodepression')).toEqual('cryptodepression');
    });

    it('should escape $^*+?.()|\\', () => {
      expect(prometheusSpecialRegexEscape("looking'glass")).toEqual("looking\\\\'glass");
      expect(prometheusSpecialRegexEscape('looking{glass')).toEqual('looking\\\\{glass');
      expect(prometheusSpecialRegexEscape('looking}glass')).toEqual('looking\\\\}glass');
      expect(prometheusSpecialRegexEscape('looking[glass')).toEqual('looking\\\\[glass');
      expect(prometheusSpecialRegexEscape('looking]glass')).toEqual('looking\\\\]glass');
      expect(prometheusSpecialRegexEscape('looking$glass')).toEqual('looking\\\\$glass');
      expect(prometheusSpecialRegexEscape('looking^glass')).toEqual('looking\\\\^glass');
      expect(prometheusSpecialRegexEscape('looking*glass')).toEqual('looking\\\\*glass');
      expect(prometheusSpecialRegexEscape('looking+glass')).toEqual('looking\\\\+glass');
      expect(prometheusSpecialRegexEscape('looking?glass')).toEqual('looking\\\\?glass');
      expect(prometheusSpecialRegexEscape('looking.glass')).toEqual('looking\\\\.glass');
      expect(prometheusSpecialRegexEscape('looking(glass')).toEqual('looking\\\\(glass');
      expect(prometheusSpecialRegexEscape('looking)glass')).toEqual('looking\\\\)glass');
      expect(prometheusSpecialRegexEscape('looking\\glass')).toEqual('looking\\\\\\\\glass');
      expect(prometheusSpecialRegexEscape('looking|glass')).toEqual('looking\\\\|glass');
    });

    it('should escape multiple special characters', () => {
      expect(prometheusSpecialRegexEscape('+looking$glass?')).toEqual('\\\\+looking\\\\$glass\\\\?');
    });
  });

  describe('When interpolating variables', () => {
    let customVariable: any;
    beforeEach(() => {
      customVariable = {
        id: '',
        global: false,
        multi: false,
        includeAll: false,
        allValue: null,
        query: '',
        options: [],
        current: {},
        name: '',
        type: 'custom',
        label: null,
        hide: VariableHide.dontHide,
        skipUrlSync: false,
        index: -1,
        initLock: null,
      };
    });

    describe('and value is a string', () => {
      it('should only escape single quotes', () => {
        expect(ds.interpolateQueryExpr("abc'$^*{}[]+?.()|", customVariable)).toEqual("abc\\\\'$^*{}[]+?.()|");
      });
    });

    describe('and value is a number', () => {
      it('should return a number', () => {
        expect(ds.interpolateQueryExpr(1000 as any, customVariable)).toEqual(1000);
      });
    });

    describe('and variable allows multi-value', () => {
      beforeEach(() => {
        customVariable.multi = true;
      });

      it('should regex escape values if the value is a string', () => {
        expect(ds.interpolateQueryExpr('looking*glass', customVariable)).toEqual('looking\\\\*glass');
      });

      it('should return pipe separated values if the value is an array of strings', () => {
        expect(ds.interpolateQueryExpr(['a|bc', 'de|f'], customVariable)).toEqual('(a\\\\|bc|de\\\\|f)');
      });

      it('should return 1 regex escaped value if there is just 1 value in an array of strings', () => {
        expect(ds.interpolateQueryExpr(['looking*glass'], customVariable)).toEqual('looking\\\\*glass');
      });
    });

    describe('and variable allows all', () => {
      beforeEach(() => {
        customVariable.includeAll = true;
      });

      it('should regex escape values if the array is a string', () => {
        expect(ds.interpolateQueryExpr('looking*glass', customVariable)).toEqual('looking\\\\*glass');
      });

      it('should return pipe separated values if the value is an array of strings', () => {
        expect(ds.interpolateQueryExpr(['a|bc', 'de|f'], customVariable)).toEqual('(a\\\\|bc|de\\\\|f)');
      });

      it('should return 1 regex escaped value if there is just 1 value in an array of strings', () => {
        expect(ds.interpolateQueryExpr(['looking*glass'], customVariable)).toEqual('looking\\\\*glass');
      });
    });
  });

  describe('interpolateVariablesInQueries', () => {
    it('should call replace function 2 times', () => {
      const query = {
        expr: 'test{job="testjob"}',
        format: 'time_series',
        interval: '$Interval',
        refId: 'A',
      };
      const interval = '10m';
      templateSrvStub.replace.mockReturnValue(interval);

      const queries = ds.interpolateVariablesInQueries([query], { Interval: { text: interval, value: interval } });
      expect(templateSrvStub.replace).toBeCalledTimes(2);
      expect(queries[0].interval).toBe(interval);
    });
  });

  describe('applyTemplateVariables', () => {
    const originalAdhocFiltersMock = templateSrvStub.getAdhocFilters();
    const originalReplaceMock = jest.fn((a: string, ...rest: any) => a);
    afterAll(() => {
      templateSrvStub.getAdhocFilters.mockReturnValue(originalAdhocFiltersMock);
      templateSrvStub.replace = originalReplaceMock;
    });

    it('should call replace function for legendFormat', () => {
      const query = {
        expr: 'test{job="bar"}',
        legendFormat: '$legend',
        refId: 'A',
      };
      const legend = 'baz';
      templateSrvStub.replace.mockReturnValue(legend);

      const interpolatedQuery = ds.applyTemplateVariables(query, { legend: { text: legend, value: legend } });
      expect(interpolatedQuery.legendFormat).toBe(legend);
    });

    it('should call replace function for interval', () => {
      const query = {
        expr: 'test{job="bar"}',
        interval: '$step',
        refId: 'A',
      };
      const step = '5s';
      templateSrvStub.replace.mockReturnValue(step);

      const interpolatedQuery = ds.applyTemplateVariables(query, { step: { text: step, value: step } });
      expect(interpolatedQuery.interval).toBe(step);
    });

    it('should call replace function for expr', () => {
      const query = {
        expr: 'test{job="$job"}',
        refId: 'A',
      };
      const job = 'bar';
      templateSrvStub.replace.mockReturnValue(job);

      const interpolatedQuery = ds.applyTemplateVariables(query, { job: { text: job, value: job } });
      expect(interpolatedQuery.expr).toBe(job);
    });

    it('should add ad-hoc filters to expr', () => {
      templateSrvStub.replace = jest.fn((a: string) => a);
      templateSrvStub.getAdhocFilters.mockReturnValue([
        {
          key: 'k1',
          operator: '=',
          value: 'v1',
        },
        {
          key: 'k2',
          operator: '!=',
          value: 'v2',
        },
      ]);

      const query = {
        expr: 'test{job="bar"}',
        refId: 'A',
      };

      const result = ds.applyTemplateVariables(query, {});
      expect(result).toMatchObject({ expr: 'test{job="bar", k1="v1", k2!="v2"}' });
    });
  });

  describe('metricFindQuery', () => {
    beforeEach(() => {
      const query = 'query_result(topk(5,rate(http_request_duration_microseconds_count[$__interval])))';
      templateSrvStub.replace = jest.fn();
      ds.metricFindQuery(query);
    });

    afterAll(() => {
      templateSrvStub.replace = jest.fn((a: string) => a);
    });

    it('should call templateSrv.replace with scopedVars', () => {
      expect(templateSrvStub.replace.mock.calls[0][1]).toBeDefined();
    });

    it('should have the correct range and range_ms', () => {
      const range = templateSrvStub.replace.mock.calls[0][1].__range;
      const rangeMs = templateSrvStub.replace.mock.calls[0][1].__range_ms;
      const rangeS = templateSrvStub.replace.mock.calls[0][1].__range_s;
      expect(range).toEqual({ text: '21s', value: '21s' });
      expect(rangeMs).toEqual({ text: 21031, value: 21031 });
      expect(rangeS).toEqual({ text: 21, value: 21 });
    });

    it('should pass the default interval value', () => {
      const interval = templateSrvStub.replace.mock.calls[0][1].__interval;
      const intervalMs = templateSrvStub.replace.mock.calls[0][1].__interval_ms;
      expect(interval).toEqual({ text: '15s', value: '15s' });
      expect(intervalMs).toEqual({ text: 15000, value: 15000 });
    });
  });
});

const SECOND = 1000;
const MINUTE = 60 * SECOND;
const HOUR = 60 * MINUTE;

const time = ({ hours = 0, seconds = 0, minutes = 0 }) => dateTime(hours * HOUR + minutes * MINUTE + seconds * SECOND);

describe('PrometheusDatasource', () => {
  const instanceSettings = {
    url: 'proxied',
    directUrl: 'direct',
    user: 'test',
    password: 'mupp',
    jsonData: { httpMethod: 'GET' },
  } as unknown as DataSourceInstanceSettings<PromOptions>;

  let ds: PrometheusDatasource;
  beforeEach(() => {
    ds = new PrometheusDatasource(instanceSettings, templateSrvStub as any, timeSrvStub as any);
  });

  describe('When querying prometheus with one target using query editor target spec', () => {
    describe('and query syntax is valid', () => {
      let results: any;
      const query = {
        range: { from: time({ seconds: 63 }), to: time({ seconds: 183 }) },
        targets: [{ expr: 'test{job="testjob"}', format: 'time_series' }],
        interval: '60s',
      };

      // Interval alignment with step
      const urlExpected = `proxied/api/v1/query_range?query=${encodeURIComponent(
        'test{job="testjob"}'
      )}&start=60&end=180&step=60`;

      beforeEach(async () => {
        const response = {
          data: {
            status: 'success',
            data: {
              resultType: 'matrix',
              result: [
                {
                  metric: { __name__: 'test', job: 'testjob' },
                  values: [[60, '3846']],
                },
              ],
            },
          },
        };
        fetchMock.mockImplementation(() => of(response));
        ds.query(query as any).subscribe((data: any) => {
          results = data;
        });
      });

      it('should generate the correct query', () => {
        const res = fetchMock.mock.calls[0][0];
        expect(res.method).toBe('GET');
        expect(res.url).toBe(urlExpected);
      });

      it('should return series list', async () => {
        const frame = toDataFrame(results.data[0]);
        expect(results.data.length).toBe(1);
        expect(getFieldDisplayName(frame.fields[1], frame)).toBe('test{job="testjob"}');
      });
    });

    describe('and query syntax is invalid', () => {
      let results: string;
      const query = {
        range: { from: time({ seconds: 63 }), to: time({ seconds: 183 }) },
        targets: [{ expr: 'tes;;t{job="testjob"}', format: 'time_series' }],
        interval: '60s',
      };

      const errMessage = 'parse error at char 25: could not parse remaining input';
      const response = {
        data: {
          status: 'error',
          errorType: 'bad_data',
          error: errMessage,
        },
      };

      it('should generate an error', () => {
        fetchMock.mockImplementation(() => throwError(response));
        ds.query(query as any).subscribe((e: any) => {
          results = e.message;
          expect(results).toBe(`"${errMessage}"`);
        });
      });
    });
  });

  describe('When querying prometheus with one target which returns multiple series', () => {
    let results: any;
    const start = 60;
    const end = 360;
    const step = 60;

    const query = {
      range: { from: time({ seconds: start }), to: time({ seconds: end }) },
      targets: [{ expr: 'test{job="testjob"}', format: 'time_series' }],
      interval: '60s',
    };

    beforeEach(async () => {
      const response = {
        status: 'success',
        data: {
          data: {
            resultType: 'matrix',
            result: [
              {
                metric: { __name__: 'test', job: 'testjob', series: 'series 1' },
                values: [
                  [start + step * 1, '3846'],
                  [start + step * 3, '3847'],
                  [end - step * 1, '3848'],
                ],
              },
              {
                metric: { __name__: 'test', job: 'testjob', series: 'series 2' },
                values: [[start + step * 2, '4846']],
              },
            ],
          },
        },
      };

      fetchMock.mockImplementation(() => of(response));

      ds.query(query as any).subscribe((data: any) => {
        results = data;
      });
    });

    it('should be same length', () => {
      expect(results.data.length).toBe(2);
      expect(results.data[0].length).toBe((end - start) / step + 1);
      expect(results.data[1].length).toBe((end - start) / step + 1);
    });

    it('should fill null until first datapoint in response', () => {
      expect(results.data[0].fields[0].values.get(0)).toBe(start * 1000);
      expect(results.data[0].fields[1].values.get(0)).toBe(null);
      expect(results.data[0].fields[0].values.get(1)).toBe((start + step * 1) * 1000);
      expect(results.data[0].fields[1].values.get(1)).toBe(3846);
    });

    it('should fill null after last datapoint in response', () => {
      const length = (end - start) / step + 1;
      expect(results.data[0].fields[0].values.get(length - 2)).toBe((end - step * 1) * 1000);
      expect(results.data[0].fields[1].values.get(length - 2)).toBe(3848);
      expect(results.data[0].fields[0].values.get(length - 1)).toBe(end * 1000);
      expect(results.data[0].fields[1].values.get(length - 1)).toBe(null);
    });

    it('should fill null at gap between series', () => {
      expect(results.data[0].fields[0].values.get(2)).toBe((start + step * 2) * 1000);
      expect(results.data[0].fields[1].values.get(2)).toBe(null);
      expect(results.data[1].fields[0].values.get(1)).toBe((start + step * 1) * 1000);
      expect(results.data[1].fields[1].values.get(1)).toBe(null);
      expect(results.data[1].fields[0].values.get(3)).toBe((start + step * 3) * 1000);
      expect(results.data[1].fields[1].values.get(3)).toBe(null);
    });
  });

  describe('When querying prometheus with one target and instant = true', () => {
    let results: any;
    const urlExpected = `proxied/api/v1/query?query=${encodeURIComponent('test{job="testjob"}')}&time=123`;
    const query = {
      range: { from: time({ seconds: 63 }), to: time({ seconds: 123 }) },
      targets: [{ expr: 'test{job="testjob"}', format: 'time_series', instant: true }],
      interval: '60s',
    };

    beforeEach(async () => {
      const response = {
        status: 'success',
        data: {
          data: {
            resultType: 'vector',
            result: [
              {
                metric: { __name__: 'test', job: 'testjob' },
                value: [123, '3846'],
              },
            ],
          },
        },
      };

      fetchMock.mockImplementation(() => of(response));
      ds.query(query as any).subscribe((data: any) => {
        results = data;
      });
    });

    it('should generate the correct query', () => {
      const res = fetchMock.mock.calls[0][0];
      expect(res.method).toBe('GET');
      expect(res.url).toBe(urlExpected);
    });

    it('should return series list', () => {
      const frame = toDataFrame(results.data[0]);
      expect(results.data.length).toBe(1);
      expect(frame.name).toBe('test{job="testjob"}');
      expect(getFieldDisplayName(frame.fields[1], frame)).toBe('test{job="testjob"}');
    });
  });

  describe('annotationQuery', () => {
    let results: any;
    const options: any = {
      annotation: {
        expr: 'ALERTS{alertstate="firing"}',
        tagKeys: 'job',
        titleFormat: '{{alertname}}',
        textFormat: '{{instance}}',
      },
      range: {
        from: time({ seconds: 63 }),
        to: time({ seconds: 123 }),
      },
    };

    const response = createAnnotationResponse();

    describe('when time series query is cancelled', () => {
      it('should return empty results', async () => {
        fetchMock.mockImplementation(() => of({ cancelled: true }));

        await ds.annotationQuery(options).then((data: any) => {
          results = data;
        });

        expect(results).toEqual([]);
      });
    });

    describe('not use useValueForTime', () => {
      beforeEach(async () => {
        options.annotation.useValueForTime = false;
        fetchMock.mockImplementation(() => of(response));

        await ds.annotationQuery(options).then((data: any) => {
          results = data;
        });
      });

      it('should return annotation list', () => {
        expect(results.length).toBe(1);
        expect(results[0].tags).toContain('testjob');
        expect(results[0].title).toBe('InstanceDown');
        expect(results[0].text).toBe('testinstance');
        expect(results[0].time).toBe(123);
      });
    });

    describe('use useValueForTime', () => {
      beforeEach(async () => {
        options.annotation.useValueForTime = true;
        fetchMock.mockImplementation(() => of(response));

        await ds.annotationQuery(options).then((data: any) => {
          results = data;
        });
      });

      it('should return annotation list', () => {
        expect(results[0].time).toEqual(456);
      });
    });

    describe('step parameter', () => {
      beforeEach(() => {
        fetchMock.mockImplementation(() => of(response));
      });

      it('should use default step for short range if no interval is given', () => {
        const query = {
          ...options,
          range: {
            from: time({ seconds: 63 }),
            to: time({ seconds: 123 }),
          },
        };
        ds.annotationQuery(query);
        const req = fetchMock.mock.calls[0][0];
        expect(req.data.queries[0].interval).toBe('60s');
      });

      it('should use default step for short range when annotation step is empty string', () => {
        const query = {
          ...options,
          annotation: {
            ...options.annotation,
            step: '',
          },
          range: {
            from: time({ seconds: 63 }),
            to: time({ seconds: 123 }),
          },
        };
        ds.annotationQuery(query);
        const req = fetchMock.mock.calls[0][0];
        expect(req.data.queries[0].interval).toBe('60s');
      });

      it('should use custom step for short range', () => {
        const annotation = {
          ...options.annotation,
          step: '10s',
        };
        const query = {
          ...options,
          annotation,
          range: {
            from: time({ seconds: 63 }),
            to: time({ seconds: 123 }),
          },
        };
        ds.annotationQuery(query);
        const req = fetchMock.mock.calls[0][0];
        expect(req.data.queries[0].interval).toBe('10s');
      });
    });

    describe('region annotations for sectors', () => {
      const options: any = {
        annotation: {
          expr: 'ALERTS{alertstate="firing"}',
          tagKeys: 'job',
          titleFormat: '{{alertname}}',
          textFormat: '{{instance}}',
        },
        range: {
          from: time({ seconds: 63 }),
          to: time({ seconds: 900 }),
        },
      };

      async function runAnnotationQuery(data: number[][]) {
        let response = createAnnotationResponse();
        response.data.results['X'].frames[0].data.values = data;

        options.annotation.useValueForTime = false;
        fetchMock.mockImplementation(() => of(response));

        return ds.annotationQuery(options);
      }

      it('should handle gaps and inactive values', async () => {
        const results = await runAnnotationQuery([
          [2 * 60000, 3 * 60000, 5 * 60000, 6 * 60000, 7 * 60000, 8 * 60000, 9 * 60000],
          [1, 1, 1, 1, 1, 0, 1],
        ]);
        expect(results.map((result) => [result.time, result.timeEnd])).toEqual([
          [120000, 180000],
          [300000, 420000],
          [540000, 540000],
        ]);
      });

      it('should handle single region', async () => {
        const results = await runAnnotationQuery([
          [2 * 60000, 3 * 60000],
          [1, 1],
        ]);
        expect(results.map((result) => [result.time, result.timeEnd])).toEqual([[120000, 180000]]);
      });

      it('should handle 0 active regions', async () => {
        const results = await runAnnotationQuery([
          [2 * 60000, 3 * 60000, 5 * 60000],
          [0, 0, 0],
        ]);
        expect(results.length).toBe(0);
      });

      it('should handle single active value', async () => {
        const results = await runAnnotationQuery([[2 * 60000], [1]]);
        expect(results.map((result) => [result.time, result.timeEnd])).toEqual([[120000, 120000]]);
      });
    });
    describe('with template variables', () => {
      const originalReplaceMock = jest.fn((a: string, ...rest: any) => a);
      afterAll(() => {
        templateSrvStub.replace = originalReplaceMock;
      });

      it('should interpolate variables in query expr', () => {
        const query = {
          ...options,
          annotation: {
            ...options.annotation,
            expr: '$variable',
          },
          range: {
            from: time({ seconds: 1 }),
            to: time({ seconds: 2 }),
          },
        };
        const interpolated = 'interpolated_expr';
        templateSrvStub.replace.mockReturnValue(interpolated);
        ds.annotationQuery(query);
        const req = fetchMock.mock.calls[0][0];
        expect(req.data.queries[0].expr).toBe(interpolated);
      });
    });
  });

  describe('When resultFormat is table and instant = true', () => {
    let results: any;
    const query = {
      range: { from: time({ seconds: 63 }), to: time({ seconds: 123 }) },
      targets: [{ expr: 'test{job="testjob"}', format: 'time_series', instant: true }],
      interval: '60s',
    };

    beforeEach(async () => {
      const response = {
        status: 'success',
        data: {
          data: {
            resultType: 'vector',
            result: [
              {
                metric: { __name__: 'test', job: 'testjob' },
                value: [123, '3846'],
              },
            ],
          },
        },
      };

      fetchMock.mockImplementation(() => of(response));
      ds.query(query as any).subscribe((data: any) => {
        results = data;
      });
    });

    it('should return result', () => {
      expect(results).not.toBe(null);
    });
  });

  describe('The "step" query parameter', () => {
    const response = {
      status: 'success',
      data: {
        data: {
          resultType: 'matrix',
          result: [] as DataQueryResponseData[],
        },
      },
    };

    it('should be min interval when greater than auto interval', async () => {
      const query = {
        // 6 minute range
        range: { from: time({ minutes: 1 }), to: time({ minutes: 7 }) },
        targets: [
          {
            expr: 'test',
            interval: '10s',
          },
        ],
        interval: '5s',
      };
      const urlExpected = 'proxied/api/v1/query_range?query=test&start=60&end=420&step=10';

      fetchMock.mockImplementation(() => of(response));
      ds.query(query as any);
      const res = fetchMock.mock.calls[0][0];
      expect(res.method).toBe('GET');
      expect(res.url).toBe(urlExpected);
    });

    it('step should be fractional for sub second intervals', async () => {
      const query = {
        // 6 minute range
        range: { from: time({ minutes: 1 }), to: time({ minutes: 7 }) },
        targets: [{ expr: 'test' }],
        interval: '100ms',
      };
      const urlExpected = 'proxied/api/v1/query_range?query=test&start=60&end=420&step=0.1';
      fetchMock.mockImplementation(() => of(response));
      ds.query(query as any);
      const res = fetchMock.mock.calls[0][0];
      expect(res.method).toBe('GET');
      expect(res.url).toBe(urlExpected);
    });

    it('should be auto interval when greater than min interval', async () => {
      const query = {
        // 6 minute range
        range: { from: time({ minutes: 1 }), to: time({ minutes: 7 }) },
        targets: [
          {
            expr: 'test',
            interval: '5s',
          },
        ],
        interval: '10s',
      };
      const urlExpected = 'proxied/api/v1/query_range?query=test&start=60&end=420&step=10';
      fetchMock.mockImplementation(() => of(response));
      ds.query(query as any);
      const res = fetchMock.mock.calls[0][0];
      expect(res.method).toBe('GET');
      expect(res.url).toBe(urlExpected);
    });

    it('should result in querying fewer than 11000 data points', async () => {
      const query = {
        // 6 hour range
        range: { from: time({ hours: 1 }), to: time({ hours: 7 }) },
        targets: [{ expr: 'test' }],
        interval: '1s',
      };
      const end = 7 * 60 * 60;
      const start = 60 * 60;
      const urlExpected = 'proxied/api/v1/query_range?query=test&start=' + start + '&end=' + end + '&step=2';
      fetchMock.mockImplementation(() => of(response));
      ds.query(query as any);
      const res = fetchMock.mock.calls[0][0];
      expect(res.method).toBe('GET');
      expect(res.url).toBe(urlExpected);
    });

    it('should not apply min interval when interval * intervalFactor greater', async () => {
      const query = {
        // 6 minute range
        range: { from: time({ minutes: 1 }), to: time({ minutes: 7 }) },
        targets: [
          {
            expr: 'test',
            interval: '10s',
            intervalFactor: 10,
          },
        ],
        interval: '5s',
      };
      // times get rounded up to interval
      const urlExpected = 'proxied/api/v1/query_range?query=test&start=50&end=400&step=50';
      fetchMock.mockImplementation(() => of(response));
      ds.query(query as any);
      const res = fetchMock.mock.calls[0][0];
      expect(res.method).toBe('GET');
      expect(res.url).toBe(urlExpected);
    });

    it('should apply min interval when interval * intervalFactor smaller', async () => {
      const query = {
        // 6 minute range
        range: { from: time({ minutes: 1 }), to: time({ minutes: 7 }) },
        targets: [
          {
            expr: 'test',
            interval: '15s',
            intervalFactor: 2,
          },
        ],
        interval: '5s',
      };
      const urlExpected = 'proxied/api/v1/query_range?query=test' + '&start=60&end=420&step=15';
      fetchMock.mockImplementation(() => of(response));
      ds.query(query as any);
      const res = fetchMock.mock.calls[0][0];
      expect(res.method).toBe('GET');
      expect(res.url).toBe(urlExpected);
    });

    it('should apply intervalFactor to auto interval when greater', async () => {
      const query = {
        // 6 minute range
        range: { from: time({ minutes: 1 }), to: time({ minutes: 7 }) },
        targets: [
          {
            expr: 'test',
            interval: '5s',
            intervalFactor: 10,
          },
        ],
        interval: '10s',
      };
      // times get aligned to interval
      const urlExpected = 'proxied/api/v1/query_range?query=test' + '&start=0&end=400&step=100';
      fetchMock.mockImplementation(() => of(response));
      ds.query(query as any);
      const res = fetchMock.mock.calls[0][0];
      expect(res.method).toBe('GET');
      expect(res.url).toBe(urlExpected);
    });

    it('should not not be affected by the 11000 data points limit when large enough', async () => {
      const query = {
        // 1 week range
        range: { from: time({}), to: time({ hours: 7 * 24 }) },
        targets: [
          {
            expr: 'test',
            intervalFactor: 10,
          },
        ],
        interval: '10s',
      };
      const end = 7 * 24 * 60 * 60;
      const start = 0;
      const urlExpected = 'proxied/api/v1/query_range?query=test' + '&start=' + start + '&end=' + end + '&step=100';
      fetchMock.mockImplementation(() => of(response));
      ds.query(query as any);
      const res = fetchMock.mock.calls[0][0];
      expect(res.method).toBe('GET');
      expect(res.url).toBe(urlExpected);
    });

    it('should be determined by the 11000 data points limit when too small', async () => {
      const query = {
        // 1 week range
        range: { from: time({}), to: time({ hours: 7 * 24 }) },
        targets: [
          {
            expr: 'test',
            intervalFactor: 10,
          },
        ],
        interval: '5s',
      };
      let end = 7 * 24 * 60 * 60;
      end -= end % 55;
      const start = 0;
      const step = 55;
      const adjusted = alignRange(start, end, step, timeSrvStub.timeRange().to.utcOffset() * 60);
      const urlExpected =
        'proxied/api/v1/query_range?query=test' + '&start=' + adjusted.start + '&end=' + adjusted.end + '&step=' + step;
      fetchMock.mockImplementation(() => of(response));
      ds.query(query as any);
      const res = fetchMock.mock.calls[0][0];
      expect(res.method).toBe('GET');
      expect(res.url).toBe(urlExpected);
    });
  });

  describe('The __interval and __interval_ms template variables', () => {
    const response = {
      status: 'success',
      data: {
        data: {
          resultType: 'matrix',
          result: [] as DataQueryResponseData[],
        },
      },
    };

    it('should be unchanged when auto interval is greater than min interval', async () => {
      const query = {
        // 6 minute range
        range: { from: time({ minutes: 1 }), to: time({ minutes: 7 }) },
        targets: [
          {
            expr: 'rate(test[$__interval])',
            interval: '5s',
          },
        ],
        interval: '10s',
        scopedVars: {
          __interval: { text: '10s', value: '10s' },
          __interval_ms: { text: 10 * 1000, value: 10 * 1000 },
        },
      };

      const urlExpected =
        'proxied/api/v1/query_range?query=' +
        encodeURIComponent('rate(test[$__interval])') +
        '&start=60&end=420&step=10';

      templateSrvStub.replace = jest.fn((str) => str) as any;
      fetchMock.mockImplementation(() => of(response));
      ds.query(query as any);
      const res = fetchMock.mock.calls[0][0];
      expect(res.method).toBe('GET');
      expect(res.url).toBe(urlExpected);

      expect(templateSrvStub.replace.mock.calls[0][1]).toEqual({
        __interval: {
          text: '10s',
          value: '10s',
        },
        __interval_ms: {
          text: 10000,
          value: 10000,
        },
      });
    });

    it('should be min interval when it is greater than auto interval', async () => {
      const query = {
        // 6 minute range
        range: { from: time({ minutes: 1 }), to: time({ minutes: 7 }) },
        targets: [
          {
            expr: 'rate(test[$__interval])',
            interval: '10s',
          },
        ],
        interval: '5s',
        scopedVars: {
          __interval: { text: '5s', value: '5s' },
          __interval_ms: { text: 5 * 1000, value: 5 * 1000 },
        },
      };
      const urlExpected =
        'proxied/api/v1/query_range?query=' +
        encodeURIComponent('rate(test[$__interval])') +
        '&start=60&end=420&step=10';
      fetchMock.mockImplementation(() => of(response));
      templateSrvStub.replace = jest.fn((str) => str) as any;
      ds.query(query as any);
      const res = fetchMock.mock.calls[0][0];
      expect(res.method).toBe('GET');
      expect(res.url).toBe(urlExpected);

      expect(templateSrvStub.replace.mock.calls[0][1]).toEqual({
        __interval: {
          text: '5s',
          value: '5s',
        },
        __interval_ms: {
          text: 5000,
          value: 5000,
        },
      });
    });

    it('should account for intervalFactor', async () => {
      const query = {
        // 6 minute range
        range: { from: time({ minutes: 1 }), to: time({ minutes: 7 }) },
        targets: [
          {
            expr: 'rate(test[$__interval])',
            interval: '5s',
            intervalFactor: 10,
          },
        ],
        interval: '10s',
        scopedVars: {
          __interval: { text: '10s', value: '10s' },
          __interval_ms: { text: 10 * 1000, value: 10 * 1000 },
        },
      };
      const urlExpected =
        'proxied/api/v1/query_range?query=' +
        encodeURIComponent('rate(test[$__interval])') +
        '&start=0&end=400&step=100';
      fetchMock.mockImplementation(() => of(response));
      templateSrvStub.replace = jest.fn((str) => str) as any;
      ds.query(query as any);
      const res = fetchMock.mock.calls[0][0];
      expect(res.method).toBe('GET');
      expect(res.url).toBe(urlExpected);

      expect(templateSrvStub.replace.mock.calls[0][1]).toEqual({
        __interval: {
          text: '10s',
          value: '10s',
        },
        __interval_ms: {
          text: 10000,
          value: 10000,
        },
      });

      expect(query.scopedVars.__interval.text).toBe('10s');
      expect(query.scopedVars.__interval.value).toBe('10s');
      expect(query.scopedVars.__interval_ms.text).toBe(10 * 1000);
      expect(query.scopedVars.__interval_ms.value).toBe(10 * 1000);
    });

    it('should be interval * intervalFactor when greater than min interval', async () => {
      const query = {
        // 6 minute range
        range: { from: time({ minutes: 1 }), to: time({ minutes: 7 }) },
        targets: [
          {
            expr: 'rate(test[$__interval])',
            interval: '10s',
            intervalFactor: 10,
          },
        ],
        interval: '5s',
        scopedVars: {
          __interval: { text: '5s', value: '5s' },
          __interval_ms: { text: 5 * 1000, value: 5 * 1000 },
        },
      };
      const urlExpected =
        'proxied/api/v1/query_range?query=' +
        encodeURIComponent('rate(test[$__interval])') +
        '&start=50&end=400&step=50';

      templateSrvStub.replace = jest.fn((str) => str) as any;
      fetchMock.mockImplementation(() => of(response));
      ds.query(query as any);
      const res = fetchMock.mock.calls[0][0];
      expect(res.method).toBe('GET');
      expect(res.url).toBe(urlExpected);

      expect(templateSrvStub.replace.mock.calls[0][1]).toEqual({
        __interval: {
          text: '5s',
          value: '5s',
        },
        __interval_ms: {
          text: 5000,
          value: 5000,
        },
      });
    });

    it('should be min interval when greater than interval * intervalFactor', async () => {
      const query = {
        // 6 minute range
        range: { from: time({ minutes: 1 }), to: time({ minutes: 7 }) },
        targets: [
          {
            expr: 'rate(test[$__interval])',
            interval: '15s',
            intervalFactor: 2,
          },
        ],
        interval: '5s',
        scopedVars: {
          __interval: { text: '5s', value: '5s' },
          __interval_ms: { text: 5 * 1000, value: 5 * 1000 },
        },
      };
      const urlExpected =
        'proxied/api/v1/query_range?query=' +
        encodeURIComponent('rate(test[$__interval])') +
        '&start=60&end=420&step=15';

      fetchMock.mockImplementation(() => of(response));
      ds.query(query as any);
      const res = fetchMock.mock.calls[0][0];
      expect(res.method).toBe('GET');
      expect(res.url).toBe(urlExpected);

      expect(templateSrvStub.replace.mock.calls[0][1]).toEqual({
        __interval: {
          text: '5s',
          value: '5s',
        },
        __interval_ms: {
          text: 5000,
          value: 5000,
        },
      });
    });

    it('should be determined by the 11000 data points limit, accounting for intervalFactor', async () => {
      const query = {
        // 1 week range
        range: { from: time({}), to: time({ hours: 7 * 24 }) },
        targets: [
          {
            expr: 'rate(test[$__interval])',
            intervalFactor: 10,
          },
        ],
        interval: '5s',
        scopedVars: {
          __interval: { text: '5s', value: '5s' },
          __interval_ms: { text: 5 * 1000, value: 5 * 1000 },
        },
      };
      let end = 7 * 24 * 60 * 60;
      end -= end % 55;
      const start = 0;
      const step = 55;
      const adjusted = alignRange(start, end, step, timeSrvStub.timeRange().to.utcOffset() * 60);
      const urlExpected =
        'proxied/api/v1/query_range?query=' +
        encodeURIComponent('rate(test[$__interval])') +
        '&start=' +
        adjusted.start +
        '&end=' +
        adjusted.end +
        '&step=' +
        step;
      fetchMock.mockImplementation(() => of(response));
      templateSrvStub.replace = jest.fn((str) => str) as any;
      ds.query(query as any);
      const res = fetchMock.mock.calls[0][0];
      expect(res.method).toBe('GET');
      expect(res.url).toBe(urlExpected);

      expect(templateSrvStub.replace.mock.calls[0][1]).toEqual({
        __interval: {
          text: '5s',
          value: '5s',
        },
        __interval_ms: {
          text: 5000,
          value: 5000,
        },
      });
    });
  });

  describe('The __range, __range_s and __range_ms variables', () => {
    const response = {
      status: 'success',
      data: {
        data: {
          resultType: 'matrix',
          result: [] as DataQueryResponseData[],
        },
      },
    };

    it('should use overridden ranges, not dashboard ranges', async () => {
      const expectedRangeSecond = 3600;
      const expectedRangeString = '3600s';
      const query = {
        range: {
          from: time({}),
          to: time({ hours: 1 }),
        },
        targets: [
          {
            expr: 'test[${__range_s}s]',
          },
        ],
        interval: '60s',
      };
      const urlExpected = `proxied/api/v1/query_range?query=${encodeURIComponent(
        query.targets[0].expr
      )}&start=0&end=3600&step=60`;

      templateSrvStub.replace = jest.fn((str) => str) as any;
      fetchMock.mockImplementation(() => of(response));
      ds.query(query as any);
      const res = fetchMock.mock.calls[0][0];
      expect(res.url).toBe(urlExpected);

      expect(templateSrvStub.replace.mock.calls[1][1]).toEqual({
        __range_s: {
          text: expectedRangeSecond,
          value: expectedRangeSecond,
        },
        __range: {
          text: expectedRangeString,
          value: expectedRangeString,
        },
        __range_ms: {
          text: expectedRangeSecond * 1000,
          value: expectedRangeSecond * 1000,
        },
        __rate_interval: {
          text: '75s',
          value: '75s',
        },
      });
    });
  });

  describe('The __rate_interval variable', () => {
    const target = { expr: 'rate(process_cpu_seconds_total[$__rate_interval])', refId: 'A' };

    beforeEach(() => {
      templateSrvStub.replace.mockClear();
    });

    it('should be 4 times the scrape interval if interval + scrape interval is lower', () => {
      ds.createQuery(target, { interval: '15s' } as any, 0, 300);
      expect(templateSrvStub.replace.mock.calls[1][1]['__rate_interval'].value).toBe('60s');
    });
    it('should be interval + scrape interval if 4 times the scrape interval is lower', () => {
      ds.createQuery(target, { interval: '5m' } as any, 0, 10080);
      expect(templateSrvStub.replace.mock.calls[1][1]['__rate_interval'].value).toBe('315s');
    });
    it('should fall back to a scrape interval of 15s if min step is set to 0, resulting in 4*15s = 60s', () => {
      ds.createQuery({ ...target, interval: '' }, { interval: '15s' } as any, 0, 300);
      expect(templateSrvStub.replace.mock.calls[1][1]['__rate_interval'].value).toBe('60s');
    });
    it('should be 4 times the scrape interval if min step set to 1m and interval is 15s', () => {
      // For a 5m graph, $__interval is 15s
      ds.createQuery({ ...target, interval: '1m' }, { interval: '15s' } as any, 0, 300);
      expect(templateSrvStub.replace.mock.calls[2][1]['__rate_interval'].value).toBe('240s');
    });
    it('should be interval + scrape interval if min step set to 1m and interval is 5m', () => {
      // For a 7d graph, $__interval is 5m
      ds.createQuery({ ...target, interval: '1m' }, { interval: '5m' } as any, 0, 10080);
      expect(templateSrvStub.replace.mock.calls[2][1]['__rate_interval'].value).toBe('360s');
    });
    it('should be interval + scrape interval if resolution is set to 1/2 and interval is 10m', () => {
      // For a 7d graph, $__interval is 10m
      ds.createQuery({ ...target, intervalFactor: 2 }, { interval: '10m' } as any, 0, 10080);
      expect(templateSrvStub.replace.mock.calls[1][1]['__rate_interval'].value).toBe('1215s');
    });
    it('should be 4 times the scrape interval if resolution is set to 1/2 and interval is 15s', () => {
      // For a 5m graph, $__interval is 15s
      ds.createQuery({ ...target, intervalFactor: 2 }, { interval: '15s' } as any, 0, 300);
      expect(templateSrvStub.replace.mock.calls[1][1]['__rate_interval'].value).toBe('60s');
    });
    it('should interpolate min step if set', () => {
      templateSrvStub.replace = jest.fn((_: string) => '15s');
      ds.createQuery({ ...target, interval: '$int' }, { interval: '15s' } as any, 0, 300);
      expect(templateSrvStub.replace.mock.calls).toHaveLength(3);
      templateSrvStub.replace = jest.fn((a: string) => a);
    });
  });

  it('should give back 1 exemplar target when multiple queries with exemplar enabled and same metric', () => {
    const targetA: PromQuery = {
      refId: 'A',
      expr: 'histogram_quantile(0.95, sum(rate(tns_request_duration_seconds_bucket[5m])) by (le))',
      exemplar: true,
    };
    const targetB: PromQuery = {
      refId: 'B',
      expr: 'histogram_quantile(0.5, sum(rate(tns_request_duration_seconds_bucket[5m])) by (le))',
      exemplar: true,
    };

    ds.languageProvider = {
      histogramMetrics: ['tns_request_duration_seconds_bucket'],
    } as any;

<<<<<<< HEAD
    const request = ({
      targets: [targetA, targetB],
      interval: '1s',
      panelId: '',
    } as any) as DataQueryRequest<PromQuery>;
=======
    const request = {
      targets: [targetA, targetB],
      interval: '1s',
      panelId: '',
    } as any as DataQueryRequest<PromQuery>;
>>>>>>> 0ca4ccfa

    const Aexemplars = ds.shouldRunExemplarQuery(targetA, request);
    const BExpemplars = ds.shouldRunExemplarQuery(targetB, request);

    expect(Aexemplars).toBe(true);
    expect(BExpemplars).toBe(false);
  });
});

describe('PrometheusDatasource for POST', () => {
  const instanceSettings = {
    url: 'proxied',
    directUrl: 'direct',
    user: 'test',
    password: 'mupp',
    jsonData: { httpMethod: 'POST' },
  } as unknown as DataSourceInstanceSettings<PromOptions>;

  let ds: PrometheusDatasource;
  beforeEach(() => {
    ds = new PrometheusDatasource(instanceSettings, templateSrvStub as any, timeSrvStub as any);
  });

  describe('When querying prometheus with one target using query editor target spec', () => {
    let results: any;
    const urlExpected = 'proxied/api/v1/query_range';
    const dataExpected = {
      query: 'test{job="testjob"}',
      start: 1 * 60,
      end: 2 * 60,
      step: 60,
    };
    const query = {
      range: { from: time({ minutes: 1, seconds: 3 }), to: time({ minutes: 2, seconds: 3 }) },
      targets: [{ expr: 'test{job="testjob"}', format: 'time_series' }],
      interval: '60s',
    };

    beforeEach(async () => {
      const response = {
        status: 'success',
        data: {
          data: {
            resultType: 'matrix',
            result: [
              {
                metric: { __name__: 'test', job: 'testjob' },
                values: [[2 * 60, '3846']],
              },
            ],
          },
        },
      };
      fetchMock.mockImplementation(() => of(response));
      ds.query(query as any).subscribe((data: any) => {
        results = data;
      });
    });

    it('should generate the correct query', () => {
      const res = fetchMock.mock.calls[0][0];
      expect(res.method).toBe('POST');
      expect(res.url).toBe(urlExpected);
      expect(res.data).toEqual(dataExpected);
    });

    it('should return series list', () => {
      const frame = toDataFrame(results.data[0]);
      expect(results.data.length).toBe(1);
      expect(getFieldDisplayName(frame.fields[1], frame)).toBe('test{job="testjob"}');
    });
  });

  describe('When querying prometheus via check headers X-Dashboard-Id and X-Panel-Id', () => {
    const options = { dashboardId: 1, panelId: 2 };
    const httpOptions = {
      headers: {} as { [key: string]: number | undefined },
    };

    it('with proxy access tracing headers should be added', () => {
      ds._addTracingHeaders(httpOptions as any, options as any);
      expect(httpOptions.headers['X-Dashboard-Id']).toBe(1);
      expect(httpOptions.headers['X-Panel-Id']).toBe(2);
    });

    it('with direct access tracing headers should not be added', () => {
      const mockDs = new PrometheusDatasource(
        { ...instanceSettings, url: 'http://127.0.0.1:8000' },
        templateSrvStub as any,
        timeSrvStub as any
      );
      mockDs._addTracingHeaders(httpOptions as any, options as any);
      expect(httpOptions.headers['X-Dashboard-Id']).toBe(undefined);
      expect(httpOptions.headers['X-Panel-Id']).toBe(undefined);
    });
  });
});

function getPrepareTargetsContext({
  targets,
  app,
  queryOptions,
  languageProvider,
}: {
  targets: PromQuery[];
  app?: CoreApp;
  queryOptions?: Partial<QueryOptions>;
  languageProvider?: any;
}) {
  const instanceSettings = {
    url: 'proxied',
    directUrl: 'direct',
    user: 'test',
    password: 'mupp',
    jsonData: { httpMethod: 'POST' },
  } as unknown as DataSourceInstanceSettings<PromOptions>;
  const start = 0;
  const end = 1;
  const panelId = '2';
  const options = {
    targets,
    interval: '1s',
    panelId,
    app,
    ...queryOptions,
  } as any as DataQueryRequest<PromQuery>;

  const ds = new PrometheusDatasource(instanceSettings, templateSrvStub as any, timeSrvStub as any);
  if (languageProvider) {
    ds.languageProvider = languageProvider;
  }
  const { queries, activeTargets } = ds.prepareTargets(options, start, end);

  return {
    queries,
    activeTargets,
    start,
    end,
    panelId,
  };
}

describe('prepareTargets', () => {
  describe('when run from a Panel', () => {
    it('then it should just add targets', () => {
      const target: PromQuery = {
        refId: 'A',
        expr: 'up',
        requestId: '2A',
      };

      const { queries, activeTargets, panelId, end, start } = getPrepareTargetsContext({ targets: [target] });

      expect(queries.length).toBe(1);
      expect(activeTargets.length).toBe(1);
      expect(queries[0]).toEqual({
        end,
        expr: 'up',
        headers: {
          'X-Dashboard-Id': undefined,
          'X-Panel-Id': panelId,
        },
        hinting: undefined,
        instant: undefined,
        refId: target.refId,
        requestId: panelId + target.refId,
        start,
        step: 1,
      });
      expect(activeTargets[0]).toEqual(target);
    });

    it('should give back 3 targets when multiple queries with exemplar enabled and same metric', () => {
      const targetA: PromQuery = {
        refId: 'A',
        expr: 'histogram_quantile(0.95, sum(rate(tns_request_duration_seconds_bucket[5m])) by (le))',
        exemplar: true,
      };
      const targetB: PromQuery = {
        refId: 'B',
        expr: 'histogram_quantile(0.5, sum(rate(tns_request_duration_seconds_bucket[5m])) by (le))',
        exemplar: true,
      };

      const { queries, activeTargets } = getPrepareTargetsContext({
        targets: [targetA, targetB],
        languageProvider: {
          histogramMetrics: ['tns_request_duration_seconds_bucket'],
        },
      });
      expect(queries).toHaveLength(3);
      expect(activeTargets).toHaveLength(3);
    });

    it('should give back 4 targets when multiple queries with exemplar enabled', () => {
      const targetA: PromQuery = {
        refId: 'A',
        expr: 'histogram_quantile(0.95, sum(rate(tns_request_duration_seconds_bucket[5m])) by (le))',
        exemplar: true,
      };
      const targetB: PromQuery = {
        refId: 'B',
        expr: 'histogram_quantile(0.5, sum(rate(tns_request_duration_bucket[5m])) by (le))',
        exemplar: true,
      };

      const { queries, activeTargets } = getPrepareTargetsContext({
        targets: [targetA, targetB],
        languageProvider: {
          histogramMetrics: ['tns_request_duration_seconds_bucket'],
        },
      });
      expect(queries).toHaveLength(4);
      expect(activeTargets).toHaveLength(4);
    });

    it('should give back 2 targets when exemplar enabled', () => {
      const target: PromQuery = {
        refId: 'A',
        expr: 'up',
        exemplar: true,
      };

      const { queries, activeTargets } = getPrepareTargetsContext({ targets: [target] });
      expect(queries).toHaveLength(2);
      expect(activeTargets).toHaveLength(2);
      expect(activeTargets[0].exemplar).toBe(true);
      expect(activeTargets[1].exemplar).toBe(false);
    });
    it('should give back 1 target when exemplar and instant are enabled', () => {
      const target: PromQuery = {
        refId: 'A',
        expr: 'up',
        exemplar: true,
        instant: true,
      };

      const { queries, activeTargets } = getPrepareTargetsContext({ targets: [target] });
      expect(queries).toHaveLength(1);
      expect(activeTargets).toHaveLength(1);
      expect(activeTargets[0].instant).toBe(true);
    });
  });

  describe('when run from Explore', () => {
    describe('when query type Both is selected', () => {
      it('should give back 6 targets when multiple queries with exemplar enabled', () => {
        const targetA: PromQuery = {
          refId: 'A',
          expr: 'histogram_quantile(0.95, sum(rate(tns_request_duration_seconds_bucket[5m])) by (le))',
          instant: true,
          range: true,
          exemplar: true,
        };
        const targetB: PromQuery = {
          refId: 'B',
          expr: 'histogram_quantile(0.5, sum(rate(tns_request_duration_bucket[5m])) by (le))',
          exemplar: true,
          instant: true,
          range: true,
        };

        const { queries, activeTargets } = getPrepareTargetsContext({
          targets: [targetA, targetB],
          app: CoreApp.Explore,
          languageProvider: {
            histogramMetrics: ['tns_request_duration_seconds_bucket'],
          },
        });
        expect(queries).toHaveLength(6);
        expect(activeTargets).toHaveLength(6);
      });

      it('should give back 5 targets when multiple queries with exemplar enabled and same metric', () => {
        const targetA: PromQuery = {
          refId: 'A',
          expr: 'histogram_quantile(0.95, sum(rate(tns_request_duration_seconds_bucket[5m])) by (le))',
          instant: true,
          range: true,
          exemplar: true,
        };
        const targetB: PromQuery = {
          refId: 'B',
          expr: 'histogram_quantile(0.5, sum(rate(tns_request_duration_seconds_bucket[5m])) by (le))',
          exemplar: true,
          instant: true,
          range: true,
        };

        const { queries, activeTargets } = getPrepareTargetsContext({
          targets: [targetA, targetB],
          app: CoreApp.Explore,
          languageProvider: {
            histogramMetrics: ['tns_request_duration_seconds_bucket'],
          },
        });
        expect(queries).toHaveLength(5);
        expect(activeTargets).toHaveLength(5);
      });

      it('then it should return both instant and time series related objects', () => {
        const target: PromQuery = {
          refId: 'A',
          expr: 'up',
          range: true,
          instant: true,
          requestId: '2A',
        };

        const { queries, activeTargets, panelId, end, start } = getPrepareTargetsContext({
          targets: [target],
          app: CoreApp.Explore,
        });

        expect(queries.length).toBe(2);
        expect(activeTargets.length).toBe(2);
        expect(queries[0]).toEqual({
          end,
          expr: 'up',
          headers: {
            'X-Dashboard-Id': undefined,
            'X-Panel-Id': panelId,
          },
          hinting: undefined,
          instant: true,
          refId: target.refId,
          requestId: panelId + target.refId + '_instant',
          start,
          step: 1,
        });
        expect(activeTargets[0]).toEqual({
          ...target,
          format: 'table',
          instant: true,
          requestId: panelId + target.refId + '_instant',
          valueWithRefId: true,
        });
        expect(queries[1]).toEqual({
          end,
          expr: 'up',
          headers: {
            'X-Dashboard-Id': undefined,
            'X-Panel-Id': panelId,
          },
          hinting: undefined,
          instant: false,
          refId: target.refId,
          requestId: panelId + target.refId,
          start,
          step: 1,
        });
        expect(activeTargets[1]).toEqual({
          ...target,
          format: 'time_series',
          instant: false,
          requestId: panelId + target.refId,
        });
      });
    });

    describe('when query type Instant is selected', () => {
      it('then it should target and modify its format to table', () => {
        const target: PromQuery = {
          refId: 'A',
          expr: 'up',
          instant: true,
          range: false,
          requestId: '2A',
        };

        const { queries, activeTargets, panelId, end, start } = getPrepareTargetsContext({
          targets: [target],
          app: CoreApp.Explore,
        });

        expect(queries.length).toBe(1);
        expect(activeTargets.length).toBe(1);
        expect(queries[0]).toEqual({
          end,
          expr: 'up',
          headers: {
            'X-Dashboard-Id': undefined,
            'X-Panel-Id': panelId,
          },
          hinting: undefined,
          instant: true,
          refId: target.refId,
          requestId: panelId + target.refId,
          start,
          step: 1,
        });
        expect(activeTargets[0]).toEqual({ ...target, format: 'table' });
      });
    });
  });

  describe('when query type Range is selected', () => {
    it('then it should just add targets', () => {
      const target: PromQuery = {
        refId: 'A',
        expr: 'up',
        range: true,
        instant: false,
        requestId: '2A',
      };

      const { queries, activeTargets, panelId, end, start } = getPrepareTargetsContext({
        targets: [target],
        app: CoreApp.Explore,
      });

      expect(queries.length).toBe(1);
      expect(activeTargets.length).toBe(1);
      expect(queries[0]).toEqual({
        end,
        expr: 'up',
        headers: {
          'X-Dashboard-Id': undefined,
          'X-Panel-Id': panelId,
        },
        hinting: undefined,
        instant: false,
        refId: target.refId,
        requestId: panelId + target.refId,
        start,
        step: 1,
      });
      expect(activeTargets[0]).toEqual(target);
    });
  });
});

describe('modifyQuery', () => {
  describe('when called with ADD_FILTER', () => {
    describe('and query has no labels', () => {
      it('then the correct label should be added', () => {
        const query: PromQuery = { refId: 'A', expr: 'go_goroutines' };
        const action = { key: 'cluster', value: 'us-cluster', type: 'ADD_FILTER' };
        const instanceSettings = { jsonData: {} } as unknown as DataSourceInstanceSettings<PromOptions>;
        const ds = new PrometheusDatasource(instanceSettings, templateSrvStub as any, timeSrvStub as any);

        const result = ds.modifyQuery(query, action);

        expect(result.refId).toEqual('A');
        expect(result.expr).toEqual('go_goroutines{cluster="us-cluster"}');
      });
    });

    describe('and query has labels', () => {
      it('then the correct label should be added', () => {
        const query: PromQuery = { refId: 'A', expr: 'go_goroutines{cluster="us-cluster"}' };
        const action = { key: 'pod', value: 'pod-123', type: 'ADD_FILTER' };
        const instanceSettings = { jsonData: {} } as unknown as DataSourceInstanceSettings<PromOptions>;
        const ds = new PrometheusDatasource(instanceSettings, templateSrvStub as any, timeSrvStub as any);

        const result = ds.modifyQuery(query, action);

        expect(result.refId).toEqual('A');
        expect(result.expr).toEqual('go_goroutines{cluster="us-cluster", pod="pod-123"}');
      });
    });
  });

  describe('when called with ADD_FILTER_OUT', () => {
    describe('and query has no labels', () => {
      it('then the correct label should be added', () => {
        const query: PromQuery = { refId: 'A', expr: 'go_goroutines' };
        const action = { key: 'cluster', value: 'us-cluster', type: 'ADD_FILTER_OUT' };
        const instanceSettings = { jsonData: {} } as unknown as DataSourceInstanceSettings<PromOptions>;
        const ds = new PrometheusDatasource(instanceSettings, templateSrvStub as any, timeSrvStub as any);

        const result = ds.modifyQuery(query, action);

        expect(result.refId).toEqual('A');
        expect(result.expr).toEqual('go_goroutines{cluster!="us-cluster"}');
      });
    });

    describe('and query has labels', () => {
      it('then the correct label should be added', () => {
        const query: PromQuery = { refId: 'A', expr: 'go_goroutines{cluster="us-cluster"}' };
        const action = { key: 'pod', value: 'pod-123', type: 'ADD_FILTER_OUT' };
        const instanceSettings = { jsonData: {} } as unknown as DataSourceInstanceSettings<PromOptions>;
        const ds = new PrometheusDatasource(instanceSettings, templateSrvStub as any, timeSrvStub as any);

        const result = ds.modifyQuery(query, action);

        expect(result.refId).toEqual('A');
        expect(result.expr).toEqual('go_goroutines{cluster="us-cluster", pod!="pod-123"}');
      });
    });
  });
});

function createDataRequest(targets: any[], overrides?: Partial<DataQueryRequest>): DataQueryRequest<PromQuery> {
  const defaults = {
    app: CoreApp.Dashboard,
    targets: targets.map((t) => {
      return {
        instant: false,
        start: dateTime().subtract(5, 'minutes'),
        end: dateTime(),
        expr: 'test',
        ...t,
      };
    }),
    range: {
      from: dateTime(),
      to: dateTime(),
    },
    interval: '15s',
    showingGraph: true,
  };

  return Object.assign(defaults, overrides || {}) as DataQueryRequest<PromQuery>;
}

function createDefaultPromResponse() {
  return {
    data: {
      data: {
        result: [
          {
            metric: {
              __name__: 'test_metric',
            },
            values: [[1568369640, 1]],
          },
        ],
        resultType: 'matrix',
      },
    },
  };
}

function createAnnotationResponse() {
  const response = {
    data: {
      results: {
        X: {
          frames: [
            {
              schema: {
                name: 'bar',
                refId: 'X',
                fields: [
                  {
                    name: 'Time',
                    type: 'time',
                    typeInfo: {
                      frame: 'time.Time',
                    },
                  },
                  {
                    name: 'Value',
                    type: 'number',
                    typeInfo: {
                      frame: 'float64',
                    },
                    labels: {
                      __name__: 'ALERTS',
                      alertname: 'InstanceDown',
                      alertstate: 'firing',
                      instance: 'testinstance',
                      job: 'testjob',
                    },
                  },
                ],
              },
              data: {
                values: [[123], [456]],
              },
            },
          ],
        },
      },
    },
  };

  return { ...response };
}<|MERGE_RESOLUTION|>--- conflicted
+++ resolved
@@ -1712,19 +1712,11 @@
       histogramMetrics: ['tns_request_duration_seconds_bucket'],
     } as any;
 
-<<<<<<< HEAD
-    const request = ({
-      targets: [targetA, targetB],
-      interval: '1s',
-      panelId: '',
-    } as any) as DataQueryRequest<PromQuery>;
-=======
     const request = {
       targets: [targetA, targetB],
       interval: '1s',
       panelId: '',
     } as any as DataQueryRequest<PromQuery>;
->>>>>>> 0ca4ccfa
 
     const Aexemplars = ds.shouldRunExemplarQuery(targetA, request);
     const BExpemplars = ds.shouldRunExemplarQuery(targetB, request);
