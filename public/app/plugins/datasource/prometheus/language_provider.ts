import { once } from 'lodash';
import Prism from 'prismjs';

<<<<<<< HEAD
import { AbstractLabelMatcher, AbstractLabelOperator, AbstractQuery, LanguageProvider } from '@grafana/data';
=======
import {
  AbstractLabelMatcher,
  AbstractLabelOperator,
  AbstractQuery,
  getDefaultTimeRange,
  LanguageProvider,
  TimeRange,
} from '@grafana/data';
>>>>>>> f3fe63e8
import { BackendSrvRequest } from '@grafana/runtime';

import { Label } from './components/monaco-query-field/monaco-completion-provider/situation';
import { PrometheusDatasource } from './datasource';
import {
  extractLabelMatchers,
  fixSummariesMetadata,
  processHistogramMetrics,
  processLabels,
  toPromLikeQuery,
} from './language_utils';
import PromqlSyntax from './promql';
import { PrometheusCacheLevel, PromMetricsMetadata, PromQuery } from './types';

const DEFAULT_KEYS = ['job', 'instance'];
const EMPTY_SELECTOR = '{}';
// Max number of items (metrics, labels, values) that we display as suggestions. Prevents from running out of memory.
export const SUGGESTIONS_LIMIT = 10000;

const buildCacheHeaders = (durationInSeconds: number) => {
  return {
    headers: {
      'X-Grafana-Cache': `private, max-age=${durationInSeconds}`,
    },
  };
};

export function getMetadataString(metric: string, metadata: PromMetricsMetadata): string | undefined {
  if (!metadata[metric]) {
    return undefined;
  }
  const { type, help } = metadata[metric];
  return `${type.toUpperCase()}: ${help}`;
}

export function getMetadataHelp(metric: string, metadata: PromMetricsMetadata): string | undefined {
  if (!metadata[metric]) {
    return undefined;
  }
  return metadata[metric].help;
}

export function getMetadataType(metric: string, metadata: PromMetricsMetadata): string | undefined {
  if (!metadata[metric]) {
    return undefined;
  }
  return metadata[metric].type;
}

const PREFIX_DELIMITER_REGEX =
  /(="|!="|=~"|!~"|\{|\[|\(|\+|-|\/|\*|%|\^|\band\b|\bor\b|\bunless\b|==|>=|!=|<=|>|<|=|~|,)/;

const secondsInDay = 86400;
export default class PromQlLanguageProvider extends LanguageProvider {
  histogramMetrics: string[];
  timeRange: TimeRange;
  metrics: string[];
  metricsMetadata?: PromMetricsMetadata;
  declare startTask: Promise<any>;
  datasource: PrometheusDatasource;
  labelKeys: string[] = [];
  declare labelFetchTs: number;

  constructor(datasource: PrometheusDatasource, initialValues?: Partial<PromQlLanguageProvider>) {
    super();

    this.datasource = datasource;
    this.histogramMetrics = [];
    this.timeRange = getDefaultTimeRange();
    this.metrics = [];

    Object.assign(this, initialValues);
  }

  getDefaultCacheHeaders() {
    if (this.datasource.cacheLevel !== PrometheusCacheLevel.None) {
      return buildCacheHeaders(this.datasource.getCacheDurationInMinutes() * 60);
    }
    return;
  }

  // Strip syntax chars so that typeahead suggestions can work on clean inputs
  cleanText(s: string) {
    const parts = s.split(PREFIX_DELIMITER_REGEX);
    const last = parts.pop()!;
    return last.trimLeft().replace(/"$/, '').replace(/^"/, '');
  }

  get syntax() {
    return PromqlSyntax;
  }

  request = async (url: string, defaultValue: any, params = {}, options?: Partial<BackendSrvRequest>): Promise<any> => {
    try {
      const res = await this.datasource.metadataRequest(url, params, options);
      return res.data.data;
    } catch (error) {
      console.error(error);
    }

    return defaultValue;
  };

  start = async (timeRange?: TimeRange): Promise<any[]> => {
    this.timeRange = timeRange ?? getDefaultTimeRange();

    if (this.datasource.lookupsDisabled) {
      return [];
    }

    this.metrics = (await this.fetchLabelValues('__name__')) || [];
    this.histogramMetrics = processHistogramMetrics(this.metrics).sort();
    return Promise.all([this.loadMetricsMetadata(), this.fetchLabels()]);
  };

  async loadMetricsMetadata() {
    const headers = buildCacheHeaders(this.datasource.getDaysToCacheMetadata() * secondsInDay);
    this.metricsMetadata = fixSummariesMetadata(
      await this.request(
        '/api/v1/metadata',
        {},
        {},
        {
          showErrorAlert: false,
          ...headers,
        }
      )
    );
  }

  getLabelKeys(): string[] {
    return this.labelKeys;
  }

  importFromAbstractQuery(labelBasedQuery: AbstractQuery): PromQuery {
    return toPromLikeQuery(labelBasedQuery);
  }

  exportToAbstractQuery(query: PromQuery): AbstractQuery {
    const promQuery = query.expr;
    if (!promQuery || promQuery.length === 0) {
      return { refId: query.refId, labelMatchers: [] };
    }
    const tokens = Prism.tokenize(promQuery, PromqlSyntax);
    const labelMatchers: AbstractLabelMatcher[] = extractLabelMatchers(tokens);
    const nameLabelValue = getNameLabelValue(promQuery, tokens);
    if (nameLabelValue && nameLabelValue.length > 0) {
      labelMatchers.push({
        name: '__name__',
        operator: AbstractLabelOperator.Equal,
        value: nameLabelValue,
      });
    }

    return {
      refId: query.refId,
      labelMatchers,
    };
  }

  async getSeries(selector: string, withName?: boolean): Promise<Record<string, string[]>> {
    if (this.datasource.lookupsDisabled) {
      return {};
    }
    try {
      if (selector === EMPTY_SELECTOR) {
        return await this.fetchDefaultSeries();
      } else {
        return await this.fetchSeriesLabels(selector, withName);
      }
    } catch (error) {
      // TODO: better error handling
      console.error(error);
      return {};
    }
  }

  /**
   * @param key
   */
  fetchLabelValues = async (key: string): Promise<string[]> => {
    const params = this.datasource.getAdjustedInterval(this.timeRange);
    const interpolatedName = this.datasource.interpolateString(key);
    const url = `/api/v1/label/${interpolatedName}/values`;
    const value = await this.request(url, [], params, this.getDefaultCacheHeaders());
    return value ?? [];
  };

  async getLabelValues(key: string): Promise<string[]> {
    return await this.fetchLabelValues(key);
  }

  /**
   * Fetches all label keys
   */
  async fetchLabels(timeRange?: TimeRange): Promise<string[]> {
    if (timeRange) {
      this.timeRange = timeRange;
    }
    const url = '/api/v1/labels';
    const params = this.datasource.getAdjustedInterval(this.timeRange);
    this.labelFetchTs = Date.now().valueOf();

    const res = await this.request(url, [], params, this.getDefaultCacheHeaders());
    if (Array.isArray(res)) {
      this.labelKeys = res.slice().sort();
    }

    return [];
  }

  /**
   * Gets series values
   * Function to replace old getSeries calls in a way that will provide faster endpoints for new prometheus instances,
   * while maintaining backward compatability
   * @param labelName
   * @param selector
   */
  getSeriesValues = async (labelName: string, selector: string): Promise<string[]> => {
    if (!this.datasource.hasLabelsMatchAPISupport()) {
      const data = await this.getSeries(selector);
      return data[labelName] ?? [];
    }
    return await this.fetchSeriesValuesWithMatch(labelName, selector);
  };

  /**
   * Fetches all values for a label, with optional match[]
   * @param name
   * @param match
   */
  fetchSeriesValuesWithMatch = async (name: string, match?: string): Promise<string[]> => {
    const interpolatedName = name ? this.datasource.interpolateString(name) : null;
    const interpolatedMatch = match ? this.datasource.interpolateString(match) : null;
    const range = this.datasource.getAdjustedInterval(this.timeRange);
    const urlParams = {
      ...range,
      ...(interpolatedMatch && { 'match[]': interpolatedMatch }),
    };

    const value = await this.request(
      `/api/v1/label/${interpolatedName}/values`,
      [],
      urlParams,
      this.getDefaultCacheHeaders()
    );
    return value ?? [];
  };

  /**
   * Gets series labels
   * Function to replace old getSeries calls in a way that will provide faster endpoints for new prometheus instances,
   * while maintaining backward compatability. The old API call got the labels and the values in a single query,
   * but with the new query we need two calls, one to get the labels, and another to get the values.
   *
   * @param selector
   * @param otherLabels
   */
  getSeriesLabels = async (selector: string, otherLabels: Label[]): Promise<string[]> => {
    let possibleLabelNames, data: Record<string, string[]>;

    if (!this.datasource.hasLabelsMatchAPISupport()) {
      data = await this.getSeries(selector);
      possibleLabelNames = Object.keys(data); // all names from prometheus
    } else {
      // Exclude __name__ from output
      otherLabels.push({ name: '__name__', value: '', op: '!=' });
      data = await this.fetchSeriesLabelsMatch(selector);
      possibleLabelNames = Object.keys(data);
    }

    const usedLabelNames = new Set(otherLabels.map((l) => l.name)); // names used in the query
    return possibleLabelNames.filter((l) => !usedLabelNames.has(l));
  };

  /**
   * Fetch labels for a series using /series endpoint. This is cached by its args but also by the global timeRange currently selected as
   * they can change over requested time.
   * @param name
   * @param withName
   */
  fetchSeriesLabels = async (name: string, withName?: boolean): Promise<Record<string, string[]>> => {
    const interpolatedName = this.datasource.interpolateString(name);
    const range = this.datasource.getAdjustedInterval(this.timeRange);
    const urlParams = {
      ...range,
      'match[]': interpolatedName,
    };
    const url = `/api/v1/series`;

    const data = await this.request(url, [], urlParams, this.getDefaultCacheHeaders());
    const { values } = processLabels(data, withName);
    return values;
  };

  /**
   * Fetch labels for a series using /labels endpoint.  This is cached by its args but also by the global timeRange currently selected as
   * they can change over requested time.
   * @param name
   * @param withName
   */
  fetchSeriesLabelsMatch = async (name: string, withName?: boolean): Promise<Record<string, string[]>> => {
    const interpolatedName = this.datasource.interpolateString(name);
    const range = this.datasource.getAdjustedInterval(this.timeRange);
    const urlParams = {
      ...range,
      'match[]': interpolatedName,
    };
    const url = `/api/v1/labels`;

    const data: string[] = await this.request(url, [], urlParams, this.getDefaultCacheHeaders());
    // Convert string array to Record<string , []>
    return data.reduce((ac, a) => ({ ...ac, [a]: '' }), {});
  };

  /**
   * Fetch series for a selector. Use this for raw results. Use fetchSeriesLabels() to get labels.
   * @param match
   */
  fetchSeries = async (match: string): Promise<Array<Record<string, string>>> => {
    const url = '/api/v1/series';
    const range = this.datasource.getTimeRangeParams(this.timeRange);
    const params = { ...range, 'match[]': match };
    return await this.request(url, {}, params, this.getDefaultCacheHeaders());
  };

  /**
   * Fetch this only one as we assume this won't change over time. This is cached differently from fetchSeriesLabels
   * because we can cache more aggressively here and also we do not want to invalidate this cache the same way as in
   * fetchSeriesLabels.
   */
  fetchDefaultSeries = once(async () => {
    const values = await Promise.all(DEFAULT_KEYS.map((key) => this.fetchLabelValues(key)));
    return DEFAULT_KEYS.reduce((acc, key, i) => ({ ...acc, [key]: values[i] }), {});
  });
}

function getNameLabelValue(promQuery: string, tokens: any): string {
  let nameLabelValue = '';
  for (let prop in tokens) {
    if (typeof tokens[prop] === 'string') {
      nameLabelValue = tokens[prop] as string;
      break;
    }
  }
  return nameLabelValue;
}<|MERGE_RESOLUTION|>--- conflicted
+++ resolved
@@ -1,9 +1,6 @@
 import { once } from 'lodash';
 import Prism from 'prismjs';
 
-<<<<<<< HEAD
-import { AbstractLabelMatcher, AbstractLabelOperator, AbstractQuery, LanguageProvider } from '@grafana/data';
-=======
 import {
   AbstractLabelMatcher,
   AbstractLabelOperator,
@@ -12,7 +9,6 @@
   LanguageProvider,
   TimeRange,
 } from '@grafana/data';
->>>>>>> f3fe63e8
 import { BackendSrvRequest } from '@grafana/runtime';
 
 import { Label } from './components/monaco-query-field/monaco-completion-provider/situation';
