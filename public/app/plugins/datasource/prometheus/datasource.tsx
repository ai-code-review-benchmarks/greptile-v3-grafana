import { cloneDeep, defaults } from 'lodash';
import LRU from 'lru-cache';
import React from 'react';
import { forkJoin, lastValueFrom, merge, Observable, of, OperatorFunction, pipe, throwError } from 'rxjs';
import { catchError, filter, map, tap } from 'rxjs/operators';
import semver from 'semver/preload';

import {
  AbstractQuery,
  AnnotationEvent,
  AnnotationQueryRequest,
  CoreApp,
  DataFrame,
  DataQueryError,
  DataQueryRequest,
  DataQueryResponse,
  DataSourceInstanceSettings,
  DataSourceWithQueryExportSupport,
  DataSourceWithQueryImportSupport,
  dateTime,
  LoadingState,
  QueryFixAction,
  rangeUtil,
  ScopedVars,
  TimeRange,
} from '@grafana/data';
import {
  BackendDataSourceResponse,
  BackendSrvRequest,
  DataSourceWithBackend,
  FetchError,
  FetchResponse,
  getBackendSrv,
  isFetchError,
  toDataQueryResponse,
} from '@grafana/runtime';
import { Badge, BadgeColor, Tooltip } from '@grafana/ui';
import { safeStringifyValue } from 'app/core/utils/explore';
import { discoverDataSourceFeatures } from 'app/features/alerting/unified/api/buildInfo';
import { getTimeSrv, TimeSrv } from 'app/features/dashboard/services/TimeSrv';
import { getTemplateSrv, TemplateSrv } from 'app/features/templating/template_srv';
import { PromApiFeatures, PromApplication } from 'app/types/unified-alerting-dto';

import config from '../../../core/config';

import { addLabelToQuery } from './add_label_to_query';
import { AnnotationQueryEditor } from './components/AnnotationQueryEditor';
import PrometheusLanguageProvider from './language_provider';
import {
  expandRecordingRules,
  getClientCacheDurationInMinutes,
  getPrometheusTime,
  getRangeSnapInterval,
} from './language_utils';
import { renderLegendFormat } from './legend';
import PrometheusMetricFindQuery from './metric_find_query';
import { getInitHints, getQueryHints } from './query_hints';
import { QueryEditorMode } from './querybuilder/shared/types';
import { CacheRequestInfo, defaultPrometheusQueryOverlapWindow, QueryCache } from './querycache/QueryCache';
import { getOriginalMetricName, transform, transformV2 } from './result_transformer';
import { trackQuery } from './tracking';
import {
  ExemplarTraceIdDestination,
  PromDataErrorResponse,
  PromDataSuccessResponse,
  PrometheusCacheLevel,
  PromExemplarData,
  PromMatrixData,
  PromOptions,
  PromQuery,
  PromQueryRequest,
  PromScalarData,
  PromVectorData,
} from './types';
import { PrometheusVariableSupport } from './variables';

const ANNOTATION_QUERY_STEP_DEFAULT = '60s';
const GET_AND_POST_METADATA_ENDPOINTS = ['api/v1/query', 'api/v1/query_range', 'api/v1/series', 'api/v1/labels'];

export const InstantQueryRefIdIndex = '-Instant';

export class PrometheusDatasource
  extends DataSourceWithBackend<PromQuery, PromOptions>
  implements DataSourceWithQueryImportSupport<PromQuery>, DataSourceWithQueryExportSupport<PromQuery>
{
  type: string;
  ruleMappings: { [index: string]: string };
  hasIncrementalQuery: boolean;
  url: string;
  id: number;
  directUrl: string;
  access: 'direct' | 'proxy';
  basicAuth: any;
  withCredentials: any;
  metricsNameCache = new LRU<string, string[]>({ max: 10 });
  interval: string;
  queryTimeout: string | undefined;
  httpMethod: string;
  languageProvider: PrometheusLanguageProvider;
  exemplarTraceIdDestinations: ExemplarTraceIdDestination[] | undefined;
  lookupsDisabled: boolean;
  customQueryParameters: any;
  datasourceConfigurationPrometheusFlavor?: PromApplication;
  datasourceConfigurationPrometheusVersion?: string;
  defaultEditor?: QueryEditorMode;
  exemplarsAvailable: boolean;
  subType: PromApplication;
  rulerEnabled: boolean;
  cacheLevel: PrometheusCacheLevel;
  cache: QueryCache;

  constructor(
    instanceSettings: DataSourceInstanceSettings<PromOptions>,
    private readonly templateSrv: TemplateSrv = getTemplateSrv(),
    private readonly timeSrv: TimeSrv = getTimeSrv(),
    languageProvider?: PrometheusLanguageProvider
  ) {
    super(instanceSettings);

    this.type = 'prometheus';
    this.subType = PromApplication.Prometheus;
    this.rulerEnabled = false;
    this.id = instanceSettings.id;
    this.url = instanceSettings.url!;
    this.access = instanceSettings.access;
    this.basicAuth = instanceSettings.basicAuth;
    this.withCredentials = instanceSettings.withCredentials;
    this.interval = instanceSettings.jsonData.timeInterval || '15s';
    this.queryTimeout = instanceSettings.jsonData.queryTimeout;
    this.httpMethod = instanceSettings.jsonData.httpMethod || 'GET';
    // `directUrl` is never undefined, we set it at https://github.com/grafana/grafana/blob/main/pkg/api/frontendsettings.go#L108
    // here we "fall back" to this.url to make typescript happy, but it should never happen
    this.directUrl = instanceSettings.jsonData.directUrl ?? this.url;
    this.exemplarTraceIdDestinations = instanceSettings.jsonData.exemplarTraceIdDestinations;
    this.hasIncrementalQuery = instanceSettings.jsonData.incrementalQuerying ?? false;
    this.ruleMappings = {};
    this.languageProvider = languageProvider ?? new PrometheusLanguageProvider(this);
    this.lookupsDisabled = instanceSettings.jsonData.disableMetricsLookup ?? false;
    this.customQueryParameters = new URLSearchParams(instanceSettings.jsonData.customQueryParameters);
    this.datasourceConfigurationPrometheusFlavor = instanceSettings.jsonData.prometheusType;
    this.datasourceConfigurationPrometheusVersion = instanceSettings.jsonData.prometheusVersion;
    this.defaultEditor = instanceSettings.jsonData.defaultEditor;
    this.variables = new PrometheusVariableSupport(this, this.templateSrv, this.timeSrv);
    this.exemplarsAvailable = true;
    this.cacheLevel = instanceSettings.jsonData.cacheLevel ?? PrometheusCacheLevel.Low;
    this.cache = new QueryCache(
      instanceSettings.jsonData.incrementalQueryOverlapWindow ?? defaultPrometheusQueryOverlapWindow
    );

    // This needs to be here and cannot be static because of how annotations typing affects casting of data source
    // objects to DataSourceApi types.
    // We don't use the default processing for prometheus.
    // See standardAnnotationSupport.ts/[shouldUseMappingUI|shouldUseLegacyRunner]
    this.annotations = {
      QueryEditor: AnnotationQueryEditor,
    };
  }

  init = async () => {
    this.loadRules();
    this.exemplarsAvailable = await this.areExemplarsAvailable();
  };

  getQueryDisplayText(query: PromQuery) {
    return query.expr;
  }

  hasLabelsMatchAPISupport(): boolean {
    return (
      // https://github.com/prometheus/prometheus/releases/tag/v2.24.0
      this._isDatasourceVersionGreaterOrEqualTo('2.24.0', PromApplication.Prometheus) ||
      // All versions of Mimir support matchers for labels API
      this._isDatasourceVersionGreaterOrEqualTo('2.0.0', PromApplication.Mimir) ||
      // https://github.com/cortexproject/cortex/discussions/4542
      this._isDatasourceVersionGreaterOrEqualTo('1.11.0', PromApplication.Cortex) ||
      // https://github.com/thanos-io/thanos/pull/3566
      //https://github.com/thanos-io/thanos/releases/tag/v0.18.0
      this._isDatasourceVersionGreaterOrEqualTo('0.18.0', PromApplication.Thanos)
    );
  }

  _isDatasourceVersionGreaterOrEqualTo(targetVersion: string, targetFlavor: PromApplication): boolean {
    // User hasn't configured flavor/version yet, default behavior is to not support features that require version configuration when not provided
    if (!this.datasourceConfigurationPrometheusVersion || !this.datasourceConfigurationPrometheusFlavor) {
      return false;
    }

    if (targetFlavor !== this.datasourceConfigurationPrometheusFlavor) {
      return false;
    }

    return semver.gte(this.datasourceConfigurationPrometheusVersion, targetVersion);
  }

  _addTracingHeaders(httpOptions: PromQueryRequest, options: DataQueryRequest<PromQuery>) {
    httpOptions.headers = {};
    if (this.access === 'proxy') {
      httpOptions.headers['X-Dashboard-UID'] = options.dashboardUID;
      httpOptions.headers['X-Panel-Id'] = options.panelId;
    }
  }

  /**
   * Any request done from this data source should go through here as it contains some common processing for the
   * request. Any processing done here needs to be also copied on the backend as this goes through data source proxy
   * but not through the same code as alerting.
   */
  _request<T = any>(
    url: string,
    data: Record<string, string> | null,
    overrides: Partial<BackendSrvRequest> = {}
  ): Observable<FetchResponse<T>> {
    if (this.access === 'direct') {
      const error = new Error(
        'Browser access mode in the Prometheus datasource is no longer available. Switch to server access mode.'
      );
      return throwError(() => error);
    }

    data = data || {};
    for (const [key, value] of this.customQueryParameters) {
      if (data[key] == null) {
        data[key] = value;
      }
    }

    let queryUrl = this.url + url;
    if (url.startsWith(`/api/datasources/uid/${this.uid}`)) {
      // This url is meant to be a replacement for the whole URL. Replace the entire URL
      queryUrl = url;
    }

    const options: BackendSrvRequest = defaults(overrides, {
      url: queryUrl,
      method: this.httpMethod,
      headers: {},
    });

    if (options.method === 'GET') {
      if (data && Object.keys(data).length) {
        options.url =
          options.url +
          (options.url.search(/\?/) >= 0 ? '&' : '?') +
          Object.entries(data)
            .map(([k, v]) => `${encodeURIComponent(k)}=${encodeURIComponent(v)}`)
            .join('&');
      }
    } else {
      options.headers!['Content-Type'] = 'application/x-www-form-urlencoded';
      options.data = data;
    }

    if (this.basicAuth || this.withCredentials) {
      options.withCredentials = true;
    }

    if (this.basicAuth) {
      options.headers!.Authorization = this.basicAuth;
    }

    return getBackendSrv().fetch<T>(options);
  }

  async importFromAbstractQueries(abstractQueries: AbstractQuery[]): Promise<PromQuery[]> {
    return abstractQueries.map((abstractQuery) => this.languageProvider.importFromAbstractQuery(abstractQuery));
  }

  async exportToAbstractQueries(queries: PromQuery[]): Promise<AbstractQuery[]> {
    return queries.map((query) => this.languageProvider.exportToAbstractQuery(query));
  }

  // Use this for tab completion features, wont publish response to other components
  async metadataRequest<T = any>(url: string, params = {}, options?: Partial<BackendSrvRequest>) {
    // If URL includes endpoint that supports POST and GET method, try to use configured method. This might fail as POST is supported only in v2.10+.
    if (GET_AND_POST_METADATA_ENDPOINTS.some((endpoint) => url.includes(endpoint))) {
      try {
        return await lastValueFrom(
          this._request<T>(`/api/datasources/uid/${this.uid}/resources${url}`, params, {
            method: this.httpMethod,
            hideFromInspector: true,
            showErrorAlert: false,
            ...options,
          })
        );
      } catch (err) {
        // If status code of error is Method Not Allowed (405) and HTTP method is POST, retry with GET
        if (this.httpMethod === 'POST' && isFetchError(err) && (err.status === 405 || err.status === 400)) {
          console.warn(`Couldn't use configured POST HTTP method for this request. Trying to use GET method instead.`);
        } else {
          throw err;
        }
      }
    }

    return await lastValueFrom(
      this._request<T>(`/api/datasources/uid/${this.uid}/resources${url}`, params, {
        method: 'GET',
        hideFromInspector: true,
        ...options,
      })
    ); // toPromise until we change getTagValues, getLabelNames to Observable
  }

  interpolateQueryExpr(value: string | string[] = [], variable: any) {
    // if no multi or include all do not regexEscape
    if (!variable.multi && !variable.includeAll) {
      return prometheusRegularEscape(value);
    }

    if (typeof value === 'string') {
      return prometheusSpecialRegexEscape(value);
    }

    const escapedValues = value.map((val) => prometheusSpecialRegexEscape(val));

    if (escapedValues.length === 1) {
      return escapedValues[0];
    }

    return '(' + escapedValues.join('|') + ')';
  }

  targetContainsTemplate(target: PromQuery) {
    return this.templateSrv.containsTemplate(target.expr);
  }

  prepareTargets = (options: DataQueryRequest<PromQuery>, start: number, end: number) => {
    const queries: PromQueryRequest[] = [];
    const activeTargets: PromQuery[] = [];
    const clonedTargets = cloneDeep(options.targets);

    for (const target of clonedTargets) {
      if (!target.expr || target.hide) {
        continue;
      }

      const metricName = this.languageProvider.histogramMetrics.find((m) => target.expr.includes(m));

      // In Explore, we run both (instant and range) queries if both are true (selected) or both are undefined (legacy Explore queries)
      if (options.app === CoreApp.Explore && target.range === target.instant) {
        // Create instant target
        const instantTarget: any = cloneDeep(target);
        instantTarget.format = 'table';
        instantTarget.instant = true;
        instantTarget.range = false;
        instantTarget.valueWithRefId = true;
        delete instantTarget.maxDataPoints;

        // Create range target
        const rangeTarget: any = cloneDeep(target);
        rangeTarget.format = 'time_series';
        rangeTarget.instant = false;
        instantTarget.range = true;

        // Create exemplar query
        if (target.exemplar) {
          // Only create exemplar target for different metric names
          if (
            !metricName ||
            (metricName && !activeTargets.some((activeTarget) => activeTarget.expr.includes(metricName)))
          ) {
            const exemplarTarget = cloneDeep(target);
            exemplarTarget.instant = false;
            queries.push(this.createQuery(exemplarTarget, options, start, end));
            activeTargets.push(exemplarTarget);
          }
          instantTarget.exemplar = false;
          rangeTarget.exemplar = false;
        }

        // Add both targets to activeTargets and queries arrays
        activeTargets.push(instantTarget, rangeTarget);
        queries.push(
          this.createQuery(instantTarget, options, start, end),
          this.createQuery(rangeTarget, options, start, end)
        );
        // If running only instant query in Explore, format as table
      } else if (target.instant && options.app === CoreApp.Explore) {
        const instantTarget: any = cloneDeep(target);
        instantTarget.format = 'table';
        queries.push(this.createQuery(instantTarget, options, start, end));
        activeTargets.push(instantTarget);
      } else {
        // It doesn't make sense to query for exemplars in dashboard if only instant is selected
        if (target.exemplar && !target.instant) {
          if (
            !metricName ||
            (metricName && !activeTargets.some((activeTarget) => activeTarget.expr.includes(metricName)))
          ) {
            const exemplarTarget = cloneDeep(target);
            queries.push(this.createQuery(exemplarTarget, options, start, end));
            activeTargets.push(exemplarTarget);
          }
          target.exemplar = false;
        }
        queries.push(this.createQuery(target, options, start, end));
        activeTargets.push(target);
      }
    }

    return {
      queries,
      activeTargets,
    };
  };

  shouldRunExemplarQuery(target: PromQuery, request: DataQueryRequest<PromQuery>): boolean {
    if (target.exemplar) {
      // We check all already processed targets and only create exemplar target for not used metric names
      const metricName = this.languageProvider.histogramMetrics.find((m) => target.expr.includes(m));
      // Remove targets that weren't processed yet (in targets array they are after current target)
      const currentTargetIdx = request.targets.findIndex((t) => t.refId === target.refId);
      const targets = request.targets.slice(0, currentTargetIdx).filter((t) => !t.hide);

      if (!metricName || (metricName && !targets.some((t) => t.expr.includes(metricName)))) {
        return true;
      }
      return false;
    }
    return false;
  }

  processTargetV2(target: PromQuery, request: DataQueryRequest<PromQuery>) {
    const processedTargets: PromQuery[] = [];
    const processedTarget = {
      ...target,
      exemplar: this.shouldRunExemplarQuery(target, request),
      requestId: request.panelId + target.refId,
      // We need to pass utcOffsetSec to backend to calculate aligned range
      utcOffsetSec: this.timeSrv.timeRange().to.utcOffset() * 60,
    };
    if (target.instant && target.range) {
      // We have query type "Both" selected
      // We should send separate queries with different refId
      processedTargets.push(
        {
          ...processedTarget,
          refId: processedTarget.refId,
          instant: false,
        },
        {
          ...processedTarget,
          refId: processedTarget.refId + InstantQueryRefIdIndex,
          range: false,
        }
      );
    } else {
      processedTargets.push(processedTarget);
    }

    return processedTargets;
  }

  query(request: DataQueryRequest<PromQuery>): Observable<DataQueryResponse> {
    if (this.access === 'proxy') {
      let fullOrPartialRequest: DataQueryRequest<PromQuery>;
      let requestInfo: CacheRequestInfo | undefined = undefined;
      if (this.hasIncrementalQuery) {
        requestInfo = this.cache.requestInfo(request, this.interpolateString.bind(this));
        fullOrPartialRequest = requestInfo.requests[0];
      } else {
        fullOrPartialRequest = request;
      }

      const targets = fullOrPartialRequest.targets.map((target) => this.processTargetV2(target, fullOrPartialRequest));
      const startTime = new Date();
      return super.query({ ...fullOrPartialRequest, targets: targets.flat() }).pipe(
        map((response) => {
          const amendedResponse = {
            ...response,
            data: this.cache.procFrames(request, requestInfo, response.data),
          };
          return transformV2(amendedResponse, request, {
            exemplarTraceIdDestinations: this.exemplarTraceIdDestinations,
          });
        }),
        tap((response: DataQueryResponse) => {
          trackQuery(response, request, startTime);
        })
      );
      // Run queries trough browser/proxy
    } else {
      const start = getPrometheusTime(request.range.from, false);
      const end = getPrometheusTime(request.range.to, true);
      const { queries, activeTargets } = this.prepareTargets(request, start, end);

      // No valid targets, return the empty result to save a round trip.
      if (!queries || !queries.length) {
        return of({
          data: [],
          state: LoadingState.Done,
        });
      }

      if (request.app === CoreApp.Explore) {
        return this.exploreQuery(queries, activeTargets, end);
      }

      return this.panelsQuery(queries, activeTargets, end, request.requestId, request.scopedVars);
    }
  }

  private exploreQuery(queries: PromQueryRequest[], activeTargets: PromQuery[], end: number) {
    let runningQueriesCount = queries.length;

    const subQueries = queries.map((query, index) => {
      const target = activeTargets[index];

      const filterAndMapResponse = pipe(
        // Decrease the counter here. We assume that each request returns only single value and then completes
        // (should hold until there is some streaming requests involved).
        tap(() => runningQueriesCount--),
        filter((response: any) => (response.cancelled ? false : true)),
        map((response: any) => {
          const data = transform(response, {
            query,
            target,
            responseListLength: queries.length,
            exemplarTraceIdDestinations: this.exemplarTraceIdDestinations,
          });
          return {
            data,
            key: query.requestId,
            state: runningQueriesCount === 0 ? LoadingState.Done : LoadingState.Loading,
          } as DataQueryResponse;
        })
      );

      return this.runQuery(query, end, filterAndMapResponse);
    });

    return merge(...subQueries);
  }

  private panelsQuery(
    queries: PromQueryRequest[],
    activeTargets: PromQuery[],
    end: number,
    requestId: string,
    scopedVars: ScopedVars
  ) {
    const observables = queries.map((query, index) => {
      const target = activeTargets[index];

      const filterAndMapResponse = pipe(
        filter((response: any) => (response.cancelled ? false : true)),
        map((response: any) => {
          const data = transform(response, {
            query,
            target,
            responseListLength: queries.length,
            scopedVars,
            exemplarTraceIdDestinations: this.exemplarTraceIdDestinations,
          });
          return data;
        })
      );

      return this.runQuery(query, end, filterAndMapResponse);
    });

    return forkJoin(observables).pipe(
      map((results) => {
        const data = results.reduce((result, current) => {
          return [...result, ...current];
        }, []);
        return {
          data,
          key: requestId,
          state: LoadingState.Done,
        };
      })
    );
  }

  private runQuery<T>(query: PromQueryRequest, end: number, filter: OperatorFunction<any, T>): Observable<T> {
    if (query.instant) {
      return this.performInstantQuery(query, end).pipe(filter);
    }

    if (query.exemplar) {
      return this.getExemplars(query).pipe(
        catchError(() => {
          return of({
            data: [],
            state: LoadingState.Done,
          });
        }),
        filter
      );
    }

    return this.performTimeSeriesQuery(query, query.start, query.end).pipe(filter);
  }

  createQuery(target: PromQuery, options: DataQueryRequest<PromQuery>, start: number, end: number) {
    const query: PromQueryRequest = {
      hinting: target.hinting,
      instant: target.instant,
      exemplar: target.exemplar,
      step: 0,
      expr: '',
      refId: target.refId,
      start: 0,
      end: 0,
    };
    const range = Math.ceil(end - start);

    // options.interval is the dynamically calculated interval
    let interval: number = rangeUtil.intervalToSeconds(options.interval);
    // Minimum interval ("Min step"), if specified for the query, or same as interval otherwise.
    const minInterval = rangeUtil.intervalToSeconds(
      this.templateSrv.replace(target.interval || options.interval, options.scopedVars)
    );
    // Scrape interval as specified for the query ("Min step") or otherwise taken from the datasource.
    // Min step field can have template variables in it, make sure to replace it.
    const scrapeInterval = target.interval
      ? rangeUtil.intervalToSeconds(this.templateSrv.replace(target.interval, options.scopedVars))
      : rangeUtil.intervalToSeconds(this.interval);

    const intervalFactor = target.intervalFactor || 1;
    // Adjust the interval to take into account any specified minimum and interval factor plus Prometheus limits
    const adjustedInterval = this.adjustInterval(interval, minInterval, range, intervalFactor);
    let scopedVars = {
      ...options.scopedVars,
      ...this.getRangeScopedVars(options.range),
      ...this.getRateIntervalScopedVariable(adjustedInterval, scrapeInterval),
    };
    // If the interval was adjusted, make a shallow copy of scopedVars with updated interval vars
    if (interval !== adjustedInterval) {
      interval = adjustedInterval;
      scopedVars = Object.assign({}, options.scopedVars, {
        __interval: { text: interval + 's', value: interval + 's' },
        __interval_ms: { text: interval * 1000, value: interval * 1000 },
        ...this.getRateIntervalScopedVariable(interval, scrapeInterval),
        ...this.getRangeScopedVars(options.range),
      });
    }

    query.step = interval;

    let expr = target.expr;

    // Apply adhoc filters
    expr = this.enhanceExprWithAdHocFilters(expr);

    // Only replace vars in expression after having (possibly) updated interval vars
    query.expr = this.templateSrv.replace(expr, scopedVars, this.interpolateQueryExpr);

    // Align query interval with step to allow query caching and to ensure
    // that about-same-time query results look the same.
    const adjusted = alignRange(start, end, query.step, this.timeSrv.timeRange().to.utcOffset() * 60);
    query.start = adjusted.start;
    query.end = adjusted.end;
    this._addTracingHeaders(query, options);

    return query;
  }

  getRateIntervalScopedVariable(interval: number, scrapeInterval: number) {
    // Fall back to the default scrape interval of 15s if scrapeInterval is 0 for some reason.
    if (scrapeInterval === 0) {
      scrapeInterval = 15;
    }
    const rateInterval = Math.max(interval + scrapeInterval, 4 * scrapeInterval);
    return { __rate_interval: { text: rateInterval + 's', value: rateInterval + 's' } };
  }

  adjustInterval(interval: number, minInterval: number, range: number, intervalFactor: number) {
    // Prometheus will drop queries that might return more than 11000 data points.
    // Calculate a safe interval as an additional minimum to take into account.
    // Fractional safeIntervals are allowed, however serve little purpose if the interval is greater than 1
    // If this is the case take the ceil of the value.
    let safeInterval = range / 11000;
    if (safeInterval > 1) {
      safeInterval = Math.ceil(safeInterval);
    }
    return Math.max(interval * intervalFactor, minInterval, safeInterval);
  }

  performTimeSeriesQuery(query: PromQueryRequest, start: number, end: number) {
    if (start > end) {
      throw { message: 'Invalid time range' };
    }

    const url = '/api/v1/query_range';
    const data: any = {
      query: query.expr,
      start,
      end,
      step: query.step,
    };

    if (this.queryTimeout) {
      data['timeout'] = this.queryTimeout;
    }

    return this._request<PromDataSuccessResponse<PromMatrixData>>(url, data, {
      requestId: query.requestId,
      headers: query.headers,
    }).pipe(
      catchError((err: FetchError<PromDataErrorResponse<PromMatrixData>>) => {
        if (err.cancelled) {
          return of(err);
        }

        return throwError(this.handleErrors(err, query));
      })
    );
  }

  performInstantQuery(
    query: PromQueryRequest,
    time: number
  ): Observable<FetchResponse<PromDataSuccessResponse<PromVectorData | PromScalarData>> | FetchError> {
    const url = '/api/v1/query';
    const data: any = {
      query: query.expr,
      time,
    };

    if (this.queryTimeout) {
      data['timeout'] = this.queryTimeout;
    }

    return this._request<PromDataSuccessResponse<PromVectorData | PromScalarData>>(
      `/api/datasources/uid/${this.uid}/resources${url}`,
      data,
      {
        requestId: query.requestId,
        headers: query.headers,
      }
    ).pipe(
      catchError((err: FetchError<PromDataErrorResponse<PromVectorData | PromScalarData>>) => {
        if (err.cancelled) {
          return of(err);
        }

        return throwError(this.handleErrors(err, query));
      })
    );
  }

  handleErrors = (err: any, target: PromQuery) => {
    const error: DataQueryError = {
      message: (err && err.statusText) || 'Unknown error during query transaction. Please check JS console logs.',
      refId: target.refId,
    };

    if (err.data) {
      if (typeof err.data === 'string') {
        error.message = err.data;
      } else if (err.data.error) {
        error.message = safeStringifyValue(err.data.error);
      }
    } else if (err.message) {
      error.message = err.message;
    } else if (typeof err === 'string') {
      error.message = err;
    }

    error.status = err.status;
    error.statusText = err.statusText;

    return error;
  };

  metricFindQuery(query: string) {
    if (!query) {
      return Promise.resolve([]);
    }

    const scopedVars = {
      __interval: { text: this.interval, value: this.interval },
      __interval_ms: { text: rangeUtil.intervalToMs(this.interval), value: rangeUtil.intervalToMs(this.interval) },
      ...this.getRangeScopedVars(this.timeSrv.timeRange()),
    };
    const interpolated = this.templateSrv.replace(query, scopedVars, this.interpolateQueryExpr);
    const metricFindQuery = new PrometheusMetricFindQuery(this, interpolated);
    return metricFindQuery.process();
  }

  getRangeScopedVars(range: TimeRange = this.timeSrv.timeRange()) {
    const msRange = range.to.diff(range.from);
    const sRange = Math.round(msRange / 1000);
    return {
      __range_ms: { text: msRange, value: msRange },
      __range_s: { text: sRange, value: sRange },
      __range: { text: sRange + 's', value: sRange + 's' },
    };
  }

  async annotationQuery(options: AnnotationQueryRequest<PromQuery>): Promise<AnnotationEvent[]> {
    if (this.access === 'direct') {
      const error = new Error(
        'Browser access mode in the Prometheus datasource is no longer available. Switch to server access mode.'
      );
      return Promise.reject(error);
    }

    const annotation = options.annotation;
    const { expr = '' } = annotation;

    if (!expr) {
      return Promise.resolve([]);
    }

    const step = options.annotation.step || ANNOTATION_QUERY_STEP_DEFAULT;
    const queryModel = {
      expr,
      range: true,
      instant: false,
      exemplar: false,
      interval: step,
      refId: 'X',
      datasource: this.getRef(),
    };

    return await lastValueFrom(
      getBackendSrv()
        .fetch<BackendDataSourceResponse>({
          url: '/api/ds/query',
          method: 'POST',
          headers: this.getRequestHeaders(),
          data: {
            from: (getPrometheusTime(options.range.from, false) * 1000).toString(),
            to: (getPrometheusTime(options.range.to, true) * 1000).toString(),
            queries: [this.applyTemplateVariables(queryModel, {})],
          },
          requestId: `prom-query-${annotation.name}`,
        })
        .pipe(
          map((rsp: FetchResponse<BackendDataSourceResponse>) => {
            return this.processAnnotationResponse(options, rsp.data);
          })
        )
    );
  }

  processAnnotationResponse = (options: AnnotationQueryRequest<PromQuery>, data: BackendDataSourceResponse) => {
    const frames: DataFrame[] = toDataQueryResponse({ data: data }).data;
    if (!frames || !frames.length) {
      return [];
    }

    const annotation = options.annotation;
    const { tagKeys = '', titleFormat = '', textFormat = '' } = annotation;

    const step = rangeUtil.intervalToSeconds(annotation.step || ANNOTATION_QUERY_STEP_DEFAULT) * 1000;
    const tagKeysArray = tagKeys.split(',');

    const eventList: AnnotationEvent[] = [];

    for (const frame of frames) {
      if (frame.fields.length === 0) {
        continue;
      }
      const timeField = frame.fields[0];
      const valueField = frame.fields[1];
      const labels = valueField?.labels || {};

      const tags = Object.keys(labels)
        .filter((label) => tagKeysArray.includes(label))
        .map((label) => labels[label]);

      const timeValueTuple: Array<[number, number]> = [];

      let idx = 0;
      valueField.values.toArray().forEach((value: string) => {
        let timeStampValue: number;
        let valueValue: number;
        const time = timeField.values.get(idx);

        // If we want to use value as a time, we use value as timeStampValue and valueValue will be 1
        if (options.annotation.useValueForTime) {
          timeStampValue = Math.floor(parseFloat(value));
          valueValue = 1;
        } else {
          timeStampValue = Math.floor(parseFloat(time));
          valueValue = parseFloat(value);
        }

        idx++;
        timeValueTuple.push([timeStampValue, valueValue]);
      });

      const activeValues = timeValueTuple.filter((value) => value[1] > 0);
      const activeValuesTimestamps = activeValues.map((value) => value[0]);

      // Instead of creating singular annotation for each active event we group events into region if they are less
      // or equal to `step` apart.
      let latestEvent: AnnotationEvent | null = null;

      for (const timestamp of activeValuesTimestamps) {
        // We already have event `open` and we have new event that is inside the `step` so we just update the end.
        if (latestEvent && (latestEvent.timeEnd ?? 0) + step >= timestamp) {
          latestEvent.timeEnd = timestamp;
          continue;
        }

        // Event exists but new one is outside of the `step` so we add it to eventList.
        if (latestEvent) {
          eventList.push(latestEvent);
        }

        // We start a new region.
        latestEvent = {
          time: timestamp,
          timeEnd: timestamp,
          annotation,
          title: renderLegendFormat(titleFormat, labels),
          tags,
          text: renderLegendFormat(textFormat, labels),
        };
      }

      if (latestEvent) {
        // Finish up last point if we have one
        latestEvent.timeEnd = activeValuesTimestamps[activeValuesTimestamps.length - 1];
        eventList.push(latestEvent);
      }
    }

    return eventList;
  };

  getExemplars(query: PromQueryRequest) {
    const url = '/api/v1/query_exemplars';
    return this._request<PromDataSuccessResponse<PromExemplarData>>(
      url,
      { query: query.expr, start: query.start.toString(), end: query.end.toString() },
      { requestId: query.requestId, headers: query.headers }
    );
  }

  // By implementing getTagKeys and getTagValues we add ad-hoc filters functionality
  // this is used to get label keys, a.k.a label names
  // it is used in metric_find_query.ts
  // and in Tempo here grafana/public/app/plugins/datasource/tempo/QueryEditor/ServiceGraphSection.tsx
  async getTagKeys(options?: any) {
    if (options?.series) {
      // Get tags for the provided series only
      const seriesLabels: Array<Record<string, string[]>> = await Promise.all(
        options.series.map((series: string) => this.languageProvider.fetchSeriesLabels(series))
      );
      // Combines tags from all options.series provided
      let tags: string[] = [];
      seriesLabels.map((value) => (tags = tags.concat(Object.keys(value))));
      const uniqueLabels = [...new Set(tags)];
      return uniqueLabels.map((value: any) => ({ text: value }));
    } else {
      // Get all tags
      const params = this.getTimeRangeParams();
      const result = await this.metadataRequest('/api/v1/labels', params);
      return result?.data?.data?.map((value: any) => ({ text: value })) ?? [];
    }
  }

  // By implementing getTagKeys and getTagValues we add ad-hoc filters functionality
  async getTagValues(options: { key?: string } = {}) {
    const params = this.getTimeRangeParams();
    const result = await this.metadataRequest(`/api/v1/label/${options.key}/values`, params);
    return result?.data?.data?.map((value: any) => ({ text: value })) ?? [];
  }

  async getBuildInfo() {
    try {
      const buildInfo = await discoverDataSourceFeatures({ url: this.url, name: this.name, type: 'prometheus' });
      return buildInfo;
    } catch (error) {
      // We don't want to break the rest of functionality if build info does not work correctly
      return undefined;
    }
  }

  getBuildInfoMessage(buildInfo: PromApiFeatures) {
    const enabled = <Badge color="green" icon="check" text="Ruler API enabled" />;
    const disabled = <Badge color="orange" icon="exclamation-triangle" text="Ruler API not enabled" />;
    const unsupported = (
      <Tooltip
        placement="top"
        content="Prometheus does not allow editing rules, connect to either a Mimir or Cortex datasource to manage alerts via Grafana."
      >
        <div>
          <Badge color="red" icon="exclamation-triangle" text="Ruler API not supported" />
        </div>
      </Tooltip>
    );

    const LOGOS = {
      [PromApplication.Cortex]: '/public/app/plugins/datasource/prometheus/img/cortex_logo.svg',
      [PromApplication.Mimir]: '/public/app/plugins/datasource/prometheus/img/mimir_logo.svg',
      [PromApplication.Prometheus]: '/public/app/plugins/datasource/prometheus/img/prometheus_logo.svg',
      [PromApplication.Thanos]: '/public/app/plugins/datasource/prometheus/img/thanos_logo.svg',
    };

    const COLORS: Record<PromApplication, BadgeColor> = {
      [PromApplication.Cortex]: 'blue',
      [PromApplication.Mimir]: 'orange',
      [PromApplication.Prometheus]: 'red',
      [PromApplication.Thanos]: 'purple', // Purple hex taken from thanos.io
    };

    const AppDisplayNames: Record<PromApplication, string> = {
      [PromApplication.Cortex]: 'Cortex',
      [PromApplication.Mimir]: 'Mimir',
      [PromApplication.Prometheus]: 'Prometheus',
      [PromApplication.Thanos]: 'Thanos',
    };

    const application = this.datasourceConfigurationPrometheusFlavor ?? buildInfo.application;

    // this will inform the user about what "subtype" the datasource is; Mimir, Cortex or vanilla Prometheus
    const applicationSubType = (
      <Badge
        text={
          <span>
            <img
              style={{ width: 14, height: 14, verticalAlign: 'text-bottom' }}
              src={LOGOS[application ?? PromApplication.Prometheus]}
              alt=""
            />{' '}
            {application ? AppDisplayNames[application] : 'Unknown'}
          </span>
        }
        color={COLORS[application ?? PromApplication.Prometheus]}
      />
    );

    return (
      <div
        style={{
          display: 'grid',
          gridTemplateColumns: 'max-content max-content',
          rowGap: '0.5rem',
          columnGap: '2rem',
          marginTop: '1rem',
        }}
      >
        <div>Type</div>
        <div>{applicationSubType}</div>
        <>
          <div>Ruler API</div>
          {/* Prometheus does not have a Ruler API – so show that it is not supported */}
          {buildInfo.application === PromApplication.Prometheus && <div>{unsupported}</div>}
          {buildInfo.application !== PromApplication.Prometheus && (
            <div>{buildInfo.features.rulerApiEnabled ? enabled : disabled}</div>
          )}
        </>
      </div>
    );
  }

<<<<<<< HEAD
=======
  async testDatasource() {
    const now = new Date().getTime();
    const request: DataQueryRequest<PromQuery> = {
      targets: [{ refId: 'test', expr: '1+1', instant: true }],
      requestId: `${this.id}-health`,
      scopedVars: {},
      panelId: 0,
      interval: '1m',
      intervalMs: 60000,
      maxDataPoints: 1,
      range: {
        from: dateTime(now - 1000),
        to: dateTime(now),
      },
    } as DataQueryRequest<PromQuery>;

    const buildInfo = await this.getBuildInfo();

    return lastValueFrom(this.query(request))
      .then((res: DataQueryResponse) => {
        if (!res || !res.data || res.state !== LoadingState.Done) {
          return { status: 'error', message: `Error reading Prometheus: ${res?.error?.message}` };
        } else {
          return {
            status: 'success',
            message: 'Data source is working',
            details: buildInfo && {
              verboseMessage: this.getBuildInfoMessage(buildInfo),
            },
          };
        }
      })
      .catch((err: any) => {
        console.error('Prometheus Error', err);
        return { status: 'error', message: err.message };
      });
  }

>>>>>>> c96b704a
  interpolateVariablesInQueries(queries: PromQuery[], scopedVars: ScopedVars): PromQuery[] {
    let expandedQueries = queries;
    if (queries && queries.length) {
      expandedQueries = queries.map((query) => {
        const expandedQuery = {
          ...query,
          datasource: this.getRef(),
          expr: this.enhanceExprWithAdHocFilters(
            this.templateSrv.replace(query.expr, scopedVars, this.interpolateQueryExpr)
          ),
          interval: this.templateSrv.replace(query.interval, scopedVars),
        };
        return expandedQuery;
      });
    }
    return expandedQueries;
  }

  getQueryHints(query: PromQuery, result: any[]) {
    return getQueryHints(query.expr ?? '', result, this);
  }

  getInitHints() {
    return getInitHints(this);
  }

  async loadRules() {
    try {
      const res = await this.metadataRequest('/api/v1/rules', {}, { showErrorAlert: false });
      const groups = res.data?.data?.groups;

      if (groups) {
        this.ruleMappings = extractRuleMappingFromGroups(groups);
      }
    } catch (e) {
      console.log('Rules API is experimental. Ignore next error.');
      console.error(e);
    }
  }

  async areExemplarsAvailable() {
    try {
      const res = await this.metadataRequest(
        '/api/v1/query_exemplars',
        {
          query: 'test',
          start: dateTime().subtract(30, 'minutes').valueOf().toString(),
          end: dateTime().valueOf().toString(),
        },
        {
          // Avoid alerting the user if this test fails
          showErrorAlert: false,
        }
      );
      if (res.data.status === 'success') {
        return true;
      }
      return false;
    } catch (err) {
      return false;
    }
  }

  modifyQuery(query: PromQuery, action: QueryFixAction): PromQuery {
    let expression = query.expr ?? '';
    switch (action.type) {
      case 'ADD_FILTER': {
        const { key, value } = action.options ?? {};
        if (key && value) {
          expression = addLabelToQuery(expression, key, value);
        }

        break;
      }
      case 'ADD_FILTER_OUT': {
        const { key, value } = action.options ?? {};
        if (key && value) {
          expression = addLabelToQuery(expression, key, value, '!=');
        }
        break;
      }
      case 'ADD_HISTOGRAM_QUANTILE': {
        expression = `histogram_quantile(0.95, sum(rate(${expression}[$__rate_interval])) by (le))`;
        break;
      }
      case 'ADD_RATE': {
        expression = `rate(${expression}[$__rate_interval])`;
        break;
      }
      case 'ADD_SUM': {
        expression = `sum(${expression.trim()}) by ($1)`;
        break;
      }
      case 'EXPAND_RULES': {
        if (action.options) {
          expression = expandRecordingRules(expression, action.options);
        }
        break;
      }
      default:
        break;
    }
    return { ...query, expr: expression };
  }

  /**
   * Returns the adjusted "snapped" interval parameters
   */
  getAdjustedInterval(): { start: string; end: string } {
    if (!config.featureToggles.prometheusResourceBrowserCache) {
      return this.getTimeRangeParams();
    }
    const range = this.timeSrv.timeRange();
    return getRangeSnapInterval(this.cacheLevel, range);
  }

  /**
   * This will return a time range that always includes the users current time range,
   * and then a little extra padding to round up/down to the nearest nth minute,
   * defined by the result of the getCacheDurationInMinutes.
   *
   * For longer cache durations, and shorter query durations, the window we're calculating might be much bigger then the user's current window,
   * resulting in us returning labels/values that might not be applicable for the given window, this is a necessary trade off if we want to cache larger durations
   *
   */

  getTimeRangeParams(): { start: string; end: string } {
    const range = this.timeSrv.timeRange();
    return {
      start: getPrometheusTime(range.from, false).toString(),
      end: getPrometheusTime(range.to, true).toString(),
    };
  }

  getOriginalMetricName(labelData: { [key: string]: string }) {
    return getOriginalMetricName(labelData);
  }

  enhanceExprWithAdHocFilters(expr: string) {
    const adhocFilters = this.templateSrv.getAdhocFilters(this.name);

    const finalQuery = adhocFilters.reduce((acc: string, filter: { key?: any; operator?: any; value?: any }) => {
      const { key, operator } = filter;
      let { value } = filter;
      if (operator === '=~' || operator === '!~') {
        value = prometheusRegularEscape(value);
      }
      return addLabelToQuery(acc, key, value, operator);
    }, expr);
    return finalQuery;
  }

  // Used when running queries trough backend
  filterQuery(query: PromQuery): boolean {
    if (query.hide || !query.expr) {
      return false;
    }
    return true;
  }

  // Used when running queries trough backend
  applyTemplateVariables(target: PromQuery, scopedVars: ScopedVars): Record<string, any> {
    const variables = cloneDeep(scopedVars);

    // We want to interpolate these variables on backend
    delete variables.__interval;
    delete variables.__interval_ms;

    //Add ad hoc filters
    const expr = this.enhanceExprWithAdHocFilters(target.expr);

    return {
      ...target,
      legendFormat: this.templateSrv.replace(target.legendFormat, variables),
      expr: this.templateSrv.replace(expr, variables, this.interpolateQueryExpr),
      interval: this.templateSrv.replace(target.interval, variables),
    };
  }

  getVariables(): string[] {
    return this.templateSrv.getVariables().map((v) => `$${v.name}`);
  }

  interpolateString(string: string) {
    return this.templateSrv.replace(string, undefined, this.interpolateQueryExpr);
  }

  getDebounceTimeInMilliseconds(): number {
    switch (this.cacheLevel) {
      case PrometheusCacheLevel.Medium:
        return 600;
      case PrometheusCacheLevel.High:
        return 1200;
      default:
        return 350;
    }
  }

  getDaysToCacheMetadata(): number {
    switch (this.cacheLevel) {
      case PrometheusCacheLevel.Medium:
        return 7;
      case PrometheusCacheLevel.High:
        return 30;
      default:
        return 1;
    }
  }

  getCacheDurationInMinutes(): number {
    return getClientCacheDurationInMinutes(this.cacheLevel);
  }
}

/**
 * Align query range to step.
 * Rounds start and end down to a multiple of step.
 * @param start Timestamp marking the beginning of the range.
 * @param end Timestamp marking the end of the range.
 * @param step Interval to align start and end with.
 * @param utcOffsetSec Number of seconds current timezone is offset from UTC
 */
export function alignRange(
  start: number,
  end: number,
  step: number,
  utcOffsetSec: number
): { end: number; start: number } {
  const alignedEnd = Math.floor((end + utcOffsetSec) / step) * step - utcOffsetSec;
  const alignedStart = Math.floor((start + utcOffsetSec) / step) * step - utcOffsetSec;
  return {
    end: alignedEnd,
    start: alignedStart,
  };
}

export function extractRuleMappingFromGroups(groups: any[]) {
  return groups.reduce(
    (mapping, group) =>
      group.rules
        .filter((rule: any) => rule.type === 'recording')
        .reduce(
          (acc: { [key: string]: string }, rule: any) => ({
            ...acc,
            [rule.name]: rule.query,
          }),
          mapping
        ),
    {}
  );
}

// NOTE: these two functions are very similar to the escapeLabelValueIn* functions
// in language_utils.ts, but they are not exactly the same algorithm, and we found
// no way to reuse one in the another or vice versa.
export function prometheusRegularEscape(value: any) {
  return typeof value === 'string' ? value.replace(/\\/g, '\\\\').replace(/'/g, "\\\\'") : value;
}

export function prometheusSpecialRegexEscape(value: any) {
  return typeof value === 'string' ? value.replace(/\\/g, '\\\\\\\\').replace(/[$^*{}\[\]\'+?.()|]/g, '\\\\$&') : value;
}<|MERGE_RESOLUTION|>--- conflicted
+++ resolved
@@ -1051,47 +1051,6 @@
     );
   }
 
-<<<<<<< HEAD
-=======
-  async testDatasource() {
-    const now = new Date().getTime();
-    const request: DataQueryRequest<PromQuery> = {
-      targets: [{ refId: 'test', expr: '1+1', instant: true }],
-      requestId: `${this.id}-health`,
-      scopedVars: {},
-      panelId: 0,
-      interval: '1m',
-      intervalMs: 60000,
-      maxDataPoints: 1,
-      range: {
-        from: dateTime(now - 1000),
-        to: dateTime(now),
-      },
-    } as DataQueryRequest<PromQuery>;
-
-    const buildInfo = await this.getBuildInfo();
-
-    return lastValueFrom(this.query(request))
-      .then((res: DataQueryResponse) => {
-        if (!res || !res.data || res.state !== LoadingState.Done) {
-          return { status: 'error', message: `Error reading Prometheus: ${res?.error?.message}` };
-        } else {
-          return {
-            status: 'success',
-            message: 'Data source is working',
-            details: buildInfo && {
-              verboseMessage: this.getBuildInfoMessage(buildInfo),
-            },
-          };
-        }
-      })
-      .catch((err: any) => {
-        console.error('Prometheus Error', err);
-        return { status: 'error', message: err.message };
-      });
-  }
-
->>>>>>> c96b704a
   interpolateVariablesInQueries(queries: PromQuery[], scopedVars: ScopedVars): PromQuery[] {
     let expandedQueries = queries;
     if (queries && queries.length) {
