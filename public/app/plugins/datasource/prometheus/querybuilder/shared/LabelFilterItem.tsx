import { uniqBy } from 'lodash';
import React, { useState } from 'react';

import { SelectableValue, toOption } from '@grafana/data';
import { selectors } from '@grafana/e2e-selectors';
import { AccessoryButton, InputGroup } from '@grafana/experimental';
<<<<<<< HEAD
import { Select } from '@grafana/ui';
=======
import { InlineField, Select } from '@grafana/ui';
import { lokiOperators } from 'app/plugins/datasource/loki/querybuilder/types';
>>>>>>> ae830f68

import { isConflictingSelector } from './operationUtils';
import { QueryBuilderLabelFilter } from './types';

export interface Props {
  defaultOp: string;
  item: Partial<QueryBuilderLabelFilter>;
  items: Array<Partial<QueryBuilderLabelFilter>>;
  onChange: (value: QueryBuilderLabelFilter) => void;
  onGetLabelNames: (forLabel: Partial<QueryBuilderLabelFilter>) => Promise<SelectableValue[]>;
  onGetLabelValues: (forLabel: Partial<QueryBuilderLabelFilter>) => Promise<SelectableValue[]>;
  onDelete: () => void;
  invalidLabel?: boolean;
  invalidValue?: boolean;
}

export function LabelFilterItem({
  item,
  items,
  defaultOp,
  onChange,
  onDelete,
  onGetLabelNames,
  onGetLabelValues,
  invalidLabel,
  invalidValue,
}: Props) {
  const [state, setState] = useState<{
    labelNames?: SelectableValue[];
    labelValues?: SelectableValue[];
    isLoadingLabelNames?: boolean;
    isLoadingLabelValues?: boolean;
  }>({});
  // there's a bug in react-select where the menu doesn't recalculate its position when the options are loaded asynchronously
  // see https://github.com/grafana/grafana/issues/63558
  // instead, we explicitly control the menu visibility and prevent showing it until the options have fully loaded
  const [labelNamesMenuOpen, setLabelNamesMenuOpen] = useState(false);
  const [labelValuesMenuOpen, setLabelValuesMenuOpen] = useState(false);
  const CONFLICTING_LABEL_FILTER_ERROR_MESSAGE = 'You have conflicting label filters';

  const isMultiSelect = (operator = item.op) => {
    return operators.find((op) => op.label === operator)?.isMultiValue;
  };

  const getSelectOptionsFromString = (item?: string): string[] => {
    if (item) {
      if (item.indexOf('|') > 0) {
        return item.split('|');
      }
      return [item];
    }
    return [];
  };

  const getOptions = (): SelectableValue[] => {
    const labelValues = state.labelValues ? [...state.labelValues] : [];
    const selectedOptions = getSelectOptionsFromString(item?.value).map(toOption);

    // Remove possible duplicated values
    return uniqBy([...selectedOptions, ...labelValues], 'value');
  };

  const isConflicting = isConflictingSelector(item, items);

  return (
    <div data-testid="prometheus-dimensions-filter-item">
      <InlineField error={CONFLICTING_LABEL_FILTER_ERROR_MESSAGE} invalid={isConflicting ? true : undefined}>
        <InputGroup>
          <Select
            placeholder="Select label"
            aria-label={selectors.components.QueryBuilder.labelSelect}
            inputId="prometheus-dimensions-filter-item-key"
            width="auto"
            value={item.label ? toOption(item.label) : null}
            allowCustomValue
            onOpenMenu={async () => {
              setState({ isLoadingLabelNames: true });
              const labelNames = await onGetLabelNames(item);
              setLabelNamesMenuOpen(true);
              setState({ labelNames, isLoadingLabelNames: undefined });
            }}
            onCloseMenu={() => {
              setLabelNamesMenuOpen(false);
            }}
            isOpen={labelNamesMenuOpen}
            isLoading={state.isLoadingLabelNames}
            options={state.labelNames}
            onChange={(change) => {
              if (change.label) {
                onChange({
                  ...item,
                  op: item.op ?? defaultOp,
                  label: change.label,
                } as unknown as QueryBuilderLabelFilter);
              }
            }}
            invalid={isConflicting || invalidLabel}
          />

<<<<<<< HEAD
        <Select
          aria-label={selectors.components.QueryBuilder.matchOperatorSelect}
          value={toOption(item.op ?? defaultOp)}
          options={operators}
          width="auto"
          onChange={(change) => {
            if (change.value != null) {
              onChange({
                ...item,
                op: change.value,
                value: isMultiSelect(change.value) ? item.value : getSelectOptionsFromString(item?.value)[0],
              } as any as QueryBuilderLabelFilter);
            }
          }}
        />
=======
          <Select
            aria-label={selectors.components.QueryBuilder.matchOperatorSelect}
            value={toOption(item.op ?? defaultOp)}
            options={operators}
            width="auto"
            onChange={(change) => {
              if (change.value != null) {
                onChange({
                  ...item,
                  op: change.value,
                  value: isMultiSelect(change.value) ? item.value : getSelectOptionsFromString(item?.value)[0],
                } as unknown as QueryBuilderLabelFilter);
              }
            }}
            invalid={isConflicting}
          />
>>>>>>> ae830f68

          <Select
            placeholder="Select value"
            aria-label={selectors.components.QueryBuilder.valueSelect}
            inputId="prometheus-dimensions-filter-item-value"
            width="auto"
            value={
              isMultiSelect()
                ? getSelectOptionsFromString(item?.value).map(toOption)
                : getSelectOptionsFromString(item?.value).map(toOption)[0]
            }
            allowCustomValue
            onOpenMenu={async () => {
              setState({ isLoadingLabelValues: true });
              const labelValues = await onGetLabelValues(item);
              setState({
                ...state,
                labelValues,
                isLoadingLabelValues: undefined,
              });
              setLabelValuesMenuOpen(true);
            }}
            onCloseMenu={() => {
              setLabelValuesMenuOpen(false);
            }}
            isOpen={labelValuesMenuOpen}
            isMulti={isMultiSelect()}
            isLoading={state.isLoadingLabelValues}
            options={getOptions()}
            onChange={(change) => {
              if (change.value) {
                onChange({
                  ...item,
                  value: change.value,
                  op: item.op ?? defaultOp,
                } as unknown as QueryBuilderLabelFilter);
              } else {
                const changes = change
                  .map((change: any) => {
                    return change.label;
                  })
                  .join('|');
                onChange({ ...item, value: changes, op: item.op ?? defaultOp } as unknown as QueryBuilderLabelFilter);
              }
            }}
            invalid={isConflicting || invalidValue}
          />
          <AccessoryButton aria-label="remove" icon="times" variant="secondary" onClick={onDelete} />
        </InputGroup>
      </InlineField>
    </div>
  );
}

const operators = [
  lokiOperators.equals,
  lokiOperators.doesNotEqual,
  lokiOperators.matchesRegex,
  lokiOperators.doesNotMatchRegex,
];<|MERGE_RESOLUTION|>--- conflicted
+++ resolved
@@ -4,12 +4,8 @@
 import { SelectableValue, toOption } from '@grafana/data';
 import { selectors } from '@grafana/e2e-selectors';
 import { AccessoryButton, InputGroup } from '@grafana/experimental';
-<<<<<<< HEAD
-import { Select } from '@grafana/ui';
-=======
 import { InlineField, Select } from '@grafana/ui';
 import { lokiOperators } from 'app/plugins/datasource/loki/querybuilder/types';
->>>>>>> ae830f68
 
 import { isConflictingSelector } from './operationUtils';
 import { QueryBuilderLabelFilter } from './types';
@@ -109,23 +105,6 @@
             invalid={isConflicting || invalidLabel}
           />
 
-<<<<<<< HEAD
-        <Select
-          aria-label={selectors.components.QueryBuilder.matchOperatorSelect}
-          value={toOption(item.op ?? defaultOp)}
-          options={operators}
-          width="auto"
-          onChange={(change) => {
-            if (change.value != null) {
-              onChange({
-                ...item,
-                op: change.value,
-                value: isMultiSelect(change.value) ? item.value : getSelectOptionsFromString(item?.value)[0],
-              } as any as QueryBuilderLabelFilter);
-            }
-          }}
-        />
-=======
           <Select
             aria-label={selectors.components.QueryBuilder.matchOperatorSelect}
             value={toOption(item.op ?? defaultOp)}
@@ -142,7 +121,6 @@
             }}
             invalid={isConflicting}
           />
->>>>>>> ae830f68
 
           <Select
             placeholder="Select value"
