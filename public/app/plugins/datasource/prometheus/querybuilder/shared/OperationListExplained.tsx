import { Grammar } from 'prismjs';
import React from 'react';

import { OperationExplainedBox } from './OperationExplainedBox';
import { RawQuery } from './RawQuery';
<<<<<<< HEAD
import { QueryWithOperations, VisualQueryModeller } from './types';
=======
import { QueryBuilderOperation, QueryWithOperations, VisualQueryModeller } from './types';
>>>>>>> 82e32447

export interface Props<T extends QueryWithOperations> {
  query: T;
  queryModeller: VisualQueryModeller;
  explainMode?: boolean;
  stepNumber: number;
  lang: {
    grammar: Grammar;
    name: string;
  };
<<<<<<< HEAD
=======
  onMouseEnter?: (op: QueryBuilderOperation, index: number) => void;
  onMouseLeave?: (op: QueryBuilderOperation, index: number) => void;
>>>>>>> 82e32447
}

export function OperationListExplained<T extends QueryWithOperations>({
  query,
  queryModeller,
  stepNumber,
  lang,
<<<<<<< HEAD
=======
  onMouseEnter,
  onMouseLeave,
>>>>>>> 82e32447
}: Props<T>) {
  return (
    <>
      {query.operations.map((op, index) => {
        const def = queryModeller.getOperationDef(op.id);
        if (!def) {
          return `Operation ${op.id} not found`;
        }
        const title = def.renderer(op, def, '<expr>');
        const body = def.explainHandler ? def.explainHandler(op, def) : def.documentation ?? 'no docs';

        return (
<<<<<<< HEAD
          <OperationExplainedBox
            stepNumber={index + stepNumber}
            key={index}
            title={<RawQuery query={title} lang={lang} />}
            markdown={body}
          />
=======
          <div
            key={index}
            onMouseEnter={() => onMouseEnter?.(op, index)}
            onMouseLeave={() => onMouseLeave?.(op, index)}
          >
            <OperationExplainedBox
              stepNumber={index + stepNumber}
              title={<RawQuery query={title} lang={lang} />}
              markdown={body}
            />
          </div>
>>>>>>> 82e32447
        );
      })}
    </>
  );
}<|MERGE_RESOLUTION|>--- conflicted
+++ resolved
@@ -3,11 +3,7 @@
 
 import { OperationExplainedBox } from './OperationExplainedBox';
 import { RawQuery } from './RawQuery';
-<<<<<<< HEAD
-import { QueryWithOperations, VisualQueryModeller } from './types';
-=======
 import { QueryBuilderOperation, QueryWithOperations, VisualQueryModeller } from './types';
->>>>>>> 82e32447
 
 export interface Props<T extends QueryWithOperations> {
   query: T;
@@ -18,11 +14,8 @@
     grammar: Grammar;
     name: string;
   };
-<<<<<<< HEAD
-=======
   onMouseEnter?: (op: QueryBuilderOperation, index: number) => void;
   onMouseLeave?: (op: QueryBuilderOperation, index: number) => void;
->>>>>>> 82e32447
 }
 
 export function OperationListExplained<T extends QueryWithOperations>({
@@ -30,11 +23,8 @@
   queryModeller,
   stepNumber,
   lang,
-<<<<<<< HEAD
-=======
   onMouseEnter,
   onMouseLeave,
->>>>>>> 82e32447
 }: Props<T>) {
   return (
     <>
@@ -47,14 +37,6 @@
         const body = def.explainHandler ? def.explainHandler(op, def) : def.documentation ?? 'no docs';
 
         return (
-<<<<<<< HEAD
-          <OperationExplainedBox
-            stepNumber={index + stepNumber}
-            key={index}
-            title={<RawQuery query={title} lang={lang} />}
-            markdown={body}
-          />
-=======
           <div
             key={index}
             onMouseEnter={() => onMouseEnter?.(op, index)}
@@ -66,7 +48,6 @@
               markdown={body}
             />
           </div>
->>>>>>> 82e32447
         );
       })}
     </>
