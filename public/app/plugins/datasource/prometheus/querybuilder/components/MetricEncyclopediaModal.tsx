--- conflicted
+++ resolved
@@ -92,23 +92,12 @@
 });
 
 function fuzzySearch(haystack: string[], query: string, setter: React.Dispatch<React.SetStateAction<number[]>>) {
-<<<<<<< HEAD
   const idxs = uf.filter(haystack, query);
   idxs && setter(idxs);
 }
 
 const debouncedFuzzySearch = debounceLodash(fuzzySearch, 300);
 
-=======
-  // console.log('fuzzySearch');
-
-  const idxs = uf.filter(haystack, query);
-  idxs && setter(idxs);
-}
-
-const debouncedFuzzySearch = debounceLodash(fuzzySearch, 300);
-
->>>>>>> 75f89e67
 export const MetricEncyclopediaModal = (props: Props) => {
   const { datasource, isOpen, onClose, onChange, query } = props;
 
@@ -460,10 +449,7 @@
             } else {
               // search either the names or all metadata
               // fuzzy search go!
-<<<<<<< HEAD
-=======
-
->>>>>>> 75f89e67
+
               if (fullMetaSearch) {
                 debouncedFuzzySearch(metaHaystack, value, setFuzzyMetaSearchResults);
               } else {
