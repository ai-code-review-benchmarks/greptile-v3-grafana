--- conflicted
+++ resolved
@@ -25,12 +25,8 @@
   const [parseModalOpen, setParseModalOpen] = useState(false);
   const [dataIsStale, setDataIsStale] = useState(false);
 
-<<<<<<< HEAD
   const query = getQueryWithDefaults(props.query, app, props.datasource.pluginVersion);
-=======
-  const query = getQueryWithDefaults(props.query, app);
   // This should be filled in from the defaults by now.
->>>>>>> 279f068c
   const editorMode = query.editorMode!;
 
   const onEditorModeChange = useCallback(
