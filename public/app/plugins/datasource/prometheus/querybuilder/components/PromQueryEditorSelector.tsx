--- conflicted
+++ resolved
@@ -114,20 +114,6 @@
         onChange={onChange}
         onAddQuery={onAddQuery}
       />
-<<<<<<< HEAD
-      {wizarDSToggle && wizarDSDrawerOpen && (
-        <Drawer closeOnMaskClick={false} onClose={() => setWizarDSDrawerOpen(false)}>
-          <WizarDS
-            // remove all references to the query
-            query={{ metric: '', labels: [], operations: [] }}
-            closeDrawer={() => setWizarDSDrawerOpen(false)}
-            // add component templates so any DS can use this
-            templates={componentTemplates}
-          />
-        </Drawer>
-      )}
-=======
->>>>>>> d30e179a
       <EditorHeader>
         <Button
           aria-label={selectors.components.QueryBuilder.queryPatterns}
