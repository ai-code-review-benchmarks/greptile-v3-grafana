import { isEqual, map } from 'lodash';
import React, { SyntheticEvent, useCallback, useEffect, useState } from 'react';

<<<<<<< HEAD
import { CoreApp, LoadingState } from '@grafana/data';
import { EditorHeader, EditorRows, FlexItem, InlineSelect, Space } from '@grafana/experimental';
import { reportInteraction } from '@grafana/runtime';
import { ConfirmModal, Button } from '@grafana/ui';
=======
import { CoreApp, LoadingState, SelectableValue } from '@grafana/data';
import { selectors } from '@grafana/e2e-selectors';
import { EditorHeader, EditorRows, FlexItem, Space } from '@grafana/experimental';
import { reportInteraction } from '@grafana/runtime';
import { Button, ConfirmModal } from '@grafana/ui';
>>>>>>> ae830f68

import { PromQueryEditorProps } from '../../components/types';
import { PromQueryFormat } from '../../dataquery.gen';
import { PromQuery } from '../../types';
import { QueryPatternsModal } from '../QueryPatternsModal';
import { buildVisualQueryFromString } from '../parsing';
import { QueryEditorModeToggle } from '../shared/QueryEditorModeToggle';
import { QueryHeaderSwitch } from '../shared/QueryHeaderSwitch';
import { promQueryEditorExplainKey, useFlag } from '../shared/hooks/useFlag';
import { QueryEditorMode } from '../shared/types';
import { changeEditorMode, getQueryWithDefaults } from '../state';

import { PromQueryBuilderContainer } from './PromQueryBuilderContainer';
import { PromQueryBuilderOptions } from './PromQueryBuilderOptions';
import { PromQueryCodeEditor } from './PromQueryCodeEditor';

export const FORMAT_OPTIONS: Array<SelectableValue<PromQueryFormat>> = [
  { label: 'Time series', value: 'time_series' },
  { label: 'Table', value: 'table' },
  { label: 'Heatmap', value: 'heatmap' },
];

export const INTERVAL_FACTOR_OPTIONS: Array<SelectableValue<number>> = map([1, 2, 3, 4, 5, 10], (value: number) => ({
  value,
  label: '1/' + value,
}));

type Props = PromQueryEditorProps;

export const PromQueryEditorSelector = React.memo<Props>((props) => {
  const {
    onChange,
    onRunQuery,
    data,
    app,
    onAddQuery,
    datasource: { defaultEditor },
    queries,
  } = props;

  const [parseModalOpen, setParseModalOpen] = useState(false);
  const [queryPatternsModalOpen, setQueryPatternsModalOpen] = useState(false);
  const [dataIsStale, setDataIsStale] = useState(false);
  const { flag: explain, setFlag: setExplain } = useFlag(promQueryEditorExplainKey);

  const query = getQueryWithDefaults(props.query, app, defaultEditor);
  // This should be filled in from the defaults by now.
  const editorMode = query.editorMode!;

  const onEditorModeChange = useCallback(
    (newMetricEditorMode: QueryEditorMode) => {
      reportInteraction('user_grafana_prometheus_editor_mode_clicked', {
        newEditor: newMetricEditorMode,
        previousEditor: query.editorMode ?? '',
        newQuery: !query.expr,
        app: app ?? '',
      });

      if (newMetricEditorMode === QueryEditorMode.Builder) {
        const result = buildVisualQueryFromString(query.expr || '');
        // If there are errors, give user a chance to decide if they want to go to builder as that can lose some data.
        if (result.errors.length) {
          setParseModalOpen(true);
          return;
        }
      }
      changeEditorMode(query, newMetricEditorMode, onChange);
    },
    [onChange, query, app]
  );

  useEffect(() => {
    setDataIsStale(false);
  }, [data]);

  const onChangeInternal = (query: PromQuery) => {
    if (!isEqual(query, props.query)) {
      setDataIsStale(true);
    }
    onChange(query);
  };

  const onShowExplainChange = (e: SyntheticEvent<HTMLInputElement>) => {
    setExplain(e.currentTarget.checked);
  };

  return (
    <>
      <ConfirmModal
        isOpen={parseModalOpen}
        title="Parsing error: Switch to the builder mode?"
        body="There is a syntax error, or the query structure cannot be visualized when switching to the builder mode. Parts of the query may be lost. "
        confirmText="Continue"
        onConfirm={() => {
          changeEditorMode(query, QueryEditorMode.Builder, onChange);
          setParseModalOpen(false);
        }}
        onDismiss={() => setParseModalOpen(false)}
      />
      <QueryPatternsModal
        isOpen={queryPatternsModalOpen}
        onClose={() => setQueryPatternsModalOpen(false)}
        query={query}
        queries={queries}
        app={app}
        onChange={onChange}
        onAddQuery={onAddQuery}
      />
      <EditorHeader>
        <Button
          aria-label={selectors.components.QueryBuilder.queryPatterns}
          variant="secondary"
          size="sm"
          onClick={() => setQueryPatternsModalOpen((prevValue) => !prevValue)}
        >
          Kick start your query
        </Button>
        <QueryHeaderSwitch label="Explain" value={explain} onChange={onShowExplainChange} />
        <FlexItem grow={1} />
        {app !== CoreApp.Explore && app !== CoreApp.Correlations && (
          <Button
            variant={dataIsStale ? 'primary' : 'secondary'}
            size="sm"
            onClick={onRunQuery}
            icon={data?.state === LoadingState.Loading ? 'fa fa-spinner' : undefined}
            disabled={data?.state === LoadingState.Loading}
          >
            Run queries
          </Button>
        )}
        <QueryEditorModeToggle mode={editorMode} onChange={onEditorModeChange} />
      </EditorHeader>
      <Space v={0.5} />
      <EditorRows>
        {editorMode === QueryEditorMode.Code && (
          <PromQueryCodeEditor {...props} query={query} showExplain={explain} onChange={onChangeInternal} />
        )}
        {editorMode === QueryEditorMode.Builder && (
          <PromQueryBuilderContainer
            query={query}
            datasource={props.datasource}
            onChange={onChangeInternal}
            onRunQuery={props.onRunQuery}
            data={data}
            showExplain={explain}
          />
        )}
        <PromQueryBuilderOptions query={query} app={props.app} onChange={onChange} onRunQuery={onRunQuery} />
      </EditorRows>
    </>
  );
});

PromQueryEditorSelector.displayName = 'PromQueryEditorSelector';<|MERGE_RESOLUTION|>--- conflicted
+++ resolved
@@ -1,18 +1,11 @@
 import { isEqual, map } from 'lodash';
 import React, { SyntheticEvent, useCallback, useEffect, useState } from 'react';
 
-<<<<<<< HEAD
-import { CoreApp, LoadingState } from '@grafana/data';
-import { EditorHeader, EditorRows, FlexItem, InlineSelect, Space } from '@grafana/experimental';
-import { reportInteraction } from '@grafana/runtime';
-import { ConfirmModal, Button } from '@grafana/ui';
-=======
 import { CoreApp, LoadingState, SelectableValue } from '@grafana/data';
 import { selectors } from '@grafana/e2e-selectors';
 import { EditorHeader, EditorRows, FlexItem, Space } from '@grafana/experimental';
 import { reportInteraction } from '@grafana/runtime';
 import { Button, ConfirmModal } from '@grafana/ui';
->>>>>>> ae830f68
 
 import { PromQueryEditorProps } from '../../components/types';
 import { PromQueryFormat } from '../../dataquery.gen';
