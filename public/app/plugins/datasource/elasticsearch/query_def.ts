--- conflicted
+++ resolved
@@ -1,12 +1,3 @@
-<<<<<<< HEAD
-import _ from 'lodash';
-import { ElasticsearchAggregation, ElasticsearchQuery, ElasticsearchQueryType } from './types';
-
-export const queryTypes = [
-  { text: 'Lucene', value: ElasticsearchQueryType.Lucene },
-  { text: 'PPL', value: ElasticsearchQueryType.PPL },
-];
-=======
 import { BucketAggregation } from './components/QueryEditor/BucketAggregationsEditor/aggregations';
 import {
   ExtendedStat,
@@ -15,7 +6,6 @@
   MetricAggregationType,
 } from './components/QueryEditor/MetricAggregationsEditor/aggregations';
 import { metricAggregationConfig, pipelineOptions } from './components/QueryEditor/MetricAggregationsEditor/utils';
->>>>>>> cf13c99e
 
 export const extendedStats: ExtendedStat[] = [
   { label: 'Avg', value: 'avg' },
@@ -36,131 +26,8 @@
   { label: 'Holt Winters', value: 'holt_winters' },
 ];
 
-<<<<<<< HEAD
-export const orderByOptions = [
-  { text: 'Doc Count', value: '_count' },
-  { text: 'Term value', value: '_term' },
-];
-
-export const orderOptions = [
-  { text: 'Top', value: 'desc' },
-  { text: 'Bottom', value: 'asc' },
-];
-
-export const sizeOptions = [
-  { text: 'No limit', value: '0' },
-  { text: '1', value: '1' },
-  { text: '2', value: '2' },
-  { text: '3', value: '3' },
-  { text: '5', value: '5' },
-  { text: '10', value: '10' },
-  { text: '15', value: '15' },
-  { text: '20', value: '20' },
-];
-
-export const extendedStats = [
-  { text: 'Avg', value: 'avg' },
-  { text: 'Min', value: 'min' },
-  { text: 'Max', value: 'max' },
-  { text: 'Sum', value: 'sum' },
-  { text: 'Count', value: 'count' },
-  { text: 'Std Dev', value: 'std_deviation' },
-  { text: 'Std Dev Upper', value: 'std_deviation_bounds_upper' },
-  { text: 'Std Dev Lower', value: 'std_deviation_bounds_lower' },
-];
-
-export const intervalOptions = [
-  { text: 'auto', value: 'auto' },
-  { text: '10s', value: '10s' },
-  { text: '1m', value: '1m' },
-  { text: '5m', value: '5m' },
-  { text: '10m', value: '10m' },
-  { text: '20m', value: '20m' },
-  { text: '1h', value: '1h' },
-  { text: '1d', value: '1d' },
-];
-
-export const movingAvgModelOptions = [
-  { text: 'Simple', value: 'simple' },
-  { text: 'Linear', value: 'linear' },
-  { text: 'Exponentially Weighted', value: 'ewma' },
-  { text: 'Holt Linear', value: 'holt' },
-  { text: 'Holt Winters', value: 'holt_winters' },
-];
-
-export const pipelineOptions: any = {
-  moving_avg: [
-    { text: 'window', default: 5 },
-    { text: 'model', default: 'simple' },
-    { text: 'predict', default: undefined },
-    { text: 'minimize', default: false },
-  ],
-  moving_fn: [{ text: 'window', default: 5 }, { text: 'script' }],
-  derivative: [{ text: 'unit', default: undefined }],
-  cumulative_sum: [{ text: 'format', default: undefined }],
-  bucket_script: [],
-};
-
-export const movingAvgModelSettings: any = {
-  simple: [],
-  linear: [],
-  ewma: [{ text: 'Alpha', value: 'alpha', default: undefined }],
-  holt: [
-    { text: 'Alpha', value: 'alpha', default: undefined },
-    { text: 'Beta', value: 'beta', default: undefined },
-  ],
-  holt_winters: [
-    { text: 'Alpha', value: 'alpha', default: undefined },
-    { text: 'Beta', value: 'beta', default: undefined },
-    { text: 'Gamma', value: 'gamma', default: undefined },
-    { text: 'Period', value: 'period', default: undefined },
-    { text: 'Pad', value: 'pad', default: undefined, isCheckbox: true },
-  ],
-};
-
-export const pplFormatTypes = [
-  { text: 'Table', value: 'table' },
-  { text: 'Logs', value: 'logs' },
-  { text: 'Time series', value: 'time_series' },
-];
-
-export function getQueryTypes(supportedTypes: ElasticsearchQueryType[]) {
-  return _.filter(queryTypes, queryType => {
-    return supportedTypes.includes(queryType.value);
-  });
-}
-
-export function getMetricAggTypes(esVersion: any) {
-  return _.filter(metricAggTypes, f => {
-    if (f.minVersion || f.maxVersion) {
-      const minVersion = f.minVersion || 0;
-      const maxVersion = f.maxVersion || esVersion;
-      return esVersion >= minVersion && esVersion <= maxVersion;
-    } else {
-      return true;
-    }
-  });
-}
-
-export function getPipelineOptions(metric: any) {
-  if (!isPipelineAgg(metric.type)) {
-    return [];
-  }
-
-  return pipelineOptions[metric.type];
-}
-
-export function isPipelineAgg(metricType: any) {
-  if (metricType) {
-    const po = pipelineOptions[metricType];
-    return po !== null && po !== undefined;
-  }
-
-  return false;
-=======
 export function defaultMetricAgg(id = '1'): MetricAggregation {
   return { type: 'count', id };
->>>>>>> cf13c99e
 }
 
 export function defaultBucketAgg(id = '1'): BucketAggregation {
@@ -180,19 +47,10 @@
   return metricType in pipelineOptions;
 }
 
-<<<<<<< HEAD
+export function isPipelineAggWithMultipleBucketPaths(metricType: MetricAggregationType) {
+  return !!metricAggregationConfig[metricType].supportsMultipleBucketPaths;
+}
+
 export function defaultPPLFormat() {
   return 'table';
-}
-
-export const findMetricById = (metrics: any[], id: any) => {
-  return _.find(metrics, { id: id });
-};
-
-export function hasMetricOfType(target: any, type: string): boolean {
-  return target && target.metrics && target.metrics.some((m: any) => m.type === type);
-=======
-export function isPipelineAggWithMultipleBucketPaths(metricType: MetricAggregationType) {
-  return !!metricAggregationConfig[metricType].supportsMultipleBucketPaths;
->>>>>>> cf13c99e
 }