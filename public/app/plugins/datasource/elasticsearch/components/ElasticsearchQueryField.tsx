import _ from 'lodash';
import React from 'react';

import { SlatePrism } from '@grafana/ui';

// dom also includes Element polyfills
<<<<<<< HEAD
import QueryField from 'app/features/explore/QueryField';
import { ExploreQueryFieldProps } from '@grafana/data';
=======
import { QueryField, ExploreQueryFieldProps } from '@grafana/ui';
>>>>>>> 3e8c00da
import { ElasticDatasource } from '../datasource';
import { ElasticsearchOptions, ElasticsearchQuery } from '../types';

interface Props extends ExploreQueryFieldProps<ElasticDatasource, ElasticsearchQuery, ElasticsearchOptions> {}

interface State {
  syntaxLoaded: boolean;
}

class ElasticsearchQueryField extends React.PureComponent<Props, State> {
  plugins: any[];

  constructor(props: Props, context: React.Context<any>) {
    super(props, context);

    this.plugins = [
      SlatePrism({
        onlyIn: (node: any) => node.type === 'code_block',
        getSyntax: (node: any) => 'lucene',
      }),
    ];

    this.state = {
      syntaxLoaded: false,
    };
  }

  componentDidMount() {
    if (!this.props.query.isLogsQuery) {
      this.onChangeQuery('', true);
    }
  }

  componentWillUnmount() {}

  componentDidUpdate(prevProps: Props) {
    // if query changed from the outside (i.e. cleared via explore toolbar)
    if (!this.props.query.isLogsQuery) {
      this.onChangeQuery('', true);
    }
  }

  onChangeQuery = (value: string, override?: boolean) => {
    // Send text change to parent
    const { query, onChange, onRunQuery } = this.props;
    if (onChange) {
      const nextQuery: ElasticsearchQuery = { ...query, query: value, isLogsQuery: true };
      onChange(nextQuery);

      if (override && onRunQuery) {
        onRunQuery();
      }
    }
  };

  render() {
    const { data, query } = this.props;
    const { syntaxLoaded } = this.state;

    return (
      <>
        <div className="gf-form-inline gf-form-inline--nowrap">
          <div className="gf-form gf-form--grow flex-shrink-1">
            <QueryField
              additionalPlugins={this.plugins}
              query={query.query}
              onChange={this.onChangeQuery}
              onRunQuery={this.props.onRunQuery}
              placeholder="Enter a Lucene query"
              portalOrigin="elasticsearch"
              syntaxLoaded={syntaxLoaded}
            />
          </div>
        </div>
        {data && data.error ? <div className="prom-query-field-info text-error"> data.error.message}</div> : null}
      </>
    );
  }
}

export default ElasticsearchQueryField;<|MERGE_RESOLUTION|>--- conflicted
+++ resolved
@@ -1,15 +1,8 @@
 import _ from 'lodash';
 import React from 'react';
 
-import { SlatePrism } from '@grafana/ui';
-
-// dom also includes Element polyfills
-<<<<<<< HEAD
-import QueryField from 'app/features/explore/QueryField';
+import { QueryField, SlatePrism } from '@grafana/ui';
 import { ExploreQueryFieldProps } from '@grafana/data';
-=======
-import { QueryField, ExploreQueryFieldProps } from '@grafana/ui';
->>>>>>> 3e8c00da
 import { ElasticDatasource } from '../datasource';
 import { ElasticsearchOptions, ElasticsearchQuery } from '../types';
 
