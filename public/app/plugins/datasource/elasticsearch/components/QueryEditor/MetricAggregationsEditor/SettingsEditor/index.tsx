import { uniqueId } from 'lodash';
import React, { ComponentProps, useRef, useState } from 'react';

import { InlineField, Input, InlineSwitch, Select } from '@grafana/ui';
<<<<<<< HEAD
import React, { ComponentProps, useRef, useState } from 'react';
import { extendedStats } from '../../../../query_def';
=======

>>>>>>> 0ca4ccfa
import { useDispatch } from '../../../../hooks/useStatelessReducer';
import { extendedStats } from '../../../../query_def';
import { useQuery } from '../../ElasticsearchQueryContext';
import { SettingsEditorContainer } from '../../SettingsEditorContainer';
import {
  MetricAggregation,
  isMetricAggregationWithInlineScript,
  isMetricAggregationWithMissingSupport,
  ExtendedStat,
} from '../aggregations';
import { changeMetricMeta, changeMetricSetting } from '../state/actions';
import { metricAggregationConfig } from '../utils';

import { BucketScriptSettingsEditor } from './BucketScriptSettingsEditor';
import { MovingAverageSettingsEditor } from './MovingAverageSettingsEditor';
import { SettingField } from './SettingField';
import { TopMetricsSettingsEditor } from './TopMetricsSettingsEditor';
import { useDescription } from './useDescription';

// TODO: Move this somewhere and share it with BucketsAggregation Editor
const inlineFieldProps: Partial<ComponentProps<typeof InlineField>> = {
  labelWidth: 16,
};

interface Props {
  metric: MetricAggregation;
  previousMetrics: MetricAggregation[];
}

export const SettingsEditor = ({ metric, previousMetrics }: Props) => {
  const { current: baseId } = useRef(uniqueId('es-setting-'));

  const dispatch = useDispatch();
  const description = useDescription(metric);
  const query = useQuery();

  const rateAggUnitOptions = [
    { value: 'second', label: 'Second' },
    { value: 'minute', label: 'Minute' },
    { value: 'hour', label: 'Hour' },
    { value: 'day', label: 'Day' },
    { value: 'week', label: 'Week' },
    { value: 'month', label: 'Month' },
    { value: 'quarter', label: 'Quarter' },
    { value: 'Year', label: 'Year' },
  ];

  const rateAggModeOptions = [
    { value: 'sum', label: 'Sum' },
    { value: 'value_count', label: 'Value count' },
  ];

  return (
    <SettingsEditorContainer label={description} hidden={metric.hide}>
      {metric.type === 'derivative' && <SettingField label="Unit" metric={metric} settingName="unit" />}

      {metric.type === 'serial_diff' && <SettingField label="Lag" metric={metric} settingName="lag" placeholder="1" />}

      {metric.type === 'cumulative_sum' && <SettingField label="Format" metric={metric} settingName="format" />}

      {metric.type === 'moving_avg' && <MovingAverageSettingsEditor metric={metric} />}

      {metric.type === 'moving_fn' && (
        <>
          <SettingField label="Window" metric={metric} settingName="window" />
          <SettingField label="Script" metric={metric} settingName="script" />
          <SettingField label="Shift" metric={metric} settingName="shift" />
        </>
      )}

      {metric.type === 'top_metrics' && <TopMetricsSettingsEditor metric={metric} />}

      {metric.type === 'bucket_script' && (
        <BucketScriptSettingsEditor value={metric} previousMetrics={previousMetrics} />
      )}

      {(metric.type === 'raw_data' || metric.type === 'raw_document') && (
        <InlineField label="Size" {...inlineFieldProps}>
          <Input
            id={`ES-query-${query.refId}_metric-${metric.id}-size`}
            onBlur={(e) => dispatch(changeMetricSetting({ metric, settingName: 'size', newValue: e.target.value }))}
            defaultValue={metric.settings?.size ?? metricAggregationConfig['raw_data'].defaults.settings?.size}
          />
        </InlineField>
      )}

      {metric.type === 'logs' && <SettingField label="Limit" metric={metric} settingName="limit" placeholder="500" />}

      {metric.type === 'cardinality' && (
        <SettingField label="Precision Threshold" metric={metric} settingName="precision_threshold" />
      )}

      {metric.type === 'extended_stats' && (
        <>
          {extendedStats.map((stat) => (
            <ExtendedStatSetting
              key={stat.value}
              stat={stat}
              onChange={(newValue) => dispatch(changeMetricMeta({ metric, meta: stat.value, newValue }))}
              value={
                metric.meta?.[stat.value] !== undefined
                  ? !!metric.meta?.[stat.value]
                  : !!metricAggregationConfig['extended_stats'].defaults.meta?.[stat.value]
              }
            />
          ))}

          <SettingField label="Sigma" metric={metric} settingName="sigma" placeholder="3" />
        </>
      )}

      {metric.type === 'percentiles' && (
        <InlineField label="Percentiles" {...inlineFieldProps}>
          <Input
            id={`${baseId}-percentiles-percents`}
            onBlur={(e) =>
              dispatch(
                changeMetricSetting({
                  metric,
                  settingName: 'percents',
                  newValue: e.target.value.split(',').filter(Boolean),
                })
              )
            }
            defaultValue={
              metric.settings?.percents || metricAggregationConfig['percentiles'].defaults.settings?.percents
            }
            placeholder="1,5,25,50,75,95,99"
          />
        </InlineField>
      )}

      {metric.type === 'rate' && (
        <>
          <InlineField label="Unit" {...inlineFieldProps} data-testid="unit-select">
            <Select
              id={`ES-query-${query.refId}_metric-${metric.id}-unit`}
              onChange={(e) => dispatch(changeMetricSetting({ metric, settingName: 'unit', newValue: e.value }))}
              options={rateAggUnitOptions}
              value={metric.settings?.unit}
            />
          </InlineField>

          <InlineField label="Mode" {...inlineFieldProps} data-testid="mode-select">
            <Select
              id={`ES-query-${query.refId}_metric-${metric.id}-mode`}
              onChange={(e) => dispatch(changeMetricSetting({ metric, settingName: 'mode', newValue: e.value }))}
              options={rateAggModeOptions}
              value={metric.settings?.unit}
            />
          </InlineField>
        </>
      )}

      {isMetricAggregationWithInlineScript(metric) && (
        <SettingField label="Script" metric={metric} settingName="script" placeholder="_value * 1" />
      )}

      {isMetricAggregationWithMissingSupport(metric) && (
        <SettingField
          label="Missing"
          metric={metric}
          settingName="missing"
          tooltip="The missing parameter defines how documents that are missing a value should be treated. By default
            they will be ignored but it is also possible to treat them as if they had a value"
        />
      )}
    </SettingsEditorContainer>
  );
};

interface ExtendedStatSettingProps {
  stat: ExtendedStat;
  onChange: (checked: boolean) => void;
  value: boolean;
}
const ExtendedStatSetting = ({ stat, onChange, value }: ExtendedStatSettingProps) => {
  // this is needed for the htmlFor prop in the label so that clicking the label will toggle the switch state.
  const [id] = useState(uniqueId(`es-field-id-`));

  return (
    <InlineField label={stat.label} {...inlineFieldProps} key={stat.value}>
      <InlineSwitch
        id={id}
        onChange={(e: React.ChangeEvent<HTMLInputElement>) => onChange(e.target.checked)}
        value={value}
      />
    </InlineField>
  );
};<|MERGE_RESOLUTION|>--- conflicted
+++ resolved
@@ -2,12 +2,7 @@
 import React, { ComponentProps, useRef, useState } from 'react';
 
 import { InlineField, Input, InlineSwitch, Select } from '@grafana/ui';
-<<<<<<< HEAD
-import React, { ComponentProps, useRef, useState } from 'react';
-import { extendedStats } from '../../../../query_def';
-=======
 
->>>>>>> 0ca4ccfa
 import { useDispatch } from '../../../../hooks/useStatelessReducer';
 import { extendedStats } from '../../../../query_def';
 import { useQuery } from '../../ElasticsearchQueryContext';
