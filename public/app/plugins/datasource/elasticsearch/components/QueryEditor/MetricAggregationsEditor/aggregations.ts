import { metricAggregationConfig } from './utils';

export type PipelineMetricAggregationType =
  | 'moving_avg'
  | 'moving_fn'
  | 'derivative'
  | 'serial_diff'
  | 'cumulative_sum'
  | 'bucket_script';

export type MetricAggregationType =
  | 'count'
  | 'avg'
  | 'sum'
  | 'min'
  | 'max'
  | 'extended_stats'
  | 'percentiles'
  | 'cardinality'
  | 'raw_document'
  | 'raw_data'
  | 'logs'
<<<<<<< HEAD
  | 'rate'
=======
  | 'top_metrics'
>>>>>>> 5e7df4cf
  | PipelineMetricAggregationType;

interface BaseMetricAggregation {
  id: string;
  type: MetricAggregationType;
  hide?: boolean;
}

export interface PipelineVariable {
  name: string;
  pipelineAgg: string;
}

export interface MetricAggregationWithField extends BaseMetricAggregation {
  field?: string;
}

export interface MetricAggregationWithMissingSupport extends BaseMetricAggregation {
  settings?: {
    missing?: string;
  };
}

type InlineScript = string | { inline?: string };
export interface MetricAggregationWithInlineScript extends BaseMetricAggregation {
  settings?: {
    script?: InlineScript;
  };
}

export interface Count extends BaseMetricAggregation {
  type: 'count';
}

export interface Average
  extends MetricAggregationWithField,
    MetricAggregationWithMissingSupport,
    MetricAggregationWithInlineScript {
  type: 'avg';
  settings?: {
    script?: InlineScript;
    missing?: string;
  };
}

export interface Sum extends MetricAggregationWithField, MetricAggregationWithInlineScript {
  type: 'sum';
  settings?: {
    script?: InlineScript;
    missing?: string;
  };
}

export interface Max extends MetricAggregationWithField, MetricAggregationWithInlineScript {
  type: 'max';
  settings?: {
    script?: InlineScript;
    missing?: string;
  };
}

export interface Min extends MetricAggregationWithField, MetricAggregationWithInlineScript {
  type: 'min';
  settings?: {
    script?: InlineScript;
    missing?: string;
  };
}

export type ExtendedStatMetaType =
  | 'avg'
  | 'min'
  | 'max'
  | 'sum'
  | 'count'
  | 'std_deviation'
  | 'std_deviation_bounds_upper'
  | 'std_deviation_bounds_lower';
export interface ExtendedStat {
  label: string;
  value: ExtendedStatMetaType;
}

export interface ExtendedStats extends MetricAggregationWithField, MetricAggregationWithInlineScript {
  type: 'extended_stats';
  settings?: {
    script?: InlineScript;
    missing?: string;
    sigma?: string;
  };
  meta?: {
    [P in ExtendedStatMetaType]?: boolean;
  };
}

export interface Percentiles extends MetricAggregationWithField, MetricAggregationWithInlineScript {
  type: 'percentiles';
  settings?: {
    percents?: string[];
    script?: InlineScript;
    missing?: string;
  };
}

export interface UniqueCount extends MetricAggregationWithField {
  type: 'cardinality';
  settings?: {
    precision_threshold?: string;
    missing?: string;
  };
}

export interface RawDocument extends BaseMetricAggregation {
  type: 'raw_document';
  settings?: {
    size?: string;
  };
}

export interface RawData extends BaseMetricAggregation {
  type: 'raw_data';
  settings?: {
    size?: string;
  };
}

export interface Logs extends BaseMetricAggregation {
  type: 'logs';
  settings?: {
    limit?: string;
  };
}

export interface Rate extends MetricAggregationWithField {
  type: 'rate';
  settings?: {
    unit?: string;
    mode?: string;
  };
}

export interface BasePipelineMetricAggregation extends MetricAggregationWithField {
  type: PipelineMetricAggregationType;
  pipelineAgg?: string;
}

export interface PipelineMetricAggregationWithMultipleBucketPaths extends BaseMetricAggregation {
  type: PipelineMetricAggregationType;
  pipelineVariables?: PipelineVariable[];
}

export type MovingAverageModel = 'simple' | 'linear' | 'ewma' | 'holt' | 'holt_winters';

export interface MovingAverageModelOption {
  label: string;
  value: MovingAverageModel;
}

export interface BaseMovingAverageModelSettings {
  model: MovingAverageModel;
  window: string;
  predict: string;
}

export interface MovingAverageSimpleModelSettings extends BaseMovingAverageModelSettings {
  model: 'simple';
}

export interface MovingAverageLinearModelSettings extends BaseMovingAverageModelSettings {
  model: 'linear';
}

export interface MovingAverageEWMAModelSettings extends BaseMovingAverageModelSettings {
  model: 'ewma';
  settings?: {
    alpha?: string;
  };
  minimize: boolean;
}

export interface MovingAverageHoltModelSettings extends BaseMovingAverageModelSettings {
  model: 'holt';
  settings: {
    alpha?: string;
    beta?: string;
  };
  minimize: boolean;
}

export interface MovingAverageHoltWintersModelSettings extends BaseMovingAverageModelSettings {
  model: 'holt_winters';
  settings: {
    alpha?: string;
    beta?: string;
    gamma?: string;
    period?: string;
    pad?: boolean;
  };
  minimize: boolean;
}

export type MovingAverageModelSettings<T extends MovingAverageModel = MovingAverageModel> = Partial<
  Extract<
    | MovingAverageSimpleModelSettings
    | MovingAverageLinearModelSettings
    | MovingAverageEWMAModelSettings
    | MovingAverageHoltModelSettings
    | MovingAverageHoltWintersModelSettings,
    { model: T }
  >
>;

export interface MovingAverage<T extends MovingAverageModel = MovingAverageModel>
  extends BasePipelineMetricAggregation {
  type: 'moving_avg';
  settings?: MovingAverageModelSettings<T>;
}

export const isEWMAMovingAverage = (metric: MovingAverage | MovingAverage<'ewma'>): metric is MovingAverage<'ewma'> =>
  metric.settings?.model === 'ewma';

export const isHoltMovingAverage = (metric: MovingAverage | MovingAverage<'holt'>): metric is MovingAverage<'holt'> =>
  metric.settings?.model === 'holt';

export const isHoltWintersMovingAverage = (
  metric: MovingAverage | MovingAverage<'holt_winters'>
): metric is MovingAverage<'holt_winters'> => metric.settings?.model === 'holt_winters';

export const isMovingAverageWithModelSettings = (
  metric: MovingAverage
): metric is MovingAverage<'ewma'> | MovingAverage<'holt'> | MovingAverage<'holt_winters'> =>
  ['holt', 'ewma', 'holt_winters'].includes(metric.settings?.model || '');

export interface MovingFunction extends BasePipelineMetricAggregation {
  type: 'moving_fn';
  settings?: {
    window?: string;
    script?: InlineScript;
    shift?: string;
  };
}

export interface Derivative extends BasePipelineMetricAggregation {
  type: 'derivative';
  settings?: {
    unit?: string;
  };
}

export interface SerialDiff extends BasePipelineMetricAggregation {
  type: 'serial_diff';
  settings?: {
    lag?: string;
  };
}

export interface CumulativeSum extends BasePipelineMetricAggregation {
  type: 'cumulative_sum';
  settings?: {
    format?: string;
  };
}

export interface BucketScript extends PipelineMetricAggregationWithMultipleBucketPaths {
  type: 'bucket_script';
  settings?: {
    script?: InlineScript;
  };
}

export interface TopMetrics extends BaseMetricAggregation {
  type: 'top_metrics';
  settings?: {
    order?: string;
    orderBy?: string;
    metrics?: string[];
  };
}

type PipelineMetricAggregation = MovingAverage | Derivative | CumulativeSum | BucketScript;

export type MetricAggregationWithSettings =
  | BucketScript
  | CumulativeSum
  | Derivative
  | SerialDiff
  | RawData
  | RawDocument
  | UniqueCount
  | Percentiles
  | ExtendedStats
  | Min
  | Max
  | Sum
  | Average
  | MovingAverage
  | MovingFunction
  | Logs
<<<<<<< HEAD
  | Rate;
=======
  | TopMetrics;
>>>>>>> 5e7df4cf

export type MetricAggregationWithMeta = ExtendedStats;

export type MetricAggregation = Count | PipelineMetricAggregation | MetricAggregationWithSettings;

// Guards
// Given the structure of the aggregations (ie. `settings` field being always optional) we cannot
// determine types based solely on objects' properties, therefore we use `metricAggregationConfig` as the
// source of truth.

/**
 * Checks if `metric` requires a field (either referring to a document or another aggregation)
 * @param metric
 */
export const isMetricAggregationWithField = (
  metric: BaseMetricAggregation | MetricAggregationWithField
): metric is MetricAggregationWithField => metricAggregationConfig[metric.type].requiresField;

export const isPipelineAggregation = (
  metric: BaseMetricAggregation | PipelineMetricAggregation
): metric is PipelineMetricAggregation => metricAggregationConfig[metric.type].isPipelineAgg;

export const isPipelineAggregationWithMultipleBucketPaths = (
  metric: BaseMetricAggregation | PipelineMetricAggregationWithMultipleBucketPaths
): metric is PipelineMetricAggregationWithMultipleBucketPaths =>
  metricAggregationConfig[metric.type].supportsMultipleBucketPaths;

export const isMetricAggregationWithMissingSupport = (
  metric: BaseMetricAggregation | MetricAggregationWithMissingSupport
): metric is MetricAggregationWithMissingSupport => metricAggregationConfig[metric.type].supportsMissing;

export const isMetricAggregationWithSettings = (
  metric: BaseMetricAggregation | MetricAggregationWithSettings
): metric is MetricAggregationWithSettings => metricAggregationConfig[metric.type].hasSettings;

export const isMetricAggregationWithMeta = (
  metric: BaseMetricAggregation | MetricAggregationWithMeta
): metric is MetricAggregationWithMeta => metricAggregationConfig[metric.type].hasMeta;

export const isMetricAggregationWithInlineScript = (
  metric: BaseMetricAggregation | MetricAggregationWithInlineScript
): metric is MetricAggregationWithInlineScript => metricAggregationConfig[metric.type].supportsInlineScript;

export const METRIC_AGGREGATION_TYPES: MetricAggregationType[] = [
  'count',
  'avg',
  'sum',
  'min',
  'max',
  'extended_stats',
  'percentiles',
  'cardinality',
  'raw_document',
  'raw_data',
  'logs',
  'moving_avg',
  'moving_fn',
  'derivative',
  'serial_diff',
  'cumulative_sum',
  'bucket_script',
<<<<<<< HEAD
  'rate',
=======
  'top_metrics',
>>>>>>> 5e7df4cf
];

export const isMetricAggregationType = (s: MetricAggregationType | string): s is MetricAggregationType =>
  METRIC_AGGREGATION_TYPES.includes(s as MetricAggregationType);<|MERGE_RESOLUTION|>--- conflicted
+++ resolved
@@ -20,11 +20,8 @@
   | 'raw_document'
   | 'raw_data'
   | 'logs'
-<<<<<<< HEAD
   | 'rate'
-=======
   | 'top_metrics'
->>>>>>> 5e7df4cf
   | PipelineMetricAggregationType;
 
 interface BaseMetricAggregation {
@@ -323,11 +320,8 @@
   | MovingAverage
   | MovingFunction
   | Logs
-<<<<<<< HEAD
-  | Rate;
-=======
+  | Rate
   | TopMetrics;
->>>>>>> 5e7df4cf
 
 export type MetricAggregationWithMeta = ExtendedStats;
 
@@ -389,11 +383,8 @@
   'serial_diff',
   'cumulative_sum',
   'bucket_script',
-<<<<<<< HEAD
   'rate',
-=======
   'top_metrics',
->>>>>>> 5e7df4cf
 ];
 
 export const isMetricAggregationType = (s: MetricAggregationType | string): s is MetricAggregationType =>
