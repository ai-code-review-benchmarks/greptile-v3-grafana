--- conflicted
+++ resolved
@@ -964,30 +964,8 @@
   render(metricExp) {
     const str = this.def.name + '(';
 
-<<<<<<< HEAD
-    const parameters = _.map(
-      this.params,
-      function(value, index) {
-        let paramType;
-        if (index < this.def.params.length) {
-          paramType = this.def.params[index].type;
-        } else if (_.get(_.last(this.def.params), 'multiple')) {
-          paramType = _.get(_.last(this.def.params), 'type');
-        }
-        // param types that should never be quoted
-        if (_.includes(['value_or_series', 'boolean', 'int', 'float', 'node'], paramType)) {
-          return value;
-        }
-        // param types that might be quoted
-        if (_.includes(['int_or_interval', 'node_or_tag'], paramType) && _.isFinite(+value)) {
-          return _.toString(+value);
-        }
-        return "'" + value + "'";
-      }.bind(this)
-    );
-=======
     const parameters = _.map(this.params, (value, index) => {
-      var paramType;
+      let paramType;
       if (index < this.def.params.length) {
         paramType = this.def.params[index].type;
       } else if (_.get(_.last(this.def.params), 'multiple')) {
@@ -1003,7 +981,6 @@
       }
       return "'" + value + "'";
     });
->>>>>>> a8547ae3
 
     // don't send any blank parameters to graphite
     while (parameters[parameters.length - 1] === '') {
