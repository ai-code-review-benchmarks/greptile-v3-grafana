import { TemplateSrvStub } from 'test/specs/helpers';

import { dispatch } from 'app/store/store';

import gfunc from '../gfunc';
import { actions } from '../state/actions';
import {
  getAltSegmentsSelectables,
  getTagsSelectables,
  getTagsAsSegmentsSelectables,
  getTagValuesSelectables,
} from '../state/providers';
<<<<<<< HEAD
import { GraphiteSegment } from '../types';
=======
>>>>>>> 0ca4ccfa
import { createStore } from '../state/store';
import { GraphiteSegment } from '../types';

jest.mock('app/angular/promiseToDigest', () => ({
  promiseToDigest: (scope: any) => {
    return (p: Promise<any>) => p;
  },
}));

jest.mock('app/store/store', () => ({
  dispatch: jest.fn(),
}));
const mockDispatch = dispatch as jest.Mock;

/**
 * Simulate switching to text editor, changing the query and switching back to visual editor
 */
async function changeTarget(ctx: any, target: string): Promise<void> {
  await ctx.dispatch(actions.toggleEditorMode());
  await ctx.dispatch(actions.updateQuery({ query: target }));
  await ctx.dispatch(actions.runQuery());
  await ctx.dispatch(actions.toggleEditorMode());
}

describe('Graphite actions', () => {
  const ctx = {
    datasource: {
      metricFindQuery: jest.fn(() => Promise.resolve([])),
      getFuncDefs: jest.fn(() => Promise.resolve(gfunc.getFuncDefs('1.0'))),
      getFuncDef: gfunc.getFuncDef,
      waitForFuncDefsLoaded: jest.fn(() => Promise.resolve(null)),
      createFuncInstance: gfunc.createFuncInstance,
      getTagsAutoComplete: jest.fn().mockReturnValue(Promise.resolve([])),
      getTagValuesAutoComplete: jest.fn().mockReturnValue(Promise.resolve([])),
    },
    target: { target: 'aliasByNode(scaleToSeconds(test.prod.*,1),2)' },
  } as any;

  beforeEach(async () => {
    jest.clearAllMocks();

    ctx.state = null;
    ctx.dispatch = createStore((state) => {
      ctx.state = state;
    });

    await ctx.dispatch(
      actions.init({
        datasource: ctx.datasource,
        target: ctx.target,
        refresh: jest.fn(),
        queries: [],
        //@ts-ignore
        templateSrv: new TemplateSrvStub(),
      })
    );
  });

  describe('init', () => {
    it('should validate metric key exists', () => {
      expect(ctx.datasource.metricFindQuery.mock.calls[0][0]).toBe('test.prod.*');
    });

    it('should not delete last segment if no metrics are found', () => {
      expect(ctx.state.segments[2].value).not.toBe('select metric');
      expect(ctx.state.segments[2].value).toBe('*');
    });

    it('should parse expression and build function model', () => {
      expect(ctx.state.queryModel.functions.length).toBe(2);
    });
  });

  describe('when toggling edit mode to raw and back again', () => {
    beforeEach(async () => {
      await ctx.dispatch(actions.toggleEditorMode());
      await ctx.dispatch(actions.toggleEditorMode());
    });

    it('should validate metric key exists', () => {
      const lastCallIndex = ctx.datasource.metricFindQuery.mock.calls.length - 1;
      expect(ctx.datasource.metricFindQuery.mock.calls[lastCallIndex][0]).toBe('test.prod.*');
    });

    it('should delete last segment if no metrics are found', () => {
      expect(ctx.state.segments[0].value).toBe('test');
      expect(ctx.state.segments[1].value).toBe('prod');
      expect(ctx.state.segments[2].value).toBe('select metric');
    });

    it('should parse expression and build function model', () => {
      expect(ctx.state.queryModel.functions.length).toBe(2);
    });
  });

  describe('when middle segment value of test.prod.* is changed', () => {
    beforeEach(async () => {
      const segment: GraphiteSegment = { type: 'metric', value: 'test', expandable: true };
      await ctx.dispatch(actions.segmentValueChanged({ segment: segment, index: 1 }));
    });

    it('should validate metric key exists', () => {
      const lastCallIndex = ctx.datasource.metricFindQuery.mock.calls.length - 1;
      expect(ctx.datasource.metricFindQuery.mock.calls[lastCallIndex][0]).toBe('test.test.*');
    });

    it('should delete last segment if no metrics are found', () => {
      expect(ctx.state.segments[0].value).toBe('test');
      expect(ctx.state.segments[1].value).toBe('test');
      expect(ctx.state.segments[2].value).toBe('select metric');
    });

    it('should parse expression and build function model', () => {
      expect(ctx.state.queryModel.functions.length).toBe(2);
    });
  });

  describe('when adding function', () => {
    beforeEach(async () => {
      ctx.state.datasource.metricFindQuery = () => Promise.resolve([{ expandable: false }]);
      await changeTarget(ctx, 'test.prod.*.count');
      await ctx.dispatch(actions.addFunction({ name: 'aliasByNode' }));
    });

    it('should add function with correct node number', () => {
      expect(ctx.state.queryModel.functions[0].params[0]).toBe(2);
    });

    it('should update target', () => {
      expect(ctx.state.target.target).toBe('aliasByNode(test.prod.*.count, 2)');
    });

    it('should call refresh', () => {
      expect(ctx.state.refresh).toHaveBeenCalled();
    });
  });

  describe('when adding function before any metric segment', () => {
    beforeEach(async () => {
      ctx.state.datasource.metricFindQuery = () => Promise.resolve([{ expandable: true }]);
      await changeTarget(ctx, '');
      await ctx.dispatch(actions.addFunction({ name: 'asPercent' }));
    });

    it('should add function and remove select metric link', () => {
      expect(ctx.state.segments.length).toBe(0);
    });
  });

  describe('when initializing a target with single param func using variable', () => {
    beforeEach(async () => {
      ctx.state.datasource.metricFindQuery = () => Promise.resolve([]);
      await changeTarget(ctx, 'movingAverage(prod.count, $var)');
    });

    it('should add 2 segments', () => {
      expect(ctx.state.segments.length).toBe(2);
    });

    it('should add function param', () => {
      expect(ctx.state.queryModel.functions[0].params.length).toBe(1);
    });
  });

  describe('when changing the query from the outside', () => {
    it('should update the model', async () => {
      ctx.state.datasource.metricFindQuery = () => Promise.resolve([{ text: '*' }]);

      await changeTarget(ctx, 'my.query.*');
      expect(ctx.state.target.target).toBe('my.query.*');
      expect(ctx.state.segments[0].value).toBe('my');
      expect(ctx.state.segments[1].value).toBe('query');

      await ctx.dispatch(actions.queryChanged({ target: 'new.metrics.*', refId: 'A' }));
      expect(ctx.state.target.target).toBe('new.metrics.*');
      expect(ctx.state.segments[0].value).toBe('new');
      expect(ctx.state.segments[1].value).toBe('metrics');
    });
  });

  describe('when initializing target without metric expression and function with series-ref', () => {
    beforeEach(async () => {
      ctx.state.datasource.metricFindQuery = () => Promise.resolve([]);
      await changeTarget(ctx, 'asPercent(metric.node.count, #A)');
    });

    it('should add segments', () => {
      expect(ctx.state.segments.length).toBe(3);
    });

    it('should have correct func params', () => {
      expect(ctx.state.queryModel.functions[0].params.length).toBe(1);
    });
  });

  describe('when getting altSegments and metricFindQuery returns empty array', () => {
    beforeEach(async () => {
      ctx.state.datasource.metricFindQuery = () => Promise.resolve([]);
      await changeTarget(ctx, 'test.count');
      ctx.altSegments = await getAltSegmentsSelectables(ctx.state, 1, '');
    });

    it('should have no segments', () => {
      expect(ctx.altSegments.length).toBe(0);
    });
  });

  it('current time range and limit is passed when getting list of tags when editing', async () => {
    const currentRange = { from: 0, to: 1 };
    ctx.state.range = currentRange;
    await getTagsSelectables(ctx.state, 0, 'any');
    expect(ctx.state.datasource.getTagsAutoComplete).toBeCalledWith([], 'any', { range: currentRange, limit: 5000 });
  });

  it('current time range and limit is passed when getting list of tags for adding', async () => {
    const currentRange = { from: 0, to: 1 };
    ctx.state.range = currentRange;
    await getTagsAsSegmentsSelectables(ctx.state, 'any');
    expect(ctx.state.datasource.getTagsAutoComplete).toBeCalledWith([], 'any', { range: currentRange, limit: 5000 });
  });

  it('limit is passed when getting list of tag values', async () => {
    await getTagValuesSelectables(ctx.state, { key: 'key', operator: '=', value: 'value' }, 1, 'test');
    expect(ctx.state.datasource.getTagValuesAutoComplete).toBeCalledWith([], 'key', 'test', { limit: 5000 });
  });

  describe('when autocomplete for metric names is not available', () => {
    beforeEach(() => {
      ctx.state.datasource.getTagsAutoComplete = jest.fn().mockReturnValue(Promise.resolve([]));
      ctx.state.datasource.metricFindQuery = jest.fn().mockReturnValue(
        new Promise(() => {
          throw new Error();
        })
      );
    });

    it('getAltSegmentsSelectables should handle autocomplete errors', async () => {
      await expect(async () => {
        await getAltSegmentsSelectables(ctx.state, 0, 'any');
        expect(mockDispatch).toBeCalledWith(
          expect.objectContaining({
            type: 'appNotifications/notifyApp',
          })
        );
      }).not.toThrow();
    });

    it('getAltSegmentsSelectables should display the error message only once', async () => {
      await getAltSegmentsSelectables(ctx.state, 0, 'any');
      expect(mockDispatch.mock.calls.length).toBe(1);

      await getAltSegmentsSelectables(ctx.state, 0, 'any');
      expect(mockDispatch.mock.calls.length).toBe(1);
    });
  });

  describe('when autocomplete for tags is not available', () => {
    beforeEach(() => {
      ctx.datasource.metricFindQuery = jest.fn().mockReturnValue(Promise.resolve([]));
      ctx.datasource.getTagsAutoComplete = jest.fn().mockReturnValue(
        new Promise(() => {
          throw new Error();
        })
      );
    });

    it('getTagsSelectables should handle autocomplete errors', async () => {
      await expect(async () => {
        await getTagsSelectables(ctx.state, 0, 'any');
        expect(mockDispatch).toBeCalledWith(
          expect.objectContaining({
            type: 'appNotifications/notifyApp',
          })
        );
      }).not.toThrow();
    });

    it('getTagsSelectables should display the error message only once', async () => {
      await getTagsSelectables(ctx.state, 0, 'any');
      expect(mockDispatch.mock.calls.length).toBe(1);

      await getTagsSelectables(ctx.state, 0, 'any');
      expect(mockDispatch.mock.calls.length).toBe(1);
    });

    it('getTagsAsSegmentsSelectables should handle autocomplete errors', async () => {
      await expect(async () => {
        await getTagsAsSegmentsSelectables(ctx.state, 'any');
        expect(mockDispatch).toBeCalledWith(
          expect.objectContaining({
            type: 'appNotifications/notifyApp',
          })
        );
      }).not.toThrow();
    });

    it('getTagsAsSegmentsSelectables should display the error message only once', async () => {
      await getTagsAsSegmentsSelectables(ctx.state, 'any');
      expect(mockDispatch.mock.calls.length).toBe(1);

      await getTagsAsSegmentsSelectables(ctx.state, 'any');
      expect(mockDispatch.mock.calls.length).toBe(1);
    });
  });

  describe('targetChanged', () => {
    beforeEach(async () => {
      const newQuery = 'aliasByNode(scaleToSeconds(test.prod.*, 1), 2)';
      ctx.state.datasource.metricFindQuery = () => Promise.resolve([{ expandable: false }]);
      await changeTarget(ctx, newQuery);
    });

    it('should rebuild target after expression model', () => {
      expect(ctx.state.target.target).toBe('aliasByNode(scaleToSeconds(test.prod.*, 1), 2)');
    });

    it('should call refresh', () => {
      expect(ctx.state.refresh).toHaveBeenCalled();
    });
  });

  describe('when updating targets with nested query', () => {
    beforeEach(async () => {
      ctx.state.datasource.metricFindQuery = () => Promise.resolve([{ expandable: false }]);
      await changeTarget(ctx, 'scaleToSeconds(#A, 60)');
    });

    it('should add function params', () => {
      expect(ctx.state.queryModel.segments.length).toBe(1);
      expect(ctx.state.queryModel.segments[0].value).toBe('#A');

      expect(ctx.state.queryModel.functions[0].params.length).toBe(1);
      expect(ctx.state.queryModel.functions[0].params[0]).toBe(60);
    });

    it('target should remain the same', () => {
      expect(ctx.state.target.target).toBe('scaleToSeconds(#A, 60)');
    });

    it('targetFull should include nested queries', async () => {
      await ctx.dispatch(
        actions.queriesChanged([
          {
            target: 'nested.query.count',
            refId: 'A',
          },
        ])
      );

      expect(ctx.state.target.target).toBe('scaleToSeconds(#A, 60)');

      expect(ctx.state.target.targetFull).toBe('scaleToSeconds(nested.query.count, 60)');
    });
  });

  describe('target interpolation', () => {
    beforeEach(async () => {
      ctx.datasource.metricFindQuery = () => Promise.resolve([{ expandable: false }]);
      ctx.state.target.refId = 'A';
      await changeTarget(ctx, 'sumSeries(#B)');
    });

    it('when updating target used in other query, targetFull of other query should update', async () => {
      ctx.state.queries = [ctx.state.target, { target: 'metrics.foo.count', refId: 'B' }];
      await changeTarget(ctx, 'sumSeries(#B)');
      expect(ctx.state.queryModel.target.targetFull).toBe('sumSeries(metrics.foo.count)');
    });

    it('when updating target from a query from other data source, targetFull of other query should not update', async () => {
      ctx.state.queries = [ctx.state.target, { someOtherProperty: 'metrics.foo.count', refId: 'B' }];
      await changeTarget(ctx, 'sumSeries(#B)');
      expect(ctx.state.queryModel.target.targetFull).toBeUndefined();
    });
  });

  describe('when adding seriesByTag function', () => {
    beforeEach(async () => {
      ctx.state.datasource.metricFindQuery = () => Promise.resolve([{ expandable: false }]);
      await changeTarget(ctx, '');
      await ctx.dispatch(actions.addFunction({ name: 'seriesByTag' }));
    });

    it('should update functions', () => {
      expect(ctx.state.queryModel.getSeriesByTagFuncIndex()).toBe(0);
    });

    it('should update seriesByTagUsed flag', () => {
      expect(ctx.state.queryModel.seriesByTagUsed).toBe(true);
    });

    it('should update target', () => {
      expect(ctx.state.target.target).toBe('seriesByTag()');
    });

    it('should call refresh', () => {
      expect(ctx.state.refresh).toHaveBeenCalled();
    });
  });

  describe('when parsing seriesByTag function', () => {
    beforeEach(async () => {
      ctx.state.datasource.metricFindQuery = () => Promise.resolve([{ expandable: false }]);
      await changeTarget(ctx, "seriesByTag('tag1=value1', 'tag2!=~value2')");
    });

    it('should add tags', () => {
      const expected = [
        { key: 'tag1', operator: '=', value: 'value1' },
        { key: 'tag2', operator: '!=~', value: 'value2' },
      ];
      expect(ctx.state.queryModel.tags).toEqual(expected);
    });
  });

  describe('when tag added', () => {
    beforeEach(async () => {
      ctx.state.datasource.metricFindQuery = () => Promise.resolve([{ expandable: false }]);
      await changeTarget(ctx, 'seriesByTag()');
      await ctx.dispatch(actions.addNewTag({ segment: { value: 'tag1' } }));
    });

    it('should update tags with default value', () => {
      const expected = [{ key: 'tag1', operator: '=', value: '' }];
      expect(ctx.state.queryModel.tags).toEqual(expected);
    });

    it('should update target', () => {
      const expected = "seriesByTag('tag1=')";
      expect(ctx.state.target.target).toEqual(expected);
    });
  });

  describe('when tag changed', () => {
    beforeEach(async () => {
      ctx.state.datasource.metricFindQuery = () => Promise.resolve([{ expandable: false }]);
      await changeTarget(ctx, "seriesByTag('tag1=value1', 'tag2!=~value2')");
      await ctx.dispatch(actions.tagChanged({ tag: { key: 'tag1', operator: '=', value: 'new_value' }, index: 0 }));
    });

    it('should update tags', () => {
      const expected = [
        { key: 'tag1', operator: '=', value: 'new_value' },
        { key: 'tag2', operator: '!=~', value: 'value2' },
      ];
      expect(ctx.state.queryModel.tags).toEqual(expected);
    });

    it('should update target', () => {
      const expected = "seriesByTag('tag1=new_value', 'tag2!=~value2')";
      expect(ctx.state.target.target).toEqual(expected);
    });
  });

  describe('when tag removed', () => {
    beforeEach(async () => {
      ctx.state.datasource.metricFindQuery = () => Promise.resolve([{ expandable: false }]);
      await changeTarget(ctx, "seriesByTag('tag1=value1', 'tag2!=~value2')");
      await ctx.dispatch(
        actions.tagChanged({ tag: { key: ctx.state.removeTagValue, operator: '=', value: '' }, index: 0 })
      );
    });

    it('should update tags', () => {
      const expected = [{ key: 'tag2', operator: '!=~', value: 'value2' }];
      expect(ctx.state.queryModel.tags).toEqual(expected);
    });

    it('should update target', () => {
      const expected = "seriesByTag('tag2!=~value2')";
      expect(ctx.state.target.target).toEqual(expected);
    });
  });

  describe('when auto-completing over a large set of tags and metrics', () => {
    const manyMetrics: Array<{ text: string }> = [],
      max = 20000;

    beforeEach(() => {
      for (let i = 0; i < max; i++) {
        manyMetrics.push({ text: `metric${i}` });
      }
      ctx.state.datasource.metricFindQuery = jest.fn().mockReturnValue(Promise.resolve(manyMetrics));
      ctx.state.datasource.getTagsAutoComplete = jest.fn((_tag, _prefix, { limit }) => {
        const tags = [];
        for (let i = 0; i < limit; i++) {
          tags.push({ text: `tag${i}` });
        }
        return tags;
      });
    });

    it('uses limited metrics and tags list', async () => {
      ctx.state.supportsTags = true;
      const segments = await getAltSegmentsSelectables(ctx.state, 0, '');
      expect(segments).toHaveLength(10000);
      expect(segments[0].value!.value).toBe('*'); // * - is a fixed metric name, always added at the top
      expect(segments[4999].value!.value).toBe('metric4998');
      expect(segments[5000].value!.value).toBe('tag: tag0');
      expect(segments[9999].value!.value).toBe('tag: tag4999');
    });

    it('uses correct limit for metrics and tags list when tags are not supported', async () => {
      ctx.state.supportsTags = false;
      const segments = await getAltSegmentsSelectables(ctx.state, 0, '');
      expect(segments).toHaveLength(5000);
      expect(segments[0].value!.value).toBe('*'); // * - is a fixed metric name, always added at the top
      expect(segments[4999].value!.value).toBe('metric4998');
    });

    it('uses limited metrics when adding more metrics', async () => {
      const segments = await getAltSegmentsSelectables(ctx.state, 1, '');
      expect(segments).toHaveLength(5000);
    });
  });
});<|MERGE_RESOLUTION|>--- conflicted
+++ resolved
@@ -10,10 +10,6 @@
   getTagsAsSegmentsSelectables,
   getTagValuesSelectables,
 } from '../state/providers';
-<<<<<<< HEAD
-import { GraphiteSegment } from '../types';
-=======
->>>>>>> 0ca4ccfa
 import { createStore } from '../state/store';
 import { GraphiteSegment } from '../types';
 
