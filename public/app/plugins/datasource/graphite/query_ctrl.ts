--- conflicted
+++ resolved
@@ -1,12 +1,7 @@
 import './add_graphite_func';
 import './func_editor';
 
-<<<<<<< HEAD
 import GraphiteQuery from './graphite_query';
-=======
-import { each, eachRight, map, remove } from 'lodash';
-import GraphiteQuery, { GraphiteTagOperator } from './graphite_query';
->>>>>>> fcb4e5a2
 import { QueryCtrl } from 'app/plugins/sdk';
 import { auto } from 'angular';
 import { TemplateSrv } from '@grafana/runtime';
@@ -61,7 +56,6 @@
     private templateSrv: TemplateSrv
   ) {
     super($scope, $injector);
-<<<<<<< HEAD
 
     // TODO: dependencies passed by Angular. It will be removed when editor is moved to React.
     // The React component will receive different properties - see QueryRow.renderQueryEditor
@@ -89,173 +83,6 @@
       // as dirty and the view won't be updated. It has to happen manually on each state change.
       this.$scope.$digest();
     });
-=======
-    this.supportsTags = this.datasource.supportsTags;
-    this.paused = false;
-    this.target.target = this.target.target || '';
-
-    this.datasource.waitForFuncDefsLoaded().then(() => {
-      this.queryModel = new GraphiteQuery(this.datasource, this.target, templateSrv);
-      this.buildSegments(false);
-    });
-
-    this.removeTagValue = '-- remove tag --';
-  }
-
-  parseTarget() {
-    this.queryModel.parseTarget();
-    this.buildSegments();
-  }
-
-  toggleEditorMode() {
-    this.target.textEditor = !this.target.textEditor;
-    this.parseTarget();
-  }
-
-  buildSegments(modifyLastSegment = true) {
-    this.segments = map(this.queryModel.segments, (segment) => {
-      return this.uiSegmentSrv.newSegment(segment);
-    });
-
-    const checkOtherSegmentsIndex = this.queryModel.checkOtherSegmentsIndex || 0;
-
-    promiseToDigest(this.$scope)(this.checkOtherSegments(checkOtherSegmentsIndex, modifyLastSegment));
-
-    if (this.queryModel.seriesByTagUsed) {
-      this.fixTagSegments();
-    }
-  }
-
-  addSelectMetricSegment() {
-    this.queryModel.addSelectMetricSegment();
-    this.segments.push(this.uiSegmentSrv.newSelectMetric());
-  }
-
-  checkOtherSegments(fromIndex: number, modifyLastSegment = true) {
-    if (this.queryModel.segments.length === 1 && this.queryModel.segments[0].type === 'series-ref') {
-      return Promise.resolve();
-    }
-
-    if (fromIndex === 0) {
-      this.addSelectMetricSegment();
-      return Promise.resolve();
-    }
-
-    const path = this.queryModel.getSegmentPathUpTo(fromIndex + 1);
-    if (path === '') {
-      return Promise.resolve();
-    }
-
-    return this.datasource
-      .metricFindQuery(path)
-      .then((segments: any) => {
-        if (segments.length === 0) {
-          if (path !== '' && modifyLastSegment) {
-            this.queryModel.segments = this.queryModel.segments.splice(0, fromIndex);
-            this.segments = this.segments.splice(0, fromIndex);
-            this.addSelectMetricSegment();
-          }
-        } else if (segments[0].expandable) {
-          if (this.segments.length === fromIndex) {
-            this.addSelectMetricSegment();
-          } else {
-            return this.checkOtherSegments(fromIndex + 1);
-          }
-        }
-      })
-      .catch((err: any) => {
-        this.handleMetricsAutoCompleteError(err);
-      });
-  }
-
-  setSegmentFocus(segmentIndex: any) {
-    each(this.segments, (segment, index) => {
-      segment.focus = segmentIndex === index;
-    });
-  }
-
-  getAltSegments(index: number, prefix: string) {
-    let query = prefix && prefix.length > 0 ? '*' + prefix + '*' : '*';
-    if (index > 0) {
-      query = this.queryModel.getSegmentPathUpTo(index) + '.' + query;
-    }
-    const options = {
-      range: this.panelCtrl.range,
-      requestId: 'get-alt-segments',
-    };
-
-    return this.datasource
-      .metricFindQuery(query, options)
-      .then((segments: any[]) => {
-        const altSegments = map(segments, (segment) => {
-          return this.uiSegmentSrv.newSegment({
-            value: segment.text,
-            expandable: segment.expandable,
-          });
-        });
-
-        if (index > 0 && altSegments.length === 0) {
-          return altSegments;
-        }
-
-        // add query references
-        if (index === 0) {
-          eachRight(this.panelCtrl.panel.targets, (target) => {
-            if (target.refId === this.queryModel.target.refId) {
-              return;
-            }
-
-            altSegments.unshift(
-              this.uiSegmentSrv.newSegment({
-                type: 'series-ref',
-                value: '#' + target.refId,
-                expandable: false,
-              })
-            );
-          });
-        }
-
-        // add template variables
-        eachRight(this.templateSrv.getVariables(), (variable) => {
-          altSegments.unshift(
-            this.uiSegmentSrv.newSegment({
-              type: 'template',
-              value: '$' + variable.name,
-              expandable: true,
-            })
-          );
-        });
-
-        // add wildcard option
-        altSegments.unshift(this.uiSegmentSrv.newSegment('*'));
-
-        if (this.supportsTags && index === 0) {
-          this.removeTaggedEntry(altSegments);
-          return this.addAltTagSegments(prefix, altSegments);
-        } else {
-          return altSegments;
-        }
-      })
-      .catch((err: any): any[] => {
-        this.handleMetricsAutoCompleteError(err);
-        return [];
-      });
-  }
-
-  addAltTagSegments(prefix: string, altSegments: any[]) {
-    return this.getTagsAsSegments(prefix).then((tagSegments: any[]) => {
-      tagSegments = map(tagSegments, (segment) => {
-        segment.value = TAG_PREFIX + segment.value;
-        return segment;
-      });
-      return altSegments.concat(...tagSegments);
-    });
-  }
-
-  removeTaggedEntry(altSegments: any[]) {
-    altSegments = remove(altSegments, (s) => s.value === '_tagged');
-  }
->>>>>>> fcb4e5a2
 
     this.state = state;
     this.dispatch = dispatch;
@@ -281,7 +108,6 @@
     this.dispatch(actions.tagChanged(tag, index));
   }
 
-<<<<<<< HEAD
   async dispatchAndHandleGetTagValues(tag: GraphiteTag, index: number, query: string) {
     await this.dispatch(actions.getTagValues(tag, index, query));
     return this.state.tagValues;
@@ -295,166 +121,18 @@
   async dispatchAndHandleGetTagsAsSegments(query: string) {
     await this.dispatch(actions.getTagsAsSegments(query));
     return this.state.tagsAsSegments;
-=======
-  targetChanged() {
-    if (this.queryModel.error) {
-      return;
-    }
-
-    const oldTarget = this.queryModel.target.target;
-    this.updateModelTarget();
-
-    if (this.queryModel.target !== oldTarget && !this.paused) {
-      this.panelCtrl.refresh();
-    }
-  }
-
-  addFunction(funcDef: any) {
-    const newFunc = this.datasource.createFuncInstance(funcDef, {
-      withDefaultParams: true,
-    });
-    newFunc.added = true;
-    this.queryModel.addFunction(newFunc);
-    this.smartlyHandleNewAliasByNode(newFunc);
-
-    if (this.segments.length === 1 && this.segments[0].fake) {
-      this.emptySegments();
-    }
-
-    if (!newFunc.params.length && newFunc.added) {
-      this.targetChanged();
-    }
-
-    if (newFunc.def.name === 'seriesByTag') {
-      this.parseTarget();
-    }
-  }
-
-  removeFunction(func: any) {
-    this.queryModel.removeFunction(func);
-    this.targetChanged();
-  }
-
-  moveFunction(func: any, offset: any) {
-    this.queryModel.moveFunction(func, offset);
-    this.targetChanged();
-  }
-
-  addSeriesByTagFunc(tag: string) {
-    const newFunc = this.datasource.createFuncInstance('seriesByTag', {
-      withDefaultParams: false,
-    });
-    const tagParam = `${tag}=`;
-    newFunc.params = [tagParam];
-    this.queryModel.addFunction(newFunc);
-    newFunc.added = true;
-
-    this.emptySegments();
-    this.targetChanged();
-    this.parseTarget();
-  }
-
-  smartlyHandleNewAliasByNode(func: { def: { name: string }; params: number[]; added: boolean }) {
-    if (func.def.name !== 'aliasByNode') {
-      return;
-    }
-
-    for (let i = 0; i < this.segments.length; i++) {
-      if (this.segments[i].value.indexOf('*') >= 0) {
-        func.params[0] = i;
-        func.added = false;
-        this.targetChanged();
-        return;
-      }
-    }
-  }
-
-  getAllTags() {
-    return this.datasource.getTags().then((values: any[]) => {
-      const altTags = map(values, 'text');
-      altTags.splice(0, 0, this.removeTagValue);
-      return mapToDropdownOptions(altTags);
-    });
-  }
-
-  getTags(index: number, tagPrefix: any) {
-    const tagExpressions = this.queryModel.renderTagExpressions(index);
-    return this.datasource
-      .getTagsAutoComplete(tagExpressions, tagPrefix)
-      .then((values: any) => {
-        const altTags = map(values, 'text');
-        altTags.splice(0, 0, this.removeTagValue);
-        return mapToDropdownOptions(altTags);
-      })
-      .catch((err: any) => {
-        this.handleTagsAutoCompleteError(err);
-      });
-  }
-
-  getTagsAsSegments(tagPrefix: string) {
-    const tagExpressions = this.queryModel.renderTagExpressions();
-    return this.datasource
-      .getTagsAutoComplete(tagExpressions, tagPrefix)
-      .then((values: any) => {
-        return map(values, (val) => {
-          return this.uiSegmentSrv.newSegment({
-            value: val.text,
-            type: 'tag',
-            expandable: false,
-          });
-        });
-      })
-      .catch((err: any) => {
-        this.handleTagsAutoCompleteError(err);
-      });
->>>>>>> fcb4e5a2
   }
 
   dispatchAddNewTag(segment: GraphiteSegment) {
     this.dispatch(actions.addNewTag(segment));
   }
 
-<<<<<<< HEAD
   dispatchUnpause() {
     this.dispatch(actions.unpause());
   }
 
   dispatchAddFunction(name: string) {
     this.dispatch(actions.addFunction(name));
-=======
-  getAllTagValues(tag: { key: any }) {
-    const tagKey = tag.key;
-    return this.datasource.getTagValues(tagKey).then((values: any[]) => {
-      const altValues = map(values, 'text');
-      return mapToDropdownOptions(altValues);
-    });
-  }
-
-  getTagValues(tag: { key: any }, index: number, valuePrefix: any) {
-    const tagExpressions = this.queryModel.renderTagExpressions(index);
-    const tagKey = tag.key;
-    return this.datasource.getTagValuesAutoComplete(tagExpressions, tagKey, valuePrefix).then((values: any[]) => {
-      const altValues = map(values, 'text');
-      // Add template variables as additional values
-      eachRight(this.templateSrv.getVariables(), (variable) => {
-        altValues.push('${' + variable.name + ':regex}');
-      });
-      return mapToDropdownOptions(altValues);
-    });
-  }
-
-  tagChanged(tag: any, tagIndex: any) {
-    this.queryModel.updateTag(tag, tagIndex);
-    this.targetChanged();
-  }
-
-  addNewTag(segment: { value: any }) {
-    const newTagKey = segment.value;
-    const newTag = { key: newTagKey, operator: '=' as GraphiteTagOperator, value: '' };
-    this.queryModel.addTag(newTag);
-    this.targetChanged();
-    this.fixTagSegments();
->>>>>>> fcb4e5a2
   }
 
   dispatchTargetChanged() {
@@ -464,17 +142,4 @@
   toggleEditorMode() {
     this.dispatch(actions.toggleEditorMode());
   }
-<<<<<<< HEAD
-=======
-}
-
-function mapToDropdownOptions(results: any[]) {
-  return map(results, (value) => {
-    return { text: value, value: value };
-  });
-}
-
-function removeTagPrefix(value: string): string {
-  return value.replace(TAG_PREFIX, '');
->>>>>>> fcb4e5a2
 }