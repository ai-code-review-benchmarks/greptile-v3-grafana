--- conflicted
+++ resolved
@@ -26,11 +26,8 @@
 
 import { getSearchFilterScopedVar } from '../../../features/variables/utils';
 
-<<<<<<< HEAD
 import { AnnotationEditor } from './components/AnnotationsEditor';
-=======
 import { convertToGraphiteQueryObject } from './components/helpers';
->>>>>>> 0235fc13
 import gfunc, { FuncDefs, FuncInstance } from './gfunc';
 import GraphiteQueryModel from './graphite_query';
 import { prepareAnnotation } from './migrations';
@@ -192,7 +189,6 @@
   }
 
   query(options: DataQueryRequest<GraphiteQuery>): Observable<DataQueryResponse> {
-<<<<<<< HEAD
     const streams: Array<Observable<DataQueryResponse>> = [];
 
     for (const target of options.targets) {
@@ -216,16 +212,6 @@
           cacheTimeout: options.cacheTimeout || this.cacheTimeout,
           maxDataPoints: options.maxDataPoints,
         };
-=======
-    const graphOptions = {
-      from: this.translateTime(options.range.from, false, options.timezone),
-      until: this.translateTime(options.range.to, true, options.timezone),
-      targets: options.targets,
-      format: (options as any).format ?? 'json',
-      cacheTimeout: options.cacheTimeout || this.cacheTimeout,
-      maxDataPoints: options.maxDataPoints,
-    };
->>>>>>> 0235fc13
 
         const params = this.buildGraphiteParams(graphOptions, options.scopedVars);
         if (params.length === 0) {
