import { DataSourcePlugin } from '@grafana/ui';

import { InputDatasource } from './InputDatasource';

import { InputQueryEditor } from './InputQueryEditor';
import { InputConfigEditor } from './InputConfigEditor';
<<<<<<< HEAD

export const plugin = new DataSourcePlugin(InputDatasource)
=======
import { InputOptions, InputQuery } from './types';

export const plugin = new DataSourcePlugin<InputOptions, InputQuery>(InputDatasource)
>>>>>>> 86729f37
  .setConfigEditor(InputConfigEditor)
  .setQueryEditor(InputQueryEditor);<|MERGE_RESOLUTION|>--- conflicted
+++ resolved
@@ -4,13 +4,8 @@
 
 import { InputQueryEditor } from './InputQueryEditor';
 import { InputConfigEditor } from './InputConfigEditor';
-<<<<<<< HEAD
-
-export const plugin = new DataSourcePlugin(InputDatasource)
-=======
 import { InputOptions, InputQuery } from './types';
 
 export const plugin = new DataSourcePlugin<InputOptions, InputQuery>(InputDatasource)
->>>>>>> 86729f37
   .setConfigEditor(InputConfigEditor)
   .setQueryEditor(InputQueryEditor);