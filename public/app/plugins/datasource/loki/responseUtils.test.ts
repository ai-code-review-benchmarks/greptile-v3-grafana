--- conflicted
+++ resolved
@@ -230,14 +230,10 @@
               config: {},
               name: 'Value',
               type: 'number',
-<<<<<<< HEAD
               values: [6, 7, 5, 4],
-=======
-              values: new ArrayVector([6, 7, 5, 4]),
               labels: {
                 level: 'debug',
               },
->>>>>>> 987eff82
             },
           ],
           length: 4,
@@ -279,14 +275,10 @@
               config: {},
               name: 'Value',
               type: 'number',
-<<<<<<< HEAD
               values: [6, 7, 5, 4],
-=======
-              values: new ArrayVector([6, 7, 5, 4]),
               labels: {
                 level: 'debug',
               },
->>>>>>> 987eff82
             },
           ],
           length: 4,
