import { NodeType, SyntaxNode } from '@lezer/common';
import { sortBy } from 'lodash';

import {
  Identifier,
  JsonExpressionParser,
  LabelFilter,
  LabelParser,
  LineComment,
  LineFilters,
  LogExpr,
  LogRangeExpr,
  Matcher,
  parser,
  PipelineExpr,
  Selector,
  UnwrapExpr,
  String,
<<<<<<< HEAD
  PipelineStage,
=======
>>>>>>> c1ce24c9
} from '@grafana/lezer-logql';

import { QueryBuilderLabelFilter } from '../prometheus/querybuilder/shared/types';

import { unescapeLabelValue } from './languageUtils';
<<<<<<< HEAD
import { LokiQueryModeller } from './querybuilder/LokiQueryModeller';
=======
import { lokiQueryModeller as modeller } from './querybuilder/LokiQueryModeller';
>>>>>>> c1ce24c9
import { buildVisualQueryFromString, handleQuotes } from './querybuilder/parsing';

export class NodePosition {
  from: number;
  to: number;
  type?: NodeType;

  constructor(from: number, to: number, type?: NodeType) {
    this.from = from;
    this.to = to;
    this.type = type;
  }

  static fromNode(node: SyntaxNode): NodePosition {
    return new NodePosition(node.from, node.to, node.type);
  }

  contains(position: NodePosition): boolean {
    return this.from <= position.from && this.to >= position.to;
  }

  getExpression(query: string): string {
    return query.substring(this.from, this.to);
  }
}

/**
 * Checks for the presence of a given label=value filter in any Matcher expression in the query.
 */
export function queryHasFilter(query: string, key: string, operator: string, value: string): boolean {
  const matchers = getMatchersWithFilter(query, key, operator, value);
  return matchers.length > 0;
}

/**
 * Removes a label=value Matcher expression from the query.
 */
export function removeLabelFromQuery(query: string, key: string, operator: string, value: string): string {
  const matchers = getMatchersWithFilter(query, key, operator, value);
  for (const matcher of matchers) {
    query =
      matcher.parent?.type.id === LabelFilter ? removeLabelFilter(query, matcher) : removeSelector(query, matcher);
  }
  return query;
}

function removeLabelFilter(query: string, matcher: SyntaxNode): string {
  const pipelineStage = matcher.parent?.parent;
<<<<<<< HEAD
  if (!pipelineStage || pipelineStage.type.id !== PipelineStage) {
=======
  if (!pipelineStage) {
>>>>>>> c1ce24c9
    return query;
  }
  return (query.substring(0, pipelineStage.from) + query.substring(pipelineStage.to)).trim();
}

function removeSelector(query: string, matcher: SyntaxNode): string {
  let selector: SyntaxNode | null = matcher;
  do {
    selector = selector.parent;
  } while (selector && selector.type.id !== Selector);
  const label = matcher.getChild(Identifier);
  if (!selector || !label) {
    return query;
  }
  const labelName = query.substring(label.from, label.to);
<<<<<<< HEAD
  const modeller = new LokiQueryModeller();
=======
>>>>>>> c1ce24c9

  const prefix = query.substring(0, selector.from);
  const suffix = query.substring(selector.to);

  const matchVisQuery = buildVisualQueryFromString(query.substring(selector.from, selector.to));
  matchVisQuery.query.labels = matchVisQuery.query.labels.filter((label) => label.label !== labelName);

  return prefix + modeller.renderQuery(matchVisQuery.query) + suffix;
}

<<<<<<< HEAD
function getMatchersWithFilter(query: string, label: string, operator: string, value: string): SyntaxNode[] {
=======
function getMatchersWithFilter(query: string, key: string, operator: string, value: string): SyntaxNode[] {
>>>>>>> c1ce24c9
  const tree = parser.parse(query);
  const matchers: SyntaxNode[] = [];
  tree.iterate({
    enter: ({ type, node }): void => {
      if (type.id === Matcher) {
        matchers.push(node);
      }
    },
  });
  return matchers.filter((matcher) => {
    const labelNode = matcher.getChild(Identifier);
    const opNode = labelNode?.nextSibling;
    const valueNode = matcher.getChild(String);
    if (!labelNode || !opNode || !valueNode) {
      return false;
    }
    const labelName = query.substring(labelNode.from, labelNode.to);
<<<<<<< HEAD
    if (labelName !== label) {
=======
    if (labelName !== key) {
>>>>>>> c1ce24c9
      return false;
    }
    const labelValue = query.substring(valueNode.from, valueNode.to);
    if (handleQuotes(labelValue) !== unescapeLabelValue(value)) {
      return false;
    }
    const labelOperator = query.substring(opNode.from, opNode.to);
    if (labelOperator !== operator) {
      return false;
    }
    return true;
  });
}

/**
 * Adds label filter to existing query. Useful for query modification for example for ad hoc filters.
 *
 * It uses LogQL parser to find instances of labels, alters them and then splices them back into the query.
 * In a case when we have parser, instead of adding new instance of label it adds label filter after the parser.
 *
 * This operates on substrings of the query with labels and operates just on those. This makes this
 * more robust and can alter even invalid queries, and preserves in general the query structure and whitespace.
 *
 * @param query
 * @param key
 * @param value
 * @param operator
 */
export function addLabelToQuery(query: string, key: string, operator: string, value: string): string {
  if (!key || !value) {
    throw new Error('Need label to add to query.');
  }

  const streamSelectorPositions = getStreamSelectorPositions(query);
  if (!streamSelectorPositions.length) {
    return query;
  }

  const hasStreamSelectorMatchers = getMatcherInStreamPositions(query);
  const everyStreamSelectorHasMatcher = streamSelectorPositions.every((streamSelectorPosition) =>
    hasStreamSelectorMatchers.some(
      (matcherPosition) =>
        matcherPosition.from >= streamSelectorPosition.from && matcherPosition.to <= streamSelectorPosition.to
    )
  );
  const parserPositions = getParserPositions(query);
  const labelFilterPositions = getLabelFilterPositions(query);

  const filter = toLabelFilter(key, value, operator);
  // If we have non-empty stream selector and parser/label filter, we want to add a new label filter after the last one.
  // If some of the stream selectors don't have matchers, we want to add new matcher to the all stream selectors.
  if (everyStreamSelectorHasMatcher && (labelFilterPositions.length || parserPositions.length)) {
    const positionToAdd = findLastPosition([...labelFilterPositions, ...parserPositions]);
    return addFilterAsLabelFilter(query, [positionToAdd], filter);
  } else {
    return addFilterToStreamSelector(query, streamSelectorPositions, filter);
  }
}

/**
 * Adds parser to existing query. Useful for query modification for hints.
 * It uses LogQL parser to find instances of stream selectors or line filters and adds parser after them.
 *
 * @param query
 * @param parser
 */
export function addParserToQuery(query: string, parser: string): string {
  const lineFilterPositions = getLineFiltersPositions(query);

  if (lineFilterPositions.length) {
    return addParser(query, lineFilterPositions, parser);
  } else {
    const streamSelectorPositions = getStreamSelectorPositions(query);
    if (!streamSelectorPositions.length) {
      return query;
    }
    return addParser(query, streamSelectorPositions, parser);
  }
}

/**
 * Adds filtering for pipeline errors to existing query. Useful for query modification for hints.
 * It uses LogQL parser to find parsers and adds pipeline errors filtering after them.
 *
 * @param query
 */
export function addNoPipelineErrorToQuery(query: string): string {
  const parserPositions = getParserPositions(query);
  if (!parserPositions.length) {
    return query;
  }

  const filter = toLabelFilter('__error__', '', '=');
  return addFilterAsLabelFilter(query, parserPositions, filter);
}

/**
 * Adds label format to existing query. Useful for query modification for hints.
 * It uses LogQL parser to find log query and add label format at the end.
 *
 * @param query
 * @param labelFormat
 */
export function addLabelFormatToQuery(query: string, labelFormat: { originalLabel: string; renameTo: string }): string {
  const logQueryPositions = getLogQueryPositions(query);
  return addLabelFormat(query, logQueryPositions, labelFormat);
}

/**
 * Removes all comments from query.
 * It uses  LogQL parser to find all LineComments and removes them.
 */
export function removeCommentsFromQuery(query: string): string {
  const lineCommentPositions = getLineCommentPositions(query);

  if (!lineCommentPositions.length) {
    return query;
  }

  let newQuery = '';
  let prev = 0;

  for (let lineCommentPosition of lineCommentPositions) {
    newQuery = newQuery + query.substring(prev, lineCommentPosition.from);
    prev = lineCommentPosition.to;
  }
  return newQuery;
}

/**
 * Parse the string and get all Selector positions in the query together with parsed representation of the
 * selector.
 * @param query
 */
export function getStreamSelectorPositions(query: string): NodePosition[] {
  const tree = parser.parse(query);
  const positions: NodePosition[] = [];
  tree.iterate({
    enter: ({ type, from, to }): false | void => {
      if (type.id === Selector) {
        positions.push(new NodePosition(from, to, type));
        return false;
      }
    },
  });
  return positions;
}

function getMatcherInStreamPositions(query: string): NodePosition[] {
  const tree = parser.parse(query);
  const positions: NodePosition[] = [];
  tree.iterate({
    enter: ({ node }): false | void => {
      if (node.type.id === Selector) {
        positions.push(...getAllPositionsInNodeByType(query, node, Matcher));
      }
    },
  });
  return positions;
}

/**
 * Parse the string and get all LabelParser positions in the query.
 * @param query
 */
export function getParserPositions(query: string): NodePosition[] {
  const tree = parser.parse(query);
  const positions: NodePosition[] = [];
  tree.iterate({
    enter: ({ type, from, to }): false | void => {
      if (type.id === LabelParser || type.id === JsonExpressionParser) {
        positions.push(new NodePosition(from, to, type));
        return false;
      }
    },
  });
  return positions;
}

/**
 * Parse the string and get all LabelFilter positions in the query.
 * @param query
 */
export function getLabelFilterPositions(query: string): NodePosition[] {
  const tree = parser.parse(query);
  const positions: NodePosition[] = [];
  tree.iterate({
    enter: ({ type, from, to }): false | void => {
      if (type.id === LabelFilter) {
        positions.push(new NodePosition(from, to, type));
        return false;
      }
    },
  });
  return positions;
}

/**
 * Parse the string and get all Line filter positions in the query.
 * @param query
 */
function getLineFiltersPositions(query: string): NodePosition[] {
  const tree = parser.parse(query);
  const positions: NodePosition[] = [];
  tree.iterate({
    enter: ({ type, from, to }): false | void => {
      if (type.id === LineFilters) {
        positions.push(new NodePosition(from, to, type));
        return false;
      }
    },
  });
  return positions;
}

/**
 * Parse the string and get all Log query positions in the query.
 * @param query
 */
function getLogQueryPositions(query: string): NodePosition[] {
  const tree = parser.parse(query);
  const positions: NodePosition[] = [];
  tree.iterate({
    enter: ({ type, from, to, node }): false | void => {
      if (type.id === LogExpr) {
        positions.push(new NodePosition(from, to, type));
        return false;
      }

      // This is a case in metrics query
      if (type.id === LogRangeExpr) {
        // Unfortunately, LogRangeExpr includes both log and non-log (e.g. Duration/Range/...) parts of query.
        // We get position of all log-parts within LogRangeExpr: Selector, PipelineExpr and UnwrapExpr.
        const logPartsPositions: NodePosition[] = [];
        const selector = node.getChild(Selector);
        if (selector) {
          logPartsPositions.push(NodePosition.fromNode(selector));
        }

        const pipeline = node.getChild(PipelineExpr);
        if (pipeline) {
          logPartsPositions.push(NodePosition.fromNode(pipeline));
        }

        const unwrap = node.getChild(UnwrapExpr);
        if (unwrap) {
          logPartsPositions.push(NodePosition.fromNode(unwrap));
        }

        // We sort them and then pick "from" from first position and "to" from last position.
        const sorted = sortBy(logPartsPositions, (position) => position.to);
        positions.push(new NodePosition(sorted[0].from, sorted[sorted.length - 1].to));
        return false;
      }
    },
  });
  return positions;
}

export function toLabelFilter(key: string, value: string, operator: string): QueryBuilderLabelFilter {
  // We need to make sure that we convert the value back to string because it may be a number
  return { label: key, op: operator, value };
}

/**
 * Add filter as to stream selectors
 * @param query
 * @param vectorSelectorPositions
 * @param filter
 */
function addFilterToStreamSelector(
  query: string,
  vectorSelectorPositions: NodePosition[],
  filter: QueryBuilderLabelFilter
): string {
  let newQuery = '';
  let prev = 0;

  for (let i = 0; i < vectorSelectorPositions.length; i++) {
    // This is basically just doing splice on a string for each matched vector selector.
    const match = vectorSelectorPositions[i];
    const isLast = i === vectorSelectorPositions.length - 1;

    const start = query.substring(prev, match.from);
    const end = isLast ? query.substring(match.to) : '';
    const matchVisQuery = buildVisualQueryFromString(query.substring(match.from, match.to));

    if (!labelExists(matchVisQuery.query.labels, filter)) {
      // We don't want to add duplicate labels.
      matchVisQuery.query.labels.push(filter);
    }
    const newLabels = modeller.renderQuery(matchVisQuery.query);
    newQuery += start + newLabels + end;
    prev = match.to;
  }
  return newQuery;
}

/**
 * Add filter as label filter after the parsers
 * @param query
 * @param positionsToAddAfter
 * @param filter
 */
export function addFilterAsLabelFilter(
  query: string,
  positionsToAddAfter: NodePosition[],
  filter: QueryBuilderLabelFilter
): string {
  let newQuery = '';
  let prev = 0;

  for (let i = 0; i < positionsToAddAfter.length; i++) {
    // This is basically just doing splice on a string for each matched vector selector.
    const match = positionsToAddAfter[i];
    const isLast = i === positionsToAddAfter.length - 1;

    const start = query.substring(prev, match.to);
    const end = isLast ? query.substring(match.to) : '';

    let labelFilter = '';
    // For < and >, if the value is number, we don't add quotes around it and use it as number
    if (!Number.isNaN(Number(filter.value)) && (filter.op === '<' || filter.op === '>')) {
      labelFilter = ` | ${filter.label}${filter.op}${Number(filter.value)}`;
    } else {
      // we now unescape all escaped values again, because we are using backticks which can handle those cases.
      // we also don't care about the operator here, because we need to unescape for both, regex and equal.
      labelFilter = ` | ${filter.label}${filter.op}\`${unescapeLabelValue(filter.value)}\``;
    }

    newQuery += start + labelFilter + end;
    prev = match.to;
  }
  return newQuery;
}

/**
 * Add parser after line filter or stream selector
 * @param query
 * @param queryPartPositions
 * @param parser
 */
function addParser(query: string, queryPartPositions: NodePosition[], parser: string): string {
  let newQuery = '';
  let prev = 0;

  for (let i = 0; i < queryPartPositions.length; i++) {
    // Splice on a string for each matched vector selector
    const match = queryPartPositions[i];
    const isLast = i === queryPartPositions.length - 1;

    const start = query.substring(prev, match.to);
    const end = isLast ? query.substring(match.to) : '';

    // Add parser
    newQuery += start + ` | ${parser}` + end;
    prev = match.to;
  }
  return newQuery;
}

/**
 * Add filter as label filter after the parsers
 * @param query
 * @param logQueryPositions
 * @param labelFormat
 */
function addLabelFormat(
  query: string,
  logQueryPositions: NodePosition[],
  labelFormat: { originalLabel: string; renameTo: string }
): string {
  let newQuery = '';
  let prev = 0;

  for (let i = 0; i < logQueryPositions.length; i++) {
    // This is basically just doing splice on a string for each matched vector selector.
    const match = logQueryPositions[i];
    const isLast = i === logQueryPositions.length - 1;

    const start = query.substring(prev, match.to);
    const end = isLast ? query.substring(match.to) : '';

    const labelFilter = ` | label_format ${labelFormat.renameTo}=${labelFormat.originalLabel}`;
    newQuery += start + labelFilter + end;
    prev = match.to;
  }
  return newQuery;
}

export function addLineFilter(query: string): string {
  const streamSelectorPositions = getStreamSelectorPositions(query);
  if (!streamSelectorPositions.length) {
    return query;
  }
  const streamSelectorEnd = streamSelectorPositions[0].to;

  const newQueryExpr = query.slice(0, streamSelectorEnd) + ' |= ``' + query.slice(streamSelectorEnd);
  return newQueryExpr;
}

function getLineCommentPositions(query: string): NodePosition[] {
  const tree = parser.parse(query);
  const positions: NodePosition[] = [];
  tree.iterate({
    enter: ({ type, from, to }): false | void => {
      if (type.id === LineComment) {
        positions.push(new NodePosition(from, to, type));
        return false;
      }
    },
  });
  return positions;
}

/**
 * Check if label exists in the list of labels but ignore the operator.
 * @param labels
 * @param filter
 */
function labelExists(labels: QueryBuilderLabelFilter[], filter: QueryBuilderLabelFilter) {
  return labels.find((label) => label.label === filter.label && label.value === filter.value);
}

/**
 * Return the last position based on "to" property
 * @param positions
 */
export function findLastPosition(positions: NodePosition[]): NodePosition {
  return positions.reduce((prev, current) => (prev.to > current.to ? prev : current));
}

function getAllPositionsInNodeByType(query: string, node: SyntaxNode, type: number): NodePosition[] {
  if (node.type.id === type) {
    return [NodePosition.fromNode(node)];
  }

  const positions: NodePosition[] = [];
  let pos = 0;
  let child = node.childAfter(pos);
  while (child) {
    positions.push(...getAllPositionsInNodeByType(query, child, type));
    pos = child.to;
    child = node.childAfter(pos);
  }
  return positions;
}<|MERGE_RESOLUTION|>--- conflicted
+++ resolved
@@ -16,20 +16,13 @@
   Selector,
   UnwrapExpr,
   String,
-<<<<<<< HEAD
   PipelineStage,
-=======
->>>>>>> c1ce24c9
 } from '@grafana/lezer-logql';
 
 import { QueryBuilderLabelFilter } from '../prometheus/querybuilder/shared/types';
 
 import { unescapeLabelValue } from './languageUtils';
-<<<<<<< HEAD
-import { LokiQueryModeller } from './querybuilder/LokiQueryModeller';
-=======
 import { lokiQueryModeller as modeller } from './querybuilder/LokiQueryModeller';
->>>>>>> c1ce24c9
 import { buildVisualQueryFromString, handleQuotes } from './querybuilder/parsing';
 
 export class NodePosition {
@@ -78,11 +71,7 @@
 
 function removeLabelFilter(query: string, matcher: SyntaxNode): string {
   const pipelineStage = matcher.parent?.parent;
-<<<<<<< HEAD
   if (!pipelineStage || pipelineStage.type.id !== PipelineStage) {
-=======
-  if (!pipelineStage) {
->>>>>>> c1ce24c9
     return query;
   }
   return (query.substring(0, pipelineStage.from) + query.substring(pipelineStage.to)).trim();
@@ -98,10 +87,6 @@
     return query;
   }
   const labelName = query.substring(label.from, label.to);
-<<<<<<< HEAD
-  const modeller = new LokiQueryModeller();
-=======
->>>>>>> c1ce24c9
 
   const prefix = query.substring(0, selector.from);
   const suffix = query.substring(selector.to);
@@ -112,11 +97,7 @@
   return prefix + modeller.renderQuery(matchVisQuery.query) + suffix;
 }
 
-<<<<<<< HEAD
 function getMatchersWithFilter(query: string, label: string, operator: string, value: string): SyntaxNode[] {
-=======
-function getMatchersWithFilter(query: string, key: string, operator: string, value: string): SyntaxNode[] {
->>>>>>> c1ce24c9
   const tree = parser.parse(query);
   const matchers: SyntaxNode[] = [];
   tree.iterate({
@@ -134,11 +115,7 @@
       return false;
     }
     const labelName = query.substring(labelNode.from, labelNode.to);
-<<<<<<< HEAD
     if (labelName !== label) {
-=======
-    if (labelName !== key) {
->>>>>>> c1ce24c9
       return false;
     }
     const labelValue = query.substring(valueNode.from, valueNode.to);
