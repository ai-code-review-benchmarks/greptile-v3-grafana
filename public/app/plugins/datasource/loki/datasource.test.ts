--- conflicted
+++ resolved
@@ -190,35 +190,16 @@
       expect(ds.runRangeQuery).toBeCalled();
     });
 
-<<<<<<< HEAD
-    it('should return series data for both queries in Explore if both run', done => {
-=======
     it('should return series data for both queries in Explore if metrics query', async () => {
->>>>>>> 00686833
       const ds = createLokiDSForTests();
       const options = getQueryOptions<LokiQuery>({
         targets: [{ expr: '{job="grafana"} |= "foo"', refId: 'B', range: true, instant: true }],
         app: CoreApp.Explore,
       });
 
-<<<<<<< HEAD
-      observableTester().subscribeAndExpectOnNext<DataQueryResponse>({
-        observable: ds.query(options).pipe(first()), // first result always comes from runInstantQuery
-        expect: res => {
-          const dataFrame = res.data[0] as DataFrame;
-          const fieldCache = new FieldCache(dataFrame);
-          expect(fieldCache.getFieldByName('line')?.values.get(0)).toBe('hello');
-          expect(dataFrame.meta?.limit).toBe(20);
-          expect(dataFrame.meta?.limit).toBe(20);
-          expect(dataFrame.meta?.searchWords).toEqual(['foo']);
-        },
-        done,
-      });
-=======
       fetchMock
         .mockImplementationOnce(() => of(testResponse))
         .mockImplementation(() => of(omit(testResponse, 'data.status')));
->>>>>>> 00686833
 
       await expect(ds.query(options)).toEmitValuesWith(received => {
         // first result always comes from runInstantQuery
