--- conflicted
+++ resolved
@@ -25,15 +25,10 @@
 export function shouldUpdateStats(
   query: string,
   prevQuery: string | undefined,
-<<<<<<< HEAD
   timeRange: TimeRange | undefined,
-  prevTimeRange: TimeRange | undefined
-=======
-  timerange: TimeRange,
-  prevTimerange: TimeRange | undefined,
+  prevTimeRange: TimeRange | undefined,
   queryType: LokiQueryType | undefined,
   prevQueryType: LokiQueryType | undefined
->>>>>>> e5fbc4a4
 ): boolean {
   if (prevQuery === undefined || query.trim() !== prevQuery.trim() || queryType !== prevQueryType) {
     return true;
