{
  "type": "datasource",
  "name": "Loki",
  "id": "loki",
  "category": "logging",

  "metrics": false,
  "alerting": false,
  "annotations": false,
  "logs": true,
<<<<<<< HEAD
  "explore": true,
  "tables": false,
  "streaming": true,
=======
>>>>>>> 4fe6eaa0

  "info": {
    "description": "Like Prometheus but for logs. OSS logging solution from Grafana Labs",
    "author": {
      "name": "Grafana Project",
      "url": "https://grafana.com"
    },
    "logos": {
      "small": "img/loki_icon.svg",
      "large": "img/loki_icon.svg"
    },
    "links": [
      {
        "name": "Learn more",
        "url": "https://grafana.com/loki"
      },
      {
        "name": "GitHub Project",
        "url": "https://github.com/grafana/loki"
      }
    ],
    "version": "5.3.0"
  }
}<|MERGE_RESOLUTION|>--- conflicted
+++ resolved
@@ -8,12 +8,7 @@
   "alerting": false,
   "annotations": false,
   "logs": true,
-<<<<<<< HEAD
-  "explore": true,
-  "tables": false,
   "streaming": true,
-=======
->>>>>>> 4fe6eaa0
 
   "info": {
     "description": "Like Prometheus but for logs. OSS logging solution from Grafana Labs",
