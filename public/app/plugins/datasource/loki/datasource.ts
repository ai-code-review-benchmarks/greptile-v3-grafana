--- conflicted
+++ resolved
@@ -9,7 +9,6 @@
   AnnotationEvent,
   DataFrameView,
   LoadingState,
-<<<<<<< HEAD
   ArrayVector,
   FieldType,
   FieldConfig,
@@ -20,8 +19,6 @@
 import { formatQuery, parseQuery, getHighlighterExpressionsFromQuery } from './query_utils';
 // Types
 import {
-=======
->>>>>>> a45ce365
   PluginMeta,
   DataSourceApi,
   DataSourceInstanceSettings,
@@ -30,11 +27,6 @@
   DataQueryResponse,
   AnnotationQueryRequest,
 } from '@grafana/data';
-import { addLabelToSelector } from 'app/plugins/datasource/prometheus/add_label_to_query';
-import LanguageProvider from './language_provider';
-import { logStreamToDataFrame } from './result_transformer';
-import { formatQuery, parseQuery, getHighlighterExpressionsFromQuery } from './query_utils';
-
 import { LokiQuery, LokiOptions, LokiLogsStream, LokiResponse } from './types';
 import { BackendSrv } from 'app/core/services/backend_srv';
 import { TemplateSrv } from 'app/features/templating/template_srv';
