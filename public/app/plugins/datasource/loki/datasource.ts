--- conflicted
+++ resolved
@@ -1,9 +1,5 @@
 // Libraries
-<<<<<<< HEAD
-import { isEmpty, isString, map as lodashMap } from 'lodash';
-=======
-import { isEmpty, isString, fromPairs } from 'lodash';
->>>>>>> 89c553cf
+import { isEmpty, isString, fromPairs, map as lodashMap } from 'lodash';
 // Services & Utils
 import {
   dateMath,
