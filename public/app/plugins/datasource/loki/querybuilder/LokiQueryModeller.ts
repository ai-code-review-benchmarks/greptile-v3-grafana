--- conflicted
+++ resolved
@@ -25,21 +25,6 @@
     return super.renderLabels(labels);
   }
 
-<<<<<<< HEAD
-  renderQuery(query: LokiVisualQuery) {
-    let queryString = `${this.renderLabels(query.labels)}`;
-    try {
-      queryString = this.renderOperations(queryString, query.operations);
-      queryString = this.renderBinaryQueries(queryString, query.binaryQueries);
-    } catch (err) {
-      // TODO: For now we just log it
-      console.error(err);
-    }
-    return queryString;
-  }
-
-=======
->>>>>>> 6889e395
   getQueryPatterns(): LokiQueryPattern[] {
     return [
       {
