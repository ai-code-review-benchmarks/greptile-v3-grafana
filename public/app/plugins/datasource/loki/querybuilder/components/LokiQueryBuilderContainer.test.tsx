import { render, screen } from '@testing-library/react';
import React from 'react';

import { addOperation } from 'app/plugins/datasource/prometheus/querybuilder/shared/OperationList.testUtils';

import { LokiDatasource } from '../../datasource';

import { LokiQueryBuilderContainer } from './LokiQueryBuilderContainer';

describe('LokiQueryBuilderContainer', () => {
  it('translates query between string and model', async () => {
    const props = {
      query: {
        expr: '{job="testjob"}',
        refId: 'A',
      },
      datasource: new LokiDatasource(
        {
          id: 1,
          uid: '',
          type: 'loki',
          name: 'loki-test',
          access: 'proxy',
          url: '',
          jsonData: {},
          meta: {} as any,
        },
        undefined,
        undefined
      ),
      onChange: jest.fn(),
      onRunQuery: () => {},
      showRawQuery: true,
<<<<<<< HEAD
=======
      showExplain: false,
>>>>>>> 82e32447
    };
    props.datasource.getDataSamples = jest.fn().mockResolvedValue([]);

    render(<LokiQueryBuilderContainer {...props} />);
    const selector = await screen.findByLabelText('selector');
    expect(selector.textContent).toBe('{job="testjob"}');
    await addOperation('Range functions', 'Rate');
    expect(await screen.findByText('Rate')).toBeInTheDocument();
    expect(props.onChange).toBeCalledWith({
      expr: 'rate({job="testjob"} [$__interval])',
      refId: 'A',
    });
  });
});<|MERGE_RESOLUTION|>--- conflicted
+++ resolved
@@ -31,10 +31,7 @@
       onChange: jest.fn(),
       onRunQuery: () => {},
       showRawQuery: true,
-<<<<<<< HEAD
-=======
       showExplain: false,
->>>>>>> 82e32447
     };
     props.datasource.getDataSamples = jest.fn().mockResolvedValue([]);
 
