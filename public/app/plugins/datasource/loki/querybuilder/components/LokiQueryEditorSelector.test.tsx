import { render, screen } from '@testing-library/react';
import userEvent from '@testing-library/user-event';
import { cloneDeep, defaultsDeep } from 'lodash';
import React from 'react';

import { QueryEditorMode } from 'app/plugins/datasource/prometheus/querybuilder/shared/types';

import { LokiDatasource } from '../../datasource';
import { LokiQuery, LokiQueryType } from '../../types';

import { LokiQueryEditorSelector } from './LokiQueryEditorSelector';

jest.mock('@grafana/runtime', () => {
  return {
    ...jest.requireActual('@grafana/runtime'),
    reportInteraction: jest.fn(),
  };
});

jest.mock('app/core/store', () => {
  return {
    get() {
      return undefined;
    },
    set() {},
    getObject(key: string, defaultValue: any) {
      return defaultValue;
    },
  };
});

const defaultQuery = {
  refId: 'A',
  expr: '{label1="foo", label2="bar"}',
};

const datasource = new LokiDatasource(
  {
    id: 1,
    uid: '',
    type: 'loki',
    name: 'loki-test',
    access: 'proxy',
    url: '',
    jsonData: {},
    meta: {} as any,
  },
  undefined,
  undefined
);

datasource.languageProvider.fetchLabels = jest.fn().mockResolvedValue([]);
datasource.getDataSamples = jest.fn().mockResolvedValue([]);

const defaultProps = {
  datasource,
  query: defaultQuery,
  onRunQuery: () => {},
  onChange: () => {},
};

describe('LokiQueryEditorSelector', () => {
  it('shows code editor if expr and nothing else', async () => {
    // We opt for showing code editor for queries created before this feature was added
    render(<LokiQueryEditorSelector {...defaultProps} />);
    expectCodeEditor();
  });

  it('shows builder if new query', async () => {
    render(
      <LokiQueryEditorSelector
        {...defaultProps}
        query={{
          refId: 'A',
          expr: '',
        }}
      />
    );
    await expectBuilder();
  });

  it('shows code editor when code mode is set', async () => {
    renderWithMode(QueryEditorMode.Code);
    expectCodeEditor();
  });

  it('shows builder when builder mode is set', async () => {
    renderWithMode(QueryEditorMode.Builder);
    await expectBuilder();
  });

  it('changes to builder mode', async () => {
    const { onChange } = renderWithMode(QueryEditorMode.Code);
    await switchToMode(QueryEditorMode.Builder);
    expect(onChange).toBeCalledWith({
      refId: 'A',
      expr: defaultQuery.expr,
      queryType: LokiQueryType.Range,
      editorMode: QueryEditorMode.Builder,
    });
  });

  it('Can enable raw query', async () => {
    renderWithMode(QueryEditorMode.Builder);
<<<<<<< HEAD
    expect(screen.queryByLabelText('selector')).toBeInTheDocument();
=======
    expect(await screen.findByLabelText('selector')).toBeInTheDocument();
>>>>>>> 82e32447
    screen.getByLabelText('Raw query').click();
    expect(screen.queryByLabelText('selector')).not.toBeInTheDocument();
  });

  it('Should show raw query by default', async () => {
    renderWithProps({
      editorMode: QueryEditorMode.Builder,
      expr: '{job="grafana"}',
    });
    const selector = await screen.findByLabelText('selector');
    expect(selector).toBeInTheDocument();
    expect(selector.textContent).toBe('{job="grafana"}');
  });

  it('changes to code mode', async () => {
    const { onChange } = renderWithMode(QueryEditorMode.Builder);
    await switchToMode(QueryEditorMode.Code);
    expect(onChange).toBeCalledWith({
      refId: 'A',
      expr: defaultQuery.expr,
      queryType: LokiQueryType.Range,
      editorMode: QueryEditorMode.Code,
    });
  });

  it('parses query when changing to builder mode', async () => {
    const { rerender } = renderWithProps({
      refId: 'A',
      expr: 'rate({instance="host.docker.internal:3000"}[$__interval])',
      editorMode: QueryEditorMode.Code,
    });
    await switchToMode(QueryEditorMode.Builder);
    rerender(
      <LokiQueryEditorSelector
        {...defaultProps}
        query={{
          refId: 'A',
          expr: 'rate({instance="host.docker.internal:3000"}[$__interval])',
          editorMode: QueryEditorMode.Builder,
        }}
      />
    );

    await screen.findByText('host.docker.internal:3000');
    expect(screen.getByText('Rate')).toBeInTheDocument();
    expect(screen.getByText('$__interval')).toBeInTheDocument();
  });
});

function renderWithMode(mode: QueryEditorMode) {
  return renderWithProps({ editorMode: mode } as any);
}

function renderWithProps(overrides?: Partial<LokiQuery>) {
  const query = defaultsDeep(overrides ?? {}, cloneDeep(defaultQuery));
  const onChange = jest.fn();

  const stuff = render(<LokiQueryEditorSelector {...defaultProps} query={query} onChange={onChange} />);
  return { onChange, ...stuff };
}

function expectCodeEditor() {
  // Log browser shows this until log labels are loaded.
  expect(screen.getByText('Loading labels...')).toBeInTheDocument();
}

async function expectBuilder() {
  expect(await screen.findByText('Labels')).toBeInTheDocument();
}

async function switchToMode(mode: QueryEditorMode) {
  const label = {
    [QueryEditorMode.Code]: /Code/,
    [QueryEditorMode.Builder]: /Builder/,
  }[mode];

  const switchEl = screen.getByLabelText(label);
  await userEvent.click(switchEl);
}<|MERGE_RESOLUTION|>--- conflicted
+++ resolved
@@ -102,11 +102,7 @@
 
   it('Can enable raw query', async () => {
     renderWithMode(QueryEditorMode.Builder);
-<<<<<<< HEAD
-    expect(screen.queryByLabelText('selector')).toBeInTheDocument();
-=======
     expect(await screen.findByLabelText('selector')).toBeInTheDocument();
->>>>>>> 82e32447
     screen.getByLabelText('Raw query').click();
     expect(screen.queryByLabelText('selector')).not.toBeInTheDocument();
   });
