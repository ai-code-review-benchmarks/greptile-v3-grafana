import { render, screen } from '@testing-library/react';
import userEvent from '@testing-library/user-event';
import { cloneDeep, defaultsDeep } from 'lodash';
import React from 'react';

import { QueryEditorMode } from 'app/plugins/datasource/prometheus/querybuilder/shared/types';

import { LokiDatasource } from '../../datasource';
import { LokiQuery, LokiQueryType } from '../../types';

import { LokiQueryEditorSelector } from './LokiQueryEditorSelector';

<<<<<<< HEAD
jest.mock('@grafana/runtime', () => {
  return {
    ...jest.requireActual('@grafana/runtime'),
    reportInteraction: jest.fn(),
=======
jest.mock('app/core/store', () => {
  return {
    get() {
      return undefined;
    },
    set() {},
    getObject(key: string, defaultValue: any) {
      return defaultValue;
    },
>>>>>>> 8cdfef47
  };
});

const defaultQuery = {
  refId: 'A',
  expr: '{label1="foo", label2="bar"}',
};

const datasource = new LokiDatasource(
  {
    id: 1,
    uid: '',
    type: 'loki',
    name: 'loki-test',
    access: 'proxy',
    url: '',
    jsonData: {},
    meta: {} as any,
  },
  undefined,
  undefined
);

datasource.languageProvider.fetchLabels = jest.fn().mockResolvedValue([]);

const defaultProps = {
  datasource,
  query: defaultQuery,
  onRunQuery: () => {},
  onChange: () => {},
};

describe('LokiQueryEditorSelector', () => {
  it('shows code editor if expr and nothing else', async () => {
    // We opt for showing code editor for queries created before this feature was added
    render(<LokiQueryEditorSelector {...defaultProps} />);
    expectCodeEditor();
  });

  it('shows builder if new query', async () => {
    render(
      <LokiQueryEditorSelector
        {...defaultProps}
        query={{
          refId: 'A',
          expr: '',
        }}
      />
    );
    expectBuilder();
  });

  it('shows code editor when code mode is set', async () => {
    renderWithMode(QueryEditorMode.Code);
    expectCodeEditor();
  });

  it('shows builder when builder mode is set', async () => {
    renderWithMode(QueryEditorMode.Builder);
    expectBuilder();
  });

  it('shows explain when explain mode is set', async () => {
    renderWithMode(QueryEditorMode.Explain);
    expectExplain();
  });

  it('changes to builder mode', async () => {
    const { onChange } = renderWithMode(QueryEditorMode.Code);
    await switchToMode(QueryEditorMode.Builder);
    expect(onChange).toBeCalledWith({
      refId: 'A',
      expr: defaultQuery.expr,
      queryType: LokiQueryType.Range,
      editorMode: QueryEditorMode.Builder,
    });
  });

  it('Can enable raw query', async () => {
    renderWithMode(QueryEditorMode.Builder);
    expect(screen.queryByLabelText('selector')).toBeInTheDocument();
    screen.getByLabelText('Raw query').click();
    expect(screen.queryByLabelText('selector')).not.toBeInTheDocument();
  });

  it('Should show raw query by default', async () => {
    renderWithProps({
      editorMode: QueryEditorMode.Builder,
      expr: '{job="grafana"}',
    });
    expect(screen.getByLabelText('selector').textContent).toBe('{job="grafana"}');
  });

  it('changes to code mode', async () => {
    const { onChange } = renderWithMode(QueryEditorMode.Builder);
    await switchToMode(QueryEditorMode.Code);
    expect(onChange).toBeCalledWith({
      refId: 'A',
      expr: defaultQuery.expr,
      queryType: LokiQueryType.Range,
      editorMode: QueryEditorMode.Code,
    });
  });

  it('changes to explain mode', async () => {
    const { onChange } = renderWithMode(QueryEditorMode.Code);
    await switchToMode(QueryEditorMode.Explain);
    expect(onChange).toBeCalledWith({
      refId: 'A',
      expr: defaultQuery.expr,
      queryType: LokiQueryType.Range,
      editorMode: QueryEditorMode.Explain,
    });
  });

  it('parses query when changing to builder mode', async () => {
    const { rerender } = renderWithProps({
      refId: 'A',
      expr: 'rate({instance="host.docker.internal:3000"}[$__interval])',
      editorMode: QueryEditorMode.Code,
    });
    await switchToMode(QueryEditorMode.Builder);
    rerender(
      <LokiQueryEditorSelector
        {...defaultProps}
        query={{
          refId: 'A',
          expr: 'rate({instance="host.docker.internal:3000"}[$__interval])',
          editorMode: QueryEditorMode.Builder,
        }}
      />
    );

    await screen.findByText('host.docker.internal:3000');
    expect(screen.getByText('Rate')).toBeInTheDocument();
    expect(screen.getByText('$__interval')).toBeInTheDocument();
  });
});

function renderWithMode(mode: QueryEditorMode) {
  return renderWithProps({ editorMode: mode } as any);
}

function renderWithProps(overrides?: Partial<LokiQuery>) {
  const query = defaultsDeep(overrides ?? {}, cloneDeep(defaultQuery));
  const onChange = jest.fn();

  const stuff = render(<LokiQueryEditorSelector {...defaultProps} query={query} onChange={onChange} />);
  return { onChange, ...stuff };
}

function expectCodeEditor() {
  // Log browser shows this until log labels are loaded.
  expect(screen.getByText('Loading labels...')).toBeInTheDocument();
}

function expectBuilder() {
  expect(screen.getByText('Labels')).toBeInTheDocument();
}

function expectExplain() {
  // Base message when there is no query
  expect(screen.getByText(/Fetch all log/)).toBeInTheDocument();
}

async function switchToMode(mode: QueryEditorMode) {
  const label = {
    [QueryEditorMode.Code]: /Code/,
    [QueryEditorMode.Explain]: /Explain/,
    [QueryEditorMode.Builder]: /Builder/,
  }[mode];

  const switchEl = screen.getByLabelText(label);
  await userEvent.click(switchEl);
}<|MERGE_RESOLUTION|>--- conflicted
+++ resolved
@@ -10,12 +10,13 @@
 
 import { LokiQueryEditorSelector } from './LokiQueryEditorSelector';
 
-<<<<<<< HEAD
 jest.mock('@grafana/runtime', () => {
   return {
     ...jest.requireActual('@grafana/runtime'),
     reportInteraction: jest.fn(),
-=======
+  };
+});
+
 jest.mock('app/core/store', () => {
   return {
     get() {
@@ -25,7 +26,6 @@
     getObject(key: string, defaultValue: any) {
       return defaultValue;
     },
->>>>>>> 8cdfef47
   };
 });
 
