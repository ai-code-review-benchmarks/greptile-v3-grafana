--- conflicted
+++ resolved
@@ -3,11 +3,8 @@
 import React from 'react';
 import { getSelectParent } from 'test/helpers/selectOptionInTest';
 
-<<<<<<< HEAD
-import { DataSourceInstanceSettings, DataSourcePluginMeta, dateTime } from '@grafana/data';
+import { dateTime } from '@grafana/data';
 
-=======
->>>>>>> e2f2d8b3
 import { MISSING_LABEL_FILTER_ERROR_MESSAGE } from '../../../prometheus/querybuilder/shared/LabelFilters';
 import { createLokiDatasource } from '../../mocks';
 import { LokiOperationId, LokiVisualQuery } from '../types';
