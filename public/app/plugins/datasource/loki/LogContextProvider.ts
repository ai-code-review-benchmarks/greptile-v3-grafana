import { isEmpty } from 'lodash';
import { catchError, lastValueFrom, of, switchMap } from 'rxjs';

import {
  CoreApp,
  DataFrame,
  DataQueryError,
  DataQueryResponse,
  FieldCache,
  FieldType,
  LogRowModel,
  TimeRange,
  toUtc,
  LogRowContextQueryDirection,
  LogRowContextOptions,
  dateTime,
} from '@grafana/data';
import { LabelParser, LabelFilter, LineFilters, PipelineStage, Logfmt, Json } from '@grafana/lezer-logql';
import { Labels } from '@grafana/schema';
<<<<<<< HEAD
import store from 'app/core/store';
=======
import { notifyApp } from 'app/core/actions';
import { createSuccessNotification } from 'app/core/copy/appNotification';
import { dispatch } from 'app/store/store';
>>>>>>> b6bee6f7

import { LokiContextUi } from './components/LokiContextUi';
import { LokiDatasource, makeRequest, REF_ID_STARTER_LOG_ROW_CONTEXT } from './datasource';
import { escapeLabelValueInExactSelector } from './languageUtils';
import { addLabelToQuery, addParserToQuery } from './modifyQuery';
import {
  getNodePositionsFromQuery,
  getParserFromQuery,
  getStreamSelectorsFromQuery,
  isQueryWithParser,
} from './queryUtils';
import { sortDataFrameByTime, SortDirection } from './sortDataFrame';
import { ContextFilter, LokiQuery, LokiQueryDirection, LokiQueryType } from './types';

export const LOKI_LOG_CONTEXT_PRESERVED_LABELS = 'lokiLogContextPreservedLabels';
export const SHOULD_INCLUDE_PIPELINE_OPERATIONS = 'lokiLogContextShouldIncludePipelineOperations';

export type PreservedLabels = {
  removedLabels: string[];
  selectedExtractedLabels: string[];
};

export class LogContextProvider {
  datasource: LokiDatasource;
  cachedContextFilters: ContextFilter[];
  onContextClose: (() => void) | undefined;

  constructor(datasource: LokiDatasource) {
    this.datasource = datasource;
    this.cachedContextFilters = [];
  }

  private async getQueryAndRange(
    row: LogRowModel,
    options?: LogRowContextOptions,
    origQuery?: LokiQuery,
    cacheFilters = true
  ) {
    const direction = (options && options.direction) || LogRowContextQueryDirection.Backward;
    const limit = (options && options.limit) || this.datasource.maxLines;
    // If the user doesn't have any filters applied already, or if we don't want
    // to use the cached filters, we need to reinitialize them.
    if (this.cachedContextFilters.length === 0 || !cacheFilters) {
      const filters = (
        await this.getInitContextFilters(row.labels, origQuery, {
          from: dateTime(row.timeEpochMs),
          to: dateTime(row.timeEpochMs),
          raw: { from: dateTime(row.timeEpochMs), to: dateTime(row.timeEpochMs) },
        })
      ).contextFilters.filter((filter) => filter.enabled);

      this.cachedContextFilters = filters;
    }

    return await this.prepareLogRowContextQueryTarget(row, limit, direction, origQuery);
  }

  getLogRowContextQuery = async (
    row: LogRowModel,
    options?: LogRowContextOptions,
    origQuery?: LokiQuery,
    cacheFilters = true
  ): Promise<LokiQuery> => {
    const { query } = await this.getQueryAndRange(row, options, origQuery, cacheFilters);

    if (!cacheFilters) {
      // If the caller doesn't want to cache the filters, we need to reset them.
      this.cachedContextFilters = [];
    }

    return query;
  };

  getLogRowContext = async (
    row: LogRowModel,
    options?: LogRowContextOptions,
    origQuery?: LokiQuery
  ): Promise<{ data: DataFrame[] }> => {
    const direction = (options && options.direction) || LogRowContextQueryDirection.Backward;
    const { query, range } = await this.getQueryAndRange(row, options, origQuery);

    const processResults = (result: DataQueryResponse): DataQueryResponse => {
      const frames: DataFrame[] = result.data;
      const processedFrames = frames.map((frame) => sortDataFrameByTime(frame, SortDirection.Descending));

      return {
        ...result,
        data: processedFrames,
      };
    };

    // this can only be called from explore currently
    const app = CoreApp.Explore;

    return lastValueFrom(
      this.datasource.query(makeRequest(query, range, app, `${REF_ID_STARTER_LOG_ROW_CONTEXT}${direction}`)).pipe(
        catchError((err) => {
          const error: DataQueryError = {
            message: 'Error during context query. Please check JS console logs.',
            status: err.status,
            statusText: err.statusText,
          };
          throw error;
        }),
        switchMap((res) => of(processResults(res)))
      )
    );
  };

  async prepareLogRowContextQueryTarget(
    row: LogRowModel,
    limit: number,
    direction: LogRowContextQueryDirection,
    origQuery?: LokiQuery
  ): Promise<{ query: LokiQuery; range: TimeRange }> {
    const expr = this.prepareExpression(this.cachedContextFilters, origQuery);

    const contextTimeBuffer = 2 * 60 * 60 * 1000; // 2h buffer

    const queryDirection =
      direction === LogRowContextQueryDirection.Forward ? LokiQueryDirection.Forward : LokiQueryDirection.Backward;

    const query: LokiQuery = {
      expr,
      queryType: LokiQueryType.Range,
      // refId has to be:
      // - always different (temporarily, will be fixed later)
      // - not increase in size
      // because it may be called many times from logs-context
      refId: `${REF_ID_STARTER_LOG_ROW_CONTEXT}_${Math.random().toString()}`,
      maxLines: limit,
      direction: queryDirection,
      datasource: { uid: this.datasource.uid, type: this.datasource.type },
    };

    const fieldCache = new FieldCache(row.dataFrame);
    const tsField = fieldCache.getFirstFieldOfType(FieldType.time);
    if (tsField === undefined) {
      throw new Error('loki: data frame missing time-field, should never happen');
    }
    const tsValue = tsField.values[row.rowIndex];
    const timestamp = toUtc(tsValue);

    const range =
      queryDirection === LokiQueryDirection.Forward
        ? {
            // start param in Loki API is inclusive so we'll have to filter out the row that this request is based from
            // and any other that were logged in the same ns but before the row. Right now these rows will be lost
            // because the are before but came it he response that should return only rows after.
            from: timestamp,
            // convert to ns, we lose some precision here but it is not that important at the far points of the context
            to: toUtc(row.timeEpochMs + contextTimeBuffer),
          }
        : {
            // convert to ns, we lose some precision here but it is not that important at the far points of the context
            from: toUtc(row.timeEpochMs - contextTimeBuffer),
            to: timestamp,
          };

    return {
      query,
      range: {
        from: range.from,
        to: range.to,
        raw: range,
      },
    };
  }

  getLogRowContextUi(row: LogRowModel, runContextQuery?: () => void, origQuery?: LokiQuery): React.ReactNode {
    const updateFilter = (contextFilters: ContextFilter[]) => {
      this.cachedContextFilters = contextFilters;

      if (runContextQuery) {
        runContextQuery();
      }
    };

    // we need to cache this function so that it doesn't get recreated on every render
    this.onContextClose =
      this.onContextClose ??
      (() => {
        this.cachedContextFilters = [];
      });

    return LokiContextUi({
      row,
      origQuery,
      updateFilter,
      onClose: this.onContextClose,
      logContextProvider: this,
      runContextQuery,
    });
  }

  prepareExpression(contextFilters: ContextFilter[], query: LokiQuery | undefined): string {
    let preparedExpression = this.processContextFiltersToExpr(contextFilters, query);
    if (window.localStorage.getItem(SHOULD_INCLUDE_PIPELINE_OPERATIONS) === 'true') {
      preparedExpression = this.processPipelineStagesToExpr(preparedExpression, query);
    }
    return preparedExpression;
  }

  processContextFiltersToExpr = (contextFilters: ContextFilter[], query: LokiQuery | undefined): string => {
    const labelFilters = contextFilters
      .map((filter) => {
        if (!filter.fromParser && filter.enabled) {
          // escape backslashes in label as users can't escape them by themselves
          return `${filter.label}="${escapeLabelValueInExactSelector(filter.value)}"`;
        }
        return '';
      })
      // Filter empty strings
      .filter((label) => !!label)
      .join(',');

    let expr = `{${labelFilters}}`;

    // We need to have original query to get parser and include parsed labels
    // We only add parser and parsed labels if there is only one parser in query
    if (query && isQueryWithParser(query.expr).parserCount === 1) {
      const parser = getParserFromQuery(query.expr);
      if (parser) {
        expr = addParserToQuery(expr, parser);
        const parsedLabels = contextFilters.filter((filter) => filter.fromParser && filter.enabled);
        for (const parsedLabel of parsedLabels) {
          if (parsedLabel.enabled) {
            expr = addLabelToQuery(expr, parsedLabel.label, '=', parsedLabel.value);
          }
        }
      }
    }

    return expr;
  };

  processPipelineStagesToExpr = (currentExpr: string, query: LokiQuery | undefined): string => {
    let newExpr = currentExpr;
    const origExpr = query?.expr ?? '';

    if (isQueryWithParser(origExpr).parserCount > 1) {
      return newExpr;
    }

    const allNodePositions = getNodePositionsFromQuery(origExpr, [
      PipelineStage,
      LabelParser,
      Logfmt,
      Json,
      LineFilters,
      LabelFilter,
    ]);
    const pipelineStagePositions = allNodePositions.filter((position) => position.type?.id === PipelineStage);
    const otherNodePositions = allNodePositions.filter((position) => position.type?.id !== PipelineStage);

    for (const pipelineStagePosition of pipelineStagePositions) {
      // we don't process pipeline stages that contain label parsers, line filters or label filters
      if (otherNodePositions.some((position) => pipelineStagePosition.contains(position))) {
        continue;
      }

      newExpr += ` ${pipelineStagePosition.getExpression(origExpr)}`;
    }

    return newExpr;
  };

  queryContainsValidPipelineStages = (query: LokiQuery | undefined): boolean => {
    const origExpr = query?.expr ?? '';
    const allNodePositions = getNodePositionsFromQuery(origExpr, [
      PipelineStage,
      LabelParser,
      LineFilters,
      LabelFilter,
    ]);
    const pipelineStagePositions = allNodePositions.filter((position) => position.type?.id === PipelineStage);
    const otherNodePositions = allNodePositions.filter((position) => position.type?.id !== PipelineStage);

    return pipelineStagePositions.some((pipelineStagePosition) =>
      otherNodePositions.every((position) => pipelineStagePosition.contains(position) === false)
    );
  };

  getInitContextFilters = async (
    labels: Labels,
    query?: LokiQuery,
    timeRange?: TimeRange
  ): Promise<{ contextFilters: ContextFilter[]; preservedFiltersApplied: boolean }> => {
    let preservedFiltersApplied = false;
    if (!query || isEmpty(labels)) {
      return { contextFilters: [], preservedFiltersApplied };
    }

    // 1. First we need to get all labels from the log row's label
    // and correctly set parsed and not parsed labels
    let allLabels: string[] = [];
    if (!isQueryWithParser(query.expr).queryWithParser) {
      // If there is no parser, we use getLabelKeys because it has better caching
      // and all labels should already be fetched
      await this.datasource.languageProvider.start(timeRange);
      allLabels = this.datasource.languageProvider.getLabelKeys();
    } else {
      // If we have parser, we use fetchSeriesLabels to fetch actual labels for selected stream
      const stream = getStreamSelectorsFromQuery(query.expr);
      // We are using stream[0] as log query can always have just 1 stream selector
      const series = await this.datasource.languageProvider.fetchSeriesLabels(stream[0], { timeRange });
      allLabels = Object.keys(series);
    }

    const contextFilters: ContextFilter[] = [];
    Object.entries(labels).forEach(([label, value]) => {
      const filter: ContextFilter = {
        label,
        value: value,
        enabled: allLabels.includes(label),
        fromParser: !allLabels.includes(label),
      };

      contextFilters.push(filter);
    });

    // Secondly we check for preserved labels and update enabled state of filters based on that
    let preservedLabels: undefined | PreservedLabels = undefined;
    const preservedLabelsString = window.localStorage.getItem(LOKI_LOG_CONTEXT_PRESERVED_LABELS);
    if (preservedLabelsString) {
      try {
        preservedLabels = JSON.parse(preservedLabelsString);
        // Do nothing when error occurs
      } catch (e) {}
    }

    if (!preservedLabels) {
      // If we don't have preservedLabels, we return contextFilters as they are
      return { contextFilters, preservedFiltersApplied };
    } else {
      // Otherwise, we need to update filters based on preserved labels
      let arePreservedLabelsUsed = false;
      const newContextFilters = contextFilters.map((contextFilter) => {
        // We checked for undefined above
        if (preservedLabels!.removedLabels.includes(contextFilter.label)) {
          arePreservedLabelsUsed = true;
          return { ...contextFilter, enabled: false };
        }
        // We checked for undefined above
        if (preservedLabels!.selectedExtractedLabels.includes(contextFilter.label)) {
          arePreservedLabelsUsed = true;
          return { ...contextFilter, enabled: true };
        }
        return { ...contextFilter };
      });

      const isAtLeastOneRealLabelEnabled = newContextFilters.some(({ enabled, fromParser }) => enabled && !fromParser);
      if (!isAtLeastOneRealLabelEnabled) {
        // If we end up with no real labels enabled, we need to reset the init filters
        return { contextFilters, preservedFiltersApplied };
      } else {
        if (arePreservedLabelsUsed) {
          preservedFiltersApplied = true;
        }
        return { contextFilters: newContextFilters, preservedFiltersApplied };
      }
    }
  };
}<|MERGE_RESOLUTION|>--- conflicted
+++ resolved
@@ -17,13 +17,6 @@
 } from '@grafana/data';
 import { LabelParser, LabelFilter, LineFilters, PipelineStage, Logfmt, Json } from '@grafana/lezer-logql';
 import { Labels } from '@grafana/schema';
-<<<<<<< HEAD
-import store from 'app/core/store';
-=======
-import { notifyApp } from 'app/core/actions';
-import { createSuccessNotification } from 'app/core/copy/appNotification';
-import { dispatch } from 'app/store/store';
->>>>>>> b6bee6f7
 
 import { LokiContextUi } from './components/LokiContextUi';
 import { LokiDatasource, makeRequest, REF_ID_STARTER_LOG_ROW_CONTEXT } from './datasource';
