import { LRUCache } from 'lru-cache';
import Prism from 'prismjs';

<<<<<<< HEAD
import { LanguageProvider, AbstractQuery } from '@grafana/data';
import { extractLabelMatchers, processLabels, toPromLikeExpr } from 'app/plugins/datasource/prometheus/language_utils';
=======
import { dateTime, AbsoluteTimeRange, LanguageProvider, HistoryItem, AbstractQuery, KeyValue } from '@grafana/data';
import { CompletionItem, TypeaheadInput, TypeaheadOutput, CompletionItemGroup } from '@grafana/ui';
import {
  extractLabelMatchers,
  parseSelector,
  processLabels,
  toPromLikeExpr,
} from 'app/plugins/datasource/prometheus/language_utils';
>>>>>>> f5d04a06

import { LokiDatasource } from './datasource';
import {
  extractLabelKeysFromDataFrame,
  extractLogParserFromDataFrame,
  extractUnwrapLabelKeysFromDataFrame,
} from './responseUtils';
import syntax from './syntax';
import { ParserAndLabelKeysResult, LokiQuery, LokiQueryType } from './types';

const NS_IN_MS = 1000000;

export default class LokiLanguageProvider extends LanguageProvider {
  labelKeys: string[];
  labelFetchTs: number;
  started = false;
  datasource: LokiDatasource;

  /**
   *  Cache for labels of series. This is bit simplistic in the sense that it just counts responses each as a 1 and does
   *  not account for different size of a response. If that is needed a `length` function can be added in the options.
   *  10 as a max size is totally arbitrary right now.
   */
  private seriesCache = new LRUCache<string, Record<string, string[]>>({ max: 10 });
  private labelsCache = new LRUCache<string, string[]>({ max: 10 });

  constructor(datasource: LokiDatasource, initialValues?: any) {
    super();

    this.datasource = datasource;
    this.labelKeys = [];
    this.labelFetchTs = 0;

    Object.assign(this, initialValues);
  }

  request = async (url: string, params?: any): Promise<any> => {
    try {
      return await this.datasource.metadataRequest(url, params);
    } catch (error) {
      console.error(error);
    }

    return undefined;
  };

  /**
   * Initialize the language provider by fetching set of labels.
   */
  start = () => {
    if (!this.startTask) {
      this.startTask = this.fetchLabels().then(() => {
        this.started = true;
        return [];
      });
    }

    return this.startTask;
  };

  getLabelKeys(): string[] {
    return this.labelKeys;
  }

  importFromAbstractQuery(labelBasedQuery: AbstractQuery): LokiQuery {
    return {
      refId: labelBasedQuery.refId,
      expr: toPromLikeExpr(labelBasedQuery),
      queryType: LokiQueryType.Range,
    };
  }

  exportToAbstractQuery(query: LokiQuery): AbstractQuery {
    const lokiQuery = query.expr;
    if (!lokiQuery || lokiQuery.length === 0) {
      return { refId: query.refId, labelMatchers: [] };
    }
    const tokens = Prism.tokenize(lokiQuery, syntax);
    return {
      refId: query.refId,
      labelMatchers: extractLabelMatchers(tokens),
    };
  }

  /**
   * Wrapper method over fetchSeriesLabels to retrieve series labels and handle errors.
   * @todo do we need this? It's just a wrapper around fetchSeriesLabels. Maybe we can just use that directly?
   */
  async getSeriesLabels(selector: string) {
    try {
      return await this.fetchSeriesLabels(selector);
    } catch (error) {
      // TODO: better error handling
      console.error(error);
      return undefined;
    }
  }

  /**
   * Fetch all label keys
   * This asynchronous function returns all available label keys from the data source.
   * It returns a promise that resolves to an array of strings containing the label keys.
   *
   * @returns A promise containing an array of label keys.
   * @throws An error if the fetch operation fails.
   */
  async fetchLabels(): Promise<string[]> {
    const url = 'labels';
    const timeRange = this.datasource.getTimeRangeParams();
    this.labelFetchTs = Date.now().valueOf();

    const res = await this.request(url, timeRange);
    if (Array.isArray(res)) {
      const labels = res
        .slice()
        .sort()
        .filter((label) => label !== '__name__');
      this.labelKeys = labels;
      return this.labelKeys;
    }

    return [];
  }

  /**
   * Fetch series labels for a selector
   *
   * This method fetches labels for a given stream selector, such as `{job="grafana"}`.
   * It returns a promise that resolves to a record mapping label names to their corresponding values.
   *
   * @param streamSelector - The stream selector for which you want to retrieve labels.
   * @returns A promise containing a record of label names and their values.
   * @throws An error if the fetch operation fails.
   */
  fetchSeriesLabels = async (streamSelector: string): Promise<Record<string, string[]>> => {
    const interpolatedMatch = this.datasource.interpolateString(streamSelector);
    const url = 'series';
    const { start, end } = this.datasource.getTimeRangeParams();

    const cacheKey = this.generateCacheKey(url, start, end, interpolatedMatch);
    let value = this.seriesCache.get(cacheKey);
    if (!value) {
      const params = { 'match[]': interpolatedMatch, start, end };
      const data = await this.request(url, params);
      const { values } = processLabels(data);
      value = values;
      this.seriesCache.set(cacheKey, value);
    }
    return value;
  };

  /**
   * Fetch series for a selector. Use this for raw results. Use fetchSeriesLabels() to get labels.
   * @param match
   */
  fetchSeries = async (match: string): Promise<Array<Record<string, string>>> => {
    const url = 'series';
    const { start, end } = this.datasource.getTimeRangeParams();
    const params = { 'match[]': match, start, end };
    return await this.request(url, params);
  };

  // Cache key is a bit different here. We round up to a minute the intervals.
  // The rounding may seem strange but makes relative intervals like now-1h less prone to need separate request every
  // millisecond while still actually getting all the keys for the correct interval. This still can create problems
  // when user does not the newest values for a minute if already cached.
  generateCacheKey(url: string, start: number, end: number, param: string): string {
    return [url, this.roundTime(start), this.roundTime(end), param].join();
  }

  // Round nanoseconds epoch to nearest 5 minute interval
  roundTime(nanoseconds: number): number {
    return nanoseconds ? Math.floor(nanoseconds / NS_IN_MS / 1000 / 60 / 5) : 0;
  }

  /**
   * @todo remove this in favor of fetchLabelValues as it is the same thing
   */
  async getLabelValues(key: string): Promise<string[]> {
    return await this.fetchLabelValues(key);
  }

  /**
   * Fetch label values
   *
   * This asynchronous function fetches values associated with a specified label name.
   * It returns a promise that resolves to an array of strings containing the label values.
   *
   * @param labelName - The name of the label for which you want to retrieve values.
   * @param options - (Optional) An object containing additional options - currently only stream selector.
   * @param options.streamSelector - (Optional) The stream selector to filter label values. If not provided, all label values are fetched.
   * @returns A promise containing an array of label values.
   * @throws An error if the fetch operation fails.
   */
  async fetchLabelValues(labelName: string, options?: { streamSelector?: string }): Promise<string[]> {
    const label = encodeURIComponent(this.datasource.interpolateString(labelName));
    const streamParam = options?.streamSelector
      ? encodeURIComponent(this.datasource.interpolateString(options.streamSelector))
      : undefined;

    const url = `label/${label}/values`;
    const rangeParams = this.datasource.getTimeRangeParams();
    const { start, end } = rangeParams;
    const params: KeyValue<string | number> = { start, end };
    let paramCacheKey = label;

    if (streamParam) {
      params.query = streamParam;
      paramCacheKey += streamParam;
    }

    const cacheKey = this.generateCacheKey(url, start, end, paramCacheKey);

    let labelValues = this.labelsCache.get(cacheKey);
    if (!labelValues) {
      // Clear value when requesting new one. Empty object being truthy also makes sure we don't request twice.
      this.labelsCache.set(cacheKey, []);
      const res = await this.request(url, params);
      if (Array.isArray(res)) {
        labelValues = res.slice().sort();
        this.labelsCache.set(cacheKey, labelValues);
      }
    }

    return labelValues ?? [];
  }

  /**
   * Get parser and label keys for a selector
   *
   * This asynchronous function is used to fetch parsers and label keys for a selected log stream based on sampled lines.
   * It returns a promise that resolves to an object with the following properties:
   *
   * - `extractedLabelKeys`: An array of available label keys associated with the log stream.
   * - `hasJSON`: A boolean indicating whether JSON parsing is available for the stream.
   * - `hasLogfmt`: A boolean indicating whether Logfmt parsing is available for the stream.
   * - `hasPack`: A boolean indicating whether Pack parsing is available for the stream.
   * - `unwrapLabelKeys`: An array of label keys that can be used for unwrapping log data.
   *
   * @param streamSelector - The selector for the log stream you want to analyze.
   * @returns A promise containing an object with parser and label key information.
   * @throws An error if the fetch operation fails.
   */
  async getParserAndLabelKeys(streamSelector: string): Promise<ParserAndLabelKeysResult> {
    const series = await this.datasource.getDataSamples({ expr: streamSelector, refId: 'data-samples' });

    if (!series.length) {
      return { extractedLabelKeys: [], unwrapLabelKeys: [], hasJSON: false, hasLogfmt: false, hasPack: false };
    }

    const { hasLogfmt, hasJSON, hasPack } = extractLogParserFromDataFrame(series[0]);

    return {
      extractedLabelKeys: extractLabelKeysFromDataFrame(series[0]),
      unwrapLabelKeys: extractUnwrapLabelKeysFromDataFrame(series[0]),
      hasJSON,
      hasPack,
      hasLogfmt,
    };
  }
}<|MERGE_RESOLUTION|>--- conflicted
+++ resolved
@@ -1,19 +1,8 @@
 import { LRUCache } from 'lru-cache';
 import Prism from 'prismjs';
 
-<<<<<<< HEAD
-import { LanguageProvider, AbstractQuery } from '@grafana/data';
+import { LanguageProvider, AbstractQuery, KeyValue } from '@grafana/data';
 import { extractLabelMatchers, processLabels, toPromLikeExpr } from 'app/plugins/datasource/prometheus/language_utils';
-=======
-import { dateTime, AbsoluteTimeRange, LanguageProvider, HistoryItem, AbstractQuery, KeyValue } from '@grafana/data';
-import { CompletionItem, TypeaheadInput, TypeaheadOutput, CompletionItemGroup } from '@grafana/ui';
-import {
-  extractLabelMatchers,
-  parseSelector,
-  processLabels,
-  toPromLikeExpr,
-} from 'app/plugins/datasource/prometheus/language_utils';
->>>>>>> f5d04a06
 
 import { LokiDatasource } from './datasource';
 import {
