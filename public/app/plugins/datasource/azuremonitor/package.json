--- conflicted
+++ resolved
@@ -5,21 +5,12 @@
   "version": "11.1.0-pre",
   "dependencies": {
     "@emotion/css": "11.11.2",
-<<<<<<< HEAD
-    "@grafana/data": "10.4.0-pre",
-    "@grafana/experimental": "1.7.8",
-    "@grafana/runtime": "10.4.0-pre",
-    "@grafana/schema": "10.4.0-pre",
-    "@grafana/ui": "10.4.0-pre",
-    "@kusto/monaco-kusto": "^10.0.0",
-=======
     "@grafana/data": "11.1.0-pre",
     "@grafana/experimental": "1.7.10",
     "@grafana/runtime": "11.1.0-pre",
     "@grafana/schema": "11.1.0-pre",
     "@grafana/ui": "11.1.0-pre",
-    "@kusto/monaco-kusto": "^7.4.0",
->>>>>>> 96c626d3
+    "@kusto/monaco-kusto": "^10.0.0",
     "fast-deep-equal": "^3.1.3",
     "i18next": "^23.0.0",
     "immer": "10.0.4",
