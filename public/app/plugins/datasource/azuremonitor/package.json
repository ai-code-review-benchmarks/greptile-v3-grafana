{
  "name": "@grafana-plugins/grafana-azure-monitor-datasource",
  "description": "Grafana data source for Azure Monitor",
  "private": true,
<<<<<<< HEAD
  "version": "10.4.2",
  "dependencies": {
    "@emotion/css": "11.11.2",
    "@grafana/data": "10.4.2",
    "@grafana/experimental": "1.7.10",
    "@grafana/runtime": "10.4.2",
    "@grafana/schema": "10.4.2",
    "@grafana/ui": "10.4.2",
    "@kusto/monaco-kusto": "^7.4.0",
=======
  "version": "11.1.0",
  "dependencies": {
    "@emotion/css": "11.11.2",
    "@grafana/data": "11.1.0",
    "@grafana/experimental": "1.7.11",
    "@grafana/runtime": "11.1.0",
    "@grafana/schema": "11.1.0",
    "@grafana/ui": "11.1.0",
    "@kusto/monaco-kusto": "^10.0.0",
>>>>>>> 5b85c4c2
    "fast-deep-equal": "^3.1.3",
    "i18next": "^23.0.0",
    "immer": "10.1.1",
    "lodash": "4.17.21",
    "monaco-editor": "0.34.1",
    "prismjs": "1.29.0",
    "react": "18.2.0",
    "react-dom": "18.2.0",
    "react-select": "5.8.0",
    "react-use": "17.5.0",
    "rxjs": "7.8.1",
    "tslib": "2.6.3"
  },
  "devDependencies": {
<<<<<<< HEAD
    "@grafana/e2e-selectors": "10.4.2",
    "@grafana/plugin-configs": "10.4.2",
    "@testing-library/react": "14.2.1",
=======
    "@grafana/e2e-selectors": "11.1.0",
    "@grafana/plugin-configs": "11.1.0",
    "@testing-library/dom": "10.0.0",
    "@testing-library/react": "15.0.2",
>>>>>>> 5b85c4c2
    "@testing-library/user-event": "14.5.2",
    "@types/jest": "29.5.12",
    "@types/lodash": "4.17.4",
    "@types/node": "20.14.2",
    "@types/prismjs": "1.26.4",
    "@types/react": "18.3.3",
    "@types/react-dom": "18.2.25",
    "@types/testing-library__jest-dom": "5.14.9",
    "react-select-event": "5.5.1",
    "ts-node": "10.9.2",
    "typescript": "5.4.5",
    "webpack": "5.91.0"
  },
  "peerDependencies": {
    "@grafana/runtime": "*"
  },
  "scripts": {
    "build": "webpack -c ./webpack.config.ts --env production",
    "build:commit": "webpack -c ./webpack.config.ts --env production --env commit=$(git rev-parse --short HEAD)",
    "dev": "webpack -w -c ./webpack.config.ts --env development"
  },
  "packageManager": "yarn@4.2.2"
}<|MERGE_RESOLUTION|>--- conflicted
+++ resolved
@@ -2,17 +2,6 @@
   "name": "@grafana-plugins/grafana-azure-monitor-datasource",
   "description": "Grafana data source for Azure Monitor",
   "private": true,
-<<<<<<< HEAD
-  "version": "10.4.2",
-  "dependencies": {
-    "@emotion/css": "11.11.2",
-    "@grafana/data": "10.4.2",
-    "@grafana/experimental": "1.7.10",
-    "@grafana/runtime": "10.4.2",
-    "@grafana/schema": "10.4.2",
-    "@grafana/ui": "10.4.2",
-    "@kusto/monaco-kusto": "^7.4.0",
-=======
   "version": "11.1.0",
   "dependencies": {
     "@emotion/css": "11.11.2",
@@ -22,7 +11,6 @@
     "@grafana/schema": "11.1.0",
     "@grafana/ui": "11.1.0",
     "@kusto/monaco-kusto": "^10.0.0",
->>>>>>> 5b85c4c2
     "fast-deep-equal": "^3.1.3",
     "i18next": "^23.0.0",
     "immer": "10.1.1",
@@ -37,16 +25,10 @@
     "tslib": "2.6.3"
   },
   "devDependencies": {
-<<<<<<< HEAD
-    "@grafana/e2e-selectors": "10.4.2",
-    "@grafana/plugin-configs": "10.4.2",
-    "@testing-library/react": "14.2.1",
-=======
     "@grafana/e2e-selectors": "11.1.0",
     "@grafana/plugin-configs": "11.1.0",
     "@testing-library/dom": "10.0.0",
     "@testing-library/react": "15.0.2",
->>>>>>> 5b85c4c2
     "@testing-library/user-event": "14.5.2",
     "@types/jest": "29.5.12",
     "@types/lodash": "4.17.4",
