import { from, lastValueFrom, Observable } from 'rxjs';

import {
  CustomVariableSupport,
  DataQueryRequest,
  DataQueryResponse,
  MetricFindValue,
  toDataFrame,
} from '@grafana/data';
import { getTemplateSrv, TemplateSrv } from '@grafana/runtime';

import { resourceTypes } from './azureMetadata';
import UrlBuilder from './azure_monitor/url_builder';
import VariableEditor from './components/VariableEditor/VariableEditor';
import DataSource from './datasource';
import { migrateQuery } from './grafanaTemplateVariableFns';
import { AzureMonitorQuery, AzureQueryType } from './types';
import { GrafanaTemplateVariableQuery } from './types/templateVariables';
import messageFromError from './utils/messageFromError';

export class VariableSupport extends CustomVariableSupport<DataSource, AzureMonitorQuery> {
  constructor(
    private readonly datasource: DataSource,
    private readonly templateSrv: TemplateSrv = getTemplateSrv()
  ) {
    super();
    this.datasource = datasource;
  }

  editor = VariableEditor;

  hasValue(...values: string[]) {
    return values.every((v) => !!this.templateSrv.replace(v));
  }

  query(request: DataQueryRequest<AzureMonitorQuery>): Observable<DataQueryResponse> {
    const promisedResults = async () => {
      const queryObj = await migrateQuery(request.targets[0], { datasource: this.datasource });

      try {
        switch (queryObj.queryType) {
          case AzureQueryType.SubscriptionsQuery:
            const res = await this.datasource.getSubscriptions();
            return {
              data: res?.length ? [toDataFrame(res)] : [],
            };
          case AzureQueryType.ResourceGroupsQuery:
            if (queryObj.subscription && this.hasValue(queryObj.subscription)) {
              const rgs = await this.datasource.getResourceGroups(queryObj.subscription);
              return {
                data: rgs?.length ? [toDataFrame(rgs)] : [],
              };
            }
            return { data: [] };
          case AzureQueryType.NamespacesQuery:
            if (queryObj.subscription && this.hasValue(queryObj.subscription)) {
<<<<<<< HEAD
              if (queryObj.resourceGroup) {
                const rgs = await this.datasource.getMetricNamespaces(
                  queryObj.subscription,
                  queryObj.resourceGroup,
                  undefined,
                  false,
                  true
                );
                return {
                  data: rgs?.length ? [toDataFrame(rgs)] : [],
                };
              } else {
                return {
                  data: resourceTypes.map((resourceType) => toDataFrame([{ text: resourceType, value: resourceType }])),
                };
              }
=======
              const namespaces = await this.datasource.getMetricNamespaces(
                queryObj.subscription,
                queryObj.resourceGroup,
                undefined,
                false,
                true
              );
              return {
                data: namespaces?.length ? [toDataFrame(namespaces)] : [],
              };
>>>>>>> 0d527864
            }
            return { data: [] };
          case AzureQueryType.ResourceNamesQuery:
            if (queryObj.subscription && this.hasValue(queryObj.subscription)) {
              const rgs = await this.datasource.getResourceNames(
                queryObj.subscription,
                queryObj.resourceGroup,
                queryObj.namespace,
                queryObj.region
              );
              return {
                data: rgs?.length ? [toDataFrame(rgs)] : [],
              };
            }
            return { data: [] };
          case AzureQueryType.MetricNamesQuery:
            if (
              queryObj.subscription &&
              queryObj.resourceGroup &&
              queryObj.namespace &&
              queryObj.resource &&
              this.hasValue(queryObj.subscription, queryObj.resourceGroup, queryObj.namespace, queryObj.resource)
            ) {
              const rgs = await this.datasource.getMetricNames(
                queryObj.subscription,
                queryObj.resourceGroup,
                queryObj.namespace,
                queryObj.resource
              );
              return {
                data: rgs?.length ? [toDataFrame(rgs)] : [],
              };
            }
            return { data: [] };
          case AzureQueryType.WorkspacesQuery:
            if (queryObj.subscription && this.hasValue(queryObj.subscription)) {
              const rgs = await this.datasource.getAzureLogAnalyticsWorkspaces(queryObj.subscription);
              return {
                data: rgs?.length ? [toDataFrame(rgs)] : [],
              };
            }
            return { data: [] };
          case AzureQueryType.GrafanaTemplateVariableFn:
            if (queryObj.grafanaTemplateVariableFn) {
              const templateVariablesResults = await this.callGrafanaTemplateVariableFn(
                queryObj.grafanaTemplateVariableFn
              );
              return {
                data: templateVariablesResults?.length ? [toDataFrame(templateVariablesResults)] : [],
              };
            }
            return { data: [] };
          case AzureQueryType.LocationsQuery:
            if (queryObj.subscription && this.hasValue(queryObj.subscription)) {
              const locationMap = await this.datasource.azureMonitorDatasource.getLocations([queryObj.subscription]);
              const res: Array<{ text: string; value: string }> = [];
              locationMap.forEach((loc) => {
                res.push({ text: loc.displayName, value: loc.name });
              });
              return {
                data: res?.length ? [toDataFrame(res)] : [],
              };
            }
          case AzureQueryType.CustomNamespacesQuery:
            if (
              queryObj.subscription &&
              queryObj.resourceGroup &&
              queryObj.namespace &&
              queryObj.resource &&
              this.hasValue(queryObj.subscription, queryObj.resourceGroup, queryObj.namespace, queryObj.resource)
            ) {
              const resourceUri = UrlBuilder.buildResourceUri(this.templateSrv, {
                subscription: queryObj.subscription,
                resourceGroup: queryObj.resourceGroup,
                metricNamespace: queryObj.namespace,
                resourceName: queryObj.resource,
              });
              const res = await this.datasource.getMetricNamespaces(
                queryObj.subscription,
                queryObj.resourceGroup,
                resourceUri,
                true
              );
              return {
                data: res?.length ? [toDataFrame(res)] : [],
              };
            }
            return { data: [] };
          case AzureQueryType.CustomMetricNamesQuery:
            if (
              queryObj.subscription &&
              queryObj.resourceGroup &&
              queryObj.namespace &&
              queryObj.resource &&
              queryObj.customNamespace &&
              this.hasValue(
                queryObj.subscription,
                queryObj.resourceGroup,
                queryObj.namespace,
                queryObj.resource,
                queryObj.customNamespace
              )
            ) {
              const rgs = await this.datasource.getMetricNames(
                queryObj.subscription,
                queryObj.resourceGroup,
                queryObj.namespace,
                queryObj.resource,
                queryObj.customNamespace
              );
              return {
                data: rgs?.length ? [toDataFrame(rgs)] : [],
              };
            }
            return { data: [] };
          default:
            request.targets[0] = queryObj;
            const queryResp = await lastValueFrom(this.datasource.query(request));
            return {
              data: queryResp.data,
              error: queryResp.error ? new Error(messageFromError(queryResp.error)) : undefined,
            };
        }
      } catch (err) {
        return { data: [], error: new Error(messageFromError(err)) };
      }
    };

    return from(promisedResults());
  }

  // Deprecated
  callGrafanaTemplateVariableFn(query: GrafanaTemplateVariableQuery): Promise<MetricFindValue[]> | null {
    if (query.kind === 'SubscriptionsQuery') {
      return this.datasource.getSubscriptions();
    }

    if (query.kind === 'ResourceGroupsQuery') {
      return this.datasource.getResourceGroups(this.replaceVariable(query.subscription));
    }

    if (query.kind === 'ResourceNamesQuery') {
      return this.datasource.getResourceNames(
        this.replaceVariable(query.subscription),
        this.replaceVariable(query.resourceGroup),
        this.replaceVariable(query.metricNamespace)
      );
    }

    if (query.kind === 'MetricNamespaceQuery') {
      return this.datasource.azureMonitorDatasource.getMetricNamespaces(query, true);
    }

    if (query.kind === 'MetricNamesQuery') {
      return this.datasource.azureMonitorDatasource.getMetricNames(query);
    }

    if (query.kind === 'WorkspacesQuery') {
      return this.datasource.azureLogAnalyticsDatasource.getWorkspaces(this.replaceVariable(query.subscription));
    }

    return null;
  }

  replaceVariable(metric: string) {
    return this.templateSrv.replace((metric || '').trim());
  }
}<|MERGE_RESOLUTION|>--- conflicted
+++ resolved
@@ -9,7 +9,6 @@
 } from '@grafana/data';
 import { getTemplateSrv, TemplateSrv } from '@grafana/runtime';
 
-import { resourceTypes } from './azureMetadata';
 import UrlBuilder from './azure_monitor/url_builder';
 import VariableEditor from './components/VariableEditor/VariableEditor';
 import DataSource from './datasource';
@@ -54,24 +53,6 @@
             return { data: [] };
           case AzureQueryType.NamespacesQuery:
             if (queryObj.subscription && this.hasValue(queryObj.subscription)) {
-<<<<<<< HEAD
-              if (queryObj.resourceGroup) {
-                const rgs = await this.datasource.getMetricNamespaces(
-                  queryObj.subscription,
-                  queryObj.resourceGroup,
-                  undefined,
-                  false,
-                  true
-                );
-                return {
-                  data: rgs?.length ? [toDataFrame(rgs)] : [],
-                };
-              } else {
-                return {
-                  data: resourceTypes.map((resourceType) => toDataFrame([{ text: resourceType, value: resourceType }])),
-                };
-              }
-=======
               const namespaces = await this.datasource.getMetricNamespaces(
                 queryObj.subscription,
                 queryObj.resourceGroup,
@@ -82,7 +63,6 @@
               return {
                 data: namespaces?.length ? [toDataFrame(namespaces)] : [],
               };
->>>>>>> 0d527864
             }
             return { data: [] };
           case AzureQueryType.ResourceNamesQuery:
