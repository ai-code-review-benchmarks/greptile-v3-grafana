--- conflicted
+++ resolved
@@ -36,13 +36,9 @@
   query: AzureMonitorQuery;
   basicLogsEnabled: boolean;
   onQueryChange: (newQuery: AzureMonitorQuery) => void;
-<<<<<<< HEAD
   schema: EngineSchema;
   variableOptionGroup: { label: string; options: AzureMonitorOption[] };
-=======
-  schema?: EngineSchema;
   templateVariableOptions: SelectableValue<string>;
->>>>>>> 43cda1f1
   datasource: Datasource;
   timeRange?: TimeRange;
   isLoadingSchema: boolean;
