import { css } from '@emotion/css';
import { debounce } from 'lodash';
import React, { useCallback, useMemo, useState } from 'react';

import { CoreApp, QueryEditorProps } from '@grafana/data';
import { config, reportInteraction } from '@grafana/runtime';
import { Alert, Button, CodeEditor, Space } from '@grafana/ui';

import AzureMonitorDatasource from '../../datasource';
import { selectors } from '../../e2e/selectors';
import {
  AzureDataSourceJsonData,
  AzureMonitorErrorish,
  AzureMonitorOption,
  AzureMonitorQuery,
  AzureQueryType,
} from '../../types';
import useLastError from '../../utils/useLastError';
import ArgQueryEditor from '../ArgQueryEditor';
import LogsQueryEditor from '../LogsQueryEditor';
import { AzureCheatSheetModal } from '../LogsQueryEditor/AzureCheatSheetModal';
import NewMetricsQueryEditor from '../MetricsQueryEditor/MetricsQueryEditor';
import TracesQueryEditor from '../TracesQueryEditor';

import { QueryHeader } from './QueryHeader';
import usePreparedQuery from './usePreparedQuery';

export type AzureMonitorQueryEditorProps = QueryEditorProps<
  AzureMonitorDatasource,
  AzureMonitorQuery,
  AzureDataSourceJsonData
>;

const QueryEditor = ({
  app,
  query: baseQuery,
  datasource,
  onChange,
  onRunQuery: baseOnRunQuery,
  data,
  range,
}: AzureMonitorQueryEditorProps) => {
  const [errorMessage, setError] = useLastError();
  const onRunQuery = useMemo(() => debounce(baseOnRunQuery, 500), [baseOnRunQuery]);
  const [azureLogsCheatSheetModalOpen, setAzureLogsCheatSheetModalOpen] = useState(false);

  const onQueryChange = useCallback(
    (newQuery: AzureMonitorQuery) => {
      onChange(newQuery);
      onRunQuery();
    },
    [onChange, onRunQuery]
  );

  const query = usePreparedQuery(baseQuery, onQueryChange);

  const subscriptionId = query.subscription || datasource.azureMonitorDatasource.defaultSubscriptionId;
  const variableOptionGroup = {
    label: 'Template Variables',
    options: datasource.getVariables().map((v) => ({ label: v, value: v })),
  };

  const isAzureAuthenticated = config.bootData.user.authenticatedBy === 'oauth_azuread';

  if (datasource.currentUserAuth) {
    if (
      app === CoreApp.UnifiedAlerting &&
      (!config.azure.userIdentityFallbackCredentialsEnabled || !datasource.currentUserAuthFallbackAvailable)
    ) {
      return <UserAuthFallbackAlert />;
    }
    if (!isAzureAuthenticated) {
      return <UserAuthAlert />;
    }
  }

  return (
    <div data-testid="azure-monitor-query-editor">
      <AzureCheatSheetModal
        datasource={datasource.azureLogAnalyticsDatasource}
        isOpen={azureLogsCheatSheetModalOpen}
        onClose={() => setAzureLogsCheatSheetModalOpen(false)}
        onChange={(a) => onChange({ ...a, queryType: AzureQueryType.LogAnalytics })}
      />
      <div className={css({ display: 'flex', alignItems: 'center' })}>
        <QueryHeader query={query} onQueryChange={onQueryChange} />
        {query.queryType === AzureQueryType.LogAnalytics && (
          <Button
            aria-label="Azure logs kick start your query button"
            variant="secondary"
            size="sm"
            onClick={() => {
              setAzureLogsCheatSheetModalOpen((prevValue) => !prevValue);

              reportInteraction('grafana_azure_logs_query_patterns_opened', {
                version: 'v2',
                editorMode: query.azureLogAnalytics,
              });
            }}
          >
            Kick start your query
          </Button>
        )}
      </div>
      <EditorForQueryType
        data={data}
        subscriptionId={subscriptionId}
        query={query}
        datasource={datasource}
        onChange={onQueryChange}
        variableOptionGroup={variableOptionGroup}
        setError={setError}
        range={range}
      />

      {errorMessage && (
        <>
          <Space v={2} />
          <Alert severity="error" title="An error occurred while requesting metadata from Azure Monitor">
            {errorMessage instanceof Error ? errorMessage.message : errorMessage}
          </Alert>
        </>
      )}
    </div>
  );
};

interface EditorForQueryTypeProps extends Omit<AzureMonitorQueryEditorProps, 'onRunQuery'> {
  subscriptionId?: string;
  variableOptionGroup: { label: string; options: AzureMonitorOption[] };
  setError: (source: string, error: AzureMonitorErrorish | undefined) => void;
}

const EditorForQueryType = ({
  data,
  subscriptionId,
  query,
  datasource,
  variableOptionGroup,
  onChange,
  setError,
  range,
}: EditorForQueryTypeProps) => {
  switch (query.queryType) {
    case AzureQueryType.AzureMonitor:
      return (
        <NewMetricsQueryEditor
          data={data}
          query={query}
          datasource={datasource}
          onChange={onChange}
          variableOptionGroup={variableOptionGroup}
          setError={setError}
        />
      );

    case AzureQueryType.LogAnalytics:
      return (
        <LogsQueryEditor
          data={data}
          subscriptionId={subscriptionId}
          query={query}
          datasource={datasource}
          onChange={onChange}
          variableOptionGroup={variableOptionGroup}
          setError={setError}
          timeRange={range}
        />
      );

    case AzureQueryType.AzureResourceGraph:
      return (
        <ArgQueryEditor
          subscriptionId={subscriptionId}
          query={query}
          datasource={datasource}
          onChange={onChange}
          variableOptionGroup={variableOptionGroup}
          setError={setError}
        />
      );

    case AzureQueryType.AzureTraces:
      return (
        <TracesQueryEditor
          subscriptionId={subscriptionId}
          query={query}
          datasource={datasource}
          onChange={onChange}
          variableOptionGroup={variableOptionGroup}
          setError={setError}
          range={range}
        />
      );

    default:
      const type = query.queryType as unknown;
      return (
        <Alert title="Unknown query type">
          {(type === 'Application Insights' || type === 'Insights Analytics') && (
            <>
              {type} was deprecated in Grafana 9. See the{' '}
              <a
                href="https://grafana.com/docs/grafana/latest/datasources/azure-monitor/#application-insights-and-insights-analytics-removed"
                target="_blank"
                rel="noreferrer"
              >
                deprecation notice
              </a>{' '}
              to get more information about how to migrate your queries. This is the current query definition:
              <CodeEditor height="200px" readOnly language="json" value={JSON.stringify(query, null, 4)} />
            </>
          )}
        </Alert>
      );
  }
};

const UserAuthAlert = () => {
  return (
    <Alert title="Unsupported authentication provider" data-testid={selectors.components.queryEditor.userAuthAlert}>
      <>
        Usage of this data source requires you to be authenticated via Azure Entra (formerly Azure Active Directory).
<<<<<<< HEAD
        Please review the documentation for more information.
=======
        Please review the{' '}
        <a
          href="https://grafana.com/docs/grafana/latest/datasources/azure-monitor/#configure-current-user-authentication"
          target="_blank"
          rel="noreferrer"
        >
          documentation
        </a>{' '}
        for more information.
>>>>>>> 71a267e4
      </>
    </Alert>
  );
};

const UserAuthFallbackAlert = () => {
  return (
    <Alert
      title="No fallback credentials available"
      data-testid={selectors.components.queryEditor.userAuthFallbackAlert}
    >
      <>
        Data source backend features (such as alerting) require service credentials to function. This data source is
<<<<<<< HEAD
        either configured without service credential fallback or the fallback functionality is disabled. Please review
        the documentation for more information.
=======
        configured without service credential fallback, or the fallback functionality is disabled. Please review the{' '}
        <a
          href="https://grafana.com/docs/grafana/latest/datasources/azure-monitor/#configure-current-user-authentication"
          target="_blank"
          rel="noreferrer"
        >
          documentation
        </a>{' '}
        for more information.
>>>>>>> 71a267e4
      </>
    </Alert>
  );
};

export default QueryEditor;<|MERGE_RESOLUTION|>--- conflicted
+++ resolved
@@ -221,9 +221,6 @@
     <Alert title="Unsupported authentication provider" data-testid={selectors.components.queryEditor.userAuthAlert}>
       <>
         Usage of this data source requires you to be authenticated via Azure Entra (formerly Azure Active Directory).
-<<<<<<< HEAD
-        Please review the documentation for more information.
-=======
         Please review the{' '}
         <a
           href="https://grafana.com/docs/grafana/latest/datasources/azure-monitor/#configure-current-user-authentication"
@@ -233,7 +230,6 @@
           documentation
         </a>{' '}
         for more information.
->>>>>>> 71a267e4
       </>
     </Alert>
   );
@@ -247,10 +243,6 @@
     >
       <>
         Data source backend features (such as alerting) require service credentials to function. This data source is
-<<<<<<< HEAD
-        either configured without service credential fallback or the fallback functionality is disabled. Please review
-        the documentation for more information.
-=======
         configured without service credential fallback, or the fallback functionality is disabled. Please review the{' '}
         <a
           href="https://grafana.com/docs/grafana/latest/datasources/azure-monitor/#configure-current-user-authentication"
@@ -260,7 +252,6 @@
           documentation
         </a>{' '}
         for more information.
->>>>>>> 71a267e4
       </>
     </Alert>
   );
