--- conflicted
+++ resolved
@@ -72,13 +72,9 @@
   const [isLoadingSubscriptions, setIsLoadingSubscriptions] = useState(false);
   const [namespaces, setNamespaces] = useState<Array<ComboboxOption<string>>>([]);
   const [isLoadingNamespaces, setIsLoadingNamespaces] = useState(false);
-<<<<<<< HEAD
   const [locations, setLocations] = useState<Array<ComboboxOption<string>>>([]);
   const [isLoadingLocations, setIsLoadingLocations] = useState(false);
-  const [filters, setFilters] = useState<{ subscriptions: string[]; types: string[]; locations: string[] }>({
-=======
   const [filters, setFilters] = useState<ResourceGraphFilters>({
->>>>>>> 1f2a2779
     subscriptions: [],
     types: [],
     locations: [],
