--- conflicted
+++ resolved
@@ -425,12 +425,9 @@
     if (filters.types && filters.types.length > 0) {
       filtersQuery += `| where type in (${filters.types.map((t) => `"${t.toLowerCase()}"`).join(',')})\n`;
     }
-<<<<<<< HEAD
-=======
     if (filters.locations && filters.locations.length > 0) {
       filtersQuery += `| where location in (${filters.locations.map((l) => `"${l.toLowerCase()}"`).join(',')})\n`;
     }
->>>>>>> 264b7434
   }
 
   return filtersQuery;
