{
  "type": "datasource",
  "name": "Azure Monitor",
  "id": "grafana-azure-monitor-datasource",
  "category": "cloud",

  "info": {
    "description": "Data source for Microsoft Azure Monitor & Application Insights",
    "author": {
      "name": "Grafana Labs",
      "url": "https://grafana.com"
    },
    "keywords": ["azure", "monitor", "Application Insights", "Log Analytics", "App Insights"],
    "logos": {
      "small": "img/logo.jpg",
      "large": "img/logo.jpg"
    },
    "links": [
      { "name": "Learn more", "url": "https://github.com/grafana/azure-monitor-datasource" },
      { "name": "Apache License", "url": "https://github.com/grafana/azure-monitor-datasource/blob/master/LICENSE" }
    ],
    "screenshots": [
      { "name": "Azure Contoso Loans", "path": "img/contoso_loans_grafana_dashboard.png" },
      { "name": "Azure Monitor Network", "path": "img/azure_monitor_network.png" },
      { "name": "Azure Monitor CPU", "path": "img/azure_monitor_cpu.png" }
    ],
    "version": "0.3.0",
    "updated": "2018-12-06"
  },

  "routes": [
    {
      "path": "azuremonitor",
      "method": "*",
      "url": "https://management.azure.com",
      "authType": "azure",
      "tokenAuth": {
        "scopes": ["https://management.azure.com/.default"],
        "params": {
          "azure_auth_type": "{{.JsonData.azureAuthType | orEmpty}}",
          "azure_cloud": "AzureCloud",
          "tenant_id": "{{.JsonData.tenantId | orEmpty}}",
          "client_id": "{{.JsonData.clientId | orEmpty}}",
          "client_secret": "{{.SecureJsonData.clientSecret | orEmpty}}"
        }
      },
      "headers": [{ "name": "x-ms-app", "content": "Grafana" }]
    },
    {
      "path": "govazuremonitor",
      "method": "*",
      "url": "https://management.usgovcloudapi.net",
      "authType": "azure",
      "tokenAuth": {
        "scopes": ["https://management.usgovcloudapi.net/.default"],
        "params": {
          "azure_auth_type": "{{.JsonData.azureAuthType | orEmpty}}",
          "azure_cloud": "AzureUSGovernment",
          "tenant_id": "{{.JsonData.tenantId | orEmpty}}",
          "client_id": "{{.JsonData.clientId | orEmpty}}",
          "client_secret": "{{.SecureJsonData.clientSecret | orEmpty}}"
        }
      },
      "headers": [{ "name": "x-ms-app", "content": "Grafana" }]
    },
    {
      "path": "germanyazuremonitor",
      "method": "*",
      "url": "https://management.microsoftazure.de",
      "authType": "azure",
      "tokenAuth": {
        "scopes": ["https://management.microsoftazure.de/.default"],
        "params": {
          "azure_auth_type": "{{.JsonData.azureAuthType | orEmpty}}",
          "azure_cloud": "AzureGermanCloud",
          "tenant_id": "{{.JsonData.tenantId | orEmpty}}",
          "client_id": "{{.JsonData.clientId | orEmpty}}",
          "client_secret": "{{.SecureJsonData.clientSecret | orEmpty}}"
        }
      },
      "headers": [{ "name": "x-ms-app", "content": "Grafana" }]
    },
    {
      "path": "chinaazuremonitor",
      "method": "*",
      "url": "https://management.chinacloudapi.cn",
      "authType": "azure",
      "tokenAuth": {
        "scopes": ["https://management.chinacloudapi.cn/.default"],
        "params": {
          "azure_auth_type": "{{.JsonData.azureAuthType | orEmpty}}",
          "azure_cloud": "AzureChinaCloud",
          "tenant_id": "{{.JsonData.tenantId | orEmpty}}",
          "client_id": "{{.JsonData.clientId | orEmpty}}",
          "client_secret": "{{.SecureJsonData.clientSecret | orEmpty}}"
        }
      },
      "headers": [{ "name": "x-ms-app", "content": "Grafana" }]
    },
    {
      "path": "appinsights",
      "method": "GET",
      "url": "https://api.applicationinsights.io",
      "headers": [
        { "name": "X-API-Key", "content": "{{.SecureJsonData.appInsightsApiKey}}" },
        { "name": "x-ms-app", "content": "Grafana" }
      ]
    },
    {
      "path": "chinaappinsights",
      "method": "GET",
      "url": "https://api.applicationinsights.azure.cn",
      "headers": [
        { "name": "X-API-Key", "content": "{{.SecureJsonData.appInsightsApiKey}}" },
        { "name": "x-ms-app", "content": "Grafana" }
      ]
    },
    {
<<<<<<< HEAD
=======
      "path": "workspacesloganalytics",
      "method": "*",
      "url": "https://management.azure.com",
      "authType": "azure",
      "tokenAuth": {
        "scopes": ["https://management.azure.com/.default"],
        "params": {
          "azure_auth_type": "{{.JsonData.azureAuthType | orEmpty}}",
          "azure_cloud": "AzureCloud",
          "tenant_id": "{{.JsonData.logAnalyticsTenantId | orEmpty}}",
          "client_id": "{{.JsonData.logAnalyticsClientId | orEmpty}}",
          "client_secret": "{{.SecureJsonData.logAnalyticsClientSecret | orEmpty}}"
        }
      },
      "headers": [{ "name": "x-ms-app", "content": "Grafana" }]
    },
    {
      "path": "chinaworkspacesloganalytics",
      "method": "*",
      "url": "https://management.chinacloudapi.cn",
      "authType": "azure",
      "tokenAuth": {
        "scopes": ["https://management.chinacloudapi.cn/.default"],
        "params": {
          "azure_auth_type": "{{.JsonData.azureAuthType | orEmpty}}",
          "azure_cloud": "AzureChinaCloud",
          "tenant_id": "{{.JsonData.logAnalyticsTenantId | orEmpty}}",
          "client_id": "{{.JsonData.logAnalyticsClientId | orEmpty}}",
          "client_secret": "{{.SecureJsonData.logAnalyticsClientSecret | orEmpty}}"
        }
      },
      "headers": [{ "name": "x-ms-app", "content": "Grafana" }]
    },
    {
      "path": "govworkspacesloganalytics",
      "method": "*",
      "url": "https://management.usgovcloudapi.net",
      "authType": "azure",
      "tokenAuth": {
        "scopes": ["https://management.usgovcloudapi.net/.default"],
        "params": {
          "azure_auth_type": "{{.JsonData.azureAuthType | orEmpty}}",
          "azure_cloud": "AzureUSGovernment",
          "tenant_id": "{{.JsonData.logAnalyticsTenantId | orEmpty}}",
          "client_id": "{{.JsonData.logAnalyticsClientId | orEmpty}}",
          "client_secret": "{{.SecureJsonData.logAnalyticsClientSecret | orEmpty}}"
        }
      },
      "headers": [{ "name": "x-ms-app", "content": "Grafana" }]
    },
    {
      "path": "germanyworkspacesloganalytics",
      "method": "*",
      "url": "https://management.microsoftazure.de",
      "authType": "azure",
      "tokenAuth": {
        "scopes": ["https://management.microsoftazure.de/.default"],
        "params": {
          "azure_auth_type": "{{.JsonData.azureAuthType | orEmpty}}",
          "azure_cloud": "AzureUSGovernment",
          "tenant_id": "{{.JsonData.logAnalyticsTenantId | orEmpty}}",
          "client_id": "{{.JsonData.logAnalyticsClientId | orEmpty}}",
          "client_secret": "{{.SecureJsonData.logAnalyticsClientSecret | orEmpty}}"
        }
      },
      "headers": [{ "name": "x-ms-app", "content": "Grafana" }]
    },
    {
>>>>>>> d2253230
      "path": "loganalyticsazure",
      "method": "GET",
      "url": "https://api.loganalytics.io/",
      "authType": "azure",
      "tokenAuth": {
        "scopes": ["https://api.loganalytics.io/.default"],
        "params": {
          "azure_auth_type": "{{.JsonData.azureAuthType | orEmpty}}",
          "azure_cloud": "AzureCloud",
          "tenant_id": "{{.JsonData.tenantId | orEmpty}}",
          "client_id": "{{.JsonData.clientId | orEmpty}}",
          "client_secret": "{{.SecureJsonData.clientSecret | orEmpty}}"
        }
      },
      "headers": [
        { "name": "x-ms-app", "content": "Grafana" },
        { "name": "Cache-Control", "content": "public, max-age=60" }
      ]
    },
    {
      "path": "chinaloganalyticsazure",
      "method": "GET",
      "url": "https://api.loganalytics.azure.cn/",
      "authType": "azure",
      "tokenAuth": {
        "scopes": ["https://api.loganalytics.azure.cn/.default"],
        "params": {
          "azure_auth_type": "{{.JsonData.azureAuthType | orEmpty}}",
          "azure_cloud": "AzureChinaCloud",
          "tenant_id": "{{.JsonData.tenantId | orEmpty}}",
          "client_id": "{{.JsonData.clientId | orEmpty}}",
          "client_secret": "{{.SecureJsonData.clientSecret | orEmpty}}"
        }
      },
      "headers": [
        { "name": "x-ms-app", "content": "Grafana" },
        { "name": "Cache-Control", "content": "public, max-age=60" }
      ]
    },
    {
      "path": "govloganalyticsazure",
      "method": "GET",
      "url": "https://api.loganalytics.us/",
      "authType": "azure",
      "tokenAuth": {
        "scopes": ["https://api.loganalytics.us/.default"],
        "params": {
          "azure_auth_type": "{{.JsonData.azureAuthType | orEmpty}}",
          "azure_cloud": "AzureUSGovernment",
          "tenant_id": "{{.JsonData.tenantId | orEmpty}}",
          "client_id": "{{.JsonData.clientId | orEmpty}}",
          "client_secret": "{{.SecureJsonData.clientSecret | orEmpty}}"
        }
      },
      "headers": [
        { "name": "x-ms-app", "content": "Grafana" },
        { "name": "Cache-Control", "content": "public, max-age=60" }
      ]
    }
  ],

  "dependencies": {
    "grafanaVersion": "5.2.x",
    "plugins": []
  },

  "metrics": true,
  "annotations": true,
  "alerting": true
}<|MERGE_RESOLUTION|>--- conflicted
+++ resolved
@@ -116,77 +116,6 @@
       ]
     },
     {
-<<<<<<< HEAD
-=======
-      "path": "workspacesloganalytics",
-      "method": "*",
-      "url": "https://management.azure.com",
-      "authType": "azure",
-      "tokenAuth": {
-        "scopes": ["https://management.azure.com/.default"],
-        "params": {
-          "azure_auth_type": "{{.JsonData.azureAuthType | orEmpty}}",
-          "azure_cloud": "AzureCloud",
-          "tenant_id": "{{.JsonData.logAnalyticsTenantId | orEmpty}}",
-          "client_id": "{{.JsonData.logAnalyticsClientId | orEmpty}}",
-          "client_secret": "{{.SecureJsonData.logAnalyticsClientSecret | orEmpty}}"
-        }
-      },
-      "headers": [{ "name": "x-ms-app", "content": "Grafana" }]
-    },
-    {
-      "path": "chinaworkspacesloganalytics",
-      "method": "*",
-      "url": "https://management.chinacloudapi.cn",
-      "authType": "azure",
-      "tokenAuth": {
-        "scopes": ["https://management.chinacloudapi.cn/.default"],
-        "params": {
-          "azure_auth_type": "{{.JsonData.azureAuthType | orEmpty}}",
-          "azure_cloud": "AzureChinaCloud",
-          "tenant_id": "{{.JsonData.logAnalyticsTenantId | orEmpty}}",
-          "client_id": "{{.JsonData.logAnalyticsClientId | orEmpty}}",
-          "client_secret": "{{.SecureJsonData.logAnalyticsClientSecret | orEmpty}}"
-        }
-      },
-      "headers": [{ "name": "x-ms-app", "content": "Grafana" }]
-    },
-    {
-      "path": "govworkspacesloganalytics",
-      "method": "*",
-      "url": "https://management.usgovcloudapi.net",
-      "authType": "azure",
-      "tokenAuth": {
-        "scopes": ["https://management.usgovcloudapi.net/.default"],
-        "params": {
-          "azure_auth_type": "{{.JsonData.azureAuthType | orEmpty}}",
-          "azure_cloud": "AzureUSGovernment",
-          "tenant_id": "{{.JsonData.logAnalyticsTenantId | orEmpty}}",
-          "client_id": "{{.JsonData.logAnalyticsClientId | orEmpty}}",
-          "client_secret": "{{.SecureJsonData.logAnalyticsClientSecret | orEmpty}}"
-        }
-      },
-      "headers": [{ "name": "x-ms-app", "content": "Grafana" }]
-    },
-    {
-      "path": "germanyworkspacesloganalytics",
-      "method": "*",
-      "url": "https://management.microsoftazure.de",
-      "authType": "azure",
-      "tokenAuth": {
-        "scopes": ["https://management.microsoftazure.de/.default"],
-        "params": {
-          "azure_auth_type": "{{.JsonData.azureAuthType | orEmpty}}",
-          "azure_cloud": "AzureUSGovernment",
-          "tenant_id": "{{.JsonData.logAnalyticsTenantId | orEmpty}}",
-          "client_id": "{{.JsonData.logAnalyticsClientId | orEmpty}}",
-          "client_secret": "{{.SecureJsonData.logAnalyticsClientSecret | orEmpty}}"
-        }
-      },
-      "headers": [{ "name": "x-ms-app", "content": "Grafana" }]
-    },
-    {
->>>>>>> d2253230
       "path": "loganalyticsazure",
       "method": "GET",
       "url": "https://api.loganalytics.io/",
