--- conflicted
+++ resolved
@@ -81,12 +81,9 @@
       metricName: this.defaultDropdownValue,
       dimensionFilter: '*',
       timeGrain: 'auto',
-<<<<<<< HEAD
+      top: '10',
       aggOptions: [] as string[],
       timeGrains: [] as string[],
-=======
-      top: '10',
->>>>>>> aa70abb3
     },
     azureLogAnalytics: {
       query: [
