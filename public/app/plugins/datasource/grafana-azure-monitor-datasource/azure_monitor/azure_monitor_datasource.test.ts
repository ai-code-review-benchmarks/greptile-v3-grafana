import { get, set } from 'lodash';

import { DataSourceInstanceSettings } from '@grafana/data';
import { TemplateSrv } from 'app/features/templating/template_srv';

import createMockQuery from '../__mocks__/query';
import { createTemplateVariables } from '../__mocks__/utils';
import { multiVariable, singleVariable, subscriptionsVariable } from '../__mocks__/variables';
import AzureMonitorDatasource from '../datasource';
import { AzureDataSourceJsonData, AzureMonitorLocationsResponse, AzureQueryType } from '../types';

const templateSrv = new TemplateSrv();

jest.mock('@grafana/runtime', () => ({
  ...(jest.requireActual('@grafana/runtime') as unknown as object),
  getTemplateSrv: () => templateSrv,
}));

interface TestContext {
  instanceSettings: DataSourceInstanceSettings<AzureDataSourceJsonData>;
  ds: AzureMonitorDatasource;
}

describe('AzureMonitorDatasource', () => {
  const ctx: TestContext = {} as TestContext;

  beforeEach(() => {
    jest.clearAllMocks();
    ctx.instanceSettings = {
      name: 'test',
      url: 'http://azuremonitor.com',
      jsonData: { subscriptionId: 'mock-subscription-id', cloudName: 'azuremonitor' },
    } as unknown as DataSourceInstanceSettings<AzureDataSourceJsonData>;
    ctx.ds = new AzureMonitorDatasource(ctx.instanceSettings);
  });

  describe('filterQuery', () => {
    [
      {
        description: 'filter query all props',
        query: createMockQuery(),
        filtered: true,
      },
      {
        description: 'filter query with no resourceGroup',
        query: createMockQuery({ azureMonitor: { resources: [{ resourceGroup: undefined }] } }),
        filtered: false,
      },
      {
        description: 'filter query with no resourceName',
        query: createMockQuery({ azureMonitor: { resources: [{ resourceName: undefined }] } }),
        filtered: false,
      },
      {
        description: 'filter query with no metricNamespace',
        query: createMockQuery({ azureMonitor: { metricNamespace: undefined } }),
        filtered: false,
      },
      {
        description: 'filter query with no metricName',
        query: createMockQuery({ azureMonitor: { metricName: undefined } }),
        filtered: false,
      },
      {
        description: 'filter query with no aggregation',
        query: createMockQuery({ azureMonitor: { aggregation: undefined } }),
        filtered: false,
      },
      {
        description: 'filter hidden query',
        query: createMockQuery({ hide: true }),
        filtered: false,
      },
    ].forEach((t) => {
      it(t.description, () => {
        expect(ctx.ds.filterQuery(t.query)).toEqual(t.filtered);
      });
    });
  });

  describe('applyTemplateVariables', () => {
    it('should migrate metricDefinition to metricNamespace', () => {
      const query = createMockQuery({
        azureMonitor: {
          metricNamespace: undefined,
          metricDefinition: 'microsoft.insights/components',
        },
      });
      const templatedQuery = ctx.ds.azureMonitorDatasource.applyTemplateVariables(query, {});
      expect(templatedQuery).toMatchObject({
        azureMonitor: {
          metricNamespace: 'microsoft.insights/components',
        },
      });
    });

    it('should migrate resource URI template variable to resource object', () => {
      const subscription = '44693801-6ee6-49de-9b2d-9106972f9572';
      const resourceGroup = 'cloud-datasources';
      const metricNamespace = 'microsoft.insights/components';
      const resourceName = 'AppInsightsTestData';
      templateSrv.init([
        {
          id: 'resourceUri',
          name: 'resourceUri',
          current: {
            value: `/subscriptions/${subscription}/resourceGroups/${resourceGroup}/providers/${metricNamespace}/${resourceName}`,
          },
        },
      ]);
      const query = createMockQuery({
        azureMonitor: {
          resourceUri: '$resourceUri',
        },
      });
      const templatedQuery = ctx.ds.azureMonitorDatasource.applyTemplateVariables(query, {});
      expect(templatedQuery).toMatchObject({
        subscription,
        azureMonitor: {
          metricNamespace,
          resources: [{ resourceGroup, resourceName }],
        },
      });
    });

    it('expand template variables in resource groups and names', () => {
      const resourceGroup = '$rg';
      const resourceName = '$rn';
      templateSrv.init([
        {
          id: 'rg',
          name: 'rg',
          current: {
            value: `rg1,rg2`,
          },
        },
        {
          id: 'rn',
          name: 'rn',
          current: {
            value: `rn1,rn2`,
          },
        },
      ]);
      const query = createMockQuery({
        azureMonitor: {
          resources: [{ resourceGroup, resourceName }],
        },
      });
      const templatedQuery = ctx.ds.azureMonitorDatasource.applyTemplateVariables(query, {});
      expect(templatedQuery).toMatchObject({
        azureMonitor: {
          resources: [
            { resourceGroup: 'rg1', resourceName: 'rn1' },
            { resourceGroup: 'rg2', resourceName: 'rn1' },
            { resourceGroup: 'rg1', resourceName: 'rn2' },
            { resourceGroup: 'rg2', resourceName: 'rn2' },
          ],
        },
      });
    });

    it('expand template variables for a region', () => {
      const region = '$reg';
      templateSrv.init([
        {
          id: 'reg',
          name: 'reg',
          current: {
            value: `eastus`,
          },
        },
      ]);
      const query = createMockQuery({
        azureMonitor: {
          region,
        },
      });
      const templatedQuery = ctx.ds.azureMonitorDatasource.applyTemplateVariables(query, {});
      expect(templatedQuery).toMatchObject({
        azureMonitor: {
          region: 'eastus',
        },
      });
    });
  });

  describe('When performing getMetricNamespaces', () => {
    const response = {
      value: [
        {
          id: '/subscriptions/mock-subscription-id/resourceGroups/nodeapp/providers/microsoft.insights/components/resource1/providers/microsoft.insights/metricNamespaces/Azure.ApplicationInsights',
          name: 'Azure.ApplicationInsights',
          type: 'Microsoft.Insights/metricNamespaces',
          classification: 'Custom',
          properties: {
            metricNamespaceName: 'Azure.ApplicationInsights',
          },
        },
        {
          id: '/subscriptions/mock-subscription-id/resourceGroups/nodeapp/providers/microsoft.insights/components/resource1/providers/microsoft.insights/metricNamespaces/microsoft.insights-components',
          name: 'microsoft.insights-components',
          type: 'Microsoft.Insights/metricNamespaces',
          classification: 'Platform',
          properties: {
            metricNamespaceName: 'microsoft.insights/components',
          },
        },
      ],
    };

    beforeEach(() => {
      ctx.ds.azureMonitorDatasource.getResource = jest.fn().mockImplementation((path: string) => {
        const basePath = 'azuremonitor/subscriptions/mock-subscription-id/resourceGroups/nodeapp';
        const expected =
          basePath +
          '/providers/microsoft.insights/components/resource1' +
          '/providers/microsoft.insights/metricNamespaces?api-version=2017-12-01-preview&region=global';
        expect(path).toBe(expected);
        return Promise.resolve(response);
      });
    });

    it('should return list of Metric Namspaces', () => {
      return ctx.ds.azureMonitorDatasource
        .getMetricNamespaces(
          {
            resourceUri:
              '/subscriptions/mock-subscription-id/resourceGroups/nodeapp/providers/microsoft.insights/components/resource1',
          },
          true
        )
        .then((results: Array<{ text: string; value: string }>) => {
          expect(results.length).toEqual(2);
          expect(results[0].text).toEqual('Azure.ApplicationInsights');
          expect(results[0].value).toEqual('Azure.ApplicationInsights');
          expect(results[1].text).toEqual('microsoft.insights/components');
          expect(results[1].value).toEqual('microsoft.insights/components');
        });
    });
  });

  describe('When performing getMetricNames', () => {
    const response = {
      value: [
        {
          name: {
            value: 'UsedCapacity',
            localizedValue: 'Used capacity',
          },
          unit: 'CountPerSecond',
          primaryAggregationType: 'Total',
          supportedAggregationTypes: ['None', 'Average', 'Minimum', 'Maximum', 'Total', 'Count'],
          metricAvailabilities: [
            { timeGrain: 'PT1H', retention: 'P93D' },
            { timeGrain: 'PT6H', retention: 'P93D' },
            { timeGrain: 'PT12H', retention: 'P93D' },
            { timeGrain: 'P1D', retention: 'P93D' },
          ],
        },
        {
          name: {
            value: 'FreeCapacity',
            localizedValue: 'Free capacity',
          },
          unit: 'CountPerSecond',
          primaryAggregationType: 'Average',
          supportedAggregationTypes: ['None', 'Average'],
          metricAvailabilities: [
            { timeGrain: 'PT1H', retention: 'P93D' },
            { timeGrain: 'PT6H', retention: 'P93D' },
            { timeGrain: 'PT12H', retention: 'P93D' },
            { timeGrain: 'P1D', retention: 'P93D' },
          ],
        },
      ],
    };

    beforeEach(() => {
      ctx.ds.azureMonitorDatasource.getResource = jest.fn().mockImplementation((path: string) => {
        const basePath = 'azuremonitor/subscriptions/mock-subscription-id/resourceGroups/nodeapp';
        const expected =
          basePath +
          '/providers/microsoft.insights/components/resource1' +
          '/providers/microsoft.insights/metricdefinitions?api-version=2018-01-01';
        expect(path).toBe(expected);
        return Promise.resolve(response);
      });
    });

    it('should return list of Metric Names', () => {
      return ctx.ds.azureMonitorDatasource
        .getMetricNames({
          resourceUri:
            '/subscriptions/mock-subscription-id/resourceGroups/nodeapp/providers/microsoft.insights/components/resource1',
          metricNamespace: 'microsoft.insights/components',
        })
        .then((results: Array<{ text: string; value: string }>) => {
          expect(results.length).toEqual(2);
          expect(results[0].text).toEqual('Used capacity');
          expect(results[0].value).toEqual('UsedCapacity');
          expect(results[1].text).toEqual('Free capacity');
          expect(results[1].value).toEqual('FreeCapacity');
        });
    });
  });

  describe('When performing getMetricMetadata', () => {
    const response = {
      value: [
        {
          name: {
            value: 'UsedCapacity',
            localizedValue: 'Used capacity',
          },
          unit: 'CountPerSecond',
          primaryAggregationType: 'Total',
          supportedAggregationTypes: ['None', 'Average', 'Minimum', 'Maximum', 'Total', 'Count'],
          metricAvailabilities: [
            { timeGrain: 'PT1H', retention: 'P93D' },
            { timeGrain: 'PT6H', retention: 'P93D' },
            { timeGrain: 'PT12H', retention: 'P93D' },
            { timeGrain: 'P1D', retention: 'P93D' },
          ],
        },
        {
          name: {
            value: 'FreeCapacity',
            localizedValue: 'Free capacity',
          },
          unit: 'CountPerSecond',
          primaryAggregationType: 'Average',
          supportedAggregationTypes: ['None', 'Average'],
          metricAvailabilities: [
            { timeGrain: 'PT1H', retention: 'P93D' },
            { timeGrain: 'PT6H', retention: 'P93D' },
            { timeGrain: 'PT12H', retention: 'P93D' },
            { timeGrain: 'P1D', retention: 'P93D' },
          ],
        },
      ],
    };

    beforeEach(() => {
      ctx.ds.azureMonitorDatasource.getResource = jest.fn().mockImplementation((path: string) => {
        const basePath = 'azuremonitor/subscriptions/mock-subscription-id/resourceGroups/nodeapp';
        const expected =
          basePath +
          '/providers/microsoft.insights/components/resource1' +
          '/providers/microsoft.insights/metricdefinitions?api-version=2018-01-01';
        expect(path).toBe(expected);
        return Promise.resolve(response);
      });
    });

    it('should return Aggregation metadata for a Metric', () => {
      return ctx.ds.azureMonitorDatasource
        .getMetricMetadata({
          resourceUri:
            '/subscriptions/mock-subscription-id/resourceGroups/nodeapp/providers/microsoft.insights/components/resource1',
          metricNamespace: 'microsoft.insights/components',
          metricName: 'UsedCapacity',
        })
        .then((results) => {
          expect(results.primaryAggType).toEqual('Total');
          expect(results.supportedAggTypes.length).toEqual(6);
          expect(results.supportedTimeGrains.length).toEqual(5); // 4 time grains from the API + auto
        });
    });

    it('should replace a template variable for the metric name', () => {
      templateSrv.init([
        {
          id: 'metric',
          name: 'metric',
          current: {
            value: 'UsedCapacity',
          },
        },
      ]);
      return ctx.ds.azureMonitorDatasource
        .getMetricMetadata({
          resourceUri:
            '/subscriptions/mock-subscription-id/resourceGroups/nodeapp/providers/microsoft.insights/components/resource1',
          metricNamespace: 'microsoft.insights/components',
          metricName: '$metric',
        })
        .then((results) => {
          expect(results.primaryAggType).toEqual('Total');
          expect(results.supportedAggTypes.length).toEqual(6);
          expect(results.supportedTimeGrains.length).toEqual(5); // 4 time grains from the API + auto
        });
    });
  });

  describe('When performing interpolateVariablesInQueries for azure_monitor_metrics', () => {
    beforeEach(() => {
      templateSrv.init([]);
    });

    it('should return a query unchanged if no template variables are provided', () => {
      const query = createMockQuery();
      const templatedQuery = ctx.ds.interpolateVariablesInQueries([query], {});
      expect(templatedQuery[0]).toEqual(query);
    });

    it('should return a query with any template variables replaced', () => {
      const templateableProps = [
        'resources[0].resourceGroup',
        'resources[0].resourceName',
        'metricNamespace',
        'timeGrain',
        'aggregation',
        'top',
        'dimensionFilters[0].dimension',
        'dimensionFilters[0].filters[0]',
      ];
      const templateVariables = createTemplateVariables(templateableProps);
      templateSrv.init(Array.from(templateVariables.values()).map((item) => item.templateVariable));
      const query = createMockQuery();
      const azureMonitorQuery: { [index: string]: any } = {};
      for (const [path, templateVariable] of templateVariables.entries()) {
        set(azureMonitorQuery, path, `$${templateVariable.variableName}`);
      }

      query.azureMonitor = {
        ...query.azureMonitor,
        ...azureMonitorQuery,
      };
      const templatedQuery = ctx.ds.interpolateVariablesInQueries([query], {});
      expect(templatedQuery[0]).toHaveProperty('datasource');
      for (const [path, templateVariable] of templateVariables.entries()) {
        expect(get(templatedQuery[0].azureMonitor, path)).toEqual(templateVariable.templateVariable.current.value);
      }
    });
  });

  describe('When performing getLocations', () => {
    const sub1Response: AzureMonitorLocationsResponse = {
      value: [
        {
          id: '/subscriptions/mock-subscription-id-1/locations/northeurope',
          name: 'northeurope',
          displayName: 'North Europe',
          regionalDisplayName: '(Europe) North Europe',
          metadata: {
            regionType: 'Physical',
            regionCategory: 'Recommended',
            geographyGroup: 'EU',
            longitude: '-0',
            latitude: '0',
            physicalLocation: 'Europe',
            pairedRegion: [],
          },
        },
      ],
    };

    const sub2Response: AzureMonitorLocationsResponse = {
      value: [
        {
          id: '/subscriptions/mock-subscription-id-2/locations/eastus2',
          name: 'eastus2',
          displayName: 'East US 2',
          regionalDisplayName: '(US) East US 2',
          metadata: {
            regionType: 'Physical',
            regionCategory: 'Recommended',
            geographyGroup: 'US',
            longitude: '-0',
            latitude: '0',
            physicalLocation: 'US',
            pairedRegion: [],
          },
        },
      ],
    };

    beforeEach(() => {
      ctx.ds.azureMonitorDatasource.getResource = jest.fn().mockImplementation((path: string) => {
        const expectedPaths = [1, 2].map(
          (sub) => `azuremonitor/subscriptions/mock-subscription-id-${sub}/locations?api-version=2020-01-01`
        );
        expect(expectedPaths).toContain(path);
        if (path.includes('mock-subscription-id-1')) {
          return Promise.resolve(sub1Response);
        } else {
          return Promise.resolve(sub2Response);
        }
      });
    });

    it('should return a locations map', async () => {
      const result = await ctx.ds.azureMonitorDatasource.getLocations(['mock-subscription-id-1']);

      expect(result.size).toBe(1);
      expect(result.has('northeurope')).toBe(true);
      expect(result.get('northeurope')?.name).toBe('northeurope');
      expect(result.get('northeurope')?.displayName).toBe('North Europe');
      expect(result.get('northeurope')?.supportsLogs).toBe(undefined);
    });

    it('should return a locations map with locations deduped', async () => {
      const result = await ctx.ds.azureMonitorDatasource.getLocations([
        'mock-subscription-id-1',
        'mock-subscription-id-2',
      ]);

      expect(result.size).toBe(2);
      expect(result.has('northeurope')).toBe(true);
      expect(result.get('northeurope')?.name).toBe('northeurope');
      expect(result.get('northeurope')?.displayName).toBe('North Europe');
      expect(result.get('northeurope')?.supportsLogs).toBe(undefined);
      expect(result.has('eastus2')).toBe(true);
      expect(result.get('eastus2')?.name).toBe('eastus2');
      expect(result.get('eastus2')?.displayName).toBe('East US 2');
      expect(result.get('eastus2')?.supportsLogs).toBe(undefined);
    });
  });

  describe('Legacy Azure Monitor Query Object data fetchers', () => {
    describe('When performing getSubscriptions', () => {
      const response = {
        value: [
          {
            id: '/subscriptions/99999999-cccc-bbbb-aaaa-9106972f9572',
            subscriptionId: '99999999-cccc-bbbb-aaaa-9106972f9572',
            tenantId: '99999999-aaaa-bbbb-cccc-51c4f982ec48',
            displayName: 'Primary Subscription',
            state: 'Enabled',
            subscriptionPolicies: {
              locationPlacementId: 'Public_2014-09-01',
              quotaId: 'PayAsYouGo_2014-09-01',
              spendingLimit: 'Off',
            },
            authorizationSource: 'RoleBased',
          },
        ],
        count: {
          type: 'Total',
          value: 1,
        },
      };

      beforeEach(() => {
        ctx.instanceSettings.jsonData.azureAuthType = 'msi';
        ctx.ds.azureMonitorDatasource.getResource = jest.fn().mockResolvedValue(response);
      });

      it('should return list of subscriptions', () => {
        return ctx.ds.getSubscriptions().then((results: Array<{ text: string; value: string }>) => {
          expect(results.length).toEqual(1);
          expect(results[0].text).toEqual('Primary Subscription');
          expect(results[0].value).toEqual('99999999-cccc-bbbb-aaaa-9106972f9572');
        });
      });
    });

    describe('When performing getResourceGroups', () => {
      const response = {
        value: [{ name: 'grp1' }, { name: 'grp2' }],
      };

      beforeEach(() => {
        ctx.ds.azureMonitorDatasource.getResource = jest.fn().mockResolvedValue(response);
      });

      it('should return list of Resource Groups', () => {
        return ctx.ds.getResourceGroups('subscriptionId').then((results: Array<{ text: string; value: string }>) => {
          expect(results.length).toEqual(2);
          expect(results[0].text).toEqual('grp1');
          expect(results[0].value).toEqual('grp1');
          expect(results[1].text).toEqual('grp2');
          expect(results[1].value).toEqual('grp2');
        });
      });
    });

    describe('When performing getResourceNames', () => {
      let subscription = 'mock-subscription-id';
      let resourceGroup = 'nodeapp';
      let metricNamespace = 'microsoft.insights/components';
      let region = '';

      beforeEach(() => {
        subscription = 'mock-subscription-id';
        resourceGroup = 'nodeapp';
        metricNamespace = 'microsoft.insights/components';
      });

      describe('and there are no special cases', () => {
        const response = {
          value: [
            {
              name: 'Failure Anomalies - nodeapp',
              type: 'microsoft.insights/alertrules',
            },
            {
              name: resourceGroup,
              type: metricNamespace,
            },
          ],
        };

        beforeEach(() => {
          ctx.ds.azureMonitorDatasource.getResource = jest.fn().mockImplementation((path: string) => {
            const basePath = `azuremonitor/subscriptions/${subscription}/resourceGroups`;
            expect(path).toBe(
              `${basePath}/${resourceGroup}/resources?api-version=2021-04-01&$filter=resourceType eq '${metricNamespace}'${
                region ? ` and location eq '${region}'` : ''
              }`
            );
            return Promise.resolve(response);
          });
        });

        it('should return list of Resource Names', () => {
          return ctx.ds
            .getResourceNames(subscription, resourceGroup, metricNamespace)
            .then((results: Array<{ text: string; value: string }>) => {
              expect(results.length).toEqual(1);
              expect(results[0].text).toEqual('nodeapp');
              expect(results[0].value).toEqual('nodeapp');
            });
        });

        it('should return ignore letter case', () => {
          metricNamespace = 'microsoft.insights/Components';
          return ctx.ds
            .getResourceNames(subscription, resourceGroup, metricNamespace)
            .then((results: Array<{ text: string; value: string }>) => {
              expect(results.length).toEqual(1);
              expect(results[0].text).toEqual('nodeapp');
              expect(results[0].value).toEqual('nodeapp');
            });
        });

<<<<<<< HEAD
=======
        it('should return include a region', () => {
          region = 'eastus';
          return ctx.ds
            .getResourceNames(subscription, resourceGroup, metricNamespace, region)
            .then((results: Array<{ text: string; value: string }>) => {
              expect(results.length).toEqual(1);
              expect(results[0].text).toEqual('nodeapp');
              expect(results[0].value).toEqual('nodeapp');
            });
        });

>>>>>>> f23be415
        it('should return multiple resources from a template variable', () => {
          const tsrv = new TemplateSrv();
          tsrv.replace = jest
            .fn()
<<<<<<< HEAD
            .mockImplementation((value: string) => (value === `$${multiVariable.id}` ? 'foo,bar' : value));
=======
            .mockImplementation((value: string) => (value === `$${multiVariable.id}` ? 'foo,bar' : value ?? ''));
>>>>>>> f23be415
          const ds = new AzureMonitorDatasource(ctx.instanceSettings, templateSrv);
          ds.azureMonitorDatasource.templateSrv = tsrv;
          ds.azureMonitorDatasource.getResource = jest
            .fn()
            .mockImplementationOnce((path: string) => {
              expect(path).toMatch('foo');
              return Promise.resolve(response);
            })
            .mockImplementationOnce((path: string) => {
              expect(path).toMatch('bar');
              return Promise.resolve({
                value: [
                  {
                    name: resourceGroup + '2',
                    type: metricNamespace,
                  },
                ],
              });
            });
          return ds
            .getResourceNames(subscription, `$${multiVariable.id}`, metricNamespace)
            .then((results: Array<{ text: string; value: string }>) => {
              expect(results.length).toEqual(2);
              expect(results[0].text).toEqual('nodeapp');
              expect(results[0].value).toEqual('nodeapp');
              expect(results[1].text).toEqual('nodeapp2');
              expect(results[1].value).toEqual('nodeapp2');
            });
        });
      });

      describe('and the metric definition is blobServices', () => {
        const response = {
          value: [
            {
              name: 'Failure Anomalies - nodeapp',
              type: 'microsoft.insights/alertrules',
            },
            {
              name: 'storagetest',
              type: 'microsoft.storage/storageaccounts',
            },
          ],
        };

        it('should return list of Resource Names', () => {
          metricNamespace = 'microsoft.storage/storageaccounts/blobservices';
          const validMetricNamespace = 'microsoft.storage/storageaccounts';
          ctx.ds.azureMonitorDatasource.getResource = jest.fn().mockImplementation((path: string) => {
            const basePath = `azuremonitor/subscriptions/${subscription}/resourceGroups`;
            expect(path).toBe(
              basePath +
                `/${resourceGroup}/resources?api-version=2021-04-01&$filter=resourceType eq '${validMetricNamespace}'`
            );
            return Promise.resolve(response);
          });
          return ctx.ds
            .getResourceNames(subscription, resourceGroup, metricNamespace)
            .then((results: Array<{ text: string; value: string }>) => {
              expect(results.length).toEqual(1);
              expect(results[0].text).toEqual('storagetest/default');
              expect(results[0].value).toEqual('storagetest/default');
              expect(ctx.ds.azureMonitorDatasource.getResource).toHaveBeenCalledWith(
                `azuremonitor/subscriptions/${subscription}/resourceGroups/${resourceGroup}/resources?api-version=2021-04-01&$filter=resourceType eq '${validMetricNamespace}'`
              );
            });
        });
      });

      describe('and there are several pages', () => {
        const skipToken = 'token';
        const response1 = {
          value: [
            {
              name: `${resourceGroup}1`,
              type: metricNamespace,
            },
          ],
          nextLink: `https://management.azure.com/resourceuri?$skiptoken=${skipToken}`,
        };
        const response2 = {
          value: [
            {
              name: `${resourceGroup}2`,
              type: metricNamespace,
            },
          ],
        };

        beforeEach(() => {
          const fn = jest.fn();
          ctx.ds.azureMonitorDatasource.getResource = fn;
          const basePath = `azuremonitor/subscriptions/${subscription}/resourceGroups`;
          const expectedPath = `${basePath}/${resourceGroup}/resources?api-version=2021-04-01&$filter=resourceType eq '${metricNamespace}'`;
          // first page
          fn.mockImplementationOnce((path: string) => {
            expect(path).toBe(expectedPath);
            return Promise.resolve(response1);
          });
          // second page
          fn.mockImplementationOnce((path: string) => {
            expect(path).toBe(`${expectedPath}&$skiptoken=${skipToken}`);
            return Promise.resolve(response2);
          });
        });

        it('should return list of Resource Names', () => {
          return ctx.ds
            .getResourceNames(subscription, resourceGroup, metricNamespace)
            .then((results: Array<{ text: string; value: string }>) => {
              expect(results.length).toEqual(2);
              expect(results[0].value).toEqual(`${resourceGroup}1`);
              expect(results[1].value).toEqual(`${resourceGroup}2`);
            });
        });
      });

      describe('without a resource group or a metric definition', () => {
        const response = {
          value: [
            {
              name: 'Failure Anomalies - nodeapp',
              type: 'microsoft.insights/alertrules',
            },
            {
              name: resourceGroup,
              type: metricNamespace,
            },
          ],
        };

        beforeEach(() => {
          ctx.ds.azureMonitorDatasource.getResource = jest.fn().mockImplementation((path: string) => {
            const basePath = `azuremonitor/subscriptions/${subscription}/resources?api-version=2021-04-01`;
            expect(path).toBe(basePath);
            return Promise.resolve(response);
          });
        });

        it('should return list of Resource Names', () => {
          return ctx.ds.getResourceNames(subscription).then((results: Array<{ text: string; value: string }>) => {
            expect(results.length).toEqual(2);
          });
        });
      });
    });

    describe('When performing getMetricNames', () => {
      const response = {
        value: [
          {
            name: {
              value: 'UsedCapacity',
              localizedValue: 'Used capacity',
            },
            unit: 'CountPerSecond',
            primaryAggregationType: 'Total',
            supportedAggregationTypes: ['None', 'Average', 'Minimum', 'Maximum', 'Total', 'Count'],
            metricAvailabilities: [
              { timeGrain: 'PT1H', retention: 'P93D' },
              { timeGrain: 'PT6H', retention: 'P93D' },
              { timeGrain: 'PT12H', retention: 'P93D' },
              { timeGrain: 'P1D', retention: 'P93D' },
            ],
          },
          {
            name: {
              value: 'FreeCapacity',
              localizedValue: 'Free capacity',
            },
            unit: 'CountPerSecond',
            primaryAggregationType: 'Average',
            supportedAggregationTypes: ['None', 'Average'],
            metricAvailabilities: [
              { timeGrain: 'PT1H', retention: 'P93D' },
              { timeGrain: 'PT6H', retention: 'P93D' },
              { timeGrain: 'PT12H', retention: 'P93D' },
              { timeGrain: 'P1D', retention: 'P93D' },
            ],
          },
        ],
      };

      beforeEach(() => {
        ctx.ds.azureMonitorDatasource.getResource = jest.fn().mockImplementation((path: string) => {
          const basePath = 'azuremonitor/subscriptions/mock-subscription-id/resourceGroups/nodeapp';
          const expected =
            basePath +
            '/providers/microsoft.insights/components/resource1' +
            '/providers/microsoft.insights/metricdefinitions?api-version=2018-01-01';
          expect(path).toBe(expected);
          return Promise.resolve(response);
        });
      });

      it('should return list of Metric Definitions', () => {
        return ctx.ds.azureMonitorDatasource
          .getMetricNames({
            subscription: 'mock-subscription-id',
            resourceGroup: 'nodeapp',
            metricNamespace: 'microsoft.insights/components',
            resourceName: 'resource1',
          })
          .then((results: Array<{ text: string; value: string }>) => {
            expect(results.length).toEqual(2);
            expect(results[0].text).toEqual('Used capacity');
            expect(results[0].value).toEqual('UsedCapacity');
            expect(results[1].text).toEqual('Free capacity');
            expect(results[1].value).toEqual('FreeCapacity');
          });
      });
    });

    describe('When performing getMetricMetadata', () => {
      const response = {
        value: [
          {
            name: {
              value: 'UsedCapacity',
              localizedValue: 'Used capacity',
            },
            unit: 'CountPerSecond',
            primaryAggregationType: 'Total',
            supportedAggregationTypes: ['None', 'Average', 'Minimum', 'Maximum', 'Total', 'Count'],
            metricAvailabilities: [
              { timeGrain: 'PT1H', retention: 'P93D' },
              { timeGrain: 'PT6H', retention: 'P93D' },
              { timeGrain: 'PT12H', retention: 'P93D' },
              { timeGrain: 'P1D', retention: 'P93D' },
            ],
          },
          {
            name: {
              value: 'FreeCapacity',
              localizedValue: 'Free capacity',
            },
            unit: 'CountPerSecond',
            primaryAggregationType: 'Average',
            supportedAggregationTypes: ['None', 'Average'],
            metricAvailabilities: [
              { timeGrain: 'PT1H', retention: 'P93D' },
              { timeGrain: 'PT6H', retention: 'P93D' },
              { timeGrain: 'PT12H', retention: 'P93D' },
              { timeGrain: 'P1D', retention: 'P93D' },
            ],
          },
        ],
      };

      beforeEach(() => {
        ctx.ds.azureMonitorDatasource.getResource = jest.fn().mockImplementation((path: string) => {
          const basePath = 'azuremonitor/subscriptions/mock-subscription-id/resourceGroups/nodeapp';
          const expected =
            basePath +
            '/providers/microsoft.insights/components/resource1' +
            '/providers/microsoft.insights/metricdefinitions?api-version=2018-01-01';
          expect(path).toBe(expected);
          return Promise.resolve(response);
        });
      });

      it('should return Aggregation metadata for a Metric', () => {
        return ctx.ds.azureMonitorDatasource
          .getMetricMetadata({
            subscription: 'mock-subscription-id',
            resourceGroup: 'nodeapp',
            metricNamespace: 'microsoft.insights/components',
            resourceName: 'resource1',
            metricName: 'UsedCapacity',
          })
          .then((results) => {
            expect(results.primaryAggType).toEqual('Total');
            expect(results.supportedAggTypes.length).toEqual(6);
            expect(results.supportedTimeGrains.length).toEqual(5); // 4 time grains from the API + auto
          });
      });
    });

    describe('When performing getMetricMetadata on metrics with dimensions', () => {
      const response = {
        value: [
          {
            name: {
              value: 'Transactions',
              localizedValue: 'Transactions',
            },
            unit: 'Count',
            primaryAggregationType: 'Total',
            supportedAggregationTypes: ['None', 'Average', 'Minimum', 'Maximum', 'Total', 'Count'],
            isDimensionRequired: false,
            dimensions: [
              {
                value: 'ResponseType',
                localizedValue: 'Response type',
              },
              {
                value: 'GeoType',
                localizedValue: 'Geo type',
              },
              {
                value: 'ApiName',
                localizedValue: 'API name',
              },
            ],
          },
          {
            name: {
              value: 'FreeCapacity',
              localizedValue: 'Free capacity',
            },
            unit: 'CountPerSecond',
            primaryAggregationType: 'Average',
            supportedAggregationTypes: ['None', 'Average'],
          },
        ],
      };

      beforeEach(() => {
        ctx.ds.azureMonitorDatasource.getResource = jest.fn().mockImplementation((path: string) => {
          const basePath = 'azuremonitor/subscriptions/mock-subscription-id/resourceGroups/nodeapp';
          const expected =
            basePath +
            '/providers/microsoft.insights/components/resource1' +
            '/providers/microsoft.insights/metricdefinitions?api-version=2018-01-01';
          expect(path).toBe(expected);
          return Promise.resolve(response);
        });
      });

      it('should return dimensions for a Metric that has dimensions', () => {
        return ctx.ds.azureMonitorDatasource
          .getMetricMetadata({
            subscription: 'mock-subscription-id',
            resourceGroup: 'nodeapp',
            metricNamespace: 'microsoft.insights/components',
            resourceName: 'resource1',
            metricName: 'Transactions',
          })
          .then((results: any) => {
            expect(results.dimensions).toMatchInlineSnapshot(`
              [
                {
                  "label": "Response type",
                  "value": "ResponseType",
                },
                {
                  "label": "Geo type",
                  "value": "GeoType",
                },
                {
                  "label": "API name",
                  "value": "ApiName",
                },
              ]
            `);
          });
      });

      describe('When performing targetContainsTemplate', () => {
        it('should return false when no variable is being used', () => {
          const query = createMockQuery();
          query.queryType = AzureQueryType.AzureMonitor;
          expect(ctx.ds.targetContainsTemplate(query)).toEqual(false);
        });

        it('should return true when subscriptions field is using a variable', () => {
          const query = createMockQuery();
          const templateSrv = new TemplateSrv();
          templateSrv.init([subscriptionsVariable]);

          const ds = new AzureMonitorDatasource(ctx.instanceSettings, templateSrv);
          query.queryType = AzureQueryType.AzureMonitor;
          query.subscription = `$${subscriptionsVariable.name}`;
          expect(ds.targetContainsTemplate(query)).toEqual(true);
        });

        it('should return false when a variable is used in a different part of the query', () => {
          const query = createMockQuery();
          const templateSrv = new TemplateSrv();
          templateSrv.init([singleVariable]);

          const ds = new AzureMonitorDatasource(ctx.instanceSettings, templateSrv);
          query.queryType = AzureQueryType.AzureMonitor;
          query.azureLogAnalytics = { resources: [`$${singleVariable.name}`] };
          expect(ds.targetContainsTemplate(query)).toEqual(false);
        });
      });

      it('should return an empty array for a Metric that does not have dimensions', () => {
        return ctx.ds.azureMonitorDatasource
          .getMetricMetadata({
            subscription: 'mock-subscription-id',
            resourceGroup: 'nodeapp',
            metricNamespace: 'microsoft.insights/components',
            resourceName: 'resource1',
            metricName: 'FreeCapacity',
          })
          .then((results: any) => {
            expect(results.dimensions.length).toEqual(0);
          });
      });
    });
  });
});<|MERGE_RESOLUTION|>--- conflicted
+++ resolved
@@ -635,8 +635,6 @@
             });
         });
 
-<<<<<<< HEAD
-=======
         it('should return include a region', () => {
           region = 'eastus';
           return ctx.ds
@@ -648,16 +646,11 @@
             });
         });
 
->>>>>>> f23be415
         it('should return multiple resources from a template variable', () => {
           const tsrv = new TemplateSrv();
           tsrv.replace = jest
             .fn()
-<<<<<<< HEAD
-            .mockImplementation((value: string) => (value === `$${multiVariable.id}` ? 'foo,bar' : value));
-=======
             .mockImplementation((value: string) => (value === `$${multiVariable.id}` ? 'foo,bar' : value ?? ''));
->>>>>>> f23be415
           const ds = new AzureMonitorDatasource(ctx.instanceSettings, templateSrv);
           ds.azureMonitorDatasource.templateSrv = tsrv;
           ds.azureMonitorDatasource.getResource = jest
