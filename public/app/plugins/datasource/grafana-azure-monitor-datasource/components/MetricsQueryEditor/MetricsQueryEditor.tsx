import { css } from '@emotion/css';
import React from 'react';

<<<<<<< HEAD
import { PanelData } from '@grafana/data/src/types';
import { InlineFieldRow } from '@grafana/ui';
=======
import { InlineFieldRow, useStyles2 } from '@grafana/ui';
>>>>>>> e4db2de0

import Datasource from '../../datasource';
import { AzureMonitorQuery, AzureMonitorOption, AzureMonitorErrorish } from '../../types';
import SubscriptionField from '../SubscriptionField';

import AggregationField from './AggregationField';
import DimensionFields from './DimensionFields';
import LegendFormatField from './LegendFormatField';
import MetricNameField from './MetricNameField';
import MetricNamespaceField from './MetricNamespaceField';
import ResourceGroupsField from './ResourceGroupsField';
import ResourceNameField from './ResourceNameField';
import ResourceTypeField from './ResourceTypeField';
import TimeGrainField from './TimeGrainField';
import TopField from './TopField';
import {
  useMetricNames,
  useMetricNamespaces,
  useResourceGroups,
  useResourceNames,
  useResourceTypes,
  useSubscriptions,
  useMetricMetadata,
} from './dataHooks';

interface MetricsQueryEditorProps {
  data: PanelData | undefined;
  query: AzureMonitorQuery;
  datasource: Datasource;
  subscriptionId?: string;
  onChange: (newQuery: AzureMonitorQuery) => void;
  variableOptionGroup: { label: string; options: AzureMonitorOption[] };
  setError: (source: string, error: AzureMonitorErrorish | undefined) => void;
}

const MetricsQueryEditor: React.FC<MetricsQueryEditorProps> = ({
  data,
  query,
  datasource,
  subscriptionId,
  variableOptionGroup,
  onChange,
  setError,
}) => {
  const styles = useStyles2(getStyles);

  const metricsMetadata = useMetricMetadata(query, datasource, onChange);
  const subscriptions = useSubscriptions(query, datasource, onChange, setError);
  const resourceGroups = useResourceGroups(query, datasource, onChange, setError);
  const resourceTypes = useResourceTypes(query, datasource, onChange, setError);
  const resourceNames = useResourceNames(query, datasource, onChange, setError);
  const metricNames = useMetricNames(query, datasource, onChange, setError);
  const metricNamespaces = useMetricNamespaces(query, datasource, onChange, setError);

  return (
    <div data-testid="azure-monitor-metrics-query-editor">
      <InlineFieldRow>
        <SubscriptionField
          subscriptions={subscriptions}
          query={query}
          datasource={datasource}
          subscriptionId={subscriptionId}
          variableOptionGroup={variableOptionGroup}
          onQueryChange={onChange}
          setError={setError}
        />

        <ResourceGroupsField
          resourceGroups={resourceGroups}
          query={query}
          datasource={datasource}
          subscriptionId={subscriptionId}
          variableOptionGroup={variableOptionGroup}
          onQueryChange={onChange}
          setError={setError}
        />
      </InlineFieldRow>

      <InlineFieldRow>
        <ResourceTypeField
          resourceTypes={resourceTypes}
          query={query}
          datasource={datasource}
          subscriptionId={subscriptionId}
          variableOptionGroup={variableOptionGroup}
          onQueryChange={onChange}
          setError={setError}
        />
        <ResourceNameField
          resourceNames={resourceNames}
          query={query}
          datasource={datasource}
          subscriptionId={subscriptionId}
          variableOptionGroup={variableOptionGroup}
          onQueryChange={onChange}
          setError={setError}
        />
      </InlineFieldRow>

      <InlineFieldRow className={styles.row}>
        <MetricNamespaceField
          metricNamespaces={metricNamespaces}
          query={query}
          datasource={datasource}
          subscriptionId={subscriptionId}
          variableOptionGroup={variableOptionGroup}
          onQueryChange={onChange}
          setError={setError}
        />
        <MetricNameField
          metricNames={metricNames}
          query={query}
          datasource={datasource}
          subscriptionId={subscriptionId}
          variableOptionGroup={variableOptionGroup}
          onQueryChange={onChange}
          setError={setError}
        />
      </InlineFieldRow>
      <InlineFieldRow>
        <AggregationField
          query={query}
          datasource={datasource}
          subscriptionId={subscriptionId}
          variableOptionGroup={variableOptionGroup}
          onQueryChange={onChange}
          setError={setError}
          aggregationOptions={metricsMetadata?.aggOptions ?? []}
          isLoading={metricsMetadata.isLoading}
        />
        <TimeGrainField
          query={query}
          datasource={datasource}
          subscriptionId={subscriptionId}
          variableOptionGroup={variableOptionGroup}
          onQueryChange={onChange}
          setError={setError}
          timeGrainOptions={metricsMetadata?.timeGrains ?? []}
        />
      </InlineFieldRow>
      <DimensionFields
        data={data}
        query={query}
        datasource={datasource}
        subscriptionId={subscriptionId}
        variableOptionGroup={variableOptionGroup}
        onQueryChange={onChange}
        setError={setError}
        dimensionOptions={metricsMetadata?.dimensions ?? []}
      />
      <TopField
        query={query}
        datasource={datasource}
        subscriptionId={subscriptionId}
        variableOptionGroup={variableOptionGroup}
        onQueryChange={onChange}
        setError={setError}
      />
      <LegendFormatField
        query={query}
        datasource={datasource}
        subscriptionId={subscriptionId}
        variableOptionGroup={variableOptionGroup}
        onQueryChange={onChange}
        setError={setError}
      />
    </div>
  );
};

const getStyles = () => ({
  row: css({
    rowGap: 0,
    margin: '200px',
  }),
});
export default MetricsQueryEditor;<|MERGE_RESOLUTION|>--- conflicted
+++ resolved
@@ -1,12 +1,8 @@
 import { css } from '@emotion/css';
 import React from 'react';
 
-<<<<<<< HEAD
 import { PanelData } from '@grafana/data/src/types';
-import { InlineFieldRow } from '@grafana/ui';
-=======
 import { InlineFieldRow, useStyles2 } from '@grafana/ui';
->>>>>>> e4db2de0
 
 import Datasource from '../../datasource';
 import { AzureMonitorQuery, AzureMonitorOption, AzureMonitorErrorish } from '../../types';
