import { useEffect, useState } from 'react';

import { rangeUtil } from '@grafana/data';

import Datasource from '../../datasource';
import TimegrainConverter from '../../time_grain_converter';
import { AzureMonitorErrorish, AzureMonitorOption, AzureMonitorQuery } from '../../types';
<<<<<<< HEAD
import { hasOption, toOption } from '../../utils/common';
import { setMetricNamespace, setSubscriptionID } from './setQueryValue';

export interface MetricMetadata {
  aggOptions: AzureMonitorOption[];
  timeGrains: AzureMonitorOption[];
  dimensions: AzureMonitorOption[];
  isLoading: boolean;
=======
import { toOption } from '../../utils/common';
import { useAsyncState } from '../../utils/useAsyncState';
>>>>>>> 0ca4ccfa

import { setMetricNamespace } from './setQueryValue';

type SetErrorFn = (source: string, error: AzureMonitorErrorish | undefined) => void;

export type DataHook = (
  query: AzureMonitorQuery,
  datasource: Datasource,
  onChange: OnChangeFn,
  setError: SetErrorFn
) => AzureMonitorOption[];

export type MetricsMetadataHook = (
  query: AzureMonitorQuery,
  datasource: Datasource,
  onChange: OnChangeFn
) => MetricMetadata;

export interface MetricMetadata {
  aggOptions: AzureMonitorOption[];
  timeGrains: AzureMonitorOption[];
  dimensions: AzureMonitorOption[];
  isLoading: boolean;

  // These two properties are only used within the hook, and not elsewhere
  supportedAggTypes: string[];
  primaryAggType: string | undefined;
}

<<<<<<< HEAD
export const updateSubscriptions = (
  query: AzureMonitorQuery,
  subscriptionOptions: AzureMonitorOption[],
  onChange: OnChangeFn,
  defaultSubscription?: string
) => {
  const { subscription } = query;

  // Return early if subscriptions havent loaded, or if the query already has a subscription
  if (!subscriptionOptions.length || (subscription && hasOption(subscriptionOptions, subscription))) {
    return;
  }

  const defaultSub = defaultSubscription || subscriptionOptions[0].value;

  if (!subscription && defaultSub && hasOption(subscriptionOptions, defaultSub)) {
    onChange(setSubscriptionID(query, defaultSub));
  }

  // Check if the current subscription is in the list of subscriptions
  if (subscription && !hasOption(subscriptionOptions, subscription)) {
    if (hasOption(subscriptionOptions, defaultSub)) {
      // Use the default sub if is on theh list
      onChange(setSubscriptionID(query, defaultSub));
    } else {
      // Neither the current subscription nor the defaultSub is on the list, remove it
      onChange(setSubscriptionID(query, ''));
    }
  }
};

export const useSubscriptions: DataHook = (query, datasource, onChange, setError) => {
  const defaultSubscription = datasource.azureMonitorDatasource.defaultSubscriptionId;
  const { subscription } = query;

  const subscriptionOptions = useAsyncState(
    async () => {
      const results = await datasource.azureMonitorDatasource.getSubscriptions();
      const options = formatOptions(results, subscription);

      return options;
    },
    setError,
    []
  );

  useEffect(() => {
    updateSubscriptions(query, subscriptionOptions, onChange, defaultSubscription);
  }, [subscriptionOptions, query, defaultSubscription, onChange]);

  return subscriptionOptions;
};

export const useResourceGroups: DataHook = (query, datasource, onChange, setError) => {
  const { subscription } = query;
  const { resourceGroup } = query.azureMonitor ?? {};

  return useAsyncState(
    async () => {
      if (!subscription) {
        return;
      }

      const results = await datasource.getResourceGroups(subscription);
      const options = formatOptions(results, resourceGroup);

      return options;
    },
    setError,
    [subscription]
  );
};

export const useResourceTypes: DataHook = (query, datasource, onChange, setError) => {
  const { subscription } = query;
  const { resourceGroup, metricDefinition } = query.azureMonitor ?? {};

  return useAsyncState(
    async () => {
      if (!(subscription && resourceGroup)) {
        return;
      }

      const results = await datasource.getMetricDefinitions(subscription, resourceGroup);
      const options = formatOptions(results, metricDefinition);

      return options;
    },
    setError,
    [subscription, resourceGroup]
  );
};

export const useResourceNames: DataHook = (query, datasource, onChange, setError) => {
  const { subscription } = query;
  const { resourceGroup, metricDefinition, resourceName } = query.azureMonitor ?? {};

  return useAsyncState(
    async () => {
      if (!(subscription && resourceGroup && metricDefinition)) {
        return;
      }

      const results = await datasource.getResourceNames(subscription, resourceGroup, metricDefinition);
      const options = formatOptions(results, resourceName);

      return options;
    },
    setError,
    [subscription, resourceGroup, metricDefinition]
  );
};
=======
type OnChangeFn = (newQuery: AzureMonitorQuery) => void;
>>>>>>> 0ca4ccfa

export const useMetricNamespaces: DataHook = (query, datasource, onChange, setError) => {
  const { metricNamespace, resourceUri } = query.azureMonitor ?? {};

  const metricNamespaces = useAsyncState(
    async () => {
      if (!resourceUri) {
        return;
      }

<<<<<<< HEAD
      const results = await datasource.getMetricNamespaces(subscription, resourceGroup, metricDefinition, resourceName);
=======
      const results = await datasource.azureMonitorDatasource.getMetricNamespaces({ resourceUri });
>>>>>>> 0ca4ccfa
      const options = formatOptions(results, metricNamespace);

      // Do some cleanup of the query state if need be
      if (!metricNamespace && options.length) {
        onChange(setMetricNamespace(query, options[0].value));
      }

      return options;
    },
    setError,
    [resourceUri]
  );

  return metricNamespaces;
};

export const useMetricNames: DataHook = (query, datasource, onChange, setError) => {
  const { metricNamespace, metricName, resourceUri } = query.azureMonitor ?? {};

  return useAsyncState(
    async () => {
      if (!(metricNamespace && resourceUri)) {
        return;
      }

<<<<<<< HEAD
      const results = await datasource.getMetricNames(
        subscription,
        resourceGroup,
        metricDefinition,
        resourceName,
        metricNamespace
      );

=======
      const results = await datasource.azureMonitorDatasource.getMetricNames({ resourceUri, metricNamespace });
>>>>>>> 0ca4ccfa
      const options = formatOptions(results, metricName);

      return options;
    },
    setError,
    [resourceUri, metricNamespace]
  );
};

const defaultMetricMetadata: MetricMetadata = {
  aggOptions: [],
  timeGrains: [],
  dimensions: [],
  isLoading: false,
  supportedAggTypes: [],
  primaryAggType: undefined,
};

export const useMetricMetadata = (query: AzureMonitorQuery, datasource: Datasource, onChange: OnChangeFn) => {
  const [metricMetadata, setMetricMetadata] = useState<MetricMetadata>(defaultMetricMetadata);

  const { resourceUri, metricNamespace, metricName, aggregation, timeGrain } = query.azureMonitor ?? {};

  // Fetch new metric metadata when the fields change
  useEffect(() => {
    if (!(resourceUri && metricNamespace && metricName)) {
      setMetricMetadata(defaultMetricMetadata);
      return;
    }

    datasource.azureMonitorDatasource
      .getMetricMetadata({ resourceUri, metricNamespace, metricName })
      .then((metadata) => {
        // TODO: Move the aggregationTypes and timeGrain defaults into `getMetricMetadata`
        const aggregations = (metadata.supportedAggTypes || [metadata.primaryAggType]).map((v) => ({
          label: v,
          value: v,
        }));

        setMetricMetadata({
          aggOptions: aggregations,
          timeGrains: metadata.supportedTimeGrains,
          dimensions: metadata.dimensions,
          isLoading: false,
          supportedAggTypes: metadata.supportedAggTypes ?? [],
          primaryAggType: metadata.primaryAggType,
        });
      });
  }, [datasource, resourceUri, metricNamespace, metricName]);

  // Update the query state in response to the meta data changing
  useEffect(() => {
    const newAggregation = aggregation || metricMetadata.primaryAggType;
    const newTimeGrain = timeGrain || 'auto';

    if (newAggregation !== aggregation || newTimeGrain !== timeGrain) {
      onChange({
        ...query,
        azureMonitor: {
          ...query.azureMonitor,
          aggregation: newAggregation,
          timeGrain: newTimeGrain,
          allowedTimeGrainsMs: metricMetadata.timeGrains
            .filter((timeGrain) => timeGrain.value !== 'auto')
            .map((timeGrain) =>
              rangeUtil.intervalToMs(TimegrainConverter.createKbnUnitFromISO8601Duration(timeGrain.value))
            ),
        },
      });
    }
  }, [onChange, metricMetadata, aggregation, timeGrain, query]);

  return metricMetadata;
};

function formatOptions(
  rawResults: Array<{
    text: string;
    value: string;
  }>,
  selectedValue?: string
) {
  const options = rawResults.map(toOption);

  // account for custom values that might have been set in json file like ones crafted with a template variable (ex: "cloud-datasource-resource-$Environment")
<<<<<<< HEAD
  if (selectedValue && !options.find((option) => option.value === selectedValue)) {
=======
  if (selectedValue && !options.find((option) => option.value === selectedValue.toLowerCase())) {
>>>>>>> 0ca4ccfa
    options.push({ label: selectedValue, value: selectedValue });
  }

  return options;
}<|MERGE_RESOLUTION|>--- conflicted
+++ resolved
@@ -5,19 +5,8 @@
 import Datasource from '../../datasource';
 import TimegrainConverter from '../../time_grain_converter';
 import { AzureMonitorErrorish, AzureMonitorOption, AzureMonitorQuery } from '../../types';
-<<<<<<< HEAD
-import { hasOption, toOption } from '../../utils/common';
-import { setMetricNamespace, setSubscriptionID } from './setQueryValue';
-
-export interface MetricMetadata {
-  aggOptions: AzureMonitorOption[];
-  timeGrains: AzureMonitorOption[];
-  dimensions: AzureMonitorOption[];
-  isLoading: boolean;
-=======
 import { toOption } from '../../utils/common';
 import { useAsyncState } from '../../utils/useAsyncState';
->>>>>>> 0ca4ccfa
 
 import { setMetricNamespace } from './setQueryValue';
 
@@ -47,122 +36,7 @@
   primaryAggType: string | undefined;
 }
 
-<<<<<<< HEAD
-export const updateSubscriptions = (
-  query: AzureMonitorQuery,
-  subscriptionOptions: AzureMonitorOption[],
-  onChange: OnChangeFn,
-  defaultSubscription?: string
-) => {
-  const { subscription } = query;
-
-  // Return early if subscriptions havent loaded, or if the query already has a subscription
-  if (!subscriptionOptions.length || (subscription && hasOption(subscriptionOptions, subscription))) {
-    return;
-  }
-
-  const defaultSub = defaultSubscription || subscriptionOptions[0].value;
-
-  if (!subscription && defaultSub && hasOption(subscriptionOptions, defaultSub)) {
-    onChange(setSubscriptionID(query, defaultSub));
-  }
-
-  // Check if the current subscription is in the list of subscriptions
-  if (subscription && !hasOption(subscriptionOptions, subscription)) {
-    if (hasOption(subscriptionOptions, defaultSub)) {
-      // Use the default sub if is on theh list
-      onChange(setSubscriptionID(query, defaultSub));
-    } else {
-      // Neither the current subscription nor the defaultSub is on the list, remove it
-      onChange(setSubscriptionID(query, ''));
-    }
-  }
-};
-
-export const useSubscriptions: DataHook = (query, datasource, onChange, setError) => {
-  const defaultSubscription = datasource.azureMonitorDatasource.defaultSubscriptionId;
-  const { subscription } = query;
-
-  const subscriptionOptions = useAsyncState(
-    async () => {
-      const results = await datasource.azureMonitorDatasource.getSubscriptions();
-      const options = formatOptions(results, subscription);
-
-      return options;
-    },
-    setError,
-    []
-  );
-
-  useEffect(() => {
-    updateSubscriptions(query, subscriptionOptions, onChange, defaultSubscription);
-  }, [subscriptionOptions, query, defaultSubscription, onChange]);
-
-  return subscriptionOptions;
-};
-
-export const useResourceGroups: DataHook = (query, datasource, onChange, setError) => {
-  const { subscription } = query;
-  const { resourceGroup } = query.azureMonitor ?? {};
-
-  return useAsyncState(
-    async () => {
-      if (!subscription) {
-        return;
-      }
-
-      const results = await datasource.getResourceGroups(subscription);
-      const options = formatOptions(results, resourceGroup);
-
-      return options;
-    },
-    setError,
-    [subscription]
-  );
-};
-
-export const useResourceTypes: DataHook = (query, datasource, onChange, setError) => {
-  const { subscription } = query;
-  const { resourceGroup, metricDefinition } = query.azureMonitor ?? {};
-
-  return useAsyncState(
-    async () => {
-      if (!(subscription && resourceGroup)) {
-        return;
-      }
-
-      const results = await datasource.getMetricDefinitions(subscription, resourceGroup);
-      const options = formatOptions(results, metricDefinition);
-
-      return options;
-    },
-    setError,
-    [subscription, resourceGroup]
-  );
-};
-
-export const useResourceNames: DataHook = (query, datasource, onChange, setError) => {
-  const { subscription } = query;
-  const { resourceGroup, metricDefinition, resourceName } = query.azureMonitor ?? {};
-
-  return useAsyncState(
-    async () => {
-      if (!(subscription && resourceGroup && metricDefinition)) {
-        return;
-      }
-
-      const results = await datasource.getResourceNames(subscription, resourceGroup, metricDefinition);
-      const options = formatOptions(results, resourceName);
-
-      return options;
-    },
-    setError,
-    [subscription, resourceGroup, metricDefinition]
-  );
-};
-=======
 type OnChangeFn = (newQuery: AzureMonitorQuery) => void;
->>>>>>> 0ca4ccfa
 
 export const useMetricNamespaces: DataHook = (query, datasource, onChange, setError) => {
   const { metricNamespace, resourceUri } = query.azureMonitor ?? {};
@@ -173,11 +47,7 @@
         return;
       }
 
-<<<<<<< HEAD
-      const results = await datasource.getMetricNamespaces(subscription, resourceGroup, metricDefinition, resourceName);
-=======
       const results = await datasource.azureMonitorDatasource.getMetricNamespaces({ resourceUri });
->>>>>>> 0ca4ccfa
       const options = formatOptions(results, metricNamespace);
 
       // Do some cleanup of the query state if need be
@@ -203,18 +73,7 @@
         return;
       }
 
-<<<<<<< HEAD
-      const results = await datasource.getMetricNames(
-        subscription,
-        resourceGroup,
-        metricDefinition,
-        resourceName,
-        metricNamespace
-      );
-
-=======
       const results = await datasource.azureMonitorDatasource.getMetricNames({ resourceUri, metricNamespace });
->>>>>>> 0ca4ccfa
       const options = formatOptions(results, metricName);
 
       return options;
@@ -300,11 +159,7 @@
   const options = rawResults.map(toOption);
 
   // account for custom values that might have been set in json file like ones crafted with a template variable (ex: "cloud-datasource-resource-$Environment")
-<<<<<<< HEAD
-  if (selectedValue && !options.find((option) => option.value === selectedValue)) {
-=======
   if (selectedValue && !options.find((option) => option.value === selectedValue.toLowerCase())) {
->>>>>>> 0ca4ccfa
     options.push({ label: selectedValue, value: selectedValue });
   }
 
