--- conflicted
+++ resolved
@@ -384,25 +384,18 @@
       const { waitForNextUpdate } = renderHook(() => scenario.hook(query, datasource, onChange, setError));
       await waitForNextUpdate(WAIT_OPTIONS);
 
-<<<<<<< HEAD
       if (scenario.expectedClearedQueryPartial) {
         expect(onChange).toHaveBeenCalledWith({
           ...query,
-          azureMonitor: scenario.expectedClearedQueryPartial,
+          azureMonitor: {
+            ...scenario.expectedClearedQueryPartial,
+            dimensionFilters: [],
+            timeGrain: '',
+          },
         });
       } else {
         expect(onChange).not.toHaveBeenCalled();
       }
-=======
-      expect(onChange).toHaveBeenCalledWith({
-        ...query,
-        azureMonitor: {
-          ...scenario.expectedClearedQueryPartial,
-          dimensionFilters: [],
-          timeGrain: '',
-        },
-      });
->>>>>>> c82a15ea
     });
   });
 });
