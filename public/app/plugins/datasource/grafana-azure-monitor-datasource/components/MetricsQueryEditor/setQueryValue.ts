import { AzureMetricDimension, AzureMonitorQuery } from '../../types';

<<<<<<< HEAD
export function setResource(query: AzureMonitorQuery, resourceURI: string | undefined): AzureMonitorQuery {
  return {
    ...query,
    azureMonitor: {
      ...query.azureMonitor,
      resourceUri: resourceURI,
      metricNamespace: undefined,
      metricName: undefined,
      aggregation: undefined,
      metricDefinition: undefined,
      timeGrain: '',
      dimensionFilters: [],
    },
  };
}

=======
>>>>>>> 82e32447
export function setMetricNamespace(query: AzureMonitorQuery, metricNamespace: string | undefined): AzureMonitorQuery {
  if (query.azureMonitor?.metricNamespace === metricNamespace) {
    return query;
  }

  return {
    ...query,
    azureMonitor: {
      ...query.azureMonitor,
      metricNamespace: metricNamespace,
      metricName: undefined,
      aggregation: undefined,
      timeGrain: '',
      dimensionFilters: [],
    },
  };
}

export function setMetricName(query: AzureMonitorQuery, metricName: string | undefined): AzureMonitorQuery {
  if (query.azureMonitor?.metricName === metricName) {
    return query;
  }

  return {
    ...query,
    azureMonitor: {
      ...query.azureMonitor,
      metricName: metricName,
      aggregation: undefined,
      timeGrain: '',
      dimensionFilters: [],
    },
  };
}

export function setAggregation(query: AzureMonitorQuery, aggregation: string): AzureMonitorQuery {
  if (query.azureMonitor?.aggregation === aggregation) {
    return query;
  }

  return {
    ...query,
    azureMonitor: {
      ...query.azureMonitor,
      aggregation: aggregation,
    },
  };
}

export function setTimeGrain(query: AzureMonitorQuery, timeGrain: string): AzureMonitorQuery {
  if (query.azureMonitor?.timeGrain === timeGrain) {
    return query;
  }

  return {
    ...query,
    azureMonitor: {
      ...query.azureMonitor,
      timeGrain: timeGrain,
    },
  };
}

export function setDimensionFilters(query: AzureMonitorQuery, dimensions: AzureMetricDimension[]): AzureMonitorQuery {
  if (query.azureMonitor?.dimensionFilters === dimensions) {
    return query;
  }

  return {
    ...query,
    azureMonitor: {
      ...query.azureMonitor,
      dimensionFilters: dimensions,
    },
  };
}

export function appendDimensionFilter(
  query: AzureMonitorQuery,
  dimension = '',
  operator = 'eq',
  filters: string[] = []
): AzureMonitorQuery {
  const existingFilters = query.azureMonitor?.dimensionFilters ?? [];

  return setDimensionFilters(query, [
    ...existingFilters,
    {
      dimension,
      operator,
      filters,
    },
  ]);
}

export function removeDimensionFilter(query: AzureMonitorQuery, indexToRemove: number): AzureMonitorQuery {
  const existingFilters = query.azureMonitor?.dimensionFilters ?? [];
  const newFilters = [...existingFilters];
  newFilters.splice(indexToRemove, 1);
  return setDimensionFilters(query, newFilters);
}

export function setDimensionFilterValue<Key extends keyof AzureMetricDimension>(
  query: AzureMonitorQuery,
  index: number,
  fieldName: Key,
  value: AzureMetricDimension[Key]
): AzureMonitorQuery {
  const existingFilters = query.azureMonitor?.dimensionFilters ?? [];
  const newFilters = [...existingFilters];
  const newFilter = newFilters[index];
  newFilter[fieldName] = value;
  if (fieldName === 'dimension' || fieldName === 'operator') {
    newFilter.filters = [];
  }
  return setDimensionFilters(query, newFilters);
}

export function setTop(query: AzureMonitorQuery, top: string): AzureMonitorQuery {
  if (query.azureMonitor?.top === top) {
    return query;
  }

  return {
    ...query,
    azureMonitor: {
      ...query.azureMonitor,
      top: top,
    },
  };
}

export function setLegendAlias(query: AzureMonitorQuery, alias: string): AzureMonitorQuery {
  if (query.azureMonitor?.alias === alias) {
    return query;
  }

  return {
    ...query,
    azureMonitor: {
      ...query.azureMonitor,
      alias: alias,
    },
  };
}<|MERGE_RESOLUTION|>--- conflicted
+++ resolved
@@ -1,24 +1,5 @@
 import { AzureMetricDimension, AzureMonitorQuery } from '../../types';
 
-<<<<<<< HEAD
-export function setResource(query: AzureMonitorQuery, resourceURI: string | undefined): AzureMonitorQuery {
-  return {
-    ...query,
-    azureMonitor: {
-      ...query.azureMonitor,
-      resourceUri: resourceURI,
-      metricNamespace: undefined,
-      metricName: undefined,
-      aggregation: undefined,
-      metricDefinition: undefined,
-      timeGrain: '',
-      dimensionFilters: [],
-    },
-  };
-}
-
-=======
->>>>>>> 82e32447
 export function setMetricNamespace(query: AzureMonitorQuery, metricNamespace: string | undefined): AzureMonitorQuery {
   if (query.azureMonitor?.metricNamespace === metricNamespace) {
     return query;
