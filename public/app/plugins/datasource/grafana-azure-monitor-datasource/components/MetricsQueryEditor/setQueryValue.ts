--- conflicted
+++ resolved
@@ -1,96 +1,15 @@
 import { AzureMetricDimension, AzureMonitorQuery } from '../../types';
 
-<<<<<<< HEAD
-export function setSubscriptionID(query: AzureMonitorQuery, subscriptionID: string): AzureMonitorQuery {
-  if (query.subscription === subscriptionID) {
-    return query;
-  }
-
-  return {
-    ...query,
-    subscription: subscriptionID,
-    azureMonitor: {
-      ...query.azureMonitor,
-      resourceGroup: undefined,
-      metricDefinition: undefined,
-      metricNamespace: undefined,
-      resourceName: undefined,
-      metricName: undefined,
-      aggregation: undefined,
-      timeGrain: '',
-      dimensionFilters: [],
-    },
-  };
-}
-
-export function setResourceGroup(query: AzureMonitorQuery, resourceGroup: string | undefined): AzureMonitorQuery {
-  if (query.azureMonitor?.resourceGroup === resourceGroup) {
-    return query;
-  }
-
-=======
 export function setResource(query: AzureMonitorQuery, resourceURI: string | undefined): AzureMonitorQuery {
->>>>>>> 0ca4ccfa
   return {
     ...query,
     azureMonitor: {
       ...query.azureMonitor,
-<<<<<<< HEAD
-      resourceGroup: resourceGroup,
-      metricDefinition: undefined,
-      metricNamespace: undefined,
-      resourceName: undefined,
-      metricName: undefined,
-      aggregation: undefined,
-      timeGrain: '',
-      dimensionFilters: [],
-    },
-  };
-}
-
-// In the query as "metricDefinition" for some reason
-export function setResourceType(query: AzureMonitorQuery, resourceType: string | undefined): AzureMonitorQuery {
-  if (query.azureMonitor?.metricDefinition === resourceType) {
-    return query;
-  }
-
-  const newQuery = {
-    ...query,
-    azureMonitor: {
-      ...query.azureMonitor,
-      metricDefinition: resourceType,
-      resourceName: undefined,
-      metricNamespace: undefined,
-      metricName: undefined,
-      aggregation: undefined,
-      timeGrain: '',
-      dimensionFilters: [],
-    },
-  };
-
-  return newQuery;
-}
-
-export function setResourceName(query: AzureMonitorQuery, resourceName: string | undefined): AzureMonitorQuery {
-  if (query.azureMonitor?.resourceName === resourceName) {
-    return query;
-  }
-
-  return {
-    ...query,
-    azureMonitor: {
-      ...query.azureMonitor,
-      resourceName: resourceName,
-      metricNamespace: undefined,
-      metricName: undefined,
-      aggregation: undefined,
-=======
       resourceUri: resourceURI,
       metricNamespace: undefined,
       metricName: undefined,
       aggregation: undefined,
       metricDefinition: undefined,
->>>>>>> 0ca4ccfa
       timeGrain: '',
       dimensionFilters: [],
     },
@@ -128,10 +47,7 @@
       aggregation: undefined,
       timeGrain: '',
       dimensionFilters: [],
-<<<<<<< HEAD
-=======
       resourceUri,
->>>>>>> 0ca4ccfa
     },
   };
 }
