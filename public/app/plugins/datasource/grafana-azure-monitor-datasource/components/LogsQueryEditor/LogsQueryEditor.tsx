import React from 'react';

import { EditorRows, EditorRow, EditorFieldGroup } from '@grafana/experimental';
import { Alert } from '@grafana/ui';

import Datasource from '../../datasource';
import { AzureMonitorErrorish, AzureMonitorOption, AzureMonitorQuery } from '../../types';
import ResourceField from '../ResourceField';
import { ResourceRowType } from '../ResourcePicker/types';

import FormatAsField from './FormatAsField';
import QueryField from './QueryField';
import useMigrations from './useMigrations';

interface LogsQueryEditorProps {
  query: AzureMonitorQuery;
  datasource: Datasource;
  subscriptionId?: string;
  onChange: (newQuery: AzureMonitorQuery) => void;
  variableOptionGroup: { label: string; options: AzureMonitorOption[] };
  setError: (source: string, error: AzureMonitorErrorish | undefined) => void;
  hideFormatAs?: boolean;
}

const LogsQueryEditor: React.FC<LogsQueryEditorProps> = ({
  query,
  datasource,
  subscriptionId,
  variableOptionGroup,
  onChange,
  setError,
  hideFormatAs,
}) => {
  const migrationError = useMigrations(datasource, query, onChange);

  return (
    <span data-testid="azure-monitor-logs-query-editor-with-experimental-ui">
      <EditorRows>
        <EditorRow>
          <EditorFieldGroup>
            <ResourceField
              query={query}
              datasource={datasource}
              inlineField={true}
              labelWidth={10}
              subscriptionId={subscriptionId}
              variableOptionGroup={variableOptionGroup}
              onQueryChange={onChange}
              setError={setError}
              selectableEntryTypes={[
                ResourceRowType.Subscription,
                ResourceRowType.ResourceGroup,
                ResourceRowType.Resource,
                ResourceRowType.Variable,
              ]}
<<<<<<< HEAD
              setResource={setResource}
              resourceUri={query.azureLogAnalytics?.resource}
=======
              resource={query.azureLogAnalytics?.resource ?? ''}
>>>>>>> 82e32447
              queryType="logs"
            />
          </EditorFieldGroup>
        </EditorRow>
        <QueryField
          query={query}
          datasource={datasource}
          subscriptionId={subscriptionId}
          variableOptionGroup={variableOptionGroup}
          onQueryChange={onChange}
          setError={setError}
        />
        <EditorRow>
          <EditorFieldGroup>
            {!hideFormatAs && (
              <FormatAsField
                query={query}
                datasource={datasource}
                subscriptionId={subscriptionId}
                variableOptionGroup={variableOptionGroup}
                onQueryChange={onChange}
                setError={setError}
              />
            )}

            {migrationError && <Alert title={migrationError.title}>{migrationError.message}</Alert>}
          </EditorFieldGroup>
        </EditorRow>
      </EditorRows>
    </span>
  );
};

export default LogsQueryEditor;<|MERGE_RESOLUTION|>--- conflicted
+++ resolved
@@ -53,12 +53,7 @@
                 ResourceRowType.Resource,
                 ResourceRowType.Variable,
               ]}
-<<<<<<< HEAD
-              setResource={setResource}
-              resourceUri={query.azureLogAnalytics?.resource}
-=======
               resource={query.azureLogAnalytics?.resource ?? ''}
->>>>>>> 82e32447
               queryType="logs"
             />
           </EditorFieldGroup>
