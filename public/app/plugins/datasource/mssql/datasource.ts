import { DataSourceInstanceSettings, ScopedVars } from '@grafana/data';
import { LanguageDefinition } from '@grafana/experimental';
import { TemplateSrv } from '@grafana/runtime';
import { SqlDatasource } from 'app/features/plugins/sql/datasource/SqlDatasource';
<<<<<<< HEAD
import { DB, ResponseParser, SQLQuery, SQLSelectableValue } from 'app/features/plugins/sql/types';
=======
import { DB, SQLQuery, SQLSelectableValue } from 'app/features/plugins/sql/types';
>>>>>>> ae830f68
import { formatSQL } from 'app/features/plugins/sql/utils/formatSQL';

import { getSchema, showDatabases, getSchemaAndName } from './MSSqlMetaQuery';
import { MSSqlQueryModel } from './MSSqlQueryModel';
import { fetchColumns, fetchTables, getSqlCompletionProvider } from './sqlCompletionProvider';
import { getIcon, getRAQBType, toRawSql } from './sqlUtil';
import { MssqlOptions } from './types';

export class MssqlDatasource extends SqlDatasource {
  sqlLanguageDefinition: LanguageDefinition | undefined = undefined;
  constructor(instanceSettings: DataSourceInstanceSettings<MssqlOptions>) {
    super(instanceSettings);
  }

  getQueryModel(target?: SQLQuery, templateSrv?: TemplateSrv, scopedVars?: ScopedVars): MSSqlQueryModel {
    return new MSSqlQueryModel(target, templateSrv, scopedVars);
  }

  async fetchDatasets(): Promise<string[]> {
    const datasets = await this.runSql<{ name: string[] }>(showDatabases(), { refId: 'datasets' });
    return datasets.fields.name?.values.flat() ?? [];
  }

  async fetchTables(dataset?: string): Promise<string[]> {
    // We get back the table name with the schema as well. like dbo.table
    const tables = await this.runSql<{ schemaAndName: string[] }>(getSchemaAndName(dataset), { refId: 'tables' });
<<<<<<< HEAD
    return tables.fields.schemaAndName.values.toArray().flat();
=======
    return tables.fields.schemaAndName?.values.flat() ?? [];
>>>>>>> ae830f68
  }

  async fetchFields(query: SQLQuery): Promise<SQLSelectableValue[]> {
    if (!query.table) {
      return [];
    }
    const [_, table] = query.table.split('.');
    const schema = await this.runSql<{ column: string; type: string }>(getSchema(query.dataset, table), {
      refId: 'columns',
    });
    const result: SQLSelectableValue[] = [];
    for (let i = 0; i < schema.length; i++) {
      const column = schema.fields.column.values[i];
      const type = schema.fields.type.values[i];
      result.push({ label: column, value: column, type, icon: getIcon(type), raqbFieldType: getRAQBType(type) });
    }
    return result;
  }

  getSqlLanguageDefinition(db: DB): LanguageDefinition {
    if (this.sqlLanguageDefinition !== undefined) {
      return this.sqlLanguageDefinition;
    }
    const args = {
      getColumns: { current: (query: SQLQuery) => fetchColumns(db, query) },
      getTables: { current: (dataset?: string) => fetchTables(db, dataset) },
    };
    this.sqlLanguageDefinition = {
      id: 'sql',
      completionProvider: getSqlCompletionProvider(args),
      formatter: formatSQL,
    };
    return this.sqlLanguageDefinition;
  }

  getDB(): DB {
    if (this.db !== undefined) {
      return this.db;
    }
    return {
      init: () => Promise.resolve(true),
      datasets: () => this.fetchDatasets(),
      tables: (dataset?: string) => this.fetchTables(dataset),
      getEditorLanguageDefinition: () => this.getSqlLanguageDefinition(this.db),
      fields: async (query: SQLQuery) => {
        if (!query?.dataset || !query?.table) {
          return [];
        }
        return this.fetchFields(query);
      },
      validateQuery: (query) =>
        Promise.resolve({ isError: false, isValid: true, query, error: '', rawSql: query.rawSql }),
      dsID: () => this.id,
      dispose: (_dsID?: string) => {},
      toRawSql,
      lookup: async (path?: string) => {
        if (!path) {
          const datasets = await this.fetchDatasets();
          return datasets.map((d) => ({ name: d, completion: `${d}.` }));
        } else {
          const parts = path.split('.').filter((s: string) => s);
          if (parts.length > 2) {
            return [];
          }
          if (parts.length === 1) {
            const tables = await this.fetchTables(parts[0]);
            return tables.map((t) => ({ name: t, completion: t }));
          } else {
            return [];
          }
        }
      },
    };
  }
}<|MERGE_RESOLUTION|>--- conflicted
+++ resolved
@@ -2,11 +2,7 @@
 import { LanguageDefinition } from '@grafana/experimental';
 import { TemplateSrv } from '@grafana/runtime';
 import { SqlDatasource } from 'app/features/plugins/sql/datasource/SqlDatasource';
-<<<<<<< HEAD
-import { DB, ResponseParser, SQLQuery, SQLSelectableValue } from 'app/features/plugins/sql/types';
-=======
 import { DB, SQLQuery, SQLSelectableValue } from 'app/features/plugins/sql/types';
->>>>>>> ae830f68
 import { formatSQL } from 'app/features/plugins/sql/utils/formatSQL';
 
 import { getSchema, showDatabases, getSchemaAndName } from './MSSqlMetaQuery';
@@ -33,11 +29,7 @@
   async fetchTables(dataset?: string): Promise<string[]> {
     // We get back the table name with the schema as well. like dbo.table
     const tables = await this.runSql<{ schemaAndName: string[] }>(getSchemaAndName(dataset), { refId: 'tables' });
-<<<<<<< HEAD
-    return tables.fields.schemaAndName.values.toArray().flat();
-=======
     return tables.fields.schemaAndName?.values.flat() ?? [];
->>>>>>> ae830f68
   }
 
   async fetchFields(query: SQLQuery): Promise<SQLSelectableValue[]> {
