--- conflicted
+++ resolved
@@ -5,12 +5,7 @@
 
 export function getSchemaAndName(database?: string) {
   return `SELECT TABLE_SCHEMA + '.' + TABLE_NAME as schemaAndName
-<<<<<<< HEAD
-    FROM [${database}].INFORMATION_SCHEMA.TABLES
-    WHERE TABLE_TYPE = 'BASE TABLE'`;
-=======
     FROM [${database}].INFORMATION_SCHEMA.TABLES`;
->>>>>>> ae830f68
 }
 
 export function getSchema(database?: string, table?: string) {
