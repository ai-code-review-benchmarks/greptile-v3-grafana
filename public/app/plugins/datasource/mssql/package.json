{
  "name": "@grafana-plugins/mssql",
  "description": "MSSQL data source plugin",
  "private": true,
  "version": "12.1.0-pre",
  "dependencies": {
    "@emotion/css": "11.13.5",
    "@grafana/data": "12.1.0-pre",
    "@grafana/i18n": "12.1.0-pre",
    "@grafana/plugin-ui": "0.10.7",
    "@grafana/runtime": "12.1.0-pre",
    "@grafana/sql": "12.1.0-pre",
    "@grafana/ui": "12.1.0-pre",
    "lodash": "4.17.21",
<<<<<<< HEAD
    "react": "19.0.0",
    "rxjs": "7.8.1",
=======
    "react": "18.3.1",
    "rxjs": "7.8.2",
>>>>>>> 69731658
    "tslib": "2.8.1"
  },
  "devDependencies": {
    "@grafana/e2e-selectors": "12.1.0-pre",
    "@grafana/plugin-configs": "12.1.0-pre",
    "@testing-library/dom": "10.4.0",
    "@testing-library/react": "16.3.0",
    "@testing-library/user-event": "14.6.1",
    "@types/jest": "29.5.14",
<<<<<<< HEAD
    "@types/lodash": "4.17.15",
    "@types/node": "22.12.0",
    "@types/react": "19.0.10",
=======
    "@types/lodash": "4.17.20",
    "@types/node": "22.16.5",
    "@types/react": "18.3.18",
    "i18next-parser": "9.3.0",
>>>>>>> 69731658
    "ts-node": "10.9.2",
    "typescript": "5.8.3",
    "webpack": "5.97.1"
  },
  "peerDependencies": {
    "@grafana/runtime": "*"
  },
  "scripts": {
    "build": "NODE_OPTIONS='--experimental-strip-types --no-warnings=ExperimentalWarning' webpack -c ./webpack.config.ts --env production",
    "build:commit": "NODE_OPTIONS='--experimental-strip-types --no-warnings=ExperimentalWarning' webpack -c ./webpack.config.ts --env production --env commit=$(git rev-parse --short HEAD)",
    "dev": "NODE_OPTIONS='--experimental-strip-types --no-warnings=ExperimentalWarning' webpack -w -c ./webpack.config.ts --env development",
    "i18n-extract": "i18next --config locales/i18next-parser.config.cjs"
  },
  "packageManager": "yarn@4.9.2"
}<|MERGE_RESOLUTION|>--- conflicted
+++ resolved
@@ -12,13 +12,8 @@
     "@grafana/sql": "12.1.0-pre",
     "@grafana/ui": "12.1.0-pre",
     "lodash": "4.17.21",
-<<<<<<< HEAD
     "react": "19.0.0",
-    "rxjs": "7.8.1",
-=======
-    "react": "18.3.1",
     "rxjs": "7.8.2",
->>>>>>> 69731658
     "tslib": "2.8.1"
   },
   "devDependencies": {
@@ -28,16 +23,10 @@
     "@testing-library/react": "16.3.0",
     "@testing-library/user-event": "14.6.1",
     "@types/jest": "29.5.14",
-<<<<<<< HEAD
-    "@types/lodash": "4.17.15",
-    "@types/node": "22.12.0",
-    "@types/react": "19.0.10",
-=======
     "@types/lodash": "4.17.20",
     "@types/node": "22.16.5",
-    "@types/react": "18.3.18",
+    "@types/react": "19.0.10",
     "i18next-parser": "9.3.0",
->>>>>>> 69731658
     "ts-node": "10.9.2",
     "typescript": "5.8.3",
     "webpack": "5.97.1"
