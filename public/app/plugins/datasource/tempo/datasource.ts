--- conflicted
+++ resolved
@@ -597,12 +597,8 @@
   let serviceGraphViewMetrics = [];
   let errorRateBySpanName = '';
   let durationsBySpanName: string[] = [];
-<<<<<<< HEAD
-  const spanNamesUnescaped = rateResponse.data[0][0]?.fields[1]?.values.toArray() ?? [];
+  const spanNamesUnescaped = rateResponse.data[0][0]?.fields[1]?.values ?? [];
   const spanNames = spanNamesUnescaped.map((name) => name.replace(/[.*+?^${}()|[\]\\]/g, '\\\\$&'));
-=======
-  const spanNames = rateResponse.data[0][0]?.fields[1]?.values ?? [];
->>>>>>> fd28c849
 
   if (spanNames.length > 0) {
     errorRateBySpanName = buildExpr(errorRateMetric, 'span_name=~"' + spanNames.join('|') + '"', request);
