--- conflicted
+++ resolved
@@ -350,15 +350,11 @@
             streaming: config.featureToggles.traceQLStreaming,
           });
 
-<<<<<<< HEAD
-          if (config.featureToggles.traceQLStreaming && this.isFeatureAvailable(FeatureName.streaming)) {
-=======
           if (
             config.featureToggles.traceQLStreaming &&
             this.isFeatureAvailable(FeatureName.streaming) &&
             config.liveEnabled
           ) {
->>>>>>> 5b85c4c2
             subQueries.push(this.handleStreamingSearch(options, traceqlSearchTargets, queryValueFromFilters));
           } else {
             subQueries.push(
