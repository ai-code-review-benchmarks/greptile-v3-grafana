--- conflicted
+++ resolved
@@ -50,8 +50,6 @@
     this.tagsV1 = tags;
   };
 
-<<<<<<< HEAD
-=======
   setV2Tags = (tags: Scope[]) => {
     this.tagsV2 = tags;
   };
@@ -107,7 +105,6 @@
     return [];
   };
 
->>>>>>> 916f3008
   async getOptionsV1(tag: string): Promise<Array<SelectableValue<string>>> {
     const response = await this.request(`/api/search/tag/${tag}/values`);
     let options: Array<SelectableValue<string>> = [];
