import { groupBy } from 'lodash';
import {
  DataFrame,
  DataFrameView,
  DataQueryResponse,
  FieldDTO,
  MutableDataFrame,
  NodeGraphDataFrameFieldNames as Fields,
  TimeRange,
} from '@grafana/data';
import { getNonOverlappingDuration, getStats, makeFrames, makeSpanMap } from '../../../core/utils/tracing';

/**
 * Row in a trace dataFrame
 */
interface Row {
  traceID: string;
  spanID: string;
  parentSpanID: string;
  operationName: string;
  serviceName: string;
  serviceTags: string;
  startTime: number;
  duration: number;
  logs: string;
  tags: string;
}

interface Node {
  [Fields.id]: string;
  [Fields.title]: string;
  [Fields.subTitle]: string;
  [Fields.mainStat]: string;
  [Fields.secondaryStat]: string;
  [Fields.color]: number;
}

interface Edge {
  [Fields.id]: string;
  [Fields.target]: string;
  [Fields.source]: string;
}

export function createGraphFrames(data: DataFrame): DataFrame[] {
  const { nodes, edges } = convertTraceToGraph(data);
  const [nodesFrame, edgesFrame] = makeFrames();

  for (const node of nodes) {
    nodesFrame.add(node);
  }
  for (const edge of edges) {
    edgesFrame.add(edge);
  }

  return [nodesFrame, edgesFrame];
}

function convertTraceToGraph(data: DataFrame): { nodes: Node[]; edges: Edge[] } {
  const nodes: Node[] = [];
  const edges: Edge[] = [];

  const view = new DataFrameView<Row>(data);

  const traceDuration = findTraceDuration(view);
  const spanMap = makeSpanMap((index) => {
    if (index >= data.length) {
      return undefined;
    }
    const span = view.get(index);
    return {
      span: { ...span },
      id: span.spanID,
      parentIds: span.parentSpanID ? [span.parentSpanID] : [],
    };
  });

  for (let i = 0; i < view.length; i++) {
    const row = view.get(i);

    const ranges: Array<[number, number]> = spanMap[row.spanID].children.map((c) => {
      const span = spanMap[c].span;
      return [span.startTime, span.startTime + span.duration];
    });
    const childrenDuration = getNonOverlappingDuration(ranges);
    const selfDuration = row.duration - childrenDuration;
    const stats = getStats(row.duration, traceDuration, selfDuration);

    nodes.push({
      [Fields.id]: row.spanID,
      [Fields.title]: row.serviceName ?? '',
      [Fields.subTitle]: row.operationName,
      [Fields.mainStat]: stats.main,
      [Fields.secondaryStat]: stats.secondary,
      [Fields.color]: selfDuration / traceDuration,
    });

    // Sometimes some span can be missing. Don't add edges for those.
    if (row.parentSpanID && spanMap[row.parentSpanID].span) {
      edges.push({
        [Fields.id]: row.parentSpanID + '--' + row.spanID,
        [Fields.target]: row.spanID,
        [Fields.source]: row.parentSpanID,
      });
    }
  }

  return { nodes, edges };
}

/**
 * Get the duration of the whole trace as it isn't a part of the response data.
 * Note: Seems like this should be the same as just longest span, but this is probably safer.
 */
function findTraceDuration(view: DataFrameView<Row>): number {
  let traceEndTime = 0;
  let traceStartTime = Infinity;

  for (let i = 0; i < view.length; i++) {
    const row = view.get(i);

    if (row.startTime < traceStartTime) {
      traceStartTime = row.startTime;
    }

    if (row.startTime + row.duration > traceEndTime) {
      traceEndTime = row.startTime + row.duration;
    }
  }

  return traceEndTime - traceStartTime;
}

const secondsMetric = 'traces_service_graph_request_server_seconds_sum';
const totalsMetric = 'traces_service_graph_request_total';

export const serviceMapMetrics = [
  secondsMetric,
  totalsMetric,
  // We don't show histogram in node graph at the moment but we could later add that into a node context menu.
  // 'traces_service_graph_request_seconds_bucket',
  // 'traces_service_graph_request_seconds_count',
  // These are used for debugging the tempo collection so probably not useful for service map right now.
  // 'traces_service_graph_unpaired_spans_total',
  // 'traces_service_graph_untagged_spans_total',
];

/**
 * Map response from multiple prometheus metrics into a node graph data frames with nodes and edges.
 * @param responses
 * @param range
 */
export function mapPromMetricsToServiceMap(responses: DataQueryResponse[], range: TimeRange): [DataFrame, DataFrame] {
  const [totalsDFView, secondsDFView] = getMetricFrames(responses);

  // First just collect data from the metrics into a map with nodes and edges as keys
  const nodesMap: Record<string, ServiceMapStatistics> = {};
  const edgesMap: Record<string, EdgeObject> = {};
  // At this moment we don't have any error/success or other counts so we just use these 2
  collectMetricData(totalsDFView, 'total', totalsMetric, nodesMap, edgesMap);
  collectMetricData(secondsDFView, 'seconds', secondsMetric, nodesMap, edgesMap);

  return convertToDataFrames(nodesMap, edgesMap, range);
}

function createServiceMapDataFrames() {
  function createDF(name: string, fields: FieldDTO[]) {
    return new MutableDataFrame({ name, fields, meta: { preferredVisualisationType: 'nodeGraph' } });
  }

  const nodes = createDF('Nodes', [
    { name: Fields.id },
    { name: Fields.title },
    { name: Fields.mainStat, config: { unit: 'ms/r', displayName: 'Average response time' } },
    {
      name: Fields.secondaryStat,
      config: { unit: 'r/sec', displayName: 'Requests per second' },
    },
  ]);
  const edges = createDF('Edges', [
    { name: Fields.id },
    { name: Fields.source },
    { name: Fields.target },
    { name: Fields.mainStat, config: { unit: 'r', displayName: 'Requests' } },
    { name: Fields.secondaryStat, config: { unit: 'ms/r', displayName: 'Average response time' } },
  ]);

  return [nodes, edges];
}

function getMetricFrames(responses: DataQueryResponse[]) {
  const responsesMap = groupBy(responses[0].data, (data) => data.refId);
  const totalsDFView = new DataFrameView(responsesMap[totalsMetric][0]);
  const secondsDFView = new DataFrameView(responsesMap[secondsMetric][0]);
  return [totalsDFView, secondsDFView];
}

type ServiceMapStatistics = {
  total?: number;
  seconds?: number;
};

type EdgeObject = ServiceMapStatistics & {
  source: string;
  target: string;
};

/**
 * Collect data from a metric into a map of nodes and edges. The metric data is modeled as counts of metric per edge
 * which is a pair of client-server nodes. This means we convert each row of the metric 1-1 to edges and than we assign
 * the metric also to server. We count the stats for server only as we show requests/transactions that particular node
 * processed not those which it generated and other stats like average transaction time then stem from that.
 * @param frame
 * @param stat
 * @param metric
 * @param nodesMap
 * @param edgesMap
 */
function collectMetricData(
  frame: DataFrameView,
  stat: keyof ServiceMapStatistics,
  metric: string,
  nodesMap: Record<string, ServiceMapStatistics>,
  edgesMap: Record<string, EdgeObject>
) {
  // The name of the value column is in this format
  // TODO figure out if it can be changed
  const valueName = `Value #${metric}`;

  for (let i = 0; i < frame.length; i++) {
    const row = frame.get(i);
    const edgeId = `${row.client}_${row.server}`;

    if (!edgesMap[edgeId]) {
      // Create edge as it does not exist yet
      edgesMap[edgeId] = {
        target: row.server,
        source: row.client,
        [stat]: row[valueName],
      };
    } else {
      // Add stat to edge
      // We are adding the values if exists but that should not happen in general as there should be single row for
      // an edge.
      edgesMap[edgeId][stat] = (edgesMap[edgeId][stat] || 0) + row[valueName];
    }

    if (!nodesMap[row.server]) {
      // Create node for server
      nodesMap[row.server] = {
        [stat]: row[valueName],
      };
    } else {
      // Add stat to server node. Sum up values if there are multiple edges targeting this server node.
      nodesMap[row.server][stat] = (nodesMap[row.server][stat] || 0) + row[valueName];
    }

    if (!nodesMap[row.client]) {
      // Create the client node but don't add the stat as edge stats are attributed to the server node. This means for
      // example that the number of requests in a node show how many requests it handled not how many it generated.
      nodesMap[row.client] = {
        [stat]: 0,
      };
    }
  }
}

function convertToDataFrames(
  nodesMap: Record<string, ServiceMapStatistics>,
  edgesMap: Record<string, EdgeObject>,
  range: TimeRange
): [DataFrame, DataFrame] {
  const rangeMs = range.to.valueOf() - range.from.valueOf();
  const [nodes, edges] = createServiceMapDataFrames();
  for (const nodeId of Object.keys(nodesMap)) {
    const node = nodesMap[nodeId];
    nodes.add({
      id: nodeId,
      title: nodeId,
      // NaN will not be shown in the node graph. This happens for a root client node which did not process
      // any requests itself.
<<<<<<< HEAD
      mainStat: node.total ? (node.seconds! / node.total) * 1000 : Number.NaN,
      secondaryStat: node.total ? node.total / (rangeMs / (1000 * 60)) : Number.NaN,
=======
      mainStat: node.total ? (node.seconds / node.total) * 1000 : Number.NaN, // Average response time
      secondaryStat: node.total ? Math.round((node.total / (rangeMs / 1000)) * 100) / 100 : Number.NaN, // Request per second (to 2 decimals)
>>>>>>> 2f0fe167
    });
  }
  for (const edgeId of Object.keys(edgesMap)) {
    const edge = edgesMap[edgeId];
    edges.add({
      id: edgeId,
      source: edge.source,
      target: edge.target,
<<<<<<< HEAD
      mainStat: edge.total,
      secondaryStat: edge.total ? (edge.seconds! / edge.total) * 1000 : Number.NaN,
=======
      mainStat: edge.total, // Requests
      secondaryStat: edge.total ? (edge.seconds / edge.total) * 1000 : Number.NaN, // Average response time
>>>>>>> 2f0fe167
    });
  }

  return [nodes, edges];
}<|MERGE_RESOLUTION|>--- conflicted
+++ resolved
@@ -278,13 +278,8 @@
       title: nodeId,
       // NaN will not be shown in the node graph. This happens for a root client node which did not process
       // any requests itself.
-<<<<<<< HEAD
-      mainStat: node.total ? (node.seconds! / node.total) * 1000 : Number.NaN,
-      secondaryStat: node.total ? node.total / (rangeMs / (1000 * 60)) : Number.NaN,
-=======
-      mainStat: node.total ? (node.seconds / node.total) * 1000 : Number.NaN, // Average response time
+      mainStat: node.total ? (node.seconds! / node.total) * 1000 : Number.NaN, // Average response time
       secondaryStat: node.total ? Math.round((node.total / (rangeMs / 1000)) * 100) / 100 : Number.NaN, // Request per second (to 2 decimals)
->>>>>>> 2f0fe167
     });
   }
   for (const edgeId of Object.keys(edgesMap)) {
@@ -293,13 +288,8 @@
       id: edgeId,
       source: edge.source,
       target: edge.target,
-<<<<<<< HEAD
-      mainStat: edge.total,
-      secondaryStat: edge.total ? (edge.seconds! / edge.total) * 1000 : Number.NaN,
-=======
       mainStat: edge.total, // Requests
-      secondaryStat: edge.total ? (edge.seconds / edge.total) * 1000 : Number.NaN, // Average response time
->>>>>>> 2f0fe167
+      secondaryStat: edge.total ? (edge.seconds! / edge.total) * 1000 : Number.NaN, // Average response time
     });
   }
 
