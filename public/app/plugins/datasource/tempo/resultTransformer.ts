import { SpanStatus } from '@opentelemetry/api';
import { collectorTypes } from '@opentelemetry/exporter-collector';
import { SemanticResourceAttributes } from '@opentelemetry/semantic-conventions';

import {
  DataFrame,
  DataQueryResponse,
  DataSourceInstanceSettings,
  FieldType,
  MutableDataFrame,
  TraceKeyValuePair,
  TraceLog,
  TraceSpanReference,
  TraceSpanRow,
  FieldDTO,
  createDataFrame,
  getDisplayProcessor,
  createTheme,
  DataFrameDTO,
  toDataFrame,
  DataLink,
  DataSourceJsonData,
  Field,
  DataLinkConfigOrigin,
} from '@grafana/data';
<<<<<<< HEAD
import { config } from '@grafana/runtime';
import { TraceToProfilesData } from '@grafana/traces';
import { getDatasourceSrv } from 'app/features/plugins/datasource_srv';
=======
import { config, getDataSourceSrv } from '@grafana/runtime';
>>>>>>> f4629f70

import { TraceToProfilesData } from './_importedDependencies/grafana-traces/src';
import { SearchTableType } from './dataquery.gen';
import { createGraphFrames } from './graphTransform';
import { Span, SpanAttributes, Spanset, TempoJsonData, TraceSearchMetadata } from './types';

export function createTableFrame(
  logsFrame: DataFrame | DataFrameDTO,
  datasourceUid: string,
  datasourceName: string,
  traceRegexs: string[]
): DataFrame {
  const tableFrame = new MutableDataFrame({
    fields: [
      {
        name: 'Time',
        type: FieldType.time,
        config: {
          custom: {
            width: 200,
          },
        },
        values: [],
      },
      {
        name: 'traceID',
        type: FieldType.string,
        config: {
          displayNameFromDS: 'Trace ID',
          custom: { width: 180 },
          links: [
            {
              title: 'Click to open trace ${__value.raw}',
              url: '',
              internal: {
                datasourceUid,
                datasourceName,
                query: {
                  query: '${__value.raw}',
                },
              },
            },
          ],
        },
        values: [],
      },
      {
        name: 'Message',
        type: FieldType.string,
        values: [],
      },
    ],
    meta: {
      preferredVisualisationType: 'table',
    },
  });

  if (!logsFrame || traceRegexs.length === 0) {
    return tableFrame;
  }

  const timeField = logsFrame.fields.find((f) => f.type === FieldType.time);

  // Going through all string fields to look for trace IDs
  for (let field of logsFrame.fields) {
    let hasMatch = false;
    if (field.type === FieldType.string) {
      const values = field.values!;
      for (let i = 0; i < values.length; i++) {
        const line = values[i];
        if (line) {
          for (let traceRegex of traceRegexs) {
            const match = line.match(traceRegex);
            if (match) {
              const traceId = match[1];
              const time = timeField ? timeField.values![i] : null;
              tableFrame.fields[0].values.push(time);
              tableFrame.fields[1].values.push(traceId);
              tableFrame.fields[2].values.push(line);
              hasMatch = true;
            }
          }
        }
      }
    }
    if (hasMatch) {
      break;
    }
  }

  return tableFrame;
}

export function transformTraceList(
  response: DataQueryResponse,
  datasourceId: string,
  datasourceName: string,
  traceRegexs: string[]
): DataQueryResponse {
  response.data.forEach((data, index) => {
    const frame = createTableFrame(data, datasourceId, datasourceName, traceRegexs);
    response.data[index] = frame;
  });
  return response;
}

function getAttributeValue(value: collectorTypes.opentelemetryProto.common.v1.AnyValue): any {
  if (value.stringValue) {
    return value.stringValue;
  }

  if (value.boolValue !== undefined) {
    return Boolean(value.boolValue);
  }

  if (value.intValue !== undefined) {
    return Number.parseInt(value.intValue as any, 10);
  }

  if (value.doubleValue) {
    return Number.parseFloat(value.doubleValue as any);
  }

  if (value.arrayValue) {
    const arrayValue = [];
    for (const arValue of value.arrayValue.values) {
      arrayValue.push(getAttributeValue(arValue));
    }
    return arrayValue;
  }

  return '';
}

function resourceToProcess(resource: collectorTypes.opentelemetryProto.resource.v1.Resource | undefined) {
  const serviceTags: TraceKeyValuePair[] = [];
  let serviceName = 'OTLPResourceNoServiceName';
  if (!resource) {
    return { serviceName, serviceTags };
  }

  for (const attribute of resource.attributes) {
    if (attribute.key === SemanticResourceAttributes.SERVICE_NAME) {
      serviceName = attribute.value.stringValue || serviceName;
    }
    serviceTags.push({ key: attribute.key, value: getAttributeValue(attribute.value) });
  }

  return { serviceName, serviceTags };
}

function getSpanTags(span: collectorTypes.opentelemetryProto.trace.v1.Span): TraceKeyValuePair[] {
  const spanTags: TraceKeyValuePair[] = [];

  if (span.attributes) {
    for (const attribute of span.attributes) {
      spanTags.push({ key: attribute.key, value: getAttributeValue(attribute.value) });
    }
  }

  return spanTags;
}

function getSpanKind(span: collectorTypes.opentelemetryProto.trace.v1.Span) {
  let kind = undefined;
  if (span.kind) {
    const split = span.kind.toString().toLowerCase().split('_');
    kind = split.length ? split[split.length - 1] : span.kind.toString();
  }
  return kind;
}

function getReferences(span: collectorTypes.opentelemetryProto.trace.v1.Span) {
  const references: TraceSpanReference[] = [];
  if (span.links) {
    for (const link of span.links) {
      const { traceId, spanId } = link;
      const tags: TraceKeyValuePair[] = [];
      if (link.attributes) {
        for (const attribute of link.attributes) {
          tags.push({ key: attribute.key, value: getAttributeValue(attribute.value) });
        }
      }
      references.push({ traceID: traceId, spanID: spanId, tags });
    }
  }

  return references;
}

function getLogs(span: collectorTypes.opentelemetryProto.trace.v1.Span) {
  const logs: TraceLog[] = [];
  if (span.events) {
    for (const event of span.events) {
      const fields: TraceKeyValuePair[] = [];
      if (event.attributes) {
        for (const attribute of event.attributes) {
          fields.push({ key: attribute.key, value: getAttributeValue(attribute.value) });
        }
      }
      logs.push({ fields, timestamp: event.timeUnixNano / 1000000 });
    }
  }

  return logs;
}

export function transformFromOTLP(
  traceData: collectorTypes.opentelemetryProto.trace.v1.ResourceSpans[],
  nodeGraph = false
): DataQueryResponse {
  const frame = new MutableDataFrame({
    fields: [
      { name: 'traceID', type: FieldType.string, values: [] },
      { name: 'spanID', type: FieldType.string, values: [] },
      { name: 'parentSpanID', type: FieldType.string, values: [] },
      { name: 'operationName', type: FieldType.string, values: [] },
      { name: 'serviceName', type: FieldType.string, values: [] },
      { name: 'kind', type: FieldType.string, values: [] },
      { name: 'statusCode', type: FieldType.number, values: [] },
      { name: 'statusMessage', type: FieldType.string, values: [] },
      { name: 'instrumentationLibraryName', type: FieldType.string, values: [] },
      { name: 'instrumentationLibraryVersion', type: FieldType.string, values: [] },
      { name: 'traceState', type: FieldType.string, values: [] },
      { name: 'serviceTags', type: FieldType.other, values: [] },
      { name: 'startTime', type: FieldType.number, values: [] },
      { name: 'duration', type: FieldType.number, values: [] },
      { name: 'logs', type: FieldType.other, values: [] },
      { name: 'references', type: FieldType.other, values: [] },
      { name: 'tags', type: FieldType.other, values: [] },
    ],
    meta: {
      preferredVisualisationType: 'trace',
      custom: {
        traceFormat: 'otlp',
      },
    },
  });
  try {
    for (const data of traceData) {
      const { serviceName, serviceTags } = resourceToProcess(data.resource);
      for (const librarySpan of data.instrumentationLibrarySpans) {
        for (const span of librarySpan.spans) {
          frame.add({
            traceID: span.traceId.length > 16 ? span.traceId.slice(16) : span.traceId,
            spanID: span.spanId,
            parentSpanID: span.parentSpanId || '',
            operationName: span.name || '',
            serviceName,
            kind: getSpanKind(span),
            statusCode: span.status?.code,
            statusMessage: span.status?.message,
            instrumentationLibraryName: librarySpan.instrumentationLibrary?.name,
            instrumentationLibraryVersion: librarySpan.instrumentationLibrary?.version,
            traceState: span.traceState,
            serviceTags,
            startTime: span.startTimeUnixNano! / 1000000,
            duration: (span.endTimeUnixNano! - span.startTimeUnixNano!) / 1000000,
            tags: getSpanTags(span),
            logs: getLogs(span),
            references: getReferences(span),
          });
        }
      }
    }
  } catch (error) {
    console.error(error);
    return { error: { message: 'JSON is not valid OpenTelemetry format: ' + error }, data: [] };
  }

  let data = [frame];
  if (nodeGraph) {
    data.push(...(createGraphFrames(frame) as MutableDataFrame[]));
  }

  return { data };
}

/**
 * Transforms trace dataframes to the OpenTelemetry format
 */
export function transformToOTLP(data: MutableDataFrame): {
  batches: collectorTypes.opentelemetryProto.trace.v1.ResourceSpans[];
} {
  let result: { batches: collectorTypes.opentelemetryProto.trace.v1.ResourceSpans[] } = {
    batches: [],
  };

  // Lookup object to see which batch contains spans for which services
  let services: { [key: string]: number } = {};

  for (let i = 0; i < data.length; i++) {
    const span = data.get(i);

    // Group spans based on service
    if (!services[span.serviceName]) {
      services[span.serviceName] = result.batches.length;
      result.batches.push({
        resource: {
          attributes: [],
          droppedAttributesCount: 0,
        },
        instrumentationLibrarySpans: [
          {
            spans: [],
          },
        ],
      });
    }

    let batchIndex = services[span.serviceName];

    // Populate resource attributes from service tags
    if (result.batches[batchIndex].resource!.attributes.length === 0) {
      result.batches[batchIndex].resource!.attributes = tagsToAttributes(span.serviceTags);
    }

    // Populate instrumentation library if it exists
    if (!result.batches[batchIndex].instrumentationLibrarySpans[0].instrumentationLibrary) {
      if (span.instrumentationLibraryName) {
        result.batches[batchIndex].instrumentationLibrarySpans[0].instrumentationLibrary = {
          name: span.instrumentationLibraryName,
          version: span.instrumentationLibraryVersion ? span.instrumentationLibraryVersion : '',
        };
      }
    }

    result.batches[batchIndex].instrumentationLibrarySpans[0].spans.push({
      traceId: span.traceID.padStart(32, '0'),
      spanId: span.spanID,
      parentSpanId: span.parentSpanID || '',
      traceState: span.traceState || '',
      name: span.operationName,
      kind: getOTLPSpanKind(span.kind) as any,
      startTimeUnixNano: span.startTime * 1000000,
      endTimeUnixNano: (span.startTime + span.duration) * 1000000,
      attributes: span.tags ? tagsToAttributes(span.tags) : [],
      droppedAttributesCount: 0,
      droppedEventsCount: 0,
      droppedLinksCount: 0,
      status: getOTLPStatus(span),
      events: getOTLPEvents(span.logs),
      links: getOTLPReferences(span.references),
    });
  }

  return result;
}

function getOTLPSpanKind(kind: string): string | undefined {
  let spanKind = undefined;
  if (kind) {
    switch (kind) {
      case 'server':
        spanKind = 'SPAN_KIND_SERVER';
        break;
      case 'client':
        spanKind = 'SPAN_KIND_CLIENT';
        break;
      case 'producer':
        spanKind = 'SPAN_KIND_PRODUCER';
        break;
      case 'consumer':
        spanKind = 'SPAN_KIND_CONSUMER';
        break;
      case 'internal':
        spanKind = 'SPAN_KIND_INTERNAL';
        break;
    }
  }
  return spanKind;
}

/**
 * Converts key-value tags to OTLP attributes and removes tags added by Grafana
 */
function tagsToAttributes(tags: TraceKeyValuePair[]): collectorTypes.opentelemetryProto.common.v1.KeyValue[] {
  return tags.reduce<collectorTypes.opentelemetryProto.common.v1.KeyValue[]>(
    (attributes, tag) => [...attributes, { key: tag.key, value: toAttributeValue(tag) }],
    []
  );
}

/**
 * Returns the correct OTLP AnyValue based on the value of the tag value
 */
function toAttributeValue(tag: TraceKeyValuePair): collectorTypes.opentelemetryProto.common.v1.AnyValue {
  if (typeof tag.value === 'string') {
    return { stringValue: tag.value };
  } else if (typeof tag.value === 'boolean') {
    return { boolValue: tag.value };
  } else if (typeof tag.value === 'number') {
    if (tag.value % 1 === 0) {
      return { intValue: tag.value };
    } else {
      return { doubleValue: tag.value };
    }
  } else if (typeof tag.value === 'object') {
    if (Array.isArray(tag.value)) {
      const values: collectorTypes.opentelemetryProto.common.v1.AnyValue[] = [];
      for (const val of tag.value) {
        values.push(toAttributeValue(val));
      }

      return { arrayValue: { values } };
    }
  }
  return { stringValue: tag.value };
}

function getOTLPStatus(span: TraceSpanRow): SpanStatus | undefined {
  let status = undefined;
  if (span.statusCode !== undefined) {
    status = {
      code: span.statusCode,
      message: span.statusMessage ? span.statusMessage : '',
    };
  }
  return status;
}

function getOTLPEvents(logs: TraceLog[]): collectorTypes.opentelemetryProto.trace.v1.Span.Event[] | undefined {
  if (!logs || !logs.length) {
    return undefined;
  }

  let events: collectorTypes.opentelemetryProto.trace.v1.Span.Event[] = [];
  for (const log of logs) {
    let event: collectorTypes.opentelemetryProto.trace.v1.Span.Event = {
      timeUnixNano: log.timestamp * 1000000,
      attributes: [],
      droppedAttributesCount: 0,
      name: '',
    };
    for (const field of log.fields) {
      event.attributes!.push({
        key: field.key,
        value: toAttributeValue(field),
      });
    }
    events.push(event);
  }
  return events;
}

function getOTLPReferences(
  references: TraceSpanReference[]
): collectorTypes.opentelemetryProto.trace.v1.Span.Link[] | undefined {
  if (!references || !references.length) {
    return undefined;
  }

  let links: collectorTypes.opentelemetryProto.trace.v1.Span.Link[] = [];
  for (const ref of references) {
    let link: collectorTypes.opentelemetryProto.trace.v1.Span.Link = {
      traceId: ref.traceID,
      spanId: ref.spanID,
      attributes: [],
      droppedAttributesCount: 0,
    };
    if (ref.tags?.length) {
      for (const tag of ref.tags) {
        link.attributes?.push({
          key: tag.key,
          value: toAttributeValue(tag),
        });
      }
    }
    links.push(link);
  }
  return links;
}

export const RelatedProfilesTitle = 'Related profiles';

export function transformTrace(
  response: DataQueryResponse,
  instanceSettings: DataSourceInstanceSettings<TempoJsonData>,
  nodeGraph = false
): DataQueryResponse {
  const frame = response.data[0];

  if (!frame) {
    return emptyDataQueryResponse;
  }

  // Get profiles links
  if (config.featureToggles.traceToProfiles) {
    const traceToProfilesData: TraceToProfilesData | undefined = instanceSettings?.jsonData;
    const traceToProfilesOptions = traceToProfilesData?.tracesToProfiles;
    let profilesDataSourceSettings: DataSourceInstanceSettings<DataSourceJsonData> | undefined;
    if (traceToProfilesOptions?.datasourceUid) {
      profilesDataSourceSettings = getDataSourceSrv().getInstanceSettings(traceToProfilesOptions.datasourceUid);
    }

    if (traceToProfilesOptions && profilesDataSourceSettings) {
      const customQuery = traceToProfilesOptions.customQuery ? traceToProfilesOptions.query : undefined;
      const dataLink: DataLink = {
        title: RelatedProfilesTitle,
        url: '',
        internal: {
          datasourceUid: profilesDataSourceSettings.uid,
          datasourceName: profilesDataSourceSettings.name,
          query: {
            labelSelector: customQuery ? customQuery : '{${__tags}}',
            groupBy: [],
            profileTypeId: traceToProfilesOptions.profileTypeId ?? '',
            queryType: 'profile',
            spanSelector: ['${__span.tags["pyroscope.profile.id"]}'],
            refId: 'profile',
          },
        },
        origin: DataLinkConfigOrigin.Datasource,
      };

      frame.fields.forEach((field: Field) => {
        if (field.name === 'tags') {
          field.config.links = [dataLink];
        }
      });
    }
  }

  let data = [...response.data];
  if (nodeGraph) {
    data.push(...createGraphFrames(toDataFrame(frame)));
  }

  return {
    ...response,
    data,
  };
}

export function createTableFrameFromSearch(data: TraceSearchMetadata[], instanceSettings: DataSourceInstanceSettings) {
  const frame = new MutableDataFrame({
    name: 'Traces',
    refId: 'traces',
    fields: [
      {
        name: 'traceID',
        type: FieldType.string,
        values: [],
        config: {
          unit: 'string',
          displayNameFromDS: 'Trace ID',
          links: [
            {
              title: 'Trace: ${__value.raw}',
              url: '',
              internal: {
                datasourceUid: instanceSettings.uid,
                datasourceName: instanceSettings.name,
                query: {
                  query: '${__value.raw}',
                  queryType: 'traceql',
                },
              },
            },
          ],
        },
      },
      { name: 'traceService', type: FieldType.string, config: { displayNameFromDS: 'Trace service' }, values: [] },
      { name: 'traceName', type: FieldType.string, config: { displayNameFromDS: 'Trace name' }, values: [] },
      { name: 'startTime', type: FieldType.time, config: { displayNameFromDS: 'Start time' }, values: [] },
      {
        name: 'traceDuration',
        type: FieldType.number,
        config: { displayNameFromDS: 'Duration', unit: 'ms' },
        values: [],
      },
    ],
    meta: {
      preferredVisualisationType: 'table',
    },
  });
  if (!data?.length) {
    return frame;
  }
  // Show the most recent traces
  const traceData = data
    .sort((a, b) => parseInt(b?.startTimeUnixNano!, 10) / 1000000 - parseInt(a?.startTimeUnixNano!, 10) / 1000000)
    .map(transformToTraceData);

  for (const trace of traceData) {
    frame.add(trace);
  }

  return frame;
}

function transformToTraceData(data: TraceSearchMetadata) {
  return {
    traceID: data.traceID,
    startTime: parseInt(data.startTimeUnixNano!, 10) / 1000000,
    traceDuration: data.durationMs,
    traceService: data.rootServiceName || '',
    traceName: data.rootTraceName || '',
  };
}

export function formatTraceQLResponse(
  data: TraceSearchMetadata[],
  instanceSettings: DataSourceInstanceSettings,
  tableType?: SearchTableType
) {
  if (tableType === SearchTableType.Spans) {
    return createTableFrameFromTraceQlQueryAsSpans(data, instanceSettings);
  }
  return createTableFrameFromTraceQlQuery(data, instanceSettings);
}

export function createTableFrameFromTraceQlQuery(
  data: TraceSearchMetadata[],
  instanceSettings: DataSourceInstanceSettings
): DataFrame[] {
  const frame = createDataFrame({
    name: 'Traces',
    refId: 'traces',
    fields: [
      {
        name: 'traceID',
        type: FieldType.string,
        config: {
          unit: 'string',
          displayNameFromDS: 'Trace ID',
          custom: {
            width: 200,
          },
          links: [
            {
              title: 'Trace: ${__value.raw}',
              url: '',
              internal: {
                datasourceUid: instanceSettings.uid,
                datasourceName: instanceSettings.name,
                query: {
                  query: '${__value.raw}',
                  queryType: 'traceql',
                },
              },
            },
          ],
        },
      },
      {
        name: 'startTime',
        type: FieldType.time,
        config: {
          displayNameFromDS: 'Start time',
          custom: {
            width: 200,
          },
        },
      },
      { name: 'traceService', type: FieldType.string, config: { displayNameFromDS: 'Service' } },
      { name: 'traceName', type: FieldType.string, config: { displayNameFromDS: 'Name' } },
      {
        name: 'traceDuration',
        type: FieldType.number,
        config: {
          displayNameFromDS: 'Duration',
          unit: 'ms',
          custom: {
            width: 120,
          },
        },
      },
      {
        name: 'nested',
        type: FieldType.nestedFrames,
      },
    ],
    meta: {
      preferredVisualisationType: 'table',
    },
  });

  if (!data?.length) {
    return [frame];
  }
  frame.length = data.length;

  data
    // Show the most recent traces
    .sort((a, b) => parseInt(b?.startTimeUnixNano!, 10) / 1000000 - parseInt(a?.startTimeUnixNano!, 10) / 1000000)
    .forEach((trace) => {
      const traceData: TraceTableData = transformToTraceData(trace);
      frame.fields[0].values.push(traceData.traceID);
      frame.fields[1].values.push(traceData.startTime);
      frame.fields[2].values.push(traceData.traceService);
      frame.fields[3].values.push(traceData.traceName);
      frame.fields[4].values.push(traceData.traceDuration);

      if (trace.spanSets) {
        frame.fields[5].values.push(
          trace.spanSets.map((spanSet: Spanset) => {
            return traceSubFrame(trace, spanSet, instanceSettings);
          })
        );
      } else if (trace.spanSet) {
        frame.fields[5].values.push([traceSubFrame(trace, trace.spanSet, instanceSettings)]);
      }
    });

  return [frame];
}

export function createTableFrameFromTraceQlQueryAsSpans(
  data: TraceSearchMetadata[] | undefined,
  instanceSettings: DataSourceInstanceSettings
): DataFrame[] {
  const spanDynamicAttrs: Record<string, FieldDTO> = {};
  let hasNameAttribute = false;

  data?.forEach((trace) =>
    getSpanSets(trace).forEach((ss) => {
      ss.attributes?.forEach((attr) => {
        spanDynamicAttrs[attr.key] = {
          name: attr.key,
          type: FieldType.string,
          config: { displayNameFromDS: attr.key },
        };
      });
      ss.spans.forEach((span) => {
        if (span.name) {
          hasNameAttribute = true;
        }
        span.attributes?.forEach((attr) => {
          spanDynamicAttrs[attr.key] = {
            name: attr.key,
            type: FieldType.string,
            config: { displayNameFromDS: attr.key },
          };
        });
      });
    })
  );

  const frame = new MutableDataFrame({
    name: 'Spans',
    refId: 'traces',
    fields: [
      {
        name: 'traceIdHidden',
        type: FieldType.string,
        config: {
          custom: { hidden: true },
        },
      },
      {
        name: 'traceService',
        type: FieldType.string,
        config: {
          displayNameFromDS: 'Trace Service',
          custom: {
            width: 200,
          },
        },
      },
      {
        name: 'traceName',
        type: FieldType.string,
        config: {
          displayNameFromDS: 'Trace Name',
          custom: {
            width: 200,
          },
        },
      },
      {
        name: 'spanID',
        type: FieldType.string,
        config: {
          unit: 'string',
          displayNameFromDS: 'Span ID',
          custom: {
            width: 200,
          },
          links: [
            {
              title: 'Span: ${__value.raw}',
              url: '',
              internal: {
                datasourceUid: instanceSettings.uid,
                datasourceName: instanceSettings.name,
                query: {
                  query: '${__data.fields.traceIdHidden}',
                  queryType: 'traceql',
                },
                panelsState: {
                  trace: {
                    spanId: '${__value.raw}',
                  },
                },
              },
            },
          ],
        },
      },
      {
        name: 'time',
        type: FieldType.time,
        config: {
          displayNameFromDS: 'Start time',
        },
      },
      {
        name: 'name',
        type: FieldType.string,
        config: { displayNameFromDS: 'Name', custom: { hidden: !hasNameAttribute } },
      },
      ...Object.values(spanDynamicAttrs).sort((a, b) => a.name.localeCompare(b.name)),
      {
        name: 'duration',
        type: FieldType.number,
        config: {
          displayNameFromDS: 'Duration',
          unit: 'ns',
          custom: {
            width: 120,
          },
        },
      },
    ],
    meta: {
      preferredVisualisationType: 'table',
    },
  });

  if (!data || !data.length) {
    return [frame];
  }

  data
    // Show the most recent traces
    .sort((a, b) => parseInt(b?.startTimeUnixNano!, 10) / 1000000 - parseInt(a?.startTimeUnixNano!, 10) / 1000000)
    .forEach((trace) => {
      getSpanSets(trace).forEach((spanSet) => {
        spanSet.spans.forEach((span) => {
          frame.add(transformSpanToTraceData(span, spanSet, trace));
        });
      });
    });

  return [frame];
}

/**
 * Get the spansets of a trace.
 *
 * Field `spanSets` is preferred to `spanSet` since the latter is deprecated in Tempo, but we
 * support both for backward compatibility.
 *
 * @param trace a trace
 * @returns the spansets of the trace, if existing
 */
const getSpanSets = (trace: TraceSearchMetadata): Spanset[] => {
  if (trace.spanSets && trace.spanSet) {
    console.warn('Both `spanSets` and `spanSet` are set. `spanSet` will be ignored');
  }

  return trace.spanSets || (trace.spanSet ? [trace.spanSet] : []);
};

const traceSubFrame = (
  trace: TraceSearchMetadata,
  spanSet: Spanset,
  instanceSettings: DataSourceInstanceSettings
): DataFrame => {
  const spanDynamicAttrs: Record<string, FieldDTO> = {};
  let hasNameAttribute = false;

  spanSet.attributes?.map((attr) => {
    spanDynamicAttrs[attr.key] = {
      name: attr.key,
      type: FieldType.string,
      config: { displayNameFromDS: attr.key },
      values: [],
    };
  });
  spanSet.spans.forEach((span) => {
    if (span.name) {
      hasNameAttribute = true;
    }
    span.attributes?.forEach((attr) => {
      spanDynamicAttrs[attr.key] = {
        name: attr.key,
        type: FieldType.string,
        config: { displayNameFromDS: attr.key },
        values: [],
      };
    });
  });

  const subFrame = new MutableDataFrame({
    fields: [
      {
        name: 'traceIdHidden',
        type: FieldType.string,
        config: {
          custom: { hidden: true },
        },
        values: [],
      },
      {
        name: 'spanID',
        type: FieldType.string,
        values: [],
        config: {
          unit: 'string',
          displayNameFromDS: 'Span ID',
          custom: {
            width: 200,
          },
          links: [
            {
              title: 'Span: ${__value.raw}',
              url: '',
              internal: {
                datasourceUid: instanceSettings.uid,
                datasourceName: instanceSettings.name,
                query: {
                  query: '${__data.fields.traceIdHidden}',
                  queryType: 'traceql',
                },
                panelsState: {
                  trace: {
                    spanId: '${__value.raw}',
                  },
                },
              },
            },
          ],
        },
      },
      {
        name: 'time',
        type: FieldType.time,
        config: {
          displayNameFromDS: 'Start time',
          custom: {
            width: 200,
          },
        },
      },
      {
        name: 'name',
        type: FieldType.string,
        values: [],
        config: { displayNameFromDS: 'Name', custom: { hidden: !hasNameAttribute } },
      },
      ...Object.values(spanDynamicAttrs).sort((a, b) => a.name.localeCompare(b.name)),
      {
        name: 'duration',
        type: FieldType.number,
        values: [],
        config: {
          displayNameFromDS: 'Duration',
          unit: 'ns',
          custom: {
            width: 120,
          },
        },
      },
    ],
    meta: {
      preferredVisualisationType: 'table',
    },
  });

  const theme = createTheme();
  for (const field of subFrame.fields) {
    field.display = getDisplayProcessor({ field, theme });
  }

  spanSet.spans.forEach((span) => {
    subFrame.add(transformSpanToTraceData(span, spanSet, trace));
  });

  return subFrame;
};

interface TraceTableData {
  [key: string]: string | number | boolean | undefined; // dynamic attribute name
  traceID?: string;
  spanID?: string;
  startTime?: number;
  name?: string;
  traceDuration?: number;
}

function transformSpanToTraceData(span: Span, spanSet: Spanset, trace: TraceSearchMetadata): TraceTableData {
  const spanStartTimeUnixMs = parseInt(span.startTimeUnixNano, 10) / 1000000;

  const data: TraceTableData = {
    traceIdHidden: trace.traceID,
    traceService: trace.rootServiceName || '',
    traceName: trace.rootTraceName || '',
    spanID: span.spanID,
    time: spanStartTimeUnixMs,
    duration: parseInt(span.durationNanos, 10),
    name: span.name,
  };

  let attrs: SpanAttributes[] = [];
  if (spanSet.attributes) {
    attrs = attrs.concat(spanSet.attributes);
  }
  if (span.attributes) {
    attrs = attrs.concat(span.attributes);
  }

  attrs.forEach((attr) => {
    if (attr.value.boolValue || attr.value.Value?.bool_value) {
      data[attr.key] = attr.value.boolValue || attr.value.Value?.bool_value;
    }
    if (attr.value.doubleValue || attr.value.Value?.double_value) {
      data[attr.key] = attr.value.doubleValue || attr.value.Value?.double_value;
    }
    if (attr.value.intValue || attr.value.Value?.int_value) {
      data[attr.key] = attr.value.intValue || attr.value.Value?.int_value;
    }
    if (attr.value.stringValue || attr.value.Value?.string_value) {
      data[attr.key] = attr.value.stringValue || attr.value.Value?.string_value;
    }
  });

  return data;
}

const emptyDataQueryResponse = {
  data: [
    new MutableDataFrame({
      fields: [
        {
          name: 'trace',
          type: FieldType.trace,
          values: [],
        },
      ],
      meta: {
        preferredVisualisationType: 'trace',
        custom: {
          traceFormat: 'otlp',
        },
      },
    }),
  ],
};<|MERGE_RESOLUTION|>--- conflicted
+++ resolved
@@ -23,15 +23,9 @@
   Field,
   DataLinkConfigOrigin,
 } from '@grafana/data';
-<<<<<<< HEAD
-import { config } from '@grafana/runtime';
+import { config, getDataSourceSrv } from '@grafana/runtime';
 import { TraceToProfilesData } from '@grafana/traces';
-import { getDatasourceSrv } from 'app/features/plugins/datasource_srv';
-=======
-import { config, getDataSourceSrv } from '@grafana/runtime';
->>>>>>> f4629f70
-
-import { TraceToProfilesData } from './_importedDependencies/grafana-traces/src';
+
 import { SearchTableType } from './dataquery.gen';
 import { createGraphFrames } from './graphTransform';
 import { Span, SpanAttributes, Spanset, TempoJsonData, TraceSearchMetadata } from './types';
