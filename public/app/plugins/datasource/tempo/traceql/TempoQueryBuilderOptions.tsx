--- conflicted
+++ resolved
@@ -1,11 +1,7 @@
 import React from 'react';
 
 import { EditorField, EditorRow } from '@grafana/experimental';
-<<<<<<< HEAD
-import { AutoSizeInput } from '@grafana/ui';
-=======
 import { AutoSizeInput, RadioButtonGroup } from '@grafana/ui';
->>>>>>> ae830f68
 import { QueryOptionGroup } from 'app/plugins/datasource/prometheus/querybuilder/shared/QueryOptionGroup';
 
 import { SearchTableType } from '../dataquery.gen';
