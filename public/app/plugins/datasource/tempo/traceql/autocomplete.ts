--- conflicted
+++ resolved
@@ -199,127 +199,6 @@
       type: 'SCOPE',
     }));
   }
-<<<<<<< HEAD
-
-  private getSituationInSpanSet(textUntilCaret: string, fullQuery: string): Situation {
-    const situation: Situation = {
-      query: fullQuery,
-      type: 'EMPTY',
-    };
-    const nameRegex = /(?<name>[\w./-]+)?/;
-    const opRegex = /(?<op>[!=+\-<>]+)/;
-    // only allow spaces in the value if it's enclosed by quotes
-    const valueRegex = /(?<value>(?<open_quote>")([^"\n&|]+)?(?<close_quote>")?|([^"\n\s&|]+))?/;
-
-    // prettier-ignore
-    const fullRegex = new RegExp(
-      '([\\s{])' +      // Space(s) or initial opening bracket {
-      '(' +                   // Open full set group
-      nameRegex.source +
-      '(?<space1>\\s*)' +     // Optional space(s) between name and operator
-      '(' +                   // Open operator + value group
-      opRegex.source +
-      '(?<space2>\\s*)' +     // Optional space(s) between operator and value
-      valueRegex.source +
-      ')?' +                  // Close operator + value group
-      ')' +                   // Close full set group
-      '(?<space3>\\s*)$'      // Optional space(s) at the end of the set
-    );
-
-    const matched = textUntilCaret.match(fullRegex);
-
-    if (matched) {
-      const nameFull = matched.groups?.name;
-      const op = matched.groups?.op;
-
-      if (!nameFull) {
-        return {
-          ...situation,
-          type: 'SPANSET_EMPTY',
-        };
-      }
-
-      if (nameFull === '.') {
-        return {
-          ...situation,
-          type: 'SPANSET_ONLY_DOT',
-        };
-      }
-
-      const nameMatched = nameFull.match(/^(?<pre_dot>\.)?(?<word>\w[\w./-]*\w)(?<post_dot>\.)?$/);
-
-      // We already have a (potentially partial) tag name so let's check if there's an operator declared
-      // { .tag_name|
-      if (!op) {
-        // There's no operator so we check if the name is one of the known scopes
-        // { resource.|
-        if (scopes.filter((w) => w === nameMatched?.groups?.word) && nameMatched?.groups?.post_dot) {
-          return {
-            ...situation,
-            type: 'SPANSET_IN_NAME_SCOPE',
-          };
-        }
-        // It's not one of the scopes, so we now check if we're after the name (there's a space after the word) or if we still have to autocomplete the rest of the name
-        // In case there's a space we start autocompleting the operators { .http.method |
-        // Otherwise we keep showing the tags/intrinsics/scopes list { .http.met|
-        return {
-          ...situation,
-          type: matched.groups?.space1 ? 'SPANSET_AFTER_NAME' : 'SPANSET_IN_NAME',
-        };
-      }
-
-      // In case there's a space after the full [name + operator + value] group we can start autocompleting logical operators or close the spanset
-      // To avoid triggering this situation when we are writing a space inside a string we check the state of the open and close quotes
-      // { .http.method = "GET" |
-      if (matched.groups?.space3 && matched.groups.open_quote === matched.groups.close_quote) {
-        return {
-          ...situation,
-          type: 'SPANSET_AFTER_VALUE',
-        };
-      }
-
-      // We already have an operator and know that the set isn't complete so let's autocomplete the possible values for the tag name
-      // { .http.method = |
-      return {
-        ...situation,
-        type: 'SPANSET_IN_VALUE',
-        tagName: nameFull,
-        betweenQuotes: !!matched.groups?.open_quote,
-      };
-    }
-
-    return situation;
-  }
-
-  /**
-   * Figure out where is the cursor and what kind of suggestions are appropriate.
-   * @param text
-   * @param offset
-   */
-  private getSituation(text: string, offset: number): Situation {
-    if (text === '' || offset === 0) {
-      return {
-        query: text,
-        type: 'EMPTY',
-      };
-    }
-
-    const textUntilCaret = text.substring(0, offset);
-
-    // Check if we're inside a span set
-    let isInSpanSet = textUntilCaret.lastIndexOf('{') > textUntilCaret.lastIndexOf('}');
-    if (isInSpanSet) {
-      return this.getSituationInSpanSet(textUntilCaret, text);
-    }
-
-    // Will happen only if user writes something that isn't really a tag selector
-    return {
-      query: textUntilCaret,
-      type: 'UNKNOWN',
-    };
-  }
-=======
->>>>>>> 916f3008
 }
 
 /**
@@ -356,42 +235,6 @@
   value: string;
 };
 
-<<<<<<< HEAD
-export type Situation = { query: string } & SituationType;
-
-type SituationType =
-  | {
-      type: 'UNKNOWN';
-    }
-  | {
-      type: 'EMPTY';
-    }
-  | {
-      type: 'SPANSET_EMPTY';
-    }
-  | {
-      type: 'SPANSET_ONLY_DOT';
-    }
-  | {
-      type: 'SPANSET_AFTER_NAME';
-    }
-  | {
-      type: 'SPANSET_IN_NAME';
-    }
-  | {
-      type: 'SPANSET_IN_NAME_SCOPE';
-    }
-  | {
-      type: 'SPANSET_IN_VALUE';
-      tagName: string;
-      betweenQuotes: boolean;
-    }
-  | {
-      type: 'SPANSET_AFTER_VALUE';
-    };
-
-=======
->>>>>>> 916f3008
 function getRangeAndOffset(monaco: Monaco, model: monacoTypes.editor.ITextModel, position: monacoTypes.Position) {
   const word = model.getWordAtPosition(position);
   const range =
