--- conflicted
+++ resolved
@@ -4,11 +4,8 @@
 import useAsync from 'react-use/lib/useAsync';
 
 import { SelectableValue } from '@grafana/data';
-<<<<<<< HEAD
 import { AccessoryButton } from '@grafana/experimental';
 import { TemporaryAlert } from '@grafana/o11y-ds-frontend';
-=======
->>>>>>> 3ca01f54
 import { FetchError, getTemplateSrv, isFetchError } from '@grafana/runtime';
 import { Select, HorizontalGroup, useStyles2 } from '@grafana/ui';
 
@@ -28,12 +25,8 @@
   filter: TraceqlFilter;
   datasource: TempoDatasource;
   updateFilter: (f: TraceqlFilter) => void;
-<<<<<<< HEAD
   deleteFilter?: (f: TraceqlFilter) => void;
   setError: (error: FetchError | null) => void;
-=======
-  setError: (error: FetchError) => void;
->>>>>>> 3ca01f54
   isTagsLoading?: boolean;
   tags: string[];
   hideScope?: boolean;
@@ -147,95 +140,16 @@
 
   return (
     <>
-      <HorizontalGroup spacing={'none'} width={'auto'}>
-        {!hideScope && (
-          <Select
-            className={styles.dropdown}
-            inputId={`${filter.id}-scope`}
-            options={withTemplateVariableOptions(scopeOptions)}
-            value={filter.scope}
-            onChange={(v) => {
-              updateFilter({ ...filter, scope: v?.value });
-            }}
-            placeholder="Select scope"
-            aria-label={`select ${filter.id} scope`}
-          />
-        )}
-        {!hideTag && (
-          <Select
-            className={styles.dropdown}
-            inputId={`${filter.id}-tag`}
-            isLoading={isTagsLoading}
-            // Add the current tag to the list if it doesn't exist in the tags prop, otherwise the field will be empty even though the state has a value
-            options={withTemplateVariableOptions(
-              (filter.tag !== undefined ? uniq([filter.tag, ...tags]) : tags).map((t) => ({
-                label: t,
-                value: t,
-              }))
-            )}
-            value={filter.tag}
-            onChange={(v) => {
-              updateFilter({ ...filter, tag: v?.value });
-            }}
-            placeholder="Select tag"
-            isClearable
-            aria-label={`select ${filter.id} tag`}
-            allowCustomValue={true}
-          />
-        )}
+    <HorizontalGroup spacing={'none'} width={'auto'}>
+      {!hideScope && (
         <Select
           className={styles.dropdown}
-          inputId={`${filter.id}-operator`}
-          options={withTemplateVariableOptions(operatorList.map(operatorSelectableValue))}
-          value={filter.operator}
+          inputId={`${filter.id}-scope`}
+          options={withTemplateVariableOptions(scopeOptions)}
+          value={filter.scope}
           onChange={(v) => {
-            updateFilter({ ...filter, operator: v?.value });
+            updateFilter({ ...filter, scope: v?.value });
           }}
-<<<<<<< HEAD
-          isClearable={false}
-          aria-label={`select ${filter.id} operator`}
-          allowCustomValue={true}
-          width={8}
-        />
-        {!hideValue && (
-          <Select
-            className={styles.dropdown}
-            inputId={`${filter.id}-value`}
-            isLoading={isLoadingValues}
-            options={withTemplateVariableOptions(options)}
-            value={filter.value}
-            onChange={(val) => {
-              if (Array.isArray(val)) {
-                updateFilter({
-                  ...filter,
-                  value: val.map((v) => v.value),
-                  valueType: val[0]?.type || uniqueOptionType,
-                });
-              } else {
-                updateFilter({ ...filter, value: val?.value, valueType: val?.type || uniqueOptionType });
-              }
-            }}
-            placeholder="Select value"
-            isClearable={false}
-            aria-label={`select ${filter.id} value`}
-            allowCustomValue={true}
-            isMulti
-            allowCreateWhileLoading
-          />
-        )}
-        {allowDelete && (
-          <AccessoryButton
-            variant={'secondary'}
-            icon={'times'}
-            onClick={() => deleteFilter?.(filter)}
-            tooltip={'Remove tag'}
-            aria-label={`remove tag with ID ${filter.id}`}
-          />
-        )}
-      </HorizontalGroup>
-      {alertText && <TemporaryAlert severity="error" text={alertText} />}
-    </>
-=======
           placeholder="Select scope"
           aria-label={`select ${filter.id} scope`}
         />
@@ -298,7 +212,8 @@
         />
       )}
     </HorizontalGroup>
->>>>>>> 3ca01f54
+    {alertText && <TemporaryAlert severity="error" text={alertText} />}
+    </>
   );
 };
 
