import { css } from '@emotion/css';
import { uniq } from 'lodash';
import React, { useState, useEffect, useMemo } from 'react';
import useAsync from 'react-use/lib/useAsync';

import { AccessoryButton } from '@grafana/experimental';
import { FetchError, isFetchError } from '@grafana/runtime';
import { Select, HorizontalGroup, useStyles2 } from '@grafana/ui';

import { createErrorNotification } from '../../../../core/copy/appNotification';
import { notifyApp } from '../../../../core/reducers/appNotification';
import { dispatch } from '../../../../store/store';
import { TraceqlFilter, TraceqlSearchScope } from '../dataquery.gen';
import { TempoDatasource } from '../datasource';
import TempoLanguageProvider from '../language_provider';
import { operators as allOperators, stringOperators, numberOperators } from '../traceql/traceql';

import { filterScopedTag, operatorSelectableValue } from './utils';

const getStyles = () => ({
  dropdown: css`
    box-shadow: none;
  `,
});

interface Props {
  filter: TraceqlFilter;
  datasource: TempoDatasource;
  updateFilter: (f: TraceqlFilter) => void;
  deleteFilter?: (f: TraceqlFilter) => void;
  setError: (error: FetchError) => void;
  isTagsLoading?: boolean;
  tags: string[];
  hideScope?: boolean;
  hideTag?: boolean;
  hideValue?: boolean;
  allowDelete?: boolean;
  query: string;
}
const SearchField = ({
  filter,
  datasource,
  updateFilter,
  deleteFilter,
  isTagsLoading,
  tags,
  setError,
  hideScope,
  hideTag,
  hideValue,
  allowDelete,
  query,
}: Props) => {
  const styles = useStyles2(getStyles);
  const languageProvider = useMemo(() => new TempoLanguageProvider(datasource), [datasource]);
  const scopedTag = useMemo(() => filterScopedTag(filter), [filter]);
  // We automatically change the operator to the regex op when users select 2 or more values
  // However, they expect this to be automatically rolled back to the previous operator once
  // there's only one value selected, so we store the previous operator and value
  const [prevOperator, setPrevOperator] = useState(filter.operator);
  const [prevValue, setPrevValue] = useState(filter.value);

  const updateOptions = async () => {
    try {
<<<<<<< HEAD
      return await languageProvider.getOptionsV2(scopedTag, query);
=======
      return filter.tag ? await languageProvider.getOptionsV2(scopedTag) : [];
>>>>>>> 916f3008
    } catch (error) {
      // Display message if Tempo is connected but search 404's
      if (isFetchError(error) && error?.status === 404) {
        setError(error);
      } else if (error instanceof Error) {
        dispatch(notifyApp(createErrorNotification('Error', error)));
      }
    }
    return [];
  };

  const { loading: isLoadingValues, value: options } = useAsync(updateOptions, [
    scopedTag,
    languageProvider,
    setError,
    query,
  ]);

  useEffect(() => {
    if (Array.isArray(filter.value) && filter.value.length > 1 && filter.operator !== '=~') {
      setPrevOperator(filter.operator);
      updateFilter({ ...filter, operator: '=~' });
    }
    if (Array.isArray(filter.value) && filter.value.length <= 1 && (prevValue?.length || 0) > 1) {
      updateFilter({ ...filter, operator: prevOperator, value: filter.value[0] });
    }
  }, [prevValue, prevOperator, updateFilter, filter]);

  useEffect(() => {
    setPrevValue(filter.value);
  }, [filter.value]);

  const scopeOptions = Object.values(TraceqlSearchScope).map((t) => ({ label: t, value: t }));

  // If all values have type string or int/float use a focused list of operators instead of all operators
  const optionsOfFirstType = options?.filter((o) => o.type === options[0]?.type);
  const uniqueOptionType = options?.length === optionsOfFirstType?.length ? options?.[0]?.type : undefined;
  let operatorList = allOperators;
  switch (uniqueOptionType) {
    case 'string':
      operatorList = stringOperators;
      break;
    case 'int':
    case 'float':
      operatorList = numberOperators;
  }

  return (
    <HorizontalGroup spacing={'none'} width={'auto'}>
      {!hideScope && (
        <Select
          className={styles.dropdown}
          inputId={`${filter.id}-scope`}
          options={scopeOptions}
          value={filter.scope}
          onChange={(v) => {
            updateFilter({ ...filter, scope: v?.value });
          }}
          placeholder="Select scope"
          aria-label={`select ${filter.id} scope`}
        />
      )}
      {!hideTag && (
        <Select
          className={styles.dropdown}
          inputId={`${filter.id}-tag`}
          isLoading={isTagsLoading}
          // Add the current tag to the list if it doesn't exist in the tags prop, otherwise the field will be empty even though the state has a value
          options={(filter.tag !== undefined ? uniq([filter.tag, ...tags]) : tags).map((t) => ({
            label: t,
            value: t,
          }))}
          value={filter.tag}
          onChange={(v) => {
            updateFilter({ ...filter, tag: v?.value });
          }}
          placeholder="Select tag"
          isClearable
          aria-label={`select ${filter.id} tag`}
          allowCustomValue={true}
        />
      )}
      <Select
        className={styles.dropdown}
        inputId={`${filter.id}-operator`}
        options={operatorList.map(operatorSelectableValue)}
        value={filter.operator}
        onChange={(v) => {
          updateFilter({ ...filter, operator: v?.value });
        }}
        isClearable={false}
        aria-label={`select ${filter.id} operator`}
        allowCustomValue={true}
        width={8}
      />
      {!hideValue && (
        <Select
          className={styles.dropdown}
          inputId={`${filter.id}-value`}
          isLoading={isLoadingValues}
          options={options}
          value={filter.value}
          onChange={(val) => {
            if (Array.isArray(val)) {
              updateFilter({ ...filter, value: val.map((v) => v.value), valueType: val[0]?.type || uniqueOptionType });
            } else {
              updateFilter({ ...filter, value: val?.value, valueType: val?.type || uniqueOptionType });
            }
          }}
          placeholder="Select value"
          isClearable={false}
          aria-label={`select ${filter.id} value`}
          allowCustomValue={true}
          isMulti
          allowCreateWhileLoading
        />
      )}
      {allowDelete && (
        <AccessoryButton
          variant={'secondary'}
          icon={'times'}
          onClick={() => deleteFilter?.(filter)}
          tooltip={'Remove tag'}
          aria-label={`remove tag with ID ${filter.id}`}
        />
      )}
    </HorizontalGroup>
  );
};

export default SearchField;<|MERGE_RESOLUTION|>--- conflicted
+++ resolved
@@ -62,11 +62,7 @@
 
   const updateOptions = async () => {
     try {
-<<<<<<< HEAD
-      return await languageProvider.getOptionsV2(scopedTag, query);
-=======
       return filter.tag ? await languageProvider.getOptionsV2(scopedTag) : [];
->>>>>>> 916f3008
     } catch (error) {
       // Display message if Tempo is connected but search 404's
       if (isFetchError(error) && error?.status === 404) {
