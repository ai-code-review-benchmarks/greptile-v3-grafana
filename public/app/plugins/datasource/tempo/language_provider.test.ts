import { uniq } from 'lodash';

import { v1Tags, v2Tags } from './SearchTraceQLEditor/utils.test';
import { TraceqlSearchScope } from './dataquery.gen';
import { TempoDatasource } from './datasource';
import TempoLanguageProvider from './language_provider';
import { intrinsics } from './traceql/traceql';
import { Scope } from './types';

describe('Language_provider', () => {
<<<<<<< HEAD
=======
  describe('should get correct metrics summary tags', () => {
    it('for API v1 tags', async () => {
      const lp = setup(v1Tags);
      const tags = lp.getMetricsSummaryTags();
      expect(tags).toEqual(['bar', 'foo']);
    });

    it('for API v2 intrinsic tags', async () => {
      const lp = setup(undefined, v2Tags);
      const tags = lp.getMetricsSummaryTags(TraceqlSearchScope.Intrinsic);
      expect(tags).toEqual(uniq(['duration', 'kind', 'name', 'status'].concat(intrinsics)));
    });

    it('for API v2 resource tags', async () => {
      const lp = setup(undefined, v2Tags);
      const tags = lp.getMetricsSummaryTags(TraceqlSearchScope.Resource);
      expect(tags).toEqual(['cluster', 'container']);
    });

    it('for API v2 span tags', async () => {
      const lp = setup(undefined, v2Tags);
      const tags = lp.getMetricsSummaryTags(TraceqlSearchScope.Span);
      expect(tags).toEqual(['db']);
    });

    it('for API v2 unscoped tags', async () => {
      const lp = setup(undefined, v2Tags);
      const tags = lp.getMetricsSummaryTags(TraceqlSearchScope.Unscoped);
      expect(tags).toEqual(['cluster', 'container', 'db']);
    });
  });

>>>>>>> ee2050d8
  describe('should get correct tags', () => {
    it('for API v1 tags', async () => {
      const lp = setup(v1Tags);
      const tags = lp.getTags();
      expect(tags).toEqual(['bar', 'foo', 'status']);
    });

    it('for API v2 resource tags', async () => {
      const lp = setup(undefined, v2Tags);
      const tags = lp.getTags(TraceqlSearchScope.Resource);
      expect(tags).toEqual(['cluster', 'container']);
    });

    it('for API v2 span tags', async () => {
      const lp = setup(undefined, v2Tags);
      const tags = lp.getTags(TraceqlSearchScope.Span);
      expect(tags).toEqual(['db']);
    });

    it('for API v2 unscoped tags', async () => {
      const lp = setup(undefined, v2Tags);
      const tags = lp.getTags(TraceqlSearchScope.Unscoped);
      expect(tags).toEqual(['cluster', 'container', 'db']);
    });
  });

  describe('should get correct traceql autocomplete tags', () => {
    it('for API v1 tags', async () => {
      const lp = setup(v1Tags);
      const tags = lp.getTraceqlAutocompleteTags();
      expect(tags).toEqual(['bar', 'foo', 'status']);
    });

    it('for API v2 resource tags', async () => {
      const lp = setup(undefined, v2Tags);
      const tags = lp.getTraceqlAutocompleteTags(TraceqlSearchScope.Resource);
      expect(tags).toEqual(['cluster', 'container']);
    });

    it('for API v2 span tags', async () => {
      const lp = setup(undefined, v2Tags);
      const tags = lp.getTraceqlAutocompleteTags(TraceqlSearchScope.Span);
      expect(tags).toEqual(['db']);
    });

    it('for API v2 unscoped tags', async () => {
      const lp = setup(undefined, v2Tags);
      const tags = lp.getTraceqlAutocompleteTags(TraceqlSearchScope.Unscoped);
      expect(tags).toEqual(['cluster', 'container', 'db']);
    });

    it('for API v2 tags with no scope', async () => {
      const lp = setup(undefined, v2Tags);
      const tags = lp.getTraceqlAutocompleteTags();
      expect(tags).toEqual(['cluster', 'container', 'db']);
    });
  });

  describe('should get correct autocomplete tags', () => {
    it('for API v1 tags', async () => {
      const lp = setup(v1Tags);
      const tags = lp.getAutocompleteTags();
      expect(tags).toEqual(['bar', 'foo', 'status', 'status.code']);
    });

    it('for API v2 tags', async () => {
      const lp = setup(undefined, v2Tags);
      const tags = lp.getAutocompleteTags();
      expect(tags).toEqual(
        uniq(['cluster', 'container', 'db', 'duration', 'kind', 'name', 'status'].concat(intrinsics))
      );
    });
  });

  describe('generateQueryFromFilters generates the correct query for', () => {
    let lp: TempoLanguageProvider;
    beforeEach(() => {
      lp = setup(v1Tags);
    });

    it('an empty array', () => {
      expect(lp.generateQueryFromFilters([])).toBe('{}');
    });

    it('a field without value', () => {
      expect(lp.generateQueryFromFilters([{ id: 'foo', tag: 'footag', operator: '=' }])).toBe('{}');
    });

    it('a field with value but without tag', () => {
      expect(lp.generateQueryFromFilters([{ id: 'foo', value: 'foovalue', operator: '=' }])).toBe('{}');
    });

    it('a field with value and tag but without operator', () => {
      expect(lp.generateQueryFromFilters([{ id: 'foo', tag: 'footag', value: 'foovalue' }])).toBe('{}');
    });

    describe('generates correct query for duration when duration type', () => {
      it('not set', () => {
        expect(
          lp.generateQueryFromFilters([
            { id: 'min-duration', operator: '>', valueType: 'duration', tag: 'duration', value: '100ms' },
          ])
        ).toBe('{duration>100ms}');
      });
      it('set to span', () => {
        expect(
          lp.generateQueryFromFilters([
            { id: 'min-duration', operator: '>', valueType: 'duration', tag: 'duration', value: '100ms' },
            { id: 'duration-type', value: 'span' },
          ])
        ).toBe('{duration>100ms}');
      });
      it('set to trace', () => {
        expect(
          lp.generateQueryFromFilters([
            { id: 'min-duration', operator: '>', valueType: 'duration', tag: 'duration', value: '100ms' },
            { id: 'duration-type', value: 'trace' },
          ])
        ).toBe('{traceDuration>100ms}');
      });
    });

    it('a field with tag, operator and tag', () => {
      expect(lp.generateQueryFromFilters([{ id: 'foo', tag: 'footag', value: 'foovalue', operator: '=' }])).toBe(
        '{.footag=foovalue}'
      );
      expect(
        lp.generateQueryFromFilters([
          { id: 'foo', tag: 'footag', value: 'foovalue', operator: '=', valueType: 'string' },
        ])
      ).toBe('{.footag="foovalue"}');
    });

    it('a field with valueType as integer', () => {
      expect(
        lp.generateQueryFromFilters([{ id: 'foo', tag: 'footag', value: '1234', operator: '>', valueType: 'integer' }])
      ).toBe('{.footag>1234}');
    });
    it.each([['=~'], ['!~']])('a field with a regexp operator (%s)', (operator) => {
      expect(
        lp.generateQueryFromFilters([
          {
            id: 'span-name',
            tag: 'name',
            operator,
            scope: TraceqlSearchScope.Span,
            value: ['api/v2/variants/by-upc/(?P<upc>[\\s\\S]*)/$'],
            valueType: 'string',
          },
        ])
      ).toBe(`{name${operator}"api/v2/variants/by-upc/\\\\(\\\\?P<upc>\\\\[\\\\\\\\s\\\\\\\\S\\\\]\\\\*\\\\)/\\\\$"}`);
    });
    it('two fields with everything filled in', () => {
      expect(
        lp.generateQueryFromFilters([
          { id: 'foo', tag: 'footag', value: '1234', operator: '>=', valueType: 'integer' },
          { id: 'bar', tag: 'bartag', value: 'barvalue', operator: '=', valueType: 'string' },
        ])
      ).toBe('{.footag>=1234 && .bartag="barvalue"}');
    });
    it('two fields but one is missing a value', () => {
      expect(
        lp.generateQueryFromFilters([
          { id: 'foo', tag: 'footag', value: '1234', operator: '>=', valueType: 'integer' },
          { id: 'bar', tag: 'bartag', operator: '=', valueType: 'string' },
        ])
      ).toBe('{.footag>=1234}');
    });
    it('two fields but one is missing a value and the other a tag', () => {
      expect(
        lp.generateQueryFromFilters([
          { id: 'foo', value: '1234', operator: '>=', valueType: 'integer' },
          { id: 'bar', tag: 'bartag', operator: '=', valueType: 'string' },
        ])
      ).toBe('{}');
    });
    it('scope is unscoped', () => {
      expect(
        lp.generateQueryFromFilters([
          {
            id: 'foo',
            tag: 'footag',
            value: '1234',
            operator: '>=',
            scope: TraceqlSearchScope.Unscoped,
            valueType: 'integer',
          },
        ])
      ).toBe('{.footag>=1234}');
    });
    it('scope is span', () => {
      expect(
        lp.generateQueryFromFilters([
          {
            id: 'foo',
            tag: 'footag',
            value: '1234',
            operator: '>=',
            scope: TraceqlSearchScope.Span,
            valueType: 'integer',
          },
        ])
      ).toBe('{span.footag>=1234}');
    });
    it('scope is resource', () => {
      expect(
        lp.generateQueryFromFilters([
          {
            id: 'foo',
            tag: 'footag',
            value: '1234',
            operator: '>=',
            scope: TraceqlSearchScope.Resource,
            valueType: 'integer',
          },
        ])
      ).toBe('{resource.footag>=1234}');
    });
  });

  const setup = (tagsV1?: string[], tagsV2?: Scope[]) => {
    const datasource: TempoDatasource = {
      search: {
        filters: [],
      },
    } as unknown as TempoDatasource;

    const lp = new TempoLanguageProvider(datasource);
    if (tagsV1) {
      lp.setV1Tags(tagsV1);
    } else if (tagsV2) {
      lp.setV2Tags(tagsV2);
    }
    datasource.languageProvider = lp;

    return lp;
  };
});<|MERGE_RESOLUTION|>--- conflicted
+++ resolved
@@ -8,41 +8,6 @@
 import { Scope } from './types';
 
 describe('Language_provider', () => {
-<<<<<<< HEAD
-=======
-  describe('should get correct metrics summary tags', () => {
-    it('for API v1 tags', async () => {
-      const lp = setup(v1Tags);
-      const tags = lp.getMetricsSummaryTags();
-      expect(tags).toEqual(['bar', 'foo']);
-    });
-
-    it('for API v2 intrinsic tags', async () => {
-      const lp = setup(undefined, v2Tags);
-      const tags = lp.getMetricsSummaryTags(TraceqlSearchScope.Intrinsic);
-      expect(tags).toEqual(uniq(['duration', 'kind', 'name', 'status'].concat(intrinsics)));
-    });
-
-    it('for API v2 resource tags', async () => {
-      const lp = setup(undefined, v2Tags);
-      const tags = lp.getMetricsSummaryTags(TraceqlSearchScope.Resource);
-      expect(tags).toEqual(['cluster', 'container']);
-    });
-
-    it('for API v2 span tags', async () => {
-      const lp = setup(undefined, v2Tags);
-      const tags = lp.getMetricsSummaryTags(TraceqlSearchScope.Span);
-      expect(tags).toEqual(['db']);
-    });
-
-    it('for API v2 unscoped tags', async () => {
-      const lp = setup(undefined, v2Tags);
-      const tags = lp.getMetricsSummaryTags(TraceqlSearchScope.Unscoped);
-      expect(tags).toEqual(['cluster', 'container', 'db']);
-    });
-  });
-
->>>>>>> ee2050d8
   describe('should get correct tags', () => {
     it('for API v1 tags', async () => {
       const lp = setup(v1Tags);
