--- conflicted
+++ resolved
@@ -1,9 +1,5 @@
 import _ from 'lodash';
-<<<<<<< HEAD
-import { IQService } from 'angular';
 import { toUtc } from '@grafana/data';
-=======
->>>>>>> 880fbcb0
 
 export default class ResponseParser {
   processQueryResult(res: any) {
