import { DataSourcePlugin } from '@grafana/data';
import { SQLQuery } from 'app/features/plugins/sql/types';

<<<<<<< HEAD
import { PostgresConfigCtrl } from './config_ctrl';
import { PostgresDatasource } from './datasource';
import { PostgresQueryCtrl } from './query_ctrl';
import { PostgresQuery } from './types';

const defaultQuery = `SELECT
  extract(epoch from time_column) AS time,
  text_column as text,
  tags_column as tags
FROM
  metric_table
WHERE
  $__timeFilter(time_column)
`;

class PostgresAnnotationsQueryCtrl {
  static templateUrl = 'partials/annotations.editor.html';

  declare annotation: any;

  /** @ngInject */
  constructor($scope: any) {
    this.annotation = $scope.ctrl.annotation;
    this.annotation.rawQuery = this.annotation.rawQuery || defaultQuery;
  }
}

export const plugin = new DataSourcePlugin<PostgresDatasource, PostgresQuery>(PostgresDatasource)
  .setQueryCtrl(PostgresQueryCtrl)
  .setConfigCtrl(PostgresConfigCtrl)
  .setAnnotationQueryCtrl(PostgresAnnotationsQueryCtrl);
=======
import { CheatSheet } from './CheatSheet';
import { PostgresQueryEditor } from './PostgresQueryEditor';
import { PostgresConfigEditor } from './configuration/ConfigurationEditor';
import { PostgresDatasource } from './datasource';
import { PostgresOptions, SecureJsonData } from './types';

export const plugin = new DataSourcePlugin<PostgresDatasource, SQLQuery, PostgresOptions, SecureJsonData>(
  PostgresDatasource
)
  .setQueryEditor(PostgresQueryEditor)
  .setQueryEditorHelp(CheatSheet)
  .setConfigEditor(PostgresConfigEditor);
>>>>>>> ae830f68
<|MERGE_RESOLUTION|>--- conflicted
+++ resolved
@@ -1,39 +1,6 @@
 import { DataSourcePlugin } from '@grafana/data';
 import { SQLQuery } from 'app/features/plugins/sql/types';
 
-<<<<<<< HEAD
-import { PostgresConfigCtrl } from './config_ctrl';
-import { PostgresDatasource } from './datasource';
-import { PostgresQueryCtrl } from './query_ctrl';
-import { PostgresQuery } from './types';
-
-const defaultQuery = `SELECT
-  extract(epoch from time_column) AS time,
-  text_column as text,
-  tags_column as tags
-FROM
-  metric_table
-WHERE
-  $__timeFilter(time_column)
-`;
-
-class PostgresAnnotationsQueryCtrl {
-  static templateUrl = 'partials/annotations.editor.html';
-
-  declare annotation: any;
-
-  /** @ngInject */
-  constructor($scope: any) {
-    this.annotation = $scope.ctrl.annotation;
-    this.annotation.rawQuery = this.annotation.rawQuery || defaultQuery;
-  }
-}
-
-export const plugin = new DataSourcePlugin<PostgresDatasource, PostgresQuery>(PostgresDatasource)
-  .setQueryCtrl(PostgresQueryCtrl)
-  .setConfigCtrl(PostgresConfigCtrl)
-  .setAnnotationQueryCtrl(PostgresAnnotationsQueryCtrl);
-=======
 import { CheatSheet } from './CheatSheet';
 import { PostgresQueryEditor } from './PostgresQueryEditor';
 import { PostgresConfigEditor } from './configuration/ConfigurationEditor';
@@ -45,5 +12,4 @@
 )
   .setQueryEditor(PostgresQueryEditor)
   .setQueryEditorHelp(CheatSheet)
-  .setConfigEditor(PostgresConfigEditor);
->>>>>>> ae830f68
+  .setConfigEditor(PostgresConfigEditor);