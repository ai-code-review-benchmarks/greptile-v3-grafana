--- conflicted
+++ resolved
@@ -19,11 +19,8 @@
   "alerting": true,
   "annotations": true,
   "metrics": true,
-<<<<<<< HEAD
   "logs": true,
-=======
   "backend": true,
->>>>>>> aabafee9
 
   "queryOptions": {
     "minInterval": true
