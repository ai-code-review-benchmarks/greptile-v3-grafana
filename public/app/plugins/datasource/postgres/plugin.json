{
  "type": "datasource",
  "name": "PostgreSQL",
  "id": "postgres",
  "category": "sql",

  "info": {
    "description": "Data source for PostgreSQL and compatible databases",
    "author": {
      "name": "Grafana Labs",
      "url": "https://grafana.com"
    },
    "logos": {
      "small": "img/postgresql_logo.svg",
      "large": "img/postgresql_logo.svg"
    }
  },

  "alerting": true,
  "annotations": true,
  "metrics": true,
<<<<<<< HEAD
=======
  "logs": true,
>>>>>>> 0ca4ccfa
  "backend": true,

  "queryOptions": {
    "minInterval": true
  }
}<|MERGE_RESOLUTION|>--- conflicted
+++ resolved
@@ -19,10 +19,7 @@
   "alerting": true,
   "annotations": true,
   "metrics": true,
-<<<<<<< HEAD
-=======
   "logs": true,
->>>>>>> 0ca4ccfa
   "backend": true,
 
   "queryOptions": {
