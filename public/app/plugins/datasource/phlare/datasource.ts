--- conflicted
+++ resolved
@@ -66,13 +66,8 @@
     return await super.getResource('labelNames');
   }
 
-<<<<<<< HEAD
   async getSource(path: string, func?: string): Promise<string> {
-    return await super.getResource('sourceCode', { function: func, path, revision: 'latest' });
-=======
-  async getSource(func: string, path: string): Promise<string> {
     return await super.getResource('sourceCode', { function: func, path, revision: 'main' });
->>>>>>> 5832b70f
   }
 
   applyTemplateVariables(query: Query, scopedVars: ScopedVars): Query {
