--- conflicted
+++ resolved
@@ -3,15 +3,10 @@
 import { startCase, uniqBy } from 'lodash';
 import React, { useCallback, useEffect, useState } from 'react';
 
-<<<<<<< HEAD
-import { SelectableValue } from '@grafana/data';
-import { EditorRow } from '@grafana/experimental';
-=======
 import { GrafanaTheme2, SelectableValue, TimeRange } from '@grafana/data';
 import { EditorField, EditorFieldGroup, EditorRow } from '@grafana/experimental';
 import { reportInteraction } from '@grafana/runtime';
 import { getSelectStyles, Select, AsyncSelect, useStyles2, useTheme2 } from '@grafana/ui';
->>>>>>> ae830f68
 
 import CloudMonitoringDatasource from '../datasource';
 import { getAlignmentPickerData, getMetricType, setMetricType } from '../functions';
