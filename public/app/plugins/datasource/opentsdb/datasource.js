--- conflicted
+++ resolved
@@ -7,23 +7,6 @@
 function (angular, _, dateMath) {
   'use strict';
 
-<<<<<<< HEAD
-  var module = angular.module('grafana.services');
-
-  module.factory('OpenTSDBDatasource', function($q, backendSrv, templateSrv, contextSrv) {
-
-    function OpenTSDBDatasource(datasource) {
-      this.type = 'opentsdb';
-      this.url = datasource.url;
-      this.name = datasource.name;
-      this.supportMetrics = true;
-      this.prefix = contextSrv.user.orgId + "." + contextSrv.user.systemId + ".";
-    }
-
-    // Called once per panel (graph)
-    OpenTSDBDatasource.prototype.query = function(options) {
-      this.prefix = contextSrv.user.orgId + "." + contextSrv.user.systemId + ".";
-=======
   /** @ngInject */
   function OpenTsDatasource(instanceSettings, $q, backendSrv, templateSrv) {
     this.type = 'opentsdb';
@@ -36,10 +19,11 @@
     this.tsdbResolution = instanceSettings.jsonData.tsdbResolution || 1;
     this.supportMetrics = true;
     this.tagKeys = {};
-
+    this.prefix = contextSrv.user.orgId + "." + contextSrv.user.systemId + ".";
+    
     // Called once per panel (graph)
     this.query = function(options) {
->>>>>>> 2bf305b1
+      this.prefix = contextSrv.user.orgId + "." + contextSrv.user.systemId + ".";
       var start = convertToTSDBTime(options.rangeRaw.from, false);
       var end = convertToTSDBTime(options.rangeRaw.to, true);
       var qs = [];
@@ -79,16 +63,11 @@
           if (index === -1) {
             index = 0;
           }
-<<<<<<< HEAD
-          return transformMetricData(metricData, groupByTags, options.targets[index], options, self.prefix);
-        });
-=======
 
           this._saveTagKeys(metricData);
 
-          return transformMetricData(metricData, groupByTags, options.targets[index], options, this.tsdbResolution);
+          return transformMetricData(metricData, groupByTags, options.targets[index], options, this.tsdbResolution, self.prefix);
         }.bind(this));
->>>>>>> 2bf305b1
         return { data: result };
       }.bind(this));
     };
@@ -126,9 +105,8 @@
 
       }.bind(this));
     };
-
-<<<<<<< HEAD
-    OpenTSDBDatasource.prototype.annotationQuery = function (options) {
+    
+    this.annotationQuery2 = function (options) {
       var annotation = options.annotation;
       var start = convertToTSDBTime(options.rangeRaw.from, false);
       var end = convertToTSDBTime(options.rangeRaw.to, true);
@@ -160,14 +138,11 @@
       });
     };
 
-    OpenTSDBDatasource.prototype.performTimeSeriesQuery = function(queries, start, end) {
-=======
     this.performTimeSeriesQuery = function(queries, start, end) {
       var msResolution = false;
       if (this.tsdbResolution === 2) {
         msResolution = true;
       }
->>>>>>> 2bf305b1
       var reqBody = {
         start: start,
         queries: queries,
@@ -264,12 +239,8 @@
       });
     };
 
-<<<<<<< HEAD
-    OpenTSDBDatasource.prototype.metricFindQuery = function(query) {
+    this.metricFindQuery = function(query) {
       this.prefix = contextSrv.user.orgId + "." + contextSrv.user.systemId + ".";
-=======
-    this.metricFindQuery = function(query) {
->>>>>>> 2bf305b1
       if (!query) { return $q.when([]); }
 
       var self = this;
@@ -349,10 +320,6 @@
       return aggregatorsPromise;
     };
 
-<<<<<<< HEAD
-    function transformMetricData(md, groupByTags, target, options, prefix) {
-      var metricLabel = createMetricLabel(md, target, groupByTags, options, prefix);
-=======
     var filterTypesPromise = null;
     this.getFilterTypes = function() {
       if (filterTypesPromise) { return filterTypesPromise; }
@@ -366,9 +333,8 @@
       return filterTypesPromise;
     };
 
-    function transformMetricData(md, groupByTags, target, options, tsdbResolution) {
-      var metricLabel = createMetricLabel(md, target, groupByTags, options);
->>>>>>> 2bf305b1
+    function transformMetricData(md, groupByTags, target, options, tsdbResolution, prefix) {
+      var metricLabel = createMetricLabel(md, target, groupByTags, options, prefix);
       var dps = [];
 
       // TSDB returns datapoints has a hash of ts => value.
@@ -472,9 +438,6 @@
       var interpolatedTagValue;
       return _.map(metrics, function(metricData) {
         return _.findIndex(options.targets, function(target) {
-<<<<<<< HEAD
-          return (target.metric) === metricData.metric &&
-=======
           if (target.filters && target.filters.length > 0) {
             return target.metric === metricData.metric &&
             _.all(target.filters, function(filter) {
@@ -482,7 +445,6 @@
             });
           } else {
             return target.metric === metricData.metric &&
->>>>>>> 2bf305b1
             _.all(target.tags, function(tagV, tagK) {
               interpolatedTagValue = templateSrv.replace(tagV, options.scopedVars, 'pipe');
               return metricData.tags[tagK] === interpolatedTagValue || interpolatedTagValue === "*";
