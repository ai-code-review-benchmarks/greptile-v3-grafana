--- conflicted
+++ resolved
@@ -1,4 +1,3 @@
-<<<<<<< HEAD
 <query-editor-row ctrl="ctrl">
 	<li class="tight-form-item query-keyword" style="width: 100px">
 		指标
@@ -38,88 +37,6 @@
 		ng-blur="ctrl.targetBlur()"></input>
 	</li>
 </query-editor-row>
-=======
-<div class="tight-form">
-	<ul class="tight-form-list pull-right">
-		<li class="tight-form-item small" ng-show="target.datasource">
-			<em>{{target.datasource}}</em>
-		</li>
-		<li class="tight-form-item">
-			<div class="dropdown">
-				<a class="pointer dropdown-toggle" data-toggle="dropdown" tabindex="1">
-					<i class="fa fa-bars"></i>
-				</a>
-				<ul class="dropdown-menu pull-right" role="menu">
-					<li role="menuitem"><a tabindex="1" ng-click="toggleQueryMode()">切换到编辑模式</a></li>
-					<li role="menuitem"><a tabindex="1" ng-click="duplicateDataQuery(target)">复制</a></li>
-					<li role="menuitem"><a tabindex="1" ng-click="moveDataQuery($index, $index-1)">上移</a></li>
-					<li role="menuitem"><a tabindex="1" ng-click="moveDataQuery($index, $index+1)">下移</a></li>
-				</ul>
-			</div>
-		</li>
-		<li class="tight-form-item last">
-			<a class="pointer" tabindex="1" ng-click="removeDataQuery(target)">
-				<i class="fa fa-remove"></i>
-			</a>
-		</li>
-	</ul>
-
-	<ul class="tight-form-list">
-		<li class="tight-form-item" style="min-width: 15px; text-align: center">
-			{{target.refId}}
-		</li>
-		<li>
-			<a  class="tight-form-item"
-				ng-click="target.hide = !target.hide; get_data();"
-				role="menuitem">
-				<i class="fa fa-eye"></i>
-			</a>
-		</li>
-	</ul>
-
-	<ul class="tight-form-list" role="menu">
-		<li class="tight-form-item query-keyword" style="width: 100px">
-			指标
-		</li>
-		<li>
-			<input type="text" class="input-large tight-form-input" ng-model="target.metric"
-			spellcheck='false' bs-typeahead-old="suggestMetrics" placeholder="metric name" data-min-length=0 data-items=100
-			ng-blur="targetBlur()">
-			</input>
-			<a bs-tooltip="target.errors.metric" style="color: rgb(229, 189, 28)" ng-show="target.errors.metric">
-				<i class="fa fa-warning"></i>
-			</a>
-		</li>
-		<li class="tight-form-item query-keyword">
-			聚合
-		</li>
-		<li>
-			<select ng-model="target.aggregator" class="tight-form-input input-small"
-				ng-options="agg for agg in aggregators"
-				ng-change="targetBlur()">
-			</select>
-			<a bs-tooltip="target.errors.aggregator" style="color: rgb(229, 189, 28)" ng-show="target.errors.aggregator">
-				<i class="fa fa-warning"></i>
-			</a>
-		</li>
-
-		<li class="tight-form-item query-keyword">
-			别名:
-			<tip>Use patterns like $tag_tagname to replace part of the alias for a tag value</tip>
-		</li>
-		<li>
-			<input type="text" class="tight-form-input input-large"
-			ng-model="target.alias"
-			spellcheck='false'
-			placeholder="series alias"
-			data-min-length=0 data-items=100
-			ng-blur="targetBlur()"></input>
-		</li>
-	</ul>
-
-	<div class="clearfix"></div>
-</div>
->>>>>>> 1fb01902
 
 <div class="tight-form">
 	<ul class="tight-form-list" role="menu">
@@ -245,21 +162,12 @@
 
 		<li ng-show="ctrl.addTagMode">
 			<input type="text" class="input-small tight-form-input" spellcheck='false'
-<<<<<<< HEAD
-			bs-typeahead="ctrl.suggestTagKeys" data-min-length=0 data-items=100
+			bs-typeahead-old="ctrl.suggestTagKeys" data-min-length=0 data-items=100
 			ng-model="ctrl.target.currentTagKey" placeholder="key"></input>
 
 			<input type="text" class="input-small tight-form-input"
-			spellcheck='false' bs-typeahead="ctrl.suggestTagValues"
+			spellcheck='false' bs-typeahead-old="ctrl.suggestTagValues"
 			data-min-length=0 data-items=100 ng-model="ctrl.target.currentTagValue" placeholder="value">
-=======
-			 bs-typeahead-old="suggestMetrics" data-min-length=0 data-items=100
-			ng-model="target.currentTagKey" placeholder="key"></input>
-
-			<input type="text" class="input-small tight-form-input"
-			spellcheck='false' bs-typeahead-old="suggestMetrics" 
-			data-min-length=0 data-items=100 ng-model="target.currentTagValue" placeholder="value">
->>>>>>> 1fb01902
 			</input>
 
       <a bs-tooltip="ctrl.errors.tags"
