import {
<<<<<<< HEAD
  getStandardSQLCompletionProvider,
  LanguageCompletionProvider,
  TableDefinition,
  TableIdentifier,
} from '@grafana/experimental';

interface CompletionProviderGetterArgs {
  getMeta: React.MutableRefObject<(t?: TableIdentifier) => Promise<TableDefinition[]>>;
=======
  CompletionItemKind,
  CompletionItemPriority,
  getStandardSQLCompletionProvider,
  LanguageCompletionProvider,
  LinkedToken,
  PositionContext,
  StatementPlacementProvider,
  SuggestionKind,
  SuggestionKindProvider,
  TableDefinition,
  TableIdentifier,
  TokenType,
} from '@grafana/experimental';

interface CompletionProviderGetterArgs {
  getMeta: (t?: TableIdentifier) => Promise<TableDefinition[]>;
>>>>>>> ae830f68
}

export const getSqlCompletionProvider: (args: CompletionProviderGetterArgs) => LanguageCompletionProvider =
  ({ getMeta }) =>
  (monaco, language) => ({
    ...(language && getStandardSQLCompletionProvider(monaco, language)),
<<<<<<< HEAD
    tables: {
      resolve: getMeta.current,
    },
    columns: {
      resolve: getMeta.current,
    },
  });
=======
    customStatementPlacement: customStatementPlacementProvider,
    customSuggestionKinds: customSuggestionKinds(getMeta),
  });

const customStatementPlacement = {
  afterDatabase: 'afterDatabase',
};

const customSuggestionKind = {
  tablesWithinDatabase: 'tablesWithinDatabase',
};

const FROMKEYWORD = 'FROM';

export const customStatementPlacementProvider: StatementPlacementProvider = () => [
  {
    id: customStatementPlacement.afterDatabase,
    resolve: (currentToken, previousKeyword, previousNonWhiteSpace) => {
      return Boolean(
        currentToken?.is(TokenType.Delimiter, '.') &&
          previousKeyword?.value === FROMKEYWORD &&
          (previousNonWhiteSpace?.is(TokenType.IdentifierQuote) || previousNonWhiteSpace?.isIdentifier()) &&
          // don't match after table name
          currentToken
            ?.getPreviousUntil(TokenType.Keyword, [TokenType.IdentifierQuote], FROMKEYWORD)
            ?.filter((t) => t.isIdentifier()).length === 1
      );
    },
  },
];

export const customSuggestionKinds: (getMeta: CompletionProviderGetterArgs['getMeta']) => SuggestionKindProvider =
  (getMeta) => () => [
    {
      id: SuggestionKind.Tables,
      overrideDefault: true,
      suggestionsResolver: async (ctx) => {
        const databaseName = getDatabaseName(ctx.currentToken);

        const suggestions = await getMeta({ schema: databaseName });

        return suggestions.map(mapToSuggestion(ctx));
      },
    },
    {
      id: SuggestionKind.Columns,
      overrideDefault: true,
      suggestionsResolver: async (ctx) => {
        const databaseToken = getDatabaseToken(ctx.currentToken);
        const databaseName = getDatabaseName(databaseToken);
        const tableName = getTableName(databaseToken);

        if (!databaseName || !tableName) {
          return [];
        }

        const suggestions = await getMeta({ schema: databaseName, table: tableName });

        return suggestions.map(mapToSuggestion(ctx));
      },
    },
    {
      id: customSuggestionKind.tablesWithinDatabase,
      applyTo: [customStatementPlacement.afterDatabase],
      suggestionsResolver: async (ctx) => {
        const databaseName = getDatabaseName(ctx.currentToken);

        const suggestions = await getMeta({ schema: databaseName });

        return suggestions.map(mapToSuggestion(ctx));
      },
    },
  ];

function mapToSuggestion(ctx: PositionContext) {
  return function (tableDefinition: TableDefinition) {
    return {
      label: tableDefinition.name,
      insertText: tableDefinition.completion ?? tableDefinition.name,
      command: { id: 'editor.action.triggerSuggest', title: '' },
      kind: CompletionItemKind.Field,
      sortText: CompletionItemPriority.High,
      range: {
        ...ctx.range,
        startColumn: ctx.range.endColumn,
        endColumn: ctx.range.endColumn,
      },
    };
  };
}

function getDatabaseName(token: LinkedToken | null | undefined) {
  if (token?.isIdentifier() && token.value[token.value.length - 1] !== '.') {
    return token.value;
  }

  if (token?.is(TokenType.Delimiter, '.')) {
    return token.getPreviousOfType(TokenType.Identifier)?.value;
  }

  if (token?.is(TokenType.IdentifierQuote)) {
    return token.getPreviousOfType(TokenType.Identifier)?.value || token.getNextOfType(TokenType.Identifier)?.value;
  }
  return;
}

function getTableName(token: LinkedToken | null | undefined) {
  const identifier = token?.getNextOfType(TokenType.Identifier);
  return identifier?.value;
}

const getFromKeywordToken = (currentToken: LinkedToken | null) => {
  const selectToken = currentToken?.getPreviousOfType(TokenType.Keyword, 'SELECT') ?? null;
  return selectToken?.getNextOfType(TokenType.Keyword, FROMKEYWORD);
};

const getDatabaseToken = (currentToken: LinkedToken | null) => {
  const fromToken = getFromKeywordToken(currentToken);
  const nextIdentifier = fromToken?.getNextOfType(TokenType.Identifier);
  if (nextIdentifier?.isKeyword() && nextIdentifier.next?.is(TokenType.Parenthesis, '(')) {
    return null;
  } else {
    return nextIdentifier;
  }
};
>>>>>>> ae830f68
<|MERGE_RESOLUTION|>--- conflicted
+++ resolved
@@ -1,14 +1,4 @@
 import {
-<<<<<<< HEAD
-  getStandardSQLCompletionProvider,
-  LanguageCompletionProvider,
-  TableDefinition,
-  TableIdentifier,
-} from '@grafana/experimental';
-
-interface CompletionProviderGetterArgs {
-  getMeta: React.MutableRefObject<(t?: TableIdentifier) => Promise<TableDefinition[]>>;
-=======
   CompletionItemKind,
   CompletionItemPriority,
   getStandardSQLCompletionProvider,
@@ -25,22 +15,12 @@
 
 interface CompletionProviderGetterArgs {
   getMeta: (t?: TableIdentifier) => Promise<TableDefinition[]>;
->>>>>>> ae830f68
 }
 
 export const getSqlCompletionProvider: (args: CompletionProviderGetterArgs) => LanguageCompletionProvider =
   ({ getMeta }) =>
   (monaco, language) => ({
     ...(language && getStandardSQLCompletionProvider(monaco, language)),
-<<<<<<< HEAD
-    tables: {
-      resolve: getMeta.current,
-    },
-    columns: {
-      resolve: getMeta.current,
-    },
-  });
-=======
     customStatementPlacement: customStatementPlacementProvider,
     customSuggestionKinds: customSuggestionKinds(getMeta),
   });
@@ -165,5 +145,4 @@
   } else {
     return nextIdentifier;
   }
-};
->>>>>>> ae830f68
+};