--- conflicted
+++ resolved
@@ -2,16 +2,6 @@
   "name": "@grafana-plugins/mysql",
   "description": "MySQL data source plugin",
   "private": true,
-<<<<<<< HEAD
-  "version": "11.1.0",
-  "dependencies": {
-    "@emotion/css": "11.11.2",
-    "@grafana/data": "11.1.0",
-    "@grafana/experimental": "1.7.11",
-    "@grafana/runtime": "11.1.0",
-    "@grafana/sql": "11.1.0",
-    "@grafana/ui": "11.1.0",
-=======
   "version": "11.1.1",
   "dependencies": {
     "@emotion/css": "11.11.2",
@@ -20,20 +10,14 @@
     "@grafana/runtime": "11.1.1",
     "@grafana/sql": "11.1.1",
     "@grafana/ui": "11.1.1",
->>>>>>> 9cdba084
     "lodash": "4.17.21",
     "react": "18.2.0",
     "rxjs": "7.8.1",
     "tslib": "2.6.3"
   },
   "devDependencies": {
-<<<<<<< HEAD
-    "@grafana/e2e-selectors": "11.1.0",
-    "@grafana/plugin-configs": "11.1.0",
-=======
     "@grafana/e2e-selectors": "11.1.1",
     "@grafana/plugin-configs": "11.1.1",
->>>>>>> 9cdba084
     "@testing-library/react": "15.0.2",
     "@testing-library/user-event": "14.5.2",
     "@types/jest": "29.5.12",
