import { DataSourcePlugin } from '@grafana/data';
<<<<<<< HEAD
import {
  createChangeHandler,
  createResetHandler,
  PasswordFieldEnum,
} from 'app/features/datasources/utils/passwordHandlers';
import { SqlQueryEditor } from 'app/features/plugins/sql/components/QueryEditor';
import { SQLQuery } from 'app/features/plugins/sql/types';

import { MySqlDatasource } from './MySqlDatasource';
=======

import { ConfigurationEditor } from './configuration/ConfigurationEditor';
import { MysqlDatasource } from './datasource';
import { MysqlQueryCtrl } from './query_ctrl';
import { MySQLQuery } from './types';
>>>>>>> f4e0420e

const defaultQuery = `SELECT
    UNIX_TIMESTAMP(<time_column>) as time_sec,
    <text_column> as text,
    <tags_column> as tags
  FROM <table name>
  WHERE $__timeFilter(time_column)
  ORDER BY <time_column> ASC
  LIMIT 100
  `;

class MysqlAnnotationsQueryCtrl {
  static templateUrl = 'partials/annotations.editor.html';

  declare annotation: any;

  /** @ngInject */
  constructor($scope: any) {
    this.annotation = $scope.ctrl.annotation;
    this.annotation.rawQuery = this.annotation.rawQuery || defaultQuery;
  }
}

export {
<<<<<<< HEAD
  MySqlDatasource,
  MySqlDatasource as Datasource,
  MysqlConfigCtrl as ConfigCtrl,
  MysqlAnnotationsQueryCtrl as AnnotationsQueryCtrl,
};

export const plugin = new DataSourcePlugin<MySqlDatasource, SQLQuery>(MySqlDatasource)
  .setQueryEditor(SqlQueryEditor)
  .setConfigCtrl(MysqlConfigCtrl)
=======
  MysqlDatasource,
  MysqlDatasource as Datasource,
  MysqlQueryCtrl as QueryCtrl,
  MysqlAnnotationsQueryCtrl as AnnotationsQueryCtrl,
};

export const plugin = new DataSourcePlugin<MysqlDatasource, MySQLQuery>(MysqlDatasource)
  .setQueryCtrl(MysqlQueryCtrl)
  .setConfigEditor(ConfigurationEditor)
>>>>>>> f4e0420e
  .setAnnotationQueryCtrl(MysqlAnnotationsQueryCtrl);<|MERGE_RESOLUTION|>--- conflicted
+++ resolved
@@ -1,21 +1,9 @@
 import { DataSourcePlugin } from '@grafana/data';
-<<<<<<< HEAD
-import {
-  createChangeHandler,
-  createResetHandler,
-  PasswordFieldEnum,
-} from 'app/features/datasources/utils/passwordHandlers';
-import { SqlQueryEditor } from 'app/features/plugins/sql/components/QueryEditor';
-import { SQLQuery } from 'app/features/plugins/sql/types';
-
-import { MySqlDatasource } from './MySqlDatasource';
-=======
 
 import { ConfigurationEditor } from './configuration/ConfigurationEditor';
 import { MysqlDatasource } from './datasource';
 import { MysqlQueryCtrl } from './query_ctrl';
 import { MySQLQuery } from './types';
->>>>>>> f4e0420e
 
 const defaultQuery = `SELECT
     UNIX_TIMESTAMP(<time_column>) as time_sec,
@@ -40,17 +28,6 @@
 }
 
 export {
-<<<<<<< HEAD
-  MySqlDatasource,
-  MySqlDatasource as Datasource,
-  MysqlConfigCtrl as ConfigCtrl,
-  MysqlAnnotationsQueryCtrl as AnnotationsQueryCtrl,
-};
-
-export const plugin = new DataSourcePlugin<MySqlDatasource, SQLQuery>(MySqlDatasource)
-  .setQueryEditor(SqlQueryEditor)
-  .setConfigCtrl(MysqlConfigCtrl)
-=======
   MysqlDatasource,
   MysqlDatasource as Datasource,
   MysqlQueryCtrl as QueryCtrl,
@@ -60,5 +37,4 @@
 export const plugin = new DataSourcePlugin<MysqlDatasource, MySQLQuery>(MysqlDatasource)
   .setQueryCtrl(MysqlQueryCtrl)
   .setConfigEditor(ConfigurationEditor)
->>>>>>> f4e0420e
   .setAnnotationQueryCtrl(MysqlAnnotationsQueryCtrl);