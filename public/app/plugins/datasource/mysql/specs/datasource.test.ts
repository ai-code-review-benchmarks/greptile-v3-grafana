--- conflicted
+++ resolved
@@ -9,20 +9,12 @@
   FieldType,
   createDataFrame,
 } from '@grafana/data';
-<<<<<<< HEAD
-import { FetchResponse, setBackendSrv } from '@grafana/runtime';
-import { backendSrv } from 'app/core/services/backend_srv'; // will use the version in __mocks__
-import { TemplateSrv } from 'app/features/templating/template_srv';
-=======
 import { FetchResponse } from '@grafana/runtime';
 import { SQLQuery } from 'app/features/plugins/sql/types';
 import { makeVariable } from 'app/features/plugins/sql/utils/testHelpers';
->>>>>>> ae830f68
-
-import { initialCustomVariableModelState } from '../../../../features/variables/custom/reducer';
-import { MysqlDatasource } from '../datasource';
-
-import { MySQLOptions, MySQLQuery } from './../types';
+
+import { MySqlDatasource } from '../MySqlDatasource';
+import { MySQLOptions } from '../types';
 
 const fetchMock = jest.fn();
 jest.mock('@grafana/runtime', () => ({
@@ -44,9 +36,6 @@
     const variable = makeVariable('id1', 'name1');
     fetchMock.mockImplementation((options) => of(createFetchResponse(response)));
 
-<<<<<<< HEAD
-    const ds = new MysqlDatasource(instanceSettings, templateSrv);
-=======
     const ds = new MySqlDatasource(instanceSettings);
     if (templateSrv !== undefined) {
       Reflect.set(ds, 'templateSrv', templateSrv);
@@ -54,7 +43,6 @@
 
     return { ds, variable, fetchMock };
   };
->>>>>>> ae830f68
 
   const simpleTemplateSrv = {
     replace: (text: string) => text,
@@ -77,7 +65,7 @@
             hide: true,
           },
         ],
-      } as unknown as DataQueryRequest<MySQLQuery>;
+      } as unknown as DataQueryRequest<SQLQuery>;
 
       const { ds, fetchMock } = setupTestContext({});
 
@@ -88,53 +76,6 @@
     });
   });
 
-<<<<<<< HEAD
-  describe('When performing annotationQuery', () => {
-    let results: any;
-    const annotationName = 'MyAnno';
-    const options = {
-      annotation: {
-        name: annotationName,
-        rawQuery: 'select time_sec, text, tags from table;',
-      },
-      range: {
-        from: dateTime(1432288354),
-        to: dateTime(1432288401),
-      },
-    };
-    const response = {
-      results: {
-        MyAnno: {
-          frames: [
-            dataFrameToJSON(
-              new MutableDataFrame({
-                fields: [
-                  { name: 'time_sec', values: [1432288355, 1432288390, 1432288400] },
-                  { name: 'text', values: ['some text', 'some text2', 'some text3'] },
-                  { name: 'tags', values: ['TagA,TagB', ' TagB , TagC', null] },
-                ],
-              })
-            ),
-          ],
-        },
-      },
-    };
-
-    beforeEach(async () => {
-      const { ds } = setupTextContext(response);
-      const data = await ds.annotationQuery(options);
-      results = data;
-    });
-
-    it('should return annotation list', async () => {
-      expect(results.length).toBe(3);
-      expect(results[0].text).toBe('some text');
-      expect(results[0].tags[0]).toBe('TagA');
-      expect(results[0].tags[1]).toBe('TagB');
-      expect(results[1].tags[0]).toBe('TagB');
-      expect(results[1].tags[1]).toBe('TagC');
-      expect(results[2].tags.length).toBe(0);
-=======
   describe('When runSql returns an empty dataframe', () => {
     const response = {
       results: {
@@ -257,7 +198,6 @@
       expect(results[2].label).toBe('test3');
       expect(results[2].value).toBe('test3');
       expect(results[2].type).toBe('bool');
->>>>>>> ae830f68
     });
   });
 
@@ -549,6 +489,7 @@
       grafana_metric
     WHERE
       $__timeFilter(createdAt) AND
+      foo = 'bar' AND
       measurement = 'logins.count' AND
       hostname IN($host)
     GROUP BY 1, 3
@@ -556,6 +497,7 @@
       const query = {
         rawSql,
         rawQuery: true,
+        refId: '',
       };
       // a fake template server:
       // it assumes there are two template variables defined:
@@ -588,6 +530,7 @@
       const query = {
         rawSql,
         rawQuery: true,
+        refId: '',
       };
       // a fake template server:
       // it assumes there are two template variables defined:
