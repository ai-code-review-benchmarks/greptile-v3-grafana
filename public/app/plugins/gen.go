//go:build ignore
// +build ignore

//go:generate go run gen.go

package main

import (
	"context"
	"fmt"
	"log"
	"os"
	"path/filepath"
	"strings"

	"github.com/grafana/codejen"
	corecodegen "github.com/grafana/grafana/pkg/codegen"
	"github.com/grafana/grafana/pkg/cuectx"
	"github.com/grafana/grafana/pkg/plugins/codegen"
	"github.com/grafana/grafana/pkg/plugins/pfs"
)

var skipPlugins = map[string]bool{
<<<<<<< HEAD
	"canvas":         true,
	"heatmap":        true,
	"state-timeline": true,
	"status-history": true,
	"table":          true,
	"timeseries":     true,
	"influxdb":       true, // plugin.json fails validation (defaultMatchFormat)
	"mixed":          true, // plugin.json fails validation (mixed)
	"opentsdb":       true, // plugin.json fails validation (defaultMatchFormat)
=======
	"canvas":      true,
	"heatmap":     true,
	"candlestick": true,
	"table":       true,
	"timeseries":  true,
	"influxdb":    true, // plugin.json fails validation (defaultMatchFormat)
	"mixed":       true, // plugin.json fails validation (mixed)
	"opentsdb":    true, // plugin.json fails validation (defaultMatchFormat)
>>>>>>> a54d18c1
}

const sep = string(filepath.Separator)

func main() {
	if len(os.Args) > 1 {
		log.Fatal(fmt.Errorf("plugin thema code generator does not currently accept any arguments\n, got %q", os.Args))
	}

	cwd, err := os.Getwd()
	if err != nil {
		log.Fatal(fmt.Errorf("could not get working directory: %s", err))
	}
	grootp := strings.Split(cwd, sep)
	groot := filepath.Join(sep, filepath.Join(grootp[:len(grootp)-3]...))
	rt := cuectx.GrafanaThemaRuntime()

	pluginKindGen := codejen.JennyListWithNamer(func(d *pfs.PluginDecl) string {
		return d.PluginMeta.Id
	})

	pluginKindGen.Append(
		codegen.PluginTreeListJenny(),
		codegen.PluginGoTypesJenny("pkg/tsdb"),
		codegen.PluginTSTypesJenny("public/app/plugins", adaptToPipeline(corecodegen.TSTypesJenny{})),
		codegen.PluginDocsJenny(toDeclForGen(corecodegen.DocsJenny(
			filepath.Join("docs", "sources", "developers", "kinds", "composable"),
		))),
	)

	pluginKindGen.AddPostprocessors(corecodegen.SlashHeaderMapper("public/app/plugins/gen.go"))

	declParser := pfs.NewDeclParser(rt, skipPlugins)
	decls, err := declParser.Parse(os.DirFS(cwd))
	if err != nil {
		log.Fatalln(fmt.Errorf("parsing plugins in dir failed %s: %s", cwd, err))
	}

	jfs, err := pluginKindGen.GenerateFS(decls...)
	if err != nil {
		log.Fatalln(fmt.Errorf("error writing files to disk: %s", err))
	}

	if _, set := os.LookupEnv("CODEGEN_VERIFY"); set {
		if err = jfs.Verify(context.Background(), groot); err != nil {
			log.Fatal(fmt.Errorf("generated code is out of sync with inputs:\n%s\nrun `make gen-cue` to regenerate", err))
		}
	} else if err = jfs.Write(context.Background(), groot); err != nil {
		log.Fatal(fmt.Errorf("error while writing generated code to disk:\n%s", err))
	}
}

func adaptToPipeline(j codejen.OneToOne[corecodegen.SchemaForGen]) codejen.OneToOne[*pfs.PluginDecl] {
	return codejen.AdaptOneToOne(j, func(pd *pfs.PluginDecl) corecodegen.SchemaForGen {
		return corecodegen.SchemaForGen{
			Name:    strings.ReplaceAll(pd.PluginMeta.Name, " ", ""),
			Schema:  pd.Lineage.Latest(),
			IsGroup: pd.SchemaInterface.IsGroup(),
		}
	})
}

func toDeclForGen(j codejen.OneToOne[*corecodegen.DeclForGen]) codejen.OneToOne[*pfs.PluginDecl] {
	return codejen.AdaptOneToOne(j, func(pd *pfs.PluginDecl) *corecodegen.DeclForGen {
		kd, err := corecodegen.ForGen(pd.Lineage.Runtime(), pd.KindDecl.Some())
		if err != nil {
			panic("should be unreachable")
		}
		return kd
	})
}<|MERGE_RESOLUTION|>--- conflicted
+++ resolved
@@ -21,26 +21,13 @@
 )
 
 var skipPlugins = map[string]bool{
-<<<<<<< HEAD
-	"canvas":         true,
-	"heatmap":        true,
-	"state-timeline": true,
-	"status-history": true,
-	"table":          true,
-	"timeseries":     true,
-	"influxdb":       true, // plugin.json fails validation (defaultMatchFormat)
-	"mixed":          true, // plugin.json fails validation (mixed)
-	"opentsdb":       true, // plugin.json fails validation (defaultMatchFormat)
-=======
 	"canvas":      true,
 	"heatmap":     true,
-	"candlestick": true,
 	"table":       true,
 	"timeseries":  true,
 	"influxdb":    true, // plugin.json fails validation (defaultMatchFormat)
 	"mixed":       true, // plugin.json fails validation (mixed)
 	"opentsdb":    true, // plugin.json fails validation (defaultMatchFormat)
->>>>>>> a54d18c1
 }
 
 const sep = string(filepath.Separator)
