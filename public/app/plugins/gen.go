//go:build ignore
// +build ignore

//go:generate go run gen.go

package main

import (
	"context"
	"fmt"
	"log"
	"os"
	"path/filepath"
	"strings"

	"github.com/grafana/codejen"
	"github.com/grafana/kindsys"

	corecodegen "github.com/grafana/grafana/pkg/codegen"
	"github.com/grafana/grafana/pkg/cuectx"
	"github.com/grafana/grafana/pkg/plugins/codegen"
	"github.com/grafana/grafana/pkg/plugins/pfs"
	"github.com/grafana/thema"
)

var skipPlugins = map[string]bool{
<<<<<<< HEAD
	"canvas":      true,
=======
	"candlestick": true,
>>>>>>> cc65b4d4
	"influxdb":    true, // plugin.json fails validation (defaultMatchFormat)
	"mixed":       true, // plugin.json fails validation (mixed)
	"opentsdb":    true, // plugin.json fails validation (defaultMatchFormat)
}

const sep = string(filepath.Separator)

func main() {
	if len(os.Args) > 1 {
		log.Fatal(fmt.Errorf("plugin thema code generator does not currently accept any arguments\n, got %q", os.Args))
	}

	cwd, err := os.Getwd()
	if err != nil {
		log.Fatal(fmt.Errorf("could not get working directory: %s", err))
	}
	groot := filepath.Clean(filepath.Join(cwd, "../../.."))
	rt := cuectx.GrafanaThemaRuntime()

	pluginKindGen := codejen.JennyListWithNamer(func(d *pfs.PluginDecl) string {
		return d.PluginMeta.Id
	})

	pluginKindGen.Append(
		codegen.PluginTreeListJenny(),
		codegen.PluginGoTypesJenny("pkg/tsdb"),
		codegen.PluginTSTypesJenny("public/app/plugins", adaptToPipeline(corecodegen.TSTypesJenny{})),
		kind2pd(rt, corecodegen.DocsJenny(
			filepath.Join("docs", "sources", "developers", "kinds", "composable"),
		)),
		codegen.PluginTSEachMajor(rt),
	)

	schifs := kindsys.SchemaInterfaces(rt.Context())
	schifnames := make([]string, 0, len(schifs))
	for _, schif := range schifs {
		schifnames = append(schifnames, strings.ToLower(schif.Name()))
	}
	pluginKindGen.AddPostprocessors(corecodegen.SlashHeaderMapper("public/app/plugins/gen.go"), splitSchiffer(schifnames))

	declParser := pfs.NewDeclParser(rt, skipPlugins)
	decls, err := declParser.Parse(os.DirFS(cwd))
	if err != nil {
		log.Fatalln(fmt.Errorf("parsing plugins in dir failed %s: %s", cwd, err))
	}

	jfs, err := pluginKindGen.GenerateFS(decls...)
	if err != nil {
		log.Fatalln(fmt.Errorf("error writing files to disk: %s", err))
	}

	if _, set := os.LookupEnv("CODEGEN_VERIFY"); set {
		if err = jfs.Verify(context.Background(), groot); err != nil {
			log.Fatal(fmt.Errorf("generated code is out of sync with inputs:\n%s\nrun `make gen-cue` to regenerate", err))
		}
	} else if err = jfs.Write(context.Background(), groot); err != nil {
		log.Fatal(fmt.Errorf("error while writing generated code to disk:\n%s", err))
	}
}

func adaptToPipeline(j codejen.OneToOne[corecodegen.SchemaForGen]) codejen.OneToOne[*pfs.PluginDecl] {
	return codejen.AdaptOneToOne(j, func(pd *pfs.PluginDecl) corecodegen.SchemaForGen {
		return corecodegen.SchemaForGen{
			Name:    strings.ReplaceAll(pd.PluginMeta.Name, " ", ""),
			Schema:  pd.Lineage.Latest(),
			IsGroup: pd.SchemaInterface.IsGroup(),
		}
	})
}

func kind2pd(rt *thema.Runtime, j codejen.OneToOne[kindsys.Kind]) codejen.OneToOne[*pfs.PluginDecl] {
	return codejen.AdaptOneToOne(j, func(pd *pfs.PluginDecl) kindsys.Kind {
		kd, err := kindsys.BindComposable(rt, pd.KindDecl)
		if err != nil {
			return nil
		}
		return kd
	})
}

func splitSchiffer(names []string) codejen.FileMapper {
	for i := range names {
		names[i] = names[i] + "/"
	}
	return func(f codejen.File) (codejen.File, error) {
		// TODO it's terrible that this has to exist, CODEJEN NEEDS TO BE BETTER
		for _, name := range names {
			if idx := strings.Index(f.RelativePath, name); idx != -1 {
				f.RelativePath = fmt.Sprintf("%s/%s", f.RelativePath[:idx], f.RelativePath[idx:])
				break
			}
		}
		return f, nil
	}
}<|MERGE_RESOLUTION|>--- conflicted
+++ resolved
@@ -24,11 +24,8 @@
 )
 
 var skipPlugins = map[string]bool{
-<<<<<<< HEAD
 	"canvas":      true,
-=======
 	"candlestick": true,
->>>>>>> cc65b4d4
 	"influxdb":    true, // plugin.json fails validation (defaultMatchFormat)
 	"mixed":       true, // plugin.json fails validation (mixed)
 	"opentsdb":    true, // plugin.json fails validation (defaultMatchFormat)
