--- conflicted
+++ resolved
@@ -24,11 +24,6 @@
 )
 
 var skipPlugins = map[string]bool{
-<<<<<<< HEAD
-	"canvas":      true,
-=======
-	"candlestick": true,
->>>>>>> db22d545
 	"influxdb":    true, // plugin.json fails validation (defaultMatchFormat)
 	"mixed":       true, // plugin.json fails validation (mixed)
 	"opentsdb":    true, // plugin.json fails validation (defaultMatchFormat)
