--- conflicted
+++ resolved
@@ -2,17 +2,8 @@
 	<div class="tight-form borderless">
 
 		<ul class="tight-form-list" ng-if="dashboard.templating.list.length > 0">
-<<<<<<< HEAD
-
-			<li ng-repeat="variable in variables" class="tight-form-item template-param-name dropdown">
-				<variable-value-select variable="variable" on-updated="variableUpdated(variable)"></variable-value-select>
-			</li>
-
-			<li class="tight-form-item" style="width: 15px">
-=======
 			<li ng-repeat="variable in variables" class="submenu-item">
 				<variable-value-select variable="variable" on-updated="variableUpdated(variable)"></variable-value-select>
->>>>>>> e69bacae
 			</li>
 		</ul>
 
