--- conflicted
+++ resolved
@@ -14,12 +14,8 @@
 			<textarea class="gf-form-input" ng-model="json" rows="20" spellcheck="false"></textarea>
 		</div>
 
-<<<<<<< HEAD
-		<button type="button" class="btn btn-success" ng-show="canUpdate" ng-click="update(); dismiss();">更新</button>
-=======
 		<div class="gf-form-button-row">
-			<button type="button" class="btn btn-success" ng-show="canUpdate" ng-click="update(); dismiss();">Update</button>
+			<button type="button" class="btn btn-success" ng-show="canUpdate" ng-click="update(); dismiss();">更新</button>
 		</div>
->>>>>>> 2bf305b1
 	</div>
 </div>