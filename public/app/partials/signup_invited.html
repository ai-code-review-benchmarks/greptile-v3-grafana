<page-header model="navModel"></page-header>

<div class="page-container page-body">
	<h3 class="page-sub-heading">Hello {{greeting}}.</h3>

	<div class="modal-tagline p-b-2">
		<em>{{invitedBy}}</em> has invited you to join Grafana and the organization <span class="highlight-word">{{contextSrv.user.orgName}}</span></br>Please complete the following to accept your invitation and continue:
	</div>

	<form name="inviteForm" class="login-form gf-form-group">
		<div class="gf-form">
			<span class="gf-form-label width-7">Email</span>
			<input type="email" name="email" class="gf-form-input max-width-21" required ng-model='formModel.email' placeholder="Email">
		</div>
		<div class="gf-form">
			<span class="gf-form-label width-7">Name</span>
			<input type="text" name="name" class="gf-form-input max-width-21" ng-model='formModel.name' placeholder="Name (optional)">
		</div>
		<div class="gf-form">
			<span class="gf-form-label width-7">Username</span>
			<input type="text" name="username" class="gf-form-input max-width-21" required ng-model='formModel.username' placeholder="Username">
		</div>
		<div class="gf-form">
			<span class="gf-form-label width-7">Password</span>
			<input type="password" name="password" class="gf-form-input max-width-21" required ng-model="formModel.password" id="inputPassword" placeholder="password">
		</div>

<<<<<<< HEAD
    <div class="invite-box">
			<h3>
				Hello {{greeting}}.
			</h3>

			<div class="modal-tagline p-b-2">
				<em>{{invitedBy}}</em> has invited you to join GrafCrunch and the organization <span class="highlight-word">{{contextSrv.user.orgName}}</span></br>Please complete the following to accept your invitation and continue:
			</div>

			<form name="inviteForm" class="login-form gf-form-group">
				<div class="gf-form">
					<span class="gf-form-label width-7">Email</span>
					<input type="email" name="email" class="gf-form-input max-width-21" required ng-model='formModel.email' placeholder="Email">
				</div>
				<div class="gf-form">
					<span class="gf-form-label width-7">Name</span>
					<input type="text" name="name" class="gf-form-input max-width-21" ng-model='formModel.name' placeholder="Name (optional)">
				</div>
				<div class="gf-form">
					<span class="gf-form-label width-7">Username</span>
					<input type="text" name="username" class="gf-form-input max-width-21" required ng-model='formModel.username' placeholder="Username">
				</div>
				<div class="gf-form">
					<span class="gf-form-label width-7">Password</span>
					<input type="password" name="password" class="gf-form-input max-width-21" required ng-model="formModel.password" id="inputPassword" placeholder="password">
				</div>

				<div style="margin-left: 7.5rem; width: 254px;">
					<password-strength password="formModel.password"></password-strength>
				</div>

				<div class="gf-form-button-row">
					<button type="submit" class="btn btn-inverse" ng-click="submit();" ng-class="{'btn-inverse': !inviteForm.$valid, 'btn-primary': inviteForm.$valid}">
						Continue
					</button>
				</div>
			</form>
=======
		<div style="margin-left: 7.5rem; width: 254px;">
			<password-strength password="formModel.password"></password-strength>
		</div>
>>>>>>> ad15c540

		<div class="gf-form-button-row">
			<button type="submit" class="btn btn-success" ng-click="submit();" ng-disable="!inviteForm.$valid">
				Sign Up
			</button>
		</div>
	</form>
</div>

<|MERGE_RESOLUTION|>--- conflicted
+++ resolved
@@ -4,7 +4,7 @@
 	<h3 class="page-sub-heading">Hello {{greeting}}.</h3>
 
 	<div class="modal-tagline p-b-2">
-		<em>{{invitedBy}}</em> has invited you to join Grafana and the organization <span class="highlight-word">{{contextSrv.user.orgName}}</span></br>Please complete the following to accept your invitation and continue:
+		<em>{{invitedBy}}</em> has invited you to join GrafCrunch and the organization <span class="highlight-word">{{contextSrv.user.orgName}}</span></br>Please complete the following to accept your invitation and continue:
 	</div>
 
 	<form name="inviteForm" class="login-form gf-form-group">
@@ -25,49 +25,9 @@
 			<input type="password" name="password" class="gf-form-input max-width-21" required ng-model="formModel.password" id="inputPassword" placeholder="password">
 		</div>
 
-<<<<<<< HEAD
-    <div class="invite-box">
-			<h3>
-				Hello {{greeting}}.
-			</h3>
-
-			<div class="modal-tagline p-b-2">
-				<em>{{invitedBy}}</em> has invited you to join GrafCrunch and the organization <span class="highlight-word">{{contextSrv.user.orgName}}</span></br>Please complete the following to accept your invitation and continue:
-			</div>
-
-			<form name="inviteForm" class="login-form gf-form-group">
-				<div class="gf-form">
-					<span class="gf-form-label width-7">Email</span>
-					<input type="email" name="email" class="gf-form-input max-width-21" required ng-model='formModel.email' placeholder="Email">
-				</div>
-				<div class="gf-form">
-					<span class="gf-form-label width-7">Name</span>
-					<input type="text" name="name" class="gf-form-input max-width-21" ng-model='formModel.name' placeholder="Name (optional)">
-				</div>
-				<div class="gf-form">
-					<span class="gf-form-label width-7">Username</span>
-					<input type="text" name="username" class="gf-form-input max-width-21" required ng-model='formModel.username' placeholder="Username">
-				</div>
-				<div class="gf-form">
-					<span class="gf-form-label width-7">Password</span>
-					<input type="password" name="password" class="gf-form-input max-width-21" required ng-model="formModel.password" id="inputPassword" placeholder="password">
-				</div>
-
-				<div style="margin-left: 7.5rem; width: 254px;">
-					<password-strength password="formModel.password"></password-strength>
-				</div>
-
-				<div class="gf-form-button-row">
-					<button type="submit" class="btn btn-inverse" ng-click="submit();" ng-class="{'btn-inverse': !inviteForm.$valid, 'btn-primary': inviteForm.$valid}">
-						Continue
-					</button>
-				</div>
-			</form>
-=======
 		<div style="margin-left: 7.5rem; width: 254px;">
 			<password-strength password="formModel.password"></password-strength>
 		</div>
->>>>>>> ad15c540
 
 		<div class="gf-form-button-row">
 			<button type="submit" class="btn btn-success" ng-click="submit();" ng-disable="!inviteForm.$valid">
