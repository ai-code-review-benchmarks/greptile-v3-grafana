<<<<<<< HEAD
<div ng-controller="SystemCtrl" ng-init="init_system_choice()" class="system-container">
    <div ng-repeat="sys in systems"  class="system-list">
        <system-panel sys="{{sys.Id}}" class="system-item">
            <h2>{{sys.SystemsName}}: 健康值{{health}}%</h2>
            
            <div>
                <h4>报警状态</h4>
                <div ng-if="alertTrigger">
                    系统一切正常
                </div>
                <div ng-if="!alertTrigger">
                    <div class="system-item-text">
                        <p>严重个数:{{critical}}</p>
                        <p>警告个数: {{warn}}</p>
                    </div>
                    
                    <div class="system-item-pie" id="alert-pie"></div>
                </div>
            </div>

=======
<div ng-controller="SystemCtrl" ng-init="init_system_choice()">
    <div ng-repeat="sys in systems">
        <system-panel sys="{{sys.Id}}">
            系统:{{sys.SystemsName}} 健康值:{{health}}
            <div ng-show="alertTrigger">
                系统一切正常
            </div>
            <div ng-show="!alertTrigger">
                严重个数:{{critical}}
                警告个数: {{warn}}
            </div>
            <div sys_alert="{{sys.Id}}" style="height: 100px;width:100px"></div>
>>>>>>> 18a64818
            <div>
                <h4>异常指标占比</h4>
                <div class="system-item-text">
                    <p>所有指标:{{numMetrics}}</p>
                    <p>异常指标: {{numAnomalyMetrics}}</p>
                </div>
                <div class="system-item-pie" id="alert-pie"></div>
            </div>
<<<<<<< HEAD

            <b ng-if="servies.length">
                <h4>服务状态</h4>
                <button ng-repeat="service in servies" class="btn" ng-class="{'btn-success': !service.status,'btn-warning': service.status}">
                    {{service.name}}
                </button>
=======
            <div sys_annomaly="{{sys.Id}}" style="height: 100px;width:100px"></div>
            <div ng-repeat="service in servies">
                {{service.name}} --- {{service.status}}
>>>>>>> 18a64818
            </div>

            <div ng-if="hostList.length">
                <h4>机器连接状态</h4>
                <div ng-repeat="h in hostList">
                    {{h.host}} ----{{h.status}}
                </div>
            </div>
            <br/>
        </system-panel>
        <div class="clearfix"></div>
    </div>

</div><|MERGE_RESOLUTION|>--- conflicted
+++ resolved
@@ -1,4 +1,3 @@
-<<<<<<< HEAD
 <div ng-controller="SystemCtrl" ng-init="init_system_choice()" class="system-container">
     <div ng-repeat="sys in systems"  class="system-list">
         <system-panel sys="{{sys.Id}}" class="system-item">
@@ -15,51 +14,31 @@
                         <p>警告个数: {{warn}}</p>
                     </div>
                     
-                    <div class="system-item-pie" id="alert-pie"></div>
                 </div>
+                <div class="system-item-pie" sys_alert="{{sys.Id}}" style="height: 100px;width:100px"></div>
             </div>
 
-=======
-<div ng-controller="SystemCtrl" ng-init="init_system_choice()">
-    <div ng-repeat="sys in systems">
-        <system-panel sys="{{sys.Id}}">
-            系统:{{sys.SystemsName}} 健康值:{{health}}
-            <div ng-show="alertTrigger">
-                系统一切正常
-            </div>
-            <div ng-show="!alertTrigger">
-                严重个数:{{critical}}
-                警告个数: {{warn}}
-            </div>
-            <div sys_alert="{{sys.Id}}" style="height: 100px;width:100px"></div>
->>>>>>> 18a64818
             <div>
                 <h4>异常指标占比</h4>
                 <div class="system-item-text">
                     <p>所有指标:{{numMetrics}}</p>
                     <p>异常指标: {{numAnomalyMetrics}}</p>
                 </div>
-                <div class="system-item-pie" id="alert-pie"></div>
+                <div sys_annomaly="{{sys.Id}}" style="height: 100px;width:100px"></div>
             </div>
-<<<<<<< HEAD
 
-            <b ng-if="servies.length">
+            <div ng-if="servies.length">
                 <h4>服务状态</h4>
                 <button ng-repeat="service in servies" class="btn" ng-class="{'btn-success': !service.status,'btn-warning': service.status}">
-                    {{service.name}}
+                    {{service.name}}----{{service.status}}
                 </button>
-=======
-            <div sys_annomaly="{{sys.Id}}" style="height: 100px;width:100px"></div>
-            <div ng-repeat="service in servies">
-                {{service.name}} --- {{service.status}}
->>>>>>> 18a64818
             </div>
 
-            <div ng-if="hostList.length">
+            <div>
                 <h4>机器连接状态</h4>
-                <div ng-repeat="h in hostList">
+                <button ng-repeat="h in hostList"  class="btn" ng-class="{'btn-success': !h.status,'btn-warning': h.status}">
                     {{h.host}} ----{{h.status}}
-                </div>
+                </button>
             </div>
             <br/>
         </system-panel>
