--- conflicted
+++ resolved
@@ -19,7 +19,6 @@
   standardFieldConfigEditorRegistry,
   standardTransformersRegistry,
 } from '@grafana/data';
-import { initTranslations } from '@grafana/i18n/internal';
 import {
   locationService,
   registerEchoBackend,
@@ -52,6 +51,7 @@
 import config, { updateConfig } from 'app/core/config';
 import { getStandardTransformers } from 'app/features/transformers/standardTransformers';
 
+import { initializeI18n } from '../../packages/grafana-i18n/src/i18n';
 import getDefaultMonacoLanguages from '../lib/monaco-languages';
 
 import { AppWrapper } from './AppWrapper';
@@ -126,22 +126,27 @@
       await preInitTasks();
       // Let iframe container know grafana has started loading
       window.parent.postMessage('GrafanaAppInit', '*');
-<<<<<<< HEAD
       const regionalFormat = config.featureToggles.localeFormatPreference
         ? config.locale
         : config.bootData.user.language;
-      const initI18nPromise = initializeI18n(config.bootData.user.language, regionalFormat);
-=======
+
+      const initI18nPromise = initializeI18n(
+        {
+          language: config.bootData.user.language,
+          ns: NAMESPACES,
+          module: loadTranslations,
+        },
+        regionalFormat
+      );
 
       // This is a placeholder so we can put a 'comment' in the message json files.
       // Starts with an underscore so it's sorted to the top of the file. Even though it is in a comment the following line is still extracted
       // t('_comment', 'The code is the source of truth for English phrases. They should be updated in the components directly, and additional plurals specified in this file.');
-      const initI18nPromise = initTranslations({
-        language: config.bootData.user.language,
-        ns: NAMESPACES,
-        module: loadTranslations,
-      });
->>>>>>> ba111e61
+      // const initI18nPromise = initTranslations({
+      //   language: config.bootData.user.language,
+      //   ns: NAMESPACES,
+      //   module: loadTranslations,
+      // });
       initI18nPromise.then(({ language }) => updateConfig({ language }));
 
       setBackendSrv(backendSrv);
