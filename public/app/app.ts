import 'symbol-observable';
import 'core-js';
import 'regenerator-runtime/runtime';

import 'whatwg-fetch'; // fetch polyfill needed for PhantomJs rendering
import './polyfills/old-mediaquerylist'; // Safari < 14 does not have mql.addEventListener()
import 'file-saver';
import 'jquery';

import 'app/features/all';

import _ from 'lodash'; // eslint-disable-line lodash/import-scope
import React from 'react';
import ReactDOM from 'react-dom';

import {
  locationUtil,
  monacoLanguageRegistry,
  setLocale,
  setTimeZoneResolver,
  setWeekStart,
  standardEditorsRegistry,
  standardFieldConfigEditorRegistry,
  standardTransformersRegistry,
} from '@grafana/data';
import {
  locationService,
  registerEchoBackend,
  setBackendSrv,
  setDataSourceSrv,
  setEchoSrv,
  setLocationSrv,
  setQueryRunnerFactory,
  setRunRequest,
  setPluginImportUtils,
  setPluginsExtensionRegistry,
} from '@grafana/runtime';
import { setPanelDataErrorView } from '@grafana/runtime/src/components/PanelDataErrorView';
import { setPanelRenderer } from '@grafana/runtime/src/components/PanelRenderer';
import { setPluginPage } from '@grafana/runtime/src/components/PluginPage';
import { getScrollbarWidth } from '@grafana/ui';
import config from 'app/core/config';
import { arrayMove } from 'app/core/utils/arrayMove';
import { getStandardTransformers } from 'app/features/transformers/standardTransformers';

import getDefaultMonacoLanguages from '../lib/monaco-languages';

import { AppWrapper } from './AppWrapper';
import { AppChromeService } from './core/components/AppChrome/AppChromeService';
import { getAllOptionEditors, getAllStandardFieldConfigs } from './core/components/OptionsUI/registry';
import { PluginPage } from './core/components/PageNew/PluginPage';
import { GrafanaContextType } from './core/context/GrafanaContext';
import { initializeI18n } from './core/internationalization';
import { interceptLinkClicks } from './core/navigation/patch/interceptLinkClicks';
import { ModalManager } from './core/services/ModalManager';
import { backendSrv } from './core/services/backend_srv';
import { contextSrv } from './core/services/context_srv';
import { Echo } from './core/services/echo/Echo';
import { reportPerformance } from './core/services/echo/EchoSrv';
import { PerformanceBackend } from './core/services/echo/backends/PerformanceBackend';
import { ApplicationInsightsBackend } from './core/services/echo/backends/analytics/ApplicationInsightsBackend';
import { GA4EchoBackend } from './core/services/echo/backends/analytics/GA4Backend';
import { GAEchoBackend } from './core/services/echo/backends/analytics/GABackend';
import { RudderstackBackend } from './core/services/echo/backends/analytics/RudderstackBackend';
import { GrafanaJavascriptAgentBackend } from './core/services/echo/backends/grafana-javascript-agent/GrafanaJavascriptAgentBackend';
import { SentryEchoBackend } from './core/services/echo/backends/sentry/SentryBackend';
import { KeybindingSrv } from './core/services/keybindingSrv';
import { initDevFeatures } from './dev';
import { getTimeSrv } from './features/dashboard/services/TimeSrv';
import { PanelDataErrorView } from './features/panel/components/PanelDataErrorView';
import { PanelRenderer } from './features/panel/components/PanelRenderer';
import { DatasourceSrv } from './features/plugins/datasource_srv';
import { createPluginExtensionRegistry } from './features/plugins/extensions/registryFactory';
import { importPanelPlugin, syncGetPanelPlugin } from './features/plugins/importPanelPlugin';
import { preloadPlugins } from './features/plugins/pluginPreloader';
import { QueryRunner } from './features/query/state/QueryRunner';
import { runRequest } from './features/query/state/runRequest';
import { initWindowRuntime } from './features/runtime/init';
import { variableAdapters } from './features/variables/adapters';
import { createAdHocVariableAdapter } from './features/variables/adhoc/adapter';
import { createConstantVariableAdapter } from './features/variables/constant/adapter';
import { createCustomVariableAdapter } from './features/variables/custom/adapter';
import { createDataSourceVariableAdapter } from './features/variables/datasource/adapter';
import { getVariablesUrlParams } from './features/variables/getAllVariableValuesForUrl';
import { createIntervalVariableAdapter } from './features/variables/interval/adapter';
import { setVariableQueryRunner, VariableQueryRunner } from './features/variables/query/VariableQueryRunner';
import { createQueryVariableAdapter } from './features/variables/query/adapter';
import { createSystemVariableAdapter } from './features/variables/system/adapter';
import { createTextBoxVariableAdapter } from './features/variables/textbox/adapter';
import { configureStore } from './store/configureStore';

// add move to lodash for backward compatabilty with plugins
// @ts-ignore
_.move = arrayMove;

// import symlinked extensions
const extensionsIndex = require.context('.', true, /extensions\/index.ts/);
const extensionsExports = extensionsIndex.keys().map((key) => {
  return extensionsIndex(key);
});

if (process.env.NODE_ENV === 'development') {
  initDevFeatures();
}

export class GrafanaApp {
  context!: GrafanaContextType;

  async init() {
    try {
      // Let iframe container know grafana has started loading
      parent.postMessage('GrafanaAppInit', '*');

      const initI18nPromise = initializeI18n(config.bootData.user.language);

      setBackendSrv(backendSrv);
      initEchoSrv();
      addClassIfNoOverlayScrollbar();
      setLocale(config.bootData.user.locale);
      setWeekStart(config.bootData.user.weekStart);
      setPanelRenderer(PanelRenderer);
      setPluginPage(PluginPage);
      setPanelDataErrorView(PanelDataErrorView);
      setLocationSrv(locationService);
      setTimeZoneResolver(() => config.bootData.user.timezone);

      // We must wait for translations to load because some preloaded store state requires translating
      await initI18nPromise;

      // Important that extension reducers are initialized before store
      addExtensionReducers();
      configureStore();
      initExtensions();

      standardEditorsRegistry.setInit(getAllOptionEditors);
      standardFieldConfigEditorRegistry.setInit(getAllStandardFieldConfigs);
      standardTransformersRegistry.setInit(getStandardTransformers);
      variableAdapters.setInit(() => [
        createQueryVariableAdapter(),
        createCustomVariableAdapter(),
        createTextBoxVariableAdapter(),
        createConstantVariableAdapter(),
        createDataSourceVariableAdapter(),
        createIntervalVariableAdapter(),
        createAdHocVariableAdapter(),
        createSystemVariableAdapter(),
      ]);
      monacoLanguageRegistry.setInit(getDefaultMonacoLanguages);

      setQueryRunnerFactory(() => new QueryRunner());
      setVariableQueryRunner(new VariableQueryRunner());

      // Provide runRequest implementation to packages, @grafana/scenes in particular
      setRunRequest(runRequest);

      // Privide plugin import utils to packages, @grafana/scenes in particular
      setPluginImportUtils({
        importPanelPlugin,
        getPanelPluginFromCache: syncGetPanelPlugin,
      });

      locationUtil.initialize({
        config,
        getTimeRangeForUrl: getTimeSrv().timeRangeForUrl,
        getVariablesUrlParams: getVariablesUrlParams,
      });

      // intercept anchor clicks and forward it to custom history instead of relying on browser's history
      document.addEventListener('click', interceptLinkClicks);

      // Init DataSourceSrv
      const dataSourceSrv = new DatasourceSrv();
      dataSourceSrv.init(config.datasources, config.defaultDatasource);
      setDataSourceSrv(dataSourceSrv);
      initWindowRuntime();

      // init modal manager
      const modalManager = new ModalManager();
      modalManager.init();

<<<<<<< HEAD
      const [, preloadResults] = await Promise.all([
        initI18nPromise,
        // Preload selected app plugins
        preloadPlugins(config.apps),
      ]);
=======
      // Preload selected app plugins
      await preloadPlugins(config.apps);
>>>>>>> 7ace44c8

      const extensionsRegistry = createPluginExtensionRegistry(preloadResults);
      setPluginsExtensionRegistry(extensionsRegistry);

      // initialize chrome service
      const queryParams = locationService.getSearchObject();
      const chromeService = new AppChromeService();
      const keybindingsService = new KeybindingSrv(locationService, chromeService);

      // Read initial kiosk mode from url at app startup
      chromeService.setKioskModeFromUrl(queryParams.kiosk);

      this.context = {
        backend: backendSrv,
        location: locationService,
        chrome: chromeService,
        keybindings: keybindingsService,
        config,
      };

      ReactDOM.render(
        React.createElement(AppWrapper, {
          app: this,
        }),
        document.getElementById('reactRoot')
      );
    } catch (error) {
      console.error('Failed to start Grafana', error);
      window.__grafana_load_failed();
    }
  }
}

function addExtensionReducers() {
  if (extensionsExports.length > 0) {
    extensionsExports[0].addExtensionReducers();
  }
}

function initExtensions() {
  if (extensionsExports.length > 0) {
    extensionsExports[0].init();
  }
}

function initEchoSrv() {
  setEchoSrv(new Echo({ debug: process.env.NODE_ENV === 'development' }));

  window.addEventListener('load', (e) => {
    const loadMetricName = 'frontend_boot_load_time_seconds';
    // Metrics below are marked in public/views/index-template.html
    const jsLoadMetricName = 'frontend_boot_js_done_time_seconds';
    const cssLoadMetricName = 'frontend_boot_css_time_seconds';

    if (performance) {
      performance.mark(loadMetricName);
      reportMetricPerformanceMark('first-paint', 'frontend_boot_', '_time_seconds');
      reportMetricPerformanceMark('first-contentful-paint', 'frontend_boot_', '_time_seconds');
      reportMetricPerformanceMark(loadMetricName);
      reportMetricPerformanceMark(jsLoadMetricName);
      reportMetricPerformanceMark(cssLoadMetricName);
    }
  });

  if (contextSrv.user.orgRole !== '') {
    registerEchoBackend(new PerformanceBackend({}));
  }

  if (config.sentry.enabled) {
    registerEchoBackend(
      new SentryEchoBackend({
        ...config.sentry,
        user: config.bootData.user,
        buildInfo: config.buildInfo,
      })
    );
  }
  if (config.grafanaJavascriptAgent.enabled) {
    registerEchoBackend(
      new GrafanaJavascriptAgentBackend({
        ...config.grafanaJavascriptAgent,
        app: {
          version: config.buildInfo.version,
          environment: config.buildInfo.env,
        },
        buildInfo: config.buildInfo,
        user: {
          id: String(config.bootData.user?.id),
          email: config.bootData.user?.email,
        },
      })
    );
  }

  if (config.googleAnalyticsId) {
    registerEchoBackend(
      new GAEchoBackend({
        googleAnalyticsId: config.googleAnalyticsId,
      })
    );
  }

  if (config.googleAnalytics4Id) {
    registerEchoBackend(
      new GA4EchoBackend({
        googleAnalyticsId: config.googleAnalytics4Id,
        googleAnalytics4SendManualPageViews: config.googleAnalytics4SendManualPageViews,
      })
    );
  }

  if (config.rudderstackWriteKey && config.rudderstackDataPlaneUrl) {
    registerEchoBackend(
      new RudderstackBackend({
        writeKey: config.rudderstackWriteKey,
        dataPlaneUrl: config.rudderstackDataPlaneUrl,
        user: config.bootData.user,
        sdkUrl: config.rudderstackSdkUrl,
        configUrl: config.rudderstackConfigUrl,
      })
    );
  }

  if (config.applicationInsightsConnectionString) {
    registerEchoBackend(
      new ApplicationInsightsBackend({
        connectionString: config.applicationInsightsConnectionString,
        endpointUrl: config.applicationInsightsEndpointUrl,
      })
    );
  }
}

function addClassIfNoOverlayScrollbar() {
  if (getScrollbarWidth() > 0) {
    document.body.classList.add('no-overlay-scrollbar');
  }
}

/**
 * Report when a metric of a given name was marked during the document lifecycle. Works for markers with no duration,
 * like PerformanceMark or PerformancePaintTiming (e.g. created with performance.mark, or first-contentful-paint)
 */
function reportMetricPerformanceMark(metricName: string, prefix = '', suffix = ''): void {
  const metric = _.first(performance.getEntriesByName(metricName));
  if (metric) {
    const metricName = metric.name.replace(/-/g, '_');
    reportPerformance(`${prefix}${metricName}${suffix}`, Math.round(metric.startTime) / 1000);
  }
}

export default new GrafanaApp();<|MERGE_RESOLUTION|>--- conflicted
+++ resolved
@@ -178,17 +178,9 @@
       const modalManager = new ModalManager();
       modalManager.init();
 
-<<<<<<< HEAD
-      const [, preloadResults] = await Promise.all([
-        initI18nPromise,
-        // Preload selected app plugins
-        preloadPlugins(config.apps),
-      ]);
-=======
       // Preload selected app plugins
-      await preloadPlugins(config.apps);
->>>>>>> 7ace44c8
-
+      const preloadResults = await preloadPlugins(config.apps);
+      // Create extension registry out of the preloaded plugins
       const extensionsRegistry = createPluginExtensionRegistry(preloadResults);
       setPluginsExtensionRegistry(extensionsRegistry);
 
