import React from 'react';
import { Redirect, RouteComponentProps } from 'react-router-dom';

import { isTruthy } from '@grafana/data';
import { LoginPage } from 'app/core/components/Login/LoginPage';
import { NavLandingPage } from 'app/core/components/NavLandingPage/NavLandingPage';
import { PageNotFound } from 'app/core/components/PageNotFound/PageNotFound';
import config from 'app/core/config';
import { contextSrv } from 'app/core/services/context_srv';
import UserAdminPage from 'app/features/admin/UserAdminPage';
import LdapPage from 'app/features/admin/ldap/LdapPage';
import { getAlertingRoutes } from 'app/features/alerting/routes';
import { newBrowseDashboardsEnabled } from 'app/features/browse-dashboards/featureFlag';
import { ConnectionsRedirectNotice } from 'app/features/connections/components/ConnectionsRedirectNotice';
import { ROUTES as CONNECTIONS_ROUTES } from 'app/features/connections/constants';
import { getRoutes as getDataConnectionsRoutes } from 'app/features/connections/routes';
import { DATASOURCES_ROUTES } from 'app/features/datasources/constants';
import { getRoutes as getPluginCatalogRoutes } from 'app/features/plugins/admin/routes';
import { getAppPluginRoutes } from 'app/features/plugins/routes';
import { getProfileRoutes } from 'app/features/profile/routes';
import { AccessControlAction, DashboardRoutes } from 'app/types';

import { SafeDynamicImport } from '../core/components/DynamicImports/SafeDynamicImport';
import { RouteDescriptor } from '../core/navigation/types';
<<<<<<< HEAD
import { getPublicDashboardRoutes } from '../features/dashboard/routes';
import { DBAAS_URL } from '../percona/dbaas/DBaaS.constants';
import {
  DB_CLUSTER_CREATION_URL,
  DB_CLUSTER_EDIT_URL,
  DB_CLUSTER_INVENTORY_URL,
} from '../percona/dbaas/components/DBCluster/EditDBClusterPage/EditDBClusterPage.constants';
import { K8S_INVENTORY_URL } from '../percona/dbaas/components/Kubernetes/EditK8sClusterPage/EditK8sClusterPage.constants';

import { pluginHasRootPage } from './utils';
=======
import { getEmbeddedDashboardRoutes, getPublicDashboardRoutes } from '../features/dashboard/routes';
>>>>>>> ae830f68

export const extraRoutes: RouteDescriptor[] = [];

export function getAppRoutes(): RouteDescriptor[] {
  return [
    // Based on the Grafana configuration standalone plugin pages can even override and extend existing core pages, or they can register new routes under existing ones.
    // In order to make it possible we need to register them first due to how `<Switch>` is evaluating routes. (This will be unnecessary once/when we upgrade to React Router v6 and start using `<Routes>` instead.)
    ...getAppPluginRoutes(),
    {
      path: '/',
      pageClass: 'page-dashboard',
      routeName: DashboardRoutes.Home,
      component: SafeDynamicImport(
        () => import(/* webpackChunkName: "DashboardPage" */ '../features/dashboard/containers/DashboardPage')
      ),
    },
    {
      path: '/d/:uid/:slug?',
      pageClass: 'page-dashboard',
      routeName: DashboardRoutes.Normal,
      component: SafeDynamicImport(
        () => import(/* webpackChunkName: "DashboardPage" */ '../features/dashboard/containers/DashboardPage')
      ),
    },
    {
      path: '/dashboard/new',
      roles: () => contextSrv.evaluatePermission([AccessControlAction.DashboardsCreate]),
      pageClass: 'page-dashboard',
      routeName: DashboardRoutes.New,
      component: SafeDynamicImport(
        () => import(/* webpackChunkName: "DashboardPage" */ '../features/dashboard/containers/DashboardPage')
      ),
    },
    {
      path: '/dashboard/new-with-ds/:datasourceUid',
      roles: () => contextSrv.evaluatePermission([AccessControlAction.DashboardsCreate]),
      component: SafeDynamicImport(
        () => import(/* webpackChunkName: "DashboardPage" */ '../features/dashboard/containers/NewDashboardWithDS')
      ),
    },
    {
      path: '/dashboard/:type/:slug',
      pageClass: 'page-dashboard',
      routeName: DashboardRoutes.Normal,
      component: SafeDynamicImport(
        () => import(/* webpackChunkName: "DashboardPage" */ '../features/dashboard/containers/DashboardPage')
      ),
    },
    {
      path: '/d-solo/:uid/:slug',
      pageClass: 'dashboard-solo',
      routeName: DashboardRoutes.Normal,
      chromeless: true,
      component: SafeDynamicImport(
        () => import(/* webpackChunkName: "SoloPanelPage" */ '../features/dashboard/containers/SoloPanelPage')
      ),
    },
    // This route handles embedding of snapshot/scripted dashboard panels
    {
      path: '/dashboard-solo/:type/:slug',
      pageClass: 'dashboard-solo',
      routeName: DashboardRoutes.Normal,
      chromeless: true,
      component: SafeDynamicImport(
        () => import(/* webpackChunkName: "SoloPanelPage" */ '../features/dashboard/containers/SoloPanelPage')
      ),
    },
    {
      path: '/d-solo/:uid',
      pageClass: 'dashboard-solo',
      routeName: DashboardRoutes.Normal,
      chromeless: true,
      component: SafeDynamicImport(
        () => import(/* webpackChunkName: "SoloPanelPage" */ '../features/dashboard/containers/SoloPanelPage')
      ),
    },
    {
      path: '/dashboard/import',
      roles: () => contextSrv.evaluatePermission([AccessControlAction.DashboardsCreate]),
      component: SafeDynamicImport(
        () => import(/* webpackChunkName: "DashboardImport"*/ 'app/features/manage-dashboards/DashboardImportPage')
      ),
    },
    {
      path: DATASOURCES_ROUTES.List,
      component: () => <Redirect to={CONNECTIONS_ROUTES.DataSources} />,
    },
    {
      path: DATASOURCES_ROUTES.Edit,
      component: (props: RouteComponentProps<{ uid: string }>) => (
        <Redirect to={CONNECTIONS_ROUTES.DataSourcesEdit.replace(':uid', props.match.params.uid)} />
      ),
    },
    {
      path: DATASOURCES_ROUTES.Dashboards,
      component: (props: RouteComponentProps<{ uid: string }>) => (
        <Redirect to={CONNECTIONS_ROUTES.DataSourcesDashboards.replace(':uid', props.match.params.uid)} />
      ),
    },
    {
      path: DATASOURCES_ROUTES.New,
      component: () => <Redirect to={CONNECTIONS_ROUTES.DataSourcesNew} />,
    },
    {
      path: '/datasources/correlations',
      component: SafeDynamicImport(() =>
        config.featureToggles.correlations
          ? import(/* webpackChunkName: "CorrelationsPage" */ 'app/features/correlations/CorrelationsPage')
          : import(
              /* webpackChunkName: "CorrelationsFeatureToggle" */ 'app/features/correlations/CorrelationsFeatureToggle'
            )
      ),
    },
    {
      path: '/dashboards',
      component: SafeDynamicImport(
        () => import(/* webpackChunkName: "DashboardListPage"*/ 'app/features/search/components/DashboardListPage')
      ),
    },
    {
      path: '/dashboards/folder/new',
      roles: () => contextSrv.evaluatePermission([AccessControlAction.FoldersCreate]),
      component: SafeDynamicImport(
        () => import(/* webpackChunkName: "NewDashboardsFolder"*/ 'app/features/folders/components/NewDashboardsFolder')
      ),
    },
    !newBrowseDashboardsEnabled() && {
      path: '/dashboards/f/:uid/:slug/permissions',
      component: SafeDynamicImport(
        () => import(/* webpackChunkName: "FolderPermissions"*/ 'app/features/folders/AccessControlFolderPermissions')
      ),
    },
    !newBrowseDashboardsEnabled() && {
      path: '/dashboards/f/:uid/:slug/settings',
      component: SafeDynamicImport(
        () => import(/* webpackChunkName: "FolderSettingsPage"*/ 'app/features/folders/FolderSettingsPage')
      ),
    },
    {
      path: '/dashboards/f/:uid/:slug',
      component: SafeDynamicImport(
        () => import(/* webpackChunkName: "DashboardListPage"*/ 'app/features/search/components/DashboardListPage')
      ),
    },
    {
      path: '/dashboards/f/:uid',
      component: SafeDynamicImport(
        () => import(/* webpackChunkName: "DashboardListPage"*/ 'app/features/search/components/DashboardListPage')
      ),
    },
    {
      path: '/explore',
      pageClass: 'page-explore',
      roles: () => contextSrv.evaluatePermission([AccessControlAction.DataSourcesExplore]),
      component: SafeDynamicImport(() =>
        config.exploreEnabled
          ? import(/* webpackChunkName: "explore" */ 'app/features/explore/ExplorePage')
          : import(/* webpackChunkName: "explore-feature-toggle-page" */ 'app/features/explore/FeatureTogglePage')
      ),
    },
    {
      path: '/apps',
      component: () => <NavLandingPage navId="apps" />,
    },
    {
      path: '/alerts-and-incidents',
      component: () => <NavLandingPage navId="alerts-and-incidents" />,
    },
    {
      path: '/monitoring',
      component: () => <NavLandingPage navId="monitoring" />,
    },
    {
      path: '/admin/general',
      component: () => <NavLandingPage navId="cfg/general" />,
    },
    {
      path: '/admin/plugins',
      component: () => <NavLandingPage navId="cfg/plugins" />,
    },
    {
      path: '/admin/access',
      component: () => <NavLandingPage navId="cfg/access" />,
    },
    {
      path: '/org',
      component: SafeDynamicImport(
        () => import(/* webpackChunkName: "OrgDetailsPage" */ '../features/org/OrgDetailsPage')
      ),
    },
    {
      path: '/org/new',
      component: SafeDynamicImport(() => import(/* webpackChunkName: "NewOrgPage" */ 'app/features/org/NewOrgPage')),
    },
    {
      path: '/org/users',
      component: SafeDynamicImport(
        () => import(/* webpackChunkName: "UsersListPage" */ 'app/features/users/UsersListPage')
      ),
    },
    {
      path: '/org/users/invite',
      component: SafeDynamicImport(
        () => import(/* webpackChunkName: "UserInvitePage" */ 'app/features/org/UserInvitePage')
      ),
    },
    {
      path: '/org/apikeys',
      roles: () => contextSrv.evaluatePermission([AccessControlAction.ActionAPIKeysRead]),
      component: SafeDynamicImport(
        () => import(/* webpackChunkName: "ApiKeysPage" */ 'app/features/api-keys/ApiKeysPage')
      ),
    },
    {
      path: '/org/serviceaccounts',
      roles: () =>
        contextSrv.evaluatePermission([
          AccessControlAction.ServiceAccountsRead,
          AccessControlAction.ServiceAccountsCreate,
        ]),
      component: SafeDynamicImport(
        () =>
          import(/* webpackChunkName: "ServiceAccountsPage" */ 'app/features/serviceaccounts/ServiceAccountsListPage')
      ),
    },
    {
      path: '/org/serviceaccounts/create',
      component: SafeDynamicImport(
        () =>
          import(
            /* webpackChunkName: "ServiceAccountCreatePage" */ 'app/features/serviceaccounts/ServiceAccountCreatePage'
          )
      ),
    },
    {
      path: '/org/serviceaccounts/:id',
      component: SafeDynamicImport(
        () => import(/* webpackChunkName: "ServiceAccountPage" */ 'app/features/serviceaccounts/ServiceAccountPage')
      ),
    },
    {
      path: '/org/teams',
      roles: () =>
        contextSrv.evaluatePermission([AccessControlAction.ActionTeamsRead, AccessControlAction.ActionTeamsCreate]),
      component: SafeDynamicImport(() => import(/* webpackChunkName: "TeamList" */ 'app/features/teams/TeamList')),
    },
    {
      path: '/org/teams/new',
      roles: () => contextSrv.evaluatePermission([AccessControlAction.ActionTeamsCreate]),
      component: SafeDynamicImport(() => import(/* webpackChunkName: "CreateTeam" */ 'app/features/teams/CreateTeam')),
    },
    {
      path: '/org/teams/edit/:id/:page?',
      roles: () =>
        contextSrv.evaluatePermission([AccessControlAction.ActionTeamsRead, AccessControlAction.ActionTeamsCreate]),
      component: SafeDynamicImport(() => import(/* webpackChunkName: "TeamPages" */ 'app/features/teams/TeamPages')),
    },
    // ADMIN
    {
      path: '/admin',
      component: () => <NavLandingPage navId="cfg" header={<ConnectionsRedirectNotice />} />,
    },
    {
      path: '/admin/authentication',
      roles: () => contextSrv.evaluatePermission([AccessControlAction.SettingsWrite]),
      component:
        config.licenseInfo.enabledFeatures?.saml || config.ldapEnabled
          ? SafeDynamicImport(
              () => import(/* webpackChunkName: "AdminAuthentication" */ 'app/features/auth-config/AuthConfigPage')
            )
          : () => <Redirect to="/admin" />,
    },
    {
      path: '/admin/settings',
      component: SafeDynamicImport(
        () => import(/* webpackChunkName: "AdminSettings" */ 'app/features/admin/AdminSettings')
      ),
    },
    {
      path: '/admin/upgrading',
      component: SafeDynamicImport(() => import('app/features/admin/UpgradePage')),
    },
    {
      path: '/admin/users',
      component: SafeDynamicImport(
        () => import(/* webpackChunkName: "UserListPage" */ 'app/features/admin/UserListPage')
      ),
    },
    {
      path: '/admin/users/create',
      component: SafeDynamicImport(
        () => import(/* webpackChunkName: "UserCreatePage" */ 'app/features/admin/UserCreatePage')
      ),
    },
    {
      path: '/admin/users/edit/:id',
      component: UserAdminPage,
    },
    {
      path: '/admin/orgs',
      component: SafeDynamicImport(
        () => import(/* webpackChunkName: "AdminListOrgsPage" */ 'app/features/admin/AdminListOrgsPage')
      ),
    },
    {
      path: '/admin/orgs/edit/:id',
      component: SafeDynamicImport(
        () => import(/* webpackChunkName: "AdminEditOrgPage" */ 'app/features/admin/AdminEditOrgPage')
      ),
    },
    {
      path: '/admin/featuretoggles',
      component: config.featureToggles.featureToggleAdminPage
        ? SafeDynamicImport(
            () => import(/* webpackChunkName: "AdminFeatureTogglesPage" */ 'app/features/admin/AdminFeatureTogglesPage')
          )
        : () => <Redirect to="/admin" />,
    },
    {
      path: '/admin/storage/:path*',
      roles: () => ['Admin'],
      component: SafeDynamicImport(
        () => import(/* webpackChunkName: "StoragePage" */ 'app/features/storage/StoragePage')
      ),
    },
    {
      path: '/admin/stats',
      component: SafeDynamicImport(
        () => import(/* webpackChunkName: "ServerStats" */ 'app/features/admin/ServerStats')
      ),
    },
    {
      path: '/admin/authentication/ldap',
      component: LdapPage,
    },
    // LOGIN / SIGNUP
    {
      path: '/login',
      component: LoginPage,
      pageClass: 'login-page',
      chromeless: true,
    },
    {
      path: '/invite/:code',
      component: SafeDynamicImport(
        () => import(/* webpackChunkName: "SignupInvited" */ 'app/features/invites/SignupInvited')
      ),
      chromeless: true,
    },
    {
      path: '/verify',
      component: !config.verifyEmailEnabled
        ? () => <Redirect to="/signup" />
        : SafeDynamicImport(
            () => import(/* webpackChunkName "VerifyEmailPage"*/ 'app/core/components/Signup/VerifyEmailPage')
          ),
      pageClass: 'login-page',
      chromeless: true,
    },
    {
      path: '/signup',
      component: config.disableUserSignUp
        ? () => <Redirect to="/login" />
        : SafeDynamicImport(() => import(/* webpackChunkName "SignupPage"*/ 'app/core/components/Signup/SignupPage')),
      pageClass: 'login-page',
      chromeless: true,
    },
    {
      path: '/user/password/send-reset-email',
      chromeless: true,
      component: SafeDynamicImport(
        () =>
          import(/* webpackChunkName: "SendResetMailPage" */ 'app/core/components/ForgottenPassword/SendResetMailPage')
      ),
    },
    {
      path: '/user/password/reset',
      component: SafeDynamicImport(
        () =>
          import(
            /* webpackChunkName: "ChangePasswordPage" */ 'app/core/components/ForgottenPassword/ChangePasswordPage'
          )
      ),
      pageClass: 'login-page',
      chromeless: true,
    },
    {
      path: '/dashboard/snapshots',
      component: SafeDynamicImport(
        () => import(/* webpackChunkName: "SnapshotListPage" */ 'app/features/manage-dashboards/SnapshotListPage')
      ),
    },
    {
      path: '/playlists',
      component: SafeDynamicImport(
        () => import(/* webpackChunkName: "PlaylistPage"*/ 'app/features/playlist/PlaylistPage')
      ),
    },
    {
      path: '/playlists/play/:uid',
      component: SafeDynamicImport(
        () => import(/* webpackChunkName: "PlaylistStartPage"*/ 'app/features/playlist/PlaylistStartPage')
      ),
    },
    {
      path: '/playlists/new',
      component: SafeDynamicImport(
        () => import(/* webpackChunkName: "PlaylistNewPage"*/ 'app/features/playlist/PlaylistNewPage')
      ),
    },
    {
      path: '/playlists/edit/:uid',
      component: SafeDynamicImport(
        () => import(/* webpackChunkName: "PlaylistEditPage"*/ 'app/features/playlist/PlaylistEditPage')
      ),
    },
    {
      path: '/sandbox/benchmarks',
      component: SafeDynamicImport(
        () => import(/* webpackChunkName: "BenchmarksPage"*/ 'app/features/sandbox/BenchmarksPage')
      ),
    },
    {
      path: '/sandbox/test',
      component: SafeDynamicImport(
        () => import(/* webpackChunkName: "TestStuffPage"*/ 'app/features/sandbox/TestStuffPage')
      ),
    },
    {
      path: '/dashboards/f/:uid/:slug/library-panels',
      component: SafeDynamicImport(
        newBrowseDashboardsEnabled()
          ? () =>
              import(
                /* webpackChunkName: "FolderLibraryPanelsPage"*/ 'app/features/browse-dashboards/BrowseFolderLibraryPanelsPage'
              )
          : () =>
              import(/* webpackChunkName: "FolderLibraryPanelsPage"*/ 'app/features/folders/FolderLibraryPanelsPage')
      ),
    },
    {
      path: '/dashboards/f/:uid/:slug/alerting',
      roles: () => contextSrv.evaluatePermission([AccessControlAction.AlertingRuleRead]),
      component: SafeDynamicImport(
        newBrowseDashboardsEnabled()
          ? () =>
              import(/* webpackChunkName: "FolderAlerting"*/ 'app/features/browse-dashboards/BrowseFolderAlertingPage')
          : () => import(/* webpackChunkName: "FolderAlerting"*/ 'app/features/folders/FolderAlerting')
      ),
    },
    {
      path: '/library-panels',
      component: SafeDynamicImport(
        () => import(/* webpackChunkName: "LibraryPanelsPage"*/ 'app/features/library-panels/LibraryPanelsPage')
      ),
    },
    {
      path: '/notifications',
      component: SafeDynamicImport(
        () => import(/* webpackChunkName: "NotificationsPage"*/ 'app/features/notifications/NotificationsPage')
      ),
    },
<<<<<<< HEAD
    {
      path: '/alerting/alerts',
      component: SafeDynamicImport(
        () =>
          import(
            /* webpackChunkName: "IntegratedAlertingAlerts" */ 'app/percona/integrated-alerting/components/Alerts/Alerts'
          )
      ),
    },
    {
      path: '/alerting/alert-rule-templates',
      component: SafeDynamicImport(
        () =>
          import(
            /* webpackChunkName: "IntegratedAlertingTemplates" */ 'app/percona/integrated-alerting/components/AlertRuleTemplate/AlertRuleTemplate'
          )
      ),
    },
    {
      path: DBAAS_URL,
      // eslint-disable-next-line react/display-name
      component: SafeDynamicImport(
        () =>
          import(/* webpackChunkName: "DbaaSKubernetesPage" */ 'app/percona/dbaas/components/DBaasRouting/DBaaSRouting')
      ),
    },
    {
      path: K8S_INVENTORY_URL,
      component: SafeDynamicImport(
        () =>
          import(
            /* webpackChunkName: "DbaaSKubernetesPage" */ 'app/percona/dbaas/components/Kubernetes/K8sRouting/K8sRouting'
          )
      ),
    },
    {
      path: '/dbaas/kubernetes/registration',
      // eslint-disable-next-line react/display-name
      component: SafeDynamicImport(
        () =>
          import(
            /* webpackChunkName: "DbaaSKubernetesPage" */ 'app/percona/dbaas/components/Kubernetes/EditK8sClusterPage/EditK8sClusterPage'
          )
      ),
    },
    {
      path: DB_CLUSTER_INVENTORY_URL,
      component: SafeDynamicImport(
        () => import(/* webpackChunkName: "DbaaSClustersPage" */ 'app/percona/dbaas/components/DBCluster/DBCluster')
      ),
    },
    {
      path: DB_CLUSTER_CREATION_URL,
      // eslint-disable-next-line react/display-name
      component: SafeDynamicImport(
        () =>
          import(
            /* webpackChunkName: "DbaaSKubernetesPage" */ 'app/percona/dbaas/components/DBCluster/EditDBClusterPage/EditDBClusterPage'
          )
      ),
    },
    {
      path: DB_CLUSTER_EDIT_URL,
      // eslint-disable-next-line react/display-name
      component: SafeDynamicImport(
        () =>
          import(
            /* webpackChunkName: "DbaaSKubernetesPage" */ 'app/percona/dbaas/components/DBCluster/EditDBClusterPage/EditDBClusterPage'
          )
      ),
    },
    {
      path: '/backup',
      // eslint-disable-next-line react/display-name
      component: () => <Redirect to="/backup/inventory" />,
    },
    {
      path: '/backup/inventory',
      component: SafeDynamicImport(
        () =>
          import(
            /* webpackChunkName: "BackupInventoryPage" */ 'app/percona/backup/components/BackupInventory/BackupInventory'
          )
      ),
    },
    {
      path: '/backup/new',
      component: SafeDynamicImport(
        () =>
          import(
            /* webpackChunkName: "BackupInventoryPage" */ 'app/percona/backup/components/AddBackupPage/AddBackupPage'
          )
      ),
    },
    {
      path: '/backup/:type/:id/edit',
      component: SafeDynamicImport(
        () =>
          import(
            /* webpackChunkName: "BackupInventoryPage" */ 'app/percona/backup/components/AddBackupPage/AddBackupPage'
          )
      ),
    },
    {
      path: '/backup/restore',
      component: SafeDynamicImport(
        () =>
          import(
            /* webpackChunkName: "BackupRestorePage" */ 'app/percona/backup/components/RestoreHistory/RestoreHistory'
          )
      ),
    },
    {
      path: '/backup/scheduled',
      component: SafeDynamicImport(
        () =>
          import(
            /* webpackChunkName: "BackupScheduledPage" */ 'app/percona/backup/components/ScheduledBackups/ScheduledBackups'
          )
      ),
    },
    {
      path: '/backup/locations',
      component: SafeDynamicImport(
        () =>
          import(
            /* webpackChunkName: "BackupLocationsPage" */ 'app/percona/backup/components/StorageLocations/StorageLocations'
          )
      ),
    },
    {
      path: '/advisors',
      // eslint-disable-next-line react/display-name
      component: () => <Redirect to="/advisors/insights" />,
    },
    {
      path: '/pmm-database-checks',
      // eslint-disable-next-line react/display-name
      component: () => <Redirect to="/advisors/insights" />,
    },
    {
      path: '/pmm-database-checks/failed-checks',
      // eslint-disable-next-line react/display-name
      component: () => <Redirect to="/advisors/insights" />,
    },
    {
      path: '/pmm-database-checks/all-checks',
      // eslint-disable-next-line react/display-name
      component: () => <Redirect to="/advisors/insights" />,
    },
    {
      path: '/advisors/insights',
      // eslint-disable-next-line react/display-name
      component: SafeDynamicImport(
        () =>
          import(
            /* webpackChunkName: "FailedChecksPage" */ 'app/percona/check/components/FailedChecksTab/FailedChecksTab'
          )
      ),
    },
    {
      path: '/advisors/insights/:service',
      component: SafeDynamicImport(
        () =>
          import(/* webpackChunkName: "FailedChecksPage" */ 'app/percona/check/components/ServiceChecks/ServiceChecks')
      ),
    },
    {
      path: '/advisors/:category',
      // eslint-disable-next-line react/display-name
      component: SafeDynamicImport(
        () => import(/* webpackChunkName: "AllChecksPage" */ 'app/percona/check/components/AllChecksTab/AllChecksTab')
      ),
    },
    {
      path: '/settings',
      // eslint-disable-next-line react/display-name
      component: () => <Redirect to="/settings/metrics-resolution" />,
    },
    {
      path: '/settings/metrics-resolution',
      component: SafeDynamicImport(
        () =>
          import(
            /* webpackChunkName: "MetricsResolutionsSettingsPage" */ 'app/percona/settings/components/MetricsResolution/MetricsResolution'
          )
      ),
    },
    {
      path: '/settings/advanced-settings',
      component: SafeDynamicImport(
        () => import(/* webpackChunkName: "AdvancedSettingsPage" */ 'app/percona/settings/components/Advanced/Advanced')
      ),
    },
    {
      path: '/settings/ssh-key',
      component: SafeDynamicImport(
        () => import(/* webpackChunkName: "SSHKeySettingsPage" */ 'app/percona/settings/components/SSHKey/SSHKey')
      ),
    },
    {
      path: '/settings/am-integration',
      component: SafeDynamicImport(
        () =>
          import(
            /* webpackChunkName: "AMIntegrationSettingsPage" */ 'app/percona/settings/components/AlertManager/AlertManager'
          )
      ),
    },
    {
      path: '/settings/percona-platform',
      component: SafeDynamicImport(
        () =>
          import(
            /* webpackChunkName: "PerconaPlatformSettingsPage" */ 'app/percona/settings/components/Platform/Platform'
          )
      ),
    },
    {
      path: '/settings/communication',
      component: SafeDynamicImport(
        () =>
          import(
            /* webpackChunkName: "CommunicationSettingsPage" */ 'app/percona/settings/components/Communication/Communication'
          )
      ),
    },
    {
      path: '/settings/metrics-resolution',
      component: SafeDynamicImport(
        () =>
          import(
            /* webpackChunkName: "MetricsResolutionsPage" */ 'app/percona/settings/components/MetricsResolution/MetricsResolution'
          )
      ),
    },
    {
      path: '/inventory',
      // eslint-disable-next-line react/display-name
      component: () => <Redirect to="/inventory/services" />,
    },
    {
      path: '/inventory/services',
      component: SafeDynamicImport(
        () => import(/* webpackChunkName: "InventoryServicesPage" */ 'app/percona/inventory/Tabs/Services')
      ),
    },
    {
      path: '/inventory/services/:serviceId/agents',
      component: SafeDynamicImport(
        () => import(/* webpackChunkName: "InventoryAgentsPage" */ 'app/percona/inventory/Tabs/Agents')
      ),
    },
    {
      path: '/inventory/nodes',
      component: SafeDynamicImport(
        () => import(/* webpackChunkName: "InventoryNodesPage" */ 'app/percona/inventory/Tabs/Nodes')
      ),
    },
    {
      path: '/inventory/nodes/:nodeId/agents',
      component: SafeDynamicImport(
        () => import(/* webpackChunkName: "InventoryAgentsPage" */ 'app/percona/inventory/Tabs/Agents')
      ),
    },
    {
      path: '/add-instance',
      component: SafeDynamicImport(
        () => import(/* webpackChunkName: "AddInstancePage" */ 'app/percona/add-instance/panel')
      ),
    },
    {
      path: '/add-instance/:instanceType',
      component: SafeDynamicImport(
        () => import(/* webpackChunkName: "AddInstancePage" */ 'app/percona/add-instance/panel')
      ),
    },
    {
      path: '/edit-instance/:serviceId',
      component: SafeDynamicImport(
        () => import(/* webpackChunkName: "AddInstancePage" */ 'app/percona/edit-instance/EditInstance')
      ),
    },
    {
      path: '/add-instance/:tab',
      component: SafeDynamicImport(
        () => import(/* webpackChunkName: "AddInstancePage" */ 'app/percona/add-instance/panel')
      ),
    },
    {
      path: '/entitlements',
      component: SafeDynamicImport(
        () => import(/* webpackChunkName: "AddInstancePage" */ 'app/percona/entitlements/EntitlementsPage')
      ),
    },
    {
      path: '/tickets',
      component: SafeDynamicImport(
        () => import(/* webpackChunkName: "TicketsPage" */ 'app/percona/tickets/TicketsPage')
      ),
    },
    {
      path: '/roles',
      component: SafeDynamicImport(
        () => import(/* webpackChunkName: "AccessRolesPage" */ 'app/percona/rbac/AccessRoles/AccessRoles')
      ),
    },
    {
      path: '/roles/:id/edit',
      component: SafeDynamicImport(
        () => import(/* webpackChunkName: "AccessRoleEditPage" */ 'app/percona/rbac/AddEditRole/EditRolePage')
      ),
    },
    {
      path: '/roles/create',
      component: SafeDynamicImport(
        () => import(/* webpackChunkName: "AccessRoleCreatePage" */ 'app/percona/rbac/AddEditRole/AddRolePage')
      ),
    },
    {
      path: '/environment-overview',
      component: SafeDynamicImport(
        () =>
          import(/* webpackChunkName: "EnvironmentOverview" */ 'app/percona/environment-overview/EnvironmentOverview')
      ),
    },
    ...getBrowseStorageRoutes(),
=======
>>>>>>> ae830f68
    ...getDynamicDashboardRoutes(),
    ...getPluginCatalogRoutes(),
    ...getSupportBundleRoutes(),
    ...getAlertingRoutes(),
    ...getProfileRoutes(),
    ...extraRoutes,
    ...getPublicDashboardRoutes(),
    ...getDataConnectionsRoutes(),
    ...getEmbeddedDashboardRoutes(),
    {
      path: '/*',
      component: PageNotFound,
    },
  ].filter(isTruthy);
}

export function getSupportBundleRoutes(cfg = config): RouteDescriptor[] {
  if (!cfg.supportBundlesEnabled) {
    return [];
  }

  return [
    {
      path: '/support-bundles',
      component: SafeDynamicImport(
        () => import(/* webpackChunkName: "SupportBundles" */ 'app/features/support-bundles/SupportBundles')
      ),
    },
    {
      path: '/support-bundles/create',
      component: SafeDynamicImport(
        () => import(/* webpackChunkName: "SupportBundlesCreate" */ 'app/features/support-bundles/SupportBundlesCreate')
      ),
    },
  ];
}

export function getDynamicDashboardRoutes(cfg = config): RouteDescriptor[] {
  if (!cfg.featureToggles.scenes) {
    return [];
  }
  return [
    {
      path: '/scenes',
      component: SafeDynamicImport(() => import(/* webpackChunkName: "scenes"*/ 'app/features/scenes/SceneListPage')),
    },
    {
      path: '/scenes/dashboard/:uid',
      component: SafeDynamicImport(
        () => import(/* webpackChunkName: "scenes"*/ 'app/features/dashboard-scene/pages/DashboardScenePage')
      ),
    },
    {
      path: '/scenes/dashboard/:uid/panel-edit/:panelId',
      component: SafeDynamicImport(
        () => import(/* webpackChunkName: "scenes"*/ 'app/features/dashboard-scene/pages/PanelEditPage')
      ),
    },
    {
      path: '/scenes/grafana-monitoring',
      exact: false,
      component: SafeDynamicImport(
        () => import(/* webpackChunkName: "scenes"*/ 'app/features/scenes/apps/GrafanaMonitoringApp')
      ),
    },
    {
      path: '/scenes/:name',
      component: SafeDynamicImport(() => import(/* webpackChunkName: "scenes"*/ 'app/features/scenes/ScenePage')),
    },
  ];
}<|MERGE_RESOLUTION|>--- conflicted
+++ resolved
@@ -22,8 +22,7 @@
 
 import { SafeDynamicImport } from '../core/components/DynamicImports/SafeDynamicImport';
 import { RouteDescriptor } from '../core/navigation/types';
-<<<<<<< HEAD
-import { getPublicDashboardRoutes } from '../features/dashboard/routes';
+import { getEmbeddedDashboardRoutes, getPublicDashboardRoutes } from '../features/dashboard/routes';
 import { DBAAS_URL } from '../percona/dbaas/DBaaS.constants';
 import {
   DB_CLUSTER_CREATION_URL,
@@ -32,10 +31,6 @@
 } from '../percona/dbaas/components/DBCluster/EditDBClusterPage/EditDBClusterPage.constants';
 import { K8S_INVENTORY_URL } from '../percona/dbaas/components/Kubernetes/EditK8sClusterPage/EditK8sClusterPage.constants';
 
-import { pluginHasRootPage } from './utils';
-=======
-import { getEmbeddedDashboardRoutes, getPublicDashboardRoutes } from '../features/dashboard/routes';
->>>>>>> ae830f68
 
 export const extraRoutes: RouteDescriptor[] = [];
 
@@ -498,7 +493,6 @@
         () => import(/* webpackChunkName: "NotificationsPage"*/ 'app/features/notifications/NotificationsPage')
       ),
     },
-<<<<<<< HEAD
     {
       path: '/alerting/alerts',
       component: SafeDynamicImport(
@@ -825,9 +819,6 @@
           import(/* webpackChunkName: "EnvironmentOverview" */ 'app/percona/environment-overview/EnvironmentOverview')
       ),
     },
-    ...getBrowseStorageRoutes(),
-=======
->>>>>>> ae830f68
     ...getDynamicDashboardRoutes(),
     ...getPluginCatalogRoutes(),
     ...getSupportBundleRoutes(),
