--- conflicted
+++ resolved
@@ -17,16 +17,7 @@
 
 import { SafeDynamicImport } from '../core/components/DynamicImports/SafeDynamicImport';
 import { RouteDescriptor } from '../core/navigation/types';
-<<<<<<< HEAD
-import { Redirect } from 'react-router-dom';
-import ErrorPage from 'app/core/components/ErrorPage/ErrorPage';
-import { getRoutes as getPluginCatalogRoutes } from 'app/features/plugins/admin/routes';
-import { contextSrv } from 'app/core/services/context_srv';
-import { getLiveRoutes } from 'app/features/live/pages/routes';
-import { getAlertingRoutes } from 'app/features/alerting/routes';
-=======
 import { getPublicDashboardRoutes } from '../features/dashboard/routes';
->>>>>>> 0ca4ccfa
 
 export const extraRoutes: RouteDescriptor[] = [];
 
@@ -440,15 +431,12 @@
         () => import(/* webpackChunkName: "LibraryPanelsPage"*/ 'app/features/library-panels/LibraryPanelsPage')
       ),
     },
-<<<<<<< HEAD
-=======
     {
       path: '/notifications',
       component: SafeDynamicImport(
         () => import(/* webpackChunkName: "NotificationsPage"*/ 'app/features/notifications/NotificationsPage')
       ),
     },
->>>>>>> 0ca4ccfa
     ...getPluginCatalogRoutes(),
     ...getLiveRoutes(),
     ...getAlertingRoutes(),
