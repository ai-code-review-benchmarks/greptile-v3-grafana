import React from 'react';
import { Redirect, RouteComponentProps } from 'react-router-dom';

import { isTruthy } from '@grafana/data';
import { LoginPage } from 'app/core/components/Login/LoginPage';
import { NavLandingPage } from 'app/core/components/NavLandingPage/NavLandingPage';
import { PageNotFound } from 'app/core/components/PageNotFound/PageNotFound';
import config from 'app/core/config';
import { contextSrv } from 'app/core/services/context_srv';
import UserAdminPage from 'app/features/admin/UserAdminPage';
import LdapPage from 'app/features/admin/ldap/LdapPage';
import { getAlertingRoutes } from 'app/features/alerting/routes';
import { ConnectionsRedirectNotice } from 'app/features/connections/components/ConnectionsRedirectNotice';
import { ROUTES as CONNECTIONS_ROUTES } from 'app/features/connections/constants';
import { getRoutes as getDataConnectionsRoutes } from 'app/features/connections/routes';
import { DATASOURCES_ROUTES } from 'app/features/datasources/constants';
import { getRoutes as getPluginCatalogRoutes } from 'app/features/plugins/admin/routes';
import { getAppPluginRoutes } from 'app/features/plugins/routes';
import { getProfileRoutes } from 'app/features/profile/routes';
import { AccessControlAction, DashboardRoutes } from 'app/types';

import { SafeDynamicImport } from '../core/components/DynamicImports/SafeDynamicImport';
import { RouteDescriptor } from '../core/navigation/types';
import { getPublicDashboardRoutes } from '../features/dashboard/routes';

export const extraRoutes: RouteDescriptor[] = [];

export function getAppRoutes(): RouteDescriptor[] {
  return [
    // Based on the Grafana configuration standalone plugin pages can even override and extend existing core pages, or they can register new routes under existing ones.
    // In order to make it possible we need to register them first due to how `<Switch>` is evaluating routes. (This will be unnecessary once/when we upgrade to React Router v6 and start using `<Routes>` instead.)
    ...getAppPluginRoutes(),
    {
      path: '/',
      pageClass: 'page-dashboard',
      routeName: DashboardRoutes.Home,
      component: SafeDynamicImport(
        () => import(/* webpackChunkName: "DashboardPageProxy" */ '../features/dashboard/containers/DashboardPageProxy')
      ),
    },
    {
      path: '/d/:uid/:slug?',
      pageClass: 'page-dashboard',
      routeName: DashboardRoutes.Normal,
      component: SafeDynamicImport(
        () => import(/* webpackChunkName: "DashboardPageProxy" */ '../features/dashboard/containers/DashboardPageProxy')
      ),
    },
    {
      path: '/dashboard/new',
      roles: () => contextSrv.evaluatePermission([AccessControlAction.DashboardsCreate]),
      pageClass: 'page-dashboard',
      routeName: DashboardRoutes.New,
      component: SafeDynamicImport(
        () => import(/* webpackChunkName: "DashboardPage" */ '../features/dashboard/containers/DashboardPageProxy')
      ),
    },
    {
      path: '/dashboard/new-with-ds/:datasourceUid',
      roles: () => contextSrv.evaluatePermission([AccessControlAction.DashboardsCreate]),
      component: SafeDynamicImport(
        () => import(/* webpackChunkName: "DashboardPage" */ '../features/dashboard/containers/NewDashboardWithDS')
      ),
    },
    {
      path: '/dashboard/:type/:slug',
      pageClass: 'page-dashboard',
      routeName: DashboardRoutes.Normal,
      component: SafeDynamicImport(
        () => import(/* webpackChunkName: "DashboardPage" */ '../features/dashboard/containers/DashboardPageProxy')
      ),
    },
    {
<<<<<<< HEAD
      path: '/d-solo/:uid/:slug?',
=======
      // We currently have no core usage of the embedded dashboard so is to have a page for e2e to test
      path: '/dashboards/embedding-test',
      component: SafeDynamicImport(
        () =>
          import(
            /* webpackChunkName: "DashboardPage"*/ 'app/features/dashboard-scene/embedding/EmbeddedDashboardTestPage'
          )
      ),
    },
    {
      path: '/d-solo/:uid/:slug',
>>>>>>> d3f7231a
      pageClass: 'dashboard-solo',
      routeName: DashboardRoutes.Normal,
      chromeless: true,
      component: SafeDynamicImport(() =>
        config.featureToggles.dashboardScene || config.featureToggles.dashboardSceneSolo
          ? import(/* webpackChunkName: "SoloPanelPage" */ '../features/dashboard-scene/solo/SoloPanelPage')
          : import(/* webpackChunkName: "SoloPanelPage" */ '../features/dashboard/containers/SoloPanelPage')
      ),
    },
    // This route handles embedding of snapshot/scripted dashboard panels
    {
      path: '/dashboard-solo/:type/:slug',
      pageClass: 'dashboard-solo',
      routeName: DashboardRoutes.Normal,
      chromeless: true,
      component: SafeDynamicImport(
        () => import(/* webpackChunkName: "SoloPanelPage" */ '../features/dashboard/containers/SoloPanelPage')
      ),
    },
    {
      path: '/dashboard/import',
      component: SafeDynamicImport(
        () => import(/* webpackChunkName: "DashboardImport"*/ 'app/features/manage-dashboards/DashboardImportPage')
      ),
    },
    {
      path: DATASOURCES_ROUTES.List,
      component: () => <Redirect to={CONNECTIONS_ROUTES.DataSources} />,
    },
    {
      path: DATASOURCES_ROUTES.Edit,
      component: (props: RouteComponentProps<{ uid: string }>) => (
        <Redirect to={CONNECTIONS_ROUTES.DataSourcesEdit.replace(':uid', props.match.params.uid)} />
      ),
    },
    {
      path: DATASOURCES_ROUTES.Dashboards,
      component: (props: RouteComponentProps<{ uid: string }>) => (
        <Redirect to={CONNECTIONS_ROUTES.DataSourcesDashboards.replace(':uid', props.match.params.uid)} />
      ),
    },
    {
      path: DATASOURCES_ROUTES.New,
      component: () => <Redirect to={CONNECTIONS_ROUTES.DataSourcesNew} />,
    },
    {
      path: '/datasources/correlations',
      component: SafeDynamicImport(() =>
        config.featureToggles.correlations
          ? import(/* webpackChunkName: "CorrelationsPage" */ 'app/features/correlations/CorrelationsPage')
          : import(
              /* webpackChunkName: "CorrelationsFeatureToggle" */ 'app/features/correlations/CorrelationsFeatureToggle'
            )
      ),
    },
    {
      path: '/dashboards',
      component: SafeDynamicImport(
        () => import(/* webpackChunkName: "DashboardListPage"*/ 'app/features/browse-dashboards/BrowseDashboardsPage')
      ),
    },
    {
      path: '/dashboards/f/:uid/:slug',
      component: SafeDynamicImport(
        () => import(/* webpackChunkName: "DashboardListPage"*/ 'app/features/browse-dashboards/BrowseDashboardsPage')
      ),
    },
    {
      path: '/dashboards/f/:uid',
      component: SafeDynamicImport(
        () => import(/* webpackChunkName: "DashboardListPage"*/ 'app/features/browse-dashboards/BrowseDashboardsPage')
      ),
    },
    {
      path: '/explore',
      pageClass: 'page-explore',
      roles: () => contextSrv.evaluatePermission([AccessControlAction.DataSourcesExplore]),
      component: SafeDynamicImport(() =>
        config.exploreEnabled
          ? import(/* webpackChunkName: "explore" */ 'app/features/explore/ExplorePage')
          : import(/* webpackChunkName: "explore-feature-toggle-page" */ 'app/features/explore/FeatureTogglePage')
      ),
    },
    {
      path: '/apps',
      component: () => <NavLandingPage navId="apps" />,
    },
    {
      path: '/alerts-and-incidents',
      component: () => <NavLandingPage navId="alerts-and-incidents" />,
    },
    {
      path: '/testing-and-synthetics',
      component: () => <NavLandingPage navId="testing-and-synthetics" />,
    },
    {
      path: '/monitoring',
      component: () => <NavLandingPage navId="monitoring" />,
    },
    {
      path: '/infrastructure',
      component: () => <NavLandingPage navId="infrastructure" />,
    },
    {
      path: '/frontend',
      component: () => <NavLandingPage navId="frontend" />,
    },
    {
      path: '/admin/general',
      component: () => <NavLandingPage navId="cfg/general" />,
    },
    {
      path: '/admin/plugins',
      component: () => <NavLandingPage navId="cfg/plugins" />,
    },
    {
      path: '/admin/access',
      component: () => <NavLandingPage navId="cfg/access" />,
    },
    {
      path: '/org',
      component: SafeDynamicImport(
        () => import(/* webpackChunkName: "OrgDetailsPage" */ '../features/org/OrgDetailsPage')
      ),
    },
    {
      path: '/org/new',
      component: SafeDynamicImport(() => import(/* webpackChunkName: "NewOrgPage" */ 'app/features/org/NewOrgPage')),
    },
    {
      path: '/org/users',
      component: SafeDynamicImport(
        () => import(/* webpackChunkName: "UsersListPage" */ 'app/features/users/UsersListPage')
      ),
    },
    {
      path: '/org/users/invite',
      component: SafeDynamicImport(
        () => import(/* webpackChunkName: "UserInvitePage" */ 'app/features/org/UserInvitePage')
      ),
    },
    {
      path: '/org/apikeys',
      roles: () => contextSrv.evaluatePermission([AccessControlAction.ActionAPIKeysRead]),
      component: SafeDynamicImport(
        () => import(/* webpackChunkName: "ApiKeysPage" */ 'app/features/api-keys/ApiKeysPage')
      ),
    },
    {
      path: '/org/serviceaccounts',
      roles: () =>
        contextSrv.evaluatePermission([
          AccessControlAction.ServiceAccountsRead,
          AccessControlAction.ServiceAccountsCreate,
        ]),
      component: SafeDynamicImport(
        () =>
          import(/* webpackChunkName: "ServiceAccountsPage" */ 'app/features/serviceaccounts/ServiceAccountsListPage')
      ),
    },
    {
      path: '/org/serviceaccounts/create',
      component: SafeDynamicImport(
        () =>
          import(
            /* webpackChunkName: "ServiceAccountCreatePage" */ 'app/features/serviceaccounts/ServiceAccountCreatePage'
          )
      ),
    },
    {
      path: '/org/serviceaccounts/:id',
      component: SafeDynamicImport(
        () => import(/* webpackChunkName: "ServiceAccountPage" */ 'app/features/serviceaccounts/ServiceAccountPage')
      ),
    },
    {
      path: '/org/teams',
      roles: () =>
        contextSrv.evaluatePermission([AccessControlAction.ActionTeamsRead, AccessControlAction.ActionTeamsCreate]),
      component: SafeDynamicImport(() => import(/* webpackChunkName: "TeamList" */ 'app/features/teams/TeamList')),
    },
    {
      path: '/org/teams/new',
      roles: () => contextSrv.evaluatePermission([AccessControlAction.ActionTeamsCreate]),
      component: SafeDynamicImport(() => import(/* webpackChunkName: "CreateTeam" */ 'app/features/teams/CreateTeam')),
    },
    {
      path: '/org/teams/edit/:id/:page?',
      roles: () =>
        contextSrv.evaluatePermission([AccessControlAction.ActionTeamsRead, AccessControlAction.ActionTeamsCreate]),
      component: SafeDynamicImport(() => import(/* webpackChunkName: "TeamPages" */ 'app/features/teams/TeamPages')),
    },
    // ADMIN
    {
      path: '/admin',
      component: () => <NavLandingPage navId="cfg" header={<ConnectionsRedirectNotice />} />,
    },
    {
      path: '/admin/authentication',
      roles: () => contextSrv.evaluatePermission([AccessControlAction.SettingsWrite]),
      component:
        config.licenseInfo.enabledFeatures?.saml || config.ldapEnabled || config.featureToggles.ssoSettingsApi
          ? SafeDynamicImport(
              () =>
                import(/* webpackChunkName: "AdminAuthentication" */ '../features/auth-config/AuthProvidersListPage')
            )
          : () => <Redirect to="/admin" />,
    },
    {
      path: '/admin/authentication/ldap',
      component: LdapPage,
    },
    {
      path: '/admin/authentication/:provider',
      roles: () => contextSrv.evaluatePermission([AccessControlAction.SettingsWrite]),
      component: config.featureToggles.ssoSettingsApi
        ? SafeDynamicImport(
            () => import(/* webpackChunkName: "AdminAuthentication" */ '../features/auth-config/ProviderConfigPage')
          )
        : () => <Redirect to="/admin" />,
    },
    {
      path: '/admin/settings',
      component: SafeDynamicImport(
        () => import(/* webpackChunkName: "AdminSettings" */ 'app/features/admin/AdminSettings')
      ),
    },
    {
      path: '/admin/upgrading',
      component: SafeDynamicImport(() => import('app/features/admin/UpgradePage')),
    },
    {
      path: '/admin/users',
      component: SafeDynamicImport(
        () => import(/* webpackChunkName: "UserListPage" */ 'app/features/admin/UserListPage')
      ),
    },
    {
      path: '/admin/users/create',
      component: SafeDynamicImport(
        () => import(/* webpackChunkName: "UserCreatePage" */ 'app/features/admin/UserCreatePage')
      ),
    },
    {
      path: '/admin/users/edit/:id',
      component: UserAdminPage,
    },
    {
      path: '/admin/orgs',
      component: SafeDynamicImport(
        () => import(/* webpackChunkName: "AdminListOrgsPage" */ 'app/features/admin/AdminListOrgsPage')
      ),
    },
    {
      path: '/admin/orgs/edit/:id',
      component: SafeDynamicImport(
        () => import(/* webpackChunkName: "AdminEditOrgPage" */ 'app/features/admin/AdminEditOrgPage')
      ),
    },
    {
      path: '/admin/featuretoggles',
      component: config.featureToggles.featureToggleAdminPage
        ? SafeDynamicImport(
            () => import(/* webpackChunkName: "AdminFeatureTogglesPage" */ 'app/features/admin/AdminFeatureTogglesPage')
          )
        : () => <Redirect to="/admin" />,
    },
    {
      path: '/admin/storage/:path*',
      roles: () => ['Admin'],
      component: SafeDynamicImport(
        () => import(/* webpackChunkName: "StoragePage" */ 'app/features/storage/StoragePage')
      ),
    },
    {
      path: '/admin/stats',
      component: SafeDynamicImport(
        () => import(/* webpackChunkName: "ServerStats" */ 'app/features/admin/ServerStats')
      ),
    },
    // LOGIN / SIGNUP
    {
      path: '/login',
      component: LoginPage,
      pageClass: 'login-page',
      chromeless: true,
    },
    {
      path: '/invite/:code',
      component: SafeDynamicImport(
        () => import(/* webpackChunkName: "SignupInvited" */ 'app/features/invites/SignupInvited')
      ),
      chromeless: true,
    },
    {
      path: '/verify',
      component: !config.verifyEmailEnabled
        ? () => <Redirect to="/signup" />
        : SafeDynamicImport(
            () => import(/* webpackChunkName "VerifyEmailPage"*/ 'app/core/components/Signup/VerifyEmailPage')
          ),
      pageClass: 'login-page',
      chromeless: true,
    },
    {
      path: '/signup',
      component: config.disableUserSignUp
        ? () => <Redirect to="/login" />
        : SafeDynamicImport(() => import(/* webpackChunkName "SignupPage"*/ 'app/core/components/Signup/SignupPage')),
      pageClass: 'login-page',
      chromeless: true,
    },
    {
      path: '/user/password/send-reset-email',
      chromeless: true,
      component: SafeDynamicImport(
        () =>
          import(/* webpackChunkName: "SendResetMailPage" */ 'app/core/components/ForgottenPassword/SendResetMailPage')
      ),
    },
    {
      path: '/user/password/reset',
      component: SafeDynamicImport(
        () =>
          import(
            /* webpackChunkName: "ChangePasswordPage" */ 'app/core/components/ForgottenPassword/ChangePasswordPage'
          )
      ),
      pageClass: 'login-page',
      chromeless: true,
    },
    {
      path: '/dashboard/snapshots',
      component: SafeDynamicImport(
        () => import(/* webpackChunkName: "SnapshotListPage" */ 'app/features/manage-dashboards/SnapshotListPage')
      ),
    },
    {
      path: '/playlists',
      component: SafeDynamicImport(
        () => import(/* webpackChunkName: "PlaylistPage"*/ 'app/features/playlist/PlaylistPage')
      ),
    },
    {
      path: '/playlists/play/:uid',
      component: SafeDynamicImport(
        () => import(/* webpackChunkName: "PlaylistStartPage"*/ 'app/features/playlist/PlaylistStartPage')
      ),
    },
    {
      path: '/playlists/new',
      component: SafeDynamicImport(
        () => import(/* webpackChunkName: "PlaylistNewPage"*/ 'app/features/playlist/PlaylistNewPage')
      ),
    },
    {
      path: '/playlists/edit/:uid',
      component: SafeDynamicImport(
        () => import(/* webpackChunkName: "PlaylistEditPage"*/ 'app/features/playlist/PlaylistEditPage')
      ),
    },
    {
      path: '/sandbox/benchmarks',
      component: SafeDynamicImport(
        () => import(/* webpackChunkName: "BenchmarksPage"*/ 'app/features/sandbox/BenchmarksPage')
      ),
    },
    {
      path: '/sandbox/test',
      component: SafeDynamicImport(
        () => import(/* webpackChunkName: "TestStuffPage"*/ 'app/features/sandbox/TestStuffPage')
      ),
    },
    {
      path: '/dashboards/f/:uid/:slug/library-panels',
      component: SafeDynamicImport(
        () =>
          import(
            /* webpackChunkName: "FolderLibraryPanelsPage"*/ 'app/features/browse-dashboards/BrowseFolderLibraryPanelsPage'
          )
      ),
    },
    {
      path: '/dashboards/f/:uid/:slug/alerting',
      roles: () => contextSrv.evaluatePermission([AccessControlAction.AlertingRuleRead]),
      component: SafeDynamicImport(
        () => import(/* webpackChunkName: "FolderAlerting"*/ 'app/features/browse-dashboards/BrowseFolderAlertingPage')
      ),
    },
    {
      path: '/library-panels',
      component: SafeDynamicImport(
        () => import(/* webpackChunkName: "LibraryPanelsPage"*/ 'app/features/library-panels/LibraryPanelsPage')
      ),
    },
    {
      path: '/notifications',
      component: SafeDynamicImport(
        () => import(/* webpackChunkName: "NotificationsPage"*/ 'app/features/notifications/NotificationsPage')
      ),
    },
    {
      path: '/explore/metrics',
      chromeless: false,
      exact: false,
      component: SafeDynamicImport(
        () => import(/* webpackChunkName: "DataTrailsPage"*/ 'app/features/trails/DataTrailsPage')
      ),
    },
    ...getPluginCatalogRoutes(),
    ...getSupportBundleRoutes(),
    ...getAlertingRoutes(),
    ...getProfileRoutes(),
    ...extraRoutes,
    ...getPublicDashboardRoutes(),
    ...getDataConnectionsRoutes(),
    {
      path: '/*',
      component: PageNotFound,
    },
  ].filter(isTruthy);
}

export function getSupportBundleRoutes(cfg = config): RouteDescriptor[] {
  if (!cfg.supportBundlesEnabled) {
    return [];
  }

  return [
    {
      path: '/support-bundles',
      component: SafeDynamicImport(
        () => import(/* webpackChunkName: "SupportBundles" */ 'app/features/support-bundles/SupportBundles')
      ),
    },
    {
      path: '/support-bundles/create',
      component: SafeDynamicImport(
        () => import(/* webpackChunkName: "SupportBundlesCreate" */ 'app/features/support-bundles/SupportBundlesCreate')
      ),
    },
  ];
}<|MERGE_RESOLUTION|>--- conflicted
+++ resolved
@@ -71,9 +71,6 @@
       ),
     },
     {
-<<<<<<< HEAD
-      path: '/d-solo/:uid/:slug?',
-=======
       // We currently have no core usage of the embedded dashboard so is to have a page for e2e to test
       path: '/dashboards/embedding-test',
       component: SafeDynamicImport(
@@ -85,7 +82,6 @@
     },
     {
       path: '/d-solo/:uid/:slug',
->>>>>>> d3f7231a
       pageClass: 'dashboard-solo',
       routeName: DashboardRoutes.Normal,
       chromeless: true,
