import React from 'react';
import { Redirect } from 'react-router-dom';

import ErrorPage from 'app/core/components/ErrorPage/ErrorPage';
import { LoginPage } from 'app/core/components/Login/LoginPage';
import config from 'app/core/config';
import { contextSrv } from 'app/core/services/context_srv';
import UserAdminPage from 'app/features/admin/UserAdminPage';
import LdapPage from 'app/features/admin/ldap/LdapPage';
import { getAlertingRoutes } from 'app/features/alerting/routes';
import { getRoutes as getDataConnectionsRoutes } from 'app/features/data-connections/routes';
import { DATASOURCES_ROUTES } from 'app/features/datasources/constants';
import { getLiveRoutes } from 'app/features/live/pages/routes';
import { getRoutes as getPluginCatalogRoutes } from 'app/features/plugins/admin/routes';
import { getProfileRoutes } from 'app/features/profile/routes';
import { ServiceAccountPage } from 'app/features/serviceaccounts/ServiceAccountPage';
import { AccessControlAction, DashboardRoutes } from 'app/types';

import { SafeDynamicImport } from '../core/components/DynamicImports/SafeDynamicImport';
import { RouteDescriptor } from '../core/navigation/types';
import { getPublicDashboardRoutes } from '../features/dashboard/routes';

export const extraRoutes: RouteDescriptor[] = [];

export function getAppRoutes(): RouteDescriptor[] {
  return [
    {
      path: '/',
      pageClass: 'page-dashboard',
      routeName: DashboardRoutes.Home,
      component: SafeDynamicImport(
        () => import(/* webpackChunkName: "DashboardPage" */ '../features/dashboard/containers/DashboardPage')
      ),
    },
    {
      path: '/d/:uid/:slug?',
      pageClass: 'page-dashboard',
      routeName: DashboardRoutes.Normal,
      component: SafeDynamicImport(
        () => import(/* webpackChunkName: "DashboardPage" */ '../features/dashboard/containers/DashboardPage')
      ),
    },
    {
      path: '/dashboard/:type/:slug',
      pageClass: 'page-dashboard',
      routeName: DashboardRoutes.Normal,
      component: SafeDynamicImport(
        () => import(/* webpackChunkName: "DashboardPage" */ '../features/dashboard/containers/DashboardPage')
      ),
    },
    {
      path: '/dashboard/new',
      pageClass: 'page-dashboard',
      routeName: DashboardRoutes.New,
      component: SafeDynamicImport(
        () => import(/* webpackChunkName: "DashboardPage" */ '../features/dashboard/containers/DashboardPage')
      ),
    },
    {
      path: '/d-solo/:uid/:slug',
      pageClass: 'dashboard-solo',
      routeName: DashboardRoutes.Normal,
      chromeless: true,
      component: SafeDynamicImport(
        () => import(/* webpackChunkName: "SoloPanelPage" */ '../features/dashboard/containers/SoloPanelPage')
      ),
    },
    // This route handles embedding of snapshot/scripted dashboard panels
    {
      path: '/dashboard-solo/:type/:slug',
      pageClass: 'dashboard-solo',
      routeName: DashboardRoutes.Normal,
      chromeless: true,
      component: SafeDynamicImport(
        () => import(/* webpackChunkName: "SoloPanelPage" */ '../features/dashboard/containers/SoloPanelPage')
      ),
    },
    {
      path: '/d-solo/:uid',
      pageClass: 'dashboard-solo',
      routeName: DashboardRoutes.Normal,
      chromeless: true,
      component: SafeDynamicImport(
        () => import(/* webpackChunkName: "SoloPanelPage" */ '../features/dashboard/containers/SoloPanelPage')
      ),
    },
    {
      path: '/dashboard/import',
      component: SafeDynamicImport(
        () => import(/* webpackChunkName: "DashboardImport"*/ 'app/features/manage-dashboards/DashboardImportPage')
      ),
    },
    {
      path: DATASOURCES_ROUTES.List,
      component: SafeDynamicImport(
        () => import(/* webpackChunkName: "DataSourcesListPage"*/ 'app/features/datasources/pages/DataSourcesListPage')
      ),
    },
    {
      path: DATASOURCES_ROUTES.Edit,
      component: SafeDynamicImport(
        () => import(/* webpackChunkName: "EditDataSourcePage"*/ '../features/datasources/pages/EditDataSourcePage')
      ),
    },
    {
      path: DATASOURCES_ROUTES.Dashboards,
      component: SafeDynamicImport(
        () =>
          import(
            /* webpackChunkName: "DataSourceDashboards"*/ 'app/features/datasources/pages/DataSourceDashboardsPage'
          )
      ),
    },
    {
      path: DATASOURCES_ROUTES.New,
      component: SafeDynamicImport(
        () => import(/* webpackChunkName: "NewDataSourcePage"*/ '../features/datasources/pages/NewDataSourcePage')
      ),
    },
    {
      path: '/dashboards',
      component: SafeDynamicImport(
        () => import(/* webpackChunkName: "DashboardListPage"*/ 'app/features/search/components/DashboardListPage')
      ),
    },
    {
      path: '/dashboards/folder/new',
      component: SafeDynamicImport(
        () => import(/* webpackChunkName: "NewDashboardsFolder"*/ 'app/features/folders/components/NewDashboardsFolder')
      ),
    },
    {
      path: '/dashboards/f/:uid/:slug/permissions',
      component:
        config.rbacEnabled && contextSrv.hasPermission(AccessControlAction.FoldersPermissionsRead)
          ? SafeDynamicImport(
              () =>
                import(/* webpackChunkName: "FolderPermissions"*/ 'app/features/folders/AccessControlFolderPermissions')
            )
          : SafeDynamicImport(
              () => import(/* webpackChunkName: "FolderPermissions"*/ 'app/features/folders/FolderPermissions')
            ),
    },
    {
      path: '/dashboards/f/:uid/:slug/settings',
      component: SafeDynamicImport(
        () => import(/* webpackChunkName: "FolderSettingsPage"*/ 'app/features/folders/FolderSettingsPage')
      ),
    },
    {
      path: '/dashboards/f/:uid/:slug',
      component: SafeDynamicImport(
        () => import(/* webpackChunkName: "DashboardListPage"*/ 'app/features/search/components/DashboardListPage')
      ),
    },
    {
      path: '/dashboards/f/:uid',
      component: SafeDynamicImport(
        () => import(/* webpackChunkName: "DashboardListPage"*/ 'app/features/search/components/DashboardListPage')
      ),
    },
    {
      path: '/explore',
      pageClass: 'page-explore',
      roles: () =>
        contextSrv.evaluatePermission(
          () => (config.viewersCanEdit ? [] : ['Editor', 'Admin']),
          [AccessControlAction.DataSourcesExplore]
        ),
      component: SafeDynamicImport(() =>
        config.exploreEnabled
          ? import(/* webpackChunkName: "explore" */ 'app/features/explore/Wrapper')
          : import(/* webpackChunkName: "explore-feature-toggle-page" */ 'app/features/explore/FeatureTogglePage')
      ),
    },
    {
      path: '/a/:pluginId/',
      exact: false,
      // Someday * and will get a ReactRouter under that path!
      component: SafeDynamicImport(
        () => import(/* webpackChunkName: "AppRootPage" */ 'app/features/plugins/components/AppRootPage')
      ),
    },
    {
      path: '/org',
      component: SafeDynamicImport(
        () => import(/* webpackChunkName: "OrgDetailsPage" */ '../features/org/OrgDetailsPage')
      ),
    },
    {
      path: '/org/new',
      component: SafeDynamicImport(() => import(/* webpackChunkName: "NewOrgPage" */ 'app/features/org/NewOrgPage')),
    },
    {
      path: '/org/users',
      component: SafeDynamicImport(
        () => import(/* webpackChunkName: "UsersListPage" */ 'app/features/users/UsersListPage')
      ),
    },
    {
      path: '/org/users/invite',
      component: SafeDynamicImport(
        () => import(/* webpackChunkName: "UserInvitePage" */ 'app/features/org/UserInvitePage')
      ),
    },
    {
      path: '/org/apikeys',
      roles: () => contextSrv.evaluatePermission(() => ['Admin'], [AccessControlAction.ActionAPIKeysRead]),
      component: SafeDynamicImport(
        () => import(/* webpackChunkName: "ApiKeysPage" */ 'app/features/api-keys/ApiKeysPage')
      ),
    },
    {
      path: '/org/serviceaccounts',
      roles: () =>
        contextSrv.evaluatePermission(
          () => ['Admin'],
          [AccessControlAction.ServiceAccountsRead, AccessControlAction.ServiceAccountsCreate]
        ),
      component: SafeDynamicImport(
        () =>
          import(/* webpackChunkName: "ServiceAccountsPage" */ 'app/features/serviceaccounts/ServiceAccountsListPage')
      ),
    },
    {
      path: '/org/serviceaccounts/create',
      component: SafeDynamicImport(
        () =>
          import(
            /* webpackChunkName: "ServiceAccountCreatePage" */ 'app/features/serviceaccounts/ServiceAccountCreatePage'
          )
      ),
    },
    {
      path: '/org/serviceaccounts/:id',
      component: ServiceAccountPage,
    },
    {
      path: '/org/teams',
      roles: () =>
        contextSrv.evaluatePermission(
          () => (config.editorsCanAdmin ? ['Editor', 'Admin'] : ['Admin']),
          [AccessControlAction.ActionTeamsRead, AccessControlAction.ActionTeamsCreate]
        ),
      component: SafeDynamicImport(() => import(/* webpackChunkName: "TeamList" */ 'app/features/teams/TeamList')),
    },
    {
      path: '/org/teams/new',
      roles: () =>
        contextSrv.evaluatePermission(
          () => (config.editorsCanAdmin ? ['Editor', 'Admin'] : ['Admin']),
          [AccessControlAction.ActionTeamsCreate]
        ),
      component: SafeDynamicImport(() => import(/* webpackChunkName: "CreateTeam" */ 'app/features/teams/CreateTeam')),
    },
    {
      path: '/org/teams/edit/:id/:page?',
      roles: () =>
        contextSrv.evaluatePermission(
          () => (config.editorsCanAdmin ? ['Editor', 'Admin'] : ['Admin']),
          [AccessControlAction.ActionTeamsRead, AccessControlAction.ActionTeamsCreate]
        ),
      component: SafeDynamicImport(() => import(/* webpackChunkName: "TeamPages" */ 'app/features/teams/TeamPages')),
    },
    // ADMIN

    {
      path: '/admin',
      // eslint-disable-next-line react/display-name
      component: () => <Redirect to="/admin/users" />,
    },
    {
      path: '/admin/settings',
      component: SafeDynamicImport(
        () => import(/* webpackChunkName: "AdminSettings" */ 'app/features/admin/AdminSettings')
      ),
    },
    {
      path: '/admin/upgrading',
      component: SafeDynamicImport(() => import('app/features/admin/UpgradePage')),
    },
    {
      path: '/admin/users',
      component: SafeDynamicImport(
        () => import(/* webpackChunkName: "UserListAdminPage" */ 'app/features/admin/UserListAdminPage')
      ),
    },
    {
      path: '/admin/users/create',
      component: SafeDynamicImport(
        () => import(/* webpackChunkName: "UserCreatePage" */ 'app/features/admin/UserCreatePage')
      ),
    },
    {
      path: '/admin/users/edit/:id',
      component: UserAdminPage,
    },
    {
      path: '/admin/orgs',
      component: SafeDynamicImport(
        () => import(/* webpackChunkName: "AdminListOrgsPage" */ 'app/features/admin/AdminListOrgsPage')
      ),
    },
    {
      path: '/admin/orgs/edit/:id',
      component: SafeDynamicImport(
        () => import(/* webpackChunkName: "AdminEditOrgPage" */ 'app/features/admin/AdminEditOrgPage')
      ),
    },
    {
      path: '/admin/storage/:path*',
      roles: () => ['Admin'],
      component: SafeDynamicImport(
        () => import(/* webpackChunkName: "StoragePage" */ 'app/features/storage/StoragePage')
      ),
    },
    {
      path: '/admin/stats',
      component: SafeDynamicImport(
        () => import(/* webpackChunkName: "ServerStats" */ 'app/features/admin/ServerStats')
      ),
    },
    {
      path: '/admin/ldap',
      component: LdapPage,
    },
    // LOGIN / SIGNUP
    {
      path: '/login',
      component: LoginPage,
      pageClass: 'login-page sidemenu-hidden',
      chromeless: true,
    },
    {
      path: '/invite/:code',
      component: SafeDynamicImport(
        () => import(/* webpackChunkName: "SignupInvited" */ 'app/features/invites/SignupInvited')
      ),
      pageClass: 'sidemenu-hidden',
      chromeless: true,
    },
    {
      path: '/verify',
      component: !config.verifyEmailEnabled
        ? () => <Redirect to="/signup" />
        : SafeDynamicImport(
            () => import(/* webpackChunkName "VerifyEmailPage"*/ 'app/core/components/Signup/VerifyEmailPage')
          ),
      pageClass: 'login-page sidemenu-hidden',
      chromeless: true,
    },
    {
      path: '/signup',
      component: config.disableUserSignUp
        ? () => <Redirect to="/login" />
        : SafeDynamicImport(() => import(/* webpackChunkName "SignupPage"*/ 'app/core/components/Signup/SignupPage')),
      pageClass: 'sidemenu-hidden login-page',
      chromeless: true,
    },
    {
      path: '/user/password/send-reset-email',
      pageClass: 'sidemenu-hidden',
      chromeless: true,
      component: SafeDynamicImport(
        () =>
          import(/* webpackChunkName: "SendResetMailPage" */ 'app/core/components/ForgottenPassword/SendResetMailPage')
      ),
    },
    {
      path: '/user/password/reset',
      component: SafeDynamicImport(
        () =>
          import(
            /* webpackChunkName: "ChangePasswordPage" */ 'app/core/components/ForgottenPassword/ChangePasswordPage'
          )
      ),
      pageClass: 'sidemenu-hidden login-page',
      chromeless: true,
    },
    {
      path: '/dashboard/snapshots',
      component: SafeDynamicImport(
        () => import(/* webpackChunkName: "SnapshotListPage" */ 'app/features/manage-dashboards/SnapshotListPage')
      ),
    },
    {
      path: '/playlists',
      component: SafeDynamicImport(
        () => import(/* webpackChunkName: "PlaylistPage"*/ 'app/features/playlist/PlaylistPage')
      ),
    },
    {
      path: '/playlists/play/:uid',
      component: SafeDynamicImport(
        () => import(/* webpackChunkName: "PlaylistStartPage"*/ 'app/features/playlist/PlaylistStartPage')
      ),
    },
    {
      path: '/playlists/new',
      component: SafeDynamicImport(
        () => import(/* webpackChunkName: "PlaylistNewPage"*/ 'app/features/playlist/PlaylistNewPage')
      ),
    },
    {
      path: '/playlists/edit/:uid',
      component: SafeDynamicImport(
        () => import(/* webpackChunkName: "PlaylistEditPage"*/ 'app/features/playlist/PlaylistEditPage')
      ),
    },
    {
      path: '/sandbox/benchmarks',
      component: SafeDynamicImport(
        () => import(/* webpackChunkName: "BenchmarksPage"*/ 'app/features/sandbox/BenchmarksPage')
      ),
    },
    {
      path: '/sandbox/test',
      component: SafeDynamicImport(
        () => import(/* webpackChunkName: "TestStuffPage"*/ 'app/features/sandbox/TestStuffPage')
      ),
    },
    {
      path: '/dashboards/f/:uid/:slug/library-panels',
      component: SafeDynamicImport(
        () => import(/* webpackChunkName: "FolderLibraryPanelsPage"*/ 'app/features/folders/FolderLibraryPanelsPage')
      ),
    },
    {
      path: '/dashboards/f/:uid/:slug/alerting',
      roles: () =>
        contextSrv.evaluatePermission(() => ['Viewer', 'Editor', 'Admin'], [AccessControlAction.AlertingRuleRead]),
      component: SafeDynamicImport(
        () => import(/* webpackChunkName: "FolderAlerting"*/ 'app/features/folders/FolderAlerting')
      ),
    },
    {
      path: '/library-panels',
      component: SafeDynamicImport(
        () => import(/* webpackChunkName: "LibraryPanelsPage"*/ 'app/features/library-panels/LibraryPanelsPage')
      ),
    },
    {
      path: '/notifications',
      component: SafeDynamicImport(
        () => import(/* webpackChunkName: "NotificationsPage"*/ 'app/features/notifications/NotificationsPage')
      ),
    },
<<<<<<< HEAD
    {
      path: '/integrated-alerting',
      // eslint-disable-next-line react/display-name
      component: () => <Redirect to="/integrated-alerting/alerts" />,
    },
    {
      path: '/integrated-alerting/alerts',
      component: SafeDynamicImport(
        () =>
          import(
            /* webpackChunkName: "IntegratedAlertingAlerts" */ 'app/percona/integrated-alerting/components/Alerts/Alerts'
          )
      ),
    },
    {
      path: '/integrated-alerting/alert-rule-templates',
      component: SafeDynamicImport(
        () =>
          import(
            /* webpackChunkName: "IntegratedAlertingTemplates" */ 'app/percona/integrated-alerting/components/AlertRuleTemplate/AlertRuleTemplate'
          )
      ),
    },
    {
      path: '/integrated-alerting/notification-channels',
      component: SafeDynamicImport(
        () =>
          import(
            /* webpackChunkName: "IntegratedAlertingChannels" */ 'app/percona/integrated-alerting/components/NotificationChannel/NotificationChannel'
          )
      ),
    },
    {
      path: '/integrated-alerting/alert-rules',
      component: SafeDynamicImport(
        () =>
          import(
            /* webpackChunkName: "IntegratedAlertingRules" */ 'app/percona/integrated-alerting/components/AlertRules/AlertRules'
          )
      ),
    },
    {
      path: '/dbaas',
      // eslint-disable-next-line react/display-name
      component: () => <Redirect to="/dbaas/kubernetes" />,
    },
    {
      path: '/dbaas/kubernetes',
      component: SafeDynamicImport(
        () =>
          import(
            /* webpackChunkName: "DbaaSKubernetesPage" */ 'app/percona/dbaas/components/Kubernetes/KubernetesInventory'
          )
      ),
    },
    {
      path: '/dbaas/dbclusters',
      component: SafeDynamicImport(
        () => import(/* webpackChunkName: "DbaaSClustersPage" */ 'app/percona/dbaas/components/DBCluster/DBCluster')
      ),
    },
    {
      path: '/backup',
      // eslint-disable-next-line react/display-name
      component: () => <Redirect to="/backup/inventory" />,
    },
    {
      path: '/backup/inventory',
      component: SafeDynamicImport(
        () =>
          import(
            /* webpackChunkName: "BackupInventoryPage" */ 'app/percona/backup/components/BackupInventory/BackupInventory'
          )
      ),
    },
    {
      path: '/backup/restore',
      component: SafeDynamicImport(
        () =>
          import(
            /* webpackChunkName: "BackupRestorePage" */ 'app/percona/backup/components/RestoreHistory/RestoreHistory'
          )
      ),
    },
    {
      path: '/backup/scheduled',
      component: SafeDynamicImport(
        () =>
          import(
            /* webpackChunkName: "BackupScheduledPage" */ 'app/percona/backup/components/ScheduledBackups/ScheduledBackups'
          )
      ),
    },
    {
      path: '/backup/locations',
      component: SafeDynamicImport(
        () =>
          import(
            /* webpackChunkName: "BackupLocationsPage" */ 'app/percona/backup/components/StorageLocations/StorageLocations'
          )
      ),
    },
    {
      path: '/pmm-database-checks',
      // eslint-disable-next-line react/display-name
      component: () => <Redirect to="/pmm-database-checks/failed-checks" />,
    },
    {
      path: '/pmm-database-checks/failed-checks',
      component: SafeDynamicImport(
        () =>
          import(
            /* webpackChunkName: "FailedChecksPage" */ 'app/percona/check/components/FailedChecksTab/FailedChecksTab'
          )
      ),
    },
    {
      path: '/pmm-database-checks/failed-checks/:service',
      component: SafeDynamicImport(
        () =>
          import(/* webpackChunkName: "FailedChecksPage" */ 'app/percona/check/components/ServiceChecks/ServiceChecks')
      ),
    },
    {
      path: '/pmm-database-checks/all-checks',
      component: SafeDynamicImport(
        () => import(/* webpackChunkName: "AllChecksPage" */ 'app/percona/check/components/AllChecksTab/AllChecksTab')
      ),
    },
    {
      path: '/settings',
      // eslint-disable-next-line react/display-name
      component: () => <Redirect to="/settings/metrics-resolution" />,
    },
    {
      path: '/settings/metrics-resolution',
      component: SafeDynamicImport(
        () =>
          import(
            /* webpackChunkName: "MetricsResolutionsSettingsPage" */ 'app/percona/settings/components/MetricsResolution/MetricsResolution'
          )
      ),
    },
    {
      path: '/settings/advanced-settings',
      component: SafeDynamicImport(
        () => import(/* webpackChunkName: "AdvancedSettingsPage" */ 'app/percona/settings/components/Advanced/Advanced')
      ),
    },
    {
      path: '/settings/ssh-key',
      component: SafeDynamicImport(
        () => import(/* webpackChunkName: "SSHKeySettingsPage" */ 'app/percona/settings/components/SSHKey/SSHKey')
      ),
    },
    {
      path: '/settings/am-integration',
      component: SafeDynamicImport(
        () =>
          import(
            /* webpackChunkName: "AMIntegrationSettingsPage" */ 'app/percona/settings/components/AlertManager/AlertManager'
          )
      ),
    },
    {
      path: '/settings/percona-platform',
      component: SafeDynamicImport(
        () =>
          import(
            /* webpackChunkName: "PerconaPlatformSettingsPage" */ 'app/percona/settings/components/Platform/Platform'
          )
      ),
    },
    {
      path: '/settings/communication',
      component: SafeDynamicImport(
        () =>
          import(
            /* webpackChunkName: "CommunicationSettingsPage" */ 'app/percona/settings/components/Communication/Communication'
          )
      ),
    },
    {
      path: '/settings/metrics-resolution',
      component: SafeDynamicImport(
        () =>
          import(
            /* webpackChunkName: "MetricsResolutionsPage" */ 'app/percona/settings/components/MetricsResolution/MetricsResolution'
          )
      ),
    },
    {
      path: '/inventory',
      // eslint-disable-next-line react/display-name
      component: () => <Redirect to="/inventory/services" />,
    },
    {
      path: '/inventory/services',
      component: SafeDynamicImport(
        () => import(/* webpackChunkName: "InventoryServicesPage" */ 'app/percona/inventory/Tabs/Services')
      ),
    },
    {
      path: '/inventory/agents',
      component: SafeDynamicImport(
        () => import(/* webpackChunkName: "InventoryAgentsPage" */ 'app/percona/inventory/Tabs/Agents')
      ),
    },
    {
      path: '/inventory/nodes',
      component: SafeDynamicImport(
        () => import(/* webpackChunkName: "InventoryNodesPage" */ 'app/percona/inventory/Tabs/Nodes')
      ),
    },
    {
      path: '/add-instance',
      component: SafeDynamicImport(
        () => import(/* webpackChunkName: "AddInstancePage" */ 'app/percona/add-instance/panel')
      ),
    },
    {
      path: '/add-instance/:tab',
      component: SafeDynamicImport(
        () => import(/* webpackChunkName: "AddInstancePage" */ 'app/percona/add-instance/panel')
      ),
    },
    {
      path: '/entitlements',
      component: SafeDynamicImport(
        () => import(/* webpackChunkName: "AddInstancePage" */ 'app/percona/entitlements/EntitlementsPage')
      ),
    },
    {
      path: '/tickets',
      component: SafeDynamicImport(
        () => import(/* webpackChunkName: "TicketsPage" */ 'app/percona/tickets/TicketsPage')
      ),
    },
    {
      path: '/environment-overview',
      component: SafeDynamicImport(
        () =>
          import(/* webpackChunkName: "EnvironmentOverview" */ 'app/percona/environment-overview/EnvironmentOverview')
      ),
    },
=======
    ...getBrowseStorageRoutes(),
    ...getDynamicDashboardRoutes(),
>>>>>>> 82e32447
    ...getPluginCatalogRoutes(),
    ...getLiveRoutes(),
    ...getAlertingRoutes(),
    ...getProfileRoutes(),
    ...extraRoutes,
    ...getPublicDashboardRoutes(),
    ...getDataConnectionsRoutes(),
    {
      path: '/*',
      component: ErrorPage,
    },
    // TODO[Router]
    // ...playlistRoutes,
  ];
}

export function getBrowseStorageRoutes(cfg = config): RouteDescriptor[] {
  if (!cfg.featureToggles.dashboardsFromStorage) {
    return [];
  }
  return [
    {
      path: '/g/:slug*.json', // suffix will eventually include dashboard
      pageClass: 'page-dashboard',
      routeName: DashboardRoutes.Path,
      component: SafeDynamicImport(
        () => import(/* webpackChunkName: "DashboardPage" */ '../features/dashboard/containers/DashboardPage')
      ),
    },
    {
      path: '/g/:slug*',
      component: SafeDynamicImport(
        () => import(/* webpackChunkName: "StorageFolderPage" */ '../features/storage/StorageFolderPage')
      ),
    },
  ];
}

export function getDynamicDashboardRoutes(cfg = config): RouteDescriptor[] {
  if (!cfg.featureToggles.scenes) {
    return [];
  }
  return [
    {
      path: '/scenes',
      component: SafeDynamicImport(() => import(/* webpackChunkName: "scenes"*/ 'app/features/scenes/SceneListPage')),
    },
    {
      path: '/scenes/:name',
      component: SafeDynamicImport(() => import(/* webpackChunkName: "scenes"*/ 'app/features/scenes/ScenePage')),
    },
  ];
}<|MERGE_RESOLUTION|>--- conflicted
+++ resolved
@@ -445,7 +445,6 @@
         () => import(/* webpackChunkName: "NotificationsPage"*/ 'app/features/notifications/NotificationsPage')
       ),
     },
-<<<<<<< HEAD
     {
       path: '/integrated-alerting',
       // eslint-disable-next-line react/display-name
@@ -691,10 +690,8 @@
           import(/* webpackChunkName: "EnvironmentOverview" */ 'app/percona/environment-overview/EnvironmentOverview')
       ),
     },
-=======
     ...getBrowseStorageRoutes(),
     ...getDynamicDashboardRoutes(),
->>>>>>> 82e32447
     ...getPluginCatalogRoutes(),
     ...getLiveRoutes(),
     ...getAlertingRoutes(),
