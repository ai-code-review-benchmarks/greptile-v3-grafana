--- conflicted
+++ resolved
@@ -21,8 +21,7 @@
 
 import { SafeDynamicImport } from '../core/components/DynamicImports/SafeDynamicImport';
 import { RouteDescriptor } from '../core/navigation/types';
-<<<<<<< HEAD
-import { getEmbeddedDashboardRoutes, getPublicDashboardRoutes } from '../features/dashboard/routes';
+import { getPublicDashboardRoutes } from '../features/dashboard/routes';
 import { DBAAS_URL } from '../percona/dbaas/DBaaS.constants';
 import {
   DB_CLUSTER_CREATION_URL,
@@ -30,9 +29,6 @@
   DB_CLUSTER_INVENTORY_URL,
 } from '../percona/dbaas/components/DBCluster/EditDBClusterPage/EditDBClusterPage.constants';
 import { K8S_INVENTORY_URL } from '../percona/dbaas/components/Kubernetes/EditK8sClusterPage/EditK8sClusterPage.constants';
-=======
-import { getPublicDashboardRoutes } from '../features/dashboard/routes';
->>>>>>> 1e84fede
 
 export const extraRoutes: RouteDescriptor[] = [];
 
@@ -478,7 +474,6 @@
       ),
     },
     {
-<<<<<<< HEAD
       path: '/alerting/alerts',
       component: SafeDynamicImport(
         () =>
@@ -793,13 +788,14 @@
       component: SafeDynamicImport(
         () =>
           import(/* webpackChunkName: "EnvironmentOverview" */ 'app/percona/environment-overview/EnvironmentOverview')
-=======
+      ),
+    },
+    {
       path: '/data-trails',
       chromeless: false,
       exact: false,
       component: SafeDynamicImport(
         () => import(/* webpackChunkName: "DataTrailsPage"*/ 'app/features/trails/DataTrailsPage')
->>>>>>> 1e84fede
       ),
     },
     ...getDynamicDashboardRoutes(),
