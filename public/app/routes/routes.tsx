<<<<<<< HEAD
import { RouteComponentProps } from 'react-router-dom';
import { Navigate } from 'react-router-dom-v5-compat';
=======
import { Navigate, useParams } from 'react-router-dom-v5-compat';
>>>>>>> f55f7f26

import { isTruthy } from '@grafana/data';
import { NavLandingPage } from 'app/core/components/NavLandingPage/NavLandingPage';
import { PageNotFound } from 'app/core/components/PageNotFound/PageNotFound';
import config from 'app/core/config';
import { contextSrv } from 'app/core/services/context_srv';
import LdapPage from 'app/features/admin/ldap/LdapPage';
import { getAlertingRoutes } from 'app/features/alerting/routes';
import { isAdmin, isLocalDevEnv, isOpenSourceEdition } from 'app/features/alerting/unified/utils/misc';
import { ConnectionsRedirectNotice } from 'app/features/connections/components/ConnectionsRedirectNotice';
import { ROUTES as CONNECTIONS_ROUTES } from 'app/features/connections/constants';
import { getRoutes as getDataConnectionsRoutes } from 'app/features/connections/routes';
import { DATASOURCES_ROUTES } from 'app/features/datasources/constants';
import { ConfigureIRM } from 'app/features/gops/configuration-tracker/components/ConfigureIRM';
import { getRoutes as getPluginCatalogRoutes } from 'app/features/plugins/admin/routes';
import { getAppPluginRoutes } from 'app/features/plugins/routes';
import { getProfileRoutes } from 'app/features/profile/routes';
import { AccessControlAction, DashboardRoutes } from 'app/types';

import { BookmarksPage } from '../core/components/Bookmarks/BookmarksPage';
import { SafeDynamicImport } from '../core/components/DynamicImports/SafeDynamicImport';
import { RouteDescriptor } from '../core/navigation/types';
import { getPublicDashboardRoutes } from '../features/dashboard/routes';

export const extraRoutes: RouteDescriptor[] = [];

export function getAppRoutes(): RouteDescriptor[] {
  return [
    // Based on the Grafana configuration standalone plugin pages can even override and extend existing core pages, or they can register new routes under existing ones.
    // In order to make it possible we need to register them first due to how `<Switch>` is evaluating routes. (This will be unnecessary once/when we upgrade to React Router v6 and start using `<Routes>` instead.)
    ...getAppPluginRoutes(),
    {
      path: '/',
      pageClass: 'page-dashboard',
      routeName: DashboardRoutes.Home,
      component: SafeDynamicImport(
        () => import(/* webpackChunkName: "DashboardPageProxy" */ '../features/dashboard/containers/DashboardPageProxy')
      ),
    },
    {
      path: '/d/:uid/:slug?',
      pageClass: 'page-dashboard',
      routeName: DashboardRoutes.Normal,
      component: SafeDynamicImport(
        () => import(/* webpackChunkName: "DashboardPageProxy" */ '../features/dashboard/containers/DashboardPageProxy')
      ),
    },
    {
      path: '/dashboard/new',
      roles: () => contextSrv.evaluatePermission([AccessControlAction.DashboardsCreate]),
      pageClass: 'page-dashboard',
      routeName: DashboardRoutes.New,
      component: SafeDynamicImport(
        () => import(/* webpackChunkName: "DashboardPage" */ '../features/dashboard/containers/DashboardPageProxy')
      ),
    },
    {
      path: '/dashboard/new-with-ds/:datasourceUid',
      roles: () => contextSrv.evaluatePermission([AccessControlAction.DashboardsCreate]),
      component: SafeDynamicImport(
        () => import(/* webpackChunkName: "DashboardPage" */ '../features/dashboard/containers/NewDashboardWithDS')
      ),
    },
    {
      path: '/dashboard/:type/:slug',
      pageClass: 'page-dashboard',
      routeName: DashboardRoutes.Normal,
      component: SafeDynamicImport(
        () => import(/* webpackChunkName: "DashboardPage" */ '../features/dashboard/containers/DashboardPageProxy')
      ),
    },
    {
      // We currently have no core usage of the embedded dashboard so is to have a page for e2e to test
      path: '/dashboards/embedding-test',
      component: SafeDynamicImport(
        () =>
          import(
            /* webpackChunkName: "DashboardPage"*/ 'app/features/dashboard-scene/embedding/EmbeddedDashboardTestPage'
          )
      ),
    },
    {
      path: '/d-solo/:uid/:slug?',
      routeName: DashboardRoutes.Normal,
      chromeless: true,
      component: SafeDynamicImport(() =>
        config.featureToggles.dashboardSceneSolo
          ? import(/* webpackChunkName: "SoloPanelPage" */ '../features/dashboard-scene/solo/SoloPanelPage')
          : import(/* webpackChunkName: "SoloPanelPageOld" */ '../features/dashboard/containers/SoloPanelPage')
      ),
    },
    // This route handles embedding of snapshot/scripted dashboard panels
    {
      path: '/dashboard-solo/:type/:slug',
      routeName: DashboardRoutes.Normal,
      chromeless: true,
      component: SafeDynamicImport(
        () => import(/* webpackChunkName: "SoloPanelPage" */ '../features/dashboard/containers/SoloPanelPage')
      ),
    },
    {
      path: '/dashboard/import',
      component: SafeDynamicImport(
        () => import(/* webpackChunkName: "DashboardImport"*/ 'app/features/manage-dashboards/DashboardImportPage')
      ),
    },
    {
      path: DATASOURCES_ROUTES.List,
<<<<<<< HEAD
      component: () => <Navigate to={CONNECTIONS_ROUTES.DataSources} />,
    },
    {
      path: DATASOURCES_ROUTES.Edit,
      component: (props: RouteComponentProps<{ uid: string }>) => (
        <Navigate to={CONNECTIONS_ROUTES.DataSourcesEdit.replace(':uid', props.match.params.uid)} />
      ),
    },
    {
      path: DATASOURCES_ROUTES.Dashboards,
      component: (props: RouteComponentProps<{ uid: string }>) => (
        <Navigate to={CONNECTIONS_ROUTES.DataSourcesDashboards.replace(':uid', props.match.params.uid)} />
      ),
    },
    {
      path: DATASOURCES_ROUTES.New,
      component: () => <Navigate to={CONNECTIONS_ROUTES.DataSourcesNew} />,
=======
      component: () => <Navigate replace to={CONNECTIONS_ROUTES.DataSources} />,
    },
    {
      path: DATASOURCES_ROUTES.Edit,
      component: DataSourceEditRoute,
    },
    {
      path: DATASOURCES_ROUTES.Dashboards,
      component: DataSourceDashboardRoute,
    },
    {
      path: DATASOURCES_ROUTES.New,
      component: () => <Navigate replace to={CONNECTIONS_ROUTES.DataSourcesNew} />,
>>>>>>> f55f7f26
    },
    {
      path: '/datasources/correlations',
      component: SafeDynamicImport(() =>
        config.featureToggles.correlations
          ? import(/* webpackChunkName: "CorrelationsPage" */ 'app/features/correlations/CorrelationsPage')
          : import(
              /* webpackChunkName: "CorrelationsFeatureToggle" */ 'app/features/correlations/CorrelationsFeatureToggle'
            )
      ),
    },
    {
      path: '/dashboards',
      component: SafeDynamicImport(
        () => import(/* webpackChunkName: "DashboardListPage"*/ 'app/features/browse-dashboards/BrowseDashboardsPage')
      ),
    },
    {
      path: '/dashboards/f/:uid/:slug',
      component: SafeDynamicImport(
        () => import(/* webpackChunkName: "DashboardListPage"*/ 'app/features/browse-dashboards/BrowseDashboardsPage')
      ),
    },
    {
      path: '/dashboards/f/:uid',
      component: SafeDynamicImport(
        () => import(/* webpackChunkName: "DashboardListPage"*/ 'app/features/browse-dashboards/BrowseDashboardsPage')
      ),
    },
    {
      path: '/explore',
      pageClass: 'page-explore',
      roles: () => contextSrv.evaluatePermission([AccessControlAction.DataSourcesExplore]),
      component: SafeDynamicImport(() =>
        config.exploreEnabled
          ? import(/* webpackChunkName: "explore" */ 'app/features/explore/ExplorePage')
          : import(/* webpackChunkName: "explore-feature-toggle-page" */ 'app/features/explore/FeatureTogglePage')
      ),
    },
    {
      path: '/apps',
      component: () => <NavLandingPage navId="apps" />,
    },
    {
      path: '/alerts-and-incidents',
      component: () => {
        return (
          <NavLandingPage
            navId="alerts-and-incidents"
            header={(!isOpenSourceEdition() && isAdmin()) || isLocalDevEnv() ? <ConfigureIRM /> : undefined}
          />
        );
      },
    },
    {
      path: '/testing-and-synthetics',
      component: () => <NavLandingPage navId="testing-and-synthetics" />,
    },
    {
      path: '/monitoring',
      component: () => <NavLandingPage navId="monitoring" />,
    },
    {
      path: '/infrastructure',
      component: () => <NavLandingPage navId="infrastructure" />,
    },
    {
      path: '/frontend',
      component: () => <NavLandingPage navId="frontend" />,
    },
    {
      path: '/admin/general',
      component: () => <NavLandingPage navId="cfg/general" />,
    },
    {
      path: '/admin/plugins',
      component: () => <NavLandingPage navId="cfg/plugins" />,
    },
    {
      path: '/admin/access',
      component: () => <NavLandingPage navId="cfg/access" />,
    },
    {
      path: '/org',
      component: SafeDynamicImport(
        () => import(/* webpackChunkName: "OrgDetailsPage" */ '../features/org/OrgDetailsPage')
      ),
    },
    {
      path: '/org/new',
      component: SafeDynamicImport(() => import(/* webpackChunkName: "NewOrgPage" */ 'app/features/org/NewOrgPage')),
    },
    {
      path: '/org/users',
      // Org users page has been combined with admin users
<<<<<<< HEAD
      component: () => <Navigate to={'/admin/users'} />,
=======
      component: () => <Navigate replace to={'/admin/users'} />,
>>>>>>> f55f7f26
    },
    {
      path: '/org/users/invite',
      component: SafeDynamicImport(
        () => import(/* webpackChunkName: "UserInvitePage" */ 'app/features/org/UserInvitePage')
      ),
    },
    {
      path: '/org/apikeys',
      roles: () => contextSrv.evaluatePermission([AccessControlAction.ActionAPIKeysRead]),
      component: SafeDynamicImport(
        () => import(/* webpackChunkName: "ApiKeysPage" */ 'app/features/api-keys/ApiKeysPage')
      ),
    },
    {
      path: '/org/serviceaccounts',
      roles: () =>
        contextSrv.evaluatePermission([
          AccessControlAction.ServiceAccountsRead,
          AccessControlAction.ServiceAccountsCreate,
        ]),
      component: SafeDynamicImport(
        () =>
          import(/* webpackChunkName: "ServiceAccountsPage" */ 'app/features/serviceaccounts/ServiceAccountsListPage')
      ),
    },
    {
      path: '/org/serviceaccounts/create',
      component: SafeDynamicImport(
        () =>
          import(
            /* webpackChunkName: "ServiceAccountCreatePage" */ 'app/features/serviceaccounts/ServiceAccountCreatePage'
          )
      ),
    },
    {
      path: '/org/serviceaccounts/:id',
      component: SafeDynamicImport(
        () => import(/* webpackChunkName: "ServiceAccountPage" */ 'app/features/serviceaccounts/ServiceAccountPage')
      ),
    },
    {
      path: '/org/teams',
      roles: () =>
        contextSrv.evaluatePermission([AccessControlAction.ActionTeamsRead, AccessControlAction.ActionTeamsCreate]),
      component: SafeDynamicImport(() => import(/* webpackChunkName: "TeamList" */ 'app/features/teams/TeamList')),
    },
    {
      path: '/org/teams/new',
      roles: () => contextSrv.evaluatePermission([AccessControlAction.ActionTeamsCreate]),
      component: SafeDynamicImport(() => import(/* webpackChunkName: "CreateTeam" */ 'app/features/teams/CreateTeam')),
    },
    {
      path: '/org/teams/edit/:id/:page?',
      roles: () =>
        contextSrv.evaluatePermission([AccessControlAction.ActionTeamsRead, AccessControlAction.ActionTeamsCreate]),
      component: SafeDynamicImport(() => import(/* webpackChunkName: "TeamPages" */ 'app/features/teams/TeamPages')),
    },
    // ADMIN
    {
      path: '/admin',
      component: () => <NavLandingPage navId="cfg" header={<ConnectionsRedirectNotice />} />,
    },
    {
      path: '/admin/authentication',
      roles: () => contextSrv.evaluatePermission([AccessControlAction.SettingsWrite]),
      component:
        config.licenseInfo.enabledFeatures?.saml || config.ldapEnabled || config.featureToggles.ssoSettingsApi
          ? SafeDynamicImport(
              () =>
                import(/* webpackChunkName: "AdminAuthentication" */ '../features/auth-config/AuthProvidersListPage')
            )
<<<<<<< HEAD
          : () => <Navigate to="/admin" />,
=======
          : () => <Navigate replace to="/admin" />,
>>>>>>> f55f7f26
    },
    {
      path: '/admin/authentication/ldap',
      component: config.featureToggles.ssoSettingsLDAP
        ? SafeDynamicImport(
            () => import(/* webpackChunkName: "LdapSettingsPage" */ 'app/features/admin/ldap/LdapSettingsPage')
          )
        : LdapPage,
    },
    {
      path: '/admin/authentication/:provider',
      roles: () => contextSrv.evaluatePermission([AccessControlAction.SettingsWrite]),
      component: config.featureToggles.ssoSettingsApi
        ? SafeDynamicImport(
            () => import(/* webpackChunkName: "AdminAuthentication" */ '../features/auth-config/ProviderConfigPage')
          )
<<<<<<< HEAD
        : () => <Navigate to="/admin" />,
=======
        : () => <Navigate replace to="/admin" />,
>>>>>>> f55f7f26
    },
    {
      path: '/admin/settings',
      component: SafeDynamicImport(
        () => import(/* webpackChunkName: "AdminSettings" */ 'app/features/admin/AdminSettings')
      ),
    },
    {
      path: '/admin/upgrading',
      component: SafeDynamicImport(() => import('app/features/admin/UpgradePage')),
    },
    {
      path: '/admin/users',
      component: SafeDynamicImport(
        () => import(/* webpackChunkName: "UserListPage" */ 'app/features/admin/UserListPage')
      ),
    },
    {
      path: '/admin/users/create',
      component: SafeDynamicImport(
        () => import(/* webpackChunkName: "UserCreatePage" */ 'app/features/admin/UserCreatePage')
      ),
    },
    {
      path: '/admin/users/edit/:id',
      component: SafeDynamicImport(
        () => import(/* webpackChunkName: "UserAdminPage" */ 'app/features/admin/UserAdminPage')
      ),
    },
    {
      path: '/admin/orgs',
      component: SafeDynamicImport(
        () => import(/* webpackChunkName: "AdminListOrgsPage" */ 'app/features/admin/AdminListOrgsPage')
      ),
    },
    {
      path: '/admin/orgs/edit/:id',
      component: SafeDynamicImport(
        () => import(/* webpackChunkName: "AdminEditOrgPage" */ 'app/features/admin/AdminEditOrgPage')
      ),
    },
    {
      path: '/admin/featuretoggles',
      component: config.featureToggles.featureToggleAdminPage
        ? SafeDynamicImport(
            () => import(/* webpackChunkName: "AdminFeatureTogglesPage" */ 'app/features/admin/AdminFeatureTogglesPage')
          )
<<<<<<< HEAD
        : () => <Navigate to="/admin" />,
=======
        : () => <Navigate replace to="/admin" />,
>>>>>>> f55f7f26
    },
    {
      path: '/admin/storage/:path*',
      roles: () => ['Admin'],
      component: SafeDynamicImport(
        () => import(/* webpackChunkName: "StoragePage" */ 'app/features/storage/StoragePage')
      ),
    },
    {
      path: '/admin/stats',
      component: SafeDynamicImport(
        () => import(/* webpackChunkName: "ServerStats" */ 'app/features/admin/ServerStats')
      ),
    },
    config.featureToggles.onPremToCloudMigrations && {
      path: '/admin/migrate-to-cloud',
      roles: () => ['Admin'],
      component: SafeDynamicImport(
        () => import(/* webpackChunkName: "MigrateToCloud" */ 'app/features/migrate-to-cloud/MigrateToCloud')
      ),
    },
    // LOGIN / SIGNUP
    {
      path: '/login',
      component: SafeDynamicImport(
        () => import(/* webpackChunkName: "LoginPage" */ 'app/core/components/Login/LoginPage')
      ),
      pageClass: 'login-page',
      chromeless: true,
    },
    {
      path: '/invite/:code',
      component: SafeDynamicImport(
        () => import(/* webpackChunkName: "SignupInvited" */ 'app/features/invites/SignupInvited')
      ),
      chromeless: true,
    },
    {
      path: '/verify',
      component: !config.verifyEmailEnabled
<<<<<<< HEAD
        ? () => <Navigate to="/signup" />
=======
        ? () => <Navigate replace to="/signup" />
>>>>>>> f55f7f26
        : SafeDynamicImport(
            () => import(/* webpackChunkName "VerifyEmailPage"*/ 'app/core/components/Signup/VerifyEmailPage')
          ),
      pageClass: 'login-page',
      chromeless: true,
    },
    {
      path: '/signup',
      component: config.disableUserSignUp
<<<<<<< HEAD
        ? () => <Navigate to="/login" />
=======
        ? () => <Navigate replace to="/login" />
>>>>>>> f55f7f26
        : SafeDynamicImport(() => import(/* webpackChunkName "SignupPage"*/ 'app/core/components/Signup/SignupPage')),
      pageClass: 'login-page',
      chromeless: true,
    },
    {
      path: '/user/password/send-reset-email',
      chromeless: true,
      component: SafeDynamicImport(
        () =>
          import(/* webpackChunkName: "SendResetMailPage" */ 'app/core/components/ForgottenPassword/SendResetMailPage')
      ),
    },
    {
      path: '/user/password/reset',
      component: SafeDynamicImport(
        () =>
          import(
            /* webpackChunkName: "ChangePasswordPage" */ 'app/core/components/ForgottenPassword/ChangePasswordPage'
          )
      ),
      pageClass: 'login-page',
      chromeless: true,
    },
    {
      path: '/dashboard/snapshots',
      component: SafeDynamicImport(
        () => import(/* webpackChunkName: "SnapshotListPage" */ 'app/features/manage-dashboards/SnapshotListPage')
      ),
    },
    config.featureToggles.dashboardRestoreUI && {
      path: '/dashboard/recently-deleted',
      roles: () => ['Admin'],
      component: SafeDynamicImport(
        () => import(/* webpackChunkName: "RecentlyDeletedPage" */ 'app/features/browse-dashboards/RecentlyDeletedPage')
      ),
    },
    {
      path: '/playlists',
      component: SafeDynamicImport(
        () => import(/* webpackChunkName: "PlaylistPage"*/ 'app/features/playlist/PlaylistPage')
      ),
    },
    {
      path: '/playlists/play/:uid',
      component: SafeDynamicImport(
        () => import(/* webpackChunkName: "PlaylistStartPage"*/ 'app/features/playlist/PlaylistStartPage')
      ),
    },
    {
      path: '/playlists/new',
      component: SafeDynamicImport(
        () => import(/* webpackChunkName: "PlaylistNewPage"*/ 'app/features/playlist/PlaylistNewPage')
      ),
    },
    {
      path: '/playlists/edit/:uid',
      component: SafeDynamicImport(
        () => import(/* webpackChunkName: "PlaylistEditPage"*/ 'app/features/playlist/PlaylistEditPage')
      ),
    },
    {
      path: '/sandbox/benchmarks',
      component: SafeDynamicImport(
        () => import(/* webpackChunkName: "BenchmarksPage"*/ 'app/features/sandbox/BenchmarksPage')
      ),
    },
    {
      path: '/sandbox/test',
      component: SafeDynamicImport(
        () => import(/* webpackChunkName: "TestStuffPage"*/ 'app/features/sandbox/TestStuffPage')
      ),
    },
    {
      path: '/dashboards/f/:uid/:slug/library-panels',
      component: SafeDynamicImport(
        () =>
          import(
            /* webpackChunkName: "FolderLibraryPanelsPage"*/ 'app/features/browse-dashboards/BrowseFolderLibraryPanelsPage'
          )
      ),
    },
    {
      path: '/dashboards/f/:uid/:slug/alerting',
      roles: () => contextSrv.evaluatePermission([AccessControlAction.AlertingRuleRead]),
      component: SafeDynamicImport(
        () => import(/* webpackChunkName: "FolderAlerting"*/ 'app/features/browse-dashboards/BrowseFolderAlertingPage')
      ),
    },
    {
      path: '/library-panels',
      component: SafeDynamicImport(
        () => import(/* webpackChunkName: "LibraryPanelsPage"*/ 'app/features/library-panels/LibraryPanelsPage')
      ),
    },
    {
      path: '/notifications',
      component: SafeDynamicImport(
        () => import(/* webpackChunkName: "NotificationsPage"*/ 'app/features/notifications/NotificationsPage')
      ),
    },
    config.featureToggles.exploreMetrics && {
      path: '/explore/metrics',
      chromeless: false,
      exact: false,
      roles: () => contextSrv.evaluatePermission([AccessControlAction.DataSourcesExplore]),
      component: SafeDynamicImport(
        () => import(/* webpackChunkName: "DataTrailsPage"*/ 'app/features/trails/DataTrailsPage')
      ),
    },
    {
      path: '/bookmarks',
      component: () => <BookmarksPage />,
    },
    ...getPluginCatalogRoutes(),
    ...getSupportBundleRoutes(),
    ...getAlertingRoutes(),
    ...getProfileRoutes(),
    ...extraRoutes,
    ...getPublicDashboardRoutes(),
    ...getDataConnectionsRoutes(),
    {
      path: '/*',
      component: PageNotFound,
    },
  ].filter(isTruthy);
}

export function getSupportBundleRoutes(cfg = config): RouteDescriptor[] {
  if (!cfg.supportBundlesEnabled) {
    return [];
  }

  return [
    {
      path: '/support-bundles',
      component: SafeDynamicImport(
        () => import(/* webpackChunkName: "SupportBundles" */ 'app/features/support-bundles/SupportBundles')
      ),
    },
    {
      path: '/support-bundles/create',
      component: SafeDynamicImport(
        () => import(/* webpackChunkName: "SupportBundlesCreate" */ 'app/features/support-bundles/SupportBundlesCreate')
      ),
    },
  ];
}

function DataSourceDashboardRoute() {
  const { uid = '' } = useParams();
  return <Navigate replace to={CONNECTIONS_ROUTES.DataSourcesDashboards.replace(':uid', uid)} />;
}

function DataSourceEditRoute() {
  const { uid = '' } = useParams();
  return <Navigate replace to={CONNECTIONS_ROUTES.DataSourcesEdit.replace(':uid', uid)} />;
}<|MERGE_RESOLUTION|>--- conflicted
+++ resolved
@@ -1,9 +1,4 @@
-<<<<<<< HEAD
-import { RouteComponentProps } from 'react-router-dom';
-import { Navigate } from 'react-router-dom-v5-compat';
-=======
 import { Navigate, useParams } from 'react-router-dom-v5-compat';
->>>>>>> f55f7f26
 
 import { isTruthy } from '@grafana/data';
 import { NavLandingPage } from 'app/core/components/NavLandingPage/NavLandingPage';
@@ -112,25 +107,6 @@
     },
     {
       path: DATASOURCES_ROUTES.List,
-<<<<<<< HEAD
-      component: () => <Navigate to={CONNECTIONS_ROUTES.DataSources} />,
-    },
-    {
-      path: DATASOURCES_ROUTES.Edit,
-      component: (props: RouteComponentProps<{ uid: string }>) => (
-        <Navigate to={CONNECTIONS_ROUTES.DataSourcesEdit.replace(':uid', props.match.params.uid)} />
-      ),
-    },
-    {
-      path: DATASOURCES_ROUTES.Dashboards,
-      component: (props: RouteComponentProps<{ uid: string }>) => (
-        <Navigate to={CONNECTIONS_ROUTES.DataSourcesDashboards.replace(':uid', props.match.params.uid)} />
-      ),
-    },
-    {
-      path: DATASOURCES_ROUTES.New,
-      component: () => <Navigate to={CONNECTIONS_ROUTES.DataSourcesNew} />,
-=======
       component: () => <Navigate replace to={CONNECTIONS_ROUTES.DataSources} />,
     },
     {
@@ -144,7 +120,6 @@
     {
       path: DATASOURCES_ROUTES.New,
       component: () => <Navigate replace to={CONNECTIONS_ROUTES.DataSourcesNew} />,
->>>>>>> f55f7f26
     },
     {
       path: '/datasources/correlations',
@@ -240,11 +215,7 @@
     {
       path: '/org/users',
       // Org users page has been combined with admin users
-<<<<<<< HEAD
-      component: () => <Navigate to={'/admin/users'} />,
-=======
       component: () => <Navigate replace to={'/admin/users'} />,
->>>>>>> f55f7f26
     },
     {
       path: '/org/users/invite',
@@ -317,11 +288,7 @@
               () =>
                 import(/* webpackChunkName: "AdminAuthentication" */ '../features/auth-config/AuthProvidersListPage')
             )
-<<<<<<< HEAD
-          : () => <Navigate to="/admin" />,
-=======
           : () => <Navigate replace to="/admin" />,
->>>>>>> f55f7f26
     },
     {
       path: '/admin/authentication/ldap',
@@ -338,11 +305,7 @@
         ? SafeDynamicImport(
             () => import(/* webpackChunkName: "AdminAuthentication" */ '../features/auth-config/ProviderConfigPage')
           )
-<<<<<<< HEAD
-        : () => <Navigate to="/admin" />,
-=======
         : () => <Navigate replace to="/admin" />,
->>>>>>> f55f7f26
     },
     {
       path: '/admin/settings',
@@ -390,11 +353,7 @@
         ? SafeDynamicImport(
             () => import(/* webpackChunkName: "AdminFeatureTogglesPage" */ 'app/features/admin/AdminFeatureTogglesPage')
           )
-<<<<<<< HEAD
-        : () => <Navigate to="/admin" />,
-=======
         : () => <Navigate replace to="/admin" />,
->>>>>>> f55f7f26
     },
     {
       path: '/admin/storage/:path*',
@@ -435,11 +394,7 @@
     {
       path: '/verify',
       component: !config.verifyEmailEnabled
-<<<<<<< HEAD
-        ? () => <Navigate to="/signup" />
-=======
         ? () => <Navigate replace to="/signup" />
->>>>>>> f55f7f26
         : SafeDynamicImport(
             () => import(/* webpackChunkName "VerifyEmailPage"*/ 'app/core/components/Signup/VerifyEmailPage')
           ),
@@ -449,11 +404,7 @@
     {
       path: '/signup',
       component: config.disableUserSignUp
-<<<<<<< HEAD
-        ? () => <Navigate to="/login" />
-=======
         ? () => <Navigate replace to="/login" />
->>>>>>> f55f7f26
         : SafeDynamicImport(() => import(/* webpackChunkName "SignupPage"*/ 'app/core/components/Signup/SignupPage')),
       pageClass: 'login-page',
       chromeless: true,
