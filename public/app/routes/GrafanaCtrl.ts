// Libraries
import _ from 'lodash';
import $ from 'jquery';

// Utils and servies
import { colors } from '@grafana/ui';
import {
  getTemplateSrv,
  setBackendSrv,
  setDataSourceSrv,
  setLegacyAngularInjector,
  setLocationSrv,
  locationService,
} from '@grafana/runtime';
import config from 'app/core/config';
import coreModule from 'app/core/core_module';
import { profiler } from 'app/core/profiler';
import appEvents from 'app/core/app_events';
import { TimeSrv, setTimeSrv, getTimeSrv } from 'app/features/dashboard/services/TimeSrv';
import { DatasourceSrv } from 'app/features/plugins/datasource_srv';
import { AngularLoader, setAngularLoader } from 'app/core/services/AngularLoader';

// Types
import { CoreEvents, AppEventEmitter, AppEventConsumer } from 'app/types';
import { setLinkSrv, LinkSrv } from 'app/features/panel/panellinks/link_srv';
import { UtilSrv } from 'app/core/services/util_srv';
import { ContextSrv } from 'app/core/services/context_srv';
<<<<<<< HEAD
import { PlaylistSrv } from 'app/features/playlist/playlist_srv';
import { DashboardSrv, setDashboardSrv } from 'app/features/dashboard/services/DashboardSrv';
import { ITimeoutService, IRootScopeService, IAngularEvent, auto } from 'angular';
=======
import { DashboardSrv, setDashboardSrv } from 'app/features/dashboard/services/DashboardSrv';
import { IRootScopeService, IAngularEvent, auto } from 'angular';
>>>>>>> 513d4dc9
import { AppEvent, locationUtil } from '@grafana/data';
import { backendSrv } from 'app/core/services/backend_srv';
import { initGrafanaLive } from 'app/features/live/live';

export type GrafanaRootScope = IRootScopeService & AppEventEmitter & AppEventConsumer & { colors: string[] };

export class GrafanaCtrl {
  /** @ngInject */
  constructor(
    $scope: any,
    utilSrv: UtilSrv,
    $rootScope: GrafanaRootScope,
    contextSrv: ContextSrv,
    timeSrv: TimeSrv,
    linkSrv: LinkSrv,
    datasourceSrv: DatasourceSrv,
    dashboardSrv: DashboardSrv,
    angularLoader: AngularLoader,
    $injector: auto.IInjectorService
  ) {
    // make angular loader service available to react components
    setAngularLoader(angularLoader);
    setBackendSrv(backendSrv);
    setDataSourceSrv(datasourceSrv);
    setTimeSrv(timeSrv);
    setLinkSrv(linkSrv);
    setDashboardSrv(dashboardSrv);
    setLegacyAngularInjector($injector);

    datasourceSrv.init(config.datasources, config.defaultDatasource);

    locationUtil.initialize({
      config,
      getTimeRangeForUrl: getTimeSrv().timeRangeForUrl,
      // @ts-ignore
      buildParamsFromVariables: getTemplateSrv().fillVariableValuesForUrl,
    });

    setLocationSrv(locationService);

    // Initialize websocket event streaming
    if (config.featureToggles.live) {
      initGrafanaLive();
    }

    $scope.init = () => {
      $scope.contextSrv = contextSrv;
      $scope.appSubUrl = config.appSubUrl;
      $scope._ = _;

      profiler.init(config, $rootScope);
      utilSrv.init();
    };

    $rootScope.colors = colors;

    $rootScope.onAppEvent = function <T>(
      event: AppEvent<T> | string,
      callback: (event: IAngularEvent, ...args: any[]) => void,
      localScope?: any
    ) {
      let unbind;
      if (typeof event === 'string') {
        unbind = $rootScope.$on(event, callback);
      } else {
        unbind = $rootScope.$on(event.name, callback);
      }

      let callerScope = this;
      if (callerScope.$id === 1 && !localScope) {
        console.warn('warning rootScope onAppEvent called without localscope');
      }
      if (localScope) {
        callerScope = localScope;
      }
      callerScope.$on('$destroy', unbind);
    };

    $rootScope.appEvent = <T>(event: AppEvent<T> | string, payload?: T | any) => {
      if (typeof event === 'string') {
        $rootScope.$emit(event, payload);
        appEvents.emit(event, payload);
      } else {
        $rootScope.$emit(event.name, payload);
        appEvents.emit(event, payload);
      }
    };

    $scope.init();
  }
}

/** @ngInject */
<<<<<<< HEAD
export function grafanaAppDirective(
  playlistSrv: PlaylistSrv,
  contextSrv: ContextSrv,
  $timeout: ITimeoutService,
  $rootScope: IRootScopeService
) {
=======
export function grafanaAppDirective() {
>>>>>>> 513d4dc9
  return {
    restrict: 'E',
    controller: GrafanaCtrl,
    link: (scope: IRootScopeService & AppEventEmitter, elem: JQuery) => {
      const body = $('body');
      // see https://github.com/zenorocha/clipboard.js/issues/155
      $.fn.modal.Constructor.prototype.enforceFocus = () => {};

      $('.preloader').remove();

      appEvents.on(CoreEvents.toggleSidemenuMobile, () => {
        body.toggleClass('sidemenu-open--xs');
      });

      appEvents.on(CoreEvents.toggleSidemenuHidden, () => {
        body.toggleClass('sidemenu-hidden');
      });

<<<<<<< HEAD
      appEvents.on(CoreEvents.playlistStarted, () => {
        elem.toggleClass('view-mode--playlist', true);
      });

      appEvents.on(CoreEvents.playlistStopped, () => {
        elem.toggleClass('view-mode--playlist', false);
      });

=======
>>>>>>> 513d4dc9
      // handle in active view state class
      let lastActivity = new Date().getTime();
      let activeUser = true;
      const inActiveTimeLimit = 60 * 5000;

      function checkForInActiveUser() {
        if (!activeUser) {
          return;
        }
        // only go to activity low mode on dashboard page
        if (!body.hasClass('page-dashboard')) {
          return;
        }

        if (new Date().getTime() - lastActivity > inActiveTimeLimit) {
          activeUser = false;
          body.addClass('view-mode--inactive');
        }
      }

      function userActivityDetected() {
        lastActivity = new Date().getTime();
        if (!activeUser) {
          activeUser = true;
          body.removeClass('view-mode--inactive');
        }
      }

      // mouse and keyboard is user activity
      body.mousemove(userActivityDetected);
      body.keydown(userActivityDetected);
      // set useCapture = true to catch event here
      document.addEventListener('wheel', userActivityDetected, { capture: true, passive: true });
      // treat tab change as activity
      document.addEventListener('visibilitychange', userActivityDetected);

      // check every 2 seconds
      setInterval(checkForInActiveUser, 2000);

      // handle document clicks that should hide things
      body.click((evt) => {
        const target = $(evt.target);
        if (target.parents().length === 0) {
          return;
        }

        // ensure dropdown menu doesn't impact on z-index
        body.find('.dropdown-menu-open').removeClass('dropdown-menu-open');

        // for stuff that animates, slides out etc, clicking it needs to
        // hide it right away
        const clickAutoHide = target.closest('[data-click-hide]');
        if (clickAutoHide.length) {
          const clickAutoHideParent = clickAutoHide.parent();
          clickAutoHide.detach();
          setTimeout(() => {
            clickAutoHideParent.append(clickAutoHide);
          }, 100);
        }

        // hide popovers
        const popover = elem.find('.popover');
        if (popover.length > 0 && target.parents('.graph-legend').length === 0) {
          popover.hide();
        }
      });
    },
  };
}

coreModule.directive('grafanaApp', grafanaAppDirective);<|MERGE_RESOLUTION|>--- conflicted
+++ resolved
@@ -25,14 +25,8 @@
 import { setLinkSrv, LinkSrv } from 'app/features/panel/panellinks/link_srv';
 import { UtilSrv } from 'app/core/services/util_srv';
 import { ContextSrv } from 'app/core/services/context_srv';
-<<<<<<< HEAD
-import { PlaylistSrv } from 'app/features/playlist/playlist_srv';
-import { DashboardSrv, setDashboardSrv } from 'app/features/dashboard/services/DashboardSrv';
-import { ITimeoutService, IRootScopeService, IAngularEvent, auto } from 'angular';
-=======
 import { DashboardSrv, setDashboardSrv } from 'app/features/dashboard/services/DashboardSrv';
 import { IRootScopeService, IAngularEvent, auto } from 'angular';
->>>>>>> 513d4dc9
 import { AppEvent, locationUtil } from '@grafana/data';
 import { backendSrv } from 'app/core/services/backend_srv';
 import { initGrafanaLive } from 'app/features/live/live';
@@ -126,16 +120,7 @@
 }
 
 /** @ngInject */
-<<<<<<< HEAD
-export function grafanaAppDirective(
-  playlistSrv: PlaylistSrv,
-  contextSrv: ContextSrv,
-  $timeout: ITimeoutService,
-  $rootScope: IRootScopeService
-) {
-=======
 export function grafanaAppDirective() {
->>>>>>> 513d4dc9
   return {
     restrict: 'E',
     controller: GrafanaCtrl,
@@ -154,17 +139,6 @@
         body.toggleClass('sidemenu-hidden');
       });
 
-<<<<<<< HEAD
-      appEvents.on(CoreEvents.playlistStarted, () => {
-        elem.toggleClass('view-mode--playlist', true);
-      });
-
-      appEvents.on(CoreEvents.playlistStopped, () => {
-        elem.toggleClass('view-mode--playlist', false);
-      });
-
-=======
->>>>>>> 513d4dc9
       // handle in active view state class
       let lastActivity = new Date().getTime();
       let activeUser = true;
