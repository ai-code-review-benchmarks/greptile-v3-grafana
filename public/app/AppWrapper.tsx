import { Action, KBarProvider } from 'kbar';
import React, { ComponentType } from 'react';
import { Provider } from 'react-redux';
import { Router, Route, Redirect, Switch } from 'react-router-dom';

import { config, locationService, navigationLogger, reportInteraction } from '@grafana/runtime';
import { ErrorBoundaryAlert, GlobalStyles, ModalRoot, ModalsProvider, PortalContainer } from '@grafana/ui';
import { SearchWrapper } from 'app/features/search';
import { PerconaBootstrapper } from 'app/percona/shared/components/PerconaBootstrapper';
import { getAppRoutes } from 'app/routes/routes';
import { store } from 'app/store/store';

import { AngularRoot } from './angular/AngularRoot';
import { loadAndInitAngularIfEnabled } from './angular/loadAndInitAngularIfEnabled';
import { GrafanaApp } from './app';
import { AppNotificationList } from './core/components/AppNotifications/AppNotificationList';
import { NavBar } from './core/components/NavBar/NavBar';
import { I18nProvider } from './core/localisation';
import { GrafanaRoute } from './core/navigation/GrafanaRoute';
import { RouteDescriptor } from './core/navigation/types';
import { contextSrv } from './core/services/context_srv';
import { ConfigContext, ThemeProvider } from './core/utils/ConfigProvider';
import { CommandPalette } from './features/commandPalette/CommandPalette';
import { LiveConnectionWarning } from './features/live/LiveConnectionWarning';

interface AppWrapperProps {
  app: GrafanaApp;
}

interface AppWrapperState {
  ready?: boolean;
}

/** Used by enterprise */
let bodyRenderHooks: ComponentType[] = [];
let pageBanners: ComponentType[] = [];

export function addBodyRenderHook(fn: ComponentType) {
  bodyRenderHooks.push(fn);
}

export function addPageBanner(fn: ComponentType) {
  pageBanners.push(fn);
}

export class AppWrapper extends React.Component<AppWrapperProps, AppWrapperState> {
  constructor(props: AppWrapperProps) {
    super(props);
    this.state = {};
  }

  async componentDidMount() {
    await loadAndInitAngularIfEnabled();
    this.setState({ ready: true });
    $('.preloader').remove();
  }

  renderRoute = (route: RouteDescriptor) => {
    const roles = route.roles ? route.roles() : [];

    return (
      <Route
        exact={route.exact === undefined ? true : route.exact}
        path={route.path}
        key={route.path}
        render={(props) => {
          navigationLogger('AppWrapper', false, 'Rendering route', route, 'with match', props.location);
          // TODO[Router]: test this logic
          if (roles?.length) {
            if (!roles.some((r: string) => contextSrv.hasRole(r))) {
              return <Redirect to="/" />;
            }
          }

          return <GrafanaRoute {...props} route={route} />;
        }}
      />
    );
  };

  renderRoutes() {
    return <Switch>{getAppRoutes().map((r) => this.renderRoute(r))}</Switch>;
  }

  render() {
    const { ready } = this.state;

    navigationLogger('AppWrapper', false, 'rendering');

    const commandPaletteActionSelected = (action: Action) => {
      reportInteraction('commandPalette_action_selected', {
        actionId: action.id,
      });
    };

    return (
      <Provider store={store}>
        <I18nProvider>
          <ErrorBoundaryAlert style="page">
            <ConfigContext.Provider value={config}>
              <ThemeProvider>
                <KBarProvider
                  actions={[]}
                  options={{ enableHistory: true, callbacks: { onSelectAction: commandPaletteActionSelected } }}
                >
                  <ModalsProvider>
                    <GlobalStyles />
                    {config.featureToggles.commandPalette && <CommandPalette />}
                    <div className="grafana-app">
                      <Router history={locationService.getHistory()}>
<<<<<<< HEAD
                        {ready && <>{newNavigationEnabled ? <NavBarNext /> : <NavBar />}</>}
                        {ready && <PerconaBootstrapper />}
=======
                        {ready && <NavBar />}
>>>>>>> 14e988bd
                        <main className="main-view">
                          {pageBanners.map((Banner, index) => (
                            <Banner key={index.toString()} />
                          ))}

                          <AngularRoot />
                          <AppNotificationList />
                          <SearchWrapper />
                          {ready && this.renderRoutes()}
                          {bodyRenderHooks.map((Hook, index) => (
                            <Hook key={index.toString()} />
                          ))}
                        </main>
                      </Router>
                    </div>
                    <LiveConnectionWarning />
                    <ModalRoot />
                    <PortalContainer />
                  </ModalsProvider>
                </KBarProvider>
              </ThemeProvider>
            </ConfigContext.Provider>
          </ErrorBoundaryAlert>
        </I18nProvider>
      </Provider>
    );
  }
}<|MERGE_RESOLUTION|>--- conflicted
+++ resolved
@@ -108,12 +108,8 @@
                     {config.featureToggles.commandPalette && <CommandPalette />}
                     <div className="grafana-app">
                       <Router history={locationService.getHistory()}>
-<<<<<<< HEAD
-                        {ready && <>{newNavigationEnabled ? <NavBarNext /> : <NavBar />}</>}
+                        {ready && <NavBar />}
                         {ready && <PerconaBootstrapper />}
-=======
-                        {ready && <NavBar />}
->>>>>>> 14e988bd
                         <main className="main-view">
                           {pageBanners.map((Banner, index) => (
                             <Banner key={index.toString()} />
