import { Action, KBarProvider } from 'kbar';
import React, { ComponentType } from 'react';
import { Provider } from 'react-redux';
<<<<<<< HEAD
import { Redirect, Route, Router, Switch } from 'react-router-dom';

import { config, locationService, navigationLogger, reportInteraction } from '@grafana/runtime';
import { ErrorBoundaryAlert, GlobalStyles, ModalRoot, ModalsProvider, PortalContainer } from '@grafana/ui';
import { SearchWrapper } from 'app/features/search';
import { PerconaBootstrapper } from 'app/percona/shared/components/PerconaBootstrapper';
=======
import { Router, Redirect, Switch, RouteComponentProps } from 'react-router-dom';
import { CompatRouter, CompatRoute } from 'react-router-dom-v5-compat';

import { config, locationService, navigationLogger, reportInteraction } from '@grafana/runtime';
import { ErrorBoundaryAlert, GlobalStyles, ModalRoot, ModalsProvider, PortalContainer } from '@grafana/ui';
>>>>>>> ae830f68
import { getAppRoutes } from 'app/routes/routes';
import { store } from 'app/store/store';

import { AngularRoot } from './angular/AngularRoot';
import { loadAndInitAngularIfEnabled } from './angular/loadAndInitAngularIfEnabled';
import { GrafanaApp } from './app';
import { AppChrome } from './core/components/AppChrome/AppChrome';
import { AppNotificationList } from './core/components/AppNotifications/AppNotificationList';
import { GrafanaContext } from './core/context/GrafanaContext';
import { GrafanaRoute } from './core/navigation/GrafanaRoute';
import { RouteDescriptor } from './core/navigation/types';
import { contextSrv } from './core/services/context_srv';
import { ThemeProvider } from './core/utils/ConfigProvider';
import { LiveConnectionWarning } from './features/live/LiveConnectionWarning';
import PerconaTourProvider from './percona/tour/TourProvider';

interface AppWrapperProps {
  app: GrafanaApp;
}

interface AppWrapperState {
  ready?: boolean;
  perconaReady?: boolean;
}

/** Used by enterprise */
let bodyRenderHooks: ComponentType[] = [];
let pageBanners: ComponentType[] = [];

export function addBodyRenderHook(fn: ComponentType) {
  bodyRenderHooks.push(fn);
}

export function addPageBanner(fn: ComponentType) {
  pageBanners.push(fn);
}

export class AppWrapper extends React.Component<AppWrapperProps, AppWrapperState> {
  constructor(props: AppWrapperProps) {
    super(props);
    this.state = {};
  }

  async componentDidMount() {
    await loadAndInitAngularIfEnabled();
    this.setState({ ready: true });
    $('.preloader').remove();
  }

  renderRoute = (route: RouteDescriptor) => {
    const roles = route.roles ? route.roles() : [];

    return (
      <CompatRoute
        exact={route.exact === undefined ? true : route.exact}
        sensitive={route.sensitive === undefined ? false : route.sensitive}
        path={route.path}
        key={route.path}
        render={(props: RouteComponentProps) => {
          // TODO[Router]: test this logic
          if (roles?.length) {
            if (!roles.some((r: string) => contextSrv.hasRole(r))) {
              return <Redirect to="/" />;
            }
          }

          return <GrafanaRoute {...props} route={route} />;
        }}
      />
    );
  };

  renderRoutes() {
    return <Switch>{getAppRoutes().map((r) => this.renderRoute(r))}</Switch>;
  }

<<<<<<< HEAD
  renderNavBar() {
    if (config.isPublicDashboardView || !this.state.ready || config.featureToggles.topnav) {
      return null;
    }

    return <NavBar />;
  }

  commandPaletteEnabled() {
    return config.featureToggles.commandPalette && !config.isPublicDashboardView;
  }

  searchBarEnabled() {
    return !config.isPublicDashboardView;
  }

  perconaReadyCallback = () => this.setState({ perconaReady: true });

=======
>>>>>>> ae830f68
  render() {
    const { app } = this.props;
    const { ready, perconaReady } = this.state;

    navigationLogger('AppWrapper', false, 'rendering');

    const commandPaletteActionSelected = (action: Action) => {
      reportInteraction('command_palette_action_selected', {
        actionId: action.id,
        actionName: action.name,
      });
    };

    return (
<<<<<<< HEAD
      <React.StrictMode>
        <Provider store={store}>
          <I18nProvider>
            <ErrorBoundaryAlert style="page">
              <GrafanaContext.Provider value={app.context}>
                <ThemeProvider value={config.theme2}>
                  <KBarProvider
                    actions={[]}
                    options={{ enableHistory: true, callbacks: { onSelectAction: commandPaletteActionSelected } }}
                  >
                    <ModalsProvider>
                      <GlobalStyles />
                      {this.commandPaletteEnabled() && <CommandPalette />}
                      <div className="grafana-app">
                        <Router history={locationService.getHistory()}>
                          <PerconaTourProvider>
                            {this.renderNavBar()}
                            {ready && <PerconaBootstrapper onReady={this.perconaReadyCallback} />}
                            <AppChrome>
                              {pageBanners.map((Banner, index) => (
                                <Banner key={index.toString()} />
                              ))}

                              <AngularRoot />
                              <AppNotificationList />
                              {this.searchBarEnabled() && <SearchWrapper />}
                              {ready && perconaReady && this.renderRoutes()}
                              {bodyRenderHooks.map((Hook, index) => (
                                <Hook key={index.toString()} />
                              ))}
                            </AppChrome>
                          </PerconaTourProvider>
                        </Router>
                      </div>
                      <LiveConnectionWarning />
                      <ModalRoot />
                      <PortalContainer />
                    </ModalsProvider>
                  </KBarProvider>
                </ThemeProvider>
              </GrafanaContext.Provider>
            </ErrorBoundaryAlert>
          </I18nProvider>
        </Provider>
      </React.StrictMode>
=======
      <Provider store={store}>
        <ErrorBoundaryAlert style="page">
          <GrafanaContext.Provider value={app.context}>
            <ThemeProvider value={config.theme2}>
              <KBarProvider
                actions={[]}
                options={{ enableHistory: true, callbacks: { onSelectAction: commandPaletteActionSelected } }}
              >
                <ModalsProvider>
                  <GlobalStyles />
                  <div className="grafana-app">
                    <Router history={locationService.getHistory()}>
                      <CompatRouter>
                        <AppChrome>
                          {pageBanners.map((Banner, index) => (
                            <Banner key={index.toString()} />
                          ))}
                          <AngularRoot />
                          <AppNotificationList />
                          {ready && this.renderRoutes()}
                          {bodyRenderHooks.map((Hook, index) => (
                            <Hook key={index.toString()} />
                          ))}
                        </AppChrome>
                      </CompatRouter>
                    </Router>
                  </div>
                  <LiveConnectionWarning />
                  <ModalRoot />
                  <PortalContainer />
                </ModalsProvider>
              </KBarProvider>
            </ThemeProvider>
          </GrafanaContext.Provider>
        </ErrorBoundaryAlert>
      </Provider>
>>>>>>> ae830f68
    );
  }
}<|MERGE_RESOLUTION|>--- conflicted
+++ resolved
@@ -1,20 +1,12 @@
 import { Action, KBarProvider } from 'kbar';
 import React, { ComponentType } from 'react';
 import { Provider } from 'react-redux';
-<<<<<<< HEAD
-import { Redirect, Route, Router, Switch } from 'react-router-dom';
-
-import { config, locationService, navigationLogger, reportInteraction } from '@grafana/runtime';
-import { ErrorBoundaryAlert, GlobalStyles, ModalRoot, ModalsProvider, PortalContainer } from '@grafana/ui';
-import { SearchWrapper } from 'app/features/search';
-import { PerconaBootstrapper } from 'app/percona/shared/components/PerconaBootstrapper';
-=======
 import { Router, Redirect, Switch, RouteComponentProps } from 'react-router-dom';
 import { CompatRouter, CompatRoute } from 'react-router-dom-v5-compat';
 
 import { config, locationService, navigationLogger, reportInteraction } from '@grafana/runtime';
 import { ErrorBoundaryAlert, GlobalStyles, ModalRoot, ModalsProvider, PortalContainer } from '@grafana/ui';
->>>>>>> ae830f68
+import { PerconaBootstrapper } from 'app/percona/shared/components/PerconaBootstrapper';
 import { getAppRoutes } from 'app/routes/routes';
 import { store } from 'app/store/store';
 
@@ -64,6 +56,8 @@
     $('.preloader').remove();
   }
 
+  perconaReadyCallback = () => this.setState({ perconaReady: true });
+
   renderRoute = (route: RouteDescriptor) => {
     const roles = route.roles ? route.roles() : [];
 
@@ -91,27 +85,6 @@
     return <Switch>{getAppRoutes().map((r) => this.renderRoute(r))}</Switch>;
   }
 
-<<<<<<< HEAD
-  renderNavBar() {
-    if (config.isPublicDashboardView || !this.state.ready || config.featureToggles.topnav) {
-      return null;
-    }
-
-    return <NavBar />;
-  }
-
-  commandPaletteEnabled() {
-    return config.featureToggles.commandPalette && !config.isPublicDashboardView;
-  }
-
-  searchBarEnabled() {
-    return !config.isPublicDashboardView;
-  }
-
-  perconaReadyCallback = () => this.setState({ perconaReady: true });
-
-=======
->>>>>>> ae830f68
   render() {
     const { app } = this.props;
     const { ready, perconaReady } = this.state;
@@ -126,53 +99,6 @@
     };
 
     return (
-<<<<<<< HEAD
-      <React.StrictMode>
-        <Provider store={store}>
-          <I18nProvider>
-            <ErrorBoundaryAlert style="page">
-              <GrafanaContext.Provider value={app.context}>
-                <ThemeProvider value={config.theme2}>
-                  <KBarProvider
-                    actions={[]}
-                    options={{ enableHistory: true, callbacks: { onSelectAction: commandPaletteActionSelected } }}
-                  >
-                    <ModalsProvider>
-                      <GlobalStyles />
-                      {this.commandPaletteEnabled() && <CommandPalette />}
-                      <div className="grafana-app">
-                        <Router history={locationService.getHistory()}>
-                          <PerconaTourProvider>
-                            {this.renderNavBar()}
-                            {ready && <PerconaBootstrapper onReady={this.perconaReadyCallback} />}
-                            <AppChrome>
-                              {pageBanners.map((Banner, index) => (
-                                <Banner key={index.toString()} />
-                              ))}
-
-                              <AngularRoot />
-                              <AppNotificationList />
-                              {this.searchBarEnabled() && <SearchWrapper />}
-                              {ready && perconaReady && this.renderRoutes()}
-                              {bodyRenderHooks.map((Hook, index) => (
-                                <Hook key={index.toString()} />
-                              ))}
-                            </AppChrome>
-                          </PerconaTourProvider>
-                        </Router>
-                      </div>
-                      <LiveConnectionWarning />
-                      <ModalRoot />
-                      <PortalContainer />
-                    </ModalsProvider>
-                  </KBarProvider>
-                </ThemeProvider>
-              </GrafanaContext.Provider>
-            </ErrorBoundaryAlert>
-          </I18nProvider>
-        </Provider>
-      </React.StrictMode>
-=======
       <Provider store={store}>
         <ErrorBoundaryAlert style="page">
           <GrafanaContext.Provider value={app.context}>
@@ -186,17 +112,20 @@
                   <div className="grafana-app">
                     <Router history={locationService.getHistory()}>
                       <CompatRouter>
-                        <AppChrome>
-                          {pageBanners.map((Banner, index) => (
-                            <Banner key={index.toString()} />
-                          ))}
-                          <AngularRoot />
-                          <AppNotificationList />
-                          {ready && this.renderRoutes()}
-                          {bodyRenderHooks.map((Hook, index) => (
-                            <Hook key={index.toString()} />
-                          ))}
-                        </AppChrome>
+                        <PerconaTourProvider>
+                          <AppChrome>
+                            {ready && <PerconaBootstrapper onReady={this.perconaReadyCallback} />}
+                            {pageBanners.map((Banner, index) => (
+                              <Banner key={index.toString()} />
+                            ))}
+                            <AngularRoot />
+                            <AppNotificationList />
+                            {ready && perconaReady && this.renderRoutes()}
+                            {bodyRenderHooks.map((Hook, index) => (
+                              <Hook key={index.toString()} />
+                            ))}
+                          </AppChrome>
+                        </PerconaTourProvider>
                       </CompatRouter>
                     </Router>
                   </div>
@@ -209,7 +138,6 @@
           </GrafanaContext.Provider>
         </ErrorBoundaryAlert>
       </Provider>
->>>>>>> ae830f68
     );
   }
 }