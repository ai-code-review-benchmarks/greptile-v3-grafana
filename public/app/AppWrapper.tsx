--- conflicted
+++ resolved
@@ -3,18 +3,13 @@
 import { Provider } from 'react-redux';
 import { Route, Routes } from 'react-router-dom-v5-compat';
 
-<<<<<<< HEAD
 import {
-  SidecarContext_EXPERIMENTAL,
   config,
-  locationService,
   navigationLogger,
   reportInteraction,
+  SidecarContext_EXPERIMENTAL,
   sidecarServiceSingleton_EXPERIMENTAL,
 } from '@grafana/runtime';
-=======
-import { config, navigationLogger, reportInteraction } from '@grafana/runtime';
->>>>>>> 1ec68b69
 import { ErrorBoundaryAlert, GlobalStyles, PortalContainer } from '@grafana/ui';
 import { getAppRoutes } from 'app/routes/routes';
 import { store } from 'app/store/store';
@@ -22,16 +17,8 @@
 import { loadAndInitAngularIfEnabled } from './angular/loadAndInitAngularIfEnabled';
 import { GrafanaApp } from './app';
 import { GrafanaContext } from './core/context/GrafanaContext';
-<<<<<<< HEAD
-import { GrafanaRoute } from './core/navigation/GrafanaRoute';
-import { RouteDescriptor } from './core/navigation/types';
-import { contextSrv } from './core/services/context_srv';
-=======
-import { SidecarContext } from './core/context/SidecarContext';
 import { GrafanaRouteWrapper } from './core/navigation/GrafanaRoute';
 import { RouteDescriptor } from './core/navigation/types';
-import { sidecarService } from './core/services/SidecarService';
->>>>>>> 1ec68b69
 import { ThemeProvider } from './core/utils/ConfigProvider';
 import { LiveConnectionWarning } from './features/live/LiveConnectionWarning';
 import { ExtensionRegistriesProvider } from './features/plugins/extensions/ExtensionRegistriesContext';
