import { createSlice, PayloadAction } from '@reduxjs/toolkit';

<<<<<<< HEAD
import { CustomVariableModel, VariableHide, VariableOption } from '../../templating/types';
import { ALL_VARIABLE_TEXT, ALL_VARIABLE_VALUE, EMPTY_UUID, getInstanceState, VariablePayload } from '../state/types';
=======
import { CustomVariableModel, VariableHide, VariableOption } from '../../templating/variable';
import {
  ALL_VARIABLE_TEXT,
  ALL_VARIABLE_VALUE,
  getInstanceState,
  NEW_VARIABLE_ID,
  VariablePayload,
} from '../state/types';
>>>>>>> cf5064bf
import { initialVariablesState, VariablesState } from '../state/variablesReducer';

export const initialCustomVariableModelState: CustomVariableModel = {
  id: NEW_VARIABLE_ID,
  global: false,
  multi: false,
  includeAll: false,
  allValue: null,
  query: '',
  options: [],
  current: {} as VariableOption,
  name: '',
  type: 'custom',
  label: null,
  hide: VariableHide.dontHide,
  skipUrlSync: false,
  index: -1,
  initLock: null,
};

export const customVariableSlice = createSlice({
  name: 'templating/custom',
  initialState: initialVariablesState,
  reducers: {
    createCustomOptionsFromQuery: (state: VariablesState, action: PayloadAction<VariablePayload>) => {
      const instanceState = getInstanceState<CustomVariableModel>(state, action.payload.id);
      const { includeAll, query } = instanceState;
      const match = query.match(/(?:\\,|[^,])+/g) ?? [];

      const options = match.map(text => {
        text = text.replace(/\\,/g, ',');
        return { text: text.trim(), value: text.trim(), selected: false };
      });

      if (includeAll) {
        options.unshift({ text: ALL_VARIABLE_TEXT, value: ALL_VARIABLE_VALUE, selected: false });
      }

      instanceState.options = options;
    },
  },
});

export const customVariableReducer = customVariableSlice.reducer;

export const { createCustomOptionsFromQuery } = customVariableSlice.actions;<|MERGE_RESOLUTION|>--- conflicted
+++ resolved
@@ -1,10 +1,6 @@
 import { createSlice, PayloadAction } from '@reduxjs/toolkit';
 
-<<<<<<< HEAD
 import { CustomVariableModel, VariableHide, VariableOption } from '../../templating/types';
-import { ALL_VARIABLE_TEXT, ALL_VARIABLE_VALUE, EMPTY_UUID, getInstanceState, VariablePayload } from '../state/types';
-=======
-import { CustomVariableModel, VariableHide, VariableOption } from '../../templating/variable';
 import {
   ALL_VARIABLE_TEXT,
   ALL_VARIABLE_VALUE,
@@ -12,7 +8,6 @@
   NEW_VARIABLE_ID,
   VariablePayload,
 } from '../state/types';
->>>>>>> cf5064bf
 import { initialVariablesState, VariablesState } from '../state/variablesReducer';
 
 export const initialCustomVariableModelState: CustomVariableModel = {
