import { dateTime, TimeRange } from '@grafana/data';

import { reduxTester } from '../../../../test/core/redux/reduxTester';
import { silenceConsoleOutput } from '../../../../test/core/utils/silenceConsoleOutput';
import { appEvents } from '../../../core/core';
import { notifyApp } from '../../../core/reducers/appNotification';
import { DashboardState } from '../../../types';
import { DashboardModel } from '../../dashboard/state';
import { TemplateSrv } from '../../templating/template_srv';
import { variableAdapters } from '../adapters';
import { createConstantVariableAdapter } from '../constant/adapter';
import { createIntervalVariableAdapter } from '../interval/adapter';
import { createIntervalOptions } from '../interval/reducer';
import { constantBuilder, intervalBuilder } from '../shared/testing/builders';
import { VariableRefresh } from '../types';
import { toKeyedVariableIdentifier, toVariablePayload } from '../utils';

import { onTimeRangeUpdated, OnTimeRangeUpdatedDependencies, setOptionAsCurrent } from './actions';
import { getPreloadedState, getRootReducer, RootReducerType } from './helpers';
import { toKeyedAction } from './keyedVariablesReducer';
import {
  setCurrentVariableValue,
  variableStateCompleted,
  variableStateFailed,
  variableStateFetching,
} from './sharedReducer';
<<<<<<< HEAD
import { createIntervalOptions } from '../interval/reducer';
import { silenceConsoleOutput } from '../../../../test/core/utils/silenceConsoleOutput';
import { notifyApp } from '../../../core/reducers/appNotification';
import { expect } from '../../../../test/lib/common';
import { TemplatingState } from './reducers';
import { appEvents } from '../../../core/core';
=======
>>>>>>> 0ca4ccfa
import { variablesInitTransaction } from './transactionReducer';

variableAdapters.setInit(() => [createIntervalVariableAdapter(), createConstantVariableAdapter()]);

const getTestContext = (dashboard: DashboardModel) => {
  jest.clearAllMocks();

  const key = 'key';
  const interval = intervalBuilder()
    .withId('interval-0')
    .withRootStateKey(key)
    .withName('interval-0')
    .withOptions('1m', '10m', '30m', '1h', '6h', '12h', '1d', '7d', '14d', '30d')
    .withCurrent('1m')
    .withRefresh(VariableRefresh.onTimeRangeChanged)
    .build();

  const constant = constantBuilder()
    .withId('constant-1')
    .withRootStateKey(key)
    .withName('constant-1')
    .withOptions('a constant')
    .withCurrent('a constant')
    .build();

  const range: TimeRange = {
    from: dateTime(new Date().getTime()).subtract(1, 'minutes'),
    to: dateTime(new Date().getTime()),
    raw: {
      from: 'now-1m',
      to: 'now',
    },
  };
  const updateTimeRangeMock = jest.fn();
  const templateSrvMock = { updateTimeRange: updateTimeRangeMock } as unknown as TemplateSrv;
  const dependencies: OnTimeRangeUpdatedDependencies = { templateSrv: templateSrvMock, events: appEvents };
  const templateVariableValueUpdatedMock = jest.fn();
  const startRefreshMock = jest.fn();
  dashboard.templateVariableValueUpdated = templateVariableValueUpdatedMock;
  dashboard.startRefresh = startRefreshMock;
<<<<<<< HEAD
  const dashboardState = ({
    getModel: () => dashboard,
  } as unknown) as DashboardState;
=======
  const dashboardState = {
    getModel: () => dashboard,
  } as unknown as DashboardState;
>>>>>>> 0ca4ccfa
  const adapter = variableAdapters.get('interval');
  const templatingState = {
    variables: {
      'interval-0': { ...interval },
      'constant-1': { ...constant },
    },
  };
  const preloadedState = {
    dashboard: dashboardState,
    ...getPreloadedState(key, templatingState),
  } as unknown as RootReducerType;

  return {
    key,
    interval,
    range,
    dependencies,
    adapter,
    preloadedState,
    updateTimeRangeMock,
    templateVariableValueUpdatedMock,
    startRefreshMock,
  };
};

describe('when onTimeRangeUpdated is dispatched', () => {
  describe('and options are changed by update', () => {
    it('then correct actions are dispatched and correct dependencies are called', async () => {
      const {
        key,
        preloadedState,
        range,
        dependencies,
        updateTimeRangeMock,
        templateVariableValueUpdatedMock,
        startRefreshMock,
      } = getTestContext(getDashboardModel());

      const tester = await reduxTester<RootReducerType>({ preloadedState })
        .givenRootReducer(getRootReducer())
<<<<<<< HEAD
        .whenActionIsDispatched(variablesInitTransaction({ uid: 'a uid' }))
        .whenAsyncActionIsDispatched(onTimeRangeUpdated(range, dependencies));

      tester.thenDispatchedActionsShouldEqual(
        variablesInitTransaction({ uid: 'a uid' }),
        variableStateFetching(toVariablePayload({ type: 'interval', id: 'interval-0' })),
        createIntervalOptions(toVariablePayload({ type: 'interval', id: 'interval-0' })),
        setCurrentVariableValue(
          toVariablePayload(
            { type: 'interval', id: 'interval-0' },
            { option: { text: '1m', value: '1m', selected: false } }
=======
        .whenActionIsDispatched(toKeyedAction(key, variablesInitTransaction({ uid: key })))
        .whenAsyncActionIsDispatched(onTimeRangeUpdated(key, range, dependencies));

      tester.thenDispatchedActionsShouldEqual(
        toKeyedAction(key, variablesInitTransaction({ uid: key })),
        toKeyedAction(key, variableStateFetching(toVariablePayload({ type: 'interval', id: 'interval-0' }))),
        toKeyedAction(key, createIntervalOptions(toVariablePayload({ type: 'interval', id: 'interval-0' }))),
        toKeyedAction(
          key,
          setCurrentVariableValue(
            toVariablePayload(
              { type: 'interval', id: 'interval-0' },
              { option: { text: '1m', value: '1m', selected: false } }
            )
>>>>>>> 0ca4ccfa
          )
        ),
        toKeyedAction(key, variableStateCompleted(toVariablePayload({ type: 'interval', id: 'interval-0' })))
      );

      expect(updateTimeRangeMock).toHaveBeenCalledTimes(1);
      expect(updateTimeRangeMock).toHaveBeenCalledWith(range);
      expect(templateVariableValueUpdatedMock).toHaveBeenCalledTimes(1);
      expect(startRefreshMock).toHaveBeenCalledTimes(1);
    });
  });

  describe('and options are not changed by update', () => {
    it('then correct actions are dispatched and correct dependencies are called', async () => {
      const {
        key,
        interval,
        preloadedState,
        range,
        dependencies,
        updateTimeRangeMock,
        templateVariableValueUpdatedMock,
        startRefreshMock,
      } = getTestContext(getDashboardModel());

      const base = await reduxTester<RootReducerType>({ preloadedState })
        .givenRootReducer(getRootReducer())
<<<<<<< HEAD
        .whenActionIsDispatched(variablesInitTransaction({ uid: 'a uid' }))
        .whenAsyncActionIsDispatched(setOptionAsCurrent(toVariableIdentifier(interval), interval.options[0], false));
=======
        .whenActionIsDispatched(toKeyedAction(key, variablesInitTransaction({ uid: key })))
        .whenAsyncActionIsDispatched(
          setOptionAsCurrent(toKeyedVariableIdentifier(interval), interval.options[0], false)
        );
>>>>>>> 0ca4ccfa

      const tester = await base.whenAsyncActionIsDispatched(onTimeRangeUpdated(key, range, dependencies), true);

      tester.thenDispatchedActionsShouldEqual(
        toKeyedAction(key, variableStateFetching(toVariablePayload({ type: 'interval', id: 'interval-0' }))),
        toKeyedAction(key, createIntervalOptions(toVariablePayload({ type: 'interval', id: 'interval-0' }))),
        toKeyedAction(
          key,
          setCurrentVariableValue(
            toVariablePayload(
              { type: 'interval', id: 'interval-0' },
              { option: { text: '1m', value: '1m', selected: false } }
            )
          )
        ),
        toKeyedAction(key, variableStateCompleted(toVariablePayload({ type: 'interval', id: 'interval-0' })))
      );

      expect(updateTimeRangeMock).toHaveBeenCalledTimes(1);
      expect(updateTimeRangeMock).toHaveBeenCalledWith(range);
      expect(templateVariableValueUpdatedMock).toHaveBeenCalledTimes(0);
      expect(startRefreshMock).toHaveBeenCalledTimes(1);
    });
  });

  describe('and updateOptions throws', () => {
    silenceConsoleOutput();
    it('then correct actions are dispatched and correct dependencies are called', async () => {
      const {
        key,
        adapter,
        preloadedState,
        range,
        dependencies,
        updateTimeRangeMock,
        templateVariableValueUpdatedMock,
        startRefreshMock,
      } = getTestContext(getDashboardModel());

      adapter.updateOptions = jest.fn().mockRejectedValue(new Error('Something broke'));

      const tester = await reduxTester<RootReducerType>({ preloadedState, debug: true })
        .givenRootReducer(getRootReducer())
<<<<<<< HEAD
        .whenActionIsDispatched(variablesInitTransaction({ uid: 'a uid' }))
        .whenAsyncActionIsDispatched(onTimeRangeUpdated(range, dependencies), true);
=======
        .whenActionIsDispatched(toKeyedAction(key, variablesInitTransaction({ uid: key })))
        .whenAsyncActionIsDispatched(onTimeRangeUpdated(key, range, dependencies), true);
>>>>>>> 0ca4ccfa

      tester.thenDispatchedActionsPredicateShouldEqual((dispatchedActions) => {
        expect(dispatchedActions[0]).toEqual(
          toKeyedAction(key, variableStateFetching(toVariablePayload({ type: 'interval', id: 'interval-0' })))
        );
        expect(dispatchedActions[1]).toEqual(
          toKeyedAction(
            key,
            variableStateFailed(
              toVariablePayload({ type: 'interval', id: 'interval-0' }, { error: new Error('Something broke') })
            )
          )
        );
        expect(dispatchedActions[2].type).toEqual(notifyApp.type);
        expect(dispatchedActions[2].payload.title).toEqual('Templating');
        expect(dispatchedActions[2].payload.text).toEqual('Template variable service failed Something broke');
        expect(dispatchedActions[2].payload.severity).toEqual('error');
        return dispatchedActions.length === 3;
      });

      expect(updateTimeRangeMock).toHaveBeenCalledTimes(1);
      expect(updateTimeRangeMock).toHaveBeenCalledWith(range);
      expect(templateVariableValueUpdatedMock).toHaveBeenCalledTimes(0);
      expect(startRefreshMock).toHaveBeenCalledTimes(0);
    });
  });
});

function getDashboardModel(): DashboardModel {
  return new DashboardModel({ schemaVersion: 9999 }); // ignore any schema migrations
}<|MERGE_RESOLUTION|>--- conflicted
+++ resolved
@@ -24,15 +24,6 @@
   variableStateFailed,
   variableStateFetching,
 } from './sharedReducer';
-<<<<<<< HEAD
-import { createIntervalOptions } from '../interval/reducer';
-import { silenceConsoleOutput } from '../../../../test/core/utils/silenceConsoleOutput';
-import { notifyApp } from '../../../core/reducers/appNotification';
-import { expect } from '../../../../test/lib/common';
-import { TemplatingState } from './reducers';
-import { appEvents } from '../../../core/core';
-=======
->>>>>>> 0ca4ccfa
 import { variablesInitTransaction } from './transactionReducer';
 
 variableAdapters.setInit(() => [createIntervalVariableAdapter(), createConstantVariableAdapter()]);
@@ -73,15 +64,9 @@
   const startRefreshMock = jest.fn();
   dashboard.templateVariableValueUpdated = templateVariableValueUpdatedMock;
   dashboard.startRefresh = startRefreshMock;
-<<<<<<< HEAD
-  const dashboardState = ({
-    getModel: () => dashboard,
-  } as unknown) as DashboardState;
-=======
   const dashboardState = {
     getModel: () => dashboard,
   } as unknown as DashboardState;
->>>>>>> 0ca4ccfa
   const adapter = variableAdapters.get('interval');
   const templatingState = {
     variables: {
@@ -122,19 +107,6 @@
 
       const tester = await reduxTester<RootReducerType>({ preloadedState })
         .givenRootReducer(getRootReducer())
-<<<<<<< HEAD
-        .whenActionIsDispatched(variablesInitTransaction({ uid: 'a uid' }))
-        .whenAsyncActionIsDispatched(onTimeRangeUpdated(range, dependencies));
-
-      tester.thenDispatchedActionsShouldEqual(
-        variablesInitTransaction({ uid: 'a uid' }),
-        variableStateFetching(toVariablePayload({ type: 'interval', id: 'interval-0' })),
-        createIntervalOptions(toVariablePayload({ type: 'interval', id: 'interval-0' })),
-        setCurrentVariableValue(
-          toVariablePayload(
-            { type: 'interval', id: 'interval-0' },
-            { option: { text: '1m', value: '1m', selected: false } }
-=======
         .whenActionIsDispatched(toKeyedAction(key, variablesInitTransaction({ uid: key })))
         .whenAsyncActionIsDispatched(onTimeRangeUpdated(key, range, dependencies));
 
@@ -149,7 +121,6 @@
               { type: 'interval', id: 'interval-0' },
               { option: { text: '1m', value: '1m', selected: false } }
             )
->>>>>>> 0ca4ccfa
           )
         ),
         toKeyedAction(key, variableStateCompleted(toVariablePayload({ type: 'interval', id: 'interval-0' })))
@@ -177,15 +148,10 @@
 
       const base = await reduxTester<RootReducerType>({ preloadedState })
         .givenRootReducer(getRootReducer())
-<<<<<<< HEAD
-        .whenActionIsDispatched(variablesInitTransaction({ uid: 'a uid' }))
-        .whenAsyncActionIsDispatched(setOptionAsCurrent(toVariableIdentifier(interval), interval.options[0], false));
-=======
         .whenActionIsDispatched(toKeyedAction(key, variablesInitTransaction({ uid: key })))
         .whenAsyncActionIsDispatched(
           setOptionAsCurrent(toKeyedVariableIdentifier(interval), interval.options[0], false)
         );
->>>>>>> 0ca4ccfa
 
       const tester = await base.whenAsyncActionIsDispatched(onTimeRangeUpdated(key, range, dependencies), true);
 
@@ -229,13 +195,8 @@
 
       const tester = await reduxTester<RootReducerType>({ preloadedState, debug: true })
         .givenRootReducer(getRootReducer())
-<<<<<<< HEAD
-        .whenActionIsDispatched(variablesInitTransaction({ uid: 'a uid' }))
-        .whenAsyncActionIsDispatched(onTimeRangeUpdated(range, dependencies), true);
-=======
         .whenActionIsDispatched(toKeyedAction(key, variablesInitTransaction({ uid: key })))
         .whenAsyncActionIsDispatched(onTimeRangeUpdated(key, range, dependencies), true);
->>>>>>> 0ca4ccfa
 
       tester.thenDispatchedActionsPredicateShouldEqual((dispatchedActions) => {
         expect(dispatchedActions[0]).toEqual(
