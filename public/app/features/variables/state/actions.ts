--- conflicted
+++ resolved
@@ -470,6 +470,7 @@
         return dispatch(updateOptions(toVariableIdentifier(variable)));
       });
     }
+
     return Promise.all(promises).then(() => {
       if (emitChangeEvents) {
         const dashboard = getState().dashboard.getModel();
@@ -482,21 +483,12 @@
 };
 
 export interface OnTimeRangeUpdatedDependencies {
-<<<<<<< HEAD
-  templateSrv: typeof templateSrv;
-=======
   templateSrv: TemplateSrv;
-  appEvents: typeof appEvents;
->>>>>>> add777ad
 }
 
 export const onTimeRangeUpdated = (
   timeRange: TimeRange,
-<<<<<<< HEAD
-  dependencies: OnTimeRangeUpdatedDependencies = { templateSrv: templateSrv }
-=======
-  dependencies: OnTimeRangeUpdatedDependencies = { templateSrv: getTemplateSrv(), appEvents: appEvents }
->>>>>>> add777ad
+  dependencies: OnTimeRangeUpdatedDependencies = { templateSrv: getTemplateSrv() }
 ): ThunkResult<Promise<void>> => async (dispatch, getState) => {
   dependencies.templateSrv.updateTimeRange(timeRange);
   const variablesThatNeedRefresh = getVariables(getState()).filter(variable => {
