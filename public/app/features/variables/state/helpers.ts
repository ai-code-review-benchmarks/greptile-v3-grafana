import { combineReducers } from '@reduxjs/toolkit';

<<<<<<< HEAD
import { EMPTY_UUID } from './types';
import { VariableHide, VariableModel, VariableRefresh, VariableType } from '../../templating/types';
=======
import { NEW_VARIABLE_ID } from './types';
import { VariableHide, VariableModel } from '../../templating/variable';
>>>>>>> cf5064bf
import { variablesReducer, VariablesState } from './variablesReducer';
import { optionsPickerReducer } from '../pickers/OptionsPicker/reducer';
import { variableEditorReducer } from '../editor/reducer';
import { locationReducer } from '../../../core/reducers/location';
import { VariableAdapter } from '../adapters';
import { dashboardReducer } from 'app/features/dashboard/state/reducers';

export const getVariableState = (
  noOfVariables: number,
  inEditorIndex = -1,
  includeEmpty = false
): Record<string, VariableModel> => {
  const variables: Record<string, VariableModel> = {};

  for (let index = 0; index < noOfVariables; index++) {
    variables[index] = {
      id: index.toString(),
      type: 'query',
      name: `Name-${index}`,
      hide: VariableHide.dontHide,
      index,
      label: `Label-${index}`,
      skipUrlSync: false,
    };
  }

  if (includeEmpty) {
    variables[NEW_VARIABLE_ID] = {
      id: NEW_VARIABLE_ID,
      type: 'query',
      name: `Name-${NEW_VARIABLE_ID}`,
      hide: VariableHide.dontHide,
      index: noOfVariables,
      label: `Label-${NEW_VARIABLE_ID}`,
      skipUrlSync: false,
    };
  }

  return variables;
};

export const getVariableTestContext = <Model extends VariableModel>(
  adapter: VariableAdapter<Model>,
  variableOverrides: Partial<Model> = {}
) => {
  const defaultVariable = {
    ...adapter.initialState,
    id: '0',
    index: 0,
    name: '0',
  };

  const initialState: VariablesState = {
    '0': { ...defaultVariable, ...variableOverrides },
  };

  return { initialState };
};

export const getRootReducer = () =>
  combineReducers({
    location: locationReducer,
    dashboard: dashboardReducer,
    templating: combineReducers({
      optionsPicker: optionsPickerReducer,
      editor: variableEditorReducer,
      variables: variablesReducer,
    }),
  });

export const getTemplatingRootReducer = () =>
  combineReducers({
    templating: combineReducers({
      optionsPicker: optionsPickerReducer,
      editor: variableEditorReducer,
      variables: variablesReducer,
    }),
  });

export const getTemplatingAndLocationRootReducer = () =>
  combineReducers({
    templating: combineReducers({
      optionsPicker: optionsPickerReducer,
      editor: variableEditorReducer,
      variables: variablesReducer,
    }),
    location: locationReducer,
  });<|MERGE_RESOLUTION|>--- conflicted
+++ resolved
@@ -1,12 +1,7 @@
 import { combineReducers } from '@reduxjs/toolkit';
 
-<<<<<<< HEAD
-import { EMPTY_UUID } from './types';
-import { VariableHide, VariableModel, VariableRefresh, VariableType } from '../../templating/types';
-=======
 import { NEW_VARIABLE_ID } from './types';
-import { VariableHide, VariableModel } from '../../templating/variable';
->>>>>>> cf5064bf
+import { VariableHide, VariableModel } from '../../templating/types';
 import { variablesReducer, VariablesState } from './variablesReducer';
 import { optionsPickerReducer } from '../pickers/OptionsPicker/reducer';
 import { variableEditorReducer } from '../editor/reducer';
