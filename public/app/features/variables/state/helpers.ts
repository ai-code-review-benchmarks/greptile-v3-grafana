--- conflicted
+++ resolved
@@ -61,92 +61,6 @@
   return { initialState };
 };
 
-<<<<<<< HEAD
-export const variableMockBuilder = (type: VariableType) => {
-  const initialState = variableAdapters.getIfExists(type)
-    ? cloneDeep(variableAdapters.get(type).initialState)
-    : { name: type, type, label: '', hide: VariableHide.dontHide, skipUrlSync: false };
-  const { uuid, index, global, ...rest } = initialState;
-  const model: any = { ...rest, name: type };
-
-  const withUuid = (uuid: string) => {
-    model.uuid = uuid;
-    return instance;
-  };
-
-  const withName = (name: string) => {
-    model.name = name;
-    return instance;
-  };
-
-  const withOptions = (...texts: string[]) => {
-    model.options = [];
-    for (let index = 0; index < texts.length; index++) {
-      model.options.push({ text: texts[index], value: texts[index], selected: false });
-    }
-    return instance;
-  };
-
-  const withCurrent = (text: string | string[], value?: string | string[]) => {
-    model.current = { text, value: value ?? text, selected: true };
-    return instance;
-  };
-
-  const withRefresh = (refresh: VariableRefresh) => {
-    model.refresh = refresh;
-    return instance;
-  };
-
-  const withQuery = (query: string) => {
-    model.query = query;
-    return instance;
-  };
-
-  const withMulti = () => {
-    model.multi = true;
-    return instance;
-  };
-
-  const withRegEx = (regex: any) => {
-    model.regex = regex;
-    return instance;
-  };
-
-  const withAuto = (auto: boolean) => {
-    model.auto = auto;
-    return instance;
-  };
-
-  const withAutoCount = (autoCount: number) => {
-    model.auto_count = autoCount;
-    return instance;
-  };
-
-  const withAutoMin = (autoMin: string) => {
-    model.auto_min = autoMin;
-    return instance;
-  };
-
-  const create = () => model;
-
-  const instance = {
-    withUuid,
-    withName,
-    withOptions,
-    withCurrent,
-    withRefresh,
-    withQuery,
-    withMulti,
-    withRegEx,
-    withAuto,
-    withAutoCount,
-    withAutoMin,
-    create,
-  };
-
-  return instance;
-};
-=======
 export const getRootReducer = () =>
   combineReducers({
     location: locationReducer,
@@ -157,7 +71,6 @@
       variables: variablesReducer,
     }),
   });
->>>>>>> 9af04a49
 
 export const getTemplatingRootReducer = () =>
   combineReducers({
