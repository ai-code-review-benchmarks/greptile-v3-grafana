import { AnyAction } from 'redux';

<<<<<<< HEAD
import { getTemplatingRootReducer, TemplatingReducerType } from './helpers';
=======
import { LoadingState } from '@grafana/data';
import * as runtime from '@grafana/runtime';

import { reduxTester } from '../../../../test/core/redux/reduxTester';
import { toAsyncOfResult } from '../../query/state/DashboardQueryRunner/testHelpers';
>>>>>>> 0ca4ccfa
import { variableAdapters } from '../adapters';
import { createConstantVariableAdapter } from '../constant/adapter';
import { ALL_VARIABLE_TEXT, ALL_VARIABLE_VALUE, NEW_VARIABLE_ID } from '../constants';
import { createCustomVariableAdapter } from '../custom/adapter';
import { changeVariableName } from '../editor/actions';
import {
  changeVariableNameFailed,
  changeVariableNameSucceeded,
  cleanEditorState,
  setIdInEditor,
} from '../editor/reducer';
import { cleanPickerState } from '../pickers/OptionsPicker/reducer';
import { setVariableQueryRunner, VariableQueryRunner } from '../query/VariableQueryRunner';
import { createQueryVariableAdapter } from '../query/adapter';
import { updateVariableOptions } from '../query/reducer';
import {
  constantBuilder,
  customBuilder,
  datasourceBuilder,
  queryBuilder,
  textboxBuilder,
} from '../shared/testing/builders';
import { createTextBoxVariableAdapter } from '../textbox/adapter';
import { ConstantVariableModel, VariableRefresh } from '../types';
import { toKeyedVariableIdentifier, toVariablePayload } from '../utils';

import {
  cancelVariables,
  changeVariableMultiValue,
  cleanUpVariables,
  fixSelectedInconsistency,
  initDashboardTemplating,
  isVariableUrlValueDifferentFromCurrent,
  processVariables,
  validateVariableSelectionState,
} from './actions';
import { getPreloadedState, getTemplatingRootReducer, TemplatingReducerType } from './helpers';
import { toKeyedAction } from './keyedVariablesReducer';
import {
  addVariable,
  changeVariableProp,
  removeVariable,
  setCurrentVariableValue,
  variableStateCompleted,
  variableStateFetching,
  variableStateNotStarted,
} from './sharedReducer';
<<<<<<< HEAD
import {
  ALL_VARIABLE_TEXT,
  ALL_VARIABLE_VALUE,
  NEW_VARIABLE_ID,
  toVariableIdentifier,
  toVariablePayload,
} from './types';
import {
  constantBuilder,
  customBuilder,
  datasourceBuilder,
  queryBuilder,
  textboxBuilder,
} from '../shared/testing/builders';
import { changeVariableName } from '../editor/actions';
import {
  changeVariableNameFailed,
  changeVariableNameSucceeded,
  cleanEditorState,
  setIdInEditor,
} from '../editor/reducer';
import { variablesClearTransaction, variablesInitTransaction } from './transactionReducer';
import { cleanPickerState } from '../pickers/OptionsPicker/reducer';
import { cleanVariables } from './variablesReducer';
import { ConstantVariableModel, VariableRefresh } from '../types';
import { updateVariableOptions } from '../query/reducer';
import { setVariableQueryRunner, VariableQueryRunner } from '../query/VariableQueryRunner';
import * as runtime from '@grafana/runtime';
import { LoadingState } from '@grafana/data';
import { toAsyncOfResult } from '../../query/state/DashboardQueryRunner/testHelpers';
=======
import { variablesClearTransaction, variablesInitTransaction } from './transactionReducer';
import { cleanVariables } from './variablesReducer';
>>>>>>> 0ca4ccfa

variableAdapters.setInit(() => [
  createQueryVariableAdapter(),
  createCustomVariableAdapter(),
  createTextBoxVariableAdapter(),
  createConstantVariableAdapter(),
]);

const metricFindQuery = jest
  .fn()
  .mockResolvedValueOnce([{ text: 'responses' }, { text: 'timers' }])
  .mockResolvedValue([{ text: '200' }, { text: '500' }]);
const getMetricSources = jest.fn().mockReturnValue([]);
const getDatasource = jest.fn().mockResolvedValue({ metricFindQuery });

jest.mock('app/features/dashboard/services/TimeSrv', () => ({
  getTimeSrv: () => ({
    timeRange: jest.fn().mockReturnValue(undefined),
  }),
}));

runtime.setDataSourceSrv({
  get: getDatasource,
  getList: getMetricSources,
} as any);

describe('shared actions', () => {
  describe('when initDashboardTemplating is dispatched', () => {
    it('then correct actions are dispatched', () => {
      const key = 'key';
      const query = queryBuilder().build();
      const constant = constantBuilder().build();
      const datasource = datasourceBuilder().build();
      const custom = customBuilder().build();
      const textbox = textboxBuilder().build();
      const list = [query, constant, datasource, custom, textbox];
      const dashboard: any = { templating: { list } };

      reduxTester<TemplatingReducerType>()
        .givenRootReducer(getTemplatingRootReducer())
        .whenActionIsDispatched(initDashboardTemplating(key, dashboard))
        .thenDispatchedActionsPredicateShouldEqual((dispatchedActions) => {
          expect(dispatchedActions.length).toEqual(8);
          expect(dispatchedActions[0]).toEqual(
            toKeyedAction(key, addVariable(toVariablePayload(query, { global: false, index: 0, model: query })))
          );
          expect(dispatchedActions[1]).toEqual(
            toKeyedAction(key, addVariable(toVariablePayload(constant, { global: false, index: 1, model: constant })))
          );
          expect(dispatchedActions[2]).toEqual(
            toKeyedAction(key, addVariable(toVariablePayload(custom, { global: false, index: 2, model: custom })))
          );
          expect(dispatchedActions[3]).toEqual(
            toKeyedAction(key, addVariable(toVariablePayload(textbox, { global: false, index: 3, model: textbox })))
          );

          // because uuid are dynamic we need to get the uuid from the resulting state
          // an alternative would be to add our own uuids in the model above instead
          expect(dispatchedActions[4]).toEqual(
            toKeyedAction(
              key,
              variableStateNotStarted(
                toVariablePayload({ ...query, id: dispatchedActions[4].payload.action.payload.id })
              )
            )
          );
          expect(dispatchedActions[5]).toEqual(
            toKeyedAction(
              key,
              variableStateNotStarted(
                toVariablePayload({ ...constant, id: dispatchedActions[5].payload.action.payload.id })
              )
            )
          );
          expect(dispatchedActions[6]).toEqual(
            toKeyedAction(
              key,
              variableStateNotStarted(
                toVariablePayload({ ...custom, id: dispatchedActions[6].payload.action.payload.id })
              )
            )
          );
          expect(dispatchedActions[7]).toEqual(
            toKeyedAction(
              key,
              variableStateNotStarted(
                toVariablePayload({ ...textbox, id: dispatchedActions[7].payload.action.payload.id })
              )
            )
          );

          return true;
        });
    });
  });

  describe('when processVariables is dispatched', () => {
    it('then circular dependencies fail gracefully', async () => {
      const key = 'key';
      const var1 = queryBuilder().withName('var1').withQuery('$var2').build();
      const var2 = queryBuilder().withName('var2').withQuery('$var1').build();
      const dashboard: any = { templating: { list: [var1, var2] } };
      const preloadedState = getPreloadedState(key, {});

      await expect(async () => {
        await reduxTester<TemplatingReducerType>({ preloadedState })
          .givenRootReducer(getTemplatingRootReducer())
          .whenActionIsDispatched(toKeyedAction(key, variablesInitTransaction({ uid: key })))
          .whenActionIsDispatched(initDashboardTemplating(key, dashboard))
          .whenAsyncActionIsDispatched(processVariables(key), true);
      }).rejects.toThrow(/circular dependency in dashboard variables detected/i);
    });

    it('then correct actions are dispatched', async () => {
      const key = 'key';
      const query = queryBuilder().build();
      const constant = constantBuilder().build();
      const datasource = datasourceBuilder().build();
      const custom = customBuilder().build();
      const textbox = textboxBuilder().build();
      const list = [query, constant, datasource, custom, textbox];
      const dashboard: any = { templating: { list } };
      const preloadedState = getPreloadedState(key, {});
      const locationService: any = { getSearchObject: () => ({}) };
      runtime.setLocationService(locationService);
      const variableQueryRunner: any = {
        cancelRequest: jest.fn(),
        queueRequest: jest.fn(),
        getResponse: () => toAsyncOfResult({ state: LoadingState.Done, identifier: toKeyedVariableIdentifier(query) }),
        destroy: jest.fn(),
      };
      setVariableQueryRunner(variableQueryRunner);

      const tester = await reduxTester<TemplatingReducerType>({ preloadedState })
        .givenRootReducer(getTemplatingRootReducer())
        .whenActionIsDispatched(toKeyedAction(key, variablesInitTransaction({ uid: key })))
        .whenActionIsDispatched(initDashboardTemplating(key, dashboard))
        .whenAsyncActionIsDispatched(processVariables(key), true);

      await tester.thenDispatchedActionsPredicateShouldEqual((dispatchedActions) => {
        expect(dispatchedActions.length).toEqual(5);

        expect(dispatchedActions[0]).toEqual(
          toKeyedAction(
            key,
            variableStateFetching(toVariablePayload({ ...query, id: dispatchedActions[0].payload.action.payload.id }))
          )
        );

        expect(dispatchedActions[1]).toEqual(
          toKeyedAction(
            key,
            variableStateCompleted(
              toVariablePayload({ ...constant, id: dispatchedActions[1].payload.action.payload.id })
            )
          )
        );

        expect(dispatchedActions[2]).toEqual(
          toKeyedAction(
            key,
            variableStateCompleted(toVariablePayload({ ...custom, id: dispatchedActions[2].payload.action.payload.id }))
          )
        );

        expect(dispatchedActions[3]).toEqual(
          toKeyedAction(
            key,
            variableStateCompleted(
              toVariablePayload({ ...textbox, id: dispatchedActions[3].payload.action.payload.id })
            )
          )
        );

        expect(dispatchedActions[4]).toEqual(
          toKeyedAction(
            key,
            variableStateCompleted(toVariablePayload({ ...query, id: dispatchedActions[4].payload.action.payload.id }))
          )
        );

        return true;
      });
    });

    // Fix for https://github.com/grafana/grafana/issues/28791
    it('fix for https://github.com/grafana/grafana/issues/28791', async () => {
      setVariableQueryRunner(new VariableQueryRunner());
      const key = 'key';
      const stats = queryBuilder()
        .withId('stats')
        .withRootStateKey(key)
        .withName('stats')
        .withQuery('stats.*')
        .withRefresh(VariableRefresh.onDashboardLoad)
        .withCurrent(['response'], ['response'])
        .withMulti()
        .withIncludeAll()
        .build();

      const substats = queryBuilder()
        .withId('substats')
        .withRootStateKey(key)
        .withName('substats')
        .withQuery('stats.$stats.*')
        .withRefresh(VariableRefresh.onDashboardLoad)
        .withCurrent([ALL_VARIABLE_TEXT], [ALL_VARIABLE_VALUE])
        .withMulti()
        .withIncludeAll()
        .build();

      const list = [stats, substats];
      const dashboard: any = { templating: { list } };
      const query = { orgId: '1', 'var-stats': 'response', 'var-substats': ALL_VARIABLE_TEXT };
      const locationService: any = { getSearchObject: () => query };
      runtime.setLocationService(locationService);
      const preloadedState = getPreloadedState(key, {});

      const tester = await reduxTester<TemplatingReducerType>({ preloadedState })
        .givenRootReducer(getTemplatingRootReducer())
        .whenActionIsDispatched(toKeyedAction(key, variablesInitTransaction({ uid: key })))
        .whenActionIsDispatched(initDashboardTemplating(key, dashboard))
        .whenAsyncActionIsDispatched(processVariables(key), true);

      await tester.thenDispatchedActionsShouldEqual(
        toKeyedAction(key, variableStateFetching(toVariablePayload(stats))),
        toKeyedAction(
          key,
          updateVariableOptions(
            toVariablePayload(stats, { results: [{ text: 'responses' }, { text: 'timers' }], templatedRegex: '' })
          )
        ),
        toKeyedAction(
          key,
          setCurrentVariableValue(
            toVariablePayload(stats, {
              option: { text: ALL_VARIABLE_TEXT, value: ALL_VARIABLE_VALUE, selected: false },
            })
          )
        ),
        toKeyedAction(key, variableStateCompleted(toVariablePayload(stats))),
        toKeyedAction(
          key,
          setCurrentVariableValue(
            toVariablePayload(stats, { option: { text: ['response'], value: ['response'], selected: false } })
          )
        ),
        toKeyedAction(key, variableStateFetching(toVariablePayload(substats))),
        toKeyedAction(
          key,
          updateVariableOptions(
            toVariablePayload(substats, { results: [{ text: '200' }, { text: '500' }], templatedRegex: '' })
          )
        ),
        toKeyedAction(
          key,
          setCurrentVariableValue(
            toVariablePayload(substats, {
              option: { text: [ALL_VARIABLE_TEXT], value: [ALL_VARIABLE_VALUE], selected: true },
            })
          )
        ),
        toKeyedAction(key, variableStateCompleted(toVariablePayload(substats))),
        toKeyedAction(
          key,
          setCurrentVariableValue(
            toVariablePayload(substats, {
              option: { text: [ALL_VARIABLE_TEXT], value: [ALL_VARIABLE_VALUE], selected: false },
            })
          )
        )
      );
    });
  });

  describe('when validateVariableSelectionState is dispatched with a custom variable (no dependencies)', () => {
    describe('and not multivalue', () => {
      it.each`
        withOptions        | withCurrent  | defaultValue | expected
        ${['A', 'B', 'C']} | ${undefined} | ${undefined} | ${'A'}
        ${['A', 'B', 'C']} | ${'B'}       | ${undefined} | ${'B'}
        ${['A', 'B', 'C']} | ${'B'}       | ${'C'}       | ${'B'}
        ${['A', 'B', 'C']} | ${'X'}       | ${undefined} | ${'A'}
        ${['A', 'B', 'C']} | ${'X'}       | ${'C'}       | ${'C'}
        ${undefined}       | ${'B'}       | ${undefined} | ${'should not dispatch setCurrentVariableValue'}
      `('then correct actions are dispatched', async ({ withOptions, withCurrent, defaultValue, expected }) => {
        let custom;
        const key = 'key';
        if (!withOptions) {
          custom = customBuilder().withId('0').withRootStateKey(key).withCurrent(withCurrent).withoutOptions().build();
        } else {
          custom = customBuilder()
            .withId('0')
            .withRootStateKey(key)
            .withOptions(...withOptions)
            .withCurrent(withCurrent)
            .build();
        }

        const tester = await reduxTester<TemplatingReducerType>()
          .givenRootReducer(getTemplatingRootReducer())
          .whenActionIsDispatched(
            toKeyedAction(key, addVariable(toVariablePayload(custom, { global: false, index: 0, model: custom })))
          )
          .whenAsyncActionIsDispatched(
            validateVariableSelectionState(toKeyedVariableIdentifier(custom), defaultValue),
            true
          );

        await tester.thenDispatchedActionsPredicateShouldEqual((dispatchedActions) => {
          const expectedActions: AnyAction[] = withOptions
            ? [
                toKeyedAction(
                  key,
                  setCurrentVariableValue(
                    toVariablePayload(
                      { type: 'custom', id: '0' },
                      { option: { text: expected, value: expected, selected: false } }
                    )
                  )
                ),
              ]
            : [];
          expect(dispatchedActions).toEqual(expectedActions);
          return true;
        });
      });
    });

    describe('and multivalue', () => {
      it.each`
        withOptions        | withCurrent   | defaultValue | expectedText  | expectedSelected
        ${['A', 'B', 'C']} | ${['B']}      | ${undefined} | ${['B']}      | ${true}
        ${['A', 'B', 'C']} | ${['B']}      | ${'C'}       | ${['B']}      | ${true}
        ${['A', 'B', 'C']} | ${['B', 'C']} | ${undefined} | ${['B', 'C']} | ${true}
        ${['A', 'B', 'C']} | ${['B', 'C']} | ${'C'}       | ${['B', 'C']} | ${true}
        ${['A', 'B', 'C']} | ${['X']}      | ${undefined} | ${'A'}        | ${false}
        ${['A', 'B', 'C']} | ${['X']}      | ${'C'}       | ${'A'}        | ${false}
      `(
        'then correct actions are dispatched',
        async ({ withOptions, withCurrent, defaultValue, expectedText, expectedSelected }) => {
          let custom;
          const key = 'key';
          if (!withOptions) {
            custom = customBuilder()
              .withId('0')
              .withRootStateKey(key)
              .withMulti()
              .withCurrent(withCurrent)
              .withoutOptions()
              .build();
          } else {
            custom = customBuilder()
              .withId('0')
              .withRootStateKey(key)
              .withMulti()
              .withOptions(...withOptions)
              .withCurrent(withCurrent)
              .build();
          }

          const tester = await reduxTester<TemplatingReducerType>()
            .givenRootReducer(getTemplatingRootReducer())
            .whenActionIsDispatched(
              toKeyedAction(key, addVariable(toVariablePayload(custom, { global: false, index: 0, model: custom })))
            )
            .whenAsyncActionIsDispatched(
              validateVariableSelectionState(toKeyedVariableIdentifier(custom), defaultValue),
              true
            );

          await tester.thenDispatchedActionsPredicateShouldEqual((dispatchedActions) => {
            const expectedActions: AnyAction[] = withOptions
              ? [
                  toKeyedAction(
                    key,
                    setCurrentVariableValue(
                      toVariablePayload(
                        { type: 'custom', id: '0' },
                        { option: { text: expectedText, value: expectedText, selected: expectedSelected } }
                      )
                    )
                  ),
                ]
              : [];
            expect(dispatchedActions).toEqual(expectedActions);
            return true;
          });
        }
      );
    });
  });

  describe('changeVariableName', () => {
    describe('when changeVariableName is dispatched with the same name', () => {
      it('then the correct actions are dispatched', () => {
        const key = 'key';
        const textbox = textboxBuilder().withId('textbox').withRootStateKey(key).withName('textbox').build();
        const constant = constantBuilder().withId('constant').withRootStateKey(key).withName('constant').build();

        reduxTester<TemplatingReducerType>()
          .givenRootReducer(getTemplatingRootReducer())
          .whenActionIsDispatched(
            toKeyedAction(key, addVariable(toVariablePayload(textbox, { global: false, index: 0, model: textbox })))
          )
          .whenActionIsDispatched(
            toKeyedAction(key, addVariable(toVariablePayload(constant, { global: false, index: 1, model: constant })))
          )
          .whenActionIsDispatched(changeVariableName(toKeyedVariableIdentifier(constant), constant.name), true)
          .thenDispatchedActionsShouldEqual(
            toKeyedAction(
              key,
              changeVariableNameSucceeded({ type: 'constant', id: 'constant', data: { newName: 'constant' } })
            )
          );
      });
    });
    describe('when changeVariableName is dispatched with an unique name', () => {
      it('then the correct actions are dispatched', () => {
        const key = 'key';
        const textbox = textboxBuilder().withId('textbox').withRootStateKey(key).withName('textbox').build();
        const constant = constantBuilder().withId('constant').withRootStateKey(key).withName('constant').build();

        reduxTester<TemplatingReducerType>()
          .givenRootReducer(getTemplatingRootReducer())
          .whenActionIsDispatched(
            toKeyedAction(key, addVariable(toVariablePayload(textbox, { global: false, index: 0, model: textbox })))
          )
          .whenActionIsDispatched(
            toKeyedAction(key, addVariable(toVariablePayload(constant, { global: false, index: 1, model: constant })))
          )
          .whenActionIsDispatched(changeVariableName(toKeyedVariableIdentifier(constant), 'constant1'), true)
          .thenDispatchedActionsShouldEqual(
            toKeyedAction(
              key,
              addVariable({
                type: 'constant',
                id: 'constant1',
                data: {
                  global: false,
                  index: 1,
                  model: {
                    ...constant,
                    name: 'constant1',
                    id: 'constant1',
                    global: false,
                    index: 1,
                    current: { selected: true, text: '', value: '' },
                    options: [{ selected: true, text: '', value: '' }],
                  } as ConstantVariableModel,
                },
              })
            ),
            toKeyedAction(
              key,
              changeVariableNameSucceeded({ type: 'constant', id: 'constant1', data: { newName: 'constant1' } })
            ),
            toKeyedAction(key, setIdInEditor({ id: 'constant1' })),
            toKeyedAction(key, removeVariable({ type: 'constant', id: 'constant', data: { reIndex: false } }))
          );
      });
    });

    describe('when changeVariableName is dispatched with an unique name for a new variable', () => {
      it('then the correct actions are dispatched', () => {
        const key = 'key';
        const textbox = textboxBuilder().withId('textbox').withRootStateKey(key).withName('textbox').build();
        const constant = constantBuilder().withId(NEW_VARIABLE_ID).withRootStateKey(key).withName('constant').build();

        reduxTester<TemplatingReducerType>()
          .givenRootReducer(getTemplatingRootReducer())
          .whenActionIsDispatched(
            toKeyedAction(key, addVariable(toVariablePayload(textbox, { global: false, index: 0, model: textbox })))
          )
          .whenActionIsDispatched(
            toKeyedAction(key, addVariable(toVariablePayload(constant, { global: false, index: 1, model: constant })))
          )
          .whenActionIsDispatched(changeVariableName(toKeyedVariableIdentifier(constant), 'constant1'), true)
          .thenDispatchedActionsShouldEqual(
            toKeyedAction(
              key,
              addVariable({
                type: 'constant',
                id: 'constant1',
                data: {
                  global: false,
                  index: 1,
                  model: {
                    ...constant,
                    name: 'constant1',
                    id: 'constant1',
                    global: false,
                    index: 1,
                    current: { selected: true, text: '', value: '' },
                    options: [{ selected: true, text: '', value: '' }],
                  } as ConstantVariableModel,
                },
              })
            ),
            toKeyedAction(
              key,
              changeVariableNameSucceeded({ type: 'constant', id: 'constant1', data: { newName: 'constant1' } })
            ),
            toKeyedAction(key, setIdInEditor({ id: 'constant1' })),
            toKeyedAction(key, removeVariable({ type: 'constant', id: NEW_VARIABLE_ID, data: { reIndex: false } }))
          );
      });
    });

    describe('when changeVariableName is dispatched with __newName', () => {
      it('then the correct actions are dispatched', () => {
        const key = 'key';
        const textbox = textboxBuilder().withId('textbox').withRootStateKey(key).withName('textbox').build();
        const constant = constantBuilder().withId('constant').withRootStateKey(key).withName('constant').build();

        reduxTester<TemplatingReducerType>()
          .givenRootReducer(getTemplatingRootReducer())
          .whenActionIsDispatched(
            toKeyedAction(key, addVariable(toVariablePayload(textbox, { global: false, index: 0, model: textbox })))
          )
          .whenActionIsDispatched(
            toKeyedAction(key, addVariable(toVariablePayload(constant, { global: false, index: 1, model: constant })))
          )
          .whenActionIsDispatched(changeVariableName(toKeyedVariableIdentifier(constant), '__newName'), true)
          .thenDispatchedActionsShouldEqual(
            toKeyedAction(
              key,
              changeVariableNameFailed({
                newName: '__newName',
                errorText: "Template names cannot begin with '__', that's reserved for Grafana's global variables",
              })
            )
          );
      });
    });

    describe('when changeVariableName is dispatched with illegal characters', () => {
      it('then the correct actions are dispatched', () => {
        const key = 'key';
        const textbox = textboxBuilder().withId('textbox').withRootStateKey(key).withName('textbox').build();
        const constant = constantBuilder().withId('constant').withRootStateKey(key).withName('constant').build();

        reduxTester<TemplatingReducerType>()
          .givenRootReducer(getTemplatingRootReducer())
          .whenActionIsDispatched(
            toKeyedAction(key, addVariable(toVariablePayload(textbox, { global: false, index: 0, model: textbox })))
          )
          .whenActionIsDispatched(
            toKeyedAction(key, addVariable(toVariablePayload(constant, { global: false, index: 1, model: constant })))
          )
          .whenActionIsDispatched(changeVariableName(toKeyedVariableIdentifier(constant), '#constant!'), true)
          .thenDispatchedActionsShouldEqual(
            toKeyedAction(
              key,
              changeVariableNameFailed({
                newName: '#constant!',
                errorText: 'Only word and digit characters are allowed in variable names',
              })
            )
          );
      });
    });

    describe('when changeVariableName is dispatched with a name that is already used', () => {
      it('then the correct actions are dispatched', () => {
        const key = 'key';
        const textbox = textboxBuilder().withId('textbox').withRootStateKey(key).withName('textbox').build();
        const constant = constantBuilder().withId('constant').withRootStateKey(key).withName('constant').build();

        reduxTester<TemplatingReducerType>()
          .givenRootReducer(getTemplatingRootReducer())
          .whenActionIsDispatched(
            toKeyedAction(key, addVariable(toVariablePayload(textbox, { global: false, index: 0, model: textbox })))
          )
          .whenActionIsDispatched(
            toKeyedAction(key, addVariable(toVariablePayload(constant, { global: false, index: 1, model: constant })))
          )
          .whenActionIsDispatched(changeVariableName(toKeyedVariableIdentifier(constant), 'textbox'), true)
          .thenDispatchedActionsShouldEqual(
            toKeyedAction(
              key,
              changeVariableNameFailed({
                newName: 'textbox',
                errorText: 'Variable with the same name already exists',
              })
            )
          );
      });
    });
  });

  describe('changeVariableMultiValue', () => {
    describe('when changeVariableMultiValue is dispatched for variable with multi enabled', () => {
      it('then correct actions are dispatched', () => {
        const key = 'key';
        const custom = customBuilder()
          .withId('custom')
          .withRootStateKey(key)
          .withMulti(true)
          .withCurrent(['A'], ['A'])
          .build();

        reduxTester<TemplatingReducerType>()
          .givenRootReducer(getTemplatingRootReducer())
          .whenActionIsDispatched(
            toKeyedAction(key, addVariable(toVariablePayload(custom, { global: false, index: 0, model: custom })))
          )
          .whenActionIsDispatched(changeVariableMultiValue(toKeyedVariableIdentifier(custom), false), true)
          .thenDispatchedActionsShouldEqual(
            toKeyedAction(
              key,
              changeVariableProp(
                toVariablePayload(custom, {
                  propName: 'multi',
                  propValue: false,
                })
              )
            ),
            toKeyedAction(
              key,
              changeVariableProp(
                toVariablePayload(custom, {
                  propName: 'current',
                  propValue: {
                    value: 'A',
                    text: 'A',
                    selected: true,
                  },
                })
              )
            )
          );
      });
    });

    describe('when changeVariableMultiValue is dispatched for variable with multi disabled', () => {
      it('then correct actions are dispatched', () => {
        const key = 'key';
        const custom = customBuilder()
          .withId('custom')
          .withRootStateKey(key)
          .withMulti(false)
          .withCurrent(['A'], ['A'])
          .build();

        reduxTester<TemplatingReducerType>()
          .givenRootReducer(getTemplatingRootReducer())
          .whenActionIsDispatched(
            toKeyedAction(key, addVariable(toVariablePayload(custom, { global: false, index: 0, model: custom })))
          )
          .whenActionIsDispatched(changeVariableMultiValue(toKeyedVariableIdentifier(custom), true), true)
          .thenDispatchedActionsShouldEqual(
            toKeyedAction(
              key,
              changeVariableProp(
                toVariablePayload(custom, {
                  propName: 'multi',
                  propValue: true,
                })
              )
            ),
            toKeyedAction(
              key,
              changeVariableProp(
                toVariablePayload(custom, {
                  propName: 'current',
                  propValue: {
                    value: ['A'],
                    text: ['A'],
                    selected: true,
                  },
                })
              )
            )
          );
      });
    });
  });

  describe('cleanUpVariables', () => {
    describe('when called', () => {
      it('then correct actions are dispatched', async () => {
        const key = 'key';
        reduxTester<TemplatingReducerType>()
          .givenRootReducer(getTemplatingRootReducer())
          .whenActionIsDispatched(cleanUpVariables(key))
          .thenDispatchedActionsShouldEqual(
            toKeyedAction(key, cleanVariables()),
            toKeyedAction(key, cleanEditorState()),
            toKeyedAction(key, cleanPickerState()),
            toKeyedAction(key, variablesClearTransaction())
          );
      });
    });
  });

  describe('cancelVariables', () => {
    const cancelAllInFlightRequestsMock = jest.fn();
    const backendSrvMock: any = {
      cancelAllInFlightRequests: cancelAllInFlightRequestsMock,
    };

    describe('when called', () => {
      it('then cancelAllInFlightRequests should be called and correct actions are dispatched', async () => {
        const key = 'key';
        reduxTester<TemplatingReducerType>()
          .givenRootReducer(getTemplatingRootReducer())
          .whenActionIsDispatched(cancelVariables(key, { getBackendSrv: () => backendSrvMock }))
          .thenDispatchedActionsShouldEqual(
            toKeyedAction(key, cleanVariables()),
            toKeyedAction(key, cleanEditorState()),
            toKeyedAction(key, cleanPickerState()),
            toKeyedAction(key, variablesClearTransaction())
          );

        expect(cancelAllInFlightRequestsMock).toHaveBeenCalledTimes(1);
      });
    });
  });

  describe('fixSelectedInconsistency', () => {
    describe('when called for a single value variable', () => {
      describe('and there is an inconsistency between current and selected in options', () => {
        it('then it should set the correct selected', () => {
          const variable = customBuilder().withId('custom').withCurrent('A').withOptions('A', 'B', 'C').build();
          variable.options[1].selected = true;

          expect(variable.options).toEqual([
            { text: 'A', value: 'A', selected: false },
            { text: 'B', value: 'B', selected: true },
            { text: 'C', value: 'C', selected: false },
          ]);

          fixSelectedInconsistency(variable);

          expect(variable.options).toEqual([
            { text: 'A', value: 'A', selected: true },
            { text: 'B', value: 'B', selected: false },
            { text: 'C', value: 'C', selected: false },
          ]);
        });
      });

      describe('and there is no matching option in options', () => {
        it('then the first option should be selected', () => {
          const variable = customBuilder().withId('custom').withCurrent('A').withOptions('X', 'Y', 'Z').build();

          expect(variable.options).toEqual([
            { text: 'X', value: 'X', selected: false },
            { text: 'Y', value: 'Y', selected: false },
            { text: 'Z', value: 'Z', selected: false },
          ]);

          fixSelectedInconsistency(variable);

          expect(variable.options).toEqual([
            { text: 'X', value: 'X', selected: true },
            { text: 'Y', value: 'Y', selected: false },
            { text: 'Z', value: 'Z', selected: false },
          ]);
        });
      });
    });

    describe('when called for a multi value variable', () => {
      describe('and there is an inconsistency between current and selected in options', () => {
        it('then it should set the correct selected', () => {
          const variable = customBuilder().withId('custom').withCurrent(['A', 'C']).withOptions('A', 'B', 'C').build();
          variable.options[1].selected = true;

          expect(variable.options).toEqual([
            { text: 'A', value: 'A', selected: false },
            { text: 'B', value: 'B', selected: true },
            { text: 'C', value: 'C', selected: false },
          ]);

          fixSelectedInconsistency(variable);

          expect(variable.options).toEqual([
            { text: 'A', value: 'A', selected: true },
            { text: 'B', value: 'B', selected: false },
            { text: 'C', value: 'C', selected: true },
          ]);
        });
      });

      describe('and there is no matching option in options', () => {
        it('then the first option should be selected', () => {
          const variable = customBuilder().withId('custom').withCurrent(['A', 'C']).withOptions('X', 'Y', 'Z').build();

          expect(variable.options).toEqual([
            { text: 'X', value: 'X', selected: false },
            { text: 'Y', value: 'Y', selected: false },
            { text: 'Z', value: 'Z', selected: false },
          ]);

          fixSelectedInconsistency(variable);

          expect(variable.options).toEqual([
            { text: 'X', value: 'X', selected: true },
            { text: 'Y', value: 'Y', selected: false },
            { text: 'Z', value: 'Z', selected: false },
          ]);
        });
      });
    });
  });

  describe('isVariableUrlValueDifferentFromCurrent', () => {
    describe('when called with a single valued variable', () => {
      describe('and values are equal', () => {
        it('then it should return false', () => {
          const variable = queryBuilder().withMulti(false).withCurrent('A', 'A').build();
          const urlValue = 'A';

          expect(isVariableUrlValueDifferentFromCurrent(variable, urlValue)).toBe(false);
        });
      });

      describe('and values are different', () => {
        it('then it should return true', () => {
          const variable = queryBuilder().withMulti(false).withCurrent('A', 'A').build();
          const urlValue = 'B';

          expect(isVariableUrlValueDifferentFromCurrent(variable, urlValue)).toBe(true);
        });
      });
    });

    describe('when called with a multi valued variable', () => {
      describe('and values are equal', () => {
        it('then it should return false', () => {
          const variable = queryBuilder().withMulti(true).withCurrent(['A'], ['A']).build();
          const urlValue = ['A'];

          expect(isVariableUrlValueDifferentFromCurrent(variable, urlValue)).toBe(false);
        });

        describe('but urlValue is not an array', () => {
          it('then it should return false', () => {
            const variable = queryBuilder().withMulti(true).withCurrent(['A'], ['A']).build();
            const urlValue = 'A';

            expect(isVariableUrlValueDifferentFromCurrent(variable, urlValue)).toBe(false);
          });
        });
      });

      describe('and values are different', () => {
        it('then it should return true', () => {
          const variable = queryBuilder().withMulti(true).withCurrent(['A'], ['A']).build();
          const urlValue = ['C'];

          expect(isVariableUrlValueDifferentFromCurrent(variable, urlValue)).toBe(true);
        });

        describe('but urlValue is not an array', () => {
          it('then it should return true', () => {
            const variable = queryBuilder().withMulti(true).withCurrent(['A'], ['A']).build();
            const urlValue = 'C';

            expect(isVariableUrlValueDifferentFromCurrent(variable, urlValue)).toBe(true);
          });
        });
      });
    });
  });
});<|MERGE_RESOLUTION|>--- conflicted
+++ resolved
@@ -1,14 +1,10 @@
 import { AnyAction } from 'redux';
 
-<<<<<<< HEAD
-import { getTemplatingRootReducer, TemplatingReducerType } from './helpers';
-=======
 import { LoadingState } from '@grafana/data';
 import * as runtime from '@grafana/runtime';
 
 import { reduxTester } from '../../../../test/core/redux/reduxTester';
 import { toAsyncOfResult } from '../../query/state/DashboardQueryRunner/testHelpers';
->>>>>>> 0ca4ccfa
 import { variableAdapters } from '../adapters';
 import { createConstantVariableAdapter } from '../constant/adapter';
 import { ALL_VARIABLE_TEXT, ALL_VARIABLE_VALUE, NEW_VARIABLE_ID } from '../constants';
@@ -56,41 +52,8 @@
   variableStateFetching,
   variableStateNotStarted,
 } from './sharedReducer';
-<<<<<<< HEAD
-import {
-  ALL_VARIABLE_TEXT,
-  ALL_VARIABLE_VALUE,
-  NEW_VARIABLE_ID,
-  toVariableIdentifier,
-  toVariablePayload,
-} from './types';
-import {
-  constantBuilder,
-  customBuilder,
-  datasourceBuilder,
-  queryBuilder,
-  textboxBuilder,
-} from '../shared/testing/builders';
-import { changeVariableName } from '../editor/actions';
-import {
-  changeVariableNameFailed,
-  changeVariableNameSucceeded,
-  cleanEditorState,
-  setIdInEditor,
-} from '../editor/reducer';
-import { variablesClearTransaction, variablesInitTransaction } from './transactionReducer';
-import { cleanPickerState } from '../pickers/OptionsPicker/reducer';
-import { cleanVariables } from './variablesReducer';
-import { ConstantVariableModel, VariableRefresh } from '../types';
-import { updateVariableOptions } from '../query/reducer';
-import { setVariableQueryRunner, VariableQueryRunner } from '../query/VariableQueryRunner';
-import * as runtime from '@grafana/runtime';
-import { LoadingState } from '@grafana/data';
-import { toAsyncOfResult } from '../../query/state/DashboardQueryRunner/testHelpers';
-=======
 import { variablesClearTransaction, variablesInitTransaction } from './transactionReducer';
 import { cleanVariables } from './variablesReducer';
->>>>>>> 0ca4ccfa
 
 variableAdapters.setInit(() => [
   createQueryVariableAdapter(),
