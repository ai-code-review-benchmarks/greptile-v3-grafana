--- conflicted
+++ resolved
@@ -1,24 +1,17 @@
-<<<<<<< HEAD
-=======
 import { render, screen, waitFor } from '@testing-library/react';
 import userEvent from '@testing-library/user-event';
 import { UserEvent } from '@testing-library/user-event/dist/types/setup';
->>>>>>> 277a8321
 import React from 'react';
+
 import * as runtime from '@grafana/runtime';
-import { render, screen, waitFor, waitForElementToBeRemoved } from '@testing-library/react';
-import userEvent from '@testing-library/user-event';
 
-<<<<<<< HEAD
-import { VariablesUnknownTable, VariablesUnknownTableProps } from './VariablesUnknownTable';
 import { customBuilder } from '../shared/testing/builders';
-=======
+
 import {
   SLOW_VARIABLES_EXPANSION_THRESHOLD,
   VariablesUnknownTable,
   VariablesUnknownTableProps,
 } from './VariablesUnknownTable';
->>>>>>> 277a8321
 import * as utils from './utils';
 import { UsagesToNetwork } from './utils';
 
@@ -50,25 +43,17 @@
   });
 
   describe('when expanding the section', () => {
-    it('then it should show loading spinner', async () => {
-      await getTestContext();
-
-      userEvent.click(screen.getByRole('heading', { name: /renamed or missing variables/i }));
-      await waitFor(() => expect(screen.getByText('Loading...')).toBeInTheDocument());
-    });
-
     it('then it should call getUnknownsNetwork', async () => {
       const { getUnknownsNetworkSpy } = await getTestContext();
 
-      userEvent.click(screen.getByRole('heading', { name: /renamed or missing variables/i }));
+      await userEvent.click(screen.getByRole('heading', { name: /renamed or missing variables/i }));
       await waitFor(() => expect(getUnknownsNetworkSpy).toHaveBeenCalledTimes(1));
     });
 
     it('then it should report the interaction', async () => {
       const { reportInteractionSpy } = await getTestContext();
 
-      userEvent.click(screen.getByRole('heading', { name: /renamed or missing variables/i }));
-      await waitFor(() => expect(screen.getByText('Loading...')).toBeInTheDocument());
+      await userEvent.click(screen.getByRole('heading', { name: /renamed or missing variables/i }));
 
       expect(reportInteractionSpy).toHaveBeenCalledTimes(1);
       expect(reportInteractionSpy).toHaveBeenCalledWith('Unknown variables section expanded');
@@ -78,14 +63,14 @@
       it('then it should not call getUnknownsNetwork', async () => {
         const { getUnknownsNetworkSpy } = await getTestContext();
 
-        userEvent.click(screen.getByRole('heading', { name: /renamed or missing variables/i }));
+        await userEvent.click(screen.getByRole('heading', { name: /renamed or missing variables/i }));
         await waitFor(() => expect(screen.getByRole('button')).toHaveAttribute('aria-expanded', 'true'));
         expect(getUnknownsNetworkSpy).toHaveBeenCalledTimes(1);
 
-        userEvent.click(screen.getByRole('heading', { name: /renamed or missing variables/i }));
+        await userEvent.click(screen.getByRole('heading', { name: /renamed or missing variables/i }));
         await waitFor(() => expect(screen.getByRole('button')).toHaveAttribute('aria-expanded', 'false'));
 
-        userEvent.click(screen.getByRole('heading', { name: /renamed or missing variables/i }));
+        await userEvent.click(screen.getByRole('heading', { name: /renamed or missing variables/i }));
         await waitFor(() => expect(screen.getByRole('button')).toHaveAttribute('aria-expanded', 'true'));
 
         expect(getUnknownsNetworkSpy).toHaveBeenCalledTimes(1);
@@ -96,8 +81,7 @@
       it('then it should render the correct message', async () => {
         await getTestContext();
 
-        userEvent.click(screen.getByRole('heading', { name: /renamed or missing variables/i }));
-        await waitForElementToBeRemoved(() => screen.getByText('Loading...'));
+        await userEvent.click(screen.getByRole('heading', { name: /renamed or missing variables/i }));
 
         expect(screen.getByText('No renamed or missing variables found.')).toBeInTheDocument();
       });
@@ -109,8 +93,7 @@
         const usages = [{ variable, nodes: [], edges: [], showGraph: false }];
         const { reportInteractionSpy } = await getTestContext({}, usages);
 
-        userEvent.click(screen.getByRole('heading', { name: /renamed or missing variables/i }));
-        await waitForElementToBeRemoved(() => screen.getByText('Loading...'));
+        await userEvent.click(screen.getByRole('heading', { name: /renamed or missing variables/i }));
 
         expect(screen.queryByText('No renamed or missing variables found.')).not.toBeInTheDocument();
         expect(screen.getByText('Renamed Variable')).toBeInTheDocument();
@@ -149,16 +132,6 @@
 
           await user.click(screen.getByRole('heading', { name: /renamed or missing variables/i }));
 
-<<<<<<< HEAD
-          userEvent.click(screen.getByRole('heading', { name: /renamed or missing variables/i }));
-          await waitForElementToBeRemoved(() => screen.getByText('Loading...'));
-
-          // make sure we report the interaction for slow expansion
-          expect(reportInteractionSpy).toHaveBeenCalledTimes(2);
-          expect(reportInteractionSpy.mock.calls[0][0]).toEqual('Unknown variables section expanded');
-          expect(reportInteractionSpy.mock.calls[1][0]).toEqual('Slow unknown variables expansion');
-          expect(reportInteractionSpy.mock.calls[1][1]).toEqual({ elapsed: 1000 });
-=======
           jest.advanceTimersByTime(SLOW_VARIABLES_EXPANSION_THRESHOLD);
 
           // make sure we report the interaction for slow expansion
@@ -167,7 +140,6 @@
               elapsed: expect.any(Number),
             })
           );
->>>>>>> 277a8321
         });
       });
     });
