import { debounce, trim } from 'lodash';
import { StoreState, ThunkDispatch, ThunkResult } from 'app/types';
import { VariableOption, VariableWithMultiSupport, VariableWithOptions } from '../../types';
import { variableAdapters } from '../../adapters';
import { getVariable, getVariablesState } from '../../state/selectors';
import { NavigationKey } from '../types';
import {
  hideOptions,
  moveOptionsHighlight,
  OptionsPickerState,
  showOptions,
  toggleOption,
  updateOptionsAndFilter,
  updateOptionsFromSearch,
  updateSearchQuery,
} from './reducer';
import { changeVariableProp, setCurrentVariableValue } from '../../state/sharedReducer';
import { KeyedVariableIdentifier } from '../../state/types';
import { containsSearchFilter, getCurrentText, toVariablePayload } from '../../utils';
import { toKeyedAction } from '../../state/keyedVariablesReducer';

export const navigateOptions = (rootStateKey: string, key: NavigationKey, clearOthers: boolean): ThunkResult<void> => {
  return async (dispatch, getState) => {
    if (key === NavigationKey.cancel) {
      return await dispatch(commitChangesToVariable(rootStateKey));
    }

    if (key === NavigationKey.select) {
      return dispatch(toggleOptionByHighlight(rootStateKey, clearOthers));
    }

    if (key === NavigationKey.selectAndClose) {
      dispatch(toggleOptionByHighlight(rootStateKey, clearOthers, true));
      return await dispatch(commitChangesToVariable(rootStateKey));
    }

    if (key === NavigationKey.moveDown) {
      return dispatch(toKeyedAction(rootStateKey, moveOptionsHighlight(1)));
    }

    if (key === NavigationKey.moveUp) {
      return dispatch(toKeyedAction(rootStateKey, moveOptionsHighlight(-1)));
    }

    return undefined;
  };
};

export const filterOrSearchOptions = (
  passedIdentifier: KeyedVariableIdentifier,
  searchQuery = ''
): ThunkResult<void> => {
  return async (dispatch, getState) => {
    const { rootStateKey } = passedIdentifier;
    const { id, queryValue } = getVariablesState(rootStateKey, getState()).optionsPicker;
    const identifier: KeyedVariableIdentifier = { id, rootStateKey: rootStateKey, type: 'query' };
    const { query, options } = getVariable<VariableWithOptions>(identifier, getState());
    dispatch(toKeyedAction(rootStateKey, updateSearchQuery(searchQuery)));

    if (trim(queryValue) === trim(searchQuery)) {
      return;
    }

    if (containsSearchFilter(query)) {
      return searchForOptionsWithDebounce(dispatch, getState, searchQuery, rootStateKey);
    }
    return dispatch(toKeyedAction(rootStateKey, updateOptionsAndFilter(options)));
  };
};

const setVariable = async (updated: VariableWithMultiSupport) => {
  const adapter = variableAdapters.get(updated.type);
  await adapter.setValue(updated, updated.current, true);
  return;
};

export const commitChangesToVariable = (key: string, callback?: (updated: any) => void): ThunkResult<void> => {
  return async (dispatch, getState) => {
    const picker = getVariablesState(key, getState()).optionsPicker;
    const identifier: KeyedVariableIdentifier = { id: picker.id, rootStateKey: key, type: 'query' };
    const existing = getVariable<VariableWithMultiSupport>(identifier, getState());
    const currentPayload = { option: mapToCurrent(picker) };
    const searchQueryPayload = { propName: 'queryValue', propValue: picker.queryValue };

    dispatch(toKeyedAction(key, setCurrentVariableValue(toVariablePayload(existing, currentPayload))));
    dispatch(toKeyedAction(key, changeVariableProp(toVariablePayload(existing, searchQueryPayload))));
    const updated = getVariable<VariableWithMultiSupport>(identifier, getState());
    dispatch(toKeyedAction(key, hideOptions()));

    if (getCurrentText(existing) === getCurrentText(updated)) {
      return;
    }

    if (callback) {
      return callback(updated);
    }

    return await setVariable(updated);
  };
};

<<<<<<< HEAD
export const openOptions = (
  identifier: KeyedVariableIdentifier,
  callback?: (updated: any) => void
): ThunkResult<void> => async (dispatch, getState) => {
  const { id, rootStateKey: uid } = identifier;
  const picker = getVariablesState(uid, getState()).optionsPicker;

  if (picker.id && picker.id !== id) {
    await dispatch(commitChangesToVariable(uid, callback));
  }

  const variable = getVariable<VariableWithMultiSupport>(identifier, getState());
  dispatch(toKeyedAction(uid, showOptions(variable)));
};
=======
export const openOptions =
  ({ id }: VariableIdentifier, callback?: (updated: any) => void): ThunkResult<void> =>
  async (dispatch, getState) => {
    const picker = getState().templating.optionsPicker;

    if (picker.id && picker.id !== id) {
      await dispatch(commitChangesToVariable(callback));
    }

    const variable = getVariable<VariableWithMultiSupport>(id, getState());
    dispatch(showOptions(variable));
  };
>>>>>>> 07d207a3

export const toggleOptionByHighlight = (key: string, clearOthers: boolean, forceSelect = false): ThunkResult<void> => {
  return (dispatch, getState) => {
    const { highlightIndex, options } = getVariablesState(key, getState()).optionsPicker;
    const option = options[highlightIndex];
    dispatch(toKeyedAction(key, toggleOption({ option, forceSelect, clearOthers })));
  };
};

const searchForOptions = async (
  dispatch: ThunkDispatch,
  getState: () => StoreState,
  searchQuery: string,
  key: string
) => {
  try {
    const { id } = getVariablesState(key, getState()).optionsPicker;
    const identifier: KeyedVariableIdentifier = { id, rootStateKey: key, type: 'query' };
    const existing = getVariable<VariableWithOptions>(identifier, getState());

    const adapter = variableAdapters.get(existing.type);
    await adapter.updateOptions(existing, searchQuery);

    const updated = getVariable<VariableWithOptions>(identifier, getState());
    dispatch(toKeyedAction(key, updateOptionsFromSearch(updated.options)));
  } catch (error) {
    console.error(error);
  }
};

const searchForOptionsWithDebounce = debounce(searchForOptions, 500);

export function mapToCurrent(picker: OptionsPickerState): VariableOption | undefined {
  const { options, selectedValues, queryValue: searchQuery, multi } = picker;

  if (options.length === 0 && searchQuery && searchQuery.length > 0) {
    return { text: searchQuery, value: searchQuery, selected: false };
  }

  if (!multi) {
    return selectedValues.find((o) => o.selected);
  }

  const texts: string[] = [];
  const values: string[] = [];

  for (const option of selectedValues) {
    if (!option.selected) {
      continue;
    }

    texts.push(option.text.toString());
    values.push(option.value.toString());
  }

  return {
    value: values,
    text: texts,
    selected: true,
  };
}<|MERGE_RESOLUTION|>--- conflicted
+++ resolved
@@ -99,35 +99,19 @@
   };
 };
 
-<<<<<<< HEAD
-export const openOptions = (
-  identifier: KeyedVariableIdentifier,
-  callback?: (updated: any) => void
-): ThunkResult<void> => async (dispatch, getState) => {
-  const { id, rootStateKey: uid } = identifier;
-  const picker = getVariablesState(uid, getState()).optionsPicker;
-
-  if (picker.id && picker.id !== id) {
-    await dispatch(commitChangesToVariable(uid, callback));
-  }
-
-  const variable = getVariable<VariableWithMultiSupport>(identifier, getState());
-  dispatch(toKeyedAction(uid, showOptions(variable)));
-};
-=======
 export const openOptions =
-  ({ id }: VariableIdentifier, callback?: (updated: any) => void): ThunkResult<void> =>
+  (identifier: KeyedVariableIdentifier, callback?: (updated: any) => void): ThunkResult<void> =>
   async (dispatch, getState) => {
-    const picker = getState().templating.optionsPicker;
+    const { id, rootStateKey: uid } = identifier;
+    const picker = getVariablesState(uid, getState()).optionsPicker;
 
     if (picker.id && picker.id !== id) {
-      await dispatch(commitChangesToVariable(callback));
+      await dispatch(commitChangesToVariable(uid, callback));
     }
 
-    const variable = getVariable<VariableWithMultiSupport>(id, getState());
-    dispatch(showOptions(variable));
+    const variable = getVariable<VariableWithMultiSupport>(identifier, getState());
+    dispatch(toKeyedAction(uid, showOptions(variable)));
   };
->>>>>>> 07d207a3
 
 export const toggleOptionByHighlight = (key: string, clearOthers: boolean, forceSelect = false): ThunkResult<void> => {
   return (dispatch, getState) => {
