--- conflicted
+++ resolved
@@ -20,33 +20,19 @@
   };
 };
 
-<<<<<<< HEAD
-export const setTextBoxVariableOptionsFromUrl = (
-  identifier: KeyedVariableIdentifier,
-  urlValue: UrlQueryValue
-): ThunkResult<void> => async (dispatch, getState) => {
-  const { rootStateKey } = identifier;
-  const variableInState = getVariable<TextBoxVariableModel>(identifier, getState());
-
-  const stringUrlValue = ensureStringValues(urlValue);
-  dispatch(
-    toKeyedAction(
-      rootStateKey,
-      changeVariableProp(toVariablePayload(variableInState, { propName: 'query', propValue: stringUrlValue }))
-    )
-  );
-
-  await dispatch(setOptionFromUrl(toKeyedVariableIdentifier(variableInState), stringUrlValue));
-};
-=======
 export const setTextBoxVariableOptionsFromUrl =
-  (identifier: VariableIdentifier, urlValue: UrlQueryValue): ThunkResult<void> =>
+  (identifier: KeyedVariableIdentifier, urlValue: UrlQueryValue): ThunkResult<void> =>
   async (dispatch, getState) => {
-    const variableInState = getVariable<TextBoxVariableModel>(identifier.id, getState());
+    const { rootStateKey } = identifier;
+    const variableInState = getVariable<TextBoxVariableModel>(identifier, getState());
 
     const stringUrlValue = ensureStringValues(urlValue);
-    dispatch(changeVariableProp(toVariablePayload(variableInState, { propName: 'query', propValue: stringUrlValue })));
+    dispatch(
+      toKeyedAction(
+        rootStateKey,
+        changeVariableProp(toVariablePayload(variableInState, { propName: 'query', propValue: stringUrlValue }))
+      )
+    );
 
-    await dispatch(setOptionFromUrl(toVariableIdentifier(variableInState), stringUrlValue));
-  };
->>>>>>> 07d207a3
+    await dispatch(setOptionFromUrl(toKeyedVariableIdentifier(variableInState), stringUrlValue));
+  };