import angular from 'angular';
import _ from 'lodash';
import { PluginEditCtrl } from './plugin_edit_ctrl';

const pluginInfoCache = {};

export class AppPageCtrl {
  page: any;
  pluginId: any;
  appModel: any;
  navModel: any;

  /** @ngInject */
  constructor(private backendSrv, private $routeParams: any, private $rootScope, private navModelSrv) {
    this.pluginId = $routeParams.pluginId;

    if (pluginInfoCache[this.pluginId]) {
      this.initPage(pluginInfoCache[this.pluginId]);
    } else {
      this.loadPluginInfo();
    }
  }

  initPage(app) {
    this.appModel = app;
    this.page = _.find(app.includes, { slug: this.$routeParams.slug });

    pluginInfoCache[this.pluginId] = app;

    if (!this.page) {
      this.$rootScope.appEvent('alert-error', ['App Page Not Found', '']);

      this.navModel = this.navModelSrv.getNotFoundNav();
      return;
    }

<<<<<<< HEAD
    this.navModel = PluginEditCtrl.getPluginNavModel(app, this.$routeParams.slug);

    // If anythign is active then the navigation was handled using tabs
    for (let i = 0; i < this.navModel.main.children.length; i++) {
      if (this.navModel.main.children[i].active) {
        return;
      }
    }

    // Don't show tabs
=======
>>>>>>> b6584f5a
    const pluginNav = this.navModelSrv.getNav('plugin-page-' + app.id);

    this.navModel = {
      main: {
        img: app.info.logos.large,
        subTitle: app.name,
        url: '',
        text: this.page.name,
        breadcrumbs: [{ title: app.name, url: pluginNav.main.url }],
      },
    };
  }

  loadPluginInfo() {
    this.backendSrv.get(`/api/plugins/${this.pluginId}/settings`).then(app => {
      this.initPage(app);
    });
  }
}

angular.module('grafana.controllers').controller('AppPageCtrl', AppPageCtrl);<|MERGE_RESOLUTION|>--- conflicted
+++ resolved
@@ -34,7 +34,6 @@
       return;
     }
 
-<<<<<<< HEAD
     this.navModel = PluginEditCtrl.getPluginNavModel(app, this.$routeParams.slug);
 
     // If anythign is active then the navigation was handled using tabs
@@ -45,8 +44,6 @@
     }
 
     // Don't show tabs
-=======
->>>>>>> b6584f5a
     const pluginNav = this.navModelSrv.getNav('plugin-page-' + app.id);
 
     this.navModel = {
