import { act, render, renderHook, screen } from '@testing-library/react';
import React from 'react';

import { PluginContextProvider, PluginMeta, PluginType } from '@grafana/data';
import { config } from '@grafana/runtime';

import { ExtensionRegistriesProvider } from './ExtensionRegistriesContext';
import { log } from './logs/log';
import { resetLogMock } from './logs/testUtils';
import { AddedComponentsRegistry } from './registry/AddedComponentsRegistry';
import { AddedFunctionsRegistry } from './registry/AddedFunctionsRegistry';
import { AddedLinksRegistry } from './registry/AddedLinksRegistry';
import { ExposedComponentsRegistry } from './registry/ExposedComponentsRegistry';
import { PluginExtensionRegistries } from './registry/types';
import { useLoadAppPlugins } from './useLoadAppPlugins';
import { usePluginComponents } from './usePluginComponents';
import { isGrafanaDevMode } from './utils';

jest.mock('./useLoadAppPlugins');

jest.mock('./utils', () => ({
  ...jest.requireActual('./utils'),

  // Manually set the dev mode to false
  // (to make sure that by default we are testing a production scneario)
  isGrafanaDevMode: jest.fn().mockReturnValue(false),
}));

jest.mock('./logs/log', () => {
  const { createLogMock } = jest.requireActual('./logs/testUtils');
  const original = jest.requireActual('./logs/log');

  return {
    ...original,
    log: createLogMock(),
  };
});

// See: public/app/features/plugins/extensions/utils.tsx for implementation details
jest.mock('react-use', () => ({
  ...jest.requireActual('react-use'),
  useAsync: jest.fn().mockImplementation(() => ({
    error: null,
    loading: false,
    value: {
      id: 'my-app-plugin',
    },
  })),
}));

describe('usePluginComponents()', () => {
  let registries: PluginExtensionRegistries;
  let wrapper: ({ children }: { children: React.ReactNode }) => JSX.Element;
  let pluginMeta: PluginMeta;
  const pluginId = 'myorg-extensions-app';
  const extensionPointId = `${pluginId}/extension-point/v1`;
  const originalBuildInfoEnv = config.buildInfo.env;

  beforeEach(() => {
    config.buildInfo.env = originalBuildInfoEnv;
    jest.mocked(isGrafanaDevMode).mockReturnValue(false);
    jest.mocked(useLoadAppPlugins).mockReturnValue({ isLoading: false });

    resetLogMock(log);
    registries = {
      addedComponentsRegistry: new AddedComponentsRegistry(),
      exposedComponentsRegistry: new ExposedComponentsRegistry(),
      addedLinksRegistry: new AddedLinksRegistry(),
      addedFunctionsRegistry: new AddedFunctionsRegistry(),
    };

    pluginMeta = {
      id: pluginId,
      name: 'Extensions App',
      type: PluginType.app,
      module: '',
      baseUrl: '',
      info: {
        author: {
          name: 'MyOrg',
        },
        description: 'App for testing extensions',
        links: [],
        logos: {
          large: '',
          small: '',
        },
        screenshots: [],
        updated: '2023-10-26T18:25:01Z',
        version: '1.0.0',
      },
      extensions: {
        addedLinks: [],
        addedComponents: [],
        exposedComponents: [],
        extensionPoints: [],
        addedFunctions: [],
      },
      dependencies: {
        grafanaVersion: '8.0.0',
        plugins: [],
        extensions: {
          exposedComponents: [],
        },
      },
    };

    wrapper = ({ children }: { children: React.ReactNode }) => (
      <PluginContextProvider meta={pluginMeta}>
        <ExtensionRegistriesProvider registries={registries}>{children}</ExtensionRegistriesProvider>
      </PluginContextProvider>
    );
  });

  afterEach(() => {
    jest.clearAllMocks();
    jest.restoreAllMocks();
  });

  it('should return an empty array if there are no extensions registered for the extension point', () => {
    const { result } = renderHook(
      () =>
        usePluginComponents({
          extensionPointId: 'foo/bar',
        }),
      { wrapper }
    );

    expect(result.current.components).toEqual([]);
  });

  it('should only return the plugin extension components for the given extension point ids', async () => {
    registries.addedComponentsRegistry.register({
      pluginId,
      configs: [
        {
          targets: extensionPointId,
          title: '1',
          description: '1',
          component: () => <div>Hello World1</div>,
        },
        {
          targets: extensionPointId,
          title: '2',
          description: '2',
          component: () => <div>Hello World2</div>,
        },
        {
          targets: 'plugins/another-extension/v1',
          title: '3',
          description: '3',
          component: () => <div>Hello World3</div>,
        },
      ],
    });

    const { result } = renderHook(() => usePluginComponents({ extensionPointId }), { wrapper });

    expect(result.current.components.length).toBe(2);

    act(() => {
      render(result.current.components.map((Component, index) => <Component key={index} />));
    });

    expect(await screen.findByText('Hello World1')).toBeVisible();
    expect(await screen.findByText('Hello World2')).toBeVisible();
    expect(screen.queryByText('Hello World3')).toBeNull();
  });

  it('should return component with meta information attached to it', async () => {
    registries.addedComponentsRegistry.register({
      pluginId,
      configs: [
        {
          targets: extensionPointId,
          title: '1',
          description: '1',
          component: () => <div>Hello World1</div>,
        },
        {
          targets: extensionPointId,
          title: '2',
          description: '2',
          component: () => <div>Hello World2</div>,
        },
        {
          targets: 'plugins/another-extension/v1',
          title: '3',
          description: '3',
          component: () => <div>Hello World3</div>,
        },
      ],
    });

    const { result } = renderHook(() => usePluginComponents({ extensionPointId }), { wrapper });

    expect(result.current.components.length).toBe(2);
    expect(result.current.components[0].meta).toEqual({
      pluginId,
      title: '1',
      description: '1',
      id: '-1921123020',
      type: 'component',
    });
    expect(result.current.components[1].meta).toEqual({
      pluginId,
      title: '2',
      description: '2',
      id: '-1921123019',
      type: 'component',
    });
  });

  it('should pass a copy of the props to the components (in dev mode)', async () => {
    config.buildInfo.env = 'development';

    type Props = {
      foo: {
        foo2: {
          foo3: {
            foo4: string;
          };
        };
      };
      override?: boolean;
    };

    const originalFoo = {
      foo2: {
        foo3: {
          foo4: 'bar',
        },
      },
    };

    registries.addedComponentsRegistry.register({
      pluginId,
      configs: [
        {
          targets: extensionPointId,
          title: '1',
          description: '1',
          // @ts-ignore - The register() method is not designed to be called directly like this, and because of that it doesn't have a way to set the type of the Props
          component: ({ foo, override = false }: Props) => {
            // Trying to override the prop
            if (override) {
              const foo3 = foo.foo2.foo3;
              foo3.foo4 = 'baz';
            }

            return <span>Foo</span>;
          },
        },
      ],
    });

    // Check if it returns the components
    const { result } = renderHook(() => usePluginComponents<Props>({ extensionPointId }), { wrapper });
    expect(result.current.components.length).toBe(1);

    const Component = result.current.components[0];

    // Should be possible to render the component if it doesn't want to change the props
    const rendered = render(<Component foo={originalFoo} />);
    expect(rendered.getByText('Foo')).toBeVisible();

    // Should also render the component if it wants to change the props
    expect(() => render(<Component foo={originalFoo} override />)).not.toThrow();
<<<<<<< HEAD
    expect(log.warning).toHaveBeenCalledWith(
      `Attempted to mutate object property "foo4" from extension with id myorg-extensions-app`,
      {
        stack: expect.any(String),
      }
    );
=======
    expect(log.error).toHaveBeenCalledWith(`Attempted to mutate object property "foo4"`, {
      stack: expect.any(String),
    });
>>>>>>> 24138bde

    // Check if the original property hasn't been changed
    expect(originalFoo.foo2.foo3.foo4).toBe('bar');
  });

  it('should pass a copy of the props to the components (in production mode)', async () => {
    type Props = {
      foo: {
        foo2: {
          foo3: {
            foo4: string;
          };
        };
      };
      override?: boolean;
    };

    const originalFoo = {
      foo2: {
        foo3: {
          foo4: 'bar',
        },
      },
    };

    registries.addedComponentsRegistry.register({
      pluginId,
      configs: [
        {
          targets: extensionPointId,
          title: '1',
          description: '1',
          // @ts-ignore - The register() method is not designed to be called directly like this, and because of that it doesn't have a way to set the type of the Props
          component: ({ foo, override = false }: Props) => {
            // Trying to override the prop
            if (override) {
              const foo3 = foo.foo2.foo3;
              foo3.foo4 = 'baz';
            }

            return <span>Foo</span>;
          },
        },
      ],
    });

    // Check if it returns the components
    const { result } = renderHook(() => usePluginComponents<Props>({ extensionPointId }), { wrapper });
    expect(result.current.components.length).toBe(1);

    const Component = result.current.components[0];

    // Should be possible to render the component if it doesn't want to change the props
    const rendered = render(<Component foo={originalFoo} />);
    expect(rendered.getByText('Foo')).toBeVisible();

    // Should also render the component if it wants to change the props
    expect(() => render(<Component foo={originalFoo} override />)).not.toThrow();
    expect(log.warning).toHaveBeenCalledWith(
      `Attempted to mutate object property "foo4" from extension with id myorg-extensions-app`,
      {
        stack: expect.any(String),
      }
    );

    // Check if the original property hasn't been changed
    expect(originalFoo.foo2.foo3.foo4).toBe('bar');
  });

  it('should dynamically update the extensions registered for a certain extension point', () => {
    let { result, rerender } = renderHook(() => usePluginComponents({ extensionPointId }), { wrapper });

    // No extensions yet
    expect(result.current.components.length).toBe(0);

    // Add extensions to the registry
    act(() => {
      registries.addedComponentsRegistry.register({
        pluginId,
        configs: [
          {
            targets: extensionPointId,
            title: '1',
            description: '1',
            component: () => <div>Hello World1</div>,
          },
          {
            targets: extensionPointId,
            title: '2',
            description: '2',
            component: () => <div>Hello World2</div>,
          },
          {
            targets: 'plugins/another-extension/v1',
            title: '3',
            description: '3',
            component: () => <div>Hello World3</div>,
          },
        ],
      });
    });

    // Check if the hook returns the new extensions
    rerender();

    expect(result.current.components.length).toBe(2);
  });

  it('should honour the limitPerPlugin arg if its set', () => {
    const plugins = ['my-awesome1-app', 'my-awesome2-app', 'my-awesome3-app'];
    let { result, rerender } = renderHook(() => usePluginComponents({ extensionPointId, limitPerPlugin: 2 }), {
      wrapper,
    });

    // No extensions yet
    expect(result.current.components.length).toBe(0);

    // Add extensions to the registry
    act(() => {
      for (let pluginId of plugins) {
        registries.addedComponentsRegistry.register({
          pluginId,
          configs: [
            {
              targets: [extensionPointId],
              title: '1',
              description: '1',
              component: () => <div>Hello World1</div>,
            },
            {
              targets: [extensionPointId],
              title: '2',
              description: '2',
              component: () => <div>Hello World2</div>,
            },
            {
              targets: [extensionPointId],
              title: '3',
              description: '3',
              component: () => <div>Hello World3</div>,
            },
          ],
        });
      }
    });

    // Check if the hook returns the new extensions
    rerender();

    expect(result.current.components.length).toBe(6);
  });

  it('should not validate the extension point meta-info in production mode', () => {
    // Empty list of extension points in the plugin meta (from plugin.json)
    wrapper = ({ children }: { children: React.ReactNode }) => (
      <PluginContextProvider
        meta={{
          ...pluginMeta,
          extensions: {
            ...pluginMeta.extensions!,
            extensionPoints: [],
          },
        }}
      >
        <ExtensionRegistriesProvider registries={registries}>{children}</ExtensionRegistriesProvider>
      </PluginContextProvider>
    );

    registries.addedComponentsRegistry.register({
      pluginId,
      configs: [
        {
          targets: extensionPointId,
          title: '1',
          description: '1',
          component: () => <div>Component</div>,
        },
      ],
    });

    // Trying to render an extension point that is not defined in the plugin meta
    // (No restrictions due to isGrafanaDevMode() = false)
    let { result } = renderHook(() => usePluginComponents({ extensionPointId }), { wrapper });
    expect(result.current.components.length).toBe(1);
    expect(log.error).not.toHaveBeenCalled();
  });

  it('should not validate the extension point id in production mode', () => {
    // Empty list of extension points in the plugin meta (from plugin.json)
    wrapper = ({ children }: { children: React.ReactNode }) => (
      <PluginContextProvider
        meta={{
          ...pluginMeta,
          extensions: {
            ...pluginMeta.extensions!,
            extensionPoints: [],
          },
        }}
      >
        <ExtensionRegistriesProvider registries={registries}>{children}</ExtensionRegistriesProvider>
      </PluginContextProvider>
    );

    // Trying to render an extension point that is not defined in the plugin meta
    // (No restrictions due to isGrafanaDevMode() = false)
    let { result } = renderHook(() => usePluginComponents({ extensionPointId: 'invalid-extension-point-id' }), {
      wrapper,
    });
    expect(result.current.components.length).toBe(0);
    expect(log.error).not.toHaveBeenCalled();
  });

  it('should not validate the extension point meta-info if used in Grafana core (no plugin context)', () => {
    // Imitate running in dev mode
    jest.mocked(isGrafanaDevMode).mockReturnValue(true);

    // No plugin context -> used in Grafana core
    wrapper = ({ children }: { children: React.ReactNode }) => (
      <ExtensionRegistriesProvider registries={registries}>{children}</ExtensionRegistriesProvider>
    );

    // Adding an extension to the extension point
    registries.addedComponentsRegistry.register({
      pluginId: 'grafana', // Only core Grafana can register extensions without a plugin context
      configs: [
        {
          targets: 'grafana/extension-point/v1',
          title: '1',
          description: '1',
          component: () => <div>Component</div>,
        },
      ],
    });

    let { result } = renderHook(() => usePluginComponents({ extensionPointId: 'grafana/extension-point/v1' }), {
      wrapper,
    });
    expect(result.current.components.length).toBe(1);
    expect(log.error).not.toHaveBeenCalled();
  });

  it('should not validate the extension point id if used in Grafana core (no plugin context)', () => {
    // Imitate running in dev mode
    jest.mocked(isGrafanaDevMode).mockReturnValue(true);

    // No plugin context -> used in Grafana core
    wrapper = ({ children }: { children: React.ReactNode }) => (
      <ExtensionRegistriesProvider registries={registries}>{children}</ExtensionRegistriesProvider>
    );

    let { result } = renderHook(() => usePluginComponents({ extensionPointId: 'invalid-extension-point-id' }), {
      wrapper,
    });
    expect(result.current.components.length).toBe(0);
    expect(log.error).not.toHaveBeenCalled();
  });

  it('should validate if the extension point meta-info is correct if in dev-mode and used by a plugin', () => {
    // Imitate running in dev mode
    jest.mocked(isGrafanaDevMode).mockReturnValue(true);

    // Empty list of extension points in the plugin meta (from plugin.json)
    wrapper = ({ children }: { children: React.ReactNode }) => (
      <PluginContextProvider
        meta={{
          ...pluginMeta,
          extensions: {
            ...pluginMeta.extensions!,
            extensionPoints: [],
          },
        }}
      >
        <ExtensionRegistriesProvider registries={registries}>{children}</ExtensionRegistriesProvider>
      </PluginContextProvider>
    );

    // Adding an extension to the extension point - it should not be returned later
    registries.addedComponentsRegistry.register({
      pluginId,
      configs: [
        {
          targets: extensionPointId,
          title: '1',
          description: '1',
          component: () => <div>Component</div>,
        },
      ],
    });

    // Trying to render an extension point that is not defined in the plugin meta
    let { result } = renderHook(() => usePluginComponents({ extensionPointId }), { wrapper });
    expect(result.current.components.length).toBe(0);
    expect(log.error).toHaveBeenCalled();
  });

  it('should not log an error if the extension point meta-info is correct if in dev-mode and used by a plugin', () => {
    // Imitate running in dev mode
    jest.mocked(isGrafanaDevMode).mockReturnValue(true);

    // The extension point is listed in the plugin meta (from plugin.json)
    wrapper = ({ children }: { children: React.ReactNode }) => (
      <PluginContextProvider
        meta={{
          ...pluginMeta,
          extensions: {
            ...pluginMeta.extensions!,
            extensionPoints: [
              {
                id: extensionPointId,
                title: 'Extension point',
                description: 'Extension point description',
              },
            ],
          },
        }}
      >
        <ExtensionRegistriesProvider registries={registries}>{children}</ExtensionRegistriesProvider>
      </PluginContextProvider>
    );

    // Adding an extension to the extension point - it should not be returned later
    registries.addedComponentsRegistry.register({
      pluginId,
      configs: [
        {
          targets: extensionPointId,
          title: '1',
          description: '1',
          component: () => <div>Component</div>,
        },
      ],
    });

    // Trying to render an extension point that is not defined in the plugin meta
    let { result } = renderHook(() => usePluginComponents({ extensionPointId }), { wrapper });
    expect(result.current.components.length).toBe(0);
    expect(log.error).toHaveBeenCalled();
  });
});<|MERGE_RESOLUTION|>--- conflicted
+++ resolved
@@ -266,18 +266,12 @@
 
     // Should also render the component if it wants to change the props
     expect(() => render(<Component foo={originalFoo} override />)).not.toThrow();
-<<<<<<< HEAD
-    expect(log.warning).toHaveBeenCalledWith(
+    expect(log.error).toHaveBeenCalledWith(
       `Attempted to mutate object property "foo4" from extension with id myorg-extensions-app`,
       {
         stack: expect.any(String),
       }
     );
-=======
-    expect(log.error).toHaveBeenCalledWith(`Attempted to mutate object property "foo4"`, {
-      stack: expect.any(String),
-    });
->>>>>>> 24138bde
 
     // Check if the original property hasn't been changed
     expect(originalFoo.foo2.foo3.foo4).toBe('bar');
