--- conflicted
+++ resolved
@@ -160,8 +160,8 @@
   return Object.freeze(clonedValue);
 }
 
-export function generateExtensionId(pluginId: string, extensionConfig: PluginExtensionConfig): string {
-  const str = `${pluginId}${extensionConfig.extensionPointId}${extensionConfig.title}`;
+export function generateExtensionId(pluginId: string, extensionPointId: string, title: string): string {
+  const str = `${pluginId}${extensionPointId}${title}`;
 
   return Array.from(str)
     .reduce((s, c) => (Math.imul(31, s) + c.charCodeAt(0)) | 0, 0)
@@ -295,16 +295,9 @@
   return subMenu;
 }
 
-<<<<<<< HEAD
-export const openAppInSideview = (pluginId: string) => sidecarService.openApp(pluginId);
-
-export const closeAppInSideview = (pluginId: string) => sidecarService.closeApp(pluginId);
-
-export const isAppOpened = (pluginId: string) => sidecarService.isAppOpened(pluginId);
-=======
 export function getLinkExtensionOverrides(pluginId: string, config: AddedLinkRegistryItem, context?: object) {
   try {
-    const overrides = config.configure?.(context);
+    const overrides = config.configure?.(context, { isAppOpened: () => isAppOpened(pluginId) });
 
     // Hiding the extension
     if (overrides === undefined) {
@@ -375,7 +368,15 @@
         category: config.category,
       });
 
-      const result = onClick(event, getEventHelpers(pluginId, context));
+      const helpers: PluginExtensionEventHelpers = {
+        context,
+        openModal: createOpenModalFunction(pluginId),
+        isAppOpened: () => isAppOpened(pluginId),
+        openAppInSideview: () => openAppInSideview(pluginId),
+        closeAppInSideview: () => closeAppInSideview(pluginId),
+      };
+
+      const result = onClick(event, helpers);
 
       if (isPromise(result)) {
         result.catch((e) => {
@@ -401,4 +402,9 @@
     })
   );
 }
->>>>>>> f670cf79
+
+export const openAppInSideview = (pluginId: string) => sidecarService.openApp(pluginId);
+
+export const closeAppInSideview = (pluginId: string) => sidecarService.closeApp(pluginId);
+
+export const isAppOpened = (pluginId: string) => sidecarService.isAppOpened(pluginId);