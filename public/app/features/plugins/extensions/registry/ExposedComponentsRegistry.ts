--- conflicted
+++ resolved
@@ -62,14 +62,6 @@
         continue;
       }
 
-<<<<<<< HEAD
-      if (!description) {
-        pointIdLog.error(`${logPrefix} ${errors.DESCRIPTION_MISSING}`);
-        continue;
-      }
-
-=======
->>>>>>> 8148f0c3
       if (
         pluginId !== 'grafana' &&
         isGrafanaDevMode() &&
