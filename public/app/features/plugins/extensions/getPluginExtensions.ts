import { isString } from 'lodash';
import { combineLatest, filter, map, Observable } from 'rxjs';

import {
  PluginExtensionTypes,
  type PluginExtension,
  type PluginExtensionLink,
  type PluginExtensionComponent,
} from '@grafana/data';
<<<<<<< HEAD
=======
import { type GetObservablePluginLinks, type GetObservablePluginComponents } from '@grafana/runtime/internal';
>>>>>>> 9ea1c203

import { log } from './logs/log';
import { AddedComponentRegistryItem } from './registry/AddedComponentsRegistry';
import { AddedLinkRegistryItem } from './registry/AddedLinksRegistry';
import { RegistryType } from './registry/Registry';
import { pluginExtensionRegistries } from './registry/setup';
import type { PluginExtensionRegistries } from './registry/types';
<<<<<<< HEAD
import { GetExtensions, GetPluginExtensions } from './types';
=======
import { GetExtensions, GetExtensionsOptions, GetPluginExtensions } from './types';
>>>>>>> 9ea1c203
import {
  getReadOnlyProxy,
  generateExtensionId,
  wrapWithPluginContext,
  getLinkExtensionOnClick,
  getLinkExtensionOverrides,
  getLinkExtensionPathWithTracking,
} from './utils';

<<<<<<< HEAD
=======
/**
 * Returns an observable that emits plugin extensions whenever the core extensions registries change.
 * The observable will emit the initial state of the extensions and then emit again whenever
 * either the added components registry or the added links registry changes.
 *
 * @param options - The options for getting plugin extensions
 * @returns An Observable that emits the plugin extensions for the given extension point any time the registries change
 */

export const getObservablePluginExtensions = (
  options: Omit<GetExtensionsOptions, 'addedComponentsRegistry' | 'addedLinksRegistry'>
): Observable<ReturnType<GetExtensions>> => {
  return combineLatest([
    pluginExtensionRegistries.addedComponentsRegistry.asObservable(),
    pluginExtensionRegistries.addedLinksRegistry.asObservable(),
  ]).pipe(
    filter(([components, links]) => Boolean(components) && Boolean(links)), // filter out uninitialized registries
    map(([components, links]) =>
      getPluginExtensions({
        ...options,
        addedComponentsRegistry: components,
        addedLinksRegistry: links,
      })
    )
  );
};

export const getObservablePluginLinks: GetObservablePluginLinks = (options) => {
  return getObservablePluginExtensions(options).pipe(
    map((value) => value.extensions.filter((extension) => extension.type === PluginExtensionTypes.link)),
    filter((extensions) => extensions.length > 0)
  );
};

export const getObservablePluginComponents: GetObservablePluginComponents = (options) => {
  return getObservablePluginExtensions(options).pipe(
    map((value) => value.extensions.filter((extension) => extension.type === PluginExtensionTypes.component)),
    filter((extensions) => extensions.length > 0)
  );
};

>>>>>>> 9ea1c203
export function createPluginExtensionsGetter(registries: PluginExtensionRegistries): GetPluginExtensions {
  let addedComponentsRegistry: RegistryType<AddedComponentRegistryItem[]>;
  let addedLinksRegistry: RegistryType<Array<AddedLinkRegistryItem<object>>>;

  // Create registry subscriptions to keep an copy of the registry state for use in the non-async
  // plugin extensions getter.
  registries.addedComponentsRegistry.asObservable().subscribe((componentsRegistry) => {
    addedComponentsRegistry = componentsRegistry;
  });

  registries.addedLinksRegistry.asObservable().subscribe((linksRegistry) => {
    addedLinksRegistry = linksRegistry;
  });

  return (options) => getPluginExtensions({ ...options, addedComponentsRegistry, addedLinksRegistry });
}

// Returns with a list of plugin extensions for the given extension point
export const getPluginExtensions: GetExtensions = ({
  context,
  extensionPointId,
  limitPerPlugin,
  addedLinksRegistry,
  addedComponentsRegistry,
}) => {
  const frozenContext = context ? getReadOnlyProxy(context) : {};
  // We don't return the extensions separated by type, because in that case it would be much harder to define a sort-order for them.
  const extensions: PluginExtension[] = [];
  const extensionsByPlugin: Record<string, number> = {};

  for (const addedLink of addedLinksRegistry?.[extensionPointId] ?? []) {
    try {
      const { pluginId } = addedLink;
      // Only limit if the `limitPerPlugin` is set
      if (limitPerPlugin && extensionsByPlugin[pluginId] >= limitPerPlugin) {
        continue;
      }

      if (extensionsByPlugin[pluginId] === undefined) {
        extensionsByPlugin[pluginId] = 0;
      }

      const linkLog = log.child({
        pluginId,
        extensionPointId,
        path: addedLink.path ?? '',
        title: addedLink.title,
        description: addedLink.description ?? '',
        onClick: typeof addedLink.onClick,
      });
      // Run the configure() function with the current context, and apply the ovverides
      const overrides = getLinkExtensionOverrides(pluginId, addedLink, linkLog, frozenContext);

      // configure() returned an `undefined` -> hide the extension
      if (addedLink.configure && overrides === undefined) {
        continue;
      }

      const path = overrides?.path || addedLink.path;
      const extension: PluginExtensionLink = {
        id: generateExtensionId(pluginId, extensionPointId, addedLink.title),
        type: PluginExtensionTypes.link,
        pluginId: pluginId,
        onClick: getLinkExtensionOnClick(pluginId, extensionPointId, addedLink, linkLog, frozenContext),

        // Configurable properties
        icon: overrides?.icon || addedLink.icon,
        title: overrides?.title || addedLink.title,
        description: overrides?.description || addedLink.description || '',
        path: isString(path) ? getLinkExtensionPathWithTracking(pluginId, path, extensionPointId) : undefined,
        category: overrides?.category || addedLink.category,
      };

      extensions.push(extension);
      extensionsByPlugin[pluginId] += 1;
    } catch (error) {
      if (error instanceof Error) {
        log.error(error.message, {
          stack: error.stack ?? '',
          message: error.message,
        });
      }
    }
  }

  const addedComponents = addedComponentsRegistry?.[extensionPointId] ?? [];
  for (const addedComponent of addedComponents) {
    // Only limit if the `limitPerPlugin` is set
    if (limitPerPlugin && extensionsByPlugin[addedComponent.pluginId] >= limitPerPlugin) {
      continue;
    }

    if (extensionsByPlugin[addedComponent.pluginId] === undefined) {
      extensionsByPlugin[addedComponent.pluginId] = 0;
    }

    const componentLog = log.child({
      title: addedComponent.title,
      description: addedComponent.description ?? '',
      pluginId: addedComponent.pluginId,
    });

    const extension: PluginExtensionComponent = {
      id: generateExtensionId(addedComponent.pluginId, extensionPointId, addedComponent.title),
      type: PluginExtensionTypes.component,
      pluginId: addedComponent.pluginId,
      title: addedComponent.title,
      description: addedComponent.description ?? '',
      component: wrapWithPluginContext(addedComponent.pluginId, addedComponent.component, componentLog),
    };

    extensions.push(extension);
    extensionsByPlugin[addedComponent.pluginId] += 1;
  }

  return { extensions };
};<|MERGE_RESOLUTION|>--- conflicted
+++ resolved
@@ -7,10 +7,7 @@
   type PluginExtensionLink,
   type PluginExtensionComponent,
 } from '@grafana/data';
-<<<<<<< HEAD
-=======
 import { type GetObservablePluginLinks, type GetObservablePluginComponents } from '@grafana/runtime/internal';
->>>>>>> 9ea1c203
 
 import { log } from './logs/log';
 import { AddedComponentRegistryItem } from './registry/AddedComponentsRegistry';
@@ -18,11 +15,7 @@
 import { RegistryType } from './registry/Registry';
 import { pluginExtensionRegistries } from './registry/setup';
 import type { PluginExtensionRegistries } from './registry/types';
-<<<<<<< HEAD
-import { GetExtensions, GetPluginExtensions } from './types';
-=======
 import { GetExtensions, GetExtensionsOptions, GetPluginExtensions } from './types';
->>>>>>> 9ea1c203
 import {
   getReadOnlyProxy,
   generateExtensionId,
@@ -32,8 +25,6 @@
   getLinkExtensionPathWithTracking,
 } from './utils';
 
-<<<<<<< HEAD
-=======
 /**
  * Returns an observable that emits plugin extensions whenever the core extensions registries change.
  * The observable will emit the initial state of the extensions and then emit again whenever
@@ -75,7 +66,6 @@
   );
 };
 
->>>>>>> 9ea1c203
 export function createPluginExtensionsGetter(registries: PluginExtensionRegistries): GetPluginExtensions {
   let addedComponentsRegistry: RegistryType<AddedComponentRegistryItem[]>;
   let addedLinksRegistry: RegistryType<Array<AddedLinkRegistryItem<object>>>;
