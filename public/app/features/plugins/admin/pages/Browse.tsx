--- conflicted
+++ resolved
@@ -67,16 +67,11 @@
   const subTitle = config.featureToggles.dataConnectionsConsole ? (
     <div>
       Extend the Grafana experience with panel plugins and apps. To find more data sources go to{' '}
-<<<<<<< HEAD
-      <a href={`${CONNECTIONS_ROUTES.AddNewConnection}?cat=data-source`}>Connections</a>.
-    </p>
-=======
-      <a className="external-link" href={`${CONNECTIONS_ROUTES.ConnectData}?cat=data-source`}>
+      <a className="external-link" href={`${CONNECTIONS_ROUTES.AddNewConnection}?cat=data-source`}>
         Connections
       </a>
       .
     </div>
->>>>>>> b94fcedd
   ) : (
     <div>Extend the Grafana experience with panel plugins and apps.</div>
   );
