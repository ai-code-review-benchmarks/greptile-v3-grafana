import { createSelector } from '@reduxjs/toolkit';
<<<<<<< HEAD
import { PluginError, PluginErrorCode } from '@grafana/data';
=======

import { PluginError, PluginErrorCode } from '@grafana/data';

>>>>>>> 0ca4ccfa
import { RequestStatus, PluginCatalogStoreState } from '../types';

import { pluginsAdapter } from './reducer';

export const selectRoot = (state: PluginCatalogStoreState) => state.plugins;

export const selectItems = createSelector(selectRoot, ({ items }) => items);

export const selectDisplayMode = createSelector(selectRoot, ({ settings }) => settings.displayMode);

export const { selectAll, selectById } = pluginsAdapter.getSelectors(selectItems);

const selectInstalled = (filterBy: string) =>
  createSelector(selectAll, (plugins) =>
    plugins.filter((plugin) => (filterBy === 'installed' ? plugin.isInstalled : !plugin.isCore))
  );

const findByInstallAndType = (filterBy: string, filterByType: string) =>
  createSelector(selectInstalled(filterBy), (plugins) =>
    plugins.filter((plugin) => filterByType === 'all' || plugin.type === filterByType)
  );

const findByKeyword = (searchBy: string) =>
  createSelector(selectAll, (plugins) => {
    if (searchBy === '') {
      return [];
    }

    return plugins.filter((plugin) => {
      const fields: String[] = [];
      if (plugin.name) {
        fields.push(plugin.name.toLowerCase());
      }

      if (plugin.orgName) {
        fields.push(plugin.orgName.toLowerCase());
      }

      return fields.some((f) => f.includes(searchBy.toLowerCase()));
    });
  });

export const find = (searchBy: string, filterBy: string, filterByType: string) =>
  createSelector(
    findByInstallAndType(filterBy, filterByType),
    findByKeyword(searchBy),
    (filteredPlugins, searchedPlugins) => {
      return searchBy === '' ? filteredPlugins : searchedPlugins;
    }
  );

export const selectPluginErrors = createSelector(selectAll, (plugins) =>
  plugins
    ? plugins
        .filter((p) => Boolean(p.error))
        .map(
          (p): PluginError => ({
            pluginId: p.id,
            errorCode: p!.error as PluginErrorCode,
          })
        )
    : []
);

// The following selectors are used to get information about the outstanding or completed plugins-related network requests.
export const selectRequest = (actionType: string) =>
  createSelector(selectRoot, ({ requests = {} }) => requests[actionType]);

export const selectIsRequestPending = (actionType: string) =>
  createSelector(selectRequest(actionType), (request) => request?.status === RequestStatus.Pending);

export const selectRequestError = (actionType: string) =>
  createSelector(selectRequest(actionType), (request) =>
    request?.status === RequestStatus.Rejected ? request?.error : null
  );

export const selectIsRequestNotFetched = (actionType: string) =>
  createSelector(selectRequest(actionType), (request) => request === undefined);<|MERGE_RESOLUTION|>--- conflicted
+++ resolved
@@ -1,11 +1,7 @@
 import { createSelector } from '@reduxjs/toolkit';
-<<<<<<< HEAD
-import { PluginError, PluginErrorCode } from '@grafana/data';
-=======
 
 import { PluginError, PluginErrorCode } from '@grafana/data';
 
->>>>>>> 0ca4ccfa
 import { RequestStatus, PluginCatalogStoreState } from '../types';
 
 import { pluginsAdapter } from './reducer';
