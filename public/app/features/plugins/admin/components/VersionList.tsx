import { css } from '@emotion/css';
import { useEffect, useState } from 'react';
import { satisfies } from 'semver';

import { dateTimeFormatTimeAgo, GrafanaTheme2 } from '@grafana/data';
import { config } from '@grafana/runtime';
import { useStyles2 } from '@grafana/ui';

import { getLatestCompatibleVersion } from '../helpers';
import { Version } from '../types';

import { VersionInstallButton } from './VersionInstallButton';

interface Props {
  pluginId: string;
  versions?: Version[];
  installedVersion?: string;
}

export const VersionList = ({ pluginId, versions = [], installedVersion }: Props) => {
  const styles = useStyles2(getStyles);
  const latestCompatibleVersion = getLatestCompatibleVersion(versions);

  const [isInstalling, setIsInstalling] = useState(false);

  const grafanaVersion = config.buildInfo.version;

  useEffect(() => {
    setIsInstalling(false);
  }, [installedVersion]);

  if (versions.length === 0) {
    return <p>No version history was found.</p>;
  }

  const onInstallClick = () => {
    setIsInstalling(true);
  };

  return (
    <table className={styles.table}>
      <thead>
        <tr>
          <th>Version</th>
          <th></th>
          <th>Last updated</th>
          <th>Grafana Dependency</th>
        </tr>
      </thead>
      <tbody>
        {versions.map((version) => {
          const isInstalledVersion = installedVersion === version.version;
          const versionIsIncompatible = version.grafanaDependency
            ? !satisfies(grafanaVersion, version.grafanaDependency, { includePrerelease: true })
            : false;

          return (
            <tr key={version.version}>
              {/* Version number */}
              {isInstalledVersion ? (
                <td className={styles.currentVersion}>{version.version} (installed version)</td>
              ) : version.version === latestCompatibleVersion?.version ? (
                <td>{version.version} (latest compatible version)</td>
              ) : (
                <td>{version.version}</td>
              )}

              {/* Install button */}
              <td>
                <VersionInstallButton
                  pluginId={pluginId}
                  version={version}
                  latestCompatibleVersion={latestCompatibleVersion?.version}
                  installedVersion={installedVersion}
                  onClick={onInstallClick}
                  disabled={isInstalledVersion || isInstalling || versionIsIncompatible}
                />
              </td>

              {/* Last updated */}
              <td className={isInstalledVersion ? styles.currentVersion : ''}>
                {dateTimeFormatTimeAgo(version.createdAt)}
              </td>
              {/* Dependency */}
              <td className={isInstalledVersion ? styles.currentVersion : ''}>{version.grafanaDependency || 'N/A'}</td>
            </tr>
          );
        })}
      </tbody>
    </table>
  );
};

const getStyles = (theme: GrafanaTheme2) => ({
<<<<<<< HEAD
  container: css`
    padding: ${theme.spacing(2, 4, 3)};
  `,
  table: css`
    table-layout: fixed;
    width: 100%;
    td,
    th {
      padding: ${theme.spacing()} 0;
    }
    th {
      font-size: ${theme.typography.h5.fontSize};
    }
    tr:nth-child(odd) {
      background: ${theme.colors.emphasize(theme.colors.background.primary, 0.02)};
    }
  `,
  currentVersion: css`
    font-weight: ${theme.typography.fontWeightBold};
  `,
  spinner: css({
    marginLeft: theme.spacing(1),
=======
  container: css({
    padding: theme.spacing(2, 4, 3),
  }),
  table: css({
    tableLayout: 'fixed',
    width: '100%',
    'td, th': {
      padding: `${theme.spacing()} 0`,
    },
    th: {
      fontSize: theme.typography.h5.fontSize,
    },
  }),
  currentVersion: css({
    fontWeight: theme.typography.fontWeightBold,
>>>>>>> 18711136
  }),
});<|MERGE_RESOLUTION|>--- conflicted
+++ resolved
@@ -92,32 +92,14 @@
 };
 
 const getStyles = (theme: GrafanaTheme2) => ({
-<<<<<<< HEAD
-  container: css`
-    padding: ${theme.spacing(2, 4, 3)};
-  `,
-  table: css`
-    table-layout: fixed;
-    width: 100%;
-    td,
-    th {
-      padding: ${theme.spacing()} 0;
-    }
-    th {
-      font-size: ${theme.typography.h5.fontSize};
-    }
-    tr:nth-child(odd) {
-      background: ${theme.colors.emphasize(theme.colors.background.primary, 0.02)};
-    }
-  `,
-  currentVersion: css`
-    font-weight: ${theme.typography.fontWeightBold};
-  `,
+  container: css({
+    padding: theme.spacing(2, 4, 3),
+  }),
+  currentVersion: css({
+    fontWeight: theme.typography.fontWeightBold,
+  }),
   spinner: css({
     marginLeft: theme.spacing(1),
-=======
-  container: css({
-    padding: theme.spacing(2, 4, 3),
   }),
   table: css({
     tableLayout: 'fixed',
@@ -128,9 +110,8 @@
     th: {
       fontSize: theme.typography.h5.fontSize,
     },
-  }),
-  currentVersion: css({
-    fontWeight: theme.typography.fontWeightBold,
->>>>>>> 18711136
+    'tr:nth-child(odd)': {
+      background: theme.colors.emphasize(theme.colors.background.primary, 0.02),
+    },
   }),
 });