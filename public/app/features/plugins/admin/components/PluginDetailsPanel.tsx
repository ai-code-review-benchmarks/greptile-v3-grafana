import { css } from '@emotion/css';
import { useEffect, useState } from 'react';

import { GrafanaTheme2 } from '@grafana/data';
import { PageInfoItem } from '@grafana/runtime/src/components/PluginPage';
import { Stack, Text, LinkButton, Box, TextLink } from '@grafana/ui';
import { Trans } from 'app/core/internationalization';
import { formatDate } from 'app/core/internationalization/dates';

<<<<<<< HEAD
import {
  getLatestCompatibleVersion,
  getPluginRepositoryUrl,
  fetchDefaultBranchFromRepo,
  getCustomLink,
} from '../helpers';
=======
>>>>>>> e318af54
import { CatalogPlugin } from '../types';

type Props = {
  pluginExtentionsInfo: PageInfoItem[];
  plugin: CatalogPlugin;
  width?: string;
};

export function PluginDetailsPanel(props: Props): React.ReactElement | null {
  const { pluginExtentionsInfo, plugin, width = '250px' } = props;
  const [defaultBranch, setDefaultBranch] = useState<string | null>(null);

  const trailURLSlash = (url: string | null) => (url?.endsWith('/') ? url?.slice(0, -1) : url);

  const repositoryLink = trailURLSlash(
    plugin.url ||
      (plugin.signatureType === 'community' && plugin.details?.links
        ? getPluginRepositoryUrl(plugin.details.links)
        : null)
  );

  useEffect(() => {
    if (repositoryLink) {
      fetchDefaultBranchFromRepo(repositoryLink)
        .then(setDefaultBranch)
        .catch(() => setDefaultBranch(null));
    }
  }, [repositoryLink]);

  const licenseLink = plugin.details?.links
    ? getCustomLink(plugin.details?.links, 'LICENSE', repositoryLink, defaultBranch)
    : null;
  const documentationLink = plugin.details?.links
    ? getCustomLink(plugin.details?.links, 'Documentation', repositoryLink, defaultBranch)
    : null;
  const customLinks = plugin.details?.links?.filter(
    (link) => ![repositoryLink, licenseLink, documentationLink].includes(trailURLSlash(link.url))
  );

  const shouldRenderLinks = Boolean(plugin.details?.links?.length || repositoryLink);

  return (
    <Stack direction="column" gap={3} shrink={0} grow={0} maxWidth={width} data-testid="plugin-details-panel">
      <Box padding={2} borderColor="medium" borderStyle="solid">
        <Stack direction="column" gap={2}>
          {pluginExtentionsInfo.map((infoItem, index) => {
            return (
              <Stack key={index} wrap direction="column" gap={0.5}>
                <Text color="secondary">{infoItem.label + ':'}</Text>
                <div>{infoItem.value}</div>
              </Stack>
            );
          })}
          {plugin.updatedAt && (
            <Stack direction="column" gap={0.5}>
              <Text color="secondary">
                <Trans i18nKey="plugins.details.labels.updatedAt">Last updated:</Trans>
              </Text>{' '}
              <Text>{formatDate(new Date(plugin.updatedAt), { day: 'numeric', month: 'short', year: 'numeric' })}</Text>
            </Stack>
          )}
          {plugin?.details?.lastCommitDate && (
            <Stack direction="column" gap={0.5}>
              <Text color="secondary">
                <Trans i18nKey="plugins.details.labels.lastCommitDate">Last commit date:</Trans>
              </Text>{' '}
              <Text>
                {formatDate(new Date(plugin.details.lastCommitDate), {
                  day: 'numeric',
                  month: 'short',
                  year: 'numeric',
                })}
              </Text>
            </Stack>
          )}
        </Stack>
      </Box>

      {shouldRenderLinks && (
        <Box padding={2} borderColor="medium" borderStyle="solid">
          <Stack direction="column" gap={2}>
            <Text color="secondary">
              <Trans i18nKey="plugins.details.labels.links">Links </Trans>
            </Text>
            {repositoryLink && (
              <LinkButton href={repositoryLink} variant="secondary" fill="solid">
                <Trans i18nKey="plugins.details.labels.repository">Repository</Trans>
              </LinkButton>
            )}

            {licenseLink && (
              <LinkButton href={licenseLink} variant="secondary" fill="solid">
                <Trans i18nKey="plugins.details.labels.license">License</Trans>
              </LinkButton>
            )}
            {documentationLink && (
              <LinkButton href={documentationLink} variant="secondary" fill="solid">
                <Trans i18nKey="plugins.details.labels.documentation">Documentation</Trans>
              </LinkButton>
            )}
            {repositoryLink && (
              <LinkButton href={`${repositoryLink}/issues/new`} variant="secondary" fill="solid">
                <Trans i18nKey="plugins.details.labels.raiseAnIssue">Raise an issue</Trans>
              </LinkButton>
            )}
            {customLinks &&
              customLinks.map((link, index) => (
                <TextLink key={index} href={link.url} external>
                  {link.name}
                </TextLink>
              ))}
          </Stack>
        </Box>
      )}
      {!plugin?.isCore && (
        <Box padding={2} borderColor="medium" borderStyle="solid">
          <Stack direction="column">
            <Text color="secondary">
              <Trans i18nKey="plugins.details.labels.reportAbuse">Report a concern </Trans>
            </Text>
            <LinkButton href="mailto:integrations@grafana.com" variant="secondary" fill="solid">
              <Trans i18nKey="plugins.details.labels.contactGrafanaLabs">Contact Grafana Labs</Trans>
            </LinkButton>
          </Stack>
        </Box>
      )}
    </Stack>
  );
}

export const getStyles = (theme: GrafanaTheme2) => {
  return {
    pluginVersionDetails: css({
      wordBreak: 'break-word',
    }),
  };
};<|MERGE_RESOLUTION|>--- conflicted
+++ resolved
@@ -7,15 +7,12 @@
 import { Trans } from 'app/core/internationalization';
 import { formatDate } from 'app/core/internationalization/dates';
 
-<<<<<<< HEAD
 import {
   getLatestCompatibleVersion,
   getPluginRepositoryUrl,
   fetchDefaultBranchFromRepo,
   getCustomLink,
 } from '../helpers';
-=======
->>>>>>> e318af54
 import { CatalogPlugin } from '../types';
 
 type Props = {
