--- conflicted
+++ resolved
@@ -6,16 +6,11 @@
 
 import { VersionList } from '../components/VersionList';
 import { usePluginConfig } from '../hooks/usePluginConfig';
-<<<<<<< HEAD
-import { AppConfigCtrlWrapper } from './AppConfigWrapper';
-import { PluginDashboards } from './PluginDashboards';
-=======
 import { CatalogPlugin, PluginTabIds } from '../types';
 
 import { AppConfigCtrlWrapper } from './AppConfigWrapper';
 import { PluginDashboards } from './PluginDashboards';
 import { PluginUsage } from './PluginUsage';
->>>>>>> 0ca4ccfa
 
 type Props = {
   plugin: CatalogPlugin;
