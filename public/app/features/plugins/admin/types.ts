--- conflicted
+++ resolved
@@ -81,13 +81,10 @@
   iam?: IdentityAccessManagement;
   changelog?: string;
   lastCommitDate?: string;
-<<<<<<< HEAD
   licenseUrl?: string;
   documentationUrl?: string;
-=======
   signatureType?: PluginSignatureType;
   signature?: PluginSignatureStatus;
->>>>>>> d87ef806
 }
 
 export interface CatalogPluginInfo {
