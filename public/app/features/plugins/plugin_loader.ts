--- conflicted
+++ resolved
@@ -18,11 +18,8 @@
 import * as grafanaRuntime from '@grafana/runtime';
 import slateReact from '@grafana/slate-react';
 import * as grafanaUIraw from '@grafana/ui';
-<<<<<<< HEAD
+import TableModel from 'app/core/TableModel';
 import { PluginPage } from 'app/core/components/PageNew/PluginPage';
-=======
-import TableModel from 'app/core/TableModel';
->>>>>>> 50d05810
 import config from 'app/core/config';
 import { appEvents, contextSrv } from 'app/core/core';
 import { BackendSrv, getBackendSrv } from 'app/core/services/backend_srv';
