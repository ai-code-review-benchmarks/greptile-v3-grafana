--- conflicted
+++ resolved
@@ -16,14 +16,9 @@
   PluginType,
   UrlQueryMap,
 } from '@grafana/data';
-<<<<<<< HEAD
-import { AppNotificationSeverity, CoreEvents, StoreState } from 'app/types';
+import { AppNotificationSeverity } from 'app/types';
 import { Alert, InfoBox, Tooltip, PluginSignatureBadge } from '@grafana/ui';
 
-=======
-import { AppNotificationSeverity } from 'app/types';
-import { Alert, InfoBox, Tooltip } from '@grafana/ui';
->>>>>>> 866912d6
 import Page from 'app/core/components/Page/Page';
 import { getPluginSettings } from './PluginSettingsCache';
 import { importAppPlugin, importDataSourcePlugin, importPanelPlugin } from './plugin_loader';
