// Libraries
import { AnyAction, createSlice, PayloadAction } from '@reduxjs/toolkit';
import * as H from 'history';
import React, { useCallback, useEffect, useMemo, useReducer } from 'react';
import { createHtmlPortalNode, InPortal, OutPortal } from 'react-reverse-portal';
import { createSelector } from 'reselect';

import {
  AppEvents,
  AppPlugin,
  AppPluginMeta,
  KeyValue,
  NavIndex,
  NavModel,
  NavModelItem,
  PluginType,
} from '@grafana/data';
import { config } from '@grafana/runtime';
import { getNotFoundNav, getWarningNav, getExceptionNav } from 'app/angular/services/nav_model_srv';
import { Page } from 'app/core/components/Page/Page';
import PageLoader from 'app/core/components/PageLoader/PageLoader';
import { appEvents } from 'app/core/core';
import { GrafanaRouteComponentProps } from 'app/core/navigation/types';
import { getNavModel } from 'app/core/selectors/navModel';
import { StoreState, useSelector } from 'app/types';

import { getPluginSettings } from '../pluginSettings';
import { importAppPlugin } from '../plugin_loader';

import { buildPluginPageContext, PluginPageContext } from './PluginPageContext';

interface RouteParams {
  pluginId: string;
}

interface Props extends GrafanaRouteComponentProps<RouteParams> {}

interface State {
  loading: boolean;
  plugin?: AppPlugin | null;
  pluginNav: NavModel | null;
}

const initialState: State = { loading: true, pluginNav: null, plugin: null };

export function AppRootPage({ match, queryParams, location }: Props) {
  const [state, dispatch] = useReducer(stateSlice.reducer, initialState);
  const portalNode = useMemo(() => createHtmlPortalNode(), []);
  const { plugin, loading, pluginNav } = state;
  const sectionNav = useSelector(
    createSelector(getNavIndex, (navIndex) => buildPluginSectionNav(location, pluginNav, navIndex))
  );
  const context = useMemo(() => buildPluginPageContext(sectionNav), [sectionNav]);

  useEffect(() => {
    loadAppPlugin(match.params.pluginId, dispatch);
  }, [match.params.pluginId]);

  const onNavChanged = useCallback(
    (newPluginNav: NavModel) => dispatch(stateSlice.actions.changeNav(newPluginNav)),
    []
  );

  if (!plugin || match.params.pluginId !== plugin.meta.id) {
    return <Page navId="apps">{loading && <PageLoader />}</Page>;
  }

  if (!plugin.root) {
    return (
      <Page navId="apps">
        <div>No root app page component found</div>;
      </Page>
    );
  }

  const pluginRoot = plugin.root && (
    <plugin.root
      meta={plugin.meta}
      basename={config.appSubUrl + match.url}
      onNavChanged={onNavChanged}
      query={queryParams as KeyValue}
      path={location.pathname}
    />
  );

  if (config.featureToggles.topnav && !pluginNav) {
    return <PluginPageContext.Provider value={context}>{pluginRoot}</PluginPageContext.Provider>;
  }

  return (
    <>
      <InPortal node={portalNode}>{pluginRoot}</InPortal>
      {sectionNav ? (
        <Page navModel={sectionNav} pageNav={pluginNav?.node}>
          <Page.Contents isLoading={loading}>
            <OutPortal node={portalNode} />
          </Page.Contents>
        </Page>
      ) : (
        <Page>
          <OutPortal node={portalNode} />
        </Page>
      )}
    </>
  );
}

function buildPluginSectionNav(location: H.Location, pluginNav: NavModel | null, navIndex: NavIndex) {
  // When topnav is disabled we only just show pluginNav like before
  if (!config.featureToggles.topnav) {
    return pluginNav;
  }

<<<<<<< HEAD
  const originalSection = getNavModel(navIndex, 'apps').main;
  const section = { ...originalSection };

  const currentUrl = config.appSubUrl + location.pathname + location.search;
  let activePage: NavModelItem | undefined;

  // Set active page
  section.children = (section?.children ?? []).map((child) => {
    if (child.children) {
      return {
        ...child,
        children: child.children.map((pluginPage) => {
          if (currentUrl === pluginPage.url) {
            activePage = {
              ...pluginPage,
              active: true,
            };
            return activePage;
          }
          return pluginPage;
        }),
      };
=======
    if (!plugin || this.props.match.params.pluginId !== plugin.meta.id) {
      return (
        <Page>
          <PageLoader />
        </Page>
      );
    }

    if (!plugin.root) {
      // TODO? redirect to plugin page?
      return <div>No Root App</div>;
>>>>>>> 028ba2bf
    }
    return child;
  });

<<<<<<< HEAD
  return { main: section, node: activePage ?? section };
}

const stateSlice = createSlice({
  name: 'prom-builder-container',
  initialState: initialState,
  reducers: {
    setState: (state, action: PayloadAction<Partial<State>>) => {
      Object.assign(state, action.payload);
    },
    changeNav: (state, action: PayloadAction<NavModel>) => {
      state.pluginNav = action.payload;
    },
  },
});

async function loadAppPlugin(pluginId: string, dispatch: React.Dispatch<AnyAction>) {
  try {
    const app = await getPluginSettings(pluginId).then((info) => {
      const error = getAppPluginPageError(info);
      if (error) {
        appEvents.emit(AppEvents.alertError, [error]);
        dispatch(stateSlice.actions.setState({ pluginNav: getWarningNav(error) }));
        return null;
      }
      return importAppPlugin(info);
    });
    dispatch(stateSlice.actions.setState({ plugin: app, loading: false, pluginNav: null }));
  } catch (err) {
    dispatch(
      stateSlice.actions.setState({
        plugin: null,
        loading: false,
        pluginNav: process.env.NODE_ENV === 'development' ? getExceptionNav(err) : getNotFoundNav(),
      })
=======
    return (
      <>
        <InPortal node={portalNode}>
          <plugin.root
            meta={plugin.meta}
            basename={this.props.match.url}
            onNavChanged={this.onNavChanged}
            query={this.props.queryParams as KeyValue}
            path={this.props.location.pathname}
          />
        </InPortal>
        {nav ? (
          <Page navModel={nav}>
            <Page.Contents isLoading={loading}>
              <OutPortal node={portalNode} />
            </Page.Contents>
          </Page>
        ) : (
          <Page>
            <OutPortal node={portalNode} />
            {loading && <PageLoader />}
          </Page>
        )}
      </>
>>>>>>> 028ba2bf
    );
  }
}

function getNavIndex(store: StoreState) {
  return store.navIndex;
}

export function getAppPluginPageError(meta: AppPluginMeta) {
  if (!meta) {
    return 'Unknown Plugin';
  }
  if (meta.type !== PluginType.app) {
    return 'Plugin must be an app';
  }
  if (!meta.enabled) {
    return 'Application Not Enabled';
  }
  return null;
}

export default AppRootPage;<|MERGE_RESOLUTION|>--- conflicted
+++ resolved
@@ -76,7 +76,7 @@
   const pluginRoot = plugin.root && (
     <plugin.root
       meta={plugin.meta}
-      basename={config.appSubUrl + match.url}
+      basename={match.url}
       onNavChanged={onNavChanged}
       query={queryParams as KeyValue}
       path={location.pathname}
@@ -111,7 +111,6 @@
     return pluginNav;
   }
 
-<<<<<<< HEAD
   const originalSection = getNavModel(navIndex, 'apps').main;
   const section = { ...originalSection };
 
@@ -124,7 +123,7 @@
       return {
         ...child,
         children: child.children.map((pluginPage) => {
-          if (currentUrl === pluginPage.url) {
+          if (currentUrl.startsWith(pluginPage.url ?? '')) {
             activePage = {
               ...pluginPage,
               active: true,
@@ -134,24 +133,10 @@
           return pluginPage;
         }),
       };
-=======
-    if (!plugin || this.props.match.params.pluginId !== plugin.meta.id) {
-      return (
-        <Page>
-          <PageLoader />
-        </Page>
-      );
-    }
-
-    if (!plugin.root) {
-      // TODO? redirect to plugin page?
-      return <div>No Root App</div>;
->>>>>>> 028ba2bf
     }
     return child;
   });
 
-<<<<<<< HEAD
   return { main: section, node: activePage ?? section };
 }
 
@@ -187,32 +172,6 @@
         loading: false,
         pluginNav: process.env.NODE_ENV === 'development' ? getExceptionNav(err) : getNotFoundNav(),
       })
-=======
-    return (
-      <>
-        <InPortal node={portalNode}>
-          <plugin.root
-            meta={plugin.meta}
-            basename={this.props.match.url}
-            onNavChanged={this.onNavChanged}
-            query={this.props.queryParams as KeyValue}
-            path={this.props.location.pathname}
-          />
-        </InPortal>
-        {nav ? (
-          <Page navModel={nav}>
-            <Page.Contents isLoading={loading}>
-              <OutPortal node={portalNode} />
-            </Page.Contents>
-          </Page>
-        ) : (
-          <Page>
-            <OutPortal node={portalNode} />
-            {loading && <PageLoader />}
-          </Page>
-        )}
-      </>
->>>>>>> 028ba2bf
     );
   }
 }
