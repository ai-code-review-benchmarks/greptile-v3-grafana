import { lastValueFrom, of } from 'rxjs';
import { catchError, map } from 'rxjs/operators';

import {
  DataFrame,
  DataFrameView,
  DataQuery,
  DataSourceInstanceSettings,
  DataSourceRef,
  MetricFindValue,
  ScopedVars,
  TimeRange,
} from '@grafana/data';
import {
  BackendDataSourceResponse,
  DataSourceWithBackend,
  FetchResponse,
  getBackendSrv,
  getTemplateSrv,
  TemplateSrv,
} from '@grafana/runtime';
import { toDataQueryResponse, toTestingStatus } from '@grafana/runtime/src/utils/queryResponse';
import { getTimeSrv } from 'app/features/dashboard/services/TimeSrv';

import { VariableWithMultiSupport } from '../../../variables/types';
import { getSearchFilterScopedVar, SearchFilterOptions } from '../../../variables/utils';
import { ResponseParser } from '../ResponseParser';
import { MACRO_NAMES } from '../constants';
import { DB, SQLQuery, SQLOptions, SqlQueryModel, QueryFormat } from '../types';

export abstract class SqlDatasource extends DataSourceWithBackend<SQLQuery, SQLOptions> {
  id: number;
  responseParser: ResponseParser;
  name: string;
  interval: string;
  db: DB;
  annotations = {};

  constructor(
    instanceSettings: DataSourceInstanceSettings<SQLOptions>,
    protected readonly templateSrv: TemplateSrv = getTemplateSrv()
  ) {
    super(instanceSettings);
    this.name = instanceSettings.name;
    this.responseParser = new ResponseParser();
    this.id = instanceSettings.id;
    const settingsData = instanceSettings.jsonData || {};
    this.interval = settingsData.timeInterval || '1m';
    this.db = this.getDB();
  }

  abstract getDB(dsID?: number): DB;

  abstract getQueryModel(target?: SQLQuery, templateSrv?: TemplateSrv, scopedVars?: ScopedVars): SqlQueryModel;

  getResponseParser() {
    return this.responseParser;
  }

  interpolateVariable = (value: string | string[] | number, variable: VariableWithMultiSupport) => {
    if (typeof value === 'string') {
      if (variable.multi || variable.includeAll) {
        return this.getQueryModel().quoteLiteral(value);
      } else {
        return String(value).replace(/'/g, "''");
      }
    }

    if (typeof value === 'number') {
      return value;
    }

    if (Array.isArray(value)) {
      const quotedValues = value.map((v) => this.getQueryModel().quoteLiteral(v));
      return quotedValues.join(',');
    }

    return value;
  };

  interpolateVariablesInQueries(queries: SQLQuery[], scopedVars: ScopedVars): SQLQuery[] {
    let expandedQueries = queries;
    if (queries && queries.length > 0) {
      expandedQueries = queries.map((query) => {
        const expandedQuery = {
          ...query,
          datasource: this.getRef(),
          rawSql: this.templateSrv.replace(query.rawSql, scopedVars, this.interpolateVariable),
          rawQuery: true,
        };
        return expandedQuery;
      });
    }
    return expandedQueries;
  }

  filterQuery(query: SQLQuery): boolean {
    return !query.hide;
  }

  applyTemplateVariables(
    target: SQLQuery,
    scopedVars: ScopedVars
  ): Record<string, string | DataSourceRef | SQLQuery['format']> {
    return {
      refId: target.refId,
      datasource: this.getRef(),
      rawSql: this.templateSrv.replace(target.rawSql, scopedVars, this.interpolateVariable),
      format: target.format,
    };
  }

  async metricFindQuery(query: string, optionalOptions?: MetricFindQueryOptions): Promise<MetricFindValue[]> {
    let refId = 'tempvar';
    if (optionalOptions && optionalOptions.variable && optionalOptions.variable.name) {
      refId = optionalOptions.variable.name;
    }

    const rawSql = this.templateSrv.replace(
      query,
      getSearchFilterScopedVar({ query, wildcardChar: '%', options: optionalOptions }),
      this.interpolateVariable
    );

    const interpolatedQuery: SQLQuery = {
      refId: refId,
      datasource: this.getRef(),
      rawSql,
      format: QueryFormat.Table,
    };

    const response = await this.runMetaQuery(interpolatedQuery, optionalOptions);
    return this.getResponseParser().transformMetricFindResponse(response);
  }

  async runSql<T>(query: string, options?: RunSQLOptions) {
    const frame = await this.runMetaQuery({ rawSql: query, format: QueryFormat.Table, refId: options?.refId }, options);
    return new DataFrameView<T>(frame);
  }

  private runMetaQuery(request: Partial<SQLQuery>, options?: MetricFindQueryOptions): Promise<DataFrame> {
    const range = getTimeSrv().timeRange();
    const refId = request.refId || 'meta';
    const queries: DataQuery[] = [{ ...request, datasource: request.datasource || this.getRef(), refId }];

    return lastValueFrom(
      getBackendSrv()
        .fetch<BackendDataSourceResponse>({
          url: `/api/ds/query?type=${this.type}&uid=${this.uid}`,
          method: 'POST',
          data: {
            from: options?.range?.from.valueOf().toString() || range.from.valueOf().toString(),
            to: options?.range?.to.valueOf().toString() || range.to.valueOf().toString(),
            queries,
          },
          requestId: refId,
        })
        .pipe(
          map((res: FetchResponse<BackendDataSourceResponse>) => {
            const rsp = toDataQueryResponse(res, queries);
            return rsp.data[0];
          })
        )
    );
  }

  testDatasource(): Promise<{ status: string; message: string }> {
    const refId = 'A';
    return lastValueFrom(
      getBackendSrv()
<<<<<<< HEAD
        .fetch({
          url: `/api/ds/query?type=${this.type}&uid=${this.uid}`,
=======
        .fetch<BackendDataSourceResponse>({
          url: '/api/ds/query',
>>>>>>> 59344074
          method: 'POST',
          data: {
            from: '5m',
            to: 'now',
            queries: [
              {
                refId: refId,
                intervalMs: 1,
                maxDataPoints: 1,
                datasource: this.getRef(),
                datasourceId: this.id,
                rawSql: 'SELECT 1',
                format: 'table',
              },
            ],
          },
        })
        .pipe(
          map((r) => {
            const error = r.data.results[refId].error;
            if (error) {
              return { status: 'error', message: error };
            }
            return { status: 'success', message: 'Database Connection OK' };
          }),
          catchError((err) => {
            return of(toTestingStatus(err));
          })
        )
    );
  }

  targetContainsTemplate(target: SQLQuery) {
    let queryWithoutMacros = target.rawSql;
    MACRO_NAMES.forEach((value) => {
      queryWithoutMacros = queryWithoutMacros?.replace(value, '') || '';
    });
    return this.templateSrv.containsTemplate(queryWithoutMacros);
  }
}

interface RunSQLOptions extends MetricFindQueryOptions {
  refId?: string;
}

interface MetricFindQueryOptions extends SearchFilterOptions {
  range?: TimeRange;
  variable?: VariableWithMultiSupport;
}<|MERGE_RESOLUTION|>--- conflicted
+++ resolved
@@ -168,13 +168,8 @@
     const refId = 'A';
     return lastValueFrom(
       getBackendSrv()
-<<<<<<< HEAD
-        .fetch({
+        .fetch<BackendDataSourceResponse>({
           url: `/api/ds/query?type=${this.type}&uid=${this.uid}`,
-=======
-        .fetch<BackendDataSourceResponse>({
-          url: '/api/ds/query',
->>>>>>> 59344074
           method: 'POST',
           data: {
             from: '5m',
