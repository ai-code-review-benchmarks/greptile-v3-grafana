import { lastValueFrom, Observable, throwError } from 'rxjs';
import { map } from 'rxjs/operators';

import {
  getDefaultTimeRange,
  DataFrame,
  DataFrameView,
  DataQuery,
  DataQueryRequest,
  DataQueryResponse,
  DataSourceInstanceSettings,
  DataSourceRef,
  MetricFindValue,
  ScopedVars,
  CoreApp,
  getSearchFilterScopedVar,
  LegacyMetricFindQueryOptions,
  VariableWithMultiSupport,
  TimeRange,
} from '@grafana/data';
import { EditorMode } from '@grafana/experimental';
import {
  BackendDataSourceResponse,
  DataSourceWithBackend,
  FetchResponse,
  getBackendSrv,
  getTemplateSrv,
  toDataQueryResponse,
  TemplateSrv,
  reportInteraction,
} from '@grafana/runtime';

<<<<<<< HEAD
import { VariableWithMultiSupport } from '../../../variables/types';
import { getSearchFilterScopedVar, SearchFilterOptions } from '../../../variables/utils';
import { SqlQueryEditor } from '../components/QueryEditor';
import { MACRO_NAMES } from '../constants';
import { DB, SQLQuery, SQLOptions, SqlQueryModel, QueryFormat, ResponseParser } from '../types';
import migrateAnnotation from '../utils/migration';
=======
import { ResponseParser } from '../ResponseParser';
import { SqlQueryEditor } from '../components/QueryEditor';
import { MACRO_NAMES } from '../constants';
import { DB, SQLQuery, SQLOptions, SqlQueryModel, QueryFormat } from '../types';
import migrateAnnotation from '../utils/migration';

import { isSqlDatasourceDatabaseSelectionFeatureFlagEnabled } from './../components/QueryEditorFeatureFlag.utils';
>>>>>>> ae830f68

export abstract class SqlDatasource extends DataSourceWithBackend<SQLQuery, SQLOptions> {
  id: number;
  responseParser: ResponseParser;
  name: string;
  interval: string;
  db: DB;
<<<<<<< HEAD
=======
  preconfiguredDatabase: string;
>>>>>>> ae830f68

  constructor(
    instanceSettings: DataSourceInstanceSettings<SQLOptions>,
    protected readonly templateSrv: TemplateSrv = getTemplateSrv()
  ) {
    super(instanceSettings);
    this.name = instanceSettings.name;
    this.responseParser = new ResponseParser();
    this.id = instanceSettings.id;
    const settingsData = instanceSettings.jsonData || {};
    this.interval = settingsData.timeInterval || '1m';
    this.db = this.getDB();
<<<<<<< HEAD
=======
    /* 
      The `settingsData.database` will be defined if a default database has been defined in either
      1) the ConfigurationEditor.tsx, OR 2) the provisioning config file, either under `jsondata.database`, or simply `database`.
    */
    this.preconfiguredDatabase = settingsData.database ?? '';
>>>>>>> ae830f68
    this.annotations = {
      prepareAnnotation: migrateAnnotation,
      QueryEditor: SqlQueryEditor,
    };
  }

  abstract getDB(dsID?: number): DB;

  abstract getQueryModel(target?: SQLQuery, templateSrv?: TemplateSrv, scopedVars?: ScopedVars): SqlQueryModel;

  getResponseParser() {
    return this.responseParser;
  }

  interpolateVariable = (value: string | string[] | number, variable: VariableWithMultiSupport) => {
    if (typeof value === 'string') {
      if (variable.multi || variable.includeAll) {
        return this.getQueryModel().quoteLiteral(value);
      } else {
        return String(value).replace(/'/g, "''");
      }
    }

    if (typeof value === 'number') {
      return value;
    }

    if (Array.isArray(value)) {
      const quotedValues = value.map((v) => this.getQueryModel().quoteLiteral(v));
      return quotedValues.join(',');
    }

    return value;
  };

  interpolateVariablesInQueries(queries: SQLQuery[], scopedVars: ScopedVars): SQLQuery[] {
    let expandedQueries = queries;
    if (queries && queries.length > 0) {
      expandedQueries = queries.map((query) => {
        const expandedQuery = {
          ...query,
          datasource: this.getRef(),
          rawSql: this.templateSrv.replace(query.rawSql, scopedVars, this.interpolateVariable),
          rawQuery: true,
        };
        return expandedQuery;
      });
    }
    return expandedQueries;
  }

  filterQuery(query: SQLQuery): boolean {
    return !query.hide;
  }

  applyTemplateVariables(
    target: SQLQuery,
    scopedVars: ScopedVars
  ): Record<string, string | DataSourceRef | SQLQuery['format']> {
    return {
      refId: target.refId,
      datasource: this.getRef(),
      rawSql: this.templateSrv.replace(target.rawSql, scopedVars, this.interpolateVariable),
      format: target.format,
    };
  }

<<<<<<< HEAD
  async metricFindQuery(query: string, optionalOptions?: MetricFindQueryOptions): Promise<MetricFindValue[]> {
    let refId = 'tempvar';
    if (optionalOptions && optionalOptions.variable && optionalOptions.variable.name) {
      refId = optionalOptions.variable.name;
    }

    const rawSql = this.templateSrv.replace(
      query,
      getSearchFilterScopedVar({ query, wildcardChar: '%', options: optionalOptions }),
      this.interpolateVariable
    );
=======
  query(request: DataQueryRequest<SQLQuery>): Observable<DataQueryResponse> {
    // This logic reenables the previous SQL behavior regarding what databases are available for the user to query.
    if (isSqlDatasourceDatabaseSelectionFeatureFlagEnabled()) {
      const databaseIssue = this.checkForDatabaseIssue(request);

      if (!!databaseIssue) {
        const error = new Error(databaseIssue);
        return throwError(() => error);
      }
    }

    request.targets.forEach((target) => {
      if (request.app === CoreApp.Dashboard || request.app === CoreApp.PanelViewer) {
        return;
      }

      reportInteraction('grafana_sql_query_executed', {
        datasource: target.datasource?.type,
        editorMode: target.editorMode,
        format: target.format,
        app: request.app,
      });
    });

    return super.query(request);
  }

  private checkForDatabaseIssue(request: DataQueryRequest<SQLQuery>) {
    // If the datasource is Postgres and there is no default database configured - either never configured or removed - return a database issue.
    if (this.type === 'postgres' && !this.preconfiguredDatabase) {
      return `You do not currently have a default database configured for this data source. Postgres requires a default
             database with which to connect. Please configure one through the Data Sources Configuration page, or if you
             are using a provisioning file, update that configuration file with a default database.`;
    }

    // No need to check for database change/update issues if the datasource is being used in Explore.
    if (request.app !== CoreApp.Explore) {
      /*
        If a preconfigured datasource database has been added/updated - and the user has built ANY number of queries using a 
        database OTHER than the preconfigured one, return a database issue - since those databases are no longer available.
        The user will need to update their queries to use the preconfigured database.
      */
      if (!!this.preconfiguredDatabase) {
        for (const target of request.targets) {
          // Test for database configuration change only if query was made in `builder` mode.
          if (target.editorMode === EditorMode.Builder && target.dataset !== this.preconfiguredDatabase) {
            return `The configuration for this panel's data source has been modified. The previous database used in this panel's
                   saved query is no longer available. Please update the query to use the new database option.
                   Previous query parameters will be preserved until the query is updated.`;
          }
        }
      }
    }

    return;
  }

  async metricFindQuery(query: string, options?: LegacyMetricFindQueryOptions): Promise<MetricFindValue[]> {
    const range = options?.range;
    if (range == null) {
      // i cannot create a scenario where this happens, we handle it just to be sure.
      return [];
    }

    let refId = 'tempvar';
    if (options && options.variable && options.variable.name) {
      refId = options.variable.name;
    }

    const scopedVars = {
      ...options?.scopedVars,
      ...getSearchFilterScopedVar({ query, wildcardChar: '%', options }),
    };

    const rawSql = this.templateSrv.replace(query, scopedVars, this.interpolateVariable);
>>>>>>> ae830f68

    const interpolatedQuery: SQLQuery = {
      refId: refId,
      datasource: this.getRef(),
      rawSql,
      format: QueryFormat.Table,
    };

    const response = await this.runMetaQuery(interpolatedQuery, range);
    return this.getResponseParser().transformMetricFindResponse(response);
  }

  // NOTE: this always runs with the `@grafana/data/getDefaultTimeRange` time range
  async runSql<T>(query: string, options?: RunSQLOptions) {
    const range = getDefaultTimeRange();
    const frame = await this.runMetaQuery({ rawSql: query, format: QueryFormat.Table, refId: options?.refId }, range);
    return new DataFrameView<T>(frame);
  }

  private runMetaQuery(request: Partial<SQLQuery>, range: TimeRange): Promise<DataFrame> {
    const refId = request.refId || 'meta';
    const queries: DataQuery[] = [{ ...request, datasource: request.datasource || this.getRef(), refId }];

    return lastValueFrom(
      getBackendSrv()
        .fetch<BackendDataSourceResponse>({
          url: '/api/ds/query',
          method: 'POST',
          headers: this.getRequestHeaders(),
          data: {
            from: range.from.valueOf().toString(),
            to: range.to.valueOf().toString(),
            queries,
          },
          requestId: refId,
        })
        .pipe(
          map((res: FetchResponse<BackendDataSourceResponse>) => {
            const rsp = toDataQueryResponse(res, queries);
<<<<<<< HEAD
            return rsp.data[0];
          })
        )
    );
  }

  testDatasource(): Promise<{ status: string; message: string }> {
    const refId = 'A';
    return lastValueFrom(
      getBackendSrv()
        .fetch<BackendDataSourceResponse>({
          url: '/api/ds/query',
          method: 'POST',
          data: {
            from: '5m',
            to: 'now',
            queries: [
              {
                refId: refId,
                intervalMs: 1,
                maxDataPoints: 1,
                datasource: this.getRef(),
                datasourceId: this.id,
                rawSql: 'SELECT 1',
                format: 'table',
              },
            ],
          },
        })
        .pipe(
          map((r) => {
            const error = r.data.results[refId].error;
            if (error) {
              return { status: 'error', message: error };
            }
            return { status: 'success', message: 'Database Connection OK' };
          }),
          catchError((err) => {
            return of(toTestingStatus(err));
=======
            return rsp.data[0] ?? { fields: [] };
>>>>>>> ae830f68
          })
        )
    );
  }

  targetContainsTemplate(target: SQLQuery) {
    let queryWithoutMacros = target.rawSql;
    MACRO_NAMES.forEach((value) => {
      queryWithoutMacros = queryWithoutMacros?.replace(value, '') || '';
    });
    return this.templateSrv.containsTemplate(queryWithoutMacros);
  }
}

interface RunSQLOptions extends LegacyMetricFindQueryOptions {
  refId?: string;
<<<<<<< HEAD
}

interface MetricFindQueryOptions extends SearchFilterOptions {
  range?: TimeRange;
  variable?: VariableWithMultiSupport;
=======
>>>>>>> ae830f68
}<|MERGE_RESOLUTION|>--- conflicted
+++ resolved
@@ -30,14 +30,6 @@
   reportInteraction,
 } from '@grafana/runtime';
 
-<<<<<<< HEAD
-import { VariableWithMultiSupport } from '../../../variables/types';
-import { getSearchFilterScopedVar, SearchFilterOptions } from '../../../variables/utils';
-import { SqlQueryEditor } from '../components/QueryEditor';
-import { MACRO_NAMES } from '../constants';
-import { DB, SQLQuery, SQLOptions, SqlQueryModel, QueryFormat, ResponseParser } from '../types';
-import migrateAnnotation from '../utils/migration';
-=======
 import { ResponseParser } from '../ResponseParser';
 import { SqlQueryEditor } from '../components/QueryEditor';
 import { MACRO_NAMES } from '../constants';
@@ -45,7 +37,6 @@
 import migrateAnnotation from '../utils/migration';
 
 import { isSqlDatasourceDatabaseSelectionFeatureFlagEnabled } from './../components/QueryEditorFeatureFlag.utils';
->>>>>>> ae830f68
 
 export abstract class SqlDatasource extends DataSourceWithBackend<SQLQuery, SQLOptions> {
   id: number;
@@ -53,10 +44,7 @@
   name: string;
   interval: string;
   db: DB;
-<<<<<<< HEAD
-=======
   preconfiguredDatabase: string;
->>>>>>> ae830f68
 
   constructor(
     instanceSettings: DataSourceInstanceSettings<SQLOptions>,
@@ -69,14 +57,11 @@
     const settingsData = instanceSettings.jsonData || {};
     this.interval = settingsData.timeInterval || '1m';
     this.db = this.getDB();
-<<<<<<< HEAD
-=======
     /* 
       The `settingsData.database` will be defined if a default database has been defined in either
       1) the ConfigurationEditor.tsx, OR 2) the provisioning config file, either under `jsondata.database`, or simply `database`.
     */
     this.preconfiguredDatabase = settingsData.database ?? '';
->>>>>>> ae830f68
     this.annotations = {
       prepareAnnotation: migrateAnnotation,
       QueryEditor: SqlQueryEditor,
@@ -144,19 +129,6 @@
     };
   }
 
-<<<<<<< HEAD
-  async metricFindQuery(query: string, optionalOptions?: MetricFindQueryOptions): Promise<MetricFindValue[]> {
-    let refId = 'tempvar';
-    if (optionalOptions && optionalOptions.variable && optionalOptions.variable.name) {
-      refId = optionalOptions.variable.name;
-    }
-
-    const rawSql = this.templateSrv.replace(
-      query,
-      getSearchFilterScopedVar({ query, wildcardChar: '%', options: optionalOptions }),
-      this.interpolateVariable
-    );
-=======
   query(request: DataQueryRequest<SQLQuery>): Observable<DataQueryResponse> {
     // This logic reenables the previous SQL behavior regarding what databases are available for the user to query.
     if (isSqlDatasourceDatabaseSelectionFeatureFlagEnabled()) {
@@ -232,7 +204,6 @@
     };
 
     const rawSql = this.templateSrv.replace(query, scopedVars, this.interpolateVariable);
->>>>>>> ae830f68
 
     const interpolatedQuery: SQLQuery = {
       refId: refId,
@@ -272,49 +243,7 @@
         .pipe(
           map((res: FetchResponse<BackendDataSourceResponse>) => {
             const rsp = toDataQueryResponse(res, queries);
-<<<<<<< HEAD
-            return rsp.data[0];
-          })
-        )
-    );
-  }
-
-  testDatasource(): Promise<{ status: string; message: string }> {
-    const refId = 'A';
-    return lastValueFrom(
-      getBackendSrv()
-        .fetch<BackendDataSourceResponse>({
-          url: '/api/ds/query',
-          method: 'POST',
-          data: {
-            from: '5m',
-            to: 'now',
-            queries: [
-              {
-                refId: refId,
-                intervalMs: 1,
-                maxDataPoints: 1,
-                datasource: this.getRef(),
-                datasourceId: this.id,
-                rawSql: 'SELECT 1',
-                format: 'table',
-              },
-            ],
-          },
-        })
-        .pipe(
-          map((r) => {
-            const error = r.data.results[refId].error;
-            if (error) {
-              return { status: 'error', message: error };
-            }
-            return { status: 'success', message: 'Database Connection OK' };
-          }),
-          catchError((err) => {
-            return of(toTestingStatus(err));
-=======
             return rsp.data[0] ?? { fields: [] };
->>>>>>> ae830f68
           })
         )
     );
@@ -331,12 +260,4 @@
 
 interface RunSQLOptions extends LegacyMetricFindQueryOptions {
   refId?: string;
-<<<<<<< HEAD
-}
-
-interface MetricFindQueryOptions extends SearchFilterOptions {
-  range?: TimeRange;
-  variable?: VariableWithMultiSupport;
-=======
->>>>>>> ae830f68
 }