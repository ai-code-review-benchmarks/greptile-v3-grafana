--- conflicted
+++ resolved
@@ -11,7 +11,6 @@
 } from '@grafana/data';
 import { CompletionItemKind, EditorMode, LanguageCompletionProvider } from '@grafana/experimental';
 
-import { SQLConnectionLimits } from './components/configuration/types';
 import { QueryWithDefaults } from './defaults';
 import {
   QueryEditorFunctionExpression,
@@ -19,7 +18,6 @@
   QueryEditorPropertyExpression,
 } from './expressions';
 
-<<<<<<< HEAD
 export interface SqlQueryForInterpolation {
   dataset?: string;
   alias?: string;
@@ -27,12 +25,12 @@
   rawSql?: string;
   refId: string;
   hide?: boolean;
-=======
+}
+
 export interface SQLConnectionLimits {
   maxOpenConns: number;
   maxIdleConns: number;
   connMaxLifetime: number;
->>>>>>> 6e1e4a42
 }
 
 export interface SQLOptions extends SQLConnectionLimits, DataSourceJsonData {
