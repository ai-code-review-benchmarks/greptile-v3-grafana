--- conflicted
+++ resolved
@@ -182,12 +182,7 @@
   NOT_IN = 'select_not_any_in',
   MACROS = 'macros',
 }
-<<<<<<< HEAD
-const customOperators: typeof BasicConfig.operators = getCustomOperators(BasicConfig);
-=======
-// eslint-ignore
 const customOperators = getCustomOperators(BasicConfig);
->>>>>>> 2f2be24e
 const textWidget = BasicConfig.types.text.widgets.text;
 const opers = [...(textWidget.operators || []), Op.IN, Op.NOT_IN];
 const customTextWidget = {
