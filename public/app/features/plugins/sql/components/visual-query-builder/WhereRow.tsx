import { injectGlobal } from '@emotion/css';
<<<<<<< HEAD
import React, { useCallback, useEffect, useRef, useState } from 'react';
import { Actions, Builder, BuilderProps, Config, ImmutableTree, Query, Utils } from 'react-awesome-query-builder';
=======
import { Builder, Config, ImmutableTree, Query, Utils } from '@react-awesome-query-builder/ui';
import React, { useCallback, useEffect, useMemo, useState } from 'react';
>>>>>>> 23c61fa7

import { QueryFormat, SQLExpression } from '../../types';

import { emptyInitTree, raqbConfig } from './AwesomeQueryBuilder';
import { timeAlias } from './SelectRow';

interface SQLBuilderWhereRowProps {
  sql: SQLExpression;
  format: QueryFormat;
  onSqlChange: (sql: SQLExpression) => void;
  config: Partial<Config>;
}

export function WhereRow({ sql, config, onSqlChange, format }: SQLBuilderWhereRowProps) {
  const configWithDefaults = { ...raqbConfig, ...config };
  const actions = useRef<Actions>();
  const [tree, setTree] = useState<ImmutableTree>(
    Utils.checkTree(Utils.loadTree(sql.whereJsonTree ?? emptyInitTree), configWithDefaults)
  );

  useEffect(() => {
    if (actions?.current && !sql.whereJsonTree && format === QueryFormat.Timeseries) {
      const timeField = sql.columns?.find((c) => c.alias === `"${timeAlias.value}"`)?.parameters?.[0].name;
      actions.current.addRule([tree.get('id')], {
        field: timeField,
        operator: 'macros',
        value: ['timeFilter'],
        valueSrc: ['value'],
        valueType: ['datetime'],
      });
    }
  }, [actions, format, tree, sql.whereJsonTree, sql.columns]);

  const onTreeChange = useCallback(
    (changedTree: ImmutableTree, config: Config) => {
      setTree(changedTree);
      const newSql = {
        ...sql,
        whereJsonTree: Utils.getTree(changedTree),
        whereString: Utils.sqlFormat(changedTree, config),
      };

      onSqlChange(newSql);
    },
    [onSqlChange, sql]
  );

  const renderBuilder = useCallback((builderProps: BuilderProps) => {
    actions.current = builderProps.actions;
    return <Builder {...builderProps} />;
  }, []);

  return <Query {...configWithDefaults} value={tree} onChange={onTreeChange} renderBuilder={renderBuilder} />;
}

function flex(direction: string) {
  return `
    display: flex;
    gap: 8px;
    flex-direction: ${direction};`;
}

// eslint-disable-next-line @typescript-eslint/no-unused-expressions
injectGlobal`
  .group--header {
    ${flex('row')}
  }

  .group-or-rule {
    ${flex('column')}
    .rule {
      flex-direction: row;
    }
  }

  .rule--body {
    ${flex('row')}
  }

  .group--children {
    ${flex('column')}
  }

  .group--conjunctions:empty {
    display: none;
  }
`;<|MERGE_RESOLUTION|>--- conflicted
+++ resolved
@@ -1,11 +1,6 @@
 import { injectGlobal } from '@emotion/css';
-<<<<<<< HEAD
+import { Actions, Builder, BuilderProps, Config, ImmutableTree, Query, Utils } from '@react-awesome-query-builder/ui';
 import React, { useCallback, useEffect, useRef, useState } from 'react';
-import { Actions, Builder, BuilderProps, Config, ImmutableTree, Query, Utils } from 'react-awesome-query-builder';
-=======
-import { Builder, Config, ImmutableTree, Query, Utils } from '@react-awesome-query-builder/ui';
-import React, { useCallback, useEffect, useMemo, useState } from 'react';
->>>>>>> 23c61fa7
 
 import { QueryFormat, SQLExpression } from '../../types';
 
