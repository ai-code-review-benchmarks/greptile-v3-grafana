--- conflicted
+++ resolved
@@ -15,11 +15,8 @@
   createAlertDefinition,
   updateAlertDefinitionUiState,
   updateAlertDefinition,
-<<<<<<< HEAD
   evaluateAlertDefinition,
-=======
   getAlertDefinition,
->>>>>>> bed7e21a
 } from './state/actions';
 import { getRouteParamsId } from 'app/core/selectors/location';
 import { AlertDefinition, AlertDefinitionUiState, QueryGroupOptions, StoreState } from '../../types';
@@ -33,24 +30,18 @@
   uiState: AlertDefinitionUiState;
   queryRunner: PanelQueryRunner;
   queryOptions: QueryGroupOptions;
-<<<<<<< HEAD
   instances: DataFrame[];
-=======
   alertDefinition: AlertDefinition;
   pageId: string;
->>>>>>> bed7e21a
 }
 
 interface DispatchProps {
   updateAlertDefinitionUiState: typeof updateAlertDefinitionUiState;
   updateAlertDefinitionOption: typeof updateAlertDefinitionOption;
-<<<<<<< HEAD
   evaluateAlertDefinition: typeof evaluateAlertDefinition;
-=======
   getAlertDefinition: typeof getAlertDefinition;
   updateAlertDefinition: typeof updateAlertDefinition;
   createAlertDefinition: typeof createAlertDefinition;
->>>>>>> bed7e21a
 }
 
 type Props = OwnProps & ConnectedProps & DispatchProps;
@@ -155,25 +146,19 @@
     uiState: state.alertDefinition.uiState,
     queryOptions: state.alertDefinition.queryOptions,
     queryRunner: state.alertDefinition.queryRunner,
-<<<<<<< HEAD
     instances: state.alertDefinition.instances,
-=======
     alertDefinition: state.alertDefinition.alertDefinition,
     pageId: (pageId as string) ?? '',
->>>>>>> bed7e21a
   };
 };
 
 const mapDispatchToProps: MapDispatchToProps<DispatchProps, OwnProps> = {
   updateAlertDefinitionUiState,
   updateAlertDefinitionOption,
-<<<<<<< HEAD
   evaluateAlertDefinition,
-=======
   updateAlertDefinition,
   createAlertDefinition,
   getAlertDefinition,
->>>>>>> bed7e21a
 };
 
 export default hot(module)(
