--- conflicted
+++ resolved
@@ -5,16 +5,14 @@
 
 import { PERMISSIONS_CONTACT_POINTS } from './unified/components/contact-points/permissions';
 import {
-<<<<<<< HEAD
+  PERMISSIONS_TIME_INTERVALS_MODIFY,
+  PERMISSIONS_TIME_INTERVALS_READ,
+} from './unified/components/mute-timings/permissions';
+import {
   PERMISSIONS_NOTIFICATION_POLICIES_MODIFY,
   PERMISSIONS_NOTIFICATION_POLICIES_READ,
 } from './unified/components/notification-policies/permissions';
-=======
-  PERMISSIONS_TIME_INTERVALS_MODIFY,
-  PERMISSIONS_TIME_INTERVALS_READ,
-} from './unified/components/mute-timings/permissions';
 import { PERMISSIONS_TEMPLATES } from './unified/components/templates/permissions';
->>>>>>> 7a414a04
 import { evaluateAccess } from './unified/utils/access-control';
 
 export function getAlertingRoutes(cfg = config): RouteDescriptor[] {
@@ -43,13 +41,10 @@
       roles: evaluateAccess([
         AccessControlAction.AlertingNotificationsRead,
         AccessControlAction.AlertingNotificationsExternalRead,
-<<<<<<< HEAD
         ...PERMISSIONS_NOTIFICATION_POLICIES_READ,
         ...PERMISSIONS_NOTIFICATION_POLICIES_MODIFY,
-=======
         ...PERMISSIONS_TIME_INTERVALS_READ,
         ...PERMISSIONS_TIME_INTERVALS_MODIFY,
->>>>>>> 7a414a04
       ]),
       component: importAlertingComponent(
         () => import(/* webpackChunkName: "AlertAmRoutes" */ 'app/features/alerting/unified/NotificationPolicies')
