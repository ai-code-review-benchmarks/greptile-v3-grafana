import { SafeDynamicImport } from 'app/core/components/DynamicImports/SafeDynamicImport';
import { config } from 'app/core/config';
import { GrafanaRouteComponent, RouteDescriptor } from 'app/core/navigation/types';
import { AccessControlAction } from 'app/types';

import { evaluateAccess } from './unified/utils/access-control';

<<<<<<< HEAD
const commonRoutes: RouteDescriptor[] = [];

const legacyRoutes: RouteDescriptor[] = [
  ...commonRoutes,
  {
    path: '/alerting-legacy',
    component: () => <NavLandingPage navId="alerting-legacy" />,
  },
  {
    path: '/alerting-legacy/list',
    component: SafeDynamicImport(
      () => import(/* webpackChunkName: "AlertRuleListLegacyIndex" */ 'app/features/alerting/AlertRuleList')
    ),
  },
  {
    path: '/alerting-legacy/ng/list',
    component: SafeDynamicImport(
      () => import(/* webpackChunkName: "AlertRuleListLegacy" */ 'app/features/alerting/AlertRuleList')
    ),
  },
  {
    path: '/alerting-legacy/notifications',
    roles: config.unifiedAlertingEnabled ? () => ['Editor', 'Admin'] : undefined,
    component: SafeDynamicImport(
      () => import(/* webpackChunkName: "NotificationsListLegacyPage" */ 'app/features/alerting/NotificationsListPage')
    ),
  },
  {
    path: '/alerting-legacy/notifications/templates/new',
    roles: () => ['Editor', 'Admin'],
    component: SafeDynamicImport(
      () => import(/* webpackChunkName: "NotificationsListLegacyPage" */ 'app/features/alerting/NotificationsListPage')
    ),
  },
  {
    path: '/alerting-legacy/notifications/templates/:id/edit',
    roles: () => ['Editor', 'Admin'],
    component: SafeDynamicImport(
      () => import(/* webpackChunkName: "NotificationsListLegacyPage" */ 'app/features/alerting/NotificationsListPage')
    ),
  },
  {
    path: '/alerting-legacy/notifications/receivers/new',
    roles: () => ['Editor', 'Admin'],
    component: SafeDynamicImport(
      () => import(/* webpackChunkName: "NotificationsListLegacyPage" */ 'app/features/alerting/NotificationsListPage')
    ),
  },
  {
    path: '/alerting-legacy/notifications/receivers/:id/edit',
    roles: () => ['Editor', 'Admin'],
    component: SafeDynamicImport(
      () => import(/* webpackChunkName: "NotificationsListLegacyPage" */ 'app/features/alerting/NotificationsListPage')
    ),
  },
  {
    path: '/alerting-legacy/notifications/global-config',
    roles: () => ['Admin', 'Editor'],
    component: SafeDynamicImport(
      () => import(/* webpackChunkName: "NotificationsListLegacyPage" */ 'app/features/alerting/NotificationsListPage')
    ),
  },
  {
    path: '/alerting-legacy/notification/new',
    component: SafeDynamicImport(
      () =>
        import(
          /* webpackChunkName: "NewNotificationChannelLegacy" */ 'app/features/alerting/NewNotificationChannelPage'
        )
    ),
  },
  {
    path: '/alerting-legacy/notification/:id/edit',
    component: SafeDynamicImport(
      () =>
        import(
          /* webpackChunkName: "EditNotificationChannelLegacy"*/ 'app/features/alerting/EditNotificationChannelPage'
        )
    ),
  },
  {
    path: '/alerting-legacy/upgrade',
    roles: () => ['Admin'],
    component: SafeDynamicImport(
      () => import(/* webpackChunkName: "AlertingUpgrade" */ 'app/features/alerting/Upgrade')
    ),
  },
];

const unifiedRoutes: RouteDescriptor[] = [
  ...commonRoutes,
  {
    path: '/alerting',
    component: SafeDynamicImport(
      () => import(/* webpackChunkName: "AlertingHome" */ 'app/features/alerting/unified/home/Home')
    ),
  },
  {
    path: '/alerting/home',
    exact: false,
    component: SafeDynamicImport(
      () => import(/* webpackChunkName: "AlertingHome" */ 'app/features/alerting/unified/home/Home')
    ),
  },
  {
    path: '/alerting/list',
    roles: evaluateAccess([AccessControlAction.AlertingRuleRead, AccessControlAction.AlertingRuleExternalRead]),
    component: SafeDynamicImport(
      () => import(/* webpackChunkName: "AlertRuleListIndex" */ 'app/features/alerting/unified/RuleList')
    ),
  },
  {
    path: '/alerting/routes',
    roles: evaluateAccess([
      AccessControlAction.AlertingNotificationsRead,
      AccessControlAction.AlertingNotificationsExternalRead,
    ]),
    component: SafeDynamicImport(
      () => import(/* webpackChunkName: "AlertAmRoutes" */ 'app/features/alerting/unified/NotificationPolicies')
    ),
  },
  {
    path: '/alerting/routes/mute-timing/new',
    roles: evaluateAccess([
      AccessControlAction.AlertingNotificationsWrite,
      AccessControlAction.AlertingNotificationsExternalWrite,
    ]),
    component: SafeDynamicImport(
      () => import(/* webpackChunkName: "MuteTimings" */ 'app/features/alerting/unified/MuteTimings')
    ),
  },
  {
    path: '/alerting/routes/mute-timing/edit',
    roles: evaluateAccess([
      AccessControlAction.AlertingNotificationsWrite,
      AccessControlAction.AlertingNotificationsExternalWrite,
    ]),
    component: SafeDynamicImport(
      () => import(/* webpackChunkName: "MuteTimings" */ 'app/features/alerting/unified/MuteTimings')
    ),
  },
  {
    path: '/alerting/silences',
    roles: evaluateAccess([
      AccessControlAction.AlertingInstanceRead,
      AccessControlAction.AlertingInstancesExternalRead,
    ]),
    component: SafeDynamicImport(
      () => import(/* webpackChunkName: "AlertSilences" */ 'app/features/alerting/unified/Silences')
    ),
  },
  {
    path: '/alerting/silence/new',
    roles: evaluateAccess([
      AccessControlAction.AlertingInstanceCreate,
      AccessControlAction.AlertingInstancesExternalWrite,
    ]),
    component: SafeDynamicImport(
      () => import(/* webpackChunkName: "AlertSilences" */ 'app/features/alerting/unified/Silences')
    ),
  },
  {
    path: '/alerting/silence/:id/edit',
    roles: evaluateAccess([
      AccessControlAction.AlertingInstanceUpdate,
      AccessControlAction.AlertingInstancesExternalWrite,
    ]),
    component: SafeDynamicImport(
      () => import(/* webpackChunkName: "AlertSilences" */ 'app/features/alerting/unified/Silences')
    ),
  },
  {
    path: '/alerting/notifications',
    roles: evaluateAccess([
      AccessControlAction.AlertingNotificationsRead,
      AccessControlAction.AlertingNotificationsExternalRead,
    ]),
    component: SafeDynamicImport(
      () => import(/* webpackChunkName: "NotificationsListPage" */ 'app/features/alerting/unified/Receivers')
    ),
  },
  {
    path: '/alerting/notifications/:type/new',
    roles: evaluateAccess([
      AccessControlAction.AlertingNotificationsWrite,
      AccessControlAction.AlertingNotificationsExternalWrite,
    ]),
    component: SafeDynamicImport(
      () => import(/* webpackChunkName: "NotificationsListPage" */ 'app/features/alerting/unified/Receivers')
    ),
  },
  {
    path: '/alerting/notifications/receivers/:id/edit',
    roles: evaluateAccess([
      AccessControlAction.AlertingNotificationsWrite,
      AccessControlAction.AlertingNotificationsExternalWrite,
      AccessControlAction.AlertingNotificationsRead,
      AccessControlAction.AlertingNotificationsExternalRead,
    ]),
    component: SafeDynamicImport(
      () => import(/* webpackChunkName: "NotificationsListPage" */ 'app/features/alerting/unified/Receivers')
    ),
  },
  {
    path: '/alerting/notifications/:type/:id/edit',
    roles: evaluateAccess([
      AccessControlAction.AlertingNotificationsWrite,
      AccessControlAction.AlertingNotificationsExternalWrite,
    ]),
    component: SafeDynamicImport(
      () => import(/* webpackChunkName: "NotificationsListPage" */ 'app/features/alerting/unified/Receivers')
    ),
  },
  {
    path: '/alerting/notifications/:type/:id/duplicate',
    roles: evaluateAccess([
      AccessControlAction.AlertingNotificationsWrite,
      AccessControlAction.AlertingNotificationsExternalWrite,
    ]),
    component: SafeDynamicImport(
      () => import(/* webpackChunkName: "NotificationsListPage" */ 'app/features/alerting/unified/Receivers')
    ),
  },
  {
    path: '/alerting/notifications/:type',
    roles: evaluateAccess([
      AccessControlAction.AlertingNotificationsWrite,
      AccessControlAction.AlertingNotificationsExternalWrite,
    ]),
    component: SafeDynamicImport(
      () => import(/* webpackChunkName: "NotificationsListPage" */ 'app/features/alerting/unified/Receivers')
    ),
  },
  {
    path: '/alerting/groups/',
    roles: evaluateAccess([
      AccessControlAction.AlertingInstanceRead,
      AccessControlAction.AlertingInstancesExternalRead,
    ]),
    component: SafeDynamicImport(
      () => import(/* webpackChunkName: "AlertGroups" */ 'app/features/alerting/unified/AlertGroups')
    ),
  },
  {
    path: '/alerting/new/:type?',
    pageClass: 'page-alerting',
    roles: evaluateAccess([AccessControlAction.AlertingRuleCreate, AccessControlAction.AlertingRuleExternalWrite]),
    component: SafeDynamicImport(
      () => import(/* webpackChunkName: "AlertingRuleForm"*/ 'app/features/alerting/unified/RuleEditor')
    ),
  },
  {
    path: '/alerting/:id/edit',
    pageClass: 'page-alerting',
    roles: evaluateAccess([AccessControlAction.AlertingRuleUpdate, AccessControlAction.AlertingRuleExternalWrite]),
    component: SafeDynamicImport(
      () => import(/* webpackChunkName: "AlertingRuleForm"*/ 'app/features/alerting/unified/RuleEditor')
    ),
  },
  {
    path: '/alerting/:id/modify-export',
    pageClass: 'page-alerting',
    roles: evaluateAccess([AccessControlAction.AlertingRuleRead]),
    component: SafeDynamicImport(
      () =>
        import(
          /* webpackChunkName: "AlertingRuleForm"*/ 'app/features/alerting/unified/components/export/GrafanaModifyExport'
        )
    ),
  },
  {
    path: '/alerting/:sourceName/:id/view',
    pageClass: 'page-alerting',
    roles: evaluateAccess([AccessControlAction.AlertingRuleRead, AccessControlAction.AlertingRuleExternalRead]),
    component: SafeDynamicImport(
      () => import(/* webpackChunkName: "AlertingRule"*/ 'app/features/alerting/unified/RuleViewer')
    ),
  },
  {
    path: '/alerting/:sourceName/:name/find',
    pageClass: 'page-alerting',
    roles: evaluateAccess([AccessControlAction.AlertingRuleRead, AccessControlAction.AlertingRuleExternalRead]),
    component: SafeDynamicImport(
      () => import(/* webpackChunkName: "AlertingRedirectToRule"*/ 'app/features/alerting/unified/RedirectToRuleViewer')
    ),
  },
  {
    path: '/alerting/admin',
    roles: () => ['Admin'],
    component: SafeDynamicImport(
      () => import(/* webpackChunkName: "AlertingAdmin" */ 'app/features/alerting/unified/Settings')
    ),
  },
];

=======
>>>>>>> 0b033106
export function getAlertingRoutes(cfg = config): RouteDescriptor[] {
  const routes = [
    {
      path: '/alerting',
      component: importAlertingComponent(
        () => import(/* webpackChunkName: "AlertingHome" */ 'app/features/alerting/unified/home/Home')
      ),
    },
    {
      path: '/alerting/home',
      exact: false,
      component: importAlertingComponent(
        () => import(/* webpackChunkName: "AlertingHome" */ 'app/features/alerting/unified/home/Home')
      ),
    },
    {
      path: '/alerting/list',
      roles: evaluateAccess([AccessControlAction.AlertingRuleRead, AccessControlAction.AlertingRuleExternalRead]),
      component: importAlertingComponent(
        () => import(/* webpackChunkName: "AlertRuleListIndex" */ 'app/features/alerting/unified/RuleList')
      ),
    },
    {
      path: '/alerting/routes',
      roles: evaluateAccess([
        AccessControlAction.AlertingNotificationsRead,
        AccessControlAction.AlertingNotificationsExternalRead,
      ]),
      component: importAlertingComponent(
        () => import(/* webpackChunkName: "AlertAmRoutes" */ 'app/features/alerting/unified/NotificationPolicies')
      ),
    },
    {
      path: '/alerting/routes/mute-timing/new',
      roles: evaluateAccess([
        AccessControlAction.AlertingNotificationsWrite,
        AccessControlAction.AlertingNotificationsExternalWrite,
      ]),
      component: importAlertingComponent(
        () => import(/* webpackChunkName: "MuteTimings" */ 'app/features/alerting/unified/MuteTimings')
      ),
    },
    {
      path: '/alerting/routes/mute-timing/edit',
      roles: evaluateAccess([
        AccessControlAction.AlertingNotificationsWrite,
        AccessControlAction.AlertingNotificationsExternalWrite,
      ]),
      component: importAlertingComponent(
        () => import(/* webpackChunkName: "MuteTimings" */ 'app/features/alerting/unified/MuteTimings')
      ),
    },
    {
      path: '/alerting/silences',
      roles: evaluateAccess([
        AccessControlAction.AlertingInstanceRead,
        AccessControlAction.AlertingInstancesExternalRead,
      ]),
      component: importAlertingComponent(
        () => import(/* webpackChunkName: "AlertSilences" */ 'app/features/alerting/unified/Silences')
      ),
    },
    {
      path: '/alerting/silence/new',
      roles: evaluateAccess([
        AccessControlAction.AlertingInstanceCreate,
        AccessControlAction.AlertingInstancesExternalWrite,
      ]),
      component: importAlertingComponent(
        () => import(/* webpackChunkName: "AlertSilences" */ 'app/features/alerting/unified/Silences')
      ),
    },
    {
      path: '/alerting/silence/:id/edit',
      roles: evaluateAccess([
        AccessControlAction.AlertingInstanceUpdate,
        AccessControlAction.AlertingInstancesExternalWrite,
      ]),
      component: importAlertingComponent(
        () => import(/* webpackChunkName: "AlertSilences" */ 'app/features/alerting/unified/Silences')
      ),
    },
    {
      path: '/alerting/notifications',
      roles: evaluateAccess([
        AccessControlAction.AlertingNotificationsRead,
        AccessControlAction.AlertingNotificationsExternalRead,
      ]),
      component: importAlertingComponent(
        () => import(/* webpackChunkName: "NotificationsListPage" */ 'app/features/alerting/unified/Receivers')
      ),
    },
    {
      path: '/alerting/notifications/:type/new',
      roles: evaluateAccess([
        AccessControlAction.AlertingNotificationsWrite,
        AccessControlAction.AlertingNotificationsExternalWrite,
      ]),
      component: importAlertingComponent(
        () => import(/* webpackChunkName: "NotificationsListPage" */ 'app/features/alerting/unified/Receivers')
      ),
    },
    {
      path: '/alerting/notifications/receivers/:id/edit',
      roles: evaluateAccess([
        AccessControlAction.AlertingNotificationsWrite,
        AccessControlAction.AlertingNotificationsExternalWrite,
        AccessControlAction.AlertingNotificationsRead,
        AccessControlAction.AlertingNotificationsExternalRead,
      ]),
      component: importAlertingComponent(
        () => import(/* webpackChunkName: "NotificationsListPage" */ 'app/features/alerting/unified/Receivers')
      ),
    },
    {
      path: '/alerting/notifications/:type/:id/edit',
      roles: evaluateAccess([
        AccessControlAction.AlertingNotificationsWrite,
        AccessControlAction.AlertingNotificationsExternalWrite,
      ]),
      component: importAlertingComponent(
        () => import(/* webpackChunkName: "NotificationsListPage" */ 'app/features/alerting/unified/Receivers')
      ),
    },
    {
      path: '/alerting/notifications/:type/:id/duplicate',
      roles: evaluateAccess([
        AccessControlAction.AlertingNotificationsWrite,
        AccessControlAction.AlertingNotificationsExternalWrite,
      ]),
      component: importAlertingComponent(
        () => import(/* webpackChunkName: "NotificationsListPage" */ 'app/features/alerting/unified/Receivers')
      ),
    },
    {
      path: '/alerting/notifications/:type',
      roles: evaluateAccess([
        AccessControlAction.AlertingNotificationsWrite,
        AccessControlAction.AlertingNotificationsExternalWrite,
      ]),
      component: importAlertingComponent(
        () => import(/* webpackChunkName: "NotificationsListPage" */ 'app/features/alerting/unified/Receivers')
      ),
    },
    {
      path: '/alerting/groups/',
      roles: evaluateAccess([
        AccessControlAction.AlertingInstanceRead,
        AccessControlAction.AlertingInstancesExternalRead,
      ]),
      component: importAlertingComponent(
        () => import(/* webpackChunkName: "AlertGroups" */ 'app/features/alerting/unified/AlertGroups')
      ),
    },
    {
      path: '/alerting/new/:type?',
      pageClass: 'page-alerting',
      roles: evaluateAccess([AccessControlAction.AlertingRuleCreate, AccessControlAction.AlertingRuleExternalWrite]),
      component: importAlertingComponent(
        () => import(/* webpackChunkName: "AlertingRuleForm"*/ 'app/features/alerting/unified/RuleEditor')
      ),
    },
    {
      path: '/alerting/:id/edit',
      pageClass: 'page-alerting',
      roles: evaluateAccess([AccessControlAction.AlertingRuleUpdate, AccessControlAction.AlertingRuleExternalWrite]),
      component: importAlertingComponent(
        () => import(/* webpackChunkName: "AlertingRuleForm"*/ 'app/features/alerting/unified/RuleEditor')
      ),
    },
    {
      path: '/alerting/:id/modify-export',
      pageClass: 'page-alerting',
      roles: evaluateAccess([AccessControlAction.AlertingRuleRead]),
      component: importAlertingComponent(
        () =>
          import(
            /* webpackChunkName: "AlertingRuleForm"*/ 'app/features/alerting/unified/components/export/GrafanaModifyExport'
          )
      ),
    },
    {
      path: '/alerting/:sourceName/:id/view',
      pageClass: 'page-alerting',
      roles: evaluateAccess([AccessControlAction.AlertingRuleRead, AccessControlAction.AlertingRuleExternalRead]),
      component: importAlertingComponent(
        () => import(/* webpackChunkName: "AlertingRule"*/ 'app/features/alerting/unified/RuleViewer')
      ),
    },
    {
      path: '/alerting/:sourceName/:name/find',
      pageClass: 'page-alerting',
      roles: evaluateAccess([AccessControlAction.AlertingRuleRead, AccessControlAction.AlertingRuleExternalRead]),
      component: importAlertingComponent(
        () =>
          import(/* webpackChunkName: "AlertingRedirectToRule"*/ 'app/features/alerting/unified/RedirectToRuleViewer')
      ),
    },
    {
      path: '/alerting/admin',
      roles: () => ['Admin'],
      component: importAlertingComponent(
        () => import(/* webpackChunkName: "AlertingAdmin" */ 'app/features/alerting/unified/Admin')
      ),
    },
  ];

  return routes;
}

// this function will always load the "feature disabled" component for all alerting routes
function importAlertingComponent(loader: () => any): GrafanaRouteComponent {
  const featureDisabledPageLoader = () =>
    import(/* webpackChunkName: "AlertingDisabled" */ 'app/features/alerting/unified/AlertingNotEnabled');
  return SafeDynamicImport(config.unifiedAlertingEnabled ? loader : featureDisabledPageLoader);
}<|MERGE_RESOLUTION|>--- conflicted
+++ resolved
@@ -5,304 +5,6 @@
 
 import { evaluateAccess } from './unified/utils/access-control';
 
-<<<<<<< HEAD
-const commonRoutes: RouteDescriptor[] = [];
-
-const legacyRoutes: RouteDescriptor[] = [
-  ...commonRoutes,
-  {
-    path: '/alerting-legacy',
-    component: () => <NavLandingPage navId="alerting-legacy" />,
-  },
-  {
-    path: '/alerting-legacy/list',
-    component: SafeDynamicImport(
-      () => import(/* webpackChunkName: "AlertRuleListLegacyIndex" */ 'app/features/alerting/AlertRuleList')
-    ),
-  },
-  {
-    path: '/alerting-legacy/ng/list',
-    component: SafeDynamicImport(
-      () => import(/* webpackChunkName: "AlertRuleListLegacy" */ 'app/features/alerting/AlertRuleList')
-    ),
-  },
-  {
-    path: '/alerting-legacy/notifications',
-    roles: config.unifiedAlertingEnabled ? () => ['Editor', 'Admin'] : undefined,
-    component: SafeDynamicImport(
-      () => import(/* webpackChunkName: "NotificationsListLegacyPage" */ 'app/features/alerting/NotificationsListPage')
-    ),
-  },
-  {
-    path: '/alerting-legacy/notifications/templates/new',
-    roles: () => ['Editor', 'Admin'],
-    component: SafeDynamicImport(
-      () => import(/* webpackChunkName: "NotificationsListLegacyPage" */ 'app/features/alerting/NotificationsListPage')
-    ),
-  },
-  {
-    path: '/alerting-legacy/notifications/templates/:id/edit',
-    roles: () => ['Editor', 'Admin'],
-    component: SafeDynamicImport(
-      () => import(/* webpackChunkName: "NotificationsListLegacyPage" */ 'app/features/alerting/NotificationsListPage')
-    ),
-  },
-  {
-    path: '/alerting-legacy/notifications/receivers/new',
-    roles: () => ['Editor', 'Admin'],
-    component: SafeDynamicImport(
-      () => import(/* webpackChunkName: "NotificationsListLegacyPage" */ 'app/features/alerting/NotificationsListPage')
-    ),
-  },
-  {
-    path: '/alerting-legacy/notifications/receivers/:id/edit',
-    roles: () => ['Editor', 'Admin'],
-    component: SafeDynamicImport(
-      () => import(/* webpackChunkName: "NotificationsListLegacyPage" */ 'app/features/alerting/NotificationsListPage')
-    ),
-  },
-  {
-    path: '/alerting-legacy/notifications/global-config',
-    roles: () => ['Admin', 'Editor'],
-    component: SafeDynamicImport(
-      () => import(/* webpackChunkName: "NotificationsListLegacyPage" */ 'app/features/alerting/NotificationsListPage')
-    ),
-  },
-  {
-    path: '/alerting-legacy/notification/new',
-    component: SafeDynamicImport(
-      () =>
-        import(
-          /* webpackChunkName: "NewNotificationChannelLegacy" */ 'app/features/alerting/NewNotificationChannelPage'
-        )
-    ),
-  },
-  {
-    path: '/alerting-legacy/notification/:id/edit',
-    component: SafeDynamicImport(
-      () =>
-        import(
-          /* webpackChunkName: "EditNotificationChannelLegacy"*/ 'app/features/alerting/EditNotificationChannelPage'
-        )
-    ),
-  },
-  {
-    path: '/alerting-legacy/upgrade',
-    roles: () => ['Admin'],
-    component: SafeDynamicImport(
-      () => import(/* webpackChunkName: "AlertingUpgrade" */ 'app/features/alerting/Upgrade')
-    ),
-  },
-];
-
-const unifiedRoutes: RouteDescriptor[] = [
-  ...commonRoutes,
-  {
-    path: '/alerting',
-    component: SafeDynamicImport(
-      () => import(/* webpackChunkName: "AlertingHome" */ 'app/features/alerting/unified/home/Home')
-    ),
-  },
-  {
-    path: '/alerting/home',
-    exact: false,
-    component: SafeDynamicImport(
-      () => import(/* webpackChunkName: "AlertingHome" */ 'app/features/alerting/unified/home/Home')
-    ),
-  },
-  {
-    path: '/alerting/list',
-    roles: evaluateAccess([AccessControlAction.AlertingRuleRead, AccessControlAction.AlertingRuleExternalRead]),
-    component: SafeDynamicImport(
-      () => import(/* webpackChunkName: "AlertRuleListIndex" */ 'app/features/alerting/unified/RuleList')
-    ),
-  },
-  {
-    path: '/alerting/routes',
-    roles: evaluateAccess([
-      AccessControlAction.AlertingNotificationsRead,
-      AccessControlAction.AlertingNotificationsExternalRead,
-    ]),
-    component: SafeDynamicImport(
-      () => import(/* webpackChunkName: "AlertAmRoutes" */ 'app/features/alerting/unified/NotificationPolicies')
-    ),
-  },
-  {
-    path: '/alerting/routes/mute-timing/new',
-    roles: evaluateAccess([
-      AccessControlAction.AlertingNotificationsWrite,
-      AccessControlAction.AlertingNotificationsExternalWrite,
-    ]),
-    component: SafeDynamicImport(
-      () => import(/* webpackChunkName: "MuteTimings" */ 'app/features/alerting/unified/MuteTimings')
-    ),
-  },
-  {
-    path: '/alerting/routes/mute-timing/edit',
-    roles: evaluateAccess([
-      AccessControlAction.AlertingNotificationsWrite,
-      AccessControlAction.AlertingNotificationsExternalWrite,
-    ]),
-    component: SafeDynamicImport(
-      () => import(/* webpackChunkName: "MuteTimings" */ 'app/features/alerting/unified/MuteTimings')
-    ),
-  },
-  {
-    path: '/alerting/silences',
-    roles: evaluateAccess([
-      AccessControlAction.AlertingInstanceRead,
-      AccessControlAction.AlertingInstancesExternalRead,
-    ]),
-    component: SafeDynamicImport(
-      () => import(/* webpackChunkName: "AlertSilences" */ 'app/features/alerting/unified/Silences')
-    ),
-  },
-  {
-    path: '/alerting/silence/new',
-    roles: evaluateAccess([
-      AccessControlAction.AlertingInstanceCreate,
-      AccessControlAction.AlertingInstancesExternalWrite,
-    ]),
-    component: SafeDynamicImport(
-      () => import(/* webpackChunkName: "AlertSilences" */ 'app/features/alerting/unified/Silences')
-    ),
-  },
-  {
-    path: '/alerting/silence/:id/edit',
-    roles: evaluateAccess([
-      AccessControlAction.AlertingInstanceUpdate,
-      AccessControlAction.AlertingInstancesExternalWrite,
-    ]),
-    component: SafeDynamicImport(
-      () => import(/* webpackChunkName: "AlertSilences" */ 'app/features/alerting/unified/Silences')
-    ),
-  },
-  {
-    path: '/alerting/notifications',
-    roles: evaluateAccess([
-      AccessControlAction.AlertingNotificationsRead,
-      AccessControlAction.AlertingNotificationsExternalRead,
-    ]),
-    component: SafeDynamicImport(
-      () => import(/* webpackChunkName: "NotificationsListPage" */ 'app/features/alerting/unified/Receivers')
-    ),
-  },
-  {
-    path: '/alerting/notifications/:type/new',
-    roles: evaluateAccess([
-      AccessControlAction.AlertingNotificationsWrite,
-      AccessControlAction.AlertingNotificationsExternalWrite,
-    ]),
-    component: SafeDynamicImport(
-      () => import(/* webpackChunkName: "NotificationsListPage" */ 'app/features/alerting/unified/Receivers')
-    ),
-  },
-  {
-    path: '/alerting/notifications/receivers/:id/edit',
-    roles: evaluateAccess([
-      AccessControlAction.AlertingNotificationsWrite,
-      AccessControlAction.AlertingNotificationsExternalWrite,
-      AccessControlAction.AlertingNotificationsRead,
-      AccessControlAction.AlertingNotificationsExternalRead,
-    ]),
-    component: SafeDynamicImport(
-      () => import(/* webpackChunkName: "NotificationsListPage" */ 'app/features/alerting/unified/Receivers')
-    ),
-  },
-  {
-    path: '/alerting/notifications/:type/:id/edit',
-    roles: evaluateAccess([
-      AccessControlAction.AlertingNotificationsWrite,
-      AccessControlAction.AlertingNotificationsExternalWrite,
-    ]),
-    component: SafeDynamicImport(
-      () => import(/* webpackChunkName: "NotificationsListPage" */ 'app/features/alerting/unified/Receivers')
-    ),
-  },
-  {
-    path: '/alerting/notifications/:type/:id/duplicate',
-    roles: evaluateAccess([
-      AccessControlAction.AlertingNotificationsWrite,
-      AccessControlAction.AlertingNotificationsExternalWrite,
-    ]),
-    component: SafeDynamicImport(
-      () => import(/* webpackChunkName: "NotificationsListPage" */ 'app/features/alerting/unified/Receivers')
-    ),
-  },
-  {
-    path: '/alerting/notifications/:type',
-    roles: evaluateAccess([
-      AccessControlAction.AlertingNotificationsWrite,
-      AccessControlAction.AlertingNotificationsExternalWrite,
-    ]),
-    component: SafeDynamicImport(
-      () => import(/* webpackChunkName: "NotificationsListPage" */ 'app/features/alerting/unified/Receivers')
-    ),
-  },
-  {
-    path: '/alerting/groups/',
-    roles: evaluateAccess([
-      AccessControlAction.AlertingInstanceRead,
-      AccessControlAction.AlertingInstancesExternalRead,
-    ]),
-    component: SafeDynamicImport(
-      () => import(/* webpackChunkName: "AlertGroups" */ 'app/features/alerting/unified/AlertGroups')
-    ),
-  },
-  {
-    path: '/alerting/new/:type?',
-    pageClass: 'page-alerting',
-    roles: evaluateAccess([AccessControlAction.AlertingRuleCreate, AccessControlAction.AlertingRuleExternalWrite]),
-    component: SafeDynamicImport(
-      () => import(/* webpackChunkName: "AlertingRuleForm"*/ 'app/features/alerting/unified/RuleEditor')
-    ),
-  },
-  {
-    path: '/alerting/:id/edit',
-    pageClass: 'page-alerting',
-    roles: evaluateAccess([AccessControlAction.AlertingRuleUpdate, AccessControlAction.AlertingRuleExternalWrite]),
-    component: SafeDynamicImport(
-      () => import(/* webpackChunkName: "AlertingRuleForm"*/ 'app/features/alerting/unified/RuleEditor')
-    ),
-  },
-  {
-    path: '/alerting/:id/modify-export',
-    pageClass: 'page-alerting',
-    roles: evaluateAccess([AccessControlAction.AlertingRuleRead]),
-    component: SafeDynamicImport(
-      () =>
-        import(
-          /* webpackChunkName: "AlertingRuleForm"*/ 'app/features/alerting/unified/components/export/GrafanaModifyExport'
-        )
-    ),
-  },
-  {
-    path: '/alerting/:sourceName/:id/view',
-    pageClass: 'page-alerting',
-    roles: evaluateAccess([AccessControlAction.AlertingRuleRead, AccessControlAction.AlertingRuleExternalRead]),
-    component: SafeDynamicImport(
-      () => import(/* webpackChunkName: "AlertingRule"*/ 'app/features/alerting/unified/RuleViewer')
-    ),
-  },
-  {
-    path: '/alerting/:sourceName/:name/find',
-    pageClass: 'page-alerting',
-    roles: evaluateAccess([AccessControlAction.AlertingRuleRead, AccessControlAction.AlertingRuleExternalRead]),
-    component: SafeDynamicImport(
-      () => import(/* webpackChunkName: "AlertingRedirectToRule"*/ 'app/features/alerting/unified/RedirectToRuleViewer')
-    ),
-  },
-  {
-    path: '/alerting/admin',
-    roles: () => ['Admin'],
-    component: SafeDynamicImport(
-      () => import(/* webpackChunkName: "AlertingAdmin" */ 'app/features/alerting/unified/Settings')
-    ),
-  },
-];
-
-=======
->>>>>>> 0b033106
 export function getAlertingRoutes(cfg = config): RouteDescriptor[] {
   const routes = [
     {
@@ -505,7 +207,7 @@
       path: '/alerting/admin',
       roles: () => ['Admin'],
       component: importAlertingComponent(
-        () => import(/* webpackChunkName: "AlertingAdmin" */ 'app/features/alerting/unified/Admin')
+        () => import(/* webpackChunkName: "AlertingSettings" */ 'app/features/alerting/unified/Settings')
       ),
     },
   ];
