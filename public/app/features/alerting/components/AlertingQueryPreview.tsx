import React, { FC, useMemo, useState } from 'react';
import { useObservable } from 'react-use';
import { css } from 'emotion';
import AutoSizer from 'react-virtualized-auto-sizer';
import { DataFrame, DataQuery, GrafanaTheme, PanelData } from '@grafana/data';
import { config } from '@grafana/runtime';
import { Icon, Tab, TabContent, TabsBar } from '@grafana/ui';
import { PreviewQueryTab } from './PreviewQueryTab';
import { PreviewInstancesTab } from './PreviewInstancesTab';
import { EmptyState } from './EmptyState';
import { PanelQueryRunner } from '../../query/state/PanelQueryRunner';

enum Tabs {
  Query = 'query',
  Instances = 'instances',
}

const tabs = [
  { id: Tabs.Query, text: 'Query result' },
  { id: Tabs.Instances, text: 'Alerting instances' },
];

interface Props {
  queryRunner: PanelQueryRunner;
  getInstances: () => DataFrame[];
  queries: DataQuery[];
  onTest: () => void;
  onRunQueries: () => void;
}

export const AlertingQueryPreview: FC<Props> = ({ getInstances, onRunQueries, onTest, queries, queryRunner }) => {
  const [activeTab, setActiveTab] = useState<string>(Tabs.Query);
<<<<<<< HEAD
  const styles = useStyles(getStyles);

  const observable = useMemo(() => queryRunner.getData({ withFieldConfig: true, withTransforms: true }), [queryRunner]);
=======
  const styles = getStyles(config.theme);
  const observable = useMemo(() => queryRunner.getData({ withFieldConfig: true, withTransforms: true }), []);
>>>>>>> 56bc9a5d
  const data = useObservable<PanelData>(observable);
  const instances = getInstances();

  return (
    <div className={styles.wrapper}>
      <TabsBar>
        {tabs.map((tab, index) => {
          return (
            <Tab
              key={`${tab.id}-${index}`}
              label={tab.text}
              onChangeTab={() => setActiveTab(tab.id)}
              active={activeTab === tab.id}
            />
          );
        })}
      </TabsBar>
      <TabContent className={styles.tabContent}>
        {data &&
          (data.state === 'Error' ? (
            <EmptyState title="There was an error :(">
              <div>{data.error?.data?.error}</div>
            </EmptyState>
          ) : (
            <QueriesAndInstances
              instances={instances}
              onTest={onTest}
              data={data}
              activeTab={activeTab}
              onRunQueries={onRunQueries}
              queries={queries}
            />
          ))}
      </TabContent>
    </div>
  );
};

interface PreviewProps {
  queries: DataQuery[];
  instances: DataFrame[];
  onTest: () => void;
  data: PanelData;
  activeTab: string;
  onRunQueries: () => void;
}

const QueriesAndInstances: FC<PreviewProps> = ({ queries, instances, onTest, data, activeTab, onRunQueries }) => {
  if (queries.length === 0) {
    return (
      <EmptyState title="No queries added.">
        <div>Start adding queries to this alert and a visualisation for your queries will appear here.</div>
        <div>
          Learn more about how to create alert definitions <Icon name="external-link-alt" />
        </div>
      </EmptyState>
    );
  }

  return (
    <AutoSizer style={{ width: '100%', height: '100%' }}>
      {({ width, height }) => {
        switch (activeTab) {
          case Tabs.Instances:
            return <PreviewInstancesTab instances={instances} width={width} height={height} onTest={onTest} />;

          case Tabs.Query:
          default:
            return <PreviewQueryTab data={data} width={width} height={height} onRunQueries={onRunQueries} />;
        }
      }}
    </AutoSizer>
  );
};

const getStyles = (theme: GrafanaTheme) => {
  return {
    wrapper: css`
      display: flex;
      flex-direction: column;
      width: 100%;
      height: 100%;
      padding: ${theme.spacing.md} 0 0 ${theme.spacing.md};
    `,
    tabContent: css`
      background: ${theme.colors.panelBg};
      height: 100%;
    `,
  };
};<|MERGE_RESOLUTION|>--- conflicted
+++ resolved
@@ -30,14 +30,8 @@
 
 export const AlertingQueryPreview: FC<Props> = ({ getInstances, onRunQueries, onTest, queries, queryRunner }) => {
   const [activeTab, setActiveTab] = useState<string>(Tabs.Query);
-<<<<<<< HEAD
-  const styles = useStyles(getStyles);
-
+  const styles = getStyles(config.theme);
   const observable = useMemo(() => queryRunner.getData({ withFieldConfig: true, withTransforms: true }), [queryRunner]);
-=======
-  const styles = getStyles(config.theme);
-  const observable = useMemo(() => queryRunner.getData({ withFieldConfig: true, withTransforms: true }), []);
->>>>>>> 56bc9a5d
   const data = useObservable<PanelData>(observable);
   const instances = getInstances();
 
