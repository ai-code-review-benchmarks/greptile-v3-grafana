import React, { PureComponent } from 'react';
import { hot } from 'react-hot-loader';
import { connect } from 'react-redux';
import { css } from 'emotion';
import { Button } from '@grafana/ui';

import { AngularComponent, getAngularLoader, getDataSourceSrv } from '@grafana/runtime';
import appEvents from 'app/core/app_events';
import { getAlertingValidationMessage } from './getAlertingValidationMessage';

import { EditorTabBody, EditorToolbarView } from '../dashboard/panel_editor/EditorTabBody';
import EmptyListCTA from 'app/core/components/EmptyListCTA/EmptyListCTA';
import StateHistory from './StateHistory';
import 'app/features/alerting/AlertTabCtrl';
<<<<<<< HEAD
import { AlertBox } from 'app/core/components/AlertBox/AlertBox';
=======
import { Alert } from '@grafana/ui';
>>>>>>> 2a1e1300

import { DashboardModel } from '../dashboard/state/DashboardModel';
import { PanelModel } from '../dashboard/state/PanelModel';
import { TestRuleResult } from './TestRuleResult';
<<<<<<< HEAD
import { AppNotificationSeverity, StoreState } from 'app/types';
import { PanelEditorTabIds, getPanelEditorTab } from '../dashboard/panel_editor/state/reducers';
import { changePanelEditorTab } from '../dashboard/panel_editor/state/actions';
=======
import { AppNotificationSeverity } from 'app/types';
>>>>>>> 2a1e1300

interface Props {
  angularPanel?: AngularComponent;
  dashboard: DashboardModel;
  panel: PanelModel;
  changePanelEditorTab: typeof changePanelEditorTab;
}

interface State {
  validatonMessage: string;
}

class UnConnectedAlertTab extends PureComponent<Props, State> {
  element: any;
  component: AngularComponent;
  panelCtrl: any;

  state: State = {
    validatonMessage: '',
  };

  componentDidMount() {
    if (this.shouldLoadAlertTab()) {
      this.loadAlertTab();
    }
  }

  componentDidUpdate(prevProps: Props) {
    if (this.shouldLoadAlertTab()) {
      this.loadAlertTab();
    }
  }

  shouldLoadAlertTab() {
    return this.props.angularPanel && this.element && !this.component;
  }

  componentWillUnmount() {
    if (this.component) {
      this.component.destroy();
    }
  }

  async loadAlertTab() {
    const { angularPanel, panel } = this.props;

    const scope = angularPanel.getScope();

    // When full page reloading in edit mode the angular panel has on fully compiled & instantiated yet
    if (!scope.$$childHead) {
      setTimeout(() => {
        this.forceUpdate();
      });
      return;
    }

    this.panelCtrl = scope.$$childHead.ctrl;
    const loader = getAngularLoader();
    const template = '<alert-tab />';

    const scopeProps = { ctrl: this.panelCtrl };

    this.component = loader.load(this.element, scopeProps, template);

    const validatonMessage = await getAlertingValidationMessage(
      panel.transformations,
      panel.targets,
      getDataSourceSrv(),
      panel.datasource
    );

    if (validatonMessage) {
      this.setState({ validatonMessage });
    }
  }

  stateHistory = (): EditorToolbarView => {
    return {
      title: 'State history',
      render: () => {
        return (
          <StateHistory
            dashboard={this.props.dashboard}
            panelId={this.props.panel.id}
            onRefresh={this.panelCtrl.refresh}
          />
        );
      },
    };
  };

  deleteAlert = (): EditorToolbarView => {
    const { panel } = this.props;
    return {
      title: 'Delete',
      btnType: 'danger',
      onClick: () => {
        appEvents.emit('confirm-modal', {
          title: 'Delete Alert',
          text: 'Are you sure you want to delete this alert rule?',
          text2: 'You need to save dashboard for the delete to take effect',
          icon: 'fa-trash',
          yesText: 'Delete',
          onConfirm: () => {
            delete panel.alert;
            panel.thresholds = [];
            this.panelCtrl.alertState = null;
            this.panelCtrl.render();
            this.forceUpdate();
          },
        });
      },
    };
  };

  renderTestRuleResult = () => {
    const { panel, dashboard } = this.props;
    return <TestRuleResult panelId={panel.id} dashboard={dashboard} />;
  };

  testRule = (): EditorToolbarView => ({
    title: 'Test Rule',
    render: () => this.renderTestRuleResult(),
  });

  onAddAlert = () => {
    this.panelCtrl._enableAlert();
    this.component.digest();
    this.forceUpdate();
  };

  switchToQueryTab = () => {
    const { changePanelEditorTab } = this.props;
    changePanelEditorTab(getPanelEditorTab(PanelEditorTabIds.Queries));
  };

  renderValidationMessage = () => {
    const { validatonMessage } = this.state;

    return (
      <div
        className={css`
          width: 508px;
          margin: 128px auto;
        `}
      >
        <h2>{validatonMessage}</h2>
        <br />
        <div className="gf-form-group">
          <Button size={'md'} variant={'secondary'} icon="fa fa-arrow-left" onClick={this.switchToQueryTab}>
            Go back to Queries
          </Button>
        </div>
      </div>
    );
  };

  render() {
    const { alert, transformations } = this.props.panel;
    const { validatonMessage } = this.state;
    const hasTransformations = transformations && transformations.length;

<<<<<<< HEAD
    if (!alert && validatonMessage) {
      return this.renderValidationMessage();
=======
    if (!alert && hasTransformations) {
      return (
        <EditorTabBody heading="Alert">
          <Alert
            severity={AppNotificationSeverity.Warning}
            title="Transformations are not supported in alert queries"
          />
        </EditorTabBody>
      );
>>>>>>> 2a1e1300
    }

    const toolbarItems = alert ? [this.stateHistory(), this.testRule(), this.deleteAlert()] : [];

    const model = {
      title: 'Panel has no alert rule defined',
      buttonIcon: 'gicon gicon-alert',
      onClick: this.onAddAlert,
      buttonTitle: 'Create Alert',
    };

    return (
      <EditorTabBody heading="Alert" toolbarItems={toolbarItems}>
        <>
          {alert && hasTransformations && (
            <Alert
              severity={AppNotificationSeverity.Error}
              title="Transformations are not supported in alert queries"
            />
          )}

          <div ref={element => (this.element = element)} />
          {!alert && !validatonMessage && <EmptyListCTA {...model} />}
        </>
      </EditorTabBody>
    );
  }
}

export const mapStateToProps = (state: StoreState) => ({});

const mapDispatchToProps = { changePanelEditorTab };

export const AlertTab = hot(module)(
  connect(
    mapStateToProps,
    mapDispatchToProps
  )(UnConnectedAlertTab)
);<|MERGE_RESOLUTION|>--- conflicted
+++ resolved
@@ -2,7 +2,7 @@
 import { hot } from 'react-hot-loader';
 import { connect } from 'react-redux';
 import { css } from 'emotion';
-import { Button } from '@grafana/ui';
+import { Alert, Button } from '@grafana/ui';
 
 import { AngularComponent, getAngularLoader, getDataSourceSrv } from '@grafana/runtime';
 import appEvents from 'app/core/app_events';
@@ -12,22 +12,13 @@
 import EmptyListCTA from 'app/core/components/EmptyListCTA/EmptyListCTA';
 import StateHistory from './StateHistory';
 import 'app/features/alerting/AlertTabCtrl';
-<<<<<<< HEAD
-import { AlertBox } from 'app/core/components/AlertBox/AlertBox';
-=======
-import { Alert } from '@grafana/ui';
->>>>>>> 2a1e1300
 
 import { DashboardModel } from '../dashboard/state/DashboardModel';
 import { PanelModel } from '../dashboard/state/PanelModel';
 import { TestRuleResult } from './TestRuleResult';
-<<<<<<< HEAD
 import { AppNotificationSeverity, StoreState } from 'app/types';
 import { PanelEditorTabIds, getPanelEditorTab } from '../dashboard/panel_editor/state/reducers';
 import { changePanelEditorTab } from '../dashboard/panel_editor/state/actions';
-=======
-import { AppNotificationSeverity } from 'app/types';
->>>>>>> 2a1e1300
 
 interface Props {
   angularPanel?: AngularComponent;
@@ -190,20 +181,8 @@
     const { validatonMessage } = this.state;
     const hasTransformations = transformations && transformations.length;
 
-<<<<<<< HEAD
     if (!alert && validatonMessage) {
       return this.renderValidationMessage();
-=======
-    if (!alert && hasTransformations) {
-      return (
-        <EditorTabBody heading="Alert">
-          <Alert
-            severity={AppNotificationSeverity.Warning}
-            title="Transformations are not supported in alert queries"
-          />
-        </EditorTabBody>
-      );
->>>>>>> 2a1e1300
     }
 
     const toolbarItems = alert ? [this.stateHistory(), this.testRule(), this.deleteAlert()] : [];
