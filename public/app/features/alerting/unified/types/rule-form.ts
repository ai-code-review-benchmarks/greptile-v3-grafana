import { Template } from 'app/percona/integrated-alerting/components/AlertRuleTemplate/AlertRuleTemplate.types';
import { Severity } from 'app/percona/shared/core';
import { AlertQuery, GrafanaAlertStateDecision } from 'app/types/unified-alerting-dto';

<<<<<<< HEAD
import { FiltersForm } from '../components/rule-editor/TemplateStep/TemplateStep.types';
=======
import { Folder } from '../components/rule-editor/RuleFolderPicker';
>>>>>>> ae830f68

export enum RuleFormType {
  grafana = 'grafana',
  cloudAlerting = 'cloud-alerting',
  cloudRecording = 'cloud-recording',
  // @PERCONA
  templated = 'templated',
}

<<<<<<< HEAD
// @PERCONA
// Added uid here as optional
export interface RuleForm {
  title: string;
  id: number;
  uid?: string;
}

=======
>>>>>>> ae830f68
export interface RuleFormValues {
  // common
  name: string;
  type?: RuleFormType;
  dataSourceName: string | null;
  group: string;

  labels: Array<{ key: string; value: string }>;
  annotations: Array<{ key: string; value: string }>;

  // grafana rules
  queries: AlertQuery[];
  condition: string | null; // refId of the query that gets alerted on
  noDataState: GrafanaAlertStateDecision;
  execErrState: GrafanaAlertStateDecision;
  folder: Folder | null;
  evaluateEvery: string;
  evaluateFor: string;
  isPaused?: boolean;

  // cortex / loki rules
  namespace: string;
  forTime: number;
  forTimeUnit: string;
  keepFiringForTime?: number;
  keepFiringForTimeUnit?: string;
  expression: string;

  // @PERCONA
  // templated rules
  // to avoid keeping the name between Percona / Grafana rule forms
  ruleName: string;
  template: Template | null;
  // This is the same as evaluateFor, but we have a different validation
  duration: string;
  filters: FiltersForm[];
  severity: keyof typeof Severity | null;
}<|MERGE_RESOLUTION|>--- conflicted
+++ resolved
@@ -2,11 +2,8 @@
 import { Severity } from 'app/percona/shared/core';
 import { AlertQuery, GrafanaAlertStateDecision } from 'app/types/unified-alerting-dto';
 
-<<<<<<< HEAD
+import { Folder } from '../components/rule-editor/RuleFolderPicker';
 import { FiltersForm } from '../components/rule-editor/TemplateStep/TemplateStep.types';
-=======
-import { Folder } from '../components/rule-editor/RuleFolderPicker';
->>>>>>> ae830f68
 
 export enum RuleFormType {
   grafana = 'grafana',
@@ -16,17 +13,6 @@
   templated = 'templated',
 }
 
-<<<<<<< HEAD
-// @PERCONA
-// Added uid here as optional
-export interface RuleForm {
-  title: string;
-  id: number;
-  uid?: string;
-}
-
-=======
->>>>>>> ae830f68
 export interface RuleFormValues {
   // common
   name: string;
