--- conflicted
+++ resolved
@@ -1,10 +1,6 @@
 import { urlUtil, UrlQueryMap } from '@grafana/data';
-<<<<<<< HEAD
 import { config } from '@grafana/runtime';
-import { CombinedRule, RuleFilterState, RulesSource } from 'app/types/unified-alerting';
-=======
 import { CombinedRule, FilterState, RulesSource } from 'app/types/unified-alerting';
->>>>>>> b9a538af
 import { ALERTMANAGER_NAME_QUERY_KEY } from './constants';
 import { getRulesSourceName } from './datasource';
 import * as ruleId from './rule-id';
