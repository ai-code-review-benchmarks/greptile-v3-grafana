--- conflicted
+++ resolved
@@ -24,12 +24,8 @@
 } from 'app/types/unified-alerting';
 import {
   GrafanaAlertState,
-<<<<<<< HEAD
+  PromAlertingRuleState,
   PromRuleDTO,
-  mapStateWithReasonToBaseState,
-=======
->>>>>>> 3c2c5610
-  PromAlertingRuleState,
   mapStateWithReasonToBaseState,
 } from 'app/types/unified-alerting-dto';
 
