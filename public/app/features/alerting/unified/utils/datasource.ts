--- conflicted
+++ resolved
@@ -338,13 +338,8 @@
   return ds.jsonData.manageAlerts !== false; //if this prop is undefined it defaults to true
 }
 
-<<<<<<< HEAD
 export function isDataSourceAllowedAsRecordingRulesTarget(ds: DataSourceInstanceSettings<DataSourceJsonData>) {
-  return ds.jsonData.allowAsRecordingRulesTarget !== false; //if this prop is undefined it defaults to true
-=======
-export function isDataSourceRecordingRulesTarget(ds: DataSourceInstanceSettings<DataSourceJsonData>) {
-  return ds.jsonData.manageRecordingRulesTarget !== false; // if this prop is undefined it defaults to true
->>>>>>> ba9157a2
+  return ds.jsonData.allowAsRecordingRulesTarget !== false; // if this prop is undefined it defaults to true
 }
 
 export function ruleIdentifierToRuleSourceIdentifier(ruleIdentifier: RuleIdentifier): RulesSourceIdentifier {
