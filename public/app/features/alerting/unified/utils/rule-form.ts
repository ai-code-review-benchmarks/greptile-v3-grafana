import {
  DataQuery,
  DataSourceRef,
  getDefaultRelativeTimeRange,
  IntervalValues,
  rangeUtil,
  RelativeTimeRange,
  ScopedVars,
  TimeRange,
} from '@grafana/data';
import { getDataSourceSrv } from '@grafana/runtime';
import { ExpressionDatasourceRef } from '@grafana/runtime/src/utils/DataSourceWithBackend';
import { getNextRefIdChar } from 'app/core/utils/query';
import { DashboardModel, PanelModel } from 'app/features/dashboard/state';
import { ExpressionDatasourceUID } from 'app/features/expressions/ExpressionDatasource';
import { ExpressionQuery, ExpressionQueryType } from 'app/features/expressions/types';
import { RuleWithLocation } from 'app/types/unified-alerting';
import {
  AlertQuery,
  Annotations,
  GrafanaAlertStateDecision,
  Labels,
  PostableRuleGrafanaRuleDTO,
  RulerRuleDTO,
} from 'app/types/unified-alerting-dto';
import { EvalFunction } from '../../state/alertDef';
import { RuleFormType, RuleFormValues } from '../types/rule-form';
import { getRulesAccess } from './access-control';
import { Annotation } from './constants';
import { isGrafanaRulesSource } from './datasource';
import { arrayToRecord, recordToArray } from './misc';
import { isAlertingRulerRule, isGrafanaRulerRule, isRecordingRulerRule } from './rules';
import { parseInterval } from './time';

export const getDefaultFormValues = (): RuleFormValues => {
  const { canCreateGrafanaRules, canCreateCloudRules } = getRulesAccess();

  return Object.freeze({
    name: '',
    labels: [{ key: '', value: '' }],
    annotations: [
      { key: Annotation.summary, value: '' },
      { key: Annotation.description, value: '' },
      { key: Annotation.runbookURL, value: '' },
    ],
    dataSourceName: null,
<<<<<<< HEAD
    type: !contextSrv.isEditor ? RuleFormType.grafana : undefined, // viewers can't create prom alerts
    group: '',
=======
    type: canCreateGrafanaRules ? RuleFormType.grafana : canCreateCloudRules ? RuleFormType.cloudAlerting : undefined, // viewers can't create prom alerts
>>>>>>> ff60f39e

    // grafana
    folder: null,
    queries: [],
    condition: '',
    noDataState: GrafanaAlertStateDecision.NoData,
    execErrState: GrafanaAlertStateDecision.Alerting,
    evaluateEvery: '1m',
    evaluateFor: '5m',

    // cortex / loki
    namespace: '',
    expression: '',
    forTime: 1,
    forTimeUnit: 'm',
  });
};

export function formValuesToRulerRuleDTO(values: RuleFormValues): RulerRuleDTO {
  const { name, expression, forTime, forTimeUnit, type } = values;
  if (type === RuleFormType.cloudAlerting) {
    return {
      alert: name,
      for: `${forTime}${forTimeUnit}`,
      annotations: arrayToRecord(values.annotations || []),
      labels: arrayToRecord(values.labels || []),
      expr: expression,
    };
  } else if (type === RuleFormType.cloudRecording) {
    return {
      record: name,
      labels: arrayToRecord(values.labels || []),
      expr: expression,
    };
  }
  throw new Error(`unexpected rule type: ${type}`);
}

function listifyLabelsOrAnnotations(item: Labels | Annotations | undefined): Array<{ key: string; value: string }> {
  return [...recordToArray(item || {}), { key: '', value: '' }];
}

export function formValuesToRulerGrafanaRuleDTO(values: RuleFormValues): PostableRuleGrafanaRuleDTO {
  const { name, condition, noDataState, execErrState, evaluateFor, queries } = values;
  if (condition) {
    return {
      grafana_alert: {
        title: name,
        condition,
        no_data_state: noDataState,
        exec_err_state: execErrState,
        data: queries,
      },
      for: evaluateFor,
      annotations: arrayToRecord(values.annotations || []),
      labels: arrayToRecord(values.labels || []),
    };
  }
  throw new Error('Cannot create rule without specifying alert condition');
}

export function rulerRuleToFormValues(ruleWithLocation: RuleWithLocation): RuleFormValues {
  const { ruleSourceName, namespace, group, rule } = ruleWithLocation;

  const defaultFormValues = getDefaultFormValues();
  if (isGrafanaRulesSource(ruleSourceName)) {
    if (isGrafanaRulerRule(rule)) {
      const ga = rule.grafana_alert;
      return {
        ...defaultFormValues,
        name: ga.title,
        type: RuleFormType.grafana,
        group: group.name,
        evaluateFor: rule.for || '0',
        evaluateEvery: group.interval || defaultFormValues.evaluateEvery,
        noDataState: ga.no_data_state,
        execErrState: ga.exec_err_state,
        queries: ga.data,
        condition: ga.condition,
        annotations: listifyLabelsOrAnnotations(rule.annotations),
        labels: listifyLabelsOrAnnotations(rule.labels),
        folder: { title: namespace, id: ga.namespace_id },
      };
    } else {
      throw new Error('Unexpected type of rule for grafana rules source');
    }
  } else {
    if (isAlertingRulerRule(rule)) {
      const [forTime, forTimeUnit] = rule.for
        ? parseInterval(rule.for)
        : [defaultFormValues.forTime, defaultFormValues.forTimeUnit];
      return {
        ...defaultFormValues,
        name: rule.alert,
        type: RuleFormType.cloudAlerting,
        dataSourceName: ruleSourceName,
        namespace,
        group: group.name,
        expression: rule.expr,
        forTime,
        forTimeUnit,
        annotations: listifyLabelsOrAnnotations(rule.annotations),
        labels: listifyLabelsOrAnnotations(rule.labels),
      };
    } else if (isRecordingRulerRule(rule)) {
      return {
        ...defaultFormValues,
        name: rule.record,
        type: RuleFormType.cloudRecording,
        dataSourceName: ruleSourceName,
        namespace,
        group: group.name,
        expression: rule.expr,
        labels: listifyLabelsOrAnnotations(rule.labels),
      };
    } else {
      throw new Error('Unexpected type of rule for cloud rules source');
    }
  }
}

export const getDefaultQueries = (): AlertQuery[] => {
  const dataSource = getDataSourceSrv().getInstanceSettings('default');

  if (!dataSource) {
    return [getDefaultExpression('A')];
  }
  const relativeTimeRange = getDefaultRelativeTimeRange();

  return [
    {
      refId: 'A',
      datasourceUid: dataSource.uid,
      queryType: '',
      relativeTimeRange,
      model: {
        refId: 'A',
        hide: false,
      },
    },
    getDefaultExpression('B'),
  ];
};

const getDefaultExpression = (refId: string): AlertQuery => {
  const model: ExpressionQuery = {
    refId,
    hide: false,
    type: ExpressionQueryType.classic,
    datasource: {
      uid: ExpressionDatasourceUID,
      type: ExpressionDatasourceRef.type,
    },
    conditions: [
      {
        type: 'query',
        evaluator: {
          params: [3],
          type: EvalFunction.IsAbove,
        },
        operator: {
          type: 'and',
        },
        query: {
          params: ['A'],
        },
        reducer: {
          params: [],
          type: 'last',
        },
      },
    ],
  };

  return {
    refId,
    datasourceUid: ExpressionDatasourceUID,
    queryType: '',
    model,
  };
};

const dataQueriesToGrafanaQueries = async (
  queries: DataQuery[],
  relativeTimeRange: RelativeTimeRange,
  scopedVars: ScopedVars | {},
  panelDataSourceRef?: DataSourceRef,
  maxDataPoints?: number,
  minInterval?: string
): Promise<AlertQuery[]> => {
  const result: AlertQuery[] = [];

  for (const target of queries) {
    const datasource = await getDataSourceSrv().get(target.datasource?.uid ? target.datasource : panelDataSourceRef);
    const dsRef = { uid: datasource.uid, type: datasource.type };

    const range = rangeUtil.relativeToTimeRange(relativeTimeRange);
    const { interval, intervalMs } = getIntervals(range, minInterval ?? datasource.interval, maxDataPoints);
    const queryVariables = {
      __interval: { text: interval, value: interval },
      __interval_ms: { text: intervalMs, value: intervalMs },
      ...scopedVars,
    };

    const interpolatedTarget = datasource.interpolateVariablesInQueries
      ? await datasource.interpolateVariablesInQueries([target], queryVariables)[0]
      : target;

    // expressions
    if (dsRef.uid === ExpressionDatasourceUID) {
      const newQuery: AlertQuery = {
        refId: interpolatedTarget.refId,
        queryType: '',
        relativeTimeRange,
        datasourceUid: ExpressionDatasourceUID,
        model: interpolatedTarget,
      };
      result.push(newQuery);
      // queries
    } else {
      const datasourceSettings = getDataSourceSrv().getInstanceSettings(dsRef);
      if (datasourceSettings && datasourceSettings.meta.alerting) {
        const newQuery: AlertQuery = {
          refId: interpolatedTarget.refId,
          queryType: interpolatedTarget.queryType ?? '',
          relativeTimeRange,
          datasourceUid: datasourceSettings.uid,
          model: {
            ...interpolatedTarget,
            maxDataPoints,
            intervalMs,
          },
        };
        result.push(newQuery);
      }
    }
  }
  return result;
};

export const panelToRuleFormValues = async (
  panel: PanelModel,
  dashboard: DashboardModel
): Promise<Partial<RuleFormValues> | undefined> => {
  const { targets } = panel;
  if (!panel.id || !dashboard.uid) {
    return undefined;
  }

  const relativeTimeRange = rangeUtil.timeRangeToRelative(rangeUtil.convertRawToRange(dashboard.time));
  const queries = await dataQueriesToGrafanaQueries(
    targets,
    relativeTimeRange,
    panel.scopedVars || {},
    panel.datasource ?? undefined,
    panel.maxDataPoints ?? undefined,
    panel.interval ?? undefined
  );
  // if no alerting capable queries are found, can't create a rule
  if (!queries.length || !queries.find((query) => query.datasourceUid !== ExpressionDatasourceUID)) {
    return undefined;
  }

  if (!queries.find((query) => query.datasourceUid === ExpressionDatasourceUID)) {
    queries.push(getDefaultExpression(getNextRefIdChar(queries.map((query) => query.model))));
  }

  const { folderId, folderTitle } = dashboard.meta;

  const formValues = {
    type: RuleFormType.grafana,
    folder:
      folderId && folderTitle
        ? {
            id: folderId,
            title: folderTitle,
          }
        : undefined,
    queries,
    name: panel.title,
    condition: queries[queries.length - 1].refId,
    annotations: [
      {
        key: Annotation.dashboardUID,
        value: dashboard.uid,
      },
      {
        key: Annotation.panelID,
        value: String(panel.id),
      },
    ],
  };
  return formValues;
};

export function getIntervals(range: TimeRange, lowLimit?: string, resolution?: number): IntervalValues {
  if (!resolution) {
    if (lowLimit && rangeUtil.intervalToMs(lowLimit) > 1000) {
      return {
        interval: lowLimit,
        intervalMs: rangeUtil.intervalToMs(lowLimit),
      };
    }
    return { interval: '1s', intervalMs: 1000 };
  }

  return rangeUtil.calculateInterval(range, resolution, lowLimit);
}<|MERGE_RESOLUTION|>--- conflicted
+++ resolved
@@ -44,12 +44,8 @@
       { key: Annotation.runbookURL, value: '' },
     ],
     dataSourceName: null,
-<<<<<<< HEAD
-    type: !contextSrv.isEditor ? RuleFormType.grafana : undefined, // viewers can't create prom alerts
+    type: canCreateGrafanaRules ? RuleFormType.grafana : canCreateCloudRules ? RuleFormType.cloudAlerting : undefined, // viewers can't create prom alerts
     group: '',
-=======
-    type: canCreateGrafanaRules ? RuleFormType.grafana : canCreateCloudRules ? RuleFormType.cloudAlerting : undefined, // viewers can't create prom alerts
->>>>>>> ff60f39e
 
     // grafana
     folder: null,
