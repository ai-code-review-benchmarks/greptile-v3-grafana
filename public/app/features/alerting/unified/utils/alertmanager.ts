--- conflicted
+++ resolved
@@ -130,17 +130,6 @@
   MatcherOperator.equal,
 ];
 
-<<<<<<< HEAD
-function unescapeMatcherValue(value: string) {
-  let trimmed = value.trim().replace(/\\"/g, '"');
-  if (trimmed.startsWith('"') && trimmed.endsWith('"') && !trimmed.endsWith('\\"')) {
-    trimmed = trimmed.substr(1, trimmed.length - 2);
-  }
-  return trimmed.replace(/\\"/g, '"');
-}
-
-=======
->>>>>>> 0ca4ccfa
 export function parseMatcher(matcher: string): Matcher {
   const trimmed = matcher.trim();
   if (trimmed.startsWith('{') && trimmed.endsWith('}')) {
