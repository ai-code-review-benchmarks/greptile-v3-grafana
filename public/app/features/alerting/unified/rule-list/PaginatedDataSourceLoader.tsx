import { css } from '@emotion/css';
import { groupBy, isEmpty } from 'lodash';
import { useEffect, useMemo, useRef } from 'react';

import { GrafanaTheme2 } from '@grafana/data';
import { Trans } from '@grafana/i18n';
import { Icon, Stack, Text, useStyles2 } from '@grafana/ui';
import { DataSourceRuleGroupIdentifier, DataSourceRulesSourceIdentifier, RuleGroup } from 'app/types/unified-alerting';

import { groups } from '../utils/navigation';

import { DataSourceGroupLoader } from './DataSourceGroupLoader';
import { DataSourceSection, DataSourceSectionProps } from './components/DataSourceSection';
import { ListGroup } from './components/ListGroup';
import { ListSection } from './components/ListSection';
<<<<<<< HEAD
import { toIndividualRuleGroups, usePrometheusGroupsGenerator } from './hooks/prometheusGroupsGenerator';
import { useLazyLoadPrometheusGroups } from './hooks/usePaginatedPrometheusGroups';
=======
import { LoadMoreButton } from './components/LoadMoreButton';
import { toIndividualRuleGroups, usePrometheusGroupsGenerator } from './hooks/prometheusGroupsGenerator';
import { useLazyLoadPrometheusGroups } from './hooks/useLazyLoadPrometheusGroups';
>>>>>>> 082b4606

export const DATA_SOURCE_GROUP_PAGE_SIZE = 40;

interface PaginatedDataSourceLoaderProps extends Required<Pick<DataSourceSectionProps, 'application'>> {
  rulesSourceIdentifier: DataSourceRulesSourceIdentifier;
}

export function PaginatedDataSourceLoader({ rulesSourceIdentifier, application }: PaginatedDataSourceLoaderProps) {
  const styles = useStyles2(getStyles);

  const { uid, name } = rulesSourceIdentifier;
  const prometheusGroupsGenerator = usePrometheusGroupsGenerator({ populateCache: true });

  const groupsGenerator = useRef(
    toIndividualRuleGroups(prometheusGroupsGenerator(rulesSourceIdentifier, DATA_SOURCE_GROUP_PAGE_SIZE))
  );

  useEffect(() => {
    const currentGenerator = groupsGenerator.current;
    return () => {
      currentGenerator.return();
    };
  }, [groupsGenerator]);

  const { isLoading, groups, hasMoreGroups, fetchMoreGroups } = useLazyLoadPrometheusGroups(
    groupsGenerator.current,
    DATA_SOURCE_GROUP_PAGE_SIZE
  );

<<<<<<< HEAD
  const hasNoRules = isEmpty(groups) && !isLoading;
=======
>>>>>>> 082b4606
  const groupsByNamespace = useMemo(() => groupBy(groups, 'file'), [groups]);

  return (
    <DataSourceSection name={name} application={application} uid={uid} isLoading={isLoading}>
      <Stack direction="column" gap={0}>
        {Object.entries(groupsByNamespace).map(([namespace, groups]) => (
          <ListSection
            key={namespace}
            title={
              <Stack direction="row" gap={1} alignItems="center">
                <Icon name="folder" />{' '}
                <Text variant="body" element="h3">
                  {namespace}
                </Text>
              </Stack>
            }
          >
            {groups.map((group) => (
              <RuleGroupListItem
                key={`${rulesSourceIdentifier.uid}-${namespace}-${group.name}`}
                group={group}
                rulesSourceIdentifier={rulesSourceIdentifier}
                namespaceName={namespace}
              />
            ))}
          </ListSection>
        ))}
        {hasMoreGroups && (
          // this div will make the button not stretch
          <div>
<<<<<<< HEAD
            <LazyPagination loadMore={fetchMoreGroups} disabled={isLoading} />
          </div>
        )}
        {hasNoRules && (
          <div className={styles.noRules}>
            <Text color="secondary">
              <Trans i18nKey="alerting.rule-list.empty-data-source">No rules found</Trans>
            </Text>
=======
            <LoadMoreButton onClick={fetchMoreGroups} />
>>>>>>> 082b4606
          </div>
        )}
      </Stack>
    </DataSourceSection>
  );
}

interface RuleGroupListItemProps {
  group: RuleGroup;
  rulesSourceIdentifier: DataSourceRulesSourceIdentifier;
  namespaceName: string;
}

function RuleGroupListItem({ rulesSourceIdentifier, group, namespaceName }: RuleGroupListItemProps) {
  const groupIdentifier: DataSourceRuleGroupIdentifier = useMemo(
    () => ({
      rulesSource: rulesSourceIdentifier,
      namespace: { name: namespaceName },
      groupName: group.name,
      groupOrigin: 'datasource',
    }),
    [rulesSourceIdentifier, namespaceName, group.name]
  );

  return (
    <ListGroup
      key={group.name}
      name={group.name}
      href={groups.detailsPageLink(rulesSourceIdentifier.uid, namespaceName, group.name)}
      isOpen={false}
    >
      <DataSourceGroupLoader groupIdentifier={groupIdentifier} expectedRulesCount={group.rules.length} />
    </ListGroup>
  );
}

const getStyles = (theme: GrafanaTheme2) => ({
  noRules: css({
    margin: theme.spacing(1.5, 0, 0.5, 4),
  }),
});<|MERGE_RESOLUTION|>--- conflicted
+++ resolved
@@ -13,14 +13,9 @@
 import { DataSourceSection, DataSourceSectionProps } from './components/DataSourceSection';
 import { ListGroup } from './components/ListGroup';
 import { ListSection } from './components/ListSection';
-<<<<<<< HEAD
-import { toIndividualRuleGroups, usePrometheusGroupsGenerator } from './hooks/prometheusGroupsGenerator';
-import { useLazyLoadPrometheusGroups } from './hooks/usePaginatedPrometheusGroups';
-=======
 import { LoadMoreButton } from './components/LoadMoreButton';
 import { toIndividualRuleGroups, usePrometheusGroupsGenerator } from './hooks/prometheusGroupsGenerator';
 import { useLazyLoadPrometheusGroups } from './hooks/useLazyLoadPrometheusGroups';
->>>>>>> 082b4606
 
 export const DATA_SOURCE_GROUP_PAGE_SIZE = 40;
 
@@ -50,10 +45,7 @@
     DATA_SOURCE_GROUP_PAGE_SIZE
   );
 
-<<<<<<< HEAD
   const hasNoRules = isEmpty(groups) && !isLoading;
-=======
->>>>>>> 082b4606
   const groupsByNamespace = useMemo(() => groupBy(groups, 'file'), [groups]);
 
   return (
@@ -84,8 +76,7 @@
         {hasMoreGroups && (
           // this div will make the button not stretch
           <div>
-<<<<<<< HEAD
-            <LazyPagination loadMore={fetchMoreGroups} disabled={isLoading} />
+            <LoadMoreButton onClick={fetchMoreGroups} />
           </div>
         )}
         {hasNoRules && (
@@ -93,9 +84,6 @@
             <Text color="secondary">
               <Trans i18nKey="alerting.rule-list.empty-data-source">No rules found</Trans>
             </Text>
-=======
-            <LoadMoreButton onClick={fetchMoreGroups} />
->>>>>>> 082b4606
           </div>
         )}
       </Stack>
