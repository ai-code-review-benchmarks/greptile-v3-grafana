--- conflicted
+++ resolved
@@ -14,22 +14,14 @@
   metaRight?: ReactNode;
   actions?: ReactNode;
   isOpen?: boolean;
-<<<<<<< HEAD
   onToggle?: () => void;
 }
 
 export const ListGroup = ({
   title,
   description,
+  isOpen = true,
   onToggle,
-=======
-}
-
-export const ListGroup = ({
-  name,
-  description,
->>>>>>> 85e00693
-  isOpen = true,
   metaRight = null,
   actions = null,
   children,
@@ -52,24 +44,17 @@
   );
 };
 
-<<<<<<< HEAD
-const GroupHeader = (props: GroupProps) => {
-  const { title, description, metaRight = null, actions = null, isOpen = false, onToggle } = props;
-=======
 type GroupHeaderProps = GroupProps & {
   onToggle: () => void;
 };
 
 const GroupHeader = (props: GroupHeaderProps) => {
-  const { name, description, metaRight = null, actions = null, isOpen = false, onToggle } = props;
->>>>>>> 85e00693
-
+  const { title, description, metaRight = null, actions = null, isOpen = false, onToggle } = props;
   const styles = useStyles2(getStyles);
 
   return (
     <div className={styles.headerWrapper}>
       <Stack direction="row" alignItems="center" gap={1}>
-<<<<<<< HEAD
         <Stack alignItems="center" gap={1}>
           {onToggle && (
             <IconButton
@@ -85,17 +70,6 @@
           ) : (
             title
           )}
-=======
-        <Stack alignItems="center" gap={0}>
-          <IconButton
-            name={isOpen ? 'angle-down' : 'angle-right'}
-            onClick={onToggle}
-            aria-label={t('common.collapse', 'Collapse')}
-          />
-          <Text truncate variant="body">
-            {name}
-          </Text>
->>>>>>> 85e00693
         </Stack>
 
         {description}
