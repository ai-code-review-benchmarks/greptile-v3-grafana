import { renderRuleEditor, ui } from 'test/helpers/alertingRuleEditor';
import { screen, waitForElementToBeRemoved } from 'test/test-utils';
import { byText } from 'testing-library-selector';

import { contextSrv } from 'app/core/services/context_srv';
import { AccessControlAction } from 'app/types';
import { PromApiFeatures, PromApplication } from 'app/types/unified-alerting-dto';

import { searchFolders } from '../../manage-dashboards/state/actions';

<<<<<<< HEAD
import { discoverFeaturesByUid } from './api/buildInfo';
import { fetchRulerRules, fetchRulerRulesGroup, fetchRulerRulesNamespace } from './api/ruler';
=======
import { discoverFeatures } from './api/buildInfo';
import { fetchRulerRulesGroup } from './api/ruler';
>>>>>>> 1e001451
import { ExpressionEditorProps } from './components/rule-editor/ExpressionEditor';
import { setupMswServer } from './mockApi';
import { grantUserPermissions, mockDataSource } from './mocks';
import { setupDataSources } from './testSetup/datasources';
import { DataSourceType, GRAFANA_DATASOURCE_NAME, GRAFANA_RULES_SOURCE_NAME } from './utils/datasource';

jest.mock('./components/rule-editor/ExpressionEditor', () => ({
  // eslint-disable-next-line react/display-name
  ExpressionEditor: ({ value, onChange }: ExpressionEditorProps) => (
    <input value={value} data-testid="expr" onChange={(e) => onChange(e.target.value)} />
  ),
}));

jest.mock('./api/buildInfo');
jest.mock('./api/ruler', () => ({
  rulerUrlBuilder: jest.requireActual('./api/ruler').rulerUrlBuilder,
  fetchRulerRules: jest.fn(),
  fetchRulerRulesGroup: jest.fn(),
  fetchRulerRulesNamespace: jest.fn(),
}));
jest.mock('../../../../app/features/manage-dashboards/state/actions');

// there's no angular scope in test and things go terribly wrong when trying to render the query editor row.
// lets just skip it
jest.mock('app/features/query/components/QueryEditorRow', () => ({
  // eslint-disable-next-line react/display-name
  QueryEditorRow: () => <p>hi</p>,
}));

jest.mock('./components/rule-editor/util', () => {
  const originalModule = jest.requireActual('./components/rule-editor/util');
  return {
    ...originalModule,
    getThresholdsForQueries: jest.fn(() => ({})),
  };
});

const dataSources = {
  grafana: mockDataSource(
    {
      type: 'datasource',
      uid: GRAFANA_RULES_SOURCE_NAME,
      name: GRAFANA_DATASOURCE_NAME,
    },
    { alerting: true }
  ),
  // can edit rules
  loki: mockDataSource(
    {
      type: DataSourceType.Loki,
      uid: 'loki-with-ruler',
      name: 'loki with ruler',
    },
    { alerting: true }
  ),
  loki_disabled: mockDataSource(
    {
      type: DataSourceType.Loki,
      name: 'loki disabled for alerting',
      uid: 'loki-without-alerting',
      jsonData: { manageAlerts: false },
    },
    { alerting: true }
  ),
  // can edit rules
  prom: mockDataSource(
    {
      type: DataSourceType.Prometheus,
      name: 'cortex with ruler',
      uid: 'cortex-with-ruler',
      isDefault: true,
    },
    { alerting: true }
  ),
  // cannot edit rules
  loki_local_rule_store: mockDataSource(
    {
      type: DataSourceType.Loki,
      name: 'loki with local rule store',
      uid: 'loki-with-local-rule-store',
    },
    { alerting: true }
  ),
  // cannot edit rules
  prom_no_ruler_api: mockDataSource(
    {
      type: DataSourceType.Loki,
      name: 'cortex without ruler api',
      uid: 'cortex-without-ruler-api',
    },
    { alerting: true }
  ),
  // not a supported datasource type
  splunk: mockDataSource(
    {
      type: 'splunk',
      name: 'splunk',
      uid: 'splunk',
    },
    { alerting: true }
  ),
};

setupDataSources(...Object.values(dataSources));

const mocks = {
  // getAllDataSources: jest.mocked(config.getAllDataSources),
  searchFolders: jest.mocked(searchFolders),
  api: {
    discoverFeaturesByUid: jest.mocked(discoverFeaturesByUid),
    fetchRulerRulesGroup: jest.mocked(fetchRulerRulesGroup),
  },
};

function getDiscoverFeaturesMock(application: PromApplication, features?: Partial<PromApiFeatures['features']>) {
  return {
    application: application,
    features: {
      rulerApiEnabled: false,
      alertManagerConfigApi: false,
      federatedRules: false,
      querySharding: false,
      ...features,
    },
  };
}

setupMswServer();

describe('RuleEditor cloud: checking editable data sources', () => {
  beforeEach(() => {
    jest.clearAllMocks();
    contextSrv.isEditor = true;
    contextSrv.hasEditPermissionInFolders = true;
    // grant all permissions in AccessControlActionEnum
    grantUserPermissions(Object.values(AccessControlAction));
  });

  it('for cloud alerts, should only allow to select editable rules sources', async () => {
    mocks.api.discoverFeaturesByUid.mockImplementation(async (dataSourceUid) => {
      if (dataSourceUid === dataSources.loki.uid || dataSourceUid === dataSources.prom.uid) {
        return getDiscoverFeaturesMock(PromApplication.Cortex, { rulerApiEnabled: true });
      }
      if (dataSourceUid === dataSources.loki_local_rule_store.uid) {
        return getDiscoverFeaturesMock(PromApplication.Cortex);
      }
      if (dataSourceUid === dataSources.prom_no_ruler_api.uid) {
        return getDiscoverFeaturesMock(PromApplication.Cortex);
      }

      throw new Error(`${dataSourceUid} not handled`);
    });

    mocks.api.fetchRulerRulesGroup.mockImplementation(async ({ dataSourceName }) => {
      if (dataSourceName === 'loki with ruler' || dataSourceName === 'cortex with ruler') {
        return null;
      }
      if (dataSourceName === 'loki with local rule store') {
        throw {
          status: 400,
          data: {
            message: 'GetRuleGroup unsupported in rule local store',
          },
        };
      }
      if (dataSourceName === 'cortex without ruler api') {
        throw new Error('404 from rules config endpoint. Perhaps ruler API is not enabled?');
      }
      return null;
    });

    mocks.searchFolders.mockResolvedValue([]);

    // render rule editor, select mimir/loki managed alerts
    const { user } = renderRuleEditor();
    await waitForElementToBeRemoved(screen.queryAllByTestId('Spinner'));

    await ui.inputs.name.find();

    const switchToCloudButton = screen.getByText('Data source-managed');
    expect(switchToCloudButton).toBeInTheDocument();

    await user.click(switchToCloudButton);

    //expressions are removed after switching to data-source managed
    expect(screen.queryAllByLabelText('Remove expression')).toHaveLength(0);

    // check that only rules sources that have ruler available are there
    const dataSourceSelect = ui.inputs.dataSource.get();
    await user.click(dataSourceSelect);

    expect(byText('cortex with ruler').query()).toBeInTheDocument();
    expect(byText('loki with ruler').query()).toBeInTheDocument();
    expect(byText('loki with local rule store').query()).not.toBeInTheDocument();
    expect(byText('prom without ruler api').query()).not.toBeInTheDocument();
    expect(byText('splunk').query()).not.toBeInTheDocument();
    expect(byText('loki disabled for alerting').query()).not.toBeInTheDocument();
  });
});<|MERGE_RESOLUTION|>--- conflicted
+++ resolved
@@ -8,13 +8,8 @@
 
 import { searchFolders } from '../../manage-dashboards/state/actions';
 
-<<<<<<< HEAD
 import { discoverFeaturesByUid } from './api/buildInfo';
-import { fetchRulerRules, fetchRulerRulesGroup, fetchRulerRulesNamespace } from './api/ruler';
-=======
-import { discoverFeatures } from './api/buildInfo';
 import { fetchRulerRulesGroup } from './api/ruler';
->>>>>>> 1e001451
 import { ExpressionEditorProps } from './components/rule-editor/ExpressionEditor';
 import { setupMswServer } from './mockApi';
 import { grantUserPermissions, mockDataSource } from './mocks';
