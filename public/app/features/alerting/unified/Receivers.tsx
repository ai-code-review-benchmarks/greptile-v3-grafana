import { css } from '@emotion/css';
import pluralize from 'pluralize';
import React, { useEffect } from 'react';
import { Redirect, Route, RouteChildrenProps, Switch, useLocation, useParams } from 'react-router-dom';

import { NavModelItem, GrafanaTheme2 } from '@grafana/data';
import { Alert, LoadingPlaceholder, withErrorBoundary, useStyles2, Icon, Stack } from '@grafana/ui';
import { useDispatch } from 'app/types';

<<<<<<< HEAD
import { alertmanagerApi } from './api/alertmanagerApi';
=======
import { ContactPointsState } from '../../../types/alerting';

import { useGetContactPointsState } from './api/receiversApi';
>>>>>>> 3963ed37
import { AlertManagerPicker } from './components/AlertManagerPicker';
import { AlertingPageWrapper } from './components/AlertingPageWrapper';
import { GrafanaAlertmanagerDisabledWarning } from './components/GrafanaAlertmanagerDisabledWarning';
import { NoAlertManagerWarning } from './components/NoAlertManagerWarning';
import { EditReceiverView } from './components/receivers/EditReceiverView';
import { EditTemplateView } from './components/receivers/EditTemplateView';
import { GlobalConfigForm } from './components/receivers/GlobalConfigForm';
import { NewReceiverView } from './components/receivers/NewReceiverView';
import { NewTemplateView } from './components/receivers/NewTemplateView';
import { ReceiversAndTemplatesView } from './components/receivers/ReceiversAndTemplatesView';
import { useAlertManagerSourceName } from './hooks/useAlertManagerSourceName';
import { useAlertManagersByPermission } from './hooks/useAlertManagerSources';
import { useUnifiedAlertingSelector } from './hooks/useUnifiedAlertingSelector';
import { fetchAlertManagerConfigAction, fetchGrafanaNotifiersAction } from './state/actions';
import { GRAFANA_RULES_SOURCE_NAME } from './utils/datasource';
import { initialAsyncRequestState } from './utils/redux';

export interface NotificationErrorProps {
  errorCount: number;
}

function NotificationError({ errorCount }: NotificationErrorProps) {
  const styles = useStyles2(getStyles);

  return (
    <div className={styles.warning} data-testid="receivers-notification-error">
      <Stack alignItems="flex-end" direction="column">
        <Stack alignItems="center">
          <Icon name="exclamation-triangle" />
          <div className={styles.countMessage}>
            {`${errorCount} ${pluralize('error', errorCount)} with contact points`}
          </div>
        </Stack>
        <div>{'Some alert notifications might not be delivered'}</div>
      </Stack>
    </div>
  );
}

<<<<<<< HEAD
type PageType = 'receivers' | 'templates' | 'global-config';

const Receivers: FC = () => {
  const { useGetAlertmanagerChoiceQuery } = alertmanagerApi;

=======
const Receivers = () => {
>>>>>>> 3963ed37
  const alertManagers = useAlertManagersByPermission('notification');
  const [alertManagerSourceName, setAlertManagerSourceName] = useAlertManagerSourceName(alertManagers);
  const dispatch = useDispatch();
  const styles = useStyles2(getStyles);

  const { id, type } = useParams<{ id?: string; type?: PageType }>();
  const location = useLocation();
  const isRoot = location.pathname.endsWith('/alerting/notifications');

  const configRequests = useUnifiedAlertingSelector((state) => state.amConfigs);

  const {
    result: config,
    loading,
    error,
  } = (alertManagerSourceName && configRequests[alertManagerSourceName]) || initialAsyncRequestState;

  const receiverTypes = useUnifiedAlertingSelector((state) => state.grafanaNotifiers);

  const shouldLoadConfig = isRoot || !config;
  const shouldRenderNotificationStatus = isRoot;

  useEffect(() => {
    if (alertManagerSourceName && shouldLoadConfig) {
      dispatch(fetchAlertManagerConfigAction(alertManagerSourceName));
    }
  }, [alertManagerSourceName, dispatch, shouldLoadConfig]);

  useEffect(() => {
    if (
      alertManagerSourceName === GRAFANA_RULES_SOURCE_NAME &&
      !(receiverTypes.result || receiverTypes.loading || receiverTypes.error)
    ) {
      dispatch(fetchGrafanaNotifiersAction());
    }
  }, [alertManagerSourceName, dispatch, receiverTypes]);
<<<<<<< HEAD

  const { data: alertmanagerChoice } = useGetAlertmanagerChoiceQuery();

  useEffect(() => {
    function fetchContactPointStates() {
      if (shouldRenderNotificationStatus && alertManagerSourceName) {
        dispatch(fetchContactPointsStateAction(alertManagerSourceName));
      }
    }
    fetchContactPointStates();
    const interval = setInterval(fetchContactPointStates, CONTACT_POINTS_STATE_INTERVAL_MS);
    return () => {
      clearInterval(interval);
    };
  }, [shouldRenderNotificationStatus, alertManagerSourceName, dispatch]);

=======
  const contactPointsState: ContactPointsState = useGetContactPointsState(alertManagerSourceName ?? '');
>>>>>>> 3963ed37
  const integrationsErrorCount = contactPointsState?.errorCount ?? 0;

  const disableAmSelect = !isRoot;

  let pageNav = getPageNavigationModel(type, id);

  if (!alertManagerSourceName) {
    return isRoot ? (
      <AlertingPageWrapper pageId="receivers" pageNav={pageNav}>
        <NoAlertManagerWarning availableAlertManagers={alertManagers} />
      </AlertingPageWrapper>
    ) : (
      <Redirect to="/alerting/notifications" />
    );
  }

  return (
    <AlertingPageWrapper pageId="receivers" pageNav={pageNav}>
      <div className={styles.headingContainer}>
        <AlertManagerPicker
          current={alertManagerSourceName}
          disabled={disableAmSelect}
          onChange={setAlertManagerSourceName}
          dataSources={alertManagers}
        />
        {shouldRenderNotificationStatus && integrationsErrorCount > 0 && (
          <NotificationError errorCount={integrationsErrorCount} />
        )}
      </div>
      {error && !loading && (
        <Alert severity="error" title="Error loading Alertmanager config">
          {error.message || 'Unknown error.'}
        </Alert>
      )}
      <GrafanaAlertmanagerDisabledWarning
        alertmanagerChoice={alertmanagerChoice}
        currentAlertmanager={alertManagerSourceName}
      />
      {loading && !config && <LoadingPlaceholder text="loading configuration..." />}
      {config && !error && (
        <Switch>
          <Route exact={true} path="/alerting/notifications">
            <ReceiversAndTemplatesView config={config} alertManagerName={alertManagerSourceName} />
          </Route>
          <Route exact={true} path="/alerting/notifications/templates/new">
            <NewTemplateView config={config} alertManagerSourceName={alertManagerSourceName} />
          </Route>
          <Route exact={true} path="/alerting/notifications/templates/:name/edit">
            {({ match }: RouteChildrenProps<{ name: string }>) =>
              match?.params.name && (
                <EditTemplateView
                  alertManagerSourceName={alertManagerSourceName}
                  config={config}
                  templateName={decodeURIComponent(match?.params.name)}
                />
              )
            }
          </Route>
          <Route exact={true} path="/alerting/notifications/receivers/new">
            <NewReceiverView config={config} alertManagerSourceName={alertManagerSourceName} />
          </Route>
          <Route exact={true} path="/alerting/notifications/receivers/:name/edit">
            {({ match }: RouteChildrenProps<{ name: string }>) =>
              match?.params.name && (
                <EditReceiverView
                  alertManagerSourceName={alertManagerSourceName}
                  config={config}
                  receiverName={decodeURIComponent(match?.params.name)}
                />
              )
            }
          </Route>
          <Route exact={true} path="/alerting/notifications/global-config">
            <GlobalConfigForm config={config} alertManagerSourceName={alertManagerSourceName} />
          </Route>
        </Switch>
      )}
    </AlertingPageWrapper>
  );
};

function getPageNavigationModel(type: PageType | undefined, id: string | undefined) {
  let pageNav: NavModelItem | undefined;
  if (type === 'receivers' || type === 'templates') {
    const objectText = type === 'receivers' ? 'contact point' : 'message template';
    if (id) {
      pageNav = {
        text: id,
        subTitle: `Edit the settings for a specific ${objectText}`,
      };
    } else {
      pageNav = {
        text: `New ${objectText}`,
        subTitle: `Create a new ${objectText} for your notifications`,
      };
    }
  } else if (type === 'global-config') {
    pageNav = {
      text: 'Global config',
      subTitle: 'Manage your global configuration',
    };
  }
  return pageNav;
}

export default withErrorBoundary(Receivers, { style: 'page' });

const getStyles = (theme: GrafanaTheme2) => ({
  warning: css`
    color: ${theme.colors.warning.text};
  `,
  countMessage: css`
    padding-left: 10px;
  `,
  headingContainer: css`
    display: flex;
    justify-content: space-between;
  `,
});<|MERGE_RESOLUTION|>--- conflicted
+++ resolved
@@ -7,13 +7,10 @@
 import { Alert, LoadingPlaceholder, withErrorBoundary, useStyles2, Icon, Stack } from '@grafana/ui';
 import { useDispatch } from 'app/types';
 
-<<<<<<< HEAD
+import { ContactPointsState } from '../../../types/alerting';
+
 import { alertmanagerApi } from './api/alertmanagerApi';
-=======
-import { ContactPointsState } from '../../../types/alerting';
-
 import { useGetContactPointsState } from './api/receiversApi';
->>>>>>> 3963ed37
 import { AlertManagerPicker } from './components/AlertManagerPicker';
 import { AlertingPageWrapper } from './components/AlertingPageWrapper';
 import { GrafanaAlertmanagerDisabledWarning } from './components/GrafanaAlertmanagerDisabledWarning';
@@ -53,15 +50,11 @@
   );
 }
 
-<<<<<<< HEAD
 type PageType = 'receivers' | 'templates' | 'global-config';
 
 const Receivers: FC = () => {
   const { useGetAlertmanagerChoiceQuery } = alertmanagerApi;
 
-=======
-const Receivers = () => {
->>>>>>> 3963ed37
   const alertManagers = useAlertManagersByPermission('notification');
   const [alertManagerSourceName, setAlertManagerSourceName] = useAlertManagerSourceName(alertManagers);
   const dispatch = useDispatch();
@@ -98,27 +91,11 @@
       dispatch(fetchGrafanaNotifiersAction());
     }
   }, [alertManagerSourceName, dispatch, receiverTypes]);
-<<<<<<< HEAD
+
+  const contactPointsState: ContactPointsState = useGetContactPointsState(alertManagerSourceName ?? '');
+  const integrationsErrorCount = contactPointsState?.errorCount ?? 0;
 
   const { data: alertmanagerChoice } = useGetAlertmanagerChoiceQuery();
-
-  useEffect(() => {
-    function fetchContactPointStates() {
-      if (shouldRenderNotificationStatus && alertManagerSourceName) {
-        dispatch(fetchContactPointsStateAction(alertManagerSourceName));
-      }
-    }
-    fetchContactPointStates();
-    const interval = setInterval(fetchContactPointStates, CONTACT_POINTS_STATE_INTERVAL_MS);
-    return () => {
-      clearInterval(interval);
-    };
-  }, [shouldRenderNotificationStatus, alertManagerSourceName, dispatch]);
-
-=======
-  const contactPointsState: ContactPointsState = useGetContactPointsState(alertManagerSourceName ?? '');
->>>>>>> 3963ed37
-  const integrationsErrorCount = contactPointsState?.errorCount ?? 0;
 
   const disableAmSelect = !isRoot;
 
