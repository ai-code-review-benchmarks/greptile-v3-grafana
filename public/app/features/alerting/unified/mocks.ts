<<<<<<< HEAD
import {
  DataQueryRequest,
  DataSourceApi,
  DataSourceInstanceSettings,
  DataSourcePluginMeta,
  ScopedVars,
} from '@grafana/data';
import { PromAlertingRuleState, PromRuleType } from 'app/types/unified-alerting-dto';
=======
import { DataSourceApi, DataSourceInstanceSettings, DataSourcePluginMeta, ScopedVars } from '@grafana/data';
import {
  GrafanaAlertStateDecision,
  GrafanaRuleDefinition,
  PromAlertingRuleState,
  PromRuleType,
  RulerGrafanaRuleDTO,
} from 'app/types/unified-alerting-dto';
>>>>>>> 5986d99f
import { AlertingRule, Alert, RecordingRule, RuleGroup, RuleNamespace } from 'app/types/unified-alerting';
import DatasourceSrv from 'app/features/plugins/datasource_srv';
import { DataSourceSrv, GetDataSourceListFilters } from '@grafana/runtime';
import {
  AlertmanagerAlert,
  AlertManagerCortexConfig,
  AlertmanagerGroup,
  AlertmanagerStatus,
  AlertState,
  GrafanaManagedReceiverConfig,
} from 'app/plugins/datasource/alertmanager/types';
import { of } from 'rxjs';

let nextDataSourceId = 1;

export const mockDataSource = (
  partial: Partial<DataSourceInstanceSettings> = {},
  meta: Partial<DataSourcePluginMeta> = {}
): DataSourceInstanceSettings<any> => {
  const id = partial.id ?? nextDataSourceId++;

  const ds = {
    id,
    uid: `mock-ds-${nextDataSourceId}`,
    type: 'prometheus',
    name: `Prometheus-${id}`,
    access: 'proxy',
    jsonData: {},
    meta: ({
      info: {
        logos: {
          small: 'https://prometheus.io/assets/prometheus_logo_grey.svg',
          large: 'https://prometheus.io/assets/prometheus_logo_grey.svg',
        },
      },
      ...meta,
    } as any) as DataSourcePluginMeta,
    ...partial,
  };
  if (!ds.meta.id) {
    ds.meta.id = ds.type;
  }
  return ds;
};

export const mockPromAlert = (partial: Partial<Alert> = {}): Alert => ({
  activeAt: '2021-03-18T13:47:05.04938691Z',
  annotations: {
    message: 'alert with severity "warning"',
  },
  labels: {
    alertname: 'myalert',
    severity: 'warning',
  },
  state: PromAlertingRuleState.Firing,
  value: '1e+00',
  ...partial,
});

export const mockRulerGrafanaRule = (
  partial: Partial<RulerGrafanaRuleDTO> = {},
  partialDef: Partial<GrafanaRuleDefinition> = {}
): RulerGrafanaRuleDTO => {
  return {
    for: '1m',
    grafana_alert: {
      uid: '123',
      title: 'myalert',
      namespace_uid: '123',
      namespace_id: 1,
      condition: 'A',
      no_data_state: GrafanaAlertStateDecision.Alerting,
      exec_err_state: GrafanaAlertStateDecision.Alerting,
      data: [
        {
          datasourceUid: '123',
          refId: 'A',
          queryType: 'huh',
          model: {} as any,
        },
      ],
      ...partialDef,
    },
    annotations: {
      message: 'alert with severity "{{.warning}}}"',
    },
    labels: {
      severity: 'warning',
    },
    ...partial,
  };
};

export const mockPromAlertingRule = (partial: Partial<AlertingRule> = {}): AlertingRule => {
  return {
    type: PromRuleType.Alerting,
    alerts: [mockPromAlert()],
    name: 'myalert',
    query: 'foo > 1',
    lastEvaluation: '2021-03-23T08:19:05.049595312Z',
    evaluationTime: 0.000395601,
    annotations: {
      message: 'alert with severity "{{.warning}}}"',
    },
    labels: {
      severity: 'warning',
    },
    state: PromAlertingRuleState.Firing,
    health: 'OK',
    ...partial,
  };
};

export const mockPromRecordingRule = (partial: Partial<RecordingRule> = {}): RecordingRule => {
  return {
    type: PromRuleType.Recording,
    query: 'bar < 3',
    labels: {
      cluster: 'eu-central',
    },
    health: 'OK',
    name: 'myrecordingrule',
    lastEvaluation: '2021-03-23T08:19:05.049595312Z',
    evaluationTime: 0.000395601,
    ...partial,
  };
};

export const mockPromRuleGroup = (partial: Partial<RuleGroup> = {}): RuleGroup => {
  return {
    name: 'mygroup',
    interval: 60,
    rules: [mockPromAlertingRule()],
    ...partial,
  };
};

export const mockPromRuleNamespace = (partial: Partial<RuleNamespace> = {}): RuleNamespace => {
  return {
    dataSourceName: 'Prometheus-1',
    name: 'default',
    groups: [mockPromRuleGroup()],
    ...partial,
  };
};

export const mockAlertmanagerAlert = (partial: Partial<AlertmanagerAlert> = {}): AlertmanagerAlert => {
  return {
    annotations: {
      summary: 'US-Central region is on fire',
    },
    endsAt: '2021-06-22T21:49:28.562Z',
    fingerprint: '88e013643c3df34ac3',
    receivers: [{ name: 'pagerduty' }],
    startsAt: '2021-06-21T17:25:28.562Z',
    status: { inhibitedBy: [], silencedBy: [], state: AlertState.Active },
    updatedAt: '2021-06-22T21:45:28.564Z',
    generatorURL: 'https://play.grafana.com/explore',
    labels: { severity: 'warning', region: 'US-Central' },
    ...partial,
  };
};

export const mockAlertGroup = (partial: Partial<AlertmanagerGroup> = {}): AlertmanagerGroup => {
  return {
    labels: {
      severity: 'warning',
      region: 'US-Central',
    },
    receiver: {
      name: 'pagerduty',
    },
    alerts: [
      mockAlertmanagerAlert(),
      mockAlertmanagerAlert({
        status: { state: AlertState.Suppressed, silencedBy: ['123456abcdef'], inhibitedBy: [] },
        labels: { severity: 'warning', region: 'US-Central', foo: 'bar' },
      }),
    ],
    ...partial,
  };
};

class DataSourceApiEX extends DataSourceApi {
  /**
   * Query for data, and optionally stream results
   */
  query(request: DataQueryRequest) {
    return of({ data: [] });
  }

  /**
   * Test & verify datasource settings & connection details
   */
  testDatasource(): Promise<any> {
    return Promise.resolve({});
  }
}

export class MockDataSourceSrv implements DataSourceSrv {
  datasources: Record<string, DataSourceApi> = {};
  // @ts-ignore
  private settingsMapByName: Record<string, DataSourceInstanceSettings> = {};
  private settingsMapByUid: Record<string, DataSourceInstanceSettings> = {};
  private settingsMapById: Record<string, DataSourceInstanceSettings> = {};
  // @ts-ignore
  private templateSrv = {
    getVariables: () => [],
    replace: (name: any) => name,
  };
  defaultName = '';

<<<<<<< HEAD
  constructor(private datasources: DataSourceInstanceSettings[]) {
    this.settingsMapByName = datasources.reduce<Record<string, DataSourceInstanceSettings>>((acc, ds) => {
      if (!ds.uid) {
        ds.uid = ds.name;
      }
      acc[ds.name] = ds;
      acc[ds.uid] = ds;
      return acc;
    }, {});
=======
  constructor(datasources: Record<string, DataSourceInstanceSettings>) {
    this.datasources = {};
    this.settingsMapByName = Object.values(datasources).reduce<Record<string, DataSourceInstanceSettings>>(
      (acc, ds) => {
        acc[ds.name] = ds;
        return acc;
      },
      {}
    );
>>>>>>> 5986d99f
    for (const dsSettings of Object.values(this.settingsMapByName)) {
      this.settingsMapByUid[dsSettings.uid] = dsSettings;
      this.settingsMapById[dsSettings.id] = dsSettings;
      if (dsSettings.isDefault) {
        this.defaultName = dsSettings.name;
      }
    }
  }

  get(name?: string | null, scopedVars?: ScopedVars): Promise<DataSourceApi> {
<<<<<<< HEAD
    const v = new DataSourceApiEX(this.getInstanceSettings(name)!);
    return Promise.resolve(v);
=======
    return DatasourceSrv.prototype.get.call(this, name, scopedVars);
    //return Promise.reject(new Error('not implemented'));
>>>>>>> 5986d99f
  }

  /**
   * Get a list of data sources
   */
  getList(filters?: GetDataSourceListFilters): DataSourceInstanceSettings[] {
    return DatasourceSrv.prototype.getList.call(this, filters);
  }

  /**
   * Get settings and plugin metadata by name or uid
   */
  getInstanceSettings(nameOrUid: string | null | undefined): DataSourceInstanceSettings | undefined {
    const v = DatasourceSrv.prototype.getInstanceSettings.call(this, nameOrUid) || this.datasources[0];
    if (!v) {
      return ({ meta: { info: { logos: {} } } } as unknown) as DataSourceInstanceSettings;
    }
    return v;
  }

  async loadDatasource(name: string): Promise<DataSourceApi<any, any>> {
    return DatasourceSrv.prototype.loadDatasource.call(this, name);
  }
}

export const mockGrafanaReceiver = (
  type: string,
  overrides: Partial<GrafanaManagedReceiverConfig> = {}
): GrafanaManagedReceiverConfig => ({
  type: type,
  name: type,
  disableResolveMessage: false,
  settings: {},
  ...overrides,
});

export const someGrafanaAlertManagerConfig: AlertManagerCortexConfig = {
  template_files: {
    'first template': 'first template content',
    'second template': 'second template content',
    'third template': 'third template',
  },
  alertmanager_config: {
    route: {
      receiver: 'default',
    },
    receivers: [
      {
        name: 'default',
        grafana_managed_receiver_configs: [mockGrafanaReceiver('email')],
      },
      {
        name: 'critical',
        grafana_managed_receiver_configs: [mockGrafanaReceiver('slack'), mockGrafanaReceiver('pagerduty')],
      },
    ],
  },
};

export const someCloudAlertManagerStatus: AlertmanagerStatus = {
  cluster: {
    peers: [],
    status: 'ok',
  },
  uptime: '10 hours',
  versionInfo: {
    branch: '',
    version: '',
    goVersion: '',
    buildDate: '',
    buildUser: '',
    revision: '',
  },
  config: {
    route: {
      receiver: 'default-email',
    },
    receivers: [
      {
        name: 'default-email',
        email_configs: [
          {
            to: 'example@example.com',
          },
        ],
      },
    ],
  },
};

export const someCloudAlertManagerConfig: AlertManagerCortexConfig = {
  template_files: {
    'foo template': 'foo content',
  },
  alertmanager_config: {
    route: {
      receiver: 'cloud-receiver',
    },
    receivers: [
      {
        name: 'cloud-receiver',
        email_configs: [
          {
            to: 'domas.lapinskas@grafana.com',
          },
        ],
        slack_configs: [
          {
            api_url: 'http://slack1',
            channel: '#mychannel',
            actions: [
              {
                text: 'action1text',
                type: 'action1type',
                url: 'http://action1',
              },
            ],
            fields: [
              {
                title: 'field1',
                value: 'text1',
              },
              {
                title: 'field2',
                value: 'text2',
              },
            ],
          },
        ],
      },
    ],
  },
};<|MERGE_RESOLUTION|>--- conflicted
+++ resolved
@@ -1,13 +1,3 @@
-<<<<<<< HEAD
-import {
-  DataQueryRequest,
-  DataSourceApi,
-  DataSourceInstanceSettings,
-  DataSourcePluginMeta,
-  ScopedVars,
-} from '@grafana/data';
-import { PromAlertingRuleState, PromRuleType } from 'app/types/unified-alerting-dto';
-=======
 import { DataSourceApi, DataSourceInstanceSettings, DataSourcePluginMeta, ScopedVars } from '@grafana/data';
 import {
   GrafanaAlertStateDecision,
@@ -16,7 +6,6 @@
   PromRuleType,
   RulerGrafanaRuleDTO,
 } from 'app/types/unified-alerting-dto';
->>>>>>> 5986d99f
 import { AlertingRule, Alert, RecordingRule, RuleGroup, RuleNamespace } from 'app/types/unified-alerting';
 import DatasourceSrv from 'app/features/plugins/datasource_srv';
 import { DataSourceSrv, GetDataSourceListFilters } from '@grafana/runtime';
@@ -28,7 +17,6 @@
   AlertState,
   GrafanaManagedReceiverConfig,
 } from 'app/plugins/datasource/alertmanager/types';
-import { of } from 'rxjs';
 
 let nextDataSourceId = 1;
 
@@ -38,7 +26,7 @@
 ): DataSourceInstanceSettings<any> => {
   const id = partial.id ?? nextDataSourceId++;
 
-  const ds = {
+  return {
     id,
     uid: `mock-ds-${nextDataSourceId}`,
     type: 'prometheus',
@@ -56,10 +44,6 @@
     } as any) as DataSourcePluginMeta,
     ...partial,
   };
-  if (!ds.meta.id) {
-    ds.meta.id = ds.type;
-  }
-  return ds;
 };
 
 export const mockPromAlert = (partial: Partial<Alert> = {}): Alert => ({
@@ -200,22 +184,6 @@
   };
 };
 
-class DataSourceApiEX extends DataSourceApi {
-  /**
-   * Query for data, and optionally stream results
-   */
-  query(request: DataQueryRequest) {
-    return of({ data: [] });
-  }
-
-  /**
-   * Test & verify datasource settings & connection details
-   */
-  testDatasource(): Promise<any> {
-    return Promise.resolve({});
-  }
-}
-
 export class MockDataSourceSrv implements DataSourceSrv {
   datasources: Record<string, DataSourceApi> = {};
   // @ts-ignore
@@ -229,17 +197,6 @@
   };
   defaultName = '';
 
-<<<<<<< HEAD
-  constructor(private datasources: DataSourceInstanceSettings[]) {
-    this.settingsMapByName = datasources.reduce<Record<string, DataSourceInstanceSettings>>((acc, ds) => {
-      if (!ds.uid) {
-        ds.uid = ds.name;
-      }
-      acc[ds.name] = ds;
-      acc[ds.uid] = ds;
-      return acc;
-    }, {});
-=======
   constructor(datasources: Record<string, DataSourceInstanceSettings>) {
     this.datasources = {};
     this.settingsMapByName = Object.values(datasources).reduce<Record<string, DataSourceInstanceSettings>>(
@@ -249,7 +206,6 @@
       },
       {}
     );
->>>>>>> 5986d99f
     for (const dsSettings of Object.values(this.settingsMapByName)) {
       this.settingsMapByUid[dsSettings.uid] = dsSettings;
       this.settingsMapById[dsSettings.id] = dsSettings;
@@ -260,13 +216,8 @@
   }
 
   get(name?: string | null, scopedVars?: ScopedVars): Promise<DataSourceApi> {
-<<<<<<< HEAD
-    const v = new DataSourceApiEX(this.getInstanceSettings(name)!);
-    return Promise.resolve(v);
-=======
     return DatasourceSrv.prototype.get.call(this, name, scopedVars);
     //return Promise.reject(new Error('not implemented'));
->>>>>>> 5986d99f
   }
 
   /**
@@ -280,11 +231,10 @@
    * Get settings and plugin metadata by name or uid
    */
   getInstanceSettings(nameOrUid: string | null | undefined): DataSourceInstanceSettings | undefined {
-    const v = DatasourceSrv.prototype.getInstanceSettings.call(this, nameOrUid) || this.datasources[0];
-    if (!v) {
-      return ({ meta: { info: { logos: {} } } } as unknown) as DataSourceInstanceSettings;
-    }
-    return v;
+    return (
+      DatasourceSrv.prototype.getInstanceSettings.call(this, nameOrUid) ||
+      (({ meta: { info: { logos: {} } } } as unknown) as DataSourceInstanceSettings)
+    );
   }
 
   async loadDatasource(name: string): Promise<DataSourceApi<any, any>> {
