--- conflicted
+++ resolved
@@ -5,15 +5,9 @@
 import { Trans, t } from '@grafana/i18n';
 import { Alert, Button, Dropdown, Icon, LinkButton, Menu, TextLink, withErrorBoundary } from '@grafana/ui';
 import { EntityNotFound } from 'app/core/components/PageNotFound/EntityNotFound';
-<<<<<<< HEAD
-import { FolderDTO } from 'app/types';
+import { FolderDTO } from 'app/types/folders';
 import { GrafanaRulesSourceSymbol } from 'app/types/unified-alerting';
 import { RulerRuleGroupDTO } from 'app/types/unified-alerting-dto';
-=======
-import { FolderDTO } from 'app/types/folders';
-import { GrafanaRulesSourceSymbol, RuleGroup } from 'app/types/unified-alerting';
-import { PromRuleType, RulerRuleGroupDTO } from 'app/types/unified-alerting-dto';
->>>>>>> df3bb9fb
 
 import { alertRuleApi } from '../api/alertRuleApi';
 import { RulesSourceFeatures, featureDiscoveryApi } from '../api/featureDiscoveryApi';
