--- conflicted
+++ resolved
@@ -17,14 +17,11 @@
 import { useRulesAccess } from './utils/accessControlHooks';
 import * as ruleId from './utils/rule-id';
 
-<<<<<<< HEAD
-=======
 type RuleEditorPathParams = {
   id?: string;
   type?: 'recording' | 'alerting' | 'grafana-recording';
 };
 
->>>>>>> e5d0877a
 const defaultPageNav: Partial<NavModelItem> = {
   icon: 'bell',
   id: 'alert-rule-view',
@@ -52,11 +49,7 @@
 const RuleEditor = () => {
   const dispatch = useDispatch();
   const [searchParams] = useURLSearchParams();
-<<<<<<< HEAD
-  const params = useParams<{ type?: 'recording' | 'alerting' | 'grafana-recording'; id?: string }>();
-=======
   const params = useParams<RuleEditorPathParams>();
->>>>>>> e5d0877a
   const { type } = params;
   const id = ruleId.getRuleIdFromPathname(params);
   const identifier = ruleId.tryParse(id, true);
