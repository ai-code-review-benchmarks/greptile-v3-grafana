import { createAsyncThunk } from '@reduxjs/toolkit';
import { isEmpty } from 'lodash';

import { locationService } from '@grafana/runtime';
import { logMeasurement } from '@grafana/runtime/src/utils/logging';
import {
  AlertManagerCortexConfig,
  AlertmanagerGroup,
  Matcher,
  Receiver,
  TestReceiversAlert,
} from 'app/plugins/datasource/alertmanager/types';
import { FolderDTO, StoreState, ThunkResult } from 'app/types';
import {
  PromBasedDataSource,
  RuleIdentifier,
  RuleNamespace,
  RulerDataSourceConfig,
  StateHistoryItem,
} from 'app/types/unified-alerting';
import { PromApplication, RulerRuleDTO, RulerRulesConfigDTO } from 'app/types/unified-alerting-dto';

import { backendSrv } from '../../../../core/services/backend_srv';
import { withPerformanceLogging, withPromRulesMetadataLogging, withRulerRulesMetadataLogging } from '../Analytics';
import {
  deleteAlertManagerConfig,
  fetchAlertGroups,
  testReceivers,
  updateAlertManagerConfig,
} from '../api/alertmanager';
import { alertmanagerApi } from '../api/alertmanagerApi';
import { fetchAnnotations } from '../api/annotations';
import { discoverFeatures } from '../api/buildInfo';
import { FetchPromRulesFilter, fetchRules } from '../api/prometheus';
import { FetchRulerRulesFilter, fetchRulerRules } from '../api/ruler';
import { addDefaultsToAlertmanagerConfig } from '../utils/alertmanager';
import { GRAFANA_RULES_SOURCE_NAME, getAllRulesSourceNames, getRulesDataSource } from '../utils/datasource';
import { makeAMLink } from '../utils/misc';
import { AsyncRequestMapSlice, withAppEvents, withSerializedError } from '../utils/redux';
import { getAlertInfo, isRulerNotSupportedResponse } from '../utils/rules';
import { safeParsePrometheusDuration } from '../utils/time';

function getDataSourceConfig(getState: () => unknown, rulesSourceName: string) {
  const dataSources = (getState() as StoreState).unifiedAlerting.dataSources;
  const dsConfig = dataSources[rulesSourceName]?.result;
  const dsError = dataSources[rulesSourceName]?.error;

  // @TODO use aggregateError but add support for it in "stringifyErrorLike"
  if (!dsConfig) {
    const error = new Error(`Data source configuration is not available for "${rulesSourceName}" data source`);
    if (dsError) {
      error.cause = dsError;
    }

    throw error;
  }

  return dsConfig;
}

export function getDataSourceRulerConfig(getState: () => unknown, rulesSourceName: string) {
  const dsConfig = getDataSourceConfig(getState, rulesSourceName);
  if (!dsConfig.rulerConfig) {
    throw new Error(`Ruler API is not available for ${rulesSourceName}`);
  }

  return dsConfig.rulerConfig;
}

export const fetchPromRulesAction = createAsyncThunk(
  'unifiedalerting/fetchPromRules',
  async (
    {
      rulesSourceName,
      filter,
      limitAlerts,
      matcher,
      state,
      identifier,
    }: {
      rulesSourceName: string;
      filter?: FetchPromRulesFilter;
      limitAlerts?: number;
      matcher?: Matcher[];
      state?: string[];
      identifier?: RuleIdentifier;
    },
    thunkAPI
  ): Promise<RuleNamespace[]> => {
    await thunkAPI.dispatch(fetchRulesSourceBuildInfoAction({ rulesSourceName }));

    const fetchRulesWithLogging = withPromRulesMetadataLogging('unifiedalerting/fetchPromRules', fetchRules, {
      dataSourceName: rulesSourceName,
      thunk: 'unifiedalerting/fetchPromRules',
    });

    return await withSerializedError(
      fetchRulesWithLogging(rulesSourceName, filter, limitAlerts, matcher, state, identifier)
    );
  }
);

export const fetchRulerRulesAction = createAsyncThunk(
  'unifiedalerting/fetchRulerRules',
  async (
    {
      rulesSourceName,
      filter,
    }: {
      rulesSourceName: string;
      filter?: FetchRulerRulesFilter;
    },
    { dispatch, getState }
  ): Promise<RulerRulesConfigDTO | null> => {
    await dispatch(fetchRulesSourceBuildInfoAction({ rulesSourceName }));
    const rulerConfig = getDataSourceRulerConfig(getState, rulesSourceName);

    const fetchRulerRulesWithLogging = withRulerRulesMetadataLogging(
      'unifiedalerting/fetchRulerRules',
      fetchRulerRules,
      {
        dataSourceName: rulesSourceName,
        thunk: 'unifiedalerting/fetchRulerRules',
      }
    );

    return await withSerializedError(fetchRulerRulesWithLogging(rulerConfig, filter));
  }
);

export function fetchPromAndRulerRulesAction({
  rulesSourceName,
  identifier,
  filter,
  limitAlerts,
  matcher,
  state,
}: {
  rulesSourceName: string;
  identifier?: RuleIdentifier;
  filter?: FetchPromRulesFilter;
  limitAlerts?: number;
  matcher?: Matcher[];
  state?: string[];
}): ThunkResult<Promise<void>> {
  return async (dispatch, getState) => {
    await dispatch(fetchRulesSourceBuildInfoAction({ rulesSourceName }));
    const dsConfig = getDataSourceConfig(getState, rulesSourceName);

    await dispatch(fetchPromRulesAction({ rulesSourceName, identifier, filter, limitAlerts, matcher, state }));
    if (dsConfig.rulerConfig) {
      await dispatch(fetchRulerRulesAction({ rulesSourceName }));
    }
  };
}

// this will only trigger ruler rules fetch if rules are not loaded yet and request is not in flight
export function fetchRulerRulesIfNotFetchedYet(rulesSourceName: string): ThunkResult<void> {
  return (dispatch, getStore) => {
    const { rulerRules } = getStore().unifiedAlerting;
    const resp = rulerRules[rulesSourceName];
    const emptyResults = isEmpty(resp?.result);
    if (emptyResults && !(resp && isRulerNotSupportedResponse(resp)) && !resp?.loading) {
      dispatch(fetchRulerRulesAction({ rulesSourceName }));
    }
  };
}

// TODO: memoize this or move to RTK Query so we can cache results!
export function fetchAllPromBuildInfoAction(): ThunkResult<Promise<void>> {
  return async (dispatch) => {
    const allRequests = getAllRulesSourceNames().map((rulesSourceName) =>
      dispatch(fetchRulesSourceBuildInfoAction({ rulesSourceName }))
    );

    await Promise.allSettled(allRequests);
  };
}

export const fetchRulesSourceBuildInfoAction = createAsyncThunk(
  'unifiedalerting/fetchPromBuildinfo',
  async ({ rulesSourceName }: { rulesSourceName: string }): Promise<PromBasedDataSource> => {
    return withSerializedError<PromBasedDataSource>(
      (async (): Promise<PromBasedDataSource> => {
        if (rulesSourceName === GRAFANA_RULES_SOURCE_NAME) {
          return {
            name: GRAFANA_RULES_SOURCE_NAME,
            id: GRAFANA_RULES_SOURCE_NAME,
            rulerConfig: {
              dataSourceName: GRAFANA_RULES_SOURCE_NAME,
              apiVersion: 'legacy',
            },
          };
        }

        const ds = getRulesDataSource(rulesSourceName);
        if (!ds) {
          throw new Error(`Missing data source configuration for ${rulesSourceName}`);
        }

        const { id, name } = ds;

        const discoverFeaturesWithLogging = withPerformanceLogging(
          'unifiedalerting/fetchPromBuildinfo',
          discoverFeatures,
          {
            dataSourceName: rulesSourceName,
            thunk: 'unifiedalerting/fetchPromBuildinfo',
          }
        );

        const buildInfo = await discoverFeaturesWithLogging(name);

        const rulerConfig: RulerDataSourceConfig | undefined = buildInfo.features.rulerApiEnabled
          ? {
              dataSourceName: name,
              apiVersion: buildInfo.application === PromApplication.Cortex ? 'legacy' : 'config',
            }
          : undefined;

        return {
          name: name,
          id: id,
          rulerConfig,
        };
      })()
    );
  },
  {
    condition: ({ rulesSourceName }, { getState }) => {
      const dataSources: AsyncRequestMapSlice<PromBasedDataSource> = (getState() as StoreState).unifiedAlerting
        .dataSources;
      const hasLoaded = Boolean(dataSources[rulesSourceName]?.result);
      const hasError = Boolean(dataSources[rulesSourceName]?.error);

      return !(hasLoaded || hasError);
    },
  }
);

interface FetchPromRulesRulesActionProps {
  filter?: FetchPromRulesFilter;
  limitAlerts?: number;
  matcher?: Matcher[];
  state?: string[];
}

export function fetchAllPromAndRulerRulesAction(
  force = false,
  options: FetchPromRulesRulesActionProps = {}
): ThunkResult<Promise<void>> {
  return async (dispatch, getStore) => {
    const allStartLoadingTs = performance.now();

    await Promise.allSettled(
      getAllRulesSourceNames().map(async (rulesSourceName) => {
        await dispatch(fetchRulesSourceBuildInfoAction({ rulesSourceName }));

        const { promRules, rulerRules, dataSources } = getStore().unifiedAlerting;
        const dataSourceConfig = dataSources[rulesSourceName].result;

        if (!dataSourceConfig) {
          return;
        }

        const shouldLoadProm = force || !promRules[rulesSourceName]?.loading;
        const shouldLoadRuler =
          (force || !rulerRules[rulesSourceName]?.loading) && Boolean(dataSourceConfig.rulerConfig);

        await Promise.allSettled([
          shouldLoadProm && dispatch(fetchPromRulesAction({ rulesSourceName, ...options })),
          shouldLoadRuler && dispatch(fetchRulerRulesAction({ rulesSourceName })),
        ]);
      })
    );

    logMeasurement('unifiedalerting/fetchAllPromAndRulerRulesAction', {
      loadTimeMs: performance.now() - allStartLoadingTs,
    });
  };
}

export function fetchAllPromRulesAction(force = false): ThunkResult<void> {
  return async (dispatch, getStore) => {
    const { promRules } = getStore().unifiedAlerting;
    getAllRulesSourceNames().map((rulesSourceName) => {
      if (force || !promRules[rulesSourceName]?.loading) {
        dispatch(fetchPromRulesAction({ rulesSourceName }));
      }
    });
  };
}

export const fetchGrafanaAnnotationsAction = createAsyncThunk(
  'unifiedalerting/fetchGrafanaAnnotations',
  (alertId: string): Promise<StateHistoryItem[]> => withSerializedError(fetchAnnotations(alertId))
);

interface UpdateAlertManagerConfigActionOptions {
  alertManagerSourceName: string;
  oldConfig: AlertManagerCortexConfig; // it will be checked to make sure it didn't change in the meanwhile
  newConfig: AlertManagerCortexConfig;
  successMessage?: string; // show toast on success
  redirectPath?: string; // where to redirect on success
  redirectSearch?: string; // additional redirect query params
}

export const updateAlertManagerConfigAction = createAsyncThunk<void, UpdateAlertManagerConfigActionOptions, {}>(
  'unifiedalerting/updateAMConfig',
  (
    { alertManagerSourceName, oldConfig, newConfig, successMessage, redirectPath, redirectSearch },
    thunkAPI
  ): Promise<void> =>
    withAppEvents(
      withSerializedError(
        (async () => {
          const latestConfig = await thunkAPI
            .dispatch(
              alertmanagerApi.endpoints.getAlertmanagerConfiguration.initiate(alertManagerSourceName, {
                forceRefetch: true,
              })
            )
            .unwrap();

          const isLatestConfigEmpty = isEmpty(latestConfig.alertmanager_config) && isEmpty(latestConfig.template_files);
          const oldLastConfigsDiffer = JSON.stringify(latestConfig) !== JSON.stringify(oldConfig);

          if (!isLatestConfigEmpty && oldLastConfigsDiffer) {
            throw new Error(
              'A newer Alertmanager configuration is available. Please reload the page and try again to not overwrite recent changes.'
            );
          }
          await updateAlertManagerConfig(alertManagerSourceName, addDefaultsToAlertmanagerConfig(newConfig));
          thunkAPI.dispatch(
            alertmanagerApi.util.invalidateTags([
              'AlertmanagerConfiguration',
              'ContactPoint',
              'ContactPointsStatus',
              'Receiver',
            ])
          );
          if (redirectPath) {
            const options = new URLSearchParams(redirectSearch ?? '');
            locationService.push(makeAMLink(redirectPath, alertManagerSourceName, options));
          }
        })()
      ),
      {
        successMessage,
      }
    )
);

<<<<<<< HEAD
export const deleteTemplateAction = (templateName: string, alertManagerSourceName: string): ThunkResult<void> => {
=======
export const deleteReceiverAction = (receiverName: string, alertManagerSourceName: string): ThunkResult<void> => {
>>>>>>> adf1402f
  return async (dispatch) => {
    const config = await dispatch(
      alertmanagerApi.endpoints.getAlertmanagerConfiguration.initiate(alertManagerSourceName)
    ).unwrap();

    if (!config) {
      throw new Error(`Config for ${alertManagerSourceName} not found`);
    }
<<<<<<< HEAD
    if (typeof config.template_files?.[templateName] !== 'string') {
      throw new Error(`Cannot delete template ${templateName}: not found in config.`);
    }
    const newTemplates = { ...config.template_files };
    delete newTemplates[templateName];
=======
    if (!config.alertmanager_config.receivers?.find((receiver) => receiver.name === receiverName)) {
      throw new Error(`Cannot delete receiver ${receiverName}: not found in config.`);
    }
>>>>>>> adf1402f
    const newConfig: AlertManagerCortexConfig = {
      ...config,
      alertmanager_config: {
        ...config.alertmanager_config,
<<<<<<< HEAD
        templates: config.alertmanager_config.templates?.filter((existing) => existing !== templateName),
      },
      template_files: newTemplates,
=======
        receivers: config.alertmanager_config.receivers.filter((receiver) => receiver.name !== receiverName),
      },
>>>>>>> adf1402f
    };
    return dispatch(
      updateAlertManagerConfigAction({
        newConfig,
        oldConfig: config,
        alertManagerSourceName,
<<<<<<< HEAD
        successMessage: 'Template deleted.',
=======
        successMessage: 'Contact point deleted.',
>>>>>>> adf1402f
      })
    );
  };
};

export const fetchFolderAction = createAsyncThunk(
  'unifiedalerting/fetchFolder',
  (uid: string): Promise<FolderDTO> => withSerializedError(backendSrv.getFolderByUid(uid, { withAccessControl: true }))
);

export const fetchFolderIfNotFetchedAction = (uid: string): ThunkResult<void> => {
  return (dispatch, getState) => {
    if (!getState().unifiedAlerting.folders[uid]?.dispatched) {
      dispatch(fetchFolderAction(uid));
    }
  };
};

export const fetchAlertGroupsAction = createAsyncThunk(
  'unifiedalerting/fetchAlertGroups',
  (alertManagerSourceName: string): Promise<AlertmanagerGroup[]> => {
    return withSerializedError(fetchAlertGroups(alertManagerSourceName));
  }
);

export const deleteAlertManagerConfigAction = createAsyncThunk(
  'unifiedalerting/deleteAlertManagerConfig',
  async (alertManagerSourceName: string, thunkAPI): Promise<void> => {
    return withAppEvents(
      withSerializedError(
        (async () => {
          await deleteAlertManagerConfig(alertManagerSourceName);
          await thunkAPI.dispatch(alertmanagerApi.util.invalidateTags(['AlertmanagerConfiguration']));
        })()
      ),
      {
        errorMessage: 'Failed to reset Alertmanager configuration',
        successMessage: 'Alertmanager configuration reset.',
      }
    );
  }
);

interface TestReceiversOptions {
  alertManagerSourceName: string;
  receivers: Receiver[];
  alert?: TestReceiversAlert;
}

export const testReceiversAction = createAsyncThunk(
  'unifiedalerting/testReceivers',
  ({ alertManagerSourceName, receivers, alert }: TestReceiversOptions): Promise<void> => {
    return withAppEvents(withSerializedError(testReceivers(alertManagerSourceName, receivers, alert)), {
      errorMessage: 'Failed to send test alert.',
      successMessage: 'Test alert sent.',
    });
  }
);

export const rulesInSameGroupHaveInvalidFor = (rules: RulerRuleDTO[], everyDuration: string) => {
  return rules.filter((rule: RulerRuleDTO) => {
    const { forDuration } = getAlertInfo(rule, everyDuration);
    const forNumber = forDuration ? safeParsePrometheusDuration(forDuration) : null;
    const everyNumber = safeParsePrometheusDuration(everyDuration);

    return forNumber ? forNumber !== 0 && forNumber < everyNumber : false;
  });
};<|MERGE_RESOLUTION|>--- conflicted
+++ resolved
@@ -351,11 +351,7 @@
     )
 );
 
-<<<<<<< HEAD
-export const deleteTemplateAction = (templateName: string, alertManagerSourceName: string): ThunkResult<void> => {
-=======
 export const deleteReceiverAction = (receiverName: string, alertManagerSourceName: string): ThunkResult<void> => {
->>>>>>> adf1402f
   return async (dispatch) => {
     const config = await dispatch(
       alertmanagerApi.endpoints.getAlertmanagerConfiguration.initiate(alertManagerSourceName)
@@ -364,40 +360,22 @@
     if (!config) {
       throw new Error(`Config for ${alertManagerSourceName} not found`);
     }
-<<<<<<< HEAD
-    if (typeof config.template_files?.[templateName] !== 'string') {
-      throw new Error(`Cannot delete template ${templateName}: not found in config.`);
-    }
-    const newTemplates = { ...config.template_files };
-    delete newTemplates[templateName];
-=======
     if (!config.alertmanager_config.receivers?.find((receiver) => receiver.name === receiverName)) {
       throw new Error(`Cannot delete receiver ${receiverName}: not found in config.`);
     }
->>>>>>> adf1402f
     const newConfig: AlertManagerCortexConfig = {
       ...config,
       alertmanager_config: {
         ...config.alertmanager_config,
-<<<<<<< HEAD
-        templates: config.alertmanager_config.templates?.filter((existing) => existing !== templateName),
-      },
-      template_files: newTemplates,
-=======
         receivers: config.alertmanager_config.receivers.filter((receiver) => receiver.name !== receiverName),
       },
->>>>>>> adf1402f
     };
     return dispatch(
       updateAlertManagerConfigAction({
         newConfig,
         oldConfig: config,
         alertManagerSourceName,
-<<<<<<< HEAD
-        successMessage: 'Template deleted.',
-=======
         successMessage: 'Contact point deleted.',
->>>>>>> adf1402f
       })
     );
   };
