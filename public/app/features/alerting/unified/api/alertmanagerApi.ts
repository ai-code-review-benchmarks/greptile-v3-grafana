--- conflicted
+++ resolved
@@ -7,12 +7,8 @@
   ExternalAlertmanagersResponse,
   Matcher,
 } from '../../../../plugins/datasource/alertmanager/types';
-<<<<<<< HEAD
 import { matcherToOperator } from '../utils/alertmanager';
-import { getDatasourceAPIUid } from '../utils/datasource';
-=======
 import { getDatasourceAPIUid, GRAFANA_RULES_SOURCE_NAME } from '../utils/datasource';
->>>>>>> bc11a484
 
 import { alertingApi } from './alertingApi';
 
