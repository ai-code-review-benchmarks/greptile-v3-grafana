--- conflicted
+++ resolved
@@ -12,10 +12,6 @@
 
 import { searchFolders } from '../../../../app/features/manage-dashboards/state/actions';
 
-<<<<<<< HEAD
-import { discoverFeaturesByUid } from './api/buildInfo';
-=======
->>>>>>> 1e001451
 import { ExpressionEditorProps } from './components/rule-editor/ExpressionEditor';
 import { grantUserPermissions, mockDataSource } from './mocks';
 import { grafanaRulerGroup, grafanaRulerRule } from './mocks/grafanaRulerApi';
@@ -48,12 +44,6 @@
 const mocks = {
   getAllDataSources: jest.mocked(config.getAllDataSources),
   searchFolders: jest.mocked(searchFolders),
-<<<<<<< HEAD
-  api: {
-    discoverFeaturesByUid: jest.mocked(discoverFeaturesByUid),
-  },
-=======
->>>>>>> 1e001451
 };
 
 const server = setupMswServer();
