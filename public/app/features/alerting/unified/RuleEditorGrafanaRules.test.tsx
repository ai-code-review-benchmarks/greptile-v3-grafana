import { screen, waitFor, waitForElementToBeRemoved } from '@testing-library/react';
import userEvent from '@testing-library/user-event';
import React from 'react';
import { renderRuleEditor, ui } from 'test/helpers/alertingRuleEditor';
import { clickSelectOption } from 'test/helpers/selectOptionInTest';
import { byRole } from 'testing-library-selector';

import { setDataSourceSrv } from '@grafana/runtime';
import { contextSrv } from 'app/core/services/context_srv';
import { DashboardSearchHit, DashboardSearchItemType } from 'app/features/search/types';
import { AccessControlAction } from 'app/types';
import { GrafanaAlertStateDecision, PromApplication } from 'app/types/unified-alerting-dto';

import { searchFolders } from '../../../../app/features/manage-dashboards/state/actions';

import { discoverFeatures } from './api/buildInfo';
import { fetchRulerRules, fetchRulerRulesGroup, fetchRulerRulesNamespace, setRulerRuleGroup } from './api/ruler';
import { ExpressionEditorProps } from './components/rule-editor/ExpressionEditor';
import { MockDataSourceSrv, grantUserPermissions, mockDataSource } from './mocks';
import { fetchRulerRulesIfNotFetchedYet } from './state/actions';
import * as config from './utils/config';
import { GRAFANA_RULES_SOURCE_NAME } from './utils/datasource';
import { getDefaultQueries } from './utils/rule-form';

jest.mock('./components/rule-editor/ExpressionEditor', () => ({
  // eslint-disable-next-line react/display-name
  ExpressionEditor: ({ value, onChange }: ExpressionEditorProps) => (
    <input value={value} data-testid="expr" onChange={(e) => onChange(e.target.value)} />
  ),
}));

jest.mock('./api/buildInfo');
jest.mock('./api/ruler');
jest.mock('../../../../app/features/manage-dashboards/state/actions');

jest.mock('app/core/components/AppChrome/AppChromeUpdate', () => ({
  AppChromeUpdate: ({ actions }: { actions: React.ReactNode }) => <div>{actions}</div>,
}));

// there's no angular scope in test and things go terribly wrong when trying to render the query editor row.
// lets just skip it
jest.mock('app/features/query/components/QueryEditorRow', () => ({
  // eslint-disable-next-line react/display-name
  QueryEditorRow: () => <p>hi</p>,
}));

jest.spyOn(config, 'getAllDataSources');

jest.setTimeout(60 * 1000);

const mocks = {
  getAllDataSources: jest.mocked(config.getAllDataSources),
  searchFolders: jest.mocked(searchFolders),
  api: {
    discoverFeatures: jest.mocked(discoverFeatures),
    fetchRulerRulesGroup: jest.mocked(fetchRulerRulesGroup),
    setRulerRuleGroup: jest.mocked(setRulerRuleGroup),
    fetchRulerRulesNamespace: jest.mocked(fetchRulerRulesNamespace),
    fetchRulerRules: jest.mocked(fetchRulerRules),
    fetchRulerRulesIfNotFetchedYet: jest.mocked(fetchRulerRulesIfNotFetchedYet),
  },
};

describe('RuleEditor grafana managed rules', () => {
  beforeEach(() => {
    jest.clearAllMocks();
    contextSrv.isEditor = true;
    contextSrv.hasEditPermissionInFolders = true;
    grantUserPermissions([
      AccessControlAction.AlertingRuleRead,
      AccessControlAction.AlertingRuleUpdate,
      AccessControlAction.AlertingRuleDelete,
      AccessControlAction.AlertingRuleCreate,
      AccessControlAction.DataSourcesRead,
      AccessControlAction.DataSourcesWrite,
      AccessControlAction.DataSourcesCreate,
      AccessControlAction.FoldersWrite,
      AccessControlAction.FoldersRead,
      AccessControlAction.AlertingRuleExternalRead,
      AccessControlAction.AlertingRuleExternalWrite,
    ]);
  });

  it('can create new grafana managed alert', async () => {
    const dataSources = {
      default: mockDataSource(
        {
          type: 'prometheus',
          name: 'Prom',
          isDefault: true,
        },
        { alerting: false }
      ),
    };

    setDataSourceSrv(new MockDataSourceSrv(dataSources));
    mocks.getAllDataSources.mockReturnValue(Object.values(dataSources));
    mocks.api.setRulerRuleGroup.mockResolvedValue();
    mocks.api.fetchRulerRulesNamespace.mockResolvedValue([]);
    mocks.api.fetchRulerRulesGroup.mockResolvedValue({
      name: 'group2',
      rules: [],
    });
    mocks.api.fetchRulerRules.mockResolvedValue({
      'Folder A': [
        {
          interval: '1m',
          name: 'group1',
          rules: [
            {
              annotations: { description: 'some description', summary: 'some summary' },
              labels: { severity: 'warn', team: 'the a-team' },
              for: '1m',
              grafana_alert: {
                uid: '23',
                namespace_uid: 'abcd',
                condition: 'B',
                data: getDefaultQueries(),
                exec_err_state: GrafanaAlertStateDecision.Error,
                no_data_state: GrafanaAlertStateDecision.NoData,
                title: 'my great new rule',
              },
            },
          ],
        },
      ],
      namespace2: [
        {
          interval: '1m',
          name: 'group1',
          rules: [
            {
              annotations: { description: 'some description', summary: 'some summary' },
              labels: { severity: 'warn', team: 'the a-team' },
              for: '1m',
              grafana_alert: {
                uid: '23',
                namespace_uid: 'b',
                condition: 'B',
                data: getDefaultQueries(),
                exec_err_state: GrafanaAlertStateDecision.Error,
                no_data_state: GrafanaAlertStateDecision.NoData,
                title: 'my great new rule',
              },
            },
          ],
        },
      ],
    });
    mocks.searchFolders.mockResolvedValue([
      {
        title: 'Folder A',
        uid: 'abcd',
        id: 1,
        type: DashboardSearchItemType.DashDB,
      },
      {
        title: 'Folder B',
        id: 2,
        uid: 'b',
        type: DashboardSearchItemType.DashDB,
      },
      {
        title: 'Folder / with slash',
        uid: 'c',
        id: 2,
        type: DashboardSearchItemType.DashDB,
      },
    ] as DashboardSearchHit[]);

    mocks.api.discoverFeatures.mockResolvedValue({
      application: PromApplication.Prometheus,
      features: {
        rulerApiEnabled: false,
      },
    });
    renderRuleEditor();
    await waitForElementToBeRemoved(screen.getAllByTestId('Spinner'));

    await userEvent.type(await ui.inputs.name.find(), 'my great new rule');

    const folderInput = await ui.inputs.folder.find();
    await clickSelectOption(folderInput, 'Folder A');
    const groupInput = await ui.inputs.group.find();
    await userEvent.click(byRole('combobox').get(groupInput));
    await clickSelectOption(groupInput, 'group1');
    await userEvent.type(ui.inputs.annotationValue(1).get(), 'some description');

    // save and check what was sent to backend
    await userEvent.click(ui.buttons.saveAndExit.get());
    // 9seg
    await waitFor(() => expect(mocks.api.setRulerRuleGroup).toHaveBeenCalled());
    // 9seg
    expect(mocks.api.setRulerRuleGroup).toHaveBeenCalledWith(
      { dataSourceName: GRAFANA_RULES_SOURCE_NAME, apiVersion: 'legacy' },
      'abcd',
      {
        interval: '1m',
        name: 'group1',
        rules: [
          {
            annotations: { description: 'some description' },
<<<<<<< HEAD
            notification_settings: undefined,
            labels: {},
            for: '5m',
=======
            labels: { severity: 'warn' },
            for: '1m',
>>>>>>> 3ef23a5e
            grafana_alert: {
              condition: 'B',
              data: getDefaultQueries(),
              exec_err_state: GrafanaAlertStateDecision.Error,
              is_paused: false,
              no_data_state: 'NoData',
              title: 'my great new rule',
            },
          },
        ],
      }
    );
  });
});<|MERGE_RESOLUTION|>--- conflicted
+++ resolved
@@ -200,14 +200,8 @@
         rules: [
           {
             annotations: { description: 'some description' },
-<<<<<<< HEAD
-            notification_settings: undefined,
             labels: {},
-            for: '5m',
-=======
-            labels: { severity: 'warn' },
             for: '1m',
->>>>>>> 3ef23a5e
             grafana_alert: {
               condition: 'B',
               data: getDefaultQueries(),
@@ -215,6 +209,7 @@
               is_paused: false,
               no_data_state: 'NoData',
               title: 'my great new rule',
+              notification_settings: undefined,
             },
           },
         ],
