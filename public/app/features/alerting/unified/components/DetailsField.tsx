--- conflicted
+++ resolved
@@ -35,13 +35,8 @@
     margin: ${theme.spacing(2)} 0;
 
     & > div:first-child {
-<<<<<<< HEAD
-      width: 150px;
-      padding-right: ${theme.spacing.sm};
-=======
       width: 110px;
       padding-right: ${theme.spacing(1)};
->>>>>>> ec9dbdd9
       font-size: ${theme.typography.size.sm};
       font-weight: ${theme.typography.fontWeightBold};
       line-height: 1.8;
