--- conflicted
+++ resolved
@@ -14,10 +14,6 @@
 import { config } from '@grafana/runtime';
 import { DateTimePicker, LinkButton, useStyles2 } from '@grafana/ui';
 import { isExpressionQuery } from 'app/features/expressions/guards';
-<<<<<<< HEAD
-import { Options } from 'app/plugins/panel/table/panelcfg.gen';
-=======
->>>>>>> 5ddc37ee
 import { AccessControlAction } from 'app/types';
 import { AlertDataQuery, AlertQuery } from 'app/types/unified-alerting-dto';
 
@@ -45,17 +41,7 @@
   className,
 }: RuleViewerVisualizationProps): JSX.Element | null {
   const styles = useStyles2(getStyles);
-<<<<<<< HEAD
-  const defaultPanel = isExpressionQuery(model) ? TABLE : TIMESERIES;
-  const [panel, setPanel] = useState<SupportedPanelPlugins>(defaultPanel);
-  const dsSettings = getDataSourceSrv().getInstanceSettings(datasourceUid);
-  const [options, setOptions] = useState<Options>({
-    frameIndex: 0,
-    showHeader: true,
-  });
-=======
   const isExpression = isExpressionQuery(model);
->>>>>>> 5ddc37ee
 
   const onTimeChange = useCallback(
     (newDateTime: DateTime) => {
