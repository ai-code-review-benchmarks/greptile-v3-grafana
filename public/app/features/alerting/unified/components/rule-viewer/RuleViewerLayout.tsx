import { css } from '@emotion/css';
import React from 'react';

import { GrafanaTheme2, NavModelItem } from '@grafana/data';
import { useStyles2 } from '@grafana/ui';
import { Page } from 'app/core/components/Page/Page';
import { useQueryParams } from 'app/core/hooks/useQueryParams';

type Props = {
  children: React.ReactNode | React.ReactNode[];
  title: string;
  wrapInContent?: boolean;
};

const defaultPageNav: Partial<NavModelItem> = {
  icon: 'bell',
  id: 'alert-rule-view',
};

export function RuleViewerLayout(props: Props): JSX.Element | null {
  const { wrapInContent = true, children, title } = props;
  const styles = useStyles2(getPageStyles);
  const [queryParams] = useQueryParams();
  const returnTo = String(queryParams['returnTo'] || '') || '/alerting/list';

  return (
<<<<<<< HEAD
    <Page>
      <PageToolbar title={title} pageIcon="bell" onGoBack={() => locationService.push(returnTo)} />
      <div className={styles.content}>{wrapInContent ? <RuleViewerLayoutContent {...props} /> : children}</div>
=======
    <Page pageNav={{ ...defaultPageNav, text: title }} navId="alert-list">
      <Page.Contents>
        <div className={styles.content}>{wrapInContent ? <RuleViewerLayoutContent {...props} /> : children}</div>
      </Page.Contents>
>>>>>>> ae830f68
    </Page>
  );
}

type ContentProps = {
  children: React.ReactNode | React.ReactNode[];
  padding?: number;
};

export function RuleViewerLayoutContent({ children, padding = 2 }: ContentProps): JSX.Element | null {
  const styles = useStyles2(getContentStyles(padding));
  return <div className={styles.wrapper}>{children}</div>;
}

const getPageStyles = (theme: GrafanaTheme2) => {
  return {
    content: css`
      max-width: ${theme.breakpoints.values.xxl}px;
    `,
  };
};

const getContentStyles = (padding: number) => (theme: GrafanaTheme2) => {
  return {
    wrapper: css`
      background: ${theme.colors.background.primary};
      border: 1px solid ${theme.colors.border.weak};
      border-radius: ${theme.shape.radius.default};
      padding: ${theme.spacing(padding)};
    `,
  };
};<|MERGE_RESOLUTION|>--- conflicted
+++ resolved
@@ -4,7 +4,6 @@
 import { GrafanaTheme2, NavModelItem } from '@grafana/data';
 import { useStyles2 } from '@grafana/ui';
 import { Page } from 'app/core/components/Page/Page';
-import { useQueryParams } from 'app/core/hooks/useQueryParams';
 
 type Props = {
   children: React.ReactNode | React.ReactNode[];
@@ -20,20 +19,12 @@
 export function RuleViewerLayout(props: Props): JSX.Element | null {
   const { wrapInContent = true, children, title } = props;
   const styles = useStyles2(getPageStyles);
-  const [queryParams] = useQueryParams();
-  const returnTo = String(queryParams['returnTo'] || '') || '/alerting/list';
 
   return (
-<<<<<<< HEAD
-    <Page>
-      <PageToolbar title={title} pageIcon="bell" onGoBack={() => locationService.push(returnTo)} />
-      <div className={styles.content}>{wrapInContent ? <RuleViewerLayoutContent {...props} /> : children}</div>
-=======
     <Page pageNav={{ ...defaultPageNav, text: title }} navId="alert-list">
       <Page.Contents>
         <div className={styles.content}>{wrapInContent ? <RuleViewerLayoutContent {...props} /> : children}</div>
       </Page.Contents>
->>>>>>> ae830f68
     </Page>
   );
 }
