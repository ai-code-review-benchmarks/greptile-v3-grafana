--- conflicted
+++ resolved
@@ -193,96 +193,6 @@
   }
 
   return (theme: GrafanaTheme2) => ({
-<<<<<<< HEAD
-    container: css`
-      border: 1px solid ${theme.colors.border.weak};
-      border-radius: ${theme.shape.radius.default};
-      color: ${theme.colors.text.secondary};
-    `,
-    row: css`
-      display: grid;
-      grid-template-columns: ${sizes.join(' ')};
-      grid-template-rows: 1fr auto;
-
-      &:nth-child(2n + 1) {
-        background-color: ${theme.colors.background.secondary};
-      }
-
-      &:nth-child(2n) {
-        background-color: ${theme.colors.background.primary};
-      }
-
-      ${theme.breakpoints.down('sm')} {
-        grid-template-columns: auto 1fr;
-        grid-template-areas: 'left right';
-        padding: 0 ${theme.spacing(0.5)};
-
-        &:first-child {
-          display: none;
-        }
-
-        ${hasPrefixCell
-          ? `
-            & > *:first-child {
-              display: none;
-            }
-          `
-          : ''}
-      }
-    `,
-    footerRow: css`
-      display: flex;
-      padding: ${theme.spacing(1)};
-    `,
-    cell: css`
-      display: flex;
-      align-items: center;
-      padding: ${theme.spacing(1)};
-
-      ${theme.breakpoints.down('sm')} {
-        padding: ${theme.spacing(1)} 0;
-        grid-template-columns: 1fr;
-      }
-    `,
-    bodyCell: css`
-      overflow: hidden;
-      // @PERCONA
-      word-break: break-all;
-
-      ${theme.breakpoints.down('sm')} {
-        grid-column-end: right;
-        grid-column-start: right;
-
-        &::before {
-          content: attr(data-column);
-          display: block;
-          color: ${theme.colors.text.primary};
-        }
-      }
-    `,
-    expandCell: css`
-      justify-content: center;
-
-      ${theme.breakpoints.down('sm')} {
-        align-items: start;
-        grid-area: left;
-      }
-    `,
-    expandedContentRow: css`
-      grid-column-end: ${sizes.length + 1};
-      grid-column-start: ${hasPrefixCell ? 3 : 2};
-      grid-row: 2;
-      padding: 0 ${theme.spacing(3)} 0 ${theme.spacing(1)};
-      position: relative;
-
-      ${theme.breakpoints.down('sm')} {
-        grid-column-start: 2;
-        border-top: 1px solid ${theme.colors.border.strong};
-        grid-row: auto;
-        padding: ${theme.spacing(1)} 0 0 0;
-      }
-    `,
-=======
     container: css({
       border: `1px solid ${theme.colors.border.weak}`,
       borderRadius: theme.shape.radius.default,
@@ -331,6 +241,8 @@
     }),
     bodyCell: css({
       overflow: 'hidden',
+      // @PERCONA
+      wordBreak: 'break-all',
 
       [theme.breakpoints.down('sm')]: {
         gridColumnEnd: 'right',
@@ -365,6 +277,5 @@
         padding: `${theme.spacing(1)} 0 0 0`,
       },
     }),
->>>>>>> 5b85c4c2
   });
 };