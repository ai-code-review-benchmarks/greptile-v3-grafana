--- conflicted
+++ resolved
@@ -108,35 +108,15 @@
         )}
       </Stack>
       {items.length > 0 ? <DynamicTable items={items} cols={columns} pagination={{ itemsPerPage: 25 }} /> : null}
-<<<<<<< HEAD
-      {items.length === 0 && !hideActions ? (
-        <EmptyAreaWithCTA
-          text={t(
-            'alerting.time-intervals-table.text-havent-created-time-intervals',
-            "You haven't created any time intervals yet"
-          )}
-          buttonLabel="Add time interval"
-          buttonIcon="plus"
-          buttonSize="lg"
-          href={makeAMLink('alerting/routes/mute-timing/new', alertManagerSourceName)}
-          showButton={allowedToCreateMuteTiming}
-        />
-      ) : (
-        <EmptyAreaWithCTA
-          text={t('alerting.time-intervals-table.text-no-time-itervals-configured', 'No time intervals configured')}
-          buttonLabel={''}
-          showButton={false}
-        />
-=======
       {items.length === 0 && (
         <>
           {!hideActions ? (
             <EmptyAreaWithCTA
               text={t(
-                'alerting.mute-timings-table.text-havent-created-timings',
-                "You haven't created any mute timings yet"
+                'alerting.time-intervals-table.text-havent-created-time-intervals',
+                "You haven't created any time interval yet"
               )}
-              buttonLabel="Add mute timing"
+              buttonLabel="Add time interval"
               buttonIcon="plus"
               buttonSize="lg"
               href={makeAMLink('alerting/routes/mute-timing/new', alertManagerSourceName)}
@@ -144,13 +124,15 @@
             />
           ) : (
             <EmptyAreaWithCTA
-              text={t('alerting.mute-timings-table.text-no-mute-timings-configured', 'No mute timings configured')}
+              text={t(
+                'alerting.time-intervals-table.text-no-time-intervals-configured',
+                'No time intervals configured'
+              )}
               buttonLabel={''}
               showButton={false}
             />
           )}
         </>
->>>>>>> e385237d
       )}
     </div>
   );
