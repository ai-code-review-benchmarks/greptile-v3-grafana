import { css } from '@emotion/css';
import { debounce, take, uniqueId } from 'lodash';
import React, { useCallback, useEffect, useMemo, useState } from 'react';
import { FormProvider, useForm, useFormContext } from 'react-hook-form';

import { AppEvents, GrafanaTheme2, SelectableValue } from '@grafana/data';
import {
  AsyncSelect,
  Box,
  Button,
  Field,
  Input,
  InputControl,
  Label,
  Modal,
  Stack,
  Text,
  useStyles2,
} from '@grafana/ui';
import appEvents from 'app/core/app_events';
import { contextSrv } from 'app/core/services/context_srv';
import { createFolder } from 'app/features/manage-dashboards/state/actions';
import { AccessControlAction, useDispatch } from 'app/types';
import { CombinedRuleGroup } from 'app/types/unified-alerting';
import { RulerRulesConfigDTO } from 'app/types/unified-alerting-dto';

import { useCombinedRuleNamespaces } from '../../hooks/useCombinedRuleNamespaces';
import { useUnifiedAlertingSelector } from '../../hooks/useUnifiedAlertingSelector';
import { fetchRulerRulesAction } from '../../state/actions';
import { RuleFormValues } from '../../types/rule-form';
import { GRAFANA_RULES_SOURCE_NAME } from '../../utils/datasource';
import { MINUTE } from '../../utils/rule-form';
import { isGrafanaRulerRule } from '../../utils/rules';
import { ProvisioningBadge } from '../Provisioning';
import { evaluateEveryValidationOptions } from '../rules/EditRuleGroupModal';

import { containsSlashes, Folder, RuleFolderPicker } from './RuleFolderPicker';
import { checkForPathSeparator } from './util';

export const MAX_GROUP_RESULTS = 1000;

export const useFolderGroupOptions = (folderUid: string, enableProvisionedGroups: boolean) => {
  const dispatch = useDispatch();

  // fetch the ruler rules from the database so we can figure out what other "groups" are already defined
  // for our folders
  useEffect(() => {
    dispatch(fetchRulerRulesAction({ rulesSourceName: GRAFANA_RULES_SOURCE_NAME }));
  }, [dispatch]);

  const rulerRuleRequests = useUnifiedAlertingSelector((state) => state.rulerRules);
  const groupfoldersForGrafana = rulerRuleRequests[GRAFANA_RULES_SOURCE_NAME];

  const grafanaFolders = useCombinedRuleNamespaces(GRAFANA_RULES_SOURCE_NAME);
  const folderGroups = grafanaFolders.find((f) => f.uid === folderUid)?.groups ?? [];

  const groupOptions = folderGroups
    .map<SelectableValue<string>>((group) => {
      const isProvisioned = isProvisionedGroup(group);
      return {
        label: group.name,
        value: group.name,
        description: group.interval ?? MINUTE,
        // we include provisioned folders, but disable the option to select them
        isDisabled: !enableProvisionedGroups ? isProvisioned : false,
        isProvisioned: isProvisioned,
      };
    })

    .sort(sortByLabel);

  return { groupOptions, loading: groupfoldersForGrafana?.loading };
};

const isProvisionedGroup = (group: CombinedRuleGroup) => {
  return group.rules.some(
    (rule) => isGrafanaRulerRule(rule.rulerRule) && Boolean(rule.rulerRule.grafana_alert.provenance) === true
  );
};

const sortByLabel = (a: SelectableValue<string>, b: SelectableValue<string>) => {
  return a.label?.localeCompare(b.label ?? '') || 0;
};

const findGroupMatchingLabel = (group: SelectableValue<string>, query: string) => {
  return group.label?.toLowerCase().includes(query.toLowerCase());
};

export function FolderAndGroup({
  groupfoldersForGrafana,
  enableProvisionedGroups,
}: {
  groupfoldersForGrafana?: RulerRulesConfigDTO | null;
  enableProvisionedGroups: boolean;
}) {
  const {
    formState: { errors },
    watch,
    setValue,
    control,
  } = useFormContext<RuleFormValues>();

  const styles = useStyles2(getStyles);

  const folder = watch('folder');
  const group = watch('group');

  const { groupOptions, loading } = useFolderGroupOptions(folder?.uid ?? '', enableProvisionedGroups);

  const [isCreatingFolder, setIsCreatingFolder] = useState(false);
  const [isCreatingEvaluationGroup, setIsCreatingEvaluationGroup] = useState(false);

  const onOpenFolderCreationModal = () => setIsCreatingFolder(true);
  const onOpenEvaluationGroupCreationModal = () => setIsCreatingEvaluationGroup(true);

  const handleFolderCreation = (folder: Folder) => {
    resetGroup();
    setValue('folder', folder);
    setIsCreatingFolder(false);
  };

  const handleEvalGroupCreation = (groupName: string, evaluationInterval: string) => {
    setValue('group', groupName);
    setValue('evaluateEvery', evaluationInterval);
    setIsCreatingEvaluationGroup(false);
  };

  const resetGroup = useCallback(() => {
    setValue('group', '');
  }, [setValue]);

  const getOptions = useCallback(
    async (query: string) => {
      const results = query ? groupOptions.filter((group) => findGroupMatchingLabel(group, query)) : groupOptions;
      return take(results, MAX_GROUP_RESULTS);
    },
    [groupOptions]
  );

  const debouncedSearch = useMemo(() => {
    return debounce(getOptions, 300, { leading: true });
  }, [getOptions]);

  const defaultGroupValue = group ? { value: group, label: group } : undefined;

  return (
    <div className={styles.container}>
<<<<<<< HEAD
      <div>
        {
          <Field
            label={
              <Label htmlFor="folder" description={'Select a folder to store your rule.'}>
                Folder
              </Label>
            }
            className={styles.formInput}
            error={errors.folder?.message}
            invalid={!!errors.folder?.message}
            data-testid="folder-picker"
          >
            <Stack direction="row" alignItems="center">
              {(!isCreatingFolder && (
                <>
                  <InputControl
                    render={({ field: { ref, ...field } }) => (
                      <div style={{ width: 420 }}>
                        <RuleFolderPicker
                          inputId="folder"
                          {...field}
                          enableReset={true}
                          onChange={({ title, uid }) => {
                            field.onChange({ title, uid });
                            resetGroup();
                          }}
                        />
                      </div>
                    )}
                    name="folder"
                    rules={{
                      required: { value: true, message: 'Select a folder' },
                      validate: {
                        pathSeparator: (folder: Folder) => checkForPathSeparator(folder.uid),
                      },
                    }}
                  />
                  <Text color="secondary">or</Text>
                  <Button
                    onClick={onOpenFolderCreationModal}
                    type="button"
                    icon="plus"
                    fill="outline"
                    variant="secondary"
                    disabled={!contextSrv.hasPermission(AccessControlAction.FoldersCreate)}
                  >
                    New folder
                  </Button>
                </>
              )) || <div>Creating new folder...</div>}
            </Stack>
          </Field>
        }
        {isCreatingFolder && (
          <FolderCreationModal onCreate={handleFolderCreation} onClose={() => setIsCreatingFolder(false)} />
        )}
      </div>

      <div>
=======
      <Stack alignItems="center">
>>>>>>> d9273a9b
        <Field
          label={
            <Label htmlFor="folder" description={'Select a folder to store your rule.'}>
              Folder
            </Label>
          }
          className={styles.formInput}
          error={errors.folder?.message}
          invalid={!!errors.folder?.message}
          data-testid="folder-picker"
        >
          {(!isCreatingFolder && (
            <InputControl
              render={({ field: { ref, ...field } }) => (
                <div style={{ width: 420 }}>
                  <RuleFolderPicker
                    inputId="folder"
                    {...field}
                    enableReset={true}
                    onChange={({ title, uid }) => {
                      field.onChange({ title, uid });
                      resetGroup();
                    }}
                  />
                </div>
              )}
              name="folder"
              rules={{
                required: { value: true, message: 'Select a folder' },
                validate: {
                  pathSeparator: (folder: Folder) => checkForPathSeparator(folder.title),
                },
              }}
            />
          )) || <div>Creating new folder...</div>}
        </Field>
        <Box marginTop={2.5} gap={1} display={'flex'} alignItems={'center'}>
          <Text color="secondary">or</Text>
          <Button
            onClick={onOpenFolderCreationModal}
            type="button"
            icon="plus"
            fill="outline"
            variant="secondary"
            disabled={!contextSrv.hasPermission(AccessControlAction.FoldersCreate)}
          >
            New folder
          </Button>
        </Box>
      </Stack>

      {isCreatingFolder && (
        <FolderCreationModal onCreate={handleFolderCreation} onClose={() => setIsCreatingFolder(false)} />
      )}

      <Stack alignItems="center">
        <div style={{ width: 420 }}>
          <Field
            label="Evaluation group"
            data-testid="group-picker"
            description="Rules within the same group are evaluated sequentially over the same time interval."
            className={styles.formInput}
            error={errors.group?.message}
            invalid={!!errors.group?.message}
          >
            <InputControl
              render={({ field: { ref, ...field }, fieldState }) => (
                <AsyncSelect
                  disabled={!folder || loading}
                  inputId="group"
                  key={uniqueId()}
                  {...field}
                  onChange={(group) => {
                    field.onChange(group.label ?? '');
                  }}
                  isLoading={loading}
                  invalid={Boolean(folder) && !group && Boolean(fieldState.error)}
                  loadOptions={debouncedSearch}
                  cacheOptions
                  loadingMessage={'Loading groups...'}
                  defaultValue={defaultGroupValue}
                  defaultOptions={groupOptions}
                  getOptionLabel={(option: SelectableValue<string>) => (
                    <div>
                      <span>{option.label}</span>
                      {option['isProvisioned'] && (
                        <>
                          {' '}
                          <ProvisioningBadge />
                        </>
                      )}
                    </div>
                  )}
                  placeholder={'Select an evaluation group...'}
                />
              )}
              name="group"
              control={control}
              rules={{
                required: { value: true, message: 'Must enter a group name' },
                validate: {
                  pathSeparator: (group_: string) => checkForPathSeparator(group_),
                },
              }}
            />
          </Field>
        </div>
        <Box marginTop={4} gap={1} display={'flex'} alignItems={'center'}>
          <Text color="secondary">or</Text>
          <Button
            onClick={onOpenEvaluationGroupCreationModal}
            type="button"
            icon="plus"
            fill="outline"
            variant="secondary"
            disabled={!folder}
          >
            New evaluation group
          </Button>
        </Box>
        {isCreatingEvaluationGroup && (
          <EvaluationGroupCreationModal
            onCreate={handleEvalGroupCreation}
            onClose={() => setIsCreatingEvaluationGroup(false)}
            groupfoldersForGrafana={groupfoldersForGrafana}
          />
        )}
      </Stack>
    </div>
  );
}

function FolderCreationModal({
  onClose,
  onCreate,
}: {
  onClose: () => void;
  onCreate: (folder: Folder) => void;
}): React.ReactElement {
  const styles = useStyles2(getStyles);

  const [title, setTitle] = useState('');
  const onSubmit = async () => {
    const newFolder = await createFolder({ title: title });
    if (!newFolder.uid) {
      appEvents.emit(AppEvents.alertError, ['Folder could not be created']);
      return;
    }

    const folder: Folder = { title: newFolder.title, uid: newFolder.uid };
    onCreate(folder);
    appEvents.emit(AppEvents.alertSuccess, ['Folder Created', 'OK']);
  };

  const error = containsSlashes(title);

  return (
    <Modal className={styles.modal} isOpen={true} title={'New folder'} onDismiss={onClose} onClickBackdrop={onClose}>
      <div className={styles.modalTitle}>Create a new folder to store your rule</div>

      <form onSubmit={onSubmit}>
        <Field
          label={<Label htmlFor="folder">Folder name</Label>}
          error={"The folder name can't contain slashes"}
          invalid={error}
        >
          <Input
            autoFocus={true}
            id="folderName"
            placeholder="Enter a name"
            value={title}
            onChange={(e) => setTitle(e.currentTarget.value)}
            className={styles.formInput}
          />
        </Field>

        <Modal.ButtonRow>
          <Button variant="secondary" type="button" onClick={onClose}>
            Cancel
          </Button>
          <Button type="submit" disabled={!title || error}>
            Create
          </Button>
        </Modal.ButtonRow>
      </form>
    </Modal>
  );
}

function EvaluationGroupCreationModal({
  onClose,
  onCreate,
  groupfoldersForGrafana,
}: {
  onClose: () => void;
  onCreate: (group: string, evaluationInterval: string) => void;
  groupfoldersForGrafana?: RulerRulesConfigDTO | null;
}): React.ReactElement {
  const styles = useStyles2(getStyles);
  const onSubmit = () => {
    onCreate(getValues('group'), getValues('evaluateEvery'));
  };

  const { watch } = useFormContext<RuleFormValues>();

  const evaluateEveryId = 'eval-every-input';
  const [groupName, folderName] = watch(['group', 'folder.title']);

  const groupRules =
    (groupfoldersForGrafana && groupfoldersForGrafana[folderName]?.find((g) => g.name === groupName)?.rules) ?? [];

  const onCancel = () => {
    onClose();
  };

  const formAPI = useForm({
    defaultValues: { group: '', evaluateEvery: '' },
    mode: 'onChange',
    shouldFocusError: true,
  });

  const { register, handleSubmit, formState, getValues } = formAPI;

  return (
    <Modal
      className={styles.modal}
      isOpen={true}
      title={'New evaluation group'}
      onDismiss={onCancel}
      onClickBackdrop={onCancel}
    >
      <div className={styles.modalTitle}>Create a new evaluation group to use for this alert rule.</div>

      <FormProvider {...formAPI}>
        <form onSubmit={handleSubmit(() => onSubmit())}>
          <Field
            label={<Label htmlFor={'group'}>Evaluation group name</Label>}
            error={formState.errors.group?.message}
            invalid={!!formState.errors.group}
          >
            <Input
              className={styles.formInput}
              autoFocus={true}
              id={'group'}
              placeholder="Enter a name"
              {...register('group', { required: { value: true, message: 'Required.' } })}
            />
          </Field>

          <Field
            error={formState.errors.evaluateEvery?.message}
            invalid={!!formState.errors.evaluateEvery}
            label={
              <Label
                htmlFor={evaluateEveryId}
                description="How often is the rule evaluated. Applies to every rule within the group."
              >
                Evaluation interval
              </Label>
            }
          >
            <Input
              className={styles.formInput}
              id={evaluateEveryId}
              placeholder="e.g. 5m"
              {...register('evaluateEvery', evaluateEveryValidationOptions(groupRules))}
            />
          </Field>
          <Modal.ButtonRow>
            <Button variant="secondary" type="button" onClick={onCancel}>
              Cancel
            </Button>
            <Button type="submit" disabled={!formState.isValid}>
              Create
            </Button>
          </Modal.ButtonRow>
        </form>
      </FormProvider>
    </Modal>
  );
}

const getStyles = (theme: GrafanaTheme2) => ({
  container: css`
    display: flex;
    flex-direction: column;
    align-items: baseline;
    max-width: ${theme.breakpoints.values.lg}px;
    justify-content: space-between;
  `,
  formInput: css`
    flex-grow: 1;
  `,
  modal: css`
    width: ${theme.breakpoints.values.sm}px;
  `,
  modalTitle: css`
    color: ${theme.colors.text.secondary};
    margin-bottom: ${theme.spacing(2)};
  `,
});<|MERGE_RESOLUTION|>--- conflicted
+++ resolved
@@ -145,8 +145,7 @@
 
   return (
     <div className={styles.container}>
-<<<<<<< HEAD
-      <div>
+      <Stack alignItems="center">
         {
           <Field
             label={
@@ -203,61 +202,6 @@
         {isCreatingFolder && (
           <FolderCreationModal onCreate={handleFolderCreation} onClose={() => setIsCreatingFolder(false)} />
         )}
-      </div>
-
-      <div>
-=======
-      <Stack alignItems="center">
->>>>>>> d9273a9b
-        <Field
-          label={
-            <Label htmlFor="folder" description={'Select a folder to store your rule.'}>
-              Folder
-            </Label>
-          }
-          className={styles.formInput}
-          error={errors.folder?.message}
-          invalid={!!errors.folder?.message}
-          data-testid="folder-picker"
-        >
-          {(!isCreatingFolder && (
-            <InputControl
-              render={({ field: { ref, ...field } }) => (
-                <div style={{ width: 420 }}>
-                  <RuleFolderPicker
-                    inputId="folder"
-                    {...field}
-                    enableReset={true}
-                    onChange={({ title, uid }) => {
-                      field.onChange({ title, uid });
-                      resetGroup();
-                    }}
-                  />
-                </div>
-              )}
-              name="folder"
-              rules={{
-                required: { value: true, message: 'Select a folder' },
-                validate: {
-                  pathSeparator: (folder: Folder) => checkForPathSeparator(folder.title),
-                },
-              }}
-            />
-          )) || <div>Creating new folder...</div>}
-        </Field>
-        <Box marginTop={2.5} gap={1} display={'flex'} alignItems={'center'}>
-          <Text color="secondary">or</Text>
-          <Button
-            onClick={onOpenFolderCreationModal}
-            type="button"
-            icon="plus"
-            fill="outline"
-            variant="secondary"
-            disabled={!contextSrv.hasPermission(AccessControlAction.FoldersCreate)}
-          >
-            New folder
-          </Button>
-        </Box>
       </Stack>
 
       {isCreatingFolder && (
