import { useEffect, useState } from 'react';

import { ReducerID } from '@grafana/data';
import { EvalFunction } from 'app/features/alerting/state/alertDef';
import { ExpressionQuery } from 'app/features/expressions/types';
import { AlertDataQuery, AlertQuery } from 'app/types/unified-alerting-dto';

<<<<<<< HEAD
import { areQueriesTransformableToSimpleCondition } from '../../../rule-editor/formProcessing';

import { getSimpleConditionFromExpressions, SimpleCondition } from './SimpleCondition';
=======
import { areQueriesTransformableToSimpleCondition } from './QueryAndExpressionsStep';
import { SimpleCondition, getSimpleConditionFromExpressions } from './SimpleCondition';
>>>>>>> 8f6e9f8e

function initializeSimpleCondition(
  isGrafanaAlertingType: boolean,
  dataQueries: Array<AlertQuery<AlertDataQuery>>,
  expressionQueries: Array<AlertQuery<ExpressionQuery>>
) {
  if (isGrafanaAlertingType && areQueriesTransformableToSimpleCondition(dataQueries, expressionQueries)) {
    return getSimpleConditionFromExpressions(expressionQueries);
  } else {
    return {
      whenField: ReducerID.last,
      evaluator: {
        params: [0],
        type: EvalFunction.IsAbove,
      },
    };
  }
}
export function determineAdvancedMode(simplifiedQueryEditor: boolean | undefined, isGrafanaAlertingType: boolean) {
  return simplifiedQueryEditor === false || !isGrafanaAlertingType;
}

/*
  This hook is used mantain the state of the advanced mode, and the simple condition, 
  depending on the editor settings, the alert type, and the queries.
   */
export const useAdvancedMode = (
  simplifiedQueryEditor: boolean | undefined,
  isGrafanaAlertingType: boolean,
  dataQueries: Array<AlertQuery<ExpressionQuery | AlertDataQuery>>,
  expressionQueries: Array<AlertQuery<ExpressionQuery>>
) => {
  const isAdvancedMode = determineAdvancedMode(simplifiedQueryEditor, isGrafanaAlertingType);

  const [simpleCondition, setSimpleCondition] = useState<SimpleCondition>(
    initializeSimpleCondition(isGrafanaAlertingType, dataQueries, expressionQueries)
  );

  useEffect(() => {
    if (isGrafanaAlertingType && !isAdvancedMode) {
      setSimpleCondition(getSimpleConditionFromExpressions(expressionQueries));
    }
  }, [isAdvancedMode, expressionQueries, isGrafanaAlertingType]);

  return { simpleCondition, setSimpleCondition };
};<|MERGE_RESOLUTION|>--- conflicted
+++ resolved
@@ -5,14 +5,10 @@
 import { ExpressionQuery } from 'app/features/expressions/types';
 import { AlertDataQuery, AlertQuery } from 'app/types/unified-alerting-dto';
 
-<<<<<<< HEAD
 import { areQueriesTransformableToSimpleCondition } from '../../../rule-editor/formProcessing';
 
-import { getSimpleConditionFromExpressions, SimpleCondition } from './SimpleCondition';
-=======
-import { areQueriesTransformableToSimpleCondition } from './QueryAndExpressionsStep';
 import { SimpleCondition, getSimpleConditionFromExpressions } from './SimpleCondition';
->>>>>>> 8f6e9f8e
+
 
 function initializeSimpleCondition(
   isGrafanaAlertingType: boolean,
@@ -36,7 +32,7 @@
 }
 
 /*
-  This hook is used mantain the state of the advanced mode, and the simple condition, 
+  This hook is used mantain the state of the advanced mode, and the simple condition,
   depending on the editor settings, the alert type, and the queries.
    */
 export const useAdvancedMode = (
