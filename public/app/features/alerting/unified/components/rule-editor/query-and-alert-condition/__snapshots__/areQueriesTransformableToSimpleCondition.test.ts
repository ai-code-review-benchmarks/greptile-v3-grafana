// QueryAndExpressionsStep.test.tsx

import { produce } from 'immer';

import { EvalFunction } from 'app/features/alerting/state/alertDef';
import { dataQuery, reduceExpression, thresholdExpression } from 'app/features/alerting/unified/mocks';
import { ExpressionQuery, ReducerMode } from 'app/features/expressions/types';
import { AlertDataQuery, AlertQuery } from 'app/types/unified-alerting-dto';

import { areQueriesTransformableToSimpleCondition } from '../QueryAndExpressionsStep';
<<<<<<< HEAD
import { SimpleConditionIdentifier } from '../SimpleCondition';

const dataQuery: AlertQuery<AlertDataQuery | ExpressionQuery> = {
  refId: SimpleConditionIdentifier.queryId,
  datasourceUid: 'abc123',
  queryType: '',
  model: { refId: SimpleConditionIdentifier.queryId },
};

const reduceExpression: AlertQuery<ExpressionQuery> = {
  refId: SimpleConditionIdentifier.reducerId,
  queryType: 'expression',
  datasourceUid: '__expr__',
  model: {
    type: ExpressionQueryType.reduce,
    refId: SimpleConditionIdentifier.reducerId,
    settings: { mode: ReducerMode.Strict },
  },
};
const thresholdExpression: AlertQuery<ExpressionQuery> = {
  refId: SimpleConditionIdentifier.thresholdId,
  queryType: 'expression',
  datasourceUid: '__expr__',
  model: {
    type: ExpressionQueryType.threshold,
    refId: SimpleConditionIdentifier.thresholdId,
  },
};
=======
>>>>>>> f3793291

const expressionQueries: Array<AlertQuery<ExpressionQuery>> = [reduceExpression, thresholdExpression];

describe('areQueriesTransformableToSimpleCondition', () => {
  it('should return false if dataQueries length is not 1', () => {
    // zero dataQueries
    expect(areQueriesTransformableToSimpleCondition([], expressionQueries)).toBe(false);
    // more than one dataQueries
    expect(areQueriesTransformableToSimpleCondition([dataQuery, dataQuery], expressionQueries)).toBe(false);
  });
  it('should return false if expressionQueries length is not 2', () => {
    const dataQueries: Array<AlertQuery<AlertDataQuery | ExpressionQuery>> = [dataQuery];
    const result = areQueriesTransformableToSimpleCondition(dataQueries, []);
    expect(result).toBe(false);
  });

  it('should return false if the dataQuery refId does not match SimpleConditionIdentifier.queryId', () => {
    const dataQueries: Array<AlertQuery<AlertDataQuery | ExpressionQuery>> = [
      { refId: 'notSimpleCondition', datasourceUid: 'abc123', queryType: '', model: { refId: 'notSimpleCondition' } },
    ];
    const result = areQueriesTransformableToSimpleCondition(dataQueries, expressionQueries);
    expect(result).toBe(false);
  });
  it('should return false if no reduce expression is found with correct type and refId', () => {
    const dataQueries: Array<AlertQuery<AlertDataQuery | ExpressionQuery>> = [dataQuery];
    const result = areQueriesTransformableToSimpleCondition(dataQueries, [
      { ...reduceExpression, refId: 'hello' },
      thresholdExpression,
    ]);
    expect(result).toBe(false);
  });

  it('should return false if no threshold expression is found with correct type and refId', () => {
    const dataQueries: Array<AlertQuery<AlertDataQuery | ExpressionQuery>> = [dataQuery];
    const result = areQueriesTransformableToSimpleCondition(dataQueries, [
      reduceExpression,
      { ...thresholdExpression, refId: 'hello' },
    ]);
    expect(result).toBe(false);
  });

  it('should return false if reduceExpression settings mode is not ReducerMode.Strict', () => {
    const dataQueries: Array<AlertQuery<AlertDataQuery | ExpressionQuery>> = [dataQuery];
    const transformedReduceExpression = produce(reduceExpression, (draft) => {
      draft.model.settings = { mode: ReducerMode.DropNonNumbers };
    });

    const result = areQueriesTransformableToSimpleCondition(dataQueries, [
      transformedReduceExpression,
      thresholdExpression,
    ]);
    expect(result).toBe(false);
  });

  it('should return false if thresholdExpression unloadEvaluator has a value', () => {
    const dataQueries: Array<AlertQuery<AlertDataQuery | ExpressionQuery>> = [dataQuery];

    const transformedThresholdExpression = produce(thresholdExpression, (draft) => {
      draft.model.conditions = [
        {
          evaluator: { params: [1], type: EvalFunction.IsAbove },
          unloadEvaluator: { params: [1], type: EvalFunction.IsAbove },
          query: { params: ['A'] },
          reducer: { params: [], type: 'avg' },
          type: 'query',
        },
      ];
    });
    const result = areQueriesTransformableToSimpleCondition(dataQueries, [
      reduceExpression,
      transformedThresholdExpression,
    ]);
    expect(result).toBe(false);
  });
  it('should return true when all conditions are met', () => {
    const dataQueries: Array<AlertQuery<AlertDataQuery | ExpressionQuery>> = [dataQuery];
    const result = areQueriesTransformableToSimpleCondition(dataQueries, expressionQueries);
    expect(result).toBe(true);
  });
});<|MERGE_RESOLUTION|>--- conflicted
+++ resolved
@@ -1,5 +1,3 @@
-// QueryAndExpressionsStep.test.tsx
-
 import { produce } from 'immer';
 
 import { EvalFunction } from 'app/features/alerting/state/alertDef';
@@ -8,37 +6,6 @@
 import { AlertDataQuery, AlertQuery } from 'app/types/unified-alerting-dto';
 
 import { areQueriesTransformableToSimpleCondition } from '../QueryAndExpressionsStep';
-<<<<<<< HEAD
-import { SimpleConditionIdentifier } from '../SimpleCondition';
-
-const dataQuery: AlertQuery<AlertDataQuery | ExpressionQuery> = {
-  refId: SimpleConditionIdentifier.queryId,
-  datasourceUid: 'abc123',
-  queryType: '',
-  model: { refId: SimpleConditionIdentifier.queryId },
-};
-
-const reduceExpression: AlertQuery<ExpressionQuery> = {
-  refId: SimpleConditionIdentifier.reducerId,
-  queryType: 'expression',
-  datasourceUid: '__expr__',
-  model: {
-    type: ExpressionQueryType.reduce,
-    refId: SimpleConditionIdentifier.reducerId,
-    settings: { mode: ReducerMode.Strict },
-  },
-};
-const thresholdExpression: AlertQuery<ExpressionQuery> = {
-  refId: SimpleConditionIdentifier.thresholdId,
-  queryType: 'expression',
-  datasourceUid: '__expr__',
-  model: {
-    type: ExpressionQueryType.threshold,
-    refId: SimpleConditionIdentifier.thresholdId,
-  },
-};
-=======
->>>>>>> f3793291
 
 const expressionQueries: Array<AlertQuery<ExpressionQuery>> = [reduceExpression, thresholdExpression];
 
