import { css } from '@emotion/css';
import React, { useCallback, useEffect, useState } from 'react';
import { RegisterOptions, useFormContext } from 'react-hook-form';

<<<<<<< HEAD
import { GrafanaTheme2 } from '@grafana/data';
import { Field, InlineLabel, Input, InputControl, useStyles2 } from '@grafana/ui';
=======
import { GrafanaTheme2, SelectableValue } from '@grafana/data';
import { Stack } from '@grafana/experimental';
import { Field, Icon, IconButton, Input, InputControl, Label, Switch, Text, Tooltip, useStyles2 } from '@grafana/ui';
>>>>>>> ae830f68

import { CombinedRuleGroup, CombinedRuleNamespace } from '../../../../../types/unified-alerting';
import { logInfo, LogMessages } from '../../Analytics';
import { useCombinedRuleNamespaces } from '../../hooks/useCombinedRuleNamespaces';
import { useUnifiedAlertingSelector } from '../../hooks/useUnifiedAlertingSelector';
import { RuleFormValues } from '../../types/rule-form';
<<<<<<< HEAD
import { checkEvaluationIntervalGlobalLimit } from '../../utils/config';
=======
import { GRAFANA_RULES_SOURCE_NAME } from '../../utils/datasource';
>>>>>>> ae830f68
import { parsePrometheusDuration } from '../../utils/time';
import { CollapseToggle } from '../CollapseToggle';
import { EditCloudGroupModal } from '../rules/EditRuleGroupModal';

import { FolderAndGroup, useFolderGroupOptions } from './FolderAndGroup';
import { GrafanaAlertStatePicker } from './GrafanaAlertStatePicker';
import { NeedHelpInfo } from './NeedHelpInfo';
import { RuleEditorSection } from './RuleEditorSection';

export const MIN_TIME_RANGE_STEP_S = 10; // 10 seconds

export const forValidationOptions = (evaluateEvery: string): RegisterOptions => ({
  required: {
    value: true,
    message: 'Required.',
  },
  validate: (value: string) => {
    // parsePrometheusDuration does not allow 0 but does allow 0s
    if (value === '0') {
      return true;
    }

    try {
      const millisFor = parsePrometheusDuration(value);
<<<<<<< HEAD

      // 0 is a special value meaning for equals evaluation interval
      if (millisFor === 0) {
        return true;
      }

      try {
        const millisEvery = parsePrometheusDuration(evaluateEvery);
        return millisFor >= millisEvery
          ? true
          : 'For duration must be greater than or equal to the evaluation interval.';
      } catch (err) {
        // if we fail to parse "every", assume validation is successful, or the error messages
        // will overlap in the UI
        return true;
      }
    } catch (error) {
      return error instanceof Error ? error.message : 'Failed to parse duration';
    }
  },
});

export const evaluateEveryValidationOptions: RegisterOptions = {
  required: {
    value: true,
    message: 'Required.',
  },
  validate: (value: string) => {
    try {
      const duration = parsePrometheusDuration(value);

      if (duration < MIN_TIME_RANGE_STEP_S * 1000) {
        return `Cannot be less than ${MIN_TIME_RANGE_STEP_S} seconds.`;
      }

      if (duration % (MIN_TIME_RANGE_STEP_S * 1000) !== 0) {
        return `Must be a multiple of ${MIN_TIME_RANGE_STEP_S} seconds.`;
      }

      return true;
=======

      // 0 is a special value meaning for equals evaluation interval
      if (millisFor === 0) {
        return true;
      }

      try {
        const millisEvery = parsePrometheusDuration(evaluateEvery);
        return millisFor >= millisEvery
          ? true
          : 'For duration must be greater than or equal to the evaluation interval.';
      } catch (err) {
        // if we fail to parse "every", assume validation is successful, or the error messages
        // will overlap in the UI
        return true;
      }
>>>>>>> ae830f68
    } catch (error) {
      return error instanceof Error ? error.message : 'Failed to parse duration';
    }
  },
});

const useIsNewGroup = (folder: string, group: string) => {
  const { groupOptions } = useFolderGroupOptions(folder, false);

  const groupIsInGroupOptions = useCallback(
    (group_: string) => groupOptions.some((groupInList: SelectableValue<string>) => groupInList.label === group_),
    [groupOptions]
  );
  return !groupIsInGroupOptions(group);
};

function FolderGroupAndEvaluationInterval({
  evaluateEvery,
  setEvaluateEvery,
  enableProvisionedGroups,
}: {
  evaluateEvery: string;
  setEvaluateEvery: (value: string) => void;
  enableProvisionedGroups: boolean;
}) {
  const styles = useStyles2(getStyles);
  const { watch, setValue, getValues } = useFormContext<RuleFormValues>();
  const [isEditingGroup, setIsEditingGroup] = useState(false);

  const [groupName, folderName] = watch(['group', 'folder.title']);

  const rulerRuleRequests = useUnifiedAlertingSelector((state) => state.rulerRules);
  const groupfoldersForGrafana = rulerRuleRequests[GRAFANA_RULES_SOURCE_NAME];

  const grafanaNamespaces = useCombinedRuleNamespaces(GRAFANA_RULES_SOURCE_NAME);
  const existingNamespace = grafanaNamespaces.find((ns) => ns.name === folderName);
  const existingGroup = existingNamespace?.groups.find((g) => g.name === groupName);

  const isNewGroup = useIsNewGroup(folderName ?? '', groupName);

  useEffect(() => {
    if (!isNewGroup && existingGroup?.interval) {
      setEvaluateEvery(existingGroup.interval);
    }
  }, [setEvaluateEvery, isNewGroup, setValue, existingGroup]);

  const closeEditGroupModal = (saved = false) => {
    if (!saved) {
      logInfo(LogMessages.leavingRuleGroupEdit);
    }
    setIsEditingGroup(false);
  };

  const onOpenEditGroupModal = () => setIsEditingGroup(true);

  const editGroupDisabled = groupfoldersForGrafana?.loading || isNewGroup || !folderName || !groupName;

  const emptyNamespace: CombinedRuleNamespace = {
    name: folderName,
    rulesSource: GRAFANA_RULES_SOURCE_NAME,
    groups: [],
  };
  const emptyGroup: CombinedRuleGroup = { name: groupName, interval: evaluateEvery, rules: [], totals: {} };

  return (
    <div>
      <FolderAndGroup
        groupfoldersForGrafana={groupfoldersForGrafana?.result}
        enableProvisionedGroups={enableProvisionedGroups}
      />
      {folderName && isEditingGroup && (
        <EditCloudGroupModal
          namespace={existingNamespace ?? emptyNamespace}
          group={existingGroup ?? emptyGroup}
          onClose={() => closeEditGroupModal()}
          intervalEditOnly
          hideFolder={true}
        />
      )}
      {folderName && groupName && (
        <div className={styles.evaluationContainer}>
          <Stack direction="column" gap={0}>
            <div className={styles.marginTop}>
              <Stack direction="column" gap={1}>
                {getValues('group') && getValues('evaluateEvery') && (
                  <span>
                    All rules in the selected group are evaluated every {evaluateEvery}.{' '}
                    {!isNewGroup && (
                      <IconButton
                        name="pen"
                        aria-label="Edit"
                        disabled={editGroupDisabled}
                        onClick={onOpenEditGroupModal}
                      />
                    )}
                  </span>
                )}
              </Stack>
            </div>
          </Stack>
        </div>
      )}
    </div>
  );
}

function ForInput({ evaluateEvery }: { evaluateEvery: string }) {
  const styles = useStyles2(getStyles);
  const {
    register,
    formState: { errors },
  } = useFormContext<RuleFormValues>();

  const evaluateForId = 'eval-for-input';

  return (
    <Stack direction="row" justify-content="flex-start" align-items="flex-start">
      <Field
        label={
          <Label
            htmlFor="evaluateFor"
            description="Period in which an alert rule can be in breach of the condition until the alert rule fires."
          >
            Pending period
          </Label>
        }
        className={styles.inlineField}
        error={errors.evaluateFor?.message}
        invalid={!!errors.evaluateFor?.message}
        validationMessageHorizontalOverflow={true}
      >
        <Input id={evaluateForId} width={8} {...register('evaluateFor', forValidationOptions(evaluateEvery))} />
      </Field>
    </Stack>
  );
}

function getDescription() {
  const docsLink = 'https://grafana.com/docs/grafana/latest/alerting/fundamentals/alert-rules/rule-evaluation/';

  return (
    <Stack direction="row" gap={0.5} alignItems="baseline">
      <Text variant="bodySmall" color="secondary">
        Define how the alert rule is evaluated.
      </Text>
      <NeedHelpInfo
        contentText="Evaluation groups are containers for evaluating alert and recording rules. An evaluation group defines an evaluation interval - how often a rule is checked. Alert rules within the same evaluation group are evaluated sequentially"
        externalLink={docsLink}
        linkText={`Read about evaluation`}
        title="Evaluation"
      />
    </Stack>
  );
}

export function GrafanaEvaluationBehavior({
  evaluateEvery,
  setEvaluateEvery,
  existing,
  enableProvisionedGroups,
}: {
  evaluateEvery: string;
  setEvaluateEvery: (value: string) => void;
  existing: boolean;
  enableProvisionedGroups: boolean;
}) {
  const styles = useStyles2(getStyles);
  const [showErrorHandling, setShowErrorHandling] = useState(false);

  const { watch, setValue } = useFormContext<RuleFormValues>();

  const isPaused = watch('isPaused');

  return (
    // TODO remove "and alert condition" for recording rules
    <RuleEditorSection stepNo={3} title="Set evaluation behavior" description={getDescription()}>
      <Stack direction="column" justify-content="flex-start" align-items="flex-start">
        <FolderGroupAndEvaluationInterval
          setEvaluateEvery={setEvaluateEvery}
          evaluateEvery={evaluateEvery}
          enableProvisionedGroups={enableProvisionedGroups}
        />
        <ForInput evaluateEvery={evaluateEvery} />

        {existing && (
          <Field htmlFor="pause-alert-switch">
            <InputControl
              render={() => (
                <Stack gap={1} direction="row" alignItems="center">
                  <Switch
                    id="pause-alert"
                    onChange={(value) => {
                      setValue('isPaused', value.currentTarget.checked);
                    }}
                    value={Boolean(isPaused)}
                  />
                  <label htmlFor="pause-alert" className={styles.switchLabel}>
                    Pause evaluation
                    <Tooltip placement="top" content="Turn on to pause evaluation for this alert rule." theme={'info'}>
                      <Icon tabIndex={0} name="info-circle" size="sm" className={styles.infoIcon} />
                    </Tooltip>
                  </label>
                </Stack>
              )}
              name="isPaused"
            />
          </Field>
        )}
      </Stack>
      <CollapseToggle
        isCollapsed={!showErrorHandling}
        onToggle={(collapsed) => setShowErrorHandling(!collapsed)}
        text="Configure no data and error handling"
      />
      {showErrorHandling && (
        <>
          <Field htmlFor="no-data-state-input" label="Alert state if no data or all values are null">
            <InputControl
              render={({ field: { onChange, ref, ...field } }) => (
                <GrafanaAlertStatePicker
                  {...field}
                  inputId="no-data-state-input"
                  width={42}
                  includeNoData={true}
                  includeError={false}
                  onChange={(value) => onChange(value?.value)}
                />
              )}
              name="noDataState"
            />
          </Field>
          <Field htmlFor="exec-err-state-input" label="Alert state if execution error or timeout">
            <InputControl
              render={({ field: { onChange, ref, ...field } }) => (
                <GrafanaAlertStatePicker
                  {...field}
                  inputId="exec-err-state-input"
                  width={42}
                  includeNoData={false}
                  includeError={true}
                  onChange={(value) => onChange(value?.value)}
                />
              )}
              name="execErrState"
            />
          </Field>
        </>
      )}
    </RuleEditorSection>
  );
}

const getStyles = (theme: GrafanaTheme2) => ({
  inlineField: css`
    margin-bottom: 0;
  `,
  evaluateLabel: css`
    margin-right: ${theme.spacing(1)};
  `,
  evaluationContainer: css`
    color: ${theme.colors.text.secondary};
    max-width: ${theme.breakpoints.values.sm}px;
    font-size: ${theme.typography.size.sm};
  `,
  intervalChangedLabel: css`
    margin-bottom: ${theme.spacing(1)};
  `,
  warningIcon: css`
    justify-self: center;
    margin-right: ${theme.spacing(1)};
    color: ${theme.colors.warning.text};
  `,
  infoIcon: css`
    margin-left: 10px;
  `,
  warningMessage: css`
    color: ${theme.colors.warning.text};
  `,
  bold: css`
    font-weight: bold;
  `,
  alignInterval: css`
    margin-top: ${theme.spacing(1)};
    margin-left: -${theme.spacing(1)};
  `,
  marginTop: css`
    margin-top: ${theme.spacing(1)};
  `,
  switchLabel: css(`
    color: ${theme.colors.text.primary},
    cursor: 'pointer',
    fontSize: ${theme.typography.bodySmall.fontSize},
  `),
});<|MERGE_RESOLUTION|>--- conflicted
+++ resolved
@@ -2,25 +2,16 @@
 import React, { useCallback, useEffect, useState } from 'react';
 import { RegisterOptions, useFormContext } from 'react-hook-form';
 
-<<<<<<< HEAD
-import { GrafanaTheme2 } from '@grafana/data';
-import { Field, InlineLabel, Input, InputControl, useStyles2 } from '@grafana/ui';
-=======
 import { GrafanaTheme2, SelectableValue } from '@grafana/data';
 import { Stack } from '@grafana/experimental';
 import { Field, Icon, IconButton, Input, InputControl, Label, Switch, Text, Tooltip, useStyles2 } from '@grafana/ui';
->>>>>>> ae830f68
 
 import { CombinedRuleGroup, CombinedRuleNamespace } from '../../../../../types/unified-alerting';
 import { logInfo, LogMessages } from '../../Analytics';
 import { useCombinedRuleNamespaces } from '../../hooks/useCombinedRuleNamespaces';
 import { useUnifiedAlertingSelector } from '../../hooks/useUnifiedAlertingSelector';
 import { RuleFormValues } from '../../types/rule-form';
-<<<<<<< HEAD
-import { checkEvaluationIntervalGlobalLimit } from '../../utils/config';
-=======
 import { GRAFANA_RULES_SOURCE_NAME } from '../../utils/datasource';
->>>>>>> ae830f68
 import { parsePrometheusDuration } from '../../utils/time';
 import { CollapseToggle } from '../CollapseToggle';
 import { EditCloudGroupModal } from '../rules/EditRuleGroupModal';
@@ -32,7 +23,7 @@
 
 export const MIN_TIME_RANGE_STEP_S = 10; // 10 seconds
 
-export const forValidationOptions = (evaluateEvery: string): RegisterOptions => ({
+const forValidationOptions = (evaluateEvery: string): RegisterOptions => ({
   required: {
     value: true,
     message: 'Required.',
@@ -45,7 +36,6 @@
 
     try {
       const millisFor = parsePrometheusDuration(value);
-<<<<<<< HEAD
 
       // 0 is a special value meaning for equals evaluation interval
       if (millisFor === 0) {
@@ -62,48 +52,6 @@
         // will overlap in the UI
         return true;
       }
-    } catch (error) {
-      return error instanceof Error ? error.message : 'Failed to parse duration';
-    }
-  },
-});
-
-export const evaluateEveryValidationOptions: RegisterOptions = {
-  required: {
-    value: true,
-    message: 'Required.',
-  },
-  validate: (value: string) => {
-    try {
-      const duration = parsePrometheusDuration(value);
-
-      if (duration < MIN_TIME_RANGE_STEP_S * 1000) {
-        return `Cannot be less than ${MIN_TIME_RANGE_STEP_S} seconds.`;
-      }
-
-      if (duration % (MIN_TIME_RANGE_STEP_S * 1000) !== 0) {
-        return `Must be a multiple of ${MIN_TIME_RANGE_STEP_S} seconds.`;
-      }
-
-      return true;
-=======
-
-      // 0 is a special value meaning for equals evaluation interval
-      if (millisFor === 0) {
-        return true;
-      }
-
-      try {
-        const millisEvery = parsePrometheusDuration(evaluateEvery);
-        return millisFor >= millisEvery
-          ? true
-          : 'For duration must be greater than or equal to the evaluation interval.';
-      } catch (err) {
-        // if we fail to parse "every", assume validation is successful, or the error messages
-        // will overlap in the UI
-        return true;
-      }
->>>>>>> ae830f68
     } catch (error) {
       return error instanceof Error ? error.message : 'Failed to parse duration';
     }
