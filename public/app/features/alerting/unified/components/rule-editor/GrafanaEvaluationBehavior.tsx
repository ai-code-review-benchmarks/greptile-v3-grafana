--- conflicted
+++ resolved
@@ -618,15 +618,9 @@
           'These settings can help mitigate temporary data source issues, preventing alerts from unintentionally firing due to lack of data, errors, or timeouts.'
         )}
         externalLink={docsLink}
-<<<<<<< HEAD
         linkText={t('alerting.rule-form.evaluation-behaviour.info-help.link-text', `Read more about this option`)}
         title={t(
           'alerting.rule-form.evaluation-behaviour.info-help.link-title',
-=======
-        linkText={`Read more about this option`}
-        title={t(
-          'alerting.need-help-info-for-configure-no-data-error.title-configure-no-data-and-error-handling',
->>>>>>> a93e6181
           'Configure no data and error handling'
         )}
       />
@@ -673,16 +667,11 @@
           </>
         }
         externalLink={docsLink}
-<<<<<<< HEAD
         linkText={t(
           'alerting.rule-form.evaluation-behaviour.info-help2.link-text',
           `Read about evaluation and alert states`
         )}
         title={t('alerting.rule-form.evaluation-behaviour.info-help2.link-title', 'Alert rule evaluation')}
-=======
-        linkText={`Read about evaluation and alert states`}
-        title={t('alerting.get-description.title-alert-rule-evaluation', 'Alert rule evaluation')}
->>>>>>> a93e6181
       />
     </Stack>
   );
