import { css } from '@emotion/css';
<<<<<<< HEAD
import { uniqueId } from 'lodash';
import { useEffect, useMemo, useState } from 'react';
import { Controller, FormProvider, RegisterOptions, useForm, useFormContext } from 'react-hook-form';
=======
import { debounce, take, uniqueId } from 'lodash';
import { useCallback, useEffect, useMemo, useState } from 'react';
import { Controller, FormProvider, RegisterOptions, useForm, useFormContext, WatchObserver } from 'react-hook-form';
>>>>>>> 1af3e082

import { GrafanaTheme2, SelectableValue } from '@grafana/data';
import { selectors } from '@grafana/e2e-selectors';
import {
  Box,
  Button,
  Field,
  Icon,
  IconButton,
  Input,
  Label,
  Modal,
  Select,
  Stack,
  Switch,
  Text,
  Tooltip,
  useStyles2,
} from '@grafana/ui';
import { t, Trans } from 'app/core/internationalization';
import { useDispatch } from 'app/types';
import { CombinedRuleGroup, CombinedRuleNamespace } from 'app/types/unified-alerting';
import { RulerRuleGroupDTO, RulerRulesConfigDTO } from 'app/types/unified-alerting-dto';

import { alertRuleApi } from '../../api/alertRuleApi';
import { GRAFANA_RULER_CONFIG } from '../../api/featureDiscoveryApi';
<<<<<<< HEAD
=======
import { useCombinedRuleNamespaces } from '../../hooks/useCombinedRuleNamespaces';
import { useUnifiedAlertingSelector } from '../../hooks/useUnifiedAlertingSelector';
import { DEFAULT_GROUP_EVALUATION_INTERVAL } from '../../rule-editor/formDefaults';
import { fetchPromAndRulerRulesAction } from '../../state/actions';
>>>>>>> 1af3e082
import { RuleFormValues } from '../../types/rule-form';
import { GRAFANA_RULES_SOURCE_NAME } from '../../utils/datasource';
import {
  isGrafanaAlertingRuleByType,
  isGrafanaManagedRuleByType,
  isGrafanaRecordingRuleByType,
  isGrafanaRulerRule,
} from '../../utils/rules';
import { parsePrometheusDuration } from '../../utils/time';
import { CollapseToggle } from '../CollapseToggle';
import { ProvisioningBadge } from '../Provisioning';
import { EditRuleGroupModal, evaluateEveryValidationOptions } from '../rules/EditRuleGroupModal';

import { EvaluationGroupQuickPick } from './EvaluationGroupQuickPick';
import { GrafanaAlertStatePicker } from './GrafanaAlertStatePicker';
import { NeedHelpInfo } from './NeedHelpInfo';
import { PendingPeriodQuickPick } from './PendingPeriodQuickPick';
import { RuleEditorSection } from './RuleEditorSection';

export const MIN_TIME_RANGE_STEP_S = 10; // 10 seconds
export const MAX_GROUP_RESULTS = 1000;

const useFetchGroupsForFolder = (folderUid: string) => {
  // fetch the ruler rules from the database so we can figure out what other "groups" are already defined
  // for our folders
<<<<<<< HEAD
  return alertRuleApi.endpoints.rulerNamespace.useQuery(
    {
      namespace: folderUid,
      rulerConfig: GRAFANA_RULER_CONFIG,
    },
    {
      refetchOnMountOrArgChange: true,
=======
  const { isLoading: isLoadingRulerNamespace, currentData: rulerNamespace } =
    alertRuleApi.endpoints.rulerNamespace.useQuery(
      {
        namespace: folderUid,
        rulerConfig: GRAFANA_RULER_CONFIG,
      },
      {
        skip: !folderUid,
        refetchOnMountOrArgChange: true,
      }
    );

  const folderGroups = useMemo(() => {
    if (!rulerNamespace) {
      // still waiting for namespace information to be fetched
      return [];
>>>>>>> 1af3e082
    }
  );
};

<<<<<<< HEAD
const namespaceToGroupOptions = (rulerNamespace: RulerRulesConfigDTO, enableProvisionedGroups: boolean) => {
  if (!rulerNamespace) {
    // still waiting for namespace information to be fetched
    return [];
  }

  const folderGroups = Object.values(rulerNamespace).flat() ?? [];

  return folderGroups
    .map<SelectableValue<string>>((group) => {
      const isProvisioned = isProvisionedGroup(group);
      return {
        label: group.name,
        value: group.name,
        description: group.interval ?? DEFAULT_GROUP_EVALUATION_INTERVAL,
        // we include provisioned folders, but disable the option to select them
        isDisabled: !enableProvisionedGroups ? isProvisioned : false,
        isProvisioned: isProvisioned,
      };
    })

    .sort(sortByLabel);
=======
    return Object.values(rulerNamespace).flat();
  }, [rulerNamespace]);
  // There should be only one entry in the rulerNamespace object
  // However it uses folder name as key, so to avoid fetching folder name, we use Object.values
  const groupOptions = useMemo(() => {
    return folderGroups
      .map<SelectableValue<string>>((group) => {
        const isProvisioned = isProvisionedGroup(group);
        return {
          label: group.name,
          value: group.name,
          description: group.interval ?? DEFAULT_GROUP_EVALUATION_INTERVAL,
          // we include provisioned folders, but disable the option to select them
          isDisabled: !enableProvisionedGroups ? isProvisioned : false,
          isProvisioned: isProvisioned,
        };
      })
      .sort(sortByLabel);
  }, [folderGroups, enableProvisionedGroups]);

  const intervalsByGroup = useMemo(() => {
    return new Map(folderGroups.map((group) => [group.name, group.interval ?? DEFAULT_GROUP_EVALUATION_INTERVAL]));
  }, [folderGroups]);

  return { groupOptions, intervalsByGroup, loading: isLoadingRulerNamespace };
>>>>>>> 1af3e082
};

const isProvisionedGroup = (group: RulerRuleGroupDTO) => {
  return group.rules.some((rule) => isGrafanaRulerRule(rule) && Boolean(rule.grafana_alert.provenance) === true);
};

const sortByLabel = (a: SelectableValue<string>, b: SelectableValue<string>) => {
  return a.label?.localeCompare(b.label ?? '') || 0;
};

const forValidationOptions = (evaluateEvery: string): RegisterOptions<{ evaluateFor: string }> => ({
  required: {
    value: true,
    message: 'Required.',
  },
  validate: (value) => {
    // parsePrometheusDuration does not allow 0 but does allow 0s
    if (value === '0') {
      return true;
    }

    try {
      const millisFor = parsePrometheusDuration(value);

      // 0 is a special value meaning for equals evaluation interval
      if (millisFor === 0) {
        return true;
      }

      try {
        const millisEvery = parsePrometheusDuration(evaluateEvery);
        return millisFor >= millisEvery
          ? true
          : t(
              'alerting.rule-form.evaluation-behaviour-for.validation',
              'Pending period must be greater than or equal to the evaluation interval.'
            );
      } catch (err) {
        // if we fail to parse "every", assume validation is successful, or the error messages
        // will overlap in the UI
        return true;
      }
    } catch (error) {
      return error instanceof Error
        ? error.message
        : t('alerting.rule-form.evaluation-behaviour-for.error-parsing', 'Failed to parse duration');
    }
  },
});

export function GrafanaEvaluationBehaviorStep({
  existing,
  enableProvisionedGroups,
}: {
  existing: boolean;
  enableProvisionedGroups: boolean;
}) {
  const styles = useStyles2(getStyles);
  const [showErrorHandling, setShowErrorHandling] = useState(false);
  const dispatch = useDispatch();

  const {
    watch,
    setValue,
    getValues,
    formState: { errors },
    control,
  } = useFormContext<RuleFormValues>();

<<<<<<< HEAD
  const [folder, group, type, isPaused, folderUid, folderName, evaluateEvery] = watch([
=======
  const [folder, group, evaluateEvery, type, isPaused, folderUid, folderName] = watch([
>>>>>>> 1af3e082
    'folder',
    'group',
    'evaluateEvery',
    'type',
    'isPaused',
    'folder.uid',
    'folder.title',
    'evaluateEvery',
  ]);

  const isGrafanaAlertingRule = isGrafanaAlertingRuleByType(type);
  const isGrafanaRecordingRule = isGrafanaRecordingRuleByType(type);
<<<<<<< HEAD
  const { currentData: rulerNamespace, isLoading: loadingGroups } = useFetchGroupsForFolder(folder?.uid ?? '');
  const [isEditingGroup, setIsEditingGroup] = useState(false);

  const groupOptions = useMemo(() => {
    return rulerNamespace ? namespaceToGroupOptions(rulerNamespace, enableProvisionedGroups) : [];
  }, [enableProvisionedGroups, rulerNamespace]);
=======
  const { groupOptions, intervalsByGroup, loading } = useFolderGroupOptions(folder?.uid ?? '', enableProvisionedGroups);
  const [isEditingGroup, setIsEditingGroup] = useState(false);

  // TODO This is way suboptimal, but it requires more changes to make it right, especiall in EditRuleGroupModal
  // dispatch(fetchPromAndRulerRulesAction({ rulesSourceName: GRAFANA_RULES_SOURCE_NAME }));
  const rulerRuleRequests = useUnifiedAlertingSelector((state) => state.rulerRules);
  const groupfoldersForGrafana = rulerRuleRequests[GRAFANA_RULES_SOURCE_NAME];
>>>>>>> 1af3e082

  const existingGroup = Object.values(rulerNamespace ?? {})
    .flat()
    .find((ruleGroup) => ruleGroup.name === group);

  const isNewGroup = !existingGroup && !loadingGroups;

<<<<<<< HEAD
  // synchronize the evaluation interval with the group name when it's an existing group
  useEffect(() => {
    if (existingGroup) {
      setValue('evaluateEvery', existingGroup?.interval ?? DEFAULT_GROUP_EVALUATION_INTERVAL);
=======
  const handleFieldsDependecies: WatchObserver<RuleFormValues> = useCallback(
    (formValues, { name }) => {
      if (name === 'group' && formValues.group) {
        const interval = intervalsByGroup.get(formValues.group);
        if (interval) {
          setValue('evaluateEvery', interval);
        }
      }
    },
    [intervalsByGroup, setValue]
  );

  useEffect(() => {
    const { unsubscribe } = watch(handleFieldsDependecies);
    return () => unsubscribe();
  }, [watch, handleFieldsDependecies]);

  // TODO How to make it easier?
  // We should have a callback on the EditRuleGroupModal that updates the form values
  useEffect(() => {
    if (!isNewGroup && existingGroup?.interval) {
      setValue('evaluateEvery', existingGroup.interval);
    }
  }, [isNewGroup, setValue, existingGroup]);

  const closeEditGroupModal = (saved = false) => {
    if (!saved) {
      logInfo(LogMessages.leavingRuleGroupEdit);
>>>>>>> 1af3e082
    }
  }, [existingGroup, setValue]);

  const closeEditGroupModal = () => setIsEditingGroup(false);
  const onOpenEditGroupModal = () => setIsEditingGroup(true);

<<<<<<< HEAD
  const editGroupDisabled = loadingGroups || isNewGroup || !folderUid || !group;
=======
  useEffect(() => {
    // TODO This is way suboptimal, but it requires more changes to make it right, especiall in EditRuleGroupModal
    dispatch(fetchPromAndRulerRulesAction({ rulesSourceName: GRAFANA_RULES_SOURCE_NAME }));
  }, [existing, dispatch]);

  const editGroupDisabled = groupfoldersForGrafana?.loading || isNewGroup || !folderUid || !group;
>>>>>>> 1af3e082
  const emptyNamespace: CombinedRuleNamespace = {
    name: folderName,
    rulesSource: GRAFANA_RULES_SOURCE_NAME,
    groups: [],
  };
  const emptyGroup: CombinedRuleGroup = {
    name: group,
    interval: DEFAULT_GROUP_EVALUATION_INTERVAL,
    rules: [],
    totals: {},
  };

  const [isCreatingEvaluationGroup, setIsCreatingEvaluationGroup] = useState(false);

  const handleEvalGroupCreation = (groupName: string, evaluationInterval: string) => {
    setValue('group', groupName);
    setValue('evaluateEvery', evaluationInterval);
    setIsCreatingEvaluationGroup(false);
  };

  const defaultGroupValue = group ? { value: group, label: group } : undefined;

  const pauseContentText = isGrafanaRecordingRule
    ? t('alerting.rule-form.evaluation.pause.recording', 'Turn on to pause evaluation for this recording rule.')
    : t('alerting.rule-form.evaluation.pause.alerting', 'Turn on to pause evaluation for this alert rule.');

  const onOpenEvaluationGroupCreationModal = () => setIsCreatingEvaluationGroup(true);

  const step = isGrafanaManagedRuleByType(type) ? 4 : 3;
  const label =
    isGrafanaManagedRuleByType(type) && !folder
      ? t(
          'alerting.rule-form.evaluation.select-folder-before',
          'Select a folder before setting evaluation group and interval'
        )
      : t('alerting.rule-form.evaluation.evaluation-group-and-interval', 'Evaluation group and interval');

  return (
    // TODO remove "and alert condition" for recording rules
    <RuleEditorSection
      stepNo={step}
      title="Set evaluation behavior"
      description={getDescription(isGrafanaRecordingRule)}
    >
      <Stack direction="column" justify-content="flex-start" align-items="flex-start">
        <Stack alignItems="center">
          <div style={{ width: 420 }}>
            <Field
              label={label}
              data-testid="group-picker"
              className={styles.formInput}
              error={errors.group?.message}
              invalid={!!errors.group?.message}
              htmlFor="group"
            >
              <Controller
                render={({ field: { ref, ...field }, fieldState }) => (
                  <Select
                    disabled={!folder || loadingGroups}
                    inputId="group"
                    key={uniqueId()}
                    {...field}
                    onChange={(group) => {
                      field.onChange(group.label ?? '');
                    }}
                    isLoading={loadingGroups}
                    invalid={Boolean(folder) && !group && Boolean(fieldState.error)}
                    cacheOptions
                    loadingMessage={'Loading groups...'}
                    defaultValue={defaultGroupValue}
                    options={groupOptions}
                    getOptionLabel={(option: SelectableValue<string>) => (
                      <div>
                        <span>{option.label}</span>
                        {option.isProvisioned && (
                          <>
                            {' '}
                            <ProvisioningBadge />
                          </>
                        )}
                      </div>
                    )}
                    placeholder={'Select an evaluation group...'}
                  />
                )}
                name="group"
                control={control}
                rules={{
                  required: { value: true, message: 'Must enter a group name' },
                }}
              />
            </Field>
          </div>
          <Box gap={1} display={'flex'} alignItems={'center'}>
            <Text color="secondary">or</Text>
            <Button
              onClick={onOpenEvaluationGroupCreationModal}
              type="button"
              icon="plus"
              fill="outline"
              variant="secondary"
              disabled={!folder}
              data-testid={selectors.components.AlertRules.newEvaluationGroupButton}
            >
              <Trans i18nKey="alerting.rule-form.evaluation.new-group">New evaluation group</Trans>
            </Button>
          </Box>
          {isCreatingEvaluationGroup && (
            <EvaluationGroupCreationModal
              onCreate={handleEvalGroupCreation}
              onClose={() => setIsCreatingEvaluationGroup(false)}
              groupfoldersForGrafana={rulerNamespace}
            />
          )}
        </Stack>

        {folderName && isEditingGroup && (
          <EditRuleGroupModal
            namespace={rulerNamespace ?? emptyNamespace}
            group={existingGroup ?? emptyGroup}
            folderUid={folderUid}
            onClose={() => closeEditGroupModal()}
            intervalEditOnly
            hideFolder={true}
          />
        )}
        {folderName && group && (
          <div className={styles.evaluationContainer}>
            <Stack direction="column" gap={0}>
              <div className={styles.marginTop}>
                <Stack direction="column" gap={1}>
                  {getValues('group') && getValues('evaluateEvery') && (
                    <Stack direction="row" gap={1} alignItems="center">
                      <Trans i18nKey="alerting.rule-form.evaluation.group-text" values={{ evaluateEvery }}>
                        All rules in the selected group are evaluated every {{ evaluateEvery }}.
                      </Trans>
                      {!isNewGroup && (
                        <IconButton
                          name="pen"
                          aria-label="Edit"
                          disabled={editGroupDisabled}
                          onClick={onOpenEditGroupModal}
                        />
                      )}
                    </Stack>
                  )}
                </Stack>
              </div>
            </Stack>
          </div>
        )}
        {/* Show the pending period input only for Grafana alerting rules */}
        {isGrafanaAlertingRule && <ForInput />}

        {existing && (
          <Field htmlFor="pause-alert-switch">
            <Controller
              render={() => (
                <Stack gap={1} direction="row" alignItems="center">
                  <Switch
                    id="pause-alert"
                    onChange={(value) => {
                      setValue('isPaused', value.currentTarget.checked);
                    }}
                    value={Boolean(isPaused)}
                  />
                  <label htmlFor="pause-alert" className={styles.switchLabel}>
                    <Trans i18nKey="alerting.rule-form.pause.label">Pause evaluation</Trans>
                    <Tooltip placement="top" content={pauseContentText} theme={'info'}>
                      <Icon tabIndex={0} name="info-circle" size="sm" className={styles.infoIcon} />
                    </Tooltip>
                  </label>
                </Stack>
              )}
              name="isPaused"
            />
          </Field>
        )}
      </Stack>
      {isGrafanaAlertingRule && (
        <>
          <CollapseToggle
            isCollapsed={!showErrorHandling}
            onToggle={(collapsed) => setShowErrorHandling(!collapsed)}
            text="Configure no data and error handling"
          />
          {showErrorHandling && (
            <>
              <NeedHelpInfoForConfigureNoDataError />
              <Field htmlFor="no-data-state-input" label="Alert state if no data or all values are null">
                <Controller
                  render={({ field: { onChange, ref, ...field } }) => (
                    <GrafanaAlertStatePicker
                      {...field}
                      inputId="no-data-state-input"
                      width={42}
                      includeNoData={true}
                      includeError={false}
                      onChange={(value) => onChange(value?.value)}
                    />
                  )}
                  name="noDataState"
                />
              </Field>
              <Field htmlFor="exec-err-state-input" label="Alert state if execution error or timeout">
                <Controller
                  render={({ field: { onChange, ref, ...field } }) => (
                    <GrafanaAlertStatePicker
                      {...field}
                      inputId="exec-err-state-input"
                      width={42}
                      includeNoData={false}
                      includeError={true}
                      onChange={(value) => onChange(value?.value)}
                    />
                  )}
                  name="execErrState"
                />
              </Field>
            </>
          )}
        </>
      )}
    </RuleEditorSection>
  );
}

function EvaluationGroupCreationModal({
  onClose,
  onCreate,
  groupfoldersForGrafana,
}: {
  onClose: () => void;
  onCreate: (group: string, evaluationInterval: string) => void;
  groupfoldersForGrafana?: RulerRulesConfigDTO | null;
}): React.ReactElement {
  const styles = useStyles2(getStyles);
  const { watch } = useFormContext<RuleFormValues>();

  const evaluateEveryId = 'eval-every-input';
  const evaluationGroupNameId = 'new-eval-group-name';
  const [groupName, folderName, type] = watch(['group', 'folder.title', 'type']);
  const isGrafanaRecordingRule = type ? isGrafanaRecordingRuleByType(type) : false;

  const formAPI = useForm({
    defaultValues: { group: '', evaluateEvery: DEFAULT_GROUP_EVALUATION_INTERVAL },
    mode: 'onChange',
    shouldFocusError: true,
  });

  const { register, handleSubmit, formState, setValue, getValues, watch: watchGroupFormValues } = formAPI;
  const evaluationInterval = watchGroupFormValues('evaluateEvery');

  const groupRules =
    (groupfoldersForGrafana && groupfoldersForGrafana[folderName]?.find((g) => g.name === groupName)?.rules) ?? [];

  const onSubmit = () => {
    onCreate(getValues('group'), getValues('evaluateEvery'));
  };

  const onCancel = () => {
    onClose();
  };

  const setEvaluationInterval = (interval: string) => {
    setValue('evaluateEvery', interval, { shouldValidate: true });
  };

  const modalTitle = isGrafanaRecordingRule
    ? t(
        'alerting.folderAndGroup.evaluation.modal.text.recording',
        'Create a new evaluation group to use for this recording rule.'
      )
    : t(
        'alerting.folderAndGroup.evaluation.modal.text.alerting',
        'Create a new evaluation group to use for this alert rule.'
      );

  return (
    <Modal
      className={styles.modal}
      isOpen={true}
      title={'New evaluation group'}
      onDismiss={onCancel}
      onClickBackdrop={onCancel}
    >
      <div className={styles.modalTitle}>{modalTitle}</div>

      <FormProvider {...formAPI}>
        <form onSubmit={handleSubmit(() => onSubmit())}>
          <Field
            label={
              <Label
                htmlFor={evaluationGroupNameId}
                description="A group evaluates all its rules over the same evaluation interval."
              >
                <Trans i18nKey="alerting.rule-form.evaluation.group-name">Evaluation group name</Trans>
              </Label>
            }
            error={formState.errors.group?.message}
            invalid={Boolean(formState.errors.group)}
          >
            <Input
              data-testid={selectors.components.AlertRules.newEvaluationGroupName}
              className={styles.formInput}
              autoFocus={true}
              id={evaluationGroupNameId}
              placeholder="Enter a name"
              {...register('group', { required: { value: true, message: 'Required.' } })}
            />
          </Field>

          <Field
            error={formState.errors.evaluateEvery?.message}
            label={
              <Label htmlFor={evaluateEveryId} description="How often all rules in the group are evaluated.">
                <Trans i18nKey="alerting.rule-form.evaluation.group.interval">Evaluation interval</Trans>
              </Label>
            }
            invalid={Boolean(formState.errors.evaluateEvery)}
          >
            <Input
              data-testid={selectors.components.AlertRules.newEvaluationGroupInterval}
              className={styles.formInput}
              id={evaluateEveryId}
              placeholder={DEFAULT_GROUP_EVALUATION_INTERVAL}
              {...register(
                'evaluateEvery',
                evaluateEveryValidationOptions<{ group: string; evaluateEvery: string }>(groupRules)
              )}
            />
          </Field>

          <EvaluationGroupQuickPick currentInterval={evaluationInterval} onSelect={setEvaluationInterval} />

          <Modal.ButtonRow>
            <Button variant="secondary" type="button" onClick={onCancel}>
              <Trans i18nKey="alerting.rule-form.evaluation.group.cancel">Cancel</Trans>
            </Button>
            <Button
              type="submit"
              disabled={!formState.isValid}
              data-testid={selectors.components.AlertRules.newEvaluationGroupCreate}
            >
              <Trans i18nKey="alerting.rule-form.evaluation.group.create">Create</Trans>
            </Button>
          </Modal.ButtonRow>
        </form>
      </FormProvider>
    </Modal>
  );
}

export function ForInput() {
  const styles = useStyles2(getStyles);
  const {
    register,
    formState: { errors },
    setValue,
    watch,
  } = useFormContext<RuleFormValues>();

  const evaluateForId = 'eval-for-input';
  const [currentPendingPeriod, evaluateEvery] = watch(['evaluateFor', 'evaluateEvery']);

  const setPendingPeriod = (pendingPeriod: string) => {
    setValue('evaluateFor', pendingPeriod);
  };

  return (
    <Stack direction="column" justify-content="flex-start" align-items="flex-start">
      <Field
        label={
          <Label
            htmlFor={evaluateForId}
            description='Period during which the threshold condition must be met to trigger an alert. Selecting "None" triggers the alert immediately once the condition is met.'
          >
            <Trans i18nKey="alerting.rule-form.evaluation-behaviour.pending-period">Pending period</Trans>
          </Label>
        }
        className={styles.inlineField}
        error={errors.evaluateFor?.message}
        invalid={Boolean(errors.evaluateFor?.message) ? true : undefined}
        validationMessageHorizontalOverflow={true}
      >
        <Input id={evaluateForId} width={8} {...register('evaluateFor', forValidationOptions(evaluateEvery))} />
      </Field>
      <PendingPeriodQuickPick
        selectedPendingPeriod={currentPendingPeriod}
        groupEvaluationInterval={evaluateEvery}
        onSelect={setPendingPeriod}
      />
    </Stack>
  );
}

function NeedHelpInfoForConfigureNoDataError() {
  const docsLink =
    'https://grafana.com/docs/grafana/latest/alerting/alerting-rules/create-grafana-managed-rule/#configure-no-data-and-error-handling';

  return (
    <Stack direction="row" gap={0.5} alignItems="center">
      <Text variant="bodySmall" color="secondary">
        <Trans i18nKey="alerting.rule-form.evaluation-behaviour.info-help.text">
          Define the alert behavior when the evaluation fails or the query returns no data.
        </Trans>
      </Text>
      <NeedHelpInfo
        contentText="These settings can help mitigate temporary data source issues, preventing alerts from unintentionally firing due to lack of data, errors, or timeouts."
        externalLink={docsLink}
        linkText={`Read more about this option`}
        title="Configure no data and error handling"
      />
    </Stack>
  );
}

function getDescription(isGrafanaRecordingRule: boolean) {
  const docsLink = 'https://grafana.com/docs/grafana/latest/alerting/fundamentals/alert-rules/rule-evaluation/';

  return (
    <Stack direction="row" gap={0.5} alignItems="center">
      <Text variant="bodySmall" color="secondary">
        {isGrafanaRecordingRule ? (
          <Trans i18nKey="alerting.alert-recording-rule-form.evaluation-behaviour.description.text">
            Define how the recording rule is evaluated.
          </Trans>
        ) : (
          <Trans i18nKey="alerting.rule-form.evaluation-behaviour.description.text">
            Define how the alert rule is evaluated.
          </Trans>
        )}
      </Text>
      <NeedHelpInfo
        contentText={
          <>
            <p>
              <Trans i18nKey="alerting.rule-form.evaluation-behaviour-description1">
                Evaluation groups are containers for evaluating alert and recording rules.
              </Trans>
            </p>
            <p>
              <Trans i18nKey="alerting.rule-form.evaluation-behaviour-description2">
                An evaluation group defines an evaluation interval - how often a rule is evaluated. Alert rules within
                the same evaluation group are evaluated over the same evaluation interval.
              </Trans>
            </p>
            <p>
              <Trans i18nKey="alerting.rule-form.evaluation-behaviour-description3">
                Pending period specifies how long the threshold condition must be met before the alert starts firing.
                This option helps prevent alerts from being triggered by temporary issues.
              </Trans>
            </p>
          </>
        }
        externalLink={docsLink}
        linkText={`Read about evaluation and alert states`}
        title="Alert rule evaluation"
      />
    </Stack>
  );
}

const getStyles = (theme: GrafanaTheme2) => ({
  inlineField: css({
    marginBottom: 0,
  }),
  evaluationContainer: css({
    color: theme.colors.text.secondary,
    maxWidth: `${theme.breakpoints.values.sm}px`,
    fontSize: theme.typography.size.sm,
  }),
  infoIcon: css({
    marginLeft: '10px',
  }),
  marginTop: css({
    marginTop: theme.spacing(1),
  }),
  switchLabel: css({
    color: theme.colors.text.primary,
    cursor: 'pointer',
    fontSize: theme.typography.bodySmall.fontSize,
  }),
  formInput: css({
    flexGrow: 1,
  }),
  modal: css({
    width: `${theme.breakpoints.values.sm}px`,
  }),
  modalTitle: css({
    color: theme.colors.text.secondary,
    marginBottom: theme.spacing(2),
  }),
});<|MERGE_RESOLUTION|>--- conflicted
+++ resolved
@@ -1,13 +1,7 @@
 import { css } from '@emotion/css';
-<<<<<<< HEAD
 import { uniqueId } from 'lodash';
 import { useEffect, useMemo, useState } from 'react';
 import { Controller, FormProvider, RegisterOptions, useForm, useFormContext } from 'react-hook-form';
-=======
-import { debounce, take, uniqueId } from 'lodash';
-import { useCallback, useEffect, useMemo, useState } from 'react';
-import { Controller, FormProvider, RegisterOptions, useForm, useFormContext, WatchObserver } from 'react-hook-form';
->>>>>>> 1af3e082
 
 import { GrafanaTheme2, SelectableValue } from '@grafana/data';
 import { selectors } from '@grafana/e2e-selectors';
@@ -28,19 +22,12 @@
   useStyles2,
 } from '@grafana/ui';
 import { t, Trans } from 'app/core/internationalization';
-import { useDispatch } from 'app/types';
-import { CombinedRuleGroup, CombinedRuleNamespace } from 'app/types/unified-alerting';
+import { CombinedRuleGroup } from 'app/types/unified-alerting';
 import { RulerRuleGroupDTO, RulerRulesConfigDTO } from 'app/types/unified-alerting-dto';
 
 import { alertRuleApi } from '../../api/alertRuleApi';
 import { GRAFANA_RULER_CONFIG } from '../../api/featureDiscoveryApi';
-<<<<<<< HEAD
-=======
-import { useCombinedRuleNamespaces } from '../../hooks/useCombinedRuleNamespaces';
-import { useUnifiedAlertingSelector } from '../../hooks/useUnifiedAlertingSelector';
 import { DEFAULT_GROUP_EVALUATION_INTERVAL } from '../../rule-editor/formDefaults';
-import { fetchPromAndRulerRulesAction } from '../../state/actions';
->>>>>>> 1af3e082
 import { RuleFormValues } from '../../types/rule-form';
 import { GRAFANA_RULES_SOURCE_NAME } from '../../utils/datasource';
 import {
@@ -66,7 +53,6 @@
 const useFetchGroupsForFolder = (folderUid: string) => {
   // fetch the ruler rules from the database so we can figure out what other "groups" are already defined
   // for our folders
-<<<<<<< HEAD
   return alertRuleApi.endpoints.rulerNamespace.useQuery(
     {
       namespace: folderUid,
@@ -74,29 +60,10 @@
     },
     {
       refetchOnMountOrArgChange: true,
-=======
-  const { isLoading: isLoadingRulerNamespace, currentData: rulerNamespace } =
-    alertRuleApi.endpoints.rulerNamespace.useQuery(
-      {
-        namespace: folderUid,
-        rulerConfig: GRAFANA_RULER_CONFIG,
-      },
-      {
-        skip: !folderUid,
-        refetchOnMountOrArgChange: true,
-      }
-    );
-
-  const folderGroups = useMemo(() => {
-    if (!rulerNamespace) {
-      // still waiting for namespace information to be fetched
-      return [];
->>>>>>> 1af3e082
     }
   );
 };
 
-<<<<<<< HEAD
 const namespaceToGroupOptions = (rulerNamespace: RulerRulesConfigDTO, enableProvisionedGroups: boolean) => {
   if (!rulerNamespace) {
     // still waiting for namespace information to be fetched
@@ -119,33 +86,6 @@
     })
 
     .sort(sortByLabel);
-=======
-    return Object.values(rulerNamespace).flat();
-  }, [rulerNamespace]);
-  // There should be only one entry in the rulerNamespace object
-  // However it uses folder name as key, so to avoid fetching folder name, we use Object.values
-  const groupOptions = useMemo(() => {
-    return folderGroups
-      .map<SelectableValue<string>>((group) => {
-        const isProvisioned = isProvisionedGroup(group);
-        return {
-          label: group.name,
-          value: group.name,
-          description: group.interval ?? DEFAULT_GROUP_EVALUATION_INTERVAL,
-          // we include provisioned folders, but disable the option to select them
-          isDisabled: !enableProvisionedGroups ? isProvisioned : false,
-          isProvisioned: isProvisioned,
-        };
-      })
-      .sort(sortByLabel);
-  }, [folderGroups, enableProvisionedGroups]);
-
-  const intervalsByGroup = useMemo(() => {
-    return new Map(folderGroups.map((group) => [group.name, group.interval ?? DEFAULT_GROUP_EVALUATION_INTERVAL]));
-  }, [folderGroups]);
-
-  return { groupOptions, intervalsByGroup, loading: isLoadingRulerNamespace };
->>>>>>> 1af3e082
 };
 
 const isProvisionedGroup = (group: RulerRuleGroupDTO) => {
@@ -205,7 +145,6 @@
 }) {
   const styles = useStyles2(getStyles);
   const [showErrorHandling, setShowErrorHandling] = useState(false);
-  const dispatch = useDispatch();
 
   const {
     watch,
@@ -215,14 +154,9 @@
     control,
   } = useFormContext<RuleFormValues>();
 
-<<<<<<< HEAD
   const [folder, group, type, isPaused, folderUid, folderName, evaluateEvery] = watch([
-=======
-  const [folder, group, evaluateEvery, type, isPaused, folderUid, folderName] = watch([
->>>>>>> 1af3e082
     'folder',
     'group',
-    'evaluateEvery',
     'type',
     'isPaused',
     'folder.uid',
@@ -232,91 +166,32 @@
 
   const isGrafanaAlertingRule = isGrafanaAlertingRuleByType(type);
   const isGrafanaRecordingRule = isGrafanaRecordingRuleByType(type);
-<<<<<<< HEAD
   const { currentData: rulerNamespace, isLoading: loadingGroups } = useFetchGroupsForFolder(folder?.uid ?? '');
   const [isEditingGroup, setIsEditingGroup] = useState(false);
 
   const groupOptions = useMemo(() => {
     return rulerNamespace ? namespaceToGroupOptions(rulerNamespace, enableProvisionedGroups) : [];
   }, [enableProvisionedGroups, rulerNamespace]);
-=======
-  const { groupOptions, intervalsByGroup, loading } = useFolderGroupOptions(folder?.uid ?? '', enableProvisionedGroups);
-  const [isEditingGroup, setIsEditingGroup] = useState(false);
-
-  // TODO This is way suboptimal, but it requires more changes to make it right, especiall in EditRuleGroupModal
-  // dispatch(fetchPromAndRulerRulesAction({ rulesSourceName: GRAFANA_RULES_SOURCE_NAME }));
-  const rulerRuleRequests = useUnifiedAlertingSelector((state) => state.rulerRules);
-  const groupfoldersForGrafana = rulerRuleRequests[GRAFANA_RULES_SOURCE_NAME];
->>>>>>> 1af3e082
 
   const existingGroup = Object.values(rulerNamespace ?? {})
     .flat()
     .find((ruleGroup) => ruleGroup.name === group);
+  const existingNamespaceName = Object.keys(rulerNamespace ?? {}).at(0);
 
   const isNewGroup = !existingGroup && !loadingGroups;
 
-<<<<<<< HEAD
   // synchronize the evaluation interval with the group name when it's an existing group
   useEffect(() => {
     if (existingGroup) {
       setValue('evaluateEvery', existingGroup?.interval ?? DEFAULT_GROUP_EVALUATION_INTERVAL);
-=======
-  const handleFieldsDependecies: WatchObserver<RuleFormValues> = useCallback(
-    (formValues, { name }) => {
-      if (name === 'group' && formValues.group) {
-        const interval = intervalsByGroup.get(formValues.group);
-        if (interval) {
-          setValue('evaluateEvery', interval);
-        }
-      }
-    },
-    [intervalsByGroup, setValue]
-  );
-
-  useEffect(() => {
-    const { unsubscribe } = watch(handleFieldsDependecies);
-    return () => unsubscribe();
-  }, [watch, handleFieldsDependecies]);
-
-  // TODO How to make it easier?
-  // We should have a callback on the EditRuleGroupModal that updates the form values
-  useEffect(() => {
-    if (!isNewGroup && existingGroup?.interval) {
-      setValue('evaluateEvery', existingGroup.interval);
-    }
-  }, [isNewGroup, setValue, existingGroup]);
-
-  const closeEditGroupModal = (saved = false) => {
-    if (!saved) {
-      logInfo(LogMessages.leavingRuleGroupEdit);
->>>>>>> 1af3e082
     }
   }, [existingGroup, setValue]);
 
   const closeEditGroupModal = () => setIsEditingGroup(false);
   const onOpenEditGroupModal = () => setIsEditingGroup(true);
 
-<<<<<<< HEAD
   const editGroupDisabled = loadingGroups || isNewGroup || !folderUid || !group;
-=======
-  useEffect(() => {
-    // TODO This is way suboptimal, but it requires more changes to make it right, especiall in EditRuleGroupModal
-    dispatch(fetchPromAndRulerRulesAction({ rulesSourceName: GRAFANA_RULES_SOURCE_NAME }));
-  }, [existing, dispatch]);
-
-  const editGroupDisabled = groupfoldersForGrafana?.loading || isNewGroup || !folderUid || !group;
->>>>>>> 1af3e082
-  const emptyNamespace: CombinedRuleNamespace = {
-    name: folderName,
-    rulesSource: GRAFANA_RULES_SOURCE_NAME,
-    groups: [],
-  };
-  const emptyGroup: CombinedRuleGroup = {
-    name: group,
-    interval: DEFAULT_GROUP_EVALUATION_INTERVAL,
-    rules: [],
-    totals: {},
-  };
+  const emptyGroup: CombinedRuleGroup = { name: group, interval: evaluateEvery, rules: [], totals: {} };
 
   const [isCreatingEvaluationGroup, setIsCreatingEvaluationGroup] = useState(false);
 
@@ -422,11 +297,13 @@
           )}
         </Stack>
 
-        {folderName && isEditingGroup && (
+        {(folderUid || existingNamespaceName) && isEditingGroup && (
           <EditRuleGroupModal
-            namespace={rulerNamespace ?? emptyNamespace}
-            group={existingGroup ?? emptyGroup}
-            folderUid={folderUid}
+            ruleGroupIdentifier={{
+              dataSourceName: GRAFANA_RULES_SOURCE_NAME,
+              groupName: existingGroup?.name ?? emptyGroup.name,
+              namespaceName: folderUid ?? existingNamespaceName,
+            }}
             onClose={() => closeEditGroupModal()}
             intervalEditOnly
             hideFolder={true}
@@ -458,7 +335,7 @@
           </div>
         )}
         {/* Show the pending period input only for Grafana alerting rules */}
-        {isGrafanaAlertingRule && <ForInput />}
+        {isGrafanaAlertingRule && <ForInput evaluateEvery={evaluateEvery} />}
 
         {existing && (
           <Field htmlFor="pause-alert-switch">
@@ -659,7 +536,7 @@
   );
 }
 
-export function ForInput() {
+export function ForInput({ evaluateEvery }: { evaluateEvery: string }) {
   const styles = useStyles2(getStyles);
   const {
     register,
@@ -669,7 +546,7 @@
   } = useFormContext<RuleFormValues>();
 
   const evaluateForId = 'eval-for-input';
-  const [currentPendingPeriod, evaluateEvery] = watch(['evaluateFor', 'evaluateEvery']);
+  const currentPendingPeriod = watch('evaluateFor');
 
   const setPendingPeriod = (pendingPeriod: string) => {
     setValue('evaluateFor', pendingPeriod);
