import { css } from '@emotion/css';
import { debounce, take, uniqueId } from 'lodash';
import { useCallback, useEffect, useMemo, useState } from 'react';
import { Controller, FormProvider, RegisterOptions, useForm, useFormContext } from 'react-hook-form';

import { GrafanaTheme2, SelectableValue } from '@grafana/data';
import { selectors } from '@grafana/e2e-selectors';
import {
  AsyncSelect,
  Box,
  Button,
  Field,
  Icon,
  IconButton,
  Input,
  Label,
  Modal,
  Stack,
  Switch,
  Text,
  Tooltip,
  useStyles2,
} from '@grafana/ui';
import { t, Trans } from 'app/core/internationalization';
import { CombinedRuleGroup, CombinedRuleNamespace } from 'app/types/unified-alerting';
import { RulerRuleGroupDTO, RulerRulesConfigDTO } from 'app/types/unified-alerting-dto';

import { logInfo, LogMessages } from '../../Analytics';
import { alertRuleApi } from '../../api/alertRuleApi';
import { GRAFANA_RULER_CONFIG } from '../../api/featureDiscoveryApi';
import { useCombinedRuleNamespaces } from '../../hooks/useCombinedRuleNamespaces';
import { useUnifiedAlertingSelector } from '../../hooks/useUnifiedAlertingSelector';
import { RuleFormValues } from '../../types/rule-form';
import { GRAFANA_RULES_SOURCE_NAME } from '../../utils/datasource';
import { DEFAULT_GROUP_EVALUATION_INTERVAL } from '../../utils/rule-form';
import {
  isGrafanaAlertingRuleByType,
  isGrafanaManagedRuleByType,
  isGrafanaRecordingRuleByType,
  isGrafanaRulerRule,
} from '../../utils/rules';
import { parsePrometheusDuration } from '../../utils/time';
import { CollapseToggle } from '../CollapseToggle';
import { ProvisioningBadge } from '../Provisioning';
import { EditRuleGroupModal, evaluateEveryValidationOptions } from '../rules/EditRuleGroupModal';

import { EvaluationGroupQuickPick } from './EvaluationGroupQuickPick';
import { GrafanaAlertStatePicker } from './GrafanaAlertStatePicker';
import { NeedHelpInfo } from './NeedHelpInfo';
import { PendingPeriodQuickPick } from './PendingPeriodQuickPick';
import { RuleEditorSection } from './RuleEditorSection';

export const MIN_TIME_RANGE_STEP_S = 10; // 10 seconds
export const MAX_GROUP_RESULTS = 1000;

export const useFolderGroupOptions = (folderUid: string, enableProvisionedGroups: boolean) => {
  // fetch the ruler rules from the database so we can figure out what other "groups" are already defined
  // for our folders
  const { isLoading: isLoadingRulerNamespace, currentData: rulerNamespace } =
    alertRuleApi.endpoints.rulerNamespace.useQuery(
      {
        namespace: folderUid,
        rulerConfig: GRAFANA_RULER_CONFIG,
      },
      {
        skip: !folderUid,
        refetchOnMountOrArgChange: true,
      }
    );

  // There should be only one entry in the rulerNamespace object
  // However it uses folder name as key, so to avoid fetching folder name, we use Object.values
  const groupOptions = useMemo(() => {
    if (!rulerNamespace) {
      // still waiting for namespace information to be fetched
      return [];
    }

    const folderGroups = Object.values(rulerNamespace).flat() ?? [];

    return folderGroups
      .map<SelectableValue<string>>((group) => {
        const isProvisioned = isProvisionedGroup(group);
        return {
          label: group.name,
          value: group.name,
          description: group.interval ?? DEFAULT_GROUP_EVALUATION_INTERVAL,
          // we include provisioned folders, but disable the option to select them
          isDisabled: !enableProvisionedGroups ? isProvisioned : false,
          isProvisioned: isProvisioned,
        };
      })

      .sort(sortByLabel);
  }, [rulerNamespace, enableProvisionedGroups]);

  return { groupOptions, loading: isLoadingRulerNamespace };
};

const isProvisionedGroup = (group: RulerRuleGroupDTO) => {
  return group.rules.some((rule) => isGrafanaRulerRule(rule) && Boolean(rule.grafana_alert.provenance) === true);
};

const sortByLabel = (a: SelectableValue<string>, b: SelectableValue<string>) => {
  return a.label?.localeCompare(b.label ?? '') || 0;
};

const findGroupMatchingLabel = (group: SelectableValue<string>, query: string) => {
  return group.label?.toLowerCase().includes(query.toLowerCase());
};

const forValidationOptions = (evaluateEvery: string): RegisterOptions<{ evaluateFor: string }> => ({
  required: {
    value: true,
    message: 'Required.',
  },
  validate: (value) => {
    // parsePrometheusDuration does not allow 0 but does allow 0s
    if (value === '0') {
      return true;
    }

    try {
      const millisFor = parsePrometheusDuration(value);

      // 0 is a special value meaning for equals evaluation interval
      if (millisFor === 0) {
        return true;
      }

      try {
        const millisEvery = parsePrometheusDuration(evaluateEvery);
        return millisFor >= millisEvery
          ? true
          : t(
              'alerting.rule-form.evaluation-behaviour-for.validation',
              'Pending period must be greater than or equal to the evaluation interval.'
            );
      } catch (err) {
        // if we fail to parse "every", assume validation is successful, or the error messages
        // will overlap in the UI
        return true;
      }
    } catch (error) {
      return error instanceof Error
        ? error.message
        : t('alerting.rule-form.evaluation-behaviour-for.error-parsing', 'Failed to parse duration');
    }
  },
});

const useIsNewGroup = (folder: string, group: string) => {
  const { groupOptions } = useFolderGroupOptions(folder, false);

  const groupIsInGroupOptions = useCallback(
    (group_: string) => groupOptions.some((groupInList: SelectableValue<string>) => groupInList.label === group_),
    [groupOptions]
  );
  return !groupIsInGroupOptions(group);
};

export function GrafanaEvaluationBehaviorStep({
  evaluateEvery,
  setEvaluateEvery,
  existing,
  enableProvisionedGroups,
}: {
  evaluateEvery: string;
  setEvaluateEvery: (value: string) => void;
  existing: boolean;
  enableProvisionedGroups: boolean;
}) {
  const styles = useStyles2(getStyles);
  const [showErrorHandling, setShowErrorHandling] = useState(false);

  const {
    watch,
    setValue,
    getValues,
    formState: { errors },
    control,
  } = useFormContext<RuleFormValues>();

  const [folder, group, type, isPaused, folderUid, folderName] = watch([
    'folder',
    'group',
    'type',
    'isPaused',
    'folder.uid',
    'folder.title',
  ]);

  const isGrafanaAlertingRule = isGrafanaAlertingRuleByType(type);
  const isGrafanaRecordingRule = isGrafanaRecordingRuleByType(type);
  const { groupOptions, loading } = useFolderGroupOptions(folder?.uid ?? '', enableProvisionedGroups);
  const [isEditingGroup, setIsEditingGroup] = useState(false);

  const rulerRuleRequests = useUnifiedAlertingSelector((state) => state.rulerRules);
  const groupfoldersForGrafana = rulerRuleRequests[GRAFANA_RULES_SOURCE_NAME];

  const grafanaNamespaces = useCombinedRuleNamespaces(GRAFANA_RULES_SOURCE_NAME);
  const existingNamespace = grafanaNamespaces.find((ns) => ns.uid === folderUid);
  const existingGroup = existingNamespace?.groups.find((g) => g.name === group);

  const isNewGroup = useIsNewGroup(folderUid ?? '', group);

  useEffect(() => {
    if (!isNewGroup && existingGroup?.interval) {
      setEvaluateEvery(existingGroup.interval);
    }
  }, [setEvaluateEvery, isNewGroup, setValue, existingGroup]);

  const closeEditGroupModal = (saved = false) => {
    if (!saved) {
      logInfo(LogMessages.leavingRuleGroupEdit);
    }
    setIsEditingGroup(false);
  };

  const onOpenEditGroupModal = () => setIsEditingGroup(true);

  const editGroupDisabled = groupfoldersForGrafana?.loading || isNewGroup || !folderUid || !group;
  const emptyNamespace: CombinedRuleNamespace = {
    name: folderName,
    rulesSource: GRAFANA_RULES_SOURCE_NAME,
    groups: [],
  };
  const emptyGroup: CombinedRuleGroup = { name: group, interval: evaluateEvery, rules: [], totals: {} };

  const [isCreatingEvaluationGroup, setIsCreatingEvaluationGroup] = useState(false);

  const handleEvalGroupCreation = (groupName: string, evaluationInterval: string) => {
    setValue('group', groupName);
    setValue('evaluateEvery', evaluationInterval);
    setIsCreatingEvaluationGroup(false);
  };

  const getOptions = useCallback(
    async (query: string) => {
      const results = query ? groupOptions.filter((group) => findGroupMatchingLabel(group, query)) : groupOptions;
      return take(results, MAX_GROUP_RESULTS);
    },
    [groupOptions]
  );

  const debouncedSearch = useMemo(() => {
    return debounce(getOptions, 300, { leading: true });
  }, [getOptions]);

  const defaultGroupValue = group ? { value: group, label: group } : undefined;

  const pauseContentText = isGrafanaRecordingRule
    ? t('alerting.rule-form.evaluation.pause.recording', 'Turn on to pause evaluation for this recording rule.')
    : t('alerting.rule-form.evaluation.pause.alerting', 'Turn on to pause evaluation for this alert rule.');

  const onOpenEvaluationGroupCreationModal = () => setIsCreatingEvaluationGroup(true);

  const step = isGrafanaManagedRuleByType(type) ? 4 : 3;
  const label =
    isGrafanaManagedRuleByType(type) && !folder
      ? t(
          'alerting.rule-form.evaluation.select-folder-before',
<<<<<<< HEAD
          'Select folder before setting evaluation group and interval'
=======
          'Select a folder before setting evaluation group and interval'
>>>>>>> 39707fcc
        )
      : t('alerting.rule-form.evaluation.evaluation-group-and-interval', 'Evaluation group and interval');

  return (
    // TODO remove "and alert condition" for recording rules
    <RuleEditorSection
      stepNo={step}
      title="Set evaluation behavior"
      description={getDescription(isGrafanaRecordingRule)}
    >
      <Stack direction="column" justify-content="flex-start" align-items="flex-start">
        <Stack alignItems="center">
          <div style={{ width: 420 }}>
            <Field
              label={label}
              data-testid="group-picker"
              className={styles.formInput}
              error={errors.group?.message}
              invalid={!!errors.group?.message}
              htmlFor="group"
            >
              <Controller
                render={({ field: { ref, ...field }, fieldState }) => (
                  <AsyncSelect
                    disabled={!folder || loading}
                    inputId="group"
                    key={uniqueId()}
                    {...field}
                    onChange={(group) => {
                      field.onChange(group.label ?? '');
                    }}
                    isLoading={loading}
                    invalid={Boolean(folder) && !group && Boolean(fieldState.error)}
                    loadOptions={debouncedSearch}
                    cacheOptions
                    loadingMessage={'Loading groups...'}
                    defaultValue={defaultGroupValue}
                    defaultOptions={groupOptions}
                    getOptionLabel={(option: SelectableValue<string>) => (
                      <div>
                        <span>{option.label}</span>
                        {option.isProvisioned && (
                          <>
                            {' '}
                            <ProvisioningBadge />
                          </>
                        )}
                      </div>
                    )}
                    placeholder={'Select an evaluation group...'}
                  />
                )}
                name="group"
                control={control}
                rules={{
                  required: { value: true, message: 'Must enter a group name' },
                }}
              />
            </Field>
          </div>
          <Box gap={1} display={'flex'} alignItems={'center'}>
            <Text color="secondary">or</Text>
            <Button
              onClick={onOpenEvaluationGroupCreationModal}
              type="button"
              icon="plus"
              fill="outline"
              variant="secondary"
              disabled={!folder}
              data-testid={selectors.components.AlertRules.newEvaluationGroupButton}
            >
              <Trans i18nKey="alerting.rule-form.evaluation.new-group">New evaluation group</Trans>
            </Button>
          </Box>
          {isCreatingEvaluationGroup && (
            <EvaluationGroupCreationModal
              onCreate={handleEvalGroupCreation}
              onClose={() => setIsCreatingEvaluationGroup(false)}
              groupfoldersForGrafana={groupfoldersForGrafana?.result}
            />
          )}
        </Stack>

        {folderName && isEditingGroup && (
          <EditRuleGroupModal
            namespace={existingNamespace ?? emptyNamespace}
            group={existingGroup ?? emptyGroup}
            folderUid={folderUid}
            onClose={() => closeEditGroupModal()}
            intervalEditOnly
            hideFolder={true}
          />
        )}
        {folderName && group && (
          <div className={styles.evaluationContainer}>
            <Stack direction="column" gap={0}>
              <div className={styles.marginTop}>
                <Stack direction="column" gap={1}>
                  {getValues('group') && getValues('evaluateEvery') && (
                    <Stack direction="row" gap={1} alignItems="center">
                      <Trans i18nKey="alerting.rule-form.evaluation.group-text" values={{ evaluateEvery }}>
                        All rules in the selected group are evaluated every {{ evaluateEvery }}.
                      </Trans>
                      {!isNewGroup && (
                        <IconButton
                          name="pen"
                          aria-label="Edit"
                          disabled={editGroupDisabled}
                          onClick={onOpenEditGroupModal}
                        />
                      )}
                    </Stack>
                  )}
                </Stack>
              </div>
            </Stack>
          </div>
        )}
        {/* Show the pending period input only for Grafana alerting rules */}
        {isGrafanaAlertingRule && <ForInput evaluateEvery={evaluateEvery} />}

        {existing && (
          <Field htmlFor="pause-alert-switch">
            <Controller
              render={() => (
                <Stack gap={1} direction="row" alignItems="center">
                  <Switch
                    id="pause-alert"
                    onChange={(value) => {
                      setValue('isPaused', value.currentTarget.checked);
                    }}
                    value={Boolean(isPaused)}
                  />
                  <label htmlFor="pause-alert" className={styles.switchLabel}>
                    <Trans i18nKey="alerting.rule-form.pause.label">Pause evaluation</Trans>
                    <Tooltip placement="top" content={pauseContentText} theme={'info'}>
                      <Icon tabIndex={0} name="info-circle" size="sm" className={styles.infoIcon} />
                    </Tooltip>
                  </label>
                </Stack>
              )}
              name="isPaused"
            />
          </Field>
        )}
      </Stack>
      {isGrafanaAlertingRule && (
        <>
          <CollapseToggle
            isCollapsed={!showErrorHandling}
            onToggle={(collapsed) => setShowErrorHandling(!collapsed)}
            text="Configure no data and error handling"
          />
          {showErrorHandling && (
            <>
              <NeedHelpInfoForConfigureNoDataError />
              <Field htmlFor="no-data-state-input" label="Alert state if no data or all values are null">
                <Controller
                  render={({ field: { onChange, ref, ...field } }) => (
                    <GrafanaAlertStatePicker
                      {...field}
                      inputId="no-data-state-input"
                      width={42}
                      includeNoData={true}
                      includeError={false}
                      onChange={(value) => onChange(value?.value)}
                    />
                  )}
                  name="noDataState"
                />
              </Field>
              <Field htmlFor="exec-err-state-input" label="Alert state if execution error or timeout">
                <Controller
                  render={({ field: { onChange, ref, ...field } }) => (
                    <GrafanaAlertStatePicker
                      {...field}
                      inputId="exec-err-state-input"
                      width={42}
                      includeNoData={false}
                      includeError={true}
                      onChange={(value) => onChange(value?.value)}
                    />
                  )}
                  name="execErrState"
                />
              </Field>
            </>
          )}
        </>
      )}
    </RuleEditorSection>
  );
}

function EvaluationGroupCreationModal({
  onClose,
  onCreate,
  groupfoldersForGrafana,
}: {
  onClose: () => void;
  onCreate: (group: string, evaluationInterval: string) => void;
  groupfoldersForGrafana?: RulerRulesConfigDTO | null;
}): React.ReactElement {
  const styles = useStyles2(getStyles);
  const { watch } = useFormContext<RuleFormValues>();

  const evaluateEveryId = 'eval-every-input';
  const evaluationGroupNameId = 'new-eval-group-name';
  const [groupName, folderName, type] = watch(['group', 'folder.title', 'type']);
  const isGrafanaRecordingRule = type ? isGrafanaRecordingRuleByType(type) : false;

  const formAPI = useForm({
    defaultValues: { group: '', evaluateEvery: DEFAULT_GROUP_EVALUATION_INTERVAL },
    mode: 'onChange',
    shouldFocusError: true,
  });

  const { register, handleSubmit, formState, setValue, getValues, watch: watchGroupFormValues } = formAPI;
  const evaluationInterval = watchGroupFormValues('evaluateEvery');

  const groupRules =
    (groupfoldersForGrafana && groupfoldersForGrafana[folderName]?.find((g) => g.name === groupName)?.rules) ?? [];

  const onSubmit = () => {
    onCreate(getValues('group'), getValues('evaluateEvery'));
  };

  const onCancel = () => {
    onClose();
  };

  const setEvaluationInterval = (interval: string) => {
    setValue('evaluateEvery', interval, { shouldValidate: true });
  };

  const modalTitle = isGrafanaRecordingRule
    ? t(
        'alerting.folderAndGroup.evaluation.modal.text.recording',
        'Create a new evaluation group to use for this recording rule.'
      )
    : t(
        'alerting.folderAndGroup.evaluation.modal.text.alerting',
        'Create a new evaluation group to use for this alert rule.'
      );

  return (
    <Modal
      className={styles.modal}
      isOpen={true}
      title={'New evaluation group'}
      onDismiss={onCancel}
      onClickBackdrop={onCancel}
    >
      <div className={styles.modalTitle}>{modalTitle}</div>

      <FormProvider {...formAPI}>
        <form onSubmit={handleSubmit(() => onSubmit())}>
          <Field
            label={
              <Label
                htmlFor={evaluationGroupNameId}
                description="A group evaluates all its rules over the same evaluation interval."
              >
                <Trans i18nKey="alerting.rule-form.evaluation.group-name">Evaluation group name</Trans>
              </Label>
            }
            error={formState.errors.group?.message}
            invalid={Boolean(formState.errors.group)}
          >
            <Input
              data-testid={selectors.components.AlertRules.newEvaluationGroupName}
              className={styles.formInput}
              autoFocus={true}
              id={evaluationGroupNameId}
              placeholder="Enter a name"
              {...register('group', { required: { value: true, message: 'Required.' } })}
            />
          </Field>

          <Field
            error={formState.errors.evaluateEvery?.message}
            label={
              <Label htmlFor={evaluateEveryId} description="How often all rules in the group are evaluated.">
                <Trans i18nKey="alerting.rule-form.evaluation.group.interval">Evaluation interval</Trans>
              </Label>
            }
            invalid={Boolean(formState.errors.evaluateEvery)}
          >
            <Input
              data-testid={selectors.components.AlertRules.newEvaluationGroupInterval}
              className={styles.formInput}
              id={evaluateEveryId}
              placeholder={DEFAULT_GROUP_EVALUATION_INTERVAL}
              {...register(
                'evaluateEvery',
                evaluateEveryValidationOptions<{ group: string; evaluateEvery: string }>(groupRules)
              )}
            />
          </Field>

          <EvaluationGroupQuickPick currentInterval={evaluationInterval} onSelect={setEvaluationInterval} />

          <Modal.ButtonRow>
            <Button variant="secondary" type="button" onClick={onCancel}>
              <Trans i18nKey="alerting.rule-form.evaluation.group.cancel">Cancel</Trans>
            </Button>
            <Button
              type="submit"
              disabled={!formState.isValid}
              data-testid={selectors.components.AlertRules.newEvaluationGroupCreate}
            >
              <Trans i18nKey="alerting.rule-form.evaluation.group.create">Create</Trans>
            </Button>
          </Modal.ButtonRow>
        </form>
      </FormProvider>
    </Modal>
  );
}

export function ForInput({ evaluateEvery }: { evaluateEvery: string }) {
  const styles = useStyles2(getStyles);
  const {
    register,
    formState: { errors },
    setValue,
    watch,
  } = useFormContext<RuleFormValues>();

  const evaluateForId = 'eval-for-input';
  const currentPendingPeriod = watch('evaluateFor');

  const setPendingPeriod = (pendingPeriod: string) => {
    setValue('evaluateFor', pendingPeriod);
  };

  return (
    <Stack direction="column" justify-content="flex-start" align-items="flex-start">
      <Field
        label={
          <Label
            htmlFor={evaluateForId}
            description='Period the threshold condition must be met to trigger the alert. Selecting "None" triggers the alert immediately once the condition is met.'
          >
            <Trans i18nKey="alerting.rule-form.evaluation-behaviour.pending-period">Pending period</Trans>
          </Label>
        }
        className={styles.inlineField}
        error={errors.evaluateFor?.message}
        invalid={Boolean(errors.evaluateFor?.message) ? true : undefined}
        validationMessageHorizontalOverflow={true}
      >
        <Input id={evaluateForId} width={8} {...register('evaluateFor', forValidationOptions(evaluateEvery))} />
      </Field>
      <PendingPeriodQuickPick
        selectedPendingPeriod={currentPendingPeriod}
        groupEvaluationInterval={evaluateEvery}
        onSelect={setPendingPeriod}
      />
    </Stack>
  );
}

function NeedHelpInfoForConfigureNoDataError() {
  const docsLink =
    'https://grafana.com/docs/grafana/latest/alerting/alerting-rules/create-grafana-managed-rule/#configure-no-data-and-error-handling';

  return (
    <Stack direction="row" gap={0.5} alignItems="center">
      <Text variant="bodySmall" color="secondary">
        <Trans i18nKey="alerting.rule-form.evaluation-behaviour.info-help.text">
          Define the alert behavior when the evaluation fails or the query returns no data.
        </Trans>
      </Text>
      <NeedHelpInfo
        contentText="These settings can help mitigate temporary data source issues, preventing alerts from unintentionally firing due to lack of data, errors, or timeouts."
        externalLink={docsLink}
        linkText={`Read more about this option`}
        title="Configure no data and error handling"
      />
    </Stack>
  );
}

function getDescription(isGrafanaRecordingRule: boolean) {
  const docsLink = 'https://grafana.com/docs/grafana/latest/alerting/fundamentals/alert-rules/rule-evaluation/';

  return (
    <Stack direction="row" gap={0.5} alignItems="center">
      <Text variant="bodySmall" color="secondary">
        {isGrafanaRecordingRule ? (
          <Trans i18nKey="alerting.alert-recording-rule-form.evaluation-behaviour.description.text">
            Define how the recording rule is evaluated.
          </Trans>
        ) : (
          <Trans i18nKey="alerting.rule-form.evaluation-behaviour.description.text">
            Define how the alert rule is evaluated.
          </Trans>
        )}
      </Text>
      <NeedHelpInfo
        contentText={
          <>
            <p>
              <Trans i18nKey="alerting.rule-form.evaluation-behaviour-description1">
                Evaluation groups are containers for evaluating alert and recording rules.
              </Trans>
            </p>
            <p>
              <Trans i18nKey="alerting.rule-form.evaluation-behaviour-description2">
                An evaluation group defines an evaluation interval - how often a rule is evaluated. Alert rules within
                the same evaluation group are evaluated over the same evaluation interval.
              </Trans>
            </p>
            <p>
              <Trans i18nKey="alerting.rule-form.evaluation-behaviour-description3">
                Pending period specifies how long the threshold condition must be met before the alert starts firing.
                This option helps prevent alerts from being triggered by temporary issues.
              </Trans>
            </p>
          </>
        }
        externalLink={docsLink}
        linkText={`Read about evaluation and alert states`}
        title="Alert rule evaluation"
      />
    </Stack>
  );
}

const getStyles = (theme: GrafanaTheme2) => ({
  inlineField: css({
    marginBottom: 0,
  }),
  evaluationContainer: css({
    color: theme.colors.text.secondary,
    maxWidth: `${theme.breakpoints.values.sm}px`,
    fontSize: theme.typography.size.sm,
  }),
  infoIcon: css({
    marginLeft: '10px',
  }),
  marginTop: css({
    marginTop: theme.spacing(1),
  }),
  switchLabel: css({
    color: theme.colors.text.primary,
    cursor: 'pointer',
    fontSize: theme.typography.bodySmall.fontSize,
  }),
  formInput: css({
    flexGrow: 1,
  }),
  modal: css({
    width: `${theme.breakpoints.values.sm}px`,
  }),
  modalTitle: css({
    color: theme.colors.text.secondary,
    marginBottom: theme.spacing(2),
  }),
});<|MERGE_RESOLUTION|>--- conflicted
+++ resolved
@@ -133,9 +133,9 @@
         return millisFor >= millisEvery
           ? true
           : t(
-              'alerting.rule-form.evaluation-behaviour-for.validation',
-              'Pending period must be greater than or equal to the evaluation interval.'
-            );
+            'alerting.rule-form.evaluation-behaviour-for.validation',
+            'Pending period must be greater than or equal to the evaluation interval.'
+          );
       } catch (err) {
         // if we fail to parse "every", assume validation is successful, or the error messages
         // will overlap in the UI
@@ -259,13 +259,9 @@
   const label =
     isGrafanaManagedRuleByType(type) && !folder
       ? t(
-          'alerting.rule-form.evaluation.select-folder-before',
-<<<<<<< HEAD
-          'Select folder before setting evaluation group and interval'
-=======
-          'Select a folder before setting evaluation group and interval'
->>>>>>> 39707fcc
-        )
+        'alerting.rule-form.evaluation.select-folder-before',
+        'Select a folder before setting evaluation group and interval'
+      )
       : t('alerting.rule-form.evaluation.evaluation-group-and-interval', 'Evaluation group and interval');
 
   return (
@@ -502,13 +498,13 @@
 
   const modalTitle = isGrafanaRecordingRule
     ? t(
-        'alerting.folderAndGroup.evaluation.modal.text.recording',
-        'Create a new evaluation group to use for this recording rule.'
-      )
+      'alerting.folderAndGroup.evaluation.modal.text.recording',
+      'Create a new evaluation group to use for this recording rule.'
+    )
     : t(
-        'alerting.folderAndGroup.evaluation.modal.text.alerting',
-        'Create a new evaluation group to use for this alert rule.'
-      );
+      'alerting.folderAndGroup.evaluation.modal.text.alerting',
+      'Create a new evaluation group to use for this alert rule.'
+    );
 
   return (
     <Modal
