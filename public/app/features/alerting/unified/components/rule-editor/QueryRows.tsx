<<<<<<< HEAD
=======
import { omit } from 'lodash';
>>>>>>> 0ca4ccfa
import React, { PureComponent, useState } from 'react';
import { DragDropContext, Droppable, DropResult } from 'react-beautiful-dnd';

import {
  DataQuery,
  DataSourceInstanceSettings,
  LoadingState,
  PanelData,
  RelativeTimeRange,
  ThresholdsConfig,
  ThresholdsMode,
} from '@grafana/data';
import { config, getDataSourceSrv } from '@grafana/runtime';
<<<<<<< HEAD
import { EmptyQueryWrapper, QueryWrapper } from './QueryWrapper';
import { AlertDataQuery, AlertQuery } from 'app/types/unified-alerting-dto';
=======
import { Button, Card, Icon } from '@grafana/ui';
import { QueryOperationRow } from 'app/core/components/QueryOperationRow/QueryOperationRow';
>>>>>>> 0ca4ccfa
import { isExpressionQuery } from 'app/features/expressions/guards';
import { getDatasourceSrv } from 'app/features/plugins/datasource_srv';
import { AlertDataQuery, AlertQuery } from 'app/types/unified-alerting-dto';

import { EmptyQueryWrapper, QueryWrapper } from './QueryWrapper';
import { queriesWithUpdatedReferences } from './util';
import { Button, Card, Icon } from '@grafana/ui';
import { QueryOperationRow } from 'app/core/components/QueryOperationRow/QueryOperationRow';
import { getDatasourceSrv } from 'app/features/plugins/datasource_srv';

interface Props {
  // The query configuration
  queries: AlertQuery[];
  data: Record<string, PanelData>;

  // Query editing
  onQueriesChange: (queries: AlertQuery[]) => void;
  onDuplicateQuery: (query: AlertQuery) => void;
  onRunQueries: () => void;
}

interface State {
  dataPerQuery: Record<string, PanelData>;
}

export class QueryRows extends PureComponent<Props, State> {
  constructor(props: Props) {
    super(props);

    this.state = { dataPerQuery: {} };
  }

  onRemoveQuery = (query: DataQuery) => {
    this.props.onQueriesChange(
      this.props.queries.filter((item) => {
        return item.model.refId !== query.refId;
      })
    );
  };

  onChangeTimeRange = (timeRange: RelativeTimeRange, index: number) => {
    const { queries, onQueriesChange } = this.props;
    onQueriesChange(
      queries.map((item, itemIndex) => {
        if (itemIndex !== index) {
          return item;
        }
        return {
          ...item,
          relativeTimeRange: timeRange,
        };
      })
    );
  };

  onChangeThreshold = (thresholds: ThresholdsConfig, index: number) => {
    const { queries, onQueriesChange } = this.props;

    const referencedRefId = queries[index].refId;

    onQueriesChange(
      queries.map((query) => {
        if (!isExpressionQuery(query.model)) {
          return query;
        }

        if (query.model.conditions && query.model.conditions[0].query.params[0] === referencedRefId) {
          return {
            ...query,
            model: {
              ...query.model,
              conditions: query.model.conditions.map((condition, conditionIndex) => {
                // Only update the first condition for a given refId.
                if (condition.query.params[0] === referencedRefId && conditionIndex === 0) {
                  return {
                    ...condition,
                    evaluator: {
                      ...condition.evaluator,
                      params: [parseFloat(thresholds.steps[1].value.toPrecision(3))],
                    },
                  };
                }
                return condition;
              }),
            },
          };
        }
        return query;
      })
    );
  };

  onChangeDataSource = (settings: DataSourceInstanceSettings, index: number) => {
    const { queries, onQueriesChange } = this.props;

    const updatedQueries = queries.map((item, itemIndex) => {
      if (itemIndex !== index) {
        return item;
      }
<<<<<<< HEAD

      const previous = getDataSourceSrv().getInstanceSettings(item.datasourceUid);

      if (previous?.type === settings.uid) {
        return {
          ...item,
          datasourceUid: settings.uid,
        };
      }

      return {
        ...item,
        datasourceUid: settings.uid,
      };
=======

      return copyModel(item, settings.uid);
>>>>>>> 0ca4ccfa
    });
    onQueriesChange(updatedQueries);
  };

  onChangeQuery = (query: DataQuery, index: number) => {
    const { queries, onQueriesChange } = this.props;

    // find what queries still have a reference to the old name
    const previousRefId = queries[index].refId;
    const newRefId = query.refId;

    onQueriesChange(
      queriesWithUpdatedReferences(queries, previousRefId, newRefId).map((item, itemIndex) => {
        if (itemIndex !== index) {
          return item;
        }

        return {
          ...item,
          refId: query.refId,
          queryType: item.model.queryType ?? '',
          model: {
            ...item.model,
            ...query,
            datasource: query.datasource!,
          },
        };
      })
    );
  };

  onDragEnd = (result: DropResult) => {
    const { queries, onQueriesChange } = this.props;

    if (!result || !result.destination) {
      return;
    }

    const startIndex = result.source.index;
    const endIndex = result.destination.index;
    if (startIndex === endIndex) {
      return;
    }

    const update = Array.from(queries);
    const [removed] = update.splice(startIndex, 1);
    update.splice(endIndex, 0, removed);
    onQueriesChange(update);
  };

  onDuplicateQuery = (query: DataQuery, source: AlertQuery): void => {
    this.props.onDuplicateQuery({
      ...source,
      model: query,
    });
  };

  getDataSourceSettings = (query: AlertQuery): DataSourceInstanceSettings | undefined => {
    return getDataSourceSrv().getInstanceSettings(query.datasourceUid);
  };

  getThresholdsForQueries = (queries: AlertQuery[]): Record<string, ThresholdsConfig> => {
    const record: Record<string, ThresholdsConfig> = {};

    for (const query of queries) {
      if (!isExpressionQuery(query.model)) {
        continue;
      }

      if (!Array.isArray(query.model.conditions)) {
        continue;
      }

      query.model.conditions.forEach((condition, index) => {
        if (index > 0) {
          return;
        }
        const threshold = condition.evaluator.params[0];
        const refId = condition.query.params[0];

        if (condition.evaluator.type === 'outside_range' || condition.evaluator.type === 'within_range') {
          return;
        }
        if (!record[refId]) {
          record[refId] = {
            mode: ThresholdsMode.Absolute,
            steps: [
              {
                value: -Infinity,
                color: config.theme2.colors.success.main,
              },
            ],
          };
        }

        record[refId].steps.push({
          value: threshold,
          color: config.theme2.colors.error.main,
        });
      });
    }

    return record;
  };

  render() {
    const { onDuplicateQuery, onRunQueries, queries } = this.props;
    const thresholdByRefId = this.getThresholdsForQueries(queries);

    return (
      <DragDropContext onDragEnd={this.onDragEnd}>
        <Droppable droppableId="alerting-queries" direction="vertical">
          {(provided) => {
            return (
              <div ref={provided.innerRef} {...provided.droppableProps}>
                {queries.map((query, index) => {
                  const data: PanelData = this.props.data?.[query.refId] ?? {
                    series: [],
                    state: LoadingState.NotStarted,
                  };
                  const dsSettings = this.getDataSourceSettings(query);

                  if (!dsSettings) {
                    return (
                      <DatasourceNotFound
                        key={`${query.refId}-${index}`}
                        index={index}
                        model={query.model}
                        onUpdateDatasource={() => {
                          const defaultDataSource = getDatasourceSrv().getInstanceSettings(null);
                          if (defaultDataSource) {
                            this.onChangeDataSource(defaultDataSource, index);
                          }
                        }}
                        onRemoveQuery={() => {
                          this.onRemoveQuery(query);
                        }}
                      />
                    );
                  }

                  return (
                    <QueryWrapper
                      index={index}
                      key={query.refId}
                      dsSettings={dsSettings}
                      data={data}
                      query={query}
                      onChangeQuery={this.onChangeQuery}
                      onRemoveQuery={this.onRemoveQuery}
                      queries={queries}
                      onChangeDataSource={this.onChangeDataSource}
                      onDuplicateQuery={onDuplicateQuery}
                      onRunQueries={onRunQueries}
                      onChangeTimeRange={this.onChangeTimeRange}
                      thresholds={thresholdByRefId[query.refId]}
                      onChangeThreshold={this.onChangeThreshold}
                    />
                  );
                })}
                {provided.placeholder}
              </div>
            );
          }}
        </Droppable>
      </DragDropContext>
    );
  }
}

<<<<<<< HEAD
=======
function copyModel(item: AlertQuery, uid: string): Omit<AlertQuery, 'datasource'> {
  return {
    ...item,
    model: omit(item.model, 'datasource'),
    datasourceUid: uid,
  };
}

>>>>>>> 0ca4ccfa
interface DatasourceNotFoundProps {
  index: number;
  model: AlertDataQuery;
  onUpdateDatasource: () => void;
  onRemoveQuery: () => void;
}

const DatasourceNotFound = ({ index, onUpdateDatasource, onRemoveQuery, model }: DatasourceNotFoundProps) => {
  const refId = model.refId;

  const [showDetails, setShowDetails] = useState<boolean>(false);

  const toggleDetails = () => {
    setShowDetails((show) => !show);
  };

  const handleUpdateDatasource = () => {
    onUpdateDatasource();
  };

  return (
    <EmptyQueryWrapper>
      <QueryOperationRow title={refId} draggable index={index} id={refId} isOpen>
<<<<<<< HEAD
        <Card
          heading="This datasource has been removed"
          description={
            'The datasource for this query was not found, it was either removed or is not installed correctly.'
          }
        >
=======
        <Card>
          <Card.Heading>This datasource has been removed</Card.Heading>
          <Card.Description>
            The datasource for this query was not found, it was either removed or is not installed correctly.
          </Card.Description>
>>>>>>> 0ca4ccfa
          <Card.Figure>
            <Icon name="question-circle" />
          </Card.Figure>
          <Card.Actions>
            <Button key="update" variant="secondary" onClick={handleUpdateDatasource}>
              Update datasource
            </Button>
            <Button key="remove" variant="destructive" onClick={onRemoveQuery}>
              Remove query
            </Button>
          </Card.Actions>
          <Card.SecondaryActions>
            <Button
              key="details"
              onClick={toggleDetails}
              icon={showDetails ? 'angle-up' : 'angle-down'}
              fill="text"
              size="sm"
            >
              Show details
            </Button>
          </Card.SecondaryActions>
        </Card>
        {showDetails && (
          <div>
            <pre>
              <code>{JSON.stringify(model, null, 2)}</code>
            </pre>
          </div>
        )}
      </QueryOperationRow>
    </EmptyQueryWrapper>
  );
};<|MERGE_RESOLUTION|>--- conflicted
+++ resolved
@@ -1,7 +1,4 @@
-<<<<<<< HEAD
-=======
 import { omit } from 'lodash';
->>>>>>> 0ca4ccfa
 import React, { PureComponent, useState } from 'react';
 import { DragDropContext, Droppable, DropResult } from 'react-beautiful-dnd';
 
@@ -15,22 +12,14 @@
   ThresholdsMode,
 } from '@grafana/data';
 import { config, getDataSourceSrv } from '@grafana/runtime';
-<<<<<<< HEAD
-import { EmptyQueryWrapper, QueryWrapper } from './QueryWrapper';
-import { AlertDataQuery, AlertQuery } from 'app/types/unified-alerting-dto';
-=======
 import { Button, Card, Icon } from '@grafana/ui';
 import { QueryOperationRow } from 'app/core/components/QueryOperationRow/QueryOperationRow';
->>>>>>> 0ca4ccfa
 import { isExpressionQuery } from 'app/features/expressions/guards';
 import { getDatasourceSrv } from 'app/features/plugins/datasource_srv';
 import { AlertDataQuery, AlertQuery } from 'app/types/unified-alerting-dto';
 
 import { EmptyQueryWrapper, QueryWrapper } from './QueryWrapper';
 import { queriesWithUpdatedReferences } from './util';
-import { Button, Card, Icon } from '@grafana/ui';
-import { QueryOperationRow } from 'app/core/components/QueryOperationRow/QueryOperationRow';
-import { getDatasourceSrv } from 'app/features/plugins/datasource_srv';
 
 interface Props {
   // The query configuration
@@ -121,25 +110,8 @@
       if (itemIndex !== index) {
         return item;
       }
-<<<<<<< HEAD
-
-      const previous = getDataSourceSrv().getInstanceSettings(item.datasourceUid);
-
-      if (previous?.type === settings.uid) {
-        return {
-          ...item,
-          datasourceUid: settings.uid,
-        };
-      }
-
-      return {
-        ...item,
-        datasourceUid: settings.uid,
-      };
-=======
 
       return copyModel(item, settings.uid);
->>>>>>> 0ca4ccfa
     });
     onQueriesChange(updatedQueries);
   };
@@ -310,8 +282,6 @@
   }
 }
 
-<<<<<<< HEAD
-=======
 function copyModel(item: AlertQuery, uid: string): Omit<AlertQuery, 'datasource'> {
   return {
     ...item,
@@ -320,7 +290,6 @@
   };
 }
 
->>>>>>> 0ca4ccfa
 interface DatasourceNotFoundProps {
   index: number;
   model: AlertDataQuery;
@@ -344,20 +313,11 @@
   return (
     <EmptyQueryWrapper>
       <QueryOperationRow title={refId} draggable index={index} id={refId} isOpen>
-<<<<<<< HEAD
-        <Card
-          heading="This datasource has been removed"
-          description={
-            'The datasource for this query was not found, it was either removed or is not installed correctly.'
-          }
-        >
-=======
         <Card>
           <Card.Heading>This datasource has been removed</Card.Heading>
           <Card.Description>
             The datasource for this query was not found, it was either removed or is not installed correctly.
           </Card.Description>
->>>>>>> 0ca4ccfa
           <Card.Figure>
             <Icon name="question-circle" />
           </Card.Figure>
