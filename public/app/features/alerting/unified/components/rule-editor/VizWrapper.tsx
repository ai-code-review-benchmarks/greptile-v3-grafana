--- conflicted
+++ resolved
@@ -16,13 +16,9 @@
   data: PanelData;
   currentPanel: SupportedPanelPlugins;
   changePanel: (panel: SupportedPanelPlugins) => void;
-<<<<<<< HEAD
-  thresholds: ThresholdsConfig;
+  thresholds?: ThresholdsConfig;
   thresholdsType?: GraphTresholdsStyleMode;
-=======
-  thresholds?: ThresholdsConfig;
   onThresholdsChange?: (thresholds: ThresholdsConfig) => void;
->>>>>>> 8b5ad582
 }
 
 type PanelFieldConfig = FieldConfigSource<GraphFieldConfig>;
