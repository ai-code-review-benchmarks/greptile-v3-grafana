import React, { FC, useState } from 'react';
import AutoSizer from 'react-virtualized-auto-sizer';
import { css } from '@emotion/css';
import { GrafanaTheme2, PanelData } from '@grafana/data';
import { config, PanelRenderer } from '@grafana/runtime';
import { RadioButtonGroup, useStyles2 } from '@grafana/ui';
import { PanelOptions } from 'app/plugins/panel/table/models.gen';
import { SupportedPanelPlugins } from './QueryWrapper';
import { useVizHeight } from '../../hooks/useVizHeight';
import { STAT, TABLE, TIMESERIES } from '../../utils/constants';

interface Props {
  data: PanelData;
  currentPanel: SupportedPanelPlugins;
  changePanel: (panel: SupportedPanelPlugins) => void;
}

export const VizWrapper: FC<Props> = ({ data, currentPanel, changePanel }) => {
  const [options, setOptions] = useState<PanelOptions>({
    frameIndex: 0,
    showHeader: true,
  });
  const panels = getSupportedPanels();
  const vizHeight = useVizHeight(data, currentPanel, options.frameIndex);
  const styles = useStyles2(getStyles(vizHeight));

  if (!options || !data) {
    return null;
  }

  return (
    <div className={styles.wrapper}>
      <div className={styles.buttonGroup}>
        <RadioButtonGroup options={panels} value={currentPanel} onChange={changePanel} />
      </div>
<<<<<<< HEAD
      <div style={{ height: vizHeight, width: '100%' }}>
        <AutoSizer style={{ width: '100%', height: '100%' }}>
          {({ width, height }) => {
            if (width === 0 || height === 0) {
              return null;
            }
            if (data.series.length === 0) {
              return (
                <div className={styles.nodata}>
                  <span>No data</span>
                </div>
              );
            }
            return (
=======
      <AutoSizer>
        {({ width }) => {
          if (width === 0) {
            return null;
          }
          return (
            <div style={{ height: `${vizHeight}px`, width: `${width}px` }}>
>>>>>>> 32d9b046
              <PanelRenderer
                height={vizHeight}
                width={width}
                data={data}
                pluginId={currentPanel}
                title="title"
                onOptionsChange={setOptions}
                options={options}
              />
            </div>
          );
        }}
      </AutoSizer>
    </div>
  );
};

const getSupportedPanels = () => {
  return Object.values(config.panels)
    .filter((p) => p.id === TIMESERIES || p.id === TABLE || p.id === STAT)
    .map((panel) => ({ value: panel.id, label: panel.name, imgUrl: panel.info.logos.small }));
};

const getStyles = (visHeight: number) => (theme: GrafanaTheme2) => ({
  wrapper: css`
    padding: 0 ${theme.spacing(2)};
    height: ${visHeight + theme.spacing.gridSize * 4}px;
  `,
  autoSizerWrapper: css`
    width: 100%;
    height: 200px;
  `,
  buttonGroup: css`
    display: flex;
    justify-content: flex-end;
  `,
  nodata: css`
    display: flex;
    justify-content: center;
    align-items: center;
    height: 100%;
  `,
  title: css``,
});<|MERGE_RESOLUTION|>--- conflicted
+++ resolved
@@ -33,22 +33,6 @@
       <div className={styles.buttonGroup}>
         <RadioButtonGroup options={panels} value={currentPanel} onChange={changePanel} />
       </div>
-<<<<<<< HEAD
-      <div style={{ height: vizHeight, width: '100%' }}>
-        <AutoSizer style={{ width: '100%', height: '100%' }}>
-          {({ width, height }) => {
-            if (width === 0 || height === 0) {
-              return null;
-            }
-            if (data.series.length === 0) {
-              return (
-                <div className={styles.nodata}>
-                  <span>No data</span>
-                </div>
-              );
-            }
-            return (
-=======
       <AutoSizer>
         {({ width }) => {
           if (width === 0) {
@@ -56,7 +40,6 @@
           }
           return (
             <div style={{ height: `${vizHeight}px`, width: `${width}px` }}>
->>>>>>> 32d9b046
               <PanelRenderer
                 height={vizHeight}
                 width={width}
