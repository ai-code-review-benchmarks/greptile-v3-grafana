--- conflicted
+++ resolved
@@ -19,34 +19,13 @@
 }
 
 export function AlertManagerManualRouting({ alertManager }: AlertManagerManualRoutingProps) {
+  const { t } = useTranslate();
   const styles = useStyles2(getStyles);
 
   const alertManagerName = alertManager.name;
 
   const { watch } = useFormContext<RuleFormValues>();
 
-<<<<<<< HEAD
-=======
-  const contactPointInForm = watch(`contactPoints.${alertManagerName}.selectedContactPoint`);
-  const { contactPoints } = useContactPointsWithStatus({
-    // we only fetch the contact points with metadata for the first time we render an existing alert rule
-    alertmanager: alertManagerName,
-    skip: Boolean(selectedContactPointWithMetadata),
-  });
-  const contactPointWithMetadata = contactPoints.find((cp) => cp.name === contactPointInForm);
-
-  useEffect(() => {
-    if (contactPointWithMetadata && !selectedContactPointWithMetadata) {
-      onSelectContactPoint(contactPointWithMetadata);
-    }
-  }, [contactPointWithMetadata, selectedContactPointWithMetadata]);
-  const { t } = useTranslate();
-
-  const onSelectContactPoint = (contactPoint?: ContactPointWithMetadata) => {
-    setSelectedContactPointWithMetadata(contactPoint);
-  };
-
->>>>>>> 69c40bb4
   const hasRouteSettings =
     watch(`contactPoints.${alertManagerName}.overrideGrouping`) ||
     watch(`contactPoints.${alertManagerName}.overrideTimings`) ||
