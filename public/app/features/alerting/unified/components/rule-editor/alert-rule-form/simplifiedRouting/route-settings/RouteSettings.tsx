--- conflicted
+++ resolved
@@ -14,10 +14,7 @@
   Text,
   useStyles2,
 } from '@grafana/ui';
-<<<<<<< HEAD
 import { MultiValueRemove } from '@grafana/ui/src/components/Select/MultiValue';
-=======
->>>>>>> 8beff981
 import { RuleFormValues } from 'app/features/alerting/unified/types/rule-form';
 import {
   commonGroupByOptions,
