import { css } from '@emotion/css';
import { useCallback, useEffect, useMemo, useState } from 'react';
import { FormProvider, SubmitErrorHandler, UseFormWatch, useForm } from 'react-hook-form';
import { useParams } from 'react-router-dom-v5-compat';

import { GrafanaTheme2 } from '@grafana/data';
import { config, locationService } from '@grafana/runtime';
import { Alert, Button, Spinner, Stack, useStyles2 } from '@grafana/ui';
import { useAppNotification } from 'app/core/copy/appNotification';
import { contextSrv } from 'app/core/core';
import { Trans, t } from 'app/core/internationalization';
import InfoPausedRule from 'app/features/alerting/unified/components/InfoPausedRule';
import {
  getRuleGroupLocationFromFormValues,
  getRuleGroupLocationFromRuleWithLocation,
  isCloudAlertingRuleByType,
  isCloudRecordingRuleByType,
  isGrafanaManagedRuleByType,
  isPausedRule,
  isRecordingRuleByType,
  rulerRuleType,
} from 'app/features/alerting/unified/utils/rules';
import { isExpressionQuery } from 'app/features/expressions/guards';
import { RuleGroupIdentifier, RuleWithLocation } from 'app/types/unified-alerting';
import { PostableRuleGrafanaRuleDTO, RulerRuleDTO } from 'app/types/unified-alerting-dto';

import {
  LogMessages,
  logInfo,
  logWarning,
  trackAlertRuleFormCancelled,
  trackAlertRuleFormError,
  trackAlertRuleFormSaved,
  trackNewGrafanaAlertRuleFormCancelled,
  trackNewGrafanaAlertRuleFormError,
  trackNewGrafanaAlertRuleFormSavedSuccess,
} from '../../../Analytics';
import {
  GrafanaGroupUpdatedResponse,
  RulerGroupUpdatedResponse,
  isGrafanaGroupUpdatedResponse,
} from '../../../api/alertRuleModel';
import { useAddRuleToRuleGroup, useUpdateRuleInRuleGroup } from '../../../hooks/ruleGroup/useUpsertRuleFromRuleGroup';
import {
  defaultFormValuesForRuleType,
  formValuesFromExistingRule,
  formValuesFromPrefill,
  translateRouteParamToRuleType,
} from '../../../rule-editor/formDefaults';
import {
  areQueriesTransformableToSimpleCondition,
  isExpressionQueryInAlert,
} from '../../../rule-editor/formProcessing';
import { RuleFormType, RuleFormValues } from '../../../types/rule-form';
import { rulesNav } from '../../../utils/navigation';
import {
  MANUAL_ROUTING_KEY,
  SIMPLIFIED_QUERY_EDITOR_KEY,
  formValuesToRulerGrafanaRuleDTO,
  formValuesToRulerRuleDTO,
} from '../../../utils/rule-form';
import { fromRulerRule, fromRulerRuleAndRuleGroupIdentifier } from '../../../utils/rule-id';
import { GrafanaRuleExporter } from '../../export/GrafanaRuleExporter';
import { AlertRuleNameAndMetric } from '../AlertRuleNameInput';
import AnnotationsStep from '../AnnotationsStep';
import { CloudEvaluationBehavior } from '../CloudEvaluationBehavior';
import { GrafanaEvaluationBehaviorStep } from '../GrafanaEvaluationBehavior';
import { GrafanaFolderAndLabelsStep } from '../GrafanaFolderAndLabelsStep';
import { NotificationsStep } from '../NotificationsStep';
import { RecordingRulesNameSpaceAndGroupStep } from '../RecordingRulesNameSpaceAndGroupStep';
import { RuleInspector } from '../RuleInspector';
import { QueryAndExpressionsStep } from '../query-and-alert-condition/QueryAndExpressionsStep';

type Props = {
  existing?: RuleWithLocation;
  prefill?: Partial<RuleFormValues>; // Existing implies we modify existing rule. Prefill only provides default form values
  isManualRestore?: boolean;
};

export const AlertRuleForm = ({ existing, prefill, isManualRestore }: Props) => {
  const styles = useStyles2(getStyles);
  const notifyApp = useAppNotification();

  const routeParams = useParams<{ type: string; id: string }>();
  const uidFromParams = routeParams.id;

  const { redirectToDetailsPage } = useRedirectToDetailsPage(uidFromParams);
  const [showEditYaml, setShowEditYaml] = useState(false);

  const [addRuleToRuleGroup] = useAddRuleToRuleGroup();
  const [updateRuleInRuleGroup] = useUpdateRuleInRuleGroup();

  const ruleType = translateRouteParamToRuleType(routeParams.type);

  const defaultValues: RuleFormValues = useMemo(() => {
    // If we have an existing AND a prefill, then we're coming from the restore dialog
    // and we want to merge the two
    if (existing && prefill) {
      return { ...formValuesFromExistingRule(existing), ...formValuesFromPrefill(prefill) };
    }
    if (existing) {
      return formValuesFromExistingRule(existing);
    }

    if (prefill) {
      return formValuesFromPrefill(prefill);
    }

    const defaultRuleType = ruleType || RuleFormType.grafana;

    return defaultFormValuesForRuleType(defaultRuleType);
  }, [existing, prefill, ruleType]);

  const formAPI = useForm<RuleFormValues>({
    mode: 'onSubmit',
    defaultValues,
    shouldFocusError: true,
  });

  const {
    handleSubmit,
    watch,
    formState: { isSubmitting },
    trigger,
  } = formAPI;

  useEffect(() => {
    // If the user is manually restoring an old version of a rule,
    // we should trigger validation on the form so any problem areas are clearly highlighted for them to action
    if (isManualRestore) {
      trigger();
    }
  }, [isManualRestore, trigger]);
  const type = watch('type');
  const grafanaTypeRule = isGrafanaManagedRuleByType(type ?? RuleFormType.grafana);

  const dataSourceName = watch('dataSourceName');

  const showDataSourceDependantStep = Boolean(type && (isGrafanaManagedRuleByType(type) || !!dataSourceName));

  const [conditionErrorMsg, setConditionErrorMsg] = useState('');

  const checkAlertCondition = (msg = '') => {
    setConditionErrorMsg(msg);
  };

  // @todo why is error not propagated to form?
  const submit = async (values: RuleFormValues): Promise<void> => {
    const { type, evaluateEvery } = values;

    if (conditionErrorMsg !== '') {
      notifyApp.error(conditionErrorMsg);
      if (!existing && grafanaTypeRule) {
        // new Grafana-managed rule
        trackNewGrafanaAlertRuleFormError();
      }
      return;
    }

    trackAlertRuleFormSaved({ formAction: existing ? 'update' : 'create', ruleType: type });

    const ruleDefinition = grafanaTypeRule ? formValuesToRulerGrafanaRuleDTO(values) : formValuesToRulerRuleDTO(values);

    const ruleGroupIdentifier = existing
      ? getRuleGroupLocationFromRuleWithLocation(existing)
      : getRuleGroupLocationFromFormValues(values);

    const targetRuleGroupIdentifier = getRuleGroupLocationFromFormValues(values);

    let saveResult: RulerGroupUpdatedResponse;
    // @TODO move this to a hook too to make sure the logic here is tested for regressions?
    if (!existing) {
      // when creating a new rule, we save the manual routing setting , and editorSettings.simplifiedQueryEditor to the local storage
      storeInLocalStorageValues(values);
      // save the rule to the rule group
      saveResult = await addRuleToRuleGroup.execute(ruleGroupIdentifier, ruleDefinition, evaluateEvery);
      // track the new Grafana-managed rule creation in the analytics
      if (grafanaTypeRule) {
        const dataQueries = values.queries.filter((query) => !isExpressionQuery(query.model));
        const expressionQueries = values.queries.filter((query) => isExpressionQueryInAlert(query));
        trackNewGrafanaAlertRuleFormSavedSuccess({
          simplifiedQueryEditor: values.editorSettings?.simplifiedQueryEditor ?? false,
          simplifiedNotificationEditor: values.editorSettings?.simplifiedNotificationEditor ?? false,
          canBeTransformedToSimpleQuery: areQueriesTransformableToSimpleCondition(dataQueries, expressionQueries),
        });
      }
    } else {
      // when updating an existing rule
      const ruleIdentifier = fromRulerRuleAndRuleGroupIdentifier(ruleGroupIdentifier, existing.rule);
      saveResult = await updateRuleInRuleGroup.execute(
        ruleGroupIdentifier,
        ruleIdentifier,
        ruleDefinition,
        targetRuleGroupIdentifier,
        evaluateEvery
      );
    }

    redirectToDetailsPage(ruleDefinition, targetRuleGroupIdentifier, saveResult);
    return;
  };

  const onInvalid: SubmitErrorHandler<RuleFormValues> = (errors): void => {
    trackAlertRuleFormError({
      grafana_version: config.buildInfo.version,
      org_id: contextSrv.user.orgId,
      user_id: contextSrv.user.id,
      error: Object.keys(errors).toString(),
      formAction: existing ? 'update' : 'create',
    });
    notifyApp.error('There are errors in the form. Please correct them and try again!');
  };

  const cancelRuleCreation = () => {
    logInfo(LogMessages.cancelSavingAlertRule);
    trackAlertRuleFormCancelled({ formAction: existing ? 'update' : 'create' });
    if (!existing && grafanaTypeRule) {
      // new Grafana-managed rule
      trackNewGrafanaAlertRuleFormCancelled();
    }
    locationService.getHistory().goBack();
  };

  if (!type) {
    return null;
  }

  const isPaused = rulerRuleType.grafana.rule(existing?.rule) && isPausedRule(existing?.rule);

  return (
    <FormProvider {...formAPI}>
      <form onSubmit={(e) => e.preventDefault()} className={styles.form}>
        <div className={styles.contentOuter}>
          {isManualRestore && (
            <Alert
              severity="warning"
              title={t('alerting.alertVersionHistory.warning-restore-manually-title', 'Restoring rule manually')}
            >
              <Trans i18nKey="alerting.alertVersionHistory.warning-restore-manually">
                You are manually restoring an old version of this alert rule. Please review the changes carefully before
                saving the rule definition.
              </Trans>
            </Alert>
          )}
          {isPaused && <InfoPausedRule />}
          <Stack direction="column" gap={3}>
            {/* Step 1 */}
            <AlertRuleNameAndMetric />
            {/* Step 2 */}
            <QueryAndExpressionsStep editingExistingRule={!!existing} onDataChange={checkAlertCondition} mode="edit" />
            {/* Step 3-4-5 */}
            {showDataSourceDependantStep && (
              <>
                {/* Step 3 */}
                {isGrafanaManagedRuleByType(type) && <GrafanaFolderAndLabelsStep />}

                {isCloudAlertingRuleByType(type) && <CloudEvaluationBehavior />}

                {isCloudRecordingRuleByType(type) && <RecordingRulesNameSpaceAndGroupStep />}

                {/* Step 4 & 5 & 6*/}
                {isGrafanaManagedRuleByType(type) && (
                  <GrafanaEvaluationBehaviorStep existing={Boolean(existing)} enableProvisionedGroups={false} />
                )}
                {/* Notifications step*/}
                <NotificationsStep alertUid={uidFromParams} />
                {/* Annotations only for alerting rules */}
                {!isRecordingRuleByType(type) && <AnnotationsStep />}
              </>
            )}

            {/* actions */}
            <Stack direction="row" alignItems="center">
              <Button
                data-testid="save-rule"
                variant="primary"
                type="button"
                onClick={handleSubmit((values) => submit(values), onInvalid)}
                disabled={isSubmitting}
                icon={isSubmitting ? 'spinner' : undefined}
              >
                {isSubmitting && <Spinner className={styles.buttonSpinner} inline={true} />}
                <Trans i18nKey="alerting.alert-rule-form.action-buttons.save">Save</Trans>
              </Button>

              <Button variant="secondary" disabled={isSubmitting} type="button" onClick={cancelRuleCreation}>
                <Trans i18nKey="alerting.common.cancel">Cancel</Trans>
              </Button>

              {existing && isCortexLokiOrRecordingRule(watch) && (
                <Button variant="secondary" type="button" onClick={() => setShowEditYaml(true)} disabled={isSubmitting}>
                  <Trans i18nKey="alerting.alert-rule-form.action-buttons.edit-yaml">Edit YAML</Trans>
                </Button>
              )}
            </Stack>
          </Stack>
        </div>
      </form>
<<<<<<< HEAD

      {showEditYaml ? (
        isGrafanaManagedRuleByType(type) && uidFromParams ? (
          <GrafanaRuleExporter alertUid={uidFromParams} onClose={() => setShowEditYaml(false)} />
        ) : (
          <RuleInspector onClose={() => setShowEditYaml(false)} />
        )
      ) : null}
=======
      {showDeleteModal ? (
        <ConfirmModal
          isOpen={true}
          title={t('alerting.alert-rule-form.title-delete-rule', 'Delete rule')}
          body="Deleting this rule will permanently remove it. Are you sure you want to delete this rule?"
          confirmText="Yes, delete"
          icon="exclamation-triangle"
          onConfirm={deleteRule}
          onDismiss={() => setShowDeleteModal(false)}
        />
      ) : null}
      {showEditYaml && (
        <>
          {isGrafanaManagedRuleByType(type) && (
            <GrafanaRuleExporter alertUid={uidFromParams} onClose={() => setShowEditYaml(false)} />
          )}

          {!isGrafanaManagedRuleByType(type) && <RuleInspector onClose={() => setShowEditYaml(false)} />}
        </>
      )}
>>>>>>> c8981d91
    </FormProvider>
  );
};

function useRedirectToDetailsPage(existingUid?: string) {
  const notifyApp = useAppNotification();

  const redirectGrafanaRule = useCallback(
    (saveResult: GrafanaGroupUpdatedResponse) => {
      // if the response contains no created or updated rules, we'll use the existing UID.
      const newOrUpdatedRuleUid = (saveResult.created?.at(0) || saveResult.updated?.at(0)) ?? existingUid;
      if (newOrUpdatedRuleUid) {
        locationService.replace(
          rulesNav.detailsPageLink('grafana', { uid: newOrUpdatedRuleUid, ruleSourceName: 'grafana' })
        );
      } else {
        notifyApp.error(
          'Cannot navigate to the new rule details page.',
          'The rule was created but the UID is missing.'
        );
        logWarning('Cannot navigate to the new rule details page. The rule was created but the UID is missing.');
      }
    },
    [existingUid, notifyApp]
  );

  const redirectCloudRulerRule = useCallback((rule: RulerRuleDTO, groupId: RuleGroupIdentifier) => {
    const { dataSourceName, namespaceName, groupName } = groupId;
    const updatedRuleIdentifier = fromRulerRule(dataSourceName, namespaceName, groupName, rule);
    locationService.replace(rulesNav.detailsPageLink(updatedRuleIdentifier.ruleSourceName, updatedRuleIdentifier));
  }, []);

  const redirectToDetailsPage = useCallback(
    (
      rule: RulerRuleDTO | PostableRuleGrafanaRuleDTO,
      groupId: RuleGroupIdentifier,
      saveResult: RulerGroupUpdatedResponse
    ) => {
      if (isGrafanaGroupUpdatedResponse(saveResult)) {
        redirectGrafanaRule(saveResult);
        return;
      } else if (rulerRuleType.dataSource.rule(rule)) {
        redirectCloudRulerRule(rule, groupId);
        return;
      }

      logWarning(
        'Cannot navigate to the new rule details page. The response is not a GrafanaGroupUpdatedResponse and ruleDefinition is not a Cloud Ruler rule.',
        { ruleFormType: rulerRuleType.dataSource.rule(rule) ? 'datasource' : 'grafana' }
      );
    },
    [redirectGrafanaRule, redirectCloudRulerRule]
  );

  return { redirectToDetailsPage };
}

const isCortexLokiOrRecordingRule = (watch: UseFormWatch<RuleFormValues>) => {
  const [ruleType, dataSourceName] = watch(['type', 'dataSourceName']);

  return (ruleType === RuleFormType.cloudAlerting || ruleType === RuleFormType.cloudRecording) && dataSourceName !== '';
};

function storeInLocalStorageValues(values: RuleFormValues) {
  const { manualRouting, editorSettings } = values;

  if (manualRouting) {
    localStorage.setItem(MANUAL_ROUTING_KEY, 'true');
  } else {
    localStorage.setItem(MANUAL_ROUTING_KEY, 'false');
  }

  if (editorSettings) {
    if (editorSettings.simplifiedQueryEditor) {
      localStorage.setItem(SIMPLIFIED_QUERY_EDITOR_KEY, 'true');
    } else {
      localStorage.setItem(SIMPLIFIED_QUERY_EDITOR_KEY, 'false');
    }
  }
}

const getStyles = (theme: GrafanaTheme2) => ({
  buttonSpinner: css({
    marginRight: theme.spacing(1),
  }),
  form: css({
    width: '100%',
    height: '100%',
    display: 'flex',
    flexDirection: 'column',
  }),
  contentOuter: css({
    background: theme.colors.background.primary,
    overflow: 'hidden',
    maxWidth: theme.breakpoints.values.xl,
    flex: 1,
  }),
  flexRow: css({
    display: 'flex',
    flexDirection: 'row',
    justifyContent: 'flex-start',
  }),
});<|MERGE_RESOLUTION|>--- conflicted
+++ resolved
@@ -296,37 +296,16 @@
           </Stack>
         </div>
       </form>
-<<<<<<< HEAD
-
-      {showEditYaml ? (
-        isGrafanaManagedRuleByType(type) && uidFromParams ? (
-          <GrafanaRuleExporter alertUid={uidFromParams} onClose={() => setShowEditYaml(false)} />
-        ) : (
-          <RuleInspector onClose={() => setShowEditYaml(false)} />
-        )
-      ) : null}
-=======
-      {showDeleteModal ? (
-        <ConfirmModal
-          isOpen={true}
-          title={t('alerting.alert-rule-form.title-delete-rule', 'Delete rule')}
-          body="Deleting this rule will permanently remove it. Are you sure you want to delete this rule?"
-          confirmText="Yes, delete"
-          icon="exclamation-triangle"
-          onConfirm={deleteRule}
-          onDismiss={() => setShowDeleteModal(false)}
-        />
-      ) : null}
+
       {showEditYaml && (
         <>
-          {isGrafanaManagedRuleByType(type) && (
+          {grafanaTypeRule && uidFromParams && (
             <GrafanaRuleExporter alertUid={uidFromParams} onClose={() => setShowEditYaml(false)} />
           )}
 
-          {!isGrafanaManagedRuleByType(type) && <RuleInspector onClose={() => setShowEditYaml(false)} />}
+          {!grafanaTypeRule && <RuleInspector onClose={() => setShowEditYaml(false)} />}
         </>
       )}
->>>>>>> c8981d91
     </FormProvider>
   );
 };
