--- conflicted
+++ resolved
@@ -5,12 +5,7 @@
 
 import { GrafanaTheme2 } from '@grafana/data';
 import { config, locationService } from '@grafana/runtime';
-<<<<<<< HEAD
-import { Button, Spinner, Stack, useStyles2 } from '@grafana/ui';
-=======
-import { Alert, Button, ConfirmModal, Spinner, Stack, useStyles2 } from '@grafana/ui';
-import { AppChromeUpdate } from 'app/core/components/AppChrome/AppChromeUpdate';
->>>>>>> b839be60
+import { Alert, Button, Spinner, Stack, useStyles2 } from '@grafana/ui';
 import { useAppNotification } from 'app/core/copy/appNotification';
 import { contextSrv } from 'app/core/core';
 import { Trans, t } from 'app/core/internationalization';
@@ -40,17 +35,12 @@
   trackNewGrafanaAlertRuleFormError,
   trackNewGrafanaAlertRuleFormSavedSuccess,
 } from '../../../Analytics';
-<<<<<<< HEAD
-import { shouldUsePrometheusRulesPrimary } from '../../../featureToggles';
-=======
 import {
   GrafanaGroupUpdatedResponse,
   RulerGroupUpdatedResponse,
   isGrafanaGroupUpdatedResponse,
 } from '../../../api/alertRuleModel';
 import { shouldUseAlertingListViewV2, shouldUsePrometheusRulesPrimary } from '../../../featureToggles';
-import { useDeleteRuleFromGroup } from '../../../hooks/ruleGroup/useDeleteRuleFromGroup';
->>>>>>> b839be60
 import { useAddRuleToRuleGroup, useUpdateRuleInRuleGroup } from '../../../hooks/ruleGroup/useUpsertRuleFromRuleGroup';
 import { useReturnTo } from '../../../hooks/useReturnTo';
 import {
@@ -261,63 +251,12 @@
     locationService.getHistory().goBack();
   };
 
-<<<<<<< HEAD
-  const isPaused = existing && isGrafanaRulerRule(existing.rule) && isGrafanaRulerRulePaused(existing.rule);
-=======
-  const actionButtons = (
-    <Stack justifyContent="flex-end" alignItems="center">
-      {existing && (
-        <Button
-          data-testid="save-rule"
-          variant="primary"
-          type="button"
-          size="sm"
-          onClick={handleSubmit((values) => submit(values, false), onInvalid)}
-          disabled={isSubmitting}
-        >
-          {isSubmitting && <Spinner className={styles.buttonSpinner} inline={true} />}
-          Save rule
-        </Button>
-      )}
-      <Button
-        data-testid="save-rule-and-exit"
-        variant="primary"
-        type="button"
-        size="sm"
-        onClick={handleSubmit((values) => submit(values, true), onInvalid)}
-        disabled={isSubmitting}
-      >
-        {isSubmitting && <Spinner className={styles.buttonSpinner} inline={true} />}
-        Save rule and exit
-      </Button>
-      <Button variant="secondary" disabled={isSubmitting} type="button" onClick={cancelRuleCreation} size="sm">
-        <Trans i18nKey="alerting.common.cancel">Cancel</Trans>
-      </Button>
-      {existing ? (
-        <Button fill="outline" variant="destructive" type="button" onClick={() => setShowDeleteModal(true)} size="sm">
-          <Trans i18nKey="alerting.alert-rule-form.action-buttons.delete">Delete</Trans>
-        </Button>
-      ) : null}
-      {existing && isCortexLokiOrRecordingRule(watch) && (
-        <Button
-          variant="secondary"
-          type="button"
-          onClick={() => setShowEditYaml(true)}
-          disabled={isSubmitting}
-          size="sm"
-        >
-          <Trans i18nKey="alerting.alert-rule-form.action-buttons.edit-yaml">Edit YAML</Trans>
-        </Button>
-      )}
-    </Stack>
-  );
-
-  const isPaused = rulerRuleType.grafana.alertingRule(existing?.rule) && isPausedRule(existing?.rule);
-
->>>>>>> b839be60
   if (!type) {
     return null;
   }
+
+  const isPaused = existing && rulerRuleType.grafana.rule(existing.rule) ? isPausedRule(existing.rule) : false;
+
   return (
     <FormProvider {...formAPI}>
       <form onSubmit={(e) => e.preventDefault()} className={styles.form}>
@@ -366,7 +305,6 @@
                 data-testid="save-rule"
                 variant="primary"
                 type="button"
-                size="sm"
                 onClick={handleSubmit((values) => submit(values, true), onInvalid)}
                 disabled={isSubmitting}
               >
@@ -386,21 +324,7 @@
           </Stack>
         </div>
       </form>
-<<<<<<< HEAD
-
-=======
-      {showDeleteModal ? (
-        <ConfirmModal
-          isOpen={true}
-          title={t('alerting.alert-rule-form.title-delete-rule', 'Delete rule')}
-          body="Deleting this rule will permanently remove it. Are you sure you want to delete this rule?"
-          confirmText="Yes, delete"
-          icon="exclamation-triangle"
-          onConfirm={deleteRule}
-          onDismiss={() => setShowDeleteModal(false)}
-        />
-      ) : null}
->>>>>>> b839be60
+
       {showEditYaml ? (
         isGrafanaManagedRuleByType(type) ? (
           <GrafanaRuleExporter alertUid={uidFromParams} onClose={() => setShowEditYaml(false)} />
