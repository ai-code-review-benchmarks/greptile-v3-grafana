import { css } from '@emotion/css';
import { useEffect, useMemo, useState } from 'react';
import { FormProvider, SubmitErrorHandler, useForm, UseFormWatch } from 'react-hook-form';
import { useParams } from 'react-router-dom-v5-compat';

import { GrafanaTheme2 } from '@grafana/data';
import { config, locationService } from '@grafana/runtime';
import { Button, ConfirmModal, CustomScrollbar, Spinner, Stack, useStyles2 } from '@grafana/ui';
import { AppChromeUpdate } from 'app/core/components/AppChrome/AppChromeUpdate';
import { useAppNotification } from 'app/core/copy/appNotification';
import { contextSrv } from 'app/core/core';
import InfoPausedRule from 'app/features/alerting/unified/components/InfoPausedRule';
import {
  getRuleGroupLocationFromFormValues,
  getRuleGroupLocationFromRuleWithLocation,
  isCloudRulerRule,
  isGrafanaManagedRuleByType,
  isGrafanaRulerRule,
  isGrafanaRulerRulePaused,
  isRecordingRuleByType,
} from 'app/features/alerting/unified/utils/rules';
import { isExpressionQuery } from 'app/features/expressions/guards';
import { RuleGroupIdentifier, RuleIdentifier, RuleWithLocation } from 'app/types/unified-alerting';
import { PostableRuleGrafanaRuleDTO, RulerRuleDTO } from 'app/types/unified-alerting-dto';

import {
  logInfo,
  LogMessages,
  trackAlertRuleFormCancelled,
  trackAlertRuleFormError,
  trackAlertRuleFormSaved,
} from '../../../Analytics';
import { shouldUsePrometheusRulesPrimary } from '../../../featureToggles';
import { useDeleteRuleFromGroup } from '../../../hooks/ruleGroup/useDeleteRuleFromGroup';
import { useAddRuleToRuleGroup, useUpdateRuleInRuleGroup } from '../../../hooks/ruleGroup/useUpsertRuleFromRuleGroup';
import { useURLSearchParams } from '../../../hooks/useURLSearchParams';
import { RuleFormType, RuleFormValues } from '../../../types/rule-form';
import { DataSourceType } from '../../../utils/datasource';
import {
  DEFAULT_GROUP_EVALUATION_INTERVAL,
  formValuesFromExistingRule,
  formValuesToRulerGrafanaRuleDTO,
  formValuesToRulerRuleDTO,
  getDefaultFormValues,
  getDefaultQueries,
  ignoreHiddenQueries,
  MANUAL_ROUTING_KEY,
  normalizeDefaultAnnotations,
  SIMPLIFIED_QUERY_EDITOR_KEY,
} from '../../../utils/rule-form';
import * as ruleId from '../../../utils/rule-id';
import { fromRulerRule, fromRulerRuleAndRuleGroupIdentifier, stringifyIdentifier } from '../../../utils/rule-id';
import { createRelativeUrl } from '../../../utils/url';
import { GrafanaRuleExporter } from '../../export/GrafanaRuleExporter';
import { AlertRuleNameAndMetric } from '../AlertRuleNameInput';
import AnnotationsStep from '../AnnotationsStep';
import { CloudEvaluationBehavior } from '../CloudEvaluationBehavior';
import { GrafanaEvaluationBehavior } from '../GrafanaEvaluationBehavior';
import { NotificationsStep } from '../NotificationsStep';
import { RecordingRulesNameSpaceAndGroupStep } from '../RecordingRulesNameSpaceAndGroupStep';
import { RuleInspector } from '../RuleInspector';
import { QueryAndExpressionsStep } from '../query-and-alert-condition/QueryAndExpressionsStep';
import { translateRouteParamToRuleType } from '../util';

type Props = {
  existing?: RuleWithLocation;
  prefill?: Partial<RuleFormValues>; // Existing implies we modify existing rule. Prefill only provides default form values
};

const prometheusRulesPrimary = shouldUsePrometheusRulesPrimary();

export const AlertRuleForm = ({ existing, prefill }: Props) => {
  const styles = useStyles2(getStyles);
  const notifyApp = useAppNotification();
  const [queryParams] = useURLSearchParams();
  const [showEditYaml, setShowEditYaml] = useState(false);
  const [evaluateEvery, setEvaluateEvery] = useState(existing?.group.interval ?? DEFAULT_GROUP_EVALUATION_INTERVAL);

  const [deleteRuleFromGroup] = useDeleteRuleFromGroup();
  const [addRuleToRuleGroup] = useAddRuleToRuleGroup();
  const [updateRuleInRuleGroup] = useUpdateRuleInRuleGroup();

  const routeParams = useParams<{ type: string; id: string }>();
  const ruleType = translateRouteParamToRuleType(routeParams.type);

  const uidFromParams = routeParams.id || '';

  const [showDeleteModal, setShowDeleteModal] = useState<boolean>(false);

  const defaultValues: RuleFormValues = useMemo(() => {
    if (existing) {
      return formValuesFromExistingRule(existing);
    }

    if (prefill) {
      return formValuesFromPrefill(prefill);
    }

    if (queryParams.has('defaults')) {
      return formValuesFromQueryParams(queryParams.get('defaults') ?? '', ruleType);
    }

    return {
      ...getDefaultFormValues(),
      condition: 'C',
      queries: getDefaultQueries(),
      type: ruleType || RuleFormType.grafana,
      evaluateEvery: evaluateEvery,
    };
  }, [existing, prefill, queryParams, evaluateEvery, ruleType]);

  const formAPI = useForm<RuleFormValues>({
    mode: 'onSubmit',
    defaultValues,
    shouldFocusError: true,
  });

  const {
    handleSubmit,
    watch,
    formState: { isSubmitting },
  } = formAPI;

  const type = watch('type');
  const grafanaTypeRule = isGrafanaManagedRuleByType(type ?? RuleFormType.grafana);

  const dataSourceName = watch('dataSourceName');

  const showDataSourceDependantStep = Boolean(type && (isGrafanaManagedRuleByType(type) || !!dataSourceName));

  const [conditionErrorMsg, setConditionErrorMsg] = useState('');

  const checkAlertCondition = (msg = '') => {
    setConditionErrorMsg(msg);
  };

  // @todo why is error not propagated to form?
  const submit = async (values: RuleFormValues, exitOnSave: boolean) => {
    if (conditionErrorMsg !== '') {
      notifyApp.error(conditionErrorMsg);
      return;
    }

    trackAlertRuleFormSaved({ formAction: existing ? 'update' : 'create', ruleType: values.type });

    const ruleDefinition = grafanaTypeRule ? formValuesToRulerGrafanaRuleDTO(values) : formValuesToRulerRuleDTO(values);

    const ruleGroupIdentifier = existing
      ? getRuleGroupLocationFromRuleWithLocation(existing)
      : getRuleGroupLocationFromFormValues(values);

    // @TODO move this to a hook too to make sure the logic here is tested for regressions?
    if (!existing) {
      // when creating a new rule, we save the manual routing setting , and editorSettings.simplifiedQueryEditor to the local storage
      storeInLocalStorageValues(values);
      await addRuleToRuleGroup.execute(ruleGroupIdentifier, ruleDefinition, evaluateEvery);
    } else {
      const ruleIdentifier = fromRulerRuleAndRuleGroupIdentifier(ruleGroupIdentifier, existing.rule);
      const targetRuleGroupIdentifier = getRuleGroupLocationFromFormValues(values);
      await updateRuleInRuleGroup.execute(
        ruleGroupIdentifier,
        ruleIdentifier,
        ruleDefinition,
        targetRuleGroupIdentifier,
        evaluateEvery
      );
    }

    const { dataSourceName, namespaceName, groupName } = ruleGroupIdentifier;
    if (exitOnSave) {
      const returnTo = queryParams.get('returnTo') || getReturnToUrl(ruleGroupIdentifier, ruleDefinition);

      locationService.push(returnTo);
      return;
    }

    // Cloud Ruler rules identifier changes on update due to containing rule name and hash components
    // After successful update we need to update the URL to avoid displaying 404 errors
    if (isCloudRulerRule(ruleDefinition)) {
      const updatedRuleIdentifier = fromRulerRule(dataSourceName, namespaceName, groupName, ruleDefinition);
      locationService.replace(`/alerting/${encodeURIComponent(stringifyIdentifier(updatedRuleIdentifier))}/edit`);
    }
  };

  const deleteRule = async () => {
    if (existing) {
      const returnTo = queryParams.get('returnTo') || '/alerting/list';
      const ruleGroupIdentifier = getRuleGroupLocationFromRuleWithLocation(existing);
      const ruleIdentifier = fromRulerRuleAndRuleGroupIdentifier(ruleGroupIdentifier, existing.rule);

      await deleteRuleFromGroup.execute(ruleGroupIdentifier, ruleIdentifier);
      locationService.replace(returnTo);
    }
  };

  const onInvalid: SubmitErrorHandler<RuleFormValues> = (errors): void => {
    trackAlertRuleFormError({
      grafana_version: config.buildInfo.version,
      org_id: contextSrv.user.orgId,
      user_id: contextSrv.user.id,
      error: Object.keys(errors).toString(),
      formAction: existing ? 'update' : 'create',
    });
    notifyApp.error('There are errors in the form. Please correct them and try again!');
  };

  const cancelRuleCreation = () => {
    logInfo(LogMessages.cancelSavingAlertRule);
    trackAlertRuleFormCancelled({ formAction: existing ? 'update' : 'create' });
    locationService.getHistory().goBack();
  };

  const evaluateEveryInForm = watch('evaluateEvery');
  useEffect(() => setEvaluateEvery(evaluateEveryInForm), [evaluateEveryInForm]);

<<<<<<< HEAD
  const actionButtons = (
    <Stack justifyContent="flex-end" alignItems="center">
      {existing && (
=======
  const actionButtons = useMemo(
    () => (
      <Stack justifyContent="flex-end" alignItems="center">
        {existing && (
          <Button
            data-testid="save-rule"
            variant="primary"
            type="button"
            size="sm"
            onClick={handleSubmit((values) => submit(values, false), onInvalid)}
            disabled={isSubmitting}
          >
            {isSubmitting && <Spinner className={styles.buttonSpinner} inline={true} />}
            Save rule
          </Button>
        )}
>>>>>>> 1596acbd
        <Button
          data-testid="save-rule-and-exit"
          variant="primary"
          type="button"
          size="sm"
          onClick={handleSubmit((values) => submit(values, false), onInvalid)}
          disabled={isSubmitting}
        >
          {isSubmitting && <Spinner className={styles.buttonSpinner} inline={true} />}
          Save rule
        </Button>
      )}
      <Button
        variant="primary"
        type="button"
        size="sm"
        onClick={handleSubmit((values) => submit(values, true), onInvalid)}
        disabled={isSubmitting}
      >
        {isSubmitting && <Spinner className={styles.buttonSpinner} inline={true} />}
        Save rule and exit
      </Button>
      <Button variant="secondary" disabled={isSubmitting} type="button" onClick={cancelRuleCreation} size="sm">
        Cancel
      </Button>
      {existing ? (
        <Button fill="outline" variant="destructive" type="button" onClick={() => setShowDeleteModal(true)} size="sm">
          Delete
        </Button>
      ) : null}
      {existing && isCortexLokiOrRecordingRule(watch) && (
        <Button
          variant="secondary"
          type="button"
          onClick={() => setShowEditYaml(true)}
          disabled={isSubmitting}
          size="sm"
        >
          Edit YAML
        </Button>
      )}
    </Stack>
  );

  const isPaused = existing && isGrafanaRulerRule(existing.rule) && isGrafanaRulerRulePaused(existing.rule);
  if (!type) {
    return null;
  }
  return (
    <FormProvider {...formAPI}>
      <AppChromeUpdate actions={actionButtons} />
      <form onSubmit={(e) => e.preventDefault()} className={styles.form}>
        <div className={styles.contentOuter}>
          {isPaused && <InfoPausedRule />}
          <CustomScrollbar autoHeightMin="100%" hideHorizontalTrack={true}>
            <Stack direction="column" gap={3}>
              {/* Step 1 */}
              <AlertRuleNameAndMetric />
              {/* Step 2 */}
              <QueryAndExpressionsStep editingExistingRule={!!existing} onDataChange={checkAlertCondition} />
              {/* Step 3-4-5 */}
              {showDataSourceDependantStep && (
                <>
                  {/* Step 3 */}
                  {isGrafanaManagedRuleByType(type) && (
                    <GrafanaEvaluationBehavior
                      evaluateEvery={evaluateEvery}
                      setEvaluateEvery={setEvaluateEvery}
                      existing={Boolean(existing)}
                      enableProvisionedGroups={false}
                    />
                  )}

                  {type === RuleFormType.cloudAlerting && <CloudEvaluationBehavior />}

                  {type === RuleFormType.cloudRecording && <RecordingRulesNameSpaceAndGroupStep />}

                  {/* Step 4 & 5 */}
                  {/* Notifications step*/}
                  <NotificationsStep alertUid={uidFromParams} />
                  {/* Annotations only for cloud and Grafana */}
                  {!isRecordingRuleByType(type) && <AnnotationsStep />}
                </>
              )}
            </Stack>
          </CustomScrollbar>
        </div>
      </form>
      {showDeleteModal ? (
        <ConfirmModal
          isOpen={true}
          title="Delete rule"
          body="Deleting this rule will permanently remove it. Are you sure you want to delete this rule?"
          confirmText="Yes, delete"
          icon="exclamation-triangle"
          onConfirm={deleteRule}
          onDismiss={() => setShowDeleteModal(false)}
        />
      ) : null}
      {showEditYaml ? (
        isGrafanaManagedRuleByType(type) ? (
          <GrafanaRuleExporter alertUid={uidFromParams} onClose={() => setShowEditYaml(false)} />
        ) : (
          <RuleInspector onClose={() => setShowEditYaml(false)} />
        )
      ) : null}
    </FormProvider>
  );
};

function getReturnToUrl(groupId: RuleGroupIdentifier, rule: RulerRuleDTO | PostableRuleGrafanaRuleDTO) {
  const { dataSourceName, namespaceName, groupName } = groupId;

  if (prometheusRulesPrimary && isCloudRulerRule(rule)) {
    const ruleIdentifier = fromRulerRule(dataSourceName, namespaceName, groupName, rule);
    return createViewLinkFromIdentifier(ruleIdentifier);
  }

  // TODO We could add namespace and group filters but for GMA the namespace = uid which doesn't work with the filters
  return '/alerting/list';
}

// The result of this function is passed to locationService.push()
// Hence it cannot contain the subpath prefix, so we cannot use createRelativeUrl for it
function createViewLinkFromIdentifier(identifier: RuleIdentifier, returnTo?: string) {
  const paramId = encodeURIComponent(ruleId.stringifyIdentifier(identifier));
  const paramSource = encodeURIComponent(identifier.ruleSourceName);

  return createRelativeUrl(`/alerting/${paramSource}/${paramId}/view`, returnTo ? { returnTo } : {});
}

const isCortexLokiOrRecordingRule = (watch: UseFormWatch<RuleFormValues>) => {
  const [ruleType, dataSourceName] = watch(['type', 'dataSourceName']);

  return (ruleType === RuleFormType.cloudAlerting || ruleType === RuleFormType.cloudRecording) && dataSourceName !== '';
};

function formValuesFromQueryParams(ruleDefinition: string, type: RuleFormType): RuleFormValues {
  let ruleFromQueryParams: Partial<RuleFormValues>;

  try {
    ruleFromQueryParams = JSON.parse(ruleDefinition);
  } catch (err) {
    return {
      ...getDefaultFormValues(),
      queries: getDefaultQueries(),
    };
  }

  return setInstantOrRange(
    ignoreHiddenQueries({
      ...getDefaultFormValues(),
      ...ruleFromQueryParams,
      annotations: normalizeDefaultAnnotations(ruleFromQueryParams.annotations ?? []),
      queries: ruleFromQueryParams.queries ?? getDefaultQueries(),
      type: type || RuleFormType.grafana,
      evaluateEvery: DEFAULT_GROUP_EVALUATION_INTERVAL,
    })
  );
}

function formValuesFromPrefill(rule: Partial<RuleFormValues>): RuleFormValues {
  return ignoreHiddenQueries({
    ...getDefaultFormValues(),
    ...rule,
  });
}

function setInstantOrRange(values: RuleFormValues): RuleFormValues {
  return {
    ...values,
    queries: values.queries?.map((query) => {
      if (isExpressionQuery(query.model)) {
        return query;
      }
      // data query
      const defaultToInstant =
        query.model.datasource?.type === DataSourceType.Loki ||
        query.model.datasource?.type === DataSourceType.Prometheus;
      const isInstant =
        'instant' in query.model && query.model.instant !== undefined ? query.model.instant : defaultToInstant;
      return {
        ...query,
        model: {
          ...query.model,
          instant: isInstant,
          range: !isInstant, // we cannot have both instant and range queries in alerting
        },
      };
    }),
  };
}

function storeInLocalStorageValues(values: RuleFormValues) {
  if (values.manualRouting) {
    localStorage.setItem(MANUAL_ROUTING_KEY, 'true');
  } else {
    localStorage.setItem(MANUAL_ROUTING_KEY, 'false');
  }
  if (values.editorSettings) {
    if (values.editorSettings.simplifiedQueryEditor) {
      localStorage.setItem(SIMPLIFIED_QUERY_EDITOR_KEY, 'true');
    } else {
      localStorage.setItem(SIMPLIFIED_QUERY_EDITOR_KEY, 'false');
    }
  }
}

const getStyles = (theme: GrafanaTheme2) => ({
  buttonSpinner: css({
    marginRight: theme.spacing(1),
  }),
  form: css({
    width: '100%',
    height: '100%',
    display: 'flex',
    flexDirection: 'column',
  }),
  contentOuter: css({
    background: theme.colors.background.primary,
    overflow: 'hidden',
    maxWidth: theme.breakpoints.values.xl,
    flex: 1,
  }),
  flexRow: css({
    display: 'flex',
    flexDirection: 'row',
    justifyContent: 'flex-start',
  }),
});<|MERGE_RESOLUTION|>--- conflicted
+++ resolved
@@ -213,30 +213,11 @@
   const evaluateEveryInForm = watch('evaluateEvery');
   useEffect(() => setEvaluateEvery(evaluateEveryInForm), [evaluateEveryInForm]);
 
-<<<<<<< HEAD
   const actionButtons = (
     <Stack justifyContent="flex-end" alignItems="center">
       {existing && (
-=======
-  const actionButtons = useMemo(
-    () => (
-      <Stack justifyContent="flex-end" alignItems="center">
-        {existing && (
-          <Button
-            data-testid="save-rule"
-            variant="primary"
-            type="button"
-            size="sm"
-            onClick={handleSubmit((values) => submit(values, false), onInvalid)}
-            disabled={isSubmitting}
-          >
-            {isSubmitting && <Spinner className={styles.buttonSpinner} inline={true} />}
-            Save rule
-          </Button>
-        )}
->>>>>>> 1596acbd
         <Button
-          data-testid="save-rule-and-exit"
+          data-testid="save-rule"
           variant="primary"
           type="button"
           size="sm"
@@ -248,10 +229,11 @@
         </Button>
       )}
       <Button
+        data-testid="save-rule-and-exit"
         variant="primary"
         type="button"
         size="sm"
-        onClick={handleSubmit((values) => submit(values, true), onInvalid)}
+        onClick={handleSubmit((values) => submit(values, false), onInvalid)}
         disabled={isSubmitting}
       >
         {isSubmitting && <Spinner className={styles.buttonSpinner} inline={true} />}
