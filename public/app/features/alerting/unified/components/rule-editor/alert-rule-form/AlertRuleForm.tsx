import { css } from '@emotion/css';
<<<<<<< HEAD
import { useEffect, useMemo, useState } from 'react';
import { FormProvider, SubmitErrorHandler, UseFormWatch, useForm } from 'react-hook-form';
=======
import { useCallback, useEffect, useMemo, useState } from 'react';
import { FormProvider, SubmitErrorHandler, useForm, UseFormWatch } from 'react-hook-form';
>>>>>>> 95afb3a1
import { useParams } from 'react-router-dom-v5-compat';

import { GrafanaTheme2 } from '@grafana/data';
import { config, locationService } from '@grafana/runtime';
import { Button, ConfirmModal, CustomScrollbar, Spinner, Stack, useStyles2 } from '@grafana/ui';
import { AppChromeUpdate } from 'app/core/components/AppChrome/AppChromeUpdate';
import { useAppNotification } from 'app/core/copy/appNotification';
import { contextSrv } from 'app/core/core';
import InfoPausedRule from 'app/features/alerting/unified/components/InfoPausedRule';
import {
  getRuleGroupLocationFromFormValues,
  getRuleGroupLocationFromRuleWithLocation,
  isCloudRulerRule,
  isGrafanaManagedRuleByType,
  isGrafanaRulerRule,
  isGrafanaRulerRulePaused,
  isRecordingRuleByType,
} from 'app/features/alerting/unified/utils/rules';
import { isExpressionQuery } from 'app/features/expressions/guards';
import { RuleGroupIdentifier, RuleIdentifier, RuleWithLocation } from 'app/types/unified-alerting';
import { PostableRuleGrafanaRuleDTO, RulerRuleDTO } from 'app/types/unified-alerting-dto';

import {
  logInfo,
  LogMessages,
  trackAlertRuleFormCancelled,
  trackAlertRuleFormError,
  trackAlertRuleFormSaved,
} from '../../../Analytics';
import { shouldUsePrometheusRulesPrimary } from '../../../featureToggles';
import { useDeleteRuleFromGroup } from '../../../hooks/ruleGroup/useDeleteRuleFromGroup';
import { useAddRuleToRuleGroup, useUpdateRuleInRuleGroup } from '../../../hooks/ruleGroup/useUpsertRuleFromRuleGroup';
import { useURLSearchParams } from '../../../hooks/useURLSearchParams';
import { RuleFormType, RuleFormValues } from '../../../types/rule-form';
import { DataSourceType } from '../../../utils/datasource';
import {
  DEFAULT_GROUP_EVALUATION_INTERVAL,
  formValuesFromExistingRule,
  formValuesToRulerGrafanaRuleDTO,
  formValuesToRulerRuleDTO,
  getDefaultFormValues,
  getDefaultQueries,
  ignoreHiddenQueries,
  MANUAL_ROUTING_KEY,
  normalizeDefaultAnnotations,
  SIMPLIFIED_QUERY_EDITOR_KEY,
} from '../../../utils/rule-form';
import * as ruleId from '../../../utils/rule-id';
import { fromRulerRule, fromRulerRuleAndRuleGroupIdentifier, stringifyIdentifier } from '../../../utils/rule-id';
import { createRelativeUrl } from '../../../utils/url';
import { GrafanaRuleExporter } from '../../export/GrafanaRuleExporter';
import { AlertRuleNameAndMetric } from '../AlertRuleNameInput';
import AnnotationsStep from '../AnnotationsStep';
import { CloudEvaluationBehavior } from '../CloudEvaluationBehavior';
import { GrafanaEvaluationBehavior } from '../GrafanaEvaluationBehavior';
import { NotificationsStep } from '../NotificationsStep';
import { RecordingRulesNameSpaceAndGroupStep } from '../RecordingRulesNameSpaceAndGroupStep';
import { RuleInspector } from '../RuleInspector';
import { QueryAndExpressionsStep } from '../query-and-alert-condition/QueryAndExpressionsStep';
import { translateRouteParamToRuleType } from '../util';

type Props = {
  existing?: RuleWithLocation;
  prefill?: Partial<RuleFormValues>; // Existing implies we modify existing rule. Prefill only provides default form values
};

const prometheusRulesPrimary = shouldUsePrometheusRulesPrimary();

export const AlertRuleForm = ({ existing, prefill }: Props) => {
  const styles = useStyles2(getStyles);
  const notifyApp = useAppNotification();
  const [queryParams] = useURLSearchParams();
  const [showEditYaml, setShowEditYaml] = useState(false);
  const [evaluateEvery, setEvaluateEvery] = useState(existing?.group.interval ?? DEFAULT_GROUP_EVALUATION_INTERVAL);

  const [deleteRuleFromGroup] = useDeleteRuleFromGroup();
  const [addRuleToRuleGroup] = useAddRuleToRuleGroup();
  const [updateRuleInRuleGroup] = useUpdateRuleInRuleGroup();

  const routeParams = useParams<{ type: string; id: string }>();
  const ruleType = translateRouteParamToRuleType(routeParams.type);

  const uidFromParams = routeParams.id || '';

  const [showDeleteModal, setShowDeleteModal] = useState<boolean>(false);

  const defaultValues: RuleFormValues = useMemo(() => {
    if (existing) {
      return formValuesFromExistingRule(existing);
    }

    if (prefill) {
      return formValuesFromPrefill(prefill);
    }

    if (queryParams.has('defaults')) {
      return formValuesFromQueryParams(queryParams.get('defaults') ?? '', ruleType);
    }

    return {
      ...getDefaultFormValues(),
      condition: 'C',
      queries: getDefaultQueries(),
      type: ruleType || RuleFormType.grafana,
      evaluateEvery: evaluateEvery,
    };
  }, [existing, prefill, queryParams, evaluateEvery, ruleType]);

  const formAPI = useForm<RuleFormValues>({
    mode: 'onSubmit',
    defaultValues,
    shouldFocusError: true,
  });

  const {
    handleSubmit,
    watch,
    formState: { isSubmitting },
  } = formAPI;

  const type = watch('type');
  const grafanaTypeRule = isGrafanaManagedRuleByType(type ?? RuleFormType.grafana);

  const dataSourceName = watch('dataSourceName');

  const showDataSourceDependantStep = Boolean(type && (isGrafanaManagedRuleByType(type) || !!dataSourceName));

  const [conditionErrorMsg, setConditionErrorMsg] = useState('');

  const checkAlertCondition = (msg = '') => {
    setConditionErrorMsg(msg);
  };

  // @todo why is error not propagated to form?
  const submit = async (values: RuleFormValues, exitOnSave: boolean) => {
    if (conditionErrorMsg !== '') {
      notifyApp.error(conditionErrorMsg);
      return;
    }

    trackAlertRuleFormSaved({ formAction: existing ? 'update' : 'create', ruleType: values.type });

    const ruleDefinition = grafanaTypeRule ? formValuesToRulerGrafanaRuleDTO(values) : formValuesToRulerRuleDTO(values);

    const ruleGroupIdentifier = existing
      ? getRuleGroupLocationFromRuleWithLocation(existing)
      : getRuleGroupLocationFromFormValues(values);

    // @TODO move this to a hook too to make sure the logic here is tested for regressions?
    if (!existing) {
      // when creating a new rule, we save the manual routing setting , and editorSettings.simplifiedQueryEditor to the local storage
      storeInLocalStorageValues(values);
      await addRuleToRuleGroup.execute(ruleGroupIdentifier, ruleDefinition, evaluateEvery);
    } else {
      const ruleIdentifier = fromRulerRuleAndRuleGroupIdentifier(ruleGroupIdentifier, existing.rule);
      const targetRuleGroupIdentifier = getRuleGroupLocationFromFormValues(values);
      await updateRuleInRuleGroup.execute(
        ruleGroupIdentifier,
        ruleIdentifier,
        ruleDefinition,
        targetRuleGroupIdentifier,
        evaluateEvery
      );
    }

    const { dataSourceName, namespaceName, groupName } = ruleGroupIdentifier;
    if (exitOnSave) {
      const returnTo = queryParams.get('returnTo') || getReturnToUrl(ruleGroupIdentifier, ruleDefinition);

      locationService.push(returnTo);
      return;
    }

    // Cloud Ruler rules identifier changes on update due to containing rule name and hash components
    // After successful update we need to update the URL to avoid displaying 404 errors
    if (isCloudRulerRule(ruleDefinition)) {
      const updatedRuleIdentifier = fromRulerRule(dataSourceName, namespaceName, groupName, ruleDefinition);
      locationService.replace(`/alerting/${encodeURIComponent(stringifyIdentifier(updatedRuleIdentifier))}/edit`);
    }
  };

  const deleteRule = async () => {
    if (existing) {
      const returnTo = queryParams.get('returnTo') || '/alerting/list';
      const ruleGroupIdentifier = getRuleGroupLocationFromRuleWithLocation(existing);
      const ruleIdentifier = fromRulerRuleAndRuleGroupIdentifier(ruleGroupIdentifier, existing.rule);

      await deleteRuleFromGroup.execute(ruleGroupIdentifier, ruleIdentifier);
      locationService.replace(returnTo);
    }
  };

  const onInvalid: SubmitErrorHandler<RuleFormValues> = (errors): void => {
    trackAlertRuleFormError({
      grafana_version: config.buildInfo.version,
      org_id: contextSrv.user.orgId,
      user_id: contextSrv.user.id,
      error: Object.keys(errors).toString(),
      formAction: existing ? 'update' : 'create',
    });
    notifyApp.error('There are errors in the form. Please correct them and try again!');
  };

  const cancelRuleCreation = () => {
    logInfo(LogMessages.cancelSavingAlertRule);
    trackAlertRuleFormCancelled({ formAction: existing ? 'update' : 'create' });
    locationService.getHistory().goBack();
  };

  const evaluateEveryInForm = watch('evaluateEvery');
  useEffect(() => setEvaluateEvery(evaluateEveryInForm), [evaluateEveryInForm]);

  const actionButtons = (
    <Stack justifyContent="flex-end" alignItems="center">
      {existing && (
        <Button
          variant="primary"
          type="button"
          size="sm"
          onClick={handleSubmit((values) => submit(values, false), onInvalid)}
          disabled={isSubmitting}
        >
          {isSubmitting && <Spinner className={styles.buttonSpinner} inline={true} />}
          Save rule
        </Button>
      )}
      <Button
        variant="primary"
        type="button"
        size="sm"
        onClick={handleSubmit((values) => submit(values, true), onInvalid)}
        disabled={isSubmitting}
      >
        {isSubmitting && <Spinner className={styles.buttonSpinner} inline={true} />}
        Save rule and exit
      </Button>
      <Button variant="secondary" disabled={isSubmitting} type="button" onClick={cancelRuleCreation} size="sm">
        Cancel
      </Button>
      {existing ? (
        <Button fill="outline" variant="destructive" type="button" onClick={() => setShowDeleteModal(true)} size="sm">
          Delete
        </Button>
      ) : null}
      {existing && isCortexLokiOrRecordingRule(watch) && (
        <Button
          variant="secondary"
          type="button"
          onClick={() => setShowEditYaml(true)}
          disabled={isSubmitting}
          size="sm"
        >
          Edit YAML
        </Button>
      )}
    </Stack>
  );

  const isPaused = existing && isGrafanaRulerRule(existing.rule) && isGrafanaRulerRulePaused(existing.rule);
  if (!type) {
    return null;
  }
  return (
    <FormProvider {...formAPI}>
      <AppChromeUpdate actions={actionButtons} />
      <form onSubmit={(e) => e.preventDefault()} className={styles.form}>
        <div className={styles.contentOuter}>
          {isPaused && <InfoPausedRule />}
          <CustomScrollbar autoHeightMin="100%" hideHorizontalTrack={true}>
            <Stack direction="column" gap={3}>
              {/* Step 1 */}
              <AlertRuleNameAndMetric />
              {/* Step 2 */}
              <QueryAndExpressionsStep editingExistingRule={!!existing} onDataChange={checkAlertCondition} />
              {/* Step 3-4-5 */}
              {showDataSourceDependantStep && (
                <>
                  {/* Step 3 */}
                  {isGrafanaManagedRuleByType(type) && (
                    <GrafanaEvaluationBehavior
                      evaluateEvery={evaluateEvery}
                      setEvaluateEvery={setEvaluateEvery}
                      existing={Boolean(existing)}
                      enableProvisionedGroups={false}
                    />
                  )}

                  {type === RuleFormType.cloudAlerting && <CloudEvaluationBehavior />}

                  {type === RuleFormType.cloudRecording && <RecordingRulesNameSpaceAndGroupStep />}

                  {/* Step 4 & 5 */}
                  {/* Notifications step*/}
                  <NotificationsStep alertUid={uidFromParams} />
                  {/* Annotations only for cloud and Grafana */}
                  {!isRecordingRuleByType(type) && <AnnotationsStep />}
                </>
              )}
            </Stack>
          </CustomScrollbar>
        </div>
      </form>
      {showDeleteModal ? (
        <ConfirmModal
          isOpen={true}
          title="Delete rule"
          body="Deleting this rule will permanently remove it. Are you sure you want to delete this rule?"
          confirmText="Yes, delete"
          icon="exclamation-triangle"
          onConfirm={deleteRule}
          onDismiss={() => setShowDeleteModal(false)}
        />
      ) : null}
      {showEditYaml ? (
        isGrafanaManagedRuleByType(type) ? (
          <GrafanaRuleExporter alertUid={uidFromParams} onClose={() => setShowEditYaml(false)} />
        ) : (
          <RuleInspector onClose={() => setShowEditYaml(false)} />
        )
      ) : null}
    </FormProvider>
  );
};

function getReturnToUrl(groupId: RuleGroupIdentifier, rule: RulerRuleDTO | PostableRuleGrafanaRuleDTO) {
  const { dataSourceName, namespaceName, groupName } = groupId;

  if (prometheusRulesPrimary && isCloudRulerRule(rule)) {
    const ruleIdentifier = fromRulerRule(dataSourceName, namespaceName, groupName, rule);
    return createViewLinkFromIdentifier(ruleIdentifier);
  }

  // TODO We could add namespace and group filters but for GMA the namespace = uid which doesn't work with the filters
  return '/alerting/list';
}

// The result of this function is passed to locationService.push()
// Hence it cannot contain the subpath prefix, so we cannot use createRelativeUrl for it
function createViewLinkFromIdentifier(identifier: RuleIdentifier, returnTo?: string) {
  const paramId = encodeURIComponent(ruleId.stringifyIdentifier(identifier));
  const paramSource = encodeURIComponent(identifier.ruleSourceName);

  return createRelativeUrl(`/alerting/${paramSource}/${paramId}/view`, returnTo ? { returnTo } : {});
}

const isCortexLokiOrRecordingRule = (watch: UseFormWatch<RuleFormValues>) => {
  const [ruleType, dataSourceName] = watch(['type', 'dataSourceName']);

  return (ruleType === RuleFormType.cloudAlerting || ruleType === RuleFormType.cloudRecording) && dataSourceName !== '';
};

function formValuesFromQueryParams(ruleDefinition: string, type: RuleFormType): RuleFormValues {
  let ruleFromQueryParams: Partial<RuleFormValues>;

  try {
    ruleFromQueryParams = JSON.parse(ruleDefinition);
  } catch (err) {
    return {
      ...getDefaultFormValues(),
      queries: getDefaultQueries(),
    };
  }

  return setInstantOrRange(
    ignoreHiddenQueries({
      ...getDefaultFormValues(),
      ...ruleFromQueryParams,
      annotations: normalizeDefaultAnnotations(ruleFromQueryParams.annotations ?? []),
      queries: ruleFromQueryParams.queries ?? getDefaultQueries(),
      type: type || RuleFormType.grafana,
      evaluateEvery: DEFAULT_GROUP_EVALUATION_INTERVAL,
    })
  );
}

function formValuesFromPrefill(rule: Partial<RuleFormValues>): RuleFormValues {
  return ignoreHiddenQueries({
    ...getDefaultFormValues(),
    ...rule,
  });
}

function setInstantOrRange(values: RuleFormValues): RuleFormValues {
  return {
    ...values,
    queries: values.queries?.map((query) => {
      if (isExpressionQuery(query.model)) {
        return query;
      }
      // data query
      const defaultToInstant =
        query.model.datasource?.type === DataSourceType.Loki ||
        query.model.datasource?.type === DataSourceType.Prometheus;
      const isInstant =
        'instant' in query.model && query.model.instant !== undefined ? query.model.instant : defaultToInstant;
      return {
        ...query,
        model: {
          ...query.model,
          instant: isInstant,
          range: !isInstant, // we cannot have both instant and range queries in alerting
        },
      };
    }),
  };
}

function storeInLocalStorageValues(values: RuleFormValues) {
  if (values.manualRouting) {
    localStorage.setItem(MANUAL_ROUTING_KEY, 'true');
  } else {
    localStorage.setItem(MANUAL_ROUTING_KEY, 'false');
  }
  if (values.editorSettings) {
    if (values.editorSettings.simplifiedQueryEditor) {
      localStorage.setItem(SIMPLIFIED_QUERY_EDITOR_KEY, 'true');
    } else {
      localStorage.setItem(SIMPLIFIED_QUERY_EDITOR_KEY, 'false');
    }
  }
}

const getStyles = (theme: GrafanaTheme2) => ({
  buttonSpinner: css({
    marginRight: theme.spacing(1),
  }),
  form: css({
    width: '100%',
    height: '100%',
    display: 'flex',
    flexDirection: 'column',
  }),
  contentOuter: css({
    background: theme.colors.background.primary,
    overflow: 'hidden',
    maxWidth: theme.breakpoints.values.xl,
    flex: 1,
  }),
  flexRow: css({
    display: 'flex',
    flexDirection: 'row',
    justifyContent: 'flex-start',
  }),
});<|MERGE_RESOLUTION|>--- conflicted
+++ resolved
@@ -1,11 +1,6 @@
 import { css } from '@emotion/css';
-<<<<<<< HEAD
 import { useEffect, useMemo, useState } from 'react';
-import { FormProvider, SubmitErrorHandler, UseFormWatch, useForm } from 'react-hook-form';
-=======
-import { useCallback, useEffect, useMemo, useState } from 'react';
 import { FormProvider, SubmitErrorHandler, useForm, UseFormWatch } from 'react-hook-form';
->>>>>>> 95afb3a1
 import { useParams } from 'react-router-dom-v5-compat';
 
 import { GrafanaTheme2 } from '@grafana/data';
