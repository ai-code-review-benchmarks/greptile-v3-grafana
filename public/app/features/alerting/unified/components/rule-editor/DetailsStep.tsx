import { css } from '@emotion/css';
<<<<<<< HEAD
import React from 'react';
=======
import classNames from 'classnames';
import React, { FC } from 'react';
>>>>>>> 51dcac4c
import { useFormContext } from 'react-hook-form';

import { GrafanaTheme2 } from '@grafana/data';
import { Stack } from '@grafana/experimental';
import { useStyles2, Field, Input, InputControl, Label, Tooltip, Icon } from '@grafana/ui';

import { RuleFormType, RuleFormValues } from '../../types/rule-form';

import AnnotationsField from './AnnotationsField';
import { GroupAndNamespaceFields } from './GroupAndNamespaceFields';
import LabelsField from './LabelsField';
import { RuleEditorSection } from './RuleEditorSection';
import { RuleFolderPicker, Folder, RuleFolderPickerProps } from './RuleFolderPicker';
import { checkForPathSeparator } from './util';

const recordingRuleNameValidationPattern = {
  message:
    'Recording rule name must be valid metric name. It may only contain letters, numbers, and colons. It may not contain whitespace.',
  value: /^[a-zA-Z_:][a-zA-Z0-9_:]*$/,
};

interface DetailsStepProps {
  folderPermissions: RuleFolderPickerProps['folderPermissions'];
}

export const DetailsStep = ({ folderPermissions }: DetailsStepProps) => {
  const {
    register,
    watch,
    formState: { errors },
  } = useFormContext<RuleFormValues & { location?: string }>();

  const styles = useStyles2(getStyles);

  const ruleFormType = watch('type');
  const dataSourceName = watch('dataSourceName');
  const type = watch('type');

  return (
    <RuleEditorSection
      stepNo={type === RuleFormType.cloudRecording ? 2 : 3}
      title={
        type === RuleFormType.cloudRecording ? 'Add details for your recording rule' : 'Add details for your alert'
      }
      description={
        type === RuleFormType.cloudRecording
          ? 'Add labels to help you better manage your rules'
          : 'Write a summary and add labels to help you better manage your alerts'
      }
    >
      <Field
        className={styles.formInput}
        label="Rule name"
        error={errors?.name?.message}
        invalid={!!errors.name?.message}
      >
        <Input
          id="name"
          {...register('name', {
            required: { value: true, message: 'Must enter an alert name' },
            pattern: ruleFormType === RuleFormType.cloudRecording ? recordingRuleNameValidationPattern : undefined,
            validate: {
              pathSeparator: (value: string) => {
                // we use the alert rule name as the "groupname" for Grafana managed alerts, so we can't allow path separators
                if (ruleFormType === RuleFormType.grafana) {
                  return checkForPathSeparator(value);
                }

                return true;
              },
            },
          })}
        />
      </Field>

      {(ruleFormType === RuleFormType.cloudRecording || ruleFormType === RuleFormType.cloudAlerting) &&
        dataSourceName && <GroupAndNamespaceFields rulesSourceName={dataSourceName} />}

      {ruleFormType === RuleFormType.grafana && (
        <div className={classNames([styles.flexRow, styles.alignBaseline])}>
          <Field
            label={
              <Label htmlFor="folder" description={'Select a folder to store your rule.'}>
                <Stack gap={0.5}>
                  Folder
                  <Tooltip
                    placement="top"
                    content={
                      <div>
                        Each folder has unique folder permission. When you store multiple rules in a folder, the folder
                        access permissions get assigned to the rules.
                      </div>
                    }
                  >
                    <Icon name="info-circle" size="xs" />
                  </Tooltip>
                </Stack>
              </Label>
            }
            className={styles.formInput}
            error={errors.folder?.message}
            invalid={!!errors.folder?.message}
            data-testid="folder-picker"
          >
            <InputControl
              render={({ field: { ref, ...field } }) => (
                <RuleFolderPicker
                  inputId="folder"
                  {...field}
                  enableCreateNew={true}
                  enableReset={true}
                  folderPermissions={folderPermissions}
                />
              )}
              name="folder"
              rules={{
                required: { value: true, message: 'Please select a folder' },
                validate: {
                  pathSeparator: (folder: Folder) => checkForPathSeparator(folder.title),
                },
              }}
            />
          </Field>
          <Field
            label="Group"
            data-testid="group-picker"
            description="Rules within the same group are evaluated after the same time interval."
            className={styles.formInput}
            error={errors.group?.message}
            invalid={!!errors.group?.message}
          >
            <Input
              id="group"
              {...register('group', {
                required: { value: true, message: 'Must enter a group name' },
              })}
            />
          </Field>
        </div>
      )}
      {type !== RuleFormType.cloudRecording && <AnnotationsField />}
      <LabelsField />
    </RuleEditorSection>
  );
};

const getStyles = (theme: GrafanaTheme2) => ({
  alignBaseline: css`
    align-items: baseline;
  `,
  formInput: css`
    width: 330px;
    & + & {
      margin-left: ${theme.spacing(3)};
    }
  `,
  flexRow: css`
    display: flex;
    flex-direction: row;
    justify-content: flex-start;
    align-items: flex-end;
  `,
});<|MERGE_RESOLUTION|>--- conflicted
+++ resolved
@@ -1,10 +1,6 @@
 import { css } from '@emotion/css';
-<<<<<<< HEAD
+import classNames from 'classnames';
 import React from 'react';
-=======
-import classNames from 'classnames';
-import React, { FC } from 'react';
->>>>>>> 51dcac4c
 import { useFormContext } from 'react-hook-form';
 
 import { GrafanaTheme2 } from '@grafana/data';
