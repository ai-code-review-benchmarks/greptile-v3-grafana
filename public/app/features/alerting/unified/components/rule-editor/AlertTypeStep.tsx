import React, { FC } from 'react';
import { DataSourceInstanceSettings, GrafanaTheme2 } from '@grafana/data';
import { Field, Icon, Input, InputControl, Label, Tooltip, useStyles2 } from '@grafana/ui';
import { css } from '@emotion/css';
import { RuleEditorSection } from './RuleEditorSection';
import { useFormContext } from 'react-hook-form';
import { RuleFormType, RuleFormValues } from '../../types/rule-form';
import { Folder, RuleFolderPicker } from './RuleFolderPicker';
import { GroupAndNamespaceFields } from './GroupAndNamespaceFields';
import { CloudRulesSourcePicker } from './CloudRulesSourcePicker';
import { checkForPathSeparator } from './util';
import { RuleTypePicker } from './rule-types/RuleTypePicker';
<<<<<<< HEAD
import { Stack } from '@grafana/experimental';
=======
import { contextSrv } from 'app/core/services/context_srv';
import { AccessControlAction } from 'app/types';
>>>>>>> ecd6cd4a

interface Props {
  editingExistingRule: boolean;
}

const recordingRuleNameValidationPattern = {
  message:
    'Recording rule name must be valid metric name. It may only contain letters, numbers, and colons. It may not contain whitespace.',
  value: /^[a-zA-Z_:][a-zA-Z0-9_:]*$/,
};

export const AlertTypeStep: FC<Props> = ({ editingExistingRule }) => {
  const styles = useStyles2(getStyles);

  const { enabledRuleTypes, defaultRuleType } = getAvailableRuleTypes();

  const {
    register,
    control,
    watch,
    formState: { errors },
    setValue,
    getValues,
  } = useFormContext<RuleFormValues & { location?: string }>();

  const ruleFormType = watch('type');
  const dataSourceName = watch('dataSourceName');

  return (
    <RuleEditorSection stepNo={1} title="Rule type">
      {!editingExistingRule && (
        <Field error={errors.type?.message} invalid={!!errors.type?.message} data-testid="alert-type-picker">
          <InputControl
            render={({ field: { onChange } }) => (
              <RuleTypePicker
                aria-label="Rule type"
                selected={getValues('type') ?? defaultRuleType}
                onChange={onChange}
                enabledTypes={enabledRuleTypes}
              />
            )}
            name="type"
            control={control}
            rules={{
              required: { value: true, message: 'Please select alert type' },
            }}
          />
        </Field>
      )}

      <Field
        className={styles.formInput}
        label="Rule name"
        error={errors?.name?.message}
        invalid={!!errors.name?.message}
      >
        <Input
          id="name"
          {...register('name', {
            required: { value: true, message: 'Must enter an alert name' },
            pattern: ruleFormType === RuleFormType.cloudRecording ? recordingRuleNameValidationPattern : undefined,
            validate: {
              pathSeparator: (value: string) => {
                // we use the alert rule name as the "groupname" for Grafana managed alerts, so we can't allow path separators
                if (ruleFormType === RuleFormType.grafana) {
                  return checkForPathSeparator(value);
                }

                return true;
              },
            },
          })}
          autoFocus={true}
        />
      </Field>
      <div className={styles.flexRow}>
        {(ruleFormType === RuleFormType.cloudRecording || ruleFormType === RuleFormType.cloudAlerting) && (
          <Field
            className={styles.formInput}
            label="Select data source"
            error={errors.dataSourceName?.message}
            invalid={!!errors.dataSourceName?.message}
            data-testid="datasource-picker"
          >
            <InputControl
              render={({ field: { onChange, ref, ...field } }) => (
                <CloudRulesSourcePicker
                  {...field}
                  onChange={(ds: DataSourceInstanceSettings) => {
                    // reset location if switching data sources, as different rules source will have different groups and namespaces
                    setValue('location', undefined);
                    onChange(ds?.name ?? null);
                  }}
                />
              )}
              name="dataSourceName"
              control={control}
              rules={{
                required: { value: true, message: 'Please select a data source' },
              }}
            />
          </Field>
        )}
      </div>
      {(ruleFormType === RuleFormType.cloudRecording || ruleFormType === RuleFormType.cloudAlerting) &&
        dataSourceName && <GroupAndNamespaceFields rulesSourceName={dataSourceName} />}

      {ruleFormType === RuleFormType.grafana && (
        <div className={styles.flexRow}>
          <Field
            label={
              <Label htmlFor="folder" description={'Select a folder to store your rule.'}>
                <Stack gap={0.5}>
                  Folder
                  <Tooltip
                    placement="top"
                    content={
                      <div>
                        Each folder has unique folder permission. When you store multiple rules in a folder, the folder
                        access permissions get assigned to the rules.
                      </div>
                    }
                  >
                    <Icon name="info-circle" size="xs" />
                  </Tooltip>
                </Stack>
              </Label>
            }
            className={styles.formInput}
            error={errors.folder?.message}
            invalid={!!errors.folder?.message}
            data-testid="folder-picker"
          >
            <InputControl
              render={({ field: { ref, ...field } }) => (
                <RuleFolderPicker inputId="folder" {...field} enableCreateNew={true} enableReset={true} />
              )}
              name="folder"
              rules={{
                required: { value: true, message: 'Please select a folder' },
                validate: {
                  pathSeparator: (folder: Folder) => checkForPathSeparator(folder.title),
                },
              }}
            />
          </Field>
          <Field
            label="Group"
            data-testid="group-picker"
            description="Rules within the same group are evaluated after the same time interval."
            className={styles.formInput}
            error={errors.group?.message}
            invalid={!!errors.group?.message}
          >
            <Input
              id="group"
              {...register('group', {
                required: { value: true, message: 'Must enter a group name' },
              })}
            />
          </Field>
        </div>
      )}
    </RuleEditorSection>
  );
};

function getAvailableRuleTypes() {
  const canCreateGrafanaRules = contextSrv.hasPermission(AccessControlAction.AlertingRuleCreate);
  const canCreateCloudRules = contextSrv.hasPermission(AccessControlAction.AlertingRuleExternalWrite);
  const defaultRuleType = canCreateGrafanaRules ? RuleFormType.grafana : RuleFormType.cloudAlerting;

  const enabledRuleTypes: RuleFormType[] = [];
  if (canCreateGrafanaRules) {
    enabledRuleTypes.push(RuleFormType.grafana);
  }
  if (canCreateCloudRules) {
    enabledRuleTypes.push(RuleFormType.cloudAlerting, RuleFormType.cloudRecording);
  }

  return { enabledRuleTypes, defaultRuleType };
}

const getStyles = (theme: GrafanaTheme2) => ({
  formInput: css`
    width: 330px;
    & + & {
      margin-left: ${theme.spacing(3)};
    }
  `,
  flexRow: css`
    display: flex;
    flex-direction: row;
    justify-content: flex-start;
    align-items: flex-end;
  `,
});<|MERGE_RESOLUTION|>--- conflicted
+++ resolved
@@ -10,12 +10,9 @@
 import { CloudRulesSourcePicker } from './CloudRulesSourcePicker';
 import { checkForPathSeparator } from './util';
 import { RuleTypePicker } from './rule-types/RuleTypePicker';
-<<<<<<< HEAD
 import { Stack } from '@grafana/experimental';
-=======
 import { contextSrv } from 'app/core/services/context_srv';
 import { AccessControlAction } from 'app/types';
->>>>>>> ecd6cd4a
 
 interface Props {
   editingExistingRule: boolean;
