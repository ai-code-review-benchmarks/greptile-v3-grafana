--- conflicted
+++ resolved
@@ -2,12 +2,8 @@
 import { debounce, isEqual } from 'lodash';
 import { useCallback, useEffect, useRef } from 'react';
 
-<<<<<<< HEAD
 import { ContactPointSelector as GrafanaManagedContactPointSelector } from '@grafana/alerting/unstable';
-import { Trans, useTranslate } from '@grafana/i18n';
-=======
 import { Trans, t } from '@grafana/i18n';
->>>>>>> 7c9867a4
 import { Button, Field, Icon, Input, Label, Stack, Text, Tooltip, useStyles2 } from '@grafana/ui';
 import { AlertmanagerAction, useAlertmanagerAbility } from 'app/features/alerting/unified/hooks/useAbilities';
 import { ObjectMatcher, RouteWithID } from 'app/plugins/datasource/alertmanager/types';
