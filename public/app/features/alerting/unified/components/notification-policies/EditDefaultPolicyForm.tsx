--- conflicted
+++ resolved
@@ -1,9 +1,4 @@
-<<<<<<< HEAD
-import React, { FC, ReactNode, useState } from 'react';
-=======
-import { cx } from '@emotion/css';
 import React, { ReactNode, useState } from 'react';
->>>>>>> b3243486
 
 import { Collapse, Field, Form, InputControl, Link, MultiSelect, Select, useStyles2 } from '@grafana/ui';
 import { RouteWithID } from 'app/plugins/datasource/alertmanager/types';
