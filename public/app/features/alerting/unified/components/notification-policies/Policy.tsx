import { css } from '@emotion/css';
import { uniqueId, groupBy, upperFirst, sumBy, isArray } from 'lodash';
import pluralize from 'pluralize';
import React, { FC, Fragment, ReactNode } from 'react';
import { Link } from 'react-router-dom';

import { GrafanaTheme2, IconName } from '@grafana/data';
import { Stack } from '@grafana/experimental';
import { Badge, Button, Dropdown, getTagColorsFromName, Icon, Menu, Tooltip, useStyles2 } from '@grafana/ui';
import { Span } from '@grafana/ui/src/unstable';
import { contextSrv } from 'app/core/core';
import { RouteWithID, Receiver, ObjectMatcher, AlertmanagerGroup } from 'app/plugins/datasource/alertmanager/types';
import { ReceiversState } from 'app/types';

import { getNotificationsPermissions } from '../../utils/access-control';
import { normalizeMatchers } from '../../utils/matchers';
import { createContactPointLink, createMuteTimingLink } from '../../utils/misc';
import { getInheritedProperties, InhertitableProperties } from '../../utils/notification-policies';
import { HoverCard } from '../HoverCard';
import { Label } from '../Label';
import { MetaText } from '../MetaText';
import { Spacer } from '../Spacer';
import { Strong } from '../Strong';

import { Matchers } from './Matchers';
import { TimingOptions, TIMING_OPTIONS_DEFAULTS } from './timingOptions';

interface PolicyComponentProps {
  receivers?: Receiver[];
  alertGroups?: AlertmanagerGroup[];
  contactPointsState?: ReceiversState;
  readOnly?: boolean;
  inheritedProperties?: Partial<InhertitableProperties>;
  routesMatchingFilters?: RouteWithID[];
  // routeAlertGroupsMap?: Map<string, AlertmanagerGroup[]>;

  matchingInstancesPreview?: { groupsMap?: Map<string, AlertmanagerGroup[]>; enabled: boolean };

  routeTree: RouteWithID;
  currentRoute: RouteWithID;
  alertManagerSourceName: string;
  onEditPolicy: (route: RouteWithID, isDefault?: boolean) => void;
  onAddPolicy: (route: RouteWithID) => void;
  onDeletePolicy: (route: RouteWithID) => void;
  onShowAlertInstances: (alertGroups: AlertmanagerGroup[], matchers?: ObjectMatcher[]) => void;
}

const Policy: FC<PolicyComponentProps> = ({
  receivers = [],
  contactPointsState,
  readOnly = false,
  alertGroups = [],
  alertManagerSourceName,
  currentRoute,
  routeTree,
  inheritedProperties,
  routesMatchingFilters = [],
  matchingInstancesPreview = { enabled: false },
  onEditPolicy,
  onAddPolicy,
  onDeletePolicy,
  onShowAlertInstances,
}) => {
  const styles = useStyles2(getStyles);
  const isDefaultPolicy = currentRoute === routeTree;

  const permissions = getNotificationsPermissions(alertManagerSourceName);
  const canEditRoutes = contextSrv.hasPermission(permissions.update);
  const canDeleteRoutes = contextSrv.hasPermission(permissions.delete);

  const contactPoint = currentRoute.receiver;
  const continueMatching = currentRoute.continue ?? false;
  const groupBy = currentRoute.group_by;
  const muteTimings = currentRoute.mute_time_intervals ?? [];
  const timingOptions: TimingOptions = {
    group_wait: currentRoute.group_wait,
    group_interval: currentRoute.group_interval,
    repeat_interval: currentRoute.repeat_interval,
  };

  const matchers = normalizeMatchers(currentRoute);
  const hasMatchers = Boolean(matchers && matchers.length);
  const hasMuteTimings = Boolean(muteTimings.length);
  const hasFocus = routesMatchingFilters.some((route) => route.id === currentRoute.id);

  // gather errors here
  const errors: ReactNode[] = [];

  // if the route has no matchers, is not the default policy (that one has none) and it does not continue
  // then we should warn the user that it's a suspicious setup
  const showMatchesAllLabelsWarning = !hasMatchers && !isDefaultPolicy && !continueMatching;

  // if the receiver / contact point has any errors show it on the policy
  const actualContactPoint = contactPoint ?? inheritedProperties?.receiver ?? '';
  const contactPointErrors = contactPointsState ? getContactPointErrors(actualContactPoint, contactPointsState) : [];

  contactPointErrors.forEach((error) => {
    errors.push(error);
  });

  const hasInheritedProperties = inheritedProperties && Object.keys(inheritedProperties).length > 0;

  const childPolicies = currentRoute.routes ?? [];

  const inheritedGrouping = hasInheritedProperties && inheritedProperties.group_by;
  const noGrouping = isArray(groupBy) && groupBy[0] === '...';
  const customGrouping = !noGrouping && isArray(groupBy) && groupBy.length > 0;
  const singleGroup = isDefaultPolicy && isArray(groupBy) && groupBy.length === 0;

  const isEditable = canEditRoutes;
  const isDeletable = canDeleteRoutes && !isDefaultPolicy;

  const matchingAlertGroups = matchingInstancesPreview?.groupsMap?.get(currentRoute.id);

  // sum all alert instances for all groups we're handling
  const numberOfAlertInstances = matchingAlertGroups
    ? sumBy(matchingAlertGroups, (group) => group.alerts.length)
    : undefined;

  // TODO dead branch detection, warnings for all sort of configs that won't work or will never be activated
  return (
    <Stack direction="column" gap={1.5}>
      <div
        className={styles.policyWrapper(hasFocus)}
        data-testid={isDefaultPolicy ? 'am-root-route-container' : 'am-route-container'}
      >
        {/* continueMatching and showMatchesAllLabelsWarning are mutually exclusive so the icons can't overlap */}
        {continueMatching && <ContinueMatchingIndicator />}
        {showMatchesAllLabelsWarning && <AllMatchesIndicator />}
        <div className={styles.policyItemWrapper}>
          <Stack direction="column" gap={1}>
            {/* Matchers and actions */}
            <div className={styles.matchersRow}>
              <Stack direction="row" alignItems="center" gap={1}>
                {isDefaultPolicy ? (
                  <DefaultPolicyIndicator />
                ) : hasMatchers ? (
                  <Matchers matchers={matchers ?? []} />
                ) : (
                  <span className={styles.metadata}>No matchers</span>
                )}
                <Spacer />
                {/* TODO maybe we should move errors to the gutter instead? */}
                {errors.length > 0 && <Errors errors={errors} />}
                {!readOnly && (
                  <Stack direction="row" gap={0.5}>
                    <Button
                      variant="secondary"
                      icon="plus"
                      size="sm"
                      onClick={() => onAddPolicy(currentRoute)}
                      type="button"
                    >
                      New nested policy
                    </Button>
                    <Dropdown
                      overlay={
                        <Menu>
                          <Menu.Item
                            icon="edit"
                            disabled={!isEditable}
                            label="Edit"
                            onClick={() => onEditPolicy(currentRoute, isDefaultPolicy)}
                          />
                          {isDeletable && (
                            <>
                              <Menu.Divider />
                              <Menu.Item
                                destructive
                                icon="trash-alt"
                                label="Delete"
                                onClick={() => onDeletePolicy(currentRoute)}
                              />
                            </>
                          )}
                        </Menu>
                      }
                    >
                      <Button
                        icon="ellipsis-h"
                        variant="secondary"
                        size="sm"
                        type="button"
                        aria-label="more-actions"
                        data-testid="more-actions"
                      />
                    </Dropdown>
                  </Stack>
                )}
              </Stack>
            </div>

            {/* Metadata row */}
            <div className={styles.metadataRow}>
              <Stack direction="row" alignItems="center" gap={1}>
                {matchingInstancesPreview.enabled && (
                  <MetaText
                    icon="layers-alt"
                    onClick={() => {
                      matchingAlertGroups && onShowAlertInstances(matchingAlertGroups, matchers);
                    }}
                    data-testid="matching-instances"
                  >
                    <Strong>{numberOfAlertInstances ?? '-'}</Strong>
                    <span>{pluralize('instance', numberOfAlertInstances)}</span>
                  </MetaText>
                )}
                {contactPoint && (
                  <MetaText icon="at" data-testid="contact-point">
                    <span>Delivered to</span>
                    <ContactPointsHoverDetails
                      alertManagerSourceName={alertManagerSourceName}
                      receivers={receivers}
                      contactPoint={contactPoint}
                    />
                  </MetaText>
                )}
                {!inheritedGrouping && (
                  <>
                    {customGrouping && (
                      <MetaText icon="layer-group" data-testid="grouping">
                        <span>Grouped by</span>
                        <Strong>{groupBy.join(', ')}</Strong>
                      </MetaText>
                    )}
                    {singleGroup && (
                      <MetaText icon="layer-group">
                        <span>Single group</span>
                      </MetaText>
                    )}
                    {noGrouping && (
                      <MetaText icon="layer-group">
                        <span>Not grouping</span>
                      </MetaText>
                    )}
                  </>
                )}
                {hasMuteTimings && (
                  <MetaText icon="calendar-slash" data-testid="mute-timings">
                    <span>Muted when</span>
                    <MuteTimings timings={muteTimings} alertManagerSourceName={alertManagerSourceName} />
                  </MetaText>
                )}
                {timingOptions && Object.values(timingOptions).some(Boolean) && (
                  <TimingOptionsMeta timingOptions={timingOptions} />
                )}
                {hasInheritedProperties && (
                  <>
                    <MetaText icon="corner-down-right-alt" data-testid="inherited-properties">
                      <span>Inherited</span>
                      <InheritedProperties properties={inheritedProperties} />
                    </MetaText>
                  </>
                )}
              </Stack>
            </div>
          </Stack>
        </div>
      </div>
      <div className={styles.childPolicies}>
        {/* pass the "readOnly" prop from the parent, because if you can't edit the parent you can't edit children */}
        {childPolicies.map((child) => {
          const childInheritedProperties = getInheritedProperties(currentRoute, child, inheritedProperties);

          return (
            <Policy
              key={uniqueId()}
              routeTree={routeTree}
              currentRoute={child}
              receivers={receivers}
              contactPointsState={contactPointsState}
              readOnly={readOnly}
              inheritedProperties={childInheritedProperties}
              onAddPolicy={onAddPolicy}
              onEditPolicy={onEditPolicy}
              onDeletePolicy={onDeletePolicy}
              onShowAlertInstances={onShowAlertInstances}
              alertManagerSourceName={alertManagerSourceName}
              alertGroups={alertGroups}
              routesMatchingFilters={routesMatchingFilters}
              matchingInstancesPreview={matchingInstancesPreview}
            />
          );
        })}
      </div>
    </Stack>
  );
};

const Errors: FC<{ errors: React.ReactNode[] }> = ({ errors }) => (
  <HoverCard
    arrow
    placement="top"
    content={
      <Stack direction="column" gap={0.5}>
        {errors.map((error) => (
          <Fragment key={uniqueId()}>{error}</Fragment>
        ))}
      </Stack>
    }
  >
    <span>
      <Badge icon="exclamation-circle" color="red" text={pluralize('error', errors.length, true)} />
    </span>
  </HoverCard>
);

const ContinueMatchingIndicator: FC = () => {
  const styles = useStyles2(getStyles);
  return (
    <Tooltip placement="top" content="This route will continue matching other policies">
      <div className={styles.gutterIcon} data-testid="continue-matching">
        <Icon name="arrow-down" />
      </div>
    </Tooltip>
  );
};

const AllMatchesIndicator: FC = () => {
  const styles = useStyles2(getStyles);
  return (
    <Tooltip placement="top" content="This policy matches all labels">
      <div className={styles.gutterIcon} data-testid="matches-all">
        <Icon name="exclamation-triangle" />
      </div>
    </Tooltip>
  );
};

const DefaultPolicyIndicator: FC = () => {
  const styles = useStyles2(getStyles);
  return (
    <>
      <strong>Default policy</strong>
      <span className={styles.metadata}>
        All alert instances will be handled by the default policy if no other matching policies are found.
      </span>
    </>
  );
};

const InheritedProperties: FC<{ properties: InhertitableProperties }> = ({ properties }) => (
  <HoverCard
    arrow
    placement="top"
    content={
      <Stack direction="row" gap={0.5}>
        {Object.entries(properties).map(([key, value]) => {
          // no idea how to do this with TypeScript without type casting...
          return (
            <Label
              key={key}
              // @ts-ignore
              label={routePropertyToLabel(key)}
              // @ts-ignore
              value={<Strong>{routePropertyToValue(key, value)}</Strong>}
            />
          );
        })}
      </Stack>
    }
  >
    <div>
      <Strong>{pluralize('property', Object.keys(properties).length, true)}</Strong>
    </div>
  </HoverCard>
);

const MuteTimings: FC<{ timings: string[]; alertManagerSourceName: string }> = ({
  timings,
  alertManagerSourceName,
}) => {
  /* TODO make a better mute timing overview, allow combining multiple in to one overview */
  /*
    <HoverCard
      arrow
      placement="top"
      header={<MetaText icon="calendar-slash">Mute Timings</MetaText>}
      content={
        // TODO show a combined view of all mute timings here, combining the weekdays, years, months, etc
        <Stack direction="row" gap={0.5}>
          <Label label="Weekdays" value="Saturday and Sunday" />
        </Stack>
      }
    >
      <div>
        <Strong>{muteTimings.join(', ')}</Strong>
      </div>
    </HoverCard>
  */
  return (
    <div>
      <Strong>
        {timings.map((timing) => (
          <Link key={timing} to={createMuteTimingLink(timing, alertManagerSourceName)}>
            {timing}
          </Link>
        ))}
      </Strong>
    </div>
  );
};

const TimingOptionsMeta: FC<{ timingOptions: TimingOptions }> = ({ timingOptions }) => {
  const groupWait = timingOptions.group_wait ?? TIMING_OPTIONS_DEFAULTS.group_wait;
  const groupInterval = timingOptions.group_interval ?? TIMING_OPTIONS_DEFAULTS.group_interval;

  return (
    <MetaText icon="hourglass" data-testid="timing-options">
      <span>Wait</span>
      <Tooltip
        placement="top"
        content="How long to initially wait to send a notification for a group of alert instances."
      >
        <span>
          <Strong>{groupWait}</Strong> <span>to group instances</span>,
        </span>
      </Tooltip>
      <Tooltip
        placement="top"
        content="How long to wait before sending a notification about new alerts that are added to a group of alerts for which an initial notification has already been sent."
      >
        <span>
          <Strong>{groupInterval}</Strong> <span>before sending updates</span>
        </span>
      </Tooltip>
    </MetaText>
  );
};

interface ContactPointDetailsProps {
  alertManagerSourceName: string;
  contactPoint: string;
  receivers: Receiver[];
}

export const INTEGRATION_ICONS: Record<string, IconName> = {
  discord: 'discord',
  email: 'envelope',
  googlechat: 'google-hangouts-alt',
  hipchat: 'hipchat',
  line: 'line',
  pagerduty: 'pagerduty',
  slack: 'slack',
  teams: 'microsoft',
  telegram: 'telegram-alt',
};

// @TODO make this work for cloud AMs too
const ContactPointsHoverDetails: FC<ContactPointDetailsProps> = ({
  alertManagerSourceName,
  contactPoint,
  receivers,
}) => {
  const details = receivers.find((receiver) => receiver.name === contactPoint);
  if (!details) {
    return (
      <Link to={createContactPointLink(contactPoint, alertManagerSourceName)}>
        <Strong>{contactPoint}</Strong>
      </Link>
    );
  }

  const integrations = details.grafana_managed_receiver_configs;
  if (!integrations) {
    return (
      <Link to={createContactPointLink(contactPoint, alertManagerSourceName)}>
        <Strong>{contactPoint}</Strong>
      </Link>
    );
  }

  const groupedIntegrations = groupBy(details.grafana_managed_receiver_configs, (config) => config.type);

  return (
    <HoverCard
      arrow
      placement="top"
      header={
        <MetaText icon="at">
          <div>Contact Point</div>
          <Strong>{contactPoint}</Strong>
        </MetaText>
      }
      key={uniqueId()}
      content={
        <Stack direction="row" gap={0.5}>
          {/* use "label" to indicate how many of that type we have in the contact point */}
          {Object.entries(groupedIntegrations).map(([type, integrations]) => (
            <Label
              key={uniqueId()}
              label={integrations.length > 1 ? integrations.length : undefined}
              icon={INTEGRATION_ICONS[type]}
              value={upperFirst(type)}
            />
          ))}
        </Stack>
      }
    >
      <Link to={createContactPointLink(contactPoint, alertManagerSourceName)}>
        <Strong>{contactPoint}</Strong>
      </Link>
    </HoverCard>
  );
};

function getContactPointErrors(contactPoint: string, contactPointsState: ReceiversState): JSX.Element[] {
  const notifierStates = Object.entries(contactPointsState[contactPoint]?.notifiers ?? []);
  const contactPointErrors = notifierStates.reduce((acc: JSX.Element[] = [], [_, notifierStatuses]) => {
    const notifierErrors = notifierStatuses
      .filter((status) => status.lastNotifyAttemptError)
      .map((status) => (
        <Label
          icon="at"
          key={uniqueId()}
          label={`Contact Point › ${status.name}`}
          value={status.lastNotifyAttemptError}
        />
      ));

    return acc.concat(notifierErrors);
  }, []);

  return contactPointErrors;
}

const routePropertyToLabel = (key: keyof InhertitableProperties): string => {
  switch (key) {
    case 'receiver':
      return 'Contact Point';
    case 'group_by':
      return 'Group by';
    case 'group_interval':
      return 'Group interval';
    case 'group_wait':
      return 'Group wait';
    case 'mute_time_intervals':
      return 'Mute timings';
    case 'repeat_interval':
      return 'Repeat interval';
  }
};

const routePropertyToValue = (key: keyof InhertitableProperties, value: string | string[]): React.ReactNode => {
  const isNotGrouping = key === 'group_by' && Array.isArray(value) && value[0] === '...';
  const isSingleGroup = key === 'group_by' && Array.isArray(value) && value.length === 0;

  if (isNotGrouping) {
    return (
      <Span variant="bodySmall" color="secondary">
        Not grouping
      </Span>
    );
  }

  if (isSingleGroup) {
    return (
      <Span variant="bodySmall" color="secondary">
        Single group
      </Span>
    );
  }

  return Array.isArray(value) ? value.join(', ') : value;
};

const getStyles = (theme: GrafanaTheme2) => ({
  matcher: (label: string) => {
    const { color, borderColor } = getTagColorsFromName(label);

    return {
      wrapper: css`
        color: #fff;
        background: ${color};
        padding: ${theme.spacing(0.33)} ${theme.spacing(0.66)};
        font-size: ${theme.typography.bodySmall.fontSize};

        border: solid 1px ${borderColor};
        border-radius: ${theme.shape.borderRadius(1)};
      `,
    };
  },
  childPolicies: css`
    margin-left: ${theme.spacing(4)};
    position: relative;

    &:before {
      content: '';
      position: absolute;
      height: calc(100% - 10px);

      border-left: solid 1px ${theme.colors.border.weak};

      margin-top: 0;
      margin-left: -20px;
    }
  `,
  policyItemWrapper: css`
    padding: ${theme.spacing(1.5)};
  `,
<<<<<<< HEAD
  matchersRow: css`
    padding: ${theme.spacing(1)} ${theme.spacing(1.5)};
    border-bottom: solid 1px ${theme.colors.border.weak};
=======
  metadataRow: css`
    background: ${theme.colors.background.secondary};

    border-bottom-left-radius: ${theme.shape.borderRadius(1)};
    border-bottom-right-radius: ${theme.shape.borderRadius(1)};
>>>>>>> fd6836e3
  `,
  matchersRow: css``,
  policyWrapper: (hasFocus = false) => css`
    flex: 1;
    position: relative;
    background: ${theme.colors.background.secondary};

    border-radius: ${theme.shape.borderRadius(1)};
    border: solid 1px ${theme.colors.border.weak};

    ${hasFocus &&
    css`
      border-color: ${theme.colors.primary.border};
    `}
  `,
  metadata: css`
    color: ${theme.colors.text.secondary};

    font-size: ${theme.typography.bodySmall.fontSize};
    font-weight: ${theme.typography.bodySmall.fontWeight};
  `,
  break: css`
    width: 100%;
    height: 0;
    margin-bottom: ${theme.spacing(2)};
  `,
  gutterIcon: css`
    position: absolute;

    top: 0;
    transform: translateY(50%);
    left: -${theme.spacing(4)};

    color: ${theme.colors.text.secondary};
    background: ${theme.colors.background.primary};

    width: 25px;
    height: 25px;
    text-align: center;

    border: solid 1px ${theme.colors.border.weak};
    border-radius: ${theme.shape.borderRadius(1)};

    padding: 0;
  `,
});

export { Policy };<|MERGE_RESOLUTION|>--- conflicted
+++ resolved
@@ -598,19 +598,12 @@
   policyItemWrapper: css`
     padding: ${theme.spacing(1.5)};
   `,
-<<<<<<< HEAD
-  matchersRow: css`
-    padding: ${theme.spacing(1)} ${theme.spacing(1.5)};
-    border-bottom: solid 1px ${theme.colors.border.weak};
-=======
   metadataRow: css`
     background: ${theme.colors.background.secondary};
 
-    border-bottom-left-radius: ${theme.shape.borderRadius(1)};
-    border-bottom-right-radius: ${theme.shape.borderRadius(1)};
->>>>>>> fd6836e3
+    border-bottom-left-radius: ${theme.shape.borderRadius(2)};
+    border-bottom-right-radius: ${theme.shape.borderRadius(2)};
   `,
-  matchersRow: css``,
   policyWrapper: (hasFocus = false) => css`
     flex: 1;
     position: relative;
