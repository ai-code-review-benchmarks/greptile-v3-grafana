--- conflicted
+++ resolved
@@ -15,14 +15,7 @@
 import { getNotificationsPermissions } from '../../utils/access-control';
 import { normalizeMatchers } from '../../utils/matchers';
 import { createContactPointLink, createMuteTimingLink } from '../../utils/misc';
-<<<<<<< HEAD
-import {
-  findMatchingAlertGroups,
-  getInheritedProperties,
-  InhertitableProperties,
-} from '../../utils/notification-policies';
-=======
->>>>>>> 683f07d7
+import { getInheritedProperties, InhertitableProperties } from '../../utils/notification-policies';
 import { HoverCard } from '../HoverCard';
 import { Label } from '../Label';
 import { MetaText } from '../MetaText';
