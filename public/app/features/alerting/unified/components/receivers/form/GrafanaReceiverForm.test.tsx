--- conflicted
+++ resolved
@@ -1,11 +1,10 @@
 import { ReactNode } from 'react';
 import { clickSelectOption } from 'test/helpers/selectOptionInTest';
-import { render, waitFor, screen } from 'test/test-utils';
+import { render, screen, waitFor } from 'test/test-utils';
 import { byLabelText, byRole, byTestId, byText } from 'testing-library-selector';
 
 import { config } from '@grafana/runtime';
 import { disablePlugin } from 'app/features/alerting/unified/mocks/server/configure';
-import { captureRequests } from 'app/features/alerting/unified/mocks/server/events';
 import {
   setOnCallFeatures,
   setOnCallIntegrations,
@@ -16,6 +15,7 @@
 
 import { AlertmanagerConfigBuilder, setupMswServer } from '../../../mockApi';
 import { grantUserPermissions } from '../../../mocks';
+import { captureRequests } from '../../../mocks/server/events';
 import { AlertmanagerProvider } from '../../../state/AlertmanagerContext';
 
 import { GrafanaReceiverForm } from './GrafanaReceiverForm';
@@ -39,13 +39,13 @@
 };
 
 describe('GrafanaReceiverForm', () => {
-<<<<<<< HEAD
   beforeEach(() => {
     grantUserPermissions([
       AccessControlAction.AlertingNotificationsRead,
       AccessControlAction.AlertingNotificationsWrite,
     ]);
-=======
+  });
+
   describe('alertingApiServer', () => {
     beforeEach(() => {
       config.featureToggles.alertingApiServer = true;
@@ -58,7 +58,7 @@
       const capturedRequests = captureRequests(
         (req) => req.url.includes('/v0alpha1/namespaces/default/receivers') && req.method === 'POST'
       );
-      const { user } = render(<GrafanaReceiverForm />);
+      const { user } = renderForm(<GrafanaReceiverForm />);
       const { type, click } = user;
 
       await waitFor(() => expect(ui.loadingIndicator.query()).not.toBeInTheDocument());
@@ -89,7 +89,6 @@
 
       expect(postRequestbody).toMatchSnapshot();
     });
->>>>>>> 18f8f384
   });
 
   describe('OnCall contact point', () => {
