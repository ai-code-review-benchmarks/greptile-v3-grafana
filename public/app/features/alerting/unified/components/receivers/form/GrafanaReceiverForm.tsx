--- conflicted
+++ resolved
@@ -1,9 +1,5 @@
-<<<<<<< HEAD
-import React, { useMemo, useState } from 'react';
+import { useMemo, useState } from 'react';
 import { useHistory } from 'react-router';
-=======
-import { useMemo, useState } from 'react';
->>>>>>> a547b386
 
 import { Alert, LoadingPlaceholder } from '@grafana/ui';
 import {
