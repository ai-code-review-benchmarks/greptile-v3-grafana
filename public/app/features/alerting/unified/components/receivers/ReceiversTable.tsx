--- conflicted
+++ resolved
@@ -14,8 +14,8 @@
 import { Authorize } from '../../components/Authorize';
 import { AlertmanagerAction, useAlertmanagerAbility } from '../../hooks/useAbilities';
 import { useUnifiedAlertingSelector } from '../../hooks/useUnifiedAlertingSelector';
+import { deleteReceiverAction } from '../../state/actions';
 import { useAlertmanager } from '../../state/AlertmanagerContext';
-import { deleteReceiverAction } from '../../state/actions';
 import { getAlertTableStyles } from '../../styles/table';
 import { SupportedPlugin } from '../../types/pluginBridges';
 import { getNotificationsPermissions } from '../../utils/access-control';
@@ -25,13 +25,13 @@
 import { extractNotifierTypeCounts } from '../../utils/receivers';
 import { createUrl } from '../../utils/url';
 import { DynamicTable, DynamicTableColumnProps, DynamicTableItemProps } from '../DynamicTable';
+import { GrafanaReceiverExporter } from '../export/GrafanaReceiverExporter';
 import { ProvisioningBadge } from '../Provisioning';
-import { GrafanaReceiverExporter } from '../export/GrafanaReceiverExporter';
 import { ActionIcon } from '../rules/ActionIcon';
 
-import { ReceiversSection } from './ReceiversSection';
 import { ReceiverMetadataBadge } from './grafanaAppReceivers/ReceiverMetadataBadge';
 import { ReceiverMetadata, useReceiversMetadata } from './grafanaAppReceivers/useReceiversMetadata';
+import { ReceiversSection } from './ReceiversSection';
 import { AlertmanagerConfigHealth, useAlertmanagerConfigHealth } from './useAlertmanagerConfigHealth';
 
 interface UpdateActionProps extends ActionProps {
@@ -82,18 +82,13 @@
   );
 }
 
-<<<<<<< HEAD
-function ExportAction({ permissions, receiverName }: ActionProps) {
-  const canReadSecrets = contextSrv.hasPermission(permissions.provisioning.readSecrets);
+function ExportAction({ receiverName }: ActionProps) {
   const [showExportDrawer, toggleShowExportDrawer] = useToggle(false);
-=======
-function ExportAction({ receiverName }: ActionProps) {
   const { selectedAlertmanager } = useAlertmanager();
   const canReadSecrets = contextSrv.hasPermission(
     getNotificationsPermissions(selectedAlertmanager ?? '').provisioning.readSecrets
   );
 
->>>>>>> 4f572823
   return (
     <Authorize actions={[AlertmanagerAction.ExportContactPoint]}>
       <ActionIcon
@@ -360,10 +355,13 @@
   );
 
   const [createSupported, createAllowed] = useAlertmanagerAbility(AlertmanagerAction.CreateContactPoint);
+  const canReadSecrets = contextSrv.hasPermission(
+    getNotificationsPermissions(alertManagerName ?? '').provisioning.readSecrets
+  );
 
   return (
     <ReceiversSection
-      canReadSecrets={contextSrv.hasPermission(permissions.provisioning.readSecrets)}
+      canReadSecrets={canReadSecrets}
       title="Contact points"
       description="Define where notifications are sent, for example, email or Slack."
       showButton={createSupported && createAllowed}
@@ -372,10 +370,10 @@
       exportLink={
         showExport
           ? createUrl('/api/v1/provisioning/contact-points/export', {
-              download: 'true',
-              format: 'yaml',
-              decrypt: isOrgAdmin().toString(),
-            })
+            download: 'true',
+            format: 'yaml',
+            decrypt: isOrgAdmin().toString(),
+          })
           : undefined
       }
     >
@@ -387,8 +385,8 @@
         renderExpandedContent={
           errorStateAvailable
             ? ({ data: { name } }) => (
-                <NotifiersTable notifiersState={contactPointsState?.receivers[name]?.notifiers ?? {}} />
-              )
+              <NotifiersTable notifiersState={contactPointsState?.receivers[name]?.notifiers ?? {}} />
+            )
             : undefined
         }
       />
