--- conflicted
+++ resolved
@@ -24,16 +24,10 @@
 
 import { stateHistoryApi } from '../../../api/stateHistoryApi';
 import { usePagination } from '../../../hooks/usePagination';
-<<<<<<< HEAD
-import { combineMatcherStrings, labelsMatchMatchers, parseMatchers } from '../../../utils/alertmanager';
-import { GRAFANA_RULES_SOURCE_NAME } from '../../../utils/datasource';
-import { createUrl } from '../../../utils/url';
-=======
-import { labelsMatchMatchers } from '../../../utils/alertmanager';
+import { combineMatcherStrings, labelsMatchMatchers } from '../../../utils/alertmanager';
 import { GRAFANA_RULES_SOURCE_NAME } from '../../../utils/datasource';
 import { parsePromQLStyleMatcherLooseSafe } from '../../../utils/matchers';
-import { stringifyErrorLike } from '../../../utils/misc';
->>>>>>> 8a6e92c0
+import { createUrl } from '../../../utils/url';
 import { AlertLabels } from '../../AlertLabels';
 import { CollapseToggle } from '../../CollapseToggle';
 import { LogRecord } from '../state-history/common';
@@ -562,11 +556,7 @@
       return { historyRecords: [] };
     }
 
-<<<<<<< HEAD
-    const filterMatchers = filterInLabel ? parseMatchers(filterInLabel) : [];
-=======
-    const filterMatchers = filter ? parsePromQLStyleMatcherLooseSafe(filter) : [];
->>>>>>> 8a6e92c0
+    const filterMatchers = filterInLabel ? parsePromQLStyleMatcherLooseSafe(filterInLabel) : [];
 
     const [tsValues, lines] = stateHistory.data.values;
     const timestamps = isNumbers(tsValues) ? tsValues : [];
