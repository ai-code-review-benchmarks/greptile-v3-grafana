--- conflicted
+++ resolved
@@ -1,11 +1,6 @@
 import { css } from '@emotion/css';
 import { compact } from 'lodash';
-<<<<<<< HEAD
-import React, { useMemo } from 'react';
-=======
-import { useEffect, useMemo } from 'react';
-import * as React from 'react';
->>>>>>> 1ebc6100
+import { useMemo } from 'react';
 import { FormProvider, RegisterOptions, useForm, useFormContext } from 'react-hook-form';
 
 import { GrafanaTheme2 } from '@grafana/data';
