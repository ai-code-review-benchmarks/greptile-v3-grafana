--- conflicted
+++ resolved
@@ -3,14 +3,10 @@
 import React, { useEffect, useMemo } from 'react';
 import { FormProvider, RegisterOptions, useForm, useFormContext } from 'react-hook-form';
 
-<<<<<<< HEAD
-import { Modal, Button, Form, Field, Input, useStyles2 } from '@grafana/ui';
-=======
 import { GrafanaTheme2 } from '@grafana/data';
 import { Stack } from '@grafana/experimental';
 import { Badge, Button, Field, Input, Label, LinkButton, Modal, useStyles2 } from '@grafana/ui';
 import { useAppNotification } from 'app/core/copy/appNotification';
->>>>>>> ae830f68
 import { useCleanup } from 'app/core/hooks/useCleanup';
 import { useDispatch } from 'app/types';
 import { CombinedRuleGroup, CombinedRuleNamespace } from 'app/types/unified-alerting';
@@ -21,16 +17,11 @@
 import { checkEvaluationIntervalGlobalLimit } from '../../utils/config';
 import { getRulesSourceName, GRAFANA_RULES_SOURCE_NAME } from '../../utils/datasource';
 import { initialAsyncRequestState } from '../../utils/redux';
-<<<<<<< HEAD
-import { EvaluationIntervalLimitExceeded } from '../InvalidIntervalWarning';
-import { evaluateEveryValidationOptions } from '../rule-editor/GrafanaEvaluationBehavior';
-=======
 import { AlertInfo, getAlertInfo, isRecordingRulerRule } from '../../utils/rules';
 import { parsePrometheusDuration, safeParseDurationstr } from '../../utils/time';
 import { DynamicTable, DynamicTableColumnProps, DynamicTableItemProps } from '../DynamicTable';
 import { EvaluationIntervalLimitExceeded } from '../InvalidIntervalWarning';
 import { MIN_TIME_RANGE_STEP_S } from '../rule-editor/GrafanaEvaluationBehavior';
->>>>>>> ae830f68
 
 const ITEMS_PER_PAGE = 10;
 
@@ -309,11 +300,7 @@
               <Input
                 id="groupInterval"
                 placeholder="1m"
-<<<<<<< HEAD
-                {...register('groupInterval', evaluateEveryValidationOptions)}
-=======
                 {...register('groupInterval', evaluateEveryValidationOptions(rulesWithoutRecordingRules))}
->>>>>>> ae830f68
               />
             </Field>
 
