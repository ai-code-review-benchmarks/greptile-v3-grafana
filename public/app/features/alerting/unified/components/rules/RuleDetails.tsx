import { css } from '@emotion/css';
import React from 'react';

import { GrafanaTheme2, dateTime, dateTimeFormat } from '@grafana/data';
import { useStyles2, Tooltip } from '@grafana/ui';
import { Time } from 'app/features/explore/Time';
import { CombinedRule } from 'app/types/unified-alerting';

import { useCleanAnnotations } from '../../utils/annotations';
import { isRecordingRulerRule } from '../../utils/rules';
import { isNullDate } from '../../utils/time';
import { AlertLabels } from '../AlertLabels';
import { DetailsField } from '../DetailsField';

import { RuleDetailsAnnotations } from './RuleDetailsAnnotations';
import RuleDetailsButtons from './RuleDetailsButtons';
import { RuleDetailsDataSources } from './RuleDetailsDataSources';
import { RuleDetailsExpression } from './RuleDetailsExpression';
import { RuleDetailsMatchingInstances } from './RuleDetailsMatchingInstances';

interface Props {
  rule: CombinedRule;
}

// The limit is set to 15 in order to upkeep the good performance
// and to encourage users to go to the rule details page to see the rest of the instances
// We don't want to paginate the instances list on the alert list page
export const INSTANCES_DISPLAY_LIMIT = 15;

export const RuleDetails = ({ rule }: Props) => {
  const styles = useStyles2(getStyles);
  const {
    namespace: { rulesSource },
  } = rule;

  const annotations = useCleanAnnotations(rule.annotations);

  return (
    <div>
      <RuleDetailsButtons rule={rule} rulesSource={rulesSource} />
      <div className={styles.wrapper}>
        <div className={styles.leftSide}>
          {<EvaluationBehaviorSummary rule={rule} />}
          {!!rule.labels && !!Object.keys(rule.labels).length && (
            <DetailsField label="Labels" horizontal={true}>
              <AlertLabels labels={rule.labels} />
            </DetailsField>
          )}
          <RuleDetailsExpression rulesSource={rulesSource} rule={rule} annotations={annotations} />
          <RuleDetailsAnnotations annotations={annotations} />
        </div>
        <div className={styles.rightSide}>
          <RuleDetailsDataSources rulesSource={rulesSource} rule={rule} />
        </div>
      </div>
      <DetailsField label="Matching instances" horizontal={true}>
        <RuleDetailsMatchingInstances rule={rule} itemsDisplayLimit={INSTANCES_DISPLAY_LIMIT} />
      </DetailsField>
    </div>
  );
};

interface EvaluationBehaviorSummaryProps {
  rule: CombinedRule;
}

const EvaluationBehaviorSummary = ({ rule }: EvaluationBehaviorSummaryProps) => {
  let forDuration: string | undefined;
  let every = rule.group.interval;
  let lastEvaluation = rule.promRule?.lastEvaluation;
  let lastEvaluationDuration = rule.promRule?.evaluationTime;

  // recording rules don't have a for duration
  if (!isRecordingRulerRule(rule.rulerRule)) {
    forDuration = rule.rulerRule?.for ?? '0s';
  }

  return (
    <>
      {every && (
        <DetailsField label="Evaluate" horizontal={true}>
          Every {every}
        </DetailsField>
      )}

      <DetailsField label="Pending period" horizontal={true}>
        {forDuration}
      </DetailsField>

      {lastEvaluation && !isNullDate(lastEvaluation) && (
        <DetailsField label="Last evaluation" horizontal={true}>
          <Tooltip
            placement="top"
            content={`${dateTimeFormat(lastEvaluation, { format: 'YYYY-MM-DD HH:mm:ss' })}`}
            theme="info"
          >
            <span>{`${dateTime(lastEvaluation).locale('en').fromNow(true)} ago`}</span>
          </Tooltip>
        </DetailsField>
      )}

      {lastEvaluation && !isNullDate(lastEvaluation) && lastEvaluationDuration !== undefined && (
        <DetailsField label="Evaluation time" horizontal={true}>
          <Tooltip placement="top" content={`${lastEvaluationDuration}s`} theme="info">
            <span>{Time({ timeInMs: lastEvaluationDuration * 1000, humanize: true })}</span>
          </Tooltip>
        </DetailsField>
      )}
    </>
  );
};

export const getStyles = (theme: GrafanaTheme2) => ({
  wrapper: css({
    display: 'flex',
    flexDirection: 'row',

    [theme.breakpoints.down('md')]: {
      flexDirection: 'column',
    },
  }),
  leftSide: css({
<<<<<<< HEAD
    flex: 1,
=======
    flex: '1',
>>>>>>> 406fe8c8
  }),
  rightSide: css({
    [theme.breakpoints.up('md')]: {
      paddingLeft: '90px',
      width: '300px',
    },
  }),
});<|MERGE_RESOLUTION|>--- conflicted
+++ resolved
@@ -120,11 +120,7 @@
     },
   }),
   leftSide: css({
-<<<<<<< HEAD
     flex: 1,
-=======
-    flex: '1',
->>>>>>> 406fe8c8
   }),
   rightSide: css({
     [theme.breakpoints.up('md')]: {
