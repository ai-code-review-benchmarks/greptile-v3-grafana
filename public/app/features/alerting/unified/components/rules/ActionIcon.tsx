--- conflicted
+++ resolved
@@ -29,41 +29,6 @@
   return (
     <Tooltip content={tooltip} placement={tooltipPlacement}>
       {to ? (
-<<<<<<< HEAD
-        <GoTo url={to} label={ariaLabel} target={target}>
-          {iconEl}
-        </GoTo>
-      ) : (
-        iconEl
-      )}
-    </Tooltip>
-  );
-};
-
-interface GoToProps {
-  url: string;
-  label?: string;
-  target?: string;
-}
-
-const GoTo: FC<GoToProps> = ({ url, label, target, children }) => {
-  const absoluteUrl = url?.startsWith('http');
-
-  return absoluteUrl ? (
-    <a aria-label={label} href={url} target={target}>
-      {children}
-    </a>
-  ) : (
-    <Link aria-label={label} to={url} target={target}>
-      {children}
-    </Link>
-  );
-};
-
-export const getStyle = () => css`
-  cursor: pointer;
-`;
-=======
         <LinkButton
           variant="secondary"
           fill="text"
@@ -89,5 +54,4 @@
       )}
     </Tooltip>
   );
-};
->>>>>>> 0ca4ccfa
+};