import { Icon, IconName, useStyles, Tooltip } from '@grafana/ui';
import { PopoverContent } from '@grafana/ui/src/components/Tooltip/Tooltip';
import { TooltipPlacement } from '@grafana/ui/src/components/Tooltip/PopoverController';
import React, { FC } from 'react';
import { css, cx } from '@emotion/css';
import { Link } from 'react-router-dom';

interface Props {
  tooltip: PopoverContent;
  icon: IconName;

  className?: string;
  tooltipPlacement?: TooltipPlacement;
  to?: string;
  target?: string;
  onClick?: (e: React.MouseEvent<HTMLDivElement, MouseEvent>) => void;
  'data-testid'?: string;
}

export const ActionIcon: FC<Props> = ({
  tooltip,
  icon,
  to,
  target,
  onClick,
  className,
  tooltipPlacement = 'top',
  ...rest
}) => {
  const ariaLabel = typeof tooltip === 'string' ? tooltip : undefined;
  const iconEl = (
    <Icon
      role="button"
      className={cx(useStyles(getStyle), className)}
      onClick={onClick}
      name={icon}
      {...rest}
      aria-label={ariaLabel}
    />
  );

<<<<<<< HEAD
  const ariaLabel = typeof tooltip === 'string' ? tooltip : undefined;

  return (
    <Tooltip content={tooltip} placement={tooltipPlacement}>
      {to ? (
        <GoTo url={to} label={ariaLabel} target={target}>
          {iconEl}
        </GoTo>
      ) : (
        iconEl
      )}
=======
  return (
    <Tooltip content={tooltip} placement={tooltipPlacement}>
      {(() => {
        if (to) {
          return (
            <Link to={to} target={target}>
              {iconEl}
            </Link>
          );
        }
        return iconEl;
      })()}
>>>>>>> f63c2e4b
    </Tooltip>
  );
};

interface GoToProps {
  url: string;
  label?: string;
  target?: string;
}

const GoTo: FC<GoToProps> = ({ url, label, target, children }) => {
  const absoluteUrl = url?.startsWith('http');

  return absoluteUrl ? (
    <a aria-label={label} href={url} target={target}>
      {children}
    </a>
  ) : (
    <Link aria-label={label} to={url} target={target}>
      {children}
    </Link>
  );
};

export const getStyle = () => css`
  cursor: pointer;
`;<|MERGE_RESOLUTION|>--- conflicted
+++ resolved
@@ -39,9 +39,6 @@
     />
   );
 
-<<<<<<< HEAD
-  const ariaLabel = typeof tooltip === 'string' ? tooltip : undefined;
-
   return (
     <Tooltip content={tooltip} placement={tooltipPlacement}>
       {to ? (
@@ -51,20 +48,6 @@
       ) : (
         iconEl
       )}
-=======
-  return (
-    <Tooltip content={tooltip} placement={tooltipPlacement}>
-      {(() => {
-        if (to) {
-          return (
-            <Link to={to} target={target}>
-              {iconEl}
-            </Link>
-          );
-        }
-        return iconEl;
-      })()}
->>>>>>> f63c2e4b
     </Tooltip>
   );
 };
