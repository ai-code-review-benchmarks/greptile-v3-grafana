import { render, screen } from 'test/test-utils';

import { setPluginLinksHook } from '@grafana/runtime';
import { RuleListStateView } from 'app/features/alerting/unified/components/rules/RuleListStateView';
import {
  mockCombinedRule,
  mockCombinedRuleGroup,
  mockCombinedRuleNamespace,
  mockPromAlertingRule,
} from 'app/features/alerting/unified/mocks';
import { PromAlertingRuleState } from 'app/types/unified-alerting-dto';

setPluginLinksHook(() => ({
  links: [],
  isLoading: false,
}));

const namespaces = [
  mockCombinedRuleNamespace({
    groups: [
      mockCombinedRuleGroup('Group with a missing state', [
        mockCombinedRule({
          name: 'Rule in firing state',
          promRule: mockPromAlertingRule({
            state: PromAlertingRuleState.Firing,
          }),
        }),
        mockCombinedRule({
          name: 'Rule in pending state',
          promRule: mockPromAlertingRule({
            state: PromAlertingRuleState.Pending,
          }),
        }),
        mockCombinedRule({
          name: 'Rule in inactive state',
          promRule: mockPromAlertingRule({
            state: PromAlertingRuleState.Inactive,
          }),
        }),
        mockCombinedRule({
          name: 'Rule with missing prom state',
          promRule: mockPromAlertingRule({
            state: undefined,
          }),
        }),
      ]),
    ],
  }),
];

describe('RuleListStateView', () => {
  it('renders differing prom rule states correctly and does not crash with missing state', () => {
    render(<RuleListStateView namespaces={namespaces} />);

<<<<<<< HEAD
    expect(screen.getByRole('heading', { name: 'Firing (1)' })).toBeInTheDocument();
    expect(screen.getByRole('heading', { name: 'Pending (1)' })).toBeInTheDocument();
    expect(screen.getByRole('heading', { name: 'Normal (1)' })).toBeInTheDocument();
=======
    expect(screen.getByRole('treeitem', { name: 'Firing 1' })).toBeInTheDocument();
    expect(screen.getByRole('treeitem', { name: 'Pending 1' })).toBeInTheDocument();
    expect(screen.getByRole('treeitem', { name: 'Normal 1' })).toBeInTheDocument();
>>>>>>> b1e1297b
  });
});<|MERGE_RESOLUTION|>--- conflicted
+++ resolved
@@ -52,14 +52,8 @@
   it('renders differing prom rule states correctly and does not crash with missing state', () => {
     render(<RuleListStateView namespaces={namespaces} />);
 
-<<<<<<< HEAD
-    expect(screen.getByRole('heading', { name: 'Firing (1)' })).toBeInTheDocument();
-    expect(screen.getByRole('heading', { name: 'Pending (1)' })).toBeInTheDocument();
-    expect(screen.getByRole('heading', { name: 'Normal (1)' })).toBeInTheDocument();
-=======
     expect(screen.getByRole('treeitem', { name: 'Firing 1' })).toBeInTheDocument();
     expect(screen.getByRole('treeitem', { name: 'Pending 1' })).toBeInTheDocument();
     expect(screen.getByRole('treeitem', { name: 'Normal 1' })).toBeInTheDocument();
->>>>>>> b1e1297b
   });
 });