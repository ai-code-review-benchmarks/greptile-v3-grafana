import { css } from '@emotion/css';
import pluralize from 'pluralize';
import React, { FC, useEffect, useState } from 'react';
import { useDispatch } from 'react-redux';

import { GrafanaTheme2 } from '@grafana/data';
import { Badge, ConfirmModal, HorizontalGroup, Icon, Spinner, Tooltip, useStyles2 } from '@grafana/ui';
import { CombinedRuleGroup, CombinedRuleNamespace } from 'app/types/unified-alerting';

import { useFolder } from '../../hooks/useFolder';
import { useHasRuler } from '../../hooks/useHasRuler';
import { deleteRulesGroupAction } from '../../state/actions';
import { useRulesAccess } from '../../utils/accessControlHooks';
import { GRAFANA_RULES_SOURCE_NAME, isCloudRulesSource } from '../../utils/datasource';
import { makeFolderLink } from '../../utils/misc';
import { isFederatedRuleGroup, isGrafanaRulerRule } from '../../utils/rules';
import { CollapseToggle } from '../CollapseToggle';
import { RuleLocation } from '../RuleLocation';

import { ActionIcon } from './ActionIcon';
import { EditCloudGroupModal } from './EditRuleGroupModal';
<<<<<<< HEAD
import { ReorderCloudGroupModal } from './ReorderRuleGroupModal';
=======
>>>>>>> ca2b97b0
import { RuleStats } from './RuleStats';
import { RulesTable } from './RulesTable';

type ViewMode = 'grouped' | 'list';

interface Props {
  namespace: CombinedRuleNamespace;
  group: CombinedRuleGroup;
  expandAll: boolean;
  viewMode: ViewMode;
}

export const RulesGroup: FC<Props> = React.memo(({ group, namespace, expandAll, viewMode }) => {
  const { rulesSource } = namespace;
  const dispatch = useDispatch();
  const styles = useStyles2(getStyles);

  const [isEditingGroup, setIsEditingGroup] = useState(false);
  const [isDeletingGroup, setIsDeletingGroup] = useState(false);
  const [isReorderingGroup, setIsReorderingGroup] = useState(false);
  const [isCollapsed, setIsCollapsed] = useState(!expandAll);

  const { canEditRules } = useRulesAccess();

  useEffect(() => {
    setIsCollapsed(!expandAll);
  }, [expandAll]);

  const { hasRuler, rulerRulesLoaded } = useHasRuler();
  const rulerRule = group.rules[0]?.rulerRule;
  const folderUID = (rulerRule && isGrafanaRulerRule(rulerRule) && rulerRule.grafana_alert.namespace_uid) || undefined;
  const { folder } = useFolder(folderUID);

  // group "is deleting" if rules source has ruler, but this group has no rules that are in ruler
  const isDeleting =
    hasRuler(rulesSource) && rulerRulesLoaded(rulesSource) && !group.rules.find((rule) => !!rule.rulerRule);
  const isFederated = isFederatedRuleGroup(group);

  // check if group has provisioned items
  const isProvisioned = group.rules.some((rule) => {
    return isGrafanaRulerRule(rule.rulerRule) && rule.rulerRule.grafana_alert.provenance;
  });

<<<<<<< HEAD
=======
  // check what view mode we are in
  const isListView = viewMode === 'list';
  const isGroupView = viewMode === 'grouped';

>>>>>>> ca2b97b0
  const deleteGroup = () => {
    dispatch(deleteRulesGroupAction(namespace, group));
    setIsDeletingGroup(false);
  };

  const actionIcons: React.ReactNode[] = [];

  // for grafana, link to folder views
  if (isDeleting) {
    actionIcons.push(
      <HorizontalGroup key="is-deleting">
        <Spinner />
        deleting
      </HorizontalGroup>
    );
  } else if (rulesSource === GRAFANA_RULES_SOURCE_NAME) {
    if (folderUID) {
      const baseUrl = makeFolderLink(folderUID);
      if (folder?.canSave) {
<<<<<<< HEAD
        if (viewMode === 'grouped' && !isProvisioned) {
=======
        if (isGroupView && !isProvisioned) {
>>>>>>> ca2b97b0
          actionIcons.push(
            <ActionIcon
              aria-label="edit rule group"
              data-testid="edit-group"
              key="edit"
              icon="pen"
              tooltip="edit rule group"
              onClick={() => setIsEditingGroup(true)}
            />
          );
        }
<<<<<<< HEAD
        if (viewMode === 'grouped' && !isProvisioned) {
          actionIcons.push(
            <ActionIcon
              aria-label="re-order rules"
              data-testid="reorder-group"
              key="reorder"
              icon="exchange-alt"
              tooltip="re-order rules"
              className={styles.rotate90}
              onClick={() => setIsReorderingGroup(true)}
            />
          );
        }
        if (viewMode === 'list') {
          actionIcons.push(
            <ActionIcon
              aria-label="edit folder"
              key="edit"
              icon="pen"
              tooltip="edit folder"
              to={baseUrl + '/settings'}
=======
        if (isListView) {
          actionIcons.push(
            <ActionIcon
              aria-label="go to folder"
              key="goto"
              icon="folder-open"
              tooltip="go to folder"
              to={baseUrl}
>>>>>>> ca2b97b0
              target="__blank"
            />
          );
        }
      }
<<<<<<< HEAD
      if (folder?.canAdmin && viewMode === 'list') {
=======
      if (folder?.canAdmin && isListView) {
>>>>>>> ca2b97b0
        actionIcons.push(
          <ActionIcon
            aria-label="manage permissions"
            key="manage-perms"
            icon="lock"
            tooltip="manage permissions"
            to={baseUrl + '/permissions'}
            target="__blank"
          />
        );
      }
    }
  } else if (canEditRules(rulesSource.name) && hasRuler(rulesSource)) {
    if (!isFederated) {
      actionIcons.push(
        <ActionIcon
          aria-label="edit rule group"
          data-testid="edit-group"
          key="edit"
          icon="pen"
          tooltip="edit rule group"
          onClick={() => setIsEditingGroup(true)}
        />
      );
      actionIcons.push(
        <ActionIcon
          aria-label="re-order rules"
          data-testid="reorder-group"
          key="reorder"
          icon="exchange-alt"
          tooltip="re-order rules"
          className={styles.rotate90}
          onClick={() => setIsReorderingGroup(true)}
        />
      );
    }

    actionIcons.push(
      <ActionIcon
        aria-label="delete rule group"
        data-testid="delete-group"
        key="delete-group"
        icon="trash-alt"
        tooltip="delete rule group"
        onClick={() => setIsDeletingGroup(true)}
      />
    );
  }

  // ungrouped rules are rules that are in the "default" group name
<<<<<<< HEAD
  const groupName =
    viewMode === 'list' ? (
      <RuleLocation namespace={namespace.name} />
    ) : (
      <RuleLocation namespace={namespace.name} group={group.name} />
    );
=======
  const groupName = isListView ? (
    <RuleLocation namespace={namespace.name} />
  ) : (
    <RuleLocation namespace={namespace.name} group={group.name} />
  );
>>>>>>> ca2b97b0

  return (
    <div className={styles.wrapper} data-testid="rule-group">
      <div className={styles.header} data-testid="rule-group-header">
        <CollapseToggle
          className={styles.collapseToggle}
          isCollapsed={isCollapsed}
          onToggle={setIsCollapsed}
          data-testid="group-collapse-toggle"
        />
        <Icon name={isCollapsed ? 'folder' : 'folder-open'} />
        {isCloudRulesSource(rulesSource) && (
          <Tooltip content={rulesSource.name} placement="top">
            <img
              alt={rulesSource.meta.name}
              className={styles.dataSourceIcon}
              src={rulesSource.meta.info.logos.small}
            />
          </Tooltip>
        )}
        <h6 className={styles.heading}>
          {isFederated && <Badge color="purple" text="Federated" />} {groupName}
        </h6>
        <div className={styles.spacer} />
        <div className={styles.headerStats}>
          <RuleStats showInactive={false} group={group} />
        </div>
        {!!actionIcons.length && (
          <>
            <div className={styles.actionsSeparator}>|</div>
            <div className={styles.actionIcons}>{actionIcons}</div>
          </>
        )}
      </div>
      {!isCollapsed && (
        <RulesTable showSummaryColumn={true} className={styles.rulesTable} showGuidelines={true} rules={group.rules} />
      )}
      {isEditingGroup && (
        <EditCloudGroupModal group={group} namespace={namespace} onClose={() => setIsEditingGroup(false)} />
      )}
      {isReorderingGroup && (
        <ReorderCloudGroupModal group={group} namespace={namespace} onClose={() => setIsReorderingGroup(false)} />
      )}
      <ConfirmModal
        isOpen={isDeletingGroup}
        title="Delete group"
        body={
          <div>
            Deleting this group will permanently remove the group
            <br />
            and {group.rules.length} alert {pluralize('rule', group.rules.length)} belonging to it.
            <br />
            Are you sure you want to delete this group?
          </div>
        }
        onConfirm={deleteGroup}
        onDismiss={() => setIsDeletingGroup(false)}
        confirmText="Delete"
      />
    </div>
  );
});

RulesGroup.displayName = 'RulesGroup';

export const getStyles = (theme: GrafanaTheme2) => ({
  wrapper: css`
    & + & {
      margin-top: ${theme.spacing(2)};
    }
  `,
  header: css`
    display: flex;
    flex-direction: row;
    align-items: center;
    padding: ${theme.spacing(1)} ${theme.spacing(1)} ${theme.spacing(1)} 0;
    background-color: ${theme.colors.background.secondary};
    flex-wrap: wrap;
  `,
  headerStats: css`
    span {
      vertical-align: middle;
    }

    ${theme.breakpoints.down('sm')} {
      order: 2;
      width: 100%;
      padding-left: ${theme.spacing(1)};
    }
  `,
  heading: css`
    margin-left: ${theme.spacing(1)};
    margin-bottom: 0;
  `,
  spacer: css`
    flex: 1;
  `,
  collapseToggle: css`
    background: none;
    border: none;
    margin-top: -${theme.spacing(1)};
    margin-bottom: -${theme.spacing(1)};

    svg {
      margin-bottom: 0;
    }
  `,
  dataSourceIcon: css`
    width: ${theme.spacing(2)};
    height: ${theme.spacing(2)};
    margin-left: ${theme.spacing(2)};
  `,
  dataSourceOrigin: css`
    margin-right: 1em;
    color: ${theme.colors.text.disabled};
  `,
  actionsSeparator: css`
    margin: 0 ${theme.spacing(2)};
  `,
  actionIcons: css`
    & > * + * {
      margin-left: ${theme.spacing(0.5)};
    }
  `,
  rulesTable: css`
    margin-top: ${theme.spacing(3)};
  `,
  rotate90: css`
    transform: rotate(90deg);
  `,
});<|MERGE_RESOLUTION|>--- conflicted
+++ resolved
@@ -19,10 +19,7 @@
 
 import { ActionIcon } from './ActionIcon';
 import { EditCloudGroupModal } from './EditRuleGroupModal';
-<<<<<<< HEAD
 import { ReorderCloudGroupModal } from './ReorderRuleGroupModal';
-=======
->>>>>>> ca2b97b0
 import { RuleStats } from './RuleStats';
 import { RulesTable } from './RulesTable';
 
@@ -66,13 +63,10 @@
     return isGrafanaRulerRule(rule.rulerRule) && rule.rulerRule.grafana_alert.provenance;
   });
 
-<<<<<<< HEAD
-=======
   // check what view mode we are in
   const isListView = viewMode === 'list';
   const isGroupView = viewMode === 'grouped';
 
->>>>>>> ca2b97b0
   const deleteGroup = () => {
     dispatch(deleteRulesGroupAction(namespace, group));
     setIsDeletingGroup(false);
@@ -92,11 +86,7 @@
     if (folderUID) {
       const baseUrl = makeFolderLink(folderUID);
       if (folder?.canSave) {
-<<<<<<< HEAD
-        if (viewMode === 'grouped' && !isProvisioned) {
-=======
         if (isGroupView && !isProvisioned) {
->>>>>>> ca2b97b0
           actionIcons.push(
             <ActionIcon
               aria-label="edit rule group"
@@ -108,29 +98,6 @@
             />
           );
         }
-<<<<<<< HEAD
-        if (viewMode === 'grouped' && !isProvisioned) {
-          actionIcons.push(
-            <ActionIcon
-              aria-label="re-order rules"
-              data-testid="reorder-group"
-              key="reorder"
-              icon="exchange-alt"
-              tooltip="re-order rules"
-              className={styles.rotate90}
-              onClick={() => setIsReorderingGroup(true)}
-            />
-          );
-        }
-        if (viewMode === 'list') {
-          actionIcons.push(
-            <ActionIcon
-              aria-label="edit folder"
-              key="edit"
-              icon="pen"
-              tooltip="edit folder"
-              to={baseUrl + '/settings'}
-=======
         if (isListView) {
           actionIcons.push(
             <ActionIcon
@@ -139,17 +106,12 @@
               icon="folder-open"
               tooltip="go to folder"
               to={baseUrl}
->>>>>>> ca2b97b0
               target="__blank"
             />
           );
         }
       }
-<<<<<<< HEAD
-      if (folder?.canAdmin && viewMode === 'list') {
-=======
       if (folder?.canAdmin && isListView) {
->>>>>>> ca2b97b0
         actionIcons.push(
           <ActionIcon
             aria-label="manage permissions"
@@ -200,20 +162,11 @@
   }
 
   // ungrouped rules are rules that are in the "default" group name
-<<<<<<< HEAD
-  const groupName =
-    viewMode === 'list' ? (
-      <RuleLocation namespace={namespace.name} />
-    ) : (
-      <RuleLocation namespace={namespace.name} group={group.name} />
-    );
-=======
   const groupName = isListView ? (
     <RuleLocation namespace={namespace.name} />
   ) : (
     <RuleLocation namespace={namespace.name} group={group.name} />
   );
->>>>>>> ca2b97b0
 
   return (
     <div className={styles.wrapper} data-testid="rule-group">
