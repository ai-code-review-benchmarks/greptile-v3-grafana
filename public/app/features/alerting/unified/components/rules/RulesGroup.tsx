import { css } from '@emotion/css';
import pluralize from 'pluralize';
import React, { useEffect, useState } from 'react';

import { GrafanaTheme2 } from '@grafana/data';
import { selectors } from '@grafana/e2e-selectors';
import { Badge, ConfirmModal, Icon, Spinner, Stack, Tooltip, useStyles2 } from '@grafana/ui';
import { CombinedRuleGroup, CombinedRuleNamespace, RuleGroupIdentifier, RulesSource } from 'app/types/unified-alerting';

<<<<<<< HEAD
import { logInfo, LogMessages } from '../../Analytics';
=======
import { LogMessages, logInfo } from '../../Analytics';
import { featureDiscoveryApi } from '../../api/featureDiscoveryApi';
>>>>>>> 78930314
import { useDeleteRuleGroup } from '../../hooks/ruleGroup/useDeleteRuleGroup';
import { useFolder } from '../../hooks/useFolder';
import { useHasRuler } from '../../hooks/useHasRuler';
import { useRulesAccess } from '../../utils/accessControlHooks';
import { getRulesSourceName, GRAFANA_RULES_SOURCE_NAME, isCloudRulesSource } from '../../utils/datasource';
import { makeFolderLink, makeFolderSettingsLink } from '../../utils/misc';
import { isFederatedRuleGroup, isGrafanaRulerRule } from '../../utils/rules';
import { CollapseToggle } from '../CollapseToggle';
import { RuleLocation } from '../RuleLocation';
import { GrafanaRuleFolderExporter } from '../export/GrafanaRuleFolderExporter';
import { GrafanaRuleGroupExporter } from '../export/GrafanaRuleGroupExporter';
import { decodeGrafanaNamespace } from '../expressions/util';

import { ActionIcon } from './ActionIcon';
import { EditRuleGroupModal } from './EditRuleGroupModal';
import { ReorderCloudGroupModal } from './ReorderRuleGroupModal';
import { RuleGroupStats } from './RuleStats';
import { RulesTable } from './RulesTable';

type ViewMode = 'grouped' | 'list';

interface Props {
  namespace: CombinedRuleNamespace;
  group: CombinedRuleGroup;
  expandAll: boolean;
  viewMode: ViewMode;
}

const { useDiscoverDsFeaturesQuery } = featureDiscoveryApi;

export const RulesGroup = React.memo(({ group, namespace, expandAll, viewMode }: Props) => {
  const { rulesSource } = namespace;
  const rulesSourceName = getRulesSourceName(rulesSource);

  const [deleteRuleGroup] = useDeleteRuleGroup();
  const styles = useStyles2(getStyles);

  const [isEditingGroup, setIsEditingGroup] = useState(false);
  const [isDeletingGroup, setIsDeletingGroup] = useState(false);
  const [isReorderingGroup, setIsReorderingGroup] = useState(false);
  const [isExporting, setIsExporting] = useState<'group' | 'folder' | undefined>(undefined);
  const [isCollapsed, setIsCollapsed] = useState(!expandAll);

  const { canEditRules } = useRulesAccess();

  useEffect(() => {
    setIsCollapsed(!expandAll);
  }, [expandAll]);

  const { hasRuler, rulerRulesLoaded } = useHasRuler(namespace.rulesSource);
  const { currentData: dsFeatures } = useDiscoverDsFeaturesQuery({ rulesSourceName });

  const rulerRule = group.rules[0]?.rulerRule;
  const folderUID = (rulerRule && isGrafanaRulerRule(rulerRule) && rulerRule.grafana_alert.namespace_uid) || undefined;
  const { folder } = useFolder(folderUID);

  // group "is deleting" if rules source has ruler, but this group has no rules that are in ruler
  const isDeleting = hasRuler && rulerRulesLoaded && !group.rules.find((rule) => !!rule.rulerRule);
  const isFederated = isFederatedRuleGroup(group);

  // check if group has provisioned items
  const isProvisioned = group.rules.some((rule) => {
    return isGrafanaRulerRule(rule.rulerRule) && rule.rulerRule.grafana_alert.provenance;
  });

  // check what view mode we are in
  const isListView = viewMode === 'list';
  const isGroupView = viewMode === 'grouped';

  const deleteGroup = async () => {
    const namespaceName = decodeGrafanaNamespace(namespace).name;
    const groupName = group.name;
    const dataSourceName = getRulesSourceName(namespace.rulesSource);

    const ruleGroupIdentifier: RuleGroupIdentifier = { namespaceName, groupName, dataSourceName };
    await deleteRuleGroup.execute(ruleGroupIdentifier);
    setIsDeletingGroup(false);
  };

  const actionIcons: React.ReactNode[] = [];

  // for grafana, link to folder views
  if (isDeleting) {
    actionIcons.push(
      <Stack key="is-deleting">
        <Spinner />
        deleting
      </Stack>
    );
  } else if (rulesSource === GRAFANA_RULES_SOURCE_NAME) {
    if (folderUID) {
      const baseUrl = makeFolderLink(folderUID);
      if (folder?.canSave) {
        if (isGroupView && !isProvisioned) {
          actionIcons.push(
            <ActionIcon
              aria-label="edit rule group"
              data-testid="edit-group"
              key="edit"
              icon="pen"
              tooltip="edit rule group"
              onClick={() => setIsEditingGroup(true)}
            />
          );
          actionIcons.push(
            <ActionIcon
              data-testid="reorder-group"
              key="reorder"
              icon="exchange-alt"
              tooltip="reorder rules"
              className={styles.rotate90}
              onClick={() => setIsReorderingGroup(true)}
            />
          );
        }
        if (isListView) {
          actionIcons.push(
            <ActionIcon
              aria-label="go to folder"
              key="goto"
              icon="folder-open"
              tooltip="go to folder"
              to={baseUrl}
              target="__blank"
            />
          );

          if (folder?.canAdmin) {
            actionIcons.push(
              <ActionIcon
                aria-label="manage permissions"
                key="manage-perms"
                icon="lock"
                tooltip="manage permissions"
                to={baseUrl + '/permissions'}
                target="__blank"
              />
            );
          }
        }
      }
      if (folder) {
        if (isListView) {
          actionIcons.push(
            <ActionIcon
              aria-label="export rule folder"
              data-testid="export-folder"
              key="export-folder"
              icon="download-alt"
              tooltip="Export rules folder"
              onClick={() => setIsExporting('folder')}
            />
          );
        } else if (isGroupView) {
          actionIcons.push(
            <ActionIcon
              aria-label="export rule group"
              data-testid="export-group"
              key="export-group"
              icon="download-alt"
              tooltip="Export rule group"
              onClick={() => setIsExporting('group')}
            />
          );
        }
      }
    }
  } else if (canEditRules(rulesSource.name) && hasRuler) {
    if (!isFederated) {
      actionIcons.push(
        <ActionIcon
          aria-label="edit rule group"
          data-testid="edit-group"
          key="edit"
          icon="pen"
          tooltip="edit rule group"
          onClick={() => setIsEditingGroup(true)}
        />
      );
      actionIcons.push(
        <ActionIcon
          data-testid="reorder-group"
          key="reorder"
          icon="exchange-alt"
          tooltip="reorder rules"
          className={styles.rotate90}
          onClick={() => setIsReorderingGroup(true)}
        />
      );
    }

    actionIcons.push(
      <ActionIcon
        aria-label="delete rule group"
        data-testid="delete-group"
        key="delete-group"
        icon="trash-alt"
        tooltip="delete rule group"
        onClick={() => setIsDeletingGroup(true)}
      />
    );
  }

  // ungrouped rules are rules that are in the "default" group name
  const groupName = isListView ? (
    <RuleLocation namespace={decodeGrafanaNamespace(namespace).name} />
  ) : (
    <RuleLocation namespace={decodeGrafanaNamespace(namespace).name} group={group.name} />
  );

  const closeEditModal = (saved = false) => {
    if (!saved) {
      logInfo(LogMessages.leavingRuleGroupEdit);
    }
    setIsEditingGroup(false);
  };

  return (
    <div className={styles.wrapper} data-testid="rule-group">
      <div className={styles.header} data-testid="rule-group-header">
        <CollapseToggle
          size="sm"
          className={styles.collapseToggle}
          isCollapsed={isCollapsed}
          onToggle={setIsCollapsed}
          data-testid={selectors.components.AlertRules.groupToggle}
        />
        <FolderIcon isCollapsed={isCollapsed} />
        <CloudSourceLogo rulesSource={rulesSource} />
        {
          // eslint-disable-next-line
          <div className={styles.groupName} onClick={() => setIsCollapsed(!isCollapsed)}>
            {isFederated && <Badge color="purple" text="Federated" />} {groupName}
          </div>
        }
        <div className={styles.spacer} />
        <div className={styles.headerStats}>
          <RuleGroupStats group={group} />
        </div>
        {isProvisioned && (
          <>
            <div className={styles.actionsSeparator}>|</div>
            <div className={styles.actionIcons}>
              <Badge color="purple" text="Provisioned" />
            </div>
          </>
        )}
        {!!actionIcons.length && (
          <>
            <div className={styles.actionsSeparator}>|</div>
            <div className={styles.actionIcons}>
              <Stack gap={0.5}>{actionIcons}</Stack>
            </div>
          </>
        )}
      </div>
      {!isCollapsed && (
        <RulesTable
          showSummaryColumn={true}
          className={styles.rulesTable}
          showGuidelines={true}
          showNextEvaluationColumn={Boolean(group.interval)}
          rules={group.rules}
        />
      )}
      {isEditingGroup && (
        <EditRuleGroupModal
          namespace={namespace}
          group={group}
          onClose={() => closeEditModal()}
          folderUrl={folder?.canEdit ? makeFolderSettingsLink(folder.uid) : undefined}
          folderUid={folderUID}
        />
      )}
      {isReorderingGroup && dsFeatures?.rulerConfig && (
        <ReorderCloudGroupModal
          group={group}
          folderUid={folderUID}
          namespace={namespace}
          onClose={() => setIsReorderingGroup(false)}
          rulerConfig={dsFeatures.rulerConfig}
        />
      )}
      <ConfirmModal
        isOpen={isDeletingGroup}
        title="Delete group"
        body={
          <div>
            <p>
              Deleting &quot;<strong>{group.name}</strong>&quot; will permanently remove the group and{' '}
              {group.rules.length} alert {pluralize('rule', group.rules.length)} belonging to it.
            </p>
            <p>Are you sure you want to delete this group?</p>
          </div>
        }
        onConfirm={deleteGroup}
        onDismiss={() => setIsDeletingGroup(false)}
        confirmText="Delete"
      />
      {folder && isExporting === 'folder' && (
        <GrafanaRuleFolderExporter folder={folder} onClose={() => setIsExporting(undefined)} />
      )}
      {folder && isExporting === 'group' && (
        <GrafanaRuleGroupExporter
          folderUid={folder.uid}
          groupName={group.name}
          onClose={() => setIsExporting(undefined)}
        />
      )}
    </div>
  );
});

RulesGroup.displayName = 'RulesGroup';

// It's a simple component but we render 80 of them on the list page it needs to be fast
// The Tooltip component is expensive to render and the rulesSource doesn't change often
// so memoization seems to bring a lot of benefit here
const CloudSourceLogo = React.memo(({ rulesSource }: { rulesSource: RulesSource | string }) => {
  const styles = useStyles2(getStyles);

  if (isCloudRulesSource(rulesSource)) {
    return (
      <Tooltip content={rulesSource.name} placement="top">
        <img alt={rulesSource.meta.name} className={styles.dataSourceIcon} src={rulesSource.meta.info.logos.small} />
      </Tooltip>
    );
  }

  return null;
});

CloudSourceLogo.displayName = 'CloudSourceLogo';

// We render a lot of these on the list page, and the Icon component does quite a bit of work
// to render its contents
const FolderIcon = React.memo(({ isCollapsed }: { isCollapsed: boolean }) => {
  return <Icon name={isCollapsed ? 'folder' : 'folder-open'} />;
});

FolderIcon.displayName = 'FolderIcon';

export const getStyles = (theme: GrafanaTheme2) => {
  return {
    wrapper: css({}),
    header: css({
      display: 'flex',
      flexDirection: 'row',
      alignItems: 'center',
      padding: `${theme.spacing(1)} ${theme.spacing(1)} ${theme.spacing(1)} 0`,
      flexWrap: 'nowrap',
      borderBottom: `1px solid ${theme.colors.border.weak}`,

      '&:hover': {
        backgroundColor: theme.components.table.rowHoverBackground,
      },
    }),
    headerStats: css({
      flexShrink: 0,

      span: {
        verticalAlign: 'middle',
      },

      [theme.breakpoints.down('sm')]: {
        order: 2,
        width: '100%',
        paddingLeft: theme.spacing(1),
      },
    }),
    groupName: css({
      marginLeft: theme.spacing(1),
      marginBottom: 0,
      cursor: 'pointer',

      whiteSpace: 'nowrap',
      overflow: 'hidden',
      textOverflow: 'ellipsis',
    }),
    spacer: css({
      flex: 1,
    }),
    collapseToggle: css({
      background: 'none',
      border: 'none',
      marginTop: `-${theme.spacing(1)}`,
      marginBottom: `-${theme.spacing(1)}`,

      svg: {
        marginBottom: 0,
      },
    }),
    dataSourceIcon: css({
      width: theme.spacing(2),
      height: theme.spacing(2),
      marginLeft: theme.spacing(2),
    }),
    dataSourceOrigin: css({
      marginRight: '1em',
      color: theme.colors.text.disabled,
    }),
    actionsSeparator: css({
      margin: `0 ${theme.spacing(2)}`,
    }),
    actionIcons: css({
      width: '80px',
      alignItems: 'center',

      flexShrink: 0,
    }),
    rulesTable: css({
      margin: theme.spacing(2, 0),
    }),
    rotate90: css({
      transform: 'rotate(90deg)',
    }),
  };
};<|MERGE_RESOLUTION|>--- conflicted
+++ resolved
@@ -7,12 +7,8 @@
 import { Badge, ConfirmModal, Icon, Spinner, Stack, Tooltip, useStyles2 } from '@grafana/ui';
 import { CombinedRuleGroup, CombinedRuleNamespace, RuleGroupIdentifier, RulesSource } from 'app/types/unified-alerting';
 
-<<<<<<< HEAD
 import { logInfo, LogMessages } from '../../Analytics';
-=======
-import { LogMessages, logInfo } from '../../Analytics';
 import { featureDiscoveryApi } from '../../api/featureDiscoveryApi';
->>>>>>> 78930314
 import { useDeleteRuleGroup } from '../../hooks/ruleGroup/useDeleteRuleGroup';
 import { useFolder } from '../../hooks/useFolder';
 import { useHasRuler } from '../../hooks/useHasRuler';
