--- conflicted
+++ resolved
@@ -1,8 +1,3 @@
-<<<<<<< HEAD
-import { AlertState } from '@grafana/data';
-import { GrafanaAlertState, PromAlertingRuleState } from 'app/types/unified-alerting-dto';
-=======
->>>>>>> 0ca4ccfa
 import React, { FC } from 'react';
 
 import { AlertState } from '@grafana/data';
@@ -11,11 +6,7 @@
 import { alertStateToReadable, alertStateToState } from '../../utils/rules';
 import { StateTag } from '../StateTag';
 interface Props {
-<<<<<<< HEAD
-  state: PromAlertingRuleState | GrafanaAlertState | AlertState;
-=======
   state: PromAlertingRuleState | GrafanaAlertStateWithReason | AlertState;
->>>>>>> 0ca4ccfa
 }
 
 export const AlertStateTag: FC<Props> = ({ state }) => (
