--- conflicted
+++ resolved
@@ -167,42 +167,9 @@
       if (element.kind !== 'Panel') {
         throw new Error('Only panels are currenlty supported in v2 dashboards');
       }
-<<<<<<< HEAD
 
       for (const query of element.spec.data.spec.queries) {
-        const dsType = query.spec.query.spec.group;
-        if (!dsType) {
-          let dataSourceInput: DataSourceInput | undefined;
-          const datasource = await getDatasourceSrv().get({ type: dsType });
-          if (!datasource) {
-            dataSourceInput = {
-              name: dsType,
-              label: dsType,
-              info: `No data sources of type ${dsType} found`,
-              value: '',
-              type: InputType.DataSource,
-              pluginId: dsType,
-            };
-
-            inputs[dsType] = dataSourceInput;
-          } else {
-            dataSourceInput = {
-              name: datasource.name,
-              label: datasource.name,
-              info: `Select a ${datasource.name} data source`,
-              value: datasource.uid,
-              type: InputType.DataSource,
-              pluginId: datasource.meta?.id,
-            };
-
-            inputs[datasource.meta?.id] = dataSourceInput;
-          }
-=======
-      if (element.spec.data.spec.queries.length > 0) {
-        for (const query of element.spec.data.spec.queries) {
-          await processV2DatasourceInput(query.spec, inputs);
->>>>>>> cd0ba680
-        }
+        await processV2DatasourceInput(query.spec, inputs);
       }
     }
 
@@ -363,36 +330,32 @@
 }
 
 export async function processV2DatasourceInput(
-  obj: PanelQueryKind['spec'] | QueryVariableKind['spec'] | AnnotationQueryKind['spec'],
+  spec: PanelQueryKind['spec'] | QueryVariableKind['spec'] | AnnotationQueryKind['spec'],
   inputs: Record<string, DataSourceInput> = {}
 ) {
-  const datasourceRef = obj?.datasource;
-  if (!datasourceRef && obj?.query) {
-    const dsType = obj.query.kind;
-    const datasource = await getDatasourceSrv().get({ type: dsType });
-    let dataSourceInput: DataSourceInput | undefined;
-    if (datasource) {
-      dataSourceInput = {
-        name: datasource.name,
-        label: datasource.name,
-        info: `Select a ${datasource.name} data source`,
-        value: datasource.uid,
-        type: InputType.DataSource,
-        pluginId: datasource.meta?.id,
-      };
-
-      inputs[datasource.meta?.id] = dataSourceInput;
-    } else {
-      dataSourceInput = {
-        name: dsType,
-        label: dsType,
-        info: `No data sources of type ${dsType} found`,
-        value: '',
-        type: InputType.DataSource,
-        pluginId: dsType,
-      };
-
-      inputs[dsType] = dataSourceInput;
-    }
+  const dsType = spec.query?.spec.group;
+  const datasource = await getDatasourceSrv().get({ type: dsType });
+  let dataSourceInput: DataSourceInput | undefined;
+
+  if (datasource) {
+    dataSourceInput = {
+      name: datasource.name,
+      label: datasource.name,
+      info: `Select a ${datasource.name} data source`,
+      value: datasource.uid,
+      type: InputType.DataSource,
+      pluginId: datasource.meta?.id,
+    };
+    inputs[datasource.meta?.id] = dataSourceInput;
+  } else {
+    dataSourceInput = {
+      name: dsType,
+      label: dsType,
+      info: `No data sources of type ${dsType} found`,
+      value: '',
+      type: InputType.DataSource,
+      pluginId: dsType,
+    };
+    inputs[dsType] = dataSourceInput;
   }
 }