--- conflicted
+++ resolved
@@ -21,15 +21,13 @@
     ],
   };
 
-  if (getConfig().featureToggles.panelLibrary) {
-    model.children.push({
-      active: false,
-      icon: 'library-panel',
-      id: `folder-library-panels-${folder.uid}`,
-      text: 'Panels',
-      url: `${folder.url}/library-panels`,
-    });
-  }
+  model.children.push({
+    active: false,
+    icon: 'library-panel',
+    id: `folder-library-panels-${folder.uid}`,
+    text: 'Panels',
+    url: `${folder.url}/library-panels`,
+  });
 
   if (folder.canAdmin) {
     model.children.push({
@@ -51,17 +49,6 @@
     });
   }
 
-<<<<<<< HEAD
-  model.children.push({
-    active: false,
-    icon: 'library-panel',
-    id: `folder-library-panels-${folder.uid}`,
-    text: 'Panels',
-    url: `${folder.url}/library-panels`,
-  });
-
-=======
->>>>>>> 2331b3bd
   return model;
 }
 
