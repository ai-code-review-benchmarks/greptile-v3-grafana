import { locationUtil } from '@grafana/data';
import { getBackendSrv, locationService } from '@grafana/runtime';
import { backendSrv } from 'app/core/services/backend_srv';
import { FolderState, ThunkResult } from 'app/types';
import { DashboardAcl, DashboardAclUpdateDTO, NewDashboardAclItem, PermissionLevel } from 'app/types/acl';
import { notifyApp, updateNavIndex } from 'app/core/actions';
import { createSuccessNotification, createWarningNotification } from 'app/core/copy/appNotification';
import { buildNavModel } from './navModel';
import { loadFolder, loadFolderPermissions, setCanViewFolderPermissions } from './reducers';
import { lastValueFrom } from 'rxjs';
<<<<<<< HEAD
import { createWarningNotification } from 'app/core/copy/appNotification';
import { useDispatch } from 'react-redux';
import { useCallback } from 'react';
=======
>>>>>>> f9701d78

export function getFolderByUid(uid: string): ThunkResult<void> {
  return async (dispatch) => {
    const folder = await backendSrv.getFolderByUid(uid);
    dispatch(loadFolder(folder));
    dispatch(updateNavIndex(buildNavModel(folder)));
  };
}

export function useGetFolderByUid() {
  const dispatch = useDispatch();

  return useCallback(
    async (folderUid: string) => {
      const folder = await backendSrv.getFolderByUid(folderUid);
      dispatch(loadFolder(folder));
      dispatch(updateNavIndex(buildNavModel(folder)));
    },
    [dispatch]
  );
}

export function saveFolder(folder: FolderState): ThunkResult<void> {
  return async (dispatch) => {
    const res = await backendSrv.put(`/api/folders/${folder.uid}`, {
      title: folder.title,
      version: folder.version,
    });

    dispatch(notifyApp(createSuccessNotification('Folder saved')));
    locationService.push(`${res.url}/settings`);
  };
}

export function deleteFolder(uid: string): ThunkResult<void> {
  return async () => {
    await backendSrv.delete(`/api/folders/${uid}?forceDeleteRules=false`);
    locationService.push('/dashboards');
  };
}

export function getFolderPermissions(uid: string): ThunkResult<void> {
  return async (dispatch) => {
    const permissions = await backendSrv.get(`/api/folders/${uid}/permissions`);
    dispatch(loadFolderPermissions(permissions));
  };
}

export function checkFolderPermissions(uid: string): ThunkResult<void> {
  return async (dispatch) => {
    try {
      await lastValueFrom(
        backendSrv.fetch({
          method: 'GET',
          showErrorAlert: false,
          showSuccessAlert: false,
          url: `/api/folders/${uid}/permissions`,
        })
      );
      dispatch(setCanViewFolderPermissions(true));
    } catch (err) {
      if (err.status !== 403) {
        dispatch(notifyApp(createWarningNotification('Error checking folder permissions', err.data?.message)));
      }

      dispatch(setCanViewFolderPermissions(false));
    }
  };
}

function toUpdateItem(item: DashboardAcl): DashboardAclUpdateDTO {
  return {
    userId: item.userId,
    teamId: item.teamId,
    role: item.role,
    permission: item.permission,
  };
}

export function updateFolderPermission(itemToUpdate: DashboardAcl, level: PermissionLevel): ThunkResult<void> {
  return async (dispatch, getStore) => {
    const folder = getStore().folder;
    const itemsToUpdate = [];

    for (const item of folder.permissions) {
      if (item.inherited) {
        continue;
      }

      const updated = toUpdateItem(item);

      // if this is the item we want to update, update it's permission
      if (itemToUpdate === item) {
        updated.permission = level;
      }

      itemsToUpdate.push(updated);
    }

    await backendSrv.post(`/api/folders/${folder.uid}/permissions`, { items: itemsToUpdate });
    await dispatch(getFolderPermissions(folder.uid));
  };
}

export function removeFolderPermission(itemToDelete: DashboardAcl): ThunkResult<void> {
  return async (dispatch, getStore) => {
    const folder = getStore().folder;
    const itemsToUpdate = [];

    for (const item of folder.permissions) {
      if (item.inherited || item === itemToDelete) {
        continue;
      }
      itemsToUpdate.push(toUpdateItem(item));
    }

    await backendSrv.post(`/api/folders/${folder.uid}/permissions`, { items: itemsToUpdate });
    await dispatch(getFolderPermissions(folder.uid));
  };
}

export function addFolderPermission(newItem: NewDashboardAclItem): ThunkResult<void> {
  return async (dispatch, getStore) => {
    const folder = getStore().folder;
    const itemsToUpdate = [];

    for (const item of folder.permissions) {
      if (item.inherited) {
        continue;
      }
      itemsToUpdate.push(toUpdateItem(item));
    }

    itemsToUpdate.push({
      userId: newItem.userId,
      teamId: newItem.teamId,
      role: newItem.role,
      permission: newItem.permission,
    });

    await backendSrv.post(`/api/folders/${folder.uid}/permissions`, { items: itemsToUpdate });
    await dispatch(getFolderPermissions(folder.uid));
  };
}

export function createNewFolder(folderName: string): ThunkResult<void> {
  return async (dispatch) => {
    const newFolder = await getBackendSrv().post('/api/folders', { title: folderName });
    dispatch(notifyApp(createSuccessNotification('Folder Created', 'OK')));
    locationService.push(locationUtil.stripBaseFromUrl(newFolder.url));
  };
}<|MERGE_RESOLUTION|>--- conflicted
+++ resolved
@@ -8,12 +8,8 @@
 import { buildNavModel } from './navModel';
 import { loadFolder, loadFolderPermissions, setCanViewFolderPermissions } from './reducers';
 import { lastValueFrom } from 'rxjs';
-<<<<<<< HEAD
-import { createWarningNotification } from 'app/core/copy/appNotification';
 import { useDispatch } from 'react-redux';
 import { useCallback } from 'react';
-=======
->>>>>>> f9701d78
 
 export function getFolderByUid(uid: string): ThunkResult<void> {
   return async (dispatch) => {
