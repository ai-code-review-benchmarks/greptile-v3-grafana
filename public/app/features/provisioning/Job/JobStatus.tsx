import { skipToken } from '@reduxjs/toolkit/query';
import { useEffect } from 'react';

import { Alert, ControlledCollapse, LinkButton, Spinner, Stack, Text } from '@grafana/ui';
<<<<<<< HEAD
import {
  Job,
  useGetRepositoryJobsWithPathQuery,
  useGetRepositoryQuery,
  useListJobQuery,
} from 'app/api/clients/provisioning';
=======
import { useGetRepositoryQuery } from 'app/api/clients/provisioning';
import { Trans, t } from 'app/core/internationalization';
>>>>>>> 6af5fbf3

import ProgressBar from '../Shared/ProgressBar';
import { getRepoHref } from '../utils/git';

import { JobSummary } from './JobSummary';

export interface JobStatusProps {
  watch: Job;
  onStatusChange?: (success: boolean) => void;
  onRunningChange?: (isRunning: boolean) => void;
  onErrorChange?: (error: string | null) => void;
}

export function JobStatus({ watch, onStatusChange, onRunningChange, onErrorChange }: JobStatusProps) {
  const activeQuery = useListJobQuery({
    fieldSelector: `metadata.name=${watch.metadata?.name}`,
    watch: true,
  });
  const activeJob = activeQuery?.data?.items?.[0];
  const finishedQuery = useGetRepositoryJobsWithPathQuery(
    activeJob
      ? skipToken
      : {
          name: watch.metadata?.labels?.['provisioning.grafana.app/repository']!,
          uid: watch.metadata?.uid!,
        }
  );

  const job = activeJob || finishedQuery.data;

  useEffect(() => {
    if (!job) {
      finishedQuery.refetch();
    }
  }, [finishedQuery, job]);

  useEffect(() => {
    if (onStatusChange && job?.status?.state === 'success') {
      onStatusChange(true);
      if (onRunningChange) {
        onRunningChange(false);
      }
    }
    if (onErrorChange && job?.status?.state === 'error') {
      onErrorChange(job.status.message ?? t('provisioning.job-status.error-unknown', 'An unknown error occurred'));
      if (onRunningChange) {
        onRunningChange(false);
      }
    }
  }, [job, onStatusChange, onErrorChange, onRunningChange]);

  if (!job || activeQuery.isLoading) {
    return (
      <Stack direction="row" alignItems="center" justifyContent="center" gap={2}>
        <Spinner size={24} />
        <Text element="h4" weight="bold">
          <Trans i18nKey="provisioning.job-status.starting">Starting...</Trans>
        </Text>
      </Stack>
    );
  }

  const status = () => {
    switch (job.status?.state) {
      case 'success':
        return (
          <Alert
            severity="success"
            title={t('provisioning.job-status.status.title-job-completed-successfully', 'Job completed successfully')}
          />
        );
      case 'error':
        return (
          <Alert
            severity="error"
            title={t('provisioning.job-status.status.title-error-running-job', 'error running job')}
          >
            {job.status.message}
          </Alert>
        );
    }
    return (
      <Stack direction="row" alignItems="center" justifyContent="center" gap={2}>
        {!job.status?.progress && <Spinner size={24} />}
        <Text element="h4" color="secondary">
          {job.status?.message ?? job.status?.state ?? ''}
        </Text>
      </Stack>
    );
  };

  return (
    <Stack direction="column" gap={2}>
      {job.status && (
        <Stack direction="column" gap={2}>
          {status()}

          <Stack direction="row" alignItems="center" justifyContent="center" gap={2}>
            <ProgressBar progress={job.status.progress} />
          </Stack>

          {job.status.summary && (
            <Stack direction="column" gap={2}>
              <Text variant="h3">
                <Trans i18nKey="provisioning.job-status.summary">Summary</Trans>
              </Text>
              <JobSummary summary={job.status.summary} />
            </Stack>
          )}
          {job.status.state === 'success' ? (
            <RepositoryLink name={job.metadata?.labels?.repository} />
          ) : (
            <ControlledCollapse label={t('provisioning.job-status.label-view-details', 'View details')} isOpen={false}>
              <pre>{JSON.stringify(job, null, ' ')}</pre>
            </ControlledCollapse>
          )}
        </Stack>
      )}
    </Stack>
  );
}

type RepositoryLinkProps = {
  name?: string;
};

function RepositoryLink({ name }: RepositoryLinkProps) {
  const repoQuery = useGetRepositoryQuery(name ? { name } : skipToken);
  const repo = repoQuery.data;

  if (!repo || repoQuery.isLoading || repo.spec?.type !== 'github' || !repo.spec?.github?.url) {
    return null;
  }

  const repoHref = getRepoHref(repo.spec?.github);
  const folderHref = repo.spec?.sync.target === 'folder' ? `/dashboards/f/${repo.metadata?.name}` : '/dashboards';

  if (!repoHref) {
    return null;
  }

  return (
    <Stack direction="column" gap={1}>
      <Text>
        <Trans i18nKey="provisioning.repository-link.grafana-repository">
          Grafana and your repository are now in sync.
        </Trans>
      </Text>
      <Stack direction="row" gap={2}>
        <LinkButton fill="outline" href={repoHref} icon="external-link-alt" target="_blank" rel="noopener noreferrer">
          <Trans i18nKey="provisioning.repository-link.view-repository">View repository</Trans>
        </LinkButton>
        <LinkButton fill="outline" href={folderHref} icon="folder-open">
          <Trans i18nKey="provisioning.repository-link.view-folder">View folder</Trans>
        </LinkButton>
      </Stack>
    </Stack>
  );
}<|MERGE_RESOLUTION|>--- conflicted
+++ resolved
@@ -2,17 +2,13 @@
 import { useEffect } from 'react';
 
 import { Alert, ControlledCollapse, LinkButton, Spinner, Stack, Text } from '@grafana/ui';
-<<<<<<< HEAD
 import {
   Job,
   useGetRepositoryJobsWithPathQuery,
   useGetRepositoryQuery,
   useListJobQuery,
 } from 'app/api/clients/provisioning';
-=======
-import { useGetRepositoryQuery } from 'app/api/clients/provisioning';
 import { Trans, t } from 'app/core/internationalization';
->>>>>>> 6af5fbf3
 
 import ProgressBar from '../Shared/ProgressBar';
 import { getRepoHref } from '../utils/git';
