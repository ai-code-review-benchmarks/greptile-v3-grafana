import { ReactNode, useEffect, useState } from 'react';

import { AppEvents } from '@grafana/data';
import { getAppEvents } from '@grafana/runtime';
import {
  Card,
  EmptySearchResult,
  FilterInput,
  Icon,
  IconName,
  LinkButton,
  Stack,
  TextLink,
  Text,
  Alert,
  ConfirmModal,
  Tab,
  TabsBar,
  TabContent,
  Modal,
} from '@grafana/ui';
import { Page } from 'app/core/components/Page/Page';

import { DeleteRepositoryButton } from './DeleteRepositoryButton';
import GettingStarted from './GettingStarted/GettingStarted';
import GettingStartedPage from './GettingStarted/GettingStartedPage';
import { StatusBadge } from './StatusBadge';
import { SyncRepository } from './SyncRepository';
import { Repository, ResourceCount, useDeletecollectionRepositoryMutation, useGetFrontendSettingsQuery } from './api';
import { PROVISIONING_URL, CONNECT_URL } from './constants';
import { useRepositoryList } from './hooks';
import { checkSyncSettings } from './utils';
import { RepositoryOverview } from './RepositoryOverview';
import { RepositoryResources } from './RepositoryResources';
import { FilesView } from './FilesView';
import { RepositoryActions } from './RepositoryActions';
import { ExportToRepository } from './ExportToRepository';
import { MigrateToRepository } from './MigrateToRepository';

const appEvents = getAppEvents();

enum TabSelection {
  Overview = 'overview',
  Resources = 'resources',
  Files = 'files',
  Features = 'features',
  Repositories = 'repositories',
}

const connectedTabInfo = [
  { value: TabSelection.Overview, label: 'Overview', title: 'Repository overview' },
  { value: TabSelection.Resources, label: 'Resources', title: 'Resources saved in grafana database' },
  { value: TabSelection.Files, label: 'Files', title: 'The raw file list from the repository' },
  { value: TabSelection.Features, label: 'Features', title: 'Available features' },
];

const disconnectedTabInfo = [
  { value: TabSelection.Repositories, label: 'Repositories', title: 'List of repositories' },
  { value: TabSelection.Features, label: 'Features', title: 'Available features' },
];

export default function RepositoryListPage() {
  const [items, isLoading] = useRepositoryList({ watch: true });
  const settings = useGetFrontendSettingsQuery();
  const [deleteAll, deleteAllResult] = useDeletecollectionRepositoryMutation();
  const [showDeleteModal, setShowDeleteModal] = useState(false);
  const [showExportModal, setShowExportModal] = useState(false);
  const [showMigrateModal, setShowMigrateModal] = useState(false);
  const [instanceConnected] = checkSyncSettings(settings.data);
  const [activeTab, setActiveTab] = useState<TabSelection>(
    instanceConnected ? TabSelection.Overview : TabSelection.Repositories
  );

  useEffect(() => {
    if (deleteAllResult.isSuccess) {
      appEvents.publish({
        type: AppEvents.alertSuccess.name,
        payload: ['All configured repositories deleted'],
      });
    }
  }, [deleteAllResult.isSuccess]);

  useEffect(() => {
    setActiveTab(instanceConnected ? TabSelection.Overview : TabSelection.Repositories);
  }, [instanceConnected]);

  // Early return for onboarding
  if (!items?.length && !isLoading) {
    return <GettingStartedPage />;
  }

  const onConfirmDelete = () => {
    deleteAll({});
    setShowDeleteModal(false);
  };

  const renderTabContent = () => {
    if (!instanceConnected) {
      switch (activeTab) {
        case TabSelection.Repositories:
          return <FolderRepositoryList items={items ?? []} />;
        case TabSelection.Features:
          return <FeatureList />;
        default:
          return null;
      }
    }

    // At this point we know items exists and has length > 0
    const repo = items![0];
    switch (activeTab) {
<<<<<<< HEAD
      case TabSelection.Overview:
        return <RepositoryOverview repo={repo} />;
      case TabSelection.Resources:
        return <RepositoryResources repo={repo} />;
      case TabSelection.Files:
        return <FilesView repo={repo} />;
      case TabSelection.Features:
        return <FeatureList />;
=======
      case 'repositories':
        return <RepositoryListPageContent items={items ?? []} />;
      case 'getting-started':
        return <GettingStarted />;
>>>>>>> aecf06df
      default:
        return null;
    }
  };

  return (
    <Page
      navId="provisioning"
      subTitle="View and manage your configured repositories"
      actions={
        instanceConnected && items?.length ? (
          <RepositoryActions
            repository={items[0]}
            showMigrateButton={settings.data?.legacyStorage}
            onExportClick={() => setShowExportModal(true)}
            onMigrateClick={() => setShowMigrateModal(true)}
          />
        ) : undefined
      }
    >
      <Page.Contents isLoading={isLoading}>
        {settings.data?.legacyStorage && (
          <Alert
            title="Legacy storage detected"
            severity="error"
            buttonContent={<>Remove all configured repositories</>}
            onRemove={() => {
              setShowDeleteModal(true);
            }}
          >
            Configured repositories will not work while running legacy storage.
          </Alert>
        )}
        <ConfirmModal
          isOpen={showDeleteModal}
          title="Delete all configured repositories"
          body="Are you sure you want to delete all configured repositories? This action cannot be undone."
          confirmText="Delete repositories"
          onConfirm={onConfirmDelete}
          onDismiss={() => setShowDeleteModal(false)}
        />
        {showExportModal && items?.length && (
          <Modal isOpen={true} title="Export to Repository" onDismiss={() => setShowExportModal(false)}>
            <ExportToRepository repo={items[0]} />
          </Modal>
        )}
        {showMigrateModal && items?.length && (
          <Modal isOpen={true} title="Migrate to Repository" onDismiss={() => setShowMigrateModal(false)}>
            <MigrateToRepository repo={items[0]} />
          </Modal>
        )}
        <Stack direction="column" gap={2}>
          <TabsBar>
<<<<<<< HEAD
            {(instanceConnected ? connectedTabInfo : disconnectedTabInfo).map((t) => (
              <Tab
                key={t.value}
                label={t.label}
                active={activeTab === t.value}
                onChangeTab={() => setActiveTab(t.value as TabSelection)}
                title={t.title}
              />
            ))}
=======
            <Tab
              label="Repositories"
              active={activeTab === 'repositories'}
              onChangeTab={() => setActiveTab('repositories')}
            />
            <Tab
              label="Getting started"
              active={activeTab === 'getting-started'}
              onChangeTab={() => setActiveTab('getting-started')}
            />
>>>>>>> aecf06df
          </TabsBar>
          <TabContent>{renderTabContent()}</TabContent>
        </Stack>
      </Page.Contents>
    </Page>
  );
}

function FolderRepositoryList({ items }: { items: Repository[] }) {
  const [query, setQuery] = useState('');
  const filteredItems = items.filter((item) => item.metadata?.name?.includes(query));
  const settings = useGetFrontendSettingsQuery();
  const [instanceConnected] = checkSyncSettings(settings.data);

  return (
    <Stack direction={'column'} gap={3}>
      <Stack gap={2}>
        <FilterInput placeholder="Search" value={query} onChange={setQuery} />
        {!instanceConnected && (
          <LinkButton href={CONNECT_URL} variant="primary" icon={'plus'}>
            Connect to repository
          </LinkButton>
        )}
      </Stack>
      <Stack direction={'column'}>
        {!!filteredItems.length ? (
          filteredItems.map((item) => {
            const name = item.metadata?.name ?? '';

            let icon: IconName = 'database'; // based on type
            let meta: ReactNode[] = [];
            switch (item.spec?.type) {
              case 'github':
                icon = 'github';
                const spec = item.spec.github;
                const url = item.spec.github?.url ?? '';
                let branch = url;
                if (spec?.branch) {
                  branch += `/tree/` + spec?.branch;
                }
                meta.push(
                  <TextLink key={'link'} external style={{ color: 'inherit' }} href={branch}>
                    {branch}
                  </TextLink>
                );

                if (item.status?.webhook?.id) {
                  const hook = url + `/settings/hooks/${item.status?.webhook?.id}`;
                  meta.push(
                    <TextLink key={'webhook'} style={{ color: 'inherit' }} href={hook}>
                      Webhook <Icon name={'check'} />
                    </TextLink>
                  );
                }
                break;

              case 'local':
                meta.push(
                  <Text element={'p'} key={'path'}>
                    {item.spec.local?.path ?? ''}
                  </Text>
                );
                break;
            }

            return (
              <Card key={name}>
                <Card.Figure>
                  <Icon name={icon} width={40} height={40} />
                </Card.Figure>
                <Card.Heading>
                  <Stack>
                    {item.spec?.title}{' '}
                    <StatusBadge
                      enabled={Boolean(item.spec?.sync?.enabled)}
                      state={item.status?.sync?.state}
                      name={name}
                    />
                  </Stack>
                </Card.Heading>
                <Card.Description>
                  {item.spec?.description}
                  {item.status?.stats?.length && (
                    <Stack>
                      {item.status.stats.map((v, index) => (
                        <LinkButton key={index} fill="outline" size="md" href={getListURL(item, v)}>
                          {v.count} {v.resource}
                        </LinkButton>
                      ))}
                    </Stack>
                  )}
                </Card.Description>
                <Card.Meta>{meta}</Card.Meta>
                <Card.Actions>
                  <LinkButton icon="eye" href={`${PROVISIONING_URL}/${name}`} variant="secondary">
                    View
                  </LinkButton>
                  <SyncRepository repository={item} />
                  <LinkButton variant="secondary" icon="cog" href={`${PROVISIONING_URL}/${name}/edit`}>
                    Settings
                  </LinkButton>
                </Card.Actions>
                <Card.SecondaryActions>
                  <DeleteRepositoryButton name={name} />
                </Card.SecondaryActions>
              </Card>
            );
          })
        ) : (
          <EmptySearchResult>No results matching your query</EmptySearchResult>
        )}
      </Stack>
    </Stack>
  );
}

// This should return a URL in the UI that will show the selected values
function getListURL(repo: Repository, stats: ResourceCount): string {
  if (stats.resource === 'playlists') {
    return '/playlists';
  }
  if (repo.spec?.sync.target === 'folder') {
    return `/dashboards/f/${repo.metadata?.name}`;
  }
  return '/dashboards';
}<|MERGE_RESOLUTION|>--- conflicted
+++ resolved
@@ -43,7 +43,7 @@
   Overview = 'overview',
   Resources = 'resources',
   Files = 'files',
-  Features = 'features',
+  GettingStarted = 'getting-started',
   Repositories = 'repositories',
 }
 
@@ -51,12 +51,12 @@
   { value: TabSelection.Overview, label: 'Overview', title: 'Repository overview' },
   { value: TabSelection.Resources, label: 'Resources', title: 'Resources saved in grafana database' },
   { value: TabSelection.Files, label: 'Files', title: 'The raw file list from the repository' },
-  { value: TabSelection.Features, label: 'Features', title: 'Available features' },
+  { value: TabSelection.GettingStarted, label: 'Features', title: 'Available features' },
 ];
 
 const disconnectedTabInfo = [
   { value: TabSelection.Repositories, label: 'Repositories', title: 'List of repositories' },
-  { value: TabSelection.Features, label: 'Features', title: 'Available features' },
+  { value: TabSelection.GettingStarted, label: 'Features', title: 'Available features' },
 ];
 
 export default function RepositoryListPage() {
@@ -99,8 +99,8 @@
       switch (activeTab) {
         case TabSelection.Repositories:
           return <FolderRepositoryList items={items ?? []} />;
-        case TabSelection.Features:
-          return <FeatureList />;
+        case TabSelection.GettingStarted:
+          return <GettingStarted />;
         default:
           return null;
       }
@@ -109,21 +109,14 @@
     // At this point we know items exists and has length > 0
     const repo = items![0];
     switch (activeTab) {
-<<<<<<< HEAD
       case TabSelection.Overview:
         return <RepositoryOverview repo={repo} />;
       case TabSelection.Resources:
         return <RepositoryResources repo={repo} />;
       case TabSelection.Files:
         return <FilesView repo={repo} />;
-      case TabSelection.Features:
-        return <FeatureList />;
-=======
-      case 'repositories':
-        return <RepositoryListPageContent items={items ?? []} />;
-      case 'getting-started':
+      case TabSelection.GettingStarted:
         return <GettingStarted />;
->>>>>>> aecf06df
       default:
         return null;
     }
@@ -177,7 +170,6 @@
         )}
         <Stack direction="column" gap={2}>
           <TabsBar>
-<<<<<<< HEAD
             {(instanceConnected ? connectedTabInfo : disconnectedTabInfo).map((t) => (
               <Tab
                 key={t.value}
@@ -187,18 +179,6 @@
                 title={t.title}
               />
             ))}
-=======
-            <Tab
-              label="Repositories"
-              active={activeTab === 'repositories'}
-              onChangeTab={() => setActiveTab('repositories')}
-            />
-            <Tab
-              label="Getting started"
-              active={activeTab === 'getting-started'}
-              onChangeTab={() => setActiveTab('getting-started')}
-            />
->>>>>>> aecf06df
           </TabsBar>
           <TabContent>{renderTabContent()}</TabContent>
         </Stack>
