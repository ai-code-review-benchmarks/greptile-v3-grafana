--- conflicted
+++ resolved
@@ -154,15 +154,11 @@
             }}
           />
           <div className={styles.imageContainer}>
-<<<<<<< HEAD
-            <img alt="" src={'public/img/provisioning/provisioning.webp'} className={styles.image} />
-=======
             <img
               src={'public/img/provisioning/provisioning.svg'}
               className={styles.image}
               alt={'Grafana provisioning'}
             />
->>>>>>> 3bb5a132
           </div>
         </Stack>
         {(!hasPublicAccess || !hasImageRenderer) && hasItems && (
