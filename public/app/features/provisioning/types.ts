import { GitHubRepositoryConfig, LocalRepositoryConfig, RepositorySpec, S3RepositoryConfig } from './api/types';

export type RepositoryFormData = GitHubRepositoryConfig &
  S3RepositoryConfig &
<<<<<<< HEAD
  LocalRepositoryConfig & {
    title: string;
    description?: string;
    folder?: string;
    type: 'github' | 'local' | 's3';
  };

// Added to DashboardDTO to help editor
export interface ProvisioningPreview {
  repo: string;
  file: string;
  ref?: string;
}
=======
  LocalRepositoryConfig &
  Omit<RepositorySpec, 'github' | 's3' | 'local'>;
>>>>>>> 53d242a7
<|MERGE_RESOLUTION|>--- conflicted
+++ resolved
@@ -2,21 +2,13 @@
 
 export type RepositoryFormData = GitHubRepositoryConfig &
   S3RepositoryConfig &
-<<<<<<< HEAD
-  LocalRepositoryConfig & {
-    title: string;
-    description?: string;
-    folder?: string;
-    type: 'github' | 'local' | 's3';
-  };
+  LocalRepositoryConfig &
+  Omit<RepositorySpec, 'github' | 's3' | 'local'>;
+
 
 // Added to DashboardDTO to help editor
 export interface ProvisioningPreview {
   repo: string;
   file: string;
   ref?: string;
-}
-=======
-  LocalRepositoryConfig &
-  Omit<RepositorySpec, 'github' | 's3' | 'local'>;
->>>>>>> 53d242a7
+}