--- conflicted
+++ resolved
@@ -1,41 +1,25 @@
-<<<<<<< HEAD
-<topnav title="公司" icon="fa fa-fw fa-users" subnav="true">
-	<ul class="nav">
-		<li class="active"><a href="org/users">用户</a></li>
-	</ul>
-</topnav>
-=======
-<navbar icon="icon-gf icon-gf-users" title="Organization Users" title-url="org/users">
+<navbar icon="icon-gf icon-gf-users" title="公司成员" title-url="org/users">
 </navbar>
->>>>>>> 2bf305b1
 
 <div class="page-container">
 	<div class="page-header">
-		<h1>Organization users</h1>
+		<h1>公司成员</h1>
 
-<<<<<<< HEAD
-		<h2>公司成员</h2>
-
-		<button class="btn btn-success pull-right" ng-click="openInviteModal()">
-			<i class="fa fa-plus"></i>
-			增加 或 邀请
-		</button>
-=======
 		<div class="page-header-tabs">
 			<button class="btn btn-success" ng-click="ctrl.openInviteModal()">
 				<i class="fa fa-plus"></i>
-				Add or Invite
+				增加 或 邀请
 			</button>
 
 			<ul class="gf-tabs">
 				<li class="gf-tabs-item">
 					<a class="gf-tabs-link" ng-click="ctrl.editor.index = 0" ng-class="{active: ctrl.editor.index === 0}">
-						Users ({{ctrl.users.length}})
+						账号 ({{ctrl.users.length}})
 					</a>
 				</li>
 				<li class="gf-tabs-item">
 					<a class="gf-tabs-link" ng-click="ctrl.editor.index = 1" ng-class="{active: ctrl.editor.index === 1}">
-						Pending Invitations ({{ctrl.pendingInvites.length}})
+						等待邀请 ({{ctrl.pendingInvites.length}})
 					</a>
 				</li>
 			</ul>
@@ -46,9 +30,9 @@
 		<table class="filter-table form-inline">
 			<thead>
 				<tr>
-					<th>Login</th>
-					<th>Email</th>
-					<th>Role</th>
+					<th>账号</th>
+					<th>邮箱</th>
+					<th>角色</th>
 					<th style="width: 34px;"></th>
 				</tr>
 			</thead>
@@ -67,7 +51,6 @@
 			</tr>
 		</table>
 	</div>
->>>>>>> 2bf305b1
 
 	<div ng-if="ctrl.editor.index === 1" >
 		<table class="filter-table form-inline">
@@ -84,11 +67,11 @@
 					<td>{{invite.name}}</td>
 					<td class="text-right">
 						<button class="btn btn-inverse btn-mini " data-clipboard-text="{{invite.url}}" clipboard-button ng-click="ctrl.copyInviteToClipboard($event)">
-							<i class="fa fa-clipboard"></i> Copy Invite
+							<i class="fa fa-clipboard"></i> 复制 邀请
 						</button>
 						&nbsp;
 						<button class="btn btn-inverse btn-mini">
-							Details
+							详细
 							<i ng-show="!invite.expanded" class="fa fa-caret-right"></i>
 							<i ng-show="invite.expanded" class="fa fa-caret-down"></i>
 						</button>
@@ -99,85 +82,15 @@
 						<a href="{{invite.url}}">{{invite.url}}</a><br><br>
 						&nbsp;
 						<button class="btn btn-inverse btn-mini" ng-click="ctrl.revokeInvite(invite, $event)">
-							<i class="fa fa-remove" style="color: red"></i> Revoke invite
+							<i class="fa fa-remove" style="color: red"></i> 撤销邀请
 						</button>
 						<span style="padding-left: 15px">
-							Invited: <em> {{invite.createdOn | date: 'shortDate'}} by {{invite.invitedBy}} </em>
+							邀请时间: <em> {{invite.createdOn | date: 'shortDate'}} by {{invite.invitedBy}} </em>
 						</span>
 					</td>
 				</tr>
 			</tbody>
 		</table>
 
-<<<<<<< HEAD
-		<tabset>
-			<tab heading="Users ({{users.length}})">
-				<table class="filter-table form-inline">
-					<thead>
-						<tr>
-							<th>账号</th>
-							<th>邮箱</th>
-							<th>角色</th>
-							<th></th>						</tr>
-					</thead>
-					<tr ng-repeat="user in users" ng-if="user.userId!=1">
-						<td>{{user.login}}</td>
-						<td><span class="ellipsis">{{user.email}}</span></td>
-						<td>
-							<select type="text" ng-model="user.role" class="input-medium" ng-options="f for f in ['Viewer', 'Editor', 'Read Only Editor', 'Admin']" ng-change="updateOrgUser(user)">
-							</select>
-						</td>
-						<td>
-							<a ng-click="removeUser(user)" class="btn btn-danger btn-mini">
-								<i class="fa fa-remove"></i>
-							</a>
-						</td>
-					</tr>
-				</table>
-			</tab>
-			<tab heading="等待邀请 ({{pendingInvites.length}})">
-				<table class="filter-table form-inline">
-					<thead>
-						<tr>
-							<th>Email</th>
-							<th>Name</th>
-							<th></th>
-						</tr>
-					</thead>
-					<tbody ng-repeat="invite in pendingInvites">
-						<tr ng-click="invite.expanded = !invite.expanded" ng-class="{'expanded': invite.expanded}">
-							<td>{{invite.email}}</td>
-							<td>{{invite.name}}</td>
-							<td class="text-right">
-								<button class="btn btn-inverse btn-mini " data-clipboard-text="{{invite.url}}" clipboard-button ng-click="copyInviteToClipboard($event)">
-									<i class="fa fa-clipboard"></i> 复制 邀请
-								</button>
-								&nbsp;
-								<button class="btn btn-inverse btn-mini">
-									详细
-									<i ng-show="!invite.expanded" class="fa fa-caret-right"></i>
-									<i ng-show="invite.expanded" class="fa fa-caret-down"></i>
-								</button>
-							</td>
-						</tr>
-						<tr ng-show="invite.expanded">
-							<td colspan="3">
-								<a href="{{invite.url}}">{{invite.url}}</a><br><br>
-								&nbsp;
-								<button class="btn btn-inverse btn-mini" ng-click="revokeInvite(invite, $event)">
-									<i class="fa fa-remove" style="color: red"></i> 撤销邀请
-								</button>
-								<span style="padding-left: 15px">
-									邀请时间: <em> {{invite.createdOn | date: 'shortDate'}} by {{invite.invitedBy}} </em>
-								</span>
-							</td>
-						</tr>
-					</tbody>
-				</table>
-			</tab>
-		</tabset>
-
-=======
->>>>>>> 2bf305b1
 	</div>
 </div>
