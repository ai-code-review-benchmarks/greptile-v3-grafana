<div class="modal-body">
	<div class="modal-header">
		<h2 class="modal-header-title">
			<i class="fa fa-key"></i>
<<<<<<< HEAD
			API Key 创建
		</div>
=======
			<span class="p-l-1">API Key Created</span>
		</h2>
>>>>>>> 2bf305b1

		<a class="modal-header-close" ng-click="dismiss();">
			<i class="fa fa-remove"></i>
		</a>
	</div>

	<div class="modal-content">

		<div class="gf-form-group">
			<div class="gf-form">
				<span class="gf-form-label">Key</span>
				<span class="gf-form-label">{{key}}</span>
			</div>
		</div>

		<div class="grafana-info-box" style="border: 0;">
			You will only be able to view this key here once! It is not stored in this form. So be sure to copy it now.
			<br>
			<br>
			You can authenticate request using the Authorization HTTP header, example:
			<br>
			<br>
			<pre class="small">
curl -H "Authorization: Bearer your_key_above" http://your.grafana.com/api/dashboards/db/mydash
			</pre>
		</div>

	</div>

</div>
<|MERGE_RESOLUTION|>--- conflicted
+++ resolved
@@ -2,13 +2,8 @@
 	<div class="modal-header">
 		<h2 class="modal-header-title">
 			<i class="fa fa-key"></i>
-<<<<<<< HEAD
-			API Key 创建
-		</div>
-=======
-			<span class="p-l-1">API Key Created</span>
+			<span class="p-l-1">API Key 创建</span>
 		</h2>
->>>>>>> 2bf305b1
 
 		<a class="modal-header-close" ng-click="dismiss();">
 			<i class="fa fa-remove"></i>
