--- conflicted
+++ resolved
@@ -1,12 +1,9 @@
 define([
   './alertsCtrl',
   './alertEditCtrl',
-<<<<<<< HEAD
+  './alertStatusCtrl',
   './oncallersCtrl',
   './oncallerEditCtrl',
-=======
-  './alertStatusCtrl',
->>>>>>> 09118962
   './datasourcesCtrl',
   './datasourceEditCtrl',
   './orgUsersCtrl',
