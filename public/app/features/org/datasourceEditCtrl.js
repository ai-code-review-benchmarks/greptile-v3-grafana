--- conflicted
+++ resolved
@@ -1,11 +1,7 @@
 define([
   'angular',
-<<<<<<< HEAD
-  'config'
-=======
   'config',
   'lodash',
->>>>>>> cb7424ce
 ],
 function (angular, config, _) {
   'use strict';
@@ -17,14 +13,6 @@
 
     $scope.httpConfigPartialSrc = 'app/features/org/partials/datasourceHttpConfig.html';
 
-<<<<<<< HEAD
-    var defaults = {
-      name: '',
-      url: '',
-      access: 'proxy',
-      type: 'elasticsearch'
-    };
-=======
     var defaults = {name: '', type: 'graphite', url: '', access: 'proxy' };
 
     $scope.indexPatternTypes = [
@@ -35,7 +23,6 @@
       {name: 'Monthly',     value: 'Monthly', example: '[logstash-]YYYY.MM'},
       {name: 'Yearly',      value: 'Yearly',  example: '[logstash-]YYYY'},
     ];
->>>>>>> cb7424ce
 
     $scope.init = function() {
       $scope.isNew = true;
@@ -60,29 +47,13 @@
       return backendSrv.get('/api/datasources/plugins').then(function(plugins) {
         datasourceTypes = plugins;
         $scope.types = plugins;
-        $scope.filteredTypes = {};
-
-        Object.keys($scope.types).forEach(function(typeKey) {
-          if (typeKey !== 'netcrunch') {
-            $scope.filteredTypes[typeKey] = $scope.types[typeKey];
-          }
-        });
       });
     };
 
     $scope.getDatasourceById = function(id) {
       backendSrv.get('/api/datasources/' + id).then(function(ds) {
-        var simpleUrlRegexp = /^[h][t][t][p][s]?[:][\/][\/](.[^\/]+).*$/,
-            simpleUrl;
         $scope.isNew = false;
         $scope.current = ds;
-        if (ds.type === 'netcrunch') {
-          $scope.current.isSSL = false;
-          $scope.current.isSSL = (ds.url.indexOf('https://') === 0);
-          simpleUrl = simpleUrlRegexp.exec(ds.url);
-          $scope.current.simpleUrl = ((simpleUrl != null) && (simpleUrl.length > 1)) ? simpleUrl[1] :
-                                     'localhost';
-        }
         $scope.typeChanged();
       });
     };
@@ -117,11 +88,7 @@
         }, function(err) {
           if (err.statusText) {
             $scope.testing.message = err.statusText;
-            if (err.title == null) {
-              $scope.testing.title = "HTTP Error";
-            } else {
-              $scope.testing.title = err.title;
-            }
+            $scope.testing.title = "HTTP Error";
           } else {
             $scope.testing.message = err.message;
             $scope.testing.title = "Unknown error";
@@ -133,14 +100,8 @@
     };
 
     $scope.saveChanges = function(test) {
-      var protocol = ($scope.current.isSSL === false) ? 'http://' : 'https://';
-
       if (!$scope.editForm.$valid) {
         return;
-      }
-
-      if ($scope.current.type === 'netcrunch') {
-        $scope.current.url = protocol + $scope.current.simpleUrl + '/ncapi/';
       }
 
       if ($scope.current.id) {
