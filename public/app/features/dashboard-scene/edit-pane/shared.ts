/* eslint-disable @grafana/i18n/no-translation-top-level */
import { useSessionStorage } from 'react-use';

import { BusEventWithPayload } from '@grafana/data';
import { t } from '@grafana/i18n';
import {
  LocalValueVariable,
  SceneGridRow,
  SceneObject,
  SceneVariable,
  SceneVariableSet,
  VizPanel,
} from '@grafana/scenes';

import { DashboardScene } from '../scene/DashboardScene';
import { SceneGridRowEditableElement } from '../scene/layout-default/SceneGridRowEditableElement';
import { redoButtonId, undoButtonID } from '../scene/new-toolbar/RightActions';
import { EditableDashboardElement, isEditableDashboardElement } from '../scene/types/EditableDashboardElement';
import { LocalVariableEditableElement } from '../settings/variables/LocalVariableEditableElement';
import { VariableEditableElement } from '../settings/variables/VariableEditableElement';
import { VariableSetEditableElement } from '../settings/variables/VariableSetEditableElement';
import { isSceneVariable } from '../settings/variables/utils';

import { DashboardEditableElement } from './DashboardEditableElement';
import { VizPanelEditableElement } from './VizPanelEditableElement';

export function useEditPaneCollapsed() {
  return useSessionStorage('grafana.dashboards.edit-pane.isCollapsed', false);
}

export function getEditableElementFor(sceneObj: SceneObject | undefined): EditableDashboardElement | undefined {
  if (!sceneObj) {
    return undefined;
  }

  if (isEditableDashboardElement(sceneObj)) {
    return sceneObj;
  }

  if (sceneObj instanceof VizPanel) {
    return new VizPanelEditableElement(sceneObj);
  }

  if (sceneObj instanceof SceneGridRow) {
    return new SceneGridRowEditableElement(sceneObj);
  }

  if (sceneObj instanceof DashboardScene) {
    return new DashboardEditableElement(sceneObj);
  }

  if (sceneObj instanceof SceneVariableSet) {
    return new VariableSetEditableElement(sceneObj);
  }

  if (sceneObj instanceof LocalValueVariable) {
    return new LocalVariableEditableElement(sceneObj);
  }

  if (isSceneVariable(sceneObj)) {
    return new VariableEditableElement(sceneObj);
  }

  return undefined;
}

export class NewObjectAddedToCanvasEvent extends BusEventWithPayload<SceneObject> {
  static type = 'new-object-added-to-canvas';
}

export class ObjectRemovedFromCanvasEvent extends BusEventWithPayload<SceneObject> {
  static type = 'object-removed-from-canvas';
}

export class ObjectsReorderedOnCanvasEvent extends BusEventWithPayload<SceneObject> {
  static type = 'objects-reordered-on-canvas';
}

export class ConditionalRenderingChangedEvent extends BusEventWithPayload<SceneObject> {
  static type = 'conditional-rendering-changed';
}

export interface DashboardEditActionEventPayload {
  removedObject?: SceneObject;
  addedObject?: SceneObject;
  movedObject?: SceneObject;
  source: SceneObject;
  description?: string;
  perform: () => void;
  undo: () => void;
}

export class DashboardEditActionEvent extends BusEventWithPayload<DashboardEditActionEventPayload> {
  static type = 'dashboard-edit-action';
}

export interface AddElementActionHelperProps {
  addedObject: SceneObject;
  source: SceneObject;
  perform: () => void;
  undo: () => void;
}

export interface RemoveElementActionHelperProps {
  removedObject: SceneObject;
  source: SceneObject;
  perform: () => void;
  undo: () => void;
}

export interface AddVariableActionHelperProps {
  addedObject: SceneVariable;
  source: SceneVariableSet;
}

export interface RemoveVariableActionHelperProps {
  removedObject: SceneVariable;
  source: SceneVariableSet;
}

export interface ChangeTitleActionHelperProps {
  oldTitle: string;
  newTitle: string;
  source: DashboardScene;
}

export interface ChangeDescriptionActionHelperProps {
  oldDescription: string;
  newDescription: string;
  source: DashboardScene;
}

export interface MoveElementActionHelperProps {
  movedObject: SceneObject;
  source: SceneObject;
  perform: () => void;
  undo: () => void;
}

export const dashboardEditActions = {
  /**
   * Registers and peforms an edit action
   */
  edit(props: DashboardEditActionEventPayload) {
    props.source.publishEvent(new DashboardEditActionEvent(props), true);
  },
  /**
   * Helper for makeEdit that adds elements
   */
  addElement(props: AddElementActionHelperProps) {
    const { addedObject, source, perform, undo } = props;

    const element = getEditableElementFor(addedObject);
    if (!element) {
      throw new Error('Added object is not an editable element');
    }

    const typeName = element.getEditableElementInfo().typeName;

    dashboardEditActions.edit({
      description: t('dashboard.edit-actions.add', 'Add {{typeName}}', { typeName }),
      addedObject,
      source,
      perform,
      undo,
    });
  },

  removeElement(props: RemoveElementActionHelperProps) {
    const { removedObject, source, perform, undo } = props;

    const element = getEditableElementFor(removedObject);
    if (!element) {
      throw new Error('Removed object is not an editable element');
    }

    const typeName = element.getEditableElementInfo().typeName;

    dashboardEditActions.edit({
      description: t('dashboard.edit-actions.remove', 'Remove {{typeName}}', { typeName }),
      removedObject,
      source,
      perform,
      undo,
    });
  },

  changeTitle: makeEditAction<DashboardScene, 'title'>({
    description: t('dashboard.title.action', 'Change dashboard title'),
    prop: 'title',
  }),
  changeDescription: makeEditAction<DashboardScene, 'description'>({
    description: t('dashboard.description.action', 'Change dashboard description'),
    prop: 'description',
  }),

  addVariable({ source, addedObject }: AddVariableActionHelperProps) {
    const varsBeforeAddition = [...source.state.variables];

    dashboardEditActions.addElement({
      source,
      addedObject,
      perform() {
        source.setState({ variables: [...varsBeforeAddition, addedObject] });
      },
      undo() {
        source.setState({ variables: [...varsBeforeAddition] });
      },
    });
  },
  removeVariable({ source, removedObject }: RemoveVariableActionHelperProps) {
    const varsBeforeRemoval = [...source.state.variables];

    dashboardEditActions.removeElement({
      source,
      removedObject,
      perform() {
        source.setState({ variables: varsBeforeRemoval.filter((v) => v !== removedObject) });
      },
      undo() {
        source.setState({ variables: varsBeforeRemoval });
      },
    });
  },
  changeVariableName: makeEditAction<SceneVariable, 'name'>({
    description: t('dashboard.variable.name.action', 'Change variable name'),
    prop: 'name',
  }),
  changeVariableLabel: makeEditAction<SceneVariable, 'label'>({
    description: t('dashboard.variable.label.action', 'Change variable label'),
    prop: 'label',
  }),
  changeVariableDescription: makeEditAction<SceneVariable, 'description'>({
    description: t('dashboard.variable.description.action', 'Change variable description'),
    prop: 'description',
  }),
  changeVariableHideValue: makeEditAction<SceneVariable, 'hide'>({
    description: t('dashboard.variable.hide.action', 'Change variable hide option'),
    prop: 'hide',
  }),
};

interface MakeEditActionProps<Source extends SceneObject, T extends keyof Source['state']> {
  description: string;
  prop: T;
}

interface EditActionProps<Source extends SceneObject, T extends keyof Source['state']> {
  source: Source;
  oldValue: Source['state'][T];
  newValue: Source['state'][T];
}

function makeEditAction<Source extends SceneObject, T extends keyof Source['state']>({
  description,
  prop,
}: MakeEditActionProps<Source, T>) {
  return ({ source, oldValue, newValue }: EditActionProps<Source, T>) => {
    dashboardEditActions.edit({
      description,
      source,
      perform: () => {
        source.setState({ [prop]: newValue });
      },
      undo: () => {
        source.setState({ [prop]: oldValue });
      },
    });
<<<<<<< HEAD
  };
}
=======
  },

  moveElement(props: MoveElementActionHelperProps) {
    const { movedObject, source, perform, undo } = props;

    const element = getEditableElementFor(movedObject);
    if (!element) {
      throw new Error('Moved object is not an editable element');
    }

    const typeName = element.getEditableElementInfo().typeName;

    dashboardEditActions.edit({
      description: t('dashboard.edit-actions.move', 'Move {{typeName}}', { typeName }),
      movedObject,
      source,
      perform,
      undo,
    });
  },
};
>>>>>>> de59956d

export function undoRedoWasClicked(e: React.FocusEvent) {
  return e.relatedTarget && (e.relatedTarget.id === undoButtonID || e.relatedTarget.id === redoButtonId);
}<|MERGE_RESOLUTION|>--- conflicted
+++ resolved
@@ -238,6 +238,25 @@
     description: t('dashboard.variable.hide.action', 'Change variable hide option'),
     prop: 'hide',
   }),
+
+  moveElement(props: MoveElementActionHelperProps) {
+    const { movedObject, source, perform, undo } = props;
+
+    const element = getEditableElementFor(movedObject);
+    if (!element) {
+      throw new Error('Moved object is not an editable element');
+    }
+
+    const typeName = element.getEditableElementInfo().typeName;
+
+    dashboardEditActions.edit({
+      description: t('dashboard.edit-actions.move', 'Move {{typeName}}', { typeName }),
+      movedObject,
+      source,
+      perform,
+      undo,
+    });
+  },
 };
 
 interface MakeEditActionProps<Source extends SceneObject, T extends keyof Source['state']> {
@@ -266,32 +285,8 @@
         source.setState({ [prop]: oldValue });
       },
     });
-<<<<<<< HEAD
   };
 }
-=======
-  },
-
-  moveElement(props: MoveElementActionHelperProps) {
-    const { movedObject, source, perform, undo } = props;
-
-    const element = getEditableElementFor(movedObject);
-    if (!element) {
-      throw new Error('Moved object is not an editable element');
-    }
-
-    const typeName = element.getEditableElementInfo().typeName;
-
-    dashboardEditActions.edit({
-      description: t('dashboard.edit-actions.move', 'Move {{typeName}}', { typeName }),
-      movedObject,
-      source,
-      perform,
-      undo,
-    });
-  },
-};
->>>>>>> de59956d
 
 export function undoRedoWasClicked(e: React.FocusEvent) {
   return e.relatedTarget && (e.relatedTarget.id === undoButtonID || e.relatedTarget.id === redoButtonId);
