--- conflicted
+++ resolved
@@ -105,15 +105,12 @@
   source: DashboardScene;
 }
 
-<<<<<<< HEAD
 export interface ChangeDescriptionActionHelperProps {
   oldDescription: string;
   newDescription: string;
   source: DashboardScene;
 }
 
-=======
->>>>>>> 3c0d0871
 export const dashboardEditActions = {
   /**
    * Registers and peforms an edit action
@@ -165,11 +162,7 @@
   changeTitle({ source, oldTitle, newTitle }: ChangeTitleActionHelperProps) {
     dashboardEditActions.edit({
       description: t('dashboard.title.action', 'Change dashboard title'),
-<<<<<<< HEAD
       source,
-=======
-      source: source,
->>>>>>> 3c0d0871
       perform: () => {
         source.setState({ title: newTitle });
       },
@@ -178,7 +171,6 @@
       },
     });
   },
-<<<<<<< HEAD
 
   changeDescription({ source, oldDescription, newDescription }: ChangeDescriptionActionHelperProps) {
     dashboardEditActions.edit({
@@ -196,7 +188,4 @@
 
 export function undoRedoWasClicked(e: React.FocusEvent) {
   return e.relatedTarget && (e.relatedTarget.id === undoButtonID || e.relatedTarget.id === redoButtonId);
-}
-=======
-};
->>>>>>> 3c0d0871
+}