import { css, cx } from '@emotion/css';
import { Resizable } from 're-resizable';
import { useLocalStorage } from 'react-use';

import { GrafanaTheme2 } from '@grafana/data';
<<<<<<< HEAD
import {
  SceneObjectState,
  SceneObjectBase,
  SceneObject,
  sceneGraph,
  useSceneObjectState,
  VizPanel,
} from '@grafana/scenes';
=======
import { selectors } from '@grafana/e2e-selectors';
import { SceneObjectState, SceneObjectBase, SceneObject, sceneGraph, useSceneObjectState } from '@grafana/scenes';
>>>>>>> 8766daa3
import {
  ElementSelectionContextItem,
  ElementSelectionContextState,
  ElementSelectionOnSelectOptions,
  ScrollContainer,
  ToolbarButton,
  useSplitter,
  useStyles2,
  Text,
  Icon,
} from '@grafana/ui';
import { t, Trans } from 'app/core/internationalization';

import { containsCloneKey, getLastKeyFromClone, isInCloneChain } from '../utils/clone';
import { findEditPanel, getDashboardSceneFor } from '../utils/utils';

import { DashboardOutline } from './DashboardOutline';
import { ElementEditPane } from './ElementEditPane';
import { ElementSelection } from './ElementSelection';
import {
  ConditionalRenderingChangedEvent,
  NewObjectAddedToCanvasEvent,
  ObjectRemovedFromCanvasEvent,
  ObjectsReorderedOnCanvasEvent,
} from './shared';
import { useEditableElement } from './useEditableElement';

export interface DashboardEditPaneState extends SceneObjectState {
  selection?: ElementSelection;
  selectionContext: ElementSelectionContextState;
}

export class DashboardEditPane extends SceneObjectBase<DashboardEditPaneState> {
  public constructor() {
    super({
      selectionContext: {
        enabled: false,
        selected: [],
        onSelect: (item, options) => this.selectElement(item, options),
        onClear: () => this.clearSelection(),
      },
    });

    this.addActivationHandler(this.onActivate.bind(this));
  }

  private onActivate() {
    const dashboard = getDashboardSceneFor(this);

    this._subs.add(
      dashboard.subscribeToEvent(NewObjectAddedToCanvasEvent, ({ payload }) => {
        this.newObjectAddedToCanvas(payload);
      })
    );

    this._subs.add(
      dashboard.subscribeToEvent(ObjectRemovedFromCanvasEvent, ({ payload }) => {
        this.clearSelection();
      })
    );

    this._subs.add(
      dashboard.subscribeToEvent(ObjectsReorderedOnCanvasEvent, ({ payload }) => {
        this.forceRender();
      })
    );

    this._subs.add(
      dashboard.subscribeToEvent(ConditionalRenderingChangedEvent, ({ payload }) => {
        this.forceRender();
      })
    );
  }

  public enableSelection() {
    // Enable element selection
    this.setState({ selectionContext: { ...this.state.selectionContext, enabled: true } });
  }

  public disableSelection() {
    this.setState({
      selectionContext: { ...this.state.selectionContext, selected: [], enabled: false },
      selection: undefined,
    });
  }

  private selectElement(element: ElementSelectionContextItem, options: ElementSelectionOnSelectOptions) {
    // We should not select clones
    if (isInCloneChain(element.id)) {
      if (options.multi) {
        return;
      }

      this.clearSelection();
      return;
    }

    let obj = sceneGraph.findByKey(this, element.id);
    if (obj) {
      if (obj instanceof VizPanel && containsCloneKey(getLastKeyFromClone(element.id))) {
        const sourceVizPanel = findEditPanel(this, element.id);
        if (sourceVizPanel) {
          obj = sourceVizPanel;
        }
      }
      this.selectObject(obj, element.id, options);
    }
  }

  public getSelection(): SceneObject | SceneObject[] | undefined {
    return this.state.selection?.getSelection();
  }

  public selectObject(obj: SceneObject, id: string, { multi, force }: ElementSelectionOnSelectOptions = {}) {
    if (!force) {
      if (multi) {
        if (this.state.selection?.hasValue(id)) {
          this.removeMultiSelectedObject(id);
          return;
        }
      } else {
        if (this.state.selection?.getFirstObject() === obj) {
          this.clearSelection();
          return;
        }
      }
    }

    const elementSelection = this.state.selection ?? new ElementSelection([[id, obj.getRef()]]);

    const { selection, contextItems: selected } = elementSelection.getStateWithValue(id, obj, !!multi);

    this.updateSelection(new ElementSelection(selection), selected);
  }

  private removeMultiSelectedObject(id: string) {
    if (!this.state.selection) {
      return;
    }

    const { entries, contextItems: selected } = this.state.selection.getStateWithoutValueAt(id);

    if (entries.length === 0) {
      this.clearSelection();
      return;
    }

    this.updateSelection(new ElementSelection([...entries]), selected);
  }

  private updateSelection(selection: ElementSelection | undefined, selected: ElementSelectionContextItem[]) {
    // onBlur events are not fired on unmount and some edit pane inputs have important onBlur events
    // This make sure they fire before unmounting
    if (document.activeElement instanceof HTMLElement) {
      document.activeElement.blur();
    }

    this.setState({ selection, selectionContext: { ...this.state.selectionContext, selected } });
  }

  public clearSelection() {
    if (!this.state.selection) {
      return;
    }

    this.updateSelection(undefined, []);
  }

  private newObjectAddedToCanvas(obj: SceneObject) {
    this.selectObject(obj, obj.state.key!);
    this.state.selection!.markAsNewElement();
  }
}

export interface Props {
  editPane: DashboardEditPane;
  isCollapsed: boolean;
  openOverlay?: boolean;
  onToggleCollapse: () => void;
}

/**
 * Making the EditPane rendering completely standalone (not using editPane.Component) in order to pass custom react props
 */
export function DashboardEditPaneRenderer({ editPane, isCollapsed, onToggleCollapse, openOverlay }: Props) {
  const { selection } = useSceneObjectState(editPane, { shouldActivateOrKeepAlive: true });
  const styles = useStyles2(getStyles);
  const editableElement = useEditableElement(selection, editPane);
  const selectedObject = selection?.getFirstObject();
  const isNewElement = selection?.isNewElement() ?? false;
  const [outlineCollapsed, setOutlineCollapsed] = useLocalStorage(
    'grafana.dashboard.edit-pane.outline.collapsed',
    true
  );
  const [outlinePaneSize = 0.4, setOutlinePaneSize] = useLocalStorage('grafana.dashboard.edit-pane.outline.size', 0.4);

  // splitter for template and payload editor
  const splitter = useSplitter({
    direction: 'column',
    handleSize: 'sm',
    // if Grafana Alertmanager, split 50/50, otherwise 100/0 because there is no payload editor
    initialSize: 1 - outlinePaneSize,
    dragPosition: 'middle',
    onSizeChanged: (size) => {
      setOutlinePaneSize(1 - size);
    },
  });

  if (!editableElement) {
    return null;
  }

  if (isCollapsed) {
    return (
      <>
        <div className={styles.expandOptionsWrapper}>
          <ToolbarButton
            tooltip={t('dashboard.edit-pane.open', 'Open options pane')}
            icon="arrow-to-right"
            onClick={onToggleCollapse}
            variant="canvas"
            narrow={true}
            className={styles.rotate180}
            aria-label={t('dashboard.edit-pane.open', 'Open options pane')}
          />
        </div>

        {openOverlay && (
          <Resizable className={styles.overlayWrapper} defaultSize={{ height: '100%', width: '300px' }}>
            <ElementEditPane
              element={editableElement}
              key={selectedObject?.state.key}
              editPane={editPane}
              isNewElement={isNewElement}
            />
          </Resizable>
        )}
      </>
    );
  }

  if (outlineCollapsed) {
    splitter.primaryProps.style.flexGrow = 1;
    splitter.primaryProps.style.minHeight = 'unset';
    splitter.secondaryProps.style.flexGrow = 0;
    splitter.secondaryProps.style.minHeight = 'min-content';
  } else {
    splitter.primaryProps.style.minHeight = 'unset';
    splitter.secondaryProps.style.minHeight = 'unset';
  }

  return (
    <div className={styles.wrapper}>
      <div {...splitter.containerProps}>
        <div {...splitter.primaryProps} className={cx(splitter.primaryProps.className, styles.paneContent)}>
          <ElementEditPane
            element={editableElement}
            key={selectedObject?.state.key}
            editPane={editPane}
            isNewElement={isNewElement}
          />
        </div>
        <div
          {...splitter.splitterProps}
          className={cx(splitter.splitterProps.className, styles.splitter)}
          data-edit-pane-splitter={true}
        />
        <div {...splitter.secondaryProps} className={cx(splitter.primaryProps.className, styles.paneContent)}>
          <div
            role="button"
            onClick={() => setOutlineCollapsed(!outlineCollapsed)}
            className={styles.outlineCollapseButton}
            data-testid={selectors.components.PanelEditor.Outline.section}
          >
            <Text weight="medium">
              <Trans i18nKey="dashboard-scene.dashboard-edit-pane-renderer.outline">Outline</Trans>
            </Text>
            <Icon name={outlineCollapsed ? 'angle-up' : 'angle-down'} />
          </div>
          {!outlineCollapsed && (
            <div className={styles.outlineContainer}>
              <ScrollContainer showScrollIndicators={true}>
                <DashboardOutline editPane={editPane} />
              </ScrollContainer>
            </div>
          )}
        </div>
      </div>
    </div>
  );
}

function getStyles(theme: GrafanaTheme2) {
  return {
    wrapper: css({
      display: 'flex',
      flexDirection: 'column',
      flex: '1 1 0',
      marginTop: theme.spacing(2),
      borderLeft: `1px solid ${theme.colors.border.weak}`,
      borderTop: `1px solid ${theme.colors.border.weak}`,
      background: theme.colors.background.primary,
      borderTopLeftRadius: theme.shape.radius.default,
    }),
    overlayWrapper: css({
      right: 0,
      bottom: 0,
      top: theme.spacing(2),
      position: 'absolute !important' as 'absolute',
      background: theme.colors.background.primary,
      borderLeft: `1px solid ${theme.colors.border.weak}`,
      borderTop: `1px solid ${theme.colors.border.weak}`,
      boxShadow: theme.shadows.z3,
      zIndex: theme.zIndex.navbarFixed,
      flexGrow: 1,
    }),
    paneContent: css({
      overflow: 'hidden',
      display: 'flex',
      flexDirection: 'column',
    }),
    rotate180: css({
      rotate: '180deg',
    }),
    tabsbar: css({
      padding: theme.spacing(0, 1),
      margin: theme.spacing(0.5, 0),
    }),
    expandOptionsWrapper: css({
      display: 'flex',
      flexDirection: 'column',
      padding: theme.spacing(2, 1, 2, 0),
    }),
    splitter: css({
      '&:after': {
        display: 'none',
      },
    }),
    outlineCollapseButton: css({
      display: 'flex',
      padding: theme.spacing(0.5, 2),
      gap: theme.spacing(1),
      justifyContent: 'space-between',
      alignItems: 'center',
      background: theme.colors.background.secondary,

      '&:hover': {
        background: theme.colors.action.hover,
      },
    }),
    outlineContainer: css({
      display: 'flex',
      flexDirection: 'column',
      flexGrow: 1,
      overflow: 'hidden',
    }),
  };
}<|MERGE_RESOLUTION|>--- conflicted
+++ resolved
@@ -3,7 +3,7 @@
 import { useLocalStorage } from 'react-use';
 
 import { GrafanaTheme2 } from '@grafana/data';
-<<<<<<< HEAD
+import { selectors } from '@grafana/e2e-selectors';
 import {
   SceneObjectState,
   SceneObjectBase,
@@ -12,10 +12,6 @@
   useSceneObjectState,
   VizPanel,
 } from '@grafana/scenes';
-=======
-import { selectors } from '@grafana/e2e-selectors';
-import { SceneObjectState, SceneObjectBase, SceneObject, sceneGraph, useSceneObjectState } from '@grafana/scenes';
->>>>>>> 8766daa3
 import {
   ElementSelectionContextItem,
   ElementSelectionContextState,
