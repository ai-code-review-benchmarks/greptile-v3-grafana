--- conflicted
+++ resolved
@@ -1,16 +1,4 @@
-<<<<<<< HEAD
-import {
-  VizPanel,
-  SceneGridItem,
-  SceneGridRow,
-  SceneDataLayerSet,
-  sceneGraph,
-  SceneGridLayout,
-  behaviors,
-} from '@grafana/scenes';
-=======
-import { VizPanel, SceneGridRow, SceneDataLayers, sceneGraph, SceneGridLayout, behaviors } from '@grafana/scenes';
->>>>>>> a64977d1
+import { VizPanel, SceneGridRow, SceneDataLayerSet, sceneGraph, SceneGridLayout, behaviors } from '@grafana/scenes';
 
 import { DashboardGridItem } from '../scene/DashboardGridItem';
 import { DashboardScene } from '../scene/DashboardScene';
