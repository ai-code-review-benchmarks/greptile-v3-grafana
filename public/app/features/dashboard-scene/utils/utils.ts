--- conflicted
+++ resolved
@@ -222,7 +222,6 @@
   });
 }
 
-<<<<<<< HEAD
 export function getDefaultRow(dashboard: DashboardScene): SceneGridRow {
   const id = dashboardSceneGraph.getNextPanelId(dashboard);
 
@@ -231,8 +230,8 @@
     title: 'Row title',
     y: 0,
   });
-=======
+}
+
 export function isLibraryPanelChild(vizPanel: VizPanel) {
   return vizPanel.parent instanceof LibraryVizPanel;
->>>>>>> 8c18d063
 }