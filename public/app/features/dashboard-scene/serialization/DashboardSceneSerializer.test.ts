--- conflicted
+++ resolved
@@ -590,19 +590,11 @@
         })
       ).toThrow('Method not implemented.');
     });
-<<<<<<< HEAD
-
-    it('should throw on getDashboardChangesFromScene', () => {
-      const serializer = new V2DashboardSerializer();
-      expect(() => serializer.getTrackingInformation()).toThrow('Method not implemented.');
-    });
 
     it('should throw on getSnapshotUrl', () => {
       const serializer = new V2DashboardSerializer();
       expect(() => serializer.getSnapshotUrl()).toThrow('Method not implemented.');
     });
-=======
->>>>>>> 6c5b4083
   });
 });
 
