import { uniqueId } from 'lodash';

import { DataFrameDTO, DataFrameJSON } from '@grafana/data';
import { config } from '@grafana/runtime';
import {
  VizPanel,
  SceneTimePicker,
  SceneGridLayout,
  SceneGridRow,
  SceneTimeRange,
  SceneVariableSet,
  VariableValueSelectors,
  SceneRefreshPicker,
  SceneObject,
  VizPanelMenu,
  behaviors,
  VizPanelState,
  SceneGridItemLike,
  SceneDataLayerProvider,
  SceneDataLayerControls,
  UserActionEvent,
<<<<<<< HEAD
=======
  GroupByVariable,
  AdHocFiltersVariable,
  sceneGraph,
>>>>>>> 65a7d8f0
} from '@grafana/scenes';
import { DashboardModel, PanelModel } from 'app/features/dashboard/state';
import { ScopesFacade } from 'app/features/scopes';
import { DashboardDTO, DashboardDataDTO } from 'app/types';

import { AlertStatesDataLayer } from '../scene/AlertStatesDataLayer';
import { DashboardAnnotationsDataLayer } from '../scene/DashboardAnnotationsDataLayer';
import { DashboardControls } from '../scene/DashboardControls';
import { DashboardDataLayerSet } from '../scene/DashboardDataLayerSet';
import { DashboardGridItem, RepeatDirection } from '../scene/DashboardGridItem';
import { registerDashboardMacro } from '../scene/DashboardMacro';
import { DashboardScene } from '../scene/DashboardScene';
import { LibraryVizPanel } from '../scene/LibraryVizPanel';
import { VizPanelLinks, VizPanelLinksMenu } from '../scene/PanelLinks';
import { panelLinksBehavior, panelMenuBehavior } from '../scene/PanelMenuBehavior';
import { PanelNotices } from '../scene/PanelNotices';
import { PanelTimeRange } from '../scene/PanelTimeRange';
import { RowRepeaterBehavior } from '../scene/RowRepeaterBehavior';
import { RowActions } from '../scene/row-actions/RowActions';
import { setDashboardPanelContext } from '../scene/setDashboardPanelContext';
import { createPanelDataProvider } from '../utils/createPanelDataProvider';
import { preserveDashboardSceneStateInLocalStorage } from '../utils/dashboardSessionState';
import { DashboardInteractions } from '../utils/interactions';
import { getDashboardSceneFor, getVizPanelKeyForPanelId } from '../utils/utils';
import { createVariablesForDashboard, createVariablesForSnapshot } from '../utils/variables';

import { getAngularPanelMigrationHandler } from './angularMigration';
import { GRAFANA_DATASOURCE_REF } from './const';

export interface DashboardLoaderState {
  dashboard?: DashboardScene;
  isLoading?: boolean;
  loadError?: string;
}

export interface SaveModelToSceneOptions {
  isEmbedded?: boolean;
}

export function transformSaveModelToScene(rsp: DashboardDTO): DashboardScene {
  // Just to have migrations run
  const oldModel = new DashboardModel(rsp.dashboard, rsp.meta);

  const scene = createDashboardSceneFromDashboardModel(oldModel, rsp.dashboard);
  // TODO: refactor createDashboardSceneFromDashboardModel to work on Dashboard schema model
  scene.setInitialSaveModel(rsp.dashboard);

  return scene;
}

export function createSceneObjectsForPanels(oldPanels: PanelModel[]): SceneGridItemLike[] {
  // collects all panels and rows
  const panels: SceneGridItemLike[] = [];

  // indicates expanded row that's currently processed
  let currentRow: PanelModel | null = null;
  // collects panels in the currently processed, expanded row
  let currentRowPanels: SceneGridItemLike[] = [];

  for (const panel of oldPanels) {
    if (panel.type === 'row') {
      if (!currentRow) {
        if (Boolean(panel.collapsed)) {
          // collapsed rows contain their panels within the row model
          panels.push(createRowFromPanelModel(panel, []));
        } else {
          // indicate new row to be processed
          currentRow = panel;
        }
      } else {
        // when a row has been processed, and we hit a next one for processing
        if (currentRow.id !== panel.id) {
          // commit previous row panels
          panels.push(createRowFromPanelModel(currentRow, currentRowPanels));

          currentRow = panel;
          currentRowPanels = [];
        }
      }
    } else if (panel.libraryPanel?.uid && !('model' in panel.libraryPanel)) {
      const gridItem = buildGridItemForLibPanel(panel);

      if (!gridItem) {
        continue;
      }

      if (currentRow) {
        currentRowPanels.push(gridItem);
      } else {
        panels.push(gridItem);
      }
    } else {
      // when rendering a snapshot created with the legacy Dashboards convert data to new snapshot format to be compatible with Scenes
      if (panel.snapshotData) {
        convertOldSnapshotToScenesSnapshot(panel);
      }

      const panelObject = buildGridItemForPanel(panel);

      // when processing an expanded row, collect its panels
      if (currentRow) {
        currentRowPanels.push(panelObject);
      } else {
        panels.push(panelObject);
      }
    }
  }

  // commit a row if it's the last one
  if (currentRow) {
    panels.push(createRowFromPanelModel(currentRow, currentRowPanels));
  }

  return panels;
}

function createRowFromPanelModel(row: PanelModel, content: SceneGridItemLike[]): SceneGridItemLike {
  if (Boolean(row.collapsed)) {
    if (row.panels) {
      content = row.panels.map((saveModel) => {
        // Collapsed panels are not actually PanelModel instances
        if (!(saveModel instanceof PanelModel)) {
          saveModel = new PanelModel(saveModel);
        }

        if (saveModel.libraryPanel?.uid && !('model' in saveModel.libraryPanel)) {
          const gridItem = buildGridItemForLibPanel(saveModel);

          if (!gridItem) {
            throw new Error('Failed to build grid item for library panel');
          }

          return gridItem;
        }

        return buildGridItemForPanel(saveModel);
      });
    }
  }

  let behaviors: SceneObject[] | undefined;
  let children = content;

  if (row.repeat) {
    // For repeated rows the children are stored in the behavior
    behaviors = [new RowRepeaterBehavior({ variableName: row.repeat })];
  }

  return new SceneGridRow({
    key: getVizPanelKeyForPanelId(row.id),
    title: row.title,
    y: row.gridPos.y,
    isCollapsed: row.collapsed,
    children: children,
    $behaviors: behaviors,
    actions: new RowActions({}),
  });
}

export function createDashboardSceneFromDashboardModel(oldModel: DashboardModel, dto: DashboardDataDTO) {
  let variables: SceneVariableSet | undefined;
  let annotationLayers: SceneDataLayerProvider[] = [];
  let alertStatesLayer: AlertStatesDataLayer | undefined;

  if (oldModel.templating?.list?.length) {
    if (oldModel.meta.isSnapshot) {
      variables = createVariablesForSnapshot(oldModel);
    } else {
      variables = createVariablesForDashboard(oldModel);
    }
  } else {
    // Create empty variable set
    variables = new SceneVariableSet({
      variables: [],
    });
  }

  if (oldModel.annotations?.list?.length && !oldModel.isSnapshot()) {
    annotationLayers = oldModel.annotations?.list.map((a) => {
      // Each annotation query is an individual data layer
      return new DashboardAnnotationsDataLayer({
        key: uniqueId('annotations-'),
        query: a,
        name: a.name,
        isEnabled: Boolean(a.enable),
        isHidden: Boolean(a.hide),
      });
    });
  }

  let shouldUseAlertStatesLayer = config.unifiedAlertingEnabled;
  if (!shouldUseAlertStatesLayer) {
    if (oldModel.panels.find((panel) => Boolean(panel.alert))) {
      shouldUseAlertStatesLayer = true;
    }
  }

  if (shouldUseAlertStatesLayer) {
    alertStatesLayer = new AlertStatesDataLayer({
      key: 'alert-states',
      name: 'Alert States',
    });
  }

  const dashboardScene = new DashboardScene({
    description: oldModel.description,
    editable: oldModel.editable,
    preload: dto.preload ?? false,
    id: oldModel.id,
    isDirty: false,
    links: oldModel.links || [],
    meta: oldModel.meta,
    tags: oldModel.tags || [],
    title: oldModel.title,
    uid: oldModel.uid,
    version: oldModel.version,
    body: new SceneGridLayout({
      isLazy: dto.preload ? false : true,
      children: createSceneObjectsForPanels(oldModel.panels),
      $behaviors: [trackIfEmpty],
    }),
    $timeRange: new SceneTimeRange({
      from: oldModel.time.from,
      to: oldModel.time.to,
      fiscalYearStartMonth: oldModel.fiscalYearStartMonth,
      timeZone: oldModel.timezone,
      weekStart: oldModel.weekStart,
      UNSAFE_nowDelay: oldModel.timepicker?.nowDelay,
    }),
    $variables: variables,
    $behaviors: [
      new behaviors.CursorSync({
        sync: oldModel.graphTooltip,
      }),
      new behaviors.SceneQueryController(),
      registerDashboardMacro,
      registerPanelInteractionsReporter,
      new behaviors.LiveNowTimer({ enabled: oldModel.liveNow }),
      preserveDashboardSceneStateInLocalStorage,
      new ScopesFacade({
        handler: (facade) => sceneGraph.getTimeRange(facade).onRefresh(),
      }),
    ],
    $data: new DashboardDataLayerSet({ annotationLayers, alertStatesLayer }),
    controls: new DashboardControls({
      variableControls: [new VariableValueSelectors({}), new SceneDataLayerControls()],
      timePicker: new SceneTimePicker({}),
      refreshPicker: new SceneRefreshPicker({
        refresh: oldModel.refresh,
        intervals: oldModel.timepicker.refresh_intervals,
        withText: true,
      }),
      hideTimeControls: oldModel.timepicker.hidden,
    }),
  });

  return dashboardScene;
}

export function buildGridItemForLibPanel(panel: PanelModel) {
  if (!panel.libraryPanel) {
    return null;
  }

  const body = new LibraryVizPanel({
    title: panel.title,
    uid: panel.libraryPanel.uid,
    name: panel.libraryPanel.name,
    panelKey: getVizPanelKeyForPanelId(panel.id),
  });

  return new DashboardGridItem({
    key: `grid-item-${panel.id}`,
    y: panel.gridPos.y,
    x: panel.gridPos.x,
    width: panel.gridPos.w,
    height: panel.gridPos.h,
    itemHeight: panel.gridPos.h,
    body,
  });
}

export function buildGridItemForPanel(panel: PanelModel): DashboardGridItem {
  const repeatOptions: Partial<{ variableName: string; repeatDirection: RepeatDirection }> = panel.repeat
    ? {
        variableName: panel.repeat,
        repeatDirection: panel.repeatDirection === 'h' ? 'h' : 'v',
      }
    : {};

  const titleItems: SceneObject[] = [];

  titleItems.push(
    new VizPanelLinks({
      rawLinks: panel.links,
      menu: new VizPanelLinksMenu({ $behaviors: [panelLinksBehavior] }),
    })
  );

  titleItems.push(new PanelNotices());

  const vizPanelState: VizPanelState = {
    key: getVizPanelKeyForPanelId(panel.id),
    title: panel.title,
    description: panel.description,
    pluginId: panel.type,
    options: panel.options ?? {},
    fieldConfig: panel.fieldConfig,
    pluginVersion: panel.pluginVersion,
    displayMode: panel.transparent ? 'transparent' : undefined,
    // To be replaced with it's own option persited option instead derived
    hoverHeader: !panel.title && !panel.timeFrom && !panel.timeShift,
    hoverHeaderOffset: 0,
    $data: createPanelDataProvider(panel),
    titleItems,

    extendPanelContext: setDashboardPanelContext,
    _UNSAFE_customMigrationHandler: getAngularPanelMigrationHandler(panel),
  };

  if (!config.publicDashboardAccessToken) {
    vizPanelState.menu = new VizPanelMenu({
      $behaviors: [panelMenuBehavior],
    });
  }

  if (panel.timeFrom || panel.timeShift) {
    vizPanelState.$timeRange = new PanelTimeRange({
      timeFrom: panel.timeFrom,
      timeShift: panel.timeShift,
      hideTimeOverride: panel.hideTimeOverride,
    });
  }

  const body = new VizPanel(vizPanelState);

  return new DashboardGridItem({
    key: `grid-item-${panel.id}`,
    x: panel.gridPos.x,
    y: panel.gridPos.y,
    width: repeatOptions.repeatDirection === 'h' ? 24 : panel.gridPos.w,
    height: panel.gridPos.h,
    itemHeight: panel.gridPos.h,
    body,
    maxPerRow: panel.maxPerRow,
    ...repeatOptions,
  });
}

function registerPanelInteractionsReporter(scene: DashboardScene) {
  // Subscriptions set with subscribeToEvent are automatically unsubscribed when the scene deactivated
  scene.subscribeToEvent(UserActionEvent, (e) => {
    const { interaction } = e.payload;
    switch (interaction) {
      case 'panel-status-message-clicked':
        DashboardInteractions.panelStatusMessageClicked();
        break;
      case 'panel-cancel-query-clicked':
        DashboardInteractions.panelCancelQueryClicked();
        break;
    }
  });
}

const convertSnapshotData = (snapshotData: DataFrameDTO[]): DataFrameJSON[] => {
  return snapshotData.map((data) => {
    return {
      data: {
        values: data.fields.map((field) => field.values).filter((values): values is unknown[] => values !== undefined),
      },
      schema: {
        fields: data.fields.map((field) => ({
          name: field.name,
          type: field.type,
          config: field.config,
        })),
      },
    };
  });
};

// override panel datasource and targets with snapshot data using the Grafana datasource
export const convertOldSnapshotToScenesSnapshot = (panel: PanelModel) => {
  // only old snapshots created with old dashboards contains snapshotData
  if (panel.snapshotData) {
    panel.datasource = GRAFANA_DATASOURCE_REF;
    panel.targets = [
      {
        refId: panel.snapshotData[0]?.refId ?? '',
        datasource: panel.datasource,
        queryType: 'snapshot',
        // @ts-ignore
        snapshot: convertSnapshotData(panel.snapshotData),
      },
    ];
    panel.snapshotData = [];
  }
};

function trackIfEmpty(grid: SceneGridLayout) {
  getDashboardSceneFor(grid).setState({ isEmpty: grid.state.children.length === 0 });

  const sub = grid.subscribeToState((n, p) => {
    if (n.children.length !== p.children.length || n.children !== p.children) {
      getDashboardSceneFor(grid).setState({ isEmpty: n.children.length === 0 });
    }
  });

  return () => {
    sub.unsubscribe();
  };
}<|MERGE_RESOLUTION|>--- conflicted
+++ resolved
@@ -19,12 +19,7 @@
   SceneDataLayerProvider,
   SceneDataLayerControls,
   UserActionEvent,
-<<<<<<< HEAD
-=======
-  GroupByVariable,
-  AdHocFiltersVariable,
   sceneGraph,
->>>>>>> 65a7d8f0
 } from '@grafana/scenes';
 import { DashboardModel, PanelModel } from 'app/features/dashboard/state';
 import { ScopesFacade } from 'app/features/scopes';
