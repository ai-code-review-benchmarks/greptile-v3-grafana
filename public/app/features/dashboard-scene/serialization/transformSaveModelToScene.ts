--- conflicted
+++ resolved
@@ -341,11 +341,8 @@
     menu: new VizPanelMenu({
       $behaviors: [panelMenuBehavior],
     }),
-<<<<<<< HEAD
     extendPanelContext: setDashboardPanelContext,
-=======
     _UNSAFE_customMigrationHandler: getAngularPanelMigrationHandler(panel),
->>>>>>> 94c15e49
   };
 
   if (panel.timeFrom || panel.timeShift) {
