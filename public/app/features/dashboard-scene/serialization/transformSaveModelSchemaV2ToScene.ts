import { uniqueId } from 'lodash';

import { config, getDataSourceSrv } from '@grafana/runtime';
import {
  AdHocFiltersVariable,
  behaviors,
  ConstantVariable,
  CustomVariable,
  DataSourceVariable,
  GroupByVariable,
  IntervalVariable,
  QueryVariable,
  SceneDataLayerControls,
  SceneDataProvider,
  SceneDataQuery,
  SceneDataTransformer,
  SceneQueryRunner,
  SceneRefreshPicker,
  SceneTimePicker,
  SceneTimeRange,
  SceneVariable,
  SceneVariableSet,
  TextBoxVariable,
  VariableValueSelectors,
} from '@grafana/scenes';
import { DataSourceRef } from '@grafana/schema/dist/esm/index.gen';
import {
  AdhocVariableKind,
  ConstantVariableKind,
  CustomVariableKind,
  DashboardV2Spec,
  DatasourceVariableKind,
  defaultAdhocVariableKind,
  defaultConstantVariableKind,
  defaultCustomVariableKind,
  defaultDatasourceVariableKind,
  defaultGroupByVariableKind,
  defaultIntervalVariableKind,
  defaultQueryVariableKind,
  defaultTextVariableKind,
  GroupByVariableKind,
  IntervalVariableKind,
  LibraryPanelKind,
  PanelKind,
  PanelQueryKind,
  QueryVariableKind,
  TextVariableKind,
} from '@grafana/schema/src/schema/dashboard/v2alpha0';
import {
  AnnoKeyCreatedBy,
  AnnoKeyFolder,
  AnnoKeyUpdatedBy,
  AnnoKeyUpdatedTimestamp,
  AnnoKeyDashboardIsSnapshot,
  DeprecatedInternalId,
} from 'app/features/apiserver/types';
import { DashboardWithAccessInfo } from 'app/features/dashboard/api/types';
import { MIXED_DATASOURCE_NAME } from 'app/plugins/datasource/mixed/MixedDataSource';
import { DashboardMeta } from 'app/types';

import { addPanelsOnLoadBehavior } from '../addToDashboard/addPanelsOnLoadBehavior';
import { DashboardAnnotationsDataLayer } from '../scene/DashboardAnnotationsDataLayer';
import { DashboardControls } from '../scene/DashboardControls';
import { DashboardDataLayerSet } from '../scene/DashboardDataLayerSet';
import { DashboardDatasourceBehaviour } from '../scene/DashboardDatasourceBehaviour';
import { registerDashboardMacro } from '../scene/DashboardMacro';
import { DashboardReloadBehavior } from '../scene/DashboardReloadBehavior';
import { DashboardScene } from '../scene/DashboardScene';
import { DashboardLayoutManager } from '../scene/types/DashboardLayoutManager';
import { preserveDashboardSceneStateInLocalStorage } from '../utils/dashboardSessionState';
import { getIntervalsFromQueryString } from '../utils/utils';

import { SnapshotVariable } from './custom-variables/SnapshotVariable';
import { layoutSerializerRegistry } from './layoutSerializers/layoutSerializerRegistry';
import { registerPanelInteractionsReporter } from './transformSaveModelToScene';
import {
  transformCursorSyncV2ToV1,
  transformSortVariableToEnumV1,
  transformVariableHideToEnumV1,
  transformVariableRefreshToEnumV1,
} from './transformToV1TypesUtils';
import { LEGACY_STRING_VALUE_KEY } from './transformToV2TypesUtils';

const DEFAULT_DATASOURCE = 'default';

export type TypedVariableModelV2 =
  | QueryVariableKind
  | TextVariableKind
  | ConstantVariableKind
  | DatasourceVariableKind
  | IntervalVariableKind
  | CustomVariableKind
  | GroupByVariableKind
  | AdhocVariableKind;

export function transformSaveModelSchemaV2ToScene(dto: DashboardWithAccessInfo<DashboardV2Spec>): DashboardScene {
  const { spec: dashboard, metadata } = dto;

  const annotationLayers = dashboard.annotations.map((annotation) => {
    return new DashboardAnnotationsDataLayer({
      key: uniqueId('annotations-'),
      query: {
        ...annotation.spec,
        builtIn: annotation.spec.builtIn ? 1 : 0,
      },
      name: annotation.spec.name,
      isEnabled: Boolean(annotation.spec.enable),
      isHidden: Boolean(annotation.spec.hide),
    });
  });

  const isDashboardEditable = Boolean(dashboard.editable);
  const canSave = dto.access.canSave !== false;
  let dashboardId: number | undefined = undefined;

  if (metadata.labels?.[DeprecatedInternalId]) {
    dashboardId = parseInt(metadata.labels[DeprecatedInternalId], 10);
  }

  const meta: DashboardMeta = {
    canShare: dto.access.canShare !== false,
    canSave,
    canStar: dto.access.canStar !== false,
    canEdit: dto.access.canEdit !== false,
    canDelete: dto.access.canDelete !== false,
    canAdmin: dto.access.canAdmin !== false,
    url: dto.access.url,
    slug: dto.access.slug,
    annotationsPermissions: dto.access.annotationsPermissions,
    created: metadata.creationTimestamp,
    createdBy: metadata.annotations?.[AnnoKeyCreatedBy],
    updated: metadata.annotations?.[AnnoKeyUpdatedTimestamp],
    updatedBy: metadata.annotations?.[AnnoKeyUpdatedBy],
    folderUid: metadata.annotations?.[AnnoKeyFolder],
    isSnapshot: Boolean(metadata.annotations?.[AnnoKeyDashboardIsSnapshot]),

    // UI-only metadata, ref: DashboardModel.initMeta
    showSettings: Boolean(dto.access.canEdit),
    canMakeEditable: canSave && !isDashboardEditable,
    hasUnsavedFolderChange: false,
    version: parseInt(metadata.resourceVersion, 10),
    k8s: metadata,
  };

  // Ref: DashboardModel.initMeta
  if (!isDashboardEditable) {
    meta.canEdit = false;
    meta.canDelete = false;
    meta.canSave = false;
  }

  const layoutManager: DashboardLayoutManager = layoutSerializerRegistry
    .get(dashboard.layout.kind)
    .serializer.deserialize(dashboard.layout, dashboard.elements, dashboard.preload);

<<<<<<< HEAD
  const dashboardScene = new DashboardScene({
    description: dashboard.description,
    editable: dashboard.editable,
    preload: dashboard.preload,
    id: dashboardId,
    isDirty: false,
    links: dashboard.links,
    meta,
    tags: dashboard.tags,
    title: dashboard.title,
    uid: metadata.name,
    version: parseInt(metadata.resourceVersion, 10),
    body: layoutManager,
    $timeRange: new SceneTimeRange({
      from: dashboard.timeSettings.from,
      to: dashboard.timeSettings.to,
      fiscalYearStartMonth: dashboard.timeSettings.fiscalYearStartMonth,
      timeZone: dashboard.timeSettings.timezone,
      weekStart: dashboard.timeSettings.weekStart,
      UNSAFE_nowDelay: dashboard.timeSettings.nowDelay,
    }),
    $variables: getVariables(dashboard, meta.isSnapshot ?? false),
    $behaviors: [
      new behaviors.CursorSync({
        sync: transformCursorSyncV2ToV1(dashboard.cursorSync),
      }),
      new behaviors.SceneQueryController(),
      registerDashboardMacro,
      registerPanelInteractionsReporter,
      new behaviors.LiveNowTimer({ enabled: dashboard.liveNow }),
      preserveDashboardSceneStateInLocalStorage,
      addPanelsOnLoadBehavior,
      new DashboardReloadBehavior({
        reloadOnParamsChange: config.featureToggles.reloadDashboardsOnParamsChange,
        uid: dashboardId?.toString(),
        version: 1,
=======
  //createLayoutManager(dashboard);

  const dashboardScene = new DashboardScene(
    {
      description: dashboard.description,
      editable: dashboard.editable,
      preload: dashboard.preload,
      id: dashboardId,
      isDirty: false,
      links: dashboard.links,
      meta,
      tags: dashboard.tags,
      title: dashboard.title,
      uid: metadata.name,
      version: parseInt(metadata.resourceVersion, 10),
      body: layoutManager,
      $timeRange: new SceneTimeRange({
        from: dashboard.timeSettings.from,
        to: dashboard.timeSettings.to,
        fiscalYearStartMonth: dashboard.timeSettings.fiscalYearStartMonth,
        timeZone: dashboard.timeSettings.timezone,
        weekStart: dashboard.timeSettings.weekStart,
        UNSAFE_nowDelay: dashboard.timeSettings.nowDelay,
>>>>>>> 64b65ffc
      }),
      $variables: getVariables(dashboard, meta.isSnapshot ?? false),
      $behaviors: [
        new behaviors.CursorSync({
          sync: transformCursorSyncV2ToV1(dashboard.cursorSync),
        }),
        new behaviors.SceneQueryController(),
        registerDashboardMacro,
        registerPanelInteractionsReporter,
        new behaviors.LiveNowTimer({ enabled: dashboard.liveNow }),
        preserveDashboardSceneStateInLocalStorage,
        addPanelsOnLoadBehavior,
        new DashboardReloadBehavior({
          reloadOnParamsChange: config.featureToggles.reloadDashboardsOnParamsChange,
          uid: dashboardId?.toString(),
          version: 1,
        }),
      ],
      $data: new DashboardDataLayerSet({
        annotationLayers,
      }),
      controls: new DashboardControls({
        variableControls: [new VariableValueSelectors({}), new SceneDataLayerControls()],
        timePicker: new SceneTimePicker({
          quickRanges: dashboard.timeSettings.quickRanges,
        }),
        refreshPicker: new SceneRefreshPicker({
          refresh: dashboard.timeSettings.autoRefresh,
          intervals: dashboard.timeSettings.autoRefreshIntervals,
          withText: true,
        }),
        hideTimeControls: dashboard.timeSettings.hideTimepicker,
      }),
    },
    'v2'
  );

  dashboardScene.setInitialSaveModel(dto.spec, dto.metadata);

  return dashboardScene;
}

function getPanelDataSource(panel: PanelKind): DataSourceRef | undefined {
  if (!panel.spec.data?.spec.queries?.length) {
    return undefined;
  }

  let datasource: DataSourceRef | undefined = undefined;
  let isMixedDatasource = false;

  panel.spec.data.spec.queries.forEach((query) => {
    if (!datasource) {
      datasource = query.spec.datasource;
    } else if (datasource.uid !== query.spec.datasource?.uid || datasource.type !== query.spec.datasource?.type) {
      isMixedDatasource = true;
    }
  });

  return isMixedDatasource ? { type: 'mixed', uid: MIXED_DATASOURCE_NAME } : datasource;
}

function panelQueryKindToSceneQuery(query: PanelQueryKind): SceneDataQuery {
  return {
    refId: query.spec.refId,
    datasource: query.spec.datasource,
    hide: query.spec.hidden,
    ...query.spec.query.spec,
  };
}

export function createPanelDataProvider(panelKind: PanelKind): SceneDataProvider | undefined {
  const panel = panelKind.spec;
  const targets = panel.data?.spec.queries ?? [];
  // Skip setting query runner for panels without queries
  if (!targets?.length) {
    return undefined;
  }

  // Skip setting query runner for panel plugins with skipDataQuery
  if (config.panels[panel.vizConfig.kind]?.skipDataQuery) {
    return undefined;
  }

  let dataProvider: SceneDataProvider | undefined = undefined;
  const datasource = getPanelDataSource(panelKind);

  dataProvider = new SceneQueryRunner({
    datasource,
    queries: targets.map(panelQueryKindToSceneQuery),
    maxDataPoints: panel.data.spec.queryOptions.maxDataPoints ?? undefined,
    maxDataPointsFromWidth: true,
    cacheTimeout: panel.data.spec.queryOptions.cacheTimeout,
    queryCachingTTL: panel.data.spec.queryOptions.queryCachingTTL,
    minInterval: panel.data.spec.queryOptions.interval ?? undefined,
    dataLayerFilter: {
      panelId: panel.id,
    },
    $behaviors: [new DashboardDatasourceBehaviour({})],
  });

  // Wrap inner data provider in a data transformer
  return new SceneDataTransformer({
    $data: dataProvider,
    transformations: panel.data.spec.transformations.map((transformation) => transformation.spec),
  });
}

function getVariables(dashboard: DashboardV2Spec, isSnapshot: boolean): SceneVariableSet | undefined {
  let variables: SceneVariableSet | undefined;

  if (dashboard.variables.length) {
    if (isSnapshot) {
      variables = createVariablesForSnapshot(dashboard);
    } else {
      variables = createVariablesForDashboard(dashboard);
    }
  } else {
    // Create empty variable set
    variables = new SceneVariableSet({
      variables: [],
    });
  }

  return variables;
}

function createVariablesForDashboard(dashboard: DashboardV2Spec) {
  const variableObjects = dashboard.variables
    .map((v) => {
      try {
        return createSceneVariableFromVariableModel(v);
      } catch (err) {
        console.error(err);
        return null;
      }
    })
    // TODO: Remove filter
    // Added temporarily to allow skipping non-compatible variables
    .filter((v): v is SceneVariable => Boolean(v));

  return new SceneVariableSet({
    variables: variableObjects,
  });
}

function createSceneVariableFromVariableModel(variable: TypedVariableModelV2): SceneVariable {
  const commonProperties = {
    name: variable.spec.name,
    label: variable.spec.label,
    description: variable.spec.description,
  };
  if (variable.kind === defaultAdhocVariableKind().kind) {
    return new AdHocFiltersVariable({
      ...commonProperties,
      description: variable.spec.description,
      skipUrlSync: variable.spec.skipUrlSync,
      hide: transformVariableHideToEnumV1(variable.spec.hide),
      datasource: variable.spec.datasource,
      applyMode: 'auto',
      filters: variable.spec.filters ?? [],
      baseFilters: variable.spec.baseFilters ?? [],
      defaultKeys: variable.spec.defaultKeys,
      useQueriesAsFilterForOptions: true,
      layout: config.featureToggles.newFiltersUI ? 'combobox' : undefined,
      supportsMultiValueOperators: Boolean(
        getDataSourceSrv().getInstanceSettings(variable.spec.datasource)?.meta.multiValueFilterOperators
      ),
    });
  }
  if (variable.kind === defaultCustomVariableKind().kind) {
    return new CustomVariable({
      ...commonProperties,
      value: variable.spec.current?.value ?? '',
      text: variable.spec.current?.text ?? '',

      query: variable.spec.query,
      isMulti: variable.spec.multi,
      allValue: variable.spec.allValue || undefined,
      includeAll: variable.spec.includeAll,
      defaultToAll: Boolean(variable.spec.includeAll),
      skipUrlSync: variable.spec.skipUrlSync,
      hide: transformVariableHideToEnumV1(variable.spec.hide),
    });
  } else if (variable.kind === defaultQueryVariableKind().kind) {
    return new QueryVariable({
      ...commonProperties,
      value: variable.spec.current?.value ?? '',
      text: variable.spec.current?.text ?? '',
      query: getDataQueryForVariable(variable),
      datasource: variable.spec.datasource,
      sort: transformSortVariableToEnumV1(variable.spec.sort),
      refresh: transformVariableRefreshToEnumV1(variable.spec.refresh),
      regex: variable.spec.regex,
      allValue: variable.spec.allValue || undefined,
      includeAll: variable.spec.includeAll,
      defaultToAll: Boolean(variable.spec.includeAll),
      isMulti: variable.spec.multi,
      skipUrlSync: variable.spec.skipUrlSync,
      hide: transformVariableHideToEnumV1(variable.spec.hide),
      definition: variable.spec.definition,
    });
  } else if (variable.kind === defaultDatasourceVariableKind().kind) {
    return new DataSourceVariable({
      ...commonProperties,
      value: variable.spec.current?.value ?? '',
      text: variable.spec.current?.text ?? '',
      regex: variable.spec.regex,
      pluginId: variable.spec.pluginId,
      allValue: variable.spec.allValue || undefined,
      includeAll: variable.spec.includeAll,
      defaultToAll: Boolean(variable.spec.includeAll),
      skipUrlSync: variable.spec.skipUrlSync,
      isMulti: variable.spec.multi,
      hide: transformVariableHideToEnumV1(variable.spec.hide),
      defaultOptionEnabled:
        variable.spec.current?.value === DEFAULT_DATASOURCE && variable.spec.current?.text === 'default',
    });
  } else if (variable.kind === defaultIntervalVariableKind().kind) {
    const intervals = getIntervalsFromQueryString(variable.spec.query);
    const currentInterval = getCurrentValueForOldIntervalModel(variable, intervals);
    return new IntervalVariable({
      ...commonProperties,
      value: currentInterval,
      intervals: intervals,
      autoEnabled: variable.spec.auto,
      autoStepCount: variable.spec.auto_count,
      autoMinInterval: variable.spec.auto_min,
      refresh: transformVariableRefreshToEnumV1(variable.spec.refresh),
      skipUrlSync: variable.spec.skipUrlSync,
      hide: transformVariableHideToEnumV1(variable.spec.hide),
    });
  } else if (variable.kind === defaultConstantVariableKind().kind) {
    return new ConstantVariable({
      ...commonProperties,
      value: variable.spec.query,
      skipUrlSync: variable.spec.skipUrlSync,
      hide: transformVariableHideToEnumV1(variable.spec.hide),
    });
  } else if (variable.kind === defaultTextVariableKind().kind) {
    let val;
    if (!variable?.spec.current?.value) {
      val = variable.spec.query;
    } else {
      if (typeof variable.spec.current.value === 'string') {
        val = variable.spec.current.value;
      } else {
        val = variable.spec.current.value[0];
      }
    }

    return new TextBoxVariable({
      ...commonProperties,
      value: val,
      skipUrlSync: variable.spec.skipUrlSync,
      hide: transformVariableHideToEnumV1(variable.spec.hide),
    });
  } else if (config.featureToggles.groupByVariable && variable.kind === defaultGroupByVariableKind().kind) {
    return new GroupByVariable({
      ...commonProperties,
      datasource: variable.spec.datasource,
      value: variable.spec.current?.value || [],
      text: variable.spec.current?.text || [],
      skipUrlSync: variable.spec.skipUrlSync,
      isMulti: variable.spec.multi,
      hide: transformVariableHideToEnumV1(variable.spec.hide),
      // @ts-expect-error
      defaultOptions: variable.options,
    });
  } else {
    throw new Error(`Scenes: Unsupported variable type ${variable.kind}`);
  }
}

function getDataQueryForVariable(variable: QueryVariableKind) {
  return LEGACY_STRING_VALUE_KEY in variable.spec.query.spec
    ? (variable.spec.query.spec[LEGACY_STRING_VALUE_KEY] ?? '')
    : {
        ...variable.spec.query.spec,
        refId: variable.spec.query.spec.refId ?? 'A',
      };
}

export function getCurrentValueForOldIntervalModel(variable: IntervalVariableKind, intervals: string[]): string {
  const selectedInterval = Array.isArray(variable.spec.current.value)
    ? variable.spec.current.value[0]
    : variable.spec.current.value;

  // If the interval is the old auto format, return the new auto interval from scenes.
  if (selectedInterval.startsWith('$__auto_interval_')) {
    return '$__auto';
  }

  // Check if the selected interval is valid.
  if (intervals.includes(selectedInterval)) {
    return selectedInterval;
  }

  // If the selected interval is not valid, return the first valid interval.
  return intervals[0];
}

export function createVariablesForSnapshot(dashboard: DashboardV2Spec): SceneVariableSet {
  const variableObjects = dashboard.variables
    .map((v) => {
      try {
        // for adhoc we are using the AdHocFiltersVariable from scenes becuase of its complexity
        if (v.kind === 'AdhocVariable') {
          return new AdHocFiltersVariable({
            name: v.spec.name,
            label: v.spec.label,
            readOnly: true,
            description: v.spec.description,
            skipUrlSync: v.spec.skipUrlSync,
            hide: transformVariableHideToEnumV1(v.spec.hide),
            datasource: v.spec.datasource,
            applyMode: 'auto',
            filters: v.spec.filters ?? [],
            baseFilters: v.spec.baseFilters ?? [],
            defaultKeys: v.spec.defaultKeys,
            useQueriesAsFilterForOptions: true,
            layout: config.featureToggles.newFiltersUI ? 'combobox' : undefined,
            supportsMultiValueOperators: Boolean(
              getDataSourceSrv().getInstanceSettings(v.spec.datasource)?.meta.multiValueFilterOperators
            ),
          });
        }
        // for other variable types we are using the SnapshotVariable
        return createSnapshotVariable(v);
      } catch (err) {
        console.error(err);
        return null;
      }
    })
    // TODO: Remove filter
    // Added temporarily to allow skipping non-compatible variables
    .filter((v): v is SceneVariable => Boolean(v));

  return new SceneVariableSet({
    variables: variableObjects,
  });
}

/** Snapshots variables are read-only and should not be updated */
export function createSnapshotVariable(variable: TypedVariableModelV2): SceneVariable {
  let snapshotVariable: SnapshotVariable;
  let current: { value: string | string[]; text: string | string[] };
  if (variable.kind === 'IntervalVariable') {
    const intervals = getIntervalsFromQueryString(variable.spec.query);
    const currentInterval = getCurrentValueForOldIntervalModel(variable, intervals);
    snapshotVariable = new SnapshotVariable({
      name: variable.spec.name,
      label: variable.spec.label,
      description: variable.spec.description,
      value: currentInterval,
      text: currentInterval,
      hide: transformVariableHideToEnumV1(variable.spec.hide),
    });
    return snapshotVariable;
  }

  if (variable.kind === 'ConstantVariable' || variable.kind === 'AdhocVariable') {
    current = {
      value: '',
      text: '',
    };
  } else {
    current = {
      value: variable.spec.current?.value ?? '',
      text: variable.spec.current?.text ?? '',
    };
  }

  snapshotVariable = new SnapshotVariable({
    name: variable.spec.name,
    label: variable.spec.label,
    description: variable.spec.description,
    value: current?.value ?? '',
    text: current?.text ?? '',
    hide: transformVariableHideToEnumV1(variable.spec.hide),
  });
  return snapshotVariable;
}

export function getPanelElement(dashboard: DashboardV2Spec, elementName: string): PanelKind | undefined {
  return dashboard.elements[elementName].kind === 'Panel' ? dashboard.elements[elementName] : undefined;
}

export function getLibraryPanelElement(dashboard: DashboardV2Spec, elementName: string): LibraryPanelKind | undefined {
  return dashboard.elements[elementName].kind === 'LibraryPanel' ? dashboard.elements[elementName] : undefined;
}<|MERGE_RESOLUTION|>--- conflicted
+++ resolved
@@ -153,44 +153,6 @@
     .get(dashboard.layout.kind)
     .serializer.deserialize(dashboard.layout, dashboard.elements, dashboard.preload);
 
-<<<<<<< HEAD
-  const dashboardScene = new DashboardScene({
-    description: dashboard.description,
-    editable: dashboard.editable,
-    preload: dashboard.preload,
-    id: dashboardId,
-    isDirty: false,
-    links: dashboard.links,
-    meta,
-    tags: dashboard.tags,
-    title: dashboard.title,
-    uid: metadata.name,
-    version: parseInt(metadata.resourceVersion, 10),
-    body: layoutManager,
-    $timeRange: new SceneTimeRange({
-      from: dashboard.timeSettings.from,
-      to: dashboard.timeSettings.to,
-      fiscalYearStartMonth: dashboard.timeSettings.fiscalYearStartMonth,
-      timeZone: dashboard.timeSettings.timezone,
-      weekStart: dashboard.timeSettings.weekStart,
-      UNSAFE_nowDelay: dashboard.timeSettings.nowDelay,
-    }),
-    $variables: getVariables(dashboard, meta.isSnapshot ?? false),
-    $behaviors: [
-      new behaviors.CursorSync({
-        sync: transformCursorSyncV2ToV1(dashboard.cursorSync),
-      }),
-      new behaviors.SceneQueryController(),
-      registerDashboardMacro,
-      registerPanelInteractionsReporter,
-      new behaviors.LiveNowTimer({ enabled: dashboard.liveNow }),
-      preserveDashboardSceneStateInLocalStorage,
-      addPanelsOnLoadBehavior,
-      new DashboardReloadBehavior({
-        reloadOnParamsChange: config.featureToggles.reloadDashboardsOnParamsChange,
-        uid: dashboardId?.toString(),
-        version: 1,
-=======
   //createLayoutManager(dashboard);
 
   const dashboardScene = new DashboardScene(
@@ -214,7 +176,6 @@
         timeZone: dashboard.timeSettings.timezone,
         weekStart: dashboard.timeSettings.weekStart,
         UNSAFE_nowDelay: dashboard.timeSettings.nowDelay,
->>>>>>> 64b65ffc
       }),
       $variables: getVariables(dashboard, meta.isSnapshot ?? false),
       $behaviors: [
