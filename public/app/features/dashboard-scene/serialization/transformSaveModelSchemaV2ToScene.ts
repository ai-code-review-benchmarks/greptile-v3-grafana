--- conflicted
+++ resolved
@@ -67,7 +67,7 @@
 import { transformV2ToV1AnnotationQuery } from './annotations';
 import { SnapshotVariable } from './custom-variables/SnapshotVariable';
 import { layoutDeserializerRegistry } from './layoutSerializers/layoutSerializerRegistry';
-import { getRuntimePanelDataSource, getRuntimeVariableDataSource } from './layoutSerializers/utils';
+import { getRuntimeVariableDataSource } from './layoutSerializers/utils';
 import { registerPanelInteractionsReporter } from './transformSaveModelToScene';
 import {
   transformCursorSyncV2ToV1,
@@ -99,48 +99,11 @@
   }
 
   const annotationLayers = dashboard.annotations.map((annotation) => {
-<<<<<<< HEAD
     const annotationQuerySpec = transformV2ToV1AnnotationQuery(annotation);
 
     const layerState = {
       key: uniqueId('annotations-'),
       query: annotationQuerySpec,
-=======
-    let { query: dataQuery, ...annotationQuery } = annotation.spec;
-
-    // Mapping from AnnotationQueryKind to AnnotationQuery used by scenes.
-    let annoQuerySpec: AnnotationQuery = {
-      builtIn: annotation.spec.builtIn ? 1 : 0,
-      enable: annotation.spec.enable,
-      iconColor: annotation.spec.iconColor,
-      name: annotation.spec.name,
-      filter: annotation.spec.filter,
-      hide: annotation.spec.hide,
-      ...dataQuery?.spec,
-    };
-
-    // some annotations will contain in the legacyOptions properties that need to be
-    // added to the root level annotation spec
-    if (annotationQuery.legacyOptions) {
-      annoQuerySpec = {
-        ...annoQuerySpec,
-        ...annotationQuery.legacyOptions,
-        legacyOptions: {
-          ...annotationQuery.legacyOptions,
-        },
-      };
-    }
-
-    // get data source from annotation query
-    const datasource = getRuntimePanelDataSource(dataQuery);
-
-    const layerState = {
-      key: uniqueId('annotations-'),
-      query: {
-        ...annoQuerySpec,
-        datasource,
-      },
->>>>>>> 14e98d74
       name: annotation.spec.name,
       isEnabled: Boolean(annotation.spec.enable),
       isHidden: Boolean(annotation.spec.hide),
