import { uniqueId } from 'lodash';

import { config, getDataSourceSrv } from '@grafana/runtime';
import {
  AdHocFiltersVariable,
  behaviors,
  ConstantVariable,
  CustomVariable,
  DataSourceVariable,
  GroupByVariable,
  IntervalVariable,
  QueryVariable,
  SceneDataLayerControls,
  SceneDataProvider,
  SceneDataQuery,
  SceneDataTransformer,
  SceneGridItemLike,
  SceneGridLayout,
  SceneObject,
  SceneQueryRunner,
  SceneRefreshPicker,
  SceneTimePicker,
  SceneTimeRange,
  SceneVariable,
  SceneVariableSet,
  TextBoxVariable,
  VariableValueSelectors,
  VizPanel,
  VizPanelMenu,
  VizPanelState,
} from '@grafana/scenes';
import { DataSourceRef } from '@grafana/schema/dist/esm/index.gen';
import {
  AdhocVariableKind,
  ConstantVariableKind,
  CustomVariableKind,
  DashboardV2Spec,
  DatasourceVariableKind,
  defaultAdhocVariableKind,
  defaultConstantVariableKind,
  defaultCustomVariableKind,
  defaultDatasourceVariableKind,
  defaultGroupByVariableKind,
  defaultIntervalVariableKind,
  defaultQueryVariableKind,
  defaultTextVariableKind,
  GroupByVariableKind,
  IntervalVariableKind,
  LibraryPanelKind,
  PanelKind,
  PanelQueryKind,
  QueryVariableKind,
  TextVariableKind,
} from '@grafana/schema/src/schema/dashboard/v2alpha0';
import { contextSrv } from 'app/core/core';
import {
  AnnoKeyCreatedBy,
  AnnoKeyDashboardNotFound,
  AnnoKeyFolder,
  AnnoKeyUpdatedBy,
  AnnoKeyUpdatedTimestamp,
  AnnoKeyDashboardIsSnapshot,
} from 'app/features/apiserver/types';
import { DashboardWithAccessInfo } from 'app/features/dashboard/api/types';
import { MIXED_DATASOURCE_NAME } from 'app/plugins/datasource/mixed/MixedDataSource';
import { DashboardMeta } from 'app/types';

import { addPanelsOnLoadBehavior } from '../addToDashboard/addPanelsOnLoadBehavior';
import { DashboardAnnotationsDataLayer } from '../scene/DashboardAnnotationsDataLayer';
import { DashboardControls } from '../scene/DashboardControls';
import { DashboardDataLayerSet } from '../scene/DashboardDataLayerSet';
import { DashboardDatasourceBehaviour } from '../scene/DashboardDatasourceBehaviour';
import { registerDashboardMacro } from '../scene/DashboardMacro';
import { DashboardReloadBehavior } from '../scene/DashboardReloadBehavior';
import { DashboardScene } from '../scene/DashboardScene';
import { DashboardScopesFacade } from '../scene/DashboardScopesFacade';
import { LibraryPanelBehavior } from '../scene/LibraryPanelBehavior';
import { VizPanelLinks, VizPanelLinksMenu } from '../scene/PanelLinks';
import { panelLinksBehavior, panelMenuBehavior } from '../scene/PanelMenuBehavior';
import { PanelNotices } from '../scene/PanelNotices';
import { PanelTimeRange } from '../scene/PanelTimeRange';
import { AngularDeprecation } from '../scene/angular/AngularDeprecation';
import { DashboardGridItem } from '../scene/layout-default/DashboardGridItem';
import { DefaultGridLayoutManager } from '../scene/layout-default/DefaultGridLayoutManager';
import { setDashboardPanelContext } from '../scene/setDashboardPanelContext';
import { preserveDashboardSceneStateInLocalStorage } from '../utils/dashboardSessionState';
import { getDashboardSceneFor, getIntervalsFromQueryString, getVizPanelKeyForPanelId } from '../utils/utils';

import { SnapshotVariable } from './custom-variables/SnapshotVariable';
import { registerPanelInteractionsReporter } from './transformSaveModelToScene';
import {
  transformCursorSyncV2ToV1,
  transformSortVariableToEnumV1,
  transformMappingsToV1,
  transformVariableHideToEnumV1,
  transformVariableRefreshToEnumV1,
} from './transformToV1TypesUtils';

const DEFAULT_DATASOURCE = 'default';

export type TypedVariableModelV2 =
  | QueryVariableKind
  | TextVariableKind
  | ConstantVariableKind
  | DatasourceVariableKind
  | IntervalVariableKind
  | CustomVariableKind
  | GroupByVariableKind
  | AdhocVariableKind;

export function transformSaveModelSchemaV2ToScene(dto: DashboardWithAccessInfo<DashboardV2Spec>): DashboardScene {
  const { spec: dashboard, metadata } = dto;

  const annotationLayers = dashboard.annotations.map((annotation) => {
    return new DashboardAnnotationsDataLayer({
      key: uniqueId('annotations-'),
      query: {
        ...annotation.spec,
        builtIn: annotation.spec.builtIn ? 1 : 0,
      },
      name: annotation.spec.name,
      isEnabled: Boolean(annotation.spec.enable),
      isHidden: Boolean(annotation.spec.hide),
    });
  });

  const isDashboardEditable = Boolean(dashboard.editable);
  const canSave = dto.access.canSave !== false;

  const meta: DashboardMeta = {
    canShare: dto.access.canShare !== false,
    canSave,
    canStar: dto.access.canStar !== false,
    canEdit: dto.access.canEdit !== false,
    canDelete: dto.access.canDelete !== false,
    canAdmin: dto.access.canAdmin !== false,
    url: dto.access.url,
    slug: dto.access.slug,
    annotationsPermissions: dto.access.annotationsPermissions,
    created: metadata.creationTimestamp,
    createdBy: metadata.annotations?.[AnnoKeyCreatedBy],
    updated: metadata.annotations?.[AnnoKeyUpdatedTimestamp],
    updatedBy: metadata.annotations?.[AnnoKeyUpdatedBy],
    folderUid: metadata.annotations?.[AnnoKeyFolder],
    isSnapshot: Boolean(metadata.annotations?.[AnnoKeyDashboardIsSnapshot]),

    // UI-only metadata, ref: DashboardModel.initMeta
    showSettings: Boolean(dto.access.canEdit),
    canMakeEditable: canSave && !isDashboardEditable,
    hasUnsavedFolderChange: false,
    dashboardNotFound: Boolean(dto.metadata.annotations?.[AnnoKeyDashboardNotFound]),
    version: parseInt(metadata.resourceVersion, 10),
<<<<<<< HEAD
    isNew: Boolean(dto.metadata.annotations?.[AnnoKeyDashboardIsNew]),

    k8s: metadata,
=======
>>>>>>> 8e078315
  };

  // Ref: DashboardModel.initMeta
  if (!isDashboardEditable) {
    meta.canEdit = false;
    meta.canDelete = false;
    meta.canSave = false;
  }

  const dashboardScene = new DashboardScene({
    description: dashboard.description,
    editable: dashboard.editable,
    preload: dashboard.preload,
    id: dashboard.id,
    isDirty: false,
    links: dashboard.links,
    meta,
    tags: dashboard.tags,
    title: dashboard.title,
    uid: metadata.name,
    version: parseInt(metadata.resourceVersion, 10),
    body: new DefaultGridLayoutManager({
      grid: new SceneGridLayout({
        isLazy: !(dashboard.preload || contextSrv.user.authenticatedBy === 'render'),
        children: createSceneGridLayoutForItems(dashboard),
        $behaviors: [trackIfEmpty],
      }),
    }),
    $timeRange: new SceneTimeRange({
      from: dashboard.timeSettings.from,
      to: dashboard.timeSettings.to,
      fiscalYearStartMonth: dashboard.timeSettings.fiscalYearStartMonth,
      timeZone: dashboard.timeSettings.timezone,
      weekStart: dashboard.timeSettings.weekStart,
      UNSAFE_nowDelay: dashboard.timeSettings.nowDelay,
    }),
    $variables: getVariables(dashboard, meta.isSnapshot ?? false),
    $behaviors: [
      new behaviors.CursorSync({
        sync: transformCursorSyncV2ToV1(dashboard.cursorSync),
      }),
      new behaviors.SceneQueryController(),
      registerDashboardMacro,
      registerPanelInteractionsReporter,
      new behaviors.LiveNowTimer({ enabled: dashboard.liveNow }),
      preserveDashboardSceneStateInLocalStorage,
      addPanelsOnLoadBehavior,
      new DashboardScopesFacade({
        reloadOnParamsChange: config.featureToggles.reloadDashboardsOnParamsChange,
        uid: dashboard.id?.toString(),
      }),
      new DashboardReloadBehavior({
        reloadOnParamsChange: config.featureToggles.reloadDashboardsOnParamsChange,
        uid: dashboard.id?.toString(),
        version: 1,
      }),
    ],
    $data: new DashboardDataLayerSet({
      annotationLayers,
    }),
    controls: new DashboardControls({
      variableControls: [new VariableValueSelectors({}), new SceneDataLayerControls()],
      timePicker: new SceneTimePicker({}),
      refreshPicker: new SceneRefreshPicker({
        refresh: dashboard.timeSettings.autoRefresh,
        intervals: dashboard.timeSettings.autoRefreshIntervals,
        withText: true,
      }),
      hideTimeControls: dashboard.timeSettings.hideTimepicker,
    }),
  });

  dashboardScene.setInitialSaveModel(dto.spec, dto.metadata);

  return dashboardScene;
}

function createSceneGridLayoutForItems(dashboard: DashboardV2Spec): SceneGridItemLike[] {
  const gridElements = dashboard.layout.spec.items;

  return gridElements.map((element) => {
    if (element.kind === 'GridLayoutItem') {
      const panel = dashboard.elements[element.spec.element.name];

      if (!panel) {
        throw new Error(`Panel with uid ${element.spec.element.name} not found in the dashboard elements`);
      }

      if (panel.kind === 'Panel') {
        const vizPanel = buildVizPanel(panel);

        return new DashboardGridItem({
          key: `grid-item-${panel.spec.id}`,
          x: element.spec.x,
          y: element.spec.y,
          width: element.spec.repeat?.direction === 'h' ? 24 : element.spec.width,
          height: element.spec.height,
          itemHeight: element.spec.height,
          body: vizPanel,
          variableName: element.spec.repeat?.value,
          repeatDirection: element.spec.repeat?.direction,
          maxPerRow: element.spec.repeat?.maxPerRow,
        });
      } else if (panel.kind === 'LibraryPanel') {
        const libraryPanel = buildLibraryPanel(panel);

        return new DashboardGridItem({
          key: `grid-item-${panel.spec.id}`,
          x: element.spec.x,
          y: element.spec.y,
          width: element.spec.width,
          height: element.spec.height,
          itemHeight: element.spec.height,
          body: libraryPanel,
        });
      } else {
        throw new Error(`Unknown element kind: ${element.kind}`);
      }
    } else {
      throw new Error(`Unknown layout element kind: ${element.kind}`);
    }
  });
}

function buildLibraryPanel(panel: LibraryPanelKind): VizPanel {
  const titleItems: SceneObject[] = [];

  if (config.featureToggles.angularDeprecationUI) {
    titleItems.push(new AngularDeprecation());
  }

  titleItems.push(
    new VizPanelLinks({
      rawLinks: [],
      menu: new VizPanelLinksMenu({ $behaviors: [panelLinksBehavior] }),
    })
  );

  titleItems.push(new PanelNotices());

  const vizPanelState: VizPanelState = {
    key: getVizPanelKeyForPanelId(panel.spec.id),
    titleItems,
    $behaviors: [
      new LibraryPanelBehavior({
        uid: panel.spec.libraryPanel.uid,
        name: panel.spec.libraryPanel.name,
      }),
    ],
    extendPanelContext: setDashboardPanelContext,
    pluginId: LibraryPanelBehavior.LOADING_VIZ_PANEL_PLUGIN_ID,
    title: panel.spec.title,
    options: {},
    fieldConfig: {
      defaults: {},
      overrides: [],
    },
  };

  if (!config.publicDashboardAccessToken) {
    vizPanelState.menu = new VizPanelMenu({
      $behaviors: [panelMenuBehavior],
    });
  }

  return new VizPanel(vizPanelState);
}

function buildVizPanel(panel: PanelKind): VizPanel {
  const titleItems: SceneObject[] = [];

  if (config.featureToggles.angularDeprecationUI) {
    titleItems.push(new AngularDeprecation());
  }

  titleItems.push(
    new VizPanelLinks({
      rawLinks: panel.spec.links,
      menu: new VizPanelLinksMenu({ $behaviors: [panelLinksBehavior] }),
    })
  );

  titleItems.push(new PanelNotices());

  const queryOptions = panel.spec.data.spec.queryOptions;
  const timeOverrideShown = (queryOptions.timeFrom || queryOptions.timeShift) && !queryOptions.hideTimeOverride;

  const vizPanelState: VizPanelState = {
    key: getVizPanelKeyForPanelId(panel.spec.id),
    title: panel.spec.title,
    description: panel.spec.description,
    pluginId: panel.spec.vizConfig.kind,
    options: panel.spec.vizConfig.spec.options,
    fieldConfig: transformMappingsToV1(panel.spec.vizConfig.spec.fieldConfig),
    pluginVersion: panel.spec.vizConfig.spec.pluginVersion,
    displayMode: panel.spec.transparent ? 'transparent' : 'default',
    hoverHeader: !panel.spec.title && !timeOverrideShown,
    hoverHeaderOffset: 0,
    $data: createPanelDataProvider(panel),
    titleItems,
    $behaviors: [],
    extendPanelContext: setDashboardPanelContext,
    // _UNSAFE_customMigrationHandler: getAngularPanelMigrationHandler(panel), //FIXME: Angular Migration
  };

  if (!config.publicDashboardAccessToken) {
    vizPanelState.menu = new VizPanelMenu({
      $behaviors: [panelMenuBehavior],
    });
  }

  if (queryOptions.timeFrom || queryOptions.timeShift) {
    vizPanelState.$timeRange = new PanelTimeRange({
      timeFrom: queryOptions.timeFrom,
      timeShift: queryOptions.timeShift,
      hideTimeOverride: queryOptions.hideTimeOverride,
    });
  }

  return new VizPanel(vizPanelState);
}

function trackIfEmpty(grid: SceneGridLayout) {
  getDashboardSceneFor(grid).setState({ isEmpty: grid.state.children.length === 0 });

  const sub = grid.subscribeToState((n, p) => {
    if (n.children.length !== p.children.length || n.children !== p.children) {
      getDashboardSceneFor(grid).setState({ isEmpty: n.children.length === 0 });
    }
  });

  return () => {
    sub.unsubscribe();
  };
}

function getPanelDataSource(panel: PanelKind): DataSourceRef | undefined {
  if (!panel.spec.data?.spec.queries?.length) {
    return undefined;
  }

  let datasource: DataSourceRef | undefined = undefined;
  let isMixedDatasource = false;

  panel.spec.data.spec.queries.forEach((query) => {
    if (!datasource) {
      datasource = query.spec.datasource;
    } else if (datasource.uid !== query.spec.datasource?.uid || datasource.type !== query.spec.datasource?.type) {
      isMixedDatasource = true;
    }
  });

  return isMixedDatasource ? { type: 'mixed', uid: MIXED_DATASOURCE_NAME } : undefined;
}

function panelQueryKindToSceneQuery(query: PanelQueryKind): SceneDataQuery {
  return {
    refId: query.spec.refId,
    datasource: query.spec.datasource,
    hide: query.spec.hidden,
    ...query.spec.query.spec,
  };
}

export function createPanelDataProvider(panelKind: PanelKind): SceneDataProvider | undefined {
  const panel = panelKind.spec;
  const targets = panel.data?.spec.queries ?? [];
  // Skip setting query runner for panels without queries
  if (!targets?.length) {
    return undefined;
  }

  // Skip setting query runner for panel plugins with skipDataQuery
  if (config.panels[panel.vizConfig.kind]?.skipDataQuery) {
    return undefined;
  }

  let dataProvider: SceneDataProvider | undefined = undefined;
  const datasource = getPanelDataSource(panelKind);

  dataProvider = new SceneQueryRunner({
    datasource,
    queries: targets.map(panelQueryKindToSceneQuery),
    maxDataPoints: panel.data.spec.queryOptions.maxDataPoints ?? undefined,
    maxDataPointsFromWidth: true,
    cacheTimeout: panel.data.spec.queryOptions.cacheTimeout,
    queryCachingTTL: panel.data.spec.queryOptions.queryCachingTTL,
    minInterval: panel.data.spec.queryOptions.interval ?? undefined,
    dataLayerFilter: {
      panelId: panel.id,
    },
    $behaviors: [new DashboardDatasourceBehaviour({})],
  });

  // Wrap inner data provider in a data transformer
  return new SceneDataTransformer({
    $data: dataProvider,
    transformations: panel.data.spec.transformations.map((transformation) => transformation.spec),
  });
}

function getVariables(dashboard: DashboardV2Spec, isSnapshot: boolean): SceneVariableSet | undefined {
  let variables: SceneVariableSet | undefined;

  if (dashboard.variables.length) {
    if (isSnapshot) {
      variables = createVariablesForSnapshot(dashboard);
    } else {
      variables = createVariablesForDashboard(dashboard);
    }
  } else {
    // Create empty variable set
    variables = new SceneVariableSet({
      variables: [],
    });
  }

  return variables;
}

function createVariablesForDashboard(dashboard: DashboardV2Spec) {
  const variableObjects = dashboard.variables
    .map((v) => {
      try {
        return createSceneVariableFromVariableModel(v);
      } catch (err) {
        console.error(err);
        return null;
      }
    })
    // TODO: Remove filter
    // Added temporarily to allow skipping non-compatible variables
    .filter((v): v is SceneVariable => Boolean(v));

  return new SceneVariableSet({
    variables: variableObjects,
  });
}

function createSceneVariableFromVariableModel(variable: TypedVariableModelV2): SceneVariable {
  const commonProperties = {
    name: variable.spec.name,
    label: variable.spec.label,
    description: variable.spec.description,
  };
  if (variable.kind === defaultAdhocVariableKind().kind) {
    return new AdHocFiltersVariable({
      ...commonProperties,
      description: variable.spec.description,
      skipUrlSync: variable.spec.skipUrlSync,
      hide: transformVariableHideToEnumV1(variable.spec.hide),
      datasource: variable.spec.datasource,
      applyMode: 'auto',
      filters: variable.spec.filters ?? [],
      baseFilters: variable.spec.baseFilters ?? [],
      defaultKeys: variable.spec.defaultKeys,
      useQueriesAsFilterForOptions: true,
      layout: config.featureToggles.newFiltersUI ? 'combobox' : undefined,
      supportsMultiValueOperators: Boolean(
        getDataSourceSrv().getInstanceSettings(variable.spec.datasource)?.meta.multiValueFilterOperators
      ),
    });
  }
  if (variable.kind === defaultCustomVariableKind().kind) {
    return new CustomVariable({
      ...commonProperties,
      value: variable.spec.current?.value ?? '',
      text: variable.spec.current?.text ?? '',

      query: variable.spec.query,
      isMulti: variable.spec.multi,
      allValue: variable.spec.allValue || undefined,
      includeAll: variable.spec.includeAll,
      defaultToAll: Boolean(variable.spec.includeAll),
      skipUrlSync: variable.spec.skipUrlSync,
      hide: transformVariableHideToEnumV1(variable.spec.hide),
    });
  } else if (variable.kind === defaultQueryVariableKind().kind) {
    return new QueryVariable({
      ...commonProperties,
      value: variable.spec.current?.value ?? '',
      text: variable.spec.current?.text ?? '',
      query: getDataQueryForVariable(variable),
      datasource: variable.spec.datasource,
      sort: transformSortVariableToEnumV1(variable.spec.sort),
      refresh: transformVariableRefreshToEnumV1(variable.spec.refresh),
      regex: variable.spec.regex,
      allValue: variable.spec.allValue || undefined,
      includeAll: variable.spec.includeAll,
      defaultToAll: Boolean(variable.spec.includeAll),
      isMulti: variable.spec.multi,
      skipUrlSync: variable.spec.skipUrlSync,
      hide: transformVariableHideToEnumV1(variable.spec.hide),
      definition: variable.spec.definition,
    });
  } else if (variable.kind === defaultDatasourceVariableKind().kind) {
    return new DataSourceVariable({
      ...commonProperties,
      value: variable.spec.current?.value ?? '',
      text: variable.spec.current?.text ?? '',
      regex: variable.spec.regex,
      pluginId: variable.spec.pluginId,
      allValue: variable.spec.allValue || undefined,
      includeAll: variable.spec.includeAll,
      defaultToAll: Boolean(variable.spec.includeAll),
      skipUrlSync: variable.spec.skipUrlSync,
      isMulti: variable.spec.multi,
      hide: transformVariableHideToEnumV1(variable.spec.hide),
      defaultOptionEnabled:
        variable.spec.current?.value === DEFAULT_DATASOURCE && variable.spec.current?.text === 'default',
    });
  } else if (variable.kind === defaultIntervalVariableKind().kind) {
    const intervals = getIntervalsFromQueryString(variable.spec.query);
    const currentInterval = getCurrentValueForOldIntervalModel(variable, intervals);
    return new IntervalVariable({
      ...commonProperties,
      value: currentInterval,
      intervals: intervals,
      autoEnabled: variable.spec.auto,
      autoStepCount: variable.spec.auto_count,
      autoMinInterval: variable.spec.auto_min,
      refresh: transformVariableRefreshToEnumV1(variable.spec.refresh),
      skipUrlSync: variable.spec.skipUrlSync,
      hide: transformVariableHideToEnumV1(variable.spec.hide),
    });
  } else if (variable.kind === defaultConstantVariableKind().kind) {
    return new ConstantVariable({
      ...commonProperties,
      value: variable.spec.query,
      skipUrlSync: variable.spec.skipUrlSync,
      hide: transformVariableHideToEnumV1(variable.spec.hide),
    });
  } else if (variable.kind === defaultTextVariableKind().kind) {
    let val;
    if (!variable?.spec.current?.value) {
      val = variable.spec.query;
    } else {
      if (typeof variable.spec.current.value === 'string') {
        val = variable.spec.current.value;
      } else {
        val = variable.spec.current.value[0];
      }
    }

    return new TextBoxVariable({
      ...commonProperties,
      value: val,
      skipUrlSync: variable.spec.skipUrlSync,
      hide: transformVariableHideToEnumV1(variable.spec.hide),
    });
  } else if (config.featureToggles.groupByVariable && variable.kind === defaultGroupByVariableKind().kind) {
    return new GroupByVariable({
      ...commonProperties,
      datasource: variable.spec.datasource,
      value: variable.spec.current?.value || [],
      text: variable.spec.current?.text || [],
      skipUrlSync: variable.spec.skipUrlSync,
      isMulti: variable.spec.multi,
      hide: transformVariableHideToEnumV1(variable.spec.hide),
      // @ts-expect-error
      defaultOptions: variable.options,
    });
  } else {
    throw new Error(`Scenes: Unsupported variable type ${variable.kind}`);
  }
}

function getDataQueryForVariable(variable: QueryVariableKind) {
  return typeof variable.spec.query !== 'string'
    ? {
        ...variable.spec.query.spec,
        refId: variable.spec.query.spec.refId ?? 'A',
      }
    : (variable.spec.query ?? '');
}

export function getCurrentValueForOldIntervalModel(variable: IntervalVariableKind, intervals: string[]): string {
  const selectedInterval = Array.isArray(variable.spec.current.value)
    ? variable.spec.current.value[0]
    : variable.spec.current.value;

  // If the interval is the old auto format, return the new auto interval from scenes.
  if (selectedInterval.startsWith('$__auto_interval_')) {
    return '$__auto';
  }

  // Check if the selected interval is valid.
  if (intervals.includes(selectedInterval)) {
    return selectedInterval;
  }

  // If the selected interval is not valid, return the first valid interval.
  return intervals[0];
}

export function createVariablesForSnapshot(dashboard: DashboardV2Spec): SceneVariableSet {
  const variableObjects = dashboard.variables
    .map((v) => {
      try {
        // for adhoc we are using the AdHocFiltersVariable from scenes becuase of its complexity
        if (v.kind === 'AdhocVariable') {
          return new AdHocFiltersVariable({
            name: v.spec.name,
            label: v.spec.label,
            readOnly: true,
            description: v.spec.description,
            skipUrlSync: v.spec.skipUrlSync,
            hide: transformVariableHideToEnumV1(v.spec.hide),
            datasource: v.spec.datasource,
            applyMode: 'auto',
            filters: v.spec.filters ?? [],
            baseFilters: v.spec.baseFilters ?? [],
            defaultKeys: v.spec.defaultKeys,
            useQueriesAsFilterForOptions: true,
            layout: config.featureToggles.newFiltersUI ? 'combobox' : undefined,
            supportsMultiValueOperators: Boolean(
              getDataSourceSrv().getInstanceSettings(v.spec.datasource)?.meta.multiValueFilterOperators
            ),
          });
        }
        // for other variable types we are using the SnapshotVariable
        return createSnapshotVariable(v);
      } catch (err) {
        console.error(err);
        return null;
      }
    })
    // TODO: Remove filter
    // Added temporarily to allow skipping non-compatible variables
    .filter((v): v is SceneVariable => Boolean(v));

  return new SceneVariableSet({
    variables: variableObjects,
  });
}

/** Snapshots variables are read-only and should not be updated */
export function createSnapshotVariable(variable: TypedVariableModelV2): SceneVariable {
  let snapshotVariable: SnapshotVariable;
  let current: { value: string | string[]; text: string | string[] };
  if (variable.kind === 'IntervalVariable') {
    const intervals = getIntervalsFromQueryString(variable.spec.query);
    const currentInterval = getCurrentValueForOldIntervalModel(variable, intervals);
    snapshotVariable = new SnapshotVariable({
      name: variable.spec.name,
      label: variable.spec.label,
      description: variable.spec.description,
      value: currentInterval,
      text: currentInterval,
      hide: transformVariableHideToEnumV1(variable.spec.hide),
    });
    return snapshotVariable;
  }

  if (variable.kind === 'ConstantVariable' || variable.kind === 'AdhocVariable') {
    current = {
      value: '',
      text: '',
    };
  } else {
    current = {
      value: variable.spec.current?.value ?? '',
      text: variable.spec.current?.text ?? '',
    };
  }

  snapshotVariable = new SnapshotVariable({
    name: variable.spec.name,
    label: variable.spec.label,
    description: variable.spec.description,
    value: current?.value ?? '',
    text: current?.text ?? '',
    hide: transformVariableHideToEnumV1(variable.spec.hide),
  });
  return snapshotVariable;
}

export function getPanelElement(dashboard: DashboardV2Spec, elementName: string): PanelKind | undefined {
  return dashboard.elements[elementName].kind === 'Panel' ? dashboard.elements[elementName] : undefined;
}

export function getLibraryPanelElement(dashboard: DashboardV2Spec, elementName: string): LibraryPanelKind | undefined {
  return dashboard.elements[elementName].kind === 'LibraryPanel' ? dashboard.elements[elementName] : undefined;
}<|MERGE_RESOLUTION|>--- conflicted
+++ resolved
@@ -150,12 +150,7 @@
     hasUnsavedFolderChange: false,
     dashboardNotFound: Boolean(dto.metadata.annotations?.[AnnoKeyDashboardNotFound]),
     version: parseInt(metadata.resourceVersion, 10),
-<<<<<<< HEAD
-    isNew: Boolean(dto.metadata.annotations?.[AnnoKeyDashboardIsNew]),
-
     k8s: metadata,
-=======
->>>>>>> 8e078315
   };
 
   // Ref: DashboardModel.initMeta
