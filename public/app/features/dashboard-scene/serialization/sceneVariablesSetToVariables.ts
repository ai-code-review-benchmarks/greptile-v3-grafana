import { config } from '@grafana/runtime';
import { MultiValueVariable, SceneVariables, sceneUtils } from '@grafana/scenes';
import {
  VariableModel,
  VariableRefresh as OldVariableRefresh,
  VariableHide as OldVariableHide,
  VariableSort as OldVariableSort,
} from '@grafana/schema';
import {
  AdhocVariableKind,
  ConstantVariableKind,
  CustomVariableKind,
  DataQueryKind,
  DatasourceVariableKind,
  IntervalVariableKind,
  QueryVariableKind,
  TextVariableKind,
  GroupByVariableKind,
  defaultVariableHide,
  VariableOption,
  VariableRefresh,
} from '@grafana/schema/dist/esm/schema/dashboard/v2alpha0/dashboard.gen';

import { getIntervalsQueryFromNewIntervalModel } from '../utils/utils';

import { getDataQueryKind, getDataQuerySpec } from './transformSceneToSaveModelSchemaV2';
import {
  transformVariableRefreshToEnum,
  transformVariableHideToEnum,
  transformSortVariableToEnum,
} from './transformToV2TypesUtils';
/**
 * Converts a SceneVariables object into an array of VariableModel objects.
 * @param set - The SceneVariables object containing the variables to convert.
 * @param keepQueryOptions - (Optional) A boolean flag indicating whether to keep the options for query variables.
 *                           This should be set to `false` when variables are saved in the dashboard model,
 *                           but should be set to `true` when variables are used in the templateSrv to keep them in sync.
 *                           If `true`, the options for query variables are kept.
 *  */

export function sceneVariablesSetToVariables(set: SceneVariables, keepQueryOptions?: boolean) {
  const variables: VariableModel[] = [];
  for (const variable of set.state.variables) {
    const commonProperties = {
      name: variable.state.name,
      label: variable.state.label,
      description: variable.state.description ?? undefined,
      skipUrlSync: Boolean(variable.state.skipUrlSync),
      hide: variable.state.hide || OldVariableHide.dontHide,
      type: variable.state.type,
    };
    if (sceneUtils.isQueryVariable(variable)) {
      let options: VariableOption[] = [];
      // Not sure if we actually have to still support this option given
      // that it's not exposed in the UI
      if (transformVariableRefreshToEnum(variable.state.refresh) === VariableRefresh.Never || keepQueryOptions) {
        options = variableValueOptionsToVariableOptions(variable.state);
      }
      variables.push({
        ...commonProperties,
        current: {
          // @ts-expect-error
          value: variable.state.value,
          // @ts-expect-error
          text: variable.state.text,
        },
        options,
        query: variable.state.query,
        definition: variable.state.definition,
        datasource: variable.state.datasource,
        sort: variable.state.sort,
        refresh: variable.state.refresh,
        regex: variable.state.regex,
        allValue: variable.state.allValue,
        includeAll: variable.state.includeAll,
        multi: variable.state.isMulti,
        skipUrlSync: variable.state.skipUrlSync,
      });
    } else if (sceneUtils.isCustomVariable(variable)) {
      variables.push({
        ...commonProperties,
        current: {
          // @ts-expect-error
          text: variable.state.value,
          // @ts-expect-error
          value: variable.state.value,
        },
        options: variableValueOptionsToVariableOptions(variable.state),
        query: variable.state.query,
        multi: variable.state.isMulti,
        allValue: variable.state.allValue,
        includeAll: variable.state.includeAll,
      });
    } else if (sceneUtils.isDataSourceVariable(variable)) {
      variables.push({
        ...commonProperties,
        current: {
          // @ts-expect-error
          value: variable.state.value,
          // @ts-expect-error
          text: variable.state.text,
        },
        options: [],
        regex: variable.state.regex,
        refresh: OldVariableRefresh.onDashboardLoad,
        query: variable.state.pluginId,
        multi: variable.state.isMulti,
        allValue: variable.state.allValue,
        includeAll: variable.state.includeAll,
      });
    } else if (sceneUtils.isConstantVariable(variable)) {
      variables.push({
        ...commonProperties,
        current: {
          // @ts-expect-error
          value: variable.state.value,
          // @ts-expect-error
          text: variable.state.value,
        },
        // @ts-expect-error
        query: variable.state.value,
        hide: OldVariableHide.hideVariable,
      });
    } else if (sceneUtils.isIntervalVariable(variable)) {
      const intervals = getIntervalsQueryFromNewIntervalModel(variable.state.intervals);
      variables.push({
        ...commonProperties,
        current: {
          text: variable.state.value,
          value: variable.state.value,
        },
        query: intervals,
        refresh: variable.state.refresh,
        options: variable.state.intervals.map((interval) => ({
          value: interval,
          text: interval,
          selected: interval === variable.state.value,
        })),
        // @ts-expect-error ?? how to fix this without adding the ts-expect-error
        auto: variable.state.autoEnabled,
        auto_min: variable.state.autoMinInterval,
        auto_count: variable.state.autoStepCount,
      });
    } else if (sceneUtils.isTextBoxVariable(variable)) {
      const current = {
        text: variable.state.value,
        value: variable.state.value,
      };

      variables.push({
        ...commonProperties,
        current,
        options: [{ ...current, selected: true }],
        query: variable.state.value,
      });
    } else if (sceneUtils.isGroupByVariable(variable) && config.featureToggles.groupByVariable) {
      variables.push({
        ...commonProperties,
        datasource: variable.state.datasource,
        // Only persist the statically defined options
        options: variable.state.defaultOptions?.map((option) => ({
          text: option.text,
          value: String(option.value),
        })),
        current: {
          // @ts-expect-error
          text: variable.state.text,
          // @ts-expect-error
          value: variable.state.value,
        },
      });
    } else if (sceneUtils.isAdHocVariable(variable)) {
      variables.push({
        ...commonProperties,
        name: variable.state.name,
        type: 'adhoc',
        datasource: variable.state.datasource,
        // @ts-expect-error
        baseFilters: variable.state.baseFilters,
        filters: variable.state.filters,
        defaultKeys: variable.state.defaultKeys,
      });
    } else {
      throw new Error('Unsupported variable type');
    }
  }

  // Remove some defaults
  for (const variable of variables) {
    if (variable.hide === OldVariableHide.dontHide) {
      delete variable.hide;
    }

    if (!variable.skipUrlSync) {
      delete variable.skipUrlSync;
    }

    if (variable.label === '') {
      delete variable.label;
    }

    if (!variable.multi) {
      delete variable.multi;
    }

    if (variable.sort === OldVariableSort.disabled) {
      delete variable.sort;
    }
  }

  return variables;
}

function variableValueOptionsToVariableOptions(varState: MultiValueVariable['state']): VariableOption[] {
  return varState.options.map((o) => ({
    value: String(o.value),
    text: o.label,
    selected: Array.isArray(varState.value) ? varState.value.includes(o.value) : varState.value === o.value,
  }));
}

export function sceneVariablesSetToSchemaV2Variables(
  set: SceneVariables,
  keepQueryOptions?: boolean
): Array<
  | QueryVariableKind
  | TextVariableKind
  | IntervalVariableKind
  | DatasourceVariableKind
  | CustomVariableKind
  | ConstantVariableKind
  | GroupByVariableKind
  | AdhocVariableKind
> {
  let variables: Array<
    | QueryVariableKind
    | TextVariableKind
    | IntervalVariableKind
    | DatasourceVariableKind
    | CustomVariableKind
    | ConstantVariableKind
    | GroupByVariableKind
    | AdhocVariableKind
  > = [];

  for (const variable of set.state.variables) {
    const commonProperties = {
      name: variable.state.name,
      label: variable.state.label,
      description: variable.state.description ?? undefined,
      skipUrlSync: Boolean(variable.state.skipUrlSync),
      hide: transformVariableHideToEnum(variable.state.hide) || defaultVariableHide(),
    };

    // current: VariableOption;
    const currentVariableOption: VariableOption = {
      // @ts-expect-error
      value: variable.state.value,
      // @ts-expect-error
      text: variable.state.text,
    };

    let options: VariableOption[] = [];
    if (sceneUtils.isQueryVariable(variable)) {
      // Not sure if we actually have to still support this option given
      // that it's not exposed in the UI
      if (transformVariableRefreshToEnum(variable.state.refresh) === VariableRefresh.Never || keepQueryOptions) {
        options = variableValueOptionsToVariableOptions(variable.state);
      }
      //query: DataQueryKind | string;
      const query = variable.state.query;
      let dataQuery: DataQueryKind | string;
      if (typeof query !== 'string') {
        dataQuery = {
          kind: getDataQueryKind(query),
          spec: getDataQuerySpec(query),
        };
      } else {
        dataQuery = query;
      }
      const queryVariable: QueryVariableKind = {
        kind: 'QueryVariable',
        spec: {
          ...commonProperties,
          current: currentVariableOption,
          options,
          query: dataQuery,
          definition: variable.state.definition,
          datasource: variable.state.datasource || {},
          sort: transformSortVariableToEnum(variable.state.sort),
          refresh: transformVariableRefreshToEnum(variable.state.refresh),
          regex: variable.state.regex,
          allValue: variable.state.allValue,
          includeAll: variable.state.includeAll || false,
          multi: variable.state.isMulti || false,
          skipUrlSync: variable.state.skipUrlSync || false,
        },
      };
      variables.push(queryVariable);
    } else if (sceneUtils.isCustomVariable(variable)) {
      options = variableValueOptionsToVariableOptions(variable.state);
      const customVariable: CustomVariableKind = {
        kind: 'CustomVariable',
        spec: {
          ...commonProperties,
          current: currentVariableOption,
          options,
          query: variable.state.query,
          multi: variable.state.isMulti || false,
          allValue: variable.state.allValue,
          includeAll: variable.state.includeAll ?? false,
        },
      };
      variables.push(customVariable);
    } else if (sceneUtils.isDataSourceVariable(variable)) {
      const datasourceVariable: DatasourceVariableKind = {
        kind: 'DatasourceVariable',
        spec: {
          ...commonProperties,
          current: currentVariableOption,
          options: [],
          regex: variable.state.regex,
          refresh: VariableRefresh.OnDashboardLoad,
          pluginId: variable.state.pluginId,
<<<<<<< HEAD
          defaultOptionEnabled: variable.state.defaultOptionEnabled!!,
=======
          defaultOptionEnabled: !!variable.state.defaultOptionEnabled,
>>>>>>> 492e7d4a
          multi: variable.state.isMulti || false,
          allValue: variable.state.allValue,
          includeAll: variable.state.includeAll || false,
        },
      };
      variables.push(datasourceVariable);
    } else if (sceneUtils.isConstantVariable(variable)) {
      const constantVariable: ConstantVariableKind = {
        kind: 'ConstantVariable',
        spec: {
          ...commonProperties,
          current: currentVariableOption,
          // @ts-expect-error
          query: variable.state.value,
        },
      };
      variables.push(constantVariable);
    } else if (sceneUtils.isIntervalVariable(variable)) {
      const intervals = getIntervalsQueryFromNewIntervalModel(variable.state.intervals);
      const intervalVariable: IntervalVariableKind = {
        kind: 'IntervalVariable',
        spec: {
          ...commonProperties,
          current: currentVariableOption,
          query: intervals,
          refresh: VariableRefresh.OnTimeRangeChanged,
          options: variable.state.intervals.map((interval) => ({
            value: interval,
            text: interval,
            selected: interval === variable.state.value,
          })),
          auto: variable.state.autoEnabled,
          auto_min: variable.state.autoMinInterval,
          auto_count: variable.state.autoStepCount,
        },
      };
      variables.push(intervalVariable);
    } else if (sceneUtils.isTextBoxVariable(variable)) {
      const current = {
        text: variable.state.value,
        value: variable.state.value,
      };

      const textBoxVariable: TextVariableKind = {
        kind: 'TextVariable',
        spec: {
          ...commonProperties,
          current,
          query: variable.state.value,
        },
      };

      variables.push(textBoxVariable);
    } else if (sceneUtils.isGroupByVariable(variable) && config.featureToggles.groupByVariable) {
      options = variableValueOptionsToVariableOptions(variable.state);

      const groupVariable: GroupByVariableKind = {
        kind: 'GroupByVariable',
        spec: {
          ...commonProperties,
          datasource: variable.state.datasource || {}, // FIXME what is the default value?,
          // Only persist the statically defined options
          options:
            variable.state.defaultOptions?.map((option) => ({
              text: option.text,
              value: String(option.value),
            })) || [],
          current: currentVariableOption,
          multi: variable.state.isMulti || false,
          includeAll: variable.state.includeAll || false,
        },
      };
      variables.push(groupVariable);
    } else if (sceneUtils.isAdHocVariable(variable)) {
      const adhocVariable: AdhocVariableKind = {
        kind: 'AdhocVariable',
        spec: {
          ...commonProperties,
          name: variable.state.name,
          datasource: variable.state.datasource || {}, //FIXME what is the default value?
          baseFilters: variable.state.baseFilters || [],
          filters: variable.state.filters,
          defaultKeys: variable.state.defaultKeys || [], //FIXME what is the default value?
        },
      };
      variables.push(adhocVariable);
    } else {
      throw new Error('Unsupported variable type');
    }
  }

  return variables;
}<|MERGE_RESOLUTION|>--- conflicted
+++ resolved
@@ -322,11 +322,7 @@
           regex: variable.state.regex,
           refresh: VariableRefresh.OnDashboardLoad,
           pluginId: variable.state.pluginId,
-<<<<<<< HEAD
-          defaultOptionEnabled: variable.state.defaultOptionEnabled!!,
-=======
           defaultOptionEnabled: !!variable.state.defaultOptionEnabled,
->>>>>>> 492e7d4a
           multi: variable.state.isMulti || false,
           allValue: variable.state.allValue,
           includeAll: variable.state.includeAll || false,
