--- conflicted
+++ resolved
@@ -44,17 +44,7 @@
 import { DashboardScene, DashboardSceneState } from '../scene/DashboardScene';
 import { PanelTimeRange } from '../scene/PanelTimeRange';
 import { dashboardSceneGraph } from '../utils/dashboardSceneGraph';
-import {
-  getLibraryPanelBehavior,
-  getPanelIdForVizPanel,
-  getQueryRunnerFor,
-  isLibraryPanel,
-<<<<<<< HEAD
-  calculateGridItemDimensions,
-  getDashboardSceneFor,
-=======
->>>>>>> e3cb7330
-} from '../utils/utils';
+import { getLibraryPanelBehavior, getPanelIdForVizPanel, getQueryRunnerFor, isLibraryPanel } from '../utils/utils';
 
 import { getLayout } from './layoutSerializers/utils';
 import { sceneVariablesSetToSchemaV2Variables } from './sceneVariablesSetToVariables';
@@ -149,152 +139,6 @@
   return Boolean(liveNow);
 }
 
-<<<<<<< HEAD
-function getGridLayoutItems(
-  body: DefaultGridLayoutManager,
-  isSnapshot?: boolean
-): Array<GridLayoutItemKind | GridLayoutRowKind> {
-  let elements: Array<GridLayoutItemKind | GridLayoutRowKind> = [];
-  for (const child of body.state.grid.state.children) {
-    if (child instanceof DashboardGridItem) {
-      // TODO: handle panel repeater scenario
-      if (child.state.variableName) {
-        elements = elements.concat(repeaterToLayoutItems(child, isSnapshot));
-      } else {
-        elements.push(gridItemToGridLayoutItemKind(child, isSnapshot));
-      }
-    } else if (child instanceof SceneGridRow) {
-      if (isClonedKey(child.state.key!) && !isSnapshot) {
-        // Skip repeat rows
-        continue;
-      }
-      elements.push(gridRowToLayoutRowKind(child, isSnapshot));
-    }
-  }
-
-  return elements;
-}
-
-function getResponsiveGridLayoutItems(body: ResponsiveGridLayoutManager): ResponsiveGridLayoutItemKind[] {
-  const items: ResponsiveGridLayoutItemKind[] = [];
-
-  for (const child of body.state.layout.state.children) {
-    if (child instanceof ResponsiveGridItem) {
-      items.push({
-        kind: 'ResponsiveGridLayoutItem',
-        spec: {
-          element: {
-            kind: 'ElementReference',
-            name: child.state?.body?.state.key ?? 'DefaultName',
-          },
-        },
-      });
-    }
-  }
-  return items;
-}
-
-export function gridItemToGridLayoutItemKind(
-  gridItem: DashboardGridItem,
-  isSnapshot = false,
-  yOverride?: number
-): GridLayoutItemKind {
-  let elementGridItem: GridLayoutItemKind | undefined;
-  let x = 0,
-    y = 0,
-    width = 0,
-    height = 0;
-
-  let gridItem_ = gridItem;
-
-  if (!(gridItem_.state.body instanceof VizPanel)) {
-    throw new Error('DashboardGridItem body expected to be VizPanel');
-  }
-
-  // Get the grid position and size
-  height = (gridItem_.state.variableName ? gridItem_.state.itemHeight : gridItem_.state.height) ?? 0;
-  x = gridItem_.state.x ?? 0;
-  y = gridItem_.state.y ?? 0;
-  width = gridItem_.state.width ?? 0;
-  const repeatVar = gridItem_.state.variableName;
-
-  // FIXME: after layout registry refactor this will have conflicts
-  const scene = getDashboardSceneFor(gridItem);
-  const panelId = getPanelIdForVizPanel(gridItem_.state.body);
-  const elementKey = scene.state.elementPanelMapping?.getElementIdentifier(panelId) ?? 'DefaultName';
-
-  elementGridItem = {
-    kind: 'GridLayoutItem',
-    spec: {
-      x,
-      y: yOverride ?? y,
-      width: width,
-      height: height,
-      element: {
-        kind: 'ElementReference',
-        name: elementKey,
-      },
-    },
-  };
-
-  if (repeatVar) {
-    const repeat: RepeatOptions = {
-      mode: 'variable',
-      value: repeatVar,
-    };
-
-    if (gridItem_.state.maxPerRow) {
-      repeat.maxPerRow = gridItem_.getMaxPerRow();
-    }
-
-    if (gridItem_.state.repeatDirection) {
-      repeat.direction = gridItem_.getRepeatDirection();
-    }
-
-    elementGridItem.spec.repeat = repeat;
-  }
-
-  if (!elementGridItem) {
-    throw new Error('Unsupported grid item type');
-  }
-
-  return elementGridItem;
-}
-
-function getRowRepeat(row: SceneGridRow): RepeatOptions | undefined {
-  if (row.state.$behaviors) {
-    for (const behavior of row.state.$behaviors) {
-      if (behavior instanceof RowRepeaterBehavior) {
-        return { value: behavior.state.variableName, mode: 'variable' };
-      }
-    }
-  }
-  return undefined;
-}
-
-function gridRowToLayoutRowKind(row: SceneGridRow, isSnapshot = false): GridLayoutRowKind {
-  const children = row.state.children.map((child) => {
-    if (!(child instanceof DashboardGridItem)) {
-      throw new Error('Unsupported row child type');
-    }
-    const y = (child.state.y ?? 0) - (row.state.y ?? 0) - GRID_ROW_HEIGHT;
-    return gridItemToGridLayoutItemKind(child, isSnapshot, y);
-  });
-
-  return {
-    kind: 'GridLayoutRow',
-    spec: {
-      title: row.state.title,
-      y: row.state.y ?? 0,
-      collapsed: Boolean(row.state.isCollapsed),
-      elements: children,
-      repeat: getRowRepeat(row),
-    },
-  };
-}
-
-=======
->>>>>>> e3cb7330
 function getElements(state: DashboardSceneState) {
   const panels = state.body.getVizPanels() ?? [];
 
