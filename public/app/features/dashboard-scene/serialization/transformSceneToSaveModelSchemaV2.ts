import { omit } from 'lodash';

import { AnnotationQuery } from '@grafana/data';
import { config } from '@grafana/runtime';
import {
  behaviors,
  dataLayers,
  SceneDataQuery,
  SceneDataTransformer,
  SceneVariableSet,
  VizPanel,
} from '@grafana/scenes';
import { DataSourceRef } from '@grafana/schema';
import { DASHBOARD_SCHEMA_VERSION } from 'app/features/dashboard/state/DashboardMigrator';

import {
  DashboardV2Spec,
  defaultDashboardV2Spec,
  defaultFieldConfigSource,
  PanelKind,
  PanelQueryKind,
  TransformationKind,
  FieldConfigSource,
  DataTransformerConfig,
  PanelQuerySpec,
  DataQueryKind,
  GridLayoutItemKind,
  QueryOptionsSpec,
  QueryVariableKind,
  TextVariableKind,
  IntervalVariableKind,
  DatasourceVariableKind,
  CustomVariableKind,
  ConstantVariableKind,
  GroupByVariableKind,
  AdhocVariableKind,
  AnnotationQueryKind,
  DataLink,
  LibraryPanelKind,
  Element,
  RepeatOptions,
  DashboardCursorSync,
  FieldConfig,
  FieldColor,
} from '../../../../../packages/grafana-schema/src/schema/dashboard/v2alpha0';
import { DashboardDataLayerSet } from '../scene/DashboardDataLayerSet';
import { DashboardScene, DashboardSceneState } from '../scene/DashboardScene';
import { PanelTimeRange } from '../scene/PanelTimeRange';
import { DashboardGridItem } from '../scene/layout-default/DashboardGridItem';
import { DefaultGridLayoutManager } from '../scene/layout-default/DefaultGridLayoutManager';
import { dashboardSceneGraph } from '../utils/dashboardSceneGraph';
import {
  getLibraryPanelBehavior,
  getPanelIdForVizPanel,
  getQueryRunnerFor,
  getVizPanelKeyForPanelId,
  isLibraryPanel,
  calculateGridItemDimensions,
} from '../utils/utils';

import { sceneVariablesSetToSchemaV2Variables } from './sceneVariablesSetToVariables';
import { colorIdEnumToColorIdV2, transformCursorSynctoEnum } from './transformToV2TypesUtils';

// FIXME: This is temporary to avoid creating partial types for all the new schema, it has some performance implications, but it's fine for now
type DeepPartial<T> = T extends object
  ? {
      [P in keyof T]?: DeepPartial<T[P]>;
    }
  : T;

export function transformSceneToSaveModelSchemaV2(scene: DashboardScene, isSnapshot = false): DashboardV2Spec {
  const oldDash = scene.state;
  const timeRange = oldDash.$timeRange!.state;

  const controlsState = oldDash.controls?.state;
  const refreshPicker = controlsState?.refreshPicker;

  const dashboardSchemaV2: DeepPartial<DashboardV2Spec> = {
    //dashboard settings
    id: oldDash.id ? oldDash.id : undefined,
    title: oldDash.title,
    description: oldDash.description ?? '',
    cursorSync: getCursorSync(oldDash),
    liveNow: getLiveNow(oldDash),
    preload: oldDash.preload,
    editable: oldDash.editable,
    links: oldDash.links,
    tags: oldDash.tags,
    schemaVersion: DASHBOARD_SCHEMA_VERSION,
    // EOF dashboard settings

    // time settings
    timeSettings: {
      timezone: timeRange.timeZone,
      from: timeRange.from,
      to: timeRange.to,
      autoRefresh: refreshPicker?.state.refresh || '',
      autoRefreshIntervals: refreshPicker?.state.intervals,
      quickRanges: [], //FIXME is coming timepicker.time_options,
      hideTimepicker: controlsState?.hideTimeControls ?? false,
      weekStart: timeRange.weekStart,
      fiscalYearStartMonth: timeRange.fiscalYearStartMonth,
      nowDelay: timeRange.UNSAFE_nowDelay,
    },
    // EOF time settings

    // variables
    variables: getVariables(oldDash),
    // EOF variables

    // elements
    elements: getElements(oldDash),
    // EOF elements

    // annotations
    annotations: getAnnotations(oldDash),
    // EOF annotations

    // layout
    layout: {
      kind: 'GridLayout',
      spec: {
        items: getGridLayoutItems(oldDash, isSnapshot),
      },
    },
    // EOF layout
  };

  try {
    validateDashboardSchemaV2(dashboardSchemaV2);
    return dashboardSchemaV2 as DashboardV2Spec;
  } catch (reason) {
    console.error('Error transforming dashboard to schema v2: ' + reason, dashboardSchemaV2);
    throw new Error('Error transforming dashboard to schema v2: ' + reason);
  }
}

function getCursorSync(state: DashboardSceneState) {
  const cursorSync = state.$behaviors?.find((b): b is behaviors.CursorSync => b instanceof behaviors.CursorSync)?.state
    .sync;

  return transformCursorSynctoEnum(cursorSync);
}

function getLiveNow(state: DashboardSceneState) {
  const liveNow =
    state.$behaviors?.find((b): b is behaviors.LiveNowTimer => b instanceof behaviors.LiveNowTimer)?.isEnabled ||
    undefined;
  // hack for validator
  if (liveNow === undefined) {
    return Boolean(defaultDashboardV2Spec().liveNow);
  }
  return Boolean(liveNow);
}

function getGridLayoutItems(state: DashboardSceneState, isSnapshot?: boolean): GridLayoutItemKind[] {
  const body = state.body;
  let elements: GridLayoutItemKind[] = [];
  if (body instanceof DefaultGridLayoutManager) {
    for (const child of body.state.grid.state.children) {
      if (child instanceof DashboardGridItem) {
        // TODO: handle panel repeater scenario
        if (child.state.variableName) {
          elements = elements.concat(repeaterToLayoutItems(child, isSnapshot));
        } else {
          elements.push(gridItemToGridLayoutItemKind(child, isSnapshot));
        }
      }

      // TODO: OLD transformer code
      // if (child instanceof SceneGridRow) {
      //   // Skip repeat clones or when generating a snapshot
      //   if (child.state.key!.indexOf('-clone-') > 0 && !isSnapshot) {
      //     continue;
      //   }
      //   gridRowToSaveModel(child, panels, isSnapshot);
      // }
    }
  }

  return elements;
}

export function gridItemToGridLayoutItemKind(gridItem: DashboardGridItem, isSnapshot = false): GridLayoutItemKind {
  let elementGridItem: GridLayoutItemKind | undefined;
  let x = 0,
    y = 0,
    width = 0,
    height = 0;

  let gridItem_ = gridItem;

  if (!(gridItem_.state.body instanceof VizPanel)) {
    throw new Error('DashboardGridItem body expected to be VizPanel');
  }

  // Get the grid position and size
  height = (gridItem_.state.variableName ? gridItem_.state.itemHeight : gridItem_.state.height) ?? 0;
  x = gridItem_.state.x ?? 0;
  y = gridItem_.state.y ?? 0;
  width = gridItem_.state.width ?? 0;
  const repeatVar = gridItem_.state.variableName;

  // FIXME: which name should we use for the element reference, key or something else ?
  const elementName = gridItem_.state.body.state.key ?? 'DefaultName';
  elementGridItem = {
    kind: 'GridLayoutItem',
    spec: {
      x,
      y,
      width: width,
      height: height,
      element: {
        kind: 'ElementReference',
        name: elementName,
      },
    },
  };

  if (repeatVar) {
    const repeat: RepeatOptions = {
      mode: 'variable',
      value: repeatVar,
    };

    if (gridItem_.state.maxPerRow) {
      repeat.maxPerRow = gridItem_.getMaxPerRow();
    }

    if (gridItem_.state.repeatDirection) {
      repeat.direction = gridItem_.getRepeatDirection();
    }

    elementGridItem.spec.repeat = repeat;
  }

  if (!elementGridItem) {
    throw new Error('Unsupported grid item type');
  }

  return elementGridItem;
}

function getElements(state: DashboardSceneState) {
  const panels = state.body.getVizPanels() ?? [];
<<<<<<< HEAD

  const panelsArray = panels.map((vizPanel: VizPanel) => {
    // Handle type conversion for color mode
    const rawColor = vizPanel.state.fieldConfig.defaults.color;
    let color: FieldColor | undefined;

    if (rawColor) {
      const convertedMode = colorIdEnumToColorIdV2(rawColor.mode);

      if (convertedMode) {
        color = {
          ...rawColor,
          mode: convertedMode,
        };
      }
    }

    // Remove null from the defaults because schema V2 doesn't support null or these fields
    const decimals = vizPanel.state.fieldConfig.defaults.decimals ?? undefined;
    const min = vizPanel.state.fieldConfig.defaults.min ?? undefined;
    const max = vizPanel.state.fieldConfig.defaults.max ?? undefined;

    const defaults: FieldConfig = {
      ...vizPanel.state.fieldConfig.defaults,
      decimals,
      min,
      max,
      color,
    };

    const vizFieldConfig: FieldConfigSource = {
      ...vizPanel.state.fieldConfig,
      defaults,
    };

    const elementSpec: PanelKind = {
      kind: 'Panel',
      spec: {
        id: getPanelIdForVizPanel(vizPanel),
        title: vizPanel.state.title,
        description: vizPanel.state.description ?? '',
        links: getPanelLinks(vizPanel),
        data: {
          kind: 'QueryGroup',
          spec: {
            queries: getVizPanelQueries(vizPanel),
            transformations: getVizPanelTransformations(vizPanel),
            queryOptions: getVizPanelQueryOptions(vizPanel),
          },
        },
        vizConfig: {
          kind: vizPanel.state.pluginId,
          spec: {
            pluginVersion: vizPanel.state.pluginVersion ?? '',
            options: vizPanel.state.options,
            fieldConfig: vizFieldConfig ?? defaultFieldConfigSource(),
          },
        },
      },
    };
    return elementSpec;
  });
=======
  const panelsArray = panels.reduce((acc: Element[], vizPanel: VizPanel) => {
    if (isLibraryPanel(vizPanel)) {
      const behavior = getLibraryPanelBehavior(vizPanel)!;
      const elementSpec: LibraryPanelKind = {
        kind: 'LibraryPanel',
        spec: {
          name: behavior.state.name,
          uid: behavior.state.uid,
        },
      };
      acc.push(elementSpec);
    } else {
      const elementSpec: PanelKind = {
        kind: 'Panel',
        spec: {
          id: getPanelIdForVizPanel(vizPanel),
          title: vizPanel.state.title,
          description: vizPanel.state.description ?? '',
          links: getPanelLinks(vizPanel),
          data: {
            kind: 'QueryGroup',
            spec: {
              queries: getVizPanelQueries(vizPanel),
              transformations: getVizPanelTransformations(vizPanel),
              queryOptions: getVizPanelQueryOptions(vizPanel),
            },
          },
          vizConfig: {
            kind: vizPanel.state.pluginId,
            spec: {
              pluginVersion: vizPanel.state.pluginVersion ?? '',
              options: vizPanel.state.options,
              fieldConfig: (vizPanel.state.fieldConfig as FieldConfigSource) ?? defaultFieldConfigSource(),
            },
          },
        },
      };
      acc.push(elementSpec);
    }

    return acc;
  }, []);
  // create elements
>>>>>>> 20d25c6a

  const elements = createElements(panelsArray);
  return elements;
}

function getPanelLinks(panel: VizPanel): DataLink[] {
  const vizLinks = dashboardSceneGraph.getPanelLinks(panel);
  if (vizLinks) {
    return vizLinks.state.rawLinks ?? [];
  }
  return [];
}

function getVizPanelQueries(vizPanel: VizPanel): PanelQueryKind[] {
  const queries: PanelQueryKind[] = [];
  const queryRunner = getQueryRunnerFor(vizPanel);
  const vizPanelQueries = queryRunner?.state.queries;
  const datasource = queryRunner?.state.datasource;

  if (vizPanelQueries) {
    vizPanelQueries.forEach((query) => {
      const dataQuery: DataQueryKind = {
        kind: getDataQueryKind(query),
        spec: omit(query, 'datasource', 'refId', 'hide'),
      };
      const querySpec: PanelQuerySpec = {
        datasource: datasource ?? getDefaultDataSourceRef(),
        query: dataQuery,
        refId: query.refId,
        hidden: Boolean(query.hide),
      };
      queries.push({
        kind: 'PanelQuery',
        spec: querySpec,
      });
    });
  }
  return queries;
}

export function getDataQueryKind(query: SceneDataQuery): string {
  // If the query has a datasource, use the datasource type, otherwise return empty kind
  return query.datasource?.type ?? getDefaultDataSourceRef()?.type ?? '';
}

export function getDataQuerySpec(query: SceneDataQuery): DataQueryKind['spec'] {
  return query;
}

function getVizPanelTransformations(vizPanel: VizPanel): TransformationKind[] {
  let transformations: TransformationKind[] = [];
  const dataProvider = vizPanel.state.$data;
  if (dataProvider instanceof SceneDataTransformer) {
    const transformationList = dataProvider.state.transformations;

    if (transformationList.length === 0) {
      return [];
    }

    for (const transformationItem of transformationList) {
      const transformation = transformationItem;

      if ('id' in transformation) {
        // Transformation is a DataTransformerConfig
        const transformationSpec: DataTransformerConfig = {
          id: transformation.id,
          disabled: transformation.disabled,
          filter: {
            id: transformation.filter?.id ?? '',
            options: transformation.filter?.options ?? {},
          },
          ...(transformation.topic && { topic: transformation.topic }),
          options: transformation.options,
        };

        transformations.push({
          kind: transformation.id,
          spec: transformationSpec,
        });
      } else {
        throw new Error('Unsupported transformation type');
      }
    }
  }
  return transformations;
}

function getVizPanelQueryOptions(vizPanel: VizPanel): QueryOptionsSpec {
  let queryOptions: QueryOptionsSpec = {};
  const queryRunner = getQueryRunnerFor(vizPanel);

  if (queryRunner) {
    queryOptions.maxDataPoints = queryRunner.state.maxDataPoints;

    if (queryRunner.state.cacheTimeout) {
      queryOptions.cacheTimeout = queryRunner.state.cacheTimeout;
    }

    if (queryRunner.state.queryCachingTTL) {
      queryOptions.queryCachingTTL = queryRunner.state.queryCachingTTL;
    }
    if (queryRunner.state.minInterval) {
      queryOptions.interval = queryRunner.state.minInterval;
    }
  }

  const panelTime = vizPanel.state.$timeRange;

  if (panelTime instanceof PanelTimeRange) {
    queryOptions.timeFrom = panelTime.state.timeFrom;
    queryOptions.timeShift = panelTime.state.timeShift;
    queryOptions.hideTimeOverride = panelTime.state.hideTimeOverride;
  }
  return queryOptions;
}

<<<<<<< HEAD
function createElements(panels: PanelKind[]): Record<string, PanelKind> {
  const elements: Record<string, PanelKind> = {};

  for (const panel of panels) {
    const key = getVizPanelKeyForPanelId(panel.spec.id);
    elements[key] = panel;
  }

  return elements;
=======
function createElements(panels: Element[]): Record<string, Element> {
  return panels.reduce(
    (acc, panel) => {
      const key = panel.kind === 'Panel' ? getVizPanelKeyForPanelId(panel.spec.id) : panel.spec.uid;
      acc[key] = panel;
      return acc;
    },
    {} as Record<string, Element>
  );
>>>>>>> 20d25c6a
}

function repeaterToLayoutItems(repeater: DashboardGridItem, isSnapshot = false): GridLayoutItemKind[] {
  if (!isSnapshot) {
    return [gridItemToGridLayoutItemKind(repeater)];
  } else {
    if (repeater.state.body instanceof VizPanel && isLibraryPanel(repeater.state.body)) {
      // TODO: implement
      // const { x = 0, y = 0, width: w = 0, height: h = 0 } = repeater.state;
      // return [vizPanelToPanel(repeater.state.body, { x, y, w, h }, isSnapshot)];
      return [];
    }

    if (repeater.state.repeatedPanels) {
      const { h, w, columnCount } = calculateGridItemDimensions(repeater);
      const panels = repeater.state.repeatedPanels!.map((panel, index) => {
        let x = 0,
          y = 0;
        if (repeater.state.repeatDirection === 'v') {
          x = repeater.state.x!;
          y = index * h;
        } else {
          x = (index % columnCount) * w;
          y = repeater.state.y! + Math.floor(index / columnCount) * h;
        }

        const gridPos = { x, y, w, h };

        const result: GridLayoutItemKind = {
          kind: 'GridLayoutItem',
          spec: {
            x: gridPos.x,
            y: gridPos.y,
            width: gridPos.w,
            height: gridPos.h,
            repeat: {
              mode: 'variable',
              value: repeater.state.variableName!,
              maxPerRow: repeater.getMaxPerRow(),
              direction: repeater.state.repeatDirection,
            },
            element: {
              kind: 'ElementReference',
              name: panel.state.key!,
            },
          },
        };
        return result;
      });

      return panels;
    }
    return [];
  }
}

function getVariables(oldDash: DashboardSceneState) {
  const variablesSet = oldDash.$variables;

  // variables is an array of all variables kind (union)
  let variables: Array<
    | QueryVariableKind
    | TextVariableKind
    | IntervalVariableKind
    | DatasourceVariableKind
    | CustomVariableKind
    | ConstantVariableKind
    | GroupByVariableKind
    | AdhocVariableKind
  > = [];

  if (variablesSet instanceof SceneVariableSet) {
    variables = sceneVariablesSetToSchemaV2Variables(variablesSet);
  }

  return variables;
}

function getAnnotations(state: DashboardSceneState): AnnotationQueryKind[] {
  const data = state.$data;
  if (!(data instanceof DashboardDataLayerSet)) {
    return [];
  }
  const annotations: AnnotationQueryKind[] = [];
  for (const layer of data.state.annotationLayers) {
    if (!(layer instanceof dataLayers.AnnotationsDataLayer)) {
      continue;
    }
    const result: AnnotationQueryKind = {
      kind: 'AnnotationQuery',
      spec: {
        builtIn: Boolean(layer.state.query.builtIn),
        name: layer.state.query.name,
        datasource: layer.state.query.datasource || getDefaultDataSourceRef(),
        enable: Boolean(layer.state.isEnabled),
        hide: Boolean(layer.state.isHidden),
        iconColor: layer.state.query.iconColor,
      },
    };

    // Check if DataQueryKind exists
    const queryKind = getAnnotationQueryKind(layer.state.query);
    if (layer.state.query.query?.kind === queryKind) {
      result.spec.query = {
        kind: queryKind,
        spec: layer.state.query.query.spec,
      };
    }

    // If filter is an empty array, don't save it
    if (layer.state.query.filter?.ids?.length) {
      result.spec.filter = layer.state.query.filter;
    }

    annotations.push(result);
  }
  return annotations;
}

export function getAnnotationQueryKind(annotationQuery: AnnotationQuery): string {
  if (annotationQuery.datasource?.type) {
    return annotationQuery.datasource.type;
  } else {
    const ds = getDefaultDataSourceRef();
    if (ds) {
      return ds.type!; // in the datasource list from bootData "id" is the type
    }
    // if we can't find the default datasource, return grafana as default
    return 'grafana';
  }
}

export function getDefaultDataSourceRef(): DataSourceRef | undefined {
  // we need to return the default datasource configured in the BootConfig
  const defaultDatasource = config.bootData.settings.defaultDatasource;

  // get default datasource type
  const dsList = config.bootData.settings.datasources ?? {};
  const ds = dsList[defaultDatasource];

  if (ds) {
    return { type: ds.meta.id, uid: ds.name }; // in the datasource list from bootData "id" is the type
  }

  return undefined;
}

// Function to know if the dashboard transformed is a valid DashboardV2Spec
function validateDashboardSchemaV2(dash: unknown): dash is DashboardV2Spec {
  if (typeof dash !== 'object' || dash === null) {
    throw new Error('Dashboard is not an object or is null');
  }

  if (!('title' in dash) || typeof dash.title !== 'string') {
    throw new Error('Title is not a string');
  }
  if (!('description' in dash) || typeof dash.description !== 'string') {
    throw new Error('Description is not a string');
  }
  if (!('cursorSync' in dash) || typeof dash.cursorSync !== 'string') {
    const validCursorSyncValues = ((): string[] => {
      const typeValues: DashboardCursorSync[] = ['Off', 'Crosshair', 'Tooltip'];
      return typeValues;
    })();

    if (
      !('cursorSync' in dash) ||
      typeof dash.cursorSync !== 'string' ||
      !validCursorSyncValues.includes(dash.cursorSync)
    ) {
      throw new Error('CursorSync is not a string');
    }
  }
  if (!('liveNow' in dash) || typeof dash.liveNow !== 'boolean') {
    throw new Error('LiveNow is not a boolean');
  }
  if (!('preload' in dash) || typeof dash.preload !== 'boolean') {
    throw new Error('Preload is not a boolean');
  }
  if (!('editable' in dash) || typeof dash.editable !== 'boolean') {
    throw new Error('Editable is not a boolean');
  }
  if (!('links' in dash) || !Array.isArray(dash.links)) {
    throw new Error('Links is not an array');
  }
  if (!('tags' in dash) || !Array.isArray(dash.tags)) {
    throw new Error('Tags is not an array');
  }

  if (!('id' in dash) || typeof dash.id !== 'number') {
    throw new Error('ID is not a number');
  }

  // Time settings
  if (!('timeSettings' in dash) || typeof dash.timeSettings !== 'object' || dash.timeSettings === null) {
    throw new Error('TimeSettings is not an object or is null');
  }
  if (!('timezone' in dash.timeSettings) || typeof dash.timeSettings.timezone !== 'string') {
    throw new Error('Timezone is not a string');
  }
  if (!('from' in dash.timeSettings) || typeof dash.timeSettings.from !== 'string') {
    throw new Error('From is not a string');
  }
  if (!('to' in dash.timeSettings) || typeof dash.timeSettings.to !== 'string') {
    throw new Error('To is not a string');
  }
  if (!('autoRefresh' in dash.timeSettings) || typeof dash.timeSettings.autoRefresh !== 'string') {
    throw new Error('AutoRefresh is not a string');
  }
  if (!('autoRefreshIntervals' in dash.timeSettings) || !Array.isArray(dash.timeSettings.autoRefreshIntervals)) {
    throw new Error('AutoRefreshIntervals is not an array');
  }
  if (!('quickRanges' in dash.timeSettings) || !Array.isArray(dash.timeSettings.quickRanges)) {
    throw new Error('QuickRanges is not an array');
  }
  if (!('hideTimepicker' in dash.timeSettings) || typeof dash.timeSettings.hideTimepicker !== 'boolean') {
    throw new Error('HideTimepicker is not a boolean');
  }
  if (!('weekStart' in dash.timeSettings) || typeof dash.timeSettings.weekStart !== 'string') {
    throw new Error('WeekStart is not a string');
  }
  if (!('fiscalYearStartMonth' in dash.timeSettings) || typeof dash.timeSettings.fiscalYearStartMonth !== 'number') {
    throw new Error('FiscalYearStartMonth is not a number');
  }
  if ('nowDelay' in dash.timeSettings && typeof dash.timeSettings.nowDelay !== 'string') {
    throw new Error('NowDelay is not a string');
  }

  // Other sections
  if (!('variables' in dash) || !Array.isArray(dash.variables)) {
    throw new Error('Variables is not an array');
  }
  if (!('elements' in dash) || typeof dash.elements !== 'object' || dash.elements === null) {
    throw new Error('Elements is not an object or is null');
  }
  if (!('annotations' in dash) || !Array.isArray(dash.annotations)) {
    throw new Error('Annotations is not an array');
  }

  // Layout
  if (!('layout' in dash) || typeof dash.layout !== 'object' || dash.layout === null) {
    throw new Error('Layout is not an object or is null');
  }
  if (!('kind' in dash.layout) || dash.layout.kind !== 'GridLayout') {
    throw new Error('Layout kind is not GridLayout');
  }
  if (!('spec' in dash.layout) || typeof dash.layout.spec !== 'object' || dash.layout.spec === null) {
    throw new Error('Layout spec is not an object or is null');
  }
  if (!('items' in dash.layout.spec) || !Array.isArray(dash.layout.spec.items)) {
    throw new Error('Layout spec items is not an array');
  }

  return true;
}<|MERGE_RESOLUTION|>--- conflicted
+++ resolved
@@ -243,71 +243,8 @@
 
 function getElements(state: DashboardSceneState) {
   const panels = state.body.getVizPanels() ?? [];
-<<<<<<< HEAD
 
   const panelsArray = panels.map((vizPanel: VizPanel) => {
-    // Handle type conversion for color mode
-    const rawColor = vizPanel.state.fieldConfig.defaults.color;
-    let color: FieldColor | undefined;
-
-    if (rawColor) {
-      const convertedMode = colorIdEnumToColorIdV2(rawColor.mode);
-
-      if (convertedMode) {
-        color = {
-          ...rawColor,
-          mode: convertedMode,
-        };
-      }
-    }
-
-    // Remove null from the defaults because schema V2 doesn't support null or these fields
-    const decimals = vizPanel.state.fieldConfig.defaults.decimals ?? undefined;
-    const min = vizPanel.state.fieldConfig.defaults.min ?? undefined;
-    const max = vizPanel.state.fieldConfig.defaults.max ?? undefined;
-
-    const defaults: FieldConfig = {
-      ...vizPanel.state.fieldConfig.defaults,
-      decimals,
-      min,
-      max,
-      color,
-    };
-
-    const vizFieldConfig: FieldConfigSource = {
-      ...vizPanel.state.fieldConfig,
-      defaults,
-    };
-
-    const elementSpec: PanelKind = {
-      kind: 'Panel',
-      spec: {
-        id: getPanelIdForVizPanel(vizPanel),
-        title: vizPanel.state.title,
-        description: vizPanel.state.description ?? '',
-        links: getPanelLinks(vizPanel),
-        data: {
-          kind: 'QueryGroup',
-          spec: {
-            queries: getVizPanelQueries(vizPanel),
-            transformations: getVizPanelTransformations(vizPanel),
-            queryOptions: getVizPanelQueryOptions(vizPanel),
-          },
-        },
-        vizConfig: {
-          kind: vizPanel.state.pluginId,
-          spec: {
-            pluginVersion: vizPanel.state.pluginVersion ?? '',
-            options: vizPanel.state.options,
-            fieldConfig: vizFieldConfig ?? defaultFieldConfigSource(),
-          },
-        },
-      },
-    };
-    return elementSpec;
-  });
-=======
-  const panelsArray = panels.reduce((acc: Element[], vizPanel: VizPanel) => {
     if (isLibraryPanel(vizPanel)) {
       const behavior = getLibraryPanelBehavior(vizPanel)!;
       const elementSpec: LibraryPanelKind = {
@@ -317,8 +254,41 @@
           uid: behavior.state.uid,
         },
       };
-      acc.push(elementSpec);
+      return elementSpec;
     } else {
+      // Handle type conversion for color mode
+      const rawColor = vizPanel.state.fieldConfig.defaults.color;
+      let color: FieldColor | undefined;
+
+      if (rawColor) {
+        const convertedMode = colorIdEnumToColorIdV2(rawColor.mode);
+
+        if (convertedMode) {
+          color = {
+            ...rawColor,
+            mode: convertedMode,
+          };
+        }
+      }
+
+      // Remove null from the defaults because schema V2 doesn't support null or these fields
+      const decimals = vizPanel.state.fieldConfig.defaults.decimals ?? undefined;
+      const min = vizPanel.state.fieldConfig.defaults.min ?? undefined;
+      const max = vizPanel.state.fieldConfig.defaults.max ?? undefined;
+
+      const defaults: FieldConfig = {
+        ...vizPanel.state.fieldConfig.defaults,
+        decimals,
+        min,
+        max,
+        color,
+      };
+
+      const vizFieldConfig: FieldConfigSource = {
+        ...vizPanel.state.fieldConfig,
+        defaults,
+      };
+
       const elementSpec: PanelKind = {
         kind: 'Panel',
         spec: {
@@ -339,21 +309,15 @@
             spec: {
               pluginVersion: vizPanel.state.pluginVersion ?? '',
               options: vizPanel.state.options,
-              fieldConfig: (vizPanel.state.fieldConfig as FieldConfigSource) ?? defaultFieldConfigSource(),
+              fieldConfig: vizFieldConfig ?? defaultFieldConfigSource(),
             },
           },
         },
       };
-      acc.push(elementSpec);
-    }
-
-    return acc;
-  }, []);
-  // create elements
->>>>>>> 20d25c6a
-
-  const elements = createElements(panelsArray);
-  return elements;
+      return elementSpec;
+    }
+  });
+  return createElements(panelsArray);
 }
 
 function getPanelLinks(panel: VizPanel): DataLink[] {
@@ -467,27 +431,15 @@
   return queryOptions;
 }
 
-<<<<<<< HEAD
-function createElements(panels: PanelKind[]): Record<string, PanelKind> {
-  const elements: Record<string, PanelKind> = {};
+function createElements(panels: Element[]): Record<string, Element> {
+  const elements: Record<string, Element> = {};
 
   for (const panel of panels) {
-    const key = getVizPanelKeyForPanelId(panel.spec.id);
+    const key = panel.kind === 'Panel' ? getVizPanelKeyForPanelId(panel.spec.id) : panel.spec.uid;
     elements[key] = panel;
   }
 
   return elements;
-=======
-function createElements(panels: Element[]): Record<string, Element> {
-  return panels.reduce(
-    (acc, panel) => {
-      const key = panel.kind === 'Panel' ? getVizPanelKeyForPanelId(panel.spec.id) : panel.spec.uid;
-      acc[key] = panel;
-      return acc;
-    },
-    {} as Record<string, Element>
-  );
->>>>>>> 20d25c6a
 }
 
 function repeaterToLayoutItems(repeater: DashboardGridItem, isSnapshot = false): GridLayoutItemKind[] {
