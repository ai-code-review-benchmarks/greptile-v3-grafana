--- conflicted
+++ resolved
@@ -54,15 +54,12 @@
 import { PanelTimeRange } from '../scene/PanelTimeRange';
 import { DashboardGridItem } from '../scene/layout-default/DashboardGridItem';
 import { DefaultGridLayoutManager } from '../scene/layout-default/DefaultGridLayoutManager';
-<<<<<<< HEAD
+import { RowRepeaterBehavior } from '../scene/layout-default/RowRepeaterBehavior';
 import { ResponsiveGridItem } from '../scene/layout-responsive-grid/ResponsiveGridItem';
 import { ResponsiveGridLayoutManager } from '../scene/layout-responsive-grid/ResponsiveGridLayoutManager';
 import { RowsLayoutManager } from '../scene/layout-rows/RowsLayoutManager';
 import { DashboardLayoutManager } from '../scene/types';
-=======
-import { RowRepeaterBehavior } from '../scene/layout-default/RowRepeaterBehavior';
 import { isClonedKey } from '../utils/clone';
->>>>>>> c94b8b78
 import { dashboardSceneGraph } from '../utils/dashboardSceneGraph';
 import {
   getLibraryPanelBehavior,
@@ -241,7 +238,6 @@
   isSnapshot?: boolean
 ): Array<GridLayoutItemKind | GridLayoutRowKind> {
   let elements: Array<GridLayoutItemKind | GridLayoutRowKind> = [];
-<<<<<<< HEAD
   for (const child of body.state.grid.state.children) {
     if (child instanceof DashboardGridItem) {
       // TODO: handle panel repeater scenario
@@ -251,7 +247,7 @@
         elements.push(gridItemToGridLayoutItemKind(child, isSnapshot));
       }
     } else if (child instanceof SceneGridRow) {
-      if (child.state.key!.indexOf('-clone-') > 0 && !isSnapshot) {
+      if (isClonedKey(child.state.key!) && !isSnapshot) {
         // Skip repeat rows
         continue;
       }
@@ -289,23 +285,6 @@
         elements = elements.concat(repeaterToLayoutItems(child, isSnapshot));
       } else {
         elements.push(gridItemToGridLayoutItemKind(child, isSnapshot));
-=======
-  if (body instanceof DefaultGridLayoutManager) {
-    for (const child of body.state.grid.state.children) {
-      if (child instanceof DashboardGridItem) {
-        // TODO: handle panel repeater scenario
-        if (child.state.variableName) {
-          elements = elements.concat(repeaterToLayoutItems(child, isSnapshot));
-        } else {
-          elements.push(gridItemToGridLayoutItemKind(child, isSnapshot));
-        }
-      } else if (child instanceof SceneGridRow) {
-        if (isClonedKey(child.state.key!) && !isSnapshot) {
-          // Skip repeat rows
-          continue;
-        }
-        elements.push(gridRowToLayoutRowKind(child, isSnapshot));
->>>>>>> c94b8b78
       }
     } else if (child instanceof SceneGridRow) {
       throw new Error('Row layout inside row layout is not supported');
