<<<<<<< HEAD
import { defaultDataQueryKind, PanelQueryKind } from '@grafana/schema/dist/esm/schema/dashboard/v2';
=======
import { PanelQueryKind, PanelKind } from '@grafana/schema/dist/esm/schema/dashboard/v2alpha1/types.spec.gen';
>>>>>>> 21967272

import { CustomTimeRangeCompare } from '../../scene/CustomTimeRangeCompare';

import { buildVizPanel, getRuntimePanelDataSource } from './utils';

// Mock the config needed for the function
jest.mock('@grafana/runtime', () => ({
  ...jest.requireActual('@grafana/runtime'),
  config: {
    ...jest.requireActual('@grafana/runtime').config,
    bootData: {
      settings: {
        defaultDatasource: 'default-ds-prometheus',
        datasources: {
          'default-ds-prometheus': {
            uid: 'default-prometheus-uid',
            name: 'Default Prometheus',
            meta: { id: 'prometheus' },
            type: 'datasource',
          },
          prometheus: {
            uid: 'prometheus-uid',
            name: 'Prometheus',
            meta: { id: 'prometheus' },
            type: 'datasource',
          },
          loki: {
            uid: 'loki-uid',
            name: 'Loki',
            meta: { id: 'loki' },
            type: 'datasource',
          },
          '-- Grafana --': {
            uid: 'grafana',
            name: 'Grafana',
            meta: { id: 'grafana' },
            type: 'datasource',
          },
        },
      },
    },
    featureToggles: {
      timeComparison: false,
    },
  },
}));

// Mock only what's essential for header actions tests
jest.mock('../../scene/CustomTimeRangeCompare', () => ({
  CustomTimeRangeCompare: jest.fn(),
}));

// Helper function to create a minimal panel for testing
const createTestPanel = (): PanelKind => ({
  kind: 'Panel',
  spec: {
    id: 1,
    title: 'Test Panel',
    description: '',
    vizConfig: {
      kind: 'timeseries',
      spec: {
        options: {},
        fieldConfig: { defaults: {}, overrides: [] },
        pluginVersion: '1.0.0',
      },
    },
    data: {
      kind: 'QueryGroup',
      spec: {
        queries: [],
        queryOptions: {},
        transformations: [],
      },
    },
    links: [],
  },
});

describe('buildVizPanel', () => {
  describe('header actions', () => {
    beforeEach(() => {
      jest.clearAllMocks();
    });

    it('should include CustomTimeRangeCompare in headerActions when timeComparison feature toggle is enabled', () => {
      // Mock config with timeComparison enabled
      const mockConfig = require('@grafana/runtime').config;
      mockConfig.featureToggles.timeComparison = true;

      const panel = createTestPanel();
      const vizPanel = buildVizPanel(panel);

      expect(vizPanel.state.headerActions).toBeDefined();
      expect(vizPanel.state.headerActions).toHaveLength(1);
      expect(CustomTimeRangeCompare).toHaveBeenCalledWith({
        key: 'time-compare',
        compareWith: undefined,
        compareOptions: [],
      });
    });

    it('should not include headerActions when timeComparison feature toggle is disabled', () => {
      // Mock config with timeComparison disabled
      const mockConfig = require('@grafana/runtime').config;
      mockConfig.featureToggles.timeComparison = false;

      const panel = createTestPanel();
      const vizPanel = buildVizPanel(panel);

      expect(vizPanel.state.headerActions).toBeUndefined();
      expect(CustomTimeRangeCompare).not.toHaveBeenCalled();
    });
  });
});

describe('getRuntimePanelDataSource', () => {
  it('should return the datasource when it is specified in the query', () => {
    const query: PanelQueryKind = {
      kind: 'PanelQuery',
      spec: {
        refId: 'A',
        hidden: false,
        query: {
          kind: 'DataQuery',
          version: defaultDataQueryKind().version,
          group: 'prometheus',
          datasource: {
            name: 'prometheus-uid',
          },
          spec: {},
        },
      },
    };

    const result = getRuntimePanelDataSource(query.spec.query);

    expect(result).toEqual({
      uid: 'prometheus-uid',
      type: 'prometheus',
    });
  });

  it('should prioritize default datasource when it matches the query kind', () => {
    const query: PanelQueryKind = {
      kind: 'PanelQuery',
      spec: {
        refId: 'A',
        hidden: false,
        query: {
          kind: 'DataQuery',
          version: defaultDataQueryKind().version,
          group: 'prometheus',
          spec: {},
        },
      },
    };

    const result = getRuntimePanelDataSource(query.spec.query);

    expect(result).toEqual({
      uid: 'default-prometheus-uid',
      type: 'prometheus',
    });
  });

  it('should fall back to first available datasource when default datasource type does not match query kind', () => {
    const query: PanelQueryKind = {
      kind: 'PanelQuery',
      spec: {
        refId: 'A',
        hidden: false,
        query: {
          kind: 'DataQuery',
          version: defaultDataQueryKind().version,
          group: 'loki',
          spec: {},
        },
      },
    };

    const result = getRuntimePanelDataSource(query.spec.query);

    expect(result).toEqual({
      uid: 'loki-uid',
      type: 'loki',
    });
  });

  it('should use default datasource when no datasource is specified and query kind does not match any available datasource', () => {
    jest.spyOn(console, 'warn').mockImplementation();
    const query: PanelQueryKind = {
      kind: 'PanelQuery',
      spec: {
        refId: 'A',
        hidden: false,
        query: {
          kind: 'DataQuery',
          version: defaultDataQueryKind().version,
          group: 'unknown-type',
          spec: {},
        },
      },
    };

    const result = getRuntimePanelDataSource(query.spec.query);

    expect(result).toEqual({
      uid: 'default-prometheus-uid',
      type: 'prometheus',
    });

    expect(console.warn).toHaveBeenCalledWith(
      'Could not find datasource for query kind unknown-type, defaulting to prometheus'
    );
  });

  it('should handle the case when datasource uid is empty string', () => {
    const query: PanelQueryKind = {
      kind: 'PanelQuery',
      spec: {
        refId: 'A',
        hidden: false,
        query: {
          kind: 'DataQuery',
          version: defaultDataQueryKind().version,
          group: 'prometheus',
          datasource: {
            name: '',
          },
          spec: {},
        },
      },
    };

    const result = getRuntimePanelDataSource(query.spec.query);

    expect(result).toEqual({
      uid: 'default-prometheus-uid',
      type: 'prometheus',
    });
  });
});<|MERGE_RESOLUTION|>--- conflicted
+++ resolved
@@ -1,8 +1,4 @@
-<<<<<<< HEAD
-import { defaultDataQueryKind, PanelQueryKind } from '@grafana/schema/dist/esm/schema/dashboard/v2';
-=======
-import { PanelQueryKind, PanelKind } from '@grafana/schema/dist/esm/schema/dashboard/v2alpha1/types.spec.gen';
->>>>>>> 21967272
+import { defaultDataQueryKind, PanelQueryKind, PanelKind } from '@grafana/schema/dist/esm/schema/dashboard/v2';
 
 import { CustomTimeRangeCompare } from '../../scene/CustomTimeRangeCompare';
 
@@ -63,11 +59,12 @@
     title: 'Test Panel',
     description: '',
     vizConfig: {
-      kind: 'timeseries',
+      kind: 'VizConfig',
+      group: 'timeseries',
+      version: '1.0.0',
       spec: {
         options: {},
         fieldConfig: { defaults: {}, overrides: [] },
-        pluginVersion: '1.0.0',
       },
     },
     data: {
