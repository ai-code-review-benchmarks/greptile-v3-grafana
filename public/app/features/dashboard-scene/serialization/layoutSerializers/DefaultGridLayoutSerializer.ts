import { config } from '@grafana/runtime';
import {
  SceneGridItemLike,
  SceneGridLayout,
  SceneGridRow,
  SceneObject,
  VizPanel,
  VizPanelMenu,
  VizPanelState,
} from '@grafana/scenes';
import {
  DashboardV2Spec,
  GridLayoutItemKind,
  GridLayoutKind,
  GridLayoutRowKind,
  RepeatOptions,
  Element,
  GridLayoutItemSpec,
  PanelKind,
  LibraryPanelKind,
} from '@grafana/schema/dist/esm/schema/dashboard/v2alpha0';
import { contextSrv } from 'app/core/core';

import { LibraryPanelBehavior } from '../../scene/LibraryPanelBehavior';
import { VizPanelLinks, VizPanelLinksMenu } from '../../scene/PanelLinks';
import { panelLinksBehavior, panelMenuBehavior } from '../../scene/PanelMenuBehavior';
import { PanelNotices } from '../../scene/PanelNotices';
import { AngularDeprecation } from '../../scene/angular/AngularDeprecation';
import { DashboardGridItem } from '../../scene/layout-default/DashboardGridItem';
import { DefaultGridLayoutManager } from '../../scene/layout-default/DefaultGridLayoutManager';
import { RowRepeaterBehavior } from '../../scene/layout-default/RowRepeaterBehavior';
import { RowActions } from '../../scene/layout-default/row-actions/RowActions';
import { setDashboardPanelContext } from '../../scene/setDashboardPanelContext';
import { DashboardLayoutManager, LayoutManagerSerializer } from '../../scene/types/DashboardLayoutManager';
<<<<<<< HEAD
import { isClonedKey } from '../../utils/clone';
import { dashboardSceneGraph } from '../../utils/dashboardSceneGraph';
=======
import { getOriginalKey, isClonedKey } from '../../utils/clone';
>>>>>>> 35397640
import {
  calculateGridItemDimensions,
  getPanelIdForVizPanel,
  getVizPanelKeyForPanelId,
  isLibraryPanel,
} from '../../utils/utils';
import { GRID_ROW_HEIGHT } from '../const';

import { buildVizPanel } from './utils';

export class DefaultGridLayoutManagerSerializer implements LayoutManagerSerializer {
  serialize(layoutManager: DefaultGridLayoutManager, isSnapshot?: boolean): DashboardV2Spec['layout'] {
    return {
      kind: 'GridLayout',
      spec: {
        items: getGridLayoutItems(layoutManager, isSnapshot),
      },
    };
  }

  deserialize(
    layout: DashboardV2Spec['layout'],
    elements: DashboardV2Spec['elements'],
    preload: boolean
  ): DashboardLayoutManager {
    if (layout.kind !== 'GridLayout') {
      throw new Error('Invalid layout kind');
    }
    return new DefaultGridLayoutManager({
      grid: new SceneGridLayout({
        isLazy: !(preload || contextSrv.user.authenticatedBy === 'render'),
        children: createSceneGridLayoutForItems(layout, elements),
      }),
    });
  }
}

function getGridLayoutItems(
  body: DefaultGridLayoutManager,
  isSnapshot?: boolean
): Array<GridLayoutItemKind | GridLayoutRowKind> {
  let items: Array<GridLayoutItemKind | GridLayoutRowKind> = [];
  for (const child of body.state.grid.state.children) {
    if (child instanceof DashboardGridItem) {
      // TODO: handle panel repeater scenario
      if (child.state.variableName) {
        items = items.concat(repeaterToLayoutItems(child, isSnapshot));
      } else {
        items.push(gridItemToGridLayoutItemKind(child));
      }
    } else if (child instanceof SceneGridRow) {
      if (isClonedKey(child.state.key!) && !isSnapshot) {
        // Skip repeat rows
        continue;
      }
      items.push(gridRowToLayoutRowKind(child, isSnapshot));
    }
  }

  return items;
}

function getRowRepeat(row: SceneGridRow): RepeatOptions | undefined {
  if (row.state.$behaviors) {
    for (const behavior of row.state.$behaviors) {
      if (behavior instanceof RowRepeaterBehavior) {
        return { value: behavior.state.variableName, mode: 'variable' };
      }
    }
  }
  return undefined;
}

function gridRowToLayoutRowKind(row: SceneGridRow, isSnapshot = false): GridLayoutRowKind {
  const children = row.state.children.map((child) => {
    if (!(child instanceof DashboardGridItem)) {
      throw new Error('Unsupported row child type');
    }
    const y = (child.state.y ?? 0) - (row.state.y ?? 0) - GRID_ROW_HEIGHT;
    return gridItemToGridLayoutItemKind(child, y);
  });

  return {
    kind: 'GridLayoutRow',
    spec: {
      title: row.state.title,
      y: row.state.y ?? 0,
      collapsed: Boolean(row.state.isCollapsed),
      elements: children,
      repeat: getRowRepeat(row),
    },
  };
}

function gridItemToGridLayoutItemKind(gridItem: DashboardGridItem, yOverride?: number): GridLayoutItemKind {
  let elementGridItem: GridLayoutItemKind | undefined;
  let x = 0,
    y = 0,
    width = 0,
    height = 0;

  let gridItem_ = gridItem;

  if (!(gridItem_.state.body instanceof VizPanel)) {
    throw new Error('DashboardGridItem body expected to be VizPanel');
  }

  // Get the grid position and size
  height = (gridItem_.state.variableName ? gridItem_.state.itemHeight : gridItem_.state.height) ?? 0;
  x = gridItem_.state.x ?? 0;
  y = gridItem_.state.y ?? 0;
  width = gridItem_.state.width ?? 0;
  const repeatVar = gridItem_.state.variableName;

<<<<<<< HEAD
  // For serialization we should retrieve the original element key
  let elementKey = dashboardSceneGraph.getElementIdentifierForVizPanel(gridItem.state.body);

=======
  // FIXME: which name should we use for the element reference, key or something else ?
  const elementName = getVizPanelKeyForPanelId(getPanelIdForVizPanel(gridItem_.state.body));
>>>>>>> 35397640
  elementGridItem = {
    kind: 'GridLayoutItem',
    spec: {
      x,
      y: yOverride ?? y,
      width: width,
      height: height,
      element: {
        kind: 'ElementReference',
        name: elementKey,
      },
    },
  };

  if (repeatVar) {
    const repeat: RepeatOptions = {
      mode: 'variable',
      value: repeatVar,
    };

    if (gridItem_.state.maxPerRow) {
      repeat.maxPerRow = gridItem_.getMaxPerRow();
    }

    if (gridItem_.state.repeatDirection) {
      repeat.direction = gridItem_.getRepeatDirection();
    }

    elementGridItem.spec.repeat = repeat;
  }

  if (!elementGridItem) {
    throw new Error('Unsupported grid item type');
  }

  return elementGridItem;
}

function repeaterToLayoutItems(repeater: DashboardGridItem, isSnapshot = false): GridLayoutItemKind[] {
  if (!isSnapshot) {
    return [gridItemToGridLayoutItemKind(repeater)];
  } else {
    if (repeater.state.body instanceof VizPanel && isLibraryPanel(repeater.state.body)) {
      // TODO: implement
      // const { x = 0, y = 0, width: w = 0, height: h = 0 } = repeater.state;
      // return [vizPanelToPanel(repeater.state.body, { x, y, w, h }, isSnapshot)];
      return [];
    }

    if (repeater.state.repeatedPanels) {
      const { h, w, columnCount } = calculateGridItemDimensions(repeater);
      const panels = repeater.state.repeatedPanels!.map((panel, index) => {
        let x = 0,
          y = 0;
        if (repeater.state.repeatDirection === 'v') {
          x = repeater.state.x!;
          y = index * h;
        } else {
          x = (index % columnCount) * w;
          y = repeater.state.y! + Math.floor(index / columnCount) * h;
        }

        const gridPos = { x, y, w, h };

        const result: GridLayoutItemKind = {
          kind: 'GridLayoutItem',
          spec: {
            x: gridPos.x,
            y: gridPos.y,
            width: gridPos.w,
            height: gridPos.h,
            repeat: {
              mode: 'variable',
              value: repeater.state.variableName!,
              maxPerRow: repeater.getMaxPerRow(),
              direction: repeater.state.repeatDirection,
            },
            element: {
              kind: 'ElementReference',
              name: panel.state.key!,
            },
          },
        };
        return result;
      });

      return panels;
    }
    return [];
  }
}

function createSceneGridLayoutForItems(layout: GridLayoutKind, elements: Record<string, Element>): SceneGridItemLike[] {
  const gridElements = layout.spec.items;

  return gridElements.map((element) => {
    if (element.kind === 'GridLayoutItem') {
      const panel = elements[element.spec.element.name];

      if (!panel) {
        throw new Error(`Panel with uid ${element.spec.element.name} not found in the dashboard elements`);
      }

      if (panel.kind === 'Panel') {
        return buildGridItem(element.spec, panel);
      } else if (panel.kind === 'LibraryPanel') {
        const libraryPanel = buildLibraryPanel(panel);

        return new DashboardGridItem({
          key: `grid-item-${panel.spec.id}`,
          x: element.spec.x,
          y: element.spec.y,
          width: element.spec.width,
          height: element.spec.height,
          itemHeight: element.spec.height,
          body: libraryPanel,
        });
      } else {
        throw new Error(`Unknown element kind: ${element.kind}`);
      }
    } else if (element.kind === 'GridLayoutRow') {
      const children = element.spec.elements.map((gridElement) => {
        const panel = elements[getOriginalKey(gridElement.spec.element.name)];
        if (panel.kind === 'Panel') {
          return buildGridItem(gridElement.spec, panel, element.spec.y + GRID_ROW_HEIGHT + gridElement.spec.y);
        } else {
          throw new Error(`Unknown element kind: ${gridElement.kind}`);
        }
      });
      let behaviors: SceneObject[] | undefined;
      if (element.spec.repeat) {
        behaviors = [new RowRepeaterBehavior({ variableName: element.spec.repeat.value })];
      }
      return new SceneGridRow({
        y: element.spec.y,
        isCollapsed: element.spec.collapsed,
        title: element.spec.title,
        $behaviors: behaviors,
        actions: new RowActions({}),
        children,
      });
    } else {
      // If this has been validated by the schema we should never reach this point, which is why TS is telling us this is an error.
      //@ts-expect-error
      throw new Error(`Unknown layout element kind: ${element.kind}`);
    }
  });
}

function buildGridItem(gridItem: GridLayoutItemSpec, panel: PanelKind, yOverride?: number): DashboardGridItem {
  const vizPanel = buildVizPanel(panel);
  return new DashboardGridItem({
    key: `grid-item-${panel.spec.id}`,
    x: gridItem.x,
    y: yOverride ?? gridItem.y,
    width: gridItem.repeat?.direction === 'h' ? 24 : gridItem.width,
    height: gridItem.height,
    itemHeight: gridItem.height,
    body: vizPanel,
    variableName: gridItem.repeat?.value,
    repeatDirection: gridItem.repeat?.direction,
    maxPerRow: gridItem.repeat?.maxPerRow,
  });
}

function buildLibraryPanel(panel: LibraryPanelKind): VizPanel {
  const titleItems: SceneObject[] = [];

  if (config.featureToggles.angularDeprecationUI) {
    titleItems.push(new AngularDeprecation());
  }

  titleItems.push(
    new VizPanelLinks({
      rawLinks: [],
      menu: new VizPanelLinksMenu({ $behaviors: [panelLinksBehavior] }),
    })
  );

  titleItems.push(new PanelNotices());

  const vizPanelState: VizPanelState = {
    key: getVizPanelKeyForPanelId(panel.spec.id),
    titleItems,
    $behaviors: [
      new LibraryPanelBehavior({
        uid: panel.spec.libraryPanel.uid,
        name: panel.spec.libraryPanel.name,
      }),
    ],
    extendPanelContext: setDashboardPanelContext,
    pluginId: LibraryPanelBehavior.LOADING_VIZ_PANEL_PLUGIN_ID,
    title: panel.spec.title,
    options: {},
    fieldConfig: {
      defaults: {},
      overrides: [],
    },
  };

  if (!config.publicDashboardAccessToken) {
    vizPanelState.menu = new VizPanelMenu({
      $behaviors: [panelMenuBehavior],
    });
  }

  return new VizPanel(vizPanelState);
}<|MERGE_RESOLUTION|>--- conflicted
+++ resolved
@@ -32,18 +32,9 @@
 import { RowActions } from '../../scene/layout-default/row-actions/RowActions';
 import { setDashboardPanelContext } from '../../scene/setDashboardPanelContext';
 import { DashboardLayoutManager, LayoutManagerSerializer } from '../../scene/types/DashboardLayoutManager';
-<<<<<<< HEAD
-import { isClonedKey } from '../../utils/clone';
+import { getOriginalKey, isClonedKey } from '../../utils/clone';
 import { dashboardSceneGraph } from '../../utils/dashboardSceneGraph';
-=======
-import { getOriginalKey, isClonedKey } from '../../utils/clone';
->>>>>>> 35397640
-import {
-  calculateGridItemDimensions,
-  getPanelIdForVizPanel,
-  getVizPanelKeyForPanelId,
-  isLibraryPanel,
-} from '../../utils/utils';
+import { calculateGridItemDimensions, getVizPanelKeyForPanelId, isLibraryPanel } from '../../utils/utils';
 import { GRID_ROW_HEIGHT } from '../const';
 
 import { buildVizPanel } from './utils';
@@ -152,14 +143,9 @@
   width = gridItem_.state.width ?? 0;
   const repeatVar = gridItem_.state.variableName;
 
-<<<<<<< HEAD
   // For serialization we should retrieve the original element key
-  let elementKey = dashboardSceneGraph.getElementIdentifierForVizPanel(gridItem.state.body);
-
-=======
-  // FIXME: which name should we use for the element reference, key or something else ?
-  const elementName = getVizPanelKeyForPanelId(getPanelIdForVizPanel(gridItem_.state.body));
->>>>>>> 35397640
+  let elementKey = dashboardSceneGraph.getElementIdentifierForVizPanel(gridItem_.state.body);
+
   elementGridItem = {
     kind: 'GridLayoutItem',
     spec: {
