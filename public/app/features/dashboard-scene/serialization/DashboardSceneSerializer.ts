import { config } from '@grafana/runtime';
import { Dashboard } from '@grafana/schema';
import { DashboardV2Spec } from '@grafana/schema/dist/esm/schema/dashboard/v2alpha0/dashboard.gen';
import { SaveDashboardAsOptions } from 'app/features/dashboard/components/SaveDashboard/types';
import { getV1SchemaPanelCounts, getV1SchemaVariables } from 'app/features/dashboard/utils/tracking';
import { SaveDashboardResponseDTO } from 'app/types';

import { getRawDashboardChanges, getRawDashboardV2Changes } from '../saving/getDashboardChanges';
import { DashboardChangeInfo } from '../saving/shared';
import { DashboardScene } from '../scene/DashboardScene';

import { transformSceneToSaveModel } from './transformSceneToSaveModel';
import { transformSceneToSaveModelSchemaV2 } from './transformSceneToSaveModelSchemaV2';

export interface DashboardSceneSerializerLike<T> {
  /**
   * The save model which the dashboard scene was originally created from
   */
  initialSaveModel?: T;
  getSaveModel: (s: DashboardScene) => T;
  getSaveAsModel: (s: DashboardScene, options: SaveDashboardAsOptions) => T;
  getDashboardChangesFromScene: (
    scene: DashboardScene,
    options: {
      saveTimeRange?: boolean;
      saveVariables?: boolean;
      saveRefresh?: boolean;
    }
  ) => DashboardChangeInfo;
  onSaveComplete(saveModel: T, result: SaveDashboardResponseDTO): void;
  getTrackingInformation: () => DashboardTrackingInfo | undefined;
  getSnapshotUrl: () => string | undefined;
}

interface DashboardTrackingInfo {
  uid?: string;
  title?: string;
  schemaVersion: number;
  version_before_migration?: number;
  panels_count: number;
  settings_nowdelay?: number;
  settings_livenow?: boolean;
}

export class V1DashboardSerializer implements DashboardSceneSerializerLike<Dashboard> {
  initialSaveModel?: Dashboard;

  getSaveModel(s: DashboardScene) {
    return transformSceneToSaveModel(s);
  }

  getSaveAsModel(s: DashboardScene, options: SaveDashboardAsOptions) {
    const saveModel = this.getSaveModel(s);

    return {
      ...saveModel,
      id: null,
      uid: '',
      title: options.title || '',
      description: options.description || '',
      tags: options.isNew || options.copyTags ? saveModel.tags : [],
    };
  }

  getDashboardChangesFromScene(
    scene: DashboardScene,
    options: { saveTimeRange?: boolean; saveVariables?: boolean; saveRefresh?: boolean }
  ) {
    const changedSaveModel = this.getSaveModel(scene);
    const changeInfo = getRawDashboardChanges(
      this.initialSaveModel!,
      changedSaveModel,
      options.saveTimeRange,
      options.saveVariables,
      options.saveRefresh
    );

    const hasFolderChanges = scene.getInitialState()?.meta.folderUid !== scene.state.meta.folderUid;

    return {
      ...changeInfo,
      hasFolderChanges,
      hasChanges: changeInfo.hasChanges || hasFolderChanges,
    };
  }

  onSaveComplete(saveModel: Dashboard, result: SaveDashboardResponseDTO): void {
    this.initialSaveModel = {
      ...saveModel,
      id: result.id,
      uid: result.uid,
      version: result.version,
    };
  }

  getTrackingInformation(): DashboardTrackingInfo | undefined {
    const panels = getV1SchemaPanelCounts(this.initialSaveModel?.panels || []);
    const variables = getV1SchemaVariables(this.initialSaveModel?.templating?.list || []);

    if (this.initialSaveModel) {
      return {
        uid: this.initialSaveModel.uid,
        title: this.initialSaveModel.title,
        schemaVersion: this.initialSaveModel.schemaVersion,
        version_before_migration: this.initialSaveModel.version,
        panels_count: this.initialSaveModel.panels?.length || 0,
        settings_nowdelay: undefined,
        settings_livenow: !!this.initialSaveModel.liveNow,
        ...panels,
        ...variables,
      };
    }
    return undefined;
  }

  getSnapshotUrl() {
    return this.initialSaveModel?.snapshot?.originalUrl;
  }
}

export class V2DashboardSerializer implements DashboardSceneSerializerLike<DashboardV2Spec> {
  initialSaveModel?: DashboardV2Spec;

  getSaveModel(s: DashboardScene) {
    return transformSceneToSaveModelSchemaV2(s);
  }

  getSaveAsModel(s: DashboardScene, options: SaveDashboardAsOptions) {
    throw new Error('Method not implemented.');
    // eslint-disable-next-line
    return {} as DashboardV2Spec;
  }

  getDashboardChangesFromScene(
    scene: DashboardScene,
    options: { saveTimeRange?: boolean; saveVariables?: boolean; saveRefresh?: boolean }
  ) {
    const changedSaveModel = this.getSaveModel(scene);
    const changeInfo = getRawDashboardV2Changes(
      this.initialSaveModel!,
      changedSaveModel,
      options.saveTimeRange,
      options.saveVariables,
      options.saveRefresh
    );

    const hasFolderChanges = scene.getInitialState()?.meta.folderUid !== scene.state.meta.folderUid;
    const isNew = scene.getInitialState()?.meta.isNew;

    return {
      ...changeInfo,
      hasFolderChanges,
      hasChanges: changeInfo.hasChanges || hasFolderChanges,
      isNew,
    };
  }

  onSaveComplete(saveModel: DashboardV2Spec, result: SaveDashboardResponseDTO): void {
    throw new Error('v2 schema: Method not implemented.');
  }

  getTrackingInformation() {
    throw new Error('v2 schema: Method not implemented.');
    return undefined;
  }

  getSnapshotUrl() {
    throw new Error('v2 schema: Method not implemented.');
    return undefined;
  }
}

<<<<<<< HEAD
export function getDashboardSceneSerializer(
  forceLegacy?: boolean
): DashboardSceneSerializerLike<Dashboard | DashboardV2Spec> {
  // When we have end-to-end v2 API integration, this will be controlled by a feature toggle, no need for forceLegacy
  if (forceLegacy) {
    return new V1DashboardSerializer();
  }

=======
export function getDashboardSceneSerializer(): DashboardSceneSerializerLike<Dashboard | DashboardV2Spec> {
>>>>>>> 6c5b4083
  if (config.featureToggles.useV2DashboardsAPI) {
    return new V2DashboardSerializer();
  }

  return new V1DashboardSerializer();
}<|MERGE_RESOLUTION|>--- conflicted
+++ resolved
@@ -170,18 +170,7 @@
   }
 }
 
-<<<<<<< HEAD
-export function getDashboardSceneSerializer(
-  forceLegacy?: boolean
-): DashboardSceneSerializerLike<Dashboard | DashboardV2Spec> {
-  // When we have end-to-end v2 API integration, this will be controlled by a feature toggle, no need for forceLegacy
-  if (forceLegacy) {
-    return new V1DashboardSerializer();
-  }
-
-=======
 export function getDashboardSceneSerializer(): DashboardSceneSerializerLike<Dashboard | DashboardV2Spec> {
->>>>>>> 6c5b4083
   if (config.featureToggles.useV2DashboardsAPI) {
     return new V2DashboardSerializer();
   }
