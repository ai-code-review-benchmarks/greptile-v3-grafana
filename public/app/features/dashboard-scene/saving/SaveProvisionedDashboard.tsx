import { useEffect, useMemo, useState } from 'react';
import { useForm } from 'react-hook-form';

import { AppEvents, SelectableValue } from '@grafana/data';
import { getAppEvents } from '@grafana/runtime';
import { Button, Stack, TextArea, Field, Input, Alert, RadioButtonGroup } from '@grafana/ui';
import { AnnoKeyRepoName, AnnoKeyRepoPath } from 'app/features/apiserver/types';
import { DashboardMeta } from 'app/types';

import { useGetRepositoryQuery, useUpdateRepositoryFilesMutation } from '../../provisioning/api';
import { createPRLink, validateBranchName } from '../../provisioning/utils/git';
import { DashboardScene } from '../scene/DashboardScene';

import { SaveDashboardDrawer } from './SaveDashboardDrawer';
import { SaveDashboardFormCommonOptions } from './SaveDashboardForm';
import { DashboardChangeInfo } from './shared';

type FormData = {
  ref: string;
  path: string;
  comment?: string;
  repo: string;
};

function getDefaultValues(meta: DashboardMeta) {
  const anno = meta.k8s?.annotations;
  let ref = '';
  let path = anno?.[AnnoKeyRepoPath] ?? '';
  const repo = anno?.[AnnoKeyRepoName] ?? '';
  const idx = path.indexOf('#');
  if (idx > 0) {
    ref = path.substring(idx + 1);
    path = path.substring(0, idx);
  }
  return { ref, path, repo, comment: '' };
}

export interface Props {
  meta: DashboardMeta;
  dashboard: DashboardScene;
  drawer: SaveDashboardDrawer;
  changeInfo: DashboardChangeInfo;
}

export function SaveProvisionedDashboard({ meta, drawer, changeInfo, dashboard }: Props) {
  const [saveDashboard, request] = useUpdateRepositoryFilesMutation();
  const defaultValues = getDefaultValues(meta);
<<<<<<< HEAD
  const { register, handleSubmit, watch, setValue } = useForm({ defaultValues });
=======
  const {
    register,
    handleSubmit,
    watch,
    formState: { errors },
  } = useForm({ defaultValues });
>>>>>>> 002cc499
  const repositoryConfigQuery = useGetRepositoryQuery({ name: defaultValues.repo });
  const repositoryConfig = repositoryConfigQuery?.data?.spec;
  const [workflow, setWorkflow] = useState<string>('main');
  const [repo, ref] = watch(['repo', 'ref']);
  const prhref = createPRLink(repositoryConfig, repo, ref);

  const workflowOptions = useMemo(() => {
    let options: Array<SelectableValue<string>> = [{
      label: `Write to repository`,
      value: 'main',
    }]
    if (repositoryConfig?.github) {
      options = [{
        label: `Commit to ${repositoryConfig?.github.branch ?? 'main'}`,
        value: 'main',
      }, {
        label: `Create pull request`,
        value: 'pr',
      }];
    }
    return options
  }, [repositoryConfig]);

  useEffect(() => {
    if (!workflow) {
      setWorkflow(workflowOptions[0].value!)
      return
    }
    if (workflow === 'pr') {
      setValue('ref', 'dashboard_pr_'+Date.now())
    }
  }, [workflow, workflowOptions, setValue])

  useEffect(() => {
    const appEvents = getAppEvents();
    if (request.isSuccess) {
      appEvents.publish({
        type: AppEvents.alertSuccess.name,
        payload: ['Dashboard saved'],
      });
      dashboard.setState({ isDirty: false });

      if (workflow === 'pr') {
        console.log("TODO, show Link in the UI...");
        alert('about to auto navigate...<br>'+prhref);
        window.location.href = prhref
        return
      }

      // TODO Avoid full reload
      window.location.reload();
    } else if (request.isError) {
      appEvents.publish({
        type: AppEvents.alertError.name,
        payload: ['Error saving dashboard', request.error],
      });
    }
  }, [request.isSuccess, request.isError, request.error, dashboard, workflow, prhref]);

  const doSave = ({ ref, path, comment, repo }: FormData) => {
    if (!repo || !path) {
      return;
    }

    saveDashboard({ ref, name: repo, path, message: comment, body: changeInfo.changedSaveModel });
  };

  console.log('RENDER', { defaultValues, meta })

  return (
    <form onSubmit={handleSubmit(doSave)}>
      <Stack direction="column" gap={2}>
        <div>
          <Alert severity="warning" title="Development feature">
            More warnings here... mostly exploratory interfaces.
          </Alert>
        </div>

        <SaveDashboardFormCommonOptions drawer={drawer} changeInfo={changeInfo} />

        <Field label="Repository">
          <Input {...register('repo')} readOnly />
        </Field>

        <Field label="Path" description="File path inside the repository. This must be .json or .yaml">
          <Input {...register('path')} readOnly />
        </Field>

        <Field label="Workflow">
          <RadioButtonGroup value={workflow} options={workflowOptions} onChange={v => setWorkflow(v)} />
        </Field>

<<<<<<< HEAD
        {workflow === 'pr' && (
          <Field label="Branch" description="Branch name in GitHub">
            <Input {...register('ref')} />
=======
        {isGitHub && (
          <Field
            label="Branch"
            description="Branch name in GitHub"
            invalid={!!errors?.ref}
            error={errors.ref ? <BranchValidationError /> : ''}
          >
            <Input {...register('ref', { validate: validateBranchName })} />
>>>>>>> 002cc499
          </Field>
        )}

        <Field label="Comment">
          <TextArea
            {...register('comment')}
            aria-label="comment"
            placeholder="Add a note to describe your changes (optional)."
            autoFocus
            rows={5}
          />
        </Field>

        <Stack gap={2}>
          {workflow === 'pr' ? (
            <Button variant="primary" type="submit">
            Open Pull Request
            </Button>
          ) : (<Button variant="primary" type="submit">
            Save
          </Button>)}

          <Button variant="secondary" onClick={drawer.onClose} fill="outline">
            Cancel
          </Button>
        </Stack>
      </Stack>
    </form>
  );
}
const BranchValidationError = () => {
  return (
    <>
      Invalid branch name.
      <ul style={{ padding: '0 20px' }}>
        <li>It cannot start with '/' or end with '/', '.', or whitespace.</li>
        <li>It cannot contain '//' or '..'.</li>
        <li>It cannot contain invalid characters: '~', '^', ':', '?', '*', '[', '\\', or ']'.</li>
        <li>It must have at least one valid character.</li>
      </ul>
    </>
  );
};<|MERGE_RESOLUTION|>--- conflicted
+++ resolved
@@ -1,9 +1,9 @@
-import { useEffect, useMemo, useState } from 'react';
+import { useEffect } from 'react';
 import { useForm } from 'react-hook-form';
 
-import { AppEvents, SelectableValue } from '@grafana/data';
+import { AppEvents } from '@grafana/data';
 import { getAppEvents } from '@grafana/runtime';
-import { Button, Stack, TextArea, Field, Input, Alert, RadioButtonGroup } from '@grafana/ui';
+import { Button, Stack, TextArea, Field, Input, Alert, LinkButton } from '@grafana/ui';
 import { AnnoKeyRepoName, AnnoKeyRepoPath } from 'app/features/apiserver/types';
 import { DashboardMeta } from 'app/types';
 
@@ -45,48 +45,17 @@
 export function SaveProvisionedDashboard({ meta, drawer, changeInfo, dashboard }: Props) {
   const [saveDashboard, request] = useUpdateRepositoryFilesMutation();
   const defaultValues = getDefaultValues(meta);
-<<<<<<< HEAD
-  const { register, handleSubmit, watch, setValue } = useForm({ defaultValues });
-=======
   const {
     register,
     handleSubmit,
     watch,
     formState: { errors },
   } = useForm({ defaultValues });
->>>>>>> 002cc499
   const repositoryConfigQuery = useGetRepositoryQuery({ name: defaultValues.repo });
   const repositoryConfig = repositoryConfigQuery?.data?.spec;
-  const [workflow, setWorkflow] = useState<string>('main');
+  const isGitHub = repositoryConfig?.type === 'github';
   const [repo, ref] = watch(['repo', 'ref']);
-  const prhref = createPRLink(repositoryConfig, repo, ref);
-
-  const workflowOptions = useMemo(() => {
-    let options: Array<SelectableValue<string>> = [{
-      label: `Write to repository`,
-      value: 'main',
-    }]
-    if (repositoryConfig?.github) {
-      options = [{
-        label: `Commit to ${repositoryConfig?.github.branch ?? 'main'}`,
-        value: 'main',
-      }, {
-        label: `Create pull request`,
-        value: 'pr',
-      }];
-    }
-    return options
-  }, [repositoryConfig]);
-
-  useEffect(() => {
-    if (!workflow) {
-      setWorkflow(workflowOptions[0].value!)
-      return
-    }
-    if (workflow === 'pr') {
-      setValue('ref', 'dashboard_pr_'+Date.now())
-    }
-  }, [workflow, workflowOptions, setValue])
+  const href = createPRLink(repositoryConfig, repo, ref);
 
   useEffect(() => {
     const appEvents = getAppEvents();
@@ -96,14 +65,6 @@
         payload: ['Dashboard saved'],
       });
       dashboard.setState({ isDirty: false });
-
-      if (workflow === 'pr') {
-        console.log("TODO, show Link in the UI...");
-        alert('about to auto navigate...<br>'+prhref);
-        window.location.href = prhref
-        return
-      }
-
       // TODO Avoid full reload
       window.location.reload();
     } else if (request.isError) {
@@ -112,17 +73,14 @@
         payload: ['Error saving dashboard', request.error],
       });
     }
-  }, [request.isSuccess, request.isError, request.error, dashboard, workflow, prhref]);
+  }, [request.isSuccess, request.isError, request.error, dashboard]);
 
   const doSave = ({ ref, path, comment, repo }: FormData) => {
     if (!repo || !path) {
       return;
     }
-
     saveDashboard({ ref, name: repo, path, message: comment, body: changeInfo.changedSaveModel });
   };
-
-  console.log('RENDER', { defaultValues, meta })
 
   return (
     <form onSubmit={handleSubmit(doSave)}>
@@ -140,18 +98,9 @@
         </Field>
 
         <Field label="Path" description="File path inside the repository. This must be .json or .yaml">
-          <Input {...register('path')} readOnly />
+          <Input {...register('path')} />
         </Field>
 
-        <Field label="Workflow">
-          <RadioButtonGroup value={workflow} options={workflowOptions} onChange={v => setWorkflow(v)} />
-        </Field>
-
-<<<<<<< HEAD
-        {workflow === 'pr' && (
-          <Field label="Branch" description="Branch name in GitHub">
-            <Input {...register('ref')} />
-=======
         {isGitHub && (
           <Field
             label="Branch"
@@ -160,7 +109,6 @@
             error={errors.ref ? <BranchValidationError /> : ''}
           >
             <Input {...register('ref', { validate: validateBranchName })} />
->>>>>>> 002cc499
           </Field>
         )}
 
@@ -175,17 +123,17 @@
         </Field>
 
         <Stack gap={2}>
-          {workflow === 'pr' ? (
-            <Button variant="primary" type="submit">
-            Open Pull Request
-            </Button>
-          ) : (<Button variant="primary" type="submit">
+          <Button variant="primary" type="submit">
             Save
-          </Button>)}
-
+          </Button>
           <Button variant="secondary" onClick={drawer.onClose} fill="outline">
             Cancel
           </Button>
+          {isGitHub && (
+            <LinkButton variant="secondary" href={href} fill="outline" target={'_blank'} rel={'noreferrer noopener'}>
+              Open pull request
+            </LinkButton>
+          )}
         </Stack>
       </Stack>
     </form>
