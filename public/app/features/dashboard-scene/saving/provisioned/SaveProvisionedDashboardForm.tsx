import { useEffect } from 'react';
import { Controller, useForm, FormProvider } from 'react-hook-form';
import { useNavigate } from 'react-router-dom-v5-compat';

import { AppEvents, locationUtil } from '@grafana/data';
import { Trans, t } from '@grafana/i18n';
import { getAppEvents, locationService } from '@grafana/runtime';
import { Dashboard } from '@grafana/schema';
<<<<<<< HEAD
import { Alert, Button, Field, Input, Stack, TextArea } from '@grafana/ui';
import { RepositoryView } from 'app/api/clients/provisioning';
=======
import { Alert, Button, Field, Input, RadioButtonGroup, Stack, TextArea } from '@grafana/ui';
import { RepositoryView } from 'app/api/clients/provisioning/v0alpha1';
>>>>>>> 18b0eec0
import { FolderPicker } from 'app/core/components/Select/FolderPicker';
import kbn from 'app/core/utils/kbn';
import { Resource } from 'app/features/apiserver/types';
import { validationSrv } from 'app/features/manage-dashboards/services/ValidationSrv';
import { PROVISIONING_URL } from 'app/features/provisioning/constants';
import { useCreateOrUpdateRepositoryFile } from 'app/features/provisioning/hooks/useCreateOrUpdateRepositoryFile';

import { CommentField } from '../../components/Provisioned/CommentField';
import { PathField } from '../../components/Provisioned/PathField';
import { WorkflowFields } from '../../components/Provisioned/WorkflowFields';
import { getDashboardUrl } from '../../utils/getDashboardUrl';
import { SaveDashboardFormCommonOptions } from '../SaveDashboardForm';
import { ProvisionedDashboardFormData } from '../shared';

import { SaveProvisionedDashboardProps } from './SaveProvisionedDashboard';
import { getWorkflowOptions } from './defaults';
import { getProvisionedMeta } from './utils/getProvisionedMeta';

export interface Props extends SaveProvisionedDashboardProps {
  isNew: boolean;
  defaultValues: ProvisionedDashboardFormData;
  isGitHub: boolean;
  repository?: RepositoryView;
  loadedFromRef?: string;
}

export function SaveProvisionedDashboardForm({
  defaultValues,
  dashboard,
  drawer,
  changeInfo,
  isNew,
  loadedFromRef,
  repository,
  isGitHub,
}: Props) {
  const navigate = useNavigate();
  const appEvents = getAppEvents();
  const { isDirty, editPanel: panelEditor } = dashboard.useState();

  const [createOrUpdateFile, request] = useCreateOrUpdateRepositoryFile(isNew ? undefined : defaultValues.path);

  const methods = useForm<ProvisionedDashboardFormData>({ defaultValues });
  const { handleSubmit, watch, control, reset, register } = methods;
  const [ref, workflow, path] = watch(['ref', 'workflow', 'path']);

  // Update the form if default values change
  useEffect(() => {
    reset(defaultValues);
  }, [defaultValues, reset]);

  useEffect(() => {
    if (request.isSuccess) {
      dashboard.setState({ isDirty: false });

      const { ref, path } = request.data;

      if (workflow === 'branch' && ref && path) {
        dashboard.closeModal();
        panelEditor?.onDiscard();
        // Redirect to the provisioning preview pages
        navigate(`${PROVISIONING_URL}/${defaultValues.repo}/dashboard/preview/${path}?ref=${ref}`);
        return;
      }

      appEvents.publish({
        type: AppEvents.alertSuccess.name,
        payload: [t('dashboard-scene.save-provisioned-dashboard-form.api-success', 'Dashboard changes saved')],
      });

      // Load the new URL
      // eslint-disable-next-line @typescript-eslint/consistent-type-assertions
      const upsert = request.data.resource.upsert as Resource<Dashboard>;
      if (isNew && upsert?.metadata?.name) {
        const url = locationUtil.assureBaseUrl(
          getDashboardUrl({
            uid: upsert.metadata.name,
            slug: kbn.slugifyForUrl(upsert.spec.title ?? ''),
            currentQueryParams: window.location.search,
          })
        );

        navigate(url);
        return;
      }

      // Keep the same URL
      dashboard.closeModal();
      locationService.partial({
        viewPanel: null,
        editPanel: null,
      });
    } else if (request.isError) {
      appEvents.publish({
        type: AppEvents.alertError.name,
        payload: [
          t('dashboard-scene.save-provisioned-dashboard-form.api-error', 'Error saving dashboard'),
          request.error,
        ],
      });
    }
  }, [appEvents, dashboard, defaultValues.repo, drawer, isNew, navigate, panelEditor, path, ref, request, workflow]);

  // Submit handler for saving the form data
  const handleFormSubmit = async ({ title, description, repo, path, comment, ref }: ProvisionedDashboardFormData) => {
    if (!repo || !path) {
      return;
    }

    // If user is writing to the original branch, override ref with whatever we loaded from
    if (workflow === 'write') {
      ref = loadedFromRef;
    }

    const body = dashboard.getSaveResource({
      isNew,
      title,
      description,
    });

    createOrUpdateFile({
      ref,
      name: repo,
      path,
      message: comment,
      body,
    });
  };

  const workflowOptions = getWorkflowOptions(repository, loadedFromRef);
  const readOnly = !repository?.workflows?.length;
  return (
    <FormProvider {...methods}>
      <form onSubmit={handleSubmit(handleFormSubmit)} name="save-provisioned-form">
        <Stack direction="column" gap={2}>
          {readOnly && (
            <Alert
              title={t(
                'dashboard-scene.save-provisioned-dashboard-form.title-this-repository-is-read-only',
                'This repository is read only'
              )}
            >
              <Trans i18nKey="dashboard-scene.save-provisioned-dashboard-form.copy-json-message">
                If you have direct access to the target, copy the JSON and paste it there.
              </Trans>
            </Alert>
          )}

          {isNew && (
            <>
              <Field
                noMargin
                label={t('dashboard-scene.save-provisioned-dashboard-form.label-title', 'Title')}
                invalid={!!methods.formState.errors.title}
                error={methods.formState.errors.title?.message}
              >
                <Input
                  id="dashboard-title"
                  {...register('title', {
                    required: t(
                      'dashboard-scene.save-provisioned-dashboard-form.title-required',
                      'Dashboard title is required'
                    ),
                    validate: validateTitle,
                  })}
                />
              </Field>
              <Field
                noMargin
                label={t('dashboard-scene.save-provisioned-dashboard-form.label-description', 'Description')}
                invalid={!!methods.formState.errors.description}
                error={methods.formState.errors.description?.message}
              >
                <TextArea id="dashboard-description" {...register('description')} />
              </Field>

              <Field
                noMargin
                label={t('dashboard-scene.save-provisioned-dashboard-form.label-target-folder', 'Target folder')}
              >
                <Controller
                  control={control}
                  name={'folder'}
                  render={({ field: { ref, value, onChange, ...field } }) => {
                    return (
                      <FolderPicker
                        onChange={async (uid?: string, title?: string) => {
                          onChange({ uid, title });
                          // Update folderUid URL param
                          updateURLParams('folderUid', uid);
                          const meta = await getProvisionedMeta(uid);
                          dashboard.setState({
                            meta: {
                              ...meta,
                              folderUid: uid,
                            },
                          });
                        }}
                        value={value.uid}
                        {...field}
                      />
                    );
                  }}
                />
              </Field>
            </>
          )}

          {!isNew && !readOnly && <SaveDashboardFormCommonOptions drawer={drawer} changeInfo={changeInfo} />}

          <PathField readOnly={!isNew} />

          <CommentField disabled={readOnly} />

          {isGitHub && !readOnly && <WorkflowFields workflow={workflow} workflowOptions={workflowOptions} />}

          <Stack gap={2}>
            <Button variant="primary" type="submit" disabled={request.isLoading || !isDirty || readOnly}>
              {request.isLoading
                ? t('dashboard-scene.save-provisioned-dashboard-form.saving', 'Saving...')
                : t('dashboard-scene.save-provisioned-dashboard-form.save', 'Save')}
            </Button>
            <Button variant="secondary" onClick={drawer.onClose} fill="outline">
              <Trans i18nKey="dashboard-scene.save-provisioned-dashboard-form.cancel">Cancel</Trans>
            </Button>
          </Stack>
        </Stack>
      </form>
    </FormProvider>
  );
}

/**
 * Dashboard title validation to ensure it's not the same as the folder name
 * and meets other naming requirements.
 */
async function validateTitle(title: string, formValues: ProvisionedDashboardFormData) {
  if (title === formValues.folder.title?.trim()) {
    return t(
      'dashboard-scene.save-provisioned-dashboard-form.title-same-as-folder',
      'Dashboard name cannot be the same as the folder name'
    );
  }
  try {
    await validationSrv.validateNewDashboardName(formValues.folder.uid ?? 'general', title);
    return true;
  } catch (error) {
    return error instanceof Error
      ? error.message
      : t(
          'dashboard-scene.save-provisioned-dashboard-form.title-validation-failed',
          'Dashboard title validation failed.'
        );
  }
}

// Update the URL params without reloading the page
function updateURLParams(param: string, value?: string) {
  if (!value) {
    return;
  }
  const url = new URL(window.location.href);
  url.searchParams.set(param, value);
  window.history.replaceState({}, '', url);
}<|MERGE_RESOLUTION|>--- conflicted
+++ resolved
@@ -6,13 +6,8 @@
 import { Trans, t } from '@grafana/i18n';
 import { getAppEvents, locationService } from '@grafana/runtime';
 import { Dashboard } from '@grafana/schema';
-<<<<<<< HEAD
 import { Alert, Button, Field, Input, Stack, TextArea } from '@grafana/ui';
-import { RepositoryView } from 'app/api/clients/provisioning';
-=======
-import { Alert, Button, Field, Input, RadioButtonGroup, Stack, TextArea } from '@grafana/ui';
 import { RepositoryView } from 'app/api/clients/provisioning/v0alpha1';
->>>>>>> 18b0eec0
 import { FolderPicker } from 'app/core/components/Select/FolderPicker';
 import kbn from 'app/core/utils/kbn';
 import { Resource } from 'app/features/apiserver/types';
