import { AsyncState } from 'react-use/lib/useAsync';

import { Trans, useTranslate } from '@grafana/i18n';
import { Dashboard } from '@grafana/schema/dist/esm/index.gen';
import { Spec as DashboardV2Spec } from '@grafana/schema/dist/esm/schema/dashboard/v2alpha1/types.spec.gen';
import { Alert, Label, RadioButtonGroup, Stack, Switch, TextLink } from '@grafana/ui';
import { DashboardJson } from 'app/features/manage-dashboards/types';

import { ExportableResource } from '../ShareExportTab';

export enum ExportMode {
  Classic = 'classic',
  V1Resource = 'v1-resource',
  V2Resource = 'v2-resource',
  V2TransformedToV1 = 'v2-transformed-to-v1',
}

interface Props {
  dashboardJson: AsyncState<{
    json: Dashboard | DashboardJson | DashboardV2Spec | ExportableResource | { error: unknown };
    hasLibraryPanels?: boolean;
    initialSaveModelVersion: 'v1' | 'v2';
  }>;
  isSharingExternally: boolean;
  exportMode: ExportMode;
  isViewingYAML: boolean;
  onExportModeChange: (mode: ExportMode) => void;
  onShareExternallyChange: () => void;
  onViewYAML: () => void;
}

export function ResourceExport({
  dashboardJson,
  isSharingExternally,
  exportMode,
  isViewingYAML,
  onExportModeChange,
  onShareExternallyChange,
  onViewYAML,
}: Props) {
  const { t } = useTranslate();
  const hasLibraryPanels = dashboardJson.value?.hasLibraryPanels;
  const initialSaveModelVersion = dashboardJson.value?.initialSaveModelVersion;
  const isV2Dashboard =
    dashboardJson.value?.json && 'spec' in dashboardJson.value.json && 'elements' in dashboardJson.value.json.spec;
  const showV2LibPanelAlert = isV2Dashboard && isSharingExternally && hasLibraryPanels;

  const switchExportLabel =
    exportMode === ExportMode.V2Resource
      ? t('export.json.export-remove-ds-refs', 'Remove deployment details')
      : t('share-modal.export.share-externally-label', `Export for sharing externally`);
  const switchExportModeLabel = t('export.json.export-mode', 'Model');
  const switchExportFormatLabel = t('export.json.export-format', 'Format');

  return (
    <Stack gap={2} direction="column">
      <Stack gap={1} direction="column">
        {initialSaveModelVersion === 'v1' && (
          <Stack alignItems="center">
            <Label>{switchExportModeLabel}</Label>
            <RadioButtonGroup
              options={[
                { label: t('dashboard-scene.resource-export.label.classic', 'Classic'), value: ExportMode.Classic },
                {
                  label: t('dashboard-scene.resource-export.label.v1-resource', 'V1 Resource'),
                  value: ExportMode.V1Resource,
                },
                {
                  label: t('dashboard-scene.resource-export.label.v2-resource', 'V2 Resource'),
                  value: ExportMode.V2Resource,
                },
              ]}
              value={exportMode}
              onChange={(value) => onExportModeChange(value)}
            />
          </Stack>
        )}
        {exportMode !== ExportMode.Classic && (
<<<<<<< HEAD
          <>
            <Stack alignItems="center">
              <Label>{switchExportModeLabel}</Label>
              <RadioButtonGroup
                options={[
                  { label: 'V2 Resource', value: ExportMode.V2Resource },
                  {
                    label: 'Transform V2 to Classic(V1)',
                    value: ExportMode.V2TransformedToV1,
                  },
                ]}
                value={exportMode}
                onChange={(value) => onExportModeChange(value)}
              />
            </Stack>

            <Stack gap={1} alignItems="center">
              <Label>{switchExportFormatLabel}</Label>
              <RadioButtonGroup
                options={[
                  { label: 'JSON', value: 'json' },
                  { label: 'YAML', value: 'yaml' },
                ]}
                value={isViewingYAML ? 'yaml' : 'json'}
                onChange={onViewYAML}
              />
            </Stack>
          </>
=======
          <Stack gap={1} alignItems="center">
            <Label>{switchExportFormatLabel}</Label>
            <RadioButtonGroup
              options={[
                { label: t('dashboard-scene.resource-export.label.json', 'JSON'), value: 'json' },
                { label: t('dashboard-scene.resource-export.label.yaml', 'YAML'), value: 'yaml' },
              ]}
              value={isViewingYAML ? 'yaml' : 'json'}
              onChange={onViewYAML}
            />
          </Stack>
>>>>>>> 7ebb5bea
        )}
        {(isV2Dashboard || exportMode === ExportMode.Classic) && (
          <Stack gap={1} alignItems="start">
            <Label>{switchExportLabel}</Label>
            <Switch label={switchExportLabel} value={isSharingExternally} onChange={onShareExternallyChange} />
          </Stack>
        )}
      </Stack>

      {showV2LibPanelAlert && (
        <Alert
          title={t(
            'dashboard-scene.save-dashboard-form.schema-v2-library-panels-export-title',
            'Dashboard Schema V2 does not support exporting library panels to be used in another instance yet'
          )}
          severity="warning"
        >
          <Trans i18nKey="dashboard-scene.save-dashboard-form.schema-v2-library-panels-export">
            The dynamic dashboard functionality is experimental, and has not full feature parity with current dashboards
            behaviour. It is based on a new schema format, that does not support library panels. This means that when
            exporting the dashboard to use it in another instance, we will not include library panels. We intend to
            support them as we progress in the feature{' '}
            <TextLink external href="https://grafana.com/docs/release-life-cycle/">
              life cycle
            </TextLink>
            .
          </Trans>
        </Alert>
      )}
    </Stack>
  );
}<|MERGE_RESOLUTION|>--- conflicted
+++ resolved
@@ -76,15 +76,14 @@
           </Stack>
         )}
         {exportMode !== ExportMode.Classic && (
-<<<<<<< HEAD
           <>
             <Stack alignItems="center">
               <Label>{switchExportModeLabel}</Label>
               <RadioButtonGroup
                 options={[
-                  { label: 'V2 Resource', value: ExportMode.V2Resource },
+                  { label: t('dashboard-scene.resource-export.label.v2-resource', 'V2 Resource'), value: ExportMode.V2Resource },
                   {
-                    label: 'Transform V2 to Classic(V1)',
+                    label: t('dashboard-scene.resource-export.label.v2-transformed-to-v1', 'Transform V2 to Classic(V1)'),
                     value: ExportMode.V2TransformedToV1,
                   },
                 ]}
@@ -97,27 +96,14 @@
               <Label>{switchExportFormatLabel}</Label>
               <RadioButtonGroup
                 options={[
-                  { label: 'JSON', value: 'json' },
-                  { label: 'YAML', value: 'yaml' },
+                  { label: t('dashboard-scene.resource-export.label.json', 'JSON'), value: 'json' },
+                  { label: t('dashboard-scene.resource-export.label.yaml', 'YAML'), value: 'yaml' },
                 ]}
                 value={isViewingYAML ? 'yaml' : 'json'}
                 onChange={onViewYAML}
               />
             </Stack>
           </>
-=======
-          <Stack gap={1} alignItems="center">
-            <Label>{switchExportFormatLabel}</Label>
-            <RadioButtonGroup
-              options={[
-                { label: t('dashboard-scene.resource-export.label.json', 'JSON'), value: 'json' },
-                { label: t('dashboard-scene.resource-export.label.yaml', 'YAML'), value: 'yaml' },
-              ]}
-              value={isViewingYAML ? 'yaml' : 'json'}
-              onChange={onViewYAML}
-            />
-          </Stack>
->>>>>>> 7ebb5bea
         )}
         {(isV2Dashboard || exportMode === ExportMode.Classic) && (
           <Stack gap={1} alignItems="start">
