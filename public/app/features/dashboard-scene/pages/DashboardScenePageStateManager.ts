import { locationUtil } from '@grafana/data';
import { getBackendSrv, isFetchError, locationService } from '@grafana/runtime';
import { updateNavIndex } from 'app/core/actions';
import { StateManagerBase } from 'app/core/services/StateManagerBase';
import { backendSrv } from 'app/core/services/backend_srv';
import { dashboardLoaderSrv } from 'app/features/dashboard/services/DashboardLoaderSrv';
import { getDashboardSrv } from 'app/features/dashboard/services/DashboardSrv';
import { buildNavModel } from 'app/features/folders/state/navModel';
import { store } from 'app/store/store';
import { DashboardDTO, DashboardRoutes } from 'app/types';

import { PanelEditor } from '../panel-edit/PanelEditor';
import { DashboardScene } from '../scene/DashboardScene';
import { buildNewDashboardSaveModel } from '../serialization/buildNewDashboardSaveModel';
import { transformSaveModelToScene } from '../serialization/transformSaveModelToScene';
<<<<<<< HEAD
import { SoloPanelScene } from '../solo/SoloPanelScene';
import { getVizPanelKeyForPanelId, findVizPanelByKey } from '../utils/utils';
=======
>>>>>>> d3f7231a

export interface DashboardScenePageState {
  dashboard?: DashboardScene;
  soloPanel?: SoloPanelScene;
  panelEditor?: PanelEditor;
  isLoading?: boolean;
  loadError?: string;
}

export const DASHBOARD_CACHE_TTL = 500;

/** Only used by cache in loading home in DashboardPageProxy and initDashboard (Old arch), can remove this after old dashboard arch is gone */
export const HOME_DASHBOARD_CACHE_KEY = '__grafana_home_uid__';

interface DashboardCacheEntry {
  dashboard: DashboardDTO;
  ts: number;
  cacheKey: string;
}

export interface LoadDashboardOptions {
  uid: string;
  route: DashboardRoutes;
  urlFolderUid?: string;
}

export class DashboardScenePageStateManager extends StateManagerBase<DashboardScenePageState> {
  private cache: Record<string, DashboardScene> = {};

  // This is a simplistic, short-term cache for DashboardDTOs to avoid fetching the same dashboard multiple times across a short time span.
  private dashboardCache?: DashboardCacheEntry;

  // To eventualy replace the fetchDashboard function from Dashboard redux state management.
  // For now it's a simplistic version to support Home and Normal dashboard routes.
  public async fetchDashboard({ uid, route, urlFolderUid }: LoadDashboardOptions): Promise<DashboardDTO | null> {
    const cacheKey = route === DashboardRoutes.Home ? HOME_DASHBOARD_CACHE_KEY : uid;
    const cachedDashboard = this.getFromCache(cacheKey);

    if (cachedDashboard) {
      return cachedDashboard;
    }

    let rsp: DashboardDTO;

    try {
      switch (route) {
        case DashboardRoutes.New:
          rsp = buildNewDashboardSaveModel(urlFolderUid);
          break;
        case DashboardRoutes.Home:
          rsp = await getBackendSrv().get('/api/dashboards/home');

          // If user specified a custom home dashboard redirect to that
          if (rsp?.redirectUri) {
            const newUrl = locationUtil.stripBaseFromUrl(rsp.redirectUri);
            locationService.replace(newUrl);
            return null;
          }

          if (rsp?.meta) {
            rsp.meta.canSave = false;
            rsp.meta.canShare = false;
            rsp.meta.canStar = false;
          }

          break;
        default:
          rsp = await dashboardLoaderSrv.loadDashboard('db', '', uid);
          if (route === DashboardRoutes.Embedded) {
            rsp.meta.isEmbedded = true;
          }
      }

      if (rsp.meta.url && route !== DashboardRoutes.Embedded) {
        const dashboardUrl = locationUtil.stripBaseFromUrl(rsp.meta.url);
        const currentPath = locationService.getLocation().pathname;
        if (dashboardUrl !== currentPath) {
          // Spread current location to persist search params used for navigation
          locationService.replace({
            ...locationService.getLocation(),
            pathname: dashboardUrl,
          });
          console.log('not correct url correcting', dashboardUrl, currentPath);
        }
      }

      // Populate nav model in global store according to the folder
      await this.initNavModel(rsp);

      // Do not cache new dashboards
      this.dashboardCache = { dashboard: rsp, ts: Date.now(), cacheKey };
    } catch (e) {
      // Ignore cancelled errors
      if (isFetchError(e) && e.cancelled) {
        return null;
      }

      console.error(e);
      throw e;
    }

    return rsp;
  }

  public async loadDashboard(options: LoadDashboardOptions) {
    try {
      const dashboard = await this.loadScene(options);
      dashboard.startUrlSync();

      this.setState({ dashboard: dashboard, isLoading: false });
    } catch (err) {
      this.setState({ isLoading: false, loadError: String(err) });
    }
  }

<<<<<<< HEAD
  public async loadSoloPanel(uid: string, panelId: string, timezone?: string) {
    try {
      const dashboard = await this.loadScene(uid);

      const soloScene = new SoloPanelScene({
        dashboardRef: dashboard.getRef(),
        panelId: panelId,
        timezone: timezone,
      });

      this.setState({ soloPanel: soloScene, isLoading: false });
    } catch (err) {
      this.setState({ isLoading: false, loadError: String(err) });
    }
  }

  public async loadPanelEdit(uid: string, panelId: string) {
    try {
      const dashboard = await this.loadScene(uid);
      const panel = findVizPanelByKey(dashboard, getVizPanelKeyForPanelId(parseInt(panelId, 10)));

      if (!panel) {
        this.setState({ isLoading: false, loadError: 'Panel not found' });
        return;
      }

      const panelEditor = buildPanelEditScene(dashboard, panel);
      panelEditor.startUrlSync();
=======
  private async loadScene(options: LoadDashboardOptions): Promise<DashboardScene> {
    const rsp = await this.fetchDashboard(options);
>>>>>>> d3f7231a

    const fromCache = this.cache[options.uid];

    if (fromCache && fromCache.state.version === rsp?.dashboard.version) {
      return fromCache;
    }

    this.setState({ isLoading: true });

    if (rsp?.dashboard) {
      const scene = transformSaveModelToScene(rsp);

      if (options.uid) {
        this.cache[options.uid] = scene;
      }

      return scene;
    }

    throw new Error('Dashboard not found');
  }

  public getFromCache(cacheKey: string) {
    const cachedDashboard = this.dashboardCache;

    if (
      cachedDashboard &&
      cachedDashboard.cacheKey === cacheKey &&
      Date.now() - cachedDashboard?.ts < DASHBOARD_CACHE_TTL
    ) {
      return cachedDashboard.dashboard;
    }

    return null;
  }

  private async initNavModel(dashboard: DashboardDTO) {
    // only the folder API has information about ancestors
    // get parent folder (if it exists) and put it in the store
    // this will be used to populate the full breadcrumb trail
    if (dashboard.meta.folderUid) {
      try {
        const folder = await backendSrv.getFolderByUid(dashboard.meta.folderUid);
        store.dispatch(updateNavIndex(buildNavModel(folder)));
      } catch (err) {
        console.warn('Error fetching parent folder', dashboard.meta.folderUid, 'for dashboard', err);
      }
    }
  }

  public clearState() {
    getDashboardSrv().setCurrent(undefined);

    this.setState({
      dashboard: undefined,
      loadError: undefined,
      isLoading: false,
      panelEditor: undefined,
      soloPanel: undefined,
    });
  }

  public setDashboardCache(cacheKey: string, dashboard: DashboardDTO) {
    this.dashboardCache = { dashboard, ts: Date.now(), cacheKey };
  }

  public clearDashboardCache() {
    this.dashboardCache = undefined;
  }
}

let stateManager: DashboardScenePageStateManager | null = null;

export function getDashboardScenePageStateManager(): DashboardScenePageStateManager {
  if (!stateManager) {
    stateManager = new DashboardScenePageStateManager({});
  }

  return stateManager;
}<|MERGE_RESOLUTION|>--- conflicted
+++ resolved
@@ -13,11 +13,7 @@
 import { DashboardScene } from '../scene/DashboardScene';
 import { buildNewDashboardSaveModel } from '../serialization/buildNewDashboardSaveModel';
 import { transformSaveModelToScene } from '../serialization/transformSaveModelToScene';
-<<<<<<< HEAD
 import { SoloPanelScene } from '../solo/SoloPanelScene';
-import { getVizPanelKeyForPanelId, findVizPanelByKey } from '../utils/utils';
-=======
->>>>>>> d3f7231a
 
 export interface DashboardScenePageState {
   dashboard?: DashboardScene;
@@ -133,10 +129,33 @@
     }
   }
 
-<<<<<<< HEAD
+  private async loadScene(options: LoadDashboardOptions): Promise<DashboardScene> {
+    const rsp = await this.fetchDashboard(options);
+
+    const fromCache = this.cache[options.uid];
+
+    if (fromCache && fromCache.state.version === rsp?.dashboard.version) {
+      return fromCache;
+    }
+
+    this.setState({ isLoading: true });
+
+    if (rsp?.dashboard) {
+      const scene = transformSaveModelToScene(rsp);
+
+      if (options.uid) {
+        this.cache[options.uid] = scene;
+      }
+
+      return scene;
+    }
+
+    throw new Error('Dashboard not found');
+  }
+
   public async loadSoloPanel(uid: string, panelId: string, timezone?: string) {
     try {
-      const dashboard = await this.loadScene(uid);
+      const dashboard = await this.loadScene({ uid, route: DashboardRoutes.Embedded });
 
       const soloScene = new SoloPanelScene({
         dashboardRef: dashboard.getRef(),
@@ -148,44 +167,6 @@
     } catch (err) {
       this.setState({ isLoading: false, loadError: String(err) });
     }
-  }
-
-  public async loadPanelEdit(uid: string, panelId: string) {
-    try {
-      const dashboard = await this.loadScene(uid);
-      const panel = findVizPanelByKey(dashboard, getVizPanelKeyForPanelId(parseInt(panelId, 10)));
-
-      if (!panel) {
-        this.setState({ isLoading: false, loadError: 'Panel not found' });
-        return;
-      }
-
-      const panelEditor = buildPanelEditScene(dashboard, panel);
-      panelEditor.startUrlSync();
-=======
-  private async loadScene(options: LoadDashboardOptions): Promise<DashboardScene> {
-    const rsp = await this.fetchDashboard(options);
->>>>>>> d3f7231a
-
-    const fromCache = this.cache[options.uid];
-
-    if (fromCache && fromCache.state.version === rsp?.dashboard.version) {
-      return fromCache;
-    }
-
-    this.setState({ isLoading: true });
-
-    if (rsp?.dashboard) {
-      const scene = transformSaveModelToScene(rsp);
-
-      if (options.uid) {
-        this.cache[options.uid] = scene;
-      }
-
-      return scene;
-    }
-
-    throw new Error('Dashboard not found');
   }
 
   public getFromCache(cacheKey: string) {
