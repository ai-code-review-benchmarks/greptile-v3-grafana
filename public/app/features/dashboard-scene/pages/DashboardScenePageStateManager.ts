import { isEqual } from 'lodash';

import { locationUtil, UrlQueryMap } from '@grafana/data';
import { config, getBackendSrv, isFetchError, locationService } from '@grafana/runtime';
import { DashboardV2Spec } from '@grafana/schema/dist/esm/schema/dashboard/v2alpha0/dashboard.gen';
import { StateManagerBase } from 'app/core/services/StateManagerBase';
import { getMessageFromError } from 'app/core/utils/errors';
import { startMeasure, stopMeasure } from 'app/core/utils/metrics';
import { AnnoKeyFolder } from 'app/features/apiserver/types';
import { ResponseTransformers } from 'app/features/dashboard/api/ResponseTransformers';
import { DashboardWithAccessInfo } from 'app/features/dashboard/api/types';
import { dashboardLoaderSrv, DashboardLoaderSrvV2 } from 'app/features/dashboard/services/DashboardLoaderSrv';
import { getDashboardSrv } from 'app/features/dashboard/services/DashboardSrv';
import { emitDashboardViewEvent } from 'app/features/dashboard/state/analyticsProcessor';
import { trackDashboardSceneLoaded } from 'app/features/dashboard/utils/tracking';
import { DashboardDTO, DashboardRoutes } from 'app/types';

import { PanelEditor } from '../panel-edit/PanelEditor';
import { DashboardScene } from '../scene/DashboardScene';
import { buildNewDashboardSaveModel, buildNewDashboardSaveModelV2 } from '../serialization/buildNewDashboardSaveModel';
import { transformSaveModelSchemaV2ToScene } from '../serialization/transformSaveModelSchemaV2ToScene';
import { transformSaveModelToScene } from '../serialization/transformSaveModelToScene';
import { restoreDashboardStateFromLocalStorage } from '../utils/dashboardSessionState';

import { updateNavModel } from './utils';

export interface DashboardScenePageState {
  dashboard?: DashboardScene;
  options?: LoadDashboardOptions;
  panelEditor?: PanelEditor;
  isLoading?: boolean;
  loadError?: string;
}

export const DASHBOARD_CACHE_TTL = 500;

const LOAD_SCENE_MEASUREMENT = 'loadDashboardScene';

/** Only used by cache in loading home in DashboardPageProxy and initDashboard (Old arch), can remove this after old dashboard arch is gone */
export const HOME_DASHBOARD_CACHE_KEY = '__grafana_home_uid__';

interface DashboardCacheEntry<T> {
  dashboard: T;
  ts: number;
  cacheKey: string;
}

export interface LoadDashboardOptions {
  uid: string;
  route: DashboardRoutes;
  urlFolderUid?: string;
  params?: {
    version: number;
    scopes: string[];
    timeRange: {
      from: string;
      to: string;
    };
    variables: UrlQueryMap;
  };
}

interface DashboardScenePageStateManagerLike<T> {
  fetchDashboard(options: LoadDashboardOptions): Promise<T | null>;
  getDashboardFromCache(cacheKey: string): T | null;
  loadDashboard(options: LoadDashboardOptions): Promise<void>;
  transformResponseToScene(rsp: T | null, options: LoadDashboardOptions): DashboardScene | null;
  reloadDashboard(params: LoadDashboardOptions['params']): Promise<void>;
  loadSnapshot(slug: string): Promise<void>;
  setDashboardCache(cacheKey: string, dashboard: T): void;
  clearSceneCache(): void;
  clearDashboardCache(): void;
  clearState(): void;
  getCache(): Record<string, DashboardScene>;
  useState: () => DashboardScenePageState;
}

abstract class DashboardScenePageStateManagerBase<T>
  extends StateManagerBase<DashboardScenePageState>
  implements DashboardScenePageStateManagerLike<T>
{
  abstract fetchDashboard(options: LoadDashboardOptions): Promise<T | null>;
  abstract reloadDashboard(params: LoadDashboardOptions['params']): Promise<void>;
  abstract transformResponseToScene(rsp: T | null, options: LoadDashboardOptions): DashboardScene | null;

  protected cache: Record<string, DashboardScene> = {};

  // This is a simplistic, short-term cache for DashboardDTOs to avoid fetching the same dashboard multiple times across a short time span.
  protected dashboardCache?: DashboardCacheEntry<T>;

  getCache(): Record<string, DashboardScene> {
    return this.cache;
  }

  public async loadSnapshot(slug: string) {
    try {
      const dashboard = await this.loadSnapshotScene(slug);

      this.setState({ dashboard: dashboard, isLoading: false });
    } catch (err) {
      this.setState({ isLoading: false, loadError: String(err) });
    }
  }

  private async loadSnapshotScene(slug: string): Promise<DashboardScene> {
    const rsp = await dashboardLoaderSrv.loadDashboard('snapshot', slug, '');

    if (rsp?.dashboard) {
      const scene = transformSaveModelToScene(rsp);
      return scene;
    }

    throw new Error('Snapshot not found');
  }

  public async loadDashboard(options: LoadDashboardOptions) {
    try {
      startMeasure(LOAD_SCENE_MEASUREMENT);
      const dashboard = await this.loadScene(options);
      if (!dashboard) {
        return;
      }

      if (config.featureToggles.preserveDashboardStateWhenNavigating && Boolean(options.uid)) {
        restoreDashboardStateFromLocalStorage(dashboard);
      }

      this.setState({ dashboard: dashboard, isLoading: false, options });
      const measure = stopMeasure(LOAD_SCENE_MEASUREMENT);
      trackDashboardSceneLoaded(dashboard, measure?.duration);

      if (options.route !== DashboardRoutes.New) {
        emitDashboardViewEvent({
          meta: dashboard.state.meta,
          uid: dashboard.state.uid,
          title: dashboard.state.title,
          id: dashboard.state.id,
        });
      }
    } catch (err) {
      const msg = getMessageFromError(err);
      this.setState({ isLoading: false, loadError: msg });
    }
  }

  private async loadScene(options: LoadDashboardOptions): Promise<DashboardScene | null> {
    this.setState({ dashboard: undefined, isLoading: true });
    const rsp = await this.fetchDashboard(options);
    return this.transformResponseToScene(rsp, options);
  }

  public getDashboardFromCache(cacheKey: string): T | null {
    const cachedDashboard = this.dashboardCache;

    if (
      cachedDashboard &&
      cachedDashboard.cacheKey === cacheKey &&
      Date.now() - cachedDashboard?.ts < DASHBOARD_CACHE_TTL
    ) {
      return cachedDashboard.dashboard;
    }

    return null;
  }
<<<<<<< HEAD

  public clearState() {
    getDashboardSrv().setCurrent(undefined);

    this.setState({
      dashboard: undefined,
      loadError: undefined,
      isLoading: false,
      panelEditor: undefined,
    });
  }

  public setDashboardCache(cacheKey: string, dashboard: T) {
    this.dashboardCache = { dashboard, ts: Date.now(), cacheKey };
  }

  public clearDashboardCache() {
    this.dashboardCache = undefined;
  }

=======

  public clearState() {
    getDashboardSrv().setCurrent(undefined);

    this.setState({
      dashboard: undefined,
      loadError: undefined,
      isLoading: false,
      panelEditor: undefined,
    });
  }

  public setDashboardCache(cacheKey: string, dashboard: T) {
    this.dashboardCache = { dashboard, ts: Date.now(), cacheKey };
  }

  public clearDashboardCache() {
    this.dashboardCache = undefined;
  }

>>>>>>> 03f7a7d8
  public getSceneFromCache(cacheKey: string) {
    return this.cache[cacheKey];
  }

  public setSceneCache(cacheKey: string, scene: DashboardScene) {
    this.cache[cacheKey] = scene;
  }

  public clearSceneCache() {
    this.cache = {};
  }
}

export class DashboardScenePageStateManager extends DashboardScenePageStateManagerBase<DashboardDTO> {
  transformResponseToScene(rsp: DashboardDTO | null, options: LoadDashboardOptions): DashboardScene | null {
    const fromCache = this.getSceneFromCache(options.uid);

    if (fromCache && fromCache.state.version === rsp?.dashboard.version) {
      return fromCache;
    }

    if (rsp?.dashboard) {
      const scene = transformSaveModelToScene(rsp);

      // Cache scene only if not coming from Explore, we don't want to cache temporary dashboard
      if (options.uid) {
        this.setSceneCache(options.uid, scene);
      }

      return scene;
    }

    if (rsp?.redirectUri) {
      const newUrl = locationUtil.stripBaseFromUrl(rsp.redirectUri);
      locationService.replace(newUrl);
      return null;
    }

    throw new Error('Dashboard not found');
  }
  public async fetchDashboard({
    uid,
    route,
    urlFolderUid,
    params,
  }: LoadDashboardOptions): Promise<DashboardDTO | null> {
    const cacheKey = route === DashboardRoutes.Home ? HOME_DASHBOARD_CACHE_KEY : uid;

    if (!params) {
      const cachedDashboard = this.getDashboardFromCache(cacheKey);

      if (cachedDashboard) {
        return cachedDashboard;
      }
    }

    let rsp: DashboardDTO;

    try {
      switch (route) {
        case DashboardRoutes.New:
          rsp = await buildNewDashboardSaveModel(urlFolderUid);

          break;
        case DashboardRoutes.Home:
          rsp = await getBackendSrv().get('/api/dashboards/home');

          if (rsp.redirectUri) {
            return rsp;
          }

          if (rsp?.meta) {
            rsp.meta.canSave = false;
            rsp.meta.canShare = false;
            rsp.meta.canStar = false;
          }

          break;
        case DashboardRoutes.Public: {
          return await dashboardLoaderSrv.loadDashboard('public', '', uid);
        }
        default:
          const queryParams = params
            ? {
                version: params.version,
                scopes: params.scopes,
                from: params.timeRange.from,
                to: params.timeRange.to,
                ...params.variables,
              }
            : undefined;

          rsp = await dashboardLoaderSrv.loadDashboard('db', '', uid, queryParams);

          if (route === DashboardRoutes.Embedded) {
            rsp.meta.isEmbedded = true;
          }
      }

      if (rsp.meta.url && route === DashboardRoutes.Normal) {
        const dashboardUrl = locationUtil.stripBaseFromUrl(rsp.meta.url);
        const currentPath = locationService.getLocation().pathname;

        if (dashboardUrl !== currentPath) {
          // Spread current location to persist search params used for navigation
          locationService.replace({
            ...locationService.getLocation(),
            pathname: dashboardUrl,
          });
          console.log('not correct url correcting', dashboardUrl, currentPath);
        }
      }

      // Populate nav model in global store according to the folder
      if (rsp.meta.folderUid) {
        await updateNavModel(rsp.meta.folderUid);
      }

      // Do not cache new dashboards
      this.setDashboardCache(cacheKey, rsp);
    } catch (e) {
      // Ignore cancelled errors
      if (isFetchError(e) && e.cancelled) {
        return null;
      }

      throw e;
    }

    return rsp;
  }

  public async reloadDashboard(params: LoadDashboardOptions['params']) {
    const stateOptions = this.state.options;

    if (!stateOptions) {
      return;
    }

    const options = {
      ...stateOptions,
      params,
    };

    // We shouldn't check all params since:
    // - version doesn't impact the new dashboard, and it's there for increased compatibility
    // - time range is almost always different for relative time ranges and absolute time ranges do not trigger subsequent reloads
    // - other params don't affect the dashboard content
    if (
      isEqual(options.params?.variables, stateOptions.params?.variables) &&
      isEqual(options.params?.scopes, stateOptions.params?.scopes)
    ) {
      return;
    }

    try {
      this.setState({ isLoading: true });

      const rsp = await this.fetchDashboard(options);
      const fromCache = this.getSceneFromCache(options.uid);

      if (fromCache && fromCache.state.version === rsp?.dashboard.version) {
        this.setState({ isLoading: false });
        return;
      }

      if (!rsp?.dashboard) {
        this.setState({ isLoading: false, loadError: 'Dashboard not found' });
        return;
      }

      const scene = transformSaveModelToScene(rsp);

      this.setSceneCache(options.uid, scene);

      this.setState({ dashboard: scene, isLoading: false, options });
    } catch (err) {
      const msg = getMessageFromError(err);
      this.setState({ isLoading: false, loadError: msg });
    }
  }
}

export class DashboardScenePageStateManagerV2 extends DashboardScenePageStateManagerBase<
  DashboardWithAccessInfo<DashboardV2Spec>
> {
  private dashboardLoader = new DashboardLoaderSrvV2();

  transformResponseToScene(
    rsp: DashboardWithAccessInfo<DashboardV2Spec> | null,
    options: LoadDashboardOptions
  ): DashboardScene | null {
    const fromCache = this.getSceneFromCache(options.uid);

    // TODO[schema v2]: Dashboard scene state is incorrectly save, it must use the resourceVersion
<<<<<<< HEAD
    if (fromCache && fromCache.state.version === rsp?.metadata.resourceVersion) {
=======
    if (
      fromCache &&
      rsp?.metadata.resourceVersion &&
      fromCache.state.version === parseInt(rsp?.metadata.resourceVersion, 10)
    ) {
>>>>>>> 03f7a7d8
      return fromCache;
    }

    if (rsp) {
      const scene = transformSaveModelSchemaV2ToScene(rsp);

      // Cache scene only if not coming from Explore, we don't want to cache temporary dashboard
      if (options.uid) {
        this.setSceneCache(options.uid, scene);
      }

      return scene;
    }

    // TOD)[schema v2]: Figure out redirect utl
    // if (rsp?.redirectUri) {
    //   const newUrl = locationUtil.stripBaseFromUrl(rsp.redirectUri);
    //   locationService.replace(newUrl);
    //   return null;
    // }

    throw new Error('Dashboard not found');
  }

  reloadDashboard(params: LoadDashboardOptions['params']): Promise<void> {
    throw new Error('Method not implemented.');
  }

  public async fetchDashboard({
    uid,
    route,
    urlFolderUid,
    params,
  }: LoadDashboardOptions): Promise<DashboardWithAccessInfo<DashboardV2Spec> | null> {
    // throw new Error('Method not implemented.');
    const cacheKey = route === DashboardRoutes.Home ? HOME_DASHBOARD_CACHE_KEY : uid;
    if (!params) {
      const cachedDashboard = this.getDashboardFromCache(cacheKey);
      if (cachedDashboard) {
        return cachedDashboard;
      }
    }
    let rsp: DashboardWithAccessInfo<DashboardV2Spec>;
    try {
      switch (route) {
        case DashboardRoutes.New:
          rsp = await buildNewDashboardSaveModelV2(urlFolderUid);
          break;
        case DashboardRoutes.Home:
          // throw new Error('Method not implemented.');
          const dto = await getBackendSrv().get<DashboardDTO>('/api/dashboards/home');
          rsp = ResponseTransformers.ensureV2Response(dto);
          rsp.access.canSave = false;
          rsp.access.canShare = false;
          rsp.access.canStar = false;

          // if (rsp.redirectUri) {
          //   return rsp;
          // }

          break;
        case DashboardRoutes.Public: {
          return await this.dashboardLoader.loadDashboard('public', '', uid);
        }
        default:
          const queryParams = params
            ? {
                version: params.version,
                scopes: params.scopes,
                from: params.timeRange.from,
                to: params.timeRange.to,
                ...params.variables,
              }
            : undefined;
          rsp = await this.dashboardLoader.loadDashboard('db', '', uid, queryParams);
          if (route === DashboardRoutes.Embedded) {
            throw new Error('Method not implemented.');
            // rsp.meta.isEmbedded = true;
          }
      }
      if (rsp.access.url && route === DashboardRoutes.Normal) {
        const dashboardUrl = locationUtil.stripBaseFromUrl(rsp.access.url);
        const currentPath = locationService.getLocation().pathname;
        if (dashboardUrl !== currentPath) {
          // Spread current location to persist search params used for navigation
          locationService.replace({
            ...locationService.getLocation(),
            pathname: dashboardUrl,
          });
          console.log('not correct url correcting', dashboardUrl, currentPath);
        }
      }
      // Populate nav model in global store according to the folder
      if (rsp.metadata.annotations?.[AnnoKeyFolder]) {
        await updateNavModel(rsp.metadata.annotations?.[AnnoKeyFolder]);
      }
      // Do not cache new dashboards
      this.setDashboardCache(cacheKey, rsp);
    } catch (e) {
      // Ignore cancelled errors
      if (isFetchError(e) && e.cancelled) {
        return null;
      }
      throw e;
    }
    return rsp;
  }
}

const managers: {
  v1?: DashboardScenePageStateManager;
  v2?: DashboardScenePageStateManagerV2;
} = {
  v1: undefined,
  v2: undefined,
};

export function getDashboardScenePageStateManager(
  v: 'v2'
): DashboardScenePageStateManagerLike<DashboardWithAccessInfo<DashboardV2Spec>>;
export function getDashboardScenePageStateManager(): DashboardScenePageStateManagerLike<DashboardDTO>;

export function getDashboardScenePageStateManager(
  v?: 'v2'
): DashboardScenePageStateManagerLike<DashboardDTO | DashboardWithAccessInfo<DashboardV2Spec>> {
  if (v === 'v2') {
    if (!managers.v2) {
      managers.v2 = new DashboardScenePageStateManagerV2({});
    }

    return managers.v2;
  } else {
    if (!managers.v1) {
      managers.v1 = new DashboardScenePageStateManager({});
    }
    return managers.v1;
  }
}<|MERGE_RESOLUTION|>--- conflicted
+++ resolved
@@ -162,7 +162,6 @@
 
     return null;
   }
-<<<<<<< HEAD
 
   public clearState() {
     getDashboardSrv().setCurrent(undefined);
@@ -183,28 +182,6 @@
     this.dashboardCache = undefined;
   }
 
-=======
-
-  public clearState() {
-    getDashboardSrv().setCurrent(undefined);
-
-    this.setState({
-      dashboard: undefined,
-      loadError: undefined,
-      isLoading: false,
-      panelEditor: undefined,
-    });
-  }
-
-  public setDashboardCache(cacheKey: string, dashboard: T) {
-    this.dashboardCache = { dashboard, ts: Date.now(), cacheKey };
-  }
-
-  public clearDashboardCache() {
-    this.dashboardCache = undefined;
-  }
-
->>>>>>> 03f7a7d8
   public getSceneFromCache(cacheKey: string) {
     return this.cache[cacheKey];
   }
@@ -400,15 +377,11 @@
     const fromCache = this.getSceneFromCache(options.uid);
 
     // TODO[schema v2]: Dashboard scene state is incorrectly save, it must use the resourceVersion
-<<<<<<< HEAD
-    if (fromCache && fromCache.state.version === rsp?.metadata.resourceVersion) {
-=======
     if (
       fromCache &&
       rsp?.metadata.resourceVersion &&
       fromCache.state.version === parseInt(rsp?.metadata.resourceVersion, 10)
     ) {
->>>>>>> 03f7a7d8
       return fromCache;
     }
 
