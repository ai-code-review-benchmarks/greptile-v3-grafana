--- conflicted
+++ resolved
@@ -24,10 +24,7 @@
 export function DashboardScenePage({ route, queryParams, location }: Props) {
   const params = useParams();
   const { type, slug, uid } = params;
-<<<<<<< HEAD
-=======
   // User by /admin/provisioning/:slug/dashboard/preview/* to load dashboards based on their file path in a remote repository
->>>>>>> 71cee10c
   const path = params['*'];
   const prevMatch = usePrevious({ params });
   const stateManager = getDashboardScenePageStateManager();
