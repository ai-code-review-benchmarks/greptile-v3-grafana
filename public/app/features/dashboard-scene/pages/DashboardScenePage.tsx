--- conflicted
+++ resolved
@@ -49,12 +49,11 @@
     return () => {
       stateManager.clearState();
     };
-<<<<<<< HEAD
 
     // removing slug from dependencies to prevent unmount when data links reference
     //  the same dashboard with no slug in url
     // eslint-disable-next-line react-hooks/exhaustive-deps
-  }, [stateManager, uid, route.routeName, queryParams.folderUid, routeReloadCounter, type]);
+  }, [stateManager, uid, route.routeName, queryParams.folderUid, routeReloadCounter, type, path]);
 
   useEffect(() => {
     // This use effect corrects URL without refresh when navigating to the same dashboard
@@ -75,9 +74,6 @@
       prevParams.current = { uid, slug: !slug ? prevParams.current.slug : slug };
     };
   }, [route, slug, type, uid]);
-=======
-  }, [stateManager, uid, route.routeName, queryParams.folderUid, routeReloadCounter, slug, type, path]);
->>>>>>> 671ba2ab
 
   if (!dashboard) {
     let errorElement;
