import { css } from '@emotion/css';
import React from 'react';

import {
  DataSourceApi,
  DataSourceInstanceSettings,
  FieldConfigSource,
  GrafanaTheme2,
  PanelModel,
  filterFieldConfigOverrides,
  isStandardFieldProp,
  restoreCustomOverrideRules,
} from '@grafana/data';
import { config, getDataSourceSrv, locationService } from '@grafana/runtime';
import {
  DeepPartial,
  PanelBuilders,
  SceneComponentProps,
  SceneDataTransformer,
  SceneObjectBase,
  SceneObjectRef,
  SceneObjectState,
  SceneQueryRunner,
  VizPanel,
  sceneGraph,
  sceneUtils,
} from '@grafana/scenes';
import { DataQuery, DataTransformerConfig, Panel } from '@grafana/schema';
import { useStyles2 } from '@grafana/ui';
import { getPluginVersion } from 'app/features/dashboard/state/PanelModel';
import { getLastUsedDatasourceFromStorage } from 'app/features/dashboard/utils/dashboard';
import { storeLastUsedDataSourceInLocalStorage } from 'app/features/datasources/components/picker/utils';
import { updateLibraryVizPanel } from 'app/features/library-panels/state/api';
import { updateQueries } from 'app/features/query/state/updateQueries';
import { GrafanaQuery } from 'app/plugins/datasource/grafana/types';
import { QueryGroupOptions } from 'app/types';

import { DashboardGridItem, RepeatDirection } from '../scene/DashboardGridItem';
import { LibraryVizPanel } from '../scene/LibraryVizPanel';
import { PanelTimeRange, PanelTimeRangeState } from '../scene/PanelTimeRange';
import { gridItemToPanel } from '../serialization/transformSceneToSaveModel';
import { getDashboardSceneFor, getPanelIdForVizPanel, getQueryRunnerFor } from '../utils/utils';

export interface VizPanelManagerState extends SceneObjectState {
  panel: VizPanel;
  sourcePanel: SceneObjectRef<VizPanel>;
  datasource?: DataSourceApi;
  dsSettings?: DataSourceInstanceSettings;
  tableView?: VizPanel;
  repeat?: string;
  repeatDirection?: RepeatDirection;
  maxPerRow?: number;
}

export enum DisplayMode {
  Fill = 0,
  Fit = 1,
  Exact = 2,
}

// VizPanelManager serves as an API to manipulate VizPanel state from the outside. It allows panel type, options and  data manipulation.
export class VizPanelManager extends SceneObjectBase<VizPanelManagerState> {
  private _cachedPluginOptions: Record<
    string,
    { options: DeepPartial<{}>; fieldConfig: FieldConfigSource<DeepPartial<{}>> } | undefined
  > = {};

  public constructor(state: VizPanelManagerState) {
    super(state);
    this.addActivationHandler(() => this._onActivate());
  }

  /**
   * Will clone the source panel and move the data provider to
   * live on the VizPanelManager level instead of the VizPanel level
   */
  public static createFor(sourcePanel: VizPanel) {
    let repeatOptions: Pick<VizPanelManagerState, 'repeat' | 'repeatDirection' | 'maxPerRow'> = {};

    const gridItem = sourcePanel.parent instanceof LibraryVizPanel ? sourcePanel.parent.parent : sourcePanel.parent;

    if (!(gridItem instanceof DashboardGridItem)) {
      console.error('VizPanel is not a child of a dashboard grid item');
      throw new Error('VizPanel is not a child of a dashboard grid item');
    }

    const { variableName: repeat, repeatDirection, maxPerRow } = gridItem.state;
    repeatOptions = { repeat, repeatDirection, maxPerRow };

    return new VizPanelManager({
      panel: sourcePanel.clone({ $data: undefined }),
      $data: sourcePanel.state.$data?.clone(),
      sourcePanel: sourcePanel.getRef(),
      ...repeatOptions,
    });
  }

  private _onActivate() {
    this.loadDataSource();
  }

  private async loadDataSource() {
    const dataObj = this.state.$data;

    if (!dataObj) {
      return;
    }

    let datasourceToLoad = this.queryRunner.state.datasource;

    if (!datasourceToLoad) {
      return;
    }

    try {
      // TODO: Handle default/last used datasource selection for new panel
      // Ref: PanelEditorQueries / componentDidMount
      const datasource = await getDataSourceSrv().get(datasourceToLoad);
      const dsSettings = getDataSourceSrv().getInstanceSettings(datasourceToLoad);

      if (datasource && dsSettings) {
        this.setState({
          datasource,
          dsSettings,
        });

        storeLastUsedDataSourceInLocalStorage(
          {
            type: dsSettings.type,
            uid: dsSettings.uid,
          } || { default: true }
        );
      }
    } catch (err) {
      console.error(err);
    }
  }

  public changePluginType(pluginId: string) {
    const {
      options: prevOptions,
      fieldConfig: prevFieldConfig,
      pluginId: prevPluginId,
      ...restOfOldState
    } = sceneUtils.cloneSceneObjectState(this.state.panel.state);

    // clear custom options
    let newFieldConfig: FieldConfigSource = {
      defaults: {
        ...prevFieldConfig.defaults,
        custom: {},
      },
      overrides: filterFieldConfigOverrides(prevFieldConfig.overrides, isStandardFieldProp),
    };

    this._cachedPluginOptions[prevPluginId] = { options: prevOptions, fieldConfig: prevFieldConfig };

    const cachedOptions = this._cachedPluginOptions[pluginId]?.options;
    const cachedFieldConfig = this._cachedPluginOptions[pluginId]?.fieldConfig;

    if (cachedFieldConfig) {
      newFieldConfig = restoreCustomOverrideRules(newFieldConfig, cachedFieldConfig);
    }

    const newPanel = new VizPanel({
      options: cachedOptions ?? {},
      fieldConfig: newFieldConfig,
      pluginId: pluginId,
      ...restOfOldState,
    });

    // When changing from non-data to data panel, we need to add a new data provider
    if (!this.state.$data && !config.panels[pluginId].skipDataQuery) {
      let ds = getLastUsedDatasourceFromStorage(getDashboardSceneFor(this).state.uid!)?.datasourceUid;

      if (!ds) {
        ds = config.defaultDatasource;
      }

      this.setState({
        $data: new SceneDataTransformer({
          $data: new SceneQueryRunner({
            datasource: {
              uid: ds,
            },
            queries: [{ refId: 'A' }],
          }),
          transformations: [],
        }),
      });
    }

    const newPlugin = newPanel.getPlugin();
    const panel: PanelModel = {
      title: newPanel.state.title,
      options: newPanel.state.options,
      fieldConfig: newPanel.state.fieldConfig,
      id: 1,
      type: pluginId,
    };

    const newOptions = newPlugin?.onPanelTypeChanged?.(panel, prevPluginId, prevOptions, prevFieldConfig);
    if (newOptions) {
      newPanel.onOptionsChange(newOptions, true);
    }

    if (newPlugin?.onPanelMigration) {
      newPanel.setState({ pluginVersion: getPluginVersion(newPlugin) });
    }

    this.setState({ panel: newPanel });
    this.loadDataSource();
  }

  public async changePanelDataSource(
    newSettings: DataSourceInstanceSettings,
    defaultQueries?: DataQuery[] | GrafanaQuery[]
  ) {
    const { dsSettings } = this.state;
    const queryRunner = this.queryRunner;

    const currentDS = dsSettings ? await getDataSourceSrv().get({ uid: dsSettings.uid }) : undefined;
    const nextDS = await getDataSourceSrv().get({ uid: newSettings.uid });

    const currentQueries = queryRunner.state.queries;

    // We need to pass in newSettings.uid as well here as that can be a variable expression and we want to store that in the query model not the current ds variable value
    const queries = defaultQueries || (await updateQueries(nextDS, newSettings.uid, currentQueries, currentDS));

    queryRunner.setState({
      datasource: {
        type: newSettings.type,
        uid: newSettings.uid,
      },
      queries,
    });
    if (defaultQueries) {
      queryRunner.runQueries();
    }

    this.loadDataSource();
  }

  public changeQueryOptions(options: QueryGroupOptions) {
    const panelObj = this.state.panel;
    const dataObj = this.queryRunner;
    let timeRangeObj = sceneGraph.getTimeRange(panelObj);

    const dataObjStateUpdate: Partial<SceneQueryRunner['state']> = {};
    const timeRangeObjStateUpdate: Partial<PanelTimeRangeState> = {};

    if (options.maxDataPoints !== dataObj.state.maxDataPoints) {
      dataObjStateUpdate.maxDataPoints = options.maxDataPoints ?? undefined;
    }

    if (options.minInterval !== dataObj.state.minInterval && options.minInterval !== null) {
      dataObjStateUpdate.minInterval = options.minInterval;
    }

    if (options.timeRange) {
      timeRangeObjStateUpdate.timeFrom = options.timeRange.from ?? undefined;
      timeRangeObjStateUpdate.timeShift = options.timeRange.shift ?? undefined;
      timeRangeObjStateUpdate.hideTimeOverride = options.timeRange.hide;
    }

    if (timeRangeObj instanceof PanelTimeRange) {
      if (timeRangeObjStateUpdate.timeFrom !== undefined || timeRangeObjStateUpdate.timeShift !== undefined) {
        // update time override
        timeRangeObj.setState(timeRangeObjStateUpdate);
      } else {
        // remove time override
        panelObj.setState({ $timeRange: undefined });
      }
    } else {
      // no time override present on the panel, let's create one first
      panelObj.setState({ $timeRange: new PanelTimeRange(timeRangeObjStateUpdate) });
    }

    if (options.cacheTimeout !== dataObj?.state.cacheTimeout) {
      dataObjStateUpdate.cacheTimeout = options.cacheTimeout;
    }

    if (options.queryCachingTTL !== dataObj?.state.queryCachingTTL) {
      dataObjStateUpdate.queryCachingTTL = options.queryCachingTTL;
    }

    dataObj.setState(dataObjStateUpdate);
    dataObj.runQueries();
  }

  public changeQueries<T extends DataQuery>(queries: T[]) {
    const runner = this.queryRunner;
    runner.setState({ queries });
  }

  public changeTransformations(transformations: DataTransformerConfig[]) {
    const dataprovider = this.dataTransformer;
    dataprovider.setState({ transformations });
    dataprovider.reprocessTransformations();
  }

  public inspectPanel() {
    const panel = this.state.panel;
    const panelId = getPanelIdForVizPanel(panel);

    locationService.partial({
      inspect: panelId,
      inspectTab: 'query',
    });
  }

  get queryRunner(): SceneQueryRunner {
    // Panel data object is always SceneQueryRunner wrapped in a SceneDataTransformer
    const runner = getQueryRunnerFor(this);

    if (!runner) {
      throw new Error('Query runner not found');
    }

    return runner;
  }

  get dataTransformer(): SceneDataTransformer {
    const provider = this.state.$data;
    if (!provider || !(provider instanceof SceneDataTransformer)) {
      throw new Error('Could not find SceneDataTransformer for panel');
    }
    return provider;
  }

  public toggleTableView() {
    if (this.state.tableView) {
      this.setState({ tableView: undefined });
      return;
    }

    this.setState({
      tableView: PanelBuilders.table()
        .setTitle('')
        .setOption('showTypeIcons', true)
        .setOption('showHeader', true)
        .build(),
    });
  }

  public unlinkLibraryPanel() {
    const sourcePanel = this.state.sourcePanel.resolve();
    if (!(sourcePanel.parent instanceof LibraryVizPanel)) {
      throw new Error('VizPanel is not a child of a library panel');
    }

    const gridItem = sourcePanel.parent.parent;

    if (!(gridItem instanceof DashboardGridItem)) {
      throw new Error('Library panel not a child of a grid item');
    }

    const newSourcePanel = this.state.panel.clone({ $data: this.state.$data?.clone() });
    gridItem.setState({
      body: newSourcePanel,
    });

    this.setState({ sourcePanel: newSourcePanel.getRef() });
  }

  public commitChanges() {
    const sourcePanel = this.state.sourcePanel.resolve();
    this.commitChangesTo(sourcePanel);
  }

<<<<<<< HEAD
  public commitChangesTo(sourcePanel: VizPanel) {
    if (sourcePanel.parent instanceof SceneGridItem) {
=======
    const repeatUpdate = {
      variableName: this.state.repeat,
      repeatDirection: this.state.repeatDirection,
      maxPerRow: this.state.maxPerRow,
    };
    if (sourcePanel.parent instanceof DashboardGridItem) {
>>>>>>> 86afe012
      sourcePanel.parent.setState({
        ...repeatUpdate,
        body: this.state.panel.clone({
          $data: this.state.$data?.clone(),
        }),
      });
    }

    if (sourcePanel.parent instanceof LibraryVizPanel) {
      if (sourcePanel.parent.parent instanceof DashboardGridItem) {
        const newLibPanel = sourcePanel.parent.clone({
          panel: this.state.panel.clone({
            $data: this.state.$data?.clone(),
          }),
        });
        sourcePanel.parent.parent.setState({
          body: newLibPanel,
          ...repeatUpdate,
        });
        updateLibraryVizPanel(newLibPanel!).then((p) => {
          if (sourcePanel.parent instanceof LibraryVizPanel) {
            newLibPanel.setPanelFromLibPanel(p);
          }
        });
      }
    }
  }

  /**
   * Used from inspect json tab to view the current persisted model
   */
  public getPanelSaveModel(): Panel | object {
    const sourcePanel = this.state.sourcePanel.resolve();

    const isLibraryPanel = sourcePanel.parent instanceof LibraryVizPanel;
    const gridItem = isLibraryPanel ? sourcePanel.parent.parent : sourcePanel.parent;

    if (!(gridItem instanceof DashboardGridItem)) {
      return { error: 'Unsupported panel parent' };
    }

    const parentClone = gridItem.clone({
      body: this.state.panel.clone({
        $data: this.state.$data?.clone(),
      }),
    });

    return gridItemToPanel(parentClone);
  }

  public getPanelCloneWithData(): VizPanel {
    return this.state.panel.clone({ $data: this.state.$data?.clone() });
  }

  public static Component = ({ model }: SceneComponentProps<VizPanelManager>) => {
    const { panel, tableView } = model.useState();
    const styles = useStyles2(getStyles);

    const panelToShow = tableView ?? panel;

    return <div className={styles.wrapper}>{<panelToShow.Component model={panelToShow} />}</div>;
  };
}

function getStyles(theme: GrafanaTheme2) {
  return {
    wrapper: css({
      height: '100%',
      width: '100%',
      paddingLeft: theme.spacing(2),
    }),
  };
}<|MERGE_RESOLUTION|>--- conflicted
+++ resolved
@@ -368,17 +368,13 @@
     this.commitChangesTo(sourcePanel);
   }
 
-<<<<<<< HEAD
   public commitChangesTo(sourcePanel: VizPanel) {
-    if (sourcePanel.parent instanceof SceneGridItem) {
-=======
     const repeatUpdate = {
       variableName: this.state.repeat,
       repeatDirection: this.state.repeatDirection,
       maxPerRow: this.state.maxPerRow,
     };
     if (sourcePanel.parent instanceof DashboardGridItem) {
->>>>>>> 86afe012
       sourcePanel.parent.setState({
         ...repeatUpdate,
         body: this.state.panel.clone({
