--- conflicted
+++ resolved
@@ -35,7 +35,7 @@
 import { GrafanaQuery } from 'app/plugins/datasource/grafana/types';
 import { QueryGroupOptions } from 'app/types';
 
-import { RepeatDirection } from '../scene/PanelRepeaterGridItem';
+import { PanelRepeaterGridItem, RepeatDirection } from '../scene/PanelRepeaterGridItem';
 import { PanelTimeRange, PanelTimeRangeState } from '../scene/PanelTimeRange';
 import { gridItemToPanel } from '../serialization/transformSceneToSaveModel';
 import { getDashboardSceneFor, getPanelIdForVizPanel, getQueryRunnerFor } from '../utils/utils';
@@ -45,19 +45,16 @@
   sourcePanel: SceneObjectRef<VizPanel>;
   datasource?: DataSourceApi;
   dsSettings?: DataSourceInstanceSettings;
-<<<<<<< HEAD
+  tableView?: VizPanel;
   repeat?: string;
   repeatDirection?: RepeatDirection;
   maxPerRow?: number;
-=======
-  tableView?: VizPanel;
 }
 
 export enum DisplayMode {
   Fill = 0,
   Fit = 1,
   Exact = 2,
->>>>>>> dea0a0f6
 }
 
 // VizPanelManager serves as an API to manipulate VizPanel state from the outside. It allows panel type, options and  data manipulation.
@@ -77,10 +74,17 @@
    * live on the VizPanelManager level instead of the VizPanel level
    */
   public static createFor(sourcePanel: VizPanel) {
+    let repeatOptions: Pick<VizPanelManagerState, 'repeat' | 'repeatDirection' | 'maxPerRow'> = {};
+    if (sourcePanel.parent instanceof PanelRepeaterGridItem) {
+      const { variableName: repeat, repeatDirection, maxPerRow } = sourcePanel.parent.state;
+      repeatOptions = { repeat, repeatDirection, maxPerRow };
+    }
+
     return new VizPanelManager({
       panel: sourcePanel.clone({ $data: undefined }),
       $data: sourcePanel.state.$data?.clone(),
       sourcePanel: sourcePanel.getRef(),
+      ...repeatOptions,
     });
   }
 
