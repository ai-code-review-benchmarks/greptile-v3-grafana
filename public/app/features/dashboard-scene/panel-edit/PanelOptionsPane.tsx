import { css } from '@emotion/css';
import React, { useMemo } from 'react';

import { GrafanaTheme2 } from '@grafana/data';
import { selectors } from '@grafana/e2e-selectors';
import { SceneComponentProps, SceneObjectBase, SceneObjectState, sceneGraph } from '@grafana/scenes';
import { FilterInput, Stack, ToolbarButton, useStyles2 } from '@grafana/ui';
import { OptionFilter } from 'app/features/dashboard/components/PanelEditor/OptionsPaneOptions';
import { getAllPanelPluginMeta } from 'app/features/panel/state/util';

import { PanelEditor } from './PanelEditor';
import { PanelOptions } from './PanelOptions';
import { PanelVizTypePicker } from './PanelVizTypePicker';

export interface PanelOptionsPaneState extends SceneObjectState {
  isVizPickerOpen?: boolean;
  searchQuery: string;
  listMode: OptionFilter;
}

export class PanelOptionsPane extends SceneObjectBase<PanelOptionsPaneState> {
  public constructor(state: Partial<PanelOptionsPaneState>) {
    super({
      searchQuery: '',
      listMode: OptionFilter.All,
      ...state,
    });
  }

  onToggleVizPicker = () => {
    this.setState({ isVizPickerOpen: !this.state.isVizPickerOpen });
  };

  onSetSearchQuery = (searchQuery: string) => {
    this.setState({ searchQuery });
  };

  onSetListMode = (listMode: OptionFilter) => {
    this.setState({ listMode });
  };

  onCollapsePane = () => {
    const editor = sceneGraph.getAncestor(this, PanelEditor);
    editor.toggleOptionsPane();
  };

  static Component = ({ model }: SceneComponentProps<PanelOptionsPane>) => {
    const { isVizPickerOpen, searchQuery, listMode } = model.useState();
<<<<<<< HEAD
    const { panelManager } = model;
    const { panel } = panelManager.useState();
    const dataObject = sceneGraph.getData(panel);
    const rawData = dataObject.useState();
    const dataWithFieldConfig = panel.applyFieldConfig(rawData.data!);
    const { pluginId, options, fieldConfig } = panel.useState();
    const styles = useStyles2(getStyles);

    // eslint-disable-next-line react-hooks/exhaustive-deps
    const panelFrameOptions = useMemo(() => getPanelFrameCategory2(panelManager), [panelManager, panel]);

    const visualizationOptions = useMemo(() => {
      const plugin = panel.getPlugin();
      if (!plugin) {
        return undefined;
      }

      return getVisualizationOptions2({
        panel,
        plugin: plugin,
        eventBus: panel.getPanelContext().eventBus,
        instanceState: panel.getPanelContext().instanceState!,
      });
      // eslint-disable-next-line react-hooks/exhaustive-deps
    }, [panel, options, fieldConfig]);

    const justOverrides = useMemo(
      () =>
        getFieldOverrideCategories(
          fieldConfig,
          panel.getPlugin()?.fieldConfigRegistry!,
          dataWithFieldConfig.series,
          searchQuery,
          (newConfig) => {
            panel.setState({
              fieldConfig: newConfig,
            });
          }
        ),
      // eslint-disable-next-line react-hooks/exhaustive-deps
      [searchQuery, panel, fieldConfig]
    );
=======
    const editor = sceneGraph.getAncestor(model, PanelEditor);
    const { optionsCollapsed, vizManager } = editor.useState();
    const { pluginId } = vizManager.state.panel.useState();
    const styles = useStyles2(getStyles);
>>>>>>> ef23148b

    if (optionsCollapsed) {
      return (
        <div className={styles.pane}>
          <div className={styles.top}>
            <ToolbarButton
              tooltip={'Open options pane'}
              icon={'arrow-to-right'}
              onClick={model.onCollapsePane}
              variant="canvas"
              className={styles.rotateIcon}
              data-testid={selectors.components.PanelEditor.toggleVizOptions}
              aria-label={'Open options pane'}
            />
          </div>
        </div>
      );
    }

    return (
      <div className={styles.pane}>
        {!isVizPickerOpen && (
          <>
            <div className={styles.top}>
              <VisualizationButton
                pluginId={pluginId}
                onOpen={model.onToggleVizPicker}
                isOpen={isVizPickerOpen}
                onTogglePane={model.onCollapsePane}
              />
              <FilterInput
                className={styles.searchOptions}
                value={searchQuery}
                placeholder="Search options"
                onChange={model.onSetSearchQuery}
              />
            </div>
            <div className={styles.listOfOptions}>
              <PanelOptions vizManager={vizManager} searchQuery={searchQuery} listMode={listMode} />
            </div>
          </>
        )}
        {isVizPickerOpen && <PanelVizTypePicker vizManager={vizManager} onChange={model.onToggleVizPicker} />}
      </div>
    );
  };
}

function getStyles(theme: GrafanaTheme2) {
  return {
    pane: css({
      display: 'flex',
      flexDirection: 'column',
      flexGrow: '1',
      borderLeft: `1px solid ${theme.colors.border.weak}`,
      background: theme.colors.background.primary,
    }),
    top: css({
      display: 'flex',
      flexDirection: 'column',
      padding: theme.spacing(2, 1),
      gap: theme.spacing(2),
    }),
    listOfOptions: css({
      display: 'flex',
      flexDirection: 'column',
      flexGrow: '1',
      overflow: 'auto',
    }),
    searchOptions: css({
      minHeight: theme.spacing(4),
    }),
    searchWrapper: css({
      padding: theme.spacing(2, 2, 2, 0),
    }),
    vizField: css({
      marginBottom: theme.spacing(1),
    }),
    rotateIcon: css({
      rotate: '180deg',
    }),
  };
}

interface VisualizationButtonProps {
  pluginId: string;
  onOpen: () => void;
  isOpen?: boolean;
  onTogglePane?: () => void;
}

export function VisualizationButton({ pluginId, onOpen, isOpen, onTogglePane }: VisualizationButtonProps) {
  const styles = useStyles2(getVizButtonStyles);
  const pluginMeta = useMemo(() => getAllPanelPluginMeta().filter((p) => p.id === pluginId)[0], [pluginId]);

  return (
    <Stack gap={1}>
      <ToolbarButton
        className={styles.vizButton}
        tooltip="Click to change visualization"
        imgSrc={pluginMeta.info.logos.small}
        onClick={onOpen}
        data-testid={selectors.components.PanelEditor.toggleVizPicker}
        aria-label="Change Visualization"
        variant="canvas"
        isOpen={false}
        fullWidth
      >
        {pluginMeta.name}
      </ToolbarButton>
      {/* <ToolbarButton
        tooltip={'Close options pane'}
        icon={'arrow-to-right'}
        onClick={onTogglePane}
        variant="canvas"
        data-testid={selectors.components.PanelEditor.toggleVizOptions}
        aria-label={'Close options pane'}
      /> */}
    </Stack>
  );
}

function getVizButtonStyles(theme: GrafanaTheme2) {
  return {
    vizButton: css({
      textAlign: 'left',
    }),
  };
}<|MERGE_RESOLUTION|>--- conflicted
+++ resolved
@@ -46,55 +46,10 @@
 
   static Component = ({ model }: SceneComponentProps<PanelOptionsPane>) => {
     const { isVizPickerOpen, searchQuery, listMode } = model.useState();
-<<<<<<< HEAD
-    const { panelManager } = model;
-    const { panel } = panelManager.useState();
-    const dataObject = sceneGraph.getData(panel);
-    const rawData = dataObject.useState();
-    const dataWithFieldConfig = panel.applyFieldConfig(rawData.data!);
-    const { pluginId, options, fieldConfig } = panel.useState();
-    const styles = useStyles2(getStyles);
-
-    // eslint-disable-next-line react-hooks/exhaustive-deps
-    const panelFrameOptions = useMemo(() => getPanelFrameCategory2(panelManager), [panelManager, panel]);
-
-    const visualizationOptions = useMemo(() => {
-      const plugin = panel.getPlugin();
-      if (!plugin) {
-        return undefined;
-      }
-
-      return getVisualizationOptions2({
-        panel,
-        plugin: plugin,
-        eventBus: panel.getPanelContext().eventBus,
-        instanceState: panel.getPanelContext().instanceState!,
-      });
-      // eslint-disable-next-line react-hooks/exhaustive-deps
-    }, [panel, options, fieldConfig]);
-
-    const justOverrides = useMemo(
-      () =>
-        getFieldOverrideCategories(
-          fieldConfig,
-          panel.getPlugin()?.fieldConfigRegistry!,
-          dataWithFieldConfig.series,
-          searchQuery,
-          (newConfig) => {
-            panel.setState({
-              fieldConfig: newConfig,
-            });
-          }
-        ),
-      // eslint-disable-next-line react-hooks/exhaustive-deps
-      [searchQuery, panel, fieldConfig]
-    );
-=======
     const editor = sceneGraph.getAncestor(model, PanelEditor);
     const { optionsCollapsed, vizManager } = editor.useState();
     const { pluginId } = vizManager.state.panel.useState();
     const styles = useStyles2(getStyles);
->>>>>>> ef23148b
 
     if (optionsCollapsed) {
       return (
