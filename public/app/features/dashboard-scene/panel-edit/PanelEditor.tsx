--- conflicted
+++ resolved
@@ -2,26 +2,16 @@
 
 import { NavIndex } from '@grafana/data';
 import { config, locationService } from '@grafana/runtime';
-<<<<<<< HEAD
 import {
-  SceneFlexItem,
-  SceneFlexLayout,
   SceneGridItem,
   SceneGridLayout,
   SceneObject,
   SceneObjectBase,
-  SceneObjectRef,
   SceneObjectState,
-  SplitLayout,
   VizPanel,
 } from '@grafana/scenes';
 
 import { PanelRepeaterGridItem } from '../scene/PanelRepeaterGridItem';
-import { getDashboardUrl } from '../utils/urlBuilders';
-=======
-import { SceneGridItem, SceneObject, SceneObjectBase, SceneObjectState, VizPanel } from '@grafana/scenes';
-
->>>>>>> ef23148b
 import {
   findVizPanelByKey,
   getDashboardSceneFor,
@@ -54,16 +44,13 @@
   public constructor(state: PanelEditorState) {
     super(state);
 
-<<<<<<< HEAD
-    const { repeat, repeatDirection, maxPerRow } = state.panelRef.resolve().state;
+    const { repeat, repeatDirection, maxPerRow } = state.vizManager.state;
     this._initialRepeatOptions = {
       repeat,
       repeatDirection,
       maxPerRow,
     };
-  }
-
-=======
+
     this.addActivationHandler(this._activationHandler.bind(this));
   }
 
@@ -101,7 +88,6 @@
     }
   }
 
->>>>>>> ef23148b
   public getUrlKey() {
     return this.state.panelId.toString();
   }
@@ -128,8 +114,7 @@
       dashboard.onEnterEditMode();
     }
 
-<<<<<<< HEAD
-    const panelManager = this.state.panelRef.resolve();
+    const panelManager = this.state.vizManager;
 
     const sourcePanelParent = sourcePanel!.parent;
     const sourcePanelGrandparent = sourcePanelParent!.parent!;
@@ -186,10 +171,6 @@
       }
     } else {
       console.error('Unsupported scene object type');
-=======
-    if (sourcePanel!.parent instanceof SceneGridItem) {
-      sourcePanel!.parent.setState({ body: this.state.vizManager.state.panel.clone() });
->>>>>>> ef23148b
     }
   }
 
@@ -197,7 +178,51 @@
     this.setState({ optionsCollapsed: !this.state.optionsCollapsed, optionsPaneSize: OPTIONS_PANE_FLEX_DEFAULT });
   }
 
-<<<<<<< HEAD
+  public onOptionsPaneResizing = (flexSize: number, pixelSize: number) => {
+    if (flexSize <= 0 && pixelSize <= 0) {
+      return;
+    }
+
+    const optionsPixelSize = (pixelSize / flexSize) * (1 - flexSize);
+
+    if (this.state.optionsCollapsed && optionsPixelSize > OPTIONS_PANE_PIXELS_MIN) {
+      this.setState({ optionsCollapsed: false });
+    }
+
+    if (!this.state.optionsCollapsed && optionsPixelSize < OPTIONS_PANE_PIXELS_MIN) {
+      this.setState({ optionsCollapsed: true });
+    }
+  };
+
+  public onOptionsPaneSizeChanged = (flexSize: number, pixelSize: number) => {
+    if (flexSize <= 0 && pixelSize <= 0) {
+      return;
+    }
+
+    const optionsPaneSize = 1 - flexSize;
+    const isSnappedClosed = this.state.optionsPaneSize === 0;
+    const fullWidth = pixelSize / flexSize;
+    const snapWidth = OPTIONS_PANE_PIXELS_SNAP / fullWidth;
+
+    if (this.state.optionsCollapsed) {
+      if (isSnappedClosed) {
+        this.setState({
+          optionsPaneSize: Math.max(optionsPaneSize, snapWidth),
+          optionsCollapsed: false,
+        });
+      } else {
+        this.setState({ optionsPaneSize: 0 });
+      }
+    } else if (isSnappedClosed) {
+      this.setState({ optionsPaneSize: optionsPaneSize });
+    }
+  };
+}
+
+export const OPTIONS_PANE_PIXELS_MIN = 300;
+export const OPTIONS_PANE_PIXELS_SNAP = 400;
+export const OPTIONS_PANE_FLEX_DEFAULT = 0.25;
+
 export function buildPanelEditScene(panel: VizPanel): PanelEditor {
   const panelClone = panel.clone();
   const vizPanelMgr = new VizPanelManager(panelClone);
@@ -210,92 +235,6 @@
       maxPerRow,
     });
   }
-
-  return new PanelEditor({
-    panelId: getPanelIdForVizPanel(panel),
-    panelRef: vizPanelMgr.getRef(),
-    body: new SplitLayout({
-      direction: 'row',
-      initialSize: 0.75,
-      primary: new SplitLayout({
-        direction: 'column',
-        $behaviors: [conditionalDataPaneBehavior],
-        primary: new SceneFlexLayout({
-          direction: 'column',
-          minHeight: 200,
-          children: [vizPanelMgr],
-        }),
-        primaryPaneStyles: {
-          minHeight: 0,
-          overflow: 'hidden',
-        },
-        secondaryPaneStyles: {
-          minHeight: 0,
-        },
-      }),
-      secondary: new SceneFlexItem({
-        body: new PanelOptionsPane(vizPanelMgr),
-        width: '100%',
-      }),
-      primaryPaneStyles: {
-        minWidth: '0',
-      },
-      secondaryPaneStyles: {
-        minWidth: '0',
-      },
-    }),
-  });
-}
-=======
-  public onOptionsPaneResizing = (flexSize: number, pixelSize: number) => {
-    if (flexSize <= 0 && pixelSize <= 0) {
-      return;
-    }
->>>>>>> ef23148b
-
-    const optionsPixelSize = (pixelSize / flexSize) * (1 - flexSize);
-
-    if (this.state.optionsCollapsed && optionsPixelSize > OPTIONS_PANE_PIXELS_MIN) {
-      this.setState({ optionsCollapsed: false });
-    }
-
-    if (!this.state.optionsCollapsed && optionsPixelSize < OPTIONS_PANE_PIXELS_MIN) {
-      this.setState({ optionsCollapsed: true });
-    }
-  };
-
-  public onOptionsPaneSizeChanged = (flexSize: number, pixelSize: number) => {
-    if (flexSize <= 0 && pixelSize <= 0) {
-      return;
-    }
-
-    const optionsPaneSize = 1 - flexSize;
-    const isSnappedClosed = this.state.optionsPaneSize === 0;
-    const fullWidth = pixelSize / flexSize;
-    const snapWidth = OPTIONS_PANE_PIXELS_SNAP / fullWidth;
-
-    if (this.state.optionsCollapsed) {
-      if (isSnappedClosed) {
-        this.setState({
-          optionsPaneSize: Math.max(optionsPaneSize, snapWidth),
-          optionsCollapsed: false,
-        });
-      } else {
-        this.setState({ optionsPaneSize: 0 });
-      }
-    } else if (isSnappedClosed) {
-      this.setState({ optionsPaneSize: optionsPaneSize });
-    }
-  };
-}
-
-export const OPTIONS_PANE_PIXELS_MIN = 300;
-export const OPTIONS_PANE_PIXELS_SNAP = 400;
-export const OPTIONS_PANE_FLEX_DEFAULT = 0.25;
-
-export function buildPanelEditScene(panel: VizPanel): PanelEditor {
-  const panelClone = panel.clone();
-  const vizPanelMgr = new VizPanelManager(panelClone);
 
   return new PanelEditor({
     panelId: getPanelIdForVizPanel(panel),
