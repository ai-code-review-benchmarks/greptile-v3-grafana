import * as H from 'history';

import { NavIndex } from '@grafana/data';
import { config, locationService } from '@grafana/runtime';
import { SceneObjectBase, SceneObjectState, VizPanel } from '@grafana/scenes';

<<<<<<< HEAD
import { LibraryVizPanel } from '../scene/LibraryVizPanel';
import {
  findVizPanelByKey,
  getDashboardSceneFor,
  getPanelIdForVizPanel,
  getVizPanelKeyForPanelId,
  isLibraryPanelChild,
} from '../utils/utils';
=======
import { getDashboardSceneFor, getPanelIdForVizPanel } from '../utils/utils';
>>>>>>> 455bccea

import { PanelDataPane } from './PanelDataPane/PanelDataPane';
import { PanelEditorRenderer } from './PanelEditorRenderer';
import { PanelOptionsPane } from './PanelOptionsPane';
import { VizPanelManager } from './VizPanelManager';

export interface PanelEditorState extends SceneObjectState {
  isDirty?: boolean;
  panelId: number;
  optionsPane: PanelOptionsPane;
  dataPane?: PanelDataPane;
  vizManager: VizPanelManager;
}

export class PanelEditor extends SceneObjectBase<PanelEditorState> {
  static Component = PanelEditorRenderer;

  private _discardChanges = false;

  public constructor(state: PanelEditorState) {
    super(state);
    this.addActivationHandler(this._activationHandler.bind(this));
  }

  private _activationHandler() {
    const panelManager = this.state.vizManager;
    const panel = panelManager.state.panel;

    this._subs.add(
      panelManager.subscribeToState((n, p) => {
        if (n.panel.state.pluginId !== p.panel.state.pluginId) {
          this._initDataPane(n.panel.state.pluginId);
        }
      })
    );

    this._initDataPane(panel.state.pluginId);

    return () => {
      if (!this._discardChanges) {
        this.commitChanges();
      }
    };
  }

  private _initDataPane(pluginId: string) {
    const skipDataQuery = config.panels[pluginId].skipDataQuery;

    if (skipDataQuery && this.state.dataPane) {
      locationService.partial({ tab: null }, true);
      this.setState({ dataPane: undefined });
    }

    if (!skipDataQuery && !this.state.dataPane) {
      this.setState({ dataPane: new PanelDataPane(this.state.vizManager) });
    }
  }

  public getUrlKey() {
    return this.state.panelId.toString();
  }

  public getPageNav(location: H.Location, navIndex: NavIndex) {
    const dashboard = getDashboardSceneFor(this);

    return {
      text: 'Edit panel',
      parentItem: dashboard.getPageNav(location, navIndex),
    };
  }

  public onDiscard = () => {
    this._discardChanges = true;
    locationService.partial({ editPanel: null });
  };

  public commitChanges() {
    const dashboard = getDashboardSceneFor(this);

    if (!dashboard.state.isEditing) {
      dashboard.onEnterEditMode();
    }

    this.state.vizManager.commitChanges();
  }
}

export function buildPanelEditScene(panel: VizPanel): PanelEditor {
<<<<<<< HEAD
  const vizPanelMgr = new VizPanelManager(
    panel.clone(),
    isLibraryPanelChild(panel) ? (panel.parent?.clone() as LibraryVizPanel) : undefined
  );
=======
>>>>>>> 455bccea
  return new PanelEditor({
    panelId: getPanelIdForVizPanel(panel),
    optionsPane: new PanelOptionsPane({}),
    vizManager: VizPanelManager.createFor(panel),
  });
}<|MERGE_RESOLUTION|>--- conflicted
+++ resolved
@@ -4,18 +4,7 @@
 import { config, locationService } from '@grafana/runtime';
 import { SceneObjectBase, SceneObjectState, VizPanel } from '@grafana/scenes';
 
-<<<<<<< HEAD
-import { LibraryVizPanel } from '../scene/LibraryVizPanel';
-import {
-  findVizPanelByKey,
-  getDashboardSceneFor,
-  getPanelIdForVizPanel,
-  getVizPanelKeyForPanelId,
-  isLibraryPanelChild,
-} from '../utils/utils';
-=======
 import { getDashboardSceneFor, getPanelIdForVizPanel } from '../utils/utils';
->>>>>>> 455bccea
 
 import { PanelDataPane } from './PanelDataPane/PanelDataPane';
 import { PanelEditorRenderer } from './PanelEditorRenderer';
@@ -104,13 +93,6 @@
 }
 
 export function buildPanelEditScene(panel: VizPanel): PanelEditor {
-<<<<<<< HEAD
-  const vizPanelMgr = new VizPanelManager(
-    panel.clone(),
-    isLibraryPanelChild(panel) ? (panel.parent?.clone() as LibraryVizPanel) : undefined
-  );
-=======
->>>>>>> 455bccea
   return new PanelEditor({
     panelId: getPanelIdForVizPanel(panel),
     optionsPane: new PanelOptionsPane({}),
