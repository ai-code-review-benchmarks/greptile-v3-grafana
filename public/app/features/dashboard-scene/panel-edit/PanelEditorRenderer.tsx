--- conflicted
+++ resolved
@@ -82,14 +82,9 @@
   }
 
   return (
-<<<<<<< HEAD
     <div className={styles.pageContainer}>
       {scopes && <scopes.Component model={scopes} />}
-      {controls && <controls.Component model={controls} />}
-=======
-    <>
       <div className={styles.controlsWrapper}>{controls && <controls.Component model={controls} />}</div>
->>>>>>> 660fe64b
       <div {...containerProps}>
         <div {...primaryProps}>
           <vizManager.Component model={vizManager} />
