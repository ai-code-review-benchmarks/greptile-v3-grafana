--- conflicted
+++ resolved
@@ -1,15 +1,10 @@
 import { css } from '@emotion/css';
 import React from 'react';
 
-<<<<<<< HEAD
-import { GrafanaTheme2, IconName } from '@grafana/data';
+import { GrafanaTheme2 } from '@grafana/data';
 import { SceneObjectBase, SceneComponentProps } from '@grafana/scenes';
-import { Alert, LoadingPlaceholder, useStyles2 } from '@grafana/ui';
+import { Alert, LoadingPlaceholder, Tab, useStyles2 } from '@grafana/ui';
 import { contextSrv } from 'app/core/core';
-=======
-import { SceneObjectBase, SceneComponentProps } from '@grafana/scenes';
-import { Alert, LoadingPlaceholder, Tab } from '@grafana/ui';
->>>>>>> ed62aefe
 import { RulesTable } from 'app/features/alerting/unified/components/rules/RulesTable';
 import { usePanelCombinedRules } from 'app/features/alerting/unified/hooks/usePanelCombinedRules';
 import { getRulesPermissions } from 'app/features/alerting/unified/utils/access-control';
@@ -17,29 +12,19 @@
 import { getDashboardSceneFor, getPanelIdForVizPanel } from '../../utils/utils';
 import { VizPanelManager } from '../VizPanelManager';
 
-<<<<<<< HEAD
 import { ScenesNewRuleFromPanelButton } from './NewAlertRuleButton';
-import { PanelDataPaneTabState, PanelDataPaneTab, TabId } from './types';
-
-export class PanelDataAlertingTab extends SceneObjectBase<PanelDataPaneTabState> implements PanelDataPaneTab {
-  static Component = PanelDataAlertingTabRendered;
-=======
 import { PanelDataPaneTabState, PanelDataPaneTab, TabId, PanelDataTabHeaderProps } from './types';
 
 export class PanelDataAlertingTab extends SceneObjectBase<PanelDataPaneTabState> implements PanelDataPaneTab {
   static Component = PanelDataAlertingTabRendered;
   TabComponent: (props: PanelDataTabHeaderProps) => React.JSX.Element;
->>>>>>> ed62aefe
 
   tabId = TabId.Alert;
   private _panelManager: VizPanelManager;
 
   constructor(panelManager: VizPanelManager) {
     super({});
-<<<<<<< HEAD
-=======
     this.TabComponent = (props: PanelDataTabHeaderProps) => AlertingTab({ ...props, model: this });
->>>>>>> ed62aefe
     this._panelManager = panelManager;
   }
 
@@ -121,7 +106,6 @@
   );
 }
 
-<<<<<<< HEAD
 const getStyles = (theme: GrafanaTheme2) => ({
   newButton: css({
     marginTop: theme.spacing(3),
@@ -132,7 +116,6 @@
     padding: theme.spacing(3),
   }),
 });
-=======
 interface PanelDataAlertingTabHeaderProps extends PanelDataTabHeaderProps {
   model: PanelDataAlertingTab;
 }
@@ -142,7 +125,7 @@
 
   const { rules } = usePanelCombinedRules({
     dashboardUID: model.getDashboardUID(),
-    panelId: model.getPanelId(),
+    panelId: model.getLegacyPanelId(),
     poll: false,
   });
 
@@ -156,5 +139,4 @@
       onChangeTab={props.onChangeTab}
     />
   );
-}
->>>>>>> ed62aefe
+}