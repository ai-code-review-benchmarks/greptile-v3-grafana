--- conflicted
+++ resolved
@@ -1,11 +1,7 @@
 import { useLocation } from 'react-router-dom';
 
 import { locationUtil, NavModelItem } from '@grafana/data';
-<<<<<<< HEAD
-import { SceneObject, SceneObjectRef } from '@grafana/scenes';
-=======
 import { SceneObject, SceneObjectRef, SceneObjectState } from '@grafana/scenes';
->>>>>>> 86311e3a
 import { t } from 'app/core/internationalization';
 import { getNavModel } from 'app/core/selectors/navModel';
 import { useSelector } from 'app/types';
