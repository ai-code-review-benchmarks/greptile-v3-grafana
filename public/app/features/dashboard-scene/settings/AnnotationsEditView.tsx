import React from 'react';

<<<<<<< HEAD
import { AnnotationQuery, DataTopic, PageLayoutType, getDataSourceRef } from '@grafana/data';
import { getDataSourceSrv, locationService } from '@grafana/runtime';
=======
import { AnnotationQuery, DataTopic, PageLayoutType } from '@grafana/data';
>>>>>>> 1265ee45
import {
  SceneComponentProps,
  SceneDataLayerProvider,
  SceneDataLayers,
  SceneObjectBase,
  sceneGraph,
} from '@grafana/scenes';
import { Page } from 'app/core/components/Page/Page';

import { DashboardAnnotationsDataLayer } from '../scene/DashboardAnnotationsDataLayer';
import { DashboardScene } from '../scene/DashboardScene';
import { NavToolbarActions } from '../scene/NavToolbarActions';
import { dataLayersToAnnotations } from '../serialization/dataLayersToAnnotations';
import { getDashboardSceneFor } from '../utils/utils';

<<<<<<< HEAD
import { AnnotationSettingsEdit, AnnotationSettingsList, newAnnotationName } from './annotations';
=======
import { EditListViewSceneUrlSync } from './EditListViewSceneUrlSync';
import { AnnotationSettingsList } from './annotations';
>>>>>>> 1265ee45
import { DashboardEditView, DashboardEditViewState, useDashboardEditPageNav } from './utils';

export interface AnnotationsEditViewState extends DashboardEditViewState {
  editIndex?: number | undefined;
}

export class AnnotationsEditView extends SceneObjectBase<AnnotationsEditViewState> implements DashboardEditView {
  static Component = AnnotationsSettingsView;

  public getUrlKey(): string {
    return 'annotations';
  }

  protected _urlSync = new EditListViewSceneUrlSync(this);

  private get _dashboard(): DashboardScene {
    return getDashboardSceneFor(this);
  }

  private get _dataLayers(): SceneDataLayerProvider[] {
    return sceneGraph.getDataLayers(this._dashboard);
  }

  public getSceneDataLayers(): SceneDataLayers | undefined {
    const data = sceneGraph.getData(this);

    if (!(data instanceof SceneDataLayers)) {
      return undefined;
    }

    return data;
  }

  public getAnnotationsLength(): number {
    return this._dataLayers.filter((layer) => layer.topic === DataTopic.Annotations).length;
  }

  public getDashboard(): DashboardScene {
    return this._dashboard;
  }

  public onNew = () => {
<<<<<<< HEAD
    const newAnnotationQuery: AnnotationQuery = {
      name: newAnnotationName,
      enable: true,
      datasource: getDataSourceRef(getDataSourceSrv().getInstanceSettings(null)!),
      iconColor: 'red',
    };

    const newAnnotation = new DashboardAnnotationsDataLayer({
      key: `annotations-${newAnnotationQuery.name}`,
      query: newAnnotationQuery,
      name: newAnnotationQuery.name,
      isEnabled: Boolean(newAnnotationQuery.enable),
      isHidden: Boolean(newAnnotationQuery.hide),
    });

    if (this._dashboard.state.$data instanceof SceneDataLayers) {
      this._dashboard.state.$data?.setState({
        layers: [...this._dataLayers, newAnnotation],
      });
    }

    locationService.partial({ editIndex: this.getAnnotationsLength() - 1 });
    this.setState({ editIndex: this.getAnnotationsLength() - 1 });
  };

  public onEdit = (idx: number) => {
    locationService.partial({ editIndex: idx });
    this.setState({ editIndex: idx });
  };

  static Component = ({ model }: SceneComponentProps<AnnotationsEditView>) => {
    const dashboard = model.getDashboard();
    const annotations = model.getAnnotations();
    const { editIndex } = model.useState();
    const { navModel, pageNav } = useDashboardEditPageNav(dashboard, model.getUrlKey());

    const isEditing = editIndex != null && editIndex < model.getAnnotationsLength();

    return (
      <Page navModel={navModel} pageNav={pageNav} layout={PageLayoutType.Standard}>
        <NavToolbarActions dashboard={dashboard} />
        {!isEditing && <AnnotationSettingsList annotations={annotations} onNew={model.onNew} onEdit={model.onEdit} />}
        {isEditing && <AnnotationSettingsEdit annotations={annotations} editIdx={editIndex!} />}
      </Page>
    );
=======
    console.log('todo: onNew');
  };

  public onEdit = (idx: number) => {
    console.log('todo: onEdit');
  };

  public onMove = (idx: number, direction: number) => {
    console.log('todo: onMove');
  };

  public onDelete = (idx: number) => {
    console.log('todo: onDelete');
>>>>>>> 1265ee45
  };
}

function AnnotationsSettingsView({ model }: SceneComponentProps<AnnotationsEditView>) {
  const dashboard = model.getDashboard();
  const sceneDataLayers = model.getSceneDataLayers();
  const { navModel, pageNav } = useDashboardEditPageNav(dashboard, model.getUrlKey());
  const { editIndex } = model.useState();

  let annotations: AnnotationQuery[] = [];

  if (sceneDataLayers) {
    const { layers } = sceneDataLayers.useState();
    annotations = dataLayersToAnnotations(layers);
  }

  const isEditing = editIndex != null && editIndex < model.getAnnotationsLength();

  return (
    <Page navModel={navModel} pageNav={pageNav} layout={PageLayoutType.Standard}>
      <NavToolbarActions dashboard={dashboard} />
      {!isEditing && (
        <AnnotationSettingsList
          annotations={annotations}
          onNew={model.onNew}
          onEdit={model.onEdit}
          onDelete={model.onDelete}
          onMove={model.onMove}
        />
      )}
    </Page>
  );
}<|MERGE_RESOLUTION|>--- conflicted
+++ resolved
@@ -1,11 +1,7 @@
 import React from 'react';
 
-<<<<<<< HEAD
 import { AnnotationQuery, DataTopic, PageLayoutType, getDataSourceRef } from '@grafana/data';
 import { getDataSourceSrv, locationService } from '@grafana/runtime';
-=======
-import { AnnotationQuery, DataTopic, PageLayoutType } from '@grafana/data';
->>>>>>> 1265ee45
 import {
   SceneComponentProps,
   SceneDataLayerProvider,
@@ -21,12 +17,8 @@
 import { dataLayersToAnnotations } from '../serialization/dataLayersToAnnotations';
 import { getDashboardSceneFor } from '../utils/utils';
 
-<<<<<<< HEAD
+import { EditListViewSceneUrlSync } from './EditListViewSceneUrlSync';
 import { AnnotationSettingsEdit, AnnotationSettingsList, newAnnotationName } from './annotations';
-=======
-import { EditListViewSceneUrlSync } from './EditListViewSceneUrlSync';
-import { AnnotationSettingsList } from './annotations';
->>>>>>> 1265ee45
 import { DashboardEditView, DashboardEditViewState, useDashboardEditPageNav } from './utils';
 
 export interface AnnotationsEditViewState extends DashboardEditViewState {
@@ -69,7 +61,6 @@
   }
 
   public onNew = () => {
-<<<<<<< HEAD
     const newAnnotationQuery: AnnotationQuery = {
       name: newAnnotationName,
       enable: true,
@@ -91,7 +82,6 @@
       });
     }
 
-    locationService.partial({ editIndex: this.getAnnotationsLength() - 1 });
     this.setState({ editIndex: this.getAnnotationsLength() - 1 });
   };
 
@@ -100,36 +90,12 @@
     this.setState({ editIndex: idx });
   };
 
-  static Component = ({ model }: SceneComponentProps<AnnotationsEditView>) => {
-    const dashboard = model.getDashboard();
-    const annotations = model.getAnnotations();
-    const { editIndex } = model.useState();
-    const { navModel, pageNav } = useDashboardEditPageNav(dashboard, model.getUrlKey());
-
-    const isEditing = editIndex != null && editIndex < model.getAnnotationsLength();
-
-    return (
-      <Page navModel={navModel} pageNav={pageNav} layout={PageLayoutType.Standard}>
-        <NavToolbarActions dashboard={dashboard} />
-        {!isEditing && <AnnotationSettingsList annotations={annotations} onNew={model.onNew} onEdit={model.onEdit} />}
-        {isEditing && <AnnotationSettingsEdit annotations={annotations} editIdx={editIndex!} />}
-      </Page>
-    );
-=======
-    console.log('todo: onNew');
-  };
-
-  public onEdit = (idx: number) => {
-    console.log('todo: onEdit');
-  };
-
   public onMove = (idx: number, direction: number) => {
     console.log('todo: onMove');
   };
 
   public onDelete = (idx: number) => {
     console.log('todo: onDelete');
->>>>>>> 1265ee45
   };
 }
 
@@ -160,6 +126,7 @@
           onMove={model.onMove}
         />
       )}
+      {isEditing && <AnnotationSettingsEdit annotations={annotations} editIdx={editIndex!} />}
     </Page>
   );
 }