import { css } from '@emotion/css';
import { useState } from 'react';

import { GrafanaTheme2, PageLayoutType } from '@grafana/data';
import { SceneComponentProps, SceneObjectBase, sceneUtils } from '@grafana/scenes';
import { Dashboard } from '@grafana/schema';
import { DashboardV2Spec } from '@grafana/schema/dist/esm/schema/dashboard/v2alpha0';
import { Alert, Box, Button, CodeEditor, Stack, useStyles2 } from '@grafana/ui';
import { Page } from 'app/core/components/Page/Page';
<<<<<<< HEAD
import { Trans } from 'app/core/internationalization';
import { getDashboardAPI } from 'app/features/dashboard/api/dashboard_api';
=======
import { Trans, t } from 'app/core/internationalization';
>>>>>>> 8dbaeac9
import { getPrettyJSON } from 'app/features/inspector/utils/utils';
import { DashboardDataDTO, SaveDashboardResponseDTO } from 'app/types';

import {
  NameAlreadyExistsError,
  isNameExistsError,
  isPluginDashboardError,
  isVersionMismatchError,
} from '../saving/shared';
import { useSaveDashboard } from '../saving/useSaveDashboard';
import { DashboardScene, isV2Dashboard } from '../scene/DashboardScene';
import { NavToolbarActions } from '../scene/NavToolbarActions';
import { transformSaveModelSchemaV2ToScene } from '../serialization/transformSaveModelSchemaV2ToScene';
import { transformSaveModelToScene } from '../serialization/transformSaveModelToScene';
import { getDashboardSceneFor } from '../utils/utils';

import { DashboardEditView, DashboardEditViewState, useDashboardEditPageNav } from './utils';

export interface JsonModelEditViewState extends DashboardEditViewState {
  jsonText: string;
}

export class JsonModelEditView extends SceneObjectBase<JsonModelEditViewState> implements DashboardEditView {
  constructor(state: Omit<JsonModelEditViewState, 'jsonText' | 'initialJsonText'>) {
    super({
      ...state,
      jsonText: '',
    });

    this.addActivationHandler(() => this.setState({ jsonText: this.getJsonText() }));
  }
  public getUrlKey(): string {
    return 'json-model';
  }

  public getDashboard(): DashboardScene {
    return getDashboardSceneFor(this);
  }

  public getSaveModel(): Dashboard | DashboardV2Spec {
    return this.getDashboard().getSaveModel();
  }

  public getJsonText(): string {
    const jsonData = this.getSaveModel();
    return getPrettyJSON(jsonData);
  }

  public onCodeEditorBlur = (value: string) => {
    this.setState({ jsonText: value });
  };

  public onSaveSuccess = async (result: SaveDashboardResponseDTO) => {
    const jsonModel: DashboardDataDTO | DashboardV2Spec = JSON.parse(this.state.jsonText);
    const dashboard = this.getDashboard();

    const isV2 = isV2Dashboard(jsonModel);
    let newDashboardScene: DashboardScene;

    if (isV2) {
      // FIXME: We could avoid this call by storing the entire dashboard DTO as initial dashboard scene instead of only the spec and metadata
      const dto = await getDashboardAPI('v2').getDashboardDTO(result.uid);
      newDashboardScene = transformSaveModelSchemaV2ToScene(dto);
      const newState = sceneUtils.cloneSceneObjectState(newDashboardScene.state);

      dashboard.pauseTrackingChanges();
      dashboard.setInitialSaveModel(dto.spec, dto.metadata);
      dashboard.setState(newState);
    } else {
      jsonModel.version = result.version;
      newDashboardScene = transformSaveModelToScene({
        dashboard: jsonModel,
        meta: dashboard.state.meta,
      });
      const newState = sceneUtils.cloneSceneObjectState(newDashboardScene.state);

      dashboard.pauseTrackingChanges();
      dashboard.setInitialSaveModel(jsonModel, dashboard.state.meta);
      dashboard.setState(newState);
    }

    this.setState({ jsonText: this.getJsonText() });
  };

  static Component = ({ model }: SceneComponentProps<JsonModelEditView>) => {
    const { state, onSaveDashboard } = useSaveDashboard(false);
    const [isSaving, setIsSaving] = useState(false);

    const dashboard = model.getDashboard();

    const { navModel, pageNav } = useDashboardEditPageNav(dashboard, model.getUrlKey());
    const canSave = dashboard.useState().meta.canSave;
    const { jsonText } = model.useState();

    const onSave = async (overwrite: boolean) => {
      const result = await onSaveDashboard(dashboard, {
        folderUid: dashboard.state.meta.folderUid,
        overwrite,
        rawDashboardJSON: JSON.parse(model.state.jsonText),
        k8s: dashboard.state.meta.k8s,
      });

      setIsSaving(true);
      if (result.status === 'success') {
        await model.onSaveSuccess(result);
        setIsSaving(false);
      } else {
        setIsSaving(true);
      }
    };

    const saveButton = (overwrite: boolean) => (
      <Button
        type="submit"
        onClick={() => {
          onSave(overwrite);
        }}
        variant={overwrite ? 'destructive' : 'primary'}
      >
        {overwrite ? (
          'Save and overwrite'
        ) : (
          <Trans i18nKey="dashboard-settings.json-editor.save-button">Save changes</Trans>
        )}
      </Button>
    );

    const cancelButton = (
      <Button variant="secondary" onClick={() => setIsSaving(false)} fill="outline">
        <Trans i18nKey="dashboard-scene.json-model-edit-view.cancel-button.cancel">Cancel</Trans>
      </Button>
    );
    const styles = useStyles2(getStyles);

    function renderSaveButtonAndError(error?: Error) {
      if (error && isSaving) {
        if (isVersionMismatchError(error)) {
          return (
            <Alert
              title={t(
                'dashboard-scene.json-model-edit-view.render-save-button-and-error.title-someone-else-has-updated-this-dashboard',
                'Someone else has updated this dashboard'
              )}
              severity="error"
            >
              <p>
                <Trans i18nKey="dashboard-scene.json-model-edit-view.render-save-button-and-error.would-still-dashboard">
                  Would you still like to save this dashboard?
                </Trans>
              </p>
              <Box paddingTop={2}>
                <Stack alignItems="center">
                  {cancelButton}
                  {saveButton(true)}
                </Stack>
              </Box>
            </Alert>
          );
        }

        if (isNameExistsError(error)) {
          return <NameAlreadyExistsError saveButton={saveButton} cancelButton={cancelButton} />;
        }

        if (isPluginDashboardError(error)) {
          return (
            <Alert
              title={t(
                'dashboard-scene.json-model-edit-view.render-save-button-and-error.title-plugin-dashboard',
                'Plugin dashboard'
              )}
              severity="error"
            >
              <p>
                Your changes will be lost when you update the plugin. Use <strong>Save As</strong> to create custom
                version.
              </p>
              <Box paddingTop={2}>
                <Stack alignItems="center">{saveButton(true)}</Stack>
              </Box>
            </Alert>
          );
        }
      }

      return (
        <>
          {error && isSaving && (
            <Alert
              title={t(
                'dashboard-scene.json-model-edit-view.render-save-button-and-error.title-failed-to-save-dashboard',
                'Failed to save dashboard'
              )}
              severity="error"
            >
              <p>{error.message}</p>
            </Alert>
          )}
          <Stack alignItems="center">{saveButton(false)}</Stack>
        </>
      );
    }
    return (
      <Page navModel={navModel} pageNav={pageNav} layout={PageLayoutType.Standard}>
        <NavToolbarActions dashboard={dashboard} />
        <div className={styles.wrapper}>
          <Trans i18nKey="dashboard-settings.json-editor.subtitle">
            The JSON model below is the data structure that defines the dashboard. This includes dashboard settings,
            panel settings, layout, queries, and so on.
          </Trans>
          <CodeEditor
            width="100%"
            value={jsonText}
            language="json"
            showLineNumbers={true}
            showMiniMap={true}
            containerStyles={styles.codeEditor}
            onBlur={model.onCodeEditorBlur}
          />
          {canSave && <Box paddingTop={2}>{renderSaveButtonAndError(state.error)}</Box>}
        </div>
      </Page>
    );
  };
}

const getStyles = (theme: GrafanaTheme2) => ({
  wrapper: css({
    display: 'flex',
    height: '100%',
    flexDirection: 'column',
    gap: theme.spacing(2),
  }),
  codeEditor: css({
    flexGrow: 1,
  }),
});<|MERGE_RESOLUTION|>--- conflicted
+++ resolved
@@ -4,15 +4,11 @@
 import { GrafanaTheme2, PageLayoutType } from '@grafana/data';
 import { SceneComponentProps, SceneObjectBase, sceneUtils } from '@grafana/scenes';
 import { Dashboard } from '@grafana/schema';
-import { DashboardV2Spec } from '@grafana/schema/dist/esm/schema/dashboard/v2alpha0';
+import { Spec as DashboardV2Spec } from '@grafana/schema/dist/esm/schema/dashboard/v2alpha1/types.spec.gen';
 import { Alert, Box, Button, CodeEditor, Stack, useStyles2 } from '@grafana/ui';
 import { Page } from 'app/core/components/Page/Page';
-<<<<<<< HEAD
-import { Trans } from 'app/core/internationalization';
+import { Trans, t } from 'app/core/internationalization';
 import { getDashboardAPI } from 'app/features/dashboard/api/dashboard_api';
-=======
-import { Trans, t } from 'app/core/internationalization';
->>>>>>> 8dbaeac9
 import { getPrettyJSON } from 'app/features/inspector/utils/utils';
 import { DashboardDataDTO, SaveDashboardResponseDTO } from 'app/types';
 
