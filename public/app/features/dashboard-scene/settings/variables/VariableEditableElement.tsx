import { FormEvent, useId, useMemo, useRef, useState } from 'react';

import { VariableHide } from '@grafana/data';
import { selectors } from '@grafana/e2e-selectors';
import { Trans, t } from '@grafana/i18n';
import { locationService } from '@grafana/runtime';
import { LocalValueVariable, MultiValueVariable, SceneVariable, SceneVariableSet } from '@grafana/scenes';
import { Input, TextArea, Button, Field, Box, Stack } from '@grafana/ui';
import { OptionsPaneCategoryDescriptor } from 'app/features/dashboard/components/PanelEditor/OptionsPaneCategoryDescriptor';
import { OptionsPaneItemDescriptor } from 'app/features/dashboard/components/PanelEditor/OptionsPaneItemDescriptor';

import { dashboardEditActions, undoRedoWasClicked } from '../../edit-pane/shared';
import { useEditPaneInputAutoFocus } from '../../scene/layouts-shared/utils';
import { BulkActionElement } from '../../scene/types/BulkActionElement';
import { EditableDashboardElement, EditableDashboardElementInfo } from '../../scene/types/EditableDashboardElement';
import { VariableHideSelect } from '../../settings/variables/components/VariableHideSelect';
import { getEditableVariableDefinition, validateVariableName } from '../../settings/variables/utils';

import { useVariableSelectionOptionsCategory } from './useVariableSelectionOptionsCategory';

// TODO fix conditional hook usage here...
function useEditPaneOptions(this: VariableEditableElement, isNewElement: boolean): OptionsPaneCategoryDescriptor[] {
  const variable = this.variable;

  if (variable instanceof LocalValueVariable) {
    return useLocalVariableOptions(variable);
  }

  const basicOptions = useMemo(() => {
    return new OptionsPaneCategoryDescriptor({ title: '', id: 'variable-options' })
      .addItem(
        new OptionsPaneItemDescriptor({
          title: '',
          skipField: true,
          render: () => <VariableNameInput variable={variable} isNewElement={isNewElement} />,
        })
      )
      .addItem(
        new OptionsPaneItemDescriptor({
          title: t('dashboard.edit-pane.variable.label', 'Label'),
          description: t('dashboard.edit-pane.variable.label-description', 'Optional display name'),
          render: () => <VariableLabelInput variable={variable} />,
        })
      )
      .addItem(
        new OptionsPaneItemDescriptor({
          title: t('dashboard.edit-pane.variable.description', 'Description'),
          render: () => <VariableDescriptionTextArea variable={variable} />,
        })
      )
      .addItem(
        new OptionsPaneItemDescriptor({
          title: '',
          skipField: true,
          render: () => <VariableHideInput variable={variable} />,
        })
      );
  }, [variable, isNewElement]);

  const categories = [basicOptions];
  const typeCategory = useVariableTypeCategory(variable);
  categories.push(typeCategory);

  if (variable instanceof MultiValueVariable) {
    categories.push(useVariableSelectionOptionsCategory(variable));
  }

  return categories;
}

export class VariableEditableElement implements EditableDashboardElement, BulkActionElement {
  public readonly isEditableDashboardElement = true;
  public readonly typeName = 'Variable';

  public constructor(public variable: SceneVariable) {}

  public getEditableElementInfo(): EditableDashboardElementInfo {
    if (this.variable instanceof LocalValueVariable) {
      return {
        typeName: t('dashboard.edit-pane.elements.local-variable', 'Local variable'),
        icon: 'dollar-alt',
        instanceName: this.variable.state.name,
        isHidden: true,
      };
    }

    const variableEditorDef = getEditableVariableDefinition(this.variable.state.type);

    return {
      typeName: t('dashboard.edit-pane.elements.variable', '{{type}} variable', { type: variableEditorDef.name }),
      icon: 'dollar-alt',
      instanceName: this.variable.state.name,
      isHidden: this.variable.state.hide === VariableHide.hideVariable,
    };
  }

<<<<<<< HEAD
  public useEditPaneOptions = useEditPaneOptions.bind(this);
=======
  public useEditPaneOptions(isNewElement: boolean): OptionsPaneCategoryDescriptor[] {
    const variable = this.variable;
    const variableOptionsCategoryId = useId();
    const variableNameId = useId();
    const labelId = useId();
    const descriptionId = useId();
    const variableHideId = useId();

    if (variable instanceof LocalValueVariable) {
      return useLocalVariableOptions(variable);
    }

    const basicOptions = useMemo(() => {
      return new OptionsPaneCategoryDescriptor({ title: '', id: variableOptionsCategoryId, isOpenDefault: true })
        .addItem(
          new OptionsPaneItemDescriptor({
            title: '',
            id: variableNameId,
            skipField: true,
            render: () => <VariableNameInput variable={variable} isNewElement={isNewElement} />,
          })
        )
        .addItem(
          new OptionsPaneItemDescriptor({
            title: t('dashboard.edit-pane.variable.label', 'Label'),
            id: labelId,
            description: t('dashboard.edit-pane.variable.label-description', 'Optional display name'),
            render: (descriptor) => <VariableLabelInput id={descriptor.props.id} variable={variable} />,
          })
        )
        .addItem(
          new OptionsPaneItemDescriptor({
            title: t('dashboard.edit-pane.variable.description', 'Description'),
            id: descriptionId,
            render: (descriptor) => <VariableDescriptionTextArea id={descriptor.props.id} variable={variable} />,
          })
        )
        .addItem(
          new OptionsPaneItemDescriptor({
            title: '',
            id: variableHideId,
            skipField: true,
            render: () => <VariableHideInput variable={variable} />,
          })
        );
    }, [variableOptionsCategoryId, variableNameId, labelId, descriptionId, variableHideId, variable, isNewElement]);

    const categories = [basicOptions];
    const typeCategory = useVariableTypeCategory(variable);
    categories.push(typeCategory);

    if (variable instanceof MultiValueVariable) {
      categories.push(useVariableSelectionOptionsCategory(variable));
    }

    return categories;
  }
>>>>>>> dd4ffc99

  public onDelete() {
    const set = this.variable.parent!;
    if (set instanceof SceneVariableSet) {
      dashboardEditActions.removeVariable({
        source: set,
        removedObject: this.variable,
      });
    }
  }

  public onChangeName(name: string) {
    this.variable.setState({ name });

    const result = validateVariableName(this.variable, name);
    if (result.errorMessage) {
      return result;
    }

    return;
  }
}

interface VariableInputProps {
  variable: SceneVariable;
  id?: string;
}

function VariableNameInput({ variable, isNewElement }: { variable: SceneVariable; isNewElement: boolean }) {
  const { name } = variable.useState();
  const ref = useEditPaneInputAutoFocus({ autoFocus: isNewElement });
  const [nameError, setNameError] = useState<string>();
  const id = useId();

  const onChange = (e: FormEvent<HTMLInputElement>) => {
    const result = validateVariableName(variable, e.currentTarget.value);
    if (result.errorMessage !== nameError) {
      setNameError(result.errorMessage);
    }

    variable.setState({ name: e.currentTarget.value });
  };

  const oldName = useRef(name);

  return (
    <Field label={t('dashboard.edit-pane.variable.name', 'Name')} invalid={!!nameError} error={nameError}>
      <Input
        id={id}
        ref={ref}
        value={name}
        onFocus={() => {
          oldName.current = name;
        }}
        onChange={onChange}
        onBlur={(e) => {
          const labelUnchanged = oldName.current === name;
          const shouldSkip = labelUnchanged || undoRedoWasClicked(e);

          if (nameError) {
            setNameError(undefined);
            variable.setState({ name: oldName.current });
            return;
          }

          if (shouldSkip) {
            return;
          }

          dashboardEditActions.changeVariableName({
            source: variable,
            oldValue: oldName.current,
            newValue: name,
          });
        }}
        data-testid={selectors.components.PanelEditor.ElementEditPane.variableNameInput}
        required
      />
    </Field>
  );
}

function VariableLabelInput({ variable, id }: VariableInputProps) {
  const { label } = variable.useState();
  const oldLabel = useRef(label ?? '');

  return (
    <Input
      id={id}
      value={label}
      onFocus={() => {
        oldLabel.current = label ?? '';
      }}
      onChange={(e) => variable.setState({ label: e.currentTarget.value })}
      onBlur={(e) => {
        const labelUnchanged = oldLabel.current === e.currentTarget.value;
        const shouldSkip = labelUnchanged || undoRedoWasClicked(e);

        if (shouldSkip) {
          return;
        }

        dashboardEditActions.changeVariableLabel({
          source: variable,
          oldValue: oldLabel.current,
          newValue: e.currentTarget.value,
        });
      }}
      data-testid={selectors.components.PanelEditor.ElementEditPane.variableLabelInput}
    />
  );
}

function VariableDescriptionTextArea({ variable, id }: VariableInputProps) {
  const { description } = variable.useState();
  const oldDescription = useRef(description ?? '');

  return (
    <TextArea
      id={id}
      value={description ?? ''}
      placeholder={t('dashboard.edit-pane.variable.description-placeholder', 'Descriptive text')}
      onFocus={() => {
        oldDescription.current = description ?? '';
      }}
      onChange={(e) => variable.setState({ description: e.currentTarget.value })}
      onBlur={(e) => {
        const labelUnchanged = oldDescription.current === e.currentTarget.value;
        const shouldSkip = labelUnchanged || undoRedoWasClicked(e);

        if (shouldSkip) {
          return;
        }

        dashboardEditActions.changeVariableDescription({
          source: variable,
          oldValue: oldDescription.current,
          newValue: e.currentTarget.value,
        });
      }}
    />
  );
}

function VariableHideInput({ variable }: VariableInputProps) {
  const { hide = VariableHide.dontHide } = variable.useState();

  const onChange = (option: VariableHide) => {
    dashboardEditActions.changeVariableHideValue({
      source: variable,
      oldValue: hide,
      newValue: option,
    });
  };

  return <VariableHideSelect hide={hide} type={variable.state.type} onChange={onChange} />;
}

function useVariableTypeCategory(variable: SceneVariable) {
  const oldVariableId = useId();
  return useMemo(() => {
    const variableEditorDef = getEditableVariableDefinition(variable.state.type);
    const categoryName = t('dashboard.edit-pane.variable.type-category', '{{type}} options', {
      type: variableEditorDef.name,
    });

    const category = new OptionsPaneCategoryDescriptor({
      title: categoryName,
      id: 'variable-type',
      isOpenDefault: true,
    });

    if (variableEditorDef.getOptions) {
      const options = variableEditorDef.getOptions(variable);
      options.forEach((option) => category.addItem(option));
    } else {
      category.addItem(
        new OptionsPaneItemDescriptor({
          title: '',
          id: oldVariableId,
          skipField: true,
          render: () => <OpenOldVariableEditButton variable={variable} />,
        })
      );
    }

    return category;
  }, [oldVariableId, variable]);
}

function OpenOldVariableEditButton({ variable }: VariableInputProps) {
  const onOpenVariableEdior = () => {
    const set = variable.parent!;
    if (!(set instanceof SceneVariableSet)) {
      return;
    }

    const variableIndex = set.state.variables.indexOf(variable);
    locationService.partial({ editview: 'variables', editIndex: variableIndex });
  };

  return (
    <Box display={'flex'} direction={'column'} paddingBottom={1}>
      <Button
        tooltip={t(
          'dashboard.edit-pane.variable.open-editor-tooltip',
          'For more variable options open variable editor'
        )}
        onClick={onOpenVariableEdior}
        size="sm"
        fullWidth
      >
        <Trans i18nKey="dashboard.edit-pane.variable.open-editor">Open variable editor</Trans>
      </Button>
    </Box>
  );
}

function useLocalVariableOptions(variable: LocalValueVariable): OptionsPaneCategoryDescriptor[] {
  const localVariableOptionsCategoryId = useId();
  const localVariableId = useId();
  return useMemo(() => {
    const category = new OptionsPaneCategoryDescriptor({
      title: '',
      id: localVariableOptionsCategoryId,
    });

    category.addItem(
      new OptionsPaneItemDescriptor({
        title: '',
        id: localVariableId,
        skipField: true,
        render: () => {
          return (
            <Box paddingBottom={1}>
              <Stack>
                <Stack>
                  <span>${variable.state.name}</span>
                  <span>=</span>
                  <span>{variable.getValueText()}</span>
                </Stack>
              </Stack>
            </Box>
          );
        },
      })
    );

    return [category];
  }, [localVariableId, localVariableOptionsCategoryId, variable]);
}<|MERGE_RESOLUTION|>--- conflicted
+++ resolved
@@ -21,16 +21,22 @@
 // TODO fix conditional hook usage here...
 function useEditPaneOptions(this: VariableEditableElement, isNewElement: boolean): OptionsPaneCategoryDescriptor[] {
   const variable = this.variable;
+  const variableOptionsCategoryId = useId();
+  const variableNameId = useId();
+  const labelId = useId();
+  const descriptionId = useId();
+  const variableHideId = useId();
 
   if (variable instanceof LocalValueVariable) {
     return useLocalVariableOptions(variable);
   }
 
   const basicOptions = useMemo(() => {
-    return new OptionsPaneCategoryDescriptor({ title: '', id: 'variable-options' })
+    return new OptionsPaneCategoryDescriptor({ title: '', id: variableOptionsCategoryId })
       .addItem(
         new OptionsPaneItemDescriptor({
           title: '',
+          id: variableNameId,
           skipField: true,
           render: () => <VariableNameInput variable={variable} isNewElement={isNewElement} />,
         })
@@ -38,6 +44,7 @@
       .addItem(
         new OptionsPaneItemDescriptor({
           title: t('dashboard.edit-pane.variable.label', 'Label'),
+          id: labelId,
           description: t('dashboard.edit-pane.variable.label-description', 'Optional display name'),
           render: () => <VariableLabelInput variable={variable} />,
         })
@@ -45,17 +52,19 @@
       .addItem(
         new OptionsPaneItemDescriptor({
           title: t('dashboard.edit-pane.variable.description', 'Description'),
+          id: descriptionId,
           render: () => <VariableDescriptionTextArea variable={variable} />,
         })
       )
       .addItem(
         new OptionsPaneItemDescriptor({
           title: '',
+          id: variableHideId,
           skipField: true,
           render: () => <VariableHideInput variable={variable} />,
         })
       );
-  }, [variable, isNewElement]);
+  }, [variableOptionsCategoryId, variableNameId, labelId, descriptionId, variableHideId, variable, isNewElement]);
 
   const categories = [basicOptions];
   const typeCategory = useVariableTypeCategory(variable);
@@ -94,67 +103,7 @@
     };
   }
 
-<<<<<<< HEAD
   public useEditPaneOptions = useEditPaneOptions.bind(this);
-=======
-  public useEditPaneOptions(isNewElement: boolean): OptionsPaneCategoryDescriptor[] {
-    const variable = this.variable;
-    const variableOptionsCategoryId = useId();
-    const variableNameId = useId();
-    const labelId = useId();
-    const descriptionId = useId();
-    const variableHideId = useId();
-
-    if (variable instanceof LocalValueVariable) {
-      return useLocalVariableOptions(variable);
-    }
-
-    const basicOptions = useMemo(() => {
-      return new OptionsPaneCategoryDescriptor({ title: '', id: variableOptionsCategoryId, isOpenDefault: true })
-        .addItem(
-          new OptionsPaneItemDescriptor({
-            title: '',
-            id: variableNameId,
-            skipField: true,
-            render: () => <VariableNameInput variable={variable} isNewElement={isNewElement} />,
-          })
-        )
-        .addItem(
-          new OptionsPaneItemDescriptor({
-            title: t('dashboard.edit-pane.variable.label', 'Label'),
-            id: labelId,
-            description: t('dashboard.edit-pane.variable.label-description', 'Optional display name'),
-            render: (descriptor) => <VariableLabelInput id={descriptor.props.id} variable={variable} />,
-          })
-        )
-        .addItem(
-          new OptionsPaneItemDescriptor({
-            title: t('dashboard.edit-pane.variable.description', 'Description'),
-            id: descriptionId,
-            render: (descriptor) => <VariableDescriptionTextArea id={descriptor.props.id} variable={variable} />,
-          })
-        )
-        .addItem(
-          new OptionsPaneItemDescriptor({
-            title: '',
-            id: variableHideId,
-            skipField: true,
-            render: () => <VariableHideInput variable={variable} />,
-          })
-        );
-    }, [variableOptionsCategoryId, variableNameId, labelId, descriptionId, variableHideId, variable, isNewElement]);
-
-    const categories = [basicOptions];
-    const typeCategory = useVariableTypeCategory(variable);
-    categories.push(typeCategory);
-
-    if (variable instanceof MultiValueVariable) {
-      categories.push(useVariableSelectionOptionsCategory(variable));
-    }
-
-    return categories;
-  }
->>>>>>> dd4ffc99
 
   public onDelete() {
     const set = this.variable.parent!;
