import { defaults, each, sortBy } from 'lodash';

import { DataSourceRef, PanelPluginMeta, VariableOption, VariableRefresh } from '@grafana/data';
import { getDataSourceSrv } from '@grafana/runtime';
import { Panel } from '@grafana/schema';
import {
  Spec as DashboardV2Spec,
  PanelKind,
  PanelQueryKind,
  AnnotationQueryKind,
  QueryVariableKind,
  LibraryPanelRef,
<<<<<<< HEAD
} from '@grafana/schema/dist/esm/schema/dashboard/v2alpha2/types.spec.gen';
=======
  LibraryPanelKind,
} from '@grafana/schema/dist/esm/schema/dashboard/v2';
import { notifyApp } from 'app/core/actions';
>>>>>>> 2307a6ac
import config from 'app/core/config';
import { createErrorNotification } from 'app/core/copy/appNotification';
import { buildPanelKind } from 'app/features/dashboard/api/ResponseTransformers';
import { DashboardModel } from 'app/features/dashboard/state/DashboardModel';
import { PanelModel, GridPos } from 'app/features/dashboard/state/PanelModel';
import { getLibraryPanel } from 'app/features/library-panels/state/api';
import { variableRegex } from 'app/features/variables/utils';
import { dispatch } from 'app/store/store';

import { isPanelModelLibraryPanel } from '../../../library-panels/guard';
import { LibraryElementKind } from '../../../library-panels/types';
import { DashboardJson } from '../../../manage-dashboards/types';
import { isConstant } from '../../../variables/guard';

export interface InputUsage {
  libraryPanels?: LibraryPanelRef[];
}

export interface Input {
  name: string;
  type: string;
  label: string;
  value: any;
  description: string;
  usage?: InputUsage;
}

interface Requires {
  [key: string]: {
    type: string;
    id: string;
    name: string;
    version: string;
  };
}

export interface ExternalDashboard {
  __inputs?: Input[];
  __elements?: Record<string, LibraryElementExport>;
  __requires?: Array<Requires[string]>;
  panels: Array<PanelModel | PanelWithExportableLibraryPanel>;
}

interface PanelWithExportableLibraryPanel {
  gridPos: GridPos;
  id: number;
  libraryPanel: LibraryPanelRef;
}

function isExportableLibraryPanel(
  p: PanelModel | PanelWithExportableLibraryPanel
): p is PanelWithExportableLibraryPanel {
  return Boolean(p.libraryPanel?.name && p.libraryPanel?.uid);
}

interface DataSources {
  [key: string]: {
    name: string;
    label: string;
    description: string;
    type: string;
    pluginId: string;
    pluginName: string;
    usage?: InputUsage;
  };
}

export interface LibraryElementExport {
  name: string;
  uid: string;
  model: any;
  kind: LibraryElementKind;
}

export async function makeExportableV1(dashboard: DashboardModel) {
  // clean up repeated rows and panels,
  // this is done on the live real dashboard instance, not on a clone
  // so we need to undo this
  // this is pretty hacky and needs to be changed
  dashboard.cleanUpRepeats();

  const saveModel = dashboard.getSaveModelCloneOld();
  saveModel.id = null;

  // undo repeat cleanup
  dashboard.processRepeats();

  const inputs: Input[] = [];
  const requires: Requires = {};
  const datasources: DataSources = {};
  const variableLookup: { [key: string]: any } = {};
  const libraryPanels: Map<string, LibraryElementExport> = new Map<string, LibraryElementExport>();

  for (const variable of saveModel.getVariables()) {
    variableLookup[variable.name] = variable;
  }

  const templateizeDatasourceUsage = (obj: any, fallback?: DataSourceRef) => {
    if (obj.datasource === undefined) {
      obj.datasource = fallback;
      return;
    }

    let datasource = obj.datasource;
    let datasourceVariable: any = null;

    const datasourceUid: string | undefined = datasource?.uid;
    const match = datasourceUid && variableRegex.exec(datasourceUid);

    // ignore data source properties that contain a variable
    if (match) {
      const varName = match[1] || match[2] || match[4];
      datasourceVariable = variableLookup[varName];
      if (datasourceVariable && datasourceVariable.current) {
        datasource = datasourceVariable.current.value;
      }
    }

    return getDataSourceSrv()
      .get(datasource)
      .then((ds) => {
        if (ds.meta?.builtIn) {
          return;
        }

        // add data source type to require list
        requires['datasource' + ds.meta?.id] = {
          type: 'datasource',
          id: ds.meta.id,
          name: ds.meta.name,
          version: ds.meta.info.version || '1.0.0',
        };

        // if used via variable we can skip templatizing usage
        if (datasourceVariable) {
          return;
        }

        const libraryPanel = obj.libraryPanel;
        const libraryPanelSuffix = !!libraryPanel ? '-for-library-panel' : '';
        let refName = 'DS_' + ds.name.replace(' ', '_').toUpperCase() + libraryPanelSuffix.toUpperCase();

        datasources[refName] = {
          name: refName,
          label: ds.name,
          description: '',
          type: 'datasource',
          pluginId: ds.meta?.id,
          pluginName: ds.meta?.name,
          usage: datasources[refName]?.usage,
        };

        if (!!libraryPanel) {
          const libPanels = datasources[refName]?.usage?.libraryPanels || [];
          libPanels.push({ name: libraryPanel.name, uid: libraryPanel.uid });

          datasources[refName].usage = {
            libraryPanels: libPanels,
          };
        }

        obj.datasource = { type: ds.meta.id, uid: '${' + refName + '}' };
      });
  };

  const processPanel = async (panel: PanelModel) => {
    if (panel.type !== 'row') {
      await templateizeDatasourceUsage(panel);

      if (panel.targets) {
        for (const target of panel.targets) {
          await templateizeDatasourceUsage(target, panel.datasource!);
        }
      }

      const panelDef: PanelPluginMeta = config.panels[panel.type];
      if (panelDef) {
        requires['panel' + panelDef.id] = {
          type: 'panel',
          id: panelDef.id,
          name: panelDef.name,
          version: panelDef.info.version,
        };
      }
    }
  };

  const processLibraryPanels = async (panel: PanelModel) => {
    if (isPanelModelLibraryPanel(panel)) {
      const { name, uid } = panel.libraryPanel;
      let model = panel.libraryPanel.model;
      if (!model) {
        const libPanel = await getLibraryPanel(uid, true);
        model = libPanel.model;
      }

      await templateizeDatasourceUsage(model);

      const { gridPos, id, ...rest } = model as any;
      if (!libraryPanels.has(uid)) {
        libraryPanels.set(uid, { name, uid, kind: LibraryElementKind.Panel, model: rest });
      }
    }
  };

  try {
    // check up panel data sources
    for (const panel of saveModel.panels) {
      await processPanel(panel);

      // handle collapsed rows
      if (panel.collapsed !== undefined && panel.collapsed === true && panel.panels) {
        for (const rowPanel of panel.panels) {
          await processPanel(rowPanel);
        }
      }
    }

    // templatize template vars
    for (const variable of saveModel.getVariables()) {
      if (variable.type === 'query') {
        await templateizeDatasourceUsage(variable);
        variable.options = [];
        variable.current = {} as unknown as VariableOption;
        variable.refresh =
          variable.refresh !== VariableRefresh.never ? variable.refresh : VariableRefresh.onDashboardLoad;
      } else if (variable.type === 'datasource') {
        variable.current = {};
      } else if (variable.type === 'adhoc') {
        await templateizeDatasourceUsage(variable);
      }
    }

    // templatize annotations vars
    for (const annotationDef of saveModel.annotations.list) {
      await templateizeDatasourceUsage(annotationDef);
    }

    // add grafana version
    requires['grafana'] = {
      type: 'grafana',
      id: 'grafana',
      name: 'Grafana',
      version: config.buildInfo.version,
    };

    // we need to process all panels again after all the promises are resolved
    // so all data sources, variables and targets have been templateized when we process library panels
    for (const panel of saveModel.panels) {
      await processLibraryPanels(panel);
      if (panel.collapsed !== undefined && panel.collapsed === true && panel.panels) {
        for (const rowPanel of panel.panels) {
          await processLibraryPanels(rowPanel);
        }
      }
    }

    each(datasources, (value: any) => {
      inputs.push(value);
    });

    // templatize constants
    for (const variable of saveModel.getVariables()) {
      if (isConstant(variable)) {
        const refName = 'VAR_' + variable.name.replace(' ', '_').toUpperCase();
        inputs.push({
          name: refName,
          type: 'constant',
          label: variable.label || variable.name,
          value: variable.query,
          description: '',
        });
        // update current and option
        variable.query = '${' + refName + '}';
        variable.current = {
          value: variable.query,
          text: variable.query,
          selected: false,
        };
        variable.options = [variable.current];
      }
    }

    const __elements = [...libraryPanels.entries()].reduce<Record<string, LibraryElementExport>>(
      (prev, [curKey, curLibPanel]) => {
        prev[curKey] = curLibPanel;
        return prev;
      },
      {}
    );

    // make inputs and requires a top thing
    const newObj: DashboardJson = defaults(
      {
        __inputs: inputs,
        __elements,
        __requires: sortBy(requires, ['id']),
      },
      saveModel
    );

    // Remove extraneous props from library panels
    for (let i = 0; i < newObj.panels.length; i++) {
      const libPanel = newObj.panels[i];
      if (isExportableLibraryPanel(libPanel)) {
        newObj.panels[i] = {
          gridPos: libPanel.gridPos,
          id: libPanel.id,
          libraryPanel: { uid: libPanel.libraryPanel.uid, name: libPanel.libraryPanel.name },
        };
      }
    }

    return newObj;
  } catch (err) {
    console.error('Export failed:', err);
    return {
      error: err,
    };
  }
}

/**
 * Converts a LibraryPanelKind to a PanelKind with embedded panel configuration
 */
async function convertLibraryPanelToInlinePanel(libraryPanelElement: LibraryPanelKind): Promise<PanelKind> {
  const { libraryPanel, id, title } = libraryPanelElement.spec;

  try {
    // Load the full library panel definition
    const fullLibraryPanel = await getLibraryPanel(libraryPanel.uid, true);
    const panelModel: Panel = fullLibraryPanel.model;
    const inlinePanel = buildPanelKind(panelModel);
    // keep the original id
    inlinePanel.spec.id = id;
    return inlinePanel;
  } catch (error) {
    console.error(`Failed to load library panel ${libraryPanel.uid}:`, error);

    const errorMessage = error instanceof Error ? error.message : 'Unknown error';
    dispatch(
      notifyApp(
        createErrorNotification(
          `Unable to load library panel "${libraryPanel.name}": ${errorMessage}. It will appear as a placeholder in the export.`
        )
      )
    );

    // Return a placeholder panel if library panel can't be loaded
    return {
      kind: 'Panel',
      spec: {
        id,
        title: title || `Library Panel: ${libraryPanel.name}`,
        description: '',
        links: [],
        data: {
          kind: 'QueryGroup',
          spec: {
            queries: [],
            transformations: [],
            queryOptions: {},
          },
        },
        vizConfig: {
          kind: 'text',
          spec: {
            pluginVersion: '',
            options: {
              content: `**Library Panel Load Error**\n\nUnable to load library panel: ${libraryPanel.name} (${libraryPanel.uid})\n\nError: ${error instanceof Error ? error.message : 'Unknown error'}`,
              mode: 'markdown',
            },
            fieldConfig: { defaults: {}, overrides: [] },
          },
        },
      },
    };
  }
}

export async function makeExportableV2(dashboard: DashboardV2Spec, isSharingExternally = false) {
  const variableLookup: { [key: string]: any } = {};

  // get all datasource variables
  const datasourceVariables = dashboard.variables.filter((v) => v.kind === 'DatasourceVariable');

  for (const variable of dashboard.variables) {
    variableLookup[variable.spec.name] = variable.spec;
  }

  const removeDataSourceRefs = (
    obj: AnnotationQueryKind['spec'] | QueryVariableKind['spec'] | PanelQueryKind['spec']
  ) => {
    const datasourceUid = obj.query?.datasource?.name;

    if (datasourceUid?.startsWith('${') && datasourceUid?.endsWith('}')) {
      const varName = datasourceUid.slice(2, -1);
      // if there's a match we don't want to remove the datasource ref
      const match = datasourceVariables.find((v) => v.spec.name === varName);
      if (match) {
        return;
      }
    }

    obj.query && (obj.query.datasource = undefined);
  };

  const processPanel = (panel: PanelKind) => {
    if (panel.spec.data.spec.queries) {
      for (const query of panel.spec.data.spec.queries) {
        removeDataSourceRefs(query.spec);
      }
    }
  };

  try {
    const elements = dashboard.elements;

    // process elements
    for (const [key, element] of Object.entries(elements)) {
      if (element.kind === 'Panel') {
        processPanel(element);
      } else if (element.kind === 'LibraryPanel') {
        if (isSharingExternally) {
          // Convert library panel to inline panel for external sharing
          const inlinePanel = await convertLibraryPanelToInlinePanel(element);
          // Apply datasource templating to the converted panel
          processPanel(inlinePanel);
          // Replace the library panel with the inline panel
          elements[key] = inlinePanel;
        }
        // For internal exports, keep library panels as-is
      }
    }

    // process template variables
    for (const variable of dashboard.variables) {
      if (variable.kind === 'QueryVariable') {
        removeDataSourceRefs(variable.spec);
        variable.spec.options = [];
        variable.spec.current = {
          text: '',
          value: '',
        };
      } else if (variable.kind === 'DatasourceVariable') {
        variable.spec.current = {
          text: '',
          value: '',
        };
      }
    }

    // process annotations vars
    for (const annotation of dashboard.annotations) {
      removeDataSourceRefs(annotation.spec);
    }

    return dashboard;
  } catch (err) {
    console.error('Export failed:', err);
    return {
      error: err,
    };
  }
}<|MERGE_RESOLUTION|>--- conflicted
+++ resolved
@@ -10,13 +10,9 @@
   AnnotationQueryKind,
   QueryVariableKind,
   LibraryPanelRef,
-<<<<<<< HEAD
-} from '@grafana/schema/dist/esm/schema/dashboard/v2alpha2/types.spec.gen';
-=======
   LibraryPanelKind,
 } from '@grafana/schema/dist/esm/schema/dashboard/v2';
 import { notifyApp } from 'app/core/actions';
->>>>>>> 2307a6ac
 import config from 'app/core/config';
 import { createErrorNotification } from 'app/core/copy/appNotification';
 import { buildPanelKind } from 'app/features/dashboard/api/ResponseTransformers';
@@ -382,9 +378,10 @@
           },
         },
         vizConfig: {
-          kind: 'text',
+          kind: 'VizConfig',
+          group: 'text',
+          version: '',
           spec: {
-            pluginVersion: '',
             options: {
               content: `**Library Panel Load Error**\n\nUnable to load library panel: ${libraryPanel.name} (${libraryPanel.uid})\n\nError: ${error instanceof Error ? error.message : 'Unknown error'}`,
               mode: 'markdown',
