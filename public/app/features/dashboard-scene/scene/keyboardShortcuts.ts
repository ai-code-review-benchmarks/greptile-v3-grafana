import { SetPanelAttentionEvent } from '@grafana/data';
import { config, locationService } from '@grafana/runtime';
import { sceneGraph, VizPanel } from '@grafana/scenes';
import appEvents from 'app/core/app_events';
import { t } from 'app/core/internationalization';
import { KeybindingSet } from 'app/core/services/KeybindingSet';

import { ShareDrawer } from '../sharing/ShareDrawer/ShareDrawer';
import { ShareSnapshot } from '../sharing/ShareButton/share-snapshot/ShareSnapshot';
import { ShareModal } from '../sharing/ShareModal';
import { SharePanelEmbedTab } from '../sharing/SharePanelEmbedTab';
import { SharePanelInternally } from '../sharing/panel-share/SharePanelInternally';
import { dashboardSceneGraph } from '../utils/dashboardSceneGraph';
import { getEditPanelUrl, getInspectUrl, getViewPanelUrl, tryGetExploreUrlForPanel } from '../utils/urlBuilders';
import { getPanelIdForVizPanel } from '../utils/utils';

import { DashboardScene } from './DashboardScene';
import { onRemovePanel, toggleVizPanelLegend } from './PanelMenuBehavior';

export function setupKeyboardShortcuts(scene: DashboardScene) {
  const keybindings = new KeybindingSet();
  let vizPanelKey: string | null = null;

  const canEdit = scene.canEditDashboard();

  const panelAttentionSubscription = appEvents.subscribe(SetPanelAttentionEvent, (event) => {
    if (typeof event.payload.panelId === 'string') {
      vizPanelKey = event.payload.panelId;
    }
  });

  function withFocusedPanel(scene: DashboardScene, fn: (vizPanel: VizPanel) => void) {
    return () => {
      const vizPanel = sceneGraph.findObject(scene, (o) => o.state.key === vizPanelKey);
      if (vizPanel && vizPanel instanceof VizPanel) {
        fn(vizPanel);
        return;
      }
    };
  }

  // View panel
  keybindings.addBinding({
    key: 'v',
    onTrigger: withFocusedPanel(scene, (vizPanel: VizPanel) => {
      if (!scene.state.viewPanelScene) {
        locationService.push(getViewPanelUrl(vizPanel));
      }
    }),
  });

  // Panel share
  if (config.featureToggles.newDashboardSharingComponent) {
    keybindings.addBinding({
      key: 'p u',
      onTrigger: withFocusedPanel(scene, async (vizPanel: VizPanel) => {
        const drawer = new ShareDrawer({
          title: t('share-panel.drawer.share-link-title', 'Link settings'),
          body: new SharePanelInternally({ panelRef: vizPanel.getRef() }),
        });

        scene.showModal(drawer);
      }),
    });
<<<<<<< HEAD

    keybindings.addBinding({
      key: 'p s',
      onTrigger: withFocusedPanel(scene, async (vizPanel: VizPanel) => {
        const drawer = new ShareDrawer({
          title: t('share-panel.drawer.share-snapshot-title', 'Share snapshot'),
          body: new ShareSnapshot({ dashboardRef: scene.getRef(), panelRef: vizPanel.getRef() }),
=======
    keybindings.addBinding({
      key: 'p e',
      onTrigger: withFocusedPanel(scene, async (vizPanel: VizPanel) => {
        const drawer = new ShareDrawer({
          title: t('share-panel.drawer.share-embed-title', 'Share embed'),
          body: new SharePanelEmbedTab({ panelRef: vizPanel.getRef() }),
>>>>>>> e9bb3b4d
        });

        scene.showModal(drawer);
      }),
    });
  } else {
    keybindings.addBinding({
      key: 'p s',
      onTrigger: withFocusedPanel(scene, async (vizPanel: VizPanel) => {
        scene.showModal(new ShareModal({ panelRef: vizPanel.getRef() }));
      }),
    });
  }

  // Panel inspect
  keybindings.addBinding({
    key: 'i',
    onTrigger: withFocusedPanel(scene, async (vizPanel: VizPanel) => {
      locationService.push(getInspectUrl(vizPanel));
    }),
  });

  // Got to Explore for panel
  keybindings.addBinding({
    key: 'p x',
    onTrigger: withFocusedPanel(scene, async (vizPanel: VizPanel) => {
      const url = await tryGetExploreUrlForPanel(vizPanel);
      if (url) {
        locationService.push(url);
      }
    }),
  });

  // Toggle legend
  keybindings.addBinding({
    key: 'p l',
    onTrigger: withFocusedPanel(scene, toggleVizPanelLegend),
  });

  // Refresh
  keybindings.addBinding({
    key: 'd r',
    onTrigger: () => sceneGraph.getTimeRange(scene).onRefresh(),
  });

  // Zoom out
  keybindings.addBinding({
    key: 't z',
    onTrigger: () => {
      handleZoomOut(scene);
    },
  });

  keybindings.addBinding({
    key: 'ctrl+z',
    onTrigger: () => {
      handleZoomOut(scene);
    },
  });

  // Relative -> Absolute time range
  keybindings.addBinding({
    key: 't a',
    onTrigger: () => {
      const timePicker = dashboardSceneGraph.getTimePicker(scene);
      timePicker?.toAbsolute();
    },
  });

  keybindings.addBinding({
    key: 't left',
    onTrigger: () => {
      handleTimeRangeShift(scene, 'left');
    },
  });

  keybindings.addBinding({
    key: 't right',
    onTrigger: () => {
      handleTimeRangeShift(scene, 'right');
    },
  });

  if (canEdit) {
    // Panel edit
    keybindings.addBinding({
      key: 'e',
      onTrigger: withFocusedPanel(scene, async (vizPanel: VizPanel) => {
        const sceneRoot = vizPanel.getRoot();
        if (sceneRoot instanceof DashboardScene) {
          const panelId = getPanelIdForVizPanel(vizPanel);
          if (!scene.state.editPanel) {
            locationService.push(getEditPanelUrl(panelId));
          }
        }
      }),
    });

    // Dashboard settings
    keybindings.addBinding({
      key: 'd s',
      onTrigger: scene.onOpenSettings,
    });

    // Open save drawer
    keybindings.addBinding({
      key: 'mod+s',
      onTrigger: () => scene.openSaveDrawer({}),
    });

    // delete panel
    keybindings.addBinding({
      key: 'p r',
      onTrigger: withFocusedPanel(scene, (vizPanel: VizPanel) => {
        if (scene.state.isEditing) {
          onRemovePanel(scene, vizPanel);
        }
      }),
    });

    // duplicate panel
    keybindings.addBinding({
      key: 'p d',
      onTrigger: withFocusedPanel(scene, (vizPanel: VizPanel) => {
        if (scene.state.isEditing) {
          scene.duplicatePanel(vizPanel);
        }
      }),
    });

    // collapse all rows
    keybindings.addBinding({
      key: 'd shift+c',
      onTrigger: () => {
        scene.collapseAllRows();
      },
    });

    // expand all rows
    keybindings.addBinding({
      key: 'd shift+e',
      onTrigger: () => {
        scene.expandAllRows();
      },
    });
  }

  // toggle all panel legends (TODO)
  // toggle all exemplars (TODO)

  return () => {
    keybindings.removeAll();
    panelAttentionSubscription.unsubscribe();
  };
}

function handleZoomOut(scene: DashboardScene) {
  const timePicker = dashboardSceneGraph.getTimePicker(scene);
  timePicker?.onZoom();
}

function handleTimeRangeShift(scene: DashboardScene, direction: 'left' | 'right') {
  const timePicker = dashboardSceneGraph.getTimePicker(scene);

  if (!timePicker) {
    return;
  }

  if (direction === 'left') {
    timePicker.onMoveBackward();
  }
  if (direction === 'right') {
    timePicker.onMoveForward();
  }
}<|MERGE_RESOLUTION|>--- conflicted
+++ resolved
@@ -62,7 +62,17 @@
         scene.showModal(drawer);
       }),
     });
-<<<<<<< HEAD
+    keybindings.addBinding({
+      key: 'p e',
+      onTrigger: withFocusedPanel(scene, async (vizPanel: VizPanel) => {
+        const drawer = new ShareDrawer({
+          title: t('share-panel.drawer.share-embed-title', 'Share embed'),
+          body: new SharePanelEmbedTab({ panelRef: vizPanel.getRef() }),
+        });
+
+        scene.showModal(drawer);
+      }),
+    });
 
     keybindings.addBinding({
       key: 'p s',
@@ -70,14 +80,6 @@
         const drawer = new ShareDrawer({
           title: t('share-panel.drawer.share-snapshot-title', 'Share snapshot'),
           body: new ShareSnapshot({ dashboardRef: scene.getRef(), panelRef: vizPanel.getRef() }),
-=======
-    keybindings.addBinding({
-      key: 'p e',
-      onTrigger: withFocusedPanel(scene, async (vizPanel: VizPanel) => {
-        const drawer = new ShareDrawer({
-          title: t('share-panel.drawer.share-embed-title', 'Share embed'),
-          body: new SharePanelEmbedTab({ panelRef: vizPanel.getRef() }),
->>>>>>> e9bb3b4d
         });
 
         scene.showModal(drawer);
