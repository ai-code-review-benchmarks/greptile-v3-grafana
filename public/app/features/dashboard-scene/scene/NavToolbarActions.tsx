import { css } from '@emotion/css';
import React, { useEffect, useState } from 'react';

import { GrafanaTheme2 } from '@grafana/data';
import { selectors } from '@grafana/e2e-selectors';
import { config, locationService } from '@grafana/runtime';
import { Button, ButtonGroup, Dropdown, Icon, Menu, ToolbarButton, ToolbarButtonRow, useStyles2 } from '@grafana/ui';
import { AppChromeUpdate } from 'app/core/components/AppChrome/AppChromeUpdate';
import { NavToolbarSeparator } from 'app/core/components/AppChrome/NavToolbar/NavToolbarSeparator';
import { contextSrv } from 'app/core/core';
import { Trans, t } from 'app/core/internationalization';
import { DashNavModalContextProvider, DashNavModalRoot } from 'app/features/dashboard/components/DashNav/DashNav';
import { getDashboardSrv } from 'app/features/dashboard/services/DashboardSrv';
import { playlistSrv } from 'app/features/playlist/PlaylistSrv';

import { PanelEditor } from '../panel-edit/PanelEditor';
import { ShareModal } from '../sharing/ShareModal';
import { DashboardInteractions } from '../utils/interactions';
import { DynamicDashNavButtonModel, dynamicDashNavActions } from '../utils/registerDynamicDashNavAction';

import { DashboardScene } from './DashboardScene';
import { GoToSnapshotOriginButton } from './GoToSnapshotOriginButton';
import { LibraryVizPanel } from './LibraryVizPanel';

interface Props {
  dashboard: DashboardScene;
}

export const NavToolbarActions = React.memo<Props>(({ dashboard }) => {
<<<<<<< HEAD
  const actions = <ToolbarActions dashboard={dashboard} />;
=======
  const actions = (
    <DashNavModalContextProvider>
      <ToolbarButtonRow alignment="right">
        <ToolbarActions dashboard={dashboard} />
      </ToolbarButtonRow>
      <DashNavModalRoot />
    </DashNavModalContextProvider>
  );

>>>>>>> b20da139
  return <AppChromeUpdate actions={actions} />;
});

NavToolbarActions.displayName = 'NavToolbarActions';

/**
 * This part is split into a separate component to help test this
 */
export function ToolbarActions({ dashboard }: Props) {
  const {
    isEditing,
    viewPanelScene,
    isDirty,
    uid,
    meta,
    editview,
    editPanel,
    hasCopiedPanel: copiedPanel,
  } = dashboard.useState();
  const { isPlaying } = playlistSrv.useState();

  const canSaveAs = contextSrv.hasEditPermissionInFolders;
  const toolbarActions: ToolbarAction[] = [];
  const buttonWithExtraMargin = useStyles2(getStyles);
  const isEditingPanel = Boolean(editPanel);
  const isViewingPanel = Boolean(viewPanelScene);
  const isEditingLibraryPanel = useEditingLibraryPanel(editPanel);
  const hasCopiedPanel = Boolean(copiedPanel);
  // Means we are not in settings view, fullscreen panel or edit panel
  const isShowingDashboard = !editview && !isViewingPanel && !isEditingPanel;
  const isEditingAndShowingDashboard = isEditing && isShowingDashboard;

  if (!isEditingPanel) {
    // This adds the precence indicators in enterprise
    addDynamicActions(toolbarActions, dynamicDashNavActions.left, 'left-actions');
  }

  toolbarActions.push({
    group: 'icon-actions',
    condition: isEditingAndShowingDashboard,
    render: () => (
      <ToolbarButton
        key="add-visualization"
        tooltip={'Add visualization'}
        icon="graph-bar"
        onClick={() => {
          const id = dashboard.onCreateNewPanel();
          DashboardInteractions.toolbarAddButtonClicked({ item: 'add_visualization' });
          locationService.partial({ editPanel: id });
        }}
      />
    ),
  });

  toolbarActions.push({
    group: 'icon-actions',
    condition: isEditingAndShowingDashboard,
    render: () => (
      <ToolbarButton
        key="add-library-panel"
        tooltip={'Add library panel'}
        icon="library-panel"
        onClick={() => {
          dashboard.onCreateLibPanelWidget();
          DashboardInteractions.toolbarAddButtonClicked({ item: 'add_library_panel' });
        }}
      />
    ),
  });

  toolbarActions.push({
    group: 'icon-actions',
    condition: isEditingAndShowingDashboard,
    render: () => (
      <ToolbarButton
        key="add-row"
        tooltip={'Add row'}
        icon="wrap-text"
        onClick={() => {
          dashboard.onCreateNewRow();
          DashboardInteractions.toolbarAddButtonClicked({ item: 'add_row' });
        }}
      />
    ),
  });

  toolbarActions.push({
    group: 'icon-actions',
    condition: isEditingAndShowingDashboard,
    render: () => (
      <ToolbarButton
        key="paste-panel"
        disabled={!hasCopiedPanel}
        tooltip={'Paste panel'}
        icon="copy"
        onClick={() => {
          dashboard.pastePanel();
          DashboardInteractions.toolbarAddButtonClicked({ item: 'paste_panel' });
        }}
      />
    ),
  });

  toolbarActions.push({
    group: 'icon-actions',
    condition: uid && Boolean(meta.canStar) && isShowingDashboard,
    render: () => {
      let desc = meta.isStarred
        ? t('dashboard.toolbar.unmark-favorite', 'Unmark as favorite')
        : t('dashboard.toolbar.mark-favorite', 'Mark as favorite');
      return (
        <ToolbarButton
          tooltip={desc}
          icon={
            <Icon name={meta.isStarred ? 'favorite' : 'star'} size="lg" type={meta.isStarred ? 'mono' : 'default'} />
          }
          key="star-dashboard-button"
          onClick={() => {
            DashboardInteractions.toolbarFavoritesClick();
            dashboard.onStarDashboard();
          }}
        />
      );
    },
  });

  const isDevEnv = config.buildInfo.env === 'development';

  toolbarActions.push({
    group: 'icon-actions',
    condition: isDevEnv && uid && isShowingDashboard,
    render: () => (
      <ToolbarButton
        key="view-in-old-dashboard-button"
        tooltip={'Switch to old dashboard page'}
        icon="apps"
        onClick={() => {
          locationService.partial({ scenes: false });
        }}
      />
    ),
  });

  toolbarActions.push({
    group: 'icon-actions',
    condition: meta.isSnapshot && !isEditing,
    render: () => (
      <GoToSnapshotOriginButton originalURL={dashboard.getInitialSaveModel()?.snapshot?.originalUrl ?? ''} />
    ),
  });

  toolbarActions.push({
    group: 'playlist-actions',
    condition: isPlaying && isShowingDashboard && !isEditing,
    render: () => (
      <ToolbarButton
        key="play-list-prev"
        data-testid={selectors.pages.Dashboard.DashNav.playlistControls.prev}
        tooltip={t('dashboard.toolbar.playlist-previous', 'Go to previous dashboard')}
        icon="backward"
        onClick={() => playlistSrv.prev()}
      />
    ),
  });

  toolbarActions.push({
    group: 'playlist-actions',
    condition: isPlaying && isShowingDashboard && !isEditing,
    render: () => (
      <ToolbarButton
        key="play-list-stop"
        onClick={() => playlistSrv.stop()}
        data-testid={selectors.pages.Dashboard.DashNav.playlistControls.stop}
      >
        <Trans i18nKey="dashboard.toolbar.playlist-stop">Stop playlist</Trans>
      </ToolbarButton>
    ),
  });

  toolbarActions.push({
    group: 'playlist-actions',
    condition: isPlaying && isShowingDashboard && !isEditing,
    render: () => (
      <ToolbarButton
        key="play-list-next"
        data-testid={selectors.pages.Dashboard.DashNav.playlistControls.next}
        tooltip={t('dashboard.toolbar.playlist-next', 'Go to next dashboard')}
        icon="forward"
        onClick={() => playlistSrv.next()}
        narrow
      />
    ),
  });

  if (!isEditingPanel) {
    // This adds the alert rules button and the dashboard insights button
    addDynamicActions(toolbarActions, dynamicDashNavActions.right, 'icon-actions');
  }

  toolbarActions.push({
    group: 'back-button',
    condition: (isViewingPanel || isEditingPanel) && !isEditingLibraryPanel,
    render: () => (
      <Button
        onClick={() => {
          locationService.partial({ viewPanel: null, editPanel: null });
        }}
        tooltip=""
        key="back"
        variant="secondary"
        size="sm"
        icon="arrow-left"
      >
        Back to dashboard
      </Button>
    ),
  });

  toolbarActions.push({
    group: 'back-button',
    condition: Boolean(editview),
    render: () => (
      <Button
        onClick={() => {
          locationService.partial({ editview: null });
        }}
        tooltip=""
        key="back"
        fill="text"
        variant="secondary"
        size="sm"
        icon="arrow-left"
      >
        Back to dashboard
      </Button>
    ),
  });

  toolbarActions.push({
    group: 'main-buttons',
    condition: uid && !isEditing && !meta.isSnapshot && !isPlaying,
    render: () => (
      <Button
        key="share-dashboard-button"
        tooltip={t('dashboard.toolbar.share', 'Share dashboard')}
        size="sm"
        className={buttonWithExtraMargin}
        fill="outline"
        onClick={() => {
          DashboardInteractions.toolbarShareClick();
          dashboard.showModal(new ShareModal({ dashboardRef: dashboard.getRef() }));
        }}
      >
        Share
      </Button>
    ),
  });

  toolbarActions.push({
    group: 'main-buttons',
    condition: !isEditing && dashboard.canEditDashboard() && !isViewingPanel && !isPlaying,
    render: () => (
      <Button
        onClick={() => {
          dashboard.onEnterEditMode();
        }}
        tooltip="Enter edit mode"
        key="edit"
        className={buttonWithExtraMargin}
        variant="primary"
        size="sm"
      >
        Edit
      </Button>
    ),
  });

  toolbarActions.push({
    group: 'settings',
    condition: isEditing && dashboard.canEditDashboard() && isShowingDashboard,
    render: () => (
      <Button
        onClick={() => {
          dashboard.onOpenSettings();
        }}
        tooltip="Dashboard settings"
        fill="text"
        size="sm"
        key="settings"
        variant="secondary"
      >
        Settings
      </Button>
    ),
  });

  toolbarActions.push({
    group: 'main-buttons',
    condition: isEditing && !meta.isNew && isShowingDashboard,
    render: () => (
      <Button
        onClick={() => dashboard.exitEditMode({ skipConfirm: false })}
        tooltip="Exits edit mode and discards unsaved changes"
        size="sm"
        key="discard"
        fill="text"
        variant="primary"
      >
        Exit edit
      </Button>
    ),
  });

  toolbarActions.push({
    group: 'main-buttons',
    condition: isEditingPanel && !isEditingLibraryPanel && !editview && !meta.isNew && !isViewingPanel,
    render: () => (
      <Button
        onClick={editPanel?.onDiscard}
        tooltip="Discard panel changes"
        size="sm"
        key="discard"
        fill="outline"
        variant="destructive"
      >
        Discard panel changes
      </Button>
    ),
  });

  toolbarActions.push({
    group: 'main-buttons',
    condition: isEditingPanel && isEditingLibraryPanel && !editview && !isViewingPanel,
    render: () => (
      <Button
        onClick={editPanel?.onDiscard}
        tooltip="Discard library panel changes"
        size="sm"
        key="discardLibraryPanel"
        fill="outline"
        variant="destructive"
      >
        Discard library panel changes
      </Button>
    ),
  });

  toolbarActions.push({
    group: 'main-buttons',
    condition: isEditingPanel && isEditingLibraryPanel && !editview && !isViewingPanel,
    render: () => (
      <Button
        onClick={editPanel?.onUnlinkLibraryPanel}
        tooltip="Unlink library panel"
        size="sm"
        key="unlinkLibraryPanel"
        fill="outline"
        variant="secondary"
      >
        Unlink library panel
      </Button>
    ),
  });

  toolbarActions.push({
    group: 'main-buttons',
    condition: isEditingPanel && isEditingLibraryPanel && !editview && !isViewingPanel,
    render: () => (
      <Button
        onClick={editPanel?.onSaveLibraryPanel}
        tooltip="Save library panel"
        size="sm"
        key="saveLibraryPanel"
        fill="outline"
        variant="primary"
      >
        Save library panel
      </Button>
    ),
  });

  toolbarActions.push({
    group: 'main-buttons',
    condition: isEditing && !isEditingLibraryPanel && (meta.canSave || canSaveAs),
    render: () => {
      // if we  only can save
      if (meta.isNew) {
        return (
          <Button
            onClick={() => {
              DashboardInteractions.toolbarSaveClick();
              dashboard.openSaveDrawer({});
            }}
            className={buttonWithExtraMargin}
            tooltip="Save changes"
            key="save"
            size="sm"
            variant={'primary'}
          >
            Save dashboard
          </Button>
        );
      }

      // If we only can save as copy
      if (canSaveAs && !meta.canSave) {
        return (
          <Button
            onClick={() => {
              DashboardInteractions.toolbarSaveClick();
              dashboard.openSaveDrawer({ saveAsCopy: true });
            }}
            className={buttonWithExtraMargin}
            tooltip="Save as copy"
            key="save"
            size="sm"
            variant={isDirty ? 'primary' : 'secondary'}
          >
            Save as copy
          </Button>
        );
      }

      // If we can do both save and save as copy we show a button group with dropdown menu
      const menu = (
        <Menu>
          <Menu.Item
            label="Save"
            icon="save"
            onClick={() => {
              DashboardInteractions.toolbarSaveClick();
              dashboard.openSaveDrawer({});
            }}
          />
          <Menu.Item
            label="Save as copy"
            icon="copy"
            onClick={() => {
              DashboardInteractions.toolbarSaveAsClick();
              dashboard.openSaveDrawer({ saveAsCopy: true });
            }}
          />
        </Menu>
      );

      return (
        <ButtonGroup className={buttonWithExtraMargin} key="save">
          <Button
            onClick={() => {
              DashboardInteractions.toolbarSaveClick();
              dashboard.openSaveDrawer({});
            }}
            tooltip="Save changes"
            size="sm"
            variant={isDirty ? 'primary' : 'secondary'}
          >
            Save dashboard
          </Button>
          <Dropdown overlay={menu}>
            <Button icon="angle-down" variant={isDirty ? 'primary' : 'secondary'} size="sm" />
          </Dropdown>
        </ButtonGroup>
      );
    },
  });

  const actionElements: React.ReactNode[] = [];
  let lastGroup = '';

  for (const action of toolbarActions) {
    if (!action.condition) {
      continue;
    }

    if (lastGroup && lastGroup !== action.group) {
      lastGroup && actionElements.push(<NavToolbarSeparator key={`${action.group}-separator`} />);
    }

    actionElements.push(action.render());
    lastGroup = action.group;
  }

  return <ToolbarButtonRow alignment="right">{actionElements}</ToolbarButtonRow>;
}

function addDynamicActions(
  toolbarActions: ToolbarAction[],
  registeredActions: DynamicDashNavButtonModel[],
  group: string
) {
  if (registeredActions.length > 0) {
    for (const action of registeredActions) {
      const props = { dashboard: getDashboardSrv().getCurrent()! };
      if (action.show(props)) {
        const Component = action.component;
        toolbarActions.push({
          group: group,
          condition: true,
          render: () => <Component {...props} key={toolbarActions.length} />,
        });
      }
    }
  }
}

function useEditingLibraryPanel(panelEditor?: PanelEditor) {
  const [isEditingLibraryPanel, setEditingLibraryPanel] = useState<Boolean>(false);

  useEffect(() => {
    if (panelEditor) {
      const unsub = panelEditor.state.vizManager.subscribeToState((vizManagerState) =>
        setEditingLibraryPanel(vizManagerState.sourcePanel.resolve().parent instanceof LibraryVizPanel)
      );
      return () => {
        unsub.unsubscribe();
      };
    }
    setEditingLibraryPanel(false);
    return;
  }, [panelEditor]);

  return isEditingLibraryPanel;
}

interface ToolbarAction {
  group: string;
  condition?: boolean | string;
  render: () => React.ReactNode;
}

function getStyles(theme: GrafanaTheme2) {
  return css({ margin: theme.spacing(0, 0.5) });
}<|MERGE_RESOLUTION|>--- conflicted
+++ resolved
@@ -27,19 +27,7 @@
 }
 
 export const NavToolbarActions = React.memo<Props>(({ dashboard }) => {
-<<<<<<< HEAD
   const actions = <ToolbarActions dashboard={dashboard} />;
-=======
-  const actions = (
-    <DashNavModalContextProvider>
-      <ToolbarButtonRow alignment="right">
-        <ToolbarActions dashboard={dashboard} />
-      </ToolbarButtonRow>
-      <DashNavModalRoot />
-    </DashNavModalContextProvider>
-  );
-
->>>>>>> b20da139
   return <AppChromeUpdate actions={actions} />;
 });
 
@@ -522,7 +510,11 @@
     lastGroup = action.group;
   }
 
-  return <ToolbarButtonRow alignment="right">{actionElements}</ToolbarButtonRow>;
+  return (
+    <DashNavModalContextProvider>
+      <ToolbarButtonRow alignment="right">{actionElements}</ToolbarButtonRow>
+    </DashNavModalContextProvider>
+  );
 }
 
 function addDynamicActions(
