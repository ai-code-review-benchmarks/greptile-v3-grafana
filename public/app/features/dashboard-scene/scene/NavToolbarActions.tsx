--- conflicted
+++ resolved
@@ -1,10 +1,6 @@
 import { css } from '@emotion/css';
-<<<<<<< HEAD
-import { useEffect, useState } from 'react';
+import { useEffect, useId, useState } from 'react';
 import * as React from 'react';
-=======
-import React, { useEffect, useId, useState } from 'react';
->>>>>>> 91628158
 
 import { GrafanaTheme2 } from '@grafana/data';
 import { selectors } from '@grafana/e2e-selectors';
