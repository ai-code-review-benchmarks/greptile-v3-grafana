--- conflicted
+++ resolved
@@ -631,10 +631,7 @@
   return isEditingLibraryPanel;
 }
 
-<<<<<<< HEAD
-=======
 // This hook handles when panelEditor is not defined to avoid conditionally hook usage
->>>>>>> 356a2959
 function useVizManagerDirty(panelEditor?: PanelEditor) {
   const [isDirty, setIsDirty] = useState<Boolean>(false);
 
