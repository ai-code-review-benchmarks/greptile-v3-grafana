import { css, cx } from '@emotion/css';
import React from 'react';
import { useLocation } from 'react-router-dom';

import { GrafanaTheme2, PageLayoutType } from '@grafana/data';
import { SceneComponentProps } from '@grafana/scenes';
import { CustomScrollbar, useStyles2 } from '@grafana/ui';
import { Page } from 'app/core/components/Page/Page';
import { getNavModel } from 'app/core/selectors/navModel';
import DashboardEmpty from 'app/features/dashboard/dashgrid/DashboardEmpty';
import { useSelector } from 'app/types';

import { DashboardScene } from './DashboardScene';
import { NavToolbarActions } from './NavToolbarActions';

export function DashboardSceneRenderer({ model }: SceneComponentProps<DashboardScene>) {
  const { controls, overlay, editview, editPanel, scopeSelector } = model.useState();
  const { isExpanded: isScopesExpanded } = scopeSelector?.useState() ?? {};
  const styles = useStyles2(getStyles);
  const location = useLocation();
  const navIndex = useSelector((state) => state.navIndex);
  const pageNav = model.getPageNav(location, navIndex);
  const bodyToRender = model.getBodyToRender();
  const navModel = getNavModel(navIndex, 'dashboards/browse');

  if (editview) {
    return (
      <>
        <editview.Component model={editview} />
        {overlay && <overlay.Component model={overlay} />}
      </>
    );
  }

<<<<<<< HEAD
  const emptyState = (
    <>
      <div className={styles.controlsWrapper}>
        {scopeSelector && !isScopesExpanded && <scopeSelector.Component model={scopeSelector} />}
        <div className={styles.controls}>{showDebugger && <SceneDebugger scene={model} key={'scene-debugger'} />}</div>
      </div>
      <DashboardEmpty dashboard={model} canCreate={!!model.state.meta.canEdit} />
    </>
  );

  const withPanels = (
    <>
      <div className={styles.controlsWrapper}>
        {scopeSelector && !isScopesExpanded && <scopeSelector.Component model={scopeSelector} />}

        {controls && (
          <div className={styles.controls}>
            {controls.map((control) => (
              <control.Component key={control.state.key} model={control} />
            ))}
            {showDebugger && <SceneDebugger scene={model} key={'scene-debugger'} />}
          </div>
        )}
      </div>
=======
  const emptyState = <DashboardEmpty dashboard={model} canCreate={!!model.state.meta.canEdit} />;

  const withPanels = (
    <>
      {controls && <controls.Component model={controls} />}
>>>>>>> 5561ace4
      <div className={cx(styles.body)}>
        <bodyToRender.Component model={bodyToRender} />
      </div>
    </>
  );

  return (
    <Page navModel={navModel} pageNav={pageNav} layout={PageLayoutType.Custom}>
      {editPanel && <editPanel.Component model={editPanel} />}
      {!editPanel && (
        <CustomScrollbar autoHeightMin={'100%'}>
          <div className={styles.innerScrollbarContainer}>
            {scopeSelector && isScopesExpanded && <scopeSelector.Component model={scopeSelector} />}
            <div className={styles.canvasContent}>
              <NavToolbarActions dashboard={model} />
              {model.isEmpty() ? emptyState : withPanels}
            </div>
          </div>
        </CustomScrollbar>
      )}
      {overlay && <overlay.Component model={overlay} />}
    </Page>
  );
}

function getStyles(theme: GrafanaTheme2) {
  return {
    innerScrollbarContainer: css({
      display: 'flex',
      flex: '100%',
      flexDirection: 'row',
    }),
    canvasContent: css({
      label: 'canvas-content',
      display: 'flex',
      flexDirection: 'column',
      padding: theme.spacing(0, 2),
      flexBasis: '100%',
      flexGrow: 1,
    }),
    body: css({
      label: 'body',
      flexGrow: 1,
      display: 'flex',
      gap: '8px',
      marginBottom: theme.spacing(2),
    }),
<<<<<<< HEAD

    controlsWrapper: css({
      display: 'flex',
      flexDirection: 'row',
      flexWrap: 'nowrap',
      gap: theme.spacing(1),
      position: 'sticky',
      top: 0,
      background: theme.colors.background.canvas,
      zIndex: theme.zIndex.activePanel,
      padding: theme.spacing(2, 0),
      marginLeft: 'auto',
      width: '100%',
    }),

    controls: css({
      display: 'flex',
      flex: '100%',
      flexDirection: 'row',
      flexWrap: 'wrap',
      alignItems: 'center',
      gap: theme.spacing(1),
    }),
=======
>>>>>>> 5561ace4
  };
}<|MERGE_RESOLUTION|>--- conflicted
+++ resolved
@@ -32,7 +32,6 @@
     );
   }
 
-<<<<<<< HEAD
   const emptyState = (
     <>
       <div className={styles.controlsWrapper}>
@@ -48,22 +47,8 @@
       <div className={styles.controlsWrapper}>
         {scopeSelector && !isScopesExpanded && <scopeSelector.Component model={scopeSelector} />}
 
-        {controls && (
-          <div className={styles.controls}>
-            {controls.map((control) => (
-              <control.Component key={control.state.key} model={control} />
-            ))}
-            {showDebugger && <SceneDebugger scene={model} key={'scene-debugger'} />}
-          </div>
-        )}
+        {controls && <controls.Component model={controls} />}
       </div>
-=======
-  const emptyState = <DashboardEmpty dashboard={model} canCreate={!!model.state.meta.canEdit} />;
-
-  const withPanels = (
-    <>
-      {controls && <controls.Component model={controls} />}
->>>>>>> 5561ace4
       <div className={cx(styles.body)}>
         <bodyToRender.Component model={bodyToRender} />
       </div>
@@ -111,7 +96,6 @@
       gap: '8px',
       marginBottom: theme.spacing(2),
     }),
-<<<<<<< HEAD
 
     controlsWrapper: css({
       display: 'flex',
@@ -135,7 +119,5 @@
       alignItems: 'center',
       gap: theme.spacing(1),
     }),
-=======
->>>>>>> 5561ace4
   };
 }