--- conflicted
+++ resolved
@@ -36,14 +36,8 @@
   conditionalRendering?: ConditionalRendering;
 }
 
-<<<<<<< HEAD
-export class ResponsiveGridItem extends SceneObjectBase<ResponsiveGridItemState> implements DashboardLayoutItem {
-  public static Component = ResponsiveGridItemRenderer;
-
-=======
 export class AutoGridItem extends SceneObjectBase<AutoGridItemState> implements DashboardLayoutItem {
   public static Component = AutoGridItemRenderer;
->>>>>>> 9094c73e
   private _prevRepeatValues?: VariableValueSingle[];
   protected _variableDependency = new VariableDependencyConfig(this, {
     variableNames: this.state.variableName ? [this.state.variableName] : [],
