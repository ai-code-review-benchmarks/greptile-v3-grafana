import { SceneComponentProps, SceneObjectBase, SceneObjectState, VizPanel } from '@grafana/scenes';
import { GRID_CELL_VMARGIN } from 'app/core/constants';
import { t } from 'app/core/internationalization';
import { OptionsPaneItemDescriptor } from 'app/features/dashboard/components/PanelEditor/OptionsPaneItemDescriptor';

import { NewObjectAddedToCanvasEvent, ObjectRemovedFromCanvasEvent } from '../../edit-pane/shared';
import { joinCloneKeys } from '../../utils/clone';
import { dashboardSceneGraph } from '../../utils/dashboardSceneGraph';
import {
  forceRenderChildren,
  getGridItemKeyForPanelId,
  getPanelIdForVizPanel,
  getVizPanelKeyForPanelId,
} from '../../utils/utils';
import { DashboardLayoutManager } from '../types/DashboardLayoutManager';
import { LayoutRegistryItem } from '../types/LayoutRegistryItem';

import { ResponsiveGridItem } from './ResponsiveGridItem';
import { ResponsiveGridLayout } from './ResponsiveGridLayout';
import { getEditOptions } from './ResponsiveGridLayoutManagerEditor';

interface ResponsiveGridLayoutManagerState extends SceneObjectState {
  layout: ResponsiveGridLayout;
  maxColumnCount: string;
  minRowHeight: AutoGridMinRowHeight;
  minColumnWidth: AutoGridMinColumnWidth;
  heightFill: boolean;
}

export type AutoGridMinColumnWidth = 'narrow' | 'standard' | 'wide' | 'custom' | number;
export type AutoGridMinRowHeight = 'short' | 'standard' | 'tall' | 'custom' | number;

export const AUTO_GRID_DEFAULT_MAX_COLUMN_COUNT = '3';
export const AUTO_GRID_DEFAULT_MIN_COLUMN_WIDTH = 'standard';
export const AUTO_GRID_DEFAULT_MIN_ROW_HEIGHT = 'standard';

export class ResponsiveGridLayoutManager
  extends SceneObjectBase<ResponsiveGridLayoutManagerState>
  implements DashboardLayoutManager
{
  public static Component = ResponsiveGridLayoutManagerRenderer;

  public readonly isDashboardLayoutManager = true;

  public static readonly descriptor: LayoutRegistryItem = {
    get name() {
      return t('dashboard.responsive-layout.name', 'Auto grid');
    },
    get description() {
      return t('dashboard.responsive-layout.description', 'Panels resize to fit and form uniform grids');
    },
    id: 'responsive-grid',
    createFromLayout: ResponsiveGridLayoutManager.createFromLayout,
    kind: 'ResponsiveGridLayout',
    isGridLayout: true,
  };

  public readonly descriptor = ResponsiveGridLayoutManager.descriptor;

<<<<<<< HEAD
  public constructor(state: Partial<ResponsiveGridLayoutManagerState>) {
    const maxColumnCount = state.maxColumnCount ?? AUTO_GRID_DEFAULT_MAX_COLUMN_COUNT;
    const minColumnWidth = state.minColumnWidth ?? AUTO_GRID_DEFAULT_MIN_COLUMN_WIDTH;
    const minRowHeight = state.minRowHeight ?? AUTO_GRID_DEFAULT_MIN_ROW_HEIGHT;
    const heightFill = state.heightFill ?? false;

    super({
      ...state,
      maxColumnCount,
      minColumnWidth,
      minRowHeight,
      heightFill,
      layout:
        state.layout ??
        new ResponsiveGridLayout({
          templateColumns: getTemplateColumnsTemplate(maxColumnCount, minColumnWidth),
          autoRows: getAutoRowsTemplate(minRowHeight, heightFill),
        }),
    });

    // @ts-ignore
    this.state.layout.getDragClassCancel = () => 'drag-cancel';
    this.state.layout.isDraggable = () => true;
  }
=======
  public static defaultCSS = {
    templateColumns: 'repeat(auto-fit, minmax(400px, auto))',
    autoRows: 'minmax(300px, auto)',
  };
>>>>>>> 543c0bbc

  public addPanel(vizPanel: VizPanel) {
    const panelId = dashboardSceneGraph.getNextPanelId(this);

    vizPanel.setState({ key: getVizPanelKeyForPanelId(panelId) });
    vizPanel.clearParent();

    this.state.layout.setState({
      children: [new ResponsiveGridItem({ body: vizPanel }), ...this.state.layout.state.children],
    });

    this.publishEvent(new NewObjectAddedToCanvasEvent(vizPanel), true);
  }

  public removePanel(panel: VizPanel) {
    const element = panel.parent;
    this.state.layout.setState({ children: this.state.layout.state.children.filter((child) => child !== element) });
    this.publishEvent(new ObjectRemovedFromCanvasEvent(panel), true);
  }

  public duplicate(): DashboardLayoutManager {
    return this.clone({
      key: undefined,
      layout: this.state.layout.clone({
        key: undefined,
        children: this.state.layout.state.children.map((child) =>
          child.clone({
            key: undefined,
            body: child.state.body.clone({
              key: getVizPanelKeyForPanelId(dashboardSceneGraph.getNextPanelId(child.state.body)),
            }),
          })
        ),
      }),
    });
  }

  public duplicatePanel(panel: VizPanel) {
    const gridItem = panel.parent;
    if (!(gridItem instanceof ResponsiveGridItem)) {
      console.error('Trying to duplicate a panel that is not inside a DashboardGridItem');
      return;
    }

    const newPanelId = dashboardSceneGraph.getNextPanelId(this);
    const grid = this.state.layout;

    const newPanel = panel.clone({
      key: getVizPanelKeyForPanelId(newPanelId),
    });

    const newGridItem = gridItem.clone({
      key: getGridItemKeyForPanelId(newPanelId),
      body: newPanel,
    });

    const sourceIndex = grid.state.children.indexOf(gridItem);
    const newChildren = [...grid.state.children];

    // insert after
    newChildren.splice(sourceIndex + 1, 0, newGridItem);

    grid.setState({ children: newChildren });

    this.publishEvent(new NewObjectAddedToCanvasEvent(newPanel), true);
  }

  public getVizPanels(): VizPanel[] {
    const panels: VizPanel[] = [];

    for (const child of this.state.layout.state.children) {
      if (child instanceof ResponsiveGridItem) {
        panels.push(child.state.body);
      }
    }

    return panels;
  }

  public editModeChanged(isEditing: boolean) {
    this.state.layout.setState({ isDraggable: isEditing });
    forceRenderChildren(this.state.layout, true);
  }

  public cloneLayout(ancestorKey: string, isSource: boolean): DashboardLayoutManager {
    return this.clone({
      layout: this.state.layout.clone({
        children: this.state.layout.state.children.map((gridItem) => {
          if (gridItem instanceof ResponsiveGridItem) {
            // Get the original panel ID from the gridItem's key
            const panelId = getPanelIdForVizPanel(gridItem.state.body);
            const gridItemKey = joinCloneKeys(ancestorKey, getGridItemKeyForPanelId(panelId));

            return gridItem.clone({
              key: gridItemKey,
              body: gridItem.state.body.clone({
                key: joinCloneKeys(gridItemKey, getVizPanelKeyForPanelId(panelId)),
              }),
            });
          }
          throw new Error('Unexpected child type');
        }),
      }),
    });
  }

  public getOptions(): OptionsPaneItemDescriptor[] {
    return getEditOptions(this);
  }

  public onMaxColumnCountChanged(maxColumnCount: string) {
    this.setState({ maxColumnCount: maxColumnCount });
    this.state.layout.setState({
      templateColumns: getTemplateColumnsTemplate(maxColumnCount, this.state.minColumnWidth),
    });
  }

  public onMinColumnWidthChanged(minColumnWidth: AutoGridMinColumnWidth) {
    if (minColumnWidth === 'custom') {
      minColumnWidth = getNamedColumWidthInPixels(this.state.minColumnWidth);
    }

    this.setState({ minColumnWidth: minColumnWidth });
    this.state.layout.setState({
      templateColumns: getTemplateColumnsTemplate(this.state.maxColumnCount, this.state.minColumnWidth),
    });
  }

  public onHeightFillChanged(heightFill: boolean) {
    this.setState({ heightFill });
    this.state.layout.setState({
      autoRows: getAutoRowsTemplate(this.state.minRowHeight, heightFill),
    });
  }

  public onMinRowHeightChanged(minRowHeight: AutoGridMinRowHeight) {
    if (minRowHeight === 'custom') {
      minRowHeight = getNamedHeightInPixels(this.state.minRowHeight);
    }

    this.setState({ minRowHeight });
    this.state.layout.setState({
      autoRows: getAutoRowsTemplate(minRowHeight, this.state.heightFill),
    });
  }

  public static createEmpty(): ResponsiveGridLayoutManager {
    return new ResponsiveGridLayoutManager({});
  }

  public static createFromLayout(layout: DashboardLayoutManager): ResponsiveGridLayoutManager {
    const panels = layout.getVizPanels();
    const children: ResponsiveGridItem[] = [];

    for (let panel of panels) {
      children.push(new ResponsiveGridItem({ body: panel.clone() }));
    }

    const layoutManager = ResponsiveGridLayoutManager.createEmpty();
    layoutManager.state.layout.setState({ children });

    return layoutManager;
  }
}

function ResponsiveGridLayoutManagerRenderer({ model }: SceneComponentProps<ResponsiveGridLayoutManager>) {
  return <model.state.layout.Component model={model.state.layout} />;
}

function getTemplateColumnsTemplate(maxColumnCount: string, minColumnWidth: AutoGridMinColumnWidth) {
  return `repeat(auto-fit, minmax(min(max(100% / ${maxColumnCount} - ${GRID_CELL_VMARGIN}px, ${getNamedColumWidthInPixels(minColumnWidth)}px), 100%), 1fr))`;
}

function getNamedColumWidthInPixels(minColumnWidth: AutoGridMinColumnWidth) {
  if (typeof minColumnWidth === 'number') {
    return minColumnWidth;
  }

  switch (minColumnWidth) {
    case 'narrow':
      return 192;
    case 'wide':
      return 768;
    case 'custom':
    case 'standard':
    default:
      return 448;
  }
}

function getNamedHeightInPixels(minRowHeight: AutoGridMinRowHeight) {
  if (typeof minRowHeight === 'number') {
    return minRowHeight;
  }

  switch (minRowHeight) {
    case 'short':
      return 128;
    case 'tall':
      return 512;
    case 'custom':
    case 'standard':
    default:
      return 320;
  }
}

function getAutoRowsTemplate(minRowHeight: AutoGridMinRowHeight, heightFill: boolean) {
  const minRowHeightPixels = getNamedHeightInPixels(minRowHeight);
  const maxRowHeightValue = heightFill ? 'auto' : `${minRowHeightPixels}px`;
  return `minmax(${minRowHeightPixels}px, ${maxRowHeightValue})`;
}<|MERGE_RESOLUTION|>--- conflicted
+++ resolved
@@ -57,7 +57,6 @@
 
   public readonly descriptor = ResponsiveGridLayoutManager.descriptor;
 
-<<<<<<< HEAD
   public constructor(state: Partial<ResponsiveGridLayoutManagerState>) {
     const maxColumnCount = state.maxColumnCount ?? AUTO_GRID_DEFAULT_MAX_COLUMN_COUNT;
     const minColumnWidth = state.minColumnWidth ?? AUTO_GRID_DEFAULT_MIN_COLUMN_WIDTH;
@@ -82,12 +81,6 @@
     this.state.layout.getDragClassCancel = () => 'drag-cancel';
     this.state.layout.isDraggable = () => true;
   }
-=======
-  public static defaultCSS = {
-    templateColumns: 'repeat(auto-fit, minmax(400px, auto))',
-    autoRows: 'minmax(300px, auto)',
-  };
->>>>>>> 543c0bbc
 
   public addPanel(vizPanel: VizPanel) {
     const panelId = dashboardSceneGraph.getNextPanelId(this);
