--- conflicted
+++ resolved
@@ -1,4 +1,4 @@
-import { css } from '@emotion/css';
+import { css, cx } from '@emotion/css';
 
 import { GrafanaTheme2 } from '@grafana/data';
 import { LazyLoader, SceneComponentProps, sceneGraph } from '@grafana/scenes';
@@ -15,74 +15,26 @@
   const { children, isHidden, isLazy } = model.useState();
   const styles = useStyles2(getStyles, model.state);
   const { layoutOrchestrator, isEditing } = useDashboardState(model);
-
-<<<<<<< HEAD
-  const { activeLayoutItemRef } = layoutOrchestrator.useState();
-  const activeLayoutItem = activeLayoutItemRef?.resolve();
-  const currentLayoutIsActive = children.some((c) => c === activeLayoutItem);
   const layoutManager = sceneGraph.getAncestor(model, AutoGridLayoutManager);
   const { fillScreen } = layoutManager.useState();
 
-  useEffect(() => {
-    if (model.containerRef.current) {
-      const computedStyles = getComputedStyle(model.containerRef.current);
-      model.columnCount = computedStyles.gridTemplateColumns.split(' ').length;
-      model.rowCount = computedStyles.gridTemplateRows.split(' ').length;
-
-      // when the contents of a scrollable area are changed, most (all?) browsers
-      // seem to automatically adjust the scroll position
-      // this hack keeps the scroll position fixed
-      if (currentLayoutIsActive && model.scrollPos) {
-        model.scrollPos.wrapper?.scrollTo(0, model.scrollPos.scrollTop);
-      }
-    }
-  });
-
-=======
->>>>>>> f43d39f8
   if (isHidden || !layoutOrchestrator) {
     return null;
   }
 
   return (
-<<<<<<< HEAD
     <div
       className={cx(styles.container, fillScreen && styles.containerFillScreen, isEditing && styles.containerEditing)}
-      ref={model.containerRef}
     >
-      <div
-        style={{
-          gridRow: model.activeGridCell.row,
-          gridColumn: model.activeGridCell.column,
-          display: currentLayoutIsActive && model.activeIndex !== undefined ? 'grid' : 'none',
-        }}
-      />
-      {children.map((item) => {
-        const Wrapper = isLazy ? LazyLoader : 'div';
-        const isDragging = activeLayoutItem === item;
-
-        return (
-          <Wrapper
-            key={item.state.key!}
-            className={cx(styles.wrapper, { [styles.dragging]: isDragging })}
-            style={
-              isDragging && layoutOrchestrator && item.cachedBoundingBox
-                ? {
-                    width: item.cachedBoundingBox.right - item.cachedBoundingBox.left,
-                    height: item.cachedBoundingBox.bottom - item.cachedBoundingBox.top,
-                    // adjust the panel position to mouse position
-                    translate: `${-layoutOrchestrator.dragOffset.left}px ${-layoutOrchestrator.dragOffset.top}px`,
-                    // adjust the panel position on the screen
-                    transform: `translate(var(--x-pos), var(--y-pos))`,
-                  }
-                : {}
-            }
-            ref={item.containerRef}
-          >
-            <item.Component model={item} />
-          </Wrapper>
-        );
-      })}
+      {children.map((item) =>
+        isLazy ? (
+          <LazyLoader key={item.state.key!} className={styles.container}>
+            <item.Component key={item.state.key} model={item} />
+          </LazyLoader>
+        ) : (
+          <item.Component key={item.state.key} model={item} />
+        )
+      )}
       {isEditing && (
         <div className={cx(styles.addAction, 'dashboard-canvas-add-button')}>
           <Button
@@ -123,17 +75,6 @@
             </Button>
           </Dropdown>
         </div>
-=======
-    <div className={styles.container} ref={(ref) => model.setRef(ref)}>
-      {children.map((item) =>
-        isLazy ? (
-          <LazyLoader key={item.state.key!} className={styles.container}>
-            <item.Component key={item.state.key} model={item} />
-          </LazyLoader>
-        ) : (
-          <item.Component key={item.state.key} model={item} />
-        )
->>>>>>> f43d39f8
       )}
     </div>
   );
