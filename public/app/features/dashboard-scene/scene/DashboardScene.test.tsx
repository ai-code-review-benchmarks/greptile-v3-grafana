--- conflicted
+++ resolved
@@ -5,27 +5,6 @@
 import { DashboardScene } from './DashboardScene';
 
 describe('DashboardScene', () => {
-<<<<<<< HEAD
-  describe('Given a standard scene', () => {
-    it('Should set inspectPanelKey when url has inspect key', () => {
-      const scene = buildTestScene();
-      scene.urlSync?.updateFromUrl({ inspect: '2' });
-      expect(scene.state.inspectPanelKey).toBe('2');
-    });
-
-    it('Should handle inspect key that is not found', () => {
-      const scene = buildTestScene();
-      scene.urlSync?.updateFromUrl({ inspect: '12321' });
-      expect(scene.state.inspectPanelKey).toBe(undefined);
-    });
-
-    it('Should set viewPanelKey when url has viewPanel', () => {
-      const scene = buildTestScene();
-      scene.urlSync?.updateFromUrl({ viewPanel: '2' });
-      expect(scene.state.viewPanelKey).toBe('2');
-    });
-  });
-
   describe('DashboardSrv.getCurrent compatibility', () => {
     it('Should set to compatibility wrapper', () => {
       const scene = buildTestScene();
@@ -35,8 +14,6 @@
     });
   });
 
-=======
->>>>>>> 0d55dad0
   describe('Editing and discarding', () => {
     describe('Given scene in edit mode', () => {
       let scene: DashboardScene;
