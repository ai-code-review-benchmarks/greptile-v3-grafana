--- conflicted
+++ resolved
@@ -15,12 +15,8 @@
 import { getDashboardSrv } from 'app/features/dashboard/services/DashboardSrv';
 import { VariablesChanged } from 'app/features/variables/types';
 
-<<<<<<< HEAD
 import { createWorker } from '../saving/createDetectChangesWorker';
-import { transformSaveModelToScene } from '../serialization/transformSaveModelToScene';
-=======
 import { buildGridItemForPanel, transformSaveModelToScene } from '../serialization/transformSaveModelToScene';
->>>>>>> 88f5b62a
 import { DecoratedRevisionModel } from '../settings/VersionsEditView';
 import { historySrv } from '../settings/version-history/HistorySrv';
 import { dashboardSceneGraph } from '../utils/dashboardSceneGraph';
@@ -31,7 +27,6 @@
 
 jest.mock('../settings/version-history/HistorySrv');
 jest.mock('../serialization/transformSaveModelToScene');
-<<<<<<< HEAD
 jest.mock('../saving/getDashboardChangesFromScene', () => ({
   // It compares the initial and changed save models and returns the differences
   // By default we assume there are differences to have the dirty state test logic tested
@@ -46,13 +41,7 @@
     hasVariableValueChanges: false,
   })),
 }));
-
-const worker = createWorker();
-mockResultsOfDetectChangesWorker({ hasChanges: true, hasTimeChanges: false, hasVariableValueChanges: false });
-
-=======
 jest.mock('../serialization/transformSceneToSaveModel');
->>>>>>> 88f5b62a
 jest.mock('@grafana/runtime', () => ({
   ...jest.requireActual('@grafana/runtime'),
   getDataSourceSrv: () => {
@@ -62,6 +51,9 @@
   },
 }));
 
+const worker = createWorker();
+mockResultsOfDetectChangesWorker({ hasChanges: true, hasTimeChanges: false, hasVariableValueChanges: false });
+
 describe('DashboardScene', () => {
   describe('DashboardSrv.getCurrent compatibility', () => {
     it('Should set to compatibility wrapper', () => {
@@ -122,7 +114,7 @@
 
         scene.exitEditMode({ skipConfirm: true });
         const resoredLayout = sceneGraph.findObject(scene, (p) => p instanceof SceneGridLayout) as SceneGridLayout;
-        expect(resoredLayout.state.children.map((c) => c.state.key)).toBe(originalPanelOrder);
+        expect(resoredLayout.state.children.map((c) => c.state.key)).toEqual(originalPanelOrder);
       });
 
       it.each`
