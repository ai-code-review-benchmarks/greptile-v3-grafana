import { CoreApp } from '@grafana/data';
import {
  sceneGraph,
  SceneGridItem,
  SceneGridLayout,
  SceneTimeRange,
  SceneQueryRunner,
  SceneVariableSet,
  TestVariable,
  VizPanel,
  SceneGridRow,
  behaviors,
} from '@grafana/scenes';
import { Dashboard, DashboardCursorSync } from '@grafana/schema';
import appEvents from 'app/core/app_events';
import { getDashboardSrv } from 'app/features/dashboard/services/DashboardSrv';
import { VariablesChanged } from 'app/features/variables/types';

import { createWorker } from '../saving/createDetectChangesWorker';
import {
  buildGridItemForLibPanel,
  buildGridItemForPanel,
  transformSaveModelToScene,
} from '../serialization/transformSaveModelToScene';
import { DecoratedRevisionModel } from '../settings/VersionsEditView';
import { historySrv } from '../settings/version-history/HistorySrv';
import { dashboardSceneGraph } from '../utils/dashboardSceneGraph';
import { djb2Hash } from '../utils/djb2Hash';

import { DashboardControls } from './DashboardControls';
import { DashboardScene, DashboardSceneState } from './DashboardScene';
import { LibraryVizPanel } from './LibraryVizPanel';

jest.mock('../settings/version-history/HistorySrv');
jest.mock('../serialization/transformSaveModelToScene');
jest.mock('../saving/getDashboardChangesFromScene', () => ({
  // It compares the initial and changed save models and returns the differences
  // By default we assume there are differences to have the dirty state test logic tested
  getDashboardChangesFromScene: jest.fn(() => ({
    changedSaveModel: {},
    initialSaveModel: {},
    diffs: [],
    diffCount: 0,
    hasChanges: true,
    hasTimeChanges: false,
    isNew: false,
    hasVariableValueChanges: false,
  })),
}));
jest.mock('../serialization/transformSceneToSaveModel');
jest.mock('@grafana/runtime', () => ({
  ...jest.requireActual('@grafana/runtime'),
  getDataSourceSrv: () => {
    return {
      getInstanceSettings: jest.fn().mockResolvedValue({ uid: 'ds1' }),
    };
  },
}));

const worker = createWorker();
mockResultsOfDetectChangesWorker({ hasChanges: true, hasTimeChanges: false, hasVariableValueChanges: false });

describe('DashboardScene', () => {
  describe('DashboardSrv.getCurrent compatibility', () => {
    it('Should set to compatibility wrapper', () => {
      const scene = buildTestScene();
      scene.activate();

      expect(getDashboardSrv().getCurrent()?.uid).toBe('dash-1');
    });
  });

  describe('Editing and discarding', () => {
    describe('Given scene in view mode', () => {
      it('Should set isEditing to false', () => {
        const scene = buildTestScene();
        scene.activate();

        expect(scene.state.isEditing).toBeFalsy();
      });

      it('Should not start the detect changes worker', () => {
        const scene = buildTestScene();
        scene.activate();

        // @ts-expect-error it is a private property
        expect(scene._changesWorker).toBeUndefined();
      });
    });

    describe('Given scene in edit mode', () => {
      let scene: DashboardScene;
      let deactivateScene: () => void;

      beforeEach(() => {
        scene = buildTestScene();
        deactivateScene = scene.activate();
        scene.onEnterEditMode();
        jest.clearAllMocks();
      });

      it('Should set isEditing to true', () => {
        expect(scene.state.isEditing).toBe(true);
      });

      it('Should start the detect changes worker', () => {
        expect(worker.onmessage).toBeDefined();
      });

      it('Should terminate the detect changes worker when deactivate', () => {
        expect(worker.terminate).toHaveBeenCalledTimes(0);
        deactivateScene();
        expect(worker.terminate).toHaveBeenCalledTimes(1);
      });

      it('A change to griditem pos should set isDirty true', () => {
        const gridItem = sceneGraph.findObject(scene, (p) => p.state.key === 'griditem-1') as SceneGridItem;
        gridItem.setState({ x: 10, y: 0, width: 10, height: 10 });

        expect(scene.state.isDirty).toBe(true);

        scene.exitEditMode({ skipConfirm: true });
        const gridItem2 = sceneGraph.findObject(scene, (p) => p.state.key === 'griditem-1') as SceneGridItem;
        expect(gridItem2.state.x).toBe(0);
      });

      it('A change to gridlayout children order should set isDirty true', () => {
        const layout = sceneGraph.findObject(scene, (p) => p instanceof SceneGridLayout) as SceneGridLayout;
        const originalPanelOrder = layout.state.children.map((c) => c.state.key);

        // Change the order of the children. This happen when panels move around, then the children are re-ordered
        layout.setState({
          children: [layout.state.children[1], layout.state.children[0], layout.state.children[2]],
        });

        expect(scene.state.isDirty).toBe(true);

        scene.exitEditMode({ skipConfirm: true });
        const resoredLayout = sceneGraph.findObject(scene, (p) => p instanceof SceneGridLayout) as SceneGridLayout;
        expect(resoredLayout.state.children.map((c) => c.state.key)).toEqual(originalPanelOrder);
      });

      it.each`
        prop             | value
        ${'title'}       | ${'new title'}
        ${'description'} | ${'new description'}
        ${'tags'}        | ${['tag3', 'tag4']}
        ${'editable'}    | ${false}
        ${'links'}       | ${[]}
        ${'meta'}        | ${{ folderUid: 'new-folder-uid', folderTitle: 'new-folder-title', hasUnsavedFolderChange: true }}
      `(
        'A change to $prop should set isDirty true',
        ({ prop, value }: { prop: keyof DashboardSceneState; value: unknown }) => {
          const prevState = scene.state[prop];
          scene.setState({ [prop]: value });

          expect(scene.state.isDirty).toBe(true);

          scene.exitEditMode({ skipConfirm: true });
          expect(scene.state[prop]).toEqual(prevState);
        }
      );

      it('A change to refresh picker interval settings should set isDirty true', () => {
        const refreshPicker = dashboardSceneGraph.getRefreshPicker(scene)!;
        const prevState = [...refreshPicker.state.intervals!];
        refreshPicker.setState({ intervals: ['10s'] });

        expect(scene.state.isDirty).toBe(true);

        scene.exitEditMode({ skipConfirm: true });
        expect(dashboardSceneGraph.getRefreshPicker(scene)!.state.intervals).toEqual(prevState);
      });

      it('A change to time picker visibility settings should set isDirty true', () => {
        const dashboardControls = scene.state.controls!;
        const prevState = dashboardControls.state.hideTimeControls;
        dashboardControls.setState({ hideTimeControls: true });

        expect(scene.state.isDirty).toBe(true);

        scene.exitEditMode({ skipConfirm: true });
        expect(scene.state.controls!.state.hideTimeControls).toEqual(prevState);
      });

      it('A change to time zone should set isDirty true', () => {
        const timeRange = sceneGraph.getTimeRange(scene)!;
        const prevState = timeRange.state.timeZone;
        timeRange.setState({ timeZone: 'UTC' });

        expect(scene.state.isDirty).toBe(true);

        scene.exitEditMode({ skipConfirm: true });
        expect(sceneGraph.getTimeRange(scene)!.state.timeZone).toBe(prevState);
      });

      it('A change to a cursor sync config should set isDirty true', () => {
        const cursorSync = dashboardSceneGraph.getCursorSync(scene)!;
        const initialState = cursorSync.state;

        cursorSync.setState({
          sync: DashboardCursorSync.Tooltip,
        });

        expect(scene.state.isDirty).toBe(true);

        scene.exitEditMode({ skipConfirm: true });
        expect(dashboardSceneGraph.getCursorSync(scene)!.state).toEqual(initialState);
      });

      it.each([
        { hasChanges: true, hasTimeChanges: false, hasVariableValueChanges: false },
        { hasChanges: true, hasTimeChanges: true, hasVariableValueChanges: false },
        { hasChanges: true, hasTimeChanges: false, hasVariableValueChanges: true },
      ])('should set the state to true if there are changes detected in the saving model', (diffResults) => {
        mockResultsOfDetectChangesWorker(diffResults);
        scene.setState({ title: 'hello' });
        expect(scene.state.isDirty).toBeTruthy();
      });

      it.each([
        { hasChanges: false, hasTimeChanges: false, hasVariableValueChanges: false },
        { hasChanges: false, hasTimeChanges: true, hasVariableValueChanges: false },
        { hasChanges: false, hasTimeChanges: false, hasVariableValueChanges: true },
      ])('should not set the state to true if there are no change detected in the dashboard', (diffResults) => {
        mockResultsOfDetectChangesWorker(diffResults);
        scene.setState({ title: 'hello' });
        expect(scene.state.isDirty).toBeFalsy();
      });

      it('Should throw an error when adding a panel to a layout that is not SceneGridLayout', () => {
        const scene = buildTestScene({ body: undefined });

        expect(() => {
          scene.addPanel(new VizPanel({ title: 'Panel Title', key: 'panel-4', pluginId: 'timeseries' }));
        }).toThrow('Trying to add a panel in a layout that is not SceneGridLayout');
      });

      it('Should add a new panel to the dashboard', () => {
        const vizPanel = new VizPanel({
          title: 'Panel Title',
          key: 'panel-5',
          pluginId: 'timeseries',
          $data: new SceneQueryRunner({ key: 'data-query-runner', queries: [{ refId: 'A' }] }),
        });

        scene.addPanel(vizPanel);

        const body = scene.state.body as SceneGridLayout;
        const gridItem = body.state.children[0] as SceneGridItem;

        expect(body.state.children.length).toBe(6);
        expect(gridItem.state.body!.state.key).toBe('panel-5');
        expect(gridItem.state.y).toBe(0);
      });

      it('Should create and add a new panel to the dashboard', () => {
        scene.onCreateNewPanel();

        const body = scene.state.body as SceneGridLayout;
        const gridItem = body.state.children[0] as SceneGridItem;

        expect(body.state.children.length).toBe(6);
        expect(gridItem.state.body!.state.key).toBe('panel-7');
      });

      it('Should create and add a new row to the dashboard', () => {
        scene.onCreateNewRow();

        const body = scene.state.body as SceneGridLayout;
        const gridRow = body.state.children[0] as SceneGridRow;

        expect(body.state.children.length).toBe(4);
        expect(gridRow.state.key).toBe('panel-7');
        expect(gridRow.state.children[0].state.key).toBe('griditem-1');
        expect(gridRow.state.children[1].state.key).toBe('griditem-2');
      });

      it('Should create a row and add all panels in the dashboard under it', () => {
        const scene = buildTestScene({
          body: new SceneGridLayout({
            children: [
              new SceneGridItem({
                key: 'griditem-1',
                x: 0,
                body: new VizPanel({
                  title: 'Panel A',
                  key: 'panel-1',
                  pluginId: 'table',
                  $data: new SceneQueryRunner({ key: 'data-query-runner', queries: [{ refId: 'A' }] }),
                }),
              }),
              new SceneGridItem({
                key: 'griditem-2',
                body: new VizPanel({
                  title: 'Panel B',
                  key: 'panel-2',
                  pluginId: 'table',
                }),
              }),
            ],
          }),
        });

        scene.onCreateNewRow();

        const body = scene.state.body as SceneGridLayout;
        const gridRow = body.state.children[0] as SceneGridRow;

        expect(body.state.children.length).toBe(1);
        expect(gridRow.state.children.length).toBe(2);
      });

      it('Should create and add two new rows, but the second has no children', () => {
        scene.onCreateNewRow();
        scene.onCreateNewRow();

        const body = scene.state.body as SceneGridLayout;
        const gridRow = body.state.children[0] as SceneGridRow;

        expect(body.state.children.length).toBe(5);
        expect(gridRow.state.children.length).toBe(0);
      });

      it('Should create an empty row when nothing else in dashboard', () => {
        const scene = buildTestScene({
          body: new SceneGridLayout({
            children: [],
          }),
        });

        scene.onCreateNewRow();

        const body = scene.state.body as SceneGridLayout;
        const gridRow = body.state.children[0] as SceneGridRow;

        expect(body.state.children.length).toBe(1);
        expect(gridRow.state.children.length).toBe(0);
      });

<<<<<<< HEAD
      it('Should remove a row and move its children to the grid layout', () => {
        const body = scene.state.body as SceneGridLayout;
        const row = body.state.children[2] as SceneGridRow;

        scene.removeRow(row);

        const vizPanel = (body.state.children[2] as SceneGridItem).state.body as VizPanel;

        expect(body.state.children.length).toBe(4);
        expect(vizPanel.state.key).toBe('panel-4');
      });

      it('Should remove a row and its children', () => {
        const body = scene.state.body as SceneGridLayout;
        const row = body.state.children[2] as SceneGridRow;

        scene.removeRow(row, true);

        expect(body.state.children.length).toBe(3);
      });

      it('Should remove an empty row from the layout', () => {
        const row = new SceneGridRow({
          key: 'panel-1',
        });

        const scene = buildTestScene({
          body: new SceneGridLayout({
            children: [row],
          }),
        });

        const body = scene.state.body as SceneGridLayout;

        expect(body.state.children.length).toBe(1);

        scene.removeRow(row);

        expect(body.state.children.length).toBe(0);
=======
      it('Should fail to copy a panel if it does not have a grid item parent', () => {
        const vizPanel = new VizPanel({
          title: 'Panel Title',
          key: 'panel-5',
          pluginId: 'timeseries',
        });

        scene.copyPanel(vizPanel);

        expect(scene.state.hasCopiedPanel).toBe(false);
      });

      it('Should fail to copy a library panel if it does not have a grid item parent', () => {
        const libVizPanel = new LibraryVizPanel({
          uid: 'uid',
          name: 'libraryPanel',
          panelKey: 'panel-4',
          title: 'Library Panel',
          panel: new VizPanel({
            title: 'Library Panel',
            key: 'panel-4',
            pluginId: 'table',
          }),
        });

        scene.copyPanel(libVizPanel.state.panel as VizPanel);

        expect(scene.state.hasCopiedPanel).toBe(false);
>>>>>>> 15e358e3
      });

      it('Should copy a panel', () => {
        const vizPanel = ((scene.state.body as SceneGridLayout).state.children[0] as SceneGridItem).state.body;
        scene.copyPanel(vizPanel as VizPanel);

        expect(scene.state.hasCopiedPanel).toBe(true);
      });

      it('Should copy a library viz panel', () => {
        const libVizPanel = ((scene.state.body as SceneGridLayout).state.children[4] as SceneGridItem).state
          .body as LibraryVizPanel;

        scene.copyPanel(libVizPanel.state.panel as VizPanel);

        expect(scene.state.hasCopiedPanel).toBe(true);
      });

      it('Should paste a panel', () => {
        scene.setState({ hasCopiedPanel: true });
        jest.spyOn(JSON, 'parse').mockReturnThis();
        jest.mocked(buildGridItemForPanel).mockReturnValue(
          new SceneGridItem({
            key: 'griditem-9',
            body: new VizPanel({
              title: 'Panel A',
              key: 'panel-9',
              pluginId: 'table',
            }),
          })
        );

        scene.pastePanel();

        const body = scene.state.body as SceneGridLayout;
        const gridItem = body.state.children[0] as SceneGridItem;

        expect(buildGridItemForPanel).toHaveBeenCalledTimes(1);
        expect(body.state.children.length).toBe(6);
        expect(gridItem.state.body!.state.key).toBe('panel-7');
        expect(gridItem.state.y).toBe(0);
        expect(scene.state.hasCopiedPanel).toBe(false);
      });

      it('Should paste a library viz panel', () => {
        scene.setState({ hasCopiedPanel: true });
        jest.spyOn(JSON, 'parse').mockReturnValue({ libraryPanel: { uid: 'uid', name: 'libraryPanel' } });
        jest.mocked(buildGridItemForLibPanel).mockReturnValue(
          new SceneGridItem({
            body: new LibraryVizPanel({
              title: 'Library Panel',
              uid: 'uid',
              name: 'libraryPanel',
              panelKey: 'panel-4',
            }),
          })
        );

        scene.pastePanel();

        const body = scene.state.body as SceneGridLayout;
        const gridItem = body.state.children[0] as SceneGridItem;

        const libVizPanel = gridItem.state.body as LibraryVizPanel;

        expect(buildGridItemForLibPanel).toHaveBeenCalledTimes(1);
        expect(body.state.children.length).toBe(6);
        expect(libVizPanel.state.panelKey).toBe('panel-7');
        expect(libVizPanel.state.panel?.state.key).toBe('panel-7');
        expect(gridItem.state.y).toBe(0);
        expect(scene.state.hasCopiedPanel).toBe(false);
      });

      it('Should create a new add library panel widget', () => {
        scene.onCreateLibPanelWidget();

        const body = scene.state.body as SceneGridLayout;
        const gridItem = body.state.children[0] as SceneGridItem;

        expect(body.state.children.length).toBe(6);
        expect(gridItem.state.body!.state.key).toBe('panel-7');
        expect(gridItem.state.y).toBe(0);
      });

      it('Should remove a panel', () => {
        const vizPanel = ((scene.state.body as SceneGridLayout).state.children[0] as SceneGridItem).state.body;
        scene.removePanel(vizPanel as VizPanel);

        const body = scene.state.body as SceneGridLayout;
        expect(body.state.children.length).toBe(4);
      });

      it('Should remove a panel within a row', () => {
        const vizPanel = (
          ((scene.state.body as SceneGridLayout).state.children[2] as SceneGridRow).state.children[0] as SceneGridItem
        ).state.body;
        scene.removePanel(vizPanel as VizPanel);

        const body = scene.state.body as SceneGridLayout;
        const gridRow = body.state.children[2] as SceneGridRow;
        expect(gridRow.state.children.length).toBe(1);
      });

      it('Should remove a library panel', () => {
        const libraryPanel = ((scene.state.body as SceneGridLayout).state.children[4] as SceneGridItem).state.body;
        const vizPanel = (libraryPanel as LibraryVizPanel).state.panel;
        scene.removePanel(vizPanel as VizPanel);

        const body = scene.state.body as SceneGridLayout;
        expect(body.state.children.length).toBe(4);
      });

      it('Should remove a library panel within a row', () => {
        const libraryPanel = (
          ((scene.state.body as SceneGridLayout).state.children[2] as SceneGridRow).state.children[1] as SceneGridItem
        ).state.body;
        const vizPanel = (libraryPanel as LibraryVizPanel).state.panel;

        scene.removePanel(vizPanel as VizPanel);

        const body = scene.state.body as SceneGridLayout;
        const gridRow = body.state.children[2] as SceneGridRow;
        expect(gridRow.state.children.length).toBe(1);
      });

      it('Should unlink a  library panel', () => {
        const libPanel = new LibraryVizPanel({
          title: 'title',
          uid: 'abc',
          name: 'lib panel',
          panelKey: 'panel-1',
          isLoaded: true,
          panel: new VizPanel({
            title: 'Panel B',
            pluginId: 'table',
          }),
        });

        const scene = buildTestScene({
          body: new SceneGridLayout({
            children: [
              new SceneGridItem({
                key: 'griditem-2',
                body: libPanel,
              }),
            ],
          }),
        });

        scene.unlinkLibraryPanel(libPanel);

        const body = scene.state.body as SceneGridLayout;
        const gridItem = body.state.children[0] as SceneGridItem;

        expect(body.state.children.length).toBe(1);
        expect(gridItem.state.body).toBeInstanceOf(VizPanel);
      });
    });
  });

  describe('Enriching data requests', () => {
    let scene: DashboardScene;

    beforeEach(() => {
      scene = buildTestScene();
      scene.onEnterEditMode();
    });

    it('Should add app, uid, panelId and panelPluginId', () => {
      const queryRunner = sceneGraph.findObject(scene, (o) => o.state.key === 'data-query-runner')!;
      expect(scene.enrichDataRequest(queryRunner)).toEqual({
        app: CoreApp.Dashboard,
        dashboardUID: 'dash-1',
        panelId: 1,
        panelPluginId: 'table',
      });
    });

    it('Should hash the key of the cloned panels and set it as panelId', () => {
      const queryRunner = sceneGraph.findObject(scene, (o) => o.state.key === 'data-query-runner2')!;
      const expectedPanelId = djb2Hash('panel-2-clone-1');
      expect(scene.enrichDataRequest(queryRunner).panelId).toEqual(expectedPanelId);
    });
  });

  describe('When variables change', () => {
    beforeEach(() => {
      jest.clearAllMocks();
    });

    it('A change to variable values should trigger VariablesChanged event', () => {
      const varA = new TestVariable({ name: 'A', query: 'A.*', value: 'A.AA', text: '', options: [], delayMs: 0 });
      const scene = buildTestScene({
        $variables: new SceneVariableSet({ variables: [varA] }),
      });

      scene.activate();

      const eventHandler = jest.fn();
      appEvents.subscribe(VariablesChanged, eventHandler);

      varA.changeValueTo('A.AB');

      expect(eventHandler).toHaveBeenCalledTimes(1);
    });

    it('A change to the variable set should set isDirty true', () => {
      const varA = new TestVariable({ name: 'A', query: 'A.*', value: 'A.AA', text: '', options: [], delayMs: 0 });
      const scene = buildTestScene({
        $variables: new SceneVariableSet({ variables: [varA] }),
      });

      scene.activate();
      scene.onEnterEditMode();

      const variableSet = sceneGraph.getVariables(scene);
      variableSet.setState({ variables: [] });

      expect(scene.state.isDirty).toBe(true);
    });

    it('A change to a variable state should set isDirty true', () => {
      mockResultsOfDetectChangesWorker({ hasChanges: true, hasTimeChanges: false, hasVariableValueChanges: true });
      const variable = new TestVariable({ name: 'A' });
      const scene = buildTestScene({
        $variables: new SceneVariableSet({ variables: [variable] }),
      });

      scene.activate();
      scene.onEnterEditMode();

      variable.setState({ name: 'new-name' });

      expect(variable.state.name).toBe('new-name');
      expect(scene.state.isDirty).toBe(true);
    });

    it('A change to variable name is restored to original name should set isDirty back to false', () => {
      const variable = new TestVariable({ name: 'A' });
      const scene = buildTestScene({
        $variables: new SceneVariableSet({ variables: [variable] }),
      });

      scene.activate();
      scene.onEnterEditMode();

      mockResultsOfDetectChangesWorker({ hasChanges: true, hasTimeChanges: false, hasVariableValueChanges: false });
      variable.setState({ name: 'B' });
      expect(scene.state.isDirty).toBe(true);
      mockResultsOfDetectChangesWorker(
        // No changes, it is the same name than before comparing saving models
        { hasChanges: false, hasTimeChanges: false, hasVariableValueChanges: false }
      );
      variable.setState({ name: 'A' });
      expect(scene.state.isDirty).toBe(false);
    });
  });

  describe('When a dashboard is restored', () => {
    let scene: DashboardScene;

    beforeEach(async () => {
      scene = buildTestScene();
      scene.onEnterEditMode();
    });

    it('should restore the dashboard to the selected version and exit edit mode', () => {
      const newVersion = 3;

      const mockScene = new DashboardScene({
        title: 'new name',
        uid: 'dash-1',
        version: 4,
      });

      jest.mocked(historySrv.restoreDashboard).mockResolvedValue({ version: newVersion });
      jest.mocked(transformSaveModelToScene).mockReturnValue(mockScene);

      return scene.onRestore(getVersionMock()).then((res) => {
        expect(res).toBe(true);

        expect(scene.state.version).toBe(newVersion);
        expect(scene.state.title).toBe('new name');
        expect(scene.state.isEditing).toBe(false);
      });
    });

    it('should return early if historySrv does not return a valid version number', () => {
      jest
        .mocked(historySrv.restoreDashboard)
        .mockResolvedValueOnce({ version: null })
        .mockResolvedValueOnce({ version: undefined })
        .mockResolvedValueOnce({ version: Infinity })
        .mockResolvedValueOnce({ version: NaN })
        .mockResolvedValue({ version: '10' });

      for (let i = 0; i < 5; i++) {
        scene.onRestore(getVersionMock()).then((res) => {
          expect(res).toBe(false);
        });
      }
    });
  });
});

function buildTestScene(overrides?: Partial<DashboardSceneState>) {
  const scene = new DashboardScene({
    title: 'hello',
    uid: 'dash-1',
    description: 'hello description',
    tags: ['tag1', 'tag2'],
    editable: true,
    $timeRange: new SceneTimeRange({
      timeZone: 'browser',
    }),
    controls: new DashboardControls({}),
    $behaviors: [new behaviors.CursorSync({})],
    body: new SceneGridLayout({
      children: [
        new SceneGridItem({
          key: 'griditem-1',
          x: 0,
          body: new VizPanel({
            title: 'Panel A',
            key: 'panel-1',
            pluginId: 'table',
            $data: new SceneQueryRunner({ key: 'data-query-runner', queries: [{ refId: 'A' }] }),
          }),
        }),
        new SceneGridItem({
          key: 'griditem-2',
          body: new VizPanel({
            title: 'Panel B',
            key: 'panel-2',
            pluginId: 'table',
          }),
        }),
        new SceneGridRow({
          key: 'panel-3',
          children: [
            new SceneGridItem({
              body: new VizPanel({
                title: 'Panel C',
                key: 'panel-4',
                pluginId: 'table',
              }),
            }),
            new SceneGridItem({
              body: new LibraryVizPanel({
                uid: 'uid',
                name: 'libraryPanel',
                panelKey: 'panel-5',
                title: 'Library Panel',
                panel: new VizPanel({
                  title: 'Library Panel',
                  key: 'panel-5',
                  pluginId: 'table',
                }),
              }),
            }),
          ],
        }),
        new SceneGridItem({
          body: new VizPanel({
            title: 'Panel B',
            key: 'panel-2-clone-1',
            pluginId: 'table',
            $data: new SceneQueryRunner({ key: 'data-query-runner2', queries: [{ refId: 'A' }] }),
          }),
        }),
        new SceneGridItem({
          body: new LibraryVizPanel({
            uid: 'uid',
            name: 'libraryPanel',
            panelKey: 'panel-6',
            title: 'Library Panel',
            panel: new VizPanel({
              title: 'Library Panel',
              key: 'panel-6',
              pluginId: 'table',
            }),
          }),
        }),
      ],
    }),
    ...overrides,
  });

  return scene;
}

function mockResultsOfDetectChangesWorker({
  hasChanges,
  hasTimeChanges,
  hasVariableValueChanges,
}: {
  hasChanges: boolean;
  hasTimeChanges: boolean;
  hasVariableValueChanges: boolean;
}) {
  jest.mocked(worker.postMessage).mockImplementationOnce(() => {
    worker.onmessage?.({
      data: {
        hasChanges: hasChanges ?? true,
        hasTimeChanges: hasTimeChanges ?? true,
        hasVariableValueChanges: hasVariableValueChanges ?? true,
      },
    } as unknown as MessageEvent);
  });
}

function getVersionMock(): DecoratedRevisionModel {
  const dash: Dashboard = {
    title: 'new name',
    id: 5,
    schemaVersion: 30,
  };

  return {
    id: 2,
    checked: false,
    uid: 'uid',
    parentVersion: 1,
    version: 2,
    created: new Date(),
    createdBy: 'admin',
    message: '',
    data: dash,
    createdDateString: '2017-02-22 20:43:01',
    ageString: '7 years ago',
  };
}<|MERGE_RESOLUTION|>--- conflicted
+++ resolved
@@ -338,7 +338,6 @@
         expect(gridRow.state.children.length).toBe(0);
       });
 
-<<<<<<< HEAD
       it('Should remove a row and move its children to the grid layout', () => {
         const body = scene.state.body as SceneGridLayout;
         const row = body.state.children[2] as SceneGridRow;
@@ -347,17 +346,17 @@
 
         const vizPanel = (body.state.children[2] as SceneGridItem).state.body as VizPanel;
 
+        expect(body.state.children.length).toBe(6);
+        expect(vizPanel.state.key).toBe('panel-4');
+      });
+
+      it('Should remove a row and its children', () => {
+        const body = scene.state.body as SceneGridLayout;
+        const row = body.state.children[2] as SceneGridRow;
+
+        scene.removeRow(row, true);
+
         expect(body.state.children.length).toBe(4);
-        expect(vizPanel.state.key).toBe('panel-4');
-      });
-
-      it('Should remove a row and its children', () => {
-        const body = scene.state.body as SceneGridLayout;
-        const row = body.state.children[2] as SceneGridRow;
-
-        scene.removeRow(row, true);
-
-        expect(body.state.children.length).toBe(3);
       });
 
       it('Should remove an empty row from the layout', () => {
@@ -378,7 +377,8 @@
         scene.removeRow(row);
 
         expect(body.state.children.length).toBe(0);
-=======
+      });
+
       it('Should fail to copy a panel if it does not have a grid item parent', () => {
         const vizPanel = new VizPanel({
           title: 'Panel Title',
@@ -407,7 +407,6 @@
         scene.copyPanel(libVizPanel.state.panel as VizPanel);
 
         expect(scene.state.hasCopiedPanel).toBe(false);
->>>>>>> 15e358e3
       });
 
       it('Should copy a panel', () => {
