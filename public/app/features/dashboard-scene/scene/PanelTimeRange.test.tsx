--- conflicted
+++ resolved
@@ -55,7 +55,6 @@
     expect(panelTime.state.timeInfo).toBe('Last 2 hours timeshift -2h');
   });
 
-<<<<<<< HEAD
   it('should update timeInfo when timeShift and timeFrom are variable expressions', async () => {
     const customTimeFrom = new TestVariable({
       name: 'testFrom',
@@ -72,18 +71,10 @@
         variables: [customTimeFrom, customTimeShift],
       }),
       $timeRange: new SceneTimeRange({ from: 'now-6h', to: 'now' }),
-=======
-  it('should update panelTimeRange from/to based on scene timeRange on activate', () => {
-    const panelTime = new PanelTimeRange({});
-    const panel = new SceneCanvasText({ text: 'Hello', $timeRange: panelTime });
-    const scene = new SceneFlexLayout({
-      $timeRange: new SceneTimeRange({ from: 'now-12h', to: 'now-2h' }),
->>>>>>> 751b4389
       children: [new SceneFlexItem({ body: panel })],
     });
     activateFullSceneTree(scene);
 
-<<<<<<< HEAD
     expect(panelTime.state.timeInfo).toBe('Last 10 seconds timeshift -20s');
 
     customTimeFrom.setState({ value: '15s' });
@@ -92,10 +83,19 @@
     panelTime.forceRender();
 
     expect(panelTime.state.timeInfo).toBe('Last 15 seconds timeshift -25s');
-=======
+  });
+
+  it('should update panelTimeRange from/to based on scene timeRange on activate', () => {
+    const panelTime = new PanelTimeRange({});
+    const panel = new SceneCanvasText({ text: 'Hello', $timeRange: panelTime });
+    const scene = new SceneFlexLayout({
+      $timeRange: new SceneTimeRange({ from: 'now-12h', to: 'now-2h' }),
+      children: [new SceneFlexItem({ body: panel })],
+    });
+    activateFullSceneTree(scene);
+
     expect(panelTime.state.from).toBe('now-12h');
     expect(panelTime.state.to).toBe('now-2h');
->>>>>>> 751b4389
   });
 });
 
