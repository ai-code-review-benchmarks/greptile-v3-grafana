--- conflicted
+++ resolved
@@ -32,16 +32,11 @@
 import { PanelEditor } from '../panel-edit/PanelEditor';
 import { DashboardSceneChangeTracker } from '../saving/DashboardSceneChangeTracker';
 import { SaveDashboardDrawer } from '../saving/SaveDashboardDrawer';
-<<<<<<< HEAD
-import { transformSaveModelToScene } from '../serialization/transformSaveModelToScene';
-=======
-import { DashboardSceneRenderer } from '../scene/DashboardSceneRenderer';
 import {
   buildGridItemForLibPanel,
   buildGridItemForPanel,
   transformSaveModelToScene,
 } from '../serialization/transformSaveModelToScene';
->>>>>>> a89f1c22
 import { gridItemToPanel } from '../serialization/transformSceneToSaveModel';
 import { DecoratedRevisionModel } from '../settings/VersionsEditView';
 import { DashboardEditView } from '../settings/utils';
@@ -149,15 +144,11 @@
   /**
    * Dashboard changes tracker
    */
-<<<<<<< HEAD
-  private _changeTrackerSub?: Unsubscribable;
+  private _changeTracker: DashboardSceneChangeTracker;
   /**
    * scopes tracking subscription
    */
   private _scopesTrackerSub?: Unsubscribable;
-=======
-  private _changeTracker: DashboardSceneChangeTracker;
->>>>>>> a89f1c22
 
   public constructor(state: Partial<DashboardSceneState>) {
     super({
@@ -166,11 +157,8 @@
       editable: true,
       body: state.body ?? new SceneFlexLayout({ children: [] }),
       links: state.links ?? [],
-<<<<<<< HEAD
+      hasCopiedPanel: store.exists(LS_PANEL_COPY_KEY),
       scopes: config.featureToggles.scopeFilters ? new ScopesScene() : undefined,
-=======
-      hasCopiedPanel: store.exists(LS_PANEL_COPY_KEY),
->>>>>>> a89f1c22
       ...state,
     });
 
@@ -417,11 +405,6 @@
     return this.state.viewPanelScene ?? this.state.body;
   }
 
-  public getInitialState(): DashboardSceneState | undefined {
-    return this._initialState;
-  }
-
-<<<<<<< HEAD
   private startTrackingScopes() {
     this._scopesTrackerSub = this.state.scopes!.state.filters.subscribeToState((newState, prevState) => {
       if (newState.value !== prevState.value) {
@@ -430,14 +413,18 @@
     });
   }
 
-  private setIsDirty() {
-    if (!this.state.isDirty) {
-      this.setState({ isDirty: true });
-=======
+  private stopTrackingScopes() {
+    console.log('stopTrackingScopes');
+    this._scopesTrackerSub?.unsubscribe();
+  }
+
+  public getInitialState(): DashboardSceneState | undefined {
+    return this._initialState;
+  }
+
   public addRow(row: SceneGridRow) {
     if (!(this.state.body instanceof SceneGridLayout)) {
       throw new Error('Trying to add a panel in a layout that is not SceneGridLayout');
->>>>>>> a89f1c22
     }
 
     const sceneGridLayout = this.state.body;
@@ -460,15 +447,6 @@
     });
   }
 
-<<<<<<< HEAD
-  private stopTrackingScopes() {
-    console.log('stopTrackingScopes');
-    this._scopesTrackerSub?.unsubscribe();
-  }
-
-  public getInitialState(): DashboardSceneState | undefined {
-    return this._initialState;
-=======
   public removeRow(row: SceneGridRow, removePanels = false) {
     if (!(this.state.body instanceof SceneGridLayout)) {
       throw new Error('Trying to add a panel in a layout that is not SceneGridLayout');
@@ -486,7 +464,6 @@
     }
 
     sceneGridLayout.setState({ children });
->>>>>>> a89f1c22
   }
 
   public addPanel(vizPanel: VizPanel): void {
