--- conflicted
+++ resolved
@@ -410,12 +410,8 @@
   }
 
   public getPageNav(location: H.Location, navIndex: NavIndex) {
-<<<<<<< HEAD
-    const { meta, viewPanelScene, editPanel, uid } = this.state;
+    const { meta, viewPanelScene, editPanel, title, uid } = this.state;
     const isNew = uid === '';
-=======
-    const { meta, viewPanelScene, editPanel, title, uid } = this.state;
->>>>>>> 60aaa8d7
 
     if (meta.dashboardNotFound) {
       return { text: 'Not found' };
@@ -428,12 +424,8 @@
         slug: meta.slug,
         currentQueryParams: location.search,
         updateQuery: { viewPanel: null, inspect: null, editview: null, editPanel: null, tab: null, shareView: null },
-<<<<<<< HEAD
-        isHomeDashboard: !meta.url && !meta.slug && !isNew,
-=======
-        isHomeDashboard: !meta.url && !meta.slug && !meta.isNew && !meta.isSnapshot,
+        isHomeDashboard: !meta.url && !meta.slug && !isNew && !meta.isSnapshot,
         isSnapshot: meta.isSnapshot,
->>>>>>> 60aaa8d7
       }),
     };
 
