import * as H from 'history';

import {
  AppEvents,
  CoreApp,
  DataQueryRequest,
  NavIndex,
  NavModelItem,
  locationUtil,
  DataSourceGetTagKeysOptions,
  DataSourceGetTagValuesOptions,
} from '@grafana/data';
import { config, locationService } from '@grafana/runtime';
import {
  SceneFlexLayout,
  sceneGraph,
  SceneGridLayout,
  SceneGridRow,
  SceneObject,
  SceneObjectBase,
  SceneObjectRef,
  SceneObjectState,
  sceneUtils,
  SceneVariable,
  SceneVariableDependencyConfigLike,
  VizPanel,
} from '@grafana/scenes';
import { Dashboard, DashboardLink, LibraryPanel } from '@grafana/schema';
import appEvents from 'app/core/app_events';
import { ScrollRefElement } from 'app/core/components/NativeScrollbar';
import { LS_PANEL_COPY_KEY } from 'app/core/constants';
import { getNavModel } from 'app/core/selectors/navModel';
import store from 'app/core/store';
import { getDashboardSrv } from 'app/features/dashboard/services/DashboardSrv';
import { DashboardModel, PanelModel } from 'app/features/dashboard/state';
import { dashboardWatcher } from 'app/features/live/dashboard/dashboardWatcher';
import { deleteDashboard } from 'app/features/manage-dashboards/state/actions';
import { getClosestScopesFacade, ScopesFacade } from 'app/features/scopes';
import { VariablesChanged } from 'app/features/variables/types';
import { DashboardDTO, DashboardMeta, KioskMode, SaveDashboardResponseDTO } from 'app/types';
import { ShowConfirmModalEvent } from 'app/types/events';

import { PanelEditor } from '../panel-edit/PanelEditor';
import { DashboardSceneChangeTracker } from '../saving/DashboardSceneChangeTracker';
import { SaveDashboardDrawer } from '../saving/SaveDashboardDrawer';
import {
  buildGridItemForLibPanel,
  buildGridItemForPanel,
  transformSaveModelToScene,
} from '../serialization/transformSaveModelToScene';
import { gridItemToPanel } from '../serialization/transformSceneToSaveModel';
import { DecoratedRevisionModel } from '../settings/VersionsEditView';
import { DashboardEditView } from '../settings/utils';
import { historySrv } from '../settings/version-history';
import { DashboardModelCompatibilityWrapper } from '../utils/DashboardModelCompatibilityWrapper';
import { dashboardSceneGraph, getLibraryVizPanelFromVizPanel } from '../utils/dashboardSceneGraph';
import { djb2Hash } from '../utils/djb2Hash';
import { getDashboardUrl, getViewPanelUrl } from '../utils/urlBuilders';
import {
  NEW_PANEL_HEIGHT,
  NEW_PANEL_WIDTH,
  forceRenderChildren,
  getClosestVizPanel,
  getDashboardSceneFor,
  getDefaultRow,
  getDefaultVizPanel,
  getPanelIdForVizPanel,
  getVizPanelKeyForPanelId,
  isPanelClone,
} from '../utils/utils';

import { AddLibraryPanelDrawer } from './AddLibraryPanelDrawer';
import { DashboardControls } from './DashboardControls';
import { DashboardGridItem } from './DashboardGridItem';
import { DashboardSceneRenderer } from './DashboardSceneRenderer';
import { DashboardSceneUrlSync } from './DashboardSceneUrlSync';
import { LibraryVizPanel } from './LibraryVizPanel';
import { RowRepeaterBehavior } from './RowRepeaterBehavior';
import { ViewPanelScene } from './ViewPanelScene';
import { setupKeyboardShortcuts } from './keyboardShortcuts';

export const PERSISTED_PROPS = ['title', 'description', 'tags', 'editable', 'graphTooltip', 'links', 'meta', 'preload'];

export interface DashboardSceneState extends SceneObjectState {
  /** The title */
  title: string;
  /** The description */
  description?: string;
  /** Tags */
  tags?: string[];
  /** Links */
  links: DashboardLink[];
  /** Is editable */
  editable?: boolean;
  /** Allows disabling grid lazy loading */
  preload?: boolean;
  /** A uid when saved */
  uid?: string;
  /** @deprecated */
  id?: number | null;
  /** Layout of panels */
  body: SceneObject;
  /** NavToolbar actions */
  actions?: SceneObject[];
  /** Fixed row at the top of the canvas with for example variables and time range controls */
  controls?: DashboardControls;
  /** True when editing */
  isEditing?: boolean;
  /** True when user made a change */
  isDirty?: boolean;
  /** meta flags */
  meta: DashboardMeta;
  /** Version of the dashboard */
  version?: number;
  /** Panel to inspect */
  inspectPanelKey?: string;
  /** Panel to view in fullscreen */
  viewPanelScene?: ViewPanelScene;
  /** Edit view */
  editview?: DashboardEditView;
  /** Edit panel */
  editPanel?: PanelEditor;
  /** Scene object that handles the current drawer or modal */
  overlay?: SceneObject;
  /** The dashboard doesn't have panels */
  isEmpty?: boolean;
  /** Kiosk mode */
  kioskMode?: KioskMode;
  /** Share view */
  shareView?: string;
}

export class DashboardScene extends SceneObjectBase<DashboardSceneState> {
  static Component = DashboardSceneRenderer;

  /**
   * Handles url sync
   */
  protected _urlSync = new DashboardSceneUrlSync(this);
  /**
   * Get notified when variables change
   */
  protected _variableDependency = new DashboardVariableDependency(this);

  /**
   * State before editing started
   */
  private _initialState?: DashboardSceneState;
  /**
   * The save model which the scene was originally created from
   */
  private _initialSaveModel?: Dashboard;
  /**
   * Url state before editing started
   */
  private _initialUrlState?: H.Location;
  /**
   * Dashboard changes tracker
   */
  private _changeTracker: DashboardSceneChangeTracker;

  /**
   * Flag to indicate if the user came from Explore
   */
  private _fromExplore = false;

  /**
   * A reference to the scopes facade
   */
  private _scopesFacade: ScopesFacade | null;
  /**
   * Remember scroll position when going into panel edit
   */
  private _scrollRef?: ScrollRefElement;
  private _prevScrollPos?: number;

  public constructor(state: Partial<DashboardSceneState>) {
    super({
      title: 'Dashboard',
      meta: {},
      editable: true,
      body: state.body ?? new SceneFlexLayout({ children: [] }),
      links: state.links ?? [],
      ...state,
    });

    this._scopesFacade = getClosestScopesFacade(this);

    this._changeTracker = new DashboardSceneChangeTracker(this);

    this.addActivationHandler(() => this._activationHandler());
  }

  private _activationHandler() {
    let prevSceneContext = window.__grafanaSceneContext;

    window.__grafanaSceneContext = this;

    if (this.state.isEditing) {
      this._initialUrlState = locationService.getLocation();
      this._changeTracker.startTrackingChanges();
    }

    if (this.state.meta.isNew) {
      this.onEnterEditMode();
      this.setState({ isDirty: true });
    }

    if (!this.state.meta.isEmbedded && this.state.uid) {
      dashboardWatcher.watch(this.state.uid);
    }

    let clearKeyBindings = () => {};
    if (!config.publicDashboardAccessToken) {
      clearKeyBindings = setupKeyboardShortcuts(this);
    }
    const oldDashboardWrapper = new DashboardModelCompatibilityWrapper(this);

    // @ts-expect-error
    getDashboardSrv().setCurrent(oldDashboardWrapper);

    // Deactivation logic
    return () => {
      window.__grafanaSceneContext = prevSceneContext;
      clearKeyBindings();
      this._changeTracker.terminate();
      oldDashboardWrapper.destroy();
      dashboardWatcher.leave();
    };
  }

  public onEnterEditMode = (fromExplore = false) => {
    this._fromExplore = fromExplore;
    // Save this state
    this._initialState = sceneUtils.cloneSceneObjectState(this.state);
    this._initialUrlState = locationService.getLocation();

    // Switch to edit mode
    this.setState({ isEditing: true });

    // Propagate change edit mode change to children
    this.propagateEditModeChange();

    // Propagate edit mode to scopes
    this._scopesFacade?.enterReadOnly();

    this._changeTracker.startTrackingChanges();
  };

  public saveCompleted(saveModel: Dashboard, result: SaveDashboardResponseDTO, folderUid?: string) {
    this._initialSaveModel = {
      ...saveModel,
      id: result.id,
      uid: result.uid,
      version: result.version,
    };

    this._changeTracker.stopTrackingChanges();
    this.setState({
      version: result.version,
      isDirty: false,
      uid: result.uid,
      id: result.id,
      meta: {
        ...this.state.meta,
        uid: result.uid,
        url: result.url,
        slug: result.slug,
        folderUid: folderUid,
        isNew: false,
      },
    });

    this._changeTracker.startTrackingChanges();
  }

  private propagateEditModeChange() {
    if (this.state.body instanceof SceneGridLayout) {
      this.state.body.setState({ isDraggable: this.state.isEditing, isResizable: this.state.isEditing });
      forceRenderChildren(this.state.body, true);
    }
  }

  public exitEditMode({ skipConfirm, restoreInitialState }: { skipConfirm: boolean; restoreInitialState?: boolean }) {
    if (!this.canDiscard()) {
      console.error('Trying to discard back to a state that does not exist, initialState undefined');
      return;
    }

    if (!this.state.isDirty || skipConfirm) {
      this.exitEditModeConfirmed(restoreInitialState || this.state.isDirty);
      this._scopesFacade?.exitReadOnly();
      return;
    }

    appEvents.publish(
      new ShowConfirmModalEvent({
        title: 'Discard changes to dashboard?',
        text: `You have unsaved changes to this dashboard. Are you sure you want to discard them?`,
        icon: 'trash-alt',
        yesText: 'Discard',
        onConfirm: () => {
          this.exitEditModeConfirmed();
          this._scopesFacade?.exitReadOnly();
        },
      })
    );
  }

  private exitEditModeConfirmed(restoreInitialState = true) {
    // No need to listen to changes anymore
    this._changeTracker.stopTrackingChanges();

    // We are updating url and removing editview and editPanel.
    // The initial url may be including edit view, edit panel or inspect query params if the user pasted the url,
    // hence we need to cleanup those query params to get back to the dashboard view. Otherwise url sync can trigger overlays.
    locationService.replace(
      locationUtil.getUrlForPartial(this._initialUrlState!, {
        editPanel: null,
        editview: null,
        inspect: null,
        inspectTab: null,
        shareView: null,
      })
    );

    if (this._fromExplore) {
      this.cleanupStateFromExplore();
    }

    if (restoreInitialState) {
      //  Restore initial state and disable editing
      this.setState({ ...this._initialState, isEditing: false });
    } else {
      // Do not restore
      this.setState({ isEditing: false });
    }

    // if we are in edit panel, we need to onDiscard()
    // so the useEffect cleanup comes later and
    // doesn't try to commit the changes
    if (this.state.editPanel) {
      this.state.editPanel.onDiscard();
    }

    // Disable grid dragging
    this.propagateEditModeChange();
  }

  private cleanupStateFromExplore() {
    this._fromExplore = false;
    // When coming from explore but discarding changes, remove the panel that explore is potentially adding.
    if (this._initialSaveModel?.panels) {
      this._initialSaveModel.panels = this._initialSaveModel.panels.slice(1);
    }

    if (this._initialState && this._initialState.body instanceof SceneGridLayout) {
      this._initialState.body.setState({
        children: this._initialState.body.state.children.slice(1),
      });
    }
  }

  public canDiscard() {
    return this._initialState !== undefined;
  }

  public pauseTrackingChanges() {
    this._changeTracker.stopTrackingChanges();
  }

  public resumeTrackingChanges() {
    this._changeTracker.startTrackingChanges();
  }

  public onRestore = async (version: DecoratedRevisionModel): Promise<boolean> => {
    const versionRsp = await historySrv.restoreDashboard(version.uid, version.version);

    if (!Number.isInteger(versionRsp.version)) {
      return false;
    }

    const dashboardDTO: DashboardDTO = {
      dashboard: new DashboardModel(version.data),
      meta: this.state.meta,
    };
    const dashScene = transformSaveModelToScene(dashboardDTO);
    const newState = sceneUtils.cloneSceneObjectState(dashScene.state);
    newState.version = versionRsp.version;

    this.setState(newState);
    this.exitEditMode({ skipConfirm: true, restoreInitialState: false });

    return true;
  };

  public openSaveDrawer({ saveAsCopy, onSaveSuccess }: { saveAsCopy?: boolean; onSaveSuccess?: () => void }) {
    if (!this.state.isEditing) {
      return;
    }

    this.setState({
      overlay: new SaveDashboardDrawer({
        dashboardRef: this.getRef(),
        saveAsCopy,
        onSaveSuccess,
      }),
    });
  }

  public getPageNav(location: H.Location, navIndex: NavIndex) {
    const { meta, viewPanelScene, editPanel } = this.state;

    if (meta.dashboardNotFound) {
      return { text: 'Not found' };
    }

    let pageNav: NavModelItem = {
      text: this.state.title,
      url: getDashboardUrl({
        uid: this.state.uid,
        slug: meta.slug,
        currentQueryParams: location.search,
        updateQuery: { viewPanel: null, inspect: null, editview: null, editPanel: null, tab: null, shareView: null },
        isHomeDashboard: !meta.url && !meta.slug && !meta.isNew,
      }),
    };

    const { folderUid } = meta;

    if (folderUid) {
      const folderNavModel = getNavModel(navIndex, `folder-dashboards-${folderUid}`).main;
      // If the folder hasn't loaded (maybe user doesn't have permission on it?) then
      // don't show the "page not found" breadcrumb
      if (folderNavModel.id !== 'not-found') {
        pageNav = {
          ...pageNav,
          parentItem: folderNavModel,
        };
      }
    }

    if (viewPanelScene) {
      pageNav = {
        text: 'View panel',
        parentItem: pageNav,
        url: getViewPanelUrl(viewPanelScene.state.panelRef.resolve()),
      };
    }

    if (editPanel) {
      pageNav = {
        text: 'Edit panel',
        parentItem: pageNav,
      };
    }

    return pageNav;
  }

  /**
   * Returns the body (layout) or the full view panel
   */
  public getBodyToRender(): SceneObject {
    return this.state.viewPanelScene ?? this.state.body;
  }

  public getInitialState(): DashboardSceneState | undefined {
    return this._initialState;
  }

  public addRow(row: SceneGridRow) {
    if (!(this.state.body instanceof SceneGridLayout)) {
      throw new Error('Trying to add a panel in a layout that is not SceneGridLayout');
    }

    const sceneGridLayout = this.state.body;

    // find all panels until the first row and put them into the newly created row. If there are no other rows,
    // add all panels to the row. If there are no panels just create an empty row
    const indexTillNextRow = sceneGridLayout.state.children.findIndex((child) => child instanceof SceneGridRow);
    const rowChildren = sceneGridLayout.state.children
      .splice(0, indexTillNextRow === -1 ? sceneGridLayout.state.children.length : indexTillNextRow)
      .map((child) => child.clone());

    if (rowChildren) {
      row.setState({
        children: rowChildren,
      });
    }

    sceneGridLayout.setState({
      children: [row, ...sceneGridLayout.state.children],
    });
  }

  public removeRow(row: SceneGridRow, removePanels = false) {
    if (!(this.state.body instanceof SceneGridLayout)) {
      throw new Error('Trying to add a panel in a layout that is not SceneGridLayout');
    }

    const sceneGridLayout = this.state.body;

    const children = sceneGridLayout.state.children.filter((child) => child.state.key !== row.state.key);

    if (!removePanels) {
      const rowChildren = row.state.children.map((child) => child.clone());
      const indexOfRow = sceneGridLayout.state.children.findIndex((child) => child.state.key === row.state.key);

      children.splice(indexOfRow, 0, ...rowChildren);
    }

    sceneGridLayout.setState({ children });
  }

  public addPanel(vizPanel: VizPanel): void {
    if (!(this.state.body instanceof SceneGridLayout)) {
      throw new Error('Trying to add a panel in a layout that is not SceneGridLayout');
    }

    const sceneGridLayout = this.state.body;

    const panelId = getPanelIdForVizPanel(vizPanel);
    const newGridItem = new DashboardGridItem({
      height: NEW_PANEL_HEIGHT,
      width: NEW_PANEL_WIDTH,
      x: 0,
      y: 0,
      body: vizPanel,
      key: `grid-item-${panelId}`,
    });

    sceneGridLayout.setState({
      children: [newGridItem, ...sceneGridLayout.state.children],
    });
  }

  public createLibraryPanel(panelToReplace: VizPanel, libPanel: LibraryPanel) {
    const layout = this.state.body;

    if (!(layout instanceof SceneGridLayout)) {
      throw new Error('Trying to add a panel in a layout that is not SceneGridLayout');
    }

    const panelKey = panelToReplace.state.key;

    const body = new LibraryVizPanel({
      title: libPanel.model?.title ?? 'Panel',
      uid: libPanel.uid,
      name: libPanel.name,
      panelKey: panelKey ?? getVizPanelKeyForPanelId(dashboardSceneGraph.getNextPanelId(this)),
    });

    const gridItem = panelToReplace.parent;

    if (!(gridItem instanceof DashboardGridItem)) {
      throw new Error("Trying to replace a panel that doesn't have a parent grid item");
    }

    gridItem.setState({ body });
  }

  public duplicatePanel(vizPanel: VizPanel) {
    if (!vizPanel.parent) {
      return;
    }

    const libraryPanel = getLibraryVizPanelFromVizPanel(vizPanel);

    const gridItem = libraryPanel ? libraryPanel.parent : vizPanel.parent;

    if (!(gridItem instanceof DashboardGridItem)) {
      console.error('Trying to duplicate a panel in a layout that is not DashboardGridItem');
      return;
    }

    let panelState;
    let panelData;
    let newGridItem;
    const newPanelId = dashboardSceneGraph.getNextPanelId(this);

    if (libraryPanel) {
      const gridItemToDuplicateState = sceneUtils.cloneSceneObjectState(gridItem.state);

      newGridItem = new DashboardGridItem({
        x: gridItemToDuplicateState.x,
        y: gridItemToDuplicateState.y,
        width: gridItemToDuplicateState.width,
        height: gridItemToDuplicateState.height,
        body: new LibraryVizPanel({
          title: libraryPanel.state.title,
          uid: libraryPanel.state.uid,
          name: libraryPanel.state.name,
          panelKey: getVizPanelKeyForPanelId(newPanelId),
        }),
      });
    } else {
      if (gridItem instanceof DashboardGridItem) {
        panelState = sceneUtils.cloneSceneObjectState(gridItem.state.body.state);
        panelData = sceneGraph.getData(gridItem.state.body).clone();
      } else {
        panelState = sceneUtils.cloneSceneObjectState(vizPanel.state);
        panelData = sceneGraph.getData(vizPanel).clone();
      }

      // when we duplicate a panel we don't want to clone the alert state
      delete panelData.state.data?.alertState;

      newGridItem = new DashboardGridItem({
        x: gridItem.state.x,
        y: gridItem.state.y,
        height: gridItem.state.height,
        width: gridItem.state.width,
        body: new VizPanel({ ...panelState, $data: panelData, key: getVizPanelKeyForPanelId(newPanelId) }),
      });
    }

    if (!(this.state.body instanceof SceneGridLayout)) {
      console.error('Trying to duplicate a panel in a layout that is not SceneGridLayout ');
      return;
    }

    const sceneGridLayout = this.state.body;

    if (gridItem.parent instanceof SceneGridRow) {
      const row = gridItem.parent;

      row.setState({
        children: [...row.state.children, newGridItem],
      });

      sceneGridLayout.forceRender();

      return;
    }

    sceneGridLayout.setState({
      children: [...sceneGridLayout.state.children, newGridItem],
    });
  }

  public copyPanel(vizPanel: VizPanel) {
    if (!vizPanel.parent) {
      return;
    }

    let gridItem = vizPanel.parent;

    if (vizPanel.parent instanceof LibraryVizPanel) {
      const libraryVizPanel = vizPanel.parent;

      if (!libraryVizPanel.parent) {
        return;
      }

      gridItem = libraryVizPanel.parent;
    }

    if (!(gridItem instanceof DashboardGridItem)) {
      console.error('Trying to copy a panel that is not DashboardGridItem child');
      throw new Error('Trying to copy a panel that is not DashboardGridItem child');
    }

    const jsonData = gridItemToPanel(gridItem);

    store.set(LS_PANEL_COPY_KEY, JSON.stringify(jsonData));
    appEvents.emit(AppEvents.alertSuccess, ['Panel copied. Use **Paste panel** toolbar action to paste.']);
  }

  public pastePanel() {
    if (!(this.state.body instanceof SceneGridLayout)) {
      throw new Error('Trying to add a panel in a layout that is not SceneGridLayout');
    }

    const jsonData = store.get(LS_PANEL_COPY_KEY);
    const jsonObj = JSON.parse(jsonData);
    const panelModel = new PanelModel(jsonObj);
    const gridItem = !panelModel.libraryPanel
      ? buildGridItemForPanel(panelModel)
      : buildGridItemForLibPanel(panelModel);

    const sceneGridLayout = this.state.body;

    if (!(gridItem instanceof DashboardGridItem)) {
      throw new Error('Cannot paste invalid grid item');
    }

    const panelId = dashboardSceneGraph.getNextPanelId(this);

    if (gridItem instanceof DashboardGridItem && gridItem.state.body instanceof LibraryVizPanel) {
      const panelKey = getVizPanelKeyForPanelId(panelId);

      gridItem.state.body.setState({ panelKey });

      const vizPanel = gridItem.state.body.state.panel;

      if (vizPanel instanceof VizPanel) {
        vizPanel.setState({ key: panelKey });
      }
    } else if (gridItem instanceof DashboardGridItem && gridItem.state.body) {
      gridItem.state.body.setState({
        key: getVizPanelKeyForPanelId(panelId),
      });
    } else if (gridItem instanceof DashboardGridItem) {
      gridItem.state.body.setState({
        key: getVizPanelKeyForPanelId(panelId),
      });
    }

    gridItem.setState({
      height: NEW_PANEL_HEIGHT,
      width: NEW_PANEL_WIDTH,
      x: 0,
      y: 0,
      key: `grid-item-${panelId}`,
    });

    sceneGridLayout.setState({
      children: [gridItem, ...sceneGridLayout.state.children],
    });

    store.delete(LS_PANEL_COPY_KEY);
  }

  public removePanel(panel: VizPanel) {
    const panels: SceneObject[] = [];
    const key = panel.parent instanceof LibraryVizPanel ? panel.parent.parent?.state.key : panel.parent?.state.key;

    if (!key) {
      return;
    }

    let row: SceneGridRow | undefined;

    try {
      row = sceneGraph.getAncestor(panel, SceneGridRow);
    } catch {
      row = undefined;
    }

    if (row) {
      row.state.children.forEach((child: SceneObject) => {
        if (child.state.key !== key) {
          panels.push(child);
        }
      });

      row.setState({ children: panels });

      this.state.body.forceRender();

      return;
    }

    this.state.body.forEachChild((child: SceneObject) => {
      if (child.state.key !== key) {
        panels.push(child);
      }
    });

    const layout = this.state.body;

    if (layout instanceof SceneGridLayout || layout instanceof SceneFlexLayout) {
      layout.setState({ children: panels });
    }
  }

  public unlinkLibraryPanel(panel: LibraryVizPanel) {
    if (!panel.parent) {
      return;
    }

    const gridItem = panel.parent;

    if (!(gridItem instanceof DashboardGridItem)) {
      console.error('Trying to unlinka a lib panel in a layout that is not DashboardGridItem');
      return;
    }

    gridItem?.setState({
      body: panel.state.panel?.clone(),
    });
  }

  public showModal(modal: SceneObject) {
    this.setState({ overlay: modal });
  }

  public closeModal() {
    this.setState({ overlay: undefined });
  }

  public async onStarDashboard() {
    const { meta, uid } = this.state;
    if (!uid) {
      return;
    }
    try {
      const result = await getDashboardSrv().starDashboard(uid, Boolean(meta.isStarred));

      this.setState({
        meta: {
          ...meta,
          isStarred: result,
        },
      });
    } catch (err) {
      console.error('Failed to star dashboard', err);
    }
  }

  public onOpenSettings = () => {
    locationService.partial({ editview: 'settings' });
  };

  public onShowAddLibraryPanelDrawer(panelToReplaceRef?: SceneObjectRef<LibraryVizPanel>) {
    this.setState({
      overlay: new AddLibraryPanelDrawer({ panelToReplaceRef }),
    });
  }

  public onCreateNewRow() {
    const row = getDefaultRow(this);

    this.addRow(row);

    return getPanelIdForVizPanel(row);
  }

  public onCreateNewPanel(): VizPanel {
    if (!this.state.isEditing) {
      this.onEnterEditMode();
    }

    const vizPanel = getDefaultVizPanel(this);

    this.addPanel(vizPanel);

    return vizPanel;
  }

  /**
   * Called by the SceneQueryRunner to privide contextural parameters (tracking) props for the request
   */
  public enrichDataRequest(sceneObject: SceneObject): Partial<DataQueryRequest> {
    const dashboard = getDashboardSceneFor(sceneObject);

    let panel = getClosestVizPanel(sceneObject);

    if (dashboard.state.isEditing && dashboard.state.editPanel) {
      panel = dashboard.state.editPanel.state.vizManager.state.panel;
    }

    let panelId = 0;

    if (panel && panel.state.key) {
      if (isPanelClone(panel.state.key)) {
        panelId = djb2Hash(panel?.state.key);
      } else {
        panelId = getPanelIdForVizPanel(panel);
      }
    }

    return {
      app: CoreApp.Dashboard,
      dashboardUID: this.state.uid,
      panelId,
      panelPluginId: panel?.state.pluginId,
      scopes: this._scopesFacade?.value,
    };
  }

  public enrichFiltersRequest(): Partial<DataSourceGetTagKeysOptions | DataSourceGetTagValuesOptions> {
    return {
      scopes: this._scopesFacade?.value,
    };
  }

  canEditDashboard() {
    const { meta } = this.state;

    return Boolean(meta.canEdit || meta.canMakeEditable);
  }

  public getInitialSaveModel() {
    return this._initialSaveModel;
  }

  /** Hacky temp function until we refactor transformSaveModelToScene a bit */
  public setInitialSaveModel(saveModel: Dashboard) {
    this._initialSaveModel = saveModel;
  }

  public async deleteDashboard() {
    await deleteDashboard(this.state.uid!, true);
    // Need to mark it non dirty to navigate away without unsaved changes warning
    this.setState({ isDirty: false });
    locationService.replace('/');
  }

  public collapseAllRows() {
    if (!(this.state.body instanceof SceneGridLayout)) {
      throw new Error('Dashboard scene layout is not SceneGridLayout');
    }

    const sceneGridLayout = this.state.body;

    sceneGridLayout.state.children.forEach((child) => {
      if (!(child instanceof SceneGridRow)) {
        return;
      }
      if (!child.state.isCollapsed) {
        sceneGridLayout.toggleRow(child);
      }
    });
  }

  public expandAllRows() {
    if (!(this.state.body instanceof SceneGridLayout)) {
      throw new Error('Dashboard scene layout is not SceneGridLayout');
    }

    const sceneGridLayout = this.state.body;

    sceneGridLayout.state.children.forEach((child) => {
      if (!(child instanceof SceneGridRow)) {
        return;
      }
      if (child.state.isCollapsed) {
        sceneGridLayout.toggleRow(child);
      }
    });
  }

<<<<<<< HEAD
  public shouldShowAngularDeprecationNotice() {
    const { uid } = this.state;
    const hasAngularPlugins = true; // this is a mock value
    const isAngularDeprecationNoticeDismissed = true; // this is a mock value
    const shouldShowDeprecation =
      config.featureToggles.angularDeprecationUI &&
      hasAngularPlugins &&
      isAngularDeprecationNoticeDismissed &&
      uid !== undefined;
    return shouldShowDeprecation;
=======
  public onSetScrollRef = (scrollElement: ScrollRefElement): void => {
    this._scrollRef = scrollElement;
  };

  public rememberScrollPos() {
    this._prevScrollPos = this._scrollRef?.scrollTop;
  }

  public restoreScrollPos() {
    if (this._prevScrollPos !== undefined) {
      this._scrollRef?.scrollTo(0, this._prevScrollPos!);
    }
>>>>>>> c5b377f0
  }
}

export class DashboardVariableDependency implements SceneVariableDependencyConfigLike {
  private _emptySet = new Set<string>();

  public constructor(private _dashboard: DashboardScene) {}

  getNames(): Set<string> {
    return this._emptySet;
  }

  public hasDependencyOn(): boolean {
    return false;
  }

  public variableUpdateCompleted(variable: SceneVariable, hasChanged: boolean) {
    if (hasChanged) {
      // Temp solution for some core panels (like dashlist) to know that variables have changed
      appEvents.publish(new VariablesChanged({ refreshAll: true, panelIds: [] }));
    }

    /**
     * Propagate variable changes to repeat row behavior as it does not get it when it's nested under local value
     * The first repeated row has the row repeater behavior but it also has a local SceneVariableSet with a local variable value
     */
    const layout = this._dashboard.state.body;
    if (!(layout instanceof SceneGridLayout)) {
      return;
    }

    for (const child of layout.state.children) {
      if (!(child instanceof SceneGridRow) || !child.state.$behaviors) {
        continue;
      }

      for (const behavior of child.state.$behaviors) {
        if (behavior instanceof RowRepeaterBehavior) {
          if (behavior.isWaitingForVariables || (behavior.state.variableName === variable.state.name && hasChanged)) {
            behavior.performRepeat();
          }
        }
      }
    }
  }
}<|MERGE_RESOLUTION|>--- conflicted
+++ resolved
@@ -932,7 +932,6 @@
     });
   }
 
-<<<<<<< HEAD
   public shouldShowAngularDeprecationNotice() {
     const { uid } = this.state;
     const hasAngularPlugins = true; // this is a mock value
@@ -943,7 +942,7 @@
       isAngularDeprecationNoticeDismissed &&
       uid !== undefined;
     return shouldShowDeprecation;
-=======
+  }
   public onSetScrollRef = (scrollElement: ScrollRefElement): void => {
     this._scrollRef = scrollElement;
   };
@@ -956,7 +955,6 @@
     if (this._prevScrollPos !== undefined) {
       this._scrollRef?.scrollTo(0, this._prevScrollPos!);
     }
->>>>>>> c5b377f0
   }
 }
 
