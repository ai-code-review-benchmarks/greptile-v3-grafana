import {
  FieldType,
  LoadingState,
  PanelData,
  PluginExtensionPanelContext,
  PluginExtensionTypes,
  getDefaultTimeRange,
  toDataFrame,
  urlUtil,
} from '@grafana/data';
<<<<<<< HEAD
import { getPanelPlugin } from '@grafana/data/test/__mocks__/pluginMocks';
import { config, locationService } from '@grafana/runtime';
=======
import { getPanelPlugin } from '@grafana/data/test';
import { config, getPluginLinkExtensions, locationService } from '@grafana/runtime';
>>>>>>> dc5badd9
import {
  LocalValueVariable,
  SceneQueryRunner,
  SceneTimeRange,
  SceneVariableSet,
  VizPanel,
  VizPanelMenu,
} from '@grafana/scenes';
import { contextSrv } from 'app/core/services/context_srv';
import { GetExploreUrlArguments } from 'app/core/utils/explore';
import { grantUserPermissions } from 'app/features/alerting/unified/mocks';
import { scenesPanelToRuleFormValues } from 'app/features/alerting/unified/utils/rule-form';
import * as storeModule from 'app/store/store';
import { AccessControlAction } from 'app/types';

import { buildPanelEditScene } from '../panel-edit/PanelEditor';

import { DashboardScene } from './DashboardScene';
import { VizPanelLinks, VizPanelLinksMenu } from './PanelLinks';
import { panelMenuBehavior } from './PanelMenuBehavior';
import { DefaultGridLayoutManager } from './layout-default/DefaultGridLayoutManager';

const mocks = {
  contextSrv: jest.mocked(contextSrv),
  getExploreUrl: jest.fn(),
  notifyApp: jest.fn(),
};

jest.mock('app/core/utils/explore', () => ({
  ...jest.requireActual('app/core/utils/explore'),
  getExploreUrl: (options: GetExploreUrlArguments) => {
    return mocks.getExploreUrl(options);
  },
}));

jest.mock('app/core/services/context_srv');

jest.mock('app/store/store', () => ({
  dispatch: jest.fn(),
}));

const getPluginExtensionsMock = jest.fn().mockReturnValue({ extensions: [] });
jest.mock('app/features/plugins/extensions/getPluginExtensions', () => ({
  ...jest.requireActual('app/features/plugins/extensions/getPluginExtensions'),
  createPluginExtensionsGetter: () => getPluginExtensionsMock,
}));

describe('panelMenuBehavior', () => {
  beforeAll(() => {
    locationService.push('/d/dash-1?from=now-5m&to=now');
  });

  it('Given standard panel', async () => {
    const { menu, panel } = await buildTestScene({});

    panel.getPlugin = () => getPanelPlugin({ skipDataQuery: false });

    mocks.contextSrv.hasAccessToExplore.mockReturnValue(true);
    mocks.getExploreUrl.mockReturnValue(Promise.resolve('/explore'));

    menu.activate();

    await new Promise((r) => setTimeout(r, 1));

    expect(menu.state.items?.length).toBe(6);
    // verify view panel url keeps url params and adds viewPanel=<panel-key>
    expect(menu.state.items?.[0].href).toBe('/d/dash-1?from=now-5m&to=now&viewPanel=panel-12');
    // verify edit url keeps url time range
    expect(menu.state.items?.[1].href).toBe('/d/dash-1?from=now-5m&to=now&editPanel=12');
    // verify share
    expect(menu.state.items?.[2].text).toBe('Share');
    // verify explore url
    expect(menu.state.items?.[3].href).toBe('/explore');

    // Verify explore url is called with correct arguments
    const getExploreArgs: GetExploreUrlArguments = mocks.getExploreUrl.mock.calls[0][0];
    expect(getExploreArgs.dsRef).toEqual({ uid: 'my-uid' });
    expect(getExploreArgs.queries).toEqual([{ query: 'QueryA', refId: 'A' }]);
    expect(getExploreArgs.scopedVars?.__sceneObject?.value).toBe(panel);

    // verify inspect url keeps url params and adds inspect=<panel-key>
    expect(menu.state.items?.[4].href).toBe('/d/dash-1?from=now-5m&to=now&inspect=panel-12');
    expect(menu.state.items?.[4].subMenu).toBeDefined();

    expect(menu.state.items?.[4].subMenu?.length).toBe(3);
  });

  it('should have reduced menu options when panel editor is open', async () => {
    const { scene, menu, panel } = await buildTestScene({});
    scene.setState({ editPanel: buildPanelEditScene(panel) });
    panel.getPlugin = () => getPanelPlugin({ skipDataQuery: false });

    mocks.contextSrv.hasAccessToExplore.mockReturnValue(true);
    mocks.getExploreUrl.mockReturnValue(Promise.resolve('/explore'));

    config.unifiedAlertingEnabled = true;
    grantUserPermissions([AccessControlAction.AlertingRuleRead, AccessControlAction.AlertingRuleUpdate]);

    menu.activate();

    await new Promise((r) => setTimeout(r, 1));

    expect(menu.state.items?.length).toBe(4);
    expect(menu.state.items?.[0].text).toBe('Share');
    expect(menu.state.items?.[1].text).toBe('Explore');
    expect(menu.state.items?.[2].text).toBe('Inspect');
    expect(menu.state.items?.[3].text).toBe('More...');
    expect(menu.state.items?.[3].subMenu).toBeDefined();

    expect(menu.state.items?.[3].subMenu?.length).toBe(2);
    expect(menu.state.items?.[3].subMenu?.[0].text).toBe('New alert rule');
    expect(menu.state.items?.[3].subMenu?.[1].text).toBe('Get help');
  });

  describe('when extending panel menu from plugins', () => {
    it('should contain menu item from link extension', async () => {
      getPluginExtensionsMock.mockReturnValue({
        extensions: [
          {
            id: '1',
            pluginId: '...',
            type: PluginExtensionTypes.link,
            title: 'Declare incident',
            description: 'Declaring an incident in the app',
            path: '/a/grafana-basic-app/declare-incident',
          },
        ],
      });

      const { menu, panel } = await buildTestScene({});

      panel.getPlugin = () => getPanelPlugin({ skipDataQuery: false });

      mocks.contextSrv.hasAccessToExplore.mockReturnValue(true);
      mocks.getExploreUrl.mockReturnValue(Promise.resolve('/explore'));

      menu.activate();

      await new Promise((r) => setTimeout(r, 1));

      expect(menu.state.items?.length).toBe(7);

      const extensionsSubMenu = menu.state.items?.find((i) => i.text === 'Extensions')?.subMenu;

      expect(extensionsSubMenu).toEqual(
        expect.arrayContaining([
          expect.objectContaining({
            text: 'Declare incident',
            href: '/a/grafana-basic-app/declare-incident',
          }),
        ])
      );
    });

    it('should truncate menu item title to 25 chars', async () => {
      getPluginExtensionsMock.mockReturnValue({
        extensions: [
          {
            id: '1',
            pluginId: '...',
            type: PluginExtensionTypes.link,
            title: 'Declare incident when pressing this amazing menu item',
            description: 'Declaring an incident in the app',
            path: '/a/grafana-basic-app/declare-incident',
          },
        ],
      });

      const { menu, panel } = await buildTestScene({});

      panel.getPlugin = () => getPanelPlugin({ skipDataQuery: false });

      mocks.contextSrv.hasAccessToExplore.mockReturnValue(true);
      mocks.getExploreUrl.mockReturnValue(Promise.resolve('/explore'));

      menu.activate();

      await new Promise((r) => setTimeout(r, 1));

      expect(menu.state.items?.length).toBe(7);

      const extensionsSubMenu = menu.state.items?.find((i) => i.text === 'Extensions')?.subMenu;

      expect(extensionsSubMenu).toEqual(
        expect.arrayContaining([
          expect.objectContaining({
            text: 'Declare incident when...',
            href: '/a/grafana-basic-app/declare-incident',
          }),
        ])
      );
    });

    it('should pass onClick from plugin extension link to menu item', async () => {
      const expectedOnClick = jest.fn();

      getPluginExtensionsMock.mockReturnValue({
        extensions: [
          {
            id: '1',
            pluginId: '...',
            type: PluginExtensionTypes.link,
            title: 'Declare incident when pressing this amazing menu item',
            description: 'Declaring an incident in the app',
            onClick: expectedOnClick,
          },
        ],
      });

      const { menu, panel } = await buildTestScene({});

      panel.getPlugin = () => getPanelPlugin({ skipDataQuery: false });

      mocks.contextSrv.hasAccessToExplore.mockReturnValue(true);
      mocks.getExploreUrl.mockReturnValue(Promise.resolve('/explore'));

      menu.activate();

      await new Promise((r) => setTimeout(r, 1));

      expect(menu.state.items?.length).toBe(7);

      const extensionsSubMenu = menu.state.items?.find((i) => i.text === 'Extensions')?.subMenu;
      const menuItem = extensionsSubMenu?.find((i) => (i.text = 'Declare incident when...'));

      menuItem?.onClick?.({} as React.MouseEvent);
      expect(expectedOnClick).toBeCalledTimes(1);
    });

    it('should pass context with correct values when configuring extension', async () => {
      const data: PanelData = {
        series: [
          toDataFrame({
            fields: [
              { name: 'time', type: FieldType.time },
              { name: 'score', type: FieldType.number },
            ],
          }),
        ],
        timeRange: getDefaultTimeRange(),
        state: LoadingState.Done,
      };

      const { menu, panel } = await buildTestScene({});

      panel.state.$data?.setState({ data });
      panel.getPlugin = () => getPanelPlugin({ skipDataQuery: false });

      menu.activate();

      await new Promise((r) => setTimeout(r, 1));

      const context: PluginExtensionPanelContext = {
        id: 12,
        pluginId: 'table',
        title: 'Panel A',
        timeZone: 'Africa/Abidjan',
        timeRange: {
          from: 'now-5m',
          to: 'now',
        },
        targets: [
          {
            refId: 'A',
            // @ts-expect-error
            query: 'QueryA',
          },
        ],
        dashboard: {
          tags: ['database', 'panel'],
          uid: 'dash-1',
          title: 'My dashboard',
        },
        scopedVars: {
          a: {
            text: 'a',
            value: 'a',
          },
        },
        data,
      };

      expect(getPluginExtensionsMock).toBeCalledWith(expect.objectContaining({ context }));
    });

    it('should pass context with default time zone values when configuring extension', async () => {
      const data: PanelData = {
        series: [
          toDataFrame({
            fields: [
              { name: 'time', type: FieldType.time },
              { name: 'score', type: FieldType.number },
            ],
          }),
        ],
        timeRange: getDefaultTimeRange(),
        state: LoadingState.Done,
      };

      const { menu, panel, scene } = await buildTestScene({});

      panel.state.$data?.setState({ data });
      panel.getPlugin = () => getPanelPlugin({ skipDataQuery: false });
      scene.state.$timeRange?.setState({ timeZone: undefined });

      menu.activate();

      await new Promise((r) => setTimeout(r, 1));

      const context: PluginExtensionPanelContext = {
        id: 12,
        pluginId: 'table',
        title: 'Panel A',
        timeZone: 'browser',
        timeRange: {
          from: 'now-5m',
          to: 'now',
        },
        targets: [
          {
            refId: 'A',
            // @ts-expect-error
            query: 'QueryA',
          },
        ],
        dashboard: {
          tags: ['database', 'panel'],
          uid: 'dash-1',
          title: 'My dashboard',
        },
        scopedVars: {
          a: {
            text: 'a',
            value: 'a',
          },
        },
        data,
      };

      expect(getPluginExtensionsMock).toBeCalledWith(expect.objectContaining({ context }));
    });

    it('should contain menu item with category', async () => {
      getPluginExtensionsMock.mockReturnValue({
        extensions: [
          {
            id: '1',
            pluginId: '...',
            type: PluginExtensionTypes.link,
            title: 'Declare incident',
            description: 'Declaring an incident in the app',
            path: '/a/grafana-basic-app/declare-incident',
            category: 'Incident',
          },
        ],
      });

      const { menu, panel } = await buildTestScene({});

      panel.getPlugin = () => getPanelPlugin({ skipDataQuery: false });

      mocks.contextSrv.hasAccessToExplore.mockReturnValue(true);
      mocks.getExploreUrl.mockReturnValue(Promise.resolve('/explore'));

      menu.activate();

      await new Promise((r) => setTimeout(r, 1));

      expect(menu.state.items?.length).toBe(7);

      const extensionsSubMenu = menu.state.items?.find((i) => i.text === 'Extensions')?.subMenu;

      expect(extensionsSubMenu).toEqual(
        expect.arrayContaining([
          expect.objectContaining({
            text: 'Incident',
            subMenu: expect.arrayContaining([
              expect.objectContaining({
                text: 'Declare incident',
                href: '/a/grafana-basic-app/declare-incident',
              }),
            ]),
          }),
        ])
      );
    });

    it('should truncate category to 25 chars', async () => {
      getPluginExtensionsMock.mockReturnValue({
        extensions: [
          {
            id: '1',
            pluginId: '...',
            type: PluginExtensionTypes.link,
            title: 'Declare incident',
            description: 'Declaring an incident in the app',
            path: '/a/grafana-basic-app/declare-incident',
            category: 'Declare incident when pressing this amazing menu item',
          },
        ],
      });

      const { menu, panel } = await buildTestScene({});

      panel.getPlugin = () => getPanelPlugin({ skipDataQuery: false });

      mocks.contextSrv.hasAccessToExplore.mockReturnValue(true);
      mocks.getExploreUrl.mockReturnValue(Promise.resolve('/explore'));

      menu.activate();

      await new Promise((r) => setTimeout(r, 1));

      expect(menu.state.items?.length).toBe(7);

      const extensionsSubMenu = menu.state.items?.find((i) => i.text === 'Extensions')?.subMenu;

      expect(extensionsSubMenu).toEqual(
        expect.arrayContaining([
          expect.objectContaining({
            text: 'Declare incident when...',
            subMenu: expect.arrayContaining([
              expect.objectContaining({
                text: 'Declare incident',
                href: '/a/grafana-basic-app/declare-incident',
              }),
            ]),
          }),
        ])
      );
    });

    it('should contain menu item with category and append items without category after divider', async () => {
      getPluginExtensionsMock.mockReturnValue({
        extensions: [
          {
            id: '1',
            pluginId: '...',
            type: PluginExtensionTypes.link,
            title: 'Declare incident',
            description: 'Declaring an incident in the app',
            path: '/a/grafana-basic-app/declare-incident',
            category: 'Incident',
          },
          {
            id: '2',
            pluginId: '...',
            type: PluginExtensionTypes.link,
            title: 'Create forecast',
            description: 'Declaring an incident in the app',
            path: '/a/grafana-basic-app/declare-incident',
          },
        ],
      });

      const { menu, panel } = await buildTestScene({});

      panel.getPlugin = () => getPanelPlugin({ skipDataQuery: false });

      mocks.contextSrv.hasAccessToExplore.mockReturnValue(true);
      mocks.getExploreUrl.mockReturnValue(Promise.resolve('/explore'));

      menu.activate();

      await new Promise((r) => setTimeout(r, 1));

      expect(menu.state.items?.length).toBe(7);

      const extensionsSubMenu = menu.state.items?.find((i) => i.text === 'Extensions')?.subMenu;

      expect(extensionsSubMenu).toEqual(
        expect.arrayContaining([
          expect.objectContaining({
            text: 'Incident',
            subMenu: expect.arrayContaining([
              expect.objectContaining({
                text: 'Declare incident',
                href: '/a/grafana-basic-app/declare-incident',
              }),
            ]),
          }),
          expect.objectContaining({
            type: 'divider',
          }),
          expect.objectContaining({
            text: 'Create forecast',
          }),
        ])
      );
    });

    it('it should not contain remove and duplicate menu items when not in edit mode', async () => {
      const { menu, panel } = await buildTestScene({});

      panel.getPlugin = () => getPanelPlugin({ skipDataQuery: false });

      mocks.contextSrv.hasAccessToExplore.mockReturnValue(true);
      mocks.getExploreUrl.mockReturnValue(Promise.resolve('/explore'));

      menu.activate();

      await new Promise((r) => setTimeout(r, 1));

      expect(menu.state.items?.find((i) => i.text === 'Remove')).toBeUndefined();
      const moreMenu = menu.state.items?.find((i) => i.text === 'More...')?.subMenu;
      expect(moreMenu?.find((i) => i.text === 'Duplicate')).toBeUndefined();
      expect(moreMenu?.find((i) => i.text === 'Create library panel')).toBeUndefined();
    });

    it('it should contain remove and duplicate menu items when in edit mode', async () => {
      const { scene, menu, panel } = await buildTestScene({});
      scene.setState({ isEditing: true });

      panel.getPlugin = () => getPanelPlugin({ skipDataQuery: false });

      mocks.contextSrv.hasAccessToExplore.mockReturnValue(true);
      mocks.getExploreUrl.mockReturnValue(Promise.resolve('/explore'));

      menu.activate();

      await new Promise((r) => setTimeout(r, 1));

      expect(menu.state.items?.find((i) => i.text === 'Remove')).toBeDefined();
      const moreMenu = menu.state.items?.find((i) => i.text === 'More...')?.subMenu;
      expect(moreMenu?.find((i) => i.text === 'Duplicate')).toBeDefined();
      expect(moreMenu?.find((i) => i.text === 'Create library panel')).toBeDefined();
    });

    it('should only contain explore when embedded', async () => {
      const { menu, panel } = await buildTestScene({ isEmbedded: true });

      panel.getPlugin = () => getPanelPlugin({ skipDataQuery: false });

      mocks.contextSrv.hasAccessToExplore.mockReturnValue(true);
      mocks.getExploreUrl.mockReturnValue(Promise.resolve('/explore'));

      menu.activate();

      await new Promise((r) => setTimeout(r, 1));

      expect(menu.state.items?.length).toBe(1);
      expect(menu.state.items?.[0].text).toBe('Explore');
    });
  });

  describe('onCreateAlert', () => {
    beforeEach(() => {
      jest.spyOn(storeModule, 'dispatch').mockImplementation(() => {});
      jest.spyOn(locationService, 'push').mockImplementation(() => {});
      jest.spyOn(urlUtil, 'renderUrl').mockImplementation((url, params) => `${url}?${JSON.stringify(params)}`);
    });

    it('should navigate to alert creation page on success', async () => {
      const { menu, panel } = await buildTestScene({});
      const mockFormValues = { someKey: 'someValue' };

      config.unifiedAlertingEnabled = true;
      grantUserPermissions([AccessControlAction.AlertingRuleRead, AccessControlAction.AlertingRuleUpdate]);

      jest
        .spyOn(require('app/features/alerting/unified/utils/rule-form'), 'scenesPanelToRuleFormValues')
        .mockResolvedValue(mockFormValues);

      // activate the menu
      menu.activate();
      // wait for the menu to be activated
      await new Promise((r) => setTimeout(r, 1));
      // use userEvent mechanism to click the menu item
      const moreMenu = menu.state.items?.find((i) => i.text === 'More...')?.subMenu;
      const alertMenuItem = moreMenu?.find((i) => i.text === 'New alert rule')?.onClick;
      expect(alertMenuItem).toBeDefined();

      alertMenuItem?.({} as React.MouseEvent);
      expect(scenesPanelToRuleFormValues).toHaveBeenCalledWith(panel);
    });

    it('should show error notification on failure', async () => {
      const { menu, panel } = await buildTestScene({});
      const mockError = new Error('Test error');
      jest
        .spyOn(require('app/features/alerting/unified/utils/rule-form'), 'scenesPanelToRuleFormValues')
        .mockRejectedValue(mockError);
      // Don't make notifyApp throw an error, just mock it

      menu.activate();
      await new Promise((r) => setTimeout(r, 1));

      const moreMenu = menu.state.items?.find((i) => i.text === 'More...')?.subMenu;
      const alertMenuItem = moreMenu?.find((i) => i.text === 'New alert rule')?.onClick;
      expect(alertMenuItem).toBeDefined();

      await alertMenuItem?.({} as React.MouseEvent);

      await new Promise((r) => setTimeout(r, 0));

      expect(scenesPanelToRuleFormValues).toHaveBeenCalledWith(panel);
    });

    it('should render "New alert rule" menu item when user has permissions to read and update alerts', async () => {
      const { menu } = await buildTestScene({});
      config.unifiedAlertingEnabled = true;
      grantUserPermissions([AccessControlAction.AlertingRuleRead, AccessControlAction.AlertingRuleUpdate]);

      menu.activate();
      await new Promise((r) => setTimeout(r, 1));

      const moreMenu = menu.state.items?.find((i) => i.text === 'More...')?.subMenu;
      expect(moreMenu?.find((i) => i.text === 'New alert rule')).toBeDefined();
    });

    it('should not contain "New alert rule" menu item when user does not have permissions to read and update alerts', async () => {
      const { menu } = await buildTestScene({});
      config.unifiedAlertingEnabled = true;
      grantUserPermissions([AccessControlAction.AlertingRuleRead]);

      menu.activate();
      await new Promise((r) => setTimeout(r, 1));

      const moreMenu = menu.state.items?.find((i) => i.text === 'More...')?.subMenu;
      expect(moreMenu?.find((i) => i.text === 'New alert rule')).toBeUndefined();
    });

    it('should not contain "New alert rule" menu item when unifiedAlertingEnabled is false', async () => {
      const { menu } = await buildTestScene({});
      config.unifiedAlertingEnabled = false;

      menu.activate();
      await new Promise((r) => setTimeout(r, 1));

      const moreMenu = menu.state.items?.find((i) => i.text === 'More...')?.subMenu;
      expect(moreMenu?.find((i) => i.text === 'New alert rule')).toBeUndefined();
    });

    it('should not contain "New alert rule" menu item when user does not have permissions to read and update alerts', async () => {
      const { menu } = await buildTestScene({});
      config.unifiedAlertingEnabled = true;
      grantUserPermissions([AccessControlAction.AlertingRuleRead]);

      menu.activate();
      await new Promise((r) => setTimeout(r, 1));

      const moreMenu = menu.state.items?.find((i) => i.text === 'More...')?.subMenu;
      const alertMenuItem = moreMenu?.find((i) => i.text === 'New alert rule')?.onClick;
      expect(alertMenuItem).toBeUndefined();
    });

    afterEach(() => {
      jest.restoreAllMocks();
    });
  });
});

interface SceneOptions {
  isEmbedded?: boolean;
}

async function buildTestScene(options: SceneOptions) {
  const menu = new VizPanelMenu({
    $behaviors: [panelMenuBehavior],
  });

  const panel = new VizPanel({
    title: 'Panel A',
    pluginId: 'table',
    key: 'panel-12',
    menu,
    titleItems: [new VizPanelLinks({ menu: new VizPanelLinksMenu({}) })],
    $variables: new SceneVariableSet({
      variables: [new LocalValueVariable({ name: 'a', value: 'a', text: 'a' })],
    }),
    $data: new SceneQueryRunner({
      datasource: { uid: 'my-uid' },
      queries: [{ query: 'QueryA', refId: 'A' }],
    }),
  });

  const scene = new DashboardScene({
    title: 'My dashboard',
    uid: 'dash-1',
    tags: ['database', 'panel'],
    $timeRange: new SceneTimeRange({
      from: 'now-5m',
      to: 'now',
      timeZone: 'Africa/Abidjan',
    }),
    meta: {
      canEdit: true,
      isEmbedded: options.isEmbedded ?? false,
    },
    body: DefaultGridLayoutManager.fromVizPanels([panel]),
  });

  await new Promise((r) => setTimeout(r, 1));

  return { scene, panel, menu };
}<|MERGE_RESOLUTION|>--- conflicted
+++ resolved
@@ -8,13 +8,8 @@
   toDataFrame,
   urlUtil,
 } from '@grafana/data';
-<<<<<<< HEAD
-import { getPanelPlugin } from '@grafana/data/test/__mocks__/pluginMocks';
+import { getPanelPlugin } from '@grafana/data/test';
 import { config, locationService } from '@grafana/runtime';
-=======
-import { getPanelPlugin } from '@grafana/data/test';
-import { config, getPluginLinkExtensions, locationService } from '@grafana/runtime';
->>>>>>> dc5badd9
 import {
   LocalValueVariable,
   SceneQueryRunner,
