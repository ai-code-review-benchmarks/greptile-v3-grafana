--- conflicted
+++ resolved
@@ -222,15 +222,6 @@
     const panelId = this.state.panelKey;
     let panel = findVizPanelByKey(dashboard, panelId);
 
-<<<<<<< HEAD
-    if (dashboard.state.viewPanelScene && dashboard.state.viewPanelScene.state.body) {
-      panel = dashboard.state.viewPanelScene.state.body;
-=======
-    if (dashboard.state.editPanel) {
-      panel = dashboard.state.editPanel.state.vizManager.state.panel;
->>>>>>> 72ed3107
-    }
-
     if (panel) {
       parent.setState({ panelRef: panel.getRef() });
     }
