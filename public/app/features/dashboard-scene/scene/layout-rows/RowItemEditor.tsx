import { useMemo } from 'react';

import { SelectableValue } from '@grafana/data';
import { selectors } from '@grafana/e2e-selectors';
import { Alert, Input, RadioButtonGroup, Switch, TextLink } from '@grafana/ui';
import { t, Trans } from 'app/core/internationalization';
import { OptionsPaneCategoryDescriptor } from 'app/features/dashboard/components/PanelEditor/OptionsPaneCategoryDescriptor';
import { OptionsPaneItemDescriptor } from 'app/features/dashboard/components/PanelEditor/OptionsPaneItemDescriptor';
import { RepeatRowSelect2 } from 'app/features/dashboard/components/RepeatRowSelect/RepeatRowSelect';
import { SHARED_DASHBOARD_QUERY } from 'app/plugins/datasource/dashboard/constants';
import { MIXED_DATASOURCE_NAME } from 'app/plugins/datasource/mixed/MixedDataSource';

<<<<<<< HEAD
import { useConditionalRenderingEditor } from '../../conditional-rendering/ConditionalRenderingEditor';
import { getQueryRunnerFor, useDashboard } from '../../utils/utils';
import { useLayoutCategory } from '../layouts-shared/DashboardLayoutSelector';
=======
import { EditPaneHeader } from '../../edit-pane/EditPaneHeader';
import { getDashboardSceneFor, getQueryRunnerFor } from '../../utils/utils';
import { DashboardScene } from '../DashboardScene';
import { DashboardLayoutSelector } from '../layouts-shared/DashboardLayoutSelector';
>>>>>>> caabb06c

import { RowItem } from './RowItem';

export function getEditOptions(model: RowItem): OptionsPaneCategoryDescriptor[] {
  const { layout } = model.useState();
  const rowOptions = useMemo(() => {
    const dashboard = getDashboardSceneFor(model);

    const editPaneHeaderOptions = new OptionsPaneCategoryDescriptor({
      title: t('dashboard.rows-layout.item-name', 'Row'),
      id: 'row-options',
      isOpenable: false,
      renderTitle: () => (
        <EditPaneHeader title={t('dashboard.rows-layout.item-name', 'Row')} onDelete={() => model.onDelete()} />
      ),
    })
      .addItem(
        new OptionsPaneItemDescriptor({
          title: t('dashboard.rows-layout.option.title', 'Title'),
          render: () => <RowTitleInput row={model} />,
        })
      )
      .addItem(
        new OptionsPaneItemDescriptor({
          title: t('dashboard.rows-layout.option.height', 'Height'),
          render: () => <RowHeightSelect row={model} />,
        })
      )
      .addItem(
        new OptionsPaneItemDescriptor({
          title: t('dashboard.layout.common.layout', 'Layout'),
          render: () => <DashboardLayoutSelector layoutManager={layout} />,
        })
      );
<<<<<<< HEAD
  }, [model]);

  const rowRepeatOptions = useMemo(() => {
    return new OptionsPaneCategoryDescriptor({
      title: t('dashboard.rows-layout.row-options.repeat.title', 'Repeat options'),
      id: 'row-repeat-options',
      isOpenDefault: true,
    }).addItem(
      new OptionsPaneItemDescriptor({
        title: t('dashboard.rows-layout.row-options.repeat.variable.title', 'Variable'),
        render: () => <RowRepeatSelect row={model} />,
      })
    );
  }, [model]);

  const { layout } = model.useState();
  const layoutOptions = useLayoutCategory(layout);
  const options = [rowOptions, rowRepeatOptions, layoutOptions];
  const rowConditionalRenderingOptions = useConditionalRenderingEditor(model);

  if (rowConditionalRenderingOptions) {
    options.push(rowConditionalRenderingOptions);
  }

  return options;
}
=======

    if (layout.getOptions) {
      for (const option of layout.getOptions()) {
        editPaneHeaderOptions.addItem(option);
      }
    }

    editPaneHeaderOptions
      .addItem(
        new OptionsPaneItemDescriptor({
          title: t('dashboard.rows-layout.option.repeat', 'Repeat for'),
          render: () => <RowRepeatSelect row={model} dashboard={dashboard} />,
        })
      )
      .addItem(
        new OptionsPaneItemDescriptor({
          title: t('dashboard.rows-layout.option.hide-header', 'Hide row header'),
          render: () => <RowHeaderSwitch row={model} />,
        })
      );

    return editPaneHeaderOptions;
  }, [layout, model]);
>>>>>>> caabb06c

  return [rowOptions];
}

function RowTitleInput({ row }: { row: RowItem }) {
  const { title } = row.useState();

  return (
    <Input
      title={t('dashboard.rows-layout.row-options.title-option', 'Title')}
      value={title}
      onChange={(e) => row.onChangeTitle(e.currentTarget.value)}
    />
  );
}

function RowHeaderSwitch({ row }: { row: RowItem }) {
  const { isHeaderHidden = false } = row.useState();

  return <Switch value={isHeaderHidden} onChange={() => row.onHeaderHiddenToggle()} />;
}

function RowHeightSelect({ row }: { row: RowItem }) {
  const { height = 'min' } = row.useState();

  const options: Array<SelectableValue<'expand' | 'min'>> = [
    { label: t('dashboard.rows-layout.options.height-expand', 'Expand'), value: 'expand' },
    { label: t('dashboard.rows-layout.options.height-min', 'Min'), value: 'min' },
  ];

  return <RadioButtonGroup options={options} value={height} onChange={(option) => row.onChangeHeight(option)} />;
}

function RowRepeatSelect({ row }: { row: RowItem }) {
  const { layout } = row.useState();
  const dashboard = useDashboard(row);

  const isAnyPanelUsingDashboardDS = layout.getVizPanels().some((vizPanel) => {
    const runner = getQueryRunnerFor(vizPanel);
    return (
      runner?.state.datasource?.uid === SHARED_DASHBOARD_QUERY ||
      (runner?.state.datasource?.uid === MIXED_DATASOURCE_NAME &&
        runner?.state.queries.some((query) => query.datasource?.uid === SHARED_DASHBOARD_QUERY))
    );
  });

  return (
    <>
      <RepeatRowSelect2
        sceneContext={dashboard}
        repeat={row.getRepeatVariable()}
        onChange={(repeat) => row.onChangeRepeat(repeat)}
      />
      {isAnyPanelUsingDashboardDS ? (
        <Alert
          data-testid={selectors.pages.Dashboard.Rows.Repeated.ConfigSection.warningMessage}
          severity="warning"
          title=""
          topSpacing={3}
          bottomSpacing={0}
        >
          <p>
            <Trans i18nKey="dashboard.rows-layout.row.repeat.warning">
              Panels in this row use the {{ SHARED_DASHBOARD_QUERY }} data source. These panels will reference the panel
              in the original row, not the ones in the repeated rows.
            </Trans>
          </p>
          <TextLink
            external
            href={
              'https://grafana.com/docs/grafana/latest/dashboards/build-dashboards/create-dashboard/#configure-repeating-rows'
            }
          >
            <Trans i18nKey="dashboard.rows-layout.row.repeat.learn-more">Learn more</Trans>
          </TextLink>
        </Alert>
      ) : undefined}
    </>
  );
}<|MERGE_RESOLUTION|>--- conflicted
+++ resolved
@@ -10,24 +10,16 @@
 import { SHARED_DASHBOARD_QUERY } from 'app/plugins/datasource/dashboard/constants';
 import { MIXED_DATASOURCE_NAME } from 'app/plugins/datasource/mixed/MixedDataSource';
 
-<<<<<<< HEAD
 import { useConditionalRenderingEditor } from '../../conditional-rendering/ConditionalRenderingEditor';
+import { EditPaneHeader } from '../../edit-pane/EditPaneHeader';
 import { getQueryRunnerFor, useDashboard } from '../../utils/utils';
-import { useLayoutCategory } from '../layouts-shared/DashboardLayoutSelector';
-=======
-import { EditPaneHeader } from '../../edit-pane/EditPaneHeader';
-import { getDashboardSceneFor, getQueryRunnerFor } from '../../utils/utils';
-import { DashboardScene } from '../DashboardScene';
 import { DashboardLayoutSelector } from '../layouts-shared/DashboardLayoutSelector';
->>>>>>> caabb06c
 
 import { RowItem } from './RowItem';
 
 export function getEditOptions(model: RowItem): OptionsPaneCategoryDescriptor[] {
   const { layout } = model.useState();
   const rowOptions = useMemo(() => {
-    const dashboard = getDashboardSceneFor(model);
-
     const editPaneHeaderOptions = new OptionsPaneCategoryDescriptor({
       title: t('dashboard.rows-layout.item-name', 'Row'),
       id: 'row-options',
@@ -54,34 +46,6 @@
           render: () => <DashboardLayoutSelector layoutManager={layout} />,
         })
       );
-<<<<<<< HEAD
-  }, [model]);
-
-  const rowRepeatOptions = useMemo(() => {
-    return new OptionsPaneCategoryDescriptor({
-      title: t('dashboard.rows-layout.row-options.repeat.title', 'Repeat options'),
-      id: 'row-repeat-options',
-      isOpenDefault: true,
-    }).addItem(
-      new OptionsPaneItemDescriptor({
-        title: t('dashboard.rows-layout.row-options.repeat.variable.title', 'Variable'),
-        render: () => <RowRepeatSelect row={model} />,
-      })
-    );
-  }, [model]);
-
-  const { layout } = model.useState();
-  const layoutOptions = useLayoutCategory(layout);
-  const options = [rowOptions, rowRepeatOptions, layoutOptions];
-  const rowConditionalRenderingOptions = useConditionalRenderingEditor(model);
-
-  if (rowConditionalRenderingOptions) {
-    options.push(rowConditionalRenderingOptions);
-  }
-
-  return options;
-}
-=======
 
     if (layout.getOptions) {
       for (const option of layout.getOptions()) {
@@ -93,7 +57,7 @@
       .addItem(
         new OptionsPaneItemDescriptor({
           title: t('dashboard.rows-layout.option.repeat', 'Repeat for'),
-          render: () => <RowRepeatSelect row={model} dashboard={dashboard} />,
+          render: () => <RowRepeatSelect row={model} />,
         })
       )
       .addItem(
@@ -105,9 +69,16 @@
 
     return editPaneHeaderOptions;
   }, [layout, model]);
->>>>>>> caabb06c
 
-  return [rowOptions];
+  const editOptions = [rowOptions];
+
+  const rowConditionalRenderingOptions = useConditionalRenderingEditor(model);
+
+  if (rowConditionalRenderingOptions) {
+    editOptions.push(rowConditionalRenderingOptions);
+  }
+
+  return editOptions;
 }
 
 function RowTitleInput({ row }: { row: RowItem }) {
