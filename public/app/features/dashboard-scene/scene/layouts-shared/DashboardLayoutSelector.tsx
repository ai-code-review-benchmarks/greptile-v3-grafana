--- conflicted
+++ resolved
@@ -1,13 +1,9 @@
 import { css, cx } from '@emotion/css';
 import { useMemo } from 'react';
 
-<<<<<<< HEAD
+import { GrafanaTheme2 } from '@grafana/data';
 import { sceneGraph } from '@grafana/scenes';
-import { Select } from '@grafana/ui';
-=======
-import { GrafanaTheme2 } from '@grafana/data';
 import { RadioButtonDot, Stack, useStyles2, Text } from '@grafana/ui';
->>>>>>> 04f20127
 import { t } from 'app/core/internationalization';
 import { OptionsPaneCategoryDescriptor } from 'app/features/dashboard/components/PanelEditor/OptionsPaneCategoryDescriptor';
 import { OptionsPaneItemDescriptor } from 'app/features/dashboard/components/PanelEditor/OptionsPaneItemDescriptor';
@@ -23,28 +19,11 @@
 }
 
 export function DashboardLayoutSelector({ layoutManager }: Props) {
-<<<<<<< HEAD
-  const { options, currentOption } = useMemo(() => {
-    const managerId = layoutManager.descriptor.id;
-    const layouts = layoutRegistry.list().map((layout) => ({
-      label: layout.name,
-      value: layout,
-    }));
-    const currentOption = layouts.find((option) => option.value.id === managerId);
-
-    return {
-      options: layouts.filter((layout) => currentOption?.value !== layout.value),
-      currentOption,
-    };
-  }, [layoutManager]);
-
-=======
   const isGridLayout = layoutManager.descriptor.isGridLayout;
   const options = layoutRegistry.list().filter((layout) => layout.isGridLayout === isGridLayout);
 
   const styles = useStyles2(getStyles);
 
->>>>>>> 04f20127
   return (
     <div role="radiogroup" className={styles.radioGroup}>
       {options.map((opt) => {
