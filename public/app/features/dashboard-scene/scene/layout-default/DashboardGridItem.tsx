import { isEqual } from 'lodash';
import React from 'react';
import { Unsubscribable } from 'rxjs';

import {
  VizPanel,
  SceneObjectBase,
  SceneGridLayout,
  SceneGridItemStateLike,
  SceneGridItemLike,
  sceneGraph,
  MultiValueVariable,
  CustomVariable,
  VariableValueSingle,
} from '@grafana/scenes';
import { GRID_COLUMN_COUNT } from 'app/core/constants';
import { OptionsPaneCategoryDescriptor } from 'app/features/dashboard/components/PanelEditor/OptionsPaneCategoryDescriptor';

import { getCloneKey, getLocalVariableValueSet } from '../../utils/clone';
import { getMultiVariableValues } from '../../utils/utils';
import { scrollCanvasElementIntoView, scrollIntoView } from '../layouts-shared/scrollCanvasElementIntoView';
import { DashboardLayoutItem } from '../types/DashboardLayoutItem';
import { DashboardRepeatsProcessedEvent } from '../types/DashboardRepeatsProcessedEvent';

import { getDashboardGridItemOptions } from './DashboardGridItemEditor';
import { DashboardGridItemRenderer } from './DashboardGridItemRenderer';
import { DashboardGridItemVariableDependencyHandler } from './DashboardGridItemVariableDependencyHandler';

export interface DashboardGridItemState extends SceneGridItemStateLike {
  body: VizPanel;
  repeatedPanels?: VizPanel[];
  variableName?: string;
  itemHeight?: number;
  repeatDirection?: RepeatDirection;
  maxPerRow?: number;
}

export type RepeatDirection = 'v' | 'h';

export class DashboardGridItem
  extends SceneObjectBase<DashboardGridItemState>
  implements SceneGridItemLike, DashboardLayoutItem
{
  public static Component = DashboardGridItemRenderer;

  protected _variableDependency = new DashboardGridItemVariableDependencyHandler(this);

  public readonly isDashboardLayoutItem = true;
  public containerRef = React.createRef<HTMLDivElement>();

  private _prevRepeatValues?: VariableValueSingle[];
  private _gridSizeSub: Unsubscribable | undefined;

  public constructor(state: DashboardGridItemState) {
    super(state);

    this.addActivationHandler(() => this._activationHandler());
  }

  private _activationHandler() {
    this.handleVariableName();

    return () => {
      this._handleGridSizeUnsubscribe();
    };
  }

  private _handleGridSizeSubscribe() {
    if (!this._gridSizeSub) {
      this._gridSizeSub = this.subscribeToState((newState, prevState) => this._handleGridResize(newState, prevState));
    }
  }

  private _handleGridSizeUnsubscribe() {
    if (this._gridSizeSub) {
      this._gridSizeSub.unsubscribe();
      this._gridSizeSub = undefined;
    }
  }

  private _handleGridResize(newState: DashboardGridItemState, prevState: DashboardGridItemState) {
    if (newState.height === prevState.height) {
      return;
    }

    const stateChange: Partial<DashboardGridItemState> = {};

    if (this.getRepeatDirection() === 'v') {
      stateChange.itemHeight = Math.ceil(newState.height! / this.getPanelCount());
    } else {
      const rowCount = Math.ceil(this.getPanelCount() / this.getMaxPerRow());
      stateChange.itemHeight = Math.ceil(newState.height! / rowCount);
    }

    if (stateChange.itemHeight !== this.state.itemHeight) {
      this.setState(stateChange);
    }
  }

  public getPanelCount() {
    return (this.state.repeatedPanels?.length ?? 0) + 1;
  }

  public getClassName(): string {
    return this.state.variableName ? 'panel-repeater-grid-item' : '';
  }

  public getOptions(): OptionsPaneCategoryDescriptor[] {
    return getDashboardGridItemOptions(this);
  }

  public setElementBody(body: VizPanel): void {
    this.setState({ body });
  }

  public editingStarted() {
    if (!this.state.variableName) {
      return;
    }
  }

  public editingCompleted(withChanges: boolean) {
    if (withChanges) {
      this._prevRepeatValues = undefined;
    }

    if (this.state.variableName && this.state.repeatDirection === 'h' && this.state.width !== GRID_COLUMN_COUNT) {
      this.setState({ width: GRID_COLUMN_COUNT });
    }
  }

  public performRepeat() {
    if (!this.state.variableName || sceneGraph.hasVariableDependencyInLoadingState(this)) {
      return;
    }

    const variable =
      sceneGraph.lookupVariable(this.state.variableName, this) ??
      new CustomVariable({
        name: '_____default_sys_repeat_var_____',
        options: [],
        value: '',
        text: '',
        query: 'A',
      });

    if (!(variable instanceof MultiValueVariable)) {
      console.error('DashboardGridItem: Variable is not a MultiValueVariable');
      return;
    }

    const { values, texts } = getMultiVariableValues(variable);

    if (isEqual(this._prevRepeatValues, values)) {
      return;
    }

    const panelToRepeat = this.state.body;
    const repeatedPanels: VizPanel[] = [];

    // when variable has no options (due to error or similar) it will not render any panels at all
    // adding a placeholder in this case so that there is at least empty panel that can display error
    const emptyVariablePlaceholderOption = {
      values: [''],
      texts: variable.hasAllValue() ? ['All'] : ['None'],
    };

    const variableValues = values.length ? values : emptyVariablePlaceholderOption.values;
    const variableTexts = texts.length ? texts : emptyVariablePlaceholderOption.texts;

    // Loop through variable values and create repeats
    for (let index = 0; index < variableValues.length; index++) {
      const isSource = index === 0;
      const clone = isSource
        ? panelToRepeat
<<<<<<< HEAD
        : panelToRepeat.clone({
            key: getCloneKey(panelToRepeat.state.key!, index),
            repeatSourceKey: panelToRepeat.state.key,
          });

      clone.setState({
        $variables: new SceneVariableSet({
          variables: [
            new LocalValueVariable({
              name: variable.state.name,
              value: variableValues[index],
              text: String(variableTexts[index]),
              isMulti: variable.state.isMulti,
              includeAll: variable.state.includeAll,
            }),
          ],
        }),
      });
=======
        : panelToRepeat.clone({ key: getCloneKey(panelToRepeat.state.key!, index) });

      clone.setState({ $variables: getLocalVariableValueSet(variable, variableValues[index], variableTexts[index]) });
>>>>>>> c25f7245

      if (index > 0) {
        repeatedPanels.push(clone);
      }
    }

    const direction = this.getRepeatDirection();
    const stateChange: Partial<DashboardGridItemState> = { repeatedPanels: repeatedPanels };
    const itemHeight = this.state.itemHeight ?? 10;
    const prevHeight = this.state.height;
    const maxPerRow = this.getMaxPerRow();
    const panelCount = repeatedPanels.length + 1; // +1 for the source panel

    if (direction === 'h') {
      const rowCount = Math.ceil(panelCount / maxPerRow);
      stateChange.height = rowCount * itemHeight;
    } else {
      stateChange.height = panelCount * itemHeight;
    }

    this.setState(stateChange);

    if (prevHeight !== this.state.height) {
      const layout = sceneGraph.getLayout(this);
      if (layout instanceof SceneGridLayout) {
        layout.forceRender();
      }
    }

    this._prevRepeatValues = values;

    this.publishEvent(new DashboardRepeatsProcessedEvent({ source: this }), true);
  }

  public handleVariableName() {
    if (this.state.variableName) {
      this._handleGridSizeSubscribe();
    } else {
      this._handleGridSizeUnsubscribe();
    }

    this.performRepeat();
  }

  public setRepeatByVariable(variableName: string | undefined) {
    const stateUpdate: Partial<DashboardGridItemState> = { variableName };

    if (variableName && !this.state.repeatDirection) {
      stateUpdate.repeatDirection = 'h';
    }

    if (this.state.body.state.$variables) {
      this.state.body.setState({ $variables: undefined });
    }

    this.setState(stateUpdate);
  }

  public getMaxPerRow(): number {
    return this.state.maxPerRow ?? 4;
  }

  public setMaxPerRow(maxPerRow: number | undefined) {
    this.setState({ maxPerRow });
  }

  public getRepeatDirection(): RepeatDirection {
    return this.state.repeatDirection === 'v' ? 'v' : 'h';
  }

  public setRepeatDirection(repeatDirection: RepeatDirection) {
    this.setState({ repeatDirection });
  }

  public isRepeated(): boolean {
    return this.state.variableName !== undefined;
  }

  public scrollIntoView() {
    const gridItemEl = document.querySelector(`[data-griditem-key="${this.state.key}"`);
    if (gridItemEl instanceof HTMLElement) {
      scrollIntoView(gridItemEl);
    } else {
      scrollCanvasElementIntoView(this, this.containerRef);
    }
  }
}<|MERGE_RESOLUTION|>--- conflicted
+++ resolved
@@ -173,30 +173,12 @@
       const isSource = index === 0;
       const clone = isSource
         ? panelToRepeat
-<<<<<<< HEAD
         : panelToRepeat.clone({
             key: getCloneKey(panelToRepeat.state.key!, index),
             repeatSourceKey: panelToRepeat.state.key,
           });
 
-      clone.setState({
-        $variables: new SceneVariableSet({
-          variables: [
-            new LocalValueVariable({
-              name: variable.state.name,
-              value: variableValues[index],
-              text: String(variableTexts[index]),
-              isMulti: variable.state.isMulti,
-              includeAll: variable.state.includeAll,
-            }),
-          ],
-        }),
-      });
-=======
-        : panelToRepeat.clone({ key: getCloneKey(panelToRepeat.state.key!, index) });
-
       clone.setState({ $variables: getLocalVariableValueSet(variable, variableValues[index], variableTexts[index]) });
->>>>>>> c25f7245
 
       if (index > 0) {
         repeatedPanels.push(clone);
