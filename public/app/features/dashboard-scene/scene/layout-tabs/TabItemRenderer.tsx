<<<<<<< HEAD
import { css, cx } from '@emotion/css';

import { GrafanaTheme2 } from '@grafana/data';
=======
import { useMemo } from 'react';
import { useLocation } from 'react-router';

import { locationUtil } from '@grafana/data';
>>>>>>> b110754c
import { SceneComponentProps, sceneGraph } from '@grafana/scenes';
import { Checkbox, clearButtonStyles, useElementSelection, useStyles2 } from '@grafana/ui';
// eslint-disable-next-line no-restricted-imports
import { getFocusStyles } from '@grafana/ui/src/themes/mixins';

import { getDashboardSceneFor } from '../../utils/utils';

import { TabItem } from './TabItem';
import { TabItemAffix } from './TabItemAffix';
import { TabItemSuffix } from './TabItemSuffix';

export function TabItemRenderer({ model }: SceneComponentProps<TabItem>) {
  const { title, key } = model.useState();
<<<<<<< HEAD
=======
  const isClone = useMemo(() => isClonedKey(key!), [key]);
  const parentLayout = model.getParentLayout();
  const { tabs, currentTabIndex } = parentLayout.useState();
>>>>>>> b110754c
  const dashboard = getDashboardSceneFor(model);
  const { isEditing } = dashboard.useState();
  const titleInterpolated = sceneGraph.interpolate(model, title, undefined, 'text');
  const { isSelected, onSelect } = useElementSelection(key);
<<<<<<< HEAD
  const styles = useStyles2(getStyles);
  const clearStyles = useStyles2(clearButtonStyles);
  const isCurrentTab = model.isCurrentTab();

  return (
    <div className={cx(styles.container, isSelected && 'dashboard-selected-element')} role="presentation">
      {isEditing && <TabItemAffix model={model} />}

      <span onPointerDown={onSelect}>
        <Checkbox value={!!isSelected} />
      </span>

      <button
        className={cx(clearStyles, styles.label, isCurrentTab ? styles.labelActive : styles.labelNotActive)}
        role="tab"
        aria-selected={isCurrentTab}
        onClick={() => model.onChangeTab()}
      >
        {titleInterpolated}
      </button>

      {isEditing && <TabItemSuffix model={model} />}
    </div>
=======
  const myIndex = tabs.findIndex((tab) => tab === model);
  const isActive = myIndex === currentTabIndex;
  const location = useLocation();
  const href = locationUtil.getUrlForPartial(location, { tab: myIndex });

  return (
    <Tab
      className={!isClone && isSelected ? 'dashboard-selected-element' : undefined}
      label={titleInterpolated}
      active={isActive}
      href={href}
      onPointerDown={(evt) => {
        if (isEditing && isActive && !isClone) {
          evt.stopPropagation();
          onSelect?.(evt);
        }
      }}
    />
>>>>>>> b110754c
  );
}

function getStyles(theme: GrafanaTheme2) {
  return {
    container: css({
      listStyle: 'none',
      position: 'relative',
      display: 'flex',
      whiteSpace: 'nowrap',
      padding: theme.spacing(0.5),
      alignItems: 'center',
    }),
    label: css({
      color: theme.colors.text.secondary,
      padding: theme.spacing(1, 1.5, 0.5),
      borderRadius: theme.shape.radius.default,
      userSelect: 'none',

      display: 'block',
      height: '100%',

      svg: {
        marginRight: theme.spacing(1),
      },

      '&:focus-visible': getFocusStyles(theme),

      '&::before': {
        display: 'block',
        content: '" "',
        position: 'absolute',
        left: 0,
        right: 0,
        height: '4px',
        borderRadius: theme.shape.radius.default,
        bottom: 0,
      },
    }),
    labelNotActive: css({
      'a:hover, &:hover, &:focus': {
        color: theme.colors.text.primary,

        '&::before': {
          backgroundColor: theme.colors.action.hover,
        },
      },
    }),
    labelActive: css({
      color: theme.colors.text.primary,
      overflow: 'hidden',

      '&::before': {
        backgroundImage: theme.colors.gradients.brandHorizontal,
      },
    }),
    affix: css({
      marginRight: theme.spacing(1),
    }),
    suffix: css({
      marginLeft: theme.spacing(1),
    }),
  };
}<|MERGE_RESOLUTION|>--- conflicted
+++ resolved
@@ -1,13 +1,7 @@
-<<<<<<< HEAD
-import { css, cx } from '@emotion/css';
-
-import { GrafanaTheme2 } from '@grafana/data';
-=======
 import { useMemo } from 'react';
 import { useLocation } from 'react-router';
 
 import { locationUtil } from '@grafana/data';
->>>>>>> b110754c
 import { SceneComponentProps, sceneGraph } from '@grafana/scenes';
 import { Checkbox, clearButtonStyles, useElementSelection, useStyles2 } from '@grafana/ui';
 // eslint-disable-next-line no-restricted-imports
@@ -21,41 +15,13 @@
 
 export function TabItemRenderer({ model }: SceneComponentProps<TabItem>) {
   const { title, key } = model.useState();
-<<<<<<< HEAD
-=======
   const isClone = useMemo(() => isClonedKey(key!), [key]);
   const parentLayout = model.getParentLayout();
   const { tabs, currentTabIndex } = parentLayout.useState();
->>>>>>> b110754c
   const dashboard = getDashboardSceneFor(model);
   const { isEditing } = dashboard.useState();
   const titleInterpolated = sceneGraph.interpolate(model, title, undefined, 'text');
   const { isSelected, onSelect } = useElementSelection(key);
-<<<<<<< HEAD
-  const styles = useStyles2(getStyles);
-  const clearStyles = useStyles2(clearButtonStyles);
-  const isCurrentTab = model.isCurrentTab();
-
-  return (
-    <div className={cx(styles.container, isSelected && 'dashboard-selected-element')} role="presentation">
-      {isEditing && <TabItemAffix model={model} />}
-
-      <span onPointerDown={onSelect}>
-        <Checkbox value={!!isSelected} />
-      </span>
-
-      <button
-        className={cx(clearStyles, styles.label, isCurrentTab ? styles.labelActive : styles.labelNotActive)}
-        role="tab"
-        aria-selected={isCurrentTab}
-        onClick={() => model.onChangeTab()}
-      >
-        {titleInterpolated}
-      </button>
-
-      {isEditing && <TabItemSuffix model={model} />}
-    </div>
-=======
   const myIndex = tabs.findIndex((tab) => tab === model);
   const isActive = myIndex === currentTabIndex;
   const location = useLocation();
@@ -74,7 +40,6 @@
         }
       }}
     />
->>>>>>> b110754c
   );
 }
 
