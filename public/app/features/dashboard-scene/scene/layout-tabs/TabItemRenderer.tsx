--- conflicted
+++ resolved
@@ -1,13 +1,7 @@
-<<<<<<< HEAD
 import { css, cx } from '@emotion/css';
-
-import { GrafanaTheme2 } from '@grafana/data';
-=======
-import { useMemo } from 'react';
 import { useLocation } from 'react-router';
 
-import { locationUtil } from '@grafana/data';
->>>>>>> 03de7cbb
+import { GrafanaTheme2, locationUtil } from '@grafana/data';
 import { SceneComponentProps, sceneGraph } from '@grafana/scenes';
 import { Checkbox, clearButtonStyles, useElementSelection, useStyles2 } from '@grafana/ui';
 // eslint-disable-next-line no-restricted-imports
@@ -17,55 +11,47 @@
 
 export function TabItemRenderer({ model }: SceneComponentProps<TabItem>) {
   const { title, key } = model.useState();
-<<<<<<< HEAD
-  const titleInterpolated = sceneGraph.interpolate(model, title, undefined, 'text');
-  const { isSelected, onSelect } = useElementSelection(key);
-  const styles = useStyles2(getStyles);
-  const clearStyles = useStyles2(clearButtonStyles);
-  const isCurrentTab = model.isCurrentTab();
-
-  return (
-    <div className={cx(styles.container, isSelected && 'dashboard-selected-element')} role="presentation">
-      <span onPointerDown={onSelect}>
-        <Checkbox value={!!isSelected} />
-      </span>
-
-      <button
-        className={cx(clearStyles, styles.label, isCurrentTab ? styles.labelActive : styles.labelNotActive)}
-        role="tab"
-        aria-selected={isCurrentTab}
-        onClick={() => model.onChangeTab()}
-      >
-        {titleInterpolated}
-      </button>
-    </div>
-=======
-  const isClone = useMemo(() => isClonedKey(key!), [key]);
   const parentLayout = model.getParentLayout();
   const { tabs, currentTabIndex } = parentLayout.useState();
-  const dashboard = getDashboardSceneFor(model);
-  const { isEditing } = dashboard.useState();
   const titleInterpolated = sceneGraph.interpolate(model, title, undefined, 'text');
   const { isSelected, onSelect } = useElementSelection(key);
   const myIndex = tabs.findIndex((tab) => tab === model);
   const isActive = myIndex === currentTabIndex;
   const location = useLocation();
   const href = locationUtil.getUrlForPartial(location, { tab: myIndex });
+  const styles = useStyles2(getStyles);
+  const clearStyles = useStyles2(clearButtonStyles);
 
   return (
-    <Tab
-      className={!isClone && isSelected ? 'dashboard-selected-element' : undefined}
-      label={titleInterpolated}
-      active={isActive}
-      href={href}
-      onPointerDown={(evt) => {
-        if (isEditing && isActive && !isClone) {
-          evt.stopPropagation();
-          onSelect?.(evt);
-        }
-      }}
-    />
->>>>>>> 03de7cbb
+    <>
+      <div className={cx(styles.container, isSelected && 'dashboard-selected-element')} role="presentation">
+        <span onPointerDown={onSelect}>
+          <Checkbox value={!!isSelected} />
+        </span>
+
+        <a
+          href={href}
+          className={cx(clearStyles, styles.label, isActive ? styles.labelActive : styles.labelNotActive)}
+          role="tab"
+          aria-selected={isActive}
+        >
+          {titleInterpolated}
+        </a>
+      </div>
+
+      {/* <Tab
+        className={!isClone && isSelected ? 'dashboard-selected-element' : undefined}
+        label={titleInterpolated}
+        active={isActive}
+        href={href}
+        onPointerDown={(evt) => {
+          if (isEditing && isActive && !isClone) {
+            evt.stopPropagation();
+            onSelect?.(evt);
+          }
+        }}
+      /> */}
+    </>
   );
 }
 
