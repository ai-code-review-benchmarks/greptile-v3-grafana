--- conflicted
+++ resolved
@@ -1,72 +1,38 @@
-<<<<<<< HEAD
-import { SceneComponentProps } from '@grafana/scenes';
-import { Tab } from '@grafana/ui';
-
-import { useIsClone } from '../../utils/clone';
-import {
-  useDashboardState,
-  useElementSelectionScene,
-  useInterpolatedTitle,
-  useIsConditionallyHidden,
-} from '../../utils/utils';
-=======
 import { css, cx } from '@emotion/css';
 import { useLocation } from 'react-router';
 
 import { GrafanaTheme2, locationUtil, textUtil } from '@grafana/data';
-import { SceneComponentProps, sceneGraph } from '@grafana/scenes';
-import { Checkbox, clearButtonStyles, useElementSelection, useStyles2 } from '@grafana/ui';
+import { SceneComponentProps } from '@grafana/scenes';
+import { Checkbox, clearButtonStyles, useStyles2 } from '@grafana/ui';
 // eslint-disable-next-line no-restricted-imports
 import { getFocusStyles } from '@grafana/ui/src/themes/mixins';
->>>>>>> caabb06c
+
+import {
+  useDashboardState,
+  useIsConditionallyHidden,
+  useElementSelectionScene,
+  useInterpolatedTitle,
+} from '../../utils/utils';
 
 import { TabItem } from './TabItem';
 
 export function TabItemRenderer({ model }: SceneComponentProps<TabItem>) {
-<<<<<<< HEAD
-  const isClone = useIsClone(model);
-  const parentLayout = model.getParentLayout();
-  const { currentTab } = parentLayout.useState();
-  const { isEditing, showHiddenElements } = useDashboardState(model);
-  const isConditionallyHidden = useIsConditionallyHidden(model);
-  const { isSelected, onSelect, onClear } = useElementSelectionScene(model);
-  const title = useInterpolatedTitle(model);
-
-  if (isConditionallyHidden && !showHiddenElements) {
-    return null;
-  }
-
-  return (
-    <Tab
-      className={!isClone && isSelected ? 'dashboard-selected-element' : undefined}
-      label={title}
-      active={model === currentTab}
-      onPointerDown={(evt) => {
-        evt.stopPropagation();
-
-        if (isEditing) {
-          if (isClone) {
-            onClear?.();
-          } else {
-            onSelect?.(evt);
-          }
-        }
-
-        parentLayout.changeTab(model);
-      }}
-    />
-=======
-  const { title, key } = model.useState();
   const parentLayout = model.getParentLayout();
   const { tabs, currentTabIndex } = parentLayout.useState();
-  const titleInterpolated = sceneGraph.interpolate(model, title, undefined, 'text');
-  const { isSelected, onSelect } = useElementSelection(key);
   const myIndex = tabs.findIndex((tab) => tab === model);
   const isActive = myIndex === currentTabIndex;
   const location = useLocation();
   const href = textUtil.sanitize(locationUtil.getUrlForPartial(location, { tab: myIndex }));
   const styles = useStyles2(getStyles);
   const clearStyles = useStyles2(clearButtonStyles);
+  const { showHiddenElements } = useDashboardState(model);
+  const isConditionallyHidden = useIsConditionallyHidden(model);
+  const { isSelected, onSelect } = useElementSelectionScene(model);
+  const title = useInterpolatedTitle(model);
+
+  if (isConditionallyHidden && !showHiddenElements) {
+    return null;
+  }
 
   return (
     <>
@@ -81,11 +47,10 @@
           role="tab"
           aria-selected={isActive}
         >
-          {titleInterpolated}
+          {title}
         </a>
       </div>
     </>
->>>>>>> caabb06c
   );
 }
 
