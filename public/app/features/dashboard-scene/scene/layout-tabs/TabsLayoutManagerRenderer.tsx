--- conflicted
+++ resolved
@@ -1,10 +1,6 @@
-import { css } from '@emotion/css';
+import { css, cx } from '@emotion/css';
 import { DragDropContext, Droppable } from '@hello-pangea/dnd';
-<<<<<<< HEAD
-import { useEffect } from 'react';
-=======
-import { useMemo } from 'react';
->>>>>>> 04ccd1e6
+import { useEffect, useMemo } from 'react';
 
 import { GrafanaTheme2 } from '@grafana/data';
 import { selectors } from '@grafana/e2e-selectors';
@@ -30,11 +26,7 @@
   const dashboard = getDashboardSceneFor(model);
   const { isEditing } = dashboard.useState();
   const { hasCopiedTab } = useClipboardState();
-<<<<<<< HEAD
-=======
-  const [_, conditionalRenderingClass, conditionalRenderingOverlay] = useIsConditionallyHidden(currentTab);
   const isNestedInTab = useMemo(() => model.parent instanceof TabItem, [model.parent]);
->>>>>>> 04ccd1e6
   const soloPanelContext = useSoloPanelContext();
 
   useEffect(() => {
@@ -145,22 +137,7 @@
     paddingInline: theme.spacing(0.125),
     paddingTop: '1px',
   }),
-<<<<<<< HEAD
-=======
-  tabContentContainer: css({
-    backgroundColor: 'transparent',
-    position: 'relative',
-    display: 'flex',
-    flexDirection: 'column',
-    flex: 1,
-    // Without this min height, the custom grid (SceneGridLayout) wont render
-    // Should be bigger than paddingTop value
-    // consist of paddingTop + 0.125 = 9px
-    minHeight: theme.spacing(1 + 0.125),
-    paddingTop: theme.spacing(1),
-  }),
   nestedTabsMargin: css({
     marginLeft: theme.spacing(2),
   }),
->>>>>>> 04ccd1e6
 });