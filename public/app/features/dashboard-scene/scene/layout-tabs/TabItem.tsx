import { ReactNode } from 'react';

import { SceneObjectState, SceneObjectBase, sceneGraph, VariableDependencyConfig, SceneObject } from '@grafana/scenes';
import { t } from 'app/core/internationalization';
import { OptionsPaneCategoryDescriptor } from 'app/features/dashboard/components/PanelEditor/OptionsPaneCategoryDescriptor';

import { getDefaultVizPanel } from '../../utils/utils';
import { ResponsiveGridLayoutManager } from '../layout-responsive-grid/ResponsiveGridLayoutManager';
import { BulkActionElement } from '../types/BulkActionElement';
import { DashboardLayoutManager } from '../types/DashboardLayoutManager';
import { EditableDashboardElement } from '../types/EditableDashboardElement';
import { LayoutParent } from '../types/LayoutParent';

import { getEditOptions, renderActions } from './TabItemEditor';
import { TabItemRenderer } from './TabItemRenderer';
import { TabItems } from './TabItems';
import { TabsLayoutManager } from './TabsLayoutManager';

export interface TabItemState extends SceneObjectState {
  layout: DashboardLayoutManager;
  title?: string;
}

export class TabItem
  extends SceneObjectBase<TabItemState>
  implements LayoutParent, BulkActionElement, EditableDashboardElement
{
  public static Component = TabItemRenderer;

  protected _variableDependency = new VariableDependencyConfig(this, {
    statePaths: ['title'],
  });

  public readonly isEditableDashboardElement = true;
  public readonly typeName = 'Tab';

  constructor(state?: Partial<TabItemState>) {
    super({
      ...state,
      title: state?.title ?? t('dashboard.tabs-layout.tab.new', 'New tab'),
      layout: state?.layout ?? ResponsiveGridLayoutManager.createEmpty(),
    });

    this.addActivationHandler(() => this._activationHandler());
  }

  private _activationHandler() {
    this._subs.add(
      this._getParentLayout().subscribeToState((newState, prevState) => {
        if (newState.tabs !== prevState.tabs || newState.currentTab !== prevState.currentTab) {
          this.forceRender();
        }
      })
    );
  }

  public getLayout(): DashboardLayoutManager {
    return this.state.layout;
  }

  public switchLayout(layout: DashboardLayoutManager) {
    this.setState({ layout });
  }

  public useEditPaneOptions(): OptionsPaneCategoryDescriptor[] {
    return getEditOptions(this);
  }

  public renderActions(): ReactNode {
    return renderActions(this);
  }

  public onDelete() {
    const layout = sceneGraph.getAncestor(this, TabsLayoutManager);
    layout.removeTab(this);
  }

  public createMultiSelectedElement(items: SceneObject[]): TabItems {
    return new TabItems(items.filter((item) => item instanceof TabItem));
  }

<<<<<<< HEAD
  public onAddPanel(panel = getDefaultVizPanel()) {
    this.getLayout().addPanel(panel);
  }

  public onAddTabBefore() {
    this._getParentLayout().addTabBefore(this);
  }

  public onAddTabAfter() {
    this._getParentLayout().addTabAfter(this);
  }

  public onMoveLeft() {
    this._getParentLayout().moveTabLeft(this);
  }

  public onMoveRight() {
    this._getParentLayout().moveTabRight(this);
  }

  public isCurrentTab(): boolean {
    return this._getParentLayout().isCurrentTab(this);
  }

  public isFirstTab(): boolean {
    return this._getParentLayout().isFirstTab(this);
  }

  public isLastTab(): boolean {
    return this._getParentLayout().isLastTab(this);
  }

  public onChangeTab() {
    this._getParentLayout().changeTab(this);
  }

=======
>>>>>>> 03de7cbb
  public onChangeTitle(title: string) {
    this.setState({ title });
  }

  private _getParentLayout(): TabsLayoutManager {
    return sceneGraph.getAncestor(this, TabsLayoutManager);
  }
}<|MERGE_RESOLUTION|>--- conflicted
+++ resolved
@@ -4,7 +4,6 @@
 import { t } from 'app/core/internationalization';
 import { OptionsPaneCategoryDescriptor } from 'app/features/dashboard/components/PanelEditor/OptionsPaneCategoryDescriptor';
 
-import { getDefaultVizPanel } from '../../utils/utils';
 import { ResponsiveGridLayoutManager } from '../layout-responsive-grid/ResponsiveGridLayoutManager';
 import { BulkActionElement } from '../types/BulkActionElement';
 import { DashboardLayoutManager } from '../types/DashboardLayoutManager';
@@ -40,18 +39,6 @@
       title: state?.title ?? t('dashboard.tabs-layout.tab.new', 'New tab'),
       layout: state?.layout ?? ResponsiveGridLayoutManager.createEmpty(),
     });
-
-    this.addActivationHandler(() => this._activationHandler());
-  }
-
-  private _activationHandler() {
-    this._subs.add(
-      this._getParentLayout().subscribeToState((newState, prevState) => {
-        if (newState.tabs !== prevState.tabs || newState.currentTab !== prevState.currentTab) {
-          this.forceRender();
-        }
-      })
-    );
   }
 
   public getLayout(): DashboardLayoutManager {
@@ -79,47 +66,12 @@
     return new TabItems(items.filter((item) => item instanceof TabItem));
   }
 
-<<<<<<< HEAD
-  public onAddPanel(panel = getDefaultVizPanel()) {
-    this.getLayout().addPanel(panel);
+  public onChangeTitle(title: string) {
+    this.setState({ title });
   }
 
-  public onAddTabBefore() {
-    this._getParentLayout().addTabBefore(this);
-  }
-
-  public onAddTabAfter() {
-    this._getParentLayout().addTabAfter(this);
-  }
-
-  public onMoveLeft() {
-    this._getParentLayout().moveTabLeft(this);
-  }
-
-  public onMoveRight() {
-    this._getParentLayout().moveTabRight(this);
-  }
-
-  public isCurrentTab(): boolean {
-    return this._getParentLayout().isCurrentTab(this);
-  }
-
-  public isFirstTab(): boolean {
-    return this._getParentLayout().isFirstTab(this);
-  }
-
-  public isLastTab(): boolean {
-    return this._getParentLayout().isLastTab(this);
-  }
-
-  public onChangeTab() {
-    this._getParentLayout().changeTab(this);
-  }
-
-=======
->>>>>>> 03de7cbb
-  public onChangeTitle(title: string) {
-    this.setState({ title });
+  public getParentLayout(): TabsLayoutManager {
+    return this._getParentLayout();
   }
 
   private _getParentLayout(): TabsLayoutManager {
