--- conflicted
+++ resolved
@@ -82,45 +82,6 @@
     return new TabItems(items.filter((item) => item instanceof TabItem));
   }
 
-<<<<<<< HEAD
-  public onAddPanel(panel = getDefaultVizPanel()) {
-    this.getLayout().addPanel(panel);
-  }
-
-  public onAddTabBefore() {
-    this._getParentLayout().addTabBefore(this);
-  }
-
-  public onAddTabAfter() {
-    this._getParentLayout().addTabAfter(this);
-  }
-
-  public onMoveLeft() {
-    this._getParentLayout().moveTabLeft(this);
-  }
-
-  public onMoveRight() {
-    this._getParentLayout().moveTabRight(this);
-  }
-
-  public isCurrentTab(): boolean {
-    return this._getParentLayout().isCurrentTab(this);
-  }
-
-  public isFirstTab(): boolean {
-    return this._getParentLayout().isFirstTab(this);
-  }
-
-  public isLastTab(): boolean {
-    return this._getParentLayout().isLastTab(this);
-  }
-
-  public onChangeTab() {
-    this._getParentLayout().changeTab(this);
-  }
-
-=======
->>>>>>> b110754c
   public onChangeTitle(title: string) {
     this.setState({ title });
   }
