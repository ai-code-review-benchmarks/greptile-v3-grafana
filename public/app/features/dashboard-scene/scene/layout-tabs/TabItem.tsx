import { SceneObjectState, SceneObjectBase, sceneGraph, VariableDependencyConfig, SceneObject } from '@grafana/scenes';
import { t } from 'app/core/internationalization';
import { OptionsPaneCategoryDescriptor } from 'app/features/dashboard/components/PanelEditor/OptionsPaneCategoryDescriptor';

import { ResponsiveGridLayoutManager } from '../layout-responsive-grid/ResponsiveGridLayoutManager';
import { BulkActionElement } from '../types/BulkActionElement';
import { DashboardLayoutManager } from '../types/DashboardLayoutManager';
import { EditableDashboardElement } from '../types/EditableDashboardElement';
import { LayoutParent } from '../types/LayoutParent';

import { getEditOptions } from './TabItemEditor';
import { TabItemRenderer } from './TabItemRenderer';
import { TabItems } from './TabItems';
import { TabsLayoutManager } from './TabsLayoutManager';

export interface TabItemState extends SceneObjectState {
  layout: DashboardLayoutManager;
  title?: string;
}

export class TabItem
  extends SceneObjectBase<TabItemState>
  implements LayoutParent, BulkActionElement, EditableDashboardElement
{
  public static Component = TabItemRenderer;

  protected _variableDependency = new VariableDependencyConfig(this, {
    statePaths: ['title'],
  });

  public readonly isEditableDashboardElement = true;
  public readonly typeName = 'Tab';

  constructor(state?: Partial<TabItemState>) {
    super({
      ...state,
      title: state?.title ?? t('dashboard.tabs-layout.tab.new', 'New tab'),
      layout: state?.layout ?? ResponsiveGridLayoutManager.createEmpty(),
    });
<<<<<<< HEAD

    // this.addActivationHandler(() => this._activationHandler());
  }

  // private _activationHandler() {
  //   this._subs.add(
  //     this._getParentLayout().subscribeToState((newState, prevState) => {
  //       if (newState.tabs !== prevState.tabs || newState.currentTab !== prevState.currentTab) {
  //         this.forceRender();
  //       }
  //     })
  //   );
  // }
=======
  }
>>>>>>> 99870418

  public getLayout(): DashboardLayoutManager {
    return this.state.layout;
  }

  public switchLayout(layout: DashboardLayoutManager) {
    this.setState({ layout });
  }

  public useEditPaneOptions(): OptionsPaneCategoryDescriptor[] {
    return getEditOptions(this);
  }

  public onDelete = () => {
    const layout = sceneGraph.getAncestor(this, TabsLayoutManager);
    layout.removeTab(this);
  };

  public createMultiSelectedElement(items: SceneObject[]): TabItems {
    return new TabItems(items.filter((item) => item instanceof TabItem));
  }

<<<<<<< HEAD
  public onAddPanel(panel = getDefaultVizPanel()) {
    this.getLayout().addPanel(panel);
  }

  public onAddTabBefore = () => {
    this._getParentLayout().addTabBefore(this);
  };

  public onAddTabAfter = () => {
    this._getParentLayout().addTabAfter(this);
  };

  public onMoveLeft() {
    this._getParentLayout().moveTabLeft(this);
  }

  public onMoveRight() {
    this._getParentLayout().moveTabRight(this);
  }

  public isFirstTab(): boolean {
    return this._getParentLayout().isFirstTab(this);
  }

  public isLastTab(): boolean {
    return this._getParentLayout().isLastTab(this);
  }

=======
>>>>>>> 99870418
  public onChangeTitle(title: string) {
    this.setState({ title });
  }

  public getParentLayout(): TabsLayoutManager {
    return this._getParentLayout();
  }

  private _getParentLayout(): TabsLayoutManager {
    return sceneGraph.getAncestor(this, TabsLayoutManager);
  }
}<|MERGE_RESOLUTION|>--- conflicted
+++ resolved
@@ -37,7 +37,6 @@
       title: state?.title ?? t('dashboard.tabs-layout.tab.new', 'New tab'),
       layout: state?.layout ?? ResponsiveGridLayoutManager.createEmpty(),
     });
-<<<<<<< HEAD
 
     // this.addActivationHandler(() => this._activationHandler());
   }
@@ -51,9 +50,6 @@
   //     })
   //   );
   // }
-=======
-  }
->>>>>>> 99870418
 
   public getLayout(): DashboardLayoutManager {
     return this.state.layout;
@@ -76,7 +72,6 @@
     return new TabItems(items.filter((item) => item instanceof TabItem));
   }
 
-<<<<<<< HEAD
   public onAddPanel(panel = getDefaultVizPanel()) {
     this.getLayout().addPanel(panel);
   }
@@ -105,8 +100,6 @@
     return this._getParentLayout().isLastTab(this);
   }
 
-=======
->>>>>>> 99870418
   public onChangeTitle(title: string) {
     this.setState({ title });
   }
