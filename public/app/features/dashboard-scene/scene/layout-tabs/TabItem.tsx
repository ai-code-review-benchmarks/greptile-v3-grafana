<<<<<<< HEAD
import React from 'react';

import { SceneObjectState, SceneObjectBase, sceneGraph, VariableDependencyConfig, SceneObject } from '@grafana/scenes';
=======
import {
  SceneObjectState,
  SceneObjectBase,
  sceneGraph,
  VariableDependencyConfig,
  SceneObject,
  VizPanel,
} from '@grafana/scenes';
>>>>>>> cd53070a
import { t } from 'app/core/internationalization';
import kbn from 'app/core/utils/kbn';
import { OptionsPaneCategoryDescriptor } from 'app/features/dashboard/components/PanelEditor/OptionsPaneCategoryDescriptor';

import { getDefaultVizPanel } from '../../utils/utils';
import { AutoGridLayoutManager } from '../layout-responsive-grid/ResponsiveGridLayoutManager';
import { LayoutRestorer } from '../layouts-shared/LayoutRestorer';
import { scrollCanvasElementIntoView } from '../layouts-shared/scrollCanvasElementIntoView';
import { BulkActionElement } from '../types/BulkActionElement';
import { DashboardDropTarget } from '../types/DashboardDropTarget';
import { DashboardLayoutManager } from '../types/DashboardLayoutManager';
import { EditableDashboardElement, EditableDashboardElementInfo } from '../types/EditableDashboardElement';
import { LayoutParent } from '../types/LayoutParent';

import { getEditOptions } from './TabItemEditor';
import { TabItemRenderer } from './TabItemRenderer';
import { TabItems } from './TabItems';
import { TabsLayoutManager } from './TabsLayoutManager';

export interface TabItemState extends SceneObjectState {
  layout: DashboardLayoutManager;
  title?: string;
  isDropTarget?: boolean;
}

export class TabItem
  extends SceneObjectBase<TabItemState>
  implements LayoutParent, BulkActionElement, EditableDashboardElement, DashboardDropTarget
{
  public static Component = TabItemRenderer;

  protected _variableDependency = new VariableDependencyConfig(this, {
    statePaths: ['title'],
  });

  public readonly isEditableDashboardElement = true;
  public readonly isDashboardDropTarget = true;

  private _layoutRestorer = new LayoutRestorer();
  public containerRef = React.createRef<HTMLDivElement>();

  constructor(state?: Partial<TabItemState>) {
    super({
      ...state,
      title: state?.title ?? t('dashboard.tabs-layout.tab.new', 'New tab'),
      layout: state?.layout ?? AutoGridLayoutManager.createEmpty(),
    });
  }

  public getEditableElementInfo(): EditableDashboardElementInfo {
    return {
      typeName: t('dashboard.edit-pane.elements.tab', 'Tab'),
      instanceName: sceneGraph.interpolate(this, this.state.title, undefined, 'text'),
      icon: 'layers',
    };
  }

  public getLayout(): DashboardLayoutManager {
    return this.state.layout;
  }

  public getSlug(): string {
    return kbn.slugifyForUrl(sceneGraph.interpolate(this, this.state.title ?? 'Tab'));
  }

  public switchLayout(layout: DashboardLayoutManager) {
    this.setState({ layout: this._layoutRestorer.getLayout(layout, this.state.layout) });
  }

  public useEditPaneOptions(): OptionsPaneCategoryDescriptor[] {
    return getEditOptions(this);
  }

  public onDelete() {
    const layout = sceneGraph.getAncestor(this, TabsLayoutManager);
    layout.removeTab(this);
  }

  public createMultiSelectedElement(items: SceneObject[]): TabItems {
    return new TabItems(items.filter((item) => item instanceof TabItem));
  }

  public onDuplicate(): void {
    this._getParentLayout().duplicateTab(this);
  }

  public duplicate(): TabItem {
    return this.clone({ key: undefined, layout: this.getLayout().duplicate() });
  }

  public onAddPanel(panel = getDefaultVizPanel()) {
    this.getLayout().addPanel(panel);
  }

  public onAddTabBefore() {
    this._getParentLayout().addTabBefore(this);
  }

  public onAddTabAfter() {
    this._getParentLayout().addTabAfter(this);
  }

  public onMoveLeft() {
    this._getParentLayout().moveTabLeft(this);
  }

  public onMoveRight() {
    this._getParentLayout().moveTabRight(this);
  }

  public isFirstTab(): boolean {
    return this._getParentLayout().isFirstTab(this);
  }

  public isLastTab(): boolean {
    return this._getParentLayout().isLastTab(this);
  }

  public onChangeTitle(title: string) {
    this.setState({ title });
  }

  public setIsDropTarget(isDropTarget: boolean) {
    if (!!this.state.isDropTarget !== isDropTarget) {
      this.setState({ isDropTarget });
    }
  }

  public draggedPanelOutside(panel: VizPanel) {
    this.getLayout().removePanel?.(panel);
    this.setIsDropTarget(false);
  }

  public draggedPanelInside(panel: VizPanel) {
    panel.clearParent();
    this.getLayout().addPanel(panel);
    this.setIsDropTarget(false);

    const parentLayout = this.getParentLayout();
    const tabIndex = parentLayout.state.tabs.findIndex((tab) => tab === this);
    if (tabIndex !== parentLayout.state.currentTabIndex) {
      parentLayout.setState({ currentTabIndex: tabIndex });
    }
  }

  public getParentLayout(): TabsLayoutManager {
    return this._getParentLayout();
  }

  private _getParentLayout(): TabsLayoutManager {
    return sceneGraph.getAncestor(this, TabsLayoutManager);
  }

  public scrollIntoView(): void {
    const tabsLayout = sceneGraph.getAncestor(this, TabsLayoutManager);
    if (tabsLayout.getCurrentTab() !== this) {
      tabsLayout.switchToTab(this);
    }

    scrollCanvasElementIntoView(this, this.containerRef);
  }
}<|MERGE_RESOLUTION|>--- conflicted
+++ resolved
@@ -1,8 +1,5 @@
-<<<<<<< HEAD
 import React from 'react';
 
-import { SceneObjectState, SceneObjectBase, sceneGraph, VariableDependencyConfig, SceneObject } from '@grafana/scenes';
-=======
 import {
   SceneObjectState,
   SceneObjectBase,
@@ -11,7 +8,6 @@
   SceneObject,
   VizPanel,
 } from '@grafana/scenes';
->>>>>>> cd53070a
 import { t } from 'app/core/internationalization';
 import kbn from 'app/core/utils/kbn';
 import { OptionsPaneCategoryDescriptor } from 'app/features/dashboard/components/PanelEditor/OptionsPaneCategoryDescriptor';
