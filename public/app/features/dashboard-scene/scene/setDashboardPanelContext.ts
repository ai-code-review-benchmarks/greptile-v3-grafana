import { AnnotationChangeEvent, AnnotationEventUIModel, CoreApp, DataFrame } from '@grafana/data';
<<<<<<< HEAD
import { config } from '@grafana/runtime';
=======
import { getDataSourceSrv } from '@grafana/runtime';
>>>>>>> 1f01a679
import { AdHocFiltersVariable, dataLayers, sceneGraph, sceneUtils, VizPanel } from '@grafana/scenes';
import { DataSourceRef } from '@grafana/schema';
import { AdHocFilterItem, PanelContext } from '@grafana/ui';
import { deleteAnnotation, saveAnnotation, updateAnnotation } from 'app/features/annotations/api';

import { dashboardSceneGraph } from '../utils/dashboardSceneGraph';
import { getDashboardSceneFor, getPanelIdForVizPanel, getQueryRunnerFor } from '../utils/utils';

import { DashboardScene } from './DashboardScene';

export function setDashboardPanelContext(vizPanel: VizPanel, context: PanelContext) {
  context.app = CoreApp.Dashboard;

  context.canAddAnnotations = () => {
    const dashboard = getDashboardSceneFor(vizPanel);
    const builtInLayer = getBuiltInAnnotationsLayer(dashboard);

    // When there is no builtin annotations query we disable the ability to add annotations
    if (!builtInLayer || !dashboard.canEditDashboard()) {
      return false;
    }

    // If RBAC is enabled there are additional conditions to check.
    return Boolean(dashboard.state.meta.annotationsPermissions?.dashboard.canAdd);
  };

  context.canEditAnnotations = (dashboardUID?: string) => {
    const dashboard = getDashboardSceneFor(vizPanel);

    if (!dashboard.canEditDashboard()) {
      return false;
    }

    if (dashboardUID) {
      return Boolean(dashboard.state.meta.annotationsPermissions?.dashboard.canEdit);
    }

    return Boolean(dashboard.state.meta.annotationsPermissions?.organization.canEdit);
  };

  context.canDeleteAnnotations = (dashboardUID?: string) => {
    const dashboard = getDashboardSceneFor(vizPanel);

    if (!dashboard.canEditDashboard()) {
      return false;
    }

    if (dashboardUID) {
      return Boolean(dashboard.state.meta.annotationsPermissions?.dashboard.canDelete);
    }

    return Boolean(dashboard.state.meta.annotationsPermissions?.organization.canDelete);
  };

  context.onAnnotationCreate = async (event: AnnotationEventUIModel) => {
    const dashboard = getDashboardSceneFor(vizPanel);

    const isRegion = event.from !== event.to;
    const anno = {
      dashboardUID: dashboard.state.uid,
      panelId: getPanelIdForVizPanel(vizPanel),
      isRegion,
      time: event.from,
      timeEnd: isRegion ? event.to : 0,
      tags: event.tags,
      text: event.description,
    };

    await saveAnnotation(anno);

    reRunBuiltInAnnotationsLayer(dashboard);

    context.eventBus.publish(new AnnotationChangeEvent(anno));
  };

  context.onAnnotationUpdate = async (event: AnnotationEventUIModel) => {
    const dashboard = getDashboardSceneFor(vizPanel);

    const isRegion = event.from !== event.to;
    const anno = {
      id: event.id,
      dashboardUID: dashboard.state.uid,
      panelId: getPanelIdForVizPanel(vizPanel),
      isRegion,
      time: event.from,
      timeEnd: isRegion ? event.to : 0,
      tags: event.tags,
      text: event.description,
    };

    await updateAnnotation(anno);

    reRunBuiltInAnnotationsLayer(dashboard);

    context.eventBus.publish(new AnnotationChangeEvent(anno));
  };

  context.onAnnotationDelete = async (id: string) => {
    await deleteAnnotation({ id });

    reRunBuiltInAnnotationsLayer(getDashboardSceneFor(vizPanel));

    context.eventBus.publish(new AnnotationChangeEvent({ id }));
  };

  context.onAddAdHocFilter = (newFilter: AdHocFilterItem) => {
    const dashboard = getDashboardSceneFor(vizPanel);

    const queryRunner = getQueryRunnerFor(vizPanel);
    if (!queryRunner) {
      return;
    }

    const filterVar = getAdHocFilterVariableFor(dashboard, queryRunner.state.datasource);
    updateAdHocFilterVariable(filterVar, newFilter);
  };

  context.onUpdateData = (frames: DataFrame[]): Promise<boolean> => {
    // TODO
    //return onUpdatePanelSnapshotData(this.props.panel, frames);
    return Promise.resolve(true);
  };
}

function getBuiltInAnnotationsLayer(scene: DashboardScene): dataLayers.AnnotationsDataLayer | undefined {
  const set = dashboardSceneGraph.getDataLayers(scene);
  // When there is no builtin annotations query we disable the ability to add annotations

  for (const layer of set.state.annotationLayers) {
    if (layer instanceof dataLayers.AnnotationsDataLayer) {
      if (layer.state.isEnabled && layer.state.query.builtIn) {
        return layer;
      }
    }
  }

  return undefined;
}

function reRunBuiltInAnnotationsLayer(scene: DashboardScene) {
  const layer = getBuiltInAnnotationsLayer(scene);
  if (layer) {
    layer.runLayer();
  }
}

export function getAdHocFilterVariableFor(scene: DashboardScene, ds: DataSourceRef | null | undefined) {
  const variables = sceneGraph.getVariables(scene);

  for (const variable of variables.state.variables) {
    if (sceneUtils.isAdHocVariable(variable)) {
      const filtersDs = variable.state.datasource;
      if (filtersDs === ds || filtersDs?.uid === ds?.uid) {
        return variable;
      }
    }
  }

  const newVariable = new AdHocFiltersVariable({
    name: 'Filters',
    datasource: ds,
    supportsMultiValueOperators: Boolean(getDataSourceSrv().getInstanceSettings(ds)?.meta.multiValueFilterOperators),
    useQueriesAsFilterForOptions: true,
    layout: config.featureToggles.newFiltersUI ? 'combobox' : undefined,
  });

  // Add it to the scene
  variables.setState({
    variables: [...variables.state.variables, newVariable],
  });

  return newVariable;
}

function updateAdHocFilterVariable(filterVar: AdHocFiltersVariable, newFilter: AdHocFilterItem) {
  // Check if we need to update an existing filter
  for (const filter of filterVar.state.filters) {
    if (filter.key === newFilter.key) {
      filterVar.setState({
        filters: filterVar.state.filters.map((f) => {
          if (f.key === newFilter.key) {
            return newFilter;
          }
          return f;
        }),
      });
      return;
    }
  }

  // Add new filter
  filterVar.setState({
    filters: [...filterVar.state.filters, newFilter],
  });
}<|MERGE_RESOLUTION|>--- conflicted
+++ resolved
@@ -1,9 +1,5 @@
 import { AnnotationChangeEvent, AnnotationEventUIModel, CoreApp, DataFrame } from '@grafana/data';
-<<<<<<< HEAD
-import { config } from '@grafana/runtime';
-=======
-import { getDataSourceSrv } from '@grafana/runtime';
->>>>>>> 1f01a679
+import { config, getDataSourceSrv } from '@grafana/runtime';
 import { AdHocFiltersVariable, dataLayers, sceneGraph, sceneUtils, VizPanel } from '@grafana/scenes';
 import { DataSourceRef } from '@grafana/schema';
 import { AdHocFilterItem, PanelContext } from '@grafana/ui';
