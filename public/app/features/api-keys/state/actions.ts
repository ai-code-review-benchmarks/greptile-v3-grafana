--- conflicted
+++ resolved
@@ -3,10 +3,6 @@
 import store from 'app/core/store';
 import { API_KEYS_MIGRATION_INFO_STORAGE_KEY } from 'app/features/serviceaccounts/constants';
 import { ApiKey, ThunkResult } from 'app/types';
-<<<<<<< HEAD
-import { apiKeysLoaded, includeExpiredToggled, isFetching, setSearchQuery } from './reducers';
-
-=======
 
 import {
   apiKeysLoaded,
@@ -16,7 +12,6 @@
   setSearchQuery,
 } from './reducers';
 
->>>>>>> 0ca4ccfa
 export function addApiKey(apiKey: ApiKey, openModal: (key: string) => void): ThunkResult<void> {
   return async (dispatch) => {
     const result = await getBackendSrv().post('/api/auth/keys', apiKey);
@@ -30,13 +25,8 @@
   return async (dispatch) => {
     dispatch(isFetching());
     const [keys, keysIncludingExpired] = await Promise.all([
-<<<<<<< HEAD
-      getBackendSrv().get('/api/auth/keys?includeExpired=false'),
-      getBackendSrv().get('/api/auth/keys?includeExpired=true'),
-=======
       getBackendSrv().get('/api/auth/keys?includeExpired=false&accesscontrol=true'),
       getBackendSrv().get('/api/auth/keys?includeExpired=true&accesscontrol=true'),
->>>>>>> 0ca4ccfa
     ]);
     dispatch(apiKeysLoaded({ keys, keysIncludingExpired }));
   };
@@ -50,8 +40,6 @@
   };
 }
 
-<<<<<<< HEAD
-=======
 export function migrateApiKey(id: number): ThunkResult<void> {
   return async (dispatch) => {
     try {
@@ -90,7 +78,6 @@
   };
 }
 
->>>>>>> 0ca4ccfa
 export function toggleIncludeExpired(): ThunkResult<void> {
   return (dispatch) => {
     dispatch(includeExpiredToggled());
