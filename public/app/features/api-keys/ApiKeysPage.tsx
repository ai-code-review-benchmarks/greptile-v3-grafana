--- conflicted
+++ resolved
@@ -120,35 +120,6 @@
     return (
       <Page {...defaultPageProps}>
         <Page.Contents isLoading={!hasFetched}>
-<<<<<<< HEAD
-          <>
-            <MigrateToServiceAccountsCard onMigrate={this.onMigrateApiKeys} apikeysCount={apiKeysCount} />
-            {showTable ? (
-              <ApiKeysActionBar
-                searchQuery={searchQuery}
-                disabled={!canCreate}
-                onSearchChange={this.onSearchQueryChange}
-              />
-            ) : null}
-            {showTable ? (
-              <VerticalGroup>
-                <InlineField disabled={includeExpiredDisabled} label="Include expired keys">
-                  <InlineSwitch id="showExpired" value={includeExpired} onChange={this.onIncludeExpiredChange} />
-                </InlineField>
-                {/* @PERCONA */}
-                <div style={styles.deleteWarning}>
-                  <WarningBlock message={Messages.apiKeysDeleteWarning} type="warning" />
-                </div>
-                <ApiKeysTable
-                  apiKeys={apiKeys}
-                  timeZone={timeZone}
-                  onMigrate={this.onMigrateApiKey}
-                  onDelete={this.onDeleteApiKey}
-                />
-              </VerticalGroup>
-            ) : null}
-          </>
-=======
           <MigrateToServiceAccountsCard onMigrate={this.onMigrateApiKeys} apikeysCount={apiKeysCount} />
           {showTable ? (
             <ApiKeysActionBar
@@ -161,16 +132,21 @@
             <InlineSwitch id="showExpired" value={includeExpired} onChange={this.onIncludeExpiredChange} />
           </InlineField>
           {apiKeys.length > 0 ? (
-            <ApiKeysTable
-              apiKeys={apiKeys}
-              timeZone={timeZone}
-              onMigrate={this.onMigrateApiKey}
-              onDelete={this.onDeleteApiKey}
-            />
+            <>
+              {/* @PERCONA */}
+              <div style={styles.deleteWarning}>
+                <WarningBlock message={Messages.apiKeysDeleteWarning} type="warning" />
+              </div>
+              <ApiKeysTable
+                apiKeys={apiKeys}
+                timeZone={timeZone}
+                onMigrate={this.onMigrateApiKey}
+                onDelete={this.onDeleteApiKey}
+              />
+            </>
           ) : (
             <EmptyState variant="not-found" message={t('api-keys.empty-state.message', 'No API keys found')} />
           )}
->>>>>>> 5b85c4c2
         </Page.Contents>
         {migrationResult && (
           <MigrationSummary
