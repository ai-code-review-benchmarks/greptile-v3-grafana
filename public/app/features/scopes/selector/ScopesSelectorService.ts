--- conflicted
+++ resolved
@@ -241,11 +241,7 @@
   };
 
   changeScopes = (scopeNames: string[], parentNodeId?: string) => {
-<<<<<<< HEAD
     return this.applyScopes(scopeNames.map((id) => ({ scopeId: id, parentNodeId })));
-=======
-    return this.applyScopes(scopeNames.map((id) => ({ scopeId: id, parentNodeId: parentNodeId })));
->>>>>>> ae2614f1
   };
 
   /**
