--- conflicted
+++ resolved
@@ -1,12 +1,8 @@
 import { css } from '@emotion/css';
 import { useId, useState } from 'react';
 
-<<<<<<< HEAD
 import { GrafanaTheme2, Scope } from '@grafana/data';
-=======
-import { GrafanaTheme2 } from '@grafana/data';
 import { Trans } from '@grafana/i18n';
->>>>>>> f83fb35b
 import { useStyles2, Stack, Text, Icon, Box } from '@grafana/ui';
 
 interface RecentScopesProps {
