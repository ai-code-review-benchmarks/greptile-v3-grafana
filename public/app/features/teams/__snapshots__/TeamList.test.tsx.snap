// Jest Snapshot v1, https://goo.gl/fbAQLP

exports[`Render should render component 1`] = `
<Page
  navModel={
    Object {
      "main": Object {
        "text": "Configuration",
      },
      "node": Object {
        "text": "Team List",
      },
    }
  }
>
  <PageContents
    isLoading={true}
  />
</Page>
`;

exports[`Render should render teams table 1`] = `
<Page
  navModel={
    Object {
      "main": Object {
        "text": "Configuration",
      },
      "node": Object {
        "text": "Team List",
      },
    }
  }
>
  <PageContents
    isLoading={false}
  >
    <div
      className="page-action-bar"
    >
      <div
        className="gf-form gf-form--grow"
      >
        <ForwardRef
          inputClassName="gf-form-input"
          labelClassName="gf-form--has-input-icon gf-form--grow"
          onChange={[Function]}
          placeholder="Search teams"
          value=""
        />
      </div>
      <div
        className="page-action-bar__spacer"
      />
      <a
        className="btn btn-primary"
        href="org/teams/new"
      >
        New team
      </a>
    </div>
    <div
      className="admin-list-table"
    >
      <table
        className="filter-table filter-table--hover form-inline"
      >
        <thead>
          <tr>
            <th />
            <th>
              Name
            </th>
            <th>
              Email
            </th>
            <th>
              Members
            </th>
            <th
              style={
                Object {
                  "width": "1%",
                }
              }
            />
          </tr>
        </thead>
        <tbody>
          <tr
            key="1"
          >
            <td
              className="width-4 text-center link-td"
            >
              <a
                href="org/teams/edit/1"
              >
                <img
                  className="filter-table__avatar"
                  src="some/url/"
                />
              </a>
            </td>
            <td
              className="link-td"
            >
              <a
                href="org/teams/edit/1"
              >
                test-1
              </a>
            </td>
            <td
              className="link-td"
            >
              <a
                href="org/teams/edit/1"
              >
                test-1@test.com
              </a>
            </td>
            <td
              className="link-td"
            >
              <a
                href="org/teams/edit/1"
              >
                1
              </a>
            </td>
            <td
              className="text-right"
            >
<<<<<<< HEAD
              <DeleteButton
                confirmText="Confirm Delete"
=======
              <Component
>>>>>>> fd2131c1
                disabled={false}
                onConfirm={[Function]}
                size="sm"
              />
            </td>
          </tr>
          <tr
            key="2"
          >
            <td
              className="width-4 text-center link-td"
            >
              <a
                href="org/teams/edit/2"
              >
                <img
                  className="filter-table__avatar"
                  src="some/url/"
                />
              </a>
            </td>
            <td
              className="link-td"
            >
              <a
                href="org/teams/edit/2"
              >
                test-2
              </a>
            </td>
            <td
              className="link-td"
            >
              <a
                href="org/teams/edit/2"
              >
                test-2@test.com
              </a>
            </td>
            <td
              className="link-td"
            >
              <a
                href="org/teams/edit/2"
              >
                2
              </a>
            </td>
            <td
              className="text-right"
            >
<<<<<<< HEAD
              <DeleteButton
                confirmText="Confirm Delete"
=======
              <Component
>>>>>>> fd2131c1
                disabled={false}
                onConfirm={[Function]}
                size="sm"
              />
            </td>
          </tr>
          <tr
            key="3"
          >
            <td
              className="width-4 text-center link-td"
            >
              <a
                href="org/teams/edit/3"
              >
                <img
                  className="filter-table__avatar"
                  src="some/url/"
                />
              </a>
            </td>
            <td
              className="link-td"
            >
              <a
                href="org/teams/edit/3"
              >
                test-3
              </a>
            </td>
            <td
              className="link-td"
            >
              <a
                href="org/teams/edit/3"
              >
                test-3@test.com
              </a>
            </td>
            <td
              className="link-td"
            >
              <a
                href="org/teams/edit/3"
              >
                3
              </a>
            </td>
            <td
              className="text-right"
            >
<<<<<<< HEAD
              <DeleteButton
                confirmText="Confirm Delete"
=======
              <Component
>>>>>>> fd2131c1
                disabled={false}
                onConfirm={[Function]}
                size="sm"
              />
            </td>
          </tr>
          <tr
            key="4"
          >
            <td
              className="width-4 text-center link-td"
            >
              <a
                href="org/teams/edit/4"
              >
                <img
                  className="filter-table__avatar"
                  src="some/url/"
                />
              </a>
            </td>
            <td
              className="link-td"
            >
              <a
                href="org/teams/edit/4"
              >
                test-4
              </a>
            </td>
            <td
              className="link-td"
            >
              <a
                href="org/teams/edit/4"
              >
                test-4@test.com
              </a>
            </td>
            <td
              className="link-td"
            >
              <a
                href="org/teams/edit/4"
              >
                4
              </a>
            </td>
            <td
              className="text-right"
            >
<<<<<<< HEAD
              <DeleteButton
                confirmText="Confirm Delete"
=======
              <Component
>>>>>>> fd2131c1
                disabled={false}
                onConfirm={[Function]}
                size="sm"
              />
            </td>
          </tr>
          <tr
            key="5"
          >
            <td
              className="width-4 text-center link-td"
            >
              <a
                href="org/teams/edit/5"
              >
                <img
                  className="filter-table__avatar"
                  src="some/url/"
                />
              </a>
            </td>
            <td
              className="link-td"
            >
              <a
                href="org/teams/edit/5"
              >
                test-5
              </a>
            </td>
            <td
              className="link-td"
            >
              <a
                href="org/teams/edit/5"
              >
                test-5@test.com
              </a>
            </td>
            <td
              className="link-td"
            >
              <a
                href="org/teams/edit/5"
              >
                5
              </a>
            </td>
            <td
              className="text-right"
            >
<<<<<<< HEAD
              <DeleteButton
                confirmText="Confirm Delete"
=======
              <Component
>>>>>>> fd2131c1
                disabled={false}
                onConfirm={[Function]}
                size="sm"
              />
            </td>
          </tr>
        </tbody>
      </table>
    </div>
  </PageContents>
</Page>
`;

exports[`Render when feature toggle editorsCanAdmin is turned on and signedin user is a viewer should disable the new team button 1`] = `
<Page
  navModel={
    Object {
      "main": Object {
        "text": "Configuration",
      },
      "node": Object {
        "text": "Team List",
      },
    }
  }
>
  <PageContents
    isLoading={false}
  >
    <div
      className="page-action-bar"
    >
      <div
        className="gf-form gf-form--grow"
      >
        <ForwardRef
          inputClassName="gf-form-input"
          labelClassName="gf-form--has-input-icon gf-form--grow"
          onChange={[Function]}
          placeholder="Search teams"
          value=""
        />
      </div>
      <div
        className="page-action-bar__spacer"
      />
      <a
        className="btn btn-primary disabled"
        href="#"
      >
        New team
      </a>
    </div>
    <div
      className="admin-list-table"
    >
      <table
        className="filter-table filter-table--hover form-inline"
      >
        <thead>
          <tr>
            <th />
            <th>
              Name
            </th>
            <th>
              Email
            </th>
            <th>
              Members
            </th>
            <th
              style={
                Object {
                  "width": "1%",
                }
              }
            />
          </tr>
        </thead>
        <tbody>
          <tr
            key="1"
          >
            <td
              className="width-4 text-center link-td"
            >
              <a
                href="org/teams/edit/1"
              >
                <img
                  className="filter-table__avatar"
                  src="some/url/"
                />
              </a>
            </td>
            <td
              className="link-td"
            >
              <a
                href="org/teams/edit/1"
              >
                test-1
              </a>
            </td>
            <td
              className="link-td"
            >
              <a
                href="org/teams/edit/1"
              >
                test-1@test.com
              </a>
            </td>
            <td
              className="link-td"
            >
              <a
                href="org/teams/edit/1"
              >
                1
              </a>
            </td>
            <td
              className="text-right"
            >
<<<<<<< HEAD
              <DeleteButton
                confirmText="Confirm Delete"
=======
              <Component
>>>>>>> fd2131c1
                disabled={true}
                onConfirm={[Function]}
                size="sm"
              />
            </td>
          </tr>
        </tbody>
      </table>
    </div>
  </PageContents>
</Page>
`;

exports[`Render when feature toggle editorsCanAdmin is turned on and signedin user is not viewer should enable the new team button 1`] = `
<Page
  navModel={
    Object {
      "main": Object {
        "text": "Configuration",
      },
      "node": Object {
        "text": "Team List",
      },
    }
  }
>
  <PageContents
    isLoading={false}
  >
    <div
      className="page-action-bar"
    >
      <div
        className="gf-form gf-form--grow"
      >
        <ForwardRef
          inputClassName="gf-form-input"
          labelClassName="gf-form--has-input-icon gf-form--grow"
          onChange={[Function]}
          placeholder="Search teams"
          value=""
        />
      </div>
      <div
        className="page-action-bar__spacer"
      />
      <a
        className="btn btn-primary"
        href="org/teams/new"
      >
        New team
      </a>
    </div>
    <div
      className="admin-list-table"
    >
      <table
        className="filter-table filter-table--hover form-inline"
      >
        <thead>
          <tr>
            <th />
            <th>
              Name
            </th>
            <th>
              Email
            </th>
            <th>
              Members
            </th>
            <th
              style={
                Object {
                  "width": "1%",
                }
              }
            />
          </tr>
        </thead>
        <tbody>
          <tr
            key="1"
          >
            <td
              className="width-4 text-center link-td"
            >
              <a
                href="org/teams/edit/1"
              >
                <img
                  className="filter-table__avatar"
                  src="some/url/"
                />
              </a>
            </td>
            <td
              className="link-td"
            >
              <a
                href="org/teams/edit/1"
              >
                test-1
              </a>
            </td>
            <td
              className="link-td"
            >
              <a
                href="org/teams/edit/1"
              >
                test-1@test.com
              </a>
            </td>
            <td
              className="link-td"
            >
              <a
                href="org/teams/edit/1"
              >
                1
              </a>
            </td>
            <td
              className="text-right"
            >
<<<<<<< HEAD
              <DeleteButton
                confirmText="Confirm Delete"
=======
              <Component
>>>>>>> fd2131c1
                disabled={true}
                onConfirm={[Function]}
                size="sm"
              />
            </td>
          </tr>
        </tbody>
      </table>
    </div>
  </PageContents>
</Page>
`;<|MERGE_RESOLUTION|>--- conflicted
+++ resolved
@@ -132,12 +132,7 @@
             <td
               className="text-right"
             >
-<<<<<<< HEAD
-              <DeleteButton
-                confirmText="Confirm Delete"
-=======
               <Component
->>>>>>> fd2131c1
                 disabled={false}
                 onConfirm={[Function]}
                 size="sm"
@@ -189,12 +184,7 @@
             <td
               className="text-right"
             >
-<<<<<<< HEAD
-              <DeleteButton
-                confirmText="Confirm Delete"
-=======
               <Component
->>>>>>> fd2131c1
                 disabled={false}
                 onConfirm={[Function]}
                 size="sm"
@@ -246,12 +236,7 @@
             <td
               className="text-right"
             >
-<<<<<<< HEAD
-              <DeleteButton
-                confirmText="Confirm Delete"
-=======
               <Component
->>>>>>> fd2131c1
                 disabled={false}
                 onConfirm={[Function]}
                 size="sm"
@@ -303,12 +288,7 @@
             <td
               className="text-right"
             >
-<<<<<<< HEAD
-              <DeleteButton
-                confirmText="Confirm Delete"
-=======
               <Component
->>>>>>> fd2131c1
                 disabled={false}
                 onConfirm={[Function]}
                 size="sm"
@@ -360,12 +340,7 @@
             <td
               className="text-right"
             >
-<<<<<<< HEAD
-              <DeleteButton
-                confirmText="Confirm Delete"
-=======
               <Component
->>>>>>> fd2131c1
                 disabled={false}
                 onConfirm={[Function]}
                 size="sm"
@@ -492,12 +467,7 @@
             <td
               className="text-right"
             >
-<<<<<<< HEAD
-              <DeleteButton
-                confirmText="Confirm Delete"
-=======
               <Component
->>>>>>> fd2131c1
                 disabled={true}
                 onConfirm={[Function]}
                 size="sm"
@@ -624,12 +594,7 @@
             <td
               className="text-right"
             >
-<<<<<<< HEAD
-              <DeleteButton
-                confirmText="Confirm Delete"
-=======
               <Component
->>>>>>> fd2131c1
                 disabled={true}
                 onConfirm={[Function]}
                 size="sm"
