--- conflicted
+++ resolved
@@ -35,16 +35,18 @@
 
   return (
     <VerticalGroup>
-<<<<<<< HEAD
       <Form
         defaultValues={{ ...team }}
-        onSubmit={(formTeam: Team) => {
+        onSubmit={async (formTeam: Team) => {
+          if (contextSrv.licensedAccessControlEnabled() && canUpdateRoles) {
+            await updateTeamRoles(pendingRoles, team.id);
+          }
           updateTeam(formTeam.name, formTeam.email);
         }}
         disabled={!canWriteTeamSettings}
       >
         {({ register, errors }) => (
-          <FieldSet label="Team settings">
+          <FieldSet label="Team details">
             <Field
               label="Name"
               disabled={!canWriteTeamSettings}
@@ -54,6 +56,20 @@
             >
               <Input {...register('name', { required: true })} id="name-input" />
             </Field>
+
+            {contextSrv.licensedAccessControlEnabled() && (
+              <Field label="Role">
+                <TeamRolePicker
+                  teamId={team.id}
+                  roleOptions={roleOptions}
+                  disabled={false}
+                  apply={true}
+                  onApplyRoles={setPendingRoles}
+                  pendingRoles={pendingRoles}
+                  maxWidth="100%"
+                />
+              </Field>
+            )}
 
             <Field
               label="Email"
@@ -68,58 +84,6 @@
           </FieldSet>
         )}
       </Form>
-=======
-      <FieldSet label="Team details">
-        <Form
-          defaultValues={{ ...team }}
-          onSubmit={async (formTeam: Team) => {
-            if (contextSrv.licensedAccessControlEnabled() && canUpdateRoles) {
-              await updateTeamRoles(pendingRoles, team.id);
-            }
-            updateTeam(formTeam.name, formTeam.email);
-          }}
-          disabled={!canWriteTeamSettings}
-        >
-          {({ register, errors }) => (
-            <>
-              <Field
-                label="Name"
-                disabled={!canWriteTeamSettings}
-                required
-                invalid={!!errors.name}
-                error="Name is required"
-              >
-                <Input {...register('name', { required: true })} id="name-input" />
-              </Field>
-
-              {contextSrv.licensedAccessControlEnabled() && (
-                <Field label="Role">
-                  <TeamRolePicker
-                    teamId={team.id}
-                    roleOptions={roleOptions}
-                    disabled={false}
-                    apply={true}
-                    onApplyRoles={setPendingRoles}
-                    pendingRoles={pendingRoles}
-                  />
-                </Field>
-              )}
-
-              <Field
-                label="Email"
-                description="This is optional and is primarily used to set the team profile avatar (via gravatar service)."
-                disabled={!canWriteTeamSettings}
-              >
-                <Input {...register('email')} placeholder="team@email.com" type="email" id="email-input" />
-              </Field>
-              <Button type="submit" disabled={!canWriteTeamSettings}>
-                Update
-              </Button>
-            </>
-          )}
-        </Form>
-      </FieldSet>
->>>>>>> a9159770
       <SharedPreferences resourceUri={`teams/${team.id}`} disabled={!canWriteTeamSettings} />
     </VerticalGroup>
   );
