--- conflicted
+++ resolved
@@ -396,8 +396,7 @@
           />
         )}
         {this.renderExtraActions()}
-<<<<<<< HEAD
-        <MaybeQueryLibrarySaveButton query={query} queryLibraryRef={queryLibraryRef} />
+        <MaybeQueryLibrarySaveButton query={query} queryLibraryRef={queryLibraryRef} app={this.props.app} />
         {isEditingQueryLibrary && (
           <>
             <QueryOperationAction
@@ -422,24 +421,9 @@
               onQueryReplacedFromLibrary?.();
               onReplace?.(query);
             }}
+            app={this.props.app}
           />
         )}
-=======
-        <MaybeQueryLibrarySaveButton query={query} app={this.props.app} />
-        <QueryOperationAction
-          title={t('query-operation.header.duplicate-query', 'Duplicate query')}
-          icon="copy"
-          onClick={this.onCopyQuery}
-        />
-        <ReplaceQueryFromLibrary
-          datasourceFilters={datasource?.name ? [datasource.name] : []}
-          onSelectQuery={(query) => {
-            onQueryReplacedFromLibrary?.();
-            onReplace?.(query);
-          }}
-          app={this.props.app}
-        />
->>>>>>> f39b878b
         {!hideHideQueryButton ? (
           <QueryOperationToggleAction
             dataTestId={selectors.components.QueryEditorRow.actionButton('Hide response')}
@@ -597,15 +581,9 @@
 }
 
 // Will render anything only if query library is enabled
-<<<<<<< HEAD
-function MaybeQueryLibrarySaveButton(props: { query: DataQuery; queryLibraryRef?: string }) {
-  const { renderSaveQueryButton } = useQueryLibraryContext();
-  return renderSaveQueryButton(props.query, props.queryLibraryRef);
-=======
-function MaybeQueryLibrarySaveButton(props: { query: DataQuery; app?: CoreApp }) {
+function MaybeQueryLibrarySaveButton(props: { query: DataQuery; app?: CoreApp; queryLibraryRef?: string }) {
   const { renderSaveQueryButton } = useQueryLibraryContext();
   return renderSaveQueryButton(props.query, props.app);
->>>>>>> f39b878b
 }
 
 interface ReplaceQueryFromLibraryProps<TQuery extends DataQuery> {
