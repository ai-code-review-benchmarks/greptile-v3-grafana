import classNames from 'classnames';
import { cloneDeep, filter, uniqBy, uniqueId } from 'lodash';
import pluralize from 'pluralize';
import { PureComponent, ReactNode } from 'react';

import {
  CoreApp,
  DataSourceApi,
  DataSourceInstanceSettings,
  DataSourcePluginContextProvider,
  PluginExtensionQueryEditorRowAdaptiveTelemetryV1Context,
  EventBusExtended,
  HistoryItem,
  LoadingState,
  PanelData,
  QueryResultMetaNotice,
  TimeRange,
  getDataSourceRef,
  PluginExtensionPoints,
} from '@grafana/data';
import { selectors } from '@grafana/e2e-selectors';
import { Trans, t } from '@grafana/i18n';
import { getDataSourceSrv, renderLimitedComponents, reportInteraction, usePluginComponents } from '@grafana/runtime';
import { DataQuery } from '@grafana/schema';
import { Badge, Divider, ErrorBoundaryAlert, List } from '@grafana/ui';
import { OperationRowHelp } from 'app/core/components/QueryOperationRow/OperationRowHelp';
import {
  QueryOperationAction,
  QueryOperationToggleAction,
} from 'app/core/components/QueryOperationRow/QueryOperationAction';
import {
  QueryOperationRow,
  QueryOperationRowRenderProps,
} from 'app/core/components/QueryOperationRow/QueryOperationRow';

import { useQueryLibraryContext } from '../../explore/QueryLibrary/QueryLibraryContext';

import { QueryActionComponent, RowActionComponents } from './QueryActionComponent';
import { QueryEditorRowHeader } from './QueryEditorRowHeader';
import { QueryErrorAlert } from './QueryErrorAlert';

export interface Props<TQuery extends DataQuery> {
  data: PanelData;
  query: TQuery;
  queries: TQuery[];
  id: string;
  index: number;
  dataSource: DataSourceInstanceSettings;
  onChangeDataSource?: (dsSettings: DataSourceInstanceSettings) => void;
  onDataSourceLoaded?: (instance: DataSourceApi) => void;
  renderHeaderExtras?: () => ReactNode;
  onAddQuery: (query: TQuery) => void;
  onRemoveQuery: (query: TQuery) => void;
  onChange: (query: TQuery) => void;
  onReplace?: (query: DataQuery) => void;
  onRunQuery: () => void;
  visualization?: ReactNode;
  hideHideQueryButton?: boolean;
  app?: CoreApp;
  range: TimeRange;
  history?: Array<HistoryItem<TQuery>>;
  eventBus?: EventBusExtended;
  hideActionButtons?: boolean;
  onQueryCopied?: () => void;
  onQueryRemoved?: () => void;
  onQueryToggled?: (queryStatus?: boolean | undefined) => void;
  onQueryOpenChanged?: (status?: boolean | undefined) => void;
  onQueryReplacedFromLibrary?: () => void;
  collapsable?: boolean;
  hideRefId?: boolean;
  queryLibraryRef?: string;
  onCancelQueryLibraryEdit?: () => void;
  isOpen?: boolean;
}

interface State<TQuery extends DataQuery> {
  /** DatasourceUid or ds variable expression used to resolve current datasource */
  queriedDataSourceIdentifier?: string | null;
  datasource: DataSourceApi<TQuery> | null;
  datasourceUid?: string | null;
  data?: PanelData;
  isOpen?: boolean;
  showingHelp: boolean;
}

export class QueryEditorRow<TQuery extends DataQuery> extends PureComponent<Props<TQuery>, State<TQuery>> {
  dataSourceSrv = getDataSourceSrv();
  id = '';

  state: State<TQuery> = {
    datasource: null,
    data: undefined,
    isOpen: true,
    showingHelp: false,
  };

  componentDidMount() {
    const { data, query, id } = this.props;
    const dataFilteredByRefId = filterPanelDataToQuery(data, query.refId);
    this.id = uniqueId(id + '_');
    this.setState({ data: dataFilteredByRefId });

    this.loadDatasource();
  }

  /**
   * When datasource variables are used the query.datasource.uid property is a string variable expression
   * DataSourceSettings.uid can also be this variable expression.
   * This function always returns the current interpolated datasource uid.
   */
  getInterpolatedDataSourceUID(): string | undefined {
    if (this.props.query.datasource) {
      const instanceSettings = this.dataSourceSrv.getInstanceSettings(this.props.query.datasource);
      return instanceSettings?.rawRef?.uid ?? instanceSettings?.uid;
    }

    return this.props.dataSource.rawRef?.uid ?? this.props.dataSource.uid;
  }

  async loadDatasource() {
    let datasource: DataSourceApi;
    const interpolatedUID = this.getInterpolatedDataSourceUID();

    try {
      datasource = await this.dataSourceSrv.get(interpolatedUID);
    } catch (error) {
      // If the DS doesn't exist, it fails. Getting with no args returns the default DS.
      datasource = await this.dataSourceSrv.get();
    }

    if (typeof this.props.onDataSourceLoaded === 'function') {
      this.props.onDataSourceLoaded(datasource);
    }

    this.setState({
      datasource: datasource as unknown as DataSourceApi<TQuery>,
      queriedDataSourceIdentifier: interpolatedUID,
    });
  }

  componentDidUpdate(prevProps: Props<TQuery>) {
    const { datasource, queriedDataSourceIdentifier } = this.state;
    const { data, query } = this.props;

    if (prevProps.id !== this.props.id) {
      this.id = uniqueId(this.props.id + '_');
    }

    if (data !== prevProps.data) {
      const dataFilteredByRefId = filterPanelDataToQuery(data, query.refId);

      this.setState({ data: dataFilteredByRefId });
    }

    // check if we need to load another datasource
    if (datasource && queriedDataSourceIdentifier !== this.getInterpolatedDataSourceUID()) {
      this.loadDatasource();
      return;
    }
  }

  getQueryEditor(ds: DataSourceApi<TQuery>) {
    if (!ds) {
      return;
    }

    switch (this.props.app) {
      case CoreApp.Explore:
        return (
          ds.components?.ExploreMetricsQueryField ||
          ds.components?.ExploreLogsQueryField ||
          ds.components?.ExploreQueryField ||
          ds.components?.QueryEditor
        );
      case CoreApp.PanelEditor:
      case CoreApp.Dashboard:
      default:
        return ds.components?.QueryEditor;
    }
  }

  isWaitingForDatasourceToLoad(): boolean {
    // if we not yet have loaded the datasource in state the
    // ds in props and the ds in state will have different values.
    return this.getInterpolatedDataSourceUID() !== this.state.queriedDataSourceIdentifier;
  }

  renderPluginEditor = () => {
    const { query, onChange, queries, onRunQuery, onAddQuery, range, app = CoreApp.PanelEditor, history } = this.props;
    const { datasource, data } = this.state;

    if (this.isWaitingForDatasourceToLoad()) {
      return null;
    }

    if (datasource) {
      let QueryEditor = this.getQueryEditor(datasource);

      if (QueryEditor) {
        return (
          <DataSourcePluginContextProvider instanceSettings={this.props.dataSource}>
            <QueryEditor
              key={datasource?.name}
              query={query}
              datasource={datasource}
              onChange={onChange}
              onRunQuery={onRunQuery}
              onAddQuery={onAddQuery}
              data={data}
              range={range}
              queries={queries}
              app={app}
              history={history}
            />
          </DataSourcePluginContextProvider>
        );
      }
    }

    return (
      <div>
        <Trans i18nKey="query-operation.query-editor-not-exported">
          Data source plugin does not export any Query Editor component
        </Trans>
      </div>
    );
  };

  onRemoveQuery = () => {
    const { onRemoveQuery, query, onQueryRemoved } = this.props;
    onRemoveQuery(query);

    if (onQueryRemoved) {
      onQueryRemoved();
    }
  };

  onCancelQueryLibraryEdit = () => {
    const { query } = this.props;
    reportInteraction('query_library-update_query_from_explore_cancelled', {
      datasourceType: query.datasource?.type,
    });
    this.props.onCancelQueryLibraryEdit?.();
  };

  onExitQueryLibraryEditingMode = () => {
    // Exit query library editing mode after successful update
    this.props.onCancelQueryLibraryEdit?.();
  };

  onCopyQuery = () => {
    const { query, onAddQuery, onQueryCopied } = this.props;
    const copy = cloneDeep(query);
    onAddQuery(copy);

    if (onQueryCopied) {
      onQueryCopied();
    }
  };

  onHideQuery = () => {
    const { query, onChange, onRunQuery, onQueryToggled } = this.props;
    onChange({ ...query, hide: !query.hide });
    onRunQuery();

    if (onQueryToggled) {
      onQueryToggled(query.hide);
    }

    reportInteraction('query_editor_row_hide_query_clicked', {
      hide: !query.hide,
    });
  };

  onToggleHelp = () => {
    this.setState((state) => ({
      showingHelp: !state.showingHelp,
    }));
  };

  onClickExample = (query: TQuery) => {
    if (query.datasource === undefined) {
      query.datasource = getDataSourceRef(this.props.dataSource);
    }

    this.props.onChange({
      ...query,
      refId: this.props.query.refId,
    });
    this.onToggleHelp();
  };

  onSelectQueryFromLibrary = (query: DataQuery) => {
    this.props.onQueryReplacedFromLibrary?.();
    this.props.onReplace?.(query);
  };

  renderCollapsedText(): string | null {
    const { datasource } = this.state;
    if (datasource?.getQueryDisplayText) {
      return datasource.getQueryDisplayText(this.props.query);
    }

    return null;
  }

  renderWarnings = (type: string): JSX.Element | null => {
    const { data, query } = this.props;
    const dataFilteredByRefId = filterPanelDataToQuery(data, query.refId)?.series ?? [];

    const allWarnings = dataFilteredByRefId.reduce((acc: QueryResultMetaNotice[], serie) => {
      if (!serie.meta?.notices) {
        return acc;
      }

      const warnings = filter(serie.meta.notices, (item: QueryResultMetaNotice) => item.severity === type) ?? [];
      return acc.concat(warnings);
    }, []);

    const uniqueWarnings = uniqBy(allWarnings, 'text');

    const hasWarnings = uniqueWarnings.length > 0;
    if (!hasWarnings) {
      return null;
    }

    const key = 'query-' + type + 's';
    const colour = type === 'warning' ? 'orange' : 'blue';
    const iconName = type === 'warning' ? 'exclamation-triangle' : 'file-landscape-alt';

    const listItems = uniqueWarnings.map((warning) => warning.text);
    const serializedWarnings = <List items={listItems} renderItem={(item) => <>{item}</>} />;

    return (
      <Badge
        key={key}
        color={colour}
        icon={iconName}
        text={
          <>
            {uniqueWarnings.length} {pluralize(type, uniqueWarnings.length)}
          </>
        }
        tooltip={serializedWarnings}
      />
    );
  };

  renderQueryLibraryEditingBadge = () => {
    const { queryLibraryRef } = this.props;
    return <QueryLibraryEditingBadge key="query-library-editing-badge" queryLibraryRef={queryLibraryRef} />;
  };

  renderExtraActions = () => {
    const { query, queries, data, onAddQuery, dataSource, app } = this.props;

    const unscopedActions = RowActionComponents.getAllExtraRenderAction();

    let scopedActions: QueryActionComponent[] = [];

    if (app !== undefined) {
      scopedActions = RowActionComponents.getScopedExtraRenderAction(app);
    }

    const extraActions = [...unscopedActions, ...scopedActions]
      .map((action, index) =>
        action({
          query,
          queries,
          timeRange: data.timeRange,
          onAddQuery: onAddQuery as (query: DataQuery) => void,
          dataSource,
          key: index,
        })
      )
      .filter(Boolean);

    extraActions.push(this.renderWarnings('info'));
    extraActions.push(this.renderWarnings('warning'));
    extraActions.push(<AdaptiveTelemetryQueryActions key="adaptive-telemetry-actions" query={query} />);

    return extraActions;
  };

  renderActions = (props: QueryOperationRowRenderProps) => {
<<<<<<< HEAD
    const { query, hideHideQueryButton: hideHideQueryButton = false } = this.props;
=======
    const {
      query,
      hideHideQueryButton: hideHideQueryButton = false,
      onReplace,
      onQueryReplacedFromLibrary,
      queryLibraryRef,
    } = this.props;
>>>>>>> 48edf180
    const { datasource, showingHelp } = this.state;
    const isHidden = !!query.hide;

    const hasEditorHelp = datasource?.components?.QueryEditorHelp;
    const isEditingQueryLibrary = queryLibraryRef !== undefined;

    return (
      <>
<<<<<<< HEAD
        <MaybeQueryLibrarySaveButton query={query} app={this.props.app} onSelectQuery={this.onSelectQueryFromLibrary} />
        <ReplaceQueryFromLibrary
          datasourceFilters={datasource?.name ? [datasource.name] : []}
          onSelectQuery={this.onSelectQueryFromLibrary}
=======
        {isEditingQueryLibrary && this.renderQueryLibraryEditingBadge()}
        <MaybeQueryLibrarySaveButton
          query={query}
          queryLibraryRef={queryLibraryRef}
>>>>>>> 48edf180
          app={this.props.app}
          onUpdateSuccess={this.onExitQueryLibraryEditingMode}
        />

        {!isEditingQueryLibrary && (
          <ReplaceQueryFromLibrary
            datasourceFilters={datasource?.name ? [datasource.name] : []}
            onSelectQuery={(query) => {
              onQueryReplacedFromLibrary?.();
              onReplace?.(query);
            }}
            app={this.props.app}
          />
        )}

        {isEditingQueryLibrary && (
          <>
            <QueryOperationAction
              title={t('query-operation.header.cancel-query-library-edit', 'Discard changes')}
              icon="times"
              onClick={this.onCancelQueryLibraryEdit}
            />
            <Divider direction="vertical" spacing={0} />
          </>
        )}

        {hasEditorHelp && (
          <QueryOperationToggleAction
            title={t('query-operation.header.datasource-help', 'Show data source help')}
            icon="question-circle"
            onClick={this.onToggleHelp}
            active={showingHelp}
          />
        )}
        {this.renderExtraActions()}
        {!isEditingQueryLibrary && (
          <QueryOperationAction
            title={t('query-operation.header.duplicate-query', 'Duplicate query')}
            icon="copy"
            onClick={this.onCopyQuery}
          />
        )}

        {!hideHideQueryButton ? (
          <QueryOperationToggleAction
            dataTestId={selectors.components.QueryEditorRow.actionButton('Hide response')}
            title={
              query.hide
                ? t('query-operation.header.show-response', 'Show response')
                : t('query-operation.header.hide-response', 'Hide response')
            }
            icon={isHidden ? 'eye-slash' : 'eye'}
            active={isHidden}
            onClick={this.onHideQuery}
          />
        ) : null}
        {!isEditingQueryLibrary && (
          <QueryOperationAction
            title={t('query-operation.header.remove-query', 'Remove query')}
            icon="trash-alt"
            onClick={this.onRemoveQuery}
          />
        )}
      </>
    );
  };

  renderHeader = (props: QueryOperationRowRenderProps) => {
    const { app, query, dataSource, onChangeDataSource, onChange, queries, renderHeaderExtras, hideRefId } = this.props;

    return (
      <QueryEditorRowHeader
        query={query}
        queries={queries}
        onChangeDataSource={onChangeDataSource}
        dataSource={dataSource}
        hidden={query.hide}
        onChange={onChange}
        collapsedText={!props.isOpen ? this.renderCollapsedText() : null}
        renderExtras={renderHeaderExtras}
        alerting={app === CoreApp.UnifiedAlerting}
        hideRefId={hideRefId}
      />
    );
  };

  render() {
    const { query, index, visualization, collapsable, hideActionButtons, isOpen, onQueryOpenChanged } = this.props;
    const { datasource, showingHelp, data } = this.state;
    const isHidden = query.hide;
    const error =
      data?.error && data.error.refId === query.refId ? data.error : data?.errors?.find((e) => e.refId === query.refId);
    const rowClasses = classNames('query-editor-row', {
      'query-editor-row--disabled': isHidden,
      'gf-form-disabled': isHidden,
    });

    if (!datasource) {
      return null;
    }

    const editor = this.renderPluginEditor();
    const DatasourceCheatsheet = datasource.components?.QueryEditorHelp;

    return (
      <div data-testid="query-editor-row" aria-label={selectors.components.QueryEditorRows.rows}>
        <QueryOperationRow
          id={this.id}
          draggable={!hideActionButtons}
          collapsable={collapsable}
          index={index}
          headerElement={this.renderHeader}
          actions={hideActionButtons ? undefined : this.renderActions}
          isOpen={isOpen}
          onOpen={onQueryOpenChanged}
        >
          <div className={rowClasses} id={this.id}>
            <ErrorBoundaryAlert>
              {showingHelp && DatasourceCheatsheet && (
                <OperationRowHelp>
                  <DatasourceCheatsheet
                    onClickExample={(query) => this.onClickExample(query)}
                    query={this.props.query}
                    datasource={datasource}
                  />
                </OperationRowHelp>
              )}
              {editor}
            </ErrorBoundaryAlert>
            {error && <QueryErrorAlert error={error} />}
            {visualization}
          </div>
        </QueryOperationRow>
      </div>
    );
  }
}

export function QueryLibraryEditingBadge(props: { queryLibraryRef?: string }) {
  const { queryLibraryEnabled } = useQueryLibraryContext();
  const { queryLibraryRef } = props;

  if (!queryLibraryEnabled || !queryLibraryRef) {
    return null;
  }

  return (
    <Badge
      color="blue"
      icon="book"
      text={t('query-operation.query-library.from-library', 'Updating query from library')}
      tooltip={t(
        'query-operation.query-library.editing-tooltip',
        'Updating query from library\nUID: {{queryLibraryRef}}',
        {
          queryLibraryRef,
        }
      )}
    />
  );
}

/**
 * Get a version of the PanelData limited to the query we are looking at
 */
export function filterPanelDataToQuery(data: PanelData, refId: string): PanelData | undefined {
  const series = data.series.filter((series) => series.refId === refId);

  // If there was an error with no data and the panel is not in a loading state, pass it to the QueryEditors
  if (data.state !== LoadingState.Loading && (data.error || data.errors?.length) && !data.series.length) {
    return {
      ...data,
      state: LoadingState.Error,
    };
  }

  // Only say this is an error if the error links to the query
  let state = data.state;
  let error = data.errors?.find((e) => e.refId === refId);
  if (!error && data.error) {
    error = data.error.refId === refId ? data.error : undefined;
  }

  if (state !== LoadingState.Loading) {
    if (error) {
      state = LoadingState.Error;
    } else if (data.state === LoadingState.Error) {
      state = LoadingState.Done;
    }
  }

  const timeRange = data.timeRange;

  return {
    ...data,
    state,
    series,
    error,
    errors: error ? [error] : undefined,
    timeRange,
  };
}

// Will render anything only if query library is enabled
function MaybeQueryLibrarySaveButton(props: {
  query: DataQuery;
  app?: CoreApp;
<<<<<<< HEAD
  onSelectQuery: (query: DataQuery) => void;
}) {
  const { renderSaveQueryButton } = useQueryLibraryContext();
  return renderSaveQueryButton(props.query, props.app, props.onSelectQuery);
=======
  queryLibraryRef?: string;
  onUpdateSuccess?: () => void;
}) {
  const { renderSaveQueryButton } = useQueryLibraryContext();
  return renderSaveQueryButton(props.query, props.app, props.queryLibraryRef, props.onUpdateSuccess);
>>>>>>> 48edf180
}

interface ReplaceQueryFromLibraryProps<TQuery extends DataQuery> {
  datasourceFilters: string[];
  onSelectQuery: (query: DataQuery) => void;
  app?: CoreApp;
}

function ReplaceQueryFromLibrary<TQuery extends DataQuery>({
  datasourceFilters,
  onSelectQuery,
  app,
}: ReplaceQueryFromLibraryProps<TQuery>) {
  const { openDrawer, queryLibraryEnabled } = useQueryLibraryContext();

  const onReplaceQueryFromLibrary = () => {
    openDrawer({ datasourceFilters, onSelectQuery, options: { isReplacingQuery: true, context: app } });
  };

  return queryLibraryEnabled ? (
    <QueryOperationAction
      title={t('query-operation.header.replace-query-from-library', 'Replace with query from library')}
      icon="book"
      onClick={onReplaceQueryFromLibrary}
      isGroupEnd
      isHighlighted
    />
  ) : null;
}

function AdaptiveTelemetryQueryActions({ query }: { query: DataQuery }) {
  try {
    const { isLoading, components } = usePluginComponents<PluginExtensionQueryEditorRowAdaptiveTelemetryV1Context>({
      extensionPointId: PluginExtensionPoints.QueryEditorRowAdaptiveTelemetryV1,
    });

    if (isLoading || !components.length) {
      return null;
    }

    return renderLimitedComponents({
      props: { query, contextHints: ['queryeditorrow', 'header'] },
      components,
      limit: 1,
      pluginId: /grafana-adaptive.*/,
    });
  } catch (error) {
    // If `usePluginComponents` isn't properly resolved, tests will fail with 'setPluginComponentsHook(options) can only be used after the Grafana instance has started.'
    // This will be resolved in https://github.com/grafana/grafana/pull/92983
    // In this case, Return `null` like when there are no extensions.
    return null;
  }
}<|MERGE_RESOLUTION|>--- conflicted
+++ resolved
@@ -383,9 +383,6 @@
   };
 
   renderActions = (props: QueryOperationRowRenderProps) => {
-<<<<<<< HEAD
-    const { query, hideHideQueryButton: hideHideQueryButton = false } = this.props;
-=======
     const {
       query,
       hideHideQueryButton: hideHideQueryButton = false,
@@ -393,7 +390,6 @@
       onQueryReplacedFromLibrary,
       queryLibraryRef,
     } = this.props;
->>>>>>> 48edf180
     const { datasource, showingHelp } = this.state;
     const isHidden = !!query.hide;
 
@@ -402,28 +398,19 @@
 
     return (
       <>
-<<<<<<< HEAD
-        <MaybeQueryLibrarySaveButton query={query} app={this.props.app} onSelectQuery={this.onSelectQueryFromLibrary} />
-        <ReplaceQueryFromLibrary
-          datasourceFilters={datasource?.name ? [datasource.name] : []}
-          onSelectQuery={this.onSelectQueryFromLibrary}
-=======
         {isEditingQueryLibrary && this.renderQueryLibraryEditingBadge()}
         <MaybeQueryLibrarySaveButton
           query={query}
           queryLibraryRef={queryLibraryRef}
->>>>>>> 48edf180
           app={this.props.app}
+          onSelectQuery={this.onSelectQueryFromLibrary}
           onUpdateSuccess={this.onExitQueryLibraryEditingMode}
         />
 
         {!isEditingQueryLibrary && (
           <ReplaceQueryFromLibrary
             datasourceFilters={datasource?.name ? [datasource.name] : []}
-            onSelectQuery={(query) => {
-              onQueryReplacedFromLibrary?.();
-              onReplace?.(query);
-            }}
+            onSelectQuery={this.onSelectQueryFromLibrary}
             app={this.props.app}
           />
         )}
@@ -620,18 +607,12 @@
 function MaybeQueryLibrarySaveButton(props: {
   query: DataQuery;
   app?: CoreApp;
-<<<<<<< HEAD
+  queryLibraryRef?: string;
+  onUpdateSuccess?: () => void;
   onSelectQuery: (query: DataQuery) => void;
 }) {
   const { renderSaveQueryButton } = useQueryLibraryContext();
-  return renderSaveQueryButton(props.query, props.app, props.onSelectQuery);
-=======
-  queryLibraryRef?: string;
-  onUpdateSuccess?: () => void;
-}) {
-  const { renderSaveQueryButton } = useQueryLibraryContext();
-  return renderSaveQueryButton(props.query, props.app, props.queryLibraryRef, props.onUpdateSuccess);
->>>>>>> 48edf180
+  return renderSaveQueryButton(props.query, props.app, props.queryLibraryRef, props.onUpdateSuccess, props.onSelectQuery);
 }
 
 interface ReplaceQueryFromLibraryProps<TQuery extends DataQuery> {
