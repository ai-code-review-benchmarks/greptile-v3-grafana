<div class="panel-container" ng-class="{'panel-transparent': panel.transparent}" ng-mouseenter="showRightMenu();" ng-mouseleave="showRightMenu();">
	<div class="panel-header">
		<span class="alert-error panel-error small pointer" config-modal="app/partials/inspector.html" ng-if="panelMeta.error">
			<span data-placement="top" bs-tooltip="panelMeta.error">
				<i class="fa fa-exclamation"></i><span class="panel-error-arrow"></span>
			</span>
		</span>

		<span class="panel-loading" ng-show="panelMeta.loading">
			<i class="fa fa-spinner fa-spin"></i>
		</span>
<<<<<<< HEAD
		<span class="alert-info panel-help small pointer"  ng-click="isShowInfo($event)" ng-if="helpInfo.info">
			<span data-placement="top">
				<i class="fa fa-question"></i><span class="panel-help-arrow"></span>
			</span>
		</span>

		<div class="dropdown pull-right" style="z-index: 99;margin-right: 10px;" ng-class="{true:'active'}[helpInfo.info]" ng-if="associateMenu">
			<a class="pointer" ng-click="hideTooltip($event)" data-placement="bottom" data-toggle="dropdown"><i class="fa fa-bars"></i></a>
			<ul class="dropdown-menu">
				<li><a class="pointer" ng-click="associateLink()">关联性分析</a></li>
			</ul>
		</div>
=======
>>>>>>> 262c4f5c

		<div class="panel-title-container drag-handle" panel-menu></div>
	</div>

	<div class="panel-content">
		<ng-transclude></ng-transclude>
	</div>
	<panel-resizer></panel-resizer>
	<div class="help-info" ng-class="{true:'active'}[helpShow]" ng-if="helpInfo.info" ng-mouseleave="isShowInfo($event)">
		<div>
			<h2>{{helpInfo.title}}</h2>
			<div ng-bind-html="helpInfo.context"></div>
		</div>
	</div>
</div>

<div class="panel-full-edit" ng-if="editMode">
	<div class="gf-box">
		<div class="gf-box-header">
			<div class="gf-box-title">
				<i ng-class="panelMeta.editIcon"></i>
				{{panelMeta.panelName}}
			</div>

			<div ng-model="editor.index" bs-tabs>
				<div ng-repeat="tab in panelMeta.editorTabs" data-title="{{tab.title}}">
				</div>
			</div>

			<button class="gf-box-header-close-btn" ng-click="exitFullscreen();">
				返回仪表盘
			</button>
		</div>

		<div class="gf-box-body">
			<div ng-repeat="tab in panelMeta.editorTabs" ng-if="editor.index === $index">
				<div ng-include src="tab.src"></div>
			</div>
		</div>
	</div>
</div><|MERGE_RESOLUTION|>--- conflicted
+++ resolved
@@ -9,21 +9,6 @@
 		<span class="panel-loading" ng-show="panelMeta.loading">
 			<i class="fa fa-spinner fa-spin"></i>
 		</span>
-<<<<<<< HEAD
-		<span class="alert-info panel-help small pointer"  ng-click="isShowInfo($event)" ng-if="helpInfo.info">
-			<span data-placement="top">
-				<i class="fa fa-question"></i><span class="panel-help-arrow"></span>
-			</span>
-		</span>
-
-		<div class="dropdown pull-right" style="z-index: 99;margin-right: 10px;" ng-class="{true:'active'}[helpInfo.info]" ng-if="associateMenu">
-			<a class="pointer" ng-click="hideTooltip($event)" data-placement="bottom" data-toggle="dropdown"><i class="fa fa-bars"></i></a>
-			<ul class="dropdown-menu">
-				<li><a class="pointer" ng-click="associateLink()">关联性分析</a></li>
-			</ul>
-		</div>
-=======
->>>>>>> 262c4f5c
 
 		<div class="panel-title-container drag-handle" panel-menu></div>
 	</div>
