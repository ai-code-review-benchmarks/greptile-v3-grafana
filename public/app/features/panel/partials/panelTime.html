<<<<<<< HEAD
<div class="editor-row">
	<div class="section tight-form-container" style="margin-bottom: 20px">
		<div class="tight-form">
			<ul class="tight-form-list">
				<li class="tight-form-item tight-form-item-icon">
					<i class="fa fa-clock-o"></i>
				</li>
				<li class="tight-form-item" style="width: 178px">
					<strong>设置相对时间</strong>
				</li>
				<li class="tight-form-item" style="width: 50px">
					截至当前
				</li>
				<li>
					<input type="text" class="input-small tight-form-input last" placeholder="1h"
					  empty-to-null ng-model="panel.timeFrom" valid-time-span
					  ng-change="get_data()" ng-model-onblur>
				</li>
			</ul>
			<div class="clearfix"></div>
		</div>
		<div class="tight-form">
			<ul class="tight-form-list">
				<li class="tight-form-item tight-form-item-icon">
					<i class="fa fa-clock-o"></i>
				</li>
				<li class="tight-form-item" style="width: 178px">
					<strong>添加时间偏移</strong>
				</li>
				<li class="tight-form-item" style="width: 50px">
					延迟
				</li>
				<li>
					<input type="text" class="input-small tight-form-input last" placeholder="1h"
					empty-to-null ng-model="panel.timeShift" valid-time-span
					ng-change="get_data()" ng-model-onblur>
				</li>
			</ul>
			<div class="clearfix"></div>
		</div>
    <div class="tight-form">
      <ul class="tight-form-list">
        <li class="tight-form-item tight-form-item-icon">
          <i class="fa fa-clock-o"></i>
        </li>
        <li class="tight-form-item" style="width: 178px">
          <strong>提前时间偏移量</strong>
        </li>
        <li class="tight-form-item" style="width: 50px">
          提前
        </li>
        <li>
          <input type="text" class="input-small tight-form-input last" placeholder="1h"
                 empty-to-null ng-model="panel.timeForward" valid-time-span
                 ng-change="get_data()" ng-model-onblur>
        </li>
      </ul>
      <div class="clearfix"></div>
    </div>
		<div class="tight-form">
			<ul class="tight-form-list">
				<li class`="tight-form-item tight-form-item-icon">
					<i class="fa fa-clock-o"></i>
				</li>
				<li class="tight-form-item" style="width: 178px">
					<strong>隐藏时间重设信息</strong>
				</li>
				<li class="tight-form-item last">
					<input class="cr1" id="panel.hideTimeOverride" type="checkbox"
					ng-model="panel.hideTimeOverride" ng-checked="panel.hideTimeOverride" ng-change="get_data()">
					<label for="panel.hideTimeOverride" class="cr1"></label>
				</li>
			</ul>
			<div class="clearfix"></div>
=======
<div class="gf-form-group">
	<div class="gf-form">
		<span class="gf-form-label">
			<i class="fa fa-clock-o"></i>
		</span>

		<span class="gf-form-label width-12">Override relative time</span>
		<span class="gf-form-label width-6">Last</span>

		<input type="text" class="gf-form-input max-width-8" placeholder="1h"
			empty-to-null ng-model="ctrl.panel.timeFrom" valid-time-span
			ng-change="ctrl.refresh()" ng-model-onblur></input>
	</div>

	<div class="gf-form">
		<span class="gf-form-label">
			<i class="fa fa-clock-o"></i>
		</span>
		<span class="gf-form-label width-12">Add time shift</span>
		<span class="gf-form-label width-6">Amount</span>
		<input type="text" class="gf-form-input max-width-8" placeholder="1h"
			empty-to-null ng-model="ctrl.panel.timeShift" valid-time-span
			ng-change="ctrl.refresh()" ng-model-onblur></input>
	</div>

	<div class="gf-form-inline">
		<div class="gf-form">
			<span class="gf-form-label">
				<i class="fa fa-clock-o"></i>
			</span>
>>>>>>> 2bf305b1
		</div>
		<gf-form-switch class="gf-form max-width-30"
			label="Hide time override info" label-class="width-12"
			checked="ctrl.panel.hideTimeOverride" switch-class="max-width-6" on-change="ctrl.render()">
		</gf-form-switch>
	</div>
</div>

<|MERGE_RESOLUTION|>--- conflicted
+++ resolved
@@ -1,79 +1,3 @@
-<<<<<<< HEAD
-<div class="editor-row">
-	<div class="section tight-form-container" style="margin-bottom: 20px">
-		<div class="tight-form">
-			<ul class="tight-form-list">
-				<li class="tight-form-item tight-form-item-icon">
-					<i class="fa fa-clock-o"></i>
-				</li>
-				<li class="tight-form-item" style="width: 178px">
-					<strong>设置相对时间</strong>
-				</li>
-				<li class="tight-form-item" style="width: 50px">
-					截至当前
-				</li>
-				<li>
-					<input type="text" class="input-small tight-form-input last" placeholder="1h"
-					  empty-to-null ng-model="panel.timeFrom" valid-time-span
-					  ng-change="get_data()" ng-model-onblur>
-				</li>
-			</ul>
-			<div class="clearfix"></div>
-		</div>
-		<div class="tight-form">
-			<ul class="tight-form-list">
-				<li class="tight-form-item tight-form-item-icon">
-					<i class="fa fa-clock-o"></i>
-				</li>
-				<li class="tight-form-item" style="width: 178px">
-					<strong>添加时间偏移</strong>
-				</li>
-				<li class="tight-form-item" style="width: 50px">
-					延迟
-				</li>
-				<li>
-					<input type="text" class="input-small tight-form-input last" placeholder="1h"
-					empty-to-null ng-model="panel.timeShift" valid-time-span
-					ng-change="get_data()" ng-model-onblur>
-				</li>
-			</ul>
-			<div class="clearfix"></div>
-		</div>
-    <div class="tight-form">
-      <ul class="tight-form-list">
-        <li class="tight-form-item tight-form-item-icon">
-          <i class="fa fa-clock-o"></i>
-        </li>
-        <li class="tight-form-item" style="width: 178px">
-          <strong>提前时间偏移量</strong>
-        </li>
-        <li class="tight-form-item" style="width: 50px">
-          提前
-        </li>
-        <li>
-          <input type="text" class="input-small tight-form-input last" placeholder="1h"
-                 empty-to-null ng-model="panel.timeForward" valid-time-span
-                 ng-change="get_data()" ng-model-onblur>
-        </li>
-      </ul>
-      <div class="clearfix"></div>
-    </div>
-		<div class="tight-form">
-			<ul class="tight-form-list">
-				<li class`="tight-form-item tight-form-item-icon">
-					<i class="fa fa-clock-o"></i>
-				</li>
-				<li class="tight-form-item" style="width: 178px">
-					<strong>隐藏时间重设信息</strong>
-				</li>
-				<li class="tight-form-item last">
-					<input class="cr1" id="panel.hideTimeOverride" type="checkbox"
-					ng-model="panel.hideTimeOverride" ng-checked="panel.hideTimeOverride" ng-change="get_data()">
-					<label for="panel.hideTimeOverride" class="cr1"></label>
-				</li>
-			</ul>
-			<div class="clearfix"></div>
-=======
 <div class="gf-form-group">
 	<div class="gf-form">
 		<span class="gf-form-label">
@@ -104,7 +28,6 @@
 			<span class="gf-form-label">
 				<i class="fa fa-clock-o"></i>
 			</span>
->>>>>>> 2bf305b1
 		</div>
 		<gf-form-switch class="gf-form max-width-30"
 			label="Hide time override info" label-class="width-12"
@@ -112,4 +35,6 @@
 		</gf-form-switch>
 	</div>
 </div>
-
+<!--
+TODO update
+-->