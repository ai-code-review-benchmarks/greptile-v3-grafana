import _ from 'lodash';
import { TimeSrv } from 'app/features/dashboard/services/TimeSrv';
import templateSrv, { TemplateSrv } from 'app/features/templating/template_srv';
import coreModule from 'app/core/core_module';
import { appendQueryToUrl, toUrlParams } from 'app/core/utils/url';
import {
  VariableSuggestion,
  ScopedVars,
  VariableOrigin,
  FieldDisplayLinkFunction,
  FieldDisplayLinkOptions,
<<<<<<< HEAD
} from '@grafana/ui';
import { TimeSeriesValue, DateTime, dateTime, DataLink, KeyValue, deprecationWarning } from '@grafana/data';

export const DataLinkBuiltInVars = {
  keepTime: '__url_time_range',
  includeVars: '__all_variables',
  seriesName: '__series_name',
  valueTime: '__value_time',
};
=======
  DataLinkBuiltInVars,
} from '@grafana/ui';
import { DataLink, KeyValue, deprecationWarning } from '@grafana/data';
>>>>>>> ed0036fa

export const getPanelLinksVariableSuggestions = (): VariableSuggestion[] => [
  ...templateSrv.variables.map(variable => ({
    value: variable.name as string,
    origin: VariableOrigin.Template,
  })),
  {
    value: `${DataLinkBuiltInVars.includeVars}`,
    documentation: 'Adds current variables',
    origin: VariableOrigin.BuiltIn,
  },
  {
    value: `${DataLinkBuiltInVars.keepTime}`,
    documentation: 'Adds current time range',
    origin: VariableOrigin.BuiltIn,
  },
];

export const getDataLinksVariableSuggestions = (): VariableSuggestion[] => [
  ...getPanelLinksVariableSuggestions(),
  {
    value: `${DataLinkBuiltInVars.seriesName}`,
    documentation: 'Adds series name',
    origin: VariableOrigin.BuiltIn,
  },
  {
    value: `${DataLinkBuiltInVars.valueTime}`,
    documentation: 'Time value of the clicked datapoint (in ms epoch)',
    origin: VariableOrigin.BuiltIn,
  },
];

type LinkTarget = '_blank' | '_self';

export interface LinkModel {
  href: string;
  title: string;
  target: LinkTarget;
}

export interface LinkService {
<<<<<<< HEAD
  getDataLinkUIModel: (link: DataLink, scopedVars: ScopedVars, dataPoint?: LinkDataPoint) => LinkModel;
  getDataPointVars: (seriesName: string, dataPointTs: DateTime) => ScopedVars;

=======
  getDataLinkUIModel: (link: DataLink, scopedVars: ScopedVars) => LinkModel;
>>>>>>> ed0036fa
  fieldDisplayLinker: FieldDisplayLinkFunction;
}

export class LinkSrv implements LinkService {
  /** @ngInject */
  constructor(private templateSrv: TemplateSrv, private timeSrv: TimeSrv) {}

  getLinkUrl(link: any) {
    const url = this.templateSrv.replace(link.url || '');
    const params: { [key: string]: any } = {};

    if (link.keepTime) {
      const range = this.timeSrv.timeRangeForUrl();
      params['from'] = range.from;
      params['to'] = range.to;
    }

    if (link.includeVars) {
      this.templateSrv.fillVariableValuesForUrl(params);
    }

    return appendQueryToUrl(url, toUrlParams(params));
  }

  getAnchorInfo(link: any) {
    const info: any = {};
    info.href = this.getLinkUrl(link);
    info.title = this.templateSrv.replace(link.title || '');
    return info;
  }

  getDataLinkUIModel = (link: DataLink, scopedVars: ScopedVars) => {
    const params: KeyValue = {};
    const timeRangeUrl = toUrlParams(this.timeSrv.timeRangeForUrl());

    const info: LinkModel = {
      href: link.url,
      title: this.templateSrv.replace(link.title || '', scopedVars),
      target: link.targetBlank ? '_blank' : '_self',
    };

    this.templateSrv.fillVariableValuesForUrl(params, scopedVars);

    const variablesQuery = toUrlParams(params);
    info.href = this.templateSrv.replace(link.url, {
      ...scopedVars,
      [DataLinkBuiltInVars.keepTime]: {
        text: timeRangeUrl,
        value: timeRangeUrl,
      },
      [DataLinkBuiltInVars.includeVars]: {
        text: variablesQuery,
        value: variablesQuery,
      },
    });

    return info;
  };

  /**
   * getPanelLinkAnchorInfo method is left for plugins compatibility reasons
   *
   * @deprecated Drilldown links should be generated using getDataLinkUIModel method
   */
  getPanelLinkAnchorInfo(link: DataLink, scopedVars: ScopedVars) {
    deprecationWarning('link_srv.ts', 'getPanelLinkAnchorInfo', 'getDataLinkUIModel');
    return this.getDataLinkUIModel(link, scopedVars);
  }

  fieldDisplayLinker = (options: FieldDisplayLinkOptions): LinkModel[] | undefined => {
    if (!options.links || !options.links.length) {
      return undefined;
    }
    return options.links.map(link => {
<<<<<<< HEAD
      // TODO -- pass in the point info
=======
>>>>>>> ed0036fa
      return this.getDataLinkUIModel(link, options.scopedVars);
    });
  };
}

let singleton: LinkService;

export function setLinkSrv(srv: LinkService) {
  singleton = srv;
}

export function getLinkSrv(): LinkService {
  return singleton;
}

coreModule.service('linkSrv', LinkSrv);<|MERGE_RESOLUTION|>--- conflicted
+++ resolved
@@ -9,21 +9,9 @@
   VariableOrigin,
   FieldDisplayLinkFunction,
   FieldDisplayLinkOptions,
-<<<<<<< HEAD
-} from '@grafana/ui';
-import { TimeSeriesValue, DateTime, dateTime, DataLink, KeyValue, deprecationWarning } from '@grafana/data';
-
-export const DataLinkBuiltInVars = {
-  keepTime: '__url_time_range',
-  includeVars: '__all_variables',
-  seriesName: '__series_name',
-  valueTime: '__value_time',
-};
-=======
   DataLinkBuiltInVars,
 } from '@grafana/ui';
 import { DataLink, KeyValue, deprecationWarning } from '@grafana/data';
->>>>>>> ed0036fa
 
 export const getPanelLinksVariableSuggestions = (): VariableSuggestion[] => [
   ...templateSrv.variables.map(variable => ({
@@ -65,13 +53,7 @@
 }
 
 export interface LinkService {
-<<<<<<< HEAD
-  getDataLinkUIModel: (link: DataLink, scopedVars: ScopedVars, dataPoint?: LinkDataPoint) => LinkModel;
-  getDataPointVars: (seriesName: string, dataPointTs: DateTime) => ScopedVars;
-
-=======
   getDataLinkUIModel: (link: DataLink, scopedVars: ScopedVars) => LinkModel;
->>>>>>> ed0036fa
   fieldDisplayLinker: FieldDisplayLinkFunction;
 }
 
@@ -146,10 +128,6 @@
       return undefined;
     }
     return options.links.map(link => {
-<<<<<<< HEAD
-      // TODO -- pass in the point info
-=======
->>>>>>> ed0036fa
       return this.getDataLinkUIModel(link, options.scopedVars);
     });
   };
