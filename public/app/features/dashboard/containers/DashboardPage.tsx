import { cx } from '@emotion/css';
import React, { PureComponent } from 'react';
import { connect, ConnectedProps } from 'react-redux';

import { NavModel, NavModelItem, TimeRange, PageLayoutType, locationUtil } from '@grafana/data';
import { selectors } from '@grafana/e2e-selectors';
import { config, locationService } from '@grafana/runtime';
import { Themeable2, withTheme2 } from '@grafana/ui';
import { notifyApp } from 'app/core/actions';
import { Page } from 'app/core/components/Page/Page';
import { EntityNotFound } from 'app/core/components/PageNotFound/EntityNotFound';
import { GrafanaContext, GrafanaContextType } from 'app/core/context/GrafanaContext';
import { createErrorNotification } from 'app/core/copy/appNotification';
import { getKioskMode } from 'app/core/navigation/kiosk';
import { GrafanaRouteComponentProps } from 'app/core/navigation/types';
import { getNavModel } from 'app/core/selectors/navModel';
import { newBrowseDashboardsEnabled } from 'app/features/browse-dashboards/featureFlag';
import { PanelModel } from 'app/features/dashboard/state';
import { dashboardWatcher } from 'app/features/live/dashboard/dashboardWatcher';
import { AngularDeprecationNotice } from 'app/features/plugins/angularDeprecation/AngularDeprecationNotice';
import { getPageNavFromSlug, getRootContentNavModel } from 'app/features/storage/StorageFolderPage';
import { DashboardRoutes, KioskMode, StoreState } from 'app/types';
import { PanelEditEnteredEvent, PanelEditExitedEvent } from 'app/types/events';

import { cancelVariables, templateVarsChangedInUrl } from '../../variables/state/actions';
import { findTemplateVarChanges } from '../../variables/utils';
import { AddWidgetModal } from '../components/AddWidgetModal/AddWidgetModal';
import { DashNav } from '../components/DashNav';
import { DashboardFailed } from '../components/DashboardLoading/DashboardFailed';
import { DashboardLoading } from '../components/DashboardLoading/DashboardLoading';
import { DashboardPrompt } from '../components/DashboardPrompt/DashboardPrompt';
import { DashboardSettings } from '../components/DashboardSettings';
import { PanelInspector } from '../components/Inspector/PanelInspector';
import { PanelEditor } from '../components/PanelEditor/PanelEditor';
import { SubMenu } from '../components/SubMenu/SubMenu';
import { DashboardGrid } from '../dashgrid/DashboardGrid';
import { liveTimer } from '../dashgrid/liveTimer';
import { getTimeSrv } from '../services/TimeSrv';
import { cleanUpDashboardAndVariables } from '../state/actions';
import { initDashboard } from '../state/initDashboard';
import { calculateNewPanelGridPos } from '../utils/panel';

export interface DashboardPageRouteParams {
  uid?: string;
  type?: string;
  slug?: string;
  accessToken?: string;
}

export type DashboardPageRouteSearchParams = {
  tab?: string;
  folderUid?: string;
  editPanel?: string;
  viewPanel?: string;
  editview?: string;
  addWidget?: boolean;
  panelType?: string;
  inspect?: string;
  from?: string;
  to?: string;
  refresh?: string;
  kiosk?: string | true;
};

export const mapStateToProps = (state: StoreState) => ({
  initPhase: state.dashboard.initPhase,
  initError: state.dashboard.initError,
  dashboard: state.dashboard.getModel(),
  navIndex: state.navIndex,
});

const mapDispatchToProps = {
  initDashboard,
  cleanUpDashboardAndVariables,
  notifyApp,
  cancelVariables,
  templateVarsChangedInUrl,
};

const connector = connect(mapStateToProps, mapDispatchToProps);

export type Props = Themeable2 &
  GrafanaRouteComponentProps<DashboardPageRouteParams, DashboardPageRouteSearchParams> &
  ConnectedProps<typeof connector>;

export interface State {
  editPanel: PanelModel | null;
  viewPanel: PanelModel | null;
  updateScrollTop?: number;
  rememberScrollTop?: number;
  showLoadingState: boolean;
  panelNotFound: boolean;
  editPanelAccessDenied: boolean;
  scrollElement?: HTMLDivElement;
  pageNav?: NavModelItem;
  sectionNav?: NavModel;
}

export class UnthemedDashboardPage extends PureComponent<Props, State> {
  declare context: GrafanaContextType;
  static contextType = GrafanaContext;

  private forceRouteReloadCounter = 0;
  state: State = this.getCleanState();

  getCleanState(): State {
    return {
      editPanel: null,
      viewPanel: null,
      showLoadingState: false,
      panelNotFound: false,
      editPanelAccessDenied: false,
    };
  }

  componentDidMount() {
    this.initDashboard();
    this.forceRouteReloadCounter = (this.props.history.location.state as any)?.routeReloadCounter || 0;
  }

  componentWillUnmount() {
    this.closeDashboard();
  }

  closeDashboard() {
    this.props.cleanUpDashboardAndVariables();
    this.setState(this.getCleanState());
  }

  initDashboard() {
    const { dashboard, match, queryParams } = this.props;

    if (dashboard) {
      this.closeDashboard();
    }

    this.props.initDashboard({
      urlSlug: match.params.slug,
      urlUid: match.params.uid,
      urlType: match.params.type,
      urlFolderUid: queryParams.folderUid,
      panelType: queryParams.panelType,
      routeName: this.props.route.routeName,
      fixUrl: true,
      accessToken: match.params.accessToken,
      keybindingSrv: this.context.keybindings,
    });

    // small delay to start live updates
    setTimeout(this.updateLiveTimer, 250);
  }

  componentDidUpdate(prevProps: Props, prevState: State) {
    const { dashboard, match, templateVarsChangedInUrl } = this.props;
    const routeReloadCounter = (this.props.history.location.state as any)?.routeReloadCounter;

    if (!dashboard) {
      return;
    }

    if (
      prevProps.match.params.uid !== match.params.uid ||
      (routeReloadCounter !== undefined && this.forceRouteReloadCounter !== routeReloadCounter)
    ) {
      this.initDashboard();
      this.forceRouteReloadCounter = routeReloadCounter;
      return;
    }

    if (prevProps.location.search !== this.props.location.search) {
      const prevUrlParams = prevProps.queryParams;
      const urlParams = this.props.queryParams;

      if (urlParams?.from !== prevUrlParams?.from || urlParams?.to !== prevUrlParams?.to) {
        getTimeSrv().updateTimeRangeFromUrl();
        this.updateLiveTimer();
      }

      if (!prevUrlParams?.refresh && urlParams?.refresh) {
        getTimeSrv().setAutoRefresh(urlParams.refresh);
      }

      const templateVarChanges = findTemplateVarChanges(this.props.queryParams, prevProps.queryParams);

      if (templateVarChanges) {
        templateVarsChangedInUrl(dashboard.uid, templateVarChanges);
      }
    }

    // entering edit mode
    if (this.state.editPanel && !prevState.editPanel) {
      dashboardWatcher.setEditingState(true);

      // Some panels need to be notified when entering edit mode
      this.props.dashboard?.events.publish(new PanelEditEnteredEvent(this.state.editPanel.id));
    }

    // leaving edit mode
    if (!this.state.editPanel && prevState.editPanel) {
      dashboardWatcher.setEditingState(false);

      // Some panels need kicked when leaving edit mode
      this.props.dashboard?.events.publish(new PanelEditExitedEvent(prevState.editPanel.id));
    }

    if (this.state.editPanelAccessDenied) {
      this.props.notifyApp(createErrorNotification('Permission to edit panel denied'));
      locationService.partial({ editPanel: null });
    }

    if (this.state.panelNotFound) {
      this.props.notifyApp(createErrorNotification(`Panel not found`));
      locationService.partial({ editPanel: null, viewPanel: null });
    }
  }

  updateLiveTimer = () => {
    let tr: TimeRange | undefined = undefined;
    if (this.props.dashboard?.liveNow) {
      tr = getTimeSrv().timeRange();
    }
    liveTimer.setLiveTimeRange(tr);
  };

  static getDerivedStateFromProps(props: Props, state: State) {
    const { dashboard, queryParams } = props;

    const urlEditPanelId = queryParams.editPanel;
    const urlViewPanelId = queryParams.viewPanel;

    if (!dashboard) {
      return state;
    }

    const updatedState = { ...state };

    // Entering edit mode
    if (!state.editPanel && urlEditPanelId) {
      const panel = dashboard.getPanelByUrlId(urlEditPanelId);
      if (panel) {
        if (dashboard.canEditPanel(panel)) {
          updatedState.editPanel = panel;
          updatedState.rememberScrollTop = state.scrollElement?.scrollTop;
        } else {
          updatedState.editPanelAccessDenied = true;
        }
      } else {
        updatedState.panelNotFound = true;
      }
    }
    // Leaving edit mode
    else if (state.editPanel && !urlEditPanelId) {
      updatedState.editPanel = null;
      updatedState.updateScrollTop = state.rememberScrollTop;
    }

    // Entering view mode
    if (!state.viewPanel && urlViewPanelId) {
      const panel = dashboard.getPanelByUrlId(urlViewPanelId);
      if (panel) {
        // This mutable state feels wrong to have in getDerivedStateFromProps
        // Should move this state out of dashboard in the future
        dashboard.initViewPanel(panel);
        updatedState.viewPanel = panel;
        updatedState.rememberScrollTop = state.scrollElement?.scrollTop;
        updatedState.updateScrollTop = 0;
      } else {
        updatedState.panelNotFound = true;
      }
    }
    // Leaving view mode
    else if (state.viewPanel && !urlViewPanelId) {
      // This mutable state feels wrong to have in getDerivedStateFromProps
      // Should move this state out of dashboard in the future
      dashboard.exitViewPanel(state.viewPanel);
      updatedState.viewPanel = null;
      updatedState.updateScrollTop = state.rememberScrollTop;
    }

    // if we removed url edit state, clear any panel not found state
    if (state.panelNotFound || (state.editPanelAccessDenied && !urlEditPanelId)) {
      updatedState.panelNotFound = false;
      updatedState.editPanelAccessDenied = false;
    }

    return updateStatePageNavFromProps(props, updatedState);
  }

  // Todo: Remove this when we remove the emptyDashboardPage toggle
  onAddPanel = () => {
    const { dashboard } = this.props;

    if (!dashboard) {
      return;
    }

    // Return if the "Add panel" exists already
    if (dashboard.panels.length > 0 && dashboard.panels[0].type === 'add-panel') {
      return;
    }

    // Move all panels down by the height of the "add panel" widget.
    // This is to work around an issue with react-grid-layout that can mess up the layout
    // in certain configurations. (See https://github.com/react-grid-layout/react-grid-layout/issues/1787)
    const addPanelWidgetHeight = 8;
    for (const panel of dashboard.panelIterator()) {
      panel.gridPos.y += addPanelWidgetHeight;
    }

    dashboard.addPanel({
      type: 'add-panel',
<<<<<<< HEAD
      gridPos: { x: 0, y: 0, w: 12, h: addPanelWidgetHeight },
=======
      gridPos: calculateNewPanelGridPos(dashboard),
>>>>>>> ae830f68
      title: 'Panel Title',
    });

    // scroll to top after adding panel
    this.setState({ updateScrollTop: 0 });
  };

  setScrollRef = (scrollElement: HTMLDivElement): void => {
    this.setState({ scrollElement });
  };

  getInspectPanel() {
    const { dashboard, queryParams } = this.props;

    const inspectPanelId = queryParams.inspect;

    if (!dashboard || !inspectPanelId) {
      return null;
    }

    const inspectPanel = dashboard.getPanelById(parseInt(inspectPanelId, 10));

    // cannot inspect panels plugin is not already loaded
    if (!inspectPanel) {
      return null;
    }

    return inspectPanel;
  }

  render() {
    const { dashboard, initError, queryParams } = this.props;
    const { editPanel, viewPanel, updateScrollTop, pageNav, sectionNav } = this.state;
    const kioskMode = getKioskMode(this.props.queryParams);

    if (!dashboard || !pageNav || !sectionNav) {
      return <DashboardLoading initPhase={this.props.initPhase} />;
    }

    const inspectPanel = this.getInspectPanel();
    const showSubMenu = !editPanel && !kioskMode && !this.props.queryParams.editview;

    const showToolbar = kioskMode !== KioskMode.Full && !queryParams.editview;

    const pageClassName = cx({
      'panel-in-fullscreen': Boolean(viewPanel),
      'page-hidden': Boolean(queryParams.editview || editPanel),
    });

    if (dashboard.meta.dashboardNotFound) {
      return (
        <Page navId="dashboards/browse" layout={PageLayoutType.Canvas} pageNav={{ text: 'Not found' }}>
          <EntityNotFound entity="Dashboard" />
        </Page>
      );
    }

    return (
      <>
        <Page
          navModel={sectionNav}
          pageNav={pageNav}
          layout={PageLayoutType.Canvas}
          className={pageClassName}
          scrollRef={this.setScrollRef}
          scrollTop={updateScrollTop}
        >
          {showToolbar && (
            <header data-testid={selectors.pages.Dashboard.DashNav.navV2}>
              <DashNav
                dashboard={dashboard}
                title={dashboard.title}
                folderTitle={dashboard.meta.folderTitle}
                isFullscreen={!!viewPanel}
                onAddPanel={this.onAddPanel}
                kioskMode={kioskMode}
                hideTimePicker={dashboard.timepicker.hidden}
              />
            </header>
          )}
          <DashboardPrompt dashboard={dashboard} />
          {initError && <DashboardFailed />}
          {showSubMenu && (
            <section aria-label={selectors.pages.Dashboard.SubMenu.submenu}>
              <SubMenu dashboard={dashboard} annotations={dashboard.annotations.list} links={dashboard.links} />
            </section>
          )}
          {config.featureToggles.angularDeprecationUI && dashboard.hasAngularPlugins() && dashboard.uid !== null && (
            <AngularDeprecationNotice dashboardUid={dashboard.uid} />
          )}
          <DashboardGrid
            dashboard={dashboard}
            isEditable={!!dashboard.meta.canEdit}
            viewPanel={viewPanel}
            editPanel={editPanel}
          />

          {inspectPanel && <PanelInspector dashboard={dashboard} panel={inspectPanel} />}
        </Page>
        {editPanel && (
          <PanelEditor
            dashboard={dashboard}
            sourcePanel={editPanel}
            tab={this.props.queryParams.tab}
            sectionNav={sectionNav}
            pageNav={pageNav}
          />
        )}
        {queryParams.editview && (
          <DashboardSettings
            dashboard={dashboard}
            editview={queryParams.editview}
            pageNav={pageNav}
            sectionNav={sectionNav}
          />
        )}
        {queryParams.addWidget && config.featureToggles.vizAndWidgetSplit && <AddWidgetModal />}
      </>
    );
  }
}

function updateStatePageNavFromProps(props: Props, state: State): State {
  const { dashboard, navIndex } = props;

  if (!dashboard) {
    return state;
  }

  let pageNav = state.pageNav;
  let sectionNav = state.sectionNav;

  if (!pageNav || dashboard.title !== pageNav.text || dashboard.meta.folderUrl !== pageNav.parentItem?.url) {
    pageNav = {
      text: dashboard.title,
      url: locationUtil.getUrlForPartial(props.history.location, {
        editview: null,
        editPanel: null,
        viewPanel: null,
      }),
    };
  }

  const { folderTitle, folderUid } = dashboard.meta;
  if (folderUid && pageNav) {
    if (newBrowseDashboardsEnabled()) {
      const folderNavModel = getNavModel(navIndex, `folder-dashboards-${folderUid}`).main;
      // If the folder hasn't loaded (maybe user doesn't have permission on it?) then
      // don't show the "page not found" breadcrumb
      if (folderNavModel.id !== 'not-found') {
        pageNav = {
          ...pageNav,
          parentItem: folderNavModel,
        };
      }
    } else {
      // Check if folder changed
      if (folderTitle && pageNav.parentItem?.text !== folderTitle) {
        pageNav = {
          ...pageNav,
          parentItem: {
            text: folderTitle,
            url: `/dashboards/f/${dashboard.meta.folderUid}`,
          },
        };
      }
    }
  }

  if (props.route.routeName === DashboardRoutes.Path) {
    sectionNav = getRootContentNavModel();
    const pageNav = getPageNavFromSlug(props.match.params.slug!);
    if (pageNav?.parentItem) {
      pageNav.parentItem = pageNav.parentItem;
    }
  } else {
    sectionNav = getNavModel(props.navIndex, 'dashboards/browse');
  }

  if (state.editPanel || state.viewPanel) {
    pageNav = {
      ...pageNav,
      text: `${state.editPanel ? 'Edit' : 'View'} panel`,
      parentItem: pageNav,
      url: undefined,
    };
  }

  if (state.pageNav === pageNav && state.sectionNav === sectionNav) {
    return state;
  }

  return {
    ...state,
    pageNav,
    sectionNav,
  };
}

export const DashboardPage = withTheme2(UnthemedDashboardPage);
DashboardPage.displayName = 'DashboardPage';
export default connector(DashboardPage);<|MERGE_RESOLUTION|>--- conflicted
+++ resolved
@@ -299,21 +299,9 @@
       return;
     }
 
-    // Move all panels down by the height of the "add panel" widget.
-    // This is to work around an issue with react-grid-layout that can mess up the layout
-    // in certain configurations. (See https://github.com/react-grid-layout/react-grid-layout/issues/1787)
-    const addPanelWidgetHeight = 8;
-    for (const panel of dashboard.panelIterator()) {
-      panel.gridPos.y += addPanelWidgetHeight;
-    }
-
     dashboard.addPanel({
       type: 'add-panel',
-<<<<<<< HEAD
-      gridPos: { x: 0, y: 0, w: 12, h: addPanelWidgetHeight },
-=======
       gridPos: calculateNewPanelGridPos(dashboard),
->>>>>>> ae830f68
       title: 'Panel Title',
     });
 
