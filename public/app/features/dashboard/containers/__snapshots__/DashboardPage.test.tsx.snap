// Jest Snapshot v1, https://goo.gl/fbAQLP

exports[`DashboardPage Dashboard init completed  Should render dashboard grid 1`] = `
<div
  className="dashboard-container"
>
  <div
    aria-label="Dashboard navigation"
  >
    <Connect(DashNav)
      dashboard={
        DashboardModel {
          "annotations": Object {
            "list": Array [
              Object {
                "builtIn": 1,
                "datasource": "-- Grafana --",
                "enable": true,
                "hide": true,
                "iconColor": "rgba(0, 211, 255, 1)",
                "name": "Annotations & Alerts",
                "type": "dashboard",
              },
            ],
          },
          "autoUpdate": undefined,
          "description": undefined,
          "editable": true,
          "events": EventBusSrv {
            "emitter": EventEmitter {
              "_events": Object {},
              "_eventsCount": 0,
            },
          },
<<<<<<< HEAD
        },
        "formatDate": [Function],
        "getVariables": [Function],
        "getVariablesFromState": [Function],
        "gnetId": null,
        "graphTooltip": 0,
        "id": null,
        "links": Array [],
        "meta": Object {
          "canEdit": true,
          "canMakeEditable": false,
          "canSave": true,
          "canShare": true,
          "canStar": true,
          "hasUnsavedFolderChange": false,
          "showSettings": true,
        },
        "originalTemplating": Array [],
        "originalTime": Object {
          "from": "now-6h",
          "to": "now",
        },
        "panels": Array [
          PanelModel {
            "cachedPluginOptions": Object {},
            "datasource": null,
            "events": EventBusSrv {
              "emitter": EventEmitter {
                "_events": Object {},
                "_eventsCount": 0,
=======
          "getVariables": [Function],
          "getVariablesFromState": [Function],
          "gnetId": null,
          "graphTooltip": 0,
          "id": null,
          "links": Array [],
          "meta": Object {
            "canEdit": true,
            "canMakeEditable": false,
            "canSave": true,
            "canShare": true,
            "canStar": true,
            "hasUnsavedFolderChange": false,
            "showSettings": true,
          },
          "originalTemplating": Array [],
          "originalTime": Object {
            "from": "now-6h",
            "to": "now",
          },
          "panels": Array [
            PanelModel {
              "cachedPluginOptions": Object {},
              "datasource": null,
              "events": EventBusSrv {
                "emitter": EventEmitter {
                  "_events": Object {},
                  "_eventsCount": 0,
                },
>>>>>>> 31cc36db
              },
              "gridPos": Object {
                "h": 1,
                "w": 1,
                "x": 0,
                "y": 0,
              },
              "id": 1,
              "options": Object {},
              "replaceVariables": [Function],
              "targets": Array [
                Object {
                  "refId": "A",
                },
              ],
              "title": "My graph",
              "transparent": false,
              "type": "graph",
            },
          ],
          "refresh": undefined,
          "revision": undefined,
          "schemaVersion": 27,
          "snapshot": undefined,
          "style": "dark",
          "tags": Array [],
          "templating": Object {
            "list": Array [],
          },
          "time": Object {
            "from": "now-6h",
            "to": "now",
          },
          "timepicker": Object {},
          "timezone": "",
          "title": "My dashboard",
          "uid": null,
          "version": 0,
        }
      }
      isFullscreen={false}
      onAddPanel={[Function]}
    />
  </div>
  <div
    className="dashboard-scroll"
  >
    <CustomScrollbar
      autoHeightMin="100%"
      hideHorizontalTrack={true}
      setScrollTop={[Function]}
      updateAfterMountMs={500}
    >
      <div
        className="dashboard-content"
      >
        <div
          aria-label="Dashboard submenu"
        >
          <SubMenu
            annotations={
              Array [
                Object {
                  "builtIn": 1,
                  "datasource": "-- Grafana --",
                  "enable": true,
                  "hide": true,
                  "iconColor": "rgba(0, 211, 255, 1)",
                  "name": "Annotations & Alerts",
                  "type": "dashboard",
                },
<<<<<<< HEAD
              },
              "formatDate": [Function],
              "getVariables": [Function],
              "getVariablesFromState": [Function],
              "gnetId": null,
              "graphTooltip": 0,
              "id": null,
              "links": Array [],
              "meta": Object {
                "canEdit": true,
                "canMakeEditable": false,
                "canSave": true,
                "canShare": true,
                "canStar": true,
                "hasUnsavedFolderChange": false,
                "showSettings": true,
              },
              "originalTemplating": Array [],
              "originalTime": Object {
                "from": "now-6h",
                "to": "now",
              },
              "panels": Array [
                PanelModel {
                  "cachedPluginOptions": Object {},
                  "datasource": null,
                  "events": EventBusSrv {
                    "emitter": EventEmitter {
                      "_events": Object {},
                      "_eventsCount": 0,
                    },
                  },
                  "gridPos": Object {
                    "h": 1,
                    "w": 1,
                    "x": 0,
                    "y": 0,
                  },
                  "id": 1,
                  "options": Object {},
                  "replaceVariables": [Function],
                  "targets": Array [
=======
              ]
            }
            dashboard={
              DashboardModel {
                "annotations": Object {
                  "list": Array [
>>>>>>> 31cc36db
                    Object {
                      "builtIn": 1,
                      "datasource": "-- Grafana --",
                      "enable": true,
                      "hide": true,
                      "iconColor": "rgba(0, 211, 255, 1)",
                      "name": "Annotations & Alerts",
                      "type": "dashboard",
                    },
                  ],
                },
                "autoUpdate": undefined,
                "description": undefined,
                "editable": true,
                "events": EventBusSrv {
                  "emitter": EventEmitter {
                    "_events": Object {},
                    "_eventsCount": 0,
                  },
                },
                "getVariables": [Function],
                "getVariablesFromState": [Function],
                "gnetId": null,
                "graphTooltip": 0,
                "id": null,
                "links": Array [],
                "meta": Object {
                  "canEdit": true,
                  "canMakeEditable": false,
                  "canSave": true,
                  "canShare": true,
                  "canStar": true,
                  "hasUnsavedFolderChange": false,
                  "showSettings": true,
                },
                "originalTemplating": Array [],
                "originalTime": Object {
                  "from": "now-6h",
                  "to": "now",
                },
                "panels": Array [
                  PanelModel {
                    "cachedPluginOptions": Object {},
                    "datasource": null,
                    "events": EventBusSrv {
                      "emitter": EventEmitter {
                        "_events": Object {},
                        "_eventsCount": 0,
                      },
                    },
                    "gridPos": Object {
                      "h": 1,
                      "w": 1,
                      "x": 0,
                      "y": 0,
                    },
                    "id": 1,
                    "options": Object {},
                    "replaceVariables": [Function],
                    "targets": Array [
                      Object {
                        "refId": "A",
                      },
                    ],
                    "title": "My graph",
                    "transparent": false,
                    "type": "graph",
                  },
                ],
                "refresh": undefined,
                "revision": undefined,
                "schemaVersion": 27,
                "snapshot": undefined,
                "style": "dark",
                "tags": Array [],
                "templating": Object {
                  "list": Array [],
                },
                "time": Object {
                  "from": "now-6h",
                  "to": "now",
                },
                "timepicker": Object {},
                "timezone": "",
                "title": "My dashboard",
                "uid": null,
                "version": 0,
              }
            }
            links={Array []}
          />
        </div>
        <DashboardGrid
          dashboard={
            DashboardModel {
              "annotations": Object {
                "list": Array [
                  Object {
                    "builtIn": 1,
                    "datasource": "-- Grafana --",
                    "enable": true,
                    "hide": true,
                    "iconColor": "rgba(0, 211, 255, 1)",
                    "name": "Annotations & Alerts",
                    "type": "dashboard",
                  },
                ],
              },
              "autoUpdate": undefined,
              "description": undefined,
              "editable": true,
              "events": EventBusSrv {
                "emitter": EventEmitter {
                  "_events": Object {},
                  "_eventsCount": 0,
                },
              },
              "formatDate": [Function],
              "getVariables": [Function],
              "getVariablesFromState": [Function],
              "gnetId": null,
              "graphTooltip": 0,
              "id": null,
              "links": Array [],
              "meta": Object {
                "canEdit": true,
                "canMakeEditable": false,
                "canSave": true,
                "canShare": true,
                "canStar": true,
                "hasUnsavedFolderChange": false,
                "showSettings": true,
              },
              "originalTemplating": Array [],
              "originalTime": Object {
                "from": "now-6h",
                "to": "now",
              },
              "panels": Array [
                PanelModel {
                  "cachedPluginOptions": Object {},
                  "datasource": null,
                  "events": EventBusSrv {
                    "emitter": EventEmitter {
                      "_events": Object {},
                      "_eventsCount": 0,
                    },
                  },
                  "gridPos": Object {
                    "h": 1,
                    "w": 1,
                    "x": 0,
                    "y": 0,
                  },
                  "id": 1,
                  "options": Object {},
                  "replaceVariables": [Function],
                  "targets": Array [
                    Object {
                      "refId": "A",
                    },
                  ],
                  "title": "My graph",
                  "transparent": false,
                  "type": "graph",
                },
              ],
              "refresh": undefined,
              "revision": undefined,
              "schemaVersion": 27,
              "snapshot": undefined,
              "style": "dark",
              "tags": Array [],
              "templating": Object {
                "list": Array [],
              },
              "time": Object {
                "from": "now-6h",
                "to": "now",
              },
              "timepicker": Object {},
              "timezone": "",
              "title": "My dashboard",
              "uid": null,
              "version": 0,
            }
          }
          editPanel={null}
          scrollTop={0}
          viewPanel={null}
        />
      </div>
    </CustomScrollbar>
  </div>
</div>
`;

exports[`DashboardPage Dashboard is fetching slowly Should render slow init state 1`] = `
<div
  className="dashboard-loading"
>
  <div
    className="dashboard-loading__text"
  >
    <VerticalGroup
      spacing="md"
    >
      <HorizontalGroup
        align="center"
        justify="center"
        spacing="xs"
      >
        <Spinner
          inline={true}
        />
         
        Fetching
      </HorizontalGroup>
       
      <HorizontalGroup
        align="center"
        justify="center"
      >
        <Button
          icon="repeat"
          onClick={[Function]}
          size="md"
          variant="secondary"
        >
          Cancel loading dashboard
        </Button>
      </HorizontalGroup>
    </VerticalGroup>
  </div>
</div>
`;

exports[`DashboardPage Given initial state Should render nothing 1`] = `""`;

exports[`DashboardPage When dashboard has editview url state should render settings view 1`] = `
<div
  className="dashboard-container"
>
  <div
    aria-label="Dashboard navigation"
  >
    <Connect(DashNav)
      dashboard={
        DashboardModel {
          "annotations": Object {
            "list": Array [
              Object {
                "builtIn": 1,
                "datasource": "-- Grafana --",
                "enable": true,
                "hide": true,
                "iconColor": "rgba(0, 211, 255, 1)",
                "name": "Annotations & Alerts",
                "type": "dashboard",
              },
            ],
          },
          "autoUpdate": undefined,
          "description": undefined,
          "editable": true,
          "events": EventBusSrv {
            "emitter": EventEmitter {
              "_events": Object {},
              "_eventsCount": 0,
            },
          },
<<<<<<< HEAD
        },
        "formatDate": [Function],
        "getVariables": [Function],
        "getVariablesFromState": [Function],
        "gnetId": null,
        "graphTooltip": 0,
        "id": null,
        "links": Array [],
        "meta": Object {
          "canEdit": true,
          "canMakeEditable": false,
          "canSave": true,
          "canShare": true,
          "canStar": true,
          "hasUnsavedFolderChange": false,
          "showSettings": true,
        },
        "originalTemplating": Array [],
        "originalTime": Object {
          "from": "now-6h",
          "to": "now",
        },
        "panels": Array [
          PanelModel {
            "cachedPluginOptions": Object {},
            "datasource": null,
            "events": EventBusSrv {
              "emitter": EventEmitter {
                "_events": Object {},
                "_eventsCount": 0,
=======
          "getVariables": [Function],
          "getVariablesFromState": [Function],
          "gnetId": null,
          "graphTooltip": 0,
          "id": null,
          "links": Array [],
          "meta": Object {
            "canEdit": true,
            "canMakeEditable": false,
            "canSave": true,
            "canShare": true,
            "canStar": true,
            "hasUnsavedFolderChange": false,
            "showSettings": true,
          },
          "originalTemplating": Array [],
          "originalTime": Object {
            "from": "now-6h",
            "to": "now",
          },
          "panels": Array [
            PanelModel {
              "cachedPluginOptions": Object {},
              "datasource": null,
              "events": EventBusSrv {
                "emitter": EventEmitter {
                  "_events": Object {},
                  "_eventsCount": 0,
                },
>>>>>>> 31cc36db
              },
              "gridPos": Object {
                "h": 1,
                "w": 1,
                "x": 0,
                "y": 0,
              },
              "id": 1,
              "options": Object {},
              "replaceVariables": [Function],
              "targets": Array [
                Object {
                  "refId": "A",
                },
              ],
              "title": "My graph",
              "transparent": false,
              "type": "graph",
            },
          ],
          "refresh": undefined,
          "revision": undefined,
          "schemaVersion": 27,
          "snapshot": undefined,
          "style": "dark",
          "tags": Array [],
          "templating": Object {
            "list": Array [],
          },
          "time": Object {
            "from": "now-6h",
            "to": "now",
          },
          "timepicker": Object {},
          "timezone": "",
          "title": "My dashboard",
          "uid": null,
          "version": 0,
        }
      }
      isFullscreen={false}
      onAddPanel={[Function]}
    />
  </div>
  <div
    className="dashboard-scroll"
  >
    <CustomScrollbar
      autoHeightMin="100%"
      hideHorizontalTrack={true}
      setScrollTop={[Function]}
      updateAfterMountMs={500}
    >
      <div
        className="dashboard-content"
      >
        <div
          aria-label="Dashboard submenu"
        >
          <SubMenu
            annotations={
              Array [
                Object {
                  "builtIn": 1,
                  "datasource": "-- Grafana --",
                  "enable": true,
                  "hide": true,
                  "iconColor": "rgba(0, 211, 255, 1)",
                  "name": "Annotations & Alerts",
                  "type": "dashboard",
                },
<<<<<<< HEAD
              },
              "formatDate": [Function],
              "getVariables": [Function],
              "getVariablesFromState": [Function],
              "gnetId": null,
              "graphTooltip": 0,
              "id": null,
              "links": Array [],
              "meta": Object {
                "canEdit": true,
                "canMakeEditable": false,
                "canSave": true,
                "canShare": true,
                "canStar": true,
                "hasUnsavedFolderChange": false,
                "showSettings": true,
              },
              "originalTemplating": Array [],
              "originalTime": Object {
                "from": "now-6h",
                "to": "now",
              },
              "panels": Array [
                PanelModel {
                  "cachedPluginOptions": Object {},
                  "datasource": null,
                  "events": EventBusSrv {
                    "emitter": EventEmitter {
                      "_events": Object {},
                      "_eventsCount": 0,
                    },
                  },
                  "gridPos": Object {
                    "h": 1,
                    "w": 1,
                    "x": 0,
                    "y": 0,
                  },
                  "id": 1,
                  "options": Object {},
                  "replaceVariables": [Function],
                  "targets": Array [
=======
              ]
            }
            dashboard={
              DashboardModel {
                "annotations": Object {
                  "list": Array [
>>>>>>> 31cc36db
                    Object {
                      "builtIn": 1,
                      "datasource": "-- Grafana --",
                      "enable": true,
                      "hide": true,
                      "iconColor": "rgba(0, 211, 255, 1)",
                      "name": "Annotations & Alerts",
                      "type": "dashboard",
                    },
                  ],
                },
                "autoUpdate": undefined,
                "description": undefined,
                "editable": true,
                "events": EventBusSrv {
                  "emitter": EventEmitter {
                    "_events": Object {},
                    "_eventsCount": 0,
                  },
                },
                "getVariables": [Function],
                "getVariablesFromState": [Function],
                "gnetId": null,
                "graphTooltip": 0,
                "id": null,
                "links": Array [],
                "meta": Object {
                  "canEdit": true,
                  "canMakeEditable": false,
                  "canSave": true,
                  "canShare": true,
                  "canStar": true,
                  "hasUnsavedFolderChange": false,
                  "showSettings": true,
                },
                "originalTemplating": Array [],
                "originalTime": Object {
                  "from": "now-6h",
                  "to": "now",
                },
                "panels": Array [
                  PanelModel {
                    "cachedPluginOptions": Object {},
                    "datasource": null,
                    "events": EventBusSrv {
                      "emitter": EventEmitter {
                        "_events": Object {},
                        "_eventsCount": 0,
                      },
                    },
                    "gridPos": Object {
                      "h": 1,
                      "w": 1,
                      "x": 0,
                      "y": 0,
                    },
                    "id": 1,
                    "options": Object {},
                    "replaceVariables": [Function],
                    "targets": Array [
                      Object {
                        "refId": "A",
                      },
                    ],
                    "title": "My graph",
                    "transparent": false,
                    "type": "graph",
                  },
                ],
                "refresh": undefined,
                "revision": undefined,
                "schemaVersion": 27,
                "snapshot": undefined,
                "style": "dark",
                "tags": Array [],
                "templating": Object {
                  "list": Array [],
                },
                "time": Object {
                  "from": "now-6h",
                  "to": "now",
                },
                "timepicker": Object {},
                "timezone": "",
                "title": "My dashboard",
                "uid": null,
                "version": 0,
              }
            }
            links={Array []}
          />
        </div>
        <DashboardGrid
          dashboard={
            DashboardModel {
              "annotations": Object {
                "list": Array [
                  Object {
                    "builtIn": 1,
                    "datasource": "-- Grafana --",
                    "enable": true,
                    "hide": true,
                    "iconColor": "rgba(0, 211, 255, 1)",
                    "name": "Annotations & Alerts",
                    "type": "dashboard",
                  },
                ],
              },
              "autoUpdate": undefined,
              "description": undefined,
              "editable": true,
              "events": EventBusSrv {
                "emitter": EventEmitter {
                  "_events": Object {},
                  "_eventsCount": 0,
                },
              },
              "formatDate": [Function],
              "getVariables": [Function],
              "getVariablesFromState": [Function],
              "gnetId": null,
              "graphTooltip": 0,
              "id": null,
              "links": Array [],
              "meta": Object {
                "canEdit": true,
                "canMakeEditable": false,
                "canSave": true,
                "canShare": true,
                "canStar": true,
                "hasUnsavedFolderChange": false,
                "showSettings": true,
              },
              "originalTemplating": Array [],
              "originalTime": Object {
                "from": "now-6h",
                "to": "now",
              },
              "panels": Array [
                PanelModel {
                  "cachedPluginOptions": Object {},
                  "datasource": null,
                  "events": EventBusSrv {
                    "emitter": EventEmitter {
                      "_events": Object {},
                      "_eventsCount": 0,
                    },
                  },
                  "gridPos": Object {
                    "h": 1,
                    "w": 1,
                    "x": 0,
                    "y": 0,
                  },
                  "id": 1,
                  "options": Object {},
                  "replaceVariables": [Function],
                  "targets": Array [
                    Object {
                      "refId": "A",
                    },
                  ],
                  "title": "My graph",
                  "transparent": false,
                  "type": "graph",
                },
              ],
              "refresh": undefined,
              "revision": undefined,
              "schemaVersion": 27,
              "snapshot": undefined,
              "style": "dark",
              "tags": Array [],
              "templating": Object {
                "list": Array [],
              },
              "time": Object {
                "from": "now-6h",
                "to": "now",
              },
              "timepicker": Object {},
              "timezone": "",
              "title": "My dashboard",
              "uid": null,
              "version": 0,
            }
          }
          editPanel={null}
          scrollTop={0}
          viewPanel={null}
        />
      </div>
    </CustomScrollbar>
  </div>
  <DashboardSettings
    dashboard={
      DashboardModel {
        "annotations": Object {
          "list": Array [
            Object {
              "builtIn": 1,
              "datasource": "-- Grafana --",
              "enable": true,
              "hide": true,
              "iconColor": "rgba(0, 211, 255, 1)",
              "name": "Annotations & Alerts",
              "type": "dashboard",
            },
          ],
        },
        "autoUpdate": undefined,
        "description": undefined,
        "editable": true,
        "events": EventBusSrv {
          "emitter": EventEmitter {
            "_events": Object {},
            "_eventsCount": 0,
          },
        },
        "formatDate": [Function],
        "getVariables": [Function],
        "getVariablesFromState": [Function],
        "gnetId": null,
        "graphTooltip": 0,
        "id": null,
        "links": Array [],
        "meta": Object {
          "canEdit": true,
          "canMakeEditable": false,
          "canSave": true,
          "canShare": true,
          "canStar": true,
          "hasUnsavedFolderChange": false,
          "showSettings": true,
        },
        "originalTemplating": Array [],
        "originalTime": Object {
          "from": "now-6h",
          "to": "now",
        },
        "panels": Array [
          PanelModel {
            "cachedPluginOptions": Object {},
            "datasource": null,
            "events": EventBusSrv {
              "emitter": EventEmitter {
                "_events": Object {},
                "_eventsCount": 0,
              },
            },
            "gridPos": Object {
              "h": 1,
              "w": 1,
              "x": 0,
              "y": 0,
            },
            "id": 1,
            "options": Object {},
            "replaceVariables": [Function],
            "targets": Array [
              Object {
                "refId": "A",
              },
            ],
            "title": "My graph",
            "transparent": false,
            "type": "graph",
          },
        ],
        "refresh": undefined,
        "revision": undefined,
        "schemaVersion": 27,
        "snapshot": undefined,
        "style": "dark",
        "tags": Array [],
        "templating": Object {
          "list": Array [],
        },
        "time": Object {
          "from": "now-6h",
          "to": "now",
        },
        "timepicker": Object {},
        "timezone": "",
        "title": "My dashboard",
        "uid": null,
        "version": 0,
      }
    }
    editview="settings"
  />
</div>
`;<|MERGE_RESOLUTION|>--- conflicted
+++ resolved
@@ -32,38 +32,7 @@
               "_eventsCount": 0,
             },
           },
-<<<<<<< HEAD
-        },
-        "formatDate": [Function],
-        "getVariables": [Function],
-        "getVariablesFromState": [Function],
-        "gnetId": null,
-        "graphTooltip": 0,
-        "id": null,
-        "links": Array [],
-        "meta": Object {
-          "canEdit": true,
-          "canMakeEditable": false,
-          "canSave": true,
-          "canShare": true,
-          "canStar": true,
-          "hasUnsavedFolderChange": false,
-          "showSettings": true,
-        },
-        "originalTemplating": Array [],
-        "originalTime": Object {
-          "from": "now-6h",
-          "to": "now",
-        },
-        "panels": Array [
-          PanelModel {
-            "cachedPluginOptions": Object {},
-            "datasource": null,
-            "events": EventBusSrv {
-              "emitter": EventEmitter {
-                "_events": Object {},
-                "_eventsCount": 0,
-=======
+          "formatDate": [Function],
           "getVariables": [Function],
           "getVariablesFromState": [Function],
           "gnetId": null,
@@ -93,7 +62,6 @@
                   "_events": Object {},
                   "_eventsCount": 0,
                 },
->>>>>>> 31cc36db
               },
               "gridPos": Object {
                 "h": 1,
@@ -165,57 +133,12 @@
                   "name": "Annotations & Alerts",
                   "type": "dashboard",
                 },
-<<<<<<< HEAD
-              },
-              "formatDate": [Function],
-              "getVariables": [Function],
-              "getVariablesFromState": [Function],
-              "gnetId": null,
-              "graphTooltip": 0,
-              "id": null,
-              "links": Array [],
-              "meta": Object {
-                "canEdit": true,
-                "canMakeEditable": false,
-                "canSave": true,
-                "canShare": true,
-                "canStar": true,
-                "hasUnsavedFolderChange": false,
-                "showSettings": true,
-              },
-              "originalTemplating": Array [],
-              "originalTime": Object {
-                "from": "now-6h",
-                "to": "now",
-              },
-              "panels": Array [
-                PanelModel {
-                  "cachedPluginOptions": Object {},
-                  "datasource": null,
-                  "events": EventBusSrv {
-                    "emitter": EventEmitter {
-                      "_events": Object {},
-                      "_eventsCount": 0,
-                    },
-                  },
-                  "gridPos": Object {
-                    "h": 1,
-                    "w": 1,
-                    "x": 0,
-                    "y": 0,
-                  },
-                  "id": 1,
-                  "options": Object {},
-                  "replaceVariables": [Function],
-                  "targets": Array [
-=======
               ]
             }
             dashboard={
               DashboardModel {
                 "annotations": Object {
                   "list": Array [
->>>>>>> 31cc36db
                     Object {
                       "builtIn": 1,
                       "datasource": "-- Grafana --",
@@ -236,6 +159,7 @@
                     "_eventsCount": 0,
                   },
                 },
+                "formatDate": [Function],
                 "getVariables": [Function],
                 "getVariablesFromState": [Function],
                 "gnetId": null,
@@ -487,38 +411,7 @@
               "_eventsCount": 0,
             },
           },
-<<<<<<< HEAD
-        },
-        "formatDate": [Function],
-        "getVariables": [Function],
-        "getVariablesFromState": [Function],
-        "gnetId": null,
-        "graphTooltip": 0,
-        "id": null,
-        "links": Array [],
-        "meta": Object {
-          "canEdit": true,
-          "canMakeEditable": false,
-          "canSave": true,
-          "canShare": true,
-          "canStar": true,
-          "hasUnsavedFolderChange": false,
-          "showSettings": true,
-        },
-        "originalTemplating": Array [],
-        "originalTime": Object {
-          "from": "now-6h",
-          "to": "now",
-        },
-        "panels": Array [
-          PanelModel {
-            "cachedPluginOptions": Object {},
-            "datasource": null,
-            "events": EventBusSrv {
-              "emitter": EventEmitter {
-                "_events": Object {},
-                "_eventsCount": 0,
-=======
+          "formatDate": [Function],
           "getVariables": [Function],
           "getVariablesFromState": [Function],
           "gnetId": null,
@@ -548,7 +441,6 @@
                   "_events": Object {},
                   "_eventsCount": 0,
                 },
->>>>>>> 31cc36db
               },
               "gridPos": Object {
                 "h": 1,
@@ -620,57 +512,12 @@
                   "name": "Annotations & Alerts",
                   "type": "dashboard",
                 },
-<<<<<<< HEAD
-              },
-              "formatDate": [Function],
-              "getVariables": [Function],
-              "getVariablesFromState": [Function],
-              "gnetId": null,
-              "graphTooltip": 0,
-              "id": null,
-              "links": Array [],
-              "meta": Object {
-                "canEdit": true,
-                "canMakeEditable": false,
-                "canSave": true,
-                "canShare": true,
-                "canStar": true,
-                "hasUnsavedFolderChange": false,
-                "showSettings": true,
-              },
-              "originalTemplating": Array [],
-              "originalTime": Object {
-                "from": "now-6h",
-                "to": "now",
-              },
-              "panels": Array [
-                PanelModel {
-                  "cachedPluginOptions": Object {},
-                  "datasource": null,
-                  "events": EventBusSrv {
-                    "emitter": EventEmitter {
-                      "_events": Object {},
-                      "_eventsCount": 0,
-                    },
-                  },
-                  "gridPos": Object {
-                    "h": 1,
-                    "w": 1,
-                    "x": 0,
-                    "y": 0,
-                  },
-                  "id": 1,
-                  "options": Object {},
-                  "replaceVariables": [Function],
-                  "targets": Array [
-=======
               ]
             }
             dashboard={
               DashboardModel {
                 "annotations": Object {
                   "list": Array [
->>>>>>> 31cc36db
                     Object {
                       "builtIn": 1,
                       "datasource": "-- Grafana --",
@@ -691,6 +538,7 @@
                     "_eventsCount": 0,
                   },
                 },
+                "formatDate": [Function],
                 "getVariables": [Function],
                 "getVariablesFromState": [Function],
                 "gnetId": null,
