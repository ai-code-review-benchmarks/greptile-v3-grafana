import { DataQuery } from '@grafana/schema';
import { DashboardV2Spec } from '@grafana/schema/dist/esm/schema/dashboard/v2alpha0/dashboard.gen';
import {
  AnnoKeyCreatedBy,
  AnnoKeyDashboardGnetId,
  AnnoKeyDashboardId,
  AnnoKeyFolder,
  AnnoKeySlug,
  AnnoKeyUpdatedBy,
  AnnoKeyUpdatedTimestamp,
} from 'app/features/apiserver/types';
import { getDefaultDataSourceRef } from 'app/features/dashboard-scene/serialization/transformSceneToSaveModelSchemaV2';
import { DashboardDataDTO, DashboardDTO } from 'app/types';

import { getDefaultDatasource, getPanelQueries, ResponseTransformers } from './ResponseTransformers';
import { DashboardWithAccessInfo } from './types';

jest.mock('@grafana/runtime', () => ({
  ...jest.requireActual('@grafana/runtime'),
  config: {
    ...jest.requireActual('@grafana/runtime').config,
<<<<<<< HEAD
    datasources: [
      {
        uid: 'xyz-prom',
        name: 'PromTest',
        type: 'prometheus',
        meta: {
          id: 1,
          name: 'PromTest',
          type: 'prometheus',
          uid: 'xyz-prom',
        },
        isDefault: true,
      },
      {
        uid: 'grafana',
        name: '-- Grafana --',
        type: 'grafana',
        meta: {
          id: 1,
          name: '-- Grafana --',
          type: 'grafana',
          uid: 'grafana',
        },
        isDefault: false,
      },
    ],
=======
>>>>>>> 4581a82a
    bootData: {
      ...jest.requireActual('@grafana/runtime').config.bootData,
      settings: {
        ...jest.requireActual('@grafana/runtime').config.bootData.settings,
<<<<<<< HEAD
        defaultDatasource: 'grafana',
=======
        datasources: {
          PromTest: {
            uid: 'xyz-abc',
            name: 'PromTest',
            id: 'prometheus',
            meta: {
              id: 'prometheus',
              name: 'PromTest',
              type: 'datasource',
            },
            isDefault: true,
            apiVersion: 'v2',
          },
          '-- Grafana --': {
            uid: 'grafana',
            name: '-- Grafana --',
            id: 'grafana',
            meta: {
              id: 'grafana',
              name: '-- Grafana --',
              type: 'datasource',
            },
            isDefault: false,
          },
        },

        defaultDatasource: 'PromTest',
>>>>>>> 4581a82a
      },
    },
  },
}));

describe('ResponseTransformers', () => {
  describe('getDefaultDataSource', () => {
    it('should return prometheus as default', () => {
      expect(getDefaultDatasource()).toEqual({
<<<<<<< HEAD
        apiVersion: undefined,
        uid: 'xyz-prom',
=======
        apiVersion: 'v2',
        uid: 'PromTest',
        type: 'prometheus',
      });
    });
  });

  describe('getDefaultDataSourceRef', () => {
    it('should return prometheus as default', () => {
      expect(getDefaultDataSourceRef()).toEqual({
        uid: 'PromTest',
>>>>>>> 4581a82a
        type: 'prometheus',
      });
    });
  });

  describe('v1 -> v2 transformation', () => {
    it('should transform DashboardDTO to DashboardWithAccessInfo<DashboardV2Spec>', () => {
      const dashboardV1: DashboardDataDTO = {
        uid: 'dashboard-uid',
        id: 123,
        title: 'Dashboard Title',
        description: 'Dashboard Description',
        tags: ['tag1', 'tag2'],
        schemaVersion: 1,
        graphTooltip: 0,
        preload: true,
        liveNow: false,
        editable: true,
        time: { from: 'now-6h', to: 'now' },
        timezone: 'browser',
        refresh: '5m',
        timepicker: {
          refresh_intervals: ['5s', '10s', '30s'],
          hidden: false,
          time_options: ['5m', '15m', '1h'],
          nowDelay: '1m',
        },
        fiscalYearStartMonth: 1,
        weekStart: 'monday',
        version: 1,
        gnetId: 'something-like-a-uid',
        revision: 225,
        links: [
          {
            title: 'Link 1',
            url: 'https://grafana.com',
            asDropdown: false,
            targetBlank: true,
            includeVars: true,
            keepTime: true,
            tags: ['tag1', 'tag2'],
            icon: 'external link',
            type: 'link',
            tooltip: 'Link 1 Tooltip',
          },
        ],
        annotations: {
          list: [],
        },
      };

      const dto: DashboardWithAccessInfo<DashboardDataDTO> = {
        spec: dashboardV1,
        access: {
          slug: 'dashboard-slug',
          url: '/d/dashboard-slug',
          canAdmin: true,
          canDelete: true,
          canEdit: true,
          canSave: true,
          canShare: true,
          canStar: true,
          annotationsPermissions: {
            dashboard: { canAdd: true, canEdit: true, canDelete: true },
            organization: { canAdd: true, canEdit: true, canDelete: true },
          },
        },
        apiVersion: 'v1',
        kind: 'DashboardWithAccessInfo',
        metadata: {
          name: 'dashboard-uid',
          resourceVersion: '1',

          creationTimestamp: '2023-01-01T00:00:00Z',
          annotations: {
            [AnnoKeyCreatedBy]: 'user1',
            [AnnoKeyUpdatedBy]: 'user2',
            [AnnoKeyUpdatedTimestamp]: '2023-01-02T00:00:00Z',
            [AnnoKeyFolder]: 'folder1',
            [AnnoKeySlug]: 'dashboard-slug',
          },
        },
      };

      const transformed = ResponseTransformers.ensureV2Response(dto);

      expect(transformed.apiVersion).toBe('v2alpha1');
      expect(transformed.kind).toBe('DashboardWithAccessInfo');
      expect(transformed.metadata.annotations?.[AnnoKeyCreatedBy]).toEqual('user1');
      expect(transformed.metadata.annotations?.[AnnoKeyUpdatedBy]).toEqual('user2');
      expect(transformed.metadata.annotations?.[AnnoKeyUpdatedTimestamp]).toEqual('2023-01-02T00:00:00Z');
      expect(transformed.metadata.annotations?.[AnnoKeyFolder]).toEqual('folder1');
      expect(transformed.metadata.annotations?.[AnnoKeySlug]).toEqual('dashboard-slug');
      expect(transformed.metadata.annotations?.[AnnoKeyDashboardId]).toBe(123);
      expect(transformed.metadata.annotations?.[AnnoKeyDashboardGnetId]).toBe('something-like-a-uid');

      const spec = transformed.spec;
      expect(spec.title).toBe(dashboardV1.title);
      expect(spec.description).toBe(dashboardV1.description);
      expect(spec.tags).toEqual(dashboardV1.tags);
      expect(spec.schemaVersion).toBe(dashboardV1.schemaVersion);
      expect(spec.cursorSync).toBe('Off'); // Assuming transformCursorSynctoEnum(0) returns 'Off'
      expect(spec.preload).toBe(dashboardV1.preload);
      expect(spec.liveNow).toBe(dashboardV1.liveNow);
      expect(spec.editable).toBe(dashboardV1.editable);
      expect(spec.revision).toBe(dashboardV1.revision);
      expect(spec.timeSettings.from).toBe(dashboardV1.time?.from);
      expect(spec.timeSettings.to).toBe(dashboardV1.time?.to);
      expect(spec.timeSettings.timezone).toBe(dashboardV1.timezone);
      expect(spec.timeSettings.autoRefresh).toBe(dashboardV1.refresh);
      expect(spec.timeSettings.autoRefreshIntervals).toEqual(dashboardV1.timepicker?.refresh_intervals);
      expect(spec.timeSettings.hideTimepicker).toBe(dashboardV1.timepicker?.hidden);
      expect(spec.timeSettings.quickRanges).toEqual(dashboardV1.timepicker?.time_options);
      expect(spec.timeSettings.nowDelay).toBe(dashboardV1.timepicker?.nowDelay);
      expect(spec.timeSettings.fiscalYearStartMonth).toBe(dashboardV1.fiscalYearStartMonth);
      expect(spec.timeSettings.weekStart).toBe(dashboardV1.weekStart);
      expect(spec.links).toEqual(dashboardV1.links);
      expect(spec.annotations).toEqual([]);
    });
  });

  describe('v2 -> v1 transformation', () => {
    it('should return the same object if it is already a DashboardDTO', () => {
      const dashboard: DashboardDTO = {
        dashboard: {
          schemaVersion: 1,
          title: 'Dashboard Title',
          uid: 'dashboard1',
          version: 1,
        },
        meta: {},
      };

      expect(ResponseTransformers.ensureV1Response(dashboard)).toBe(dashboard);
    });

    it('should transform DashboardWithAccessInfo<DashboardV2Spec> to DashboardDTO', () => {
      const dashboardV2: DashboardWithAccessInfo<DashboardV2Spec> = {
        apiVersion: 'v2alpha1',
        kind: 'DashboardWithAccessInfo',
        metadata: {
          creationTimestamp: '2023-01-01T00:00:00Z',
          name: 'dashboard1',
          resourceVersion: '1',
          annotations: {
            'grafana.app/createdBy': 'user1',
            'grafana.app/updatedBy': 'user2',
            'grafana.app/updatedTimestamp': '2023-01-02T00:00:00Z',
            'grafana.app/folder': 'folder1',
            'grafana.app/slug': 'dashboard-slug',
            'grafana.app/dashboard-gnet-id': 'something-like-a-uid',
          },
        },
        spec: {
          title: 'Dashboard Title',
          description: 'Dashboard Description',
          tags: ['tag1', 'tag2'],
          schemaVersion: 1,
          cursorSync: 'Off',
          preload: true,
          liveNow: false,
          editable: true,
          revision: 225,
          timeSettings: {
            from: 'now-6h',
            to: 'now',
            timezone: 'browser',
            autoRefresh: '5m',
            autoRefreshIntervals: ['5s', '10s', '30s'],
            hideTimepicker: false,
            quickRanges: ['5m', '15m', '1h'],
            nowDelay: '1m',
            fiscalYearStartMonth: 1,
            weekStart: 'monday',
          },
          links: [
            {
              title: 'Link 1',
              url: 'https://grafana.com',
              asDropdown: false,
              targetBlank: true,
              includeVars: true,
              keepTime: true,
              tags: ['tag1', 'tag2'],
              icon: 'external link',
              type: 'link',
              tooltip: 'Link 1 Tooltip',
            },
          ],
          annotations: [],
          variables: [],
          elements: {},
          layout: {
            kind: 'GridLayout',
            spec: {
              items: [],
            },
          },
        },
        access: {
          url: '/d/dashboard-slug',
          canAdmin: true,
          canDelete: true,
          canEdit: true,
          canSave: true,
          canShare: true,
          canStar: true,
          slug: 'dashboard-slug',
          annotationsPermissions: {
            dashboard: { canAdd: true, canEdit: true, canDelete: true },
            organization: { canAdd: true, canEdit: true, canDelete: true },
          },
        },
      };

      const transformed = ResponseTransformers.ensureV1Response(dashboardV2);

      expect(transformed.meta.created).toBe(dashboardV2.metadata.creationTimestamp);
      expect(transformed.meta.createdBy).toBe(dashboardV2.metadata.annotations?.['grafana.app/createdBy']);
      expect(transformed.meta.updated).toBe(dashboardV2.metadata.annotations?.['grafana.app/updatedTimestamp']);
      expect(transformed.meta.updatedBy).toBe(dashboardV2.metadata.annotations?.['grafana.app/updatedBy']);
      expect(transformed.meta.folderUid).toBe(dashboardV2.metadata.annotations?.['grafana.app/folder']);
      expect(transformed.meta.slug).toBe(dashboardV2.metadata.annotations?.['grafana.app/slug']);
      expect(transformed.meta.url).toBe(dashboardV2.access.url);
      expect(transformed.meta.canAdmin).toBe(dashboardV2.access.canAdmin);
      expect(transformed.meta.canDelete).toBe(dashboardV2.access.canDelete);
      expect(transformed.meta.canEdit).toBe(dashboardV2.access.canEdit);
      expect(transformed.meta.canSave).toBe(dashboardV2.access.canSave);
      expect(transformed.meta.canShare).toBe(dashboardV2.access.canShare);
      expect(transformed.meta.canStar).toBe(dashboardV2.access.canStar);
      expect(transformed.meta.annotationsPermissions).toEqual(dashboardV2.access.annotationsPermissions);

      const dashboard = transformed.dashboard;
      expect(dashboard.uid).toBe(dashboardV2.metadata.name);
      expect(dashboard.title).toBe(dashboardV2.spec.title);
      expect(dashboard.description).toBe(dashboardV2.spec.description);
      expect(dashboard.tags).toEqual(dashboardV2.spec.tags);
      expect(dashboard.schemaVersion).toBe(dashboardV2.spec.schemaVersion);
      //   expect(dashboard.graphTooltip).toBe(0); // Assuming transformCursorSynctoEnum('Off') returns 0
      expect(dashboard.preload).toBe(dashboardV2.spec.preload);
      expect(dashboard.liveNow).toBe(dashboardV2.spec.liveNow);
      expect(dashboard.editable).toBe(dashboardV2.spec.editable);
      expect(dashboard.revision).toBe(225);
      expect(dashboard.gnetId).toBe(dashboardV2.metadata.annotations?.['grafana.app/dashboard-gnet-id']);
      expect(dashboard.time?.from).toBe(dashboardV2.spec.timeSettings.from);
      expect(dashboard.time?.to).toBe(dashboardV2.spec.timeSettings.to);
      expect(dashboard.timezone).toBe(dashboardV2.spec.timeSettings.timezone);
      expect(dashboard.refresh).toBe(dashboardV2.spec.timeSettings.autoRefresh);
      expect(dashboard.timepicker?.refresh_intervals).toEqual(dashboardV2.spec.timeSettings.autoRefreshIntervals);
      expect(dashboard.timepicker?.hidden).toBe(dashboardV2.spec.timeSettings.hideTimepicker);
      expect(dashboard.timepicker?.time_options).toEqual(dashboardV2.spec.timeSettings.quickRanges);
      expect(dashboard.timepicker?.nowDelay).toBe(dashboardV2.spec.timeSettings.nowDelay);
      expect(dashboard.fiscalYearStartMonth).toBe(dashboardV2.spec.timeSettings.fiscalYearStartMonth);
      expect(dashboard.weekStart).toBe(dashboardV2.spec.timeSettings.weekStart);
      expect(dashboard.links).toEqual(dashboardV2.spec.links);
      expect(dashboard.annotations).toEqual({ list: [] });
    });
  });

  describe('getPanelQueries', () => {
    it('respects targets data source', () => {
      const panelDs = {
        type: 'theoretical-ds',
        uid: 'theoretical-uid',
      };
      const targets: DataQuery[] = [
        {
          refId: 'A',
          datasource: {
            type: 'theoretical-ds',
            uid: 'theoretical-uid',
          },
        },
        {
          refId: 'B',
          datasource: {
            type: 'theoretical-ds',
            uid: 'theoretical-uid',
          },
        },
      ];

      const result = getPanelQueries(targets, panelDs);

      expect(result).toHaveLength(targets.length);
      expect(result[0].spec.refId).toBe('A');
      expect(result[1].spec.refId).toBe('B');

      result.forEach((query) => {
        expect(query.kind).toBe('PanelQuery');
        expect(query.spec.datasource).toEqual({
          type: 'theoretical-ds',
          uid: 'theoretical-uid',
        });
        expect(query.spec.query.kind).toBe('theoretical-ds');
      });
    });

    it('respects panel data source', () => {
      const panelDs = {
        type: 'theoretical-ds',
        uid: 'theoretical-uid',
      };
      const targets: DataQuery[] = [
        {
          refId: 'A',
        },
        {
          refId: 'B',
        },
      ];

      const result = getPanelQueries(targets, panelDs);

      expect(result).toHaveLength(targets.length);
      expect(result[0].spec.refId).toBe('A');
      expect(result[1].spec.refId).toBe('B');

      result.forEach((query) => {
        expect(query.kind).toBe('PanelQuery');
        expect(query.spec.datasource).toEqual({
          type: 'theoretical-ds',
          uid: 'theoretical-uid',
        });
        expect(query.spec.query.kind).toBe('theoretical-ds');
      });
    });
  });
});<|MERGE_RESOLUTION|>--- conflicted
+++ resolved
@@ -19,42 +19,10 @@
   ...jest.requireActual('@grafana/runtime'),
   config: {
     ...jest.requireActual('@grafana/runtime').config,
-<<<<<<< HEAD
-    datasources: [
-      {
-        uid: 'xyz-prom',
-        name: 'PromTest',
-        type: 'prometheus',
-        meta: {
-          id: 1,
-          name: 'PromTest',
-          type: 'prometheus',
-          uid: 'xyz-prom',
-        },
-        isDefault: true,
-      },
-      {
-        uid: 'grafana',
-        name: '-- Grafana --',
-        type: 'grafana',
-        meta: {
-          id: 1,
-          name: '-- Grafana --',
-          type: 'grafana',
-          uid: 'grafana',
-        },
-        isDefault: false,
-      },
-    ],
-=======
->>>>>>> 4581a82a
     bootData: {
       ...jest.requireActual('@grafana/runtime').config.bootData,
       settings: {
         ...jest.requireActual('@grafana/runtime').config.bootData.settings,
-<<<<<<< HEAD
-        defaultDatasource: 'grafana',
-=======
         datasources: {
           PromTest: {
             uid: 'xyz-abc',
@@ -82,7 +50,6 @@
         },
 
         defaultDatasource: 'PromTest',
->>>>>>> 4581a82a
       },
     },
   },
@@ -92,10 +59,6 @@
   describe('getDefaultDataSource', () => {
     it('should return prometheus as default', () => {
       expect(getDefaultDatasource()).toEqual({
-<<<<<<< HEAD
-        apiVersion: undefined,
-        uid: 'xyz-prom',
-=======
         apiVersion: 'v2',
         uid: 'PromTest',
         type: 'prometheus',
@@ -107,7 +70,6 @@
     it('should return prometheus as default', () => {
       expect(getDefaultDataSourceRef()).toEqual({
         uid: 'PromTest',
->>>>>>> 4581a82a
         type: 'prometheus',
       });
     });
