<<<<<<< HEAD
import { AnnotationQuery, DataQuery, Panel } from '@grafana/schema';
import { DashboardV2Spec } from '@grafana/schema/dist/esm/schema/dashboard/v2alpha0';
import { handyTestingSchema } from '@grafana/schema/dist/esm/schema/dashboard/v2alpha0/examples';
=======
import { DataQuery, VariableModel, VariableRefresh } from '@grafana/schema';
import { DashboardV2Spec, VariableKind } from '@grafana/schema/dist/esm/schema/dashboard/v2alpha0';
>>>>>>> ad30ca2c
import {
  AnnoKeyCreatedBy,
  AnnoKeyDashboardGnetId,
  AnnoKeyDashboardId,
  AnnoKeyFolder,
  AnnoKeySlug,
  AnnoKeyUpdatedBy,
  AnnoKeyUpdatedTimestamp,
} from 'app/features/apiserver/types';
import { getDefaultDataSourceRef } from 'app/features/dashboard-scene/serialization/transformSceneToSaveModelSchemaV2';
import {
  transformVariableHideToEnum,
  transformVariableRefreshToEnum,
} from 'app/features/dashboard-scene/serialization/transformToV2TypesUtils';
import { DashboardDataDTO, DashboardDTO } from 'app/types';

import {
  getDefaultDatasource,
  getPanelQueries,
  ResponseTransformers,
  transformMappingsToV1,
} from './ResponseTransformers';
import { DashboardWithAccessInfo } from './types';

jest.mock('@grafana/runtime', () => ({
  ...jest.requireActual('@grafana/runtime'),
  config: {
    ...jest.requireActual('@grafana/runtime').config,
    bootData: {
      ...jest.requireActual('@grafana/runtime').config.bootData,
      settings: {
        ...jest.requireActual('@grafana/runtime').config.bootData.settings,
        datasources: {
          PromTest: {
            uid: 'xyz-abc',
            name: 'PromTest',
            id: 'prometheus',
            meta: {
              id: 'prometheus',
              name: 'PromTest',
              type: 'datasource',
            },
            isDefault: true,
            apiVersion: 'v2',
          },
          '-- Grafana --': {
            uid: 'grafana',
            name: '-- Grafana --',
            id: 'grafana',
            meta: {
              id: 'grafana',
              name: '-- Grafana --',
              type: 'datasource',
            },
            isDefault: false,
          },
        },

        defaultDatasource: 'PromTest',
      },
    },
  },
}));

describe('ResponseTransformers', () => {
  describe('getDefaultDataSource', () => {
    it('should return prometheus as default', () => {
      expect(getDefaultDatasource()).toEqual({
        apiVersion: 'v2',
        uid: 'PromTest',
        type: 'prometheus',
      });
    });
  });

  describe('getDefaultDataSourceRef', () => {
    it('should return prometheus as default', () => {
      expect(getDefaultDataSourceRef()).toEqual({
        uid: 'PromTest',
        type: 'prometheus',
      });
    });
  });

  describe('v1 -> v2 transformation', () => {
    it('should transform DashboardDTO to DashboardWithAccessInfo<DashboardV2Spec>', () => {
      const dashboardV1: DashboardDataDTO = {
        uid: 'dashboard-uid',
        id: 123,
        title: 'Dashboard Title',
        description: 'Dashboard Description',
        tags: ['tag1', 'tag2'],
        schemaVersion: 1,
        graphTooltip: 0,
        preload: true,
        liveNow: false,
        editable: true,
        time: { from: 'now-6h', to: 'now' },
        timezone: 'browser',
        refresh: '5m',
        timepicker: {
          refresh_intervals: ['5s', '10s', '30s'],
          hidden: false,
          time_options: ['5m', '15m', '1h'],
          nowDelay: '1m',
        },
        fiscalYearStartMonth: 1,
        weekStart: 'monday',
        version: 1,
        gnetId: 'something-like-a-uid',
        revision: 225,
        links: [
          {
            title: 'Link 1',
            url: 'https://grafana.com',
            asDropdown: false,
            targetBlank: true,
            includeVars: true,
            keepTime: true,
            tags: ['tag1', 'tag2'],
            icon: 'external link',
            type: 'link',
            tooltip: 'Link 1 Tooltip',
          },
        ],
        annotations: {
          list: [],
        },
        templating: {
          list: [
            {
              type: 'query',
              name: 'var1',
              label: 'query var',
              description: 'query var description',
              skipUrlSync: false,
              hide: 0,
              multi: true,
              includeAll: true,
              current: { value: '1', text: '1' },
              options: [
                { selected: true, text: '1', value: '1' },
                { selected: false, text: '2', value: '2' },
              ],
              refresh: VariableRefresh.onTimeRangeChanged,
              datasource: {
                type: 'prometheus',
                uid: 'abc',
              },
              regex: '.*',
              sort: 1,
              query: {
                expr: 'sum(query)',
              },
            },
            {
              type: 'datasource',
              name: 'var2',
              label: 'datasource var',
              description: 'datasource var description',
              skipUrlSync: false,
              hide: 0,
              multi: true,
              includeAll: true,
              current: { value: 'PromTest', text: 'PromTest' },
              options: [
                { selected: true, text: 'PromTest', value: 'PromTest' },
                { selected: false, text: 'Grafana', value: 'Grafana' },
              ],
              refresh: VariableRefresh.onTimeRangeChanged,
              regex: '.*',
              sort: 1,
              query: 'sum(query)',
            },
            {
              type: 'custom',
              name: 'var3',
              label: 'custom var',
              description: 'custom var description',
              skipUrlSync: false,
              hide: 0,
              multi: true,
              includeAll: true,
              current: { value: '1', text: '1' },
              query: '1,2,3',
              options: [
                { selected: true, text: '1', value: '1' },
                { selected: false, text: '2', value: '2' },
              ],
              allValue: '1,2,3',
            },
            {
              type: 'adhoc',
              name: 'var4',
              label: 'adhoc var',
              description: 'adhoc var description',
              skipUrlSync: false,
              hide: 0,
              datasource: {
                type: 'prometheus',
                uid: 'abc',
              },
              // @ts-expect-error
              baseFilters: [{ key: 'key1', operator: 'AND' }],
              filters: [],
              defaultKeys: [],
            },
            {
              type: 'constant',
              name: 'var5',
              label: 'constant var',
              description: 'constant var description',
              skipUrlSync: false,
              hide: 0,
              current: { value: '1', text: '0' },
              query: '1',
            },
            {
              type: 'interval',
              name: 'var6',
              label: 'interval var',
              description: 'interval var description',
              skipUrlSync: false,
              query: '1m,10m,30m,1h',
              hide: 0,
              current: {
                value: 'auto',
                text: 'auto',
              },
              refresh: VariableRefresh.onTimeRangeChanged,
              options: [
                {
                  selected: true,
                  text: '1m',
                  value: '1m',
                },
                {
                  selected: false,
                  text: '10m',
                  value: '10m',
                },
                {
                  selected: false,
                  text: '30m',
                  value: '30m',
                },
                {
                  selected: false,
                  text: '1h',
                  value: '1h',
                },
              ],
              // @ts-expect-error
              auto: false,
              auto_min: '1s',
              auto_count: 1,
            },
            {
              type: 'textbox',
              name: 'var7',
              label: 'textbox var',
              description: 'textbox var description',
              skipUrlSync: false,
              hide: 0,
              current: { value: '1', text: '1' },
              query: '1',
            },
            {
              type: 'groupby',
              name: 'var8',
              label: 'groupby var',
              description: 'groupby var description',
              skipUrlSync: false,
              hide: 0,
              datasource: {
                type: 'prometheus',
                uid: 'abc',
              },
              options: [
                { selected: true, text: '1', value: '1' },
                { selected: false, text: '2', value: '2' },
              ],
              current: { value: ['1'], text: ['1'] },
            },
          ],
        },
        panels: [
          {
            id: 1,
            type: 'timeseries',
            title: 'Panel Title',
            gridPos: { x: 0, y: 0, w: 12, h: 8 },
            targets: [
              {
                refId: 'A',
                datasource: 'datasource1',
                expr: 'test-query',
                hide: false,
              },
            ],
            datasource: {
              type: 'prometheus',
              uid: 'datasource1',
            },
            fieldConfig: { defaults: {}, overrides: [] },
            options: {},
            transparent: false,
            links: [],
            transformations: [],
          },
          {
            id: 2,
            type: 'table',
            libraryPanel: {
              uid: 'library-panel-table',
              name: 'Table Panel as Library Panel',
            },
            gridPos: { x: 0, y: 8, w: 12, h: 8 },
          },
        ],
      };

      const dto: DashboardWithAccessInfo<DashboardDataDTO> = {
        spec: dashboardV1,
        access: {
          slug: 'dashboard-slug',
          url: '/d/dashboard-slug',
          canAdmin: true,
          canDelete: true,
          canEdit: true,
          canSave: true,
          canShare: true,
          canStar: true,
          annotationsPermissions: {
            dashboard: { canAdd: true, canEdit: true, canDelete: true },
            organization: { canAdd: true, canEdit: true, canDelete: true },
          },
        },
        apiVersion: 'v1',
        kind: 'DashboardWithAccessInfo',
        metadata: {
          name: 'dashboard-uid',
          resourceVersion: '1',
          creationTimestamp: '2023-01-01T00:00:00Z',
          annotations: {
            [AnnoKeyCreatedBy]: 'user1',
            [AnnoKeyUpdatedBy]: 'user2',
            [AnnoKeyUpdatedTimestamp]: '2023-01-02T00:00:00Z',
            [AnnoKeyFolder]: 'folder1',
            [AnnoKeySlug]: 'dashboard-slug',
          },
        },
      };

      const transformed = ResponseTransformers.ensureV2Response(dto);

      // Metadata
      expect(transformed.apiVersion).toBe('v2alpha1');
      expect(transformed.kind).toBe('DashboardWithAccessInfo');
      expect(transformed.metadata.annotations?.[AnnoKeyCreatedBy]).toEqual('user1');
      expect(transformed.metadata.annotations?.[AnnoKeyUpdatedBy]).toEqual('user2');
      expect(transformed.metadata.annotations?.[AnnoKeyUpdatedTimestamp]).toEqual('2023-01-02T00:00:00Z');
      expect(transformed.metadata.annotations?.[AnnoKeyFolder]).toEqual('folder1');
      expect(transformed.metadata.annotations?.[AnnoKeySlug]).toEqual('dashboard-slug');
      expect(transformed.metadata.annotations?.[AnnoKeyDashboardId]).toBe(123);
      expect(transformed.metadata.annotations?.[AnnoKeyDashboardGnetId]).toBe('something-like-a-uid');

      // Spec
      const spec = transformed.spec;
      expect(spec.title).toBe(dashboardV1.title);
      expect(spec.description).toBe(dashboardV1.description);
      expect(spec.tags).toEqual(dashboardV1.tags);
      expect(spec.schemaVersion).toBe(dashboardV1.schemaVersion);
      expect(spec.cursorSync).toBe('Off'); // Assuming transformCursorSynctoEnum(0) returns 'Off'
      expect(spec.preload).toBe(dashboardV1.preload);
      expect(spec.liveNow).toBe(dashboardV1.liveNow);
      expect(spec.editable).toBe(dashboardV1.editable);
      expect(spec.revision).toBe(dashboardV1.revision);
      expect(spec.timeSettings.from).toBe(dashboardV1.time?.from);
      expect(spec.timeSettings.to).toBe(dashboardV1.time?.to);
      expect(spec.timeSettings.timezone).toBe(dashboardV1.timezone);
      expect(spec.timeSettings.autoRefresh).toBe(dashboardV1.refresh);
      expect(spec.timeSettings.autoRefreshIntervals).toEqual(dashboardV1.timepicker?.refresh_intervals);
      expect(spec.timeSettings.hideTimepicker).toBe(dashboardV1.timepicker?.hidden);
      expect(spec.timeSettings.quickRanges).toEqual(dashboardV1.timepicker?.time_options);
      expect(spec.timeSettings.nowDelay).toBe(dashboardV1.timepicker?.nowDelay);
      expect(spec.timeSettings.fiscalYearStartMonth).toBe(dashboardV1.fiscalYearStartMonth);
      expect(spec.timeSettings.weekStart).toBe(dashboardV1.weekStart);
      expect(spec.links).toEqual(dashboardV1.links);
      expect(spec.annotations).toEqual([]);

      // Panel
      expect(spec.layout.spec.items).toHaveLength(2);
      expect(spec.layout.spec.items[0].spec).toEqual({
        element: {
          kind: 'ElementReference',
          name: '1',
        },
        x: 0,
        y: 0,
        width: 12,
        height: 8,
      });
      expect(spec.elements['1']).toEqual({
        kind: 'Panel',
        spec: {
          title: 'Panel Title',
          description: '',
          id: 1,
          links: [],
          vizConfig: {
            kind: 'timeseries',
            spec: {
              fieldConfig: {
                defaults: {},
                overrides: [],
              },
              options: {},
              pluginVersion: undefined,
            },
          },
          data: {
            kind: 'QueryGroup',
            spec: {
              queries: [
                {
                  kind: 'PanelQuery',
                  spec: {
                    datasource: 'datasource1',
                    hidden: false,
                    query: {
                      kind: 'prometheus',
                      spec: {
                        expr: 'test-query',
                      },
                    },
                    refId: 'A',
                  },
                },
              ],
              queryOptions: {
                cacheTimeout: undefined,
                hideTimeOverride: undefined,
                interval: undefined,
                maxDataPoints: undefined,
                queryCachingTTL: undefined,
                timeFrom: undefined,
                timeShift: undefined,
              },
              transformations: [],
            },
          },
        },
      });
      // Library Panel
      expect(spec.layout.spec.items[1].spec).toEqual({
        element: {
          kind: 'ElementReference',
          name: 'library-panel-table',
        },
        x: 0,
        y: 8,
        width: 12,
        height: 8,
      });
      expect(spec.elements['library-panel-table']).toEqual({
        kind: 'LibraryPanel',
        spec: {
          uid: 'library-panel-table',
          name: 'Table Panel as Library Panel',
        },
      });

      // Variables
      validateVariablesV1ToV2(spec.variables[0], dashboardV1.templating?.list?.[0]);
      validateVariablesV1ToV2(spec.variables[1], dashboardV1.templating?.list?.[1]);
      validateVariablesV1ToV2(spec.variables[2], dashboardV1.templating?.list?.[2]);
      validateVariablesV1ToV2(spec.variables[3], dashboardV1.templating?.list?.[3]);
      validateVariablesV1ToV2(spec.variables[4], dashboardV1.templating?.list?.[4]);
      validateVariablesV1ToV2(spec.variables[5], dashboardV1.templating?.list?.[5]);
      validateVariablesV1ToV2(spec.variables[6], dashboardV1.templating?.list?.[6]);
      validateVariablesV1ToV2(spec.variables[7], dashboardV1.templating?.list?.[7]);
    });
  });

  describe('v2 -> v1 transformation', () => {
    it('should return the same object if it is already a DashboardDTO', () => {
      const dashboard: DashboardDTO = {
        dashboard: {
          schemaVersion: 1,
          title: 'Dashboard Title',
          uid: 'dashboard1',
          version: 1,
        },
        meta: {},
      };

      expect(ResponseTransformers.ensureV1Response(dashboard)).toBe(dashboard);
    });

    it('should transform DashboardWithAccessInfo<DashboardV2Spec> to DashboardDTO', () => {
      const dashboardV2: DashboardWithAccessInfo<DashboardV2Spec> = {
        apiVersion: 'v2alpha1',
        kind: 'DashboardWithAccessInfo',
        metadata: {
          creationTimestamp: '2023-01-01T00:00:00Z',
          name: 'dashboard1',
          resourceVersion: '1',
          annotations: {
            'grafana.app/createdBy': 'user1',
            'grafana.app/updatedBy': 'user2',
            'grafana.app/updatedTimestamp': '2023-01-02T00:00:00Z',
            'grafana.app/folder': 'folder1',
            'grafana.app/slug': 'dashboard-slug',
            'grafana.app/dashboard-gnet-id': 'something-like-a-uid',
          },
        },
        spec: {
          title: 'Dashboard Title',
          description: 'Dashboard Description',
          tags: ['tag1', 'tag2'],
          schemaVersion: 1,
          cursorSync: 'Off',
          preload: true,
          liveNow: false,
          editable: true,
          revision: 225,
          timeSettings: {
            from: 'now-6h',
            to: 'now',
            timezone: 'browser',
            autoRefresh: '5m',
            autoRefreshIntervals: ['5s', '10s', '30s'],
            hideTimepicker: false,
            quickRanges: ['5m', '15m', '1h'],
            nowDelay: '1m',
            fiscalYearStartMonth: 1,
            weekStart: 'monday',
          },
          links: [
            {
              title: 'Link 1',
              url: 'https://grafana.com',
              asDropdown: false,
              targetBlank: true,
              includeVars: true,
              keepTime: true,
              tags: ['tag1', 'tag2'],
              icon: 'external link',
              type: 'link',
              tooltip: 'Link 1 Tooltip',
            },
          ],
          annotations: handyTestingSchema.annotations,
          variables: handyTestingSchema.variables,
          elements: handyTestingSchema.elements,
          layout: handyTestingSchema.layout,
        },
        access: {
          url: '/d/dashboard-slug',
          canAdmin: true,
          canDelete: true,
          canEdit: true,
          canSave: true,
          canShare: true,
          canStar: true,
          slug: 'dashboard-slug',
          annotationsPermissions: {
            dashboard: { canAdd: true, canEdit: true, canDelete: true },
            organization: { canAdd: true, canEdit: true, canDelete: true },
          },
        },
      };

      const transformed = ResponseTransformers.ensureV1Response(dashboardV2);

      expect(transformed.meta.created).toBe(dashboardV2.metadata.creationTimestamp);
      expect(transformed.meta.createdBy).toBe(dashboardV2.metadata.annotations?.['grafana.app/createdBy']);
      expect(transformed.meta.updated).toBe(dashboardV2.metadata.annotations?.['grafana.app/updatedTimestamp']);
      expect(transformed.meta.updatedBy).toBe(dashboardV2.metadata.annotations?.['grafana.app/updatedBy']);
      expect(transformed.meta.folderUid).toBe(dashboardV2.metadata.annotations?.['grafana.app/folder']);
      expect(transformed.meta.slug).toBe(dashboardV2.metadata.annotations?.['grafana.app/slug']);
      expect(transformed.meta.url).toBe(dashboardV2.access.url);
      expect(transformed.meta.canAdmin).toBe(dashboardV2.access.canAdmin);
      expect(transformed.meta.canDelete).toBe(dashboardV2.access.canDelete);
      expect(transformed.meta.canEdit).toBe(dashboardV2.access.canEdit);
      expect(transformed.meta.canSave).toBe(dashboardV2.access.canSave);
      expect(transformed.meta.canShare).toBe(dashboardV2.access.canShare);
      expect(transformed.meta.canStar).toBe(dashboardV2.access.canStar);
      expect(transformed.meta.annotationsPermissions).toEqual(dashboardV2.access.annotationsPermissions);

      const dashboard = transformed.dashboard;
      expect(dashboard.uid).toBe(dashboardV2.metadata.name);
      expect(dashboard.title).toBe(dashboardV2.spec.title);
      expect(dashboard.description).toBe(dashboardV2.spec.description);
      expect(dashboard.tags).toEqual(dashboardV2.spec.tags);
      expect(dashboard.schemaVersion).toBe(dashboardV2.spec.schemaVersion);
      //   expect(dashboard.graphTooltip).toBe(0); // Assuming transformCursorSynctoEnum('Off') returns 0
      expect(dashboard.preload).toBe(dashboardV2.spec.preload);
      expect(dashboard.liveNow).toBe(dashboardV2.spec.liveNow);
      expect(dashboard.editable).toBe(dashboardV2.spec.editable);
      expect(dashboard.revision).toBe(225);
      expect(dashboard.gnetId).toBe(dashboardV2.metadata.annotations?.['grafana.app/dashboard-gnet-id']);
      expect(dashboard.time?.from).toBe(dashboardV2.spec.timeSettings.from);
      expect(dashboard.time?.to).toBe(dashboardV2.spec.timeSettings.to);
      expect(dashboard.timezone).toBe(dashboardV2.spec.timeSettings.timezone);
      expect(dashboard.refresh).toBe(dashboardV2.spec.timeSettings.autoRefresh);
      expect(dashboard.timepicker?.refresh_intervals).toEqual(dashboardV2.spec.timeSettings.autoRefreshIntervals);
      expect(dashboard.timepicker?.hidden).toBe(dashboardV2.spec.timeSettings.hideTimepicker);
      expect(dashboard.timepicker?.time_options).toEqual(dashboardV2.spec.timeSettings.quickRanges);
      expect(dashboard.timepicker?.nowDelay).toBe(dashboardV2.spec.timeSettings.nowDelay);
      expect(dashboard.fiscalYearStartMonth).toBe(dashboardV2.spec.timeSettings.fiscalYearStartMonth);
      expect(dashboard.weekStart).toBe(dashboardV2.spec.timeSettings.weekStart);
      expect(dashboard.links).toEqual(dashboardV2.spec.links);
      // annotations
      validateAnnotation(dashboard.annotations!.list![0], dashboardV2.spec.annotations[0]);
      validateAnnotation(dashboard.annotations!.list![1], dashboardV2.spec.annotations[1]);
      validateAnnotation(dashboard.annotations!.list![2], dashboardV2.spec.annotations[2]);
      validateAnnotation(dashboard.annotations!.list![3], dashboardV2.spec.annotations[3]);
      // panel
      const panelKey = 'panel-1';
      const panelV2 = dashboardV2.spec.elements[panelKey];
      validatePanel(dashboard.panels![0], panelV2, dashboardV2.spec.layout, panelKey);
    });
  });

  describe('getPanelQueries', () => {
    it('respects targets data source', () => {
      const panelDs = {
        type: 'theoretical-ds',
        uid: 'theoretical-uid',
      };
      const targets: DataQuery[] = [
        {
          refId: 'A',
          datasource: {
            type: 'theoretical-ds',
            uid: 'theoretical-uid',
          },
        },
        {
          refId: 'B',
          datasource: {
            type: 'theoretical-ds',
            uid: 'theoretical-uid',
          },
        },
      ];

      const result = getPanelQueries(targets, panelDs);

      expect(result).toHaveLength(targets.length);
      expect(result[0].spec.refId).toBe('A');
      expect(result[1].spec.refId).toBe('B');

      result.forEach((query) => {
        expect(query.kind).toBe('PanelQuery');
        expect(query.spec.datasource).toEqual({
          type: 'theoretical-ds',
          uid: 'theoretical-uid',
        });
        expect(query.spec.query.kind).toBe('theoretical-ds');
      });
    });

    it('respects panel data source', () => {
      const panelDs = {
        type: 'theoretical-ds',
        uid: 'theoretical-uid',
      };
      const targets: DataQuery[] = [
        {
          refId: 'A',
        },
        {
          refId: 'B',
        },
      ];

      const result = getPanelQueries(targets, panelDs);

      expect(result).toHaveLength(targets.length);
      expect(result[0].spec.refId).toBe('A');
      expect(result[1].spec.refId).toBe('B');

      result.forEach((query) => {
        expect(query.kind).toBe('PanelQuery');
        expect(query.spec.datasource).toEqual({
          type: 'theoretical-ds',
          uid: 'theoretical-uid',
        });
        expect(query.spec.query.kind).toBe('theoretical-ds');
      });
    });
  });
});

<<<<<<< HEAD
function validateAnnotation(v1: AnnotationQuery, v2: DashboardV2Spec['annotations'][0]) {
  const { spec: v2Spec } = v2;

  expect(v1.name).toBe(v2Spec.name);
  expect(v1.datasource).toBe(v2Spec.datasource);
  expect(v1.enable).toBe(v2Spec.enable);
  expect(v1.hide).toBe(v2Spec.hide);
  expect(v1.iconColor).toBe(v2Spec.iconColor);
  expect(v1.builtIn).toBe(v2Spec.builtIn ? 1 : 0);
  expect(v1.target).toBe(v2Spec.query?.spec);
  expect(v1.filter).toEqual(v2Spec.filter);
}

function validatePanel(
  v1: Panel,
  v2: DashboardV2Spec['elements'][0],
  layoutV2: DashboardV2Spec['layout'],
  panelKey: string
) {
  const { spec: v2Spec } = v2;

  expect(v1.id).toBe(v2Spec.id);
  expect(v1.type).toBe(v2Spec.vizConfig.kind);
  expect(v1.title).toBe(v2Spec.title);
  expect(v1.description).toBe(v2Spec.description);
  expect(v1.fieldConfig).toEqual(transformMappingsToV1(v2Spec.vizConfig.spec.fieldConfig));
  expect(v1.options).toBe(v2Spec.vizConfig.spec.options);
  expect(v1.pluginVersion).toBe(v2Spec.vizConfig.spec.pluginVersion);
  expect(v1.links).toEqual(v2Spec.links);
  expect(v1.targets).toEqual(
    v2Spec.data.spec.queries.map((q) => {
      return {
        refId: q.spec.refId,
        hide: q.spec.hidden,
        datasource: q.spec.datasource,
        ...q.spec.query.spec,
      };
    })
  );
  expect(v1.transformations).toEqual(v2Spec.data.spec.transformations.map((t) => t.spec));
  const layoutElement = layoutV2.spec.items.find(
    (item) => item.kind === 'GridLayoutItem' && item.spec.element.name === panelKey
  );
  expect(v1.gridPos?.x).toEqual(layoutElement?.spec.x);
  expect(v1.gridPos?.y).toEqual(layoutElement?.spec.y);
  expect(v1.gridPos?.w).toEqual(layoutElement?.spec.width);
  expect(v1.gridPos?.h).toEqual(layoutElement?.spec.height);

  expect(v1.repeat).toEqual(layoutElement?.spec.repeat?.value);
  expect(v1.repeatDirection).toEqual(layoutElement?.spec.repeat?.direction);
  expect(v1.maxPerRow).toEqual(layoutElement?.spec.repeat?.maxPerRow);

  expect(v1.cacheTimeout).toBe(v2Spec.data.spec.queryOptions.cacheTimeout);
  expect(v1.maxDataPoints).toBe(v2Spec.data.spec.queryOptions.maxDataPoints);
  expect(v1.interval).toBe(v2Spec.data.spec.queryOptions.interval);
  expect(v1.hideTimeOverride).toBe(v2Spec.data.spec.queryOptions.hideTimeOverride);
  expect(v1.queryCachingTTL).toBe(v2Spec.data.spec.queryOptions.queryCachingTTL);
  expect(v1.timeFrom).toBe(v2Spec.data.spec.queryOptions.timeFrom);
  expect(v1.timeShift).toBe(v2Spec.data.spec.queryOptions.timeShift);
  expect(v1.transparent).toBe(v2Spec.transparent);
=======
function validateVariablesV1ToV2(v2: VariableKind, v1: VariableModel | undefined) {
  if (!v1) {
    return expect(v1).toBeDefined();
  }

  const v1Common = {
    name: v1.name,
    label: v1.label,
    description: v1.description,
    hide: transformVariableHideToEnum(v1.hide),
    skipUrlSync: v1.skipUrlSync,
  };
  const v2Common = {
    name: v2.spec.name,
    label: v2.spec.label,
    description: v2.spec.description,
    hide: v2.spec.hide,
    skipUrlSync: v2.spec.skipUrlSync,
  };

  expect(v2Common).toEqual(v1Common);

  if (v2.kind === 'QueryVariable') {
    expect(v2.spec.datasource).toEqual(v1.datasource);
    expect(v2.spec.query).toEqual({
      kind: v1.datasource?.type,
      spec: {
        ...(typeof v1.query === 'object' ? v1.query : {}),
      },
    });
  }

  if (v2.kind === 'DatasourceVariable') {
    expect(v2.spec.pluginId).toBe(v1.query);
    expect(v2.spec.refresh).toBe(transformVariableRefreshToEnum(v1.refresh));
  }

  if (v2.kind === 'CustomVariable') {
    expect(v2.spec.query).toBe(v1.query);
    expect(v2.spec.options).toEqual(v1.options);
  }

  if (v2.kind === 'AdhocVariable') {
    expect(v2.spec.datasource).toEqual(v1.datasource);
    expect(v2.spec.filters).toEqual([]);
    // @ts-expect-error
    expect(v2.spec.baseFilters).toEqual(v1.baseFilters);
  }

  if (v2.kind === 'ConstantVariable') {
    expect(v2.spec.query).toBe(v1.query);
  }

  if (v2.kind === 'IntervalVariable') {
    expect(v2.spec.query).toBe(v1.query);
    expect(v2.spec.options).toEqual(v1.options);
    expect(v2.spec.current).toEqual(v1.current);
    // @ts-expect-error
    expect(v2.spec.auto).toBe(v1.auto);
    // @ts-expect-error
    expect(v2.spec.auto_min).toBe(v1.auto_min);
    // @ts-expect-error
    expect(v2.spec.auto_count).toBe(v1.auto_count);
  }

  if (v2.kind === 'TextVariable') {
    expect(v2.spec.query).toBe(v1.query);
    expect(v2.spec.current).toEqual(v1.current);
  }

  if (v2.kind === 'GroupByVariable') {
    expect(v2.spec.datasource).toEqual(v1.datasource);
    expect(v2.spec.options).toEqual(v1.options);
  }
>>>>>>> ad30ca2c
}<|MERGE_RESOLUTION|>--- conflicted
+++ resolved
@@ -1,11 +1,6 @@
-<<<<<<< HEAD
-import { AnnotationQuery, DataQuery, Panel } from '@grafana/schema';
-import { DashboardV2Spec } from '@grafana/schema/dist/esm/schema/dashboard/v2alpha0';
+import { AnnotationQuery, DataQuery, VariableModel, VariableRefresh, Panel } from '@grafana/schema';
+import { DashboardV2Spec, VariableKind } from '@grafana/schema/dist/esm/schema/dashboard/v2alpha0';
 import { handyTestingSchema } from '@grafana/schema/dist/esm/schema/dashboard/v2alpha0/examples';
-=======
-import { DataQuery, VariableModel, VariableRefresh } from '@grafana/schema';
-import { DashboardV2Spec, VariableKind } from '@grafana/schema/dist/esm/schema/dashboard/v2alpha0';
->>>>>>> ad30ca2c
 import {
   AnnoKeyCreatedBy,
   AnnoKeyDashboardGnetId,
@@ -703,7 +698,6 @@
   });
 });
 
-<<<<<<< HEAD
 function validateAnnotation(v1: AnnotationQuery, v2: DashboardV2Spec['annotations'][0]) {
   const { spec: v2Spec } = v2;
 
@@ -764,7 +758,8 @@
   expect(v1.timeFrom).toBe(v2Spec.data.spec.queryOptions.timeFrom);
   expect(v1.timeShift).toBe(v2Spec.data.spec.queryOptions.timeShift);
   expect(v1.transparent).toBe(v2Spec.transparent);
-=======
+}
+
 function validateVariablesV1ToV2(v2: VariableKind, v1: VariableModel | undefined) {
   if (!v1) {
     return expect(v1).toBeDefined();
@@ -839,5 +834,4 @@
     expect(v2.spec.datasource).toEqual(v1.datasource);
     expect(v2.spec.options).toEqual(v1.options);
   }
->>>>>>> ad30ca2c
 }