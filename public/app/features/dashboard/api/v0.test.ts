--- conflicted
+++ resolved
@@ -95,13 +95,10 @@
     post: jest.fn().mockResolvedValue(saveDashboardResponse),
   }),
   config: {
-<<<<<<< HEAD
     ...jest.requireActual('@grafana/runtime').config,
-=======
     buildInfo: {
       version: '11.5.0-test-version-string',
     },
->>>>>>> 4ae627e4
   },
 }));
 
