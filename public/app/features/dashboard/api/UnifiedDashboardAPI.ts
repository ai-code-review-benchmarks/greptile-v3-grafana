import { Dashboard } from '@grafana/schema';
<<<<<<< HEAD
import { Spec as DashboardV2Spec } from '@grafana/schema/dist/esm/schema/dashboard/v2alpha2/types.spec.gen';
=======
import { Spec as DashboardV2Spec } from '@grafana/schema/dist/esm/schema/dashboard/v2';
>>>>>>> 2307a6ac
import { isResource } from 'app/features/apiserver/guards';
import { Resource, ResourceList } from 'app/features/apiserver/types';
import { DashboardDataDTO, DashboardDTO } from 'app/types/dashboard';

import { SaveDashboardCommand } from '../components/SaveDashboard/types';

import { DashboardAPI, DashboardVersionError, DashboardWithAccessInfo, ListDeletedDashboardsOptions } from './types';
import {
  isDashboardV2Spec,
  isV1DashboardCommand,
  isV2DashboardCommand,
  failedFromVersion,
  isV2StoredVersion,
} from './utils';
import { K8sDashboardAPI } from './v1';
import { K8sDashboardV2API } from './v2';

export class UnifiedDashboardAPI
  implements DashboardAPI<DashboardDTO | DashboardWithAccessInfo<DashboardV2Spec>, Dashboard | DashboardV2Spec>
{
  private v1Client: K8sDashboardAPI;
  private v2Client: K8sDashboardV2API;

  constructor() {
    this.v1Client = new K8sDashboardAPI();
    this.v2Client = new K8sDashboardV2API();
  }

  // Get operation depends on the dashboard format to use one of the two clients
  async getDashboardDTO(uid: string) {
    try {
      return await this.v1Client.getDashboardDTO(uid);
    } catch (error) {
<<<<<<< HEAD
      if (error instanceof DashboardVersionError && error.data.storedVersion === 'v2alpha2') {
=======
      if (error instanceof DashboardVersionError && isV2StoredVersion(error.data.storedVersion)) {
>>>>>>> 2307a6ac
        return await this.v2Client.getDashboardDTO(uid);
      }
      throw error;
    }
  }

  // Save operation depends on the dashboard format to use one of the two clients
  async saveDashboard(options: SaveDashboardCommand<Dashboard | DashboardV2Spec>) {
    if (isV2DashboardCommand(options)) {
      return await this.v2Client.saveDashboard(options);
    }
    if (isV1DashboardCommand(options)) {
      return await this.v1Client.saveDashboard(options);
    }
    throw new Error('Invalid dashboard command');
  }

  // Delete operation for any version is supported in the v1 client
  async deleteDashboard(uid: string, showSuccessAlert: boolean) {
    return await this.v1Client.deleteDashboard(uid, showSuccessAlert);
  }

  /**
   * List deleted dashboards handling mixed v1/v2 versions or pure v2 dashboards.
   *
   * Steps:
   * 1. Call v1 client to get all deleted dashboards
   * 2. Check if any items have failed conversion from v2 versions
   * 3. If v2 dashboards are detected, call v2 client
   * 4. Filter and combine v1 and v2 dashboards into one response
   */
  async listDeletedDashboards(
    options: ListDeletedDashboardsOptions
  ): Promise<ResourceList<Dashboard | DashboardV2Spec>> {
    const v1Response = await this.v1Client.listDeletedDashboards(options);
    const filteredV1Items = v1Response.items.filter((item) => !failedFromVersion(item, 'v2'));

    if (filteredV1Items.length === v1Response.items.length) {
      return v1Response;
    }

    const v2Response = await this.v2Client.listDeletedDashboards(options);
    const filteredV2Items = v2Response.items.filter((item) => !failedFromVersion(item, 'v1'));

    return {
      ...v2Response,
      items: [...filteredV1Items, ...filteredV2Items],
    };
  }

  async restoreDashboard(dashboard: Resource<DashboardDataDTO | DashboardV2Spec>) {
    // Await returned promise to support proper error handling with try/catch
    if (isDashboardV2Spec(dashboard.spec) && isResource<DashboardV2Spec>(dashboard)) {
      return await this.v2Client.restoreDashboard(dashboard);
    }

    if (isResource<DashboardDataDTO>(dashboard)) {
      return await this.v1Client.restoreDashboard(dashboard);
    }
    throw new Error('Invalid dashboard resource for restore operation');
  }
}<|MERGE_RESOLUTION|>--- conflicted
+++ resolved
@@ -1,9 +1,5 @@
 import { Dashboard } from '@grafana/schema';
-<<<<<<< HEAD
-import { Spec as DashboardV2Spec } from '@grafana/schema/dist/esm/schema/dashboard/v2alpha2/types.spec.gen';
-=======
 import { Spec as DashboardV2Spec } from '@grafana/schema/dist/esm/schema/dashboard/v2';
->>>>>>> 2307a6ac
 import { isResource } from 'app/features/apiserver/guards';
 import { Resource, ResourceList } from 'app/features/apiserver/types';
 import { DashboardDataDTO, DashboardDTO } from 'app/types/dashboard';
@@ -37,11 +33,7 @@
     try {
       return await this.v1Client.getDashboardDTO(uid);
     } catch (error) {
-<<<<<<< HEAD
-      if (error instanceof DashboardVersionError && error.data.storedVersion === 'v2alpha2') {
-=======
       if (error instanceof DashboardVersionError && isV2StoredVersion(error.data.storedVersion)) {
->>>>>>> 2307a6ac
         return await this.v2Client.getDashboardDTO(uid);
       }
       throw error;
