import { TypedVariableModel } from '@grafana/data';
import { config } from '@grafana/runtime';
import {
  AnnotationQuery,
  DataQuery,
  DataSourceRef,
  Panel,
  RowPanel,
  VariableModel,
  VariableType,
  FieldConfigSource as FieldConfigSourceV1,
  FieldColorModeId as FieldColorModeIdV1,
  ThresholdsMode as ThresholdsModeV1,
  MappingType as MappingTypeV1,
  SpecialValueMatch as SpecialValueMatchV1,
} from '@grafana/schema';
import {
  AnnotationQueryKind,
  DashboardV2Spec,
  DataLink,
  DatasourceVariableKind,
  defaultDashboardV2Spec,
  defaultFieldConfigSource,
  defaultTimeSettingsSpec,
  PanelQueryKind,
  QueryVariableKind,
  TransformationKind,
  FieldColorModeId,
  FieldConfigSource,
  ThresholdsMode,
  SpecialValueMatch,
  AdhocVariableKind,
  CustomVariableKind,
  ConstantVariableKind,
  IntervalVariableKind,
  TextVariableKind,
  GroupByVariableKind,
  LibraryPanelKind,
  PanelKind,
  GridLayoutRowKind,
  GridLayoutItemKind,
} from '@grafana/schema/dist/esm/schema/dashboard/v2alpha0';
import { DashboardLink, DataTransformerConfig } from '@grafana/schema/src/raw/dashboard/x/dashboard_types.gen';
import { WeekStart } from '@grafana/ui';
import {
  AnnoKeyCreatedBy,
  AnnoKeyDashboardGnetId,
  AnnoKeyDashboardIsSnapshot,
  AnnoKeyDashboardSnapshotOriginalUrl,
  AnnoKeyFolder,
  AnnoKeySlug,
  AnnoKeyUpdatedBy,
  AnnoKeyUpdatedTimestamp,
  DeprecatedInternalId,
} from 'app/features/apiserver/types';
import { GRID_ROW_HEIGHT } from 'app/features/dashboard-scene/serialization/const';
import { TypedVariableModelV2 } from 'app/features/dashboard-scene/serialization/transformSaveModelSchemaV2ToScene';
import { getDefaultDataSourceRef } from 'app/features/dashboard-scene/serialization/transformSceneToSaveModelSchemaV2';
import {
  transformCursorSyncV2ToV1,
  transformSortVariableToEnumV1,
  transformVariableHideToEnumV1,
  transformVariableRefreshToEnumV1,
} from 'app/features/dashboard-scene/serialization/transformToV1TypesUtils';
import {
  LEGACY_STRING_VALUE_KEY,
  transformCursorSynctoEnum,
  transformDataTopic,
  transformSortVariableToEnum,
  transformVariableHideToEnum,
  transformVariableRefreshToEnum,
} from 'app/features/dashboard-scene/serialization/transformToV2TypesUtils';
import { DashboardDataDTO, DashboardDTO } from 'app/types';

import { DashboardWithAccessInfo } from './types';
import { isDashboardResource, isDashboardV0Spec, isDashboardV2Resource } from './utils';

export function ensureV2Response(
  dto: DashboardDTO | DashboardWithAccessInfo<DashboardDataDTO> | DashboardWithAccessInfo<DashboardV2Spec>
): DashboardWithAccessInfo<DashboardV2Spec> {
  if (isDashboardV2Resource(dto)) {
    return dto;
  }
  let dashboard: DashboardDataDTO;

  if (isDashboardResource(dto)) {
    dashboard = dto.spec;
  } else {
    dashboard = dto.dashboard;
  }

  const timeSettingsDefaults = defaultTimeSettingsSpec();
  const dashboardDefaults = defaultDashboardV2Spec();
  const [elements, layout] = getElementsFromPanels(dashboard.panels || []);
  // @ts-expect-error - dashboard.templating.list is VariableModel[] and we need TypedVariableModel[] here
  // that would allow accessing unique properties for each variable type that the API returns
  const variables = getVariables(dashboard.templating?.list || []);
  const annotations = getAnnotations(dashboard.annotations?.list || []);

  let accessMeta: DashboardWithAccessInfo<DashboardV2Spec>['access'];
  let annotationsMeta: DashboardWithAccessInfo<DashboardV2Spec>['metadata']['annotations'];
  let labelsMeta: DashboardWithAccessInfo<DashboardV2Spec>['metadata']['labels'];
  let creationTimestamp;

  if (isDashboardResource(dto)) {
    accessMeta = dto.access;
    annotationsMeta = {
      ...dto.metadata.annotations,
      [AnnoKeyDashboardGnetId]: dashboard.gnetId ?? undefined,
    };
    creationTimestamp = dto.metadata.creationTimestamp;
    labelsMeta = {
      [DeprecatedInternalId]: dto.metadata.labels?.[DeprecatedInternalId],
    };
  } else {
    accessMeta = {
      url: dto.meta.url,
      slug: dto.meta.slug,
      canSave: dto.meta.canSave,
      canEdit: dto.meta.canEdit,
      canDelete: dto.meta.canDelete,
      canShare: dto.meta.canShare,
      canStar: dto.meta.canStar,
      canAdmin: dto.meta.canAdmin,
      annotationsPermissions: dto.meta.annotationsPermissions,
    };
    annotationsMeta = {
      [AnnoKeyCreatedBy]: dto.meta.createdBy,
      [AnnoKeyUpdatedBy]: dto.meta.updatedBy,
      [AnnoKeyUpdatedTimestamp]: dto.meta.updated,
      [AnnoKeyFolder]: dto.meta.folderUid,
      [AnnoKeySlug]: dto.meta.slug,
      [AnnoKeyDashboardGnetId]: dashboard.gnetId ?? undefined,
      [AnnoKeyDashboardIsSnapshot]: dto.meta.isSnapshot,
    };
    creationTimestamp = dto.meta.created;
    labelsMeta = {
      [DeprecatedInternalId]: dashboard.id?.toString() ?? undefined,
    };
  }

  if (annotationsMeta?.[AnnoKeyDashboardIsSnapshot]) {
    annotationsMeta[AnnoKeyDashboardSnapshotOriginalUrl] = dashboard.snapshot?.originalUrl;
  }

  const spec: DashboardV2Spec = {
    title: dashboard.title,
    description: dashboard.description,
    tags: dashboard.tags ?? [],
    cursorSync: transformCursorSynctoEnum(dashboard.graphTooltip),
    preload: dashboard.preload || dashboardDefaults.preload,
    liveNow: dashboard.liveNow,
    editable: dashboard.editable,
    revision: dashboard.revision,
    timeSettings: {
      from: dashboard.time?.from || timeSettingsDefaults.from,
      to: dashboard.time?.to || timeSettingsDefaults.to,
      timezone: dashboard.timezone || timeSettingsDefaults.timezone,
      autoRefresh: dashboard.refresh || timeSettingsDefaults.autoRefresh,
      autoRefreshIntervals: dashboard.timepicker?.refresh_intervals || timeSettingsDefaults.autoRefreshIntervals,
      fiscalYearStartMonth: dashboard.fiscalYearStartMonth || timeSettingsDefaults.fiscalYearStartMonth,
      hideTimepicker: dashboard.timepicker?.hidden || timeSettingsDefaults.hideTimepicker,
<<<<<<< HEAD
      quickRanges: dashboard.timepicker?.quick_ranges,
      weekStart: dashboard.weekStart || timeSettingsDefaults.weekStart,
=======
      quickRanges: dashboard.timepicker?.time_options || timeSettingsDefaults.quickRanges,
      // casting WeekStart here to avoid editing old schema
      weekStart: (dashboard.weekStart as WeekStart) || timeSettingsDefaults.weekStart,
>>>>>>> d1b4162a
      nowDelay: dashboard.timepicker?.nowDelay || timeSettingsDefaults.nowDelay,
    },
    links: dashboard.links || [],
    annotations,
    variables,
    elements,
    layout,
  };

  return {
    apiVersion: 'v2alpha1',
    kind: 'DashboardWithAccessInfo',
    metadata: {
      creationTimestamp: creationTimestamp || '', // TODO verify this empty string is valid
      name: dashboard.uid,
      resourceVersion: dashboard.version?.toString() || '0',
      annotations: annotationsMeta,
      labels: labelsMeta,
    },
    spec,
    access: accessMeta,
  };
}

export function ensureV1Response(
  dashboard: DashboardDTO | DashboardWithAccessInfo<DashboardV2Spec> | DashboardWithAccessInfo<DashboardDataDTO>
): DashboardDTO {
  // if dashboard is not on v0 schema or v2 schema, return as is
  if (!isDashboardResource(dashboard)) {
    return dashboard;
  }

  const spec = dashboard.spec;
  // if dashboard is on v0 schema
  if (isDashboardV0Spec(spec)) {
    return {
      meta: {
        ...dashboard.access,
        isNew: false,
        isFolder: false,
        uid: dashboard.metadata.name,
        k8s: dashboard.metadata,
        version: parseInt(dashboard.metadata.resourceVersion, 10),
      },
      dashboard: spec,
    };
  } else {
    // if dashboard is on v2 schema convert to v1 schema
    const annotations = getAnnotationsV1(spec.annotations);
    const variables = getVariablesV1(spec.variables);
    const panels = getPanelsV1(spec.elements, spec.layout);
    return {
      meta: {
        created: dashboard.metadata.creationTimestamp,
        createdBy: dashboard.metadata.annotations?.[AnnoKeyCreatedBy] ?? '',
        updated: dashboard.metadata.annotations?.[AnnoKeyUpdatedTimestamp],
        updatedBy: dashboard.metadata.annotations?.[AnnoKeyUpdatedBy],
        folderUid: dashboard.metadata.annotations?.[AnnoKeyFolder],
        slug: dashboard.metadata.annotations?.[AnnoKeySlug],
        url: dashboard.access.url,
        canAdmin: dashboard.access.canAdmin,
        canDelete: dashboard.access.canDelete,
        canEdit: dashboard.access.canEdit,
        canSave: dashboard.access.canSave,
        canShare: dashboard.access.canShare,
        canStar: dashboard.access.canStar,
        annotationsPermissions: dashboard.access.annotationsPermissions,
      },
      dashboard: {
        uid: dashboard.metadata.name,
        title: spec.title,
        description: spec.description,
        tags: spec.tags,
        schemaVersion: 40,
        graphTooltip: transformCursorSyncV2ToV1(spec.cursorSync),
        preload: spec.preload,
        liveNow: spec.liveNow,
        editable: spec.editable,
        gnetId: dashboard.metadata.annotations?.[AnnoKeyDashboardGnetId],
        revision: spec.revision,
        time: {
          from: spec.timeSettings.from,
          to: spec.timeSettings.to,
        },
        timezone: spec.timeSettings.timezone,
        refresh: spec.timeSettings.autoRefresh,
        timepicker: {
          refresh_intervals: spec.timeSettings.autoRefreshIntervals,
          hidden: spec.timeSettings.hideTimepicker,
          quick_ranges: spec.timeSettings.quickRanges,
          nowDelay: spec.timeSettings.nowDelay,
        },
        fiscalYearStartMonth: spec.timeSettings.fiscalYearStartMonth,
        weekStart: spec.timeSettings.weekStart,
        version: parseInt(dashboard.metadata.resourceVersion, 10),
        links: spec.links,
        annotations: { list: annotations },
        panels,
        templating: { list: variables },
      },
    };
  }
}

export const ResponseTransformers = {
  ensureV2Response,
  ensureV1Response,
};

function getElementsFromPanels(
  panels: Array<Panel | RowPanel>
): [DashboardV2Spec['elements'], DashboardV2Spec['layout']] {
  const elements: DashboardV2Spec['elements'] = {};
  const layout: DashboardV2Spec['layout'] = {
    kind: 'GridLayout',
    spec: {
      items: [],
    },
  };

  if (!panels) {
    return [elements, layout];
  }

  let currentRow: GridLayoutRowKind | null = null;

  // iterate over panels
  for (const p of panels) {
    if (isRowPanel(p)) {
      if (currentRow) {
        // Flush current row to layout before we create a new one
        layout.spec.items.push(currentRow);
      }

      const rowElements = [];

      for (const panel of p.panels) {
        const [element, name] = buildElement(panel);
        elements[name] = element;
        rowElements.push(buildGridItemKind(panel, name, yOffsetInRows(panel, p.gridPos!.y)));
      }

      currentRow = buildRowKind(p, rowElements);
    } else {
      const [element, elementName] = buildElement(p);

      elements[elementName] = element;

      if (currentRow) {
        // Collect panels to current layout row
        currentRow.spec.elements.push(buildGridItemKind(p, elementName, yOffsetInRows(p, currentRow.spec.y)));
      } else {
        layout.spec.items.push(buildGridItemKind(p, elementName));
      }
    }
  }

  if (currentRow) {
    // Flush last row to layout
    layout.spec.items.push(currentRow);
  }

  return [elements, layout];
}

function isRowPanel(panel: Panel | RowPanel): panel is RowPanel {
  return panel.type === 'row';
}

function buildRowKind(p: RowPanel, elements: GridLayoutItemKind[]): GridLayoutRowKind {
  return {
    kind: 'GridLayoutRow',
    spec: {
      collapsed: p.collapsed,
      title: p.title ?? '',
      repeat: p.repeat ? { value: p.repeat, mode: 'variable' } : undefined,
      y: p.gridPos?.y ?? 0,
      elements,
    },
  };
}

function buildGridItemKind(p: Panel, elementName: string, yOverride?: number): GridLayoutItemKind {
  return {
    kind: 'GridLayoutItem',
    spec: {
      x: p.gridPos!.x,
      y: yOverride ?? p.gridPos!.y,
      width: p.gridPos!.w,
      height: p.gridPos!.h,
      repeat: p.repeat
        ? { value: p.repeat, mode: 'variable', direction: p.repeatDirection, maxPerRow: p.maxPerRow }
        : undefined,
      element: {
        kind: 'ElementReference',
        name: elementName!,
      },
    },
  };
}

function yOffsetInRows(p: Panel, rowY: number): number {
  return p.gridPos!.y - rowY - GRID_ROW_HEIGHT;
}

function buildElement(p: Panel): [PanelKind | LibraryPanelKind, string] {
  if (p.libraryPanel) {
    // LibraryPanelKind
    const panelKind: LibraryPanelKind = {
      kind: 'LibraryPanel',
      spec: {
        libraryPanel: {
          uid: p.libraryPanel.uid,
          name: p.libraryPanel.name,
        },
        id: p.id!,
        title: p.title ?? '',
      },
    };

    return [panelKind, p.id!.toString()];
  } else {
    // PanelKind

    const queries = getPanelQueries(
      (p.targets as unknown as DataQuery[]) || [],
      p.datasource || getDefaultDatasource()
    );

    const transformations = getPanelTransformations(p.transformations || []);

    const panelKind: PanelKind = {
      kind: 'Panel',
      spec: {
        title: p.title || '',
        description: p.description || '',
        vizConfig: {
          kind: p.type,
          spec: {
            fieldConfig: (p.fieldConfig as any) || defaultFieldConfigSource(),
            options: p.options as any,
            pluginVersion: p.pluginVersion!,
          },
        },
        links:
          p.links?.map<DataLink>((l) => ({
            title: l.title,
            url: l.url || '',
            targetBlank: l.targetBlank,
          })) || [],
        id: p.id!,
        data: {
          kind: 'QueryGroup',
          spec: {
            queries,
            transformations,
            queryOptions: {
              cacheTimeout: p.cacheTimeout,
              maxDataPoints: p.maxDataPoints,
              interval: p.interval,
              hideTimeOverride: p.hideTimeOverride,
              queryCachingTTL: p.queryCachingTTL,
              timeFrom: p.timeFrom,
              timeShift: p.timeShift,
            },
          },
        },
      },
    };

    return [panelKind, p.id!.toString()];
  }
}

function getDefaultDatasourceType() {
  // if there is no default datasource, return 'grafana' as default
  return getDefaultDataSourceRef()?.type ?? 'grafana';
}

export function getDefaultDatasource(): DataSourceRef {
  const configDefaultDS = getDefaultDataSourceRef() ?? { type: 'grafana', uid: '-- Grafana --' };

  if (configDefaultDS.uid && !configDefaultDS.apiVersion) {
    // get api version from config
    const dsInstance = config.bootData.settings.datasources[configDefaultDS.uid];
    configDefaultDS.apiVersion = dsInstance.apiVersion ?? undefined;
  }

  return {
    apiVersion: configDefaultDS.apiVersion,
    type: configDefaultDS.type,
    uid: configDefaultDS.uid,
  };
}

export function getPanelQueries(targets: DataQuery[], panelDatasource: DataSourceRef): PanelQueryKind[] {
  return targets.map((t) => {
    const { refId, hide, datasource, ...query } = t;
    const q: PanelQueryKind = {
      kind: 'PanelQuery',
      spec: {
        refId: t.refId,
        hidden: t.hide ?? false,
        datasource: t.datasource ? t.datasource : panelDatasource,
        query: {
          kind: t.datasource?.type || panelDatasource.type!,
          spec: {
            ...query,
          },
        },
      },
    };
    return q;
  });
}

function getPanelTransformations(transformations: DataTransformerConfig[]): TransformationKind[] {
  return transformations.map((t) => {
    return {
      kind: t.id,
      spec: {
        ...t,
        topic: transformDataTopic(t.topic),
      },
    };
  });
}

function getVariables(vars: TypedVariableModel[]): DashboardV2Spec['variables'] {
  const variables: DashboardV2Spec['variables'] = [];
  for (const v of vars) {
    const commonProperties = {
      name: v.name,
      label: v.label,
      ...(v.description && { description: v.description }),
      skipUrlSync: Boolean(v.skipUrlSync),
      hide: transformVariableHideToEnum(v.hide),
    };

    switch (v.type) {
      case 'query':
        let query = v.query || {};

        if (typeof query === 'string') {
          console.warn(
            'Query variable query is a string which is deprecated in the schema v2. It should extend DataQuery'
          );
          query = {
            [LEGACY_STRING_VALUE_KEY]: query,
          };
        }

        const qv: QueryVariableKind = {
          kind: 'QueryVariable',
          spec: {
            ...commonProperties,
            multi: Boolean(v.multi),
            includeAll: Boolean(v.includeAll),
            ...(v.allValue && { allValue: v.allValue }),
            current: {
              value: v.current.value,
              text: v.current.text,
            },
            options: v.options || [],
            refresh: transformVariableRefreshToEnum(v.refresh),
            ...(v.datasource && { datasource: v.datasource }),
            regex: v.regex || '',
            sort: transformSortVariableToEnum(v.sort),
            query: {
              kind: v.datasource?.type || getDefaultDatasourceType(),
              spec: {
                ...v.query,
              },
            },
          },
        };
        variables.push(qv);
        break;
      case 'datasource':
        let pluginId = getDefaultDatasourceType();

        if (v.query && typeof v.query === 'string') {
          pluginId = v.query;
        }

        const dv: DatasourceVariableKind = {
          kind: 'DatasourceVariable',
          spec: {
            ...commonProperties,
            multi: Boolean(v.multi),
            includeAll: Boolean(v.includeAll),
            ...(v.allValue && { allValue: v.allValue }),
            current: {
              value: v.current.value,
              text: v.current.text,
            },
            options: v.options || [],
            refresh: transformVariableRefreshToEnum(v.refresh),
            pluginId,
            regex: v.regex || '',
          },
        };
        variables.push(dv);
        break;
      case 'custom':
        const cv: CustomVariableKind = {
          kind: 'CustomVariable',
          spec: {
            ...commonProperties,
            query: v.query,
            current: {
              value: v.current.value,
              text: v.current.text,
            },
            options: v.options,
            multi: v.multi,
            includeAll: v.includeAll,
            ...(v.allValue && { allValue: v.allValue }),
          },
        };
        variables.push(cv);
        break;
      case 'adhoc':
        const av: AdhocVariableKind = {
          kind: 'AdhocVariable',
          spec: {
            ...commonProperties,
            datasource: v.datasource || getDefaultDatasource(),
            baseFilters: v.baseFilters || [],
            filters: v.filters || [],
            defaultKeys: v.defaultKeys || [],
          },
        };
        variables.push(av);
        break;
      case 'constant':
        const cnts: ConstantVariableKind = {
          kind: 'ConstantVariable',
          spec: {
            ...commonProperties,
            current: {
              value: v.current.value,
              // Constant variable doesn't use text state
              text: v.current.value,
            },
            query: v.query,
          },
        };
        variables.push(cnts);
        break;
      case 'interval':
        const intrv: IntervalVariableKind = {
          kind: 'IntervalVariable',
          spec: {
            ...commonProperties,
            current: {
              value: v.current.value,
              // Interval variable doesn't use text state
              text: v.current.value,
            },
            query: v.query,
            refresh: 'onTimeRangeChanged',
            options: v.options,
            auto: v.auto,
            auto_min: v.auto_min,
            auto_count: v.auto_count,
          },
        };
        variables.push(intrv);
        break;
      case 'textbox':
        const tx: TextVariableKind = {
          kind: 'TextVariable',
          spec: {
            ...commonProperties,
            current: {
              value: v.current.value,
              // Text variable doesn't use text state
              text: v.current.value,
            },
            query: v.query,
          },
        };
        variables.push(tx);
        break;
      case 'groupby':
        const gb: GroupByVariableKind = {
          kind: 'GroupByVariable',
          spec: {
            ...commonProperties,
            datasource: v.datasource || getDefaultDatasource(),
            options: v.options,
            current: {
              value: v.current.value,
              text: v.current.text,
            },
            multi: v.multi,
          },
        };
        variables.push(gb);
        break;
      default:
        // do not throw error, just log it
        console.error(`Variable transformation not implemented: ${v.type}`);
    }
  }
  return variables;
}

function getAnnotations(annotations: AnnotationQuery[]): DashboardV2Spec['annotations'] {
  return annotations.map((a) => {
    const aq: AnnotationQueryKind = {
      kind: 'AnnotationQuery',
      spec: {
        name: a.name,
        ...(a.datasource && { datasource: a.datasource }),
        enable: a.enable,
        hide: Boolean(a.hide),
        iconColor: a.iconColor,
        builtIn: Boolean(a.builtIn),
        query: {
          kind: a.datasource?.type || getDefaultDatasourceType(),
          spec: {
            ...a.target,
          },
        },
        filter: a.filter,
      },
    };
    return aq;
  });
}

function getVariablesV1(vars: DashboardV2Spec['variables']): VariableModel[] {
  const variables: VariableModel[] = [];

  for (const v of vars) {
    const commonProperties = {
      name: v.spec.name,
      label: v.spec.label,
      ...(v.spec.description && { description: v.spec.description }),
      skipUrlSync: v.spec.skipUrlSync,
      hide: transformVariableHideToEnumV1(v.spec.hide),
      type: transformToV1VariableTypes(v),
    };

    switch (v.kind) {
      case 'QueryVariable':
        const qv: VariableModel = {
          ...commonProperties,
          current: v.spec.current,
          options: v.spec.options,
          query:
            LEGACY_STRING_VALUE_KEY in v.spec.query.spec
              ? v.spec.query.spec[LEGACY_STRING_VALUE_KEY]
              : v.spec.query.spec,
          datasource: v.spec.datasource,
          sort: transformSortVariableToEnumV1(v.spec.sort),
          refresh: transformVariableRefreshToEnumV1(v.spec.refresh),
          regex: v.spec.regex,
          allValue: v.spec.allValue,
          includeAll: v.spec.includeAll,
          multi: v.spec.multi,
          // @ts-expect-error - definition is not part of v1 VariableModel
          definition: v.spec.definition,
        };
        variables.push(qv);
        break;
      case 'DatasourceVariable':
        const dv: VariableModel = {
          ...commonProperties,
          current: v.spec.current,
          options: [],
          regex: v.spec.regex,
          refresh: transformVariableRefreshToEnumV1(v.spec.refresh),
          query: v.spec.pluginId,
          multi: v.spec.multi,
          allValue: v.spec.allValue,
          includeAll: v.spec.includeAll,
        };
        variables.push(dv);
        break;
      case 'CustomVariable':
        const cv: VariableModel = {
          ...commonProperties,
          current: {
            text: v.spec.current.value,
            value: v.spec.current.value,
          },
          options: v.spec.options,
          query: v.spec.query,
          multi: v.spec.multi,
          allValue: v.spec.allValue,
          includeAll: v.spec.includeAll,
        };
        variables.push(cv);
        break;
      case 'ConstantVariable':
        const constant: VariableModel = {
          ...commonProperties,
          current: {
            text: v.spec.current.value,
            value: v.spec.current.value,
          },
          hide: transformVariableHideToEnumV1(v.spec.hide),
          // @ts-expect-error
          query: v.spec.current.value,
        };
        variables.push(constant);
        break;
      case 'IntervalVariable':
        const iv: VariableModel = {
          ...commonProperties,
          current: {
            text: v.spec.current.value,
            value: v.spec.current.value,
          },
          hide: transformVariableHideToEnumV1(v.spec.hide),
          query: v.spec.query,
          refresh: transformVariableRefreshToEnumV1(v.spec.refresh),
          options: v.spec.options,
          // @ts-expect-error
          auto: v.spec.auto,
          auto_min: v.spec.auto_min,
          auto_count: v.spec.auto_count,
        };
        variables.push(iv);
        break;
      case 'TextVariable':
        const current = {
          text: v.spec.current.value,
          value: v.spec.current.value,
        };

        const tv: VariableModel = {
          ...commonProperties,
          current: {
            text: v.spec.current.value,
            value: v.spec.current.value,
          },
          options: [{ ...current, selected: true }],
          query: v.spec.query,
        };
        variables.push(tv);
        break;
      case 'GroupByVariable':
        const gv: VariableModel = {
          ...commonProperties,
          datasource: v.spec.datasource,
          current: v.spec.current,
          options: v.spec.options,
        };
        variables.push(gv);
        break;
      case 'AdhocVariable':
        const av: VariableModel = {
          ...commonProperties,
          datasource: v.spec.datasource,
          // @ts-expect-error
          baseFilters: v.spec.baseFilters,
          filters: v.spec.filters,
          defaultKeys: v.spec.defaultKeys,
        };
        variables.push(av);
        break;
      default:
        // do not throw error, just log it
        console.error(`Variable transformation not implemented: ${v}`);
    }
  }
  return variables;
}

function getAnnotationsV1(annotations: DashboardV2Spec['annotations']): AnnotationQuery[] {
  // @ts-expect-error - target v2 query is not compatible with v1 target
  return annotations.map((a) => {
    return {
      name: a.spec.name,
      datasource: a.spec.datasource,
      enable: a.spec.enable,
      hide: a.spec.hide,
      iconColor: a.spec.iconColor,
      builtIn: a.spec.builtIn ? 1 : 0,
      target: a.spec.query?.spec,
      filter: a.spec.filter,
    };
  });
}

interface LibraryPanelDTO extends Pick<Panel, 'libraryPanel' | 'id' | 'title' | 'gridPos' | 'type'> {}

function getPanelsV1(
  panels: DashboardV2Spec['elements'],
  layout: DashboardV2Spec['layout']
): Array<Panel | LibraryPanelDTO> {
  const panelsV1: Array<Panel | LibraryPanelDTO | RowPanel> = [];

  let maxPanelId = 0;

  if (layout.kind !== 'GridLayout') {
    throw new Error('Cannot convert non-GridLayout layout to v1');
  }

  for (const item of layout.spec.items) {
    if (item.kind === 'GridLayoutItem') {
      const panel = panels[item.spec.element.name];
      const v1Panel = transformV2PanelToV1Panel(panel, item);
      panelsV1.push(v1Panel);
      if (v1Panel.id ?? 0 > maxPanelId) {
        maxPanelId = v1Panel.id ?? 0;
      }
    } else if (item.kind === 'GridLayoutRow') {
      const row: RowPanel = {
        id: -1, // Temporarily set to -1, updated later to be unique
        type: 'row',
        title: item.spec.title,
        collapsed: item.spec.collapsed,
        repeat: item.spec.repeat ? item.spec.repeat.value : undefined,
        gridPos: {
          x: 0,
          y: item.spec.y,
          w: 24,
          h: GRID_ROW_HEIGHT,
        },
        panels: [],
      };

      const rowPanels = [];
      for (const panel of item.spec.elements) {
        const panelElement = panels[panel.spec.element.name];
        const v1Panel = transformV2PanelToV1Panel(panelElement, panel, item.spec.y + GRID_ROW_HEIGHT + panel.spec.y);
        rowPanels.push(v1Panel);
        if (v1Panel.id ?? 0 > maxPanelId) {
          maxPanelId = v1Panel.id ?? 0;
        }
      }
      if (item.spec.collapsed) {
        // When a row is collapsed, panels inside it are stored in the panels property.
        row.panels = rowPanels;
        panelsV1.push(row);
      } else {
        panelsV1.push(row);
        panelsV1.push(...rowPanels);
      }
    }
  }

  // Update row panel ids to be unique
  for (const panel of panelsV1) {
    if (panel.type === 'row' && panel.id === -1) {
      panel.id = ++maxPanelId;
    }
  }
  return panelsV1;
}

function transformV2PanelToV1Panel(
  p: PanelKind | LibraryPanelKind,
  layoutElement: GridLayoutItemKind,
  yOverride?: number
): Panel | LibraryPanelDTO {
  const { x, y, width, height, repeat } = layoutElement?.spec || { x: 0, y: 0, width: 0, height: 0 };
  const gridPos = { x, y: yOverride ?? y, w: width, h: height };
  if (p.kind === 'Panel') {
    const panel = p.spec;
    return {
      id: panel.id,
      type: panel.vizConfig.kind,
      title: panel.title,
      description: panel.description,
      fieldConfig: transformMappingsToV1(panel.vizConfig.spec.fieldConfig),
      options: panel.vizConfig.spec.options,
      pluginVersion: panel.vizConfig.spec.pluginVersion,
      links:
        // @ts-expect-error - Panel link is wrongly typed as DashboardLink
        panel.links?.map<DashboardLink>((l) => ({
          title: l.title,
          url: l.url,
          ...(l.targetBlank && { targetBlank: l.targetBlank }),
        })) || [],
      targets: panel.data.spec.queries.map((q) => {
        return {
          refId: q.spec.refId,
          hide: q.spec.hidden,
          datasource: q.spec.datasource,
          ...q.spec.query.spec,
        };
      }),
      transformations: panel.data.spec.transformations.map((t) => t.spec),
      gridPos,
      cacheTimeout: panel.data.spec.queryOptions.cacheTimeout,
      maxDataPoints: panel.data.spec.queryOptions.maxDataPoints,
      interval: panel.data.spec.queryOptions.interval,
      hideTimeOverride: panel.data.spec.queryOptions.hideTimeOverride,
      queryCachingTTL: panel.data.spec.queryOptions.queryCachingTTL,
      timeFrom: panel.data.spec.queryOptions.timeFrom,
      timeShift: panel.data.spec.queryOptions.timeShift,
      transparent: panel.transparent,
      ...(repeat?.value && { repeat: repeat.value }),
      ...(repeat?.direction && { repeatDirection: repeat.direction }),
      ...(repeat?.maxPerRow && { maxPerRow: repeat.maxPerRow }),
    };
  } else if (p.kind === 'LibraryPanel') {
    const panel = p.spec;
    return {
      id: panel.id,
      title: panel.title,
      gridPos,
      libraryPanel: {
        uid: panel.libraryPanel.uid,
        name: panel.libraryPanel.name,
      },
      type: 'library-panel-ref',
    };
  } else {
    throw new Error(`Unknown element kind: ${p}`);
  }
}

export function transformMappingsToV1(fieldConfig: FieldConfigSource): FieldConfigSourceV1 {
  const getThresholdsMode = (mode: ThresholdsMode): ThresholdsModeV1 => {
    switch (mode) {
      case 'absolute':
        return ThresholdsModeV1.Absolute;
      case 'percentage':
        return ThresholdsModeV1.Percentage;
      default:
        return ThresholdsModeV1.Absolute;
    }
  };

  const transformedDefaults: any = {
    ...fieldConfig.defaults,
  };

  if (fieldConfig.defaults.mappings) {
    transformedDefaults.mappings = fieldConfig.defaults.mappings.map((mapping) => {
      switch (mapping.type) {
        case 'value':
          return {
            ...mapping,
            type: MappingTypeV1.ValueToText,
          };
        case 'range':
          return {
            ...mapping,
            type: MappingTypeV1.RangeToText,
          };
        case 'regex':
          return {
            ...mapping,
            type: MappingTypeV1.RegexToText,
          };
        case 'special':
          return {
            ...mapping,
            options: {
              ...mapping.options,
              match: transformSpecialValueMatchToV1(mapping.options.match),
            },
            type: MappingTypeV1.SpecialValue,
          };
        default:
          return mapping;
      }
    });
  }

  if (fieldConfig.defaults.thresholds) {
    transformedDefaults.thresholds = {
      ...fieldConfig.defaults.thresholds,
      mode: getThresholdsMode(fieldConfig.defaults.thresholds.mode),
    };
  }

  if (fieldConfig.defaults.color?.mode) {
    transformedDefaults.color = {
      ...fieldConfig.defaults.color,
      mode: colorIdToEnumv1(fieldConfig.defaults.color.mode),
    };
  }

  return {
    ...fieldConfig,
    defaults: transformedDefaults,
  };
}

function colorIdToEnumv1(colorId: FieldColorModeId): FieldColorModeIdV1 {
  switch (colorId) {
    case 'thresholds':
      return FieldColorModeIdV1.Thresholds;
    case 'palette-classic':
      return FieldColorModeIdV1.PaletteClassic;
    case 'palette-classic-by-name':
      return FieldColorModeIdV1.PaletteClassicByName;
    case 'continuous-GrYlRd':
      return FieldColorModeIdV1.ContinuousGrYlRd;
    case 'continuous-RdYlGr':
      return FieldColorModeIdV1.ContinuousRdYlGr;
    case 'continuous-BlYlRd':
      return FieldColorModeIdV1.ContinuousBlYlRd;
    case 'continuous-YlRd':
      return FieldColorModeIdV1.ContinuousYlRd;
    case 'continuous-BlPu':
      return FieldColorModeIdV1.ContinuousBlPu;
    case 'continuous-YlBl':
      return FieldColorModeIdV1.ContinuousYlBl;
    case 'continuous-blues':
      return FieldColorModeIdV1.ContinuousBlues;
    case 'continuous-reds':
      return FieldColorModeIdV1.ContinuousReds;
    case 'continuous-greens':
      return FieldColorModeIdV1.ContinuousGreens;
    case 'continuous-purples':
      return FieldColorModeIdV1.ContinuousPurples;
    case 'fixed':
      return FieldColorModeIdV1.Fixed;
    case 'shades':
      return FieldColorModeIdV1.Shades;
    default:
      return FieldColorModeIdV1.Thresholds;
  }
}

function transformSpecialValueMatchToV1(match: SpecialValueMatch): SpecialValueMatchV1 {
  switch (match) {
    case 'true':
      return SpecialValueMatchV1.True;
    case 'false':
      return SpecialValueMatchV1.False;
    case 'null':
      return SpecialValueMatchV1.Null;
    case 'nan':
      return SpecialValueMatchV1.NaN;
    case 'null+nan':
      return SpecialValueMatchV1.NullAndNan;
    case 'empty':
      return SpecialValueMatchV1.Empty;
    default:
      throw new Error(`Unknown match type: ${match}`);
  }
}

function transformToV1VariableTypes(variable: TypedVariableModelV2): VariableType {
  switch (variable.kind) {
    case 'QueryVariable':
      return 'query';
    case 'DatasourceVariable':
      return 'datasource';
    case 'CustomVariable':
      return 'custom';
    case 'ConstantVariable':
      return 'constant';
    case 'IntervalVariable':
      return 'interval';
    case 'TextVariable':
      return 'textbox';
    case 'GroupByVariable':
      return 'groupby';
    case 'AdhocVariable':
      return 'adhoc';
    default:
      throw new Error(`Unknown variable type: ${variable}`);
  }
}<|MERGE_RESOLUTION|>--- conflicted
+++ resolved
@@ -160,14 +160,9 @@
       autoRefreshIntervals: dashboard.timepicker?.refresh_intervals || timeSettingsDefaults.autoRefreshIntervals,
       fiscalYearStartMonth: dashboard.fiscalYearStartMonth || timeSettingsDefaults.fiscalYearStartMonth,
       hideTimepicker: dashboard.timepicker?.hidden || timeSettingsDefaults.hideTimepicker,
-<<<<<<< HEAD
       quickRanges: dashboard.timepicker?.quick_ranges,
-      weekStart: dashboard.weekStart || timeSettingsDefaults.weekStart,
-=======
-      quickRanges: dashboard.timepicker?.time_options || timeSettingsDefaults.quickRanges,
       // casting WeekStart here to avoid editing old schema
       weekStart: (dashboard.weekStart as WeekStart) || timeSettingsDefaults.weekStart,
->>>>>>> d1b4162a
       nowDelay: dashboard.timepicker?.nowDelay || timeSettingsDefaults.nowDelay,
     },
     links: dashboard.links || [],
