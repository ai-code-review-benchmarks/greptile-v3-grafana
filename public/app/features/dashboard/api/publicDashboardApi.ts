import { BaseQueryFn, createApi, retry } from '@reduxjs/toolkit/query/react';
import { lastValueFrom } from 'rxjs';

import { BackendSrvRequest, getBackendSrv } from '@grafana/runtime/src';
import { notifyApp } from 'app/core/actions';
import { createErrorNotification, createSuccessNotification } from 'app/core/copy/appNotification';
import { PublicDashboard } from 'app/features/dashboard/components/ShareModal/SharePublicDashboard/SharePublicDashboardUtils';
import { DashboardModel } from 'app/features/dashboard/state';
import { ListPublicDashboardResponse } from 'app/features/manage-dashboards/types';

type ReqOptions = {
  manageError?: (err: unknown) => { error: unknown };
  showErrorAlert?: boolean;
};

const backendSrvBaseQuery =
  ({ baseUrl }: { baseUrl: string }): BaseQueryFn<BackendSrvRequest & ReqOptions> =>
  async (requestOptions) => {
    try {
      const { data: responseData, ...meta } = await lastValueFrom(
        getBackendSrv().fetch({
          ...requestOptions,
          url: baseUrl + requestOptions.url,
          showErrorAlert: requestOptions.showErrorAlert,
        })
      );
      return { data: responseData, meta };
    } catch (error) {
      return requestOptions.manageError ? requestOptions.manageError(error) : { error };
    }
  };

const getConfigError = (err: { status: number }) => ({ error: err.status !== 404 ? err : null });

export const publicDashboardApi = createApi({
  reducerPath: 'publicDashboardApi',
  baseQuery: retry(backendSrvBaseQuery({ baseUrl: '/api/dashboards' }), { maxRetries: 0 }),
  tagTypes: ['Config', 'PublicDashboards'],
  keepUnusedDataFor: 0,
  endpoints: (builder) => ({
    getPublicDashboard: builder.query<PublicDashboard, string>({
      query: (dashboardUid) => ({
        url: `/uid/${dashboardUid}/public-dashboards`,
        manageError: getConfigError,
        showErrorAlert: false,
      }),
      async onQueryStarted(_, { dispatch, queryFulfilled }) {
        try {
          await queryFulfilled;
        } catch (e) {
          // eslint-disable-next-line @typescript-eslint/consistent-type-assertions
          const customError = e as { error: { data: { message: string } } };
          dispatch(notifyApp(createErrorNotification(customError?.error?.data?.message)));
        }
      },
      providesTags: ['Config'],
    }),
    createPublicDashboard: builder.mutation<PublicDashboard, { dashboard: DashboardModel; payload: PublicDashboard }>({
      query: (params) => ({
        url: `/uid/${params.dashboard.uid}/public-dashboards`,
        method: 'POST',
        data: params.payload,
      }),
      async onQueryStarted({ dashboard, payload }, { dispatch, queryFulfilled }) {
        const { data } = await queryFulfilled;
        dispatch(notifyApp(createSuccessNotification('Public dashboard created!')));

        // Update runtime meta flag
        dashboard.updateMeta({
          publicDashboardUid: data.uid,
          publicDashboardEnabled: data.isEnabled,
        });
      },
      invalidatesTags: ['Config'],
    }),
    updatePublicDashboard: builder.mutation<PublicDashboard, { dashboard: DashboardModel; payload: PublicDashboard }>({
      query: (params) => ({
        url: `/uid/${params.dashboard.uid}/public-dashboards`,
        method: 'PUT',
        data: params.payload,
      }),
      extraOptions: { maxRetries: 0 },
      async onQueryStarted({ dashboard, payload }, { dispatch, queryFulfilled }) {
        const { data } = await queryFulfilled;
        dispatch(notifyApp(createSuccessNotification('Public dashboard updated!')));

        // Update runtime meta flag
        dashboard.updateMeta({
          publicDashboardUid: data.uid,
          publicDashboardEnabled: data.isEnabled,
        });
      },
      invalidatesTags: ['Config'],
    }),
    listPublicDashboards: builder.query<ListPublicDashboardResponse[], void>({
      query: () => ({
        url: '/public-dashboards',
      }),
      providesTags: ['PublicDashboards'],
    }),
    deletePublicDashboard: builder.mutation<void, { dashboardTitle: string; dashboardUid: string; uid: string }>({
      query: (params) => ({
        url: `/uid/${params.dashboardUid}/public-dashboards/${params.uid}`,
        method: 'DELETE',
      }),
      async onQueryStarted({ dashboardTitle }, { dispatch, queryFulfilled }) {
        await queryFulfilled;
        dispatch(
          notifyApp(
            createSuccessNotification(
              'Public dashboard deleted',
              !!dashboardTitle
                ? `Public dashboard for ${dashboardTitle} has been deleted`
                : `Public dashboard has been deleted`
            )
          )
        );
      },
      invalidatesTags: ['PublicDashboards'],
    }),
  }),
});

<<<<<<< HEAD
export const { useGetPublicDashboardQuery, useCreatePublicDashboardMutation, useUpdatePublicDashboardMutation } =
  publicDashboardApi;
=======
export const {
  useGetConfigQuery,
  useSaveConfigMutation,
  useDeletePublicDashboardMutation,
  useListPublicDashboardsQuery,
} = publicDashboardApi;
>>>>>>> 45234e76
<|MERGE_RESOLUTION|>--- conflicted
+++ resolved
@@ -121,14 +121,9 @@
   }),
 });
 
-<<<<<<< HEAD
-export const { useGetPublicDashboardQuery, useCreatePublicDashboardMutation, useUpdatePublicDashboardMutation } =
-  publicDashboardApi;
-=======
 export const {
-  useGetConfigQuery,
-  useSaveConfigMutation,
+  useGetPublicDashboardQuery,
+  useCreatePublicDashboardMutation,
   useDeletePublicDashboardMutation,
   useListPublicDashboardsQuery,
-} = publicDashboardApi;
->>>>>>> 45234e76
+} = publicDashboardApi;