import { BaseQueryFn, createApi, retry } from '@reduxjs/toolkit/query/react';
import { lastValueFrom } from 'rxjs';

import { BackendSrvRequest, getBackendSrv } from '@grafana/runtime/src';
import { notifyApp } from 'app/core/actions';
import { createErrorNotification, createSuccessNotification } from 'app/core/copy/appNotification';
import { PublicDashboard } from 'app/features/dashboard/components/ShareModal/SharePublicDashboard/SharePublicDashboardUtils';
import { DashboardModel } from 'app/features/dashboard/state';

<<<<<<< HEAD
import { ListPublicDashboardResponse } from '../../manage-dashboards/types';
=======
type ReqOptions = {
  manageError?: (err: unknown) => { error: unknown };
  showErrorAlert?: boolean;
};
>>>>>>> acbb1f20

const backendSrvBaseQuery =
  ({ baseUrl }: { baseUrl: string }): BaseQueryFn<BackendSrvRequest & ReqOptions> =>
  async (requestOptions) => {
    try {
      const { data: responseData, ...meta } = await lastValueFrom(
        getBackendSrv().fetch({
          ...requestOptions,
          url: baseUrl + requestOptions.url,
          showErrorAlert: requestOptions.showErrorAlert,
        })
      );
      return { data: responseData, meta };
    } catch (error) {
      return requestOptions.manageError ? requestOptions.manageError(error) : { error };
    }
  };

const getConfigError = (err: { status: number }) => ({ error: err.status !== 404 ? err : null });

export const publicDashboardApi = createApi({
  reducerPath: 'publicDashboardApi',
  baseQuery: retry(backendSrvBaseQuery({ baseUrl: '/api/dashboards' }), { maxRetries: 3 }),
  tagTypes: ['Config', 'PublicDashboards'],
  keepUnusedDataFor: 0,
  endpoints: (builder) => ({
    getConfig: builder.query<PublicDashboard, string>({
      query: (dashboardUid) => ({
        url: `/uid/${dashboardUid}/public-config`,
        manageError: getConfigError,
        showErrorAlert: false,
      }),
      async onQueryStarted(_, { dispatch, queryFulfilled }) {
        try {
          await queryFulfilled;
        } catch (e) {
          // eslint-disable-next-line @typescript-eslint/consistent-type-assertions
          const customError = e as { error: { data: { message: string } } };
          dispatch(notifyApp(createErrorNotification(customError?.error?.data?.message)));
        }
      },
      providesTags: ['Config'],
    }),
    saveConfig: builder.mutation<PublicDashboard, { dashboard: DashboardModel; payload: PublicDashboard }>({
      query: (params) => ({
        url: `/uid/${params.dashboard.uid}/public-config`,
        method: 'POST',
        data: params.payload,
      }),
      extraOptions: { maxRetries: 0 },
      async onQueryStarted({ dashboard, payload }, { dispatch, queryFulfilled }) {
        const { data } = await queryFulfilled;
        dispatch(notifyApp(createSuccessNotification('Dashboard sharing configuration saved')));

        // Update runtime meta flag
        dashboard.updateMeta({
          publicDashboardUid: data.uid,
          publicDashboardEnabled: data.isEnabled,
        });
      },
      invalidatesTags: ['Config'],
    }),
    getPublicDashboards: builder.query<ListPublicDashboardResponse[], void>({
      query: () => ({
        url: '/public',
      }),
      providesTags: ['PublicDashboards'],
    }),
    deletePublicDashboard: builder.mutation<void, { dashboardTitle: string; dashboardUid: string; uid: string }>({
      query: (params) => ({
        url: `/${params.dashboardUid}/public/${params.uid}`,
        method: 'DELETE',
      }),
      async onQueryStarted({ dashboardTitle }, { dispatch, queryFulfilled }) {
        await queryFulfilled;
        dispatch(
          notifyApp(
            createSuccessNotification(
              'Public dashboard deleted',
              !!dashboardTitle
                ? `Public dashboard for ${dashboardTitle} has been deleted`
                : `Public dashboard has been deleted`
            )
          )
        );
      },
      invalidatesTags: ['PublicDashboards'],
    }),
  }),
});

export const {
  useGetConfigQuery,
  useSaveConfigMutation,
  useDeletePublicDashboardMutation,
  useGetPublicDashboardsQuery,
} = publicDashboardApi;<|MERGE_RESOLUTION|>--- conflicted
+++ resolved
@@ -7,14 +7,12 @@
 import { PublicDashboard } from 'app/features/dashboard/components/ShareModal/SharePublicDashboard/SharePublicDashboardUtils';
 import { DashboardModel } from 'app/features/dashboard/state';
 
-<<<<<<< HEAD
 import { ListPublicDashboardResponse } from '../../manage-dashboards/types';
-=======
+
 type ReqOptions = {
   manageError?: (err: unknown) => { error: unknown };
   showErrorAlert?: boolean;
 };
->>>>>>> acbb1f20
 
 const backendSrvBaseQuery =
   ({ baseUrl }: { baseUrl: string }): BaseQueryFn<BackendSrvRequest & ReqOptions> =>
@@ -37,7 +35,7 @@
 
 export const publicDashboardApi = createApi({
   reducerPath: 'publicDashboardApi',
-  baseQuery: retry(backendSrvBaseQuery({ baseUrl: '/api/dashboards' }), { maxRetries: 3 }),
+  baseQuery: retry(backendSrvBaseQuery({ baseUrl: '/api/dashboards' }), { maxRetries: 0 }),
   tagTypes: ['Config', 'PublicDashboards'],
   keepUnusedDataFor: 0,
   endpoints: (builder) => ({
@@ -47,6 +45,7 @@
         manageError: getConfigError,
         showErrorAlert: false,
       }),
+      extraOptions: { maxRetries: 3 },
       async onQueryStarted(_, { dispatch, queryFulfilled }) {
         try {
           await queryFulfilled;
@@ -64,7 +63,6 @@
         method: 'POST',
         data: params.payload,
       }),
-      extraOptions: { maxRetries: 0 },
       async onQueryStarted({ dashboard, payload }, { dispatch, queryFulfilled }) {
         const { data } = await queryFulfilled;
         dispatch(notifyApp(createSuccessNotification('Dashboard sharing configuration saved')));
