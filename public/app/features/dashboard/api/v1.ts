--- conflicted
+++ resolved
@@ -1,11 +1,7 @@
 import { locationUtil } from '@grafana/data';
 import { t } from '@grafana/i18n';
 import { Dashboard } from '@grafana/schema';
-<<<<<<< HEAD
-import { Status } from '@grafana/schema/src/schema/dashboard/v2alpha2/types.status.gen';
-=======
 import { Status } from '@grafana/schema/src/schema/dashboard/v2';
->>>>>>> 2307a6ac
 import { backendSrv } from 'app/core/services/backend_srv';
 import { getMessageFromError, getStatusFromError } from 'app/core/utils/errors';
 import kbn from 'app/core/utils/kbn';
@@ -121,11 +117,7 @@
       const dash = await this.client.subresource<DashboardWithAccessInfo<DashboardDataDTO>>(uid, 'dto');
 
       // This could come as conversion error from v0 or v2 to V1.
-<<<<<<< HEAD
-      if (dash.status?.conversion?.failed && dash.status.conversion.storedVersion === 'v2alpha2') {
-=======
       if (dash.status?.conversion?.failed && isV2StoredVersion(dash.status.conversion.storedVersion)) {
->>>>>>> 2307a6ac
         throw new DashboardVersionError(dash.status.conversion.storedVersion, dash.status.conversion.error);
       }
 
