import { PanelModel, DashboardModel } from '../state';
import { getPanelMenu } from './getPanelMenu';

describe('getPanelMenu', () => {
  it('should return the correct panel menu items', () => {
    const panel = new PanelModel({});
    const dashboard = new DashboardModel({});

    const menuItems = getPanelMenu(dashboard, panel);
    expect(menuItems).toMatchInlineSnapshot(`
      Array [
        Object {
          "iconClassName": "eye",
          "onClick": [Function],
          "shortcut": "v",
          "text": "View",
        },
        Object {
          "iconClassName": "edit",
          "onClick": [Function],
          "shortcut": "e",
          "text": "Edit",
        },
        Object {
          "iconClassName": "share-alt",
          "onClick": [Function],
          "shortcut": "p s",
          "text": "Share",
        },
        Object {
<<<<<<< HEAD
=======
          "iconClassName": "info-circle",
          "onClick": [Function],
          "shortcut": "p i",
          "text": "Inspect",
        },
        Object {
>>>>>>> 2d48bb89
          "iconClassName": "cube",
          "onClick": [Function],
          "subMenu": Array [
            Object {
              "onClick": [Function],
              "shortcut": "p d",
              "text": "Duplicate",
            },
            Object {
              "onClick": [Function],
              "text": "Copy",
            },
            Object {
              "onClick": [Function],
              "text": "Panel JSON",
            },
          ],
          "text": "More...",
          "type": "submenu",
        },
        Object {
          "type": "divider",
        },
        Object {
          "iconClassName": "trash-alt",
          "onClick": [Function],
          "shortcut": "p r",
          "text": "Remove",
        },
      ]
    `);
  });
});<|MERGE_RESOLUTION|>--- conflicted
+++ resolved
@@ -28,15 +28,12 @@
           "text": "Share",
         },
         Object {
-<<<<<<< HEAD
-=======
           "iconClassName": "info-circle",
           "onClick": [Function],
           "shortcut": "p i",
           "text": "Inspect",
         },
         Object {
->>>>>>> 2d48bb89
           "iconClassName": "cube",
           "onClick": [Function],
           "subMenu": Array [
