define([
  'angular',
  'jquery',
  'config',
  'lodash',
],
function (angular, $, config) {
  "use strict";

  var module = angular.module('grafana.controllers');

  module.controller('DashboardCtrl', function(
      $scope,
      $rootScope,
      dashboardKeybindings,
      timeSrv,
      templateValuesSrv,
      dynamicDashboardSrv,
      dashboardSrv,
      unsavedChangesSrv,
      dashboardViewStateSrv,
      contextSrv,
      $timeout) {

    $scope.editor = { index: 0 };
    $scope.topNavPartial = 'app/features/dashboard/partials/dashboardTopNav.html';
    $scope.panels = config.panels;

    var resizeEventTimeout;

    this.init = function(dashboard) {
      $scope.reset_row();
      $scope.registerWindowResizeEvent();
      $scope.onAppEvent('show-json-editor', $scope.showJsonEditor);
      $scope.setupDashboard(dashboard);
    };

    $scope.setupDashboard = function(data) {
      $rootScope.performance.dashboardLoadStart = new Date().getTime();
      $rootScope.performance.panelsInitialized = 0;
      $rootScope.performance.panelsRendered = 0;

      var dashboard = dashboardSrv.create(data.dashboard, data.meta);
      dashboardSrv.setCurrent(dashboard);

      // init services
      timeSrv.init(dashboard);

      // template values service needs to initialize completely before
      // the rest of the dashboard can load
      templateValuesSrv.init(dashboard).finally(function() {
        dynamicDashboardSrv.init(dashboard);
<<<<<<< HEAD
=======
        unsavedChangesSrv.init(dashboard, $scope);

>>>>>>> e69bacae
        $scope.dashboard = dashboard;
        $scope.dashboardMeta = dashboard.meta;
        $scope.dashboardViewState = dashboardViewStateSrv.create($scope);

        dashboardKeybindings.shortcuts($scope);

        $scope.updateTopNavPartial();
        $scope.updateSubmenuVisibility();
        $scope.setWindowTitleAndTheme();

        $scope.appEvent("dashboard-loaded", $scope.dashboard);
      }).catch(function(err) {
        console.log('Failed to initialize dashboard', err);
        $scope.appEvent("alert-error", ['Dashboard init failed', 'Template variables could not be initialized: ' + err.message]);
      });
    };

    $scope.updateTopNavPartial = function() {
      if ($scope.dashboard.meta.isSnapshot) {
        $scope.topNavPartial = 'app/features/dashboard/partials/snapshotTopNav.html';
      }
    };

    $scope.updateSubmenuVisibility = function() {
      $scope.submenuEnabled = $scope.dashboard.isSubmenuFeaturesEnabled();
    };

    $scope.setWindowTitleAndTheme = function() {
      window.document.title = config.window_title_prefix + $scope.dashboard.title;
    };

    $scope.broadcastRefresh = function() {
      $rootScope.$broadcast('refresh');
    };

    $scope.add_row = function(dash, row) {
      dash.rows.push(row);
    };

    $scope.add_row_default = function() {
      $scope.reset_row();
      $scope.row.title = 'New row';
      $scope.add_row($scope.dashboard, $scope.row);
    };

    $scope.reset_row = function() {
      $scope.row = {
        title: '',
        height: '250px',
        editable: true,
      };
    };

    $scope.panelEditorPath = function(type) {
      return 'app/' + config.panels[type].path + '/editor.html';
    };

    $scope.pulldownEditorPath = function(type) {
      return 'app/panels/'+type+'/editor.html';
    };

    $scope.showJsonEditor = function(evt, options) {
      var editScope = $rootScope.$new();
      editScope.object = options.object;
      editScope.updateHandler = options.updateHandler;
      $scope.appEvent('show-dash-editor', { src: 'app/partials/edit_json.html', scope: editScope });
    };

    $scope.onDrop = function(panelId, row, dropTarget) {
      var info = $scope.dashboard.getPanelInfoById(panelId);
      if (dropTarget) {
        var dropInfo = $scope.dashboard.getPanelInfoById(dropTarget.id);
        dropInfo.row.panels[dropInfo.index] = info.panel;
        info.row.panels[info.index] = dropTarget;
        var dragSpan = info.panel.span;
        info.panel.span = dropTarget.span;
        dropTarget.span = dragSpan;
      }
      else {
        info.row.panels.splice(info.index, 1);
        info.panel.span = 12 - $scope.dashboard.rowSpan(row);
        row.panels.push(info.panel);
      }

      $rootScope.$broadcast('render');
    };

    $scope.registerWindowResizeEvent = function() {
      angular.element(window).bind('resize', function() {
        $timeout.cancel(resizeEventTimeout);
        resizeEventTimeout = $timeout(function() { $scope.$broadcast('render'); }, 200);
      });
      $scope.$on('$destroy', function() {
        angular.element(window).unbind('resize');
      });
    };

  });

});<|MERGE_RESOLUTION|>--- conflicted
+++ resolved
@@ -50,11 +50,8 @@
       // the rest of the dashboard can load
       templateValuesSrv.init(dashboard).finally(function() {
         dynamicDashboardSrv.init(dashboard);
-<<<<<<< HEAD
-=======
         unsavedChangesSrv.init(dashboard, $scope);
 
->>>>>>> e69bacae
         $scope.dashboard = dashboard;
         $scope.dashboardMeta = dashboard.meta;
         $scope.dashboardViewState = dashboardViewStateSrv.create($scope);
