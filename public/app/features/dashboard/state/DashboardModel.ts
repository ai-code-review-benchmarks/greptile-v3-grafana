// Libaries
import _ from 'lodash';

// Constants
import { colors, DEFAULT_ANNOTATION_COLOR } from '@grafana/ui';
import { GRID_COLUMN_COUNT, REPEAT_DIR_VERTICAL, GRID_CELL_HEIGHT, GRID_CELL_VMARGIN } from 'app/core/constants';

// Utils & Services
import { Emitter } from 'app/core/utils/emitter';
import { contextSrv } from 'app/core/services/context_srv';
import sortByKeys from 'app/core/utils/sort_by_keys';

// Types
import { PanelModel, GridPos } from './PanelModel';
import { DashboardMigrator } from './DashboardMigrator';
import { TimeRange } from '@grafana/ui/src';
import { UrlQueryValue, KIOSK_MODE_TV, DashboardMeta } from 'app/types';
import { toUtc, DateTimeInput, dateTime, isDateTime } from '@grafana/ui/src/utils/moment_wrapper';

export interface CloneOptions {
  saveVariables?: boolean;
  saveTimerange?: boolean;
  message?: string;
}

export class DashboardModel {
  id: any;
  uid: string;
  title: string;
  autoUpdate: any;
  description: any;
  tags: any;
  style: any;
  timezone: any;
  editable: any;
  graphTooltip: any;
  time: any;
  private originalTime: any;
  timepicker: any;
  templating: { list: any[] };
  private originalTemplating: any;
  annotations: { list: any[] };
  refresh: any;
  snapshot: any;
  schemaVersion: number;
  version: number;
  revision: number;
  links: any;
  gnetId: any;
  panels: PanelModel[];
  customPalette: boolean;
  colors: string[];
  // ------------------
  // not persisted
  // ------------------

  // repeat process cycles
  iteration: number;
  meta: DashboardMeta;
  events: Emitter;

  static nonPersistedProperties: { [str: string]: boolean } = {
    events: true,
    meta: true,
    panels: true, // needs special handling
    templating: true, // needs special handling
    originalTime: true,
    originalTemplating: true,
  };

  constructor(data: any, meta?: DashboardMeta) {
    if (!data) {
      data = {};
    }

    this.events = new Emitter();
    this.id = data.id || null;
    this.uid = data.uid || null;
    this.revision = data.revision;
    this.title = data.title || 'No Title';
    this.autoUpdate = data.autoUpdate;
    this.description = data.description;
    this.tags = data.tags || [];
    this.style = data.style || 'dark';
    this.timezone = data.timezone || '';
    this.editable = data.editable !== false;
    this.graphTooltip = data.graphTooltip || 0;
    this.time = data.time || { from: 'now-6h', to: 'now' };
    this.timepicker = data.timepicker || {};
    this.templating = this.ensureListExist(data.templating);
    this.annotations = this.ensureListExist(data.annotations);
    this.refresh = data.refresh;
    this.snapshot = data.snapshot;
    this.schemaVersion = data.schemaVersion || 0;
    this.version = data.version || 0;
    this.links = data.links || [];
    this.gnetId = data.gnetId || null;
<<<<<<< HEAD
    this.panels = _.map(data.panels || [], panelData => new PanelModel(panelData));
    this.customPalette = data.customPalette || false;
    this.colors = data.colors || [];
=======
    this.panels = _.map(data.panels || [], (panelData: any) => new PanelModel(panelData));
>>>>>>> 238a9292

    this.resetOriginalVariables();
    this.resetOriginalTime();

    this.initMeta(meta);
    this.updateSchema(data);

    this.addBuiltInAnnotationQuery();
    this.sortPanelsByGridPos();
  }

  addBuiltInAnnotationQuery() {
    let found = false;
    for (const item of this.annotations.list) {
      if (item.builtIn === 1) {
        found = true;
        break;
      }
    }

    if (found) {
      return;
    }

    this.annotations.list.unshift({
      datasource: '-- Grafana --',
      name: 'Annotations & Alerts',
      type: 'dashboard',
      iconColor: DEFAULT_ANNOTATION_COLOR,
      enable: true,
      hide: true,
      builtIn: 1,
    });
  }

  private initMeta(meta: DashboardMeta) {
    meta = meta || {};

    meta.canShare = meta.canShare !== false;
    meta.canSave = meta.canSave !== false;
    meta.canStar = meta.canStar !== false;
    meta.canEdit = meta.canEdit !== false;
    meta.showSettings = meta.canEdit;
    meta.canMakeEditable = meta.canSave && !this.editable;
    meta.fullscreen = false;
    meta.isEditing = false;

    if (!this.editable) {
      meta.canEdit = false;
      meta.canDelete = false;
      meta.canSave = false;
    }

    this.meta = meta;
  }

  // cleans meta data and other non persistent state
  getSaveModelClone(options?: CloneOptions) {
    const defaults = _.defaults(options || {}, {
      saveVariables: true,
      saveTimerange: true,
    });

    // make clone
    let copy: any = {};
    for (const property in this) {
      if (DashboardModel.nonPersistedProperties[property] || !this.hasOwnProperty(property)) {
        continue;
      }

      copy[property] = _.cloneDeep(this[property]);
    }

    // get variable save models
    copy.templating = {
      list: _.map(this.templating.list, (variable: any) =>
        variable.getSaveModel ? variable.getSaveModel() : variable
      ),
    };

    if (!defaults.saveVariables) {
      for (let i = 0; i < copy.templating.list.length; i++) {
        const current = copy.templating.list[i];
        const original: any = _.find(this.originalTemplating, { name: current.name, type: current.type });

        if (!original) {
          continue;
        }

        if (current.type === 'adhoc') {
          copy.templating.list[i].filters = original.filters;
        } else {
          copy.templating.list[i].current = original.current;
        }
      }
    }

    if (!defaults.saveTimerange) {
      copy.time = this.originalTime;
    }

    // get panel save models
    copy.panels = _.chain(this.panels)
      .filter((panel: PanelModel) => panel.type !== 'add-panel')
      .map((panel: PanelModel) => panel.getSaveModel())
      .value();

    //  sort by keys
    copy = sortByKeys(copy);

    return copy;
  }

  setViewMode(panel: PanelModel, fullscreen: boolean, isEditing: boolean) {
    this.meta.fullscreen = fullscreen;
    this.meta.isEditing = isEditing && this.meta.canEdit;

    panel.setViewMode(fullscreen, this.meta.isEditing);

    this.events.emit('view-mode-changed', panel);
  }

  timeRangeUpdated(timeRange: TimeRange) {
    this.events.emit('time-range-updated', timeRange);
  }

  startRefresh() {
    this.events.emit('refresh');

    for (const panel of this.panels) {
      if (!this.otherPanelInFullscreen(panel)) {
        panel.refresh();
      }
    }
  }

  render() {
    this.events.emit('render');

    for (const panel of this.panels) {
      panel.render();
    }
  }

  panelInitialized(panel: PanelModel) {
    panel.initialized();

    if (!this.otherPanelInFullscreen(panel)) {
      panel.refresh();
    }
  }

  otherPanelInFullscreen(panel: PanelModel) {
    return this.meta.fullscreen && !panel.fullscreen;
  }

  private ensureListExist(data: any) {
    if (!data) {
      data = {};
    }
    if (!data.list) {
      data.list = [];
    }
    return data;
  }

  getNextPanelId() {
    let max = 0;

    for (const panel of this.panels) {
      if (panel.id > max) {
        max = panel.id;
      }

      if (panel.collapsed) {
        for (const rowPanel of panel.panels) {
          if (rowPanel.id > max) {
            max = rowPanel.id;
          }
        }
      }
    }

    return max + 1;
  }

  forEachPanel(callback: (panel: PanelModel, index: number) => void) {
    for (let i = 0; i < this.panels.length; i++) {
      callback(this.panels[i], i);
    }
  }

  getPanelById(id: number): PanelModel {
    for (const panel of this.panels) {
      if (panel.id === id) {
        return panel;
      }
    }
    return null;
  }

  addPanel(panelData: any) {
    panelData.id = this.getNextPanelId();

    const panel = new PanelModel(panelData);

    this.panels.unshift(panel);

    this.sortPanelsByGridPos();

    this.events.emit('panel-added', panel);
  }

  sortPanelsByGridPos() {
    this.panels.sort((panelA, panelB) => {
      if (panelA.gridPos.y === panelB.gridPos.y) {
        return panelA.gridPos.x - panelB.gridPos.x;
      } else {
        return panelA.gridPos.y - panelB.gridPos.y;
      }
    });
  }

  cleanUpRepeats() {
    if (this.snapshot || this.templating.list.length === 0) {
      return;
    }

    this.iteration = (this.iteration || new Date().getTime()) + 1;
    const panelsToRemove = [];

    // cleanup scopedVars
    for (const panel of this.panels) {
      delete panel.scopedVars;
    }

    for (let i = 0; i < this.panels.length; i++) {
      const panel = this.panels[i];
      if ((!panel.repeat || panel.repeatedByRow) && panel.repeatPanelId && panel.repeatIteration !== this.iteration) {
        panelsToRemove.push(panel);
      }
    }

    // remove panels
    _.pull(this.panels, ...panelsToRemove);

    this.sortPanelsByGridPos();
    this.events.emit('repeats-processed');
  }

  processRepeats() {
    if (this.snapshot || this.templating.list.length === 0) {
      return;
    }

    this.cleanUpRepeats();

    this.iteration = (this.iteration || new Date().getTime()) + 1;

    for (let i = 0; i < this.panels.length; i++) {
      const panel = this.panels[i];
      if (panel.repeat) {
        this.repeatPanel(panel, i);
      }
    }

    this.sortPanelsByGridPos();
    this.events.emit('repeats-processed');
  }

  cleanUpRowRepeats(rowPanels: PanelModel[]) {
    const panelsToRemove = [];
    for (let i = 0; i < rowPanels.length; i++) {
      const panel = rowPanels[i];
      if (!panel.repeat && panel.repeatPanelId) {
        panelsToRemove.push(panel);
      }
    }
    _.pull(rowPanels, ...panelsToRemove);
    _.pull(this.panels, ...panelsToRemove);
  }

  processRowRepeats(row: PanelModel) {
    if (this.snapshot || this.templating.list.length === 0) {
      return;
    }

    let rowPanels = row.panels;
    if (!row.collapsed) {
      const rowPanelIndex = _.findIndex(this.panels, (p: PanelModel) => p.id === row.id);
      rowPanels = this.getRowPanels(rowPanelIndex);
    }

    this.cleanUpRowRepeats(rowPanels);

    for (let i = 0; i < rowPanels.length; i++) {
      const panel = rowPanels[i];
      if (panel.repeat) {
        const panelIndex = _.findIndex(this.panels, (p: PanelModel) => p.id === panel.id);
        this.repeatPanel(panel, panelIndex);
      }
    }
  }

  getPanelRepeatClone(sourcePanel: PanelModel, valueIndex: number, sourcePanelIndex: number) {
    // if first clone return source
    if (valueIndex === 0) {
      return sourcePanel;
    }

    const clone = new PanelModel(sourcePanel.getSaveModel());
    clone.id = this.getNextPanelId();

    // insert after source panel + value index
    this.panels.splice(sourcePanelIndex + valueIndex, 0, clone);

    clone.repeatIteration = this.iteration;
    clone.repeatPanelId = sourcePanel.id;
    clone.repeat = null;
    return clone;
  }

  getRowRepeatClone(sourceRowPanel: PanelModel, valueIndex: number, sourcePanelIndex: number) {
    // if first clone return source
    if (valueIndex === 0) {
      if (!sourceRowPanel.collapsed) {
        const rowPanels = this.getRowPanels(sourcePanelIndex);
        sourceRowPanel.panels = rowPanels;
      }
      return sourceRowPanel;
    }

    const clone = new PanelModel(sourceRowPanel.getSaveModel());
    // for row clones we need to figure out panels under row to clone and where to insert clone
    let rowPanels: PanelModel[], insertPos: number;
    if (sourceRowPanel.collapsed) {
      rowPanels = _.cloneDeep(sourceRowPanel.panels);
      clone.panels = rowPanels;
      // insert copied row after preceding row
      insertPos = sourcePanelIndex + valueIndex;
    } else {
      rowPanels = this.getRowPanels(sourcePanelIndex);
      clone.panels = _.map(rowPanels, (panel: PanelModel) => panel.getSaveModel());
      // insert copied row after preceding row's panels
      insertPos = sourcePanelIndex + (rowPanels.length + 1) * valueIndex;
    }
    this.panels.splice(insertPos, 0, clone);

    this.updateRepeatedPanelIds(clone);
    return clone;
  }

  repeatPanel(panel: PanelModel, panelIndex: number) {
    const variable: any = _.find(this.templating.list, { name: panel.repeat } as any);
    if (!variable) {
      return;
    }

    if (panel.type === 'row') {
      this.repeatRow(panel, panelIndex, variable);
      return;
    }

    const selectedOptions = this.getSelectedVariableOptions(variable);
    const maxPerRow = panel.maxPerRow || 4;
    let xPos = 0;
    let yPos = panel.gridPos.y;

    for (let index = 0; index < selectedOptions.length; index++) {
      const option = selectedOptions[index];
      let copy;

      copy = this.getPanelRepeatClone(panel, index, panelIndex);
      copy.scopedVars = copy.scopedVars || {};
      copy.scopedVars[variable.name] = option;

      if (panel.repeatDirection === REPEAT_DIR_VERTICAL) {
        if (index > 0) {
          yPos += copy.gridPos.h;
        }
        copy.gridPos.y = yPos;
      } else {
        // set width based on how many are selected
        // assumed the repeated panels should take up full row width
        copy.gridPos.w = Math.max(GRID_COLUMN_COUNT / selectedOptions.length, GRID_COLUMN_COUNT / maxPerRow);
        copy.gridPos.x = xPos;
        copy.gridPos.y = yPos;

        xPos += copy.gridPos.w;

        // handle overflow by pushing down one row
        if (xPos + copy.gridPos.w > GRID_COLUMN_COUNT) {
          xPos = 0;
          yPos += copy.gridPos.h;
        }
      }
    }

    // Update gridPos for panels below
    const yOffset = yPos - panel.gridPos.y;
    if (yOffset > 0) {
      const panelBelowIndex = panelIndex + selectedOptions.length;
      for (let i = panelBelowIndex; i < this.panels.length; i++) {
        this.panels[i].gridPos.y += yOffset;
      }
    }
  }

  repeatRow(panel: PanelModel, panelIndex: number, variable: any) {
    const selectedOptions = this.getSelectedVariableOptions(variable);
    let yPos = panel.gridPos.y;

    function setScopedVars(panel: PanelModel, variableOption: any) {
      panel.scopedVars = panel.scopedVars || {};
      panel.scopedVars[variable.name] = variableOption;
    }

    for (let optionIndex = 0; optionIndex < selectedOptions.length; optionIndex++) {
      const option = selectedOptions[optionIndex];
      const rowCopy = this.getRowRepeatClone(panel, optionIndex, panelIndex);
      setScopedVars(rowCopy, option);

      const rowHeight = this.getRowHeight(rowCopy);
      const rowPanels = rowCopy.panels || [];
      let panelBelowIndex;

      if (panel.collapsed) {
        // For collapsed row just copy its panels and set scoped vars and proper IDs
        _.each(rowPanels, (rowPanel: PanelModel, i: number) => {
          setScopedVars(rowPanel, option);
          if (optionIndex > 0) {
            this.updateRepeatedPanelIds(rowPanel, true);
          }
        });
        rowCopy.gridPos.y += optionIndex;
        yPos += optionIndex;
        panelBelowIndex = panelIndex + optionIndex + 1;
      } else {
        // insert after 'row' panel
        const insertPos = panelIndex + (rowPanels.length + 1) * optionIndex + 1;
        _.each(rowPanels, (rowPanel: PanelModel, i: number) => {
          setScopedVars(rowPanel, option);
          if (optionIndex > 0) {
            const cloneRowPanel = new PanelModel(rowPanel);
            this.updateRepeatedPanelIds(cloneRowPanel, true);
            // For exposed row additionally set proper Y grid position and add it to dashboard panels
            cloneRowPanel.gridPos.y += rowHeight * optionIndex;
            this.panels.splice(insertPos + i, 0, cloneRowPanel);
          }
        });
        rowCopy.panels = [];
        rowCopy.gridPos.y += rowHeight * optionIndex;
        yPos += rowHeight;
        panelBelowIndex = insertPos + rowPanels.length;
      }

      // Update gridPos for panels below
      for (let i = panelBelowIndex; i < this.panels.length; i++) {
        this.panels[i].gridPos.y += yPos;
      }
    }
  }

  updateRepeatedPanelIds(panel: PanelModel, repeatedByRow?: boolean) {
    panel.repeatPanelId = panel.id;
    panel.id = this.getNextPanelId();
    panel.repeatIteration = this.iteration;
    if (repeatedByRow) {
      panel.repeatedByRow = true;
    } else {
      panel.repeat = null;
    }
    return panel;
  }

  getSelectedVariableOptions(variable: any) {
    let selectedOptions: any[];
    if (variable.current.text === 'All') {
      selectedOptions = variable.options.slice(1, variable.options.length);
    } else {
      selectedOptions = _.filter(variable.options, { selected: true });
    }
    return selectedOptions;
  }

  getRowHeight(rowPanel: PanelModel): number {
    if (!rowPanel.panels || rowPanel.panels.length === 0) {
      return 0;
    }
    const rowYPos = rowPanel.gridPos.y;
    const positions = _.map(rowPanel.panels, 'gridPos');
    const maxPos = _.maxBy(positions, (pos: GridPos) => {
      return pos.y + pos.h;
    });
    return maxPos.y + maxPos.h - rowYPos;
  }

  removePanel(panel: PanelModel) {
    const index = _.indexOf(this.panels, panel);
    this.panels.splice(index, 1);
    this.events.emit('panel-removed', panel);
  }

  removeRow(row: PanelModel, removePanels: boolean) {
    const needToogle = (!removePanels && row.collapsed) || (removePanels && !row.collapsed);

    if (needToogle) {
      this.toggleRow(row);
    }

    this.removePanel(row);
  }

  expandRows() {
    for (let i = 0; i < this.panels.length; i++) {
      const panel = this.panels[i];

      if (panel.type !== 'row') {
        continue;
      }

      if (panel.collapsed) {
        this.toggleRow(panel);
      }
    }
  }

  collapseRows() {
    for (let i = 0; i < this.panels.length; i++) {
      const panel = this.panels[i];

      if (panel.type !== 'row') {
        continue;
      }

      if (!panel.collapsed) {
        this.toggleRow(panel);
      }
    }
  }

  setPanelFocus(id: number) {
    this.meta.focusPanelId = id;
  }

  updateSubmenuVisibility() {
    this.meta.submenuEnabled = (() => {
      if (this.links.length > 0) {
        return true;
      }

      const visibleVars = _.filter(this.templating.list, (variable: any) => variable.hide !== 2);
      if (visibleVars.length > 0) {
        return true;
      }

      const visibleAnnotations = _.filter(this.annotations.list, (annotation: any) => annotation.hide !== true);
      if (visibleAnnotations.length > 0) {
        return true;
      }

      return false;
    })();
  }

  getPanelInfoById(panelId: number) {
    for (let i = 0; i < this.panels.length; i++) {
      if (this.panels[i].id === panelId) {
        return {
          panel: this.panels[i],
          index: i,
        };
      }
    }

    return null;
  }

  duplicatePanel(panel: PanelModel) {
    const newPanel = panel.getSaveModel();
    newPanel.id = this.getNextPanelId();

    delete newPanel.repeat;
    delete newPanel.repeatIteration;
    delete newPanel.repeatPanelId;
    delete newPanel.scopedVars;
    if (newPanel.alert) {
      delete newPanel.thresholds;
    }
    delete newPanel.alert;

    // does it fit to the right?
    if (panel.gridPos.x + panel.gridPos.w * 2 <= GRID_COLUMN_COUNT) {
      newPanel.gridPos.x += panel.gridPos.w;
    } else {
      // add below
      newPanel.gridPos.y += panel.gridPos.h;
    }

    this.addPanel(newPanel);
    return newPanel;
  }

  formatDate(date: DateTimeInput, format?: string) {
    date = isDateTime(date) ? date : dateTime(date);
    format = format || 'YYYY-MM-DD HH:mm:ss';
    const timezone = this.getTimezone();

    return timezone === 'browser' ? dateTime(date).format(format) : toUtc(date).format(format);
  }

  destroy() {
    this.events.removeAllListeners();
    for (const panel of this.panels) {
      panel.destroy();
    }
  }

  toggleRow(row: PanelModel) {
    const rowIndex = _.indexOf(this.panels, row);

    if (row.collapsed) {
      row.collapsed = false;
      const hasRepeat = _.some(row.panels as PanelModel[], (p: PanelModel) => p.repeat);

      if (row.panels.length > 0) {
        // Use first panel to figure out if it was moved or pushed
        const firstPanel = row.panels[0];
        const yDiff = firstPanel.gridPos.y - (row.gridPos.y + row.gridPos.h);

        // start inserting after row
        let insertPos = rowIndex + 1;
        // y max will represent the bottom y pos after all panels have been added
        // needed to know home much panels below should be pushed down
        let yMax = row.gridPos.y;

        for (const panel of row.panels) {
          // make sure y is adjusted (in case row moved while collapsed)
          // console.log('yDiff', yDiff);
          panel.gridPos.y -= yDiff;
          // insert after row
          this.panels.splice(insertPos, 0, new PanelModel(panel));
          // update insert post and y max
          insertPos += 1;
          yMax = Math.max(yMax, panel.gridPos.y + panel.gridPos.h);
        }

        const pushDownAmount = yMax - row.gridPos.y - 1;

        // push panels below down
        for (let panelIndex = insertPos; panelIndex < this.panels.length; panelIndex++) {
          this.panels[panelIndex].gridPos.y += pushDownAmount;
        }

        row.panels = [];

        if (hasRepeat) {
          this.processRowRepeats(row);
        }
      }

      // sort panels
      this.sortPanelsByGridPos();

      // emit change event
      this.events.emit('row-expanded');
      return;
    }

    const rowPanels = this.getRowPanels(rowIndex);

    // remove panels
    _.pull(this.panels, ...rowPanels);
    // save panel models inside row panel
    row.panels = _.map(rowPanels, (panel: PanelModel) => panel.getSaveModel());
    row.collapsed = true;

    // emit change event
    this.events.emit('row-collapsed');
  }

  /**
   * Will return all panels after rowIndex until it encounters another row
   */
  getRowPanels(rowIndex: number): PanelModel[] {
    const rowPanels = [];

    for (let index = rowIndex + 1; index < this.panels.length; index++) {
      const panel = this.panels[index];

      // break when encountering another row
      if (panel.type === 'row') {
        break;
      }

      // this panel must belong to row
      rowPanels.push(panel);
    }

    return rowPanels;
  }

  on(eventName: string, callback: Function) {
    this.events.on(eventName, callback);
  }

  off(eventName: string, callback?: Function) {
    this.events.off(eventName, callback);
  }

  cycleGraphTooltip() {
    this.graphTooltip = (this.graphTooltip + 1) % 3;
  }

  sharedTooltipModeEnabled() {
    return this.graphTooltip > 0;
  }

  sharedCrosshairModeOnly() {
    return this.graphTooltip === 1;
  }

  getRelativeTime(date: DateTimeInput) {
    date = isDateTime(date) ? date : dateTime(date);

    return this.timezone === 'browser' ? dateTime(date).fromNow() : toUtc(date).fromNow();
  }

  isTimezoneUtc() {
    return this.getTimezone() === 'utc';
  }

  isSnapshot() {
    return this.snapshot !== undefined;
  }

  getTimezone() {
    return this.timezone ? this.timezone : contextSrv.user.timezone;
  }

  private updateSchema(old: any) {
    const migrator = new DashboardMigrator(this);
    migrator.updateSchema(old);
  }

  resetOriginalTime() {
    this.originalTime = _.cloneDeep(this.time);
  }

  hasTimeChanged() {
    return !_.isEqual(this.time, this.originalTime);
  }

  resetOriginalVariables() {
    this.originalTemplating = _.map(this.templating.list, (variable: any) => {
      return {
        name: variable.name,
        type: variable.type,
        current: _.cloneDeep(variable.current),
        filters: _.cloneDeep(variable.filters),
      };
    });
  }

  hasVariableValuesChanged() {
    if (this.templating.list.length !== this.originalTemplating.length) {
      return false;
    }

    const updated = _.map(this.templating.list, (variable: any) => {
      return {
        name: variable.name,
        type: variable.type,
        current: _.cloneDeep(variable.current),
        filters: _.cloneDeep(variable.filters),
      };
    });

    return !_.isEqual(updated, this.originalTemplating);
  }

  autoFitPanels(viewHeight: number, kioskMode?: UrlQueryValue) {
    const currentGridHeight = Math.max(
      ...this.panels.map(panel => {
        return panel.gridPos.h + panel.gridPos.y;
      })
    );

    const navbarHeight = 55;
    const margin = 20;
    const submenuHeight = 50;

    let visibleHeight = viewHeight - navbarHeight - margin;

    // Remove submenu height if visible
    if (this.meta.submenuEnabled && !kioskMode) {
      visibleHeight -= submenuHeight;
    }

    // add back navbar height
    if (kioskMode && kioskMode !== KIOSK_MODE_TV) {
      visibleHeight += navbarHeight;
    }

    const visibleGridHeight = Math.floor(visibleHeight / (GRID_CELL_HEIGHT + GRID_CELL_VMARGIN));
    const scaleFactor = currentGridHeight / visibleGridHeight;

    this.panels.forEach((panel, i) => {
      panel.gridPos.y = Math.round(panel.gridPos.y / scaleFactor) || 1;
      panel.gridPos.h = Math.round(panel.gridPos.h / scaleFactor) || 1;
    });
  }

  templateVariableValueUpdated() {
    this.processRepeats();
    this.events.emit('template-variable-value-updated');
  }

  expandParentRowFor(panelId: number) {
    for (const panel of this.panels) {
      if (panel.collapsed) {
        for (const rowPanel of panel.panels) {
          if (rowPanel.id === panelId) {
            this.toggleRow(panel);
            return;
          }
        }
      }
    }
  }

  toggleLegendsForAll() {
    const panelsWithLegends = this.panels.filter(panel => {
      return panel.legend !== undefined && panel.legend !== null;
    });

    // determine if more panels are displaying legends or not
    const onCount = panelsWithLegends.filter(panel => panel.legend.show).length;
    const offCount = panelsWithLegends.length - onCount;
    const panelLegendsOn = onCount >= offCount;

    for (const panel of panelsWithLegends) {
      panel.legend.show = !panelLegendsOn;
      panel.render();
    }
  }

  getColorsPalette = ((inherited: boolean) => {
    const palette: any = {
      editable: this.colors.length < 1,
      colors: inherited ? colors.slice(0) : this.colors.slice(0),
      source: inherited ? 'Global' : 'Custom',
    };
    return palette;
  }).bind(this);

  setColorsPalette = ((colors: string[]) => {
    this.colors = colors;
    this.render();
  }).bind(this);
}<|MERGE_RESOLUTION|>--- conflicted
+++ resolved
@@ -95,13 +95,9 @@
     this.version = data.version || 0;
     this.links = data.links || [];
     this.gnetId = data.gnetId || null;
-<<<<<<< HEAD
-    this.panels = _.map(data.panels || [], panelData => new PanelModel(panelData));
+    this.panels = _.map(data.panels || [], (panelData: any) => new PanelModel(panelData));
     this.customPalette = data.customPalette || false;
     this.colors = data.colors || [];
-=======
-    this.panels = _.map(data.panels || [], (panelData: any) => new PanelModel(panelData));
->>>>>>> 238a9292
 
     this.resetOriginalVariables();
     this.resetOriginalTime();
