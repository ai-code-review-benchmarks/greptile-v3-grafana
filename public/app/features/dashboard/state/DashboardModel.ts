// Libaries
import {
  cloneDeep,
  defaults as _defaults,
  each,
  filter,
  find,
  findIndex,
  indexOf,
  isEqual,
  map,
  maxBy,
  pull,
  some,
} from 'lodash';
// Constants
import { DEFAULT_ANNOTATION_COLOR } from '@grafana/ui';
import { GRID_CELL_HEIGHT, GRID_CELL_VMARGIN, GRID_COLUMN_COUNT, REPEAT_DIR_VERTICAL } from 'app/core/constants';
// Utils & Services
import { contextSrv } from 'app/core/services/context_srv';
import sortByKeys from 'app/core/utils/sort_by_keys';
// Types
import { GridPos, PanelModel } from './PanelModel';
import { DashboardMigrator } from './DashboardMigrator';
import {
  AnnotationQuery,
  AppEvent,
  DashboardCursorSync,
  dateTimeFormat,
  dateTimeFormatTimeAgo,
  DateTimeInput,
  EventBusExtended,
  EventBusSrv,
  PanelModel as IPanelModel,
  TimeRange,
  TimeZone,
  UrlQueryValue,
} from '@grafana/data';
import { CoreEvents, DashboardMeta, KioskMode } from 'app/types';
import { GetVariables, getVariables } from 'app/features/variables/state/selectors';
import { variableAdapters } from 'app/features/variables/adapters';
import { onTimeRangeUpdated } from 'app/features/variables/state/actions';
import { dispatch } from '../../../store/store';
import { isAllVariable } from '../../variables/utils';
import { DashboardPanelsChangedEvent, RenderEvent } from 'app/types/events';
import { getTimeSrv } from '../services/TimeSrv';
import { mergePanels, PanelMergeInfo } from '../utils/panelMerge';
<<<<<<< HEAD
import { Unsubscribable } from 'rxjs';
import appEvents from '../../../core/app_events';
import { VariableChanged } from '../../variables/types';
=======
import { isOnTheSameGridRow } from './utils';
import { RefreshEvent, TimeRangeUpdatedEvent } from '@grafana/runtime';
>>>>>>> a5501b78

export interface CloneOptions {
  saveVariables?: boolean;
  saveTimerange?: boolean;
  message?: string;
}

export type DashboardLinkType = 'link' | 'dashboards';

export interface DashboardLink {
  icon: string;
  title: string;
  tooltip: string;
  type: DashboardLinkType;
  url: string;
  asDropdown: boolean;
  tags: any[];
  searchHits?: any[];
  targetBlank: boolean;
  keepTime: boolean;
  includeVars: boolean;
}

export class DashboardModel {
  id: any;
  uid: string;
  title: string;
  autoUpdate: any;
  description: any;
  tags: any;
  style: any;
  timezone: any;
  weekStart: any;
  editable: any;
  graphTooltip: DashboardCursorSync;
  time: any;
  liveNow: boolean;
  private originalTime: any;
  timepicker: any;
  templating: { list: any[] };
  private originalTemplating: any;
  annotations: { list: AnnotationQuery[] };
  refresh: any;
  snapshot: any;
  schemaVersion: number;
  version: number;
  revision: number;
  links: DashboardLink[];
  gnetId: any;
  panels: PanelModel[];
  panelInEdit?: PanelModel;
  panelInView?: PanelModel;
<<<<<<< HEAD
=======
  fiscalYearStartMonth?: number;
  private hasChangesThatAffectsAllPanels: boolean;
>>>>>>> a5501b78

  // ------------------
  // not persisted
  // ------------------

  // repeat process cycles
  iteration?: number;
  declare meta: DashboardMeta;
  events: EventBusExtended;
  private appEventsSubscription: Unsubscribable;

  static nonPersistedProperties: { [str: string]: boolean } = {
    events: true,
    meta: true,
    panels: true, // needs special handling
    templating: true, // needs special handling
    originalTime: true,
    originalTemplating: true,
    originalLibraryPanels: true,
    panelInEdit: true,
    panelInView: true,
    getVariablesFromState: true,
    formatDate: true,
    appEventsSubscription: true,
  };

  constructor(data: any, meta?: DashboardMeta, private getVariablesFromState: GetVariables = getVariables) {
    if (!data) {
      data = {};
    }

    this.events = new EventBusSrv();
    this.id = data.id || null;
    this.uid = data.uid || null;
    this.revision = data.revision;
    this.title = data.title ?? 'No Title';
    this.autoUpdate = data.autoUpdate;
    this.description = data.description;
    this.tags = data.tags ?? [];
    this.style = data.style ?? 'dark';
    this.timezone = data.timezone ?? '';
    this.weekStart = data.weekStart ?? '';
    this.editable = data.editable !== false;
    this.graphTooltip = data.graphTooltip || 0;
    this.time = data.time ?? { from: 'now-6h', to: 'now' };
    this.timepicker = data.timepicker ?? {};
    this.liveNow = Boolean(data.liveNow);
    this.templating = this.ensureListExist(data.templating);
    this.annotations = this.ensureListExist(data.annotations);
    this.refresh = data.refresh;
    this.snapshot = data.snapshot;
    this.schemaVersion = data.schemaVersion ?? 0;
    this.fiscalYearStartMonth = data.fiscalYearStartMonth ?? 0;
    this.version = data.version ?? 0;
    this.links = data.links ?? [];
    this.gnetId = data.gnetId || null;
    this.panels = map(data.panels ?? [], (panelData: any) => new PanelModel(panelData));
    this.formatDate = this.formatDate.bind(this);

    this.resetOriginalVariables(true);
    this.resetOriginalTime();

    this.initMeta(meta);
    this.updateSchema(data);

    this.addBuiltInAnnotationQuery();
    this.sortPanelsByGridPos();
    this.appEventsSubscription = appEvents.subscribe(VariableChanged, (event) => {
      this.processRepeats(event.payload.panelIds);
      this.startRefresh(event.payload.panelIds);
    });
  }

  addBuiltInAnnotationQuery() {
    let found = false;
    for (const item of this.annotations.list) {
      if (item.builtIn === 1) {
        found = true;
        break;
      }
    }

    if (found) {
      return;
    }

    this.annotations.list.unshift({
      datasource: '-- Grafana --',
      name: 'Annotations & Alerts',
      type: 'dashboard',
      iconColor: DEFAULT_ANNOTATION_COLOR,
      enable: true,
      hide: true,
      builtIn: 1,
    });
  }

  private initMeta(meta?: DashboardMeta) {
    meta = meta || {};

    meta.canShare = meta.canShare !== false;
    meta.canSave = meta.canSave !== false;
    meta.canStar = meta.canStar !== false;
    meta.canEdit = meta.canEdit !== false;
    meta.showSettings = meta.canEdit;
    meta.canMakeEditable = meta.canSave && !this.editable;
    meta.hasUnsavedFolderChange = false;

    if (!this.editable) {
      meta.canEdit = false;
      meta.canDelete = false;
      meta.canSave = false;
    }

    this.meta = meta;
  }

  // cleans meta data and other non persistent state
  getSaveModelClone(options?: CloneOptions): DashboardModel {
    const defaults = _defaults(options || {}, {
      saveVariables: true,
      saveTimerange: true,
    });

    // make clone
    let copy: any = {};
    for (const property in this) {
      if (DashboardModel.nonPersistedProperties[property] || !this.hasOwnProperty(property)) {
        continue;
      }

      copy[property] = cloneDeep(this[property]);
    }

    this.updateTemplatingSaveModelClone(copy, defaults);

    if (!defaults.saveTimerange) {
      copy.time = this.originalTime;
    }

    // get panel save models
    copy.panels = this.getPanelSaveModels();

    //  sort by keys
    copy = sortByKeys(copy);
    copy.getVariables = () => {
      return copy.templating.list;
    };

    return copy;
  }

  /**
   * This will load a new dashboard, but keep existing panels unchanged
   *
   * This function can be used to implement:
   * 1. potentially faster loading dashboard loading
   * 2. dynamic dashboard behavior
   * 3. "live" dashboard editing
   *
   * @internal and experimental
   */
  updatePanels(panels: IPanelModel[]): PanelMergeInfo {
    const info = mergePanels(this.panels, panels ?? []);
    if (info.changed) {
      this.panels = info.panels ?? [];
      this.sortPanelsByGridPos();
      this.events.publish(new DashboardPanelsChangedEvent());
    }
    return info;
  }

  private getPanelSaveModels() {
    return this.panels
      .filter((panel: PanelModel) => {
        if (panel.type === 'add-panel') {
          return false;
        }
        // skip repeated panels in the saved model
        if (panel.repeatPanelId) {
          return false;
        }
        // skip repeated rows in the saved model
        if (panel.repeatedByRow) {
          return false;
        }
        return true;
      })
      .map((panel: PanelModel) => {
        // If we save while editing we should include the panel in edit mode instead of the
        // unmodified source panel
        if (this.panelInEdit && this.panelInEdit.id === panel.id) {
          return this.panelInEdit.getSaveModel();
        }

        return panel.getSaveModel();
      })
      .map((model: any) => {
        // Clear any scopedVars from persisted mode. This cannot be part of getSaveModel as we need to be able to copy
        // panel models with preserved scopedVars, for example when going into edit mode.
        delete model.scopedVars;

        // Clear any repeated panels from collapsed rows
        if (model.type === 'row' && model.panels && model.panels.length > 0) {
          model.panels = model.panels
            .filter((rowPanel: PanelModel) => !rowPanel.repeatPanelId)
            .map((model: PanelModel) => {
              delete model.scopedVars;
              return model;
            });
        }

        return model;
      });
  }

  private updateTemplatingSaveModelClone(
    copy: any,
    defaults: { saveTimerange: boolean; saveVariables: boolean } & CloneOptions
  ) {
    const originalVariables = this.originalTemplating;
    const currentVariables = this.getVariablesFromState();

    copy.templating = {
      list: currentVariables.map((variable) =>
        variableAdapters.get(variable.type).getSaveModel(variable, defaults.saveVariables)
      ),
    };

    if (!defaults.saveVariables) {
      for (let i = 0; i < copy.templating.list.length; i++) {
        const current = copy.templating.list[i];
        const original: any = find(originalVariables, { name: current.name, type: current.type });

        if (!original) {
          continue;
        }

        if (current.type === 'adhoc') {
          copy.templating.list[i].filters = original.filters;
        } else {
          copy.templating.list[i].current = original.current;
        }
      }
    }
  }

  timeRangeUpdated(timeRange: TimeRange) {
    this.events.publish(new TimeRangeUpdatedEvent(timeRange));
    dispatch(onTimeRangeUpdated(timeRange));
  }

  startRefresh(affectedPanelIds?: number[]) {
    this.events.publish(new RefreshEvent());

    if (this.panelInEdit) {
      this.panelInEdit.refresh();
      return;
    }

    for (const panel of this.panels) {
      if (!this.otherPanelInFullscreen(panel)) {
        if (!affectedPanelIds) {
          panel.refresh();
          continue;
        }

        if (affectedPanelIds.includes(panel.id)) {
          panel.refresh();
        }
      }
    }
  }

  render() {
    this.events.publish(new RenderEvent());
    for (const panel of this.panels) {
      panel.render();
    }
  }

  panelInitialized(panel: PanelModel) {
    const lastResult = panel.getQueryRunner().getLastResult();

    if (!this.otherPanelInFullscreen(panel) && !lastResult) {
      panel.refresh();
    }
  }

  otherPanelInFullscreen(panel: PanelModel) {
    return (this.panelInEdit || this.panelInView) && !(panel.isViewing || panel.isEditing);
  }

  initEditPanel(sourcePanel: PanelModel): PanelModel {
    getTimeSrv().pauseAutoRefresh();
    this.panelInEdit = sourcePanel.getEditClone();
    return this.panelInEdit;
  }

  initViewPanel(panel: PanelModel) {
    this.panelInView = panel;
    panel.setIsViewing(true);
  }

  exitViewPanel(panel: PanelModel) {
    this.panelInView = undefined;
    panel.setIsViewing(false);
  }

  exitPanelEditor() {
    this.panelInEdit!.destroy();
    this.panelInEdit = undefined;
    getTimeSrv().resumeAutoRefresh();
  }

  /*
   * @deprecated used to be used internally by variables
   * */
  setChangeAffectsAllPanels() {}

  private ensureListExist(data: any) {
    if (!data) {
      data = {};
    }
    if (!data.list) {
      data.list = [];
    }
    return data;
  }

  getNextPanelId() {
    let max = 0;

    for (const panel of this.panels) {
      if (panel.id > max) {
        max = panel.id;
      }

      if (panel.collapsed) {
        for (const rowPanel of panel.panels) {
          if (rowPanel.id > max) {
            max = rowPanel.id;
          }
        }
      }
    }

    return max + 1;
  }

  forEachPanel(callback: (panel: PanelModel, index: number) => void) {
    for (let i = 0; i < this.panels.length; i++) {
      callback(this.panels[i], i);
    }
  }

  getPanelById(id: number): PanelModel | null {
    if (this.panelInEdit && this.panelInEdit.id === id) {
      return this.panelInEdit;
    }

    for (const panel of this.panels) {
      if (panel.id === id) {
        return panel;
      }
    }

    return null;
  }

  canEditPanel(panel?: PanelModel | null): boolean | undefined | null {
    return Boolean(this.meta.canEdit && panel && !panel.repeatPanelId && panel.type !== 'row');
  }

  canEditPanelById(id: number): boolean | undefined | null {
    return this.canEditPanel(this.getPanelById(id));
  }

  addPanel(panelData: any) {
    panelData.id = this.getNextPanelId();

    this.panels.unshift(new PanelModel(panelData));

    this.sortPanelsByGridPos();

    this.events.publish(new DashboardPanelsChangedEvent());
  }

  sortPanelsByGridPos() {
    this.panels.sort((panelA, panelB) => {
      if (panelA.gridPos.y === panelB.gridPos.y) {
        return panelA.gridPos.x - panelB.gridPos.x;
      } else {
        return panelA.gridPos.y - panelB.gridPos.y;
      }
    });
  }

  clearUnsavedChanges() {
    for (const panel of this.panels) {
      panel.configRev = 0;
    }
  }

  hasUnsavedChanges() {
    for (const panel of this.panels) {
      if (panel.hasChanged) {
        console.log('Panel has changed', panel);
        return true;
      }
    }
    return false;
  }

  cleanUpRepeats() {
    if (this.isSnapshotTruthy() || !this.hasVariables()) {
      return;
    }

    this.iteration = (this.iteration || new Date().getTime()) + 1;
    const panelsToRemove = [];

    // cleanup scopedVars
    for (const panel of this.panels) {
      delete panel.scopedVars;
    }

    for (let i = 0; i < this.panels.length; i++) {
      const panel = this.panels[i];
      if ((!panel.repeat || panel.repeatedByRow) && panel.repeatPanelId && panel.repeatIteration !== this.iteration) {
        panelsToRemove.push(panel);
      }
    }

    // remove panels
    pull(this.panels, ...panelsToRemove);
    panelsToRemove.map((p) => p.destroy());
    this.sortPanelsByGridPos();
    this.events.publish(new DashboardPanelsChangedEvent());
  }

  processRepeats(affectedPanelIds?: number[]) {
    if (this.isSnapshotTruthy() || !this.hasVariables()) {
      return;
    }

    this.cleanUpRepeats();

    this.iteration = (this.iteration || new Date().getTime()) + 1;

    for (let i = 0; i < this.panels.length; i++) {
      const panel = this.panels[i];
      if (panel.repeat) {
        if (!affectedPanelIds) {
          this.repeatPanel(panel, i);
          continue;
        }

        if (
          affectedPanelIds.includes(panel.id) ||
          (panel.repeatPanelId && affectedPanelIds.includes(panel.repeatPanelId))
        ) {
          this.repeatPanel(panel, i);
        }
      }
    }

    this.sortPanelsByGridPos();
    this.events.publish(new DashboardPanelsChangedEvent());
  }

  cleanUpRowRepeats(rowPanels: PanelModel[]) {
    const panelsToRemove = [];
    for (let i = 0; i < rowPanels.length; i++) {
      const panel = rowPanels[i];
      if (!panel.repeat && panel.repeatPanelId) {
        panelsToRemove.push(panel);
      }
    }
    pull(rowPanels, ...panelsToRemove);
    pull(this.panels, ...panelsToRemove);
  }

  processRowRepeats(row: PanelModel) {
    if (this.isSnapshotTruthy() || !this.hasVariables()) {
      return;
    }

    let rowPanels = row.panels;
    if (!row.collapsed) {
      const rowPanelIndex = findIndex(this.panels, (p: PanelModel) => p.id === row.id);
      rowPanels = this.getRowPanels(rowPanelIndex);
    }

    this.cleanUpRowRepeats(rowPanels);

    for (let i = 0; i < rowPanels.length; i++) {
      const panel = rowPanels[i];
      if (panel.repeat) {
        const panelIndex = findIndex(this.panels, (p: PanelModel) => p.id === panel.id);
        this.repeatPanel(panel, panelIndex);
      }
    }
  }

  getPanelRepeatClone(sourcePanel: PanelModel, valueIndex: number, sourcePanelIndex: number) {
    // if first clone return source
    if (valueIndex === 0) {
      return sourcePanel;
    }

    const m = sourcePanel.getSaveModel();
    m.id = this.getNextPanelId();
    const clone = new PanelModel(m);

    // insert after source panel + value index
    this.panels.splice(sourcePanelIndex + valueIndex, 0, clone);

    clone.repeatIteration = this.iteration;
    clone.repeatPanelId = sourcePanel.id;
    clone.repeat = undefined;

    if (this.panelInView?.id === clone.id) {
      clone.setIsViewing(true);
      this.panelInView = clone;
    }

    return clone;
  }

  getRowRepeatClone(sourceRowPanel: PanelModel, valueIndex: number, sourcePanelIndex: number) {
    // if first clone return source
    if (valueIndex === 0) {
      if (!sourceRowPanel.collapsed) {
        const rowPanels = this.getRowPanels(sourcePanelIndex);
        sourceRowPanel.panels = rowPanels;
      }
      return sourceRowPanel;
    }

    const clone = new PanelModel(sourceRowPanel.getSaveModel());
    // for row clones we need to figure out panels under row to clone and where to insert clone
    let rowPanels: PanelModel[], insertPos: number;
    if (sourceRowPanel.collapsed) {
      rowPanels = cloneDeep(sourceRowPanel.panels);
      clone.panels = rowPanels;
      // insert copied row after preceding row
      insertPos = sourcePanelIndex + valueIndex;
    } else {
      rowPanels = this.getRowPanels(sourcePanelIndex);
      clone.panels = map(rowPanels, (panel: PanelModel) => panel.getSaveModel());
      // insert copied row after preceding row's panels
      insertPos = sourcePanelIndex + (rowPanels.length + 1) * valueIndex;
    }
    this.panels.splice(insertPos, 0, clone);

    this.updateRepeatedPanelIds(clone);
    return clone;
  }

  repeatPanel(panel: PanelModel, panelIndex: number) {
    const variable: any = this.getPanelRepeatVariable(panel);
    if (!variable) {
      return;
    }

    if (panel.type === 'row') {
      this.repeatRow(panel, panelIndex, variable);
      return;
    }

    const selectedOptions = this.getSelectedVariableOptions(variable);

    const maxPerRow = panel.maxPerRow || 4;
    let xPos = 0;
    let yPos = panel.gridPos.y;

    for (let index = 0; index < selectedOptions.length; index++) {
      const option = selectedOptions[index];
      let copy;

      copy = this.getPanelRepeatClone(panel, index, panelIndex);
      copy.scopedVars = copy.scopedVars || {};
      copy.scopedVars[variable.name] = option;

      if (panel.repeatDirection === REPEAT_DIR_VERTICAL) {
        if (index > 0) {
          yPos += copy.gridPos.h;
        }
        copy.gridPos.y = yPos;
      } else {
        // set width based on how many are selected
        // assumed the repeated panels should take up full row width
        copy.gridPos.w = Math.max(GRID_COLUMN_COUNT / selectedOptions.length, GRID_COLUMN_COUNT / maxPerRow);
        copy.gridPos.x = xPos;
        copy.gridPos.y = yPos;

        xPos += copy.gridPos.w;

        // handle overflow by pushing down one row
        if (xPos + copy.gridPos.w > GRID_COLUMN_COUNT) {
          xPos = 0;
          yPos += copy.gridPos.h;
        }
      }
    }

    // Update gridPos for panels below
    const yOffset = yPos - panel.gridPos.y;
    if (yOffset > 0) {
      const panelBelowIndex = panelIndex + selectedOptions.length;
      for (let i = panelBelowIndex; i < this.panels.length; i++) {
        if (isOnTheSameGridRow(panel, this.panels[i])) {
          continue;
        }

        this.panels[i].gridPos.y += yOffset;
      }
    }
  }

  repeatRow(panel: PanelModel, panelIndex: number, variable: any) {
    const selectedOptions = this.getSelectedVariableOptions(variable);
    let yPos = panel.gridPos.y;

    function setScopedVars(panel: PanelModel, variableOption: any) {
      panel.scopedVars = panel.scopedVars || {};
      panel.scopedVars[variable.name] = variableOption;
    }

    for (let optionIndex = 0; optionIndex < selectedOptions.length; optionIndex++) {
      const option = selectedOptions[optionIndex];
      const rowCopy = this.getRowRepeatClone(panel, optionIndex, panelIndex);
      setScopedVars(rowCopy, option);

      const rowHeight = this.getRowHeight(rowCopy);
      const rowPanels = rowCopy.panels || [];
      let panelBelowIndex;

      if (panel.collapsed) {
        // For collapsed row just copy its panels and set scoped vars and proper IDs
        each(rowPanels, (rowPanel: PanelModel, i: number) => {
          setScopedVars(rowPanel, option);
          if (optionIndex > 0) {
            this.updateRepeatedPanelIds(rowPanel, true);
          }
        });
        rowCopy.gridPos.y += optionIndex;
        yPos += optionIndex;
        panelBelowIndex = panelIndex + optionIndex + 1;
      } else {
        // insert after 'row' panel
        const insertPos = panelIndex + (rowPanels.length + 1) * optionIndex + 1;
        each(rowPanels, (rowPanel: PanelModel, i: number) => {
          setScopedVars(rowPanel, option);
          if (optionIndex > 0) {
            const cloneRowPanel = new PanelModel(rowPanel);
            this.updateRepeatedPanelIds(cloneRowPanel, true);
            // For exposed row additionally set proper Y grid position and add it to dashboard panels
            cloneRowPanel.gridPos.y += rowHeight * optionIndex;
            this.panels.splice(insertPos + i, 0, cloneRowPanel);
          }
        });
        rowCopy.panels = [];
        rowCopy.gridPos.y += rowHeight * optionIndex;
        yPos += rowHeight;
        panelBelowIndex = insertPos + rowPanels.length;
      }

      // Update gridPos for panels below if we inserted more than 1 repeated row panel
      if (selectedOptions.length > 1) {
        for (let i = panelBelowIndex; i < this.panels.length; i++) {
          this.panels[i].gridPos.y += yPos;
        }
      }
    }
  }

  updateRepeatedPanelIds(panel: PanelModel, repeatedByRow?: boolean) {
    panel.repeatPanelId = panel.id;
    panel.id = this.getNextPanelId();
    panel.key = `${panel.id}`;
    panel.repeatIteration = this.iteration;
    if (repeatedByRow) {
      panel.repeatedByRow = true;
    } else {
      panel.repeat = undefined;
    }
    return panel;
  }

  getSelectedVariableOptions(variable: any) {
    let selectedOptions: any[];
    if (isAllVariable(variable)) {
      selectedOptions = variable.options.slice(1, variable.options.length);
    } else {
      selectedOptions = filter(variable.options, { selected: true });
    }
    return selectedOptions;
  }

  getRowHeight(rowPanel: PanelModel): number {
    if (!rowPanel.panels || rowPanel.panels.length === 0) {
      return 0;
    }
    const rowYPos = rowPanel.gridPos.y;
    const positions = map(rowPanel.panels, 'gridPos');
    const maxPos = maxBy(positions, (pos: GridPos) => {
      return pos.y + pos.h;
    });
    return maxPos!.y + maxPos!.h - rowYPos;
  }

  removePanel(panel: PanelModel) {
    this.panels = this.panels.filter((item) => item !== panel);
    this.events.publish(new DashboardPanelsChangedEvent());
  }

  removeRow(row: PanelModel, removePanels: boolean) {
    const needToogle = (!removePanels && row.collapsed) || (removePanels && !row.collapsed);

    if (needToogle) {
      this.toggleRow(row);
    }

    this.removePanel(row);
  }

  expandRows() {
    for (let i = 0; i < this.panels.length; i++) {
      const panel = this.panels[i];

      if (panel.type !== 'row') {
        continue;
      }

      if (panel.collapsed) {
        this.toggleRow(panel);
      }
    }
  }

  collapseRows() {
    for (let i = 0; i < this.panels.length; i++) {
      const panel = this.panels[i];

      if (panel.type !== 'row') {
        continue;
      }

      if (!panel.collapsed) {
        this.toggleRow(panel);
      }
    }
  }

  isSubMenuVisible() {
    if (this.links.length > 0) {
      return true;
    }

    if (this.getVariables().find((variable) => variable.hide !== 2)) {
      return true;
    }

    if (this.annotations.list.find((annotation) => annotation.hide !== true)) {
      return true;
    }

    return false;
  }

  getPanelInfoById(panelId: number) {
    for (let i = 0; i < this.panels.length; i++) {
      if (this.panels[i].id === panelId) {
        return {
          panel: this.panels[i],
          index: i,
        };
      }
    }

    return null;
  }

  duplicatePanel(panel: PanelModel) {
    const newPanel = panel.getSaveModel();
    newPanel.id = this.getNextPanelId();

    delete newPanel.repeat;
    delete newPanel.repeatIteration;
    delete newPanel.repeatPanelId;
    delete newPanel.scopedVars;
    if (newPanel.alert) {
      delete newPanel.thresholds;
    }
    delete newPanel.alert;

    // does it fit to the right?
    if (panel.gridPos.x + panel.gridPos.w * 2 <= GRID_COLUMN_COUNT) {
      newPanel.gridPos.x += panel.gridPos.w;
    } else {
      // add below
      newPanel.gridPos.y += panel.gridPos.h;
    }

    this.addPanel(newPanel);
    return newPanel;
  }

  formatDate(date: DateTimeInput, format?: string) {
    return dateTimeFormat(date, {
      format,
      timeZone: this.getTimezone(),
    });
  }

  destroy() {
    this.appEventsSubscription.unsubscribe();
    this.events.removeAllListeners();
    for (const panel of this.panels) {
      panel.destroy();
    }
  }

  toggleRow(row: PanelModel) {
    const rowIndex = indexOf(this.panels, row);

    if (row.collapsed) {
      row.collapsed = false;
      const hasRepeat = some(row.panels as PanelModel[], (p: PanelModel) => p.repeat);

      if (row.panels.length > 0) {
        // Use first panel to figure out if it was moved or pushed
        const firstPanel = row.panels[0];
        const yDiff = firstPanel.gridPos.y - (row.gridPos.y + row.gridPos.h);

        // start inserting after row
        let insertPos = rowIndex + 1;
        // y max will represent the bottom y pos after all panels have been added
        // needed to know home much panels below should be pushed down
        let yMax = row.gridPos.y;

        for (const panel of row.panels) {
          // make sure y is adjusted (in case row moved while collapsed)
          // console.log('yDiff', yDiff);
          panel.gridPos.y -= yDiff;
          // insert after row
          this.panels.splice(insertPos, 0, new PanelModel(panel));
          // update insert post and y max
          insertPos += 1;
          yMax = Math.max(yMax, panel.gridPos.y + panel.gridPos.h);
        }

        const pushDownAmount = yMax - row.gridPos.y - 1;

        // push panels below down
        for (let panelIndex = insertPos; panelIndex < this.panels.length; panelIndex++) {
          this.panels[panelIndex].gridPos.y += pushDownAmount;
        }

        row.panels = [];

        if (hasRepeat) {
          this.processRowRepeats(row);
        }
      }

      // sort panels
      this.sortPanelsByGridPos();

      // emit change event
      this.events.publish(new DashboardPanelsChangedEvent());
      return;
    }

    const rowPanels = this.getRowPanels(rowIndex);

    // remove panels
    pull(this.panels, ...rowPanels);
    // save panel models inside row panel
    row.panels = map(rowPanels, (panel: PanelModel) => panel.getSaveModel());
    row.collapsed = true;

    // emit change event
    this.events.publish(new DashboardPanelsChangedEvent());
  }

  /**
   * Will return all panels after rowIndex until it encounters another row
   */
  getRowPanels(rowIndex: number): PanelModel[] {
    const rowPanels = [];

    for (let index = rowIndex + 1; index < this.panels.length; index++) {
      const panel = this.panels[index];

      // break when encountering another row
      if (panel.type === 'row') {
        break;
      }

      // this panel must belong to row
      rowPanels.push(panel);
    }

    return rowPanels;
  }

  /** @deprecated */
  on<T>(event: AppEvent<T>, callback: (payload?: T) => void) {
    console.log('DashboardModel.on is deprecated use events.subscribe');
    this.events.on(event, callback);
  }

  /** @deprecated */
  off<T>(event: AppEvent<T>, callback: (payload?: T) => void) {
    console.log('DashboardModel.off is deprecated');
    this.events.off(event, callback);
  }

  cycleGraphTooltip() {
    this.graphTooltip = (this.graphTooltip + 1) % 3;
  }

  sharedTooltipModeEnabled() {
    return this.graphTooltip > 0;
  }

  sharedCrosshairModeOnly() {
    return this.graphTooltip === 1;
  }

  getRelativeTime(date: DateTimeInput) {
    return dateTimeFormatTimeAgo(date, {
      timeZone: this.getTimezone(),
    });
  }

  isSnapshot() {
    return this.snapshot !== undefined;
  }

  getTimezone(): TimeZone {
    return (this.timezone ? this.timezone : contextSrv?.user?.timezone) as TimeZone;
  }

  private updateSchema(old: any) {
    const migrator = new DashboardMigrator(this);
    migrator.updateSchema(old);
    migrator.migrateCloudWatchQueries();
  }

  resetOriginalTime() {
    this.originalTime = cloneDeep(this.time);
  }

  hasTimeChanged() {
    return !isEqual(this.time, this.originalTime);
  }

  resetOriginalVariables(initial = false) {
    if (initial) {
      this.originalTemplating = this.cloneVariablesFrom(this.templating.list);
      return;
    }

    this.originalTemplating = this.cloneVariablesFrom(this.getVariablesFromState());
  }

  hasVariableValuesChanged() {
    return this.hasVariablesChanged(this.originalTemplating, this.getVariablesFromState());
  }

  autoFitPanels(viewHeight: number, kioskMode?: UrlQueryValue) {
    const currentGridHeight = Math.max(
      ...this.panels.map((panel) => {
        return panel.gridPos.h + panel.gridPos.y;
      })
    );

    const navbarHeight = 55;
    const margin = 20;
    const submenuHeight = 50;

    let visibleHeight = viewHeight - navbarHeight - margin;

    // Remove submenu height if visible
    if (this.meta.submenuEnabled && !kioskMode) {
      visibleHeight -= submenuHeight;
    }

    // add back navbar height
    if (kioskMode && kioskMode !== KioskMode.TV) {
      visibleHeight += navbarHeight;
    }

    const visibleGridHeight = Math.floor(visibleHeight / (GRID_CELL_HEIGHT + GRID_CELL_VMARGIN));
    const scaleFactor = currentGridHeight / visibleGridHeight;

    this.panels.forEach((panel, i) => {
      panel.gridPos.y = Math.round(panel.gridPos.y / scaleFactor) || 1;
      panel.gridPos.h = Math.round(panel.gridPos.h / scaleFactor) || 1;
    });
  }

  templateVariableValueUpdated() {
    this.processRepeats();
    this.events.emit(CoreEvents.templateVariableValueUpdated);
  }

  getPanelByUrlId(panelUrlId: string) {
    const panelId = parseInt(panelUrlId ?? '0', 10);

    // First try to find it in a collapsed row and exand it
    for (const panel of this.panels) {
      if (panel.collapsed) {
        for (const rowPanel of panel.panels) {
          if (rowPanel.id === panelId) {
            this.toggleRow(panel);
            break;
          }
        }
      }
    }

    return this.getPanelById(panelId);
  }

  toggleLegendsForAll() {
    const panelsWithLegends = this.panels.filter((panel) => {
      return panel.legend !== undefined && panel.legend !== null;
    });

    // determine if more panels are displaying legends or not
    const onCount = panelsWithLegends.filter((panel) => panel.legend!.show).length;
    const offCount = panelsWithLegends.length - onCount;
    const panelLegendsOn = onCount >= offCount;

    for (const panel of panelsWithLegends) {
      panel.legend!.show = !panelLegendsOn;
      panel.render();
    }
  }

  getVariables = () => {
    return this.getVariablesFromState();
  };

  canAddAnnotations() {
    return this.meta.canEdit || this.meta.canMakeEditable;
  }

  shouldUpdateDashboardPanelFromJSON(updatedPanel: PanelModel, panel: PanelModel) {
    const shouldUpdateGridPositionLayout = !isEqual(updatedPanel?.gridPos, panel?.gridPos);
    if (shouldUpdateGridPositionLayout) {
      this.events.publish(new DashboardPanelsChangedEvent());
    }
  }

  private getPanelRepeatVariable(panel: PanelModel) {
    return this.getVariablesFromState().find((variable) => variable.name === panel.repeat);
  }

  private isSnapshotTruthy() {
    return this.snapshot;
  }

  private hasVariables() {
    return this.getVariablesFromState().length > 0;
  }

  private hasVariablesChanged(originalVariables: any[], currentVariables: any[]): boolean {
    if (originalVariables.length !== currentVariables.length) {
      return false;
    }

    const updated = map(currentVariables, (variable: any) => {
      return {
        name: variable.name,
        type: variable.type,
        current: cloneDeep(variable.current),
        filters: cloneDeep(variable.filters),
      };
    });

    return !isEqual(updated, originalVariables);
  }

  private cloneVariablesFrom(variables: any[]): any[] {
    return variables.map((variable) => {
      return {
        name: variable.name,
        type: variable.type,
        current: cloneDeep(variable.current),
        filters: cloneDeep(variable.filters),
      };
    });
  }
}<|MERGE_RESOLUTION|>--- conflicted
+++ resolved
@@ -45,14 +45,11 @@
 import { DashboardPanelsChangedEvent, RenderEvent } from 'app/types/events';
 import { getTimeSrv } from '../services/TimeSrv';
 import { mergePanels, PanelMergeInfo } from '../utils/panelMerge';
-<<<<<<< HEAD
+import { isOnTheSameGridRow } from './utils';
+import { RefreshEvent, TimeRangeUpdatedEvent } from '@grafana/runtime';
 import { Unsubscribable } from 'rxjs';
 import appEvents from '../../../core/app_events';
 import { VariableChanged } from '../../variables/types';
-=======
-import { isOnTheSameGridRow } from './utils';
-import { RefreshEvent, TimeRangeUpdatedEvent } from '@grafana/runtime';
->>>>>>> a5501b78
 
 export interface CloneOptions {
   saveVariables?: boolean;
@@ -105,11 +102,7 @@
   panels: PanelModel[];
   panelInEdit?: PanelModel;
   panelInView?: PanelModel;
-<<<<<<< HEAD
-=======
   fiscalYearStartMonth?: number;
-  private hasChangesThatAffectsAllPanels: boolean;
->>>>>>> a5501b78
 
   // ------------------
   // not persisted
