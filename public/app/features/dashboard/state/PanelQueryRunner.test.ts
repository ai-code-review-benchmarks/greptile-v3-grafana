--- conflicted
+++ resolved
@@ -1,9 +1,5 @@
 import { getProcessedSeriesData, PanelQueryRunner } from './PanelQueryRunner';
-<<<<<<< HEAD
-import { PanelData, DataQueryOptions } from '@grafana/ui/src/types';
-=======
 import { PanelData, DataQueryRequest } from '@grafana/ui/src/types';
->>>>>>> 178ce8ee
 import moment from 'moment';
 
 describe('PanelQueryRunner', () => {
@@ -50,11 +46,7 @@
   minInterval?: string;
   events?: PanelData[];
   res?: PanelData;
-<<<<<<< HEAD
-  queryCalledWith?: DataQueryOptions;
-=======
   queryCalledWith?: DataQueryRequest;
->>>>>>> 178ce8ee
 }
 
 type ScenarioFn = (ctx: ScenarioContext) => void;
@@ -78,15 +70,9 @@
     beforeEach(async () => {
       setupFn();
 
-<<<<<<< HEAD
-      const ds: any = {
-        interval: ctx.dsInterval,
-        query: (options: DataQueryOptions) => {
-=======
       const datasource: any = {
         interval: ctx.dsInterval,
         query: (options: DataQueryRequest) => {
->>>>>>> 178ce8ee
           ctx.queryCalledWith = options;
           return Promise.resolve(response);
         },
@@ -94,12 +80,7 @@
       };
 
       const args: any = {
-<<<<<<< HEAD
-        ds: ds as any,
-        datasource: '',
-=======
         datasource,
->>>>>>> 178ce8ee
         minInterval: ctx.minInterval,
         widthPixels: ctx.widthPixels,
         maxDataPoints: ctx.maxDataPoints,
