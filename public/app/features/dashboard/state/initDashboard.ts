// Services & Utils
import { createErrorNotification } from 'app/core/copy/appNotification';
import { backendSrv } from 'app/core/services/backend_srv';
import { DashboardSrv } from 'app/features/dashboard/services/DashboardSrv';
import { DashboardLoaderSrv } from 'app/features/dashboard/services/DashboardLoaderSrv';
import { TimeSrv } from 'app/features/dashboard/services/TimeSrv';
import { AnnotationsSrv } from 'app/features/annotations/annotations_srv';
import { KeybindingSrv } from 'app/core/services/keybindingSrv';
// Actions
import { notifyApp, updateLocation } from 'app/core/actions';
import {
  clearDashboardQueriesToUpdateOnLoad,
  dashboardInitCompleted,
  dashboardInitFailed,
  dashboardInitFetching,
  dashboardInitServices,
  dashboardInitSlow,
} from './reducers';
// Types
import {
  DashboardDTO,
  DashboardRouteInfo,
  StoreState,
  ThunkDispatch,
  ThunkResult,
  DashboardInitPhase,
} from 'app/types';
import { DashboardModel } from './DashboardModel';
import { DataQuery, locationUtil } from '@grafana/data';
<<<<<<< HEAD
import { completeDashboardTemplating, initDashboardTemplating, processVariables } from '../../variables/state/actions';
=======
import { initVariablesTransaction } from '../../variables/state/actions';
>>>>>>> 6b4d1dce
import { emitDashboardViewEvent } from './analyticsProcessor';

export interface InitDashboardArgs {
  $injector: any;
  $scope: any;
  urlUid?: string;
  urlSlug?: string;
  urlType?: string;
  urlFolderId?: string;
  routeInfo: DashboardRouteInfo;
  fixUrl: boolean;
}

async function redirectToNewUrl(slug: string, dispatch: ThunkDispatch, currentPath: string) {
  const res = await backendSrv.getDashboardBySlug(slug);

  if (res) {
    let newUrl = res.meta.url;

    // fix solo route urls
    if (currentPath.indexOf('dashboard-solo') !== -1) {
      newUrl = newUrl.replace('/d/', '/d-solo/');
    }

    const url = locationUtil.stripBaseFromUrl(newUrl);
    dispatch(updateLocation({ path: url, partial: true, replace: true }));
  }
}

async function fetchDashboard(
  args: InitDashboardArgs,
  dispatch: ThunkDispatch,
  getState: () => StoreState
): Promise<DashboardDTO | null> {
  try {
    switch (args.routeInfo) {
      case DashboardRouteInfo.Home: {
        // load home dash
        const dashDTO: DashboardDTO = await backendSrv.get('/api/dashboards/home');

        // if above all is cancelled it will return an array
        if (!dashDTO.meta) {
          return null;
        }

        // if user specified a custom home dashboard redirect to that
        if (dashDTO.redirectUri) {
          const newUrl = locationUtil.stripBaseFromUrl(dashDTO.redirectUri);
          dispatch(updateLocation({ path: newUrl, replace: true }));
          return null;
        }

        // disable some actions on the default home dashboard
        dashDTO.meta.canSave = false;
        dashDTO.meta.canShare = false;
        dashDTO.meta.canStar = false;
        return dashDTO;
      }
      case DashboardRouteInfo.Normal: {
        // for old db routes we redirect
        if (args.urlType === 'db') {
          redirectToNewUrl(args.urlSlug, dispatch, getState().location.path);
          return null;
        }

        const loaderSrv: DashboardLoaderSrv = args.$injector.get('dashboardLoaderSrv');
        const dashDTO: DashboardDTO = await loaderSrv.loadDashboard(args.urlType, args.urlSlug, args.urlUid);

        if (args.fixUrl && dashDTO.meta.url) {
          // check if the current url is correct (might be old slug)
          const dashboardUrl = locationUtil.stripBaseFromUrl(dashDTO.meta.url);
          const currentPath = getState().location.path;

          if (dashboardUrl !== currentPath) {
            // replace url to not create additional history items and then return so that initDashboard below isn't executed multiple times.
            dispatch(updateLocation({ path: dashboardUrl, partial: true, replace: true }));
            return null;
          }
        }
        return dashDTO;
      }
      case DashboardRouteInfo.New: {
        return getNewDashboardModelData(args.urlFolderId);
      }
      default:
        throw { message: 'Unknown route ' + args.routeInfo };
    }
  } catch (err) {
    dispatch(dashboardInitFailed({ message: 'Failed to fetch dashboard', error: err }));
    console.log(err);
    return null;
  }
}

/**
 * This action (or saga) does everything needed to bootstrap a dashboard & dashboard model.
 * First it handles the process of fetching the dashboard, correcting the url if required (causing redirects/url updates)
 *
 * This is used both for single dashboard & solo panel routes, home & new dashboard routes.
 *
 * Then it handles the initializing of the old angular services that the dashboard components & panels still depend on
 *
 */
export function initDashboard(args: InitDashboardArgs): ThunkResult<void> {
  return async (dispatch, getState) => {
    // set fetching state
    dispatch(dashboardInitFetching());

    // Detect slow loading / initializing and set state flag
    // This is in order to not show loading indication for fast loading dashboards as it creates blinking/flashing
    setTimeout(() => {
      if (getState().dashboard.getModel() === null) {
        dispatch(dashboardInitSlow());
      }
    }, 500);

    // fetch dashboard data
    const dashDTO = await fetchDashboard(args, dispatch, getState);

    // returns null if there was a redirect or error
    if (!dashDTO) {
      return;
    }

    // set initializing state
    dispatch(dashboardInitServices());

    // create model
    let dashboard: DashboardModel;
    try {
      dashboard = new DashboardModel(dashDTO.dashboard, dashDTO.meta);
    } catch (err) {
      dispatch(dashboardInitFailed({ message: 'Failed create dashboard model', error: err }));
      console.log(err);
      return;
    }

    // add missing orgId query param
    const storeState = getState();
    if (!storeState.location.query.orgId) {
      dispatch(updateLocation({ query: { orgId: storeState.user.orgId }, partial: true, replace: true }));
    }

    // init services
    const timeSrv: TimeSrv = args.$injector.get('timeSrv');
    const annotationsSrv: AnnotationsSrv = args.$injector.get('annotationsSrv');
    const keybindingSrv: KeybindingSrv = args.$injector.get('keybindingSrv');
    const unsavedChangesSrv = args.$injector.get('unsavedChangesSrv');
    const dashboardSrv: DashboardSrv = args.$injector.get('dashboardSrv');

    timeSrv.init(dashboard);
    annotationsSrv.init(dashboard);

    if (storeState.dashboard.modifiedQueries) {
      const { panelId, queries } = storeState.dashboard.modifiedQueries;
      dashboard.meta.fromExplore = !!(panelId && queries);
    }

<<<<<<< HEAD
    // template values service needs to initialize completely before
    // the rest of the dashboard can load
    try {
      dispatch(initDashboardTemplating(dashboard.templating.list));
      await dispatch(processVariables());
      dispatch(completeDashboardTemplating(dashboard));
    } catch (err) {
      dispatch(notifyApp(createErrorNotification('Templating init failed', err)));
      console.log(err);
=======
    // template values service needs to initialize completely before the rest of the dashboard can load
    await dispatch(initVariablesTransaction(args.urlUid, dashboard, variableSrv));

    if (getState().templating.transaction.uid !== args.urlUid) {
      // if a previous dashboard has slow running variable queries the batch uid will be the new one
      // but the args.urlUid will be the same as before initVariablesTransaction was called so then we can't continue initializing
      // the previous dashboard.
      return;
    }

    // If dashboard is in a different init phase it means it cancelled during service init
    if (getState().dashboard.initPhase !== DashboardInitPhase.Services) {
      return;
>>>>>>> 6b4d1dce
    }

    try {
      dashboard.processRepeats();
      dashboard.updateSubmenuVisibility();

      // handle auto fix experimental feature
      const queryParams = getState().location.query;
      if (queryParams.autofitpanels) {
        dashboard.autoFitPanels(window.innerHeight, queryParams.kiosk);
      }

      // init unsaved changes tracking
      unsavedChangesSrv.init(dashboard, args.$scope);
      keybindingSrv.setupDashboardBindings(args.$scope, dashboard);
    } catch (err) {
      dispatch(notifyApp(createErrorNotification('Dashboard init failed', err)));
      console.log(err);
    }

    if (storeState.dashboard.modifiedQueries) {
      const { panelId, queries } = storeState.dashboard.modifiedQueries;
      updateQueriesWhenComingFromExplore(dispatch, dashboard, panelId, queries);
    }

    // legacy srv state
    dashboardSrv.setCurrent(dashboard);

    // send open dashboard event
    if (args.routeInfo !== DashboardRouteInfo.New) {
      emitDashboardViewEvent(dashboard);
    }

    // yay we are done
    dispatch(dashboardInitCompleted(dashboard));
  };
}

function getNewDashboardModelData(urlFolderId?: string): any {
  const data = {
    meta: {
      canStar: false,
      canShare: false,
      isNew: true,
      folderId: 0,
    },
    dashboard: {
      title: 'New dashboard',
      panels: [
        {
          type: 'add-panel',
          gridPos: { x: 0, y: 0, w: 12, h: 9 },
          title: 'Panel Title',
        },
      ],
    },
  };

  if (urlFolderId) {
    data.meta.folderId = parseInt(urlFolderId, 10);
  }

  return data;
}

function updateQueriesWhenComingFromExplore(
  dispatch: ThunkDispatch,
  dashboard: DashboardModel,
  originPanelId: number,
  queries: DataQuery[]
) {
  const panelArrId = dashboard.panels.findIndex(panel => panel.id === originPanelId);

  if (panelArrId > -1) {
    dashboard.panels[panelArrId].targets = queries;
  }

  // Clear update state now that we're done
  dispatch(clearDashboardQueriesToUpdateOnLoad());
}<|MERGE_RESOLUTION|>--- conflicted
+++ resolved
@@ -27,11 +27,7 @@
 } from 'app/types';
 import { DashboardModel } from './DashboardModel';
 import { DataQuery, locationUtil } from '@grafana/data';
-<<<<<<< HEAD
-import { completeDashboardTemplating, initDashboardTemplating, processVariables } from '../../variables/state/actions';
-=======
 import { initVariablesTransaction } from '../../variables/state/actions';
->>>>>>> 6b4d1dce
 import { emitDashboardViewEvent } from './analyticsProcessor';
 
 export interface InitDashboardArgs {
@@ -190,19 +186,8 @@
       dashboard.meta.fromExplore = !!(panelId && queries);
     }
 
-<<<<<<< HEAD
-    // template values service needs to initialize completely before
-    // the rest of the dashboard can load
-    try {
-      dispatch(initDashboardTemplating(dashboard.templating.list));
-      await dispatch(processVariables());
-      dispatch(completeDashboardTemplating(dashboard));
-    } catch (err) {
-      dispatch(notifyApp(createErrorNotification('Templating init failed', err)));
-      console.log(err);
-=======
     // template values service needs to initialize completely before the rest of the dashboard can load
-    await dispatch(initVariablesTransaction(args.urlUid, dashboard, variableSrv));
+    await dispatch(initVariablesTransaction(args.urlUid, dashboard));
 
     if (getState().templating.transaction.uid !== args.urlUid) {
       // if a previous dashboard has slow running variable queries the batch uid will be the new one
@@ -214,7 +199,6 @@
     // If dashboard is in a different init phase it means it cancelled during service init
     if (getState().dashboard.initPhase !== DashboardInitPhase.Services) {
       return;
->>>>>>> 6b4d1dce
     }
 
     try {
