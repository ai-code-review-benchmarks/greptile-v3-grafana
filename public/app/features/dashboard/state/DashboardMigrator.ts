--- conflicted
+++ resolved
@@ -902,8 +902,7 @@
     return;
   }
 
-<<<<<<< HEAD
-  fieldConfig.defaults.mappings = upgradeValueMappings(fieldConfig.defaults.mappings);
+  fieldConfig.defaults.mappings = upgradeValueMappings(fieldConfig.defaults.mappings, fieldConfig.defaults.thresholds);
 
   for (const override of fieldConfig.overrides) {
     for (const prop of override.properties) {
@@ -912,9 +911,6 @@
       }
     }
   }
-=======
-  fieldConfig.defaults.mappings = upgradeValueMappings(fieldConfig.defaults.mappings, fieldConfig.defaults.thresholds);
->>>>>>> 626bc586
 }
 
 function upgradeValueMappings(oldMappings: any, thresholds?: ThresholdsConfig): ValueMapping[] | undefined {
@@ -943,13 +939,8 @@
             newMappings.push({
               type: MappingType.NullToText,
               options: {
-<<<<<<< HEAD
                 match: NullToTextMatchType.Null,
-                result: { text: old.text },
-=======
-                match: 'null',
                 result: { text: old.text, color },
->>>>>>> 626bc586
               },
             });
           } else {
