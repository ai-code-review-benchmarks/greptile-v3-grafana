--- conflicted
+++ resolved
@@ -8,10 +8,7 @@
   isSeriesData,
   toSeriesData,
   DataQueryError,
-<<<<<<< HEAD
-=======
   DataStreamObserver,
->>>>>>> 641bfbe5
   DataStreamEvent,
 } from '@grafana/ui';
 import { getProcessedSeriesData } from './PanelQueryRunner';
@@ -72,13 +69,6 @@
       if (request.requestId) {
         getBackendSrv().resolveCancelerIfExists(request.requestId);
       }
-
-      // Unsubscribe to any streaming events
-      this.streamEvents.forEach(event => {
-        if (event.subscription) {
-          event.subscription.unsubscribe();
-        }
-      });
     } catch (err) {
       console.log('Error canceling request');
     }
@@ -110,11 +100,7 @@
       this.rejector = reject;
 
       return ds
-<<<<<<< HEAD
-        .query(this.request, this.streamingDataObserver)
-=======
         .query(this.request, this.streamDataObserver)
->>>>>>> 641bfbe5
         .then(resp => {
           this.request.endTime = Date.now();
 
@@ -136,7 +122,13 @@
 
           // Check if any streams were returned
           if (this.checkStreams(resp.streams)) {
-            resolve((this.data = this.getPanelDataFromStream()));
+            this.data = {
+              state: LoadingState.Streaming,
+              request: this.request,
+              series: [],
+              legacy: [],
+            };
+            resolve(this.getPanelDataFromStream());
             return;
           }
 
@@ -271,86 +263,6 @@
       request: this.request,
     });
   }
-
-  //---------------------
-  // Streaming Support
-  //---------------------
-
-  // Send a notice when the stream has updated the current model
-  streamCallback: () => void;
-
-  updateDataFromStream() {
-    const { request } = this;
-    const { requestId } = request;
-
-    const series = [];
-    let error: DataQueryError | undefined;
-    this.streamEvents.forEach((event, key) => {
-      if (key.startsWith(requestId)) {
-        // Use prefix to say it is the same event
-        series.push.apply(series, event.series);
-        if (event.error) {
-          error = event.error;
-        }
-      } else {
-        if (event.subscription) {
-          event.subscription.unsubscribe();
-        }
-        this.streamEvents.delete(key);
-      }
-    });
-
-    // Update the graphs
-    return (this.data = {
-      state: this.data.state,
-      request,
-      series,
-      error,
-      legacy: this.sendLegacy
-        ? series.map(v => {
-            return toLegacyResponseData(v);
-          })
-        : undefined,
-    });
-  }
-
-  private streamEvents = new Map<string, DataStreamEvent>();
-
-  // This is passed to DataSourceAPI and may get partial results
-  private streamingDataObserver = {
-    next: (event: DataStreamEvent): boolean => {
-      const { request } = this;
-      try {
-        const { requestId } = event.request;
-        // Make sure it is an event we are listening for
-        if (!requestId.startsWith(request.requestId)) {
-          if (event.subscription) {
-            event.subscription.unsubscribe();
-          }
-          console.log('Ignoring event from different request', request.requestId, event.request.requestId);
-          return false;
-        }
-
-        // Set the Request ID on all series metadata (for debugging)
-        for (const series of event.series) {
-          if (series.meta) {
-            series.meta.requestId = requestId;
-          } else {
-            series.meta = { requestId };
-          }
-        }
-        this.streamEvents.set(event.request.requestId, event);
-        if (this.streamCallback) {
-          this.streamCallback(); // Throttled and sends events to subscribers
-        }
-      } catch (err) {
-        console.log('Error in stream handling:', err);
-        console.log('>> EVENT:', event.request);
-        console.log('>> THIS:', this.request);
-      }
-      return true;
-    },
-  };
 }
 
 export function toDataQueryError(err: any): DataQueryError {
