--- conflicted
+++ resolved
@@ -56,9 +56,6 @@
     if (!this.subject) {
       this.subject = new Subject(); // Delay creating a subject until someone is listening
     }
-
-    // This gets a notice when the model was updated from a stream
-    this.state.streamCallback = this.updateFromStream;
 
     if (format === PanelQueryRunnerFormat.legacy) {
       this.state.sendLegacy = true;
@@ -185,17 +182,6 @@
   }
 
   /**
-<<<<<<< HEAD
-   * This looks at the values we have saved and builds a full
-   * response based on any open streams
-   */
-  updateFromStream = throttle(
-    () => {
-      this.subject.next(this.state.getPanelDataFromStream());
-    },
-    50,
-    { trailing: true }
-=======
    * Called after every streaming event.  This should be throttled so we
    * avoid accidentally overwhelming the browser
    */
@@ -205,7 +191,6 @@
     },
     50,
     { trailing: true, leading: true }
->>>>>>> 470634e2
   );
 
   /**
