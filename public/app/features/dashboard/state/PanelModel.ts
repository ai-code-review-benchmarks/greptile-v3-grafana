--- conflicted
+++ resolved
@@ -134,12 +134,8 @@
   events: Emitter;
   cacheTimeout?: any;
   cachedPluginOptions?: any;
-<<<<<<< HEAD
-  legend?: { show: boolean };
+  legend?: { show: boolean; sort?: string; sortDesc?: boolean };
   hideAlertThreshold: boolean;
-=======
-  legend?: { show: boolean; sort?: string; sortDesc?: boolean };
->>>>>>> cd012bdf
   plugin?: PanelPlugin;
 
   private queryRunner?: PanelQueryRunner;
