// Libraries
import _ from 'lodash';
// Utils
import { Emitter } from 'app/core/utils/emitter';
import { getNextRefIdChar } from 'app/core/utils/query';
// Types
import {
  DataQuery,
  DataQueryResponseData,
  PanelPlugin,
  PanelEvents,
  DataLink,
  DataTransformerConfig,
  ScopedVars,
} from '@grafana/data';

import config from 'app/core/config';

import { PanelQueryRunner } from './PanelQueryRunner';
import { eventFactory } from '@grafana/data';

export const panelAdded = eventFactory<PanelModel | undefined>('panel-added');
export const panelRemoved = eventFactory<PanelModel | undefined>('panel-removed');

export interface GridPos {
  x: number;
  y: number;
  w: number;
  h: number;
  static?: boolean;
}

const notPersistedProperties: { [str: string]: boolean } = {
  events: true,
  fullscreen: true,
  isEditing: true,
  isInView: true,
  hasRefreshed: true,
  cachedPluginOptions: true,
  plugin: true,
  queryRunner: true,
};

// For angular panels we need to clean up properties when changing type
// To make sure the change happens without strange bugs happening when panels use same
// named property with different type / value expectations
// This is not required for react panels
const mustKeepProps: { [str: string]: boolean } = {
  id: true,
  gridPos: true,
  type: true,
  title: true,
  scopedVars: true,
  repeat: true,
  repeatIteration: true,
  repeatPanelId: true,
  repeatDirection: true,
  repeatedByRow: true,
  minSpan: true,
  collapsed: true,
  panels: true,
  targets: true,
  datasource: true,
  timeFrom: true,
  timeShift: true,
  hideTimeOverride: true,
  description: true,
  links: true,
  fullscreen: true,
  isEditing: true,
  hasRefreshed: true,
  events: true,
  cacheTimeout: true,
  cachedPluginOptions: true,
  transparent: true,
  pluginVersion: true,
  queryRunner: true,
  transformations: true,
};

const defaults: any = {
  gridPos: { x: 0, y: 0, h: 3, w: 6 },
  targets: [{ refId: 'A' }],
  cachedPluginOptions: {},
  transparent: false,
};

export class PanelModel {
  id: number;
  gridPos: GridPos;
  type: string;
  title: string;
  alert?: any;
  scopedVars?: ScopedVars;
  repeat?: string;
  repeatIteration?: number;
  repeatPanelId?: number;
  repeatDirection?: string;
  repeatedByRow?: boolean;
  maxPerRow?: number;
  collapsed?: boolean;
  panels?: any;
  soloMode?: boolean;
  targets: DataQuery[];
  transformations?: DataTransformerConfig[];
  datasource: string;
  thresholds?: any;
  pluginVersion?: string;

  snapshotData?: DataQueryResponseData[];
  timeFrom?: any;
  timeShift?: any;
  hideTimeOverride?: any;
  options: {
    [key: string]: any;
  };

  maxDataPoints?: number;
  interval?: string;
  description?: string;
  links?: DataLink[];
  transparent: boolean;

  // non persisted
  fullscreen: boolean;
  isEditing: boolean;
  isInView: boolean;
  hasRefreshed: boolean;
  events: Emitter;
  cacheTimeout?: any;
  cachedPluginOptions?: any;
  legend?: { show: boolean };
  plugin?: PanelPlugin;
  private queryRunner?: PanelQueryRunner;

  constructor(model: any) {
    this.events = new Emitter();

    // should not be part of defaults as defaults are removed in save model and
    // this should not be removed in save model as exporter needs to templatize it
    this.datasource = null;

    // copy properties from persisted model
    for (const property in model) {
      (this as any)[property] = model[property];
    }

    // defaults
    _.defaultsDeep(this, _.cloneDeep(defaults));

    // queries must have refId
    this.ensureQueryIds();
  }

  ensureQueryIds() {
    if (this.targets && _.isArray(this.targets)) {
      for (const query of this.targets) {
        if (!query.refId) {
          query.refId = getNextRefIdChar(this.targets);
        }
      }
    }
  }

  getOptions() {
    return this.options;
  }

  updateOptions(options: object) {
    this.options = options;
    this.render();
  }

  getSaveModel() {
    const model: any = {};
    for (const property in this) {
      if (notPersistedProperties[property] || !this.hasOwnProperty(property)) {
        continue;
      }

      if (_.isEqual(this[property], defaults[property])) {
        continue;
      }

      model[property] = _.cloneDeep(this[property]);
    }
    return model;
  }

  setViewMode(fullscreen: boolean, isEditing: boolean) {
    this.fullscreen = fullscreen;
    this.isEditing = isEditing;
    this.events.emit(PanelEvents.viewModeChanged);
  }

  updateGridPos(newPos: GridPos) {
    let sizeChanged = false;

    if (this.gridPos.w !== newPos.w || this.gridPos.h !== newPos.h) {
      sizeChanged = true;
    }

    this.gridPos.x = newPos.x;
    this.gridPos.y = newPos.y;
    this.gridPos.w = newPos.w;
    this.gridPos.h = newPos.h;

    if (sizeChanged) {
      this.events.emit(PanelEvents.panelSizeChanged);
    }
  }

  resizeDone() {
    this.events.emit(PanelEvents.panelSizeChanged);
  }

  refresh() {
    this.hasRefreshed = true;
    this.events.emit(PanelEvents.refresh);
  }

  render() {
    if (!this.hasRefreshed) {
      this.refresh();
    } else {
      this.events.emit(PanelEvents.render);
    }
  }

  initialized() {
    this.events.emit(PanelEvents.panelInitialized);
  }

  private getOptionsToRemember() {
    return Object.keys(this).reduce((acc, property) => {
      if (notPersistedProperties[property] || mustKeepProps[property]) {
        return acc;
      }
      return {
        ...acc,
        [property]: (this as any)[property],
      };
    }, {});
  }

  private restorePanelOptions(pluginId: string) {
    const prevOptions = this.cachedPluginOptions[pluginId] || {};

    Object.keys(prevOptions).map(property => {
      (this as any)[property] = prevOptions[property];
    });
  }

  private applyPluginOptionDefaults(plugin: PanelPlugin) {
    if (plugin.angularConfigCtrl) {
      return;
    }
<<<<<<< HEAD

=======
>>>>>>> e9767edd
    this.options = _.mergeWith(
      {},
      plugin.defaults,
      this.options || {},
      (objValue: any, srcValue: any): any => {
        if (_.isArray(srcValue)) {
          return srcValue;
        }
      }
    );
  }

  pluginLoaded(plugin: PanelPlugin) {
    this.plugin = plugin;

    if (plugin.panel && plugin.onPanelMigration) {
      const version = getPluginVersion(plugin);
      if (version !== this.pluginVersion) {
        this.options = plugin.onPanelMigration(this);
        this.pluginVersion = version;
      }
    }

    this.applyPluginOptionDefaults(plugin);
  }

  changePlugin(newPlugin: PanelPlugin) {
    const pluginId = newPlugin.meta.id;
    const oldOptions: any = this.getOptionsToRemember();
    const oldPluginId = this.type;
    const wasAngular = !!this.plugin.angularPanelCtrl;

    // for angular panels we must remove all events and let angular panels do some cleanup
    if (wasAngular) {
      this.destroy();
    }

    // remove panel type specific  options
    for (const key of _.keys(this)) {
      if (mustKeepProps[key]) {
        continue;
      }

      delete (this as any)[key];
    }

    this.cachedPluginOptions[oldPluginId] = oldOptions;
    this.restorePanelOptions(pluginId);

    // Let panel plugins inspect options from previous panel and keep any that it can use
    if (newPlugin.onPanelTypeChanged) {
      let old: any = {};

      if (wasAngular) {
        old = { angular: oldOptions };
      } else if (oldOptions && oldOptions.options) {
        old = oldOptions.options;
      }
      this.options = this.options || {};
      Object.assign(this.options, newPlugin.onPanelTypeChanged(this.options, oldPluginId, old));
    }

    // switch
    this.type = pluginId;
    this.plugin = newPlugin;
    this.applyPluginOptionDefaults(newPlugin);

    if (newPlugin.onPanelMigration) {
      this.pluginVersion = getPluginVersion(newPlugin);
    }
  }

  addQuery(query?: Partial<DataQuery>) {
    query = query || { refId: 'A' };
    query.refId = getNextRefIdChar(this.targets);
    this.targets.push(query as DataQuery);
  }

  changeQuery(query: DataQuery, index: number) {
    // ensure refId is maintained
    query.refId = this.targets[index].refId;

    // update query in array
    this.targets = this.targets.map((item, itemIndex) => {
      if (itemIndex === index) {
        return query;
      }
      return item;
    });
  }

  getQueryRunner(): PanelQueryRunner {
    if (!this.queryRunner) {
      this.queryRunner = new PanelQueryRunner();
      this.setTransformations(this.transformations);
    }
    return this.queryRunner;
  }

  hasTitle() {
    return this.title && this.title.length > 0;
  }

  isAngularPlugin(): boolean {
    return this.plugin && !!this.plugin.angularPanelCtrl;
  }

  destroy() {
    this.events.emit(PanelEvents.panelTeardown);
    this.events.removeAllListeners();

    if (this.queryRunner) {
      this.queryRunner.destroy();
      this.queryRunner = null;
    }
  }

  setTransformations(transformations: DataTransformerConfig[]) {
    this.transformations = transformations;
    this.getQueryRunner().setTransformations(transformations);
  }
}

function getPluginVersion(plugin: PanelPlugin): string {
  return plugin && plugin.meta.info.version ? plugin.meta.info.version : config.buildInfo.version;
}<|MERGE_RESOLUTION|>--- conflicted
+++ resolved
@@ -255,10 +255,6 @@
     if (plugin.angularConfigCtrl) {
       return;
     }
-<<<<<<< HEAD
-
-=======
->>>>>>> e9767edd
     this.options = _.mergeWith(
       {},
       plugin.defaults,
