import angular, { ILocationService, IRootScopeService } from 'angular';
import _ from 'lodash';
import { DashboardModel } from '../state/DashboardModel';
import { ContextSrv } from 'app/core/services/context_srv';
import { GrafanaRootScope } from 'app/routes/GrafanaCtrl';
<<<<<<< HEAD
import { AppEventConsumer, CoreEvents } from 'app/types';
=======
import { CoreEvents, AppEventConsumer } from 'app/types';
import { appEvents } from 'app/core/app_events';
>>>>>>> 5166073f

export class ChangeTracker {
  current: any;
  originalPath: any;
  scope: any;
  original: any;
  next: any;
  $window: any;

  /** @ngInject */
  constructor(
    dashboard: DashboardModel,
    scope: IRootScopeService & AppEventConsumer,
    originalCopyDelay: any,
    private $location: ILocationService,
    $window: any,
    private $timeout: any,
    private contextSrv: ContextSrv,
    private $rootScope: GrafanaRootScope
  ) {
    this.$location = $location;
    this.$window = $window;

    this.current = dashboard;
    this.originalPath = $location.path();
    this.scope = scope;

    // register events
    appEvents.on(CoreEvents.dashboardSaved, () => {
      this.original = this.current.getSaveModelClone();
      this.originalPath = $location.path();
    });

    $window.onbeforeunload = () => {
      if (this.ignoreChanges()) {
        return undefined;
      }
      if (this.hasChanges()) {
        return 'There are unsaved changes to this dashboard';
      }
      return undefined;
    };

    scope.$on('$locationChangeStart', (event: any, next: any) => {
      // check if we should look for changes
      if (this.originalPath === $location.path()) {
        return true;
      }
      if (this.ignoreChanges()) {
        return true;
      }

      if (this.hasChanges()) {
        event.preventDefault();
        this.next = next;

        this.$timeout(() => {
          this.open_modal();
        });
      }
      return false;
    });

    if (originalCopyDelay && !dashboard.meta.fromExplore) {
      this.$timeout(() => {
        // wait for different services to patch the dashboard (missing properties)
        this.original = dashboard.getSaveModelClone();
      }, originalCopyDelay);
    } else {
      this.original = dashboard.getSaveModelClone();
    }
  }

  // for some dashboards and users
  // changes should be ignored
  ignoreChanges() {
    if (!this.original) {
      return true;
    }
    if (!this.contextSrv.isEditor) {
      return true;
    }
    if (!this.current || !this.current.meta) {
      return true;
    }

    const meta = this.current.meta;
    return !meta.canSave || meta.fromScript || meta.fromFile;
  }

  // remove stuff that should not count in diff
  cleanDashboardFromIgnoredChanges(dashData: any) {
    // need to new up the domain model class to get access to expand / collapse row logic
    const model = new DashboardModel(dashData);

    // Expand all rows before making comparison. This is required because row expand / collapse
    // change order of panel array and panel positions.
    model.expandRows();

    const dash = model.getSaveModelClone();

    // ignore time and refresh
    dash.time = 0;
    dash.refresh = 0;
    dash.schemaVersion = 0;

    // ignore iteration property
    delete dash.iteration;

    dash.panels = _.filter(dash.panels, panel => {
      if (panel.repeatPanelId) {
        return false;
      }

      // remove scopedVars
      panel.scopedVars = null;

      // ignore panel legend sort
      if (panel.legend) {
        delete panel.legend.sort;
        delete panel.legend.sortDesc;
      }

      return true;
    });

    // ignore template variable values
    _.each(dash.getVariables(), variable => {
      variable.current = null;
      variable.options = null;
      variable.filters = null;
    });

    return dash;
  }

  hasChanges() {
    const current = this.cleanDashboardFromIgnoredChanges(this.current.getSaveModelClone());
    const original = this.cleanDashboardFromIgnoredChanges(this.original);

    const currentTimepicker: any = _.find((current as any).nav, { type: 'timepicker' });
    const originalTimepicker: any = _.find((original as any).nav, { type: 'timepicker' });

    if (currentTimepicker && originalTimepicker) {
      currentTimepicker.now = originalTimepicker.now;
    }

    const currentJson = angular.toJson(current, true);
    const originalJson = angular.toJson(original, true);

    return currentJson !== originalJson;
  }

  discardChanges() {
    this.original = null;
    this.gotoNext();
  }

  open_modal() {
    this.$rootScope.appEvent(CoreEvents.showModal, {
      templateHtml: '<unsaved-changes-modal dismiss="dismiss()"></unsaved-changes-modal>',
      modalClass: 'modal--narrow confirm-modal',
    });
  }

  onSaveSuccess = () => {
    this.$timeout(() => {
      this.gotoNext();
    });
  };

  gotoNext() {
    const baseLen = this.$location.absUrl().length - this.$location.url().length;
    const nextUrl = this.next.substring(baseLen);
    this.$location.url(nextUrl);
  }
}<|MERGE_RESOLUTION|>--- conflicted
+++ resolved
@@ -3,12 +3,8 @@
 import { DashboardModel } from '../state/DashboardModel';
 import { ContextSrv } from 'app/core/services/context_srv';
 import { GrafanaRootScope } from 'app/routes/GrafanaCtrl';
-<<<<<<< HEAD
 import { AppEventConsumer, CoreEvents } from 'app/types';
-=======
-import { CoreEvents, AppEventConsumer } from 'app/types';
 import { appEvents } from 'app/core/app_events';
->>>>>>> 5166073f
 
 export class ChangeTracker {
   current: any;
