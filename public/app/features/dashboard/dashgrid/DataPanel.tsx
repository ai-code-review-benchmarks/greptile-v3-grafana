// Library
import React, { Component } from 'react';

// Services
import { DatasourceSrv, getDatasourceSrv } from 'app/features/plugins/datasource_srv';
// Utils
import kbn from 'app/core/utils/kbn';
// Types
import {
  DataQueryOptions,
  DataQueryResponse,
  DataQueryError,
  LoadingState,
  SeriesData,
  TimeRange,
  ScopedVars,
  toSeriesData,
  guessFieldTypes,
} from '@grafana/ui';

interface RenderProps {
  loading: LoadingState;
  data: SeriesData[];
}

export interface Props {
  datasource: string | null;
  queries: any[];
  panelId: number;
  dashboardId?: number;
  isVisible?: boolean;
  timeRange?: TimeRange;
  widthPixels: number;
  refreshCounter: number;
  minInterval?: string;
  maxDataPoints?: number;
  scopedVars?: ScopedVars;
  children: (r: RenderProps) => JSX.Element;
  onDataResponse?: (data: DataQueryResponse) => void;
  onError: (message: string, error: DataQueryError) => void;
}

export interface State {
  isFirstLoad: boolean;
  loading: LoadingState;
  response: DataQueryResponse;
  data?: SeriesData[];
}

/**
 * All panels will be passed tables that have our best guess at colum type set
 *
 * This is also used by PanelChrome for snapshot support
 */
export function getProcessedSeriesData(results?: any[]): SeriesData[] {
  if (!results) {
    return [];
  }

  const series: SeriesData[] = [];
  for (const r of results) {
    if (r) {
      series.push(guessFieldTypes(toSeriesData(r)));
    }
  }
  return series;
}

export class DataPanel extends Component<Props, State> {
  static defaultProps = {
    isVisible: true,
    dashboardId: 1,
  };

  dataSourceSrv: DatasourceSrv = getDatasourceSrv();
  isUnmounted = false;

  constructor(props: Props) {
    super(props);

    this.state = {
      loading: LoadingState.NotStarted,
      response: {
        data: [],
      },
      isFirstLoad: true,
    };
  }

  componentDidMount() {
    this.issueQueries();
  }

  componentWillUnmount() {
    this.isUnmounted = true;
  }

  async componentDidUpdate(prevProps: Props) {
    if (!this.hasPropsChanged(prevProps)) {
      return;
    }

    this.issueQueries();
  }

  hasPropsChanged(prevProps: Props) {
    return this.props.refreshCounter !== prevProps.refreshCounter;
  }

  private issueQueries = async () => {
    const {
      isVisible,
      queries,
      datasource,
      panelId,
      dashboardId,
      timeRange,
      widthPixels,
      maxDataPoints,
      scopedVars,
      onDataResponse,
      onError,
    } = this.props;

    if (!isVisible) {
      return;
    }

    if (!queries.length) {
      this.setState({ loading: LoadingState.Done });
      return;
    }

    this.setState({ loading: LoadingState.Loading });

    try {
      const ds = await this.dataSourceSrv.get(datasource, scopedVars);

      const minInterval = this.props.minInterval || ds.interval;
      const intervalRes = kbn.calculateInterval(timeRange, widthPixels, minInterval);

      // make shallow copy of scoped vars,
      // and add built in variables interval and interval_ms
      const scopedVarsWithInterval = Object.assign({}, scopedVars, {
        __interval: { text: intervalRes.interval, value: intervalRes.interval },
        __interval_ms: { text: intervalRes.intervalMs.toString(), value: intervalRes.intervalMs },
      });

      const queryOptions: DataQueryOptions = {
        timezone: 'browser',
        panelId: panelId,
        dashboardId: dashboardId,
        range: timeRange,
        rangeRaw: timeRange.raw,
        interval: intervalRes.interval,
        intervalMs: intervalRes.intervalMs,
        targets: queries,
        maxDataPoints: maxDataPoints || widthPixels,
        scopedVars: scopedVarsWithInterval,
        cacheTimeout: null,
      };

      const resp = await ds.query(queryOptions);

      if (this.isUnmounted) {
        return;
      }

      if (onDataResponse) {
        onDataResponse(resp);
      }

      this.setState({
        loading: LoadingState.Done,
        response: resp,
        data: getProcessedSeriesData(resp.data),
        isFirstLoad: false,
      });
    } catch (err) {
      console.log('DataPanel error', err);

      let message = 'Query error';

      if (err.message) {
        message = err.message;
      } else if (err.data && err.data.message) {
        message = err.data.message;
      } else if (err.data && err.data.error) {
        message = err.data.error;
      } else if (err.status) {
        message = `Query error: ${err.status} ${err.statusText}`;
      }
<<<<<<< HEAD

      onError(message, err);
      this.setState({ isFirstLoad: false, loading: LoadingState.Error });
    }
  };

  getPanelData = () => {
    const { response } = this.state;
=======
>>>>>>> fef1733b

      onError(message, err);
      this.setState({ isFirstLoad: false, loading: LoadingState.Error });
    }
  };

  render() {
    const { queries } = this.props;
<<<<<<< HEAD
    const { loading, isFirstLoad } = this.state;
    const panelData = this.getPanelData();
=======
    const { loading, isFirstLoad, data } = this.state;
>>>>>>> fef1733b

    // do not render component until we have first data
    if (isFirstLoad && (loading === LoadingState.Loading || loading === LoadingState.NotStarted)) {
      return this.renderLoadingState();
    }

    if (!queries.length) {
      return (
        <div className="panel-empty">
          <p>Add a query to get some data!</p>
        </div>
      );
    }

    return (
      <>
        {loading === LoadingState.Loading && this.renderLoadingState()}
<<<<<<< HEAD
        {this.props.children({ loading, panelData })}
=======
        {this.props.children({ loading, data })}
>>>>>>> fef1733b
      </>
    );
  }

  private renderLoadingState(): JSX.Element {
    return (
      <div className="panel-loading">
        <i className="fa fa-spinner fa-spin" />
      </div>
    );
  }
}<|MERGE_RESOLUTION|>--- conflicted
+++ resolved
@@ -190,31 +190,15 @@
       } else if (err.status) {
         message = `Query error: ${err.status} ${err.statusText}`;
       }
-<<<<<<< HEAD
 
       onError(message, err);
       this.setState({ isFirstLoad: false, loading: LoadingState.Error });
     }
   };
 
-  getPanelData = () => {
-    const { response } = this.state;
-=======
->>>>>>> fef1733b
-
-      onError(message, err);
-      this.setState({ isFirstLoad: false, loading: LoadingState.Error });
-    }
-  };
-
   render() {
     const { queries } = this.props;
-<<<<<<< HEAD
-    const { loading, isFirstLoad } = this.state;
-    const panelData = this.getPanelData();
-=======
     const { loading, isFirstLoad, data } = this.state;
->>>>>>> fef1733b
 
     // do not render component until we have first data
     if (isFirstLoad && (loading === LoadingState.Loading || loading === LoadingState.NotStarted)) {
@@ -232,11 +216,7 @@
     return (
       <>
         {loading === LoadingState.Loading && this.renderLoadingState()}
-<<<<<<< HEAD
-        {this.props.children({ loading, panelData })}
-=======
         {this.props.children({ loading, data })}
->>>>>>> fef1733b
       </>
     );
   }
