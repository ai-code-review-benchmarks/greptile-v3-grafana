--- conflicted
+++ resolved
@@ -62,17 +62,9 @@
       isFirstLoad: true,
       renderCounter: 0,
       refreshWhenInView: false,
-<<<<<<< HEAD
       context: {
         eventBus: new EventBusWithSource(props.dashboard.events, props.dashboard.graphTooltip === 0),
       },
-      data: {
-        state: LoadingState.NotStarted,
-        series: [],
-        timeRange: getDefaultTimeRange(),
-      },
-=======
-      eventBus: new EventBusWithSource(props.dashboard.events, `panel-${props.panel.id}`),
       data: this.getInitialPanelDataState(),
     };
   }
@@ -82,7 +74,6 @@
       state: LoadingState.NotStarted,
       series: [],
       timeRange: getDefaultTimeRange(),
->>>>>>> 33cfc3d9
     };
   }
 
