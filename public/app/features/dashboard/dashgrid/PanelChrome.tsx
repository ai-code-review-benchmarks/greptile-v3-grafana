// Libraries
import React, { PureComponent } from 'react';

// Services
import { getTimeSrv, TimeSrv } from '../services/TimeSrv';

// Components
import { PanelHeader } from './PanelHeader/PanelHeader';
import ErrorBoundary from 'app/core/components/ErrorBoundary/ErrorBoundary';

// Utils
import { applyPanelTimeOverrides } from 'app/features/dashboard/utils/panel';
import { PANEL_HEADER_HEIGHT } from 'app/core/constants';
import { profiler } from 'app/core/profiler';
import config from 'app/core/config';

// Types
import { DashboardModel, PanelModel } from '../state';
import { PanelPlugin } from 'app/types';
import { LoadingState, PanelData } from '@grafana/ui';
import { ScopedVars } from '@grafana/ui';

import templateSrv from 'app/features/templating/template_srv';

import { getProcessedSeriesData } from '../state/PanelQueryRunner';
import { Unsubscribable } from 'rxjs';

const DEFAULT_PLUGIN_ERROR = 'Error in plugin';

export interface Props {
  panel: PanelModel;
  dashboard: DashboardModel;
  plugin: PanelPlugin;
  isFullscreen: boolean;
<<<<<<< HEAD
  isEditing: boolean;
  isInView: boolean;
=======
  width: number;
  height: number;
>>>>>>> 2bc76471
}

export interface State {
  isFirstLoad: boolean;
  renderCounter: number;
  errorMessage: string | null;
<<<<<<< HEAD
  refreshWhenInView: boolean;
=======

  // Current state of all events
  data: PanelData;
>>>>>>> 2bc76471
}

export class PanelChrome extends PureComponent<Props, State> {
  timeSrv: TimeSrv = getTimeSrv();
  querySubscription: Unsubscribable;

  constructor(props: Props) {
    super(props);
    this.state = {
      isFirstLoad: true,
      renderCounter: 0,
      errorMessage: null,
<<<<<<< HEAD
      refreshWhenInView: false,
=======
      data: {
        state: LoadingState.NotStarted,
        series: [],
      },
>>>>>>> 2bc76471
    };
  }

  componentDidMount() {
    const { panel, dashboard } = this.props;
    panel.events.on('refresh', this.onRefresh);
    panel.events.on('render', this.onRender);
    dashboard.panelInitialized(this.props.panel);

    // Move snapshot data into the query response
    if (this.hasPanelSnapshot) {
      this.setState({
        data: {
          state: LoadingState.Done,
          series: getProcessedSeriesData(panel.snapshotData),
        },
        isFirstLoad: false,
      });
    } else if (!this.wantsQueryExecution) {
      this.setState({ isFirstLoad: false });
    }
  }

  componentWillUnmount() {
    this.props.panel.events.off('refresh', this.onRefresh);
    if (this.querySubscription) {
      this.querySubscription.unsubscribe();
      this.querySubscription = null;
    }
  }

<<<<<<< HEAD
  componentDidUpdate(prevProps: Props) {
    // Check if we need a delayed refresh
    if (this.props.isInView && this.state.refreshWhenInView) {
      this.onRefresh();
    }
  }
=======
  // Updates the response with information from the stream
  // The next is outside a react synthetic event so setState is not batched
  // So in this context we can only do a single call to setState
  panelDataObserver = {
    next: (data: PanelData) => {
      let { errorMessage, isFirstLoad } = this.state;

      if (data.state === LoadingState.Error) {
        const { error } = data;
        if (error) {
          if (this.state.errorMessage !== error.message) {
            errorMessage = error.message;
          }
        }
      } else {
        errorMessage = null;
      }

      if (data.state === LoadingState.Done) {
        // If we are doing a snapshot save data in panel model
        if (this.props.dashboard.snapshot) {
          this.props.panel.snapshotData = data.series;
        }
        if (this.state.isFirstLoad) {
          isFirstLoad = false;
        }
      }

      this.setState({ isFirstLoad, errorMessage, data });
    },
  };
>>>>>>> 2bc76471

  onRefresh = () => {
    if (!this.props.isInView) {
      // always true when fullscreen
      console.log('Refresh when panel is visible', this.props.panel.id);
      this.setState({ refreshWhenInView: true });
      return;
    }

    const { panel, width } = this.props;
    const timeData = applyPanelTimeOverrides(panel, this.timeSrv.timeRange());

<<<<<<< HEAD
    console.log('onRefresh', panel.id);

    this.setState({
      refreshCounter: this.state.refreshCounter + 1,
      timeRange: timeData.timeRange,
      timeInfo: timeData.timeInfo,
      refreshWhenInView: false,
    });
=======
    // Issue Query
    if (this.wantsQueryExecution) {
      if (width < 0) {
        console.log('Refresh skippted, no width yet... wait till we know');
        return;
      }

      const queryRunner = panel.getQueryRunner();

      if (!this.querySubscription) {
        this.querySubscription = queryRunner.subscribe(this.panelDataObserver);
      }

      queryRunner.run({
        datasource: panel.datasource,
        queries: panel.targets,
        panelId: panel.id,
        dashboardId: this.props.dashboard.id,
        timezone: this.props.dashboard.timezone,
        timeRange: timeData.timeRange,
        timeInfo: timeData.timeInfo,
        widthPixels: width,
        maxDataPoints: panel.maxDataPoints,
        minInterval: panel.interval,
        scopedVars: panel.scopedVars,
        cacheTimeout: panel.cacheTimeout,
      });
    }
>>>>>>> 2bc76471
  };

  onRender = () => {
    this.setState({
      renderCounter: this.state.renderCounter + 1,
    });
  };

  replaceVariables = (value: string, extraVars?: ScopedVars, format?: string) => {
    let vars = this.props.panel.scopedVars;
    if (extraVars) {
      vars = vars ? { ...vars, ...extraVars } : extraVars;
    }
    return templateSrv.replace(value, vars, format);
  };

  onPanelError = (message: string) => {
    if (this.state.errorMessage !== message) {
      this.setState({ errorMessage: message });
    }
  };

<<<<<<< HEAD
  clearErrorState() {
    if (this.state.errorMessage) {
      this.setState({ errorMessage: null });
    }
=======
  get isVisible() {
    return !this.props.dashboard.otherPanelInFullscreen(this.props.panel);
>>>>>>> 2bc76471
  }

  get hasPanelSnapshot() {
    const { panel } = this.props;
    return panel.snapshotData && panel.snapshotData.length;
  }

  get wantsQueryExecution() {
    return this.props.plugin.dataFormats.length > 0 && !this.hasPanelSnapshot;
  }

  renderPanel(width: number, height: number): JSX.Element {
    const { panel, plugin } = this.props;
    const { renderCounter, data, isFirstLoad } = this.state;
    const PanelComponent = plugin.reactPlugin.panel;

    // This is only done to increase a counter that is used by backend
    // image rendering (phantomjs/headless chrome) to know when to capture image
    const loading = data.state;
    if (loading === LoadingState.Done) {
      profiler.renderingCompleted(panel.id);
    }

    // do not render component until we have first data
    if (isFirstLoad && (loading === LoadingState.Loading || loading === LoadingState.NotStarted)) {
      return this.renderLoadingState();
    }

    return (
      <>
        {loading === LoadingState.Loading && this.renderLoadingState()}
        <div className="panel-content">
          <PanelComponent
            data={data}
            timeRange={data.request ? data.request.range : this.timeSrv.timeRange()}
            options={panel.getOptions(plugin.reactPlugin.defaults)}
            width={width - 2 * config.theme.panelPadding.horizontal}
            height={height - PANEL_HEADER_HEIGHT - config.theme.panelPadding.vertical}
            renderCounter={renderCounter}
            replaceVariables={this.replaceVariables}
          />
        </div>
      </>
    );
  }

  private renderLoadingState(): JSX.Element {
    return (
<<<<<<< HEAD
      <>
        {this.needsQueryExecution ? (
          <DataPanel
            panelId={panel.id}
            datasource={datasource}
            queries={targets}
            timeRange={timeRange}
            widthPixels={width}
            refreshCounter={refreshCounter}
            scopedVars={panel.scopedVars}
            onDataResponse={this.onDataResponse}
            onError={this.onDataError}
          >
            {({ loading, data }) => {
              return this.renderPanelPlugin(loading, data, width, height);
            }}
          </DataPanel>
        ) : (
          this.renderPanelPlugin(LoadingState.Done, this.getDataForPanel, width, height)
        )}
      </>
=======
      <div className="panel-loading">
        <i className="fa fa-spinner fa-spin" />
      </div>
>>>>>>> 2bc76471
    );
  }

  render() {
    const { dashboard, panel, isFullscreen, width, height } = this.props;
    const { errorMessage, data } = this.state;
    const { transparent } = panel;

    const containerClassNames = `panel-container panel-container--absolute ${transparent ? 'panel-transparent' : ''}`;
    return (
      <div className={containerClassNames}>
        <PanelHeader
          panel={panel}
          dashboard={dashboard}
          timeInfo={data.request ? data.request.timeInfo : null}
          title={panel.title}
          description={panel.description}
          scopedVars={panel.scopedVars}
          links={panel.links}
          error={errorMessage}
          isFullscreen={isFullscreen}
        />
        <ErrorBoundary>
          {({ error, errorInfo }) => {
            if (errorInfo) {
              this.onPanelError(error.message || DEFAULT_PLUGIN_ERROR);
              return null;
            }
            return this.renderPanel(width, height);
          }}
        </ErrorBoundary>
      </div>
    );
  }
}<|MERGE_RESOLUTION|>--- conflicted
+++ resolved
@@ -32,26 +32,19 @@
   dashboard: DashboardModel;
   plugin: PanelPlugin;
   isFullscreen: boolean;
-<<<<<<< HEAD
-  isEditing: boolean;
   isInView: boolean;
-=======
   width: number;
   height: number;
->>>>>>> 2bc76471
 }
 
 export interface State {
   isFirstLoad: boolean;
   renderCounter: number;
   errorMessage: string | null;
-<<<<<<< HEAD
   refreshWhenInView: boolean;
-=======
 
   // Current state of all events
   data: PanelData;
->>>>>>> 2bc76471
 }
 
 export class PanelChrome extends PureComponent<Props, State> {
@@ -64,14 +57,11 @@
       isFirstLoad: true,
       renderCounter: 0,
       errorMessage: null,
-<<<<<<< HEAD
       refreshWhenInView: false,
-=======
       data: {
         state: LoadingState.NotStarted,
         series: [],
       },
->>>>>>> 2bc76471
     };
   }
 
@@ -103,14 +93,13 @@
     }
   }
 
-<<<<<<< HEAD
   componentDidUpdate(prevProps: Props) {
     // Check if we need a delayed refresh
     if (this.props.isInView && this.state.refreshWhenInView) {
       this.onRefresh();
     }
   }
-=======
+
   // Updates the response with information from the stream
   // The next is outside a react synthetic event so setState is not batched
   // So in this context we can only do a single call to setState
@@ -138,11 +127,9 @@
           isFirstLoad = false;
         }
       }
-
-      this.setState({ isFirstLoad, errorMessage, data });
+      this.setState({ isFirstLoad, errorMessage, data, refreshWhenInView: false });
     },
   };
->>>>>>> 2bc76471
 
   onRefresh = () => {
     if (!this.props.isInView) {
@@ -155,16 +142,8 @@
     const { panel, width } = this.props;
     const timeData = applyPanelTimeOverrides(panel, this.timeSrv.timeRange());
 
-<<<<<<< HEAD
     console.log('onRefresh', panel.id);
 
-    this.setState({
-      refreshCounter: this.state.refreshCounter + 1,
-      timeRange: timeData.timeRange,
-      timeInfo: timeData.timeInfo,
-      refreshWhenInView: false,
-    });
-=======
     // Issue Query
     if (this.wantsQueryExecution) {
       if (width < 0) {
@@ -193,7 +172,6 @@
         cacheTimeout: panel.cacheTimeout,
       });
     }
->>>>>>> 2bc76471
   };
 
   onRender = () => {
@@ -216,15 +194,10 @@
     }
   };
 
-<<<<<<< HEAD
   clearErrorState() {
     if (this.state.errorMessage) {
       this.setState({ errorMessage: null });
     }
-=======
-  get isVisible() {
-    return !this.props.dashboard.otherPanelInFullscreen(this.props.panel);
->>>>>>> 2bc76471
   }
 
   get hasPanelSnapshot() {
@@ -273,33 +246,9 @@
 
   private renderLoadingState(): JSX.Element {
     return (
-<<<<<<< HEAD
-      <>
-        {this.needsQueryExecution ? (
-          <DataPanel
-            panelId={panel.id}
-            datasource={datasource}
-            queries={targets}
-            timeRange={timeRange}
-            widthPixels={width}
-            refreshCounter={refreshCounter}
-            scopedVars={panel.scopedVars}
-            onDataResponse={this.onDataResponse}
-            onError={this.onDataError}
-          >
-            {({ loading, data }) => {
-              return this.renderPanelPlugin(loading, data, width, height);
-            }}
-          </DataPanel>
-        ) : (
-          this.renderPanelPlugin(LoadingState.Done, this.getDataForPanel, width, height)
-        )}
-      </>
-=======
       <div className="panel-loading">
         <i className="fa fa-spinner fa-spin" />
       </div>
->>>>>>> 2bc76471
     );
   }
 
