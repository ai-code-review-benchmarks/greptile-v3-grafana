--- conflicted
+++ resolved
@@ -106,12 +106,13 @@
   // So in this context we can only do a single call to setState
   panelDataObserver = {
     next: (data: PanelData) => {
+      const { dashboard, isInView } = this.props;
       let { errorMessage, isFirstLoad } = this.state;
 
       if (data.state === LoadingState.Error) {
         const { error } = data;
         if (error) {
-          if (this.state.errorMessage !== error.message) {
+          if (errorMessage !== error.message) {
             errorMessage = error.message;
           }
         }
@@ -121,27 +122,23 @@
 
       if (data.state === LoadingState.Done) {
         // If we are doing a snapshot save data in panel model
-        if (this.props.dashboard.snapshot) {
+        if (dashboard.snapshot) {
           this.props.panel.snapshotData = data.series;
         }
-        if (this.state.isFirstLoad) {
+        if (isFirstLoad) {
           isFirstLoad = false;
         }
       }
-<<<<<<< HEAD
-      this.setState({ isFirstLoad, errorMessage, data, refreshWhenInView: false });
-=======
 
       const stateUpdate = { isFirstLoad, errorMessage, data };
 
-      if (this.isVisible) {
+      if (isInView) {
         this.setState(stateUpdate);
       } else {
         // if we are getting data while another panel is in fullscreen / edit mode
         // we need to store the data but not update state yet
         this.delayedStateUpdate = stateUpdate;
       }
->>>>>>> 470634e2
     },
   };
 
