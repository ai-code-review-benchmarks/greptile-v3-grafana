--- conflicted
+++ resolved
@@ -94,13 +94,6 @@
     if (infoMode === InfoMode.Info) {
       return this.renderCornerType(infoMode, this.getInfoContent());
     }
-<<<<<<< HEAD
-=======
-
-    return null;
-  }
-}
->>>>>>> fef1733b
 
     return null;
   }
