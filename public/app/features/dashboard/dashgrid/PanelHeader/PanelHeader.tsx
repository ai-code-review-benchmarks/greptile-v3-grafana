--- conflicted
+++ resolved
@@ -60,12 +60,6 @@
                     />
                   ) : null}
                   <h2 className={styles.titleText}>{title}</h2>
-<<<<<<< HEAD
-                  <Icon name="angle-down" className="panel-menu-toggle" />
-                  {panelMenuOpen ? (
-                    <PanelHeaderMenuWrapper panel={panel} dashboard={dashboard} onClose={closeMenu} />
-                  ) : null}
-=======
                   {!dashboard.meta.publicDashboardAccessToken && (
                     <div data-testid="panel-dropdown">
                       <Icon name="angle-down" className="panel-menu-toggle" />
@@ -74,7 +68,6 @@
                       ) : null}
                     </div>
                   )}
->>>>>>> 82e32447
                   {data.request && data.request.timeInfo && (
                     <span className="panel-time-info">
                       <Icon name="clock-nine" size="sm" /> {data.request.timeInfo}
