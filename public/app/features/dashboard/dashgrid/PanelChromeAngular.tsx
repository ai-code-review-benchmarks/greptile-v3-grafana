// Libraries
import React, { PureComponent } from 'react';
import classNames from 'classnames';
import { Unsubscribable } from 'rxjs';
import { connect, MapStateToProps, MapDispatchToProps } from 'react-redux';

// Components
import { PanelHeader } from './PanelHeader/PanelHeader';

// Utils & Services
import { getTimeSrv, TimeSrv } from '../services/TimeSrv';
import { getAngularLoader, AngularComponent } from '@grafana/runtime';
import { setPanelAngularComponent } from '../state/reducers';
import config from 'app/core/config';

// Types
import { DashboardModel, PanelModel } from '../state';
import { StoreState } from 'app/types';
import { LoadingState, DefaultTimeRange, PanelData, PanelPlugin, PanelEvents } from '@grafana/data';
<<<<<<< HEAD
import { updateLocation } from 'app/core/actions';
=======
import { PANEL_BORDER } from 'app/core/constants';
>>>>>>> 2bed1bc2

interface OwnProps {
  panel: PanelModel;
  dashboard: DashboardModel;
  plugin: PanelPlugin;
  isFullscreen: boolean;
  isInView: boolean;
  width: number;
  height: number;
}

interface ConnectedProps {
  angularComponent: AngularComponent;
}

interface DispatchProps {
  setPanelAngularComponent: typeof setPanelAngularComponent;
  updateLocation: typeof updateLocation;
}

export type Props = OwnProps & ConnectedProps & DispatchProps;

export interface State {
  data: PanelData;
  errorMessage?: string;
  alertState?: string;
}

interface AngularScopeProps {
  panel: PanelModel;
  dashboard: DashboardModel;
  size: {
    height: number;
    width: number;
  };
}

export class PanelChromeAngularUnconnected extends PureComponent<Props, State> {
  element: HTMLElement | null = null;
  timeSrv: TimeSrv = getTimeSrv();
  scopeProps?: AngularScopeProps;
  querySubscription: Unsubscribable;

  constructor(props: Props) {
    super(props);
    this.state = {
      data: {
        state: LoadingState.NotStarted,
        series: [],
        timeRange: DefaultTimeRange,
      },
    };
  }

  componentDidMount() {
    const { panel } = this.props;
    this.loadAngularPanel();

    // subscribe to data events
    const queryRunner = panel.getQueryRunner();
    this.querySubscription = queryRunner.getData(false).subscribe({
      next: (data: PanelData) => this.onPanelDataUpdate(data),
    });
  }

  subscribeToRenderEvent() {
    // Subscribe to render event, this is as far as I know only needed for changes to title & transparent
    // These changes are modified in the model and only way to communicate that change is via this event
    // Need to find another solution for this in tthe future (panel title in redux?)
    this.props.panel.events.on(PanelEvents.render, this.onPanelRenderEvent);
  }

  onPanelRenderEvent = (payload?: any) => {
    const { alertState } = this.state;

    if (payload && payload.alertState) {
      this.setState({ alertState: payload.alertState });
    } else if (payload && alertState) {
      this.setState({ alertState: undefined });
    } else {
      // only needed for detecting title updates right now fix before 7.0
      this.forceUpdate();
    }
  };

  onPanelDataUpdate(data: PanelData) {
    let errorMessage: string | undefined;

    if (data.state === LoadingState.Error) {
      const { error } = data;
      if (error) {
        if (errorMessage !== error.message) {
          errorMessage = error.message;
        }
      }
    }

    this.setState({ data, errorMessage });
  }

  componentWillUnmount() {
    this.cleanUpAngularPanel();

    if (this.querySubscription) {
      this.querySubscription.unsubscribe();
    }

    this.props.panel.events.off(PanelEvents.render, this.onPanelRenderEvent);
  }

  componentDidUpdate(prevProps: Props, prevState: State) {
    const { plugin, height, width, panel } = this.props;

    if (prevProps.plugin !== plugin) {
      this.cleanUpAngularPanel();
      this.loadAngularPanel();
    }

    if (prevProps.width !== width || prevProps.height !== height) {
      if (this.scopeProps) {
        this.scopeProps.size.height = this.getInnerPanelHeight();
        this.scopeProps.size.width = this.getInnerPanelWidth();
        panel.events.emit(PanelEvents.panelSizeChanged);
      }
    }
  }

  getInnerPanelHeight() {
    const { plugin, height } = this.props;
    const { theme } = config;

    const headerHeight = this.hasOverlayHeader() ? 0 : theme.panelHeaderHeight;
    const chromePadding = plugin.noPadding ? 0 : theme.panelPadding;
    return height - headerHeight - chromePadding * 2 - PANEL_BORDER;
  }

  getInnerPanelWidth() {
    const { plugin, width } = this.props;
    const { theme } = config;

    const chromePadding = plugin.noPadding ? 0 : theme.panelPadding;
    return width - chromePadding * 2 - PANEL_BORDER;
  }

  loadAngularPanel() {
    const { panel, dashboard, setPanelAngularComponent } = this.props;

    // if we have no element or already have loaded the panel return
    if (!this.element) {
      return;
    }

    const loader = getAngularLoader();
    const template = '<plugin-component type="panel" class="panel-height-helper"></plugin-component>';

    this.scopeProps = {
      panel: panel,
      dashboard: dashboard,
      size: { width: this.getInnerPanelWidth(), height: this.getInnerPanelHeight() },
    };

    setPanelAngularComponent({
      panelId: panel.id,
      angularComponent: loader.load(this.element, this.scopeProps, template),
    });

    // need to to this every time we load an angular as all events are unsubscribed when panel is destroyed
    this.subscribeToRenderEvent();
  }

  cleanUpAngularPanel() {
    const { angularComponent, setPanelAngularComponent, panel } = this.props;

    if (angularComponent) {
      angularComponent.destroy();
    }

    setPanelAngularComponent({ panelId: panel.id, angularComponent: null });
  }

  hasOverlayHeader() {
    const { panel } = this.props;
    const { errorMessage, data } = this.state;

    // always show normal header if we have an error message
    if (errorMessage) {
      return false;
    }

    // always show normal header if we have time override
    if (data.request && data.request.timeInfo) {
      return false;
    }

    return !panel.hasTitle();
  }

  render() {
    const { dashboard, panel, isFullscreen, plugin, angularComponent, updateLocation } = this.props;
    const { errorMessage, data, alertState } = this.state;
    const { transparent } = panel;

    const containerClassNames = classNames({
      'panel-container': true,
      'panel-container--absolute': true,
      'panel-container--transparent': transparent,
      'panel-container--no-title': this.hasOverlayHeader(),
      'panel-has-alert': panel.alert !== undefined,
      [`panel-alert-state--${alertState}`]: alertState !== undefined,
    });

    const panelContentClassNames = classNames({
      'panel-content': true,
      'panel-content--no-padding': plugin.noPadding,
    });

    return (
      <div className={containerClassNames}>
        <PanelHeader
          panel={panel}
          dashboard={dashboard}
          title={panel.title}
          description={panel.description}
          scopedVars={panel.scopedVars}
          angularComponent={angularComponent}
          links={panel.links}
          error={errorMessage}
          isFullscreen={isFullscreen}
          data={data}
          updateLocation={updateLocation}
        />
        <div className={panelContentClassNames}>
          <div ref={element => (this.element = element)} className="panel-height-helper" />
        </div>
      </div>
    );
  }
}

const mapStateToProps: MapStateToProps<ConnectedProps, OwnProps, StoreState> = (state, props) => {
  return {
    angularComponent: state.dashboard.panels[props.panel.id].angularComponent,
  };
};

const mapDispatchToProps: MapDispatchToProps<DispatchProps, OwnProps> = { setPanelAngularComponent, updateLocation };

export const PanelChromeAngular = connect(mapStateToProps, mapDispatchToProps)(PanelChromeAngularUnconnected);<|MERGE_RESOLUTION|>--- conflicted
+++ resolved
@@ -17,11 +17,8 @@
 import { DashboardModel, PanelModel } from '../state';
 import { StoreState } from 'app/types';
 import { LoadingState, DefaultTimeRange, PanelData, PanelPlugin, PanelEvents } from '@grafana/data';
-<<<<<<< HEAD
 import { updateLocation } from 'app/core/actions';
-=======
 import { PANEL_BORDER } from 'app/core/constants';
->>>>>>> 2bed1bc2
 
 interface OwnProps {
   panel: PanelModel;
