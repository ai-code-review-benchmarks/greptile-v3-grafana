import { css, cx } from '@emotion/css';
import React from 'react';

import { GrafanaTheme2 } from '@grafana/data';
import { selectors } from '@grafana/e2e-selectors';
import { config, locationService, reportInteraction } from '@grafana/runtime';
import { Button, useStyles2, Text } from '@grafana/ui';
import { Trans } from 'app/core/internationalization';
import { DashboardModel } from 'app/features/dashboard/state';
import { onAddLibraryPanel, onCreateNewPanel, onImportDashboard } from 'app/features/dashboard/utils/dashboard';
import { useDispatch, useSelector } from 'app/types';

import { setInitialDatasource } from '../state/reducers';

export interface Props {
  dashboard: DashboardModel;
  canCreate: boolean;
}

const DashboardEmpty = ({ dashboard, canCreate }: Props) => {
  const styles = useStyles2(getStyles);
  const dispatch = useDispatch();
  const initialDatasource = useSelector((state) => state.dashboard.initialDatasource);

  return (
    <div className={styles.centeredContent}>
      <div className={cx(styles.centeredContent, styles.wrapper)}>
        <div className={cx(styles.containerBox, styles.centeredContent, styles.visualizationContainer)}>
          <div className={styles.headerBig}>
            <Text element="h1" textAlignment="center" weight="medium">
              <Trans i18nKey="dashboard.empty.add-visualization-header">
                Start your new dashboard by adding a visualization
              </Trans>
            </Text>
          </div>
          <div className={styles.bodyBig}>
            <Text element="p" textAlignment="center" color="secondary">
              <Trans i18nKey="dashboard.empty.add-visualization-body">
                Select a data source and then query and visualize your data with charts, stats and tables or create
                lists, markdowns and other widgets.
              </Trans>
            </Text>
          </div>
          <Button
            size="lg"
            icon="plus"
            data-testid={selectors.pages.AddDashboard.itemButton('Create new panel button')}
            onClick={() => {
              const id = onCreateNewPanel(dashboard, initialDatasource);
              reportInteraction('dashboards_emptydashboard_clicked', { item: 'add_visualization' });
              locationService.partial({ editPanel: id, firstPanel: true });
              dispatch(setInitialDatasource(undefined));
            }}
            disabled={!canCreate}
          >
            <Trans i18nKey="dashboard.empty.add-visualization-button">Add visualization</Trans>
          </Button>
        </div>
        <div className={cx(styles.centeredContent, styles.others)}>
          {config.featureToggles.vizAndWidgetSplit && (
            <div className={cx(styles.containerBox, styles.centeredContent, styles.widgetContainer)}>
              <div className={styles.headerSmall}>
                <Text element="h3" textAlignment="center" weight="medium">
                  <Trans i18nKey="dashboard.empty.add-widget-header">Add a widget</Trans>
                </Text>
              </div>
              <div className={styles.bodySmall}>
                <Text element="p" textAlignment="center" color="secondary">
                  <Trans i18nKey="dashboard.empty.add-widget-body">Create lists, markdowns and other widgets</Trans>
                </Text>
              </div>
              <Button
                icon="plus"
                fill="outline"
                data-testid={selectors.pages.AddDashboard.itemButton('Create new widget button')}
                onClick={() => {
                  reportInteraction('dashboards_emptydashboard_clicked', { item: 'add_widget' });
                  locationService.partial({ addWidget: true });
                }}
                disabled={!canCreate}
              >
                <Trans i18nKey="dashboard.empty.add-widget-button">Add widget</Trans>
              </Button>
            </div>
          )}
          <div className={cx(styles.containerBox, styles.centeredContent, styles.libraryContainer)}>
            <div className={styles.headerSmall}>
<<<<<<< HEAD
              <H3 textAlignment="center" weight="medium">
                <Trans i18nKey="dashboard.empty.add-library-panel-header">Import panel</Trans>
              </H3>
            </div>
            <div className={styles.bodySmall}>
              <P textAlignment="center" color="secondary">
                <Trans i18nKey="dashboard.empty.add-library-panel-body">
                  Add visualizations that are shared with other dashboards.
=======
              <Text element="h3" textAlignment="center" weight="medium">
                <Trans i18nKey="dashboard.empty.add-row-header">Add a row</Trans>
              </Text>
            </div>
            <div className={styles.bodySmall}>
              <Text element="p" textAlignment="center" color="secondary">
                <Trans i18nKey="dashboard.empty.add-row-body">
                  Group your visualizations into expandable sections.
>>>>>>> bf4d0250
                </Trans>
              </Text>
            </div>
            <Button
              icon="plus"
              fill="outline"
              data-testid={selectors.pages.AddDashboard.itemButton('Add a panel from the panel library button')}
              onClick={() => {
                reportInteraction('dashboards_emptydashboard_clicked', { item: 'import_from_library' });
                onAddLibraryPanel(dashboard);
              }}
              disabled={!canCreate}
            >
              <Trans i18nKey="dashboard.empty.add-library-panel-button">Add library panel</Trans>
            </Button>
          </div>
          <div className={cx(styles.containerBox, styles.centeredContent, styles.rowContainer)}>
            <div className={styles.headerSmall}>
<<<<<<< HEAD
              <H3 textAlignment="center" weight="medium">
                <Trans i18nKey="dashboard.empty.import-a-dashboard-header">Import a dashboard</Trans>
              </H3>
            </div>
            <div className={styles.bodySmall}>
              <P textAlignment="center" color="secondary">
                <Trans i18nKey="dashboard.empty.import-a-dashboard-body">
                  Import dashboard from file or <a href="https://grafana.com/grafana/dashboards/">grafana.com</a>.
=======
              <Text element="h3" textAlignment="center" weight="medium">
                <Trans i18nKey="dashboard.empty.add-import-header">Import panel</Trans>
              </Text>
            </div>
            <div className={styles.bodySmall}>
              <Text element="p" textAlignment="center" color="secondary">
                <Trans i18nKey="dashboard.empty.add-import-body">
                  Import visualizations that are shared with other dashboards.
>>>>>>> bf4d0250
                </Trans>
              </Text>
            </div>
            <Button
              icon="upload"
              fill="outline"
              data-testid={selectors.pages.AddDashboard.itemButton('Import dashboard button')}
              onClick={() => {
                reportInteraction('dashboards_emptydashboard_clicked', { item: 'import_dashboard' });
                onImportDashboard();
              }}
              disabled={!canCreate}
            >
              <Trans i18nKey="dashboard.empty.import-dashboard-button">Import dashboard</Trans>
            </Button>
          </div>
        </div>
      </div>
    </div>
  );
};

export default DashboardEmpty;

function getStyles(theme: GrafanaTheme2) {
  return {
    wrapper: css({
      label: 'dashboard-empty-wrapper',
      flexDirection: 'column',
      maxWidth: '890px',
      gap: theme.spacing.gridSize * 4,
      paddingTop: theme.spacing(2),

      [theme.breakpoints.up('sm')]: {
        paddingTop: theme.spacing(12),
      },
    }),
    containerBox: css({
      label: 'container-box',
      flexDirection: 'column',
      boxSizing: 'border-box',
      border: '1px dashed rgba(110, 159, 255, 0.5)',
    }),
    centeredContent: css({
      label: 'centered',
      display: 'flex',
      alignItems: 'center',
      justifyContent: 'center',
    }),
    visualizationContainer: css({
      label: 'visualization-container',
      padding: theme.spacing.gridSize * 4,
    }),
    others: css({
      width: '100%',
      label: 'others-wrapper',
      alignItems: 'stretch',
      flexDirection: 'row',
      gap: theme.spacing.gridSize * 4,

      [theme.breakpoints.down('md')]: {
        flexDirection: 'column',
      },
    }),
    widgetContainer: css({
      label: 'widget-container',
      padding: theme.spacing.gridSize * 3,
      flex: 1,
    }),
    rowContainer: css({
      label: 'row-container',
      padding: theme.spacing.gridSize * 3,
      flex: 1,
    }),
    libraryContainer: css({
      label: 'library-container',
      padding: theme.spacing.gridSize * 3,
      flex: 1,
    }),
    headerBig: css({
      marginBottom: theme.spacing.gridSize * 2,
    }),
    headerSmall: css({
      marginBottom: theme.spacing.gridSize,
    }),
    bodyBig: css({
      maxWidth: '75%',
      marginBottom: theme.spacing.gridSize * 4,
    }),
    bodySmall: css({
      marginBottom: theme.spacing.gridSize * 3,
    }),
  };
}<|MERGE_RESOLUTION|>--- conflicted
+++ resolved
@@ -85,25 +85,14 @@
           )}
           <div className={cx(styles.containerBox, styles.centeredContent, styles.libraryContainer)}>
             <div className={styles.headerSmall}>
-<<<<<<< HEAD
-              <H3 textAlignment="center" weight="medium">
+              <Text element="h3" textAlignment="center" weight="medium">
                 <Trans i18nKey="dashboard.empty.add-library-panel-header">Import panel</Trans>
-              </H3>
+              </Text>
             </div>
             <div className={styles.bodySmall}>
-              <P textAlignment="center" color="secondary">
+              <Text element="p" textAlignment="center" color="secondary">
                 <Trans i18nKey="dashboard.empty.add-library-panel-body">
                   Add visualizations that are shared with other dashboards.
-=======
-              <Text element="h3" textAlignment="center" weight="medium">
-                <Trans i18nKey="dashboard.empty.add-row-header">Add a row</Trans>
-              </Text>
-            </div>
-            <div className={styles.bodySmall}>
-              <Text element="p" textAlignment="center" color="secondary">
-                <Trans i18nKey="dashboard.empty.add-row-body">
-                  Group your visualizations into expandable sections.
->>>>>>> bf4d0250
                 </Trans>
               </Text>
             </div>
@@ -122,25 +111,14 @@
           </div>
           <div className={cx(styles.containerBox, styles.centeredContent, styles.rowContainer)}>
             <div className={styles.headerSmall}>
-<<<<<<< HEAD
-              <H3 textAlignment="center" weight="medium">
+              <Text element="h3" textAlignment="center" weight="medium">
                 <Trans i18nKey="dashboard.empty.import-a-dashboard-header">Import a dashboard</Trans>
-              </H3>
+              </Text>
             </div>
             <div className={styles.bodySmall}>
-              <P textAlignment="center" color="secondary">
+              <Text element="p" textAlignment="center" color="secondary">
                 <Trans i18nKey="dashboard.empty.import-a-dashboard-body">
                   Import dashboard from file or <a href="https://grafana.com/grafana/dashboards/">grafana.com</a>.
-=======
-              <Text element="h3" textAlignment="center" weight="medium">
-                <Trans i18nKey="dashboard.empty.add-import-header">Import panel</Trans>
-              </Text>
-            </div>
-            <div className={styles.bodySmall}>
-              <Text element="p" textAlignment="center" color="secondary">
-                <Trans i18nKey="dashboard.empty.add-import-body">
-                  Import visualizations that are shared with other dashboards.
->>>>>>> bf4d0250
                 </Trans>
               </Text>
             </div>
