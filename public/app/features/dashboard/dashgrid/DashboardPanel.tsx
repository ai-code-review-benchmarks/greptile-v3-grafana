import React, { PureComponent } from 'react';
import config from 'app/core/config';
import classNames from 'classnames';

import { getAngularLoader, AngularComponent } from 'app/core/services/AngularLoader';
import { importPluginModule } from 'app/features/plugins/plugin_loader';

import { AddPanelWidget } from '../components/AddPanelWidget';
import { getPanelPluginNotFound } from './PanelPluginNotFound';
import { DashboardRow } from '../components/DashboardRow';
import { PanelChrome } from './PanelChrome';
import { PanelEditor } from '../panel_editor/PanelEditor';

import { PanelModel, DashboardModel } from '../state';
import { PanelPlugin } from 'app/types';
import { PanelResizer } from './PanelResizer';
<<<<<<< HEAD
import { loadPanelRef, copyReference } from '../state/PanelReference';
import { PanelTypeChangedHook } from '@grafana/ui';
=======
>>>>>>> 9fd82496

export interface Props {
  panel: PanelModel;
  dashboard: DashboardModel;
  isEditing: boolean;
  isFullscreen: boolean;
}

export interface State {
  plugin: PanelPlugin;
  angularPanel: AngularComponent;
}

export class DashboardPanel extends PureComponent<Props, State> {
  element: HTMLElement;
  specialPanels = {};

  constructor(props) {
    super(props);

    this.state = {
      plugin: null,
      angularPanel: null,
    };

    this.specialPanels['row'] = this.renderRow.bind(this);
    this.specialPanels['add-panel'] = this.renderAddPanel.bind(this);
  }

  isSpecial(pluginId: string) {
    return this.specialPanels[pluginId];
  }

  renderRow() {
    return <DashboardRow panel={this.props.panel} dashboard={this.props.dashboard} />;
  }

  renderAddPanel() {
    return <AddPanelWidget panel={this.props.panel} dashboard={this.props.dashboard} />;
  }

  onPluginTypeChanged = (plugin: PanelPlugin) => {
    this.loadPlugin(plugin.id);
  };

  async loadPlugin(pluginId: string) {
    if (this.isSpecial(pluginId)) {
      return;
    }

    const { panel } = this.props;

    if (panel.reference) {
      // TODO -- error handling!!!!
      const ref = await loadPanelRef(panel.reference);
      if (ref.error) {
        console.error('TODO? Show an error for missing reference', ref);
        const plugin = getPanelPluginNotFound('XXX: ' + ref.error);
        this.setState({ plugin, angularPanel: null });
        return;
      }

      // Check if the panel type is changing
      const before = panel.type;
      copyReference(panel, ref.panel);
      if (before !== panel.type) {
        console.log('Change plugin type to match reference!', before, '>>', panel.type);
        if (this.state.angularPanel != null) {
          panel.destroy();
          this.cleanUpAngularPanel();
        }
      }

      // Load the new panel type
      pluginId = panel.type;
      console.log('Load Panel from:', ref);
    }

    // handle plugin loading & changing of plugin type
    if (!this.state.plugin || this.state.plugin.id !== pluginId) {
      let plugin = config.panels[pluginId] || getPanelPluginNotFound(pluginId);

      // unmount angular panel
      this.cleanUpAngularPanel();

      if (!plugin.exports) {
        try {
          plugin.exports = await importPluginModule(plugin.module);
        } catch (e) {
          plugin = getPanelPluginNotFound(pluginId);
        }
      }

      if (panel.type !== pluginId) {
        panel.changePlugin(plugin);
      } else {
        panel.pluginLoaded(plugin);
      }

      this.setState({ plugin, angularPanel: null });
    }
  }

  componentDidMount() {
    this.loadPlugin(this.props.panel.type);
  }

  componentDidUpdate() {
    if (!this.element || this.state.angularPanel) {
      return;
    }

    const loader = getAngularLoader();
    const template = '<plugin-component type="panel" class="panel-height-helper"></plugin-component>';
    const scopeProps = { panel: this.props.panel, dashboard: this.props.dashboard };
    const angularPanel = loader.load(this.element, scopeProps, template);

    this.setState({ angularPanel });
  }

  cleanUpAngularPanel() {
    if (this.state.angularPanel) {
      this.state.angularPanel.destroy();
      this.element = null;
    }
  }

  componentWillUnmount() {
    this.cleanUpAngularPanel();
  }

  onMouseEnter = () => {
    this.props.dashboard.setPanelFocus(this.props.panel.id);
  };

  onMouseLeave = () => {
    this.props.dashboard.setPanelFocus(0);
  };

  renderReactPanel() {
    const { dashboard, panel, isFullscreen } = this.props;
    const { plugin } = this.state;

    return <PanelChrome plugin={plugin} panel={panel} dashboard={dashboard} isFullscreen={isFullscreen} />;
  }

  renderAngularPanel() {
    return <div ref={element => (this.element = element)} className="panel-height-helper" />;
  }

  render() {
    const { panel, dashboard, isFullscreen, isEditing } = this.props;
    const { plugin, angularPanel } = this.state;

    if (this.isSpecial(panel.type)) {
      return this.specialPanels[panel.type]();
    }

    // if we have not loaded plugin exports yet, wait
    if (!plugin || !plugin.exports) {
      return null;
    }

    const containerClass = classNames({ 'panel-editor-container': isEditing, 'panel-height-helper': !isEditing });
    const panelWrapperClass = classNames({
      'panel-wrapper': true,
      'panel-wrapper--edit': isEditing,
      'panel-wrapper--view': isFullscreen && !isEditing,
    });

    return (
      <div className={containerClass}>
        <PanelResizer
          isEditing={isEditing}
          panel={panel}
          render={styles => (
            <div
              className={panelWrapperClass}
              onMouseEnter={this.onMouseEnter}
              onMouseLeave={this.onMouseLeave}
              style={styles}
            >
              {plugin.exports.reactPanel && this.renderReactPanel()}
              {plugin.exports.PanelCtrl && this.renderAngularPanel()}
            </div>
          )}
        />
        {panel.isEditing && (
          <PanelEditor
            panel={panel}
            plugin={plugin}
            dashboard={dashboard}
            angularPanel={angularPanel}
            onTypeChanged={this.onPluginTypeChanged}
          />
        )}
      </div>
    );
  }
}<|MERGE_RESOLUTION|>--- conflicted
+++ resolved
@@ -14,11 +14,7 @@
 import { PanelModel, DashboardModel } from '../state';
 import { PanelPlugin } from 'app/types';
 import { PanelResizer } from './PanelResizer';
-<<<<<<< HEAD
 import { loadPanelRef, copyReference } from '../state/PanelReference';
-import { PanelTypeChangedHook } from '@grafana/ui';
-=======
->>>>>>> 9fd82496
 
 export interface Props {
   panel: PanelModel;
