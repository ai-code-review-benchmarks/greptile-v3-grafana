// Libraries
import React, { PureComponent } from 'react';
import config from 'app/core/config';
import classNames from 'classnames';

// Utils & Services
import { getAngularLoader, AngularComponent } from 'app/core/services/AngularLoader';
import { importPanelPlugin } from 'app/features/plugins/plugin_loader';

// Components
import { AddPanelWidget } from '../components/AddPanelWidget';
import { getPanelPluginNotFound } from './PanelPluginNotFound';
import { DashboardRow } from '../components/DashboardRow';
import { PanelChrome } from './PanelChrome';
import { PanelEditor } from '../panel_editor/PanelEditor';
import { PanelResizer } from './PanelResizer';

// Types
import { PanelModel, DashboardModel } from '../state';
import { PanelPlugin } from 'app/types';
import { AngularPanelPlugin, ReactPanelPlugin } from '@grafana/ui/src/types/panel';

export interface Props {
  panel: PanelModel;
  dashboard: DashboardModel;
  isEditing: boolean;
  isFullscreen: boolean;
  isInView: boolean;
}

export interface State {
  plugin: PanelPlugin;
  angularPanel: AngularComponent;
  show: boolean; // For lazy loading
}

export class DashboardPanel extends PureComponent<Props, State> {
  element: HTMLElement;
  specialPanels = {};

  constructor(props) {
    super(props);

    this.state = {
      plugin: null,
      angularPanel: null,
      show: props.isInView, // Lazy loading
    };

    this.specialPanels['row'] = this.renderRow.bind(this);
    this.specialPanels['add-panel'] = this.renderAddPanel.bind(this);
  }

  isSpecial(pluginId: string) {
    return this.specialPanels[pluginId];
  }

  renderRow() {
    return <DashboardRow panel={this.props.panel} dashboard={this.props.dashboard} />;
  }

  renderAddPanel() {
    return <AddPanelWidget panel={this.props.panel} dashboard={this.props.dashboard} />;
  }

  onPluginTypeChanged = (plugin: PanelPlugin) => {
    this.loadPlugin(plugin.id);
  };

  async loadPlugin(pluginId: string) {
    if (this.isSpecial(pluginId)) {
      return;
    }

    const { panel } = this.props;

    // handle plugin loading & changing of plugin type
    if (!this.state.plugin || this.state.plugin.id !== pluginId) {
      let plugin = config.panels[pluginId] || getPanelPluginNotFound(pluginId);

      // unmount angular panel
      this.cleanUpAngularPanel();

      // load the actual plugin code
      plugin = await this.importPanelPluginModule(plugin);

      if (panel.type !== pluginId) {
        panel.changePlugin(plugin);
      } else {
        panel.pluginLoaded(plugin);
      }

      this.setState({ plugin, angularPanel: null });
    }
  }

  async importPanelPluginModule(plugin: PanelPlugin): Promise<PanelPlugin> {
    if (plugin.hasBeenImported) {
      return plugin;
    }

    try {
      const importedPlugin = await importPanelPlugin(plugin.module);
      if (importedPlugin instanceof AngularPanelPlugin) {
        plugin.angularPlugin = importedPlugin as AngularPanelPlugin;
      } else if (importedPlugin instanceof ReactPanelPlugin) {
        plugin.reactPlugin = importedPlugin as ReactPanelPlugin;
      }
    } catch (e) {
      plugin = getPanelPluginNotFound(plugin.id);
      console.log('Failed to import plugin module', e);
    }

    plugin.hasBeenImported = true;
    return plugin;
  }

  componentDidMount() {
    this.loadPlugin(this.props.panel.type);
  }

  componentDidUpdate(prevProps: Props, prevState: State) {
    if (!this.state.show && this.props.isInView) {
      this.setState({ show: true });
    }

    if (!this.element || this.state.angularPanel) {
      return;
    }

    const loader = getAngularLoader();
    const template = '<plugin-component type="panel" class="panel-height-helper"></plugin-component>';
    const scopeProps = { panel: this.props.panel, dashboard: this.props.dashboard };
    const angularPanel = loader.load(this.element, scopeProps, template);

    this.setState({ angularPanel });
  }

  cleanUpAngularPanel() {
    if (this.state.angularPanel) {
      this.state.angularPanel.destroy();
      this.element = null;
    }
  }

  componentWillUnmount() {
    this.cleanUpAngularPanel();
  }

  onMouseEnter = () => {
    this.props.dashboard.setPanelFocus(this.props.panel.id);
  };

  onMouseLeave = () => {
    this.props.dashboard.setPanelFocus(0);
  };

  renderReactPanel() {
<<<<<<< HEAD
    const { dashboard, panel, isFullscreen, isInView } = this.props;
=======
    const { dashboard, panel, isFullscreen, isEditing } = this.props;
>>>>>>> a5a0352d
    const { plugin } = this.state;

    return (
      <PanelChrome
        plugin={plugin}
        panel={panel}
        dashboard={dashboard}
        isFullscreen={isFullscreen}
<<<<<<< HEAD
        isInView={isInView}
=======
        isEditing={isEditing}
>>>>>>> a5a0352d
      />
    );
  }

  renderAngularPanel() {
    return <div ref={element => (this.element = element)} className="panel-height-helper" />;
  }

  render() {
    const { panel, dashboard, isFullscreen, isEditing } = this.props;
    const { plugin, angularPanel, show } = this.state;

    if (this.isSpecial(panel.type)) {
      return this.specialPanels[panel.type]();
    }

    // if we have not loaded plugin exports yet, wait
    if (!plugin || !plugin.hasBeenImported) {
      return null;
    }

    const containerClass = classNames({ 'panel-editor-container': isEditing, 'panel-height-helper': !isEditing });
    const panelWrapperClass = classNames({
      'panel-wrapper': true,
      'panel-wrapper--edit': isEditing,
      'panel-wrapper--view': isFullscreen && !isEditing,
    });

    return (
      <div className={containerClass}>
        <PanelResizer
          isEditing={isEditing}
          panel={panel}
          render={styles => (
            <div
              className={panelWrapperClass}
              onMouseEnter={this.onMouseEnter}
              onMouseLeave={this.onMouseLeave}
              style={styles}
            >
<<<<<<< HEAD
              {show && plugin.exports.reactPanel && this.renderReactPanel()}
              {show && plugin.exports.PanelCtrl && this.renderAngularPanel()}
=======
              {plugin.reactPlugin && this.renderReactPanel()}
              {plugin.angularPlugin && this.renderAngularPanel()}
>>>>>>> a5a0352d
            </div>
          )}
        />
        {panel.isEditing && (
          <PanelEditor
            panel={panel}
            plugin={plugin}
            dashboard={dashboard}
            angularPanel={angularPanel}
            onTypeChanged={this.onPluginTypeChanged}
          />
        )}
      </div>
    );
  }
}<|MERGE_RESOLUTION|>--- conflicted
+++ resolved
@@ -156,11 +156,7 @@
   };
 
   renderReactPanel() {
-<<<<<<< HEAD
-    const { dashboard, panel, isFullscreen, isInView } = this.props;
-=======
-    const { dashboard, panel, isFullscreen, isEditing } = this.props;
->>>>>>> a5a0352d
+    const { dashboard, panel, isFullscreen, isEditing, isInView } = this.props;
     const { plugin } = this.state;
 
     return (
@@ -169,11 +165,8 @@
         panel={panel}
         dashboard={dashboard}
         isFullscreen={isFullscreen}
-<<<<<<< HEAD
+        isEditing={isEditing}
         isInView={isInView}
-=======
-        isEditing={isEditing}
->>>>>>> a5a0352d
       />
     );
   }
@@ -214,13 +207,8 @@
               onMouseLeave={this.onMouseLeave}
               style={styles}
             >
-<<<<<<< HEAD
-              {show && plugin.exports.reactPanel && this.renderReactPanel()}
-              {show && plugin.exports.PanelCtrl && this.renderAngularPanel()}
-=======
-              {plugin.reactPlugin && this.renderReactPanel()}
-              {plugin.angularPlugin && this.renderAngularPanel()}
->>>>>>> a5a0352d
+              {show && plugin.reactPlugin && this.renderReactPanel()}
+              {show && plugin.angularPlugin && this.renderAngularPanel()}
             </div>
           )}
         />
