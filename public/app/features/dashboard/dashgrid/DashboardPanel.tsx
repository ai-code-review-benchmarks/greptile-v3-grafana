// Libraries
import React, { PureComponent } from 'react';
import classNames from 'classnames';

// Utils & Services
import { getAngularLoader, AngularComponent } from '@grafana/runtime';
import { importPanelPlugin } from 'app/features/plugins/plugin_loader';

// Components
import { AddPanelWidget } from '../components/AddPanelWidget';
import { DashboardRow } from '../components/DashboardRow';
import { PanelChrome } from './PanelChrome';
import { PanelEditor } from '../panel_editor/PanelEditor';
import { PanelResizer } from './PanelResizer';

// Types
import { PanelModel, DashboardModel } from '../state';
import { loadPanelRef, copyReference } from '../state/PanelReference';
import { PanelPluginMeta, PanelPlugin } from '@grafana/ui/src/types/panel';
import { AutoSizer } from 'react-virtualized';
import { getPanelPluginNotFound } from './PanelPluginNotFound';

export interface Props {
  panel: PanelModel;
  dashboard: DashboardModel;
  isEditing: boolean;
  isFullscreen: boolean;
  isInView: boolean;
}

export interface State {
  plugin: PanelPlugin;
  angularPanel: AngularComponent;
  isLazy: boolean;
}

export class DashboardPanel extends PureComponent<Props, State> {
  element: HTMLElement;
<<<<<<< HEAD
  specialPanels: any = {};
=======
  specialPanels: { [key: string]: Function } = {};
>>>>>>> 50058de6

  constructor(props: Props) {
    super(props);

    this.state = {
      plugin: null,
      angularPanel: null,
      isLazy: !props.isInView,
    };

    this.specialPanels['row'] = this.renderRow.bind(this);
    this.specialPanels['add-panel'] = this.renderAddPanel.bind(this);
  }

  isSpecial(pluginId: string) {
    return this.specialPanels[pluginId];
  }

  renderRow() {
    return <DashboardRow panel={this.props.panel} dashboard={this.props.dashboard} />;
  }

  renderAddPanel() {
    return <AddPanelWidget panel={this.props.panel} dashboard={this.props.dashboard} />;
  }

  onPluginTypeChange = (plugin: PanelPluginMeta) => {
    this.loadPlugin(plugin.id);
  };

  async loadPlugin(pluginId: string) {
    if (this.isSpecial(pluginId)) {
      return;
    }

    const { panel } = this.props;

    if (panel.reference) {
      // TODO -- error handling!!!!
      const ref = await loadPanelRef(panel.reference);
      if (ref.error) {
        console.error('TODO? Show an error for missing reference', ref);
        const plugin = getPanelPluginNotFound('Panel Not Found: ' + ref.error);
        this.setState({ plugin, angularPanel: null });
        return;
      }

      // Check if the panel type is changing
      const before = panel.type;
      copyReference(panel, ref.panel);
      if (before !== panel.type) {
        console.log('Change plugin type to match reference!', before, '>>', panel.type);
        if (this.state.angularPanel != null) {
          panel.destroy();
          this.cleanUpAngularPanel();
        }
      }

      // Load the new panel type
      pluginId = panel.type;
      console.log('Load Panel from:', ref);
    }

    // handle plugin loading & changing of plugin type
    if (!this.state.plugin || this.state.plugin.meta.id !== pluginId) {
      const plugin = await importPanelPlugin(pluginId);

      // unmount angular panel
      this.cleanUpAngularPanel();

      if (panel.type !== pluginId) {
        panel.changePlugin(plugin);
      } else {
        panel.pluginLoaded(plugin);
      }

      this.setState({ plugin, angularPanel: null });
    }
  }

  componentDidMount() {
    this.loadPlugin(this.props.panel.type);
  }

  componentDidUpdate(prevProps: Props, prevState: State) {
    if (this.state.isLazy && this.props.isInView) {
      this.setState({ isLazy: false });
    }

    if (!this.element || this.state.angularPanel) {
      return;
    }

    const loader = getAngularLoader();
    const template = '<plugin-component type="panel" class="panel-height-helper"></plugin-component>';
    const scopeProps = { panel: this.props.panel, dashboard: this.props.dashboard };
    const angularPanel = loader.load(this.element, scopeProps, template);

    this.setState({ angularPanel });
  }

  cleanUpAngularPanel() {
    if (this.state.angularPanel) {
      this.state.angularPanel.destroy();
      this.element = null;
    }
  }

  componentWillUnmount() {
    this.cleanUpAngularPanel();
  }

  onMouseEnter = () => {
    this.props.dashboard.setPanelFocus(this.props.panel.id);
  };

  onMouseLeave = () => {
    this.props.dashboard.setPanelFocus(0);
  };

  renderPanel() {
    const { dashboard, panel, isFullscreen, isInView } = this.props;
    const { plugin } = this.state;

    if (plugin.angularPanelCtrl) {
      return <div ref={element => (this.element = element)} className="panel-height-helper" />;
    }

    return (
      <AutoSizer>
        {({ width, height }) => {
          if (width === 0) {
            return null;
          }

          return (
            <PanelChrome
              plugin={plugin}
              panel={panel}
              dashboard={dashboard}
              isFullscreen={isFullscreen}
              isInView={isInView}
              width={width}
              height={height}
            />
          );
        }}
      </AutoSizer>
    );
  }

  render() {
    const { panel, dashboard, isFullscreen, isEditing } = this.props;
    const { plugin, angularPanel, isLazy } = this.state;

    if (this.isSpecial(panel.type)) {
      return this.specialPanels[panel.type]();
    }

    // if we have not loaded plugin exports yet, wait
    if (!plugin) {
      return null;
    }

    // If we are lazy state don't render anything
    if (isLazy) {
      return null;
    }

    const editorContainerClasses = classNames({
      'panel-editor-container': isEditing,
      'panel-height-helper': !isEditing,
    });

    const panelWrapperClass = classNames({
      'panel-wrapper': true,
      'panel-wrapper--edit': isEditing,
      'panel-wrapper--view': isFullscreen && !isEditing,
    });

    return (
      <div className={editorContainerClasses}>
        <PanelResizer
          isEditing={isEditing}
          panel={panel}
          render={styles => (
            <div
              className={panelWrapperClass}
              onMouseEnter={this.onMouseEnter}
              onMouseLeave={this.onMouseLeave}
              style={styles}
            >
              {this.renderPanel()}
            </div>
          )}
        />
        {panel.isEditing && (
          <PanelEditor
            panel={panel}
            plugin={plugin}
            dashboard={dashboard}
            angularPanel={angularPanel}
            onPluginTypeChange={this.onPluginTypeChange}
          />
        )}
      </div>
    );
  }
}<|MERGE_RESOLUTION|>--- conflicted
+++ resolved
@@ -36,11 +36,7 @@
 
 export class DashboardPanel extends PureComponent<Props, State> {
   element: HTMLElement;
-<<<<<<< HEAD
-  specialPanels: any = {};
-=======
   specialPanels: { [key: string]: Function } = {};
->>>>>>> 50058de6
 
   constructor(props: Props) {
     super(props);
