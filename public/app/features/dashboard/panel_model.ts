--- conflicted
+++ resolved
@@ -13,17 +13,14 @@
   events: true,
   fullscreen: true,
   isEditing: true,
-<<<<<<< HEAD
+  hasRefreshed: true,
   visible: true,
-=======
-  hasRefreshed: true,
 };
 
 const defaults: any = {
   gridPos: { x: 0, y: 0, h: 3, w: 6 },
   datasource: null,
   targets: [{}],
->>>>>>> 0e7b6dcf
 };
 
 export class PanelModel {
@@ -49,11 +46,8 @@
   // non persisted
   fullscreen: boolean;
   isEditing: boolean;
-<<<<<<< HEAD
   visible: boolean;
-=======
   hasRefreshed: boolean;
->>>>>>> 0e7b6dcf
   events: Emitter;
 
   constructor(model) {
