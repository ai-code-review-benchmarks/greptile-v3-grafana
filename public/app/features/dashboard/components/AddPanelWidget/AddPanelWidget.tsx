--- conflicted
+++ resolved
@@ -166,14 +166,7 @@
           </div>
           <div className="add-panel-widget__btn-container">
             <div className="add-panel-widget__create">
-<<<<<<< HEAD
               {this.renderOptionLink('queries', 'Edit Panel', this.onCreateNewPanel)}
-=======
-              {this.renderOptionLink('search', 'Add Query', this.onCreateNewPanel)}
-              {this.renderOptionLink('chart-line', 'Choose Visualization', () =>
-                this.onCreateNewPanel('visualization')
-              )}
->>>>>>> dbda5aec
             </div>
             <div className="add-panel-widget__actions">
               <button className="btn btn-inverse add-panel-widget__action" onClick={this.onCreateNewRow}>
