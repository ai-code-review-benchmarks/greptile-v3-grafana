--- conflicted
+++ resolved
@@ -66,25 +66,9 @@
       value: item.state.name,
     }));
 
-<<<<<<< HEAD
-    options.unshift({
-      label: 'Disable repeating',
-      value: '',
-=======
-    if (options.length === 0) {
-      options.unshift({
-        label: t(
-          'dashboard.repeat-row-select2.variable-options.label.no-template-variables-found',
-          'No template variables found'
-        ),
-        value: null,
-      });
-    }
-
     options.unshift({
       label: t('dashboard.repeat-row-select2.variable-options.label.disable-repeating', 'Disable repeating'),
-      value: null,
->>>>>>> e2e8de29
+      value: '',
     });
 
     return options;
@@ -103,8 +87,11 @@
       disabled={isDisabled}
       placeholder={
         isDisabled
-          ? t('repeat-row-selector.disabled-placeholder', 'No template variables found')
-          : t('repeat-row-selector.placeholder', 'Choose')
+          ? t(
+              'dashboard.repeat-row-select2.variable-options.label.no-template-variables-found',
+              'No template variables found'
+            )
+          : t('dashboard.repeat-row-select2.placeholder', 'Choose')
       }
     />
   );
