--- conflicted
+++ resolved
@@ -2,13 +2,8 @@
 import { connect, ConnectedProps } from 'react-redux';
 import useAsyncFn from 'react-use/lib/useAsyncFn';
 
-<<<<<<< HEAD
-import { config, locationService, reportInteraction } from '@grafana/runtime';
-import { Modal, ConfirmModal, Button } from '@grafana/ui';
-=======
-import { locationService } from '@grafana/runtime';
+import { locationService, config, reportInteraction } from '@grafana/runtime';
 import { Modal, ConfirmModal, Button, Text, Space, TextLink } from '@grafana/ui';
->>>>>>> 944a3a98
 import { DashboardModel } from 'app/features/dashboard/state';
 import { cleanUpDashboardAndVariables } from 'app/features/dashboard/state/actions';
 import { deleteDashboard } from 'app/features/manage-dashboards/state/actions';
