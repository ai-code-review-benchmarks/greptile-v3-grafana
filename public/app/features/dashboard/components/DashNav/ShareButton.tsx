--- conflicted
+++ resolved
@@ -7,12 +7,6 @@
 import { DashboardInteractions } from 'app/features/dashboard-scene/utils/interactions';
 
 import { ShareModal } from '../ShareModal';
-
-<<<<<<< HEAD
-import { trackToolbarShareClick } from './analytics';
-=======
-import { DashNavButton } from './DashNavButton';
->>>>>>> c1c3e938
 
 export const ShareButton = ({ dashboard }: { dashboard: DashboardModel }) => {
   const [queryParams] = useQueryParams();
