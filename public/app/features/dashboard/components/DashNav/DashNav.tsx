--- conflicted
+++ resolved
@@ -1,8 +1,4 @@
 import { css } from '@emotion/css';
-<<<<<<< HEAD
-import { t, Trans } from '@lingui/macro';
-=======
->>>>>>> ae830f68
 import React, { FC, ReactNode } from 'react';
 import { connect, ConnectedProps } from 'react-redux';
 import { useLocation } from 'react-router-dom';
@@ -22,10 +18,6 @@
 import { AppChromeUpdate } from 'app/core/components/AppChrome/AppChromeUpdate';
 import { NavToolbarSeparator } from 'app/core/components/AppChrome/NavToolbar/NavToolbarSeparator';
 import config from 'app/core/config';
-<<<<<<< HEAD
-import { useGrafana } from 'app/core/context/GrafanaContext';
-=======
->>>>>>> ae830f68
 import { useAppNotification } from 'app/core/copy/appNotification';
 import { appEvents } from 'app/core/core';
 import { useBusEvent } from 'app/core/hooks/useBusEvent';
@@ -39,13 +31,6 @@
 import { updateTimeZoneForSession } from 'app/features/profile/state/reducers';
 import { KioskMode } from 'app/types';
 import { DashboardMetaChangedEvent, ShowModalReactEvent } from 'app/types/events';
-<<<<<<< HEAD
-
-import { setStarred } from '../../../../core/reducers/navBarTree';
-import { getDashboardSrv } from '../../services/DashboardSrv';
-import { DashboardModel } from '../../state';
-=======
->>>>>>> ae830f68
 
 import { DashNavButton } from './DashNavButton';
 import { DashNavTimeControls } from './DashNavTimeControls';
@@ -316,11 +301,7 @@
     if (snapshotUrl) {
       buttons.push(
         <ToolbarButton
-<<<<<<< HEAD
-          tooltip={t({ id: 'dashboard.toolbar.open-original', message: 'Open original dashboard' })}
-=======
           tooltip={t('dashboard.toolbar.open-original', 'Open original dashboard')}
->>>>>>> ae830f68
           onClick={onOpenSnapshotOriginal}
           icon="link"
           key="button-snapshot"
@@ -343,31 +324,8 @@
 
     buttons.push(renderTimeControls());
 
-<<<<<<< HEAD
-  const { isFullscreen, title, folderTitle } = props;
-  // this ensures the component rerenders when the location changes
-  const location = useLocation();
-  const titleHref = locationUtil.getUrlForPartial(location, { search: 'open' });
-  const parentHref = locationUtil.getUrlForPartial(location, { search: 'open', query: 'folder:current' });
-  const onGoBack = isFullscreen ? onClose : undefined;
-
-  if (config.featureToggles.topnav) {
-    return (
-      <AppChromeUpdate
-        actions={
-          <>
-            {renderLeftActions()}
-            <NavToolbarSeparator leftActionsSeparator />
-            <ToolbarButtonRow alignment="right">{renderRightActions()}</ToolbarButtonRow>
-          </>
-        }
-      />
-    );
-  }
-=======
     return buttons;
   };
->>>>>>> ae830f68
 
   return (
     <AppChromeUpdate
