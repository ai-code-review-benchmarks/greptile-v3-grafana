import React, { PureComponent } from 'react';
import { css } from 'emotion';

import { DashboardModel, PanelModel } from 'app/features/dashboard/state';
<<<<<<< HEAD
import { JSONFormatter, Modal, Select, Table, getTheme } from '@grafana/ui';
import { getLocationSrv, getDataSourceSrv } from '@grafana/runtime';
import { DataFrame, DataSourceApi, SelectableValue, ScopedVars } from '@grafana/data';
=======
import { Drawer, JSONFormatter } from '@grafana/ui';
import { css } from 'emotion';
import { getLocationSrv } from '@grafana/runtime';
>>>>>>> 6cad0580

interface Props {
  dashboard: DashboardModel;
  panel: PanelModel;
}

<<<<<<< HEAD
interface State {
  last?: any;
  data: DataFrame[];
  selected: number;
  ds?: DataSourceApi;
}

export class PanelInspector extends PureComponent<Props, State> {
  constructor(props: Props) {
    super(props);
    this.state = {
      data: [],
      selected: 0,
    };
  }

  async componentDidMount() {
    const { panel } = this.props;
    if (!panel) {
      this.onDismiss(); // Try to close the component
      return;
    }

    // TODO? should we get the result with an observable once?
    const lastResult = (panel.getQueryRunner() as any).lastResult;
    if (!lastResult) {
      this.onDismiss(); // Usually opened from refresh?
      return;
    }

    const data = lastResult?.series as DataFrame[];

    // const inspectable = getInspectableMetadata();
    // for (const key in inspectable) {
    //   const ds = await getDataSourceSrv().get(key);
    //   if (ds && ds.components.MetadataInspector) {
    //     this.setState({
    //       last: lastResult,
    //       meta: {
    //         datasource: ds,
    //         data: inspectable[key],
    //       },
    //     });
    //     return; // Only the first one for now!
    //   }
    // }

    // Set last result, but no metadata inspector
    this.setState({
      last: lastResult,
      data,
    });
  }

  async componentDidUpdate(prevProps: Props, prevState: State) {
    const { data, selected } = this.state;
    if (data !== prevState.data || selected !== prevState.selected) {
      let ds: DataSourceApi | undefined = undefined;
      const id = data[selected].meta?.ds?.datasourceName;
      if (id) {
        ds = await getDataSourceSrv().get(id);
      }
      this.setState({ ds });
    }
  }

=======
export class PanelInspector extends PureComponent<Props> {
>>>>>>> 6cad0580
  onDismiss = () => {
    getLocationSrv().update({
      query: { inspect: null },
      partial: true,
    });
  };

  onSelectFrame = (item: SelectableValue<number>) => {
    this.setState({ selected: item.value || 0 });
  };

  render() {
    const { panel } = this.props;
    const { last, data, selected, ds } = this.state;
    if (!panel) {
      this.onDismiss(); // Try to close the component
      return null;
    }
    const bodyStyle = css`
      max-height: 70vh;
      overflow-y: scroll;
    `;

    const frames = data.map((frame, index) => {
      const title = frame.name || frame.refId;
      return {
        value: index,
        label: `${title} (${index})`,
      };
    });

    const replaceVariables = (value: string, scopedVars?: ScopedVars) => {
      return value;
    };

    return (
      <Drawer title={panel.title} onClose={this.onDismiss}>
        <div className={bodyStyle}>
          {frames && (
            <>
              <Select options={frames} value={frames[selected]} onChange={this.onSelectFrame} />
              <div>
                {ds?.components?.MetadataInspector && (
                  <ds.components.MetadataInspector datasource={ds} data={data[selected]} />
                )}
              </div>
              <Table
                theme={getTheme()}
                showHeader={true}
                width={680}
                height={180}
                styles={[]}
                replaceVariables={replaceVariables}
                data={data[selected]}
              />
              <br />
              <br />
              <br />
            </>
          )}
          <JSONFormatter json={last} open={2} />
        </div>
      </Drawer>
    );
  }
}<|MERGE_RESOLUTION|>--- conflicted
+++ resolved
@@ -1,23 +1,15 @@
 import React, { PureComponent } from 'react';
-import { css } from 'emotion';
 
 import { DashboardModel, PanelModel } from 'app/features/dashboard/state';
-<<<<<<< HEAD
-import { JSONFormatter, Modal, Select, Table, getTheme } from '@grafana/ui';
+import { JSONFormatter, Drawer, Select } from '@grafana/ui';
 import { getLocationSrv, getDataSourceSrv } from '@grafana/runtime';
-import { DataFrame, DataSourceApi, SelectableValue, ScopedVars } from '@grafana/data';
-=======
-import { Drawer, JSONFormatter } from '@grafana/ui';
-import { css } from 'emotion';
-import { getLocationSrv } from '@grafana/runtime';
->>>>>>> 6cad0580
+import { DataFrame, DataSourceApi, SelectableValue } from '@grafana/data';
 
 interface Props {
   dashboard: DashboardModel;
   panel: PanelModel;
 }
 
-<<<<<<< HEAD
 interface State {
   last?: any;
   data: DataFrame[];
@@ -84,9 +76,6 @@
     }
   }
 
-=======
-export class PanelInspector extends PureComponent<Props> {
->>>>>>> 6cad0580
   onDismiss = () => {
     getLocationSrv().update({
       query: { inspect: null },
@@ -105,10 +94,6 @@
       this.onDismiss(); // Try to close the component
       return null;
     }
-    const bodyStyle = css`
-      max-height: 70vh;
-      overflow-y: scroll;
-    `;
 
     const frames = data.map((frame, index) => {
       const title = frame.name || frame.refId;
@@ -118,37 +103,21 @@
       };
     });
 
-    const replaceVariables = (value: string, scopedVars?: ScopedVars) => {
-      return value;
-    };
-
     return (
       <Drawer title={panel.title} onClose={this.onDismiss}>
-        <div className={bodyStyle}>
-          {frames && (
-            <>
-              <Select options={frames} value={frames[selected]} onChange={this.onSelectFrame} />
-              <div>
-                {ds?.components?.MetadataInspector && (
-                  <ds.components.MetadataInspector datasource={ds} data={data[selected]} />
-                )}
-              </div>
-              <Table
-                theme={getTheme()}
-                showHeader={true}
-                width={680}
-                height={180}
-                styles={[]}
-                replaceVariables={replaceVariables}
-                data={data[selected]}
-              />
-              <br />
-              <br />
-              <br />
-            </>
-          )}
-          <JSONFormatter json={last} open={2} />
-        </div>
+        {frames && (
+          <>
+            <Select options={frames} value={frames[selected]} onChange={this.onSelectFrame} />
+            <div>
+              {ds?.components?.MetadataInspector && (
+                <ds.components.MetadataInspector datasource={ds} data={data[selected]} />
+              )}
+            </div>
+            <br />
+          </>
+        )}
+
+        <JSONFormatter json={last} open={2} />
       </Drawer>
     );
   }
