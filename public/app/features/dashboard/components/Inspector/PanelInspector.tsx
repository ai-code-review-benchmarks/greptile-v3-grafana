import React, { PureComponent } from 'react';
import AutoSizer from 'react-virtualized-auto-sizer';
import { saveAs } from 'file-saver';
import { css } from 'emotion';

import { InspectHeader } from './InspectHeader';

import { DashboardModel, PanelModel } from 'app/features/dashboard/state';
import { JSONFormatter, Drawer, Select, Table, TabContent, Forms, stylesFactory, CustomScrollbar } from '@grafana/ui';
import { getLocationSrv, getDataSourceSrv } from '@grafana/runtime';
import {
  DataFrame,
  DataSourceApi,
  SelectableValue,
  applyFieldOverrides,
  toCSV,
  DataQueryError,
  PanelData,
  DataQuery,
} from '@grafana/data';
import { config } from 'app/core/config';

interface Props {
  dashboard: DashboardModel;
  panel: PanelModel;
  selectedTab: InspectTab;
}

export enum InspectTab {
  Data = 'data',
  Raw = 'raw',
  Issue = 'issue',
  Meta = 'meta', // When result metadata exists
  Error = 'error',
}

interface State {
  // The last raw response
  last: PanelData;

  // Data frem the last response
  data: DataFrame[];

  // The selected data frame
  selected: number;

  // The Selected Tab
  tab: InspectTab;

  // If the datasource supports custom metadata
  metaDS?: DataSourceApi;

  stats: { requestTime: number; queries: number; dataSources: number };

  drawerWidth: string;
}

export class PanelInspector extends PureComponent<Props, State> {
  constructor(props: Props) {
    super(props);
    this.state = {
      last: {} as PanelData,
      data: [],
      selected: 0,
      tab: props.selectedTab || InspectTab.Data,
      drawerWidth: '40%',
      stats: { requestTime: 0, queries: 0, dataSources: 0 },
    };
  }

  async componentDidMount() {
    const { panel } = this.props;

    if (!panel) {
      this.onDismiss(); // Try to close the component
      return;
    }

    const lastResult = panel.getQueryRunner().getLastResult();

    if (!lastResult) {
      this.onDismiss(); // Usually opened from refresh?
      return;
    }

    let metaDS: DataSourceApi;
    const data = lastResult.series;
    const error = lastResult.error;

    const targets = lastResult.request?.targets || [];
    const requestTime = lastResult.request?.endTime ? lastResult.request?.endTime - lastResult.request.startTime : -1;
    const dataSources = new Set(targets.map(t => t.datasource)).size;

    // Find the first DataSource wanting to show custom metadata
    if (data && targets.length) {
      const queries: Record<string, DataQuery> = {};

      for (const target of targets) {
        queries[target.refId] = target;
      }

      for (const frame of data) {
        const q = queries[frame.refId];

        if (q && frame.meta && frame.meta.custom) {
          const dataSource = await getDataSourceSrv().get(q.datasource);

          if (dataSource && dataSource.components?.MetadataInspector) {
            metaDS = dataSource;
            break;
          }
        }
      }
    }

    // Set last result, but no metadata inspector
    this.setState(prevState => ({
      last: lastResult,
      data,
      metaDS,
      tab: error ? InspectTab.Error : prevState.tab,
      stats: {
        requestTime,
        queries: targets.length,
        dataSources,
      },
    }));
  }

  onDismiss = () => {
    getLocationSrv().update({
      query: { inspect: null, tab: null },
      partial: true,
    });
  };

  onToggleExpand = () => {
    this.setState(prevState => ({
      drawerWidth: prevState.drawerWidth === '100%' ? '40%' : '100%',
    }));
  };

  onSelectTab = (item: SelectableValue<InspectTab>) => {
    this.setState({ tab: item.value || InspectTab.Data });
  };

  onSelectedFrameChanged = (item: SelectableValue<number>) => {
    this.setState({ selected: item.value || 0 });
  };

  exportCsv = (dataFrame: DataFrame) => {
    const dataFrameCsv = toCSV([dataFrame]);

    const blob = new Blob([dataFrameCsv], {
      type: 'application/csv;charset=utf-8',
    });

    saveAs(blob, dataFrame.name + '-' + new Date().getUTCDate() + '.csv');
  };

  renderMetadataInspector() {
    const { metaDS, data } = this.state;
    if (!metaDS || !metaDS.components?.MetadataInspector) {
      return <div>No Metadata Inspector</div>;
    }
    return (
      <CustomScrollbar>
        <metaDS.components.MetadataInspector datasource={metaDS} data={data} />
      </CustomScrollbar>
    );
  }

  renderDataTab() {
    const { data, selected } = this.state;
    const styles = getStyles();

    if (!data || !data.length) {
      return <div>No Data</div>;
    }

    const choices = data.map((frame, index) => {
      return {
        value: index,
        label: `${frame.name} (${index})`,
      };
    });

    // Apply dummy styles
    const processed = applyFieldOverrides({
      data,
      theme: config.theme,
      fieldOptions: { defaults: {}, overrides: [] },
      replaceVariables: (value: string) => {
        return value;
      },
    });

    return (
      <div className={styles.dataTabContent}>
        <div className={styles.toolbar}>
          {choices.length > 1 && (
            <div className={styles.dataFrameSelect}>
              <Select
                options={choices}
                value={choices.find(t => t.value === selected)}
                onChange={this.onSelectedFrameChanged}
              />
            </div>
          )}
          <div className={styles.downloadCsv}>
            <Forms.Button variant="primary" onClick={() => this.exportCsv(processed[selected])}>
              Download CSV
            </Forms.Button>
          </div>
        </div>
        <div style={{ flexGrow: 1 }}>
          <AutoSizer>
            {({ width, height }) => {
              if (width === 0) {
                return null;
              }
              return (
                <div style={{ width, height }}>
                  <Table width={width} height={height} data={processed[selected]} />
                </div>
              );
            }}
          </AutoSizer>
        </div>
      </div>
    );
  }

  renderIssueTab() {
    return <CustomScrollbar>TODO: show issue form</CustomScrollbar>;
  }

  renderErrorTab(error?: DataQueryError) {
    if (!error) {
      return null;
    }
    if (error.data) {
      return (
        <CustomScrollbar>
          <h3>{error.data.message}</h3>
          <pre>
            <code>{error.data.error}</code>
          </pre>
        </CustomScrollbar>
      );
    }
    return <div>{error.message}</div>;
  }

  renderRawJsonTab(last: PanelData) {
    return (
      <CustomScrollbar>
        <JSONFormatter json={last} open={2} />
      </CustomScrollbar>
    );
  }

<<<<<<< HEAD
  render() {
    const { panel } = this.props;
    console.log('this.props', this.props);
    const { last, tab } = this.state;
    const styles = getStyles();

=======
  drawerHeader = () => {
    const { tab, last, stats } = this.state;
>>>>>>> 3de625ef
    const error = last?.error;
    const tabs = [];

    if (last && last?.series?.length > 0) {
      tabs.push({ label: 'Data', value: InspectTab.Data });
    }

    if (this.state.metaDS) {
      tabs.push({ label: 'Meta Data', value: InspectTab.Meta });
    }

    if (error && error.message) {
      tabs.push({ label: 'Error', value: InspectTab.Error });
    }

    tabs.push({ label: 'Raw JSON', value: InspectTab.Raw });

    return (
      <InspectHeader
        tabs={tabs}
        tab={tab}
        stats={stats}
        onSelectTab={this.onSelectTab}
        onClose={this.onDismiss}
        panel={this.props.panel}
        onToggleExpand={this.onToggleExpand}
        isExpanded={this.state.drawerWidth === '100%'}
      />
    );
  };

  render() {
    const { last, tab, drawerWidth } = this.state;
    const styles = getStyles();
    const error = last?.error;

    return (
      <Drawer title={this.drawerHeader} width={drawerWidth} onClose={this.onDismiss}>
        <TabContent className={styles.tabContent}>
          {tab === InspectTab.Data ? (
            this.renderDataTab()
          ) : (
            <AutoSizer>
              {({ width, height }) => {
                if (width === 0) {
                  return null;
                }
                return (
                  <div style={{ width, height }}>
                    {tab === InspectTab.Meta && this.renderMetadataInspector()}
                    {tab === InspectTab.Issue && this.renderIssueTab()}
                    {tab === InspectTab.Raw && this.renderRawJsonTab(last)}
                    {tab === InspectTab.Error && this.renderErrorTab(error)}
                  </div>
                );
              }}
            </AutoSizer>
          )}
        </TabContent>
      </Drawer>
    );
  }
}

const getStyles = stylesFactory(() => {
  return {
    toolbar: css`
      display: flex;
      margin: 8px 0;
      justify-content: flex-end;
      align-items: center;
    `,
    dataFrameSelect: css`
      flex-grow: 2;
    `,
    downloadCsv: css`
      margin-left: 16px;
    `,
    tabContent: css`
      height: calc(100% - 32px);
    `,
    dataTabContent: css`
      display: flex;
      flex-direction: column;
      height: 100%;
      width: 100%;
    `,
  };
});<|MERGE_RESOLUTION|>--- conflicted
+++ resolved
@@ -260,17 +260,8 @@
     );
   }
 
-<<<<<<< HEAD
-  render() {
-    const { panel } = this.props;
-    console.log('this.props', this.props);
-    const { last, tab } = this.state;
-    const styles = getStyles();
-
-=======
   drawerHeader = () => {
     const { tab, last, stats } = this.state;
->>>>>>> 3de625ef
     const error = last?.error;
     const tabs = [];
 
