--- conflicted
+++ resolved
@@ -16,29 +16,20 @@
 import { getPanelInspectorStyles } from './styles';
 import { config } from 'app/core/config';
 import { saveAs } from 'file-saver';
-<<<<<<< HEAD
-import { cx } from 'emotion';
-import { PanelModel } from '../../state';
-=======
 import { css, cx } from 'emotion';
 import { GetDataOptions } from '../../state/PanelQueryRunner';
 import { QueryOperationRow } from 'app/core/components/QueryOperationRow/QueryOperationRow';
 import { DashboardModel, PanelModel } from 'app/features/dashboard/state';
 
 const { Switch } = LegacyForms;
->>>>>>> f769ed03
 
 interface Props {
   dashboard: DashboardModel;
   panel: PanelModel;
   data: DataFrame[];
   isLoading: boolean;
-<<<<<<< HEAD
-  panel: PanelModel;
-=======
   options: GetDataOptions;
   onOptionsChange: (options: GetDataOptions) => void;
->>>>>>> f769ed03
 }
 
 interface State {
