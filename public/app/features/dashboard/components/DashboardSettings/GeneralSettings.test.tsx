--- conflicted
+++ resolved
@@ -11,12 +11,8 @@
 import { BackendSrv, setBackendSrv } from '@grafana/runtime';
 import { GrafanaContext } from 'app/core/context/GrafanaContext';
 
-<<<<<<< HEAD
+import { configureStore } from '../../../../store/configureStore';
 import { createDashboardModelFixture } from '../../state/__fixtures__/dashboardFixtures';
-=======
-import { configureStore } from '../../../../store/configureStore';
-import { DashboardModel } from '../../state';
->>>>>>> 0af3515e
 
 import { GeneralSettingsUnconnected as GeneralSettings, Props } from './GeneralSettings';
 
