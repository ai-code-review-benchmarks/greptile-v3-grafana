--- conflicted
+++ resolved
@@ -9,15 +9,11 @@
   isEditing: boolean;
 };
 
-<<<<<<< HEAD
-export const DashboardSettingsHeader = ({ onGoBack, isEditing, title }: Props) => {
-=======
 export const DashboardSettingsHeader: React.FC<Props> = ({ onGoBack, isEditing, title }) => {
   if (config.featureToggles.topnav) {
     return null;
   }
 
->>>>>>> 277ea836
   return (
     <div className="dashboard-settings__header">
       <HorizontalGroup align="center" justify="space-between">
