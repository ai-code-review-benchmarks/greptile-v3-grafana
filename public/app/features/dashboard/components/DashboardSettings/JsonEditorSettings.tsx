import { css } from '@emotion/css';
import React, { useState } from 'react';
import AutoSizer from 'react-virtualized-auto-sizer';

import { GrafanaTheme2 } from '@grafana/data';
import { Button, CodeEditor, Stack, useStyles2 } from '@grafana/ui';
import { Page } from 'app/core/components/PageNew/Page';
import { dashboardWatcher } from 'app/features/live/dashboard/dashboardWatcher';

import { getDashboardSrv } from '../../services/DashboardSrv';

import { SettingsPageProps } from './types';

<<<<<<< HEAD
export const JsonEditorSettings = ({ dashboard }: Props) => {
=======
export function JsonEditorSettings({ dashboard, sectionNav }: SettingsPageProps) {
>>>>>>> 277ea836
  const [dashboardJson, setDashboardJson] = useState<string>(JSON.stringify(dashboard.getSaveModelClone(), null, 2));
  const onBlur = (value: string) => {
    setDashboardJson(value);
  };

  const onClick = () => {
    getDashboardSrv()
      .saveJSONDashboard(dashboardJson)
      .then(() => {
        dashboardWatcher.reloadPage();
      });
  };

  const styles = useStyles2(getStyles);
  const subTitle =
    'The JSON model below is the data structure that defines the dashboard. This includes dashboard settings, panel settings, layout, queries, and so on';

  return (
    <Page navModel={sectionNav} subTitle={subTitle}>
      <div className="dashboard-settings__subheader"></div>

      <Stack direction="column" gap={4} flexGrow={1}>
        <div className={styles.editWrapper}>
          <AutoSizer>
            {({ width, height }) => (
              <CodeEditor
                value={dashboardJson}
                language="json"
                width={width}
                height={height}
                showMiniMap={true}
                showLineNumbers={true}
                onBlur={onBlur}
              />
            )}
          </AutoSizer>
        </div>
        <div>
          {dashboard.meta.canSave && (
            <Button type="submit" onClick={onClick}>
              Save changes
            </Button>
          )}
        </div>
      </Stack>
    </Page>
  );
}

const getStyles = (_: GrafanaTheme2) => ({
  editWrapper: css({ flexGrow: 1 }),
});<|MERGE_RESOLUTION|>--- conflicted
+++ resolved
@@ -11,11 +11,7 @@
 
 import { SettingsPageProps } from './types';
 
-<<<<<<< HEAD
-export const JsonEditorSettings = ({ dashboard }: Props) => {
-=======
 export function JsonEditorSettings({ dashboard, sectionNav }: SettingsPageProps) {
->>>>>>> 277ea836
   const [dashboardJson, setDashboardJson] = useState<string>(JSON.stringify(dashboard.getSaveModelClone(), null, 2));
   const onBlur = (value: string) => {
     setDashboardJson(value);
