--- conflicted
+++ resolved
@@ -23,7 +23,6 @@
   error: Error | undefined;
   value:
     | {
-<<<<<<< HEAD
         enabled: boolean;
         isConfigured: boolean;
         stream?: undefined;
@@ -31,13 +30,6 @@
     | {
         enabled: boolean;
         isConfigured: boolean;
-=======
-        enabled: boolean | undefined;
-        stream?: undefined;
-      }
-    | {
-        enabled: boolean | undefined;
->>>>>>> 72c41302
         stream: Subscription;
       }
     | undefined;
