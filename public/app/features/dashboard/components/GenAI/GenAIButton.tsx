--- conflicted
+++ resolved
@@ -2,11 +2,7 @@
 import React, { useCallback, useEffect, useState } from 'react';
 
 import { GrafanaTheme2 } from '@grafana/data';
-<<<<<<< HEAD
-import { Button, Spinner, useStyles2, Link, Tooltip, Toggletip, Text } from '@grafana/ui';
-=======
-import { Button, Spinner, useStyles2, Tooltip } from '@grafana/ui';
->>>>>>> aaaef713
+import { Button, Spinner, useStyles2, Tooltip, Toggletip, Text } from '@grafana/ui';
 
 import { GenAIHistory } from './GenAIHistory';
 import { StreamStatus, useOpenAIStream } from './hooks';
@@ -40,11 +36,10 @@
 }: GenAIButtonProps) => {
   const styles = useStyles2(getStyles);
 
-<<<<<<< HEAD
+  const { setMessages, reply, value, error, streamStatus } = useOpenAIStream(OPEN_AI_MODEL, temperature);
+
   const [history, setHistory] = useState<string[]>([]);
   const [shouldCloseHistory, setShouldCloseHistory] = useState(false);
-
-  const { setMessages, reply, value, error, streamStatus } = useOpenAIStream(OPEN_AI_MODEL, temperature);
 
   const hasHistory = history.length > 0;
   const isFirstGeneration = streamStatus === StreamStatus.GENERATING && !hasHistory;
@@ -66,10 +61,6 @@
     [history]
   );
 
-=======
-  const { setMessages, reply, isGenerating, value, error } = useOpenAIStream(OPEN_AI_MODEL, temperature);
-
->>>>>>> aaaef713
   useEffect(() => {
     // Todo: Consider other options for `"` sanitation
     if (isFirstGeneration && reply) {
@@ -77,27 +68,16 @@
     }
   }, [streamStatus, reply, onGenerate, isFirstGeneration]);
 
-<<<<<<< HEAD
   useEffect(() => {
     if (streamStatus === StreamStatus.COMPLETED) {
       updateHistory(reply.replace(/^"|"$/g, ''));
-=======
+    }
+  }, [history, streamStatus, reply, updateHistory]);
+
   // The button is disabled if the plugin is not installed or enabled
   if (!value?.enabled) {
     return null;
   }
-
-  const onClick = (e: React.MouseEvent<HTMLButtonElement>) => {
-    onClickProp?.(e);
-    setMessages(messages);
-  };
-
-  const getIcon = () => {
-    if (error || !value?.enabled) {
-      return 'exclamation-circle';
->>>>>>> aaaef713
-    }
-  }, [history, streamStatus, reply, updateHistory]);
 
   const onApplySuggestion = (suggestion: string) => {
     onGenerate(suggestion);
@@ -119,7 +99,6 @@
   };
 
   const getText = () => {
-<<<<<<< HEAD
     let buttonText = text;
 
     if (error) {
@@ -135,21 +114,6 @@
     }
 
     return buttonText;
-  };
-
-  const getTooltipContent = () => {
-    if (error) {
-      return `Unexpected error: ${error.message}`;
-    }
-    if (!value?.enabled) {
-      return (
-        <span>
-          The LLM plugin is not correctly configured. See your <Link href={`/plugins/grafana-llm-app`}>settings</Link>{' '}
-          and enable your plugin.
-        </span>
-      );
-    }
-    return '';
   };
 
   const button = (
@@ -186,10 +150,6 @@
           {button}
         </Toggletip>
       );
-=======
-    if (error) {
-      return 'Retry';
->>>>>>> aaaef713
     }
 
     return button;
@@ -197,29 +157,13 @@
 
   return (
     <div className={styles.wrapper}>
-<<<<<<< HEAD
       {isFirstGeneration && <Spinner size={14} />}
       {!hasHistory && (
-        <Tooltip show={value?.enabled && !error ? false : undefined} interactive content={getTooltipContent()}>
+        <Tooltip show={error ? undefined : false} interactive content={`OpenAI error: ${error?.message}`}>
           {button}
         </Tooltip>
       )}
       {hasHistory && renderButtonWithToggletip()}
-=======
-      {isGenerating && <Spinner size={14} />}
-      <Tooltip show={error ? undefined : false} interactive content={`OpenAI error: ${error?.message}`}>
-        <Button
-          icon={getIcon()}
-          onClick={onClick}
-          fill="text"
-          size="sm"
-          disabled={isGenerating || (!value?.enabled && !error)}
-          variant={error ? 'destructive' : 'primary'}
-        >
-          {getText()}
-        </Button>
-      </Tooltip>
->>>>>>> aaaef713
     </div>
   );
 };
