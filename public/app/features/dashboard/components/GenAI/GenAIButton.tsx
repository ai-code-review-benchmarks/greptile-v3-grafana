--- conflicted
+++ resolved
@@ -42,16 +42,11 @@
 
   const onGenerate = (e: React.MouseEvent<HTMLButtonElement>) => {
     onClick?.(e);
-<<<<<<< HEAD
 
     if (!history.length) {
       setLoading(true);
-      generateTextWithLLM(messages, replyHandler);
+      generateTextWithLLM(messages, replyHandler, temperature);
     }
-=======
-    setLoading(true);
-    generateTextWithLLM(messages, replyHandler, temperature);
->>>>>>> 633605af
   };
 
   useEffect(() => {
