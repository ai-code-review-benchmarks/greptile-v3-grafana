import { css } from '@emotion/css';
<<<<<<< HEAD
import React, { useCallback, useEffect, useState } from 'react';
=======
import React, { useEffect } from 'react';
>>>>>>> 03585279

import { GrafanaTheme2 } from '@grafana/data';
import { Button, Spinner, useStyles2, Link, Tooltip, Toggletip, Text } from '@grafana/ui';

import { GenAIHistory } from './GenAIHistory';
import { useOpenAIStream } from './hooks';
import { Message, OPEN_AI_MODEL } from './utils';

export interface GenAIButtonProps {
  // Button label text
  text?: string;
  // Button label text when loading
  loadingText?: string;
  toggleTipTitle?: string;
  // Button click handler
  onClick?: (e: React.MouseEvent<HTMLButtonElement>) => void;
  // Messages to send to the LLM plugin
  messages: Message[];
  // Callback function that the LLM plugin streams responses to
  onGenerate: (response: string) => void;
  // Temperature for the LLM plugin. Default is 1.
  // Closer to 0 means more conservative, closer to 1 means more creative.
  temperature?: number;
}

export const GenAIButton = ({
  text = 'Auto-generate',
  loadingText = 'Generating',
  toggleTipTitle = '',
  onClick: onClickProp,
  messages,
  onGenerate,
  temperature = 1,
}: GenAIButtonProps) => {
  const styles = useStyles2(getStyles);

  const [history, setHistory] = useState<string[]>([]);
  const [response, setResponse] = useState<string>('');
  const [shouldCloseHistory, setShouldCloseHistory] = useState(false);

  // TODO: Implement error handling (use error object from hook)
  const { setMessages, reply, isGenerating, value, error } = useOpenAIStream(OPEN_AI_MODEL, temperature);

  const hasHistory = history.length > 0;
  const isFirstGeneration = isGenerating && !hasHistory;
  const isButtonDisabled = isFirstGeneration || (value && !value.enabled);

  const onClick = (e: React.MouseEvent<HTMLButtonElement>) => {
    if (!hasHistory) {
      onClickProp?.(e);
      setMessages(messages);
    }
  };

<<<<<<< HEAD
  const updateHistory = useCallback(
    (historyEntry: string) => {
      if (history.indexOf(historyEntry) === -1) {
        setHistory([historyEntry, ...history]);
      }
    },
    [history]
  );

  // @TODO: Find a better solution for this (isDone)
  useEffect(() => {
    if (reply !== '') {
      setResponse(reply);
    }
  }, [reply]);

  useEffect(() => {
    if (response !== '' && !isGenerating) {
      updateHistory(response.replace(/^"|"$/g, ''));
      setResponse('');
    }
  }, [history, isGenerating, reply, response, updateHistory]);

  // Todo: Consider other options for `"` sanitation
  if (isGenerating && !hasHistory) {
    onGenerate(reply.replace(/^"|"$/g, ''));
  }
=======
  useEffect(() => {
    // Todo: Consider other options for `"` sanitation
    if (isGenerating && reply) {
      onGenerate(reply.replace(/^"|"$/g, ''));
    }
  }, [isGenerating, reply, onGenerate]);
>>>>>>> 03585279

  const onApplySuggestion = (suggestion: string) => {
    onGenerate(suggestion);
    setShouldCloseHistory(true);

    setTimeout(() => {
      setShouldCloseHistory(false);
    });
  };

  const getIcon = () => {
<<<<<<< HEAD
    if (isFirstGeneration) {
      return undefined;
    }
    if (value && !value.enabled) {
      return 'exclamation-circle';
=======
    if (error || !value?.enabled) {
      return 'exclamation-circle';
    }
    if (isGenerating) {
      return undefined;
    }
    return 'ai';
  };

  const getTooltipContent = () => {
    if (error) {
      return `Unexpected error: ${error.message}`;
    }
    if (!value?.enabled) {
      return (
        <span>
          The LLM plugin is not correctly configured. See your <Link href={`/plugins/grafana-llm-app`}>settings</Link>{' '}
          and enable your plugin.
        </span>
      );
>>>>>>> 03585279
    }
    return '';
  };

  const getText = () => {
    if (error) {
      return 'Retry';
    }

    return !isGenerating ? text : loadingText;
  };

  const getText = () => {
    let buttonText = text;

    if (isFirstGeneration) {
      buttonText = loadingText;
    }

    if (hasHistory) {
      buttonText = 'Improve';
    }

    return buttonText;
  };

  const button = (
    <Button icon={getIcon()} onClick={onClick} fill="text" size="sm" disabled={isButtonDisabled}>
      {getText()}
    </Button>
  );

  const renderButtonWithToggletip = () => {
    if (hasHistory) {
      const title = <Text element="p">{toggleTipTitle}</Text>;

      return (
        <Toggletip
          title={title}
          content={
            <GenAIHistory
              history={history}
              messages={messages}
              onApplySuggestion={onApplySuggestion}
              updateHistory={updateHistory}
            />
          }
          placement="bottom-start"
          shouldClose={shouldCloseHistory}
        >
          {button}
        </Toggletip>
      );
    }

    return button;
  };

  return (
    <div className={styles.wrapper}>
<<<<<<< HEAD
      {isFirstGeneration && <Spinner size={14} />}
      {!hasHistory && (
        <Tooltip
          show={value?.enabled ? false : undefined}
          interactive
          content={
            <span>
              The LLM plugin is not correctly configured. See your{' '}
              <Link href={`/plugins/grafana-llm-app`}>settings</Link> and enable your plugin.
            </span>
          }
        >
          {button}
        </Tooltip>
      )}
      {hasHistory && renderButtonWithToggletip()}
=======
      {isGenerating && <Spinner size={14} />}
      <Tooltip show={value?.enabled && !error ? false : undefined} interactive content={getTooltipContent()}>
        <Button
          icon={getIcon()}
          onClick={onClick}
          fill="text"
          size="sm"
          disabled={isGenerating || (!value?.enabled && !error)}
          variant={error ? 'destructive' : 'primary'}
        >
          {getText()}
        </Button>
      </Tooltip>
>>>>>>> 03585279
    </div>
  );
};

const getStyles = (theme: GrafanaTheme2) => ({
  wrapper: css({
    display: 'flex',
  }),
});<|MERGE_RESOLUTION|>--- conflicted
+++ resolved
@@ -1,16 +1,12 @@
 import { css } from '@emotion/css';
-<<<<<<< HEAD
 import React, { useCallback, useEffect, useState } from 'react';
-=======
-import React, { useEffect } from 'react';
->>>>>>> 03585279
 
 import { GrafanaTheme2 } from '@grafana/data';
 import { Button, Spinner, useStyles2, Link, Tooltip, Toggletip, Text } from '@grafana/ui';
 
 import { GenAIHistory } from './GenAIHistory';
 import { useOpenAIStream } from './hooks';
-import { Message, OPEN_AI_MODEL } from './utils';
+import { OPEN_AI_MODEL, Message } from './utils';
 
 export interface GenAIButtonProps {
   // Button label text
@@ -58,7 +54,6 @@
     }
   };
 
-<<<<<<< HEAD
   const updateHistory = useCallback(
     (historyEntry: string) => {
       if (history.indexOf(historyEntry) === -1) {
@@ -67,6 +62,13 @@
     },
     [history]
   );
+
+  useEffect(() => {
+    // Todo: Consider other options for `"` sanitation
+    if (isFirstGeneration && reply) {
+      onGenerate(reply.replace(/^"|"$/g, ''));
+    }
+  }, [isGenerating, reply, onGenerate, isFirstGeneration]);
 
   // @TODO: Find a better solution for this (isDone)
   useEffect(() => {
@@ -82,19 +84,6 @@
     }
   }, [history, isGenerating, reply, response, updateHistory]);
 
-  // Todo: Consider other options for `"` sanitation
-  if (isGenerating && !hasHistory) {
-    onGenerate(reply.replace(/^"|"$/g, ''));
-  }
-=======
-  useEffect(() => {
-    // Todo: Consider other options for `"` sanitation
-    if (isGenerating && reply) {
-      onGenerate(reply.replace(/^"|"$/g, ''));
-    }
-  }, [isGenerating, reply, onGenerate]);
->>>>>>> 03585279
-
   const onApplySuggestion = (suggestion: string) => {
     onGenerate(suggestion);
     setShouldCloseHistory(true);
@@ -105,20 +94,31 @@
   };
 
   const getIcon = () => {
-<<<<<<< HEAD
     if (isFirstGeneration) {
       return undefined;
     }
-    if (value && !value.enabled) {
-      return 'exclamation-circle';
-=======
-    if (error || !value?.enabled) {
+    if (error || (value && !value?.enabled)) {
       return 'exclamation-circle';
     }
-    if (isGenerating) {
-      return undefined;
+    return 'ai';
+  };
+
+  const getText = () => {
+    let buttonText = text;
+
+    if (error) {
+      buttonText = 'Retry';
     }
-    return 'ai';
+
+    if (isFirstGeneration) {
+      buttonText = loadingText;
+    }
+
+    if (hasHistory) {
+      buttonText = 'Improve';
+    }
+
+    return buttonText;
   };
 
   const getTooltipContent = () => {
@@ -132,35 +132,19 @@
           and enable your plugin.
         </span>
       );
->>>>>>> 03585279
     }
     return '';
   };
 
-  const getText = () => {
-    if (error) {
-      return 'Retry';
-    }
-
-    return !isGenerating ? text : loadingText;
-  };
-
-  const getText = () => {
-    let buttonText = text;
-
-    if (isFirstGeneration) {
-      buttonText = loadingText;
-    }
-
-    if (hasHistory) {
-      buttonText = 'Improve';
-    }
-
-    return buttonText;
-  };
-
   const button = (
-    <Button icon={getIcon()} onClick={onClick} fill="text" size="sm" disabled={isButtonDisabled}>
+    <Button
+      icon={getIcon()}
+      onClick={onClick}
+      fill="text"
+      size="sm"
+      disabled={isGenerating || (!value?.enabled && !error)}
+      variant={error ? 'destructive' : 'primary'}
+    >
       {getText()}
     </Button>
   );
@@ -193,38 +177,13 @@
 
   return (
     <div className={styles.wrapper}>
-<<<<<<< HEAD
       {isFirstGeneration && <Spinner size={14} />}
       {!hasHistory && (
-        <Tooltip
-          show={value?.enabled ? false : undefined}
-          interactive
-          content={
-            <span>
-              The LLM plugin is not correctly configured. See your{' '}
-              <Link href={`/plugins/grafana-llm-app`}>settings</Link> and enable your plugin.
-            </span>
-          }
-        >
+        <Tooltip show={value?.enabled && !error ? false : undefined} interactive content={getTooltipContent()}>
           {button}
         </Tooltip>
       )}
       {hasHistory && renderButtonWithToggletip()}
-=======
-      {isGenerating && <Spinner size={14} />}
-      <Tooltip show={value?.enabled && !error ? false : undefined} interactive content={getTooltipContent()}>
-        <Button
-          icon={getIcon()}
-          onClick={onClick}
-          fill="text"
-          size="sm"
-          disabled={isGenerating || (!value?.enabled && !error)}
-          variant={error ? 'destructive' : 'primary'}
-        >
-          {getText()}
-        </Button>
-      </Tooltip>
->>>>>>> 03585279
     </div>
   );
 };
