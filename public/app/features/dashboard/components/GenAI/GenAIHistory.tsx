--- conflicted
+++ resolved
@@ -20,11 +20,8 @@
 import { QuickFeedback } from './QuickFeedback';
 import { StreamStatus, useOpenAIStream } from './hooks';
 import { AutoGenerateItem, EventTrackingSrc, reportAutoGenerateInteraction } from './tracking';
-<<<<<<< HEAD
-import { getFeedbackMessage, Message, OPEN_AI_MODEL, QuickFeedbackType, sanitizeReply } from './utils';
-=======
-import { Message, DEFAULT_OAI_MODEL, QuickFeedbackType, sanitizeReply } from './utils';
->>>>>>> 6b13064c
+import { getFeedbackMessage, Message, DEFAULT_OAI_MODEL, QuickFeedbackType, sanitizeReply } from './utils';
+
 
 export interface GenAIHistoryProps {
   history: string[];
