import { fireEvent, render, screen, waitFor } from '@testing-library/react';
import userEvent from '@testing-library/user-event';
import React from 'react';
import { Router } from 'react-router-dom';
import { Observable } from 'rxjs';

import { selectors } from '@grafana/e2e-selectors';
import { locationService } from '@grafana/runtime';

import { GenAIButton, GenAIButtonProps } from './GenAIButton';
<<<<<<< HEAD
import { useOpenAIStream, StreamStatus } from './hooks';
import { Role, isLLMPluginEnabled } from './utils';

jest.mock('./utils', () => ({
  isLLMPluginEnabled: jest.fn(),
}));
=======
import { useOpenAIStream } from './hooks';
import { Role } from './utils';
>>>>>>> aaaef713

const mockedUseOpenAiStreamState = {
  setMessages: jest.fn(),
  reply: 'I am a robot',
  streamStatus: StreamStatus.IDLE,
  error: null,
  value: null,
};

jest.mock('./hooks', () => ({
  useOpenAIStream: jest.fn(() => mockedUseOpenAiStreamState),
  StreamStatus: {
    IDLE: 'idle',
    GENERATING: 'generating',
  },
}));

describe('GenAIButton', () => {
  const onGenerate = jest.fn();

  function setup(props: GenAIButtonProps = { onGenerate, messages: [] }) {
    return render(
      <Router history={locationService.getHistory()}>
        <GenAIButton text="Auto-generate" {...props} />
      </Router>
    );
  }

  describe('when LLM plugin is not configured', () => {
    beforeAll(() => {
      jest.mocked(useOpenAIStream).mockReturnValue({
        error: undefined,
        isGenerating: false,
        reply: 'Some completed genereated text',
        setMessages: jest.fn(),
        value: {
          enabled: false,
          stream: new Observable().subscribe(),
        },
      });
    });

    it('should not render anything', async () => {
      setup();

      waitFor(async () => expect(await screen.findByText('Auto-generate')).not.toBeInTheDocument());
    });
  });

  describe('when LLM plugin is properly configured, so it is enabled', () => {
    const setMessagesMock = jest.fn();
    beforeEach(() => {
      jest.mocked(useOpenAIStream).mockReturnValue({
        error: undefined,
        streamStatus: StreamStatus.IDLE,
        reply: 'Some completed genereated text',
        setMessages: setMessagesMock,
        value: {
          enabled: true,
          stream: new Observable().subscribe(),
        },
      });
    });

    it('should render text ', async () => {
      setup();

      waitFor(async () => expect(await screen.findByText('Auto-generate')).toBeInTheDocument());
    });

    it('should enable the button', async () => {
      setup();
      waitFor(async () => expect(await screen.findByRole('button')).toBeEnabled());
    });

    it('should send the configured messages', async () => {
      setup({ onGenerate, messages: [{ content: 'Generate X', role: 'system' as Role }] });
      const generateButton = await screen.findByRole('button');

      // Click the button
      await fireEvent.click(generateButton);
      await waitFor(() => expect(generateButton).toBeEnabled());

      // Wait for the loading state to be resolved
      expect(setMessagesMock).toHaveBeenCalledTimes(1);
      expect(setMessagesMock).toHaveBeenCalledWith([{ content: 'Generate X', role: 'system' as Role }]);
    });

    it('should call the onClick callback', async () => {
      const onGenerate = jest.fn();
      const onClick = jest.fn();
      const messages = [{ content: 'Generate X', role: 'system' as Role }];
      setup({ onGenerate, messages, temperature: 3, onClick });

      const generateButton = await screen.findByRole('button');
      await fireEvent.click(generateButton);

      await waitFor(() => expect(onClick).toHaveBeenCalledTimes(1));
    });
  });

  describe('when it is generating data', () => {
    beforeEach(() => {
      jest.mocked(useOpenAIStream).mockReturnValue({
        error: undefined,
        streamStatus: StreamStatus.GENERATING,
        reply: 'Some incompleted generated text',
        setMessages: jest.fn(),
        value: {
          enabled: true,
          stream: new Observable().subscribe(),
        },
      });
    });

    it('should render loading text ', async () => {
      setup();

      waitFor(async () => expect(await screen.findByText('Auto-generate')).toBeInTheDocument());
    });

    it('should enable the button', async () => {
      setup();
      waitFor(async () => expect(await screen.findByRole('button')).toBeEnabled());
    });

    it('disables the button while generating', async () => {
      const { getByText, getByRole } = setup();
      const generateButton = getByText('Generating');

      // The loading text should be visible and the button disabled
      expect(generateButton).toBeVisible();
      await waitFor(() => expect(getByRole('button')).toBeDisabled());
    });

    it('should call onGenerate when the text is generating', async () => {
      const onGenerate = jest.fn();
      setup({ onGenerate, messages: [] });

      await waitFor(() => expect(onGenerate).toHaveBeenCalledTimes(1));

      expect(onGenerate).toHaveBeenCalledWith('Some incompleted generated text');
    });
  });

  describe('when there is an error generating data', () => {
    const setMessagesMock = jest.fn();
    beforeEach(() => {
      jest.mocked(useOpenAIStream).mockReturnValue({
        error: new Error('Something went wrong'),
        streamStatus: StreamStatus.IDLE,
        reply: '',
        setMessages: setMessagesMock,
        value: {
          enabled: true,
          stream: new Observable().subscribe(),
        },
      });
    });

    it('should render error state text', async () => {
      setup();

      waitFor(async () => expect(await screen.findByText('Retry')).toBeInTheDocument());
    });

    it('should enable the button', async () => {
      setup();
      waitFor(async () => expect(await screen.findByRole('button')).toBeEnabled());
    });

    it('should retry when clicking', async () => {
      const onGenerate = jest.fn();
      const messages = [{ content: 'Generate X', role: 'system' as Role }];
      const { getByText } = setup({ onGenerate, messages, temperature: 3 });
      const generateButton = getByText('Retry');

      await fireEvent.click(generateButton);

      expect(setMessagesMock).toHaveBeenCalledTimes(1);
      expect(setMessagesMock).toHaveBeenCalledWith(messages);
    });

    it('should display the error message as tooltip', async () => {
      const { getByRole, getByTestId } = setup();

      // Wait for the check to be completed
      const button = getByRole('button');
      await userEvent.hover(button);

      const tooltip = await waitFor(() => getByTestId(selectors.components.Tooltip.container));
      expect(tooltip).toBeVisible();

      // The tooltip keeps interactive to be able to click the link
      await userEvent.hover(tooltip);
      expect(tooltip).toBeVisible();
      expect(tooltip).toHaveTextContent('Something went wrong');
    });

    it('should call the onClick callback', async () => {
      const onGenerate = jest.fn();
      const onClick = jest.fn();
      const messages = [{ content: 'Generate X', role: 'system' as Role }];
      setup({ onGenerate, messages, temperature: 3, onClick });

      const generateButton = await screen.findByRole('button');
      await fireEvent.click(generateButton);

      await waitFor(() => expect(onClick).toHaveBeenCalledTimes(1));
    });
  });
});<|MERGE_RESOLUTION|>--- conflicted
+++ resolved
@@ -8,17 +8,8 @@
 import { locationService } from '@grafana/runtime';
 
 import { GenAIButton, GenAIButtonProps } from './GenAIButton';
-<<<<<<< HEAD
 import { useOpenAIStream, StreamStatus } from './hooks';
-import { Role, isLLMPluginEnabled } from './utils';
-
-jest.mock('./utils', () => ({
-  isLLMPluginEnabled: jest.fn(),
-}));
-=======
-import { useOpenAIStream } from './hooks';
 import { Role } from './utils';
->>>>>>> aaaef713
 
 const mockedUseOpenAiStreamState = {
   setMessages: jest.fn(),
@@ -51,7 +42,7 @@
     beforeAll(() => {
       jest.mocked(useOpenAIStream).mockReturnValue({
         error: undefined,
-        isGenerating: false,
+        streamStatus: StreamStatus.IDLE,
         reply: 'Some completed genereated text',
         setMessages: jest.fn(),
         value: {
