import React from 'react';
import {
  Alert,
  Button,
  Container,
  CustomScrollbar,
  FeatureInfoBox,
  stylesFactory,
  useTheme,
  ValuePicker,
  VerticalGroup,
} from '@grafana/ui';
import {
  DataFrame,
  DataTransformerConfig,
  DocsId,
  GrafanaTheme,
  PanelData,
  SelectableValue,
  standardTransformersRegistry,
} from '@grafana/data';
import { Card, CardProps } from '../../../../core/components/Card/Card';
import { css } from 'emotion';
import { selectors } from '@grafana/e2e-selectors';
import { Unsubscribable } from 'rxjs';
import { PanelModel } from '../../state';
import { getDocsLink } from 'app/core/utils/docsLinks';
import { DragDropContext, Droppable, DropResult } from 'react-beautiful-dnd';
<<<<<<< HEAD
=======
import { TransformationOperationRows } from './TransformationOperationRows';
import { TransformationsEditorTransformation } from './types';
import { PanelNotSupported } from '../PanelEditor/PanelNotSupported';
import { AppNotificationSeverity } from '../../../../types';
>>>>>>> 5916ef94

interface TransformationsEditorProps {
  panel: PanelModel;
}

interface TransformationsEditorTransformation {
  transformation: DataTransformerConfig;
  id: string;
}

interface State {
  data: DataFrame[];
  transformations: TransformationsEditorTransformation[];
}

export class TransformationsEditor extends React.PureComponent<TransformationsEditorProps, State> {
  subscription?: Unsubscribable;

  constructor(props: TransformationsEditorProps) {
    super(props);
    const transformations = props.panel.transformations || [];

    const ids = this.buildTransformationIds(transformations);
    this.state = {
      transformations: transformations.map((t, i) => ({
        transformation: t,
        id: ids[i],
      })),
      data: [],
    };
  }

  buildTransformationIds(transformations: DataTransformerConfig[]) {
    const transformationCounters: Record<string, number> = {};
    const transformationIds: string[] = [];

    for (let i = 0; i < transformations.length; i++) {
      const transformation = transformations[i];
      if (transformationCounters[transformation.id] === undefined) {
        transformationCounters[transformation.id] = 0;
      } else {
        transformationCounters[transformation.id] += 1;
      }
      transformationIds.push(`${transformations[i].id}-${transformationCounters[transformations[i].id]}`);
    }
    return transformationIds;
  }

  componentDidMount() {
    this.subscription = this.props.panel
      .getQueryRunner()
      .getData({ withTransforms: false, withFieldConfig: false })
      .subscribe({
        next: (panelData: PanelData) => this.setState({ data: panelData.series }),
      });
  }

  componentWillUnmount() {
    if (this.subscription) {
      this.subscription.unsubscribe();
    }
  }

  onChange(transformations: TransformationsEditorTransformation[]) {
    this.setState({ transformations });
    this.props.panel.setTransformations(transformations.map(t => t.transformation));
  }

  // Transformation uid are stored in a name-X form. name is NOT unique hence we need to parse the ids and increase X
  // for transformations with the same name
  getTransformationNextId = (name: string) => {
    const { transformations } = this.state;
    let nextId = 0;
    const existingIds = transformations.filter(t => t.id.startsWith(name)).map(t => t.id);

    if (existingIds.length !== 0) {
      nextId = Math.max(...existingIds.map(i => parseInt(i.match(/\d+/)![0], 10))) + 1;
    }

    return `${name}-${nextId}`;
  };

  onTransformationAdd = (selectable: SelectableValue<string>) => {
    const { transformations } = this.state;

    const nextId = this.getTransformationNextId(selectable.value!);
    this.onChange([
      ...transformations,
      {
        id: nextId,
        transformation: {
          id: selectable.value as string,
          options: {},
        },
      },
    ]);
  };

  onTransformationChange = (idx: number, config: DataTransformerConfig) => {
    const { transformations } = this.state;
    const next = Array.from(transformations);
    next[idx].transformation = config;
    this.onChange(next);
  };

  onTransformationRemove = (idx: number) => {
    const { transformations } = this.state;
    const next = Array.from(transformations);
    next.splice(idx, 1);
    this.onChange(next);
  };

  renderTransformationSelector = () => {
    const availableTransformers = standardTransformersRegistry.list().map(t => {
      return {
        value: t.transformation.id,
        label: t.name,
        description: t.description,
      };
    });

    return (
      <div
        className={css`
          max-width: 66%;
        `}
      >
        <ValuePicker
          size="md"
          variant="secondary"
          label="Add transformation"
          options={availableTransformers}
          onChange={this.onTransformationAdd}
          isFullWidth={false}
          menuPlacement="bottom"
        />
      </div>
    );
  };

  onDragEnd = (result: DropResult) => {
    const { transformations } = this.state;

    if (!result || !result.destination) {
      return;
    }

    const startIndex = result.source.index;
    const endIndex = result.destination.index;
    if (startIndex === endIndex) {
      return;
    }
    const update = Array.from(transformations);
    const [removed] = update.splice(startIndex, 1);
    update.splice(endIndex, 0, removed);
    this.onChange(update);
  };

  renderTransformationEditors = () => {
    const { data, transformations } = this.state;

    return (
      <DragDropContext onDragEnd={this.onDragEnd}>
        <Droppable droppableId="transformations-list" direction="vertical">
          {provided => {
            return (
              <div ref={provided.innerRef} {...provided.droppableProps}>
<<<<<<< HEAD
                {transformations.map((t, i) => {
                  // Transformations are not identified uniquely by any property apart from array index.
                  // For drag and drop to work we need to generate unique ids. This record stores counters for each transformation type
                  // based on which ids are generated
                  let editor;

                  const transformationUI = standardTransformersRegistry.getIfExists(t.transformation.id);
                  if (!transformationUI) {
                    return null;
                  }

                  const input = transformDataFrame(
                    transformations.slice(0, i).map(t => t.transformation),
                    data
                  );
                  const output = transformDataFrame(
                    transformations.slice(i).map(t => t.transformation),
                    input
                  );

                  if (transformationUI) {
                    editor = React.createElement(transformationUI.editor, {
                      options: { ...transformationUI.transformation.defaultOptions, ...t.transformation.options },
                      input,
                      onChange: (options: any) => {
                        this.onTransformationChange(i, {
                          id: t.transformation.id,
                          options,
                        });
                      },
                    });
                  }

                  return (
                    <TransformationOperationRow
                      index={i}
                      id={`${t.id}`}
                      key={`${t.id}`}
                      input={input || []}
                      output={output || []}
                      onRemove={() => this.onTransformationRemove(i)}
                      editor={editor}
                      name={transformationUI.name}
                      description={transformationUI.description}
                    />
                  );
                })}
=======
                <TransformationOperationRows
                  configs={transformations}
                  data={data}
                  onRemove={this.onTransformationRemove}
                  onChange={this.onTransformationChange}
                />
>>>>>>> 5916ef94
                {provided.placeholder}
              </div>
            );
          }}
        </Droppable>
      </DragDropContext>
    );
  };

  renderNoAddedTransformsState() {
    return (
      <VerticalGroup spacing={'lg'}>
        <Container grow={1}>
          <FeatureInfoBox title="Transformations" url={getDocsLink(DocsId.Transformations)}>
            <p>
              Transformations allow you to join, calculate, re-order, hide and rename your query results before being
              visualized. <br />
              Many transforms are not suitable if you're using the Graph visualization as it currently only supports
              time series. <br />
              It can help to switch to Table visualization to understand what a transformation is doing. <br />
            </p>
          </FeatureInfoBox>
        </Container>
        <VerticalGroup>
          {standardTransformersRegistry.list().map(t => {
            return (
              <TransformationCard
                key={t.name}
                title={t.name}
                description={t.description}
                actions={<Button>Select</Button>}
                ariaLabel={selectors.components.TransformTab.newTransform(t.name)}
                onClick={() => {
                  this.onTransformationAdd({ value: t.id });
                }}
              />
            );
          })}
        </VerticalGroup>
      </VerticalGroup>
    );
  }

  render() {
    const {
      panel: { alert },
    } = this.props;
    const { transformations } = this.state;

    const hasTransforms = transformations.length > 0;

    if (!hasTransforms && alert) {
      return <PanelNotSupported message="Transformations can't be used on a panel with existing alerts" />;
    }

    return (
      <CustomScrollbar autoHeightMin="100%">
        <Container padding="md">
          <div aria-label={selectors.components.TransformTab.content}>
            {hasTransforms && alert ? (
              <Alert
                severity={AppNotificationSeverity.Error}
                title="Transformations can't be used on a panel with alerts"
              />
            ) : null}
            {!hasTransforms && this.renderNoAddedTransformsState()}
            {hasTransforms && this.renderTransformationEditors()}
            {hasTransforms && this.renderTransformationSelector()}
          </div>
        </Container>
      </CustomScrollbar>
    );
  }
}

const TransformationCard: React.FC<CardProps> = props => {
  const theme = useTheme();
  const styles = getTransformationCardStyles(theme);
  return <Card {...props} className={styles.card} />;
};

const getTransformationCardStyles = stylesFactory((theme: GrafanaTheme) => {
  return {
    card: css`
      background: ${theme.colors.bg2};
      width: 100%;
      border: none;
      padding: ${theme.spacing.sm};

      // hack because these cards use classes from a very different card for some reason
      .add-data-source-item-text {
        font-size: ${theme.typography.size.md};
      }

      &:hover {
        background: ${theme.colors.bg3};
        box-shadow: none;
        border: none;
      }
    `,
  };
});<|MERGE_RESOLUTION|>--- conflicted
+++ resolved
@@ -26,21 +26,13 @@
 import { PanelModel } from '../../state';
 import { getDocsLink } from 'app/core/utils/docsLinks';
 import { DragDropContext, Droppable, DropResult } from 'react-beautiful-dnd';
-<<<<<<< HEAD
-=======
 import { TransformationOperationRows } from './TransformationOperationRows';
 import { TransformationsEditorTransformation } from './types';
 import { PanelNotSupported } from '../PanelEditor/PanelNotSupported';
 import { AppNotificationSeverity } from '../../../../types';
->>>>>>> 5916ef94
 
 interface TransformationsEditorProps {
   panel: PanelModel;
-}
-
-interface TransformationsEditorTransformation {
-  transformation: DataTransformerConfig;
-  id: string;
 }
 
 interface State {
@@ -200,62 +192,12 @@
           {provided => {
             return (
               <div ref={provided.innerRef} {...provided.droppableProps}>
-<<<<<<< HEAD
-                {transformations.map((t, i) => {
-                  // Transformations are not identified uniquely by any property apart from array index.
-                  // For drag and drop to work we need to generate unique ids. This record stores counters for each transformation type
-                  // based on which ids are generated
-                  let editor;
-
-                  const transformationUI = standardTransformersRegistry.getIfExists(t.transformation.id);
-                  if (!transformationUI) {
-                    return null;
-                  }
-
-                  const input = transformDataFrame(
-                    transformations.slice(0, i).map(t => t.transformation),
-                    data
-                  );
-                  const output = transformDataFrame(
-                    transformations.slice(i).map(t => t.transformation),
-                    input
-                  );
-
-                  if (transformationUI) {
-                    editor = React.createElement(transformationUI.editor, {
-                      options: { ...transformationUI.transformation.defaultOptions, ...t.transformation.options },
-                      input,
-                      onChange: (options: any) => {
-                        this.onTransformationChange(i, {
-                          id: t.transformation.id,
-                          options,
-                        });
-                      },
-                    });
-                  }
-
-                  return (
-                    <TransformationOperationRow
-                      index={i}
-                      id={`${t.id}`}
-                      key={`${t.id}`}
-                      input={input || []}
-                      output={output || []}
-                      onRemove={() => this.onTransformationRemove(i)}
-                      editor={editor}
-                      name={transformationUI.name}
-                      description={transformationUI.description}
-                    />
-                  );
-                })}
-=======
                 <TransformationOperationRows
                   configs={transformations}
                   data={data}
                   onRemove={this.onTransformationRemove}
                   onChange={this.onTransformationChange}
                 />
->>>>>>> 5916ef94
                 {provided.placeholder}
               </div>
             );
