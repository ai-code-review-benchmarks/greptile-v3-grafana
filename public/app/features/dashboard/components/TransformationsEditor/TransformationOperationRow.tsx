import React, { useCallback } from 'react';
import { useToggle } from 'react-use';

import { DataFrame, DataTransformerConfig, TransformerRegistryItem, FrameMatcherID } from '@grafana/data';
import { reportInteraction } from '@grafana/runtime';
import { ConfirmModal } from '@grafana/ui';
import {
  QueryOperationAction,
  QueryOperationToggleAction,
} from 'app/core/components/QueryOperationRow/QueryOperationAction';
import {
  QueryOperationRow,
  QueryOperationRowRenderProps,
} from 'app/core/components/QueryOperationRow/QueryOperationRow';
import config from 'app/core/config';
import { PluginStateInfo } from 'app/features/plugins/components/PluginStateInfo';

import { TransformationEditor } from './TransformationEditor';
import { TransformationEditorHelperModal } from './TransformationEditorHelperModal';
import { TransformationFilter } from './TransformationFilter';
import { TransformationsEditorTransformation } from './types';

interface TransformationOperationRowProps {
  id: string;
  index: number;
  data: DataFrame[];
  uiConfig: TransformerRegistryItem<null>;
  configs: TransformationsEditorTransformation[];
  onRemove: (index: number) => void;
  onChange: (index: number, config: DataTransformerConfig) => void;
}

export const TransformationOperationRow = ({
  onRemove,
  index,
  id,
  data,
  configs,
  uiConfig,
  onChange,
}: TransformationOperationRowProps) => {
  const [showDeleteModal, setShowDeleteModal] = useToggle(false);
  const [showDebug, toggleShowDebug] = useToggle(false);
  const [showHelp, toggleShowHelp] = useToggle(false);
  const disabled = !!configs[index].transformation.disabled;
  const filter = configs[index].transformation.filter != null;
  const showFilter = filter || data.length > 1;

  const onDisableToggle = useCallback(
    (index: number) => {
      const current = configs[index].transformation;
      onChange(index, {
        ...current,
        disabled: current.disabled ? undefined : true,
      });
    },
    [onChange, configs]
  );

  // Adds or removes the frame filter
  const toggleFilter = useCallback(() => {
    let current = { ...configs[index].transformation };
    if (current.filter) {
      delete current.filter;
    } else {
      current.filter = {
        id: FrameMatcherID.byRefId,
        options: '', // empty string will not do anything
      };
    }
    onChange(index, current);
  }, [onChange, index, configs]);

  // Instrument toggle callback
  const instrumentToggleCallback = useCallback(
    (callback: (e: React.MouseEvent) => void, toggleId: string, active: boolean | undefined) =>
      (e: React.MouseEvent) => {
        let eventName = 'panel_editor_tabs_transformations_toggle';
        if (config.featureToggles.transformationsRedesign) {
          eventName = 'transformations_redesign_' + eventName;
        }

        reportInteraction(eventName, {
          action: active ? 'off' : 'on',
          toggleId,
          transformationId: configs[index].transformation.id,
        });

        callback(e);
      },
    [configs, index]
  );

  const renderActions = ({ isOpen }: QueryOperationRowRenderProps) => {
    return (
      <>
        {uiConfig.state && <PluginStateInfo state={uiConfig.state} />}
        <QueryOperationToggleAction
          title="Show transform help"
          icon="info-circle"
          // `instrumentToggleCallback` expects a function that takes a MouseEvent, is unused in the state setter. Instead, we simply toggle the state.
          onClick={instrumentToggleCallback(toggleShowHelp, 'help', showHelp)}
          active={showHelp}
        />
        {showFilter && (
          <QueryOperationToggleAction
            title="Filter"
            icon="filter"
            onClick={instrumentToggleCallback(toggleFilter, 'filter', filter)}
            active={filter}
          />
        )}
        <QueryOperationToggleAction
          title="Debug"
          disabled={!isOpen}
          icon="bug"
          onClick={instrumentToggleCallback(toggleShowDebug, 'debug', showDebug)}
          active={showDebug}
        />
        <QueryOperationToggleAction
          title="Disable transformation"
          icon={disabled ? 'eye-slash' : 'eye'}
          onClick={instrumentToggleCallback(() => onDisableToggle(index), 'disabled', disabled)}
          active={disabled}
        />
        <QueryOperationAction
          title="Remove"
          icon="trash-alt"
          onClick={() => (config.featureToggles.transformationsRedesign ? setShowDeleteModal(true) : onRemove(index))}
        />

        {config.featureToggles.transformationsRedesign && (
          <ConfirmModal
            isOpen={showDeleteModal}
            title={`Delete ${uiConfig.name}?`}
            body="Note that removing one transformation may break others. If there is only a single transformation, you will go back to the main selection screen."
            confirmText="Delete"
            onConfirm={() => {
              setShowDeleteModal(false);
              onRemove(index);
            }}
            onDismiss={() => setShowDeleteModal(false)}
          />
        )}
      </>
    );
  };

  return (
<<<<<<< HEAD
    <>
      <QueryOperationRow
        id={id}
=======
    <QueryOperationRow
      id={id}
      index={index}
      title={`${index + 1} - ${uiConfig.name}`}
      draggable
      actions={renderActions}
      disabled={disabled}
      isOpen={toggleExpand()}
      // Assure that showHelp is untoggled when the row becomes collapsed.
      onClose={() => toggleShowHelp(false)}
      expanderMessages={{
        close: 'Collapse transformation row',
        open: 'Expand transformation row',
      }}
    >
      {showHelp && <OperationRowHelp markdown={prepMarkdown(uiConfig)} />}
      {filter && (
        <TransformationFilter index={index} config={configs[index].transformation} data={data} onChange={onChange} />
      )}
      <TransformationEditor
        debugMode={showDebug}
>>>>>>> eb62e022
        index={index}
        title={uiConfig.name}
        draggable
        actions={renderActions}
        disabled={disabled}
      >
        {filter && (
          <TransformationFilter index={index} config={configs[index].transformation} data={data} onChange={onChange} />
        )}
        <TransformationEditor
          debugMode={showDebug}
          index={index}
          data={data}
          configs={configs}
          uiConfig={uiConfig}
          onChange={onChange}
        />
      </QueryOperationRow>
      <TransformationEditorHelperModal transformer={uiConfig} isOpen={showHelp} onCloseClick={toggleShowHelp} />
    </>
  );
};<|MERGE_RESOLUTION|>--- conflicted
+++ resolved
@@ -147,38 +147,18 @@
   };
 
   return (
-<<<<<<< HEAD
     <>
       <QueryOperationRow
         id={id}
-=======
-    <QueryOperationRow
-      id={id}
-      index={index}
-      title={`${index + 1} - ${uiConfig.name}`}
-      draggable
-      actions={renderActions}
-      disabled={disabled}
-      isOpen={toggleExpand()}
-      // Assure that showHelp is untoggled when the row becomes collapsed.
-      onClose={() => toggleShowHelp(false)}
+        index={index}
+        title={`${index + 1} - ${uiConfig.name}`}
+        draggable
+        actions={renderActions}
+        disabled={disabled}
       expanderMessages={{
         close: 'Collapse transformation row',
         open: 'Expand transformation row',
       }}
-    >
-      {showHelp && <OperationRowHelp markdown={prepMarkdown(uiConfig)} />}
-      {filter && (
-        <TransformationFilter index={index} config={configs[index].transformation} data={data} onChange={onChange} />
-      )}
-      <TransformationEditor
-        debugMode={showDebug}
->>>>>>> eb62e022
-        index={index}
-        title={uiConfig.name}
-        draggable
-        actions={renderActions}
-        disabled={disabled}
       >
         {filter && (
           <TransformationFilter index={index} config={configs[index].transformation} data={data} onChange={onChange} />
