import { cx, css } from '@emotion/css';
import { FormEventHandler, KeyboardEventHandler, ReactNode, useCallback } from 'react';

import {
  DataFrame,
  TransformerRegistryItem,
  TransformationApplicabilityLevels,
  GrafanaTheme2,
  standardTransformersRegistry,
  SelectableValue,
} from '@grafana/data';
import { selectors } from '@grafana/e2e-selectors';
import { Trans, t } from '@grafana/i18n';
<<<<<<< HEAD
import { Card, Drawer, FilterPill, Grid, IconButton, Input, Switch, useStyles2 } from '@grafana/ui';
import config from 'app/core/config';
=======
import { Badge, Card, Drawer, FilterPill, IconButton, Input, Switch, useStyles2, useTheme2 } from '@grafana/ui';
>>>>>>> 8548530d
import { PluginStateInfo } from 'app/features/plugins/components/PluginStateInfo';
import { getCategoriesLabels } from 'app/features/transformers/utils';

import { SqlExpressionsBanner } from './SqlExpressions/SqlExpressionsBanner';
import { FilterCategory } from './TransformationsEditor';

const VIEW_ALL_VALUE = 'viewAll';

interface TransformationPickerNgProps {
  onTransformationAdd: (selectedItem: SelectableValue<string>) => void;
  onSearchChange: FormEventHandler<HTMLInputElement>;
  onSearchKeyDown: KeyboardEventHandler<HTMLInputElement>;
  onClose?: () => void;
  noTransforms: boolean;
  xforms: TransformerRegistryItem[];
  search: string;
  suffix: ReactNode;
  data: DataFrame[];
  showIllustrations?: boolean;
  onShowIllustrationsChange?: (showIllustrations: boolean) => void;
  onSelectedFilterChange?: (category: FilterCategory) => void;
  selectedFilter?: FilterCategory;
}

export function TransformationPickerNg(props: TransformationPickerNgProps) {
  const styles = useStyles2(getTransformationPickerStyles);
  const {
    suffix,
    xforms,
    search,
    onSearchChange,
    onSearchKeyDown,
    showIllustrations,
    onTransformationAdd,
    selectedFilter,
    data,
    onClose,
    onShowIllustrationsChange,
    onSelectedFilterChange,
  } = props;

  const filterCategoriesLabels: Array<[FilterCategory, string]> = [
    [VIEW_ALL_VALUE, t('dashboard.transformation-picker-ng.view-all', 'View all')],
    // eslint-disable-next-line @typescript-eslint/consistent-type-assertions
    ...(Object.entries(getCategoriesLabels()) as Array<[FilterCategory, string]>),
  ];

  // Use a callback ref to call "click" on the search input
  // This will focus it when it's opened
  const searchInputRef = useCallback((input: HTMLInputElement) => {
    input?.click();
  }, []);

  return (
    <Drawer
      size="md"
      onClose={() => {
        onClose && onClose();
      }}
      title={t('dashboard.transformation-picker-ng.title-add-another-transformation', 'Add another transformation')}
    >
      <div className={styles.drawerContent}>
        {config?.featureToggles?.sqlExpressions && <SqlExpressionsBanner />}
        <div className={styles.searchWrapper}>
          <Input
            data-testid={selectors.components.Transforms.searchInput}
            className={styles.searchInput}
            value={search ?? ''}
            placeholder={t(
              'dashboard.transformation-picker-ng.placeholder-search-for-transformation',
              'Search for transformation'
            )}
            onChange={onSearchChange}
            onKeyDown={onSearchKeyDown}
            suffix={suffix}
            ref={searchInputRef}
            autoFocus={true}
          />
          <div className={styles.switchWrapper}>
            <span className={styles.switchLabel}>
              <Trans i18nKey="dashboard.transformation-picker-ng.show-images">Show images</Trans>
            </span>
            <Switch
              value={showIllustrations}
              onChange={() => onShowIllustrationsChange && onShowIllustrationsChange(!showIllustrations)}
            />
          </div>
        </div>

        <div className={styles.filterWrapper}>
          {filterCategoriesLabels.map(([slug, label]) => {
            return (
              <FilterPill
                key={slug}
                onClick={() => onSelectedFilterChange && onSelectedFilterChange(slug)}
                label={label}
                selected={selectedFilter === slug}
              />
            );
          })}
        </div>

        <TransformationsGrid
          showIllustrations={showIllustrations}
          transformations={xforms}
          data={data}
          onClick={(id) => {
            onTransformationAdd({ value: id });
          }}
        />
      </div>
    </Drawer>
  );
}

function getTransformationPickerStyles(theme: GrafanaTheme2) {
  return {
    drawerContent: css({
      display: 'flex',
      flexDirection: 'column',
      gap: theme.spacing(2),
    }),
    pickerInformationLine: css({
      fontSize: '16px',
      marginBottom: theme.spacing(2),
    }),
    pickerInformationLineHighlight: css({
      verticalAlign: 'middle',
    }),
    searchWrapper: css({
      display: 'flex',
      flexWrap: 'wrap',
      columnGap: theme.spacing(2),
      rowGap: theme.spacing(1),
      width: '100%',
      paddingBottom: theme.spacing(1),
    }),
    searchInput: css({
      flexGrow: '1',
      width: 'initial',
    }),
    switchLabel: css({
      whiteSpace: 'nowrap',
    }),
    switchWrapper: css({
      display: 'flex',
      alignItems: 'center',
      gap: theme.spacing(0.5),
    }),
    filterWrapper: css({
      display: 'flex',
      flexWrap: 'wrap',
      rowGap: theme.spacing(1),
      columnGap: theme.spacing(0.5),
    }),
  };
}

interface TransformationsGridProps {
  transformations: TransformerRegistryItem[];
  showIllustrations?: boolean;
  onClick: (id: string) => void;
  data: DataFrame[];
}

function TransformationsGrid({ showIllustrations, transformations, onClick, data }: TransformationsGridProps) {
  const theme = useTheme2();
  const styles = useStyles2(getTransformationGridStyles);

  return (
    <Grid columns={3} gap={1}>
      {transformations.map((transform) => {
        // Check to see if the transform
        // is applicable to the given data
        let applicabilityScore = TransformationApplicabilityLevels.Applicable;
        if (transform.transformation.isApplicable !== undefined) {
          applicabilityScore = transform.transformation.isApplicable(data);
        }
        const isApplicable = applicabilityScore > 0;

        let applicabilityDescription = null;
        if (transform.transformation.isApplicableDescription !== undefined) {
          if (typeof transform.transformation.isApplicableDescription === 'function') {
            applicabilityDescription = transform.transformation.isApplicableDescription(data);
          } else {
            applicabilityDescription = transform.transformation.isApplicableDescription;
          }
        }

        // Add disabled styles to disabled
        let cardClasses = styles.newCard;
        if (!isApplicable) {
          cardClasses = cx(styles.newCard, styles.cardDisabled);
        }

        const imageUrl = theme.isDark ? transform.imageDark : transform.imageLight;

        return (
          <Card
            className={cardClasses}
            data-testid={selectors.components.TransformTab.newTransform(transform.name)}
            onClick={() => onClick(transform.id)}
            key={transform.id}
            noMargin
          >
            <Card.Heading className={styles.heading}>
              <div className={styles.titleRow}>
                <span>{transform.name}</span>
                <span className={styles.pluginStateInfoWrapper}>
                  <PluginStateInfo state={transform.state} />
                </span>
              </div>
              {transform.tags && transform.tags.size > 0 && (
                <div className={styles.tagsWrapper}>
                  {Array.from(transform.tags).map((tag) => (
                    <Badge color="darkgrey" icon="tag-alt" key={tag} text={tag} />
                  ))}
                </div>
              )}
            </Card.Heading>
            <Card.Description className={styles.description}>
              <span>{standardTransformersRegistry.getIfExists(transform.id)?.description}</span>
              {showIllustrations && (
                <span>
                  <img className={styles.image} src={imageUrl} alt={transform.name} />
                </span>
              )}
              {!isApplicable && applicabilityDescription !== null && (
                <IconButton
                  className={styles.cardApplicableInfo}
                  name="info-circle"
                  tooltip={applicabilityDescription}
                />
              )}
            </Card.Description>
          </Card>
        );
      })}
    </Grid>
  );
}

function getTransformationGridStyles(theme: GrafanaTheme2) {
  return {
    heading: css({
      fontWeight: 400,
      '> button': {
        width: '100%',
        display: 'flex',
        flexDirection: 'column',
        alignItems: 'flex-start',
        gap: theme.spacing(1),
      },
    }),
    titleRow: css({
      display: 'flex',
      justifyContent: 'space-between',
      alignItems: 'center',
      flexWrap: 'nowrap',
      width: '100%',
    }),
    description: css({
      fontSize: theme.typography.bodySmall.fontSize,
      display: 'flex',
      flexDirection: 'column',
      justifyContent: 'space-between',
    }),
    image: css({
      display: 'block',
      maxWidth: '100%',
<<<<<<< HEAD
    }),
    cardDisabled: css({
=======
      marginTop: theme.spacing(2),
    }),
    grid: css({
      display: 'grid',
      gridTemplateColumns: 'repeat(auto-fill, minmax(220px, 1fr))',
      gridAutoRows: '1fr',
      gap: theme.spacing(1),
      width: '100%',
      padding: `${theme.spacing(1)} 0`,
    }),
    cardDisabled: css({
      backgroundColor: theme.colors.action.disabledBackground,
>>>>>>> 8548530d
      img: {
        filter: 'grayscale(100%)',
        opacity: 0.33,
      },
    }),
    cardApplicableInfo: css({
      position: 'absolute',
      bottom: theme.spacing(1),
      right: theme.spacing(1),
    }),
    newCard: css({
      gridTemplateRows: 'min-content 0 1fr 0',
      marginBottom: 0,
    }),
    pluginStateInfoWrapper: css({
      marginLeft: theme.spacing(0.5),
<<<<<<< HEAD
=======
    }),
    tagsWrapper: css({
      display: 'flex',
      flexWrap: 'wrap',
      gap: theme.spacing(0.5),
>>>>>>> 8548530d
    }),
  };
}<|MERGE_RESOLUTION|>--- conflicted
+++ resolved
@@ -11,12 +11,8 @@
 } from '@grafana/data';
 import { selectors } from '@grafana/e2e-selectors';
 import { Trans, t } from '@grafana/i18n';
-<<<<<<< HEAD
-import { Card, Drawer, FilterPill, Grid, IconButton, Input, Switch, useStyles2 } from '@grafana/ui';
+import { Badge, Card, Drawer, FilterPill, Grid, IconButton, Input, Switch, useStyles2, useTheme2 } from '@grafana/ui';
 import config from 'app/core/config';
-=======
-import { Badge, Card, Drawer, FilterPill, IconButton, Input, Switch, useStyles2, useTheme2 } from '@grafana/ui';
->>>>>>> 8548530d
 import { PluginStateInfo } from 'app/features/plugins/components/PluginStateInfo';
 import { getCategoriesLabels } from 'app/features/transformers/utils';
 
@@ -287,10 +283,6 @@
     image: css({
       display: 'block',
       maxWidth: '100%',
-<<<<<<< HEAD
-    }),
-    cardDisabled: css({
-=======
       marginTop: theme.spacing(2),
     }),
     grid: css({
@@ -303,7 +295,6 @@
     }),
     cardDisabled: css({
       backgroundColor: theme.colors.action.disabledBackground,
->>>>>>> 8548530d
       img: {
         filter: 'grayscale(100%)',
         opacity: 0.33,
@@ -320,14 +311,11 @@
     }),
     pluginStateInfoWrapper: css({
       marginLeft: theme.spacing(0.5),
-<<<<<<< HEAD
-=======
     }),
     tagsWrapper: css({
       display: 'flex',
       flexWrap: 'wrap',
       gap: theme.spacing(0.5),
->>>>>>> 8548530d
     }),
   };
 }