import angular, { ILocationService } from 'angular';
import _ from 'lodash';
import { selectors } from '@grafana/e2e-selectors';
import { VariableSrv } from 'app/features/templating/all';
import { CoreEvents } from '../../../../types';

export class SubMenuCtrl {
  annotations: any;
  variables: any;
  dashboard: any;
  submenuEnabled: boolean;
<<<<<<< HEAD
=======
  selectors: typeof selectors.pages.Dashboard.SubMenu;
>>>>>>> 773dbb79

  /** @ngInject */
  constructor(private variableSrv: VariableSrv, private $location: ILocationService) {
    this.annotations = this.dashboard.templating.list;
    this.variables = this.variableSrv.variables;
<<<<<<< HEAD
    this.submenuEnabled = false;
    this.dashboard.events.on(CoreEvents.submenuVisibilityChanged, (enabled: boolean) => {
      this.submenuEnabled = enabled;
    });
=======
    this.submenuEnabled = this.dashboard.meta.submenuEnabled;
    this.dashboard.events.on(CoreEvents.submenuVisibilityChanged, (enabled: boolean) => {
      this.submenuEnabled = enabled;
    });
    this.selectors = selectors.pages.Dashboard.SubMenu;
>>>>>>> 773dbb79
  }

  annotationStateChanged() {
    this.dashboard.startRefresh();
  }

  variableUpdated(variable: any) {
    this.variableSrv.variableUpdated(variable, true);
  }

  openEditView(editview: any) {
    const search = _.extend(this.$location.search(), { editview: editview });
    this.$location.search(search);
  }
}

export function submenuDirective() {
  return {
    restrict: 'E',
    templateUrl: 'public/app/features/dashboard/components/SubMenu/template.html',
    controller: SubMenuCtrl,
    bindToController: true,
    controllerAs: 'ctrl',
    scope: {
      dashboard: '=',
    },
  };
}

angular.module('grafana.directives').directive('dashboardSubmenu', submenuDirective);<|MERGE_RESOLUTION|>--- conflicted
+++ resolved
@@ -9,27 +9,17 @@
   variables: any;
   dashboard: any;
   submenuEnabled: boolean;
-<<<<<<< HEAD
-=======
   selectors: typeof selectors.pages.Dashboard.SubMenu;
->>>>>>> 773dbb79
 
   /** @ngInject */
   constructor(private variableSrv: VariableSrv, private $location: ILocationService) {
     this.annotations = this.dashboard.templating.list;
     this.variables = this.variableSrv.variables;
-<<<<<<< HEAD
-    this.submenuEnabled = false;
-    this.dashboard.events.on(CoreEvents.submenuVisibilityChanged, (enabled: boolean) => {
-      this.submenuEnabled = enabled;
-    });
-=======
     this.submenuEnabled = this.dashboard.meta.submenuEnabled;
     this.dashboard.events.on(CoreEvents.submenuVisibilityChanged, (enabled: boolean) => {
       this.submenuEnabled = enabled;
     });
     this.selectors = selectors.pages.Dashboard.SubMenu;
->>>>>>> 773dbb79
   }
 
   annotationStateChanged() {
