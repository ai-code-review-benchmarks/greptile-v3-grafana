--- conflicted
+++ resolved
@@ -28,20 +28,10 @@
     };
   });
 
-<<<<<<< HEAD
-=======
-  useEffectOnce(() => {
-    dashboard.on(CoreEvents.submenuVisibilityChanged, forceUpdate);
-    return () => {
-      dashboard.off(CoreEvents.submenuVisibilityChanged, forceUpdate);
-    };
-  });
-
   if (!links.length) {
     return null;
   }
 
->>>>>>> 664268a4
   return (
     <>
       {links.map((link: DashboardLink, index: number) => {
