import React, { FC } from 'react';
import { Icon, IconName, Tooltip } from '@grafana/ui';
import { sanitize, sanitizeUrl } from '@grafana/data/src/text/sanitize';
import { DashboardsDropdown } from './DashboardsDropdown';
import { DashboardsList } from './DashboardsList';
import { getLinkSrv } from '../../../panel/panellinks/link_srv';

import { DashboardModel } from '../../state';
import { DashboardLink } from '../../state/DashboardModel';
import { iconMap } from '../DashLinks/DashLinksEditorCtrl';

export interface Props {
  dashboard: DashboardModel;
}

export const DashboardLinks: FC<Props> = ({ dashboard }) => {
  return (
    dashboard.links.length > 0 && (
      <>
        {dashboard.links.map((link: DashboardLink, index: number) => {
          const linkInfo = getLinkSrv().getAnchorInfo(link);
          const key = `${link.title}-$${index}`;

          if (link.type === 'dashboards') {
            if (link.asDropdown) {
              return <DashboardsDropdown key={key} link={link} linkInfo={linkInfo} dashboardId={dashboard.id} />;
            } else {
              return <DashboardsList key={key} link={link} dashboardId={dashboard.id} />;
            }
          }

          const linkElement = (
<<<<<<< HEAD
            <a className="gf-form-label" href={sanitizeUrl(linkInfo.href)} target={link.target}>
              <Icon name={iconMap[link.icon] as IconName} style={{ marginRight: '4px' }} />
=======
            <a
              className="gf-form-label"
              href={sanitizeUrl(linkInfo.href)}
              target={link.targetBlank ? '_blank' : '_self'}
            >
              <Icon name={iconMap[link.icon] as IconName} />
>>>>>>> 2b23f819
              <span>{sanitize(linkInfo.title)}</span>
            </a>
          );

          return (
            <div key={key} className="gf-form">
              {link.tooltip ? <Tooltip content={link.tooltip}>{linkElement}</Tooltip> : linkElement}
            </div>
          );
        })}
      </>
    )
  );
};<|MERGE_RESOLUTION|>--- conflicted
+++ resolved
@@ -30,17 +30,12 @@
           }
 
           const linkElement = (
-<<<<<<< HEAD
-            <a className="gf-form-label" href={sanitizeUrl(linkInfo.href)} target={link.target}>
-              <Icon name={iconMap[link.icon] as IconName} style={{ marginRight: '4px' }} />
-=======
             <a
               className="gf-form-label"
               href={sanitizeUrl(linkInfo.href)}
               target={link.targetBlank ? '_blank' : '_self'}
             >
-              <Icon name={iconMap[link.icon] as IconName} />
->>>>>>> 2b23f819
+              <Icon name={iconMap[link.icon] as IconName} style={{ marginRight: '4px' }} />
               <span>{sanitize(linkInfo.title)}</span>
             </a>
           );
