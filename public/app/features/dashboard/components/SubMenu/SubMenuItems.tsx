import React, { FunctionComponent, useEffect, useState } from 'react';
import { VariableState } from '../../../templating/state/types';
import { VariableHide } from '../../../templating/variable';
import { e2e } from '@grafana/e2e';
import { PickerRenderer } from '../../../templating/pickers/PickerRenderer';

interface Props {
  variableStates: VariableState[];
}

export const SubMenuItems: FunctionComponent<Props> = ({ variableStates }) => {
  const [visibleVariableStates, setVisibleVariableStates] = useState([]);
  useEffect(() => {
    setVisibleVariableStates(variableStates.filter(state => state.variable.hide !== VariableHide.hideVariable));
  }, [variableStates]);

  if (visibleVariableStates.length === 0) {
    return null;
  }

  return (
    <>
      {visibleVariableStates.map(state => {
        return (
          <div
            key={state.variable.uuid}
            className="submenu-item gf-form-inline"
            aria-label={e2e.pages.Dashboard.SubMenu.selectors.submenuItem}
          >
<<<<<<< HEAD
            <PickerRenderer picker={state.picker} variable={state.variable} />
=======
            <PickerRenderer editor={state.editor} variable={state.variable} />
>>>>>>> 4f431c32
          </div>
        );
      })}
    </>
  );
};<|MERGE_RESOLUTION|>--- conflicted
+++ resolved
@@ -27,11 +27,7 @@
             className="submenu-item gf-form-inline"
             aria-label={e2e.pages.Dashboard.SubMenu.selectors.submenuItem}
           >
-<<<<<<< HEAD
-            <PickerRenderer picker={state.picker} variable={state.variable} />
-=======
-            <PickerRenderer editor={state.editor} variable={state.variable} />
->>>>>>> 4f431c32
+            <PickerRenderer variable={state.variable} />
           </div>
         );
       })}
