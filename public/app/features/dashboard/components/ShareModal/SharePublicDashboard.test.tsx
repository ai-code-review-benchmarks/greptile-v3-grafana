import { fireEvent, render, screen, waitFor } from '@testing-library/react';
import React from 'react';

import { BackendSrv, setEchoSrv } from '@grafana/runtime';
import config from 'app/core/config';
import { DashboardModel, PanelModel } from 'app/features/dashboard/state';

import { Echo } from '../../../../core/services/echo/Echo';

import { ShareModal } from './ShareModal';
import { PublicDashboard } from './SharePublicDashboardUtils';

// Mock api request
const publicDashboardconfigResp: PublicDashboard = {
  isEnabled: true,
  uid: '',
  dashboardUid: '',
  accessToken: '',
};

const backendSrv = {
  get: () => publicDashboardconfigResp,
} as unknown as BackendSrv;

jest.mock('@grafana/runtime', () => ({
  ...(jest.requireActual('@grafana/runtime') as unknown as object),
  getBackendSrv: () => backendSrv,
}));

jest.mock('app/core/core', () => {
  return {
    contextSrv: {
      hasPermission: () => true,
    },
    appEvents: {
      subscribe: () => {
        return {
          unsubscribe: () => {},
        };
      },
      emit: () => {},
    },
  };
});

describe('SharePublic', () => {
  let originalBootData: any;

  beforeAll(() => {
    setEchoSrv(new Echo());
    originalBootData = config.bootData;
    config.appUrl = 'http://dashboards.grafana.com/';

    config.bootData = {
      user: {
        orgId: 1,
      },
    } as any;
  });

  afterAll(() => {
    config.bootData = originalBootData;
  });

  it('does not render share panel when public dashboards feature is disabled', () => {
    const mockDashboard = new DashboardModel({
      uid: 'mockDashboardUid',
    });
    const mockPanel = new PanelModel({
      id: 'mockPanelId',
    });

    render(<ShareModal panel={mockPanel} dashboard={mockDashboard} onDismiss={() => {}} />);

    expect(screen.getByRole('tablist')).toHaveTextContent('Link');
    expect(screen.getByRole('tablist')).not.toHaveTextContent('Public Dashboard');
  });

  it('renders share panel when public dashboards feature is enabled', async () => {
    config.featureToggles.publicDashboards = true;
    const mockDashboard = new DashboardModel({
      uid: 'mockDashboardUid',
    });
    const mockPanel = new PanelModel({
      id: 'mockPanelId',
    });

    render(<ShareModal panel={mockPanel} dashboard={mockDashboard} onDismiss={() => {}} />);

    await waitFor(() => screen.getByText('Link'));
    expect(screen.getByRole('tablist')).toHaveTextContent('Link');
    expect(screen.getByRole('tablist')).toHaveTextContent('Public Dashboard');

    fireEvent.click(screen.getByText('Public Dashboard'));

    await screen.findByText('Welcome to Grafana public dashboards alpha!');
<<<<<<< HEAD
  });

  // test when checkboxes show up
  // test checkboxes hidden
  // test url hidden
  // test url shows up
  //
=======
  });

  it('renders default time in inputs', async () => {
    config.featureToggles.publicDashboards = true;
    const mockDashboard = new DashboardModel({
      uid: 'mockDashboardUid',
    });
    const mockPanel = new PanelModel({
      id: 'mockPanelId',
    });

    expect(mockDashboard.time).toEqual({ from: 'now-6h', to: 'now' });
    //@ts-ignore
    mockDashboard.originalTime = { from: 'test-from', to: 'test-to' };

    render(<ShareModal panel={mockPanel} dashboard={mockDashboard} onDismiss={() => {}} />);

    await waitFor(() => screen.getByText('Link'));
    fireEvent.click(screen.getByText('Public Dashboard'));

    await screen.findByText('Welcome to Grafana public dashboards alpha!');
    expect(screen.getByDisplayValue('test-from')).toBeInTheDocument();
    expect(screen.getByDisplayValue('test-to')).toBeInTheDocument();
  });

>>>>>>> a6b10908
  // test checking if current version of dashboard in state is persisted to db
});<|MERGE_RESOLUTION|>--- conflicted
+++ resolved
@@ -94,15 +94,6 @@
     fireEvent.click(screen.getByText('Public Dashboard'));
 
     await screen.findByText('Welcome to Grafana public dashboards alpha!');
-<<<<<<< HEAD
-  });
-
-  // test when checkboxes show up
-  // test checkboxes hidden
-  // test url hidden
-  // test url shows up
-  //
-=======
   });
 
   it('renders default time in inputs', async () => {
@@ -128,6 +119,5 @@
     expect(screen.getByDisplayValue('test-to')).toBeInTheDocument();
   });
 
->>>>>>> a6b10908
   // test checking if current version of dashboard in state is persisted to db
 });