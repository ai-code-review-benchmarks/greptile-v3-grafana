import { Trans, t } from '@lingui/macro';
import React, { PureComponent } from 'react';

import { SelectableValue } from '@grafana/data';
import { selectors as e2eSelectors } from '@grafana/e2e-selectors';
import { reportInteraction } from '@grafana/runtime/src';
import { Alert, ClipboardButton, Field, FieldSet, Icon, Input, RadioButtonGroup, Switch } from '@grafana/ui';
import config from 'app/core/config';

import { ShareModalTabProps } from './types';
import { buildImageUrl, buildShareUrl } from './utils';

export interface Props extends ShareModalTabProps {}

export interface State {
  useCurrentTimeRange: boolean;
  useShortUrl: boolean;
  selectedTheme: string;
  shareUrl: string;
  imageUrl: string;
}

export class ShareLink extends PureComponent<Props, State> {
  constructor(props: Props) {
    super(props);
    this.state = {
      useCurrentTimeRange: true,
      useShortUrl: false,
      selectedTheme: 'current',
      shareUrl: '',
      imageUrl: '',
    };
  }

  componentDidMount() {
    reportInteraction('grafana_dashboards_link_share_viewed');
    this.buildUrl();
  }

  componentDidUpdate(prevProps: Props, prevState: State) {
    const { useCurrentTimeRange, useShortUrl, selectedTheme } = this.state;
    if (
      prevState.useCurrentTimeRange !== useCurrentTimeRange ||
      prevState.selectedTheme !== selectedTheme ||
      prevState.useShortUrl !== useShortUrl
    ) {
      this.buildUrl();
    }
  }

  buildUrl = async () => {
    const { panel, dashboard } = this.props;
    const { useCurrentTimeRange, useShortUrl, selectedTheme } = this.state;

    const shareUrl = await buildShareUrl(useCurrentTimeRange, selectedTheme, panel, useShortUrl);
    const imageUrl = buildImageUrl(useCurrentTimeRange, dashboard.uid, selectedTheme, panel);

    this.setState({ shareUrl, imageUrl });
  };

  onUseCurrentTimeRangeChange = () => {
    this.setState({ useCurrentTimeRange: !this.state.useCurrentTimeRange });
  };

  onUrlShorten = () => {
    this.setState({ useShortUrl: !this.state.useShortUrl });
  };

  onThemeChange = (value: string) => {
    this.setState({ selectedTheme: value });
  };

  getShareUrl = () => {
    return this.state.shareUrl;
  };

  render() {
    const { panel, dashboard } = this.props;
    const isRelativeTime = dashboard ? dashboard.time.to === 'now' : false;
    const { useCurrentTimeRange, useShortUrl, selectedTheme, shareUrl, imageUrl } = this.state;
    const selectors = e2eSelectors.pages.SharePanelModal;
    const isDashboardSaved = Boolean(dashboard.id);

    const timeRangeLabelTranslation = t({
      id: 'share-modal.link.time-range-label',
      message: `Lock time range`,
    });

    const timeRangeDescriptionTranslation = t({
      id: 'share-modal.link.time-range-description',
      message: `Transforms the current relative time range to an absolute time range`,
    });

    const shortenURLTranslation = t({
      id: 'share-modal.link.shorten-url',
      message: `Shorten URL`,
    });

    const linkURLTranslation = t({
      id: 'share-modal.link.link-url',
      message: `Link URL`,
    });

    const themeOptions: Array<SelectableValue<string>> = [
      {
        label: t({
          id: 'share-modal.link.theme-current',
          message: `Current`,
        }),
        value: 'current',
      },
      {
        label: t({
          id: 'share-modal.link.theme-dark',
          message: `Dark`,
        }),
        value: 'dark',
      },
      {
        label: t({
          id: 'share-modal.link.theme-light',
          message: `Light`,
        }),
        value: 'light',
      },
    ];

    return (
      <>
        <p className="share-modal-info-text">
          <Trans id="share-modal.link.info-text">
            Create a direct link to this dashboard or panel, customized with the options below.
          </Trans>
        </p>
        <FieldSet>
          <Field label={timeRangeLabelTranslation} description={isRelativeTime ? timeRangeDescriptionTranslation : ''}>
            <Switch
              id="share-current-time-range"
              value={useCurrentTimeRange}
              onChange={this.onUseCurrentTimeRangeChange}
            />
          </Field>
          <Field
            label={t({
              id: 'share-modal.link.theme',
              message: `Theme`,
            })}
          >
            <RadioButtonGroup options={themeOptions} value={selectedTheme} onChange={this.onThemeChange} />
          </Field>
          <Field label={shortenURLTranslation}>
            <Switch id="share-shorten-url" value={useShortUrl} onChange={this.onUrlShorten} />
          </Field>

          <Field label={linkURLTranslation}>
            <Input
              id="link-url-input"
              value={shareUrl}
              readOnly
              addonAfter={
<<<<<<< HEAD
                <ClipboardButton variant="primary" getText={this.getShareUrl} onClipboardCopy={this.onShareUrlCopy}>
                  <Icon name="copy" />
                  &nbsp;
                  <Trans id="share-modal.link.copy-link-button">Copy</Trans>
=======
                <ClipboardButton icon="copy" variant="primary" getText={this.getShareUrl}>
                  Copy
>>>>>>> c68ae0b6
                </ClipboardButton>
              }
            />
          </Field>
        </FieldSet>

        {panel && config.rendererAvailable && (
          <>
            {isDashboardSaved && (
              <div className="gf-form">
                <a href={imageUrl} target="_blank" rel="noreferrer" aria-label={selectors.linkToRenderedImage}>
                  <Icon name="camera" />
                  &nbsp;
                  <Trans id="share-modal.link.rendered-image">Direct link rendered image</Trans>
                </a>
              </div>
            )}

            {!isDashboardSaved && (
              <Alert
                severity="info"
                title={t({ id: 'share-modal.link.save-alert', message: `Dashboard is not saved` })}
                bottomSpacing={0}
              >
                <Trans id="share-modal.link.save-dashboard">
                  To render a panel image, you must save the dashboard first.
                </Trans>
              </Alert>
            )}
          </>
        )}

        {panel && !config.rendererAvailable && (
          <Alert
            severity="info"
            title={t({ id: 'share-modal.link.render-alert', message: `Image renderer plugin not installed` })}
            bottomSpacing={0}
          >
            <Trans id="share-modal.link.render-instructions">
              To render a panel image, you must install the&nbsp;
              <a
                href="https://grafana.com/grafana/plugins/grafana-image-renderer"
                target="_blank"
                rel="noopener noreferrer"
                className="external-link"
              >
                Grafana image renderer plugin
              </a>
              . Please contact your Grafana administrator to install the plugin.
            </Trans>
          </Alert>
        )}
      </>
    );
  }
}<|MERGE_RESOLUTION|>--- conflicted
+++ resolved
@@ -158,15 +158,8 @@
               value={shareUrl}
               readOnly
               addonAfter={
-<<<<<<< HEAD
-                <ClipboardButton variant="primary" getText={this.getShareUrl} onClipboardCopy={this.onShareUrlCopy}>
-                  <Icon name="copy" />
-                  &nbsp;
+                <ClipboardButton icon="copy" variant="primary" getText={this.getShareUrl}>
                   <Trans id="share-modal.link.copy-link-button">Copy</Trans>
-=======
-                <ClipboardButton icon="copy" variant="primary" getText={this.getShareUrl}>
-                  Copy
->>>>>>> c68ae0b6
                 </ClipboardButton>
               }
             />
