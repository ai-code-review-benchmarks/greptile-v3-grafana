--- conflicted
+++ resolved
@@ -92,11 +92,7 @@
   			</div>
   		</div>
   		<div class="gf-form" ng-show="modeSharePanel">
-<<<<<<< HEAD
-			<a href="{{imageUrl}}" target="_blank" aria-label={{selectors.linkToRenderedImage}}><i class="fa fa-camera"></i> Direct link rendered image</a>
-=======
   			<a href="{{imageUrl}}" target="_blank" aria-label={{selectors.linkToRenderedImage}}><i class="fa fa-camera"></i> Direct link rendered image</a>
->>>>>>> 6c2375e4
   		</div>
   	</div>
 </script>
