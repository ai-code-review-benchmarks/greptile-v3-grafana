--- conflicted
+++ resolved
@@ -1,12 +1,6 @@
 import React, { useMemo, useState } from 'react';
-<<<<<<< HEAD
 import { GrafanaTheme2, SelectableValue } from '@grafana/data';
-import { CustomScrollbar, RadioButtonGroup, useStyles2 } from '@grafana/ui';
-=======
-import { FieldConfigSource, GrafanaTheme2, PanelData, PanelPlugin, SelectableValue } from '@grafana/data';
-import { DashboardModel, PanelModel } from '../../state';
-import { CustomScrollbar, RadioButtonGroup, useStyles2, FilterInput } from '@grafana/ui';
->>>>>>> 02702eb8
+import { CustomScrollbar, FilterInput, RadioButtonGroup, useStyles2 } from '@grafana/ui';
 import { getPanelFrameCategory } from './getPanelFrameOptions';
 import { getVizualizationOptions } from './getVizualizationOptions';
 import { css } from '@emotion/css';
