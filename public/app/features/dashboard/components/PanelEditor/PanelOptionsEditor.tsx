import React, { useMemo } from 'react';
import { PanelOptionsEditorItem, PanelPlugin } from '@grafana/data';
import { set as lodashSet, get as lodashGet } from 'lodash';
import { Forms } from '@grafana/ui';
import groupBy from 'lodash/groupBy';

interface PanelOptionsEditorProps<TOptions> {
  plugin: PanelPlugin;
  options: TOptions;
  onChange: (options: TOptions) => void;
}

export const PanelOptionsEditor: React.FC<PanelOptionsEditorProps<any>> = ({ plugin, options, onChange }) => {
  const optionEditors = useMemo<Record<string, PanelOptionsEditorItem[]>>(() => {
    return groupBy(plugin.optionEditors.list(), i => {
      return i.category ? i.category[0] : 'No category';
    });
  }, [plugin]);

  const onOptionChange = (key: string, value: any) => {
    const newOptions = lodashSet({ ...options }, key, value);
    onChange(newOptions);
  };

  return (
    <>
      {Object.keys(optionEditors).map(c => {
        return (
<<<<<<< HEAD
          <>
            {optionEditors[c].map(e => {
              const label = (
                // Ignore top level category
                <Forms.Label description={e.description} category={e.category}>
                  {e.name}
                </Forms.Label>
              );
              return (
                <Forms.Field label={label}>
                  <e.editor
                    value={lodashGet(options, e.path)}
                    onChange={value => onOptionChange(e.path, value)}
                    item={e}
                  />
                </Forms.Field>
              );
            })}
          </>
=======
          <Forms.Field label={e.name} description={e.description} key={e.id}>
            <e.editor value={lodashGet(options, e.path)} onChange={value => onOptionChange(e.path, value)} item={e} />
          </Forms.Field>
>>>>>>> 61a2a713
        );
      })}
    </>
  );
};<|MERGE_RESOLUTION|>--- conflicted
+++ resolved
@@ -26,11 +26,9 @@
     <>
       {Object.keys(optionEditors).map(c => {
         return (
-<<<<<<< HEAD
           <>
             {optionEditors[c].map(e => {
               const label = (
-                // Ignore top level category
                 <Forms.Label description={e.description} category={e.category}>
                   {e.name}
                 </Forms.Label>
@@ -46,11 +44,6 @@
               );
             })}
           </>
-=======
-          <Forms.Field label={e.name} description={e.description} key={e.id}>
-            <e.editor value={lodashGet(options, e.path)} onChange={value => onOptionChange(e.path, value)} item={e} />
-          </Forms.Field>
->>>>>>> 61a2a713
         );
       })}
     </>
