--- conflicted
+++ resolved
@@ -1,11 +1,6 @@
 import React, { PureComponent } from 'react';
-<<<<<<< HEAD
 import { css } from 'emotion';
 import { GrafanaTheme, PanelData, LoadingState, DefaultTimeRange, PanelEvents } from '@grafana/data';
-=======
-import { css, cx } from 'emotion';
-import { GrafanaTheme } from '@grafana/data';
->>>>>>> a51ac787
 import { stylesFactory, Forms } from '@grafana/ui';
 import config from 'app/core/config';
 
