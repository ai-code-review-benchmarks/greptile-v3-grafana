import React, { PureComponent } from 'react';
import { connect, ConnectedProps } from 'react-redux';
import AutoSizer from 'react-virtualized-auto-sizer';
import { css, cx } from 'emotion';
import { Subscription } from 'rxjs';

import { FieldConfigSource, GrafanaTheme } from '@grafana/data';
import { selectors } from '@grafana/e2e-selectors';
import {
  HorizontalGroup,
  ModalsController,
  PageToolbar,
  RadioButtonGroup,
  stylesFactory,
  ToolbarButton,
} from '@grafana/ui';

import config from 'app/core/config';
import { appEvents } from 'app/core/core';
import { calculatePanelSize } from './utils';

import { PanelEditorTabs } from './PanelEditorTabs';
import { DashNavTimeControls } from '../DashNav/DashNavTimeControls';
import { OptionsPaneContent } from './OptionsPaneContent';
import { SubMenuItems } from 'app/features/dashboard/components/SubMenu/SubMenuItems';
import { SplitPaneWrapper } from 'app/core/components/SplitPaneWrapper/SplitPaneWrapper';
import { SaveDashboardModalProxy } from '../SaveDashboard/SaveDashboardModalProxy';
import { DashboardPanel } from '../../dashgrid/DashboardPanel';

import {
  exitPanelEditor,
  initPanelEditor,
  panelEditorCleanUp,
  updatePanelEditorUIState,
  updateSourcePanel,
} from './state/actions';

import { updateTimeZoneForSession } from 'app/features/profile/state/reducers';
import { setDiscardChanges } from './state/reducers';

import { getPanelEditorTabs } from './state/selectors';
import { getPanelStateById } from '../../state/selectors';
import { getVariables } from 'app/features/variables/state/selectors';

import { StoreState } from 'app/types';
import { DisplayMode, displayModes, PanelEditorTab } from './types';
import { DashboardModel, PanelModel } from '../../state';
import { PanelOptionsChangedEvent, ShowModalReactEvent } from 'app/types/events';
import { locationService } from '@grafana/runtime';
import { UnlinkModal } from '../../../library-panels/components/UnlinkModal/UnlinkModal';
import { SaveLibraryPanelModal } from 'app/features/library-panels/components/SaveLibraryPanelModal/SaveLibraryPanelModal';
import { isPanelModelLibraryPanel } from '../../../library-panels/guard';
import { getLibraryPanelConnectedDashboards } from '../../../library-panels/state/api';
import {
  createPanelLibraryErrorNotification,
  createPanelLibrarySuccessNotification,
  saveAndRefreshLibraryPanel,
} from '../../../library-panels/utils';
import { notifyApp } from '../../../../core/actions';

interface OwnProps {
  dashboard: DashboardModel;
  sourcePanel: PanelModel;
  tab?: string;
}

const mapStateToProps = (state: StoreState) => {
  const panel = state.panelEditor.getPanel();
  const { plugin } = getPanelStateById(state.dashboard, panel.id);

  return {
    plugin: plugin,
    panel,
    initDone: state.panelEditor.initDone,
    uiState: state.panelEditor.ui,
    variables: getVariables(state),
  };
};

const mapDispatchToProps = {
  initPanelEditor,
  exitPanelEditor,
  updateSourcePanel,
  panelEditorCleanUp,
  setDiscardChanges,
  updatePanelEditorUIState,
  updateTimeZoneForSession,
  notifyApp,
};

const connector = connect(mapStateToProps, mapDispatchToProps);

type Props = OwnProps & ConnectedProps<typeof connector>;

export class PanelEditorUnconnected extends PureComponent<Props> {
  private eventSubs?: Subscription;

  componentDidMount() {
    this.props.initPanelEditor(this.props.sourcePanel, this.props.dashboard);
  }

  componentDidUpdate() {
    const { panel, initDone } = this.props;

    if (initDone && !this.eventSubs) {
      this.eventSubs = new Subscription();
      this.eventSubs.add(panel.events.subscribe(PanelOptionsChangedEvent, this.triggerForceUpdate));
    }
  }

  componentWillUnmount() {
    this.props.panelEditorCleanUp();
    this.eventSubs?.unsubscribe();
  }

  triggerForceUpdate = () => {
    this.forceUpdate();
  };

  onDiscard = () => {
    this.props.setDiscardChanges(true);

    locationService.partial({
      editPanel: null,
      tab: null,
    });
  };

  onOpenDashboardSettings = () => {
    locationService.partial({
      editview: 'settings',
    });
  };

  onSaveDashboard = () => {
    appEvents.publish(
      new ShowModalReactEvent({
        component: SaveDashboardModalProxy,
        props: { dashboard: this.props.dashboard },
      })
    );
  };

  onSaveLibraryPanel = async () => {
    if (!isPanelModelLibraryPanel(this.props.panel)) {
      // New library panel, no need to display modal
      return;
    }

    if (this.props.panel.libraryPanel.meta.connectedDashboards === 0) {
      return;
    }

    const connectedDashboards = await getLibraryPanelConnectedDashboards(this.props.panel.libraryPanel.uid);
    if (connectedDashboards.length === 1 && connectedDashboards.indexOf(this.props.dashboard.id) !== -1) {
      try {
        await saveAndRefreshLibraryPanel(this.props.panel, this.props.dashboard.meta.folderId!);
        this.props.updateSourcePanel(this.props.panel);
        this.props.notifyApp(createPanelLibrarySuccessNotification('Library panel saved'));
      } catch (err) {
        this.props.notifyApp(createPanelLibraryErrorNotification(`Error saving library panel: "${err.statusText}"`));
      }
      return;
    }

    appEvents.publish(
      new ShowModalReactEvent({
        component: SaveLibraryPanelModal,
        props: {
          panel: this.props.panel,
          folderId: this.props.dashboard.meta.folderId,
          isOpen: true,
          onConfirm: () => {
            // need to update the source panel here so that when
            // the user exits the panel editor they aren't prompted to save again
            this.props.updateSourcePanel(this.props.panel);
          },
        },
<<<<<<< HEAD
      })
    );
=======
        onDiscard: this.onDiscard,
      },
    });
>>>>>>> 7764739a
  };

  onChangeTab = (tab: PanelEditorTab) => {
    locationService.partial({
      tab: tab.id,
    });
  };

  onFieldConfigChange = (config: FieldConfigSource) => {
    // we do not need to trigger force update here as the function call below
    // fires PanelOptionsChangedEvent which we subscribe to above
    this.props.panel.updateFieldConfig({
      ...config,
    });
  };

  onPanelOptionsChanged = (options: any) => {
    // we do not need to trigger force update here as the function call below
    // fires PanelOptionsChangedEvent which we subscribe to above
    this.props.panel.updateOptions(options);
  };

  onPanelConfigChanged = (configKey: keyof PanelModel, value: any) => {
    this.props.panel.setProperty(configKey, value);
    this.props.panel.render();
    this.forceUpdate();
  };

  onDisplayModeChange = (mode?: DisplayMode) => {
    const { updatePanelEditorUIState } = this.props;
    updatePanelEditorUIState({
      mode: mode,
    });
  };

  onTogglePanelOptions = () => {
    const { uiState, updatePanelEditorUIState } = this.props;
    updatePanelEditorUIState({ isPanelOptionsVisible: !uiState.isPanelOptionsVisible });
  };

  renderPanel = (styles: EditorStyles) => {
    const { dashboard, panel, uiState, plugin, tab } = this.props;
    const tabs = getPanelEditorTabs(tab, plugin);

    return (
      <div className={cx(styles.mainPaneWrapper, tabs.length === 0 && styles.mainPaneWrapperNoTabs)} key="panel">
        {this.renderPanelToolbar(styles)}
        <div className={styles.panelWrapper}>
          <AutoSizer>
            {({ width, height }) => {
              if (width < 3 || height < 3) {
                return null;
              }
              return (
                <div className={styles.centeringContainer} style={{ width, height }}>
                  <div style={calculatePanelSize(uiState.mode, width, height, panel)}>
                    <DashboardPanel
                      dashboard={dashboard}
                      panel={panel}
                      isEditing={true}
                      isViewing={false}
                      isInView={true}
                    />
                  </div>
                </div>
              );
            }}
          </AutoSizer>
        </div>
      </div>
    );
  };

  renderPanelAndEditor(styles: EditorStyles) {
    const { panel, dashboard, plugin, tab } = this.props;
    const tabs = getPanelEditorTabs(tab, plugin);

    if (tabs.length > 0) {
      return [
        this.renderPanel(styles),
        <div
          className={styles.tabsWrapper}
          aria-label={selectors.components.PanelEditor.DataPane.content}
          key="panel-editor-tabs"
        >
          <PanelEditorTabs panel={panel} dashboard={dashboard} tabs={tabs} onChangeTab={this.onChangeTab} />
        </div>,
      ];
    }
    return this.renderPanel(styles);
  }

  renderTemplateVariables(styles: EditorStyles) {
    const { variables } = this.props;

    if (!variables.length) {
      return null;
    }

    return (
      <div className={styles.variablesWrapper}>
        <SubMenuItems variables={variables} />
      </div>
    );
  }

  renderPanelToolbar(styles: EditorStyles) {
    const { dashboard, uiState, variables, updateTimeZoneForSession } = this.props;
    return (
      <div className={styles.panelToolbar}>
        <HorizontalGroup justify={variables.length > 0 ? 'space-between' : 'flex-end'} align="flex-start">
          {this.renderTemplateVariables(styles)}

          <HorizontalGroup>
            <RadioButtonGroup value={uiState.mode} options={displayModes} onChange={this.onDisplayModeChange} />
            <DashNavTimeControls dashboard={dashboard} onChangeTimeZone={updateTimeZoneForSession} />
            {!uiState.isPanelOptionsVisible && (
              <ToolbarButton onClick={this.onTogglePanelOptions} tooltip="Open options pane" icon="angle-left">
                Show options
              </ToolbarButton>
            )}
          </HorizontalGroup>
        </HorizontalGroup>
      </div>
    );
  }

  renderEditorActions() {
    let editorActions = [
      <ToolbarButton
        icon="cog"
        onClick={this.onOpenDashboardSettings}
        title="Open dashboard settings"
        key="settings"
      />,
      <ToolbarButton onClick={this.onDiscard} title="Undo all changes" key="discard">
        Discard
      </ToolbarButton>,
      this.props.panel.libraryPanel ? (
        <ToolbarButton
          onClick={this.onSaveLibraryPanel}
          variant="primary"
          title="Apply changes and save library panel"
          key="save-panel"
        >
          Save library panel
        </ToolbarButton>
      ) : (
        <ToolbarButton onClick={this.onSaveDashboard} title="Apply changes and save dashboard" key="save">
          Save
        </ToolbarButton>
      ),
      <ToolbarButton
        onClick={this.props.exitPanelEditor}
        variant="primary"
        title="Apply changes and go back to dashboard"
        key="apply"
      >
        Apply
      </ToolbarButton>,
    ];

    if (this.props.panel.libraryPanel) {
      editorActions.splice(
        1,
        0,
        <ModalsController key="unlink-controller">
          {({ showModal, hideModal }) => {
            return (
              <ToolbarButton
                onClick={() => {
                  showModal(UnlinkModal, {
                    onConfirm: () => {
                      delete this.props.panel.libraryPanel;
                      this.props.panel.render();
                      this.forceUpdate();
                    },
                    onDismiss: hideModal,
                    isOpen: true,
                  });
                }}
                title="Disconnects this panel from the reusable panel so that you can edit it regularly."
                key="unlink"
              >
                Unlink
              </ToolbarButton>
            );
          }}
        </ModalsController>
      );

      // Remove "Apply" button
      editorActions.pop();
    }

    return editorActions;
  }

  renderOptionsPane() {
    const { plugin, dashboard, panel, uiState } = this.props;

    const rightPaneSize =
      uiState.rightPaneSize <= 1
        ? (uiState.rightPaneSize as number) * window.innerWidth
        : (uiState.rightPaneSize as number);

    if (!plugin) {
      return <div />;
    }

    return (
      <OptionsPaneContent
        plugin={plugin}
        dashboard={dashboard}
        panel={panel}
        width={rightPaneSize}
        onClose={this.onTogglePanelOptions}
        onFieldConfigsChange={this.onFieldConfigChange}
        onPanelOptionsChanged={this.onPanelOptionsChanged}
        onPanelConfigChange={this.onPanelConfigChanged}
      />
    );
  }

  render() {
    const { dashboard, initDone, updatePanelEditorUIState, uiState, exitPanelEditor } = this.props;
    const styles = getStyles(config.theme, this.props);

    if (!initDone) {
      return null;
    }

    return (
      <div className={styles.wrapper} aria-label={selectors.components.PanelEditor.General.content}>
        <PageToolbar title={`${dashboard.title} / Edit Panel`} onGoBack={exitPanelEditor}>
          {this.renderEditorActions()}
        </PageToolbar>
        <div className={styles.verticalSplitPanesWrapper}>
          <SplitPaneWrapper
            leftPaneComponents={this.renderPanelAndEditor(styles)}
            rightPaneComponents={this.renderOptionsPane()}
            uiState={uiState}
            updateUiState={updatePanelEditorUIState}
            rightPaneVisible={uiState.isPanelOptionsVisible}
          />
        </div>
      </div>
    );
  }
}

export const PanelEditor = connector(PanelEditorUnconnected);

/*
 * Styles
 */
export const getStyles = stylesFactory((theme: GrafanaTheme, props: Props) => {
  const { uiState } = props;
  const paneSpacing = theme.spacing.md;

  return {
    wrapper: css`
      width: 100%;
      height: 100%;
      position: fixed;
      z-index: ${theme.zIndex.sidemenu};
      top: 0;
      left: 0;
      right: 0;
      bottom: 0;
      background: ${theme.colors.dashboardBg};
      display: flex;
      flex-direction: column;
    `,
    verticalSplitPanesWrapper: css`
      display: flex;
      flex-direction: column;
      height: 100%;
      width: 100%;
      position: relative;
    `,
    mainPaneWrapper: css`
      display: flex;
      flex-direction: column;
      height: 100%;
      width: 100%;
      padding-right: ${uiState.isPanelOptionsVisible ? 0 : paneSpacing};
    `,
    mainPaneWrapperNoTabs: css`
      padding-bottom: ${paneSpacing};
    `,
    variablesWrapper: css`
      label: variablesWrapper;
      display: flex;
      flex-grow: 1;
      flex-wrap: wrap;
    `,
    panelWrapper: css`
      flex: 1 1 0;
      min-height: 0;
      width: 100%;
      padding-left: ${paneSpacing};
    `,
    tabsWrapper: css`
      height: 100%;
      width: 100%;
    `,
    panelToolbar: css`
      display: flex;
      padding: ${paneSpacing} 0 ${paneSpacing} ${paneSpacing};
      justify-content: space-between;
      flex-wrap: wrap;
    `,
    toolbarLeft: css`
      padding-left: ${theme.spacing.sm};
    `,
    centeringContainer: css`
      display: flex;
      justify-content: center;
      align-items: center;
    `,
  };
});

type EditorStyles = ReturnType<typeof getStyles>;<|MERGE_RESOLUTION|>--- conflicted
+++ resolved
@@ -175,15 +175,10 @@
             // the user exits the panel editor they aren't prompted to save again
             this.props.updateSourcePanel(this.props.panel);
           },
+          onDiscard: this.onDiscard,
         },
-<<<<<<< HEAD
       })
     );
-=======
-        onDiscard: this.onDiscard,
-      },
-    });
->>>>>>> 7764739a
   };
 
   onChangeTab = (tab: PanelEditorTab) => {
