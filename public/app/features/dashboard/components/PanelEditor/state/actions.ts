--- conflicted
+++ resolved
@@ -14,14 +14,6 @@
   return dispatch => {
     const panel = dashboard.initEditPanel(sourcePanel);
 
-<<<<<<< HEAD
-    const queryRunner = panel.getQueryRunner();
-    const querySubscription = queryRunner.getData({ transform: false }).subscribe({
-      next: (data: PanelData) => dispatch(setEditorPanelData(data)),
-    });
-
-=======
->>>>>>> 531e6581
     dispatch(
       updateEditorInitState({
         panel,
