import { useEffect, useRef, useState } from 'react';
import { Unsubscribable } from 'rxjs';

import { LoadingState, PanelData } from '@grafana/data';

import { GetDataOptions } from '../../../query/state/PanelQueryRunner';
import { PanelModel } from '../../state';

interface UsePanelLatestData {
  data?: PanelData;
  hasError: boolean;
  isLoading: boolean;
  hasSeries: boolean;
}

/**
 * Subscribes and returns latest panel data from PanelQueryRunner
 */
export const usePanelLatestData = (
  panel: PanelModel,
  options: GetDataOptions,
  checkSchema?: boolean
): UsePanelLatestData => {
  const querySubscription = useRef<Unsubscribable>();
  const [latestData, setLatestData] = useState<PanelData>();

  useEffect(() => {
    let lastRev = -1;
    let lastUpdate = 0;

    querySubscription.current = panel
      .getQueryRunner()
      // We apply field config later
      .getData({ withTransforms: options.withTransforms, withFieldConfig: false })
      .subscribe({
        next: (data) => {
          if (checkSchema) {
            if (lastRev === data.structureRev) {
              const now = Date.now();
              const elapsed = now - lastUpdate;
              if (elapsed < 10000) {
                return; // avoid updates if the schema has not changed for 10s
              }
              lastUpdate = now;
            }
            lastRev = data.structureRev ?? -1;
          }
          setLatestData(data);
        },
      });

    return () => {
      if (querySubscription.current) {
        querySubscription.current.unsubscribe();
      }
    };
    /**
     * Adding separate options to dependencies array to avoid additional hook for comparing previous options with current.
     * Otherwise, passing different references to the same object might cause troubles.
     */
    // eslint-disable-next-line react-hooks/exhaustive-deps
  }, [panel, options.withTransforms]);

  return {
    data: latestData,
<<<<<<< HEAD
    isLoading: latestData ? latestData.state === LoadingState.Loading : true,
=======
    error: latestData && latestData.error,
    isLoading: latestData?.state === LoadingState.Loading,
>>>>>>> e8305438
    hasSeries: latestData ? !!latestData.series : false,
    hasError: Boolean(
      latestData && (latestData.error || latestData?.errors?.length || latestData.state === LoadingState.Error)
    ),
  };
};<|MERGE_RESOLUTION|>--- conflicted
+++ resolved
@@ -63,12 +63,7 @@
 
   return {
     data: latestData,
-<<<<<<< HEAD
-    isLoading: latestData ? latestData.state === LoadingState.Loading : true,
-=======
-    error: latestData && latestData.error,
     isLoading: latestData?.state === LoadingState.Loading,
->>>>>>> e8305438
     hasSeries: latestData ? !!latestData.series : false,
     hasError: Boolean(
       latestData && (latestData.error || latestData?.errors?.length || latestData.state === LoadingState.Error)
