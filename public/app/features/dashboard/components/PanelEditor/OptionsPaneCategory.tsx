--- conflicted
+++ resolved
@@ -1,13 +1,7 @@
 import React, { FC, ReactNode, useCallback, useEffect, useState } from 'react';
 import { css, cx } from '@emotion/css';
-<<<<<<< HEAD
-import _ from 'lodash';
 import { GrafanaThemeV2 } from '@grafana/data';
 import { Counter, Icon, useStyles2 } from '@grafana/ui';
-=======
-import { GrafanaTheme } from '@grafana/data';
-import { Counter, Icon, useStyles } from '@grafana/ui';
->>>>>>> 63e29778
 import { PANEL_EDITOR_UI_STATE_STORAGE_KEY } from './state/reducers';
 import { useLocalStorage } from 'react-use';
 import { selectors } from '@grafana/e2e-selectors';
