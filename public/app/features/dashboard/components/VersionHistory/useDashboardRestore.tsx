--- conflicted
+++ resolved
@@ -28,11 +28,6 @@
       });
       appEvents.emit(AppEvents.alertSuccess, ['Dashboard restored', 'Restored from version ' + version]);
     }
-<<<<<<< HEAD
   }, [state, version]);
-=======
-  }, [state]);
-
->>>>>>> 56bc9a5d
   return { state, onRestoreDashboard };
 };