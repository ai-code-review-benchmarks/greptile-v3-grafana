--- conflicted
+++ resolved
@@ -1,10 +1,5 @@
 import React, { useState } from 'react';
-<<<<<<< HEAD
 import { CollapsableSection, TagsInput, Select, Field, Input, Checkbox } from '@grafana/ui';
-=======
-import { css } from '@emotion/css';
-import { CollapsableSection, Button, TagsInput, Select, Field, Input, Checkbox } from '@grafana/ui';
->>>>>>> 664268a4
 import { SelectableValue } from '@grafana/data';
 import { DashboardLink, DashboardModel } from '../../state/DashboardModel';
 
