--- conflicted
+++ resolved
@@ -2,15 +2,10 @@
 	<li class="dashnav-move-timeframe gf-timepicker-time-control" bs-tooltip="'Shift time backward <br> (left arrow key)'" data-placement="bottom">
 		<a ng-click='ctrl.move(-1)'><i class="fa fa-chevron-left"></i></a>
 	</li>
-<<<<<<< HEAD
 	<li class="dashnav-zoom-out gf-timepicker-time-control" bs-tooltip="'Time range zoom in <br> CTRL+Z'" data-placement="bottom">
-		<a class='small' ng-click='ctrl.zoom(2)'>
+		<a ng-click='ctrl.zoom(2)'>
 			 放大时间区域
 		</a>
-=======
-	<li class="dashnav-zoom-out gf-timepicker-time-control" bs-tooltip="'Time range zoom out <br> CTRL+Z'" data-placement="bottom">
-		<a ng-click='ctrl.zoom(2)'>Zoom Out</a></li>
->>>>>>> 6b467d5b
 	</li>
 	<li class="dashnav-move-timeframe gf-timepicker-time-control" bs-tooltip="'Shift time forward <br> (right arrow key)'" data-placement="bottom">
 		<a ng-click='ctrl.move(1)'><i class="fa fa-chevron-right"></i></a>
