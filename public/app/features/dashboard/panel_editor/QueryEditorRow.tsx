--- conflicted
+++ resolved
@@ -289,10 +289,7 @@
       <div aria-label={selectors.components.QueryEditorRows.rows}>
         <QueryOperationRow
           id={id}
-<<<<<<< HEAD
-=======
           draggable={true}
->>>>>>> 5916ef94
           index={index}
           title={this.renderTitle}
           actions={this.renderActions}
