import React, { FC, ChangeEvent } from 'react';
<<<<<<< HEAD
import { FormLabel } from '@grafana/ui';
=======
import { FormLabel, Input } from '@grafana/ui';
>>>>>>> fef1733b

interface Props {
  label: string;
  placeholder?: string;
  name: string;
  value: string;
  onBlur: (event: ChangeEvent<HTMLInputElement>) => void;
  onChange: (event: ChangeEvent<HTMLInputElement>) => void;
  tooltipInfo?: any;
}

export const DataSourceOption: FC<Props> = ({ label, placeholder, name, value, onBlur, onChange, tooltipInfo }) => {
  return (
    <div className="gf-form gf-form--flex-end">
      <FormLabel tooltip={tooltipInfo}>{label}</FormLabel>
      <Input
        type="text"
        className="gf-form-input width-6"
        placeholder={placeholder}
        name={name}
        spellCheck={false}
        onBlur={onBlur}
        onChange={onChange}
        value={value}
      />
    </div>
  );
};<|MERGE_RESOLUTION|>--- conflicted
+++ resolved
@@ -1,9 +1,5 @@
 import React, { FC, ChangeEvent } from 'react';
-<<<<<<< HEAD
-import { FormLabel } from '@grafana/ui';
-=======
 import { FormLabel, Input } from '@grafana/ui';
->>>>>>> fef1733b
 
 interface Props {
   label: string;
