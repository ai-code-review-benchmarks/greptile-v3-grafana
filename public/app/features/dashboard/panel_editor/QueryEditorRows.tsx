// Libraries
import React, { PureComponent } from 'react';

// Types
import { PanelModel } from '../state/PanelModel';
import { DataQuery, PanelData, DataSourceSelectItem } from '@grafana/data';
import { DashboardModel } from '../state/DashboardModel';
import { QueryEditorRow } from './QueryEditorRow';
import { addQuery } from 'app/core/utils/query';
import { DragDropContext, Droppable, DropResult } from 'react-beautiful-dnd';

interface Props {
  // The query configuration
  queries: DataQuery[];
  datasource: DataSourceSelectItem;

  // Query editing
  onChangeQueries: (queries: DataQuery[]) => void;
  onScrollBottom: () => void;

  // Dashboard Configs
  panel: PanelModel;
  dashboard: DashboardModel;

  // Query Response Data
  data: PanelData;
}

export class QueryEditorRows extends PureComponent<Props> {
  onAddQuery = (query?: Partial<DataQuery>) => {
    const { queries, onChangeQueries } = this.props;
    onChangeQueries(addQuery(queries, query));
    this.props.onScrollBottom();
  };

  onRemoveQuery = (query: DataQuery) => {
    const { queries, onChangeQueries, panel } = this.props;
    const removed = queries.filter(q => {
      return q !== query;
    });
    onChangeQueries(removed);
    panel.refresh();
  };

  onChangeQuery(query: DataQuery, index: number) {
    const { queries, onChangeQueries } = this.props;

    const old = queries[index];

    // ensure refId & datasource are maintained
    query.refId = old.refId;
    if (old.datasource) {
      query.datasource = old.datasource;
    }

    // update query in array
    onChangeQueries(
      queries.map((item, itemIndex) => {
        if (itemIndex === index) {
          return query;
        }
        return item;
      })
    );
  }

  onDragEnd = (result: DropResult) => {
    const { queries, onChangeQueries, panel } = this.props;

    if (!result || !result.destination) {
      return;
    }

    const startIndex = result.source.index;
    const endIndex = result.destination.index;
    if (startIndex === endIndex) {
      return;
    }

    const update = Array.from(queries);
    const [removed] = update.splice(startIndex, 1);
    update.splice(endIndex, 0, removed);
    onChangeQueries(update);
    panel.refresh();
  };

  render() {
    const { props } = this;
<<<<<<< HEAD
    return props.queries.map((query, index) => (
      <QueryEditorRow
        dataSourceValue={query.datasource || props.datasource.value}
        id={query.refId}
        index={index}
        key={query.refId}
        panel={props.panel}
        dashboard={props.dashboard}
        data={props.data}
        query={query}
        onChange={query => this.onChangeQuery(query, index)}
        onRemoveQuery={this.onRemoveQuery}
        onAddQuery={this.onAddQuery}
        onMoveQuery={this.onMoveQuery}
        inMixedMode={props.datasource.meta.mixed}
      />
    ));
=======
    return (
      <DragDropContext onDragEnd={this.onDragEnd}>
        <Droppable droppableId="transformations-list" direction="vertical">
          {provided => {
            return (
              <div ref={provided.innerRef} {...provided.droppableProps}>
                {props.queries.map((query, index) => (
                  <QueryEditorRow
                    dataSourceValue={query.datasource || props.datasource.value}
                    id={query.refId}
                    index={index}
                    key={query.refId}
                    panel={props.panel}
                    dashboard={props.dashboard}
                    data={props.data}
                    query={query}
                    onChange={query => this.onChangeQuery(query, index)}
                    onRemoveQuery={this.onRemoveQuery}
                    onAddQuery={this.onAddQuery}
                    inMixedMode={props.datasource.meta.mixed}
                  />
                ))}
                {provided.placeholder}
              </div>
            );
          }}
        </Droppable>
      </DragDropContext>
    );
>>>>>>> 5916ef94
  }
}<|MERGE_RESOLUTION|>--- conflicted
+++ resolved
@@ -86,25 +86,6 @@
 
   render() {
     const { props } = this;
-<<<<<<< HEAD
-    return props.queries.map((query, index) => (
-      <QueryEditorRow
-        dataSourceValue={query.datasource || props.datasource.value}
-        id={query.refId}
-        index={index}
-        key={query.refId}
-        panel={props.panel}
-        dashboard={props.dashboard}
-        data={props.data}
-        query={query}
-        onChange={query => this.onChangeQuery(query, index)}
-        onRemoveQuery={this.onRemoveQuery}
-        onAddQuery={this.onAddQuery}
-        onMoveQuery={this.onMoveQuery}
-        inMixedMode={props.datasource.meta.mixed}
-      />
-    ));
-=======
     return (
       <DragDropContext onDragEnd={this.onDragEnd}>
         <Droppable droppableId="transformations-list" direction="vertical">
@@ -134,6 +115,5 @@
         </Droppable>
       </DragDropContext>
     );
->>>>>>> 5916ef94
   }
 }