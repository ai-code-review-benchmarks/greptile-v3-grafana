--- conflicted
+++ resolved
@@ -8,15 +8,11 @@
 import { QueryInspector } from './QueryInspector';
 import { QueryOptions } from './QueryOptions';
 import { PanelOptionsGroup } from '@grafana/ui';
-import { getBackendSrv } from '@grafana/runtime';
 import { QueryEditorRow } from './QueryEditorRow';
 
 // Services
 import { getDatasourceSrv } from 'app/features/plugins/datasource_srv';
-<<<<<<< HEAD
-=======
 import { getBackendSrv } from 'app/core/services/backend_srv';
->>>>>>> b08cf1e7
 import config from 'app/core/config';
 
 // Types
@@ -45,10 +41,7 @@
 export class QueriesTab extends PureComponent<Props, State> {
   datasources: DataSourceSelectItem[] = getDatasourceSrv().getMetricSources();
   backendSrv = getBackendSrv();
-<<<<<<< HEAD
-=======
   querySubscription: Unsubscribable;
->>>>>>> b08cf1e7
 
   state: State = {
     isLoadingHelp: false,
