--- conflicted
+++ resolved
@@ -71,11 +71,7 @@
     const { panel } = this.props;
     const queryRunner = panel.getQueryRunner();
 
-<<<<<<< HEAD
-    this.querySubscription = queryRunner.getData({ transform: false }).subscribe({
-=======
     this.querySubscription = queryRunner.getData({ withTransforms: false, withFieldConfig: false }).subscribe({
->>>>>>> 531e6581
       next: (data: PanelData) => this.onPanelDataUpdate(data),
     });
 
