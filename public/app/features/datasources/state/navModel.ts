import { NavModel, NavModelItem } from 'app/types';
import { PluginMeta, DataSourceSettings, PluginType } from '@grafana/ui/src/types';
import config from 'app/core/config';

export function buildNavModel(dataSource: DataSourceSettings, pluginMeta: PluginMeta): NavModelItem {
  const navModel = {
    img: pluginMeta.info.logos.large,
    id: 'datasource-' + dataSource.id,
    subTitle: `Type: ${pluginMeta.name}`,
    url: '',
    text: dataSource.name,
    breadcrumbs: [{ title: 'Data Sources', url: 'datasources' }],
    children: [
      {
        active: false,
        icon: 'fa fa-fw fa-sliders',
        id: `datasource-settings-${dataSource.id}`,
        text: 'Settings',
        url: `datasources/edit/${dataSource.id}`,
      },
    ],
  };

  if (pluginMeta.includes && hasDashboards(pluginMeta.includes)) {
    navModel.children.push({
      active: false,
      icon: 'fa fa-fw fa-th-large',
      id: `datasource-dashboards-${dataSource.id}`,
      text: 'Dashboards',
      url: `datasources/edit/${dataSource.id}/dashboards`,
    });
  }

  if (config.buildInfo.isEnterprise) {
    navModel.children.push({
      active: false,
      icon: 'fa fa-fw fa-lock',
      id: `datasource-permissions-${dataSource.id}`,
      text: 'Permissions',
      url: `datasources/edit/${dataSource.id}/permissions`,
    });
  }

  return navModel;
}

export function getDataSourceLoadingNav(pageName: string): NavModel {
  const main = buildNavModel(
    {
      access: '',
      basicAuth: false,
      basicAuthUser: '',
      basicAuthPassword: '',
      withCredentials: false,
      database: '',
      id: 1,
      isDefault: false,
      jsonData: { authType: 'credentials', defaultRegion: 'eu-west-2' },
      name: 'Loading',
      orgId: 1,
      password: '',
      readOnly: false,
      type: 'Loading',
      typeLogoUrl: 'public/img/icn-datasource.svg',
      url: '',
      user: '',
    },
    {
      id: '1',
<<<<<<< HEAD
      type: 'datasource',
=======
      type: PluginType.datasource,
>>>>>>> c17226af
      name: '',
      info: {
        author: {
          name: '',
          url: '',
        },
        description: '',
        links: [{ name: '', url: '' }],
        logos: {
          large: '',
          small: '',
        },
        screenshots: [],
        updated: '',
        version: '',
      },
      includes: [],
      module: '',
      baseUrl: '',
    }
  );

  let node: NavModelItem;

  // find active page
  for (const child of main.children) {
    if (child.id.indexOf(pageName) > 0) {
      child.active = true;
      node = child;
      break;
    }
  }

  return {
    main: main,
    node: node,
  };
}

function hasDashboards(includes) {
  return (
    includes.filter(include => {
      return include.type === 'dashboard';
    }).length > 0
  );
}<|MERGE_RESOLUTION|>--- conflicted
+++ resolved
@@ -67,11 +67,7 @@
     },
     {
       id: '1',
-<<<<<<< HEAD
-      type: 'datasource',
-=======
       type: PluginType.datasource,
->>>>>>> c17226af
       name: '',
       info: {
         author: {
