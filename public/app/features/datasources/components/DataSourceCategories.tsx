<<<<<<< HEAD
import { DataSourcePluginMeta } from '@grafana/data';
import { LinkButton } from '@grafana/ui';
=======
import { css } from '@emotion/css';
import React from 'react';

import { DataSourcePluginMeta, GrafanaTheme2 } from '@grafana/data';
import { LinkButton, useStyles2 } from '@grafana/ui';
>>>>>>> ab5a079b
import { DataSourcePluginCategory } from 'app/types';

import { ROUTES } from '../../connections/constants';

import { DataSourceTypeCardList } from './DataSourceTypeCardList';

export type Props = {
  // The list of data-source plugin categories to display
  categories: DataSourcePluginCategory[];

  // Called when a data-source plugin is clicked on in the list
  onClickDataSourceType: (dataSource: DataSourcePluginMeta) => void;
};

export function DataSourceCategories({ categories, onClickDataSourceType }: Props) {
  const moreDataSourcesLink = `${ROUTES.AddNewConnection}?cat=data-source`;
  const styles = useStyles2(getStyles);

  return (
    <>
      {/* Categories */}
      {categories.map(({ id, title, plugins }) => (
        <div className={styles.category} key={id}>
          <div className={styles.header} id={id}>
            {title}
          </div>
          <DataSourceTypeCardList dataSourcePlugins={plugins} onClickDataSourceType={onClickDataSourceType} />
        </div>
      ))}

      {/* Find more */}
      <div className={styles.more}>
        <LinkButton variant="secondary" href={moreDataSourcesLink} target="_self" rel="noopener">
          Find more data source plugins
        </LinkButton>
      </div>
    </>
  );
}

const getStyles = (theme: GrafanaTheme2) => ({
  category: css({
    marginBottom: theme.spacing(2),
  }),
  header: css({
    fontSize: theme.typography.h5.fontSize,
    marginBottom: theme.spacing(1),
  }),
  more: css({
    margin: theme.spacing(4),
    textAlign: 'center',
  }),
});<|MERGE_RESOLUTION|>--- conflicted
+++ resolved
@@ -1,13 +1,7 @@
-<<<<<<< HEAD
-import { DataSourcePluginMeta } from '@grafana/data';
-import { LinkButton } from '@grafana/ui';
-=======
 import { css } from '@emotion/css';
-import React from 'react';
 
 import { DataSourcePluginMeta, GrafanaTheme2 } from '@grafana/data';
 import { LinkButton, useStyles2 } from '@grafana/ui';
->>>>>>> ab5a079b
 import { DataSourcePluginCategory } from 'app/types';
 
 import { ROUTES } from '../../connections/constants';
