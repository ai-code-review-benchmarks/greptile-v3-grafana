--- conflicted
+++ resolved
@@ -1,9 +1,5 @@
 import { css } from '@emotion/css';
-<<<<<<< HEAD
-import React from 'react';
-=======
 import React, { useEffect } from 'react';
->>>>>>> b1e58eb4
 import { useLocation } from 'react-router-dom';
 
 import { DataSourceSettings, GrafanaTheme2 } from '@grafana/data';
@@ -15,11 +11,7 @@
 import { StoreState, AccessControlAction, useSelector } from 'app/types';
 
 import { getDataSources, getDataSourcesCount, useDataSourcesRoutes, useLoadDataSources } from '../state';
-<<<<<<< HEAD
-import { trackCreateDashboardClicked, trackExploreClicked } from '../tracking';
-=======
 import { trackCreateDashboardClicked, trackExploreClicked, trackDataSourcesListViewed } from '../tracking';
->>>>>>> b1e58eb4
 import { constructDataSourceExploreUrl } from '../utils';
 
 import { DataSourcesListHeader } from './DataSourcesListHeader';
@@ -66,8 +58,6 @@
   const styles = useStyles2(getStyles);
   const dataSourcesRoutes = useDataSourcesRoutes();
   const location = useLocation();
-<<<<<<< HEAD
-=======
 
   useEffect(() => {
     trackDataSourcesListViewed({
@@ -75,7 +65,6 @@
       path: location.pathname,
     });
   }, [location]);
->>>>>>> b1e58eb4
 
   if (isLoading) {
     return <PageLoader />;
