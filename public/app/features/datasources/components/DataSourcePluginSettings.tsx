--- conflicted
+++ resolved
@@ -34,11 +34,7 @@
       <div>
         {plugin.components.ConfigEditor &&
           createElement(plugin.components.ConfigEditor, {
-<<<<<<< HEAD
-            options: readOnlyCopy(dataSource, { source: 'datasource', pluginId: plugin.meta?.id }),
-=======
-            options: writableProxy(dataSource),
->>>>>>> 24138bde
+            options: writableProxy(dataSource, { source: 'datasource', pluginId: plugin.meta?.id }),
             onOptionsChange: this.onModelChanged,
           })}
       </div>
