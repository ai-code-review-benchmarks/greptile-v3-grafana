--- conflicted
+++ resolved
@@ -148,18 +148,10 @@
       <div className={styles.dataSourceList}>
         <CustomScrollbar>
           <DataSourceList
-<<<<<<< HEAD
-            current={current}
-            onChange={changeCallback}
-            mixed
-            dashboard
-            filter={(ds) => !ds.meta.builtIn && ds.name.toLowerCase().includes(filterTerm?.toLowerCase() ?? '')}
-=======
             {...props}
             current={current}
             onChange={changeCallback}
-            filter={(ds) => ds.name.includes(filterTerm ?? '')}
->>>>>>> 3edc246c
+            filter={(ds) => ds.name.toLowerCase().includes(filterTerm?.toLowerCase() ?? '')}
           ></DataSourceList>
         </CustomScrollbar>
       </div>
