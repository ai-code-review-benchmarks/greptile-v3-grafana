import { css } from '@emotion/css';
import { useCallback, useMemo, MouseEvent, useRef, ChangeEvent } from 'react';

import { colorManipulator, GrafanaTheme2, LogRowModel, store } from '@grafana/data';
import { t } from '@grafana/i18n';
import { reportInteraction } from '@grafana/runtime';
import { IconButton, Input, useStyles2 } from '@grafana/ui';

import { copyText, handleOpenLogsContextClick } from '../../utils';
import { LOG_LINE_BODY_FIELD_NAME } from '../LogDetailsBody';

import { LogLineDetailsMode } from './LogLineDetails';
import { useLogIsPinned, useLogListContext } from './LogListContext';
import { LogListModel } from './processing';

interface Props {
  focusLogLine?: (log: LogListModel) => void;
  log: LogListModel;
  search: string;
  onSearch(newSearch: string): void;
}

export const LogLineDetailsHeader = ({ focusLogLine, log, search, onSearch }: Props) => {
  const {
    closeDetails,
    detailsMode,
    displayedFields,
    getRowContextQuery,
    logOptionsStorageKey,
    logSupportsContext,
    noInteractions,
    setDetailsMode,
    onClickHideField,
    onClickShowField,
    onOpenContext,
    onPermalinkClick,
    onPinLine,
    onUnpinLine,
    wrapLogMessage,
    isAssistantAvailable,
    openAssistantByLog,
  } = useLogListContext();
  const pinned = useLogIsPinned(log);
  const styles = useStyles2(getStyles, detailsMode, wrapLogMessage);
  const containerRef = useRef<HTMLDivElement | null>(null);
  const inputRef = useRef<HTMLInputElement | null>(null);
  const searchUsedRef = useRef(false);

  const reportInteractionWrapper = useCallback(
    (interactionName: string, properties?: Record<string, unknown>) => {
      if (noInteractions) {
        return;
      }
      reportInteraction(interactionName, properties);
    },
    [noInteractions]
  );

  const scrollToLogLine = useCallback(() => {
    focusLogLine?.(log);
  }, [focusLogLine, log]);

  const copyLogLine = useCallback(() => {
    copyText(log.entry, containerRef);
    reportInteractionWrapper('logs_log_line_details_header_copy_clicked');
  }, [log.entry, reportInteractionWrapper]);

  const copyLinkToLogLine = useCallback(() => {
    onPermalinkClick?.(log);
    reportInteractionWrapper('logs_log_line_details_header_permalink_clicked');
  }, [log, onPermalinkClick, reportInteractionWrapper]);

  const togglePinning = useCallback(() => {
    if (pinned) {
      onUnpinLine?.(log);
    } else {
      onPinLine?.(log);
    }
    reportInteractionWrapper('logs_log_line_details_header_pinning_clicked');
  }, [log, onPinLine, onUnpinLine, pinned, reportInteractionWrapper]);

  const shouldlogSupportsContext = useMemo(
    () => (logSupportsContext ? logSupportsContext(log) : false),
    [log, logSupportsContext]
  );

  const showContext = useCallback(
    async (event: MouseEvent<HTMLElement>) => {
      handleOpenLogsContextClick(event, log, getRowContextQuery, (log: LogRowModel) => onOpenContext?.(log, () => {}));
      reportInteractionWrapper('logs_log_line_details_header_context_clicked');
    },
    [log, getRowContextQuery, reportInteractionWrapper, onOpenContext]
  );

  const showLogLineToggle = onClickHideField && onClickShowField && displayedFields.length > 0;
  const logLineDisplayed = displayedFields.includes(LOG_LINE_BODY_FIELD_NAME);

  const toggleDetailsMode = useCallback(() => {
    const newMode = detailsMode === 'inline' ? 'sidebar' : 'inline';
    if (logOptionsStorageKey) {
      store.set(`${logOptionsStorageKey}.detailsMode`, newMode);
    }

    setDetailsMode(newMode);
  }, [detailsMode, logOptionsStorageKey, setDetailsMode]);

  const toggleLogLine = useCallback(() => {
    if (logLineDisplayed) {
      onClickHideField?.(LOG_LINE_BODY_FIELD_NAME);
    } else {
      onClickShowField?.(LOG_LINE_BODY_FIELD_NAME);
    }
    reportInteractionWrapper('logs_log_line_details_header_show_logline_clicked');
  }, [logLineDisplayed, onClickHideField, onClickShowField, reportInteractionWrapper]);

  const clearSearch = useMemo(
    () => (
      <IconButton
        name="times"
        size="sm"
        onClick={() => {
          onSearch('');
          reportInteractionWrapper('logs_log_line_details_header_search_cleared');
          if (inputRef.current) {
            inputRef.current.value = '';
          }
        }}
        tooltip={t('logs.log-line-details.clear-search', 'Clear')}
      />
    ),
    [onSearch, reportInteractionWrapper]
  );

  const handleSearch = useCallback(
    (e: ChangeEvent<HTMLInputElement>) => {
      onSearch(e.target.value);
      if (!searchUsedRef.current) {
        reportInteractionWrapper('logs_log_line_details_header_search_used');
        searchUsedRef.current = true;
      }
    },
    [onSearch, reportInteractionWrapper]
  );

  return (
    <div className={styles.header} ref={containerRef}>
      <Input
        onChange={handleSearch}
        placeholder={t('logs.log-line-details.search-placeholder', 'Search field names and values')}
        ref={inputRef}
        suffix={search !== '' ? clearSearch : undefined}
      />
      <div className={styles.icons}>
<<<<<<< HEAD
        {isAssistantAvailable && (
          <IconButton
            tooltip={t('logs.log-line-details.open-assistant', 'Explain this log line in Assistant')}
            tooltipPlacement="top"
            size="md"
            name="ai-sparkle"
            onClick={() => openAssistantByLog?.(log)}
            tabIndex={0}
          />
        )}
=======
        {focusLogLine && (
          <IconButton
            tooltip={t('logs.log-line-details.scroll-to-logline', 'Scroll to log line')}
            tooltipPlacement="top"
            size="md"
            name="arrows-v"
            onClick={scrollToLogLine}
            tabIndex={0}
          />
        )}
        {showLogLineToggle && (
          <IconButton
            tooltip={
              logLineDisplayed
                ? t('logs.log-line-details.hide-log-line', 'Hide log line')
                : t('logs.log-line-details.show-log-line', 'Show log line')
            }
            tooltipPlacement="top"
            size="md"
            name="eye"
            onClick={toggleLogLine}
            tabIndex={0}
            variant={logLineDisplayed ? 'primary' : undefined}
          />
        )}
>>>>>>> 5dac6731
        <IconButton
          tooltip={t('logs.log-line-details.copy-to-clipboard', 'Copy to clipboard')}
          tooltipPlacement="top"
          size="md"
          name="copy"
          onClick={copyLogLine}
          tabIndex={0}
        />
        {onPermalinkClick && log.rowId !== undefined && log.uid && (
          <IconButton
            tooltip={t('logs.log-line-details.copy-shortlink', 'Copy shortlink')}
            tooltipPlacement="top"
            size="md"
            name="share-alt"
            onClick={copyLinkToLogLine}
            tabIndex={0}
          />
        )}
        {pinned && onUnpinLine && (
          <IconButton
            size="md"
            name="gf-pin"
            onClick={togglePinning}
            tooltip={t('logs.log-line-details.unpin-line', 'Unpin log')}
            tooltipPlacement="top"
            tabIndex={0}
            variant="primary"
          />
        )}
        {!pinned && onPinLine && (
          <IconButton
            size="md"
            name="gf-pin"
            onClick={togglePinning}
            tooltip={t('logs.log-line-details.pin-line', 'Pin log')}
            tooltipPlacement="top"
            tabIndex={0}
          />
        )}
        {shouldlogSupportsContext && (
          <IconButton
            size="md"
            name="gf-show-context"
            onClick={showContext}
            tooltip={t('logs.log-line-details.show-context', 'Show context')}
            tooltipPlacement="top"
            tabIndex={0}
          />
        )}
        <IconButton
          name={detailsMode === 'inline' ? 'columns' : 'gf-layout-simple'}
          tooltip={
            detailsMode === 'inline'
              ? t('logs.log-line-details.sidebar-mode', 'Anchor to the right')
              : t('logs.log-line-details.inline-mode', 'Display inline')
          }
          onClick={toggleDetailsMode}
        />
        <IconButton
          name="times"
          aria-label={t('logs.log-line-details.close', 'Close log details')}
          onClick={closeDetails}
        />
      </div>
    </div>
  );
};

const getStyles = (theme: GrafanaTheme2, mode: LogLineDetailsMode, wrapLogMessage: boolean) => ({
  container: css({
    overflow: 'auto',
    height: '100%',
  }),
  scrollContainer: css({
    overflow: 'auto',
    height: '100%',
  }),
  header: css({
    alignItems: 'center',
    background: theme.colors.background.canvas,
    display: 'flex',
    flexDirection: !wrapLogMessage && mode === 'inline' ? 'row-reverse' : 'row',
    gap: theme.spacing(0.75),
    zIndex: theme.zIndex.navbarFixed,
    height: theme.spacing(5.5),
    marginBottom: theme.spacing(1),
    padding: theme.spacing(0.5, 1),
    position: 'sticky',
    top: 0,
  }),
  icons: css({
    display: 'flex',
    gap: theme.spacing(0.75),
  }),
  copyLogButton: css({
    padding: 0,
    height: theme.spacing(4),
    width: theme.spacing(2.5),
    overflow: 'hidden',
    '&:hover': {
      backgroundColor: colorManipulator.alpha(theme.colors.text.primary, 0.12),
    },
  }),
  componentWrapper: css({
    padding: theme.spacing(0, 1, 1, 1),
  }),
});<|MERGE_RESOLUTION|>--- conflicted
+++ resolved
@@ -151,7 +151,6 @@
         suffix={search !== '' ? clearSearch : undefined}
       />
       <div className={styles.icons}>
-<<<<<<< HEAD
         {isAssistantAvailable && (
           <IconButton
             tooltip={t('logs.log-line-details.open-assistant', 'Explain this log line in Assistant')}
@@ -162,7 +161,6 @@
             tabIndex={0}
           />
         )}
-=======
         {focusLogLine && (
           <IconButton
             tooltip={t('logs.log-line-details.scroll-to-logline', 'Scroll to log line')}
@@ -188,7 +186,6 @@
             variant={logLineDisplayed ? 'primary' : undefined}
           />
         )}
->>>>>>> 5dac6731
         <IconButton
           tooltip={t('logs.log-line-details.copy-to-clipboard', 'Copy to clipboard')}
           tooltipPlacement="top"
