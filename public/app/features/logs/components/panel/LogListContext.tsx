--- conflicted
+++ resolved
@@ -23,12 +23,8 @@
   shallowCompare,
   store,
 } from '@grafana/data';
-<<<<<<< HEAD
 import { t } from '@grafana/i18n';
-import { config, getDataSourceSrv } from '@grafana/runtime';
-=======
-import { config, reportInteraction } from '@grafana/runtime';
->>>>>>> 5dac6731
+import { config, getDataSourceSrv, reportInteraction } from '@grafana/runtime';
 import { PopoverContent } from '@grafana/ui';
 
 import { checkLogsError, checkLogsSampled, downloadLogs as download, DownloadFormat } from '../../utils';
