--- conflicted
+++ resolved
@@ -2,23 +2,13 @@
 import { capitalize } from 'lodash';
 import { MouseEvent, useCallback, useMemo } from 'react';
 
-import {
-  CoreApp,
-  EventBus,
-  GrafanaTheme2,
-  LogLevel,
-  LogsDedupDescription,
-  LogsDedupStrategy,
-  LogsSortOrder,
-} from '@grafana/data';
+import { CoreApp, EventBus, LogLevel, LogsDedupDescription, LogsDedupStrategy, LogsSortOrder } from '@grafana/data';
+import { GrafanaTheme2 } from '@grafana/data/';
 import { config, reportInteraction } from '@grafana/runtime';
 import { Dropdown, IconButton, Menu, useStyles2 } from '@grafana/ui';
 import { t } from 'app/core/internationalization';
 
-<<<<<<< HEAD
 import { LogsVisualisationType } from '../../../explore/Logs/Logs';
-=======
->>>>>>> d5060221
 import { DownloadFormat } from '../../utils';
 
 import { useLogListContext } from './LogListContext';
@@ -266,6 +256,20 @@
                 }
                 size="lg"
               />
+              {showUniqueLabels !== undefined && (
+                <IconButton
+                  name="tag-alt"
+                  aria-pressed={showUniqueLabels}
+                  className={showUniqueLabels ? styles.controlButtonActive : styles.controlButton}
+                  onClick={onShowUniqueLabelsClick}
+                  tooltip={
+                    showUniqueLabels
+                      ? t('logs.logs-controls.hide-unique-labels', 'Hide unique labels')
+                      : t('logs.logs-controls.show-unique-labels', 'Show unique labels')
+                  }
+                  size="lg"
+                />
+              )}
               <IconButton
                 name="wrap-text"
                 className={wrapLogMessage ? styles.controlButtonActive : styles.controlButton}
@@ -278,90 +282,35 @@
                 }
                 size="lg"
               />
+              {prettifyJSON !== undefined && (
+                <IconButton
+                  name="brackets-curly"
+                  aria-pressed={prettifyJSON}
+                  className={prettifyJSON ? styles.controlButtonActive : styles.controlButton}
+                  onClick={onSetPrettifyJSONClick}
+                  tooltip={
+                    prettifyJSON
+                      ? t('logs.logs-controls.disable-prettify-json', 'Show original logs')
+                      : t('logs.logs-controls.prettify-json', 'Prettify JSON')
+                  }
+                  size="lg"
+                />
+              )}
+              {syntaxHighlighting !== undefined && (
+                <IconButton
+                  name="brackets-curly"
+                  className={syntaxHighlighting ? styles.controlButtonActive : styles.controlButton}
+                  aria-pressed={syntaxHighlighting}
+                  onClick={onSyntaxHightlightingClick}
+                  tooltip={
+                    syntaxHighlighting
+                      ? t('logs.logs-controls.disable-highlighting', 'Disable highlighting')
+                      : t('logs.logs-controls.enable-highlighting', 'Enable highlighting')
+                  }
+                  size="lg"
+                />
+              )}
             </>
-          )}
-          {syntaxHighlighting !== undefined && (
-            <IconButton
-              name="brackets-curly"
-              className={syntaxHighlighting ? styles.controlButtonActive : styles.controlButton}
-              aria-pressed={syntaxHighlighting}
-              onClick={onSyntaxHightlightingClick}
-              tooltip={
-                syntaxHighlighting
-                  ? t('logs.logs-controls.disable-highlighting', 'Disable highlighting')
-                  : t('logs.logs-controls.enable-highlighting', 'Enable highlighting')
-              }
-              size="lg"
-            />
-<<<<<<< HEAD
-=======
-          </Dropdown>
-          <IconButton
-            name="clock-nine"
-            aria-pressed={showTime}
-            className={showTime ? styles.controlButtonActive : styles.controlButton}
-            onClick={onShowTimestampsClick}
-            tooltip={
-              showTime
-                ? t('logs.logs-controls.hide-timestamps', 'Hide timestamps')
-                : t('logs.logs-controls.show-timestamps', 'Show timestamps')
-            }
-            size="lg"
-          />
-          {showUniqueLabels !== undefined && (
-            <IconButton
-              name="tag-alt"
-              aria-pressed={showUniqueLabels}
-              className={showUniqueLabels ? styles.controlButtonActive : styles.controlButton}
-              onClick={onShowUniqueLabelsClick}
-              tooltip={
-                showUniqueLabels
-                  ? t('logs.logs-controls.hide-unique-labels', 'Hide unique labels')
-                  : t('logs.logs-controls.show-unique-labels', 'Show unique labels')
-              }
-              size="lg"
-            />
-          )}
-          <IconButton
-            name="wrap-text"
-            className={wrapLogMessage ? styles.controlButtonActive : styles.controlButton}
-            aria-pressed={wrapLogMessage}
-            onClick={onWrapLogMessageClick}
-            tooltip={
-              wrapLogMessage
-                ? t('logs.logs-controls.unwrap-lines', 'Unwrap lines')
-                : t('logs.logs-controls.wrap-lines', 'Wrap lines')
-            }
-            size="lg"
-          />
-          {prettifyJSON !== undefined && (
-            <IconButton
-              name="brackets-curly"
-              aria-pressed={prettifyJSON}
-              className={prettifyJSON ? styles.controlButtonActive : styles.controlButton}
-              onClick={onSetPrettifyJSONClick}
-              tooltip={
-                prettifyJSON
-                  ? t('logs.logs-controls.disable-prettify-json', 'Show original logs')
-                  : t('logs.logs-controls.prettify-json', 'Prettify JSON')
-              }
-              size="lg"
-            />
-          )}
-          {syntaxHighlighting !== undefined && (
-            <IconButton
-              name="brackets-curly"
-              className={syntaxHighlighting ? styles.controlButtonActive : styles.controlButton}
-              aria-pressed={syntaxHighlighting}
-              onClick={onSyntaxHightlightingClick}
-              tooltip={
-                syntaxHighlighting
-                  ? t('logs.logs-controls.disable-highlighting', 'Disable highlighting')
-                  : t('logs.logs-controls.enable-highlighting', 'Enable highlighting')
-              }
-              size="lg"
-            />
->>>>>>> d5060221
           )}
           {!config.exploreHideLogsDownload && (
             <>
@@ -388,17 +337,15 @@
           />
         </Dropdown>
       )}
-      {visualisationType === 'logs' && (
-        <IconButton
-          name="arrow-up"
-          data-testid="scrollToTop"
-          className={styles.scrollToTopButton}
-          variant="secondary"
-          onClick={onScrollToTopClick}
-          tooltip={t('logs.logs-controls.scroll-top', 'Scroll to top')}
-          size="lg"
-        />
-      )}
+      <IconButton
+        name="arrow-up"
+        data-testid="scrollToTop"
+        className={styles.scrollToTopButton}
+        variant="secondary"
+        onClick={onScrollToTopClick}
+        tooltip={t('logs.logs-controls.scroll-top', 'Scroll to top')}
+        size="lg"
+      />
     </div>
   );
 };
