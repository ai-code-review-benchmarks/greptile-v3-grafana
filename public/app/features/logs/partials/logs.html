<navbar icon="fa fa-fw fa-search" title="日志管理">
    <ul class="nav pull-right">
        <li ng-show="dashboard.meta.fullscreen" class="dashnav-back-to-dashboard">
            <a ng-click="exitFullscreen()">
                返回到仪表盘
            </a>
        </li>
        <li ng-if="dashboard">
            <gf-time-picker dashboard="dashboard"></gf-time-picker>
        </li>
    </ul>
</navbar>

<div dash-editor-view class="time-picker"></div>

<div class="page-container">
    <div class="page-header">
        <h1>日志全文搜索</h1>
    </div>

    <form class="gf-form-group tidy-form">
        <div>
            <div class="gf-form">
                <ul class="gf-form-list tidy-form-list" style="overflow: inherit">
                    <li ng-click="showSearchGuide = !showSearchGuide" class="gf-form-item" style="width: 100px">
                        关键词<tip>点击显示搜索指南</tip>
                    </li>
                    <li>
                        <input placeholder="支持AND, OR, 空格表示OR" type="text" class="input-xlarge tidy-form-input last"
                               ng-model="query" required="">
                    </li>
                    <li class="tidy-form-item" style="width: 100px; margin-left:30px;">
                        日志显示数量
                    </li>
                    <li class="tidy-form-item">
                        <select class="input-small tidy-form-input last"
                          ng-model="size"
                          ng-change="getLogSize(size);"
                          ng-options="f for f in [500,1000,2000,3000,5000]">
                        </select>
                    </li>
                    <li>
                        <button type="submit" class="btn btn-primary" ng-click="reQuery()" style="margin:0 20px;"><i class="fa fa-search"></i>查找</button>
                        <button class="btn btn-primary btn-success" ng-click="isShowKnows(true)">查询知识库</button>
                    </li>
                    <li class="search-guide" ng-if="showSearchGuide">
                        <i class="fa fa-times pull-right pointer" ng-click="hideGuide();"></i>
                        <p>1、展示所有日志: *</p>
                        <p>2、展示特定host日志: host: host_name ("host_name"改为需要查询的host名称)</p>
                        <p>3、联合查询-AND: host:host_name AND Exception (查询"host_name"的"Exception"日志)</p>
                        <p>4、联合查询-NOT: NOT host:host_name (排除"host_name"相关的日志)</p>
                        <p>5、联合查询-OR: host:host1 OR host:host2 (查询"host1"和"host2"相关的日志)</p>
                        <p>6、正则匹配: message:"[正则表达式]"</p>
                    </li>
                </ul>
                <div class="clearfix"></div>
            </div>
        </div>
    </form>

    <div class="grafana-row" ng-controller="RowCtrl" ng-repeat="(row_name, row) in dashboard.rows" row-height>
        <div class="row-control">
            <div class="panels-wrapper" ng-if="!row.collapse">
                <div class="row-text pointer" ng-click="toggleRow(row)" ng-if="row.showTitle"
                    ng-bind="row.title | interpolateTemplateVars:this">
                </div>

                <div ng-repeat="(name, panel) in row.panels track by panel.id" class="panel"  ng-if="panel.tab === graph" panel-width>
                    <plugin-component type="panel" class="panel-margin"></plugin-component>
                </div>
                <tabset>
                    <tab heading="{{panel.title}}" ng-repeat="(name, panel) in row.panels track by panel.id" ng-if="panel.tab != graph">
                        <ul ng-if="panel.regularResult.data[0].total">
                            <li style="color: #F9934E;">该时间区域内共有 <strong>{{panel.regularResult.data[0].total}}</strong> 条日志，当前显示前 {{panel.regularResult.data[0].datapoints.length}} 条。放大时间区域，以查看更细日志数据。</li>
                        </ul>
                        <div class="btn-group btn-log-compare" ng-if="name === 2">
                            <button class="dropdown-toggle" data-toggle="dropdown">
                                <span class="caret"></span>
                            </button>
                            <ul class="dropdown-menu">
                                <li ng-click="logCompare('-1d')">1天以内</li>
                                <li ng-click="logCompare('-7d')">7天以内</li>
                                <li ng-click="showInputModal()">自定义</li>
                            </ul>
                        </div>
                        <plugin-component type="panel" class="panel-margin log-panel"></plugin-component>
                    </tab>
                </tabset>
                <div class="clearfix"></div>
            </div>
        </div>
    </div>
<<<<<<< HEAD
</div>

<div class="expoler-form" ng-controller="KnowledgeBaseCtrl" ng-show="showKnows">
    <div style="overflow:hidden; margin-top: -15px;">
        <span class="pull-right expoler-close" ng-click="isShowKnows(false)"><i class="fa fa-fw fa-times"></i></span>
    </div>
    <div class="tidy-form">
        <ul class="tidy-form-list">
            <li class="tidy-form-item">
                现象
            </li>
            <li>
                <input placeholder="请描述您的问题" type="text" class="input-xlarge tidy-form-input last"
                        ng-model="q" required="">
            </li>
            <li>
                <button type="submit" class="btn btn-primary" ng-click="query()" style="margin:0 20px;"><i class="fa fa-search"></i>搜索</button>
            </li>
            <li>
                <button class="btn btn-primary btn-success" ng-click="initNewKnows()">添加</button>
            </li>
        </ul>
        <div ng-if="showCreatForm">
            <ul class="tidy-form-list">
                <li class="tidy-form-item">
                    解决方案
                </li>
                <li>
                    <textarea ng-model="newKnowledge.solution" style="height:300px; resize:vertical;" class="input-xxlarge" required></textarea>
                </li>
                <div class="clearfix"></div>
            </ul>
            <ul class="tidy-form-list">
                <li class="tidy-form-item">
                    类型
                </li>
                <li>
                    <select class="input-large tidy-form-input" ng-model="newKnowledge.service" required>
                        <option ng-repeat="service in services" value="{{service}}">{{service}}</option>
                    </select>
                </li>
                <div class="clearfix"></div>
            </ul>
            <ul class="tidy-form-list" style="margin:20px; padding-left: 32%;">
                <li>
                    <button type="submit" class="btn" ng-click="cancelCreate()">取消</button>
                </li>
                <li>
                    <button type="submit" class="btn btn-primary btn-success" ng-click="newKnowsByLog()" style="margin:0 20px;">确认添加</button>
                </li>
            </ul>
        </div>
        <div class="clearfix"></div>
    </div>
    <ul class="expoler-list" ng-if="!showCreatForm">
        <li ng-repeat="(index,knows) in knowledge" ng-click="textOverflow(index)">
            <h5 ng-class="{'text-overflow': !fullText[index]}">{{knows.symptom}}</h5>
            <p ng-class="{'text-overflow': !fullText[index]}">{{knows.solution}}</p>
        </li>
    </ul>

    <div>

    </div>
</div>
=======
</div>
>>>>>>> da2b21d3
<|MERGE_RESOLUTION|>--- conflicted
+++ resolved
@@ -90,72 +90,4 @@
             </div>
         </div>
     </div>
-<<<<<<< HEAD
-</div>
-
-<div class="expoler-form" ng-controller="KnowledgeBaseCtrl" ng-show="showKnows">
-    <div style="overflow:hidden; margin-top: -15px;">
-        <span class="pull-right expoler-close" ng-click="isShowKnows(false)"><i class="fa fa-fw fa-times"></i></span>
-    </div>
-    <div class="tidy-form">
-        <ul class="tidy-form-list">
-            <li class="tidy-form-item">
-                现象
-            </li>
-            <li>
-                <input placeholder="请描述您的问题" type="text" class="input-xlarge tidy-form-input last"
-                        ng-model="q" required="">
-            </li>
-            <li>
-                <button type="submit" class="btn btn-primary" ng-click="query()" style="margin:0 20px;"><i class="fa fa-search"></i>搜索</button>
-            </li>
-            <li>
-                <button class="btn btn-primary btn-success" ng-click="initNewKnows()">添加</button>
-            </li>
-        </ul>
-        <div ng-if="showCreatForm">
-            <ul class="tidy-form-list">
-                <li class="tidy-form-item">
-                    解决方案
-                </li>
-                <li>
-                    <textarea ng-model="newKnowledge.solution" style="height:300px; resize:vertical;" class="input-xxlarge" required></textarea>
-                </li>
-                <div class="clearfix"></div>
-            </ul>
-            <ul class="tidy-form-list">
-                <li class="tidy-form-item">
-                    类型
-                </li>
-                <li>
-                    <select class="input-large tidy-form-input" ng-model="newKnowledge.service" required>
-                        <option ng-repeat="service in services" value="{{service}}">{{service}}</option>
-                    </select>
-                </li>
-                <div class="clearfix"></div>
-            </ul>
-            <ul class="tidy-form-list" style="margin:20px; padding-left: 32%;">
-                <li>
-                    <button type="submit" class="btn" ng-click="cancelCreate()">取消</button>
-                </li>
-                <li>
-                    <button type="submit" class="btn btn-primary btn-success" ng-click="newKnowsByLog()" style="margin:0 20px;">确认添加</button>
-                </li>
-            </ul>
-        </div>
-        <div class="clearfix"></div>
-    </div>
-    <ul class="expoler-list" ng-if="!showCreatForm">
-        <li ng-repeat="(index,knows) in knowledge" ng-click="textOverflow(index)">
-            <h5 ng-class="{'text-overflow': !fullText[index]}">{{knows.symptom}}</h5>
-            <p ng-class="{'text-overflow': !fullText[index]}">{{knows.solution}}</p>
-        </li>
-    </ul>
-
-    <div>
-
-    </div>
-</div>
-=======
-</div>
->>>>>>> da2b21d3
+</div>