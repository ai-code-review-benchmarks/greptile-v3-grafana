import { countBy, chain } from 'lodash';

<<<<<<< HEAD
import {
  ArrayVector,
  DataFrame,
  FieldType,
  LogLevel,
  LogRowModel,
  LogLabelStatsModel,
  LogsModel,
  LogsSortOrder,
} from '@grafana/data';

import { getDataframeFields } from './components/logParser';

// This matches:
// first a label from start of the string or first white space, then any word chars until "="
// second either an empty quotes, or anything that starts with quote and ends with unescaped quote,
// or any non whitespace chars that do not start with quote
const LOGFMT_REGEXP = /(?:^|\s)([\w\(\)\[\]\{\}]+)=(""|(?:".*?[^\\]"|[^"\s]\S*))/;
=======
import { LogLevel, LogRowModel, LogLabelStatsModel, LogsModel, LogsSortOrder } from '@grafana/data';
>>>>>>> 3569045d

/**
 * Returns the log level of a log line.
 * Parse the line for level words. If no level is found, it returns `LogLevel.unknown`.
 *
 * Example: `getLogLevel('WARN 1999-12-31 this is great') // LogLevel.warn`
 */
export function getLogLevel(line: string): LogLevel {
  if (!line) {
    return LogLevel.unknown;
  }
  let level = LogLevel.unknown;
  let currentIndex: number | undefined = undefined;

  for (const key of Object.keys(LogLevel)) {
    const regexp = new RegExp(`\\b${key}\\b`, 'i');
    const result = regexp.exec(line);

    if (result) {
      if (currentIndex === undefined || result.index < currentIndex) {
        level = (LogLevel as any)[key];
        currentIndex = result.index;
      }
    }
  }
  return level;
}

export function getLogLevelFromKey(key: string | number): LogLevel {
  const level = (LogLevel as any)[key.toString().toLowerCase()];
  if (level) {
    return level;
  }

  return LogLevel.unknown;
}

export function calculateLogsLabelStats(rows: LogRowModel[], label: string): LogLabelStatsModel[] {
  // Consider only rows that have the given label
  const rowsWithLabel = rows.filter((row) => row.labels[label] !== undefined);
  const rowCount = rowsWithLabel.length;

  // Get label value counts for eligible rows
  const countsByValue = countBy(rowsWithLabel, (row) => (row as LogRowModel).labels[label]);
  return getSortedCounts(countsByValue, rowCount);
}

export function calculateStats(values: unknown[]): LogLabelStatsModel[] {
  const nonEmptyValues = values.filter((value) => value !== undefined && value !== null);
  const countsByValue = countBy(nonEmptyValues);
  return getSortedCounts(countsByValue, nonEmptyValues.length);
}

const getSortedCounts = (countsByValue: { [value: string]: number }, rowCount: number) => {
  return chain(countsByValue)
    .map((count, value) => ({ count, value, proportion: count / rowCount }))
    .sortBy('count')
    .reverse()
    .value();
};

export const sortInAscendingOrder = (a: LogRowModel, b: LogRowModel) => {
  // compare milliseconds
  if (a.timeEpochMs < b.timeEpochMs) {
    return -1;
  }

  if (a.timeEpochMs > b.timeEpochMs) {
    return 1;
  }

  // if milliseconds are equal, compare nanoseconds
  if (a.timeEpochNs < b.timeEpochNs) {
    return -1;
  }

  if (a.timeEpochNs > b.timeEpochNs) {
    return 1;
  }

  return 0;
};

export const sortInDescendingOrder = (a: LogRowModel, b: LogRowModel) => {
  // compare milliseconds
  if (a.timeEpochMs > b.timeEpochMs) {
    return -1;
  }

  if (a.timeEpochMs < b.timeEpochMs) {
    return 1;
  }

  // if milliseconds are equal, compare nanoseconds
  if (a.timeEpochNs > b.timeEpochNs) {
    return -1;
  }

  if (a.timeEpochNs < b.timeEpochNs) {
    return 1;
  }

  return 0;
};

export const sortLogsResult = (logsResult: LogsModel | null, sortOrder: LogsSortOrder): LogsModel => {
  const rows = logsResult ? sortLogRows(logsResult.rows, sortOrder) : [];
  return logsResult ? { ...logsResult, rows } : { hasUniqueLabels: false, rows };
};

export const sortLogRows = (logRows: LogRowModel[], sortOrder: LogsSortOrder) =>
  sortOrder === LogsSortOrder.Ascending ? logRows.sort(sortInAscendingOrder) : logRows.sort(sortInDescendingOrder);

// Currently supports only error condition in Loki logs
export const checkLogsError = (logRow: LogRowModel): { hasError: boolean; errorMessage?: string } => {
  if (logRow.labels.__error__) {
    return {
      hasError: true,
      errorMessage: logRow.labels.__error__,
    };
  }
  return {
    hasError: false,
  };
};

export const escapeUnescapedString = (string: string) =>
  string.replace(/\\r\\n|\\n|\\t|\\r/g, (match: string) => (match.slice(1) === 't' ? '\t' : '\n'));

export function logRowsToReadableJson(logs: LogRowModel[]) {
  return logs.map((log) => {
    const fields = getDataframeFields(log).reduce<Record<string, string>>((acc, field) => {
      acc[field.key] = field.value;
      return acc;
    }, {});

    return {
      line: log.entry,
      timestamp: log.timeEpochNs,
      fields: {
        ...fields,
        ...log.labels,
      },
    };
  });
}<|MERGE_RESOLUTION|>--- conflicted
+++ resolved
@@ -1,27 +1,8 @@
 import { countBy, chain } from 'lodash';
 
-<<<<<<< HEAD
-import {
-  ArrayVector,
-  DataFrame,
-  FieldType,
-  LogLevel,
-  LogRowModel,
-  LogLabelStatsModel,
-  LogsModel,
-  LogsSortOrder,
-} from '@grafana/data';
+import { LogLevel, LogRowModel, LogLabelStatsModel, LogsModel, LogsSortOrder } from '@grafana/data';
 
 import { getDataframeFields } from './components/logParser';
-
-// This matches:
-// first a label from start of the string or first white space, then any word chars until "="
-// second either an empty quotes, or anything that starts with quote and ends with unescaped quote,
-// or any non whitespace chars that do not start with quote
-const LOGFMT_REGEXP = /(?:^|\s)([\w\(\)\[\]\{\}]+)=(""|(?:".*?[^\\]"|[^"\s]\S*))/;
-=======
-import { LogLevel, LogRowModel, LogLabelStatsModel, LogsModel, LogsSortOrder } from '@grafana/data';
->>>>>>> 3569045d
 
 /**
  * Returns the log level of a log line.
