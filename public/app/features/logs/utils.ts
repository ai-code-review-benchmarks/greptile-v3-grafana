--- conflicted
+++ resolved
@@ -1,8 +1,4 @@
-<<<<<<< HEAD
 import { countBy, chain, max } from 'lodash';
-=======
-import { countBy, chain } from 'lodash';
->>>>>>> ea6aedd1
 
 import {
   LogLevel,
@@ -11,17 +7,12 @@
   LogsModel,
   LogsSortOrder,
   DataFrame,
-<<<<<<< HEAD
-  FieldCache,
-  FieldType,
-  LogsVolumeType,
-=======
   FieldConfig,
   FieldCache,
   FieldType,
   MutableDataFrame,
   QueryResultMeta,
->>>>>>> ea6aedd1
+  LogsVolumeType,
 } from '@grafana/data';
 
 import { getDataframeFields } from './components/logParser';
@@ -173,7 +164,6 @@
   });
 }
 
-<<<<<<< HEAD
 export const getLogsVolumeMaximum = (dataFrames: DataFrame[]) => {
   let maximumValue = -Infinity;
 
@@ -188,22 +178,6 @@
   return maximumValue;
 };
 
-export const getLogsVolumeDataSourceInfo = (dataFrames: DataFrame[]): { name: string; refId: string } | null => {
-  const customMeta = dataFrames[0]?.meta?.custom;
-
-  if (customMeta && customMeta.datasourceName && customMeta.sourceQuery?.refId) {
-    return {
-      name: customMeta.datasourceName,
-      refId: customMeta.sourceQuery.refId,
-    };
-  }
-
-  return null;
-};
-
-export const isLogsVolumeLimited = (dataFrames: DataFrame[]) => {
-  return dataFrames[0]?.meta?.custom?.logsVolumeType === LogsVolumeType.Limited;
-=======
 export const mergeLogsVolumeDataFrames = (dataFrames: DataFrame[]): DataFrame[] => {
   if (dataFrames.length === 0) {
     throw new Error('Cannot aggregate data frames: there must be at least one data frame to aggregate');
@@ -267,5 +241,27 @@
   });
 
   return results;
->>>>>>> ea6aedd1
+};
+
+export const getLogsVolumeAbsoluteRange = (
+  dataFrames: DataFrame[],
+  defaultRange: AbsoluteTimeRange
+): AbsoluteTimeRange => {
+  return dataFrames[0].meta?.custom?.absoluteRange || defaultRange;
+};
+
+export const getLogsVolumeDataSourceInfo = (dataFrames: DataFrame[]): { name: string } | null => {
+  const customMeta = dataFrames[0]?.meta?.custom;
+
+  if (customMeta && customMeta.datasourceName) {
+    return {
+      name: customMeta.datasourceName,
+    };
+  }
+
+  return null;
+};
+
+export const isLogsVolumeLimited = (dataFrames: DataFrame[]) => {
+  return dataFrames[0]?.meta?.custom?.logsVolumeType === LogsVolumeType.Limited;
 };