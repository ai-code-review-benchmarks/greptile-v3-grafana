--- conflicted
+++ resolved
@@ -183,19 +183,13 @@
 
     it('should prepend folder:{folder} to the query if folder is present', () => {
       expect(parseRouteParams({ folder: 'current' })).toEqual({
-<<<<<<< HEAD
-=======
         folder: 'current',
->>>>>>> 513d4dc9
         query: 'folder:current ',
       });
       // Prepend to exiting query
       const params: Partial<SearchQueryParams> = { query: 'test', folder: 'current' };
       expect(parseRouteParams(params)).toEqual({
-<<<<<<< HEAD
-=======
         folder: 'current',
->>>>>>> 513d4dc9
         query: 'folder:current test',
       });
     });
