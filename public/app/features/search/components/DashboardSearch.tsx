--- conflicted
+++ resolved
@@ -1,10 +1,6 @@
 import React, { FC, memo, useRef } from 'react';
 import { css } from 'emotion';
-<<<<<<< HEAD
-import { Icon, useTheme, stylesFactory, Button, CustomScrollbar } from '@grafana/ui';
-=======
 import { useTheme, CustomScrollbar, stylesFactory, Button } from '@grafana/ui';
->>>>>>> c0fe5654
 import { GrafanaTheme } from '@grafana/data';
 import { useSearchQuery } from '../hooks/useSearchQuery';
 import { useDashboardSearch } from '../hooks/useDashboardSearch';
@@ -53,63 +49,7 @@
         clearable
         className={styles.searchField}
       />
-<<<<<<< HEAD
-      <div className="search-dropdown">
-        <div className="search-dropdown__col_1" ref={wrapperRef}>
-          <CustomScrollbar>
-            <SearchResults
-              results={results}
-              loading={loading}
-              onTagSelected={onTagAdd}
-              editable={false}
-              onToggleSection={onToggleSection}
-              wrapperRef={wrapperRef}
-            />
-          </CustomScrollbar>
-        </div>
-        <div className="search-dropdown__col_2">
-          <div className="search-filter-box">
-            <div className="search-filter-box__header">
-              <Icon name="filter" className={styles.filter} size="sm" />
-              Filter by:
-              {query.tag.length > 0 && (
-                <a className="pointer pull-right small" onClick={onClearFilters}>
-                  <Icon name="times" size="sm" /> Clear
-                </a>
-              )}
-            </div>
-
-            <TagFilter tags={query.tag} tagOptions={searchSrv.getDashboardTags} onChange={onTagFilterChange} />
-          </div>
-
-          {canEdit && (
-            <div className="search-filter-box" onClick={onCloseSearch}>
-              <a href="dashboard/new" className="search-filter-box-link">
-                <Icon name="apps" size="xl" className={styles.icon} /> New dashboard
-              </a>
-              {isEditor && (
-                <a href="dashboards/folder/new" className="search-filter-box-link">
-                  <Icon name="folder-plus" size="xl" className={styles.icon} /> New folder
-                </a>
-              )}
-              <a href="dashboard/import" className="search-filter-box-link">
-                <Icon name="import" size="xl" className={styles.icon} /> Import dashboard
-              </a>
-              <a
-                className="search-filter-box-link"
-                target="_blank"
-                href="https://grafana.com/dashboards?utm_source=grafana_search"
-              >
-                <Icon name="search" size="xl" className={styles.icon} /> Find dashboards on Grafana.com
-              </a>
-            </div>
-          )}
-        </div>
-        <Button icon="times" className={styles.closeBtn} onClick={onCloseSearch} variant="secondary">
-          Close
-        </Button>
-=======
-      <div className={styles.search}>
+      <div className={styles.search} ref={wrapperRef}>
         <ActionRow
           {...{
             layout,
@@ -129,7 +69,6 @@
             layout={layout}
           />
         </CustomScrollbar>
->>>>>>> c0fe5654
       </div>
       <Button icon="times" className={styles.closeBtn} onClick={onCloseSearch} variant="secondary">
         Close
@@ -148,18 +87,16 @@
     searchField: css`
       padding-left: ${theme.spacing.md};
     `,
-<<<<<<< HEAD
-    resultsWrapper: css`
-      padding: 0;
-      overflow-y: auto;
-=======
     search: css`
       display: flex;
       flex-direction: column;
       padding: ${theme.spacing.xl};
       height: 100%;
       max-width: 1400px;
->>>>>>> c0fe5654
+    `,
+    resultsWrapper: css`
+      padding: 0;
+      overflow-y: auto;
     `,
   };
 });