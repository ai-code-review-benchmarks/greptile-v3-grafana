import { css } from '@emotion/css';
import React, { FC, memo, useState } from 'react';
import { useDebounce, useLocalStorage } from 'react-use';

import { GrafanaTheme2 } from '@grafana/data';
import { config } from '@grafana/runtime';
import { CustomScrollbar, IconButton, stylesFactory, useStyles2, useTheme2 } from '@grafana/ui';

import { SEARCH_PANELS_LOCAL_STORAGE_KEY } from '../constants';
import { useDashboardSearch } from '../hooks/useDashboardSearch';
import { useSearchQuery } from '../hooks/useSearchQuery';
import { SearchView } from '../page/components/SearchView';

import { ActionRow } from './ActionRow';
import { PreviewsSystemRequirements } from './PreviewsSystemRequirements';
import { SearchField } from './SearchField';
import { SearchResults } from './SearchResults';

export interface Props {
  onCloseSearch: () => void;
}

export default function DashboardSearch({ onCloseSearch }: Props) {
  if (config.featureToggles.panelTitleSearch) {
    // TODO: "folder:current" ????
    return <DashboardSearchNew onCloseSearch={onCloseSearch} />;
  }
  return <DashboardSearchOLD onCloseSearch={onCloseSearch} />;
}

function DashboardSearchNew({ onCloseSearch }: Props) {
  const styles = useStyles2(getStyles);
  const { query, onQueryChange } = useSearchQuery({});

  let [includePanels, setIncludePanels] = useLocalStorage<boolean>(SEARCH_PANELS_LOCAL_STORAGE_KEY, true);
  if (!config.featureToggles.panelTitleSearch) {
    includePanels = false;
  }

  const [inputValue, setInputValue] = useState(query.query ?? '');
  const onSearchQueryChange = (e: React.ChangeEvent<HTMLInputElement>) => {
    e.preventDefault();
    setInputValue(e.currentTarget.value);
  };
  useDebounce(() => onQueryChange(inputValue), 200, [inputValue]);

  return (
    <div tabIndex={0} className={styles.overlay}>
      <div className={styles.container}>
        <div className={styles.searchField}>
          <div>
            <input
              type="text"
              placeholder={includePanels ? 'Search dashboards and panels by name' : 'Search dashboards by name'}
              value={inputValue}
              onChange={onSearchQueryChange}
              tabIndex={0}
              spellCheck={false}
              className={styles.input}
              autoFocus
            />
          </div>

          <div className={styles.closeBtn}>
            <IconButton name="times" onClick={onCloseSearch} size="xxl" tooltip="Close search" />
          </div>
        </div>
        <div className={styles.search}>
          <SearchView
            showManage={false}
            queryText={query.query}
<<<<<<< HEAD
            includePanels={includePanels!}
            setIncludePanels={setIncludePanels}
=======
            onQueryTextChange={(newQueryText) => {
              setInputValue(newQueryText);
            }}
>>>>>>> 5dcc334d
          />
        </div>
      </div>
    </div>
  );
}

export const DashboardSearchOLD: FC<Props> = memo(({ onCloseSearch }) => {
  const { query, onQueryChange, onTagFilterChange, onTagAdd, onSortChange, onLayoutChange } = useSearchQuery({});
  const { results, loading, onToggleSection, onKeyDown, showPreviews, setShowPreviews } = useDashboardSearch(
    query,
    onCloseSearch
  );
  const theme = useTheme2();
  const styles = getStyles(theme);

  return (
    <div tabIndex={0} className={styles.overlay}>
      <div className={styles.container}>
        <div className={styles.searchField}>
          <SearchField query={query} onChange={onQueryChange} onKeyDown={onKeyDown} autoFocus clearable />
          <div className={styles.closeBtn}>
            <IconButton name="times" onClick={onCloseSearch} size="xxl" tooltip="Close search" />
          </div>
        </div>
        <div className={styles.search}>
          <ActionRow
            {...{
              onLayoutChange,
              setShowPreviews,
              onSortChange,
              onTagFilterChange,
              query,
              showPreviews,
            }}
          />
          <PreviewsSystemRequirements
            bottomSpacing={3}
            showPreviews={showPreviews}
            onRemove={() => setShowPreviews(false)}
          />
          <CustomScrollbar>
            <SearchResults
              results={results}
              loading={loading}
              onTagSelected={onTagAdd}
              editable={false}
              onToggleSection={onToggleSection}
              layout={query.layout}
              showPreviews={showPreviews}
            />
          </CustomScrollbar>
        </div>
      </div>
    </div>
  );
});

DashboardSearchOLD.displayName = 'DashboardSearchOLD';

const getStyles = stylesFactory((theme: GrafanaTheme2) => {
  return {
    overlay: css`
      left: 0;
      top: 0;
      right: 0;
      bottom: 0;
      z-index: ${theme.zIndex.sidemenu};
      position: fixed;
      background: ${theme.colors.background.canvas};

      ${theme.breakpoints.up('md')} {
        left: ${theme.components.sidemenu.width}px;
        z-index: ${theme.zIndex.navbarFixed + 1};
      }
    `,
    container: css`
      display: flex;
      flex-direction: column;
      max-width: 1400px;
      margin: 0 auto;
      padding: ${theme.spacing(2)};
      background: ${theme.colors.background.primary};
      border: 1px solid ${theme.components.panel.borderColor};
      margin-top: ${theme.spacing(4)};

      height: 100%;

      ${theme.breakpoints.up('md')} {
        padding: ${theme.spacing(3)};
      }
    `,
    closeBtn: css`
      right: -5px;
      top: 2px;
      z-index: 1;
      position: absolute;
    `,
    searchField: css`
      position: relative;
    `,
    search: css`
      display: flex;
      flex-direction: column;
      overflow: hidden;
      height: 100%;
      padding: ${theme.spacing(2, 0, 3, 0)};
    `,
    input: css`
      box-sizing: border-box;
      outline: none;
      background-color: transparent;
      background: transparent;
      border-bottom: 2px solid ${theme.v1.colors.border1};
      font-size: 20px;
      line-height: 38px;
      width: 100%;

      &::placeholder {
        color: ${theme.v1.colors.textWeak};
      }
    `,
  };
});<|MERGE_RESOLUTION|>--- conflicted
+++ resolved
@@ -69,14 +69,11 @@
           <SearchView
             showManage={false}
             queryText={query.query}
-<<<<<<< HEAD
-            includePanels={includePanels!}
-            setIncludePanels={setIncludePanels}
-=======
             onQueryTextChange={(newQueryText) => {
               setInputValue(newQueryText);
             }}
->>>>>>> 5dcc334d
+            includePanels={includePanels!}
+            setIncludePanels={setIncludePanels}
           />
         </div>
       </div>
