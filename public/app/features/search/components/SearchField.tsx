--- conflicted
+++ resolved
@@ -1,10 +1,6 @@
 import React, { useContext } from 'react';
 import { css, cx } from 'emotion';
-<<<<<<< HEAD
-import { ThemeContext } from '@grafana/ui';
-=======
 import { ThemeContext, Icon } from '@grafana/ui';
->>>>>>> d04dce6a
 import { GrafanaTheme } from '@grafana/data';
 import { SearchQuery } from 'app/core/components/search/search';
 
