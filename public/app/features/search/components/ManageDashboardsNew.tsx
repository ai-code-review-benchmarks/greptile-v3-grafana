import { css, cx } from '@emotion/css';
import React, { useEffect } from 'react';

import { GrafanaTheme2 } from '@grafana/data';
import { useStyles2, FilterInput } from '@grafana/ui';
import { contextSrv } from 'app/core/services/context_srv';
import { FolderDTO, AccessControlAction } from 'app/types';

import { useKeyNavigationListener } from '../hooks/useSearchKeyboardSelection';
import { SearchView } from '../page/components/SearchView';
import { getSearchStateManager } from '../state/SearchStateManager';
import { getSearchPlaceholder } from '../tempI18nPhrases';

import { DashboardActions } from './DashboardActions';

export interface Props {
  folder?: FolderDTO;
}

export const ManageDashboardsNew = React.memo(({ folder }: Props) => {
  const styles = useStyles2(getStyles);
  // since we don't use "query" from use search... it is not actually loaded from the URL!
  const stateManager = getSearchStateManager();
  const state = stateManager.useState();
  const { onKeyDown, keyboardEvents } = useKeyNavigationListener();

  // TODO: we need to refactor DashboardActions to use folder.uid instead

  const folderUid = folder?.uid;
  const canSave = folder?.canSave;
  const { isEditor } = contextSrv;
  const hasEditPermissionInFolders = folder ? canSave : contextSrv.hasEditPermissionInFolders;
<<<<<<< HEAD
  const canCreateFolders = contextSrv.hasAccess(AccessControlAction.FoldersCreate, isEditor);
  const canCreateDashboardsFallback = hasEditPermissionInFolders || !!canSave;
  const canCreateDashboards = folder?.id
    ? contextSrv.hasAccessInMetadata(AccessControlAction.DashboardsCreate, folder, canCreateDashboardsFallback)
    : contextSrv.hasAccess(AccessControlAction.DashboardsCreate, canCreateDashboardsFallback);
  const viewActions = (folder === undefined && canCreateFolders) || canCreateDashboards;

  let [includePanels, setIncludePanels] = useLocalStorage<boolean>(SEARCH_PANELS_LOCAL_STORAGE_KEY, true);
  if (!config.featureToggles.panelTitleSearch) {
    includePanels = false;
  }
=======
  const canCreateFolders = contextSrv.hasPermission(AccessControlAction.FoldersCreate);
  const canCreateDashboards = folderUid
    ? contextSrv.hasPermissionInMetadata(AccessControlAction.DashboardsCreate, folder)
    : contextSrv.hasPermission(AccessControlAction.DashboardsCreate);
  const viewActions = (folder === undefined && canCreateFolders) || canCreateDashboards;
>>>>>>> ae830f68

  useEffect(() => stateManager.initStateFromUrl(folder?.uid), [folder?.uid, stateManager]);

  return (
    <>
      <div className={cx(styles.actionBar, 'page-action-bar')}>
        <div className={cx(styles.inputWrapper, 'gf-form gf-form--grow m-r-2')}>
          <FilterInput
            value={state.query ?? ''}
            onChange={(e) => stateManager.onQueryChange(e)}
            onKeyDown={onKeyDown}
            // eslint-disable-next-line jsx-a11y/no-autofocus
            autoFocus
            spellCheck={false}
            placeholder={getSearchPlaceholder(state.includePanels)}
            escapeRegex={false}
            className={styles.searchInput}
          />
        </div>
        {viewActions && (
          <DashboardActions
            folder={folder}
            canCreateFolders={canCreateFolders}
            canCreateDashboards={canCreateDashboards}
          />
        )}
      </div>

      <SearchView
        showManage={Boolean(isEditor || hasEditPermissionInFolders || canSave)}
        folderDTO={folder}
        hidePseudoFolders={true}
        keyboardEvents={keyboardEvents}
      />
    </>
  );
});

ManageDashboardsNew.displayName = 'ManageDashboardsNew';

export default ManageDashboardsNew;

const getStyles = (theme: GrafanaTheme2) => ({
  actionBar: css`
    ${theme.breakpoints.down('sm')} {
      flex-wrap: wrap;
    }
  `,
  inputWrapper: css`
    ${theme.breakpoints.down('sm')} {
      margin-right: 0 !important;
    }
  `,
  searchInput: css`
    margin-bottom: 6px;
    min-height: ${theme.spacing(4)};
  `,
  unsupported: css`
    padding: 10px;
    display: flex;
    align-items: center;
    justify-content: center;
    height: 100%;
    font-size: 18px;
  `,
  noResults: css`
    padding: ${theme.v1.spacing.md};
    background: ${theme.v1.colors.bg2};
    font-style: italic;
    margin-top: ${theme.v1.spacing.md};
  `,
});<|MERGE_RESOLUTION|>--- conflicted
+++ resolved
@@ -30,25 +30,11 @@
   const canSave = folder?.canSave;
   const { isEditor } = contextSrv;
   const hasEditPermissionInFolders = folder ? canSave : contextSrv.hasEditPermissionInFolders;
-<<<<<<< HEAD
-  const canCreateFolders = contextSrv.hasAccess(AccessControlAction.FoldersCreate, isEditor);
-  const canCreateDashboardsFallback = hasEditPermissionInFolders || !!canSave;
-  const canCreateDashboards = folder?.id
-    ? contextSrv.hasAccessInMetadata(AccessControlAction.DashboardsCreate, folder, canCreateDashboardsFallback)
-    : contextSrv.hasAccess(AccessControlAction.DashboardsCreate, canCreateDashboardsFallback);
-  const viewActions = (folder === undefined && canCreateFolders) || canCreateDashboards;
-
-  let [includePanels, setIncludePanels] = useLocalStorage<boolean>(SEARCH_PANELS_LOCAL_STORAGE_KEY, true);
-  if (!config.featureToggles.panelTitleSearch) {
-    includePanels = false;
-  }
-=======
   const canCreateFolders = contextSrv.hasPermission(AccessControlAction.FoldersCreate);
   const canCreateDashboards = folderUid
     ? contextSrv.hasPermissionInMetadata(AccessControlAction.DashboardsCreate, folder)
     : contextSrv.hasPermission(AccessControlAction.DashboardsCreate);
   const viewActions = (folder === undefined && canCreateFolders) || canCreateDashboards;
->>>>>>> ae830f68
 
   useEffect(() => stateManager.initStateFromUrl(folder?.uid), [folder?.uid, stateManager]);
 
