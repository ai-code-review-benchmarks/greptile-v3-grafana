--- conflicted
+++ resolved
@@ -10,11 +10,7 @@
 import { TableCellHeight } from '@grafana/schema';
 import { useStyles2, useTheme2 } from '@grafana/ui';
 import { useTableStyles, TableCell } from '@grafana/ui/internal';
-<<<<<<< HEAD
 import { Trans, t } from 'app/core/internationalization';
-=======
-import { Trans } from 'app/core/internationalization';
->>>>>>> 08bc37cf
 import { useCustomFlexLayout } from 'app/features/browse-dashboards/components/customFlexTableLayout';
 
 import { useSearchKeyboardNavigation } from '../../hooks/useSearchKeyboardSelection';
@@ -175,11 +171,7 @@
     if (!rows.length) {
       return (
         <div className={styles.noData}>
-<<<<<<< HEAD
-          <Trans i18nKey="search.search-results-table.no-data">No data</Trans>
-=======
-          <Trans i18nKey="grafana-ui.table.no-values-label">No values</Trans>
->>>>>>> 08bc37cf
+          <Trans i18nKey="search.search-results-table.no-data">No values</Trans>
         </div>
       );
     }
