import { render, screen, waitFor } from '@testing-library/react';
import userEvent from '@testing-library/user-event';
import React from 'react';
import { Provider } from 'react-redux';
import configureMockStore from 'redux-mock-store';
import { Observable } from 'rxjs';

import { DataFrame, DataFrameView, FieldType } from '@grafana/data';
import { config } from '@grafana/runtime';

<<<<<<< HEAD
import { initialState } from '../../reducers/searchQueryReducer';
import { DashboardQueryResult, getGrafanaSearcher, QueryResponse } from '../../service';
import { DashboardQuery, DashboardSearchItemType, SearchLayout } from '../../types';
=======
import { DashboardQueryResult, getGrafanaSearcher, QueryResponse } from '../../service';
import { getSearchStateManager, initialState } from '../../state/SearchStateManager';
import { DashboardSearchItemType, SearchLayout, SearchState } from '../../types';
>>>>>>> ae830f68

import { SearchView, SearchViewProps } from './SearchView';

jest.mock('@grafana/runtime', () => {
  const originalModule = jest.requireActual('@grafana/runtime');
  return {
    ...originalModule,
    reportInteraction: jest.fn(),
  };
});

<<<<<<< HEAD
const setup = (propOverrides?: Partial<SearchViewProps>, storeOverrides?: Partial<DashboardQuery>) => {
=======
const stateManager = getSearchStateManager();

const setup = (propOverrides?: Partial<SearchViewProps>, stateOverrides?: Partial<SearchState>) => {
>>>>>>> ae830f68
  const props: SearchViewProps = {
    showManage: false,
    keyboardEvents: {} as Observable<React.KeyboardEvent>,
    ...propOverrides,
  };

  stateManager.setState({ ...initialState, ...stateOverrides });

  const mockStore = configureMockStore();
<<<<<<< HEAD
  const store = mockStore({ searchQuery: { ...initialState, ...storeOverrides } });
=======
  const store = mockStore({ searchQuery: { ...initialState } });

>>>>>>> ae830f68
  render(
    <Provider store={store}>
      <SearchView {...props} />
    </Provider>
  );
};

describe('SearchView', () => {
  const folderData: DataFrame = {
    fields: [
      {
        name: 'kind',
        type: FieldType.string,
        config: {},
        values: [DashboardSearchItemType.DashFolder],
      },
      { name: 'name', type: FieldType.string, config: {}, values: ['My folder 1'] },
      { name: 'uid', type: FieldType.string, config: {}, values: ['my-folder-1'] },
      { name: 'url', type: FieldType.string, config: {}, values: ['/my-folder-1'] },
    ],
    length: 1,
  };

  const mockSearchResult: QueryResponse = {
    isItemLoaded: jest.fn(),
    loadMoreItems: jest.fn(),
    totalRows: folderData.length,
    view: new DataFrameView<DashboardQueryResult>(folderData),
  };

  beforeAll(() => {
    jest.spyOn(getGrafanaSearcher(), 'search').mockResolvedValue(mockSearchResult);
  });

  beforeEach(() => {
    config.featureToggles.panelTitleSearch = false;
  });

  it('does not show checkboxes or manage actions if showManage is false', async () => {
    setup({}, { layout: SearchLayout.Folders });
    await waitFor(() => expect(screen.queryAllByRole('checkbox')).toHaveLength(0));
    expect(screen.queryByTestId('manage-actions')).not.toBeInTheDocument();
  });

  it('shows checkboxes if showManage is true', async () => {
    setup({ showManage: true }, { layout: SearchLayout.Folders });
    await waitFor(() => expect(screen.queryAllByRole('checkbox')).toHaveLength(2));
  });

  it('shows the manage actions if show manage is true and the user clicked a checkbox', async () => {
    setup({ showManage: true }, { layout: SearchLayout.Folders });
    await waitFor(() => userEvent.click(screen.getAllByRole('checkbox')[0]));

    expect(screen.queryByTestId('manage-actions')).toBeInTheDocument();
  });

  it('shows an empty state if no data returned', async () => {
    jest.spyOn(getGrafanaSearcher(), 'search').mockResolvedValue({
      ...mockSearchResult,
      totalRows: 0,
      view: new DataFrameView<DashboardQueryResult>({ fields: [], length: 0 }),
    });
<<<<<<< HEAD
    setup(undefined, {
      query: 'asdfasdfasdf',
      layout: SearchLayout.Folders,
=======

    setup(undefined, { query: 'asdfasdfasdf' });

    await waitFor(() => expect(screen.queryByText('No results found for your query.')).toBeInTheDocument());
    expect(screen.getByRole('button', { name: 'Clear search and filters' })).toBeInTheDocument();
  });

  it('shows an empty state if no starred dashboard returned', async () => {
    jest.spyOn(getGrafanaSearcher(), 'search').mockResolvedValue({
      ...mockSearchResult,
      totalRows: 0,
      view: new DataFrameView<DashboardQueryResult>({ fields: [], length: 0 }),
>>>>>>> ae830f68
    });

    setup(undefined, { starred: true });

    await waitFor(() => expect(screen.queryByText('No results found for your query.')).toBeInTheDocument());
    expect(screen.getByRole('button', { name: 'Clear search and filters' })).toBeInTheDocument();
  });

  it('shows empty folder cta for empty folder', async () => {
    jest.spyOn(getGrafanaSearcher(), 'search').mockResolvedValue({
      ...mockSearchResult,
      totalRows: 0,
      view: new DataFrameView<DashboardQueryResult>({ fields: [], length: 0 }),
    });

    setup(
      {
        folderDTO: {
          id: 1,
          uid: 'abc',
          title: 'morning coffee',
          url: '/morningcoffee',
          version: 1,
          canSave: true,
          canEdit: true,
          canAdmin: true,
          canDelete: true,
          created: '',
          createdBy: '',
          hasAcl: false,
          updated: '',
          updatedBy: '',
        },
      },
      undefined
    );

    await waitFor(() => expect(screen.queryByText("This folder doesn't have any dashboards yet")).toBeInTheDocument());
  });

  describe('include panels', () => {
    it('should be enabled when layout is list', async () => {
      config.featureToggles.panelTitleSearch = true;
      setup({}, { layout: SearchLayout.List });

      await waitFor(() => expect(screen.getByLabelText(/include panels/i)).toBeInTheDocument());
      expect(screen.getByTestId('include-panels')).toBeEnabled();
    });

    it('should be disabled when layout is folder', async () => {
      config.featureToggles.panelTitleSearch = true;
      setup({}, { layout: SearchLayout.Folders });

      await waitFor(() => expect(screen.getByLabelText(/include panels/i)).toBeInTheDocument());
      expect(screen.getByTestId('include-panels')).toBeDisabled();
    });
  });
});<|MERGE_RESOLUTION|>--- conflicted
+++ resolved
@@ -8,15 +8,9 @@
 import { DataFrame, DataFrameView, FieldType } from '@grafana/data';
 import { config } from '@grafana/runtime';
 
-<<<<<<< HEAD
-import { initialState } from '../../reducers/searchQueryReducer';
-import { DashboardQueryResult, getGrafanaSearcher, QueryResponse } from '../../service';
-import { DashboardQuery, DashboardSearchItemType, SearchLayout } from '../../types';
-=======
 import { DashboardQueryResult, getGrafanaSearcher, QueryResponse } from '../../service';
 import { getSearchStateManager, initialState } from '../../state/SearchStateManager';
 import { DashboardSearchItemType, SearchLayout, SearchState } from '../../types';
->>>>>>> ae830f68
 
 import { SearchView, SearchViewProps } from './SearchView';
 
@@ -28,13 +22,9 @@
   };
 });
 
-<<<<<<< HEAD
-const setup = (propOverrides?: Partial<SearchViewProps>, storeOverrides?: Partial<DashboardQuery>) => {
-=======
 const stateManager = getSearchStateManager();
 
 const setup = (propOverrides?: Partial<SearchViewProps>, stateOverrides?: Partial<SearchState>) => {
->>>>>>> ae830f68
   const props: SearchViewProps = {
     showManage: false,
     keyboardEvents: {} as Observable<React.KeyboardEvent>,
@@ -44,12 +34,8 @@
   stateManager.setState({ ...initialState, ...stateOverrides });
 
   const mockStore = configureMockStore();
-<<<<<<< HEAD
-  const store = mockStore({ searchQuery: { ...initialState, ...storeOverrides } });
-=======
   const store = mockStore({ searchQuery: { ...initialState } });
 
->>>>>>> ae830f68
   render(
     <Provider store={store}>
       <SearchView {...props} />
@@ -89,18 +75,18 @@
   });
 
   it('does not show checkboxes or manage actions if showManage is false', async () => {
-    setup({}, { layout: SearchLayout.Folders });
+    setup();
     await waitFor(() => expect(screen.queryAllByRole('checkbox')).toHaveLength(0));
     expect(screen.queryByTestId('manage-actions')).not.toBeInTheDocument();
   });
 
   it('shows checkboxes if showManage is true', async () => {
-    setup({ showManage: true }, { layout: SearchLayout.Folders });
+    setup({ showManage: true });
     await waitFor(() => expect(screen.queryAllByRole('checkbox')).toHaveLength(2));
   });
 
   it('shows the manage actions if show manage is true and the user clicked a checkbox', async () => {
-    setup({ showManage: true }, { layout: SearchLayout.Folders });
+    setup({ showManage: true });
     await waitFor(() => userEvent.click(screen.getAllByRole('checkbox')[0]));
 
     expect(screen.queryByTestId('manage-actions')).toBeInTheDocument();
@@ -112,11 +98,6 @@
       totalRows: 0,
       view: new DataFrameView<DashboardQueryResult>({ fields: [], length: 0 }),
     });
-<<<<<<< HEAD
-    setup(undefined, {
-      query: 'asdfasdfasdf',
-      layout: SearchLayout.Folders,
-=======
 
     setup(undefined, { query: 'asdfasdfasdf' });
 
@@ -129,7 +110,6 @@
       ...mockSearchResult,
       totalRows: 0,
       view: new DataFrameView<DashboardQueryResult>({ fields: [], length: 0 }),
->>>>>>> ae830f68
     });
 
     setup(undefined, { starred: true });
