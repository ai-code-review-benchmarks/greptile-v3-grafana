--- conflicted
+++ resolved
@@ -27,12 +27,9 @@
   showManage: boolean;
   folderDTO?: FolderDTO;
   hidePseudoFolders?: boolean; // Recent + starred
-<<<<<<< HEAD
+  onQueryTextChange: (newQueryText: string) => void;
   includePanels: boolean;
   setIncludePanels: (v: boolean) => void;
-=======
-  onQueryTextChange: (newQueryText: string) => void;
->>>>>>> 5dcc334d
 };
 
 export const SearchView = ({
@@ -40,12 +37,9 @@
   folderDTO,
   queryText,
   hidePseudoFolders,
-<<<<<<< HEAD
+  onQueryTextChange,
   includePanels,
   setIncludePanels,
-=======
-  onQueryTextChange,
->>>>>>> 5dcc334d
 }: SearchViewProps) => {
   const styles = useStyles2(getStyles);
 
