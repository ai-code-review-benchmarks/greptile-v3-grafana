--- conflicted
+++ resolved
@@ -3,11 +3,7 @@
 import { useAsync, useLocalStorage } from 'react-use';
 
 import { GrafanaTheme } from '@grafana/data';
-<<<<<<< HEAD
-import { Card, Checkbox, CollapsableSection, Icon, Spinner, stylesFactory, useTheme } from '@grafana/ui';
-=======
 import { Card, Checkbox, CollapsableSection, Icon, IconName, Spinner, stylesFactory, useTheme } from '@grafana/ui';
->>>>>>> 82e32447
 import { getSectionStorageKey } from 'app/features/search/utils';
 import { useUniqueId } from 'app/plugins/datasource/influxdb/components/useUniqueId';
 
@@ -151,15 +147,11 @@
 
   // Skip the folder wrapper
   if (renderStandaloneBody) {
-<<<<<<< HEAD
-    return <div className={styles.folderViewResults}>{renderResults()}</div>;
-=======
     return (
       <div className={styles.folderViewResults}>
         {!results.value?.length && results.loading ? <Spinner className={styles.spinner} /> : renderResults()}
       </div>
     );
->>>>>>> 82e32447
   }
 
   return (
