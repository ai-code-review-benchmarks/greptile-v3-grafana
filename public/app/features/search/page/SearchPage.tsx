import { css } from '@emotion/css';
import React, { useState } from 'react';
import { useAsync, useDebounce } from 'react-use';
import AutoSizer from 'react-virtualized-auto-sizer';

import { GrafanaTheme2, NavModelItem } from '@grafana/data';
import { config } from '@grafana/runtime';
import { Input, useStyles2, Spinner, InlineSwitch, InlineFieldRow, InlineField, Button } from '@grafana/ui';
import Page from 'app/core/components/Page/Page';
import { TermCount } from 'app/core/components/TagFilter/TagFilter';

import { PreviewsSystemRequirements } from '../components/PreviewsSystemRequirements';
import { useSearchQuery } from '../hooks/useSearchQuery';
import { getGrafanaSearcher, SearchQuery } from '../service';
import { SearchLayout } from '../types';

import { ActionRow, getValidQueryLayout } from './components/ActionRow';
import { FolderView } from './components/FolderView';
import { ManageActions } from './components/ManageActions';
import { SearchResultsGrid } from './components/SearchResultsGrid';
import { SearchResultsTable, SearchResultsProps } from './components/SearchResultsTable';
import { newSearchSelection, updateSearchSelection } from './selection';

const node: NavModelItem = {
  id: 'search',
  text: 'Search playground',
  subTitle: 'The body below will eventually live inside existing UI layouts',
  icon: 'dashboard',
  url: 'search',
};

export default function SearchPage() {
  const styles = useStyles2(getStyles);
  const { query, onQueryChange, onTagFilterChange, onDatasourceChange, onSortChange, onLayoutChange } = useSearchQuery(
    {}
  );
  const [showManage, setShowManage] = useState(false); // grid vs list view

  const [searchSelection, setSearchSelection] = useState(newSearchSelection());
  const layout = getValidQueryLayout(query);
  const isFolders = layout === SearchLayout.Folders;

  const results = useAsync(() => {
    let qstr = query.query as string;
    if (!qstr?.length) {
      qstr = '*';
    }
    const q: SearchQuery = {
      query: qstr,
      tags: query.tag as string[],
      ds_uid: query.datasource as string,
    };
    console.log('DO QUERY', q);
    return getGrafanaSearcher().search(q);
  }, [query, layout]);

  const [inputValue, setInputValue] = useState('');
  const onSearchQueryChange = (e: React.ChangeEvent<HTMLInputElement>) => {
    e.preventDefault();
    setInputValue(e.currentTarget.value);
  };

  useDebounce(() => onQueryChange(inputValue), 200, [inputValue]);

  if (!config.featureToggles.panelTitleSearch) {
    return <div className={styles.unsupported}>Unsupported</div>;
  }

  // This gets the possible tags from within the query results
  const getTagOptions = (): Promise<TermCount[]> => {
    const q: SearchQuery = {
      query: query.query ?? '*',
      tags: query.tag,
      ds_uid: query.datasource,
    };
    return getGrafanaSearcher().tags(q);
  };

  const onTagSelected = (tag: string) => {
    onTagFilterChange([...new Set(query.tag as string[]).add(tag)]);
  };

  const toggleSelection = (kind: string, uid: string) => {
    const current = searchSelection.isSelected(kind, uid);
    if (kind === 'folder') {
      // ??? also select all children?
    }
    setSearchSelection(updateSearchSelection(searchSelection, !current, kind, [uid]));
  };

  const renderResults = () => {
    const value = results.value;

    if ((!value || !value.totalRows) && !isFolders) {
      if (results.loading && !value) {
        return <Spinner />;
      }

      return (
        <div className={styles.noResults}>
          <div>No results found for your query.</div>
          <br />
          <Button
            variant="secondary"
            onClick={() => {
              if (query.query) {
                onQueryChange('');
              }
              if (query.tag?.length) {
                onTagFilterChange([]);
              }
              if (query.datasource) {
                onDatasourceChange(undefined);
              }
            }}
          >
            Remove search constraints
          </Button>
        </div>
      );
    }

    return (
<<<<<<< HEAD
      <AutoSizer style={{ width: '100%', height: '700px' }}>
        {({ width, height }) => {
          const props: SearchResultsProps = {
            response: value!,
            selection: showManage ? searchSelection.isSelected : undefined,
            selectionToggle: toggleSelection,
            width: width - 5,
            height: height,
            onTagSelected: onTagSelected,
            onDatasourceChange: query.datasource ? onDatasourceChange : undefined,
          };

          if (layout === SearchLayout.Grid) {
            return <SearchResultsGrid {...props} />;
          }

          if (layout === SearchLayout.Folders) {
            return <FolderView {...props} />;
          }

          return <SearchResultsTable {...props} />;
        }}
      </AutoSizer>
=======
      <div style={{ height: '100%', width: '100%' }}>
        <AutoSizer>
          {({ width, height }) => {
            const props: SearchResultsProps = {
              response: value!,
              selection: showManage ? searchSelection.isSelected : undefined,
              selectionToggle: toggleSelection,
              width: width,
              height: height,
              onTagSelected: onTagSelected,
              onDatasourceChange: onDatasourceChange,
            };

            if (layout === SearchLayout.Grid) {
              return <SearchResultsGrid {...props} />;
            }

            if (layout === SearchLayout.Folders) {
              return <FolderView {...props} />;
            }

            return <SearchResultsTable {...props} />;
          }}
        </AutoSizer>
      </div>
>>>>>>> 77a1eca0
    );
  };

  return (
    <Page navModel={{ node: node, main: node }}>
      <Page.Contents
        className={css`
          display: flex;
          flex-direction: column;
        `}
      >
        <Input
          value={inputValue}
          onChange={onSearchQueryChange}
          autoFocus
          spellCheck={false}
          placeholder="Search for dashboards and panels"
          className={styles.searchInput}
          suffix={results.loading ? <Spinner /> : null}
        />
        <InlineFieldRow>
          <InlineField label="Show manage options">
            <InlineSwitch value={showManage} onChange={() => setShowManage(!showManage)} />
          </InlineField>
        </InlineFieldRow>

        {Boolean(searchSelection.items.size > 0) ? (
          <ManageActions items={searchSelection.items} />
        ) : (
          <ActionRow
            onLayoutChange={(v) => {
              if (v === SearchLayout.Folders) {
                if (query.query) {
                  onQueryChange(''); // parent will clear the sort
                }
              }
              onLayoutChange(v);
            }}
            onSortChange={onSortChange}
            onTagFilterChange={onTagFilterChange}
            getTagOptions={getTagOptions}
            onDatasourceChange={onDatasourceChange}
            query={query}
          />
        )}

        {layout === SearchLayout.Grid && (
          <PreviewsSystemRequirements
            bottomSpacing={3}
            showPreviews={true}
            onRemove={() => onLayoutChange(SearchLayout.List)}
          />
        )}
        {renderResults()}
      </Page.Contents>
    </Page>
  );
}

const getStyles = (theme: GrafanaTheme2) => ({
  searchInput: css`
    margin-bottom: 6px;
  `,
  unsupported: css`
    padding: 10px;
    display: flex;
    align-items: center;
    justify-content: center;
    height: 100%;
    font-size: 18px;
  `,
  noResults: css`
    padding: ${theme.v1.spacing.md};
    background: ${theme.v1.colors.bg2};
    font-style: italic;
    margin-top: ${theme.v1.spacing.md};
  `,
});<|MERGE_RESOLUTION|>--- conflicted
+++ resolved
@@ -121,31 +121,6 @@
     }
 
     return (
-<<<<<<< HEAD
-      <AutoSizer style={{ width: '100%', height: '700px' }}>
-        {({ width, height }) => {
-          const props: SearchResultsProps = {
-            response: value!,
-            selection: showManage ? searchSelection.isSelected : undefined,
-            selectionToggle: toggleSelection,
-            width: width - 5,
-            height: height,
-            onTagSelected: onTagSelected,
-            onDatasourceChange: query.datasource ? onDatasourceChange : undefined,
-          };
-
-          if (layout === SearchLayout.Grid) {
-            return <SearchResultsGrid {...props} />;
-          }
-
-          if (layout === SearchLayout.Folders) {
-            return <FolderView {...props} />;
-          }
-
-          return <SearchResultsTable {...props} />;
-        }}
-      </AutoSizer>
-=======
       <div style={{ height: '100%', width: '100%' }}>
         <AutoSizer>
           {({ width, height }) => {
@@ -156,7 +131,7 @@
               width: width,
               height: height,
               onTagSelected: onTagSelected,
-              onDatasourceChange: onDatasourceChange,
+              onDatasourceChange: query.datasource ? onDatasourceChange : undefined,
             };
 
             if (layout === SearchLayout.Grid) {
@@ -171,7 +146,6 @@
           }}
         </AutoSizer>
       </div>
->>>>>>> 77a1eca0
     );
   };
 
