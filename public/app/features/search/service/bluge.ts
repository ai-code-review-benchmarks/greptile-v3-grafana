--- conflicted
+++ resolved
@@ -1,11 +1,7 @@
 import { lastValueFrom } from 'rxjs';
 
 import { ArrayVector, DataFrame, DataFrameView, getDisplayProcessor, SelectableValue } from '@grafana/data';
-<<<<<<< HEAD
-import { config, getDataSourceSrv } from '@grafana/runtime';
-=======
 import { config, getBackendSrv } from '@grafana/runtime';
->>>>>>> 82e32447
 import { TermCount } from 'app/core/components/TagFilter/TagFilter';
 import { getGrafanaDatasource } from 'app/plugins/datasource/grafana/datasource';
 import { GrafanaQueryType } from 'app/plugins/datasource/grafana/types';
@@ -22,8 +18,6 @@
     return doSearchQuery(query);
   }
 
-<<<<<<< HEAD
-=======
   async starred(query: SearchQuery): Promise<QueryResponse> {
     if (query.facet?.length) {
       throw new Error('facets not supported!');
@@ -37,7 +31,6 @@
     return doSearchQuery(starredQuery);
   }
 
->>>>>>> 82e32447
   async tags(query: SearchQuery): Promise<TermCount[]> {
     const ds = await getGrafanaDatasource();
     const target = {
@@ -79,13 +72,10 @@
         opts.push({ value: `-${sf.name}`, label: `${sf.display} (most)` });
         opts.push({ value: `${sf.name}`, label: `${sf.display} (least)` });
       }
-<<<<<<< HEAD
-=======
       for (const sf of sortTimeFields) {
         opts.push({ value: `-${sf.name}`, label: `${sf.display} (recent)` });
         opts.push({ value: `${sf.name}`, label: `${sf.display} (oldest)` });
       }
->>>>>>> 82e32447
     }
 
     return Promise.resolve(opts);
@@ -96,23 +86,15 @@
 const nextPageSizes = 100;
 
 async function doSearchQuery(query: SearchQuery): Promise<QueryResponse> {
-<<<<<<< HEAD
-  const ds = (await getDataSourceSrv().get('-- Grafana --')) as GrafanaDatasource;
-=======
   query = await replaceCurrentFolderQuery(query);
   const ds = await getGrafanaDatasource();
->>>>>>> 82e32447
   const target = {
     refId: 'Search',
     queryType: GrafanaQueryType.Search,
     search: {
       ...query,
       query: query.query ?? '*',
-<<<<<<< HEAD
-      limit: firstPageSize,
-=======
       limit: query.limit ?? firstPageSize,
->>>>>>> 82e32447
     },
   };
   const rsp = await lastValueFrom(
@@ -140,7 +122,6 @@
   const meta = first.meta.custom as SearchResultMeta;
   if (!meta.locationInfo) {
     meta.locationInfo = {}; // always set it so we can append
-<<<<<<< HEAD
   }
 
   // Set the field name to a better display name
@@ -153,30 +134,10 @@
     }
   }
 
-  const view = new DataFrameView<DashboardQueryResult>(first);
-  return {
-    totalRows: meta.count ?? first.length,
-    view,
-    loadMoreItems: async (startIndex: number, stopIndex: number): Promise<void> => {
-      console.log('LOAD NEXT PAGE', { startIndex, stopIndex, length: view.dataFrame.length });
-=======
-  }
-
-  // Set the field name to a better display name
-  if (meta.sortBy?.length) {
-    const field = first.fields.find((f) => f.name === meta.sortBy);
-    if (field) {
-      const name = getSortFieldDisplayName(field.name);
-      meta.sortBy = name;
-      field.name = name; // make it look nicer
-    }
-  }
-
   let loadMax = 0;
   let pending: Promise<void> | undefined = undefined;
   const getNextPage = async () => {
     while (loadMax > view.dataFrame.length) {
->>>>>>> 82e32447
       const from = view.dataFrame.length;
       if (from >= meta.count) {
         return;
@@ -190,11 +151,7 @@
                 search: {
                   ...(target?.search ?? {}),
                   from,
-<<<<<<< HEAD
-                  limit: Math.max(limit, nextPageSizes),
-=======
                   limit: nextPageSizes,
->>>>>>> 82e32447
                 },
                 refId: 'Page',
                 facet: undefined,
@@ -267,15 +224,12 @@
   { name: 'errors_last_30_days', display: 'Errors 30 days' },
 ];
 
-<<<<<<< HEAD
-=======
 // Enterprise only time sort field values for dashboards
 const sortTimeFields = [
   { name: 'created_at', display: 'Created time' },
   { name: 'updated_at', display: 'Updated time' },
 ];
 
->>>>>>> 82e32447
 /** Given the internal field name, this gives a reasonable display name for the table colum header */
 function getSortFieldDisplayName(name: string) {
   for (const sf of sortFields) {
@@ -283,13 +237,10 @@
       return sf.display;
     }
   }
-<<<<<<< HEAD
-=======
   for (const sf of sortTimeFields) {
     if (sf.name === name) {
       return sf.display;
     }
   }
->>>>>>> 82e32447
   return name;
 }