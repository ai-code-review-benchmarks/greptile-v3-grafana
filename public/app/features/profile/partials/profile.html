--- conflicted
+++ resolved
@@ -1,88 +1,24 @@
-<<<<<<< HEAD
-<topnav title="{{contextSrv.user.name}}" section="个人信息" icon="fa fa-fw fa-user" subnav="true">
-	<ul class="nav">
-		<li class="active"><a href="profile">总览</a></li>
-		<li><a href="profile/password">修改密码</a></li>
-	</ul>
-</topnav>
-=======
 <navbar icon="icon-gf icon-gf-users" title="Profile" title-url="profile">
 </navbar>
->>>>>>> 2bf305b1
 
 <div class="page-container">
 	<div class="page-header">
-		<h1>Profile</h1>
+		<h1>个人信息</h1>
 	</div>
 
-<<<<<<< HEAD
-		<h2>个人信息</h2>
-
-		<form name="userForm">
-			<div class="tight-form">
-				<ul class="tight-form-list">
-					<li class="tight-form-item" style="width: 100px">
-						姓名
-					</li>
-					<li>
-						<input type="text" required ng-model="user.name" class="input-xxlarge tight-form-input last" >
-					</li>
-				</ul>
-				<div class="clearfix"></div>
-			</div>
-			<div class="tight-form">
-				<ul class="tight-form-list">
-					<li class="tight-form-item" style="width: 100px">
-						邮箱
-					</li>
-					<li>
-						<input type="email" required ng-model="user.email" class="input-xxlarge tight-form-input last" >
-					</li>
-				</ul>
-				<div class="clearfix"></div>
-			</div>
-			<div class="tight-form">
-				<ul class="tight-form-list">
-					<li class="tight-form-item" style="width: 100px">
-						账号
-					</li>
-					<li>
-						<input type="text" required ng-model="user.login" class="input-xxlarge tight-form-input last" >
-					</li>
-				</ul>
-				<div class="clearfix"></div>
-			</div>
-
-			<div class="tight-form last">
-				<ul class="tight-form-list">
-					<li class="tight-form-item" style="width: 100px">
-						皮肤
-					</li>
-					<li>
-						<select class="input-small tight-form-input" ng-model="user.theme" ng-options="f for f in ['dark', 'light']"></select>
-					</li>
-				</ul>
-				<div class="clearfix"></div>
-			</div>
-			<br>
-			<button type="submit" class="pull-right btn btn-success" ng-click="update()">更新</button>
-		</form>
-
-		<h3>公司</h3>
-=======
 	<form name="userForm" class="gf-form-group">
-		<h3 class="page-heading">Preferences</h3>
+		<h3 class="page-heading">偏好</h3>
 
 		<div class="gf-form">
-			<span class="gf-form-label width-7">Name</span>
+			<span class="gf-form-label width-7">姓名</span>
 			<input class="gf-form-input max-width-21" type="text" required ng-model="user.name" >
 		</div>
 		<div class="gf-form">
-			<span class="gf-form-label width-7">Email</span>
+			<span class="gf-form-label width-7">邮箱</span>
 			<input class="gf-form-input max-width-21" type="email" required ng-model="user.email">
 		</div>
 		<div class="gf-form">
-			<span class="gf-form-label width-7">Username</span>
+			<span class="gf-form-label width-7">账号</span>
 			<input class="gf-form-input max-width-21" type="text" required ng-model="user.login">
 		</div>
 		<div class="gf-form">
@@ -91,17 +27,16 @@
 		</div>
 
 		<div class="gf-form-button-row">
-			<button type="submit" class="btn btn-success" ng-click="update()">Update</button>
+			<button type="submit" class="btn btn-success" ng-click="update()">更新</button>
 		</div>
 	</form>
 
-	<h3 class="page-heading">Password</h3>
+	<h3 class="page-heading">密码</h3>
 	<div class="gf-form-group">
-		<a href="profile/password" class="btn btn-inverse">Change Password</a>
+		<a href="profile/password" class="btn btn-inverse">修改密码</a>
 	</div>
->>>>>>> 2bf305b1
 
-	<h3 class="page-heading">Organizations</h3>
+	<h3 class="page-heading">公司</h3>
 	<div class="gf-form-group">
 		<table class="filter-table form-inline">
 			<thead>
