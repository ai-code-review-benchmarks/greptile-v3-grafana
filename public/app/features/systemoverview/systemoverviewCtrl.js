define([
  'angular',
  'lodash',
  'app/core/config',
],
  function (angular, _, config) {
    'use strict';

    var module = angular.module('grafana.controllers');

    module.filter('formatItemType', function () {
      return function (text) {
        return text.replace('Host', '').replace('Service', '');
      };
    });

    module.filter('translateItemType', function () {
      return function (text) {
        var map = {
          "mem": "内存",
          "io" : "磁盘",
          "nw" : "网络",
          "cpu": "CPU",
          "kpi": "服务 KPI",
          "state": "服务状态"
        };
        return map[text.toLowerCase()];
      };
    });

    module.controller('SystemOverviewCtrl', function ($scope, $location, $q, $modal, backendSrv, alertSrv,
      contextSrv, datasourceSrv, alertMgrSrv, healthSrv, serviceDepSrv, jsPlumbService) {

      var toolkit = jsPlumbService.getToolkit("serviceToolkit");

      $scope.$on('$destroy', function () {
        toolkit.clear();
      });

      $scope.getUrl = function(url) {
        return config.appSubUrl + url;
      };

<<<<<<< HEAD
      $scope.filterNotNumber = function (value) {
        return typeof(value.status) === 'number';
=======
      $scope.filterEmpty = function (value) {
        if (!value) { return false };
        return value.status ? true : false;
>>>>>>> da2b21d3
      };

      $scope.percentFormatter = function (value) {
        return value && (value.toFixed(2) + '%');
      };

      $scope.gbFormatter = function (value) {
        return value && ((value / Math.pow(1024, 3)).toFixed(2) + 'GB');
      };

      $scope.statusFormatter = function (value) {
        if (_.isNumber(value)) {
          return value === 0 ? '正常' : '异常';
        }
        if (_.isString(value)) {
          return value === 'GREEN' ? '正常' : (value === 'YELLOW' ? '警告' : (value === 'RED' ? '严重' : '异常'));
        }
      };

      var setPie = function (element, pieData, colors, innerRadius) {
        $.plot(element, pieData, {
          series: {
            pie: {
              innerRadius: innerRadius || 0.7,
              show: true,
            }
          },
          colors: colors
        });
      };

      // copy from anomalyMetic.js
      // 有改动
      function setPanelMetaHost(panelDef, metric, hostname) {
        var alias = metric + ".anomaly{host=" + hostname + "}";
        var panel = panelDef;
        panel.title = metric + "{host=" + hostname + "}" + "指标异常情况";
        panel.targets[0].metric = metric;
        panel.targets[0].tags.host = hostname;
        panel.targets[1].metric = metric + ".anomaly";
        panel.targets[1].tags.host = hostname;
        panel.targets[2].metric = metric + ".prediction.min";
        panel.targets[2].tags.host = hostname;
        panel.targets[3].metric = metric + ".prediction.max";
        panel.targets[3].tags.host = hostname;

        panel.seriesOverrides[0].alias = alias;
        panel.seriesOverrides[1].alias = metric + ".prediction.min{host=" + hostname + "}";
        panel.seriesOverrides[1].fill  = 0;
        panel.seriesOverrides[1].linewidth  = 0;
        panel.seriesOverrides[2].alias = metric + ".prediction.max{host=" + hostname + "}";
        panel.seriesOverrides[2].fillBelowTo = metric + ".prediction.min{host=" + hostname + "}";
        panel.seriesOverrides[2].linewidth  = 0;
        panel.seriesOverrides[2].fill = 5;
        return panelDef;
      }

      $scope.init = function () {
<<<<<<< HEAD
        if (contextSrv.user.systemId === 0 && contextSrv.user.orgId) {
=======
        $scope.healthPanel = {};
        $scope.alertPanel  = {};
        $scope.exceptionPanel = {};
        $scope.anomalyPanel   = {};
        $scope.servicePanel   = {};
        $scope.hostPanel      = {};
        $scope.predictionPanel = {};
        $scope.panels = {};
        $scope.panel  = {};

        if (contextSrv.user.systemId == 0 && contextSrv.user.orgId) {
>>>>>>> da2b21d3
          $location.url("/systems");
          contextSrv.sidmenu = false;
          return;
        }

        backendSrv.get('/api/static/template/overview').then(function (response) {
          $scope._dashboard = response;
          $scope.getAlertStatus();
          $scope.getAnomaly();
          $scope.getSystemAnomaly();
          $scope.getHostSummary();
        }).then(function () {
          $scope.initDashboard({
            meta     : { canStar: false, canShare: false, canEdit: false, canSave: false },
            dashboard: $scope._dashboard
          }, $scope);
        });
      };

      // 报警情况
      $scope.getAlertStatus = function () {
        $scope.alertPanel.status = [
          { type: 'success', text: '系统正常', count: 0 },
          { type: 'warning', text: '警告: ', count: 0 },
          { type: 'danger', text: '严重: ', count: 0 }
        ];
        $scope.alertPanel.href = $scope.getUrl('/alerts/status');

        alertMgrSrv.loadTriggeredAlerts().then(function onSuccess(response) {
          if (response.data.length) {
            for (var i = 0; i < response.data.length; i++) {
              response.data[i].status.level === "CRITICAL" ? $scope.alertPanel.status[2].count++ : $scope.alertPanel.status[1].count++;
            }
          } else {
            $scope.alertPanel.status[0].text = '';
            $scope.alertPanel.status[0].count = '系统正常';
          }
        });
      };

      // 系统异常情况 anomaly
      $scope.getSystemAnomaly = function () {
        $scope.exceptionPanel.status = [
          { type: 'success', text: 'CPU: ', count: 0, threadhold: '80%', message: '' },
          { type: 'success', text: 'Memory: ', count: 0, threadhold: '80%', message: '' }
        ];

        backendSrv.alertD({
          method: "get",
          url: "/summary/topn?" + "threshold=80"
        }).then(function (response) {
          response = response.data;
          _.each(['cpu', 'mem'], function (key, i) {
            if (response[key].count) {
              $scope.exceptionPanel.status[i].type = 'danger';
              $scope.exceptionPanel.status[i].count = response[key].count;
              $scope.exceptionPanel.status[i].message = response[key].topList;
            }
          });
        });
      };

      // 智能检测异常指标 & 健康指数
      $scope.getAnomaly = function () {
        $scope.anomalyPanel.status = [
          { type: 'danger', text: '严重: ', count: 0 },
          { type: 'warning', text: '异常指标: ', count: 0 },
          { type: 'success', text: '指标数量: ', count: 0 }
        ];
        $scope.anomalyPanel.href = $scope.getUrl('/anomaly');

        healthSrv.load().then(function (data) {
          var healthScore = Math.floor(data.health);
          $scope.healthPanel.score = healthScore;
          $scope.healthPanel.level  = _.getLeveal(healthScore);

          var colors = healthScore > 75 ? ['#3DB779'] : (healthScore > 50 ? ['#FE9805'] : ['#BB1144'])
          setPie('.health-pie', [
            { label: "", data: healthScore },
            { label: "", data: 100 - healthScore }
          ], colors.concat(['#F3F7FA']));

          if (data.numAnomalyMetrics) {
            $scope.anomalyPanel.status[2].count = data.numMetrics;
            $scope.anomalyPanel.status[1].count = data.numAnomalyMetrics;
          } else {
            $scope.anomalyPanel.status[2].text  = '系统正常';
            $scope.anomalyPanel.status[2].count = 1;
          }
        });
      };

      // 服务状态
      $scope.getServices = function (scope) {
        $scope.hostsResource = {};

        toolkit = scope.toolkit;
        $scope.servicePanel.href = $scope.getUrl('/service_v2');

        serviceDepSrv.readServiceDependency().then(function (response) {
          if (!_.isNull(response.data)) {
            var dependencies = angular.fromJson(_.last(response.data).attributes[0].value);

            _.each(dependencies.nodes, function (node) {
              serviceDepSrv.readServiceStatus(node.id, node.name)
              .then(function (resp) {
                node.status = resp.data.healthStatusType;

                return resp;
              })
              .then(function (resp) {
                $scope.hostsResource[node.name] = {};

                _.forIn(resp.data.hostStatusMap, function (item, key) {
                  !$scope.hostsResource[node.name][key] && ($scope.hostsResource[node.name][key] = {
                    "host"  : item.hostName,
                    "status": item.healthStatusType,
                    "statusText": $scope.statusFormatter(item.healthStatusType)
                  });
                });
              });
            });

            toolkit.load({ data: dependencies });
          } else {
            alertSrv.set("抱歉", "您还没有创建服务依赖关系, 建议您先创建", "error", 2000);
          }
        });
      };

      $scope.nodeClickHandler = function (node) {
        $scope.selected = -1;
        $(node.el).addClass("active").siblings().removeClass("active");

        var serviceId = node.node.data.id;
        var serviceName = node.node.data.name;
        var serviceStatus = node.node.data.status;
        var hosts = [];

        $scope.hostPanel = {};

        $scope.hostPanel.currentService = {
          id: serviceId,
          name: serviceName,
          status: serviceStatus
        };

        serviceDepSrv.readHostStatus(serviceId, serviceName).then(function (response) {
          hosts = Object.keys(response.data.hostStatusMap);
        }).then(function () {
          $scope.hostPanel.hosts = [];

          _.each(hosts, function (host) {
            !_.findWhere($scope.hostPanels, { host: host }) && $scope.hostPanels.push({ host: host });
            var tmp = _.findWhere($scope.hostPanels, { host: host }) || { host: host };
            $scope.hostPanel.hosts.push(tmp);
          });
        }).then(function () {
          _.each(hosts, function (host) {
            $scope.showPrediction(0, host);
          });

          $scope.$broadcast("toggle-panel", { target: 'host' });
        });

        $scope.service = {};
        $scope.metrics = {};

        serviceDepSrv.readMetricStatus(serviceId, serviceName).then(function (response) {
          $scope.service = response.data;
        });

        // 拿 servicekpi metric 的 message, 储存在 _.metricHelpMessage 中
        var service = serviceName.split(".")[0];
        _.each([service, 'mem', 'io', 'nw', 'cpu'], function (item) {
          backendSrv.readMetricHelpMessage(item);
        });
      };

      $scope.selectHost = function (index, host) {
        $scope.selected = ($scope.selected == index) ? -1 : index;
        $('[href="#tab-' + host + '-1"]').tab('show');
        $scope.showHost(host);
      };

      $scope.showKPI = function (host) {
        _.extend(_.find($scope.hostPanels, { host: host }), $scope.service.hostStatusMap[host]);
        $scope.selectHealthItemType(host, 'ServiceKPI');
      };

      $scope.showHost = function (host) {
        $scope.bsTableData = $scope.panels[host].topNPanel;
        $scope.$broadcast('load-table');

        $scope.predictionPanel = $scope.panels[host].predictionPanel;
        _.forIn($scope.predictionPanel, function (item, key) {
          // when prediction api returns {}
          if (item.errTip) {
            $('.prediction-item-' + $.escapeSelector(host + key)).html(item.errTip);
            return;
          }

          var score = parseFloat(item.tips[0].data);
          var colors = score > 75 ? ['#BB1144'] : (score > 50 ? ['#FE9805'] : ['#3DB779']);

          setPie('.prediction-item-' + host + key, [
            { label: "", data: score },
            { label: "", data: 100 - score }
          ], colors.concat(['#DCDFE6']), 0.8);

          $scope.predictionPanel[key].selected = $scope.percentFormatter(score);
        });
      };

      $scope.selectHealthItemType = function (host, item) {
        var metrics = $scope.service.hostStatusMap[host].itemStatusMap[item].metricStatusMap;
        var metric = [];
        var alertLevel = "";

        for (var name in metrics) {
          switch (metrics[name].alertLevel) {
            case "CRITICAL":
              alertLevel = "严重";
              break;
            case "WARNING":
              alertLevel = "警告";
              break;
            default:
              alertLevel = "正常";
              break;
          }
          metric.push({
            name: name,
            alertRuleSet: metrics[name].alertRuleSet ? "有" : "无",
            alertLevel: alertLevel,
            anomalyHealth: metrics[name].health
          });
        }

        $scope.currentHost = host;
        $scope.currentItem = item;
        $scope.currentItemStatus = $scope.service.hostStatusMap[host].itemStatusMap[item].healthStatusType;
        $scope.bsTableData = metric;

        $scope.$broadcast('load-table');
      };

      // 机器连接状态
      $scope.getHostSummary = function () {
        var hostPanel = $scope._dashboard.rows[4].panels[0];

        $scope.hostPanel.href = $scope.getUrl('/summary');

        $scope.summaryList = [];
        var hostsResource = {};
        var promiseList = [];

        backendSrv.alertD({
          method : "get",
          url    : "/summary",
          params : { metrics: "collector.summary" },
          headers: { 'Content-Type': 'text/plain' },
        })
        .then(function (response) {
          $scope.summaryList = response.data;

          _.each($scope.summaryList, function (metric) {
            hostsResource[metric.tag.host] = {};
            hostsResource[metric.tag.host]["host"] = metric.tag.host;
          });
        })
        .then(function () {
          var queries = [{
            "metric"    : contextSrv.user.orgId + "." + contextSrv.user.systemId + ".collector.state",
            "aggregator": "sum",
            "downsample": "1s-sum",
            "tags"      : { "host" : "*" }
          }];

          var q = datasourceSrv.getHostResource(queries, 'now-5m').then(function (response) {
            _.each(response, function (metric) {
              hostsResource[metric.host]["status"] = $scope.statusFormatter(metric.value);
            });
          });
          promiseList.push(q);
        })
        .then(function () {
          var queries = [{
            "metric"    : contextSrv.user.orgId + "." + contextSrv.user.systemId + ".cpu.usr",
            "aggregator": "avg",
            "downsample": "1h-avg",
            "tags"      : { "host" : "*" }
          }];

          var q = datasourceSrv.getHostResource(queries, 'now-1d').then(function (response) {
            _.each(response, function (metric) {
              if (!hostsResource[metric.host]) { return; }
              hostsResource[metric.host]["cpu"] = $scope.percentFormatter(metric.value);
            });
          });
          promiseList.push(q);
        })
        .then(function () {
          var queries = [{
            "metric"    : contextSrv.user.orgId + "." + contextSrv.user.systemId + ".df.bytes.free",
            "aggregator": "avg",
            "downsample": "1h-avg",
            "tags"      : { "host" : "*" }
          }];

          var q = datasourceSrv.getHostResource(queries, 'now-1d').then(function (response) {
            _.each(response, function (metric) {
              if (!hostsResource[metric.host]) { return; }
              hostsResource[metric.host]["disk"] = $scope.gbFormatter(metric.value);
            });
          });
          promiseList.push(q);
        })
        .then(function () {
          var queries = [{
            "metric"    : contextSrv.user.orgId + "." + contextSrv.user.systemId + ".proc.meminfo.active",
            "aggregator": "avg",
            "downsample": "1h-avg",
            "tags"      : { "host" : "*" }
          }];

          var q = datasourceSrv.getHostResource(queries, 'now-1d').then(function (response) {
            _.each(response, function (metric) {
              if (!hostsResource[metric.host]) { return; }
              hostsResource[metric.host]["mem"] = $scope.gbFormatter(metric.value);
            });
          });
          promiseList.push(q);
        })
        .finally(function () {
          $q.all(promiseList)
          .then(function () {
            $scope.hostPanels = _.values(hostsResource);
          })
          .catch(function () {
            $scope.hostPanels = _.values(hostsResource);
          });
        });
      };

      // 智能分析预测 切换周期
      $scope.changePre = function (host, type, selectedOption) {
        var panel = $scope.panels[host]['predictionPanel'][type];
        var selected = _.findIndex(panel.tips, { time: selectedOption.time });
        var score = parseFloat(panel.tips[selected].data);

        panel.selected = $scope.percentFormatter(score);

        var colors = score > 75 ? ['#BB1144'] : (score > 50 ? ['#FE9805'] : ['#3DB779']);
        setPie('.prediction-item-' + host + type, [
          { label: "", data: score },
          { label: "", data: (100 - score) }
        ], colors.concat(['#DCDFE6']), 0.8);
      };

      $scope.showPrediction = function (i, hostname) {
        var predictionPanel = {};
        $scope.panels[hostname] = {};

        var titleMap = {
          disk: '磁盘占用空间(%)',
          cpu : 'CPU使用情况(%)',
          mem : '内存使用情况(%)'
        };

        // 智能分析预测
        var prePanels = $scope._dashboard.rows[5].panels;
        _.each(prePanels, function (panel, index) {
          var params = {
            metric: contextSrv.user.orgId + "." + contextSrv.user.systemId + "." + panel.targets[0].metric,
            host  : hostname
          };

          var type = /cpu/.test(panel.targets[0].metric) ? 'cpu' : (/mem/.test(panel.targets[0].metric) ? 'mem' : 'disk');
          predictionPanel[type] = {};
          predictionPanel[type].tips = [];
          predictionPanel[type].title = titleMap[type];

          backendSrv.getPredictionPercentage(params).then(function (response) {
            var times = ['1天后', '1周后', '1月后', '3月后', '6月后'];
            var num   = 0;
            var data  = response.data;

            if (_.isEmpty(data)) { throw Error; }

            for (var i in data) {
              var score = type === 'disk' ? 100 - data[i] : data[i];  // reponse disk 是剩余率, show disk 需要使用率
              var pre  = {
                time: times[num],
                data: $scope.percentFormatter(score)
              };

              predictionPanel[type].tips[num] = pre;
              num++;
            }

            predictionPanel[type]['selectedOption'] = predictionPanel[type].tips[0];
            $scope.panels[hostname]['predictionPanel'] = predictionPanel;
          }).catch(function () {
            predictionPanel[type].errTip = '暂无预测数据';
            $scope.panels[hostname]['predictionPanel'] = predictionPanel;
          });
        });

        // topN
        var hostTopN = [];
        var temp = {};
        var promiseList = [];

        var topPanels = $scope._dashboard.rows[6].panels;
        _.each(topPanels, function (panel) {
          var metric = panel.targets[0].metric;
          var queries = [{
            "metric"    : contextSrv.user.orgId + "." + contextSrv.user.systemId + "." + metric,
            "aggregator": "p99",
            "downsample": "1m-avg",
            "tags"      : { "host": hostname, "pid_cmd": "*" }
          }];

          var q = datasourceSrv.getHostResource(queries, 'now-1h').then(function (response) {
            var topN = metric.slice(0, metric.indexOf("."));
            temp[topN] = (response);
          }).finally(function () {
            var d = $q.defer();
            d.resolve();
            return d.promise;
          });

          promiseList.push(q);
        });

        $q.all(promiseList).then(function () {
          var tt = {};
          temp = temp.cpu.concat(temp.mem);

          _.each(temp, function (v) {
            if (!tt[v.tags.pid_cmd]) { tt[v.tags.pid_cmd] = {}; }

            tt[v.tags.pid_cmd]["pid"] = "HOST: " + v.tags.host + "&nbsp;&nbsp;&nbsp;&nbsp;PID: " + v.tags.pid_cmd;
            tt[v.tags.pid_cmd]["host"] = v.tags.host;

            /cpu/.test(v.name) && (tt[v.tags.pid_cmd]["cpu"] = parseFloat(v.value) || 0);
            /mem/.test(v.name) && (tt[v.tags.pid_cmd]["mem"] = parseFloat(v.value) || 0);
          });

          _.each(Object.keys(tt), function (v) {
            hostTopN.push(tt[v]);
          });

          $scope.panels[hostname]['topNPanel'] = hostTopN;
        }, function () {
          hostTopN = [];
        });
      };

      // 弹窗 查看历史情况
      $scope.showModal = function (index, metric, host) {
        $scope.row = $scope._dashboard.rows[index];
        $scope.panel = $scope._dashboard.rows[index].panels[0];

        if (index === 7) {
          $scope.panel = setPanelMetaHost(_.cloneDeep($scope.panel), metric, host);
        }

        var healthModal = $modal({
          scope: $scope,
          templateUrl: '/app/features/systemoverview/partials/system_overview_modal.html',
          show: false
        });

        healthModal.$promise.then(healthModal.show);
      };

      $scope.renderParams = {
        view : {
          nodes: {
            "default": {
              template: "node",
              events  : {
                click: $scope.nodeClickHandler
              }
            }
          }
        },
        layout:{
          type: "Absolute"
        },
        jsPlumb: {
          Anchor: "Continuous",
          Endpoint: "Blank",
          Connector: ["StateMachine", { cssClass: "connectorClass", hoverClass: "connectorHoverClass" }],
          PaintStyle: { strokeWidth: 1, stroke: '#32b2e1' },
          HoverPaintStyle: { stroke: "orange" },
          Overlays: [
            ["Arrow", { fill: "#09098e", width: 10, length: 10, location: 1 }]
          ]
        },
        lassoFilter: ".controls, .controls *, .miniview, .miniview *",
        dragOptions: {
          filter: ".delete *"
        },
        consumeRightClick: false,
        enablePanButtons: false,
        enableWheelZoom: false
      };

      $scope.init();
    });
  });<|MERGE_RESOLUTION|>--- conflicted
+++ resolved
@@ -41,14 +41,9 @@
         return config.appSubUrl + url;
       };
 
-<<<<<<< HEAD
-      $scope.filterNotNumber = function (value) {
-        return typeof(value.status) === 'number';
-=======
       $scope.filterEmpty = function (value) {
         if (!value) { return false };
         return value.status ? true : false;
->>>>>>> da2b21d3
       };
 
       $scope.percentFormatter = function (value) {
@@ -107,9 +102,6 @@
       }
 
       $scope.init = function () {
-<<<<<<< HEAD
-        if (contextSrv.user.systemId === 0 && contextSrv.user.orgId) {
-=======
         $scope.healthPanel = {};
         $scope.alertPanel  = {};
         $scope.exceptionPanel = {};
@@ -121,7 +113,6 @@
         $scope.panel  = {};
 
         if (contextSrv.user.systemId == 0 && contextSrv.user.orgId) {
->>>>>>> da2b21d3
           $location.url("/systems");
           contextSrv.sidmenu = false;
           return;
