--- conflicted
+++ resolved
@@ -9,10 +9,7 @@
 import { iconItem } from './elements/icon';
 import { metricValueItem } from './elements/metricValue';
 import { rectangleItem } from './elements/rectangle';
-<<<<<<< HEAD
-=======
 import { serverItem } from './elements/server/server';
->>>>>>> ae830f68
 import { textItem } from './elements/text';
 import { windTurbineItem } from './elements/windTurbine';
 
@@ -26,10 +23,7 @@
 export const defaultElementItems = [
   metricValueItem, // default for now
   textItem,
-<<<<<<< HEAD
-=======
   ellipseItem,
->>>>>>> ae830f68
   rectangleItem,
   iconItem,
   serverItem,
