--- conflicted
+++ resolved
@@ -35,11 +35,8 @@
   triangleItem,
   cloudItem,
   parallelogramItem,
-<<<<<<< HEAD
   formItem,
-=======
   visualizationItem,
->>>>>>> b8d4d97d
 ];
 
 export const advancedElementItems = [buttonItem, windTurbineItem, droneTopItem, droneFrontItem, droneSideItem];
