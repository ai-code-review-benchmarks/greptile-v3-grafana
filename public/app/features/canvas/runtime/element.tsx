--- conflicted
+++ resolved
@@ -14,11 +14,7 @@
 import { t } from '@grafana/i18n';
 import { ConfirmModal } from '@grafana/ui';
 import { LayerElement } from 'app/core/components/Layers/types';
-<<<<<<< HEAD
 import { config } from 'app/core/config';
-import { t } from 'app/core/internationalization';
-=======
->>>>>>> 1e1fd3db
 import { notFoundItem } from 'app/features/canvas/elements/notFound';
 import { DimensionContext } from 'app/features/dimensions/context';
 import {
