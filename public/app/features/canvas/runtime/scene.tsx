--- conflicted
+++ resolved
@@ -281,11 +281,9 @@
   };
 
   render() {
-<<<<<<< HEAD
-    const isTooltipValid = this.tooltip?.element?.getLinks && this.tooltip?.element?.getLinks({}).length > 0;
-=======
-    const isTooltipValid = (this.tooltip?.element?.data?.links?.length ?? 0) > 0 || this.tooltip?.element?.data?.field;
->>>>>>> a28db90d
+    const isTooltipValid =
+      (this.tooltip?.element?.getLinks && this.tooltip?.element?.getLinks({}).length > 0) ||
+      this.tooltip?.element?.data?.field;
     const canShowElementTooltip = !this.isEditingEnabled && isTooltipValid;
 
     const sceneDiv = (
