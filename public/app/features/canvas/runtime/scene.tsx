import { css } from '@emotion/css';
import Moveable from 'moveable';
import React, { CSSProperties } from 'react';
import { ReplaySubject, Subject } from 'rxjs';
import { first } from 'rxjs/operators';
import Selecto from 'selecto';

import { GrafanaTheme2, PanelData } from '@grafana/data';
import { stylesFactory } from '@grafana/ui';
import { config } from 'app/core/config';
import { CanvasFrameOptions, DEFAULT_CANVAS_ELEMENT_CONFIG } from 'app/features/canvas';
import {
  ColorDimensionConfig,
  ResourceDimensionConfig,
  ScaleDimensionConfig,
  TextDimensionConfig,
  DimensionContext,
  ScalarDimensionConfig,
} from 'app/features/dimensions';
import {
  getColorDimensionFromData,
  getScaleDimensionFromData,
  getResourceDimensionFromData,
  getTextDimensionFromData,
  getScalarDimensionFromData,
} from 'app/features/dimensions/utils';
import { LayerActionID } from 'app/plugins/panel/canvas/types';

import { Placement } from '../types';

import { ElementState } from './element';
import { FrameState } from './frame';
import { RootElement } from './root';

export interface SelectionParams {
  targets: Array<HTMLElement | SVGElement>;
  frame?: FrameState;
}

export class Scene {
  styles = getStyles(config.theme2);
  readonly selection = new ReplaySubject<ElementState[]>(1);
  readonly moved = new Subject<number>(); // called after resize/drag for editor updates
  readonly byName = new Map<string, ElementState>();
  root: RootElement;

  revId = 0;

  width = 0;
  height = 0;
  style: CSSProperties = {};
  data?: PanelData;
  selecto?: Selecto;
  moveable?: Moveable;
  div?: HTMLDivElement;
  currentLayer?: FrameState;
  isEditingEnabled?: boolean;
  skipNextSelectionBroadcast = false;

  constructor(cfg: CanvasFrameOptions, enableEditing: boolean, public onSave: (cfg: CanvasFrameOptions) => void) {
    this.root = this.load(cfg, enableEditing);
  }

  getNextElementName = (isFrame = false) => {
    const label = isFrame ? 'Frame' : 'Element';
    let idx = this.byName.size + 1;

    const max = idx + 100;
    while (true && idx < max) {
      const name = `${label} ${idx++}`;
      if (!this.byName.has(name)) {
        return name;
      }
    }

    return `${label} ${Date.now()}`;
  };

  canRename = (v: string) => {
    return !this.byName.has(v);
  };

  load(cfg: CanvasFrameOptions, enableEditing: boolean) {
    this.root = new RootElement(
      cfg ?? {
        type: 'frame',
        elements: [DEFAULT_CANVAS_ELEMENT_CONFIG],
      },
      this,
      this.save // callback when changes are made
    );

    this.isEditingEnabled = enableEditing;

    setTimeout(() => {
      if (this.div) {
        // If editing is enabled, clear selecto instance
        const destroySelecto = enableEditing;
        this.initMoveable(destroySelecto, enableEditing);
        this.currentLayer = this.root;
        this.selection.next([]);
      }
    }, 100);
    return this.root;
  }

  context: DimensionContext = {
    getColor: (color: ColorDimensionConfig) => getColorDimensionFromData(this.data, color),
    getScale: (scale: ScaleDimensionConfig) => getScaleDimensionFromData(this.data, scale),
    getScalar: (scalar: ScalarDimensionConfig) => getScalarDimensionFromData(this.data, scalar),
    getText: (text: TextDimensionConfig) => getTextDimensionFromData(this.data, text),
    getResource: (res: ResourceDimensionConfig) => getResourceDimensionFromData(this.data, res),
  };

  updateData(data: PanelData) {
    this.data = data;
    this.root.updateData(this.context);
  }

  updateSize(width: number, height: number) {
    this.width = width;
    this.height = height;
    this.style = { width, height };

    if (this.selecto?.getSelectedTargets().length) {
      this.clearCurrentSelection();
    }
  }

  frameSelection() {
    this.selection.pipe(first()).subscribe((currentSelectedElements) => {
      const currentLayer = currentSelectedElements[0].parent!;

      const newLayer = new FrameState(
        {
          type: 'frame',
          name: this.getNextElementName(true),
          elements: [],
        },
        this,
        currentSelectedElements[0].parent
      );

      const framePlacement = this.generateFrameContainer(currentSelectedElements);

      newLayer.options.placement = framePlacement;

      currentSelectedElements.forEach((element: ElementState) => {
        const elementContainer = element.div?.getBoundingClientRect();
        element.setPlacementFromConstraint(elementContainer, framePlacement as DOMRect);
        currentLayer.doAction(LayerActionID.Delete, element);
        newLayer.doAction(LayerActionID.Duplicate, element, false, false);
      });

      newLayer.setPlacementFromConstraint(framePlacement as DOMRect, currentLayer.div?.getBoundingClientRect());

      currentLayer.elements.push(newLayer);

      this.byName.set(newLayer.getName(), newLayer);

      this.save();
    });
  }

<<<<<<< HEAD
  clearCurrentSelection(skipNextSelectionBroadcast = false) {
    this.skipNextSelectionBroadcast = skipNextSelectionBroadcast;
=======
  private generateFrameContainer = (elements: ElementState[]): Placement => {
    let minTop = Infinity;
    let minLeft = Infinity;
    let maxRight = 0;
    let maxBottom = 0;

    elements.forEach((element: ElementState) => {
      const elementContainer = element.div?.getBoundingClientRect();

      if (!elementContainer) {
        return;
      }

      if (minTop > elementContainer.top) {
        minTop = elementContainer.top;
      }

      if (minLeft > elementContainer.left) {
        minLeft = elementContainer.left;
      }

      if (maxRight < elementContainer.right) {
        maxRight = elementContainer.right;
      }

      if (maxBottom < elementContainer.bottom) {
        maxBottom = elementContainer.bottom;
      }
    });

    return {
      top: minTop,
      left: minLeft,
      width: maxRight - minLeft,
      height: maxBottom - minTop,
    };
  };

  clearCurrentSelection() {
>>>>>>> 6e530d45
    let event: MouseEvent = new MouseEvent('click');
    this.selecto?.clickTarget(event, this.div);
  }

  updateCurrentLayer(newLayer: FrameState) {
    this.currentLayer = newLayer;
    this.clearCurrentSelection();
    this.save();
  }

  save = (updateMoveable = false) => {
    this.onSave(this.root.getSaveModel());

    if (updateMoveable) {
      setTimeout(() => {
        if (this.div) {
          this.initMoveable(true, this.isEditingEnabled);
        }
      }, 100);
    }
  };

  private findElementByTarget = (target: HTMLElement | SVGElement): ElementState | undefined => {
    // We will probably want to add memoization to this as we are calling on drag / resize

    const stack = [...this.root.elements];
    while (stack.length > 0) {
      const currentElement = stack.shift();

      if (currentElement && currentElement.div && currentElement.div === target) {
        return currentElement;
      }

      const nestedElements = currentElement instanceof FrameState ? currentElement.elements : [];
      for (const nestedElement of nestedElements) {
        stack.unshift(nestedElement);
      }
    }

    return undefined;
  };

  setRef = (sceneContainer: HTMLDivElement) => {
    this.div = sceneContainer;
  };

  select = (selection: SelectionParams) => {
    if (this.selecto) {
      this.selecto.setSelectedTargets(selection.targets);
      this.updateSelection(selection);
    }
  };

  private updateSelection = (selection: SelectionParams) => {
    this.moveable!.target = selection.targets;

<<<<<<< HEAD
    if (this.skipNextSelectionBroadcast) {
      this.skipNextSelectionBroadcast = false;
      return;
    }

    if (selection.group) {
      this.selection.next([selection.group]);
=======
    if (selection.frame) {
      this.selection.next([selection.frame]);
>>>>>>> 6e530d45
    } else {
      const s = selection.targets.map((t) => this.findElementByTarget(t)!);
      this.selection.next(s);
    }
  };

  private generateTargetElements = (rootElements: ElementState[]): HTMLDivElement[] => {
    let targetElements: HTMLDivElement[] = [];

    const stack = [...rootElements];
    while (stack.length > 0) {
      const currentElement = stack.shift();

      if (currentElement && currentElement.div) {
        targetElements.push(currentElement.div);
      }

      const nestedElements = currentElement instanceof FrameState ? currentElement.elements : [];
      for (const nestedElement of nestedElements) {
        stack.unshift(nestedElement);
      }
    }

    return targetElements;
  };

  initMoveable = (destroySelecto = false, allowChanges = true) => {
    const targetElements = this.generateTargetElements(this.root.elements);

    if (destroySelecto && this.selecto) {
      this.selecto.destroy();
    }

    this.selecto = new Selecto({
      container: this.div,
      selectableTargets: targetElements,
      selectByClick: true,
    });

    this.moveable = new Moveable(this.div!, {
      draggable: allowChanges,
      resizable: allowChanges,
      origin: false,
    })
      .on('clickGroup', (event) => {
        this.selecto!.clickTarget(event.inputEvent, event.inputTarget);
      })
      .on('drag', (event) => {
        const targetedElement = this.findElementByTarget(event.target);
        targetedElement!.applyDrag(event);
      })
      .on('dragGroup', (e) => {
        e.events.forEach((event) => {
          const targetedElement = this.findElementByTarget(event.target);
          targetedElement!.applyDrag(event);
        });
      })
      .on('dragEnd', (event) => {
        const targetedElement = this.findElementByTarget(event.target);
        if (targetedElement) {
          targetedElement?.setPlacementFromConstraint();
        }

        this.moved.next(Date.now());
      })
      .on('resize', (event) => {
        const targetedElement = this.findElementByTarget(event.target);
        targetedElement!.applyResize(event);
        this.moved.next(Date.now()); // TODO only on end
      })
      .on('resizeGroup', (e) => {
        e.events.forEach((event) => {
          const targetedElement = this.findElementByTarget(event.target);
          targetedElement!.applyResize(event);
        });
        this.moved.next(Date.now()); // TODO only on end
      })
      .on('resizeEnd', (event) => {
        const targetedElement = this.findElementByTarget(event.target);

        if (targetedElement) {
          targetedElement?.setPlacementFromConstraint();
        }
      });

    let targets: Array<HTMLElement | SVGElement> = [];
    this.selecto!.on('dragStart', (event) => {
      const selectedTarget = event.inputEvent.target;

      const isTargetMoveableElement =
        this.moveable!.isMoveableElement(selectedTarget) ||
        targets.some((target) => target === selectedTarget || target.contains(selectedTarget));

      if (isTargetMoveableElement) {
        // Prevent drawing selection box when selected target is a moveable element
        event.stop();
      }
    }).on('selectEnd', (event) => {
      targets = event.selected;
      this.updateSelection({ targets });

      if (event.isDragStart) {
        event.inputEvent.preventDefault();
        setTimeout(() => {
          this.moveable!.dragStart(event.inputEvent);
        });
      }
    });
  };

  render() {
    return (
      <div key={this.revId} className={this.styles.wrap} style={this.style} ref={this.setRef}>
        {this.root.render()}
      </div>
    );
  }
}

const getStyles = stylesFactory((theme: GrafanaTheme2) => ({
  wrap: css`
    overflow: hidden;
    position: relative;
  `,

  toolbar: css`
    position: absolute;
    bottom: 0;
    margin: 10px;
  `,
}));<|MERGE_RESOLUTION|>--- conflicted
+++ resolved
@@ -162,10 +162,6 @@
     });
   }
 
-<<<<<<< HEAD
-  clearCurrentSelection(skipNextSelectionBroadcast = false) {
-    this.skipNextSelectionBroadcast = skipNextSelectionBroadcast;
-=======
   private generateFrameContainer = (elements: ElementState[]): Placement => {
     let minTop = Infinity;
     let minLeft = Infinity;
@@ -204,8 +200,8 @@
     };
   };
 
-  clearCurrentSelection() {
->>>>>>> 6e530d45
+  clearCurrentSelection(skipNextSelectionBroadcast = false) {
+    this.skipNextSelectionBroadcast = skipNextSelectionBroadcast;
     let event: MouseEvent = new MouseEvent('click');
     this.selecto?.clickTarget(event, this.div);
   }
@@ -262,18 +258,13 @@
   private updateSelection = (selection: SelectionParams) => {
     this.moveable!.target = selection.targets;
 
-<<<<<<< HEAD
     if (this.skipNextSelectionBroadcast) {
       this.skipNextSelectionBroadcast = false;
       return;
     }
 
-    if (selection.group) {
-      this.selection.next([selection.group]);
-=======
     if (selection.frame) {
       this.selection.next([selection.frame]);
->>>>>>> 6e530d45
     } else {
       const s = selection.targets.map((t) => this.findElementByTarget(t)!);
       this.selection.next(s);
