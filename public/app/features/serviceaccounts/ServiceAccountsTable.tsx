--- conflicted
+++ resolved
@@ -44,37 +44,6 @@
   const getBuiltinRoles = async () => builtinRoles;
 
   return (
-<<<<<<< HEAD
-    <table className="filter-table form-inline">
-      <thead>
-        <tr>
-          <th />
-          <th>Account</th>
-          <th>ID</th>
-          <th>Role</th>
-          <th>Tokens</th>
-          <th style={{ width: '34px' }} />
-        </tr>
-      </thead>
-      <tbody>
-        {serviceAccounts.map((serviceAccount: OrgServiceAccount, index: number) => {
-          return (
-            <tr key={`${serviceAccount.serviceAccountId}-${index}`}>
-              <td className="width-2 text-center">
-                <img className="filter-table__avatar" src={serviceAccount.avatarUrl} alt="avatar" />
-              </td>
-              <td className="max-width-6">
-                <span className="ellipsis" title={serviceAccount.name}>
-                  {serviceAccount.name}
-                </span>
-              </td>
-
-              <td className="max-width-5">
-                <span className="ellipsis" title={serviceAccount.email}>
-                  {serviceAccount.email}
-                </span>
-              </td>
-=======
     <>
       <table className="filter-table form-inline">
         <thead>
@@ -100,7 +69,6 @@
                     {serviceAccount.login}
                   </span>
                 </td>
->>>>>>> 634ce4a9
 
                 <td className="max-width-5">
                   <span className="ellipsis" title={serviceAccount.email}>
@@ -112,35 +80,7 @@
                     {serviceAccount.name}
                   </span>
                 </td>
-                <td className="width-1">{serviceAccount.lastSeenAtAge}</td>
 
-<<<<<<< HEAD
-              <td className="max-width-5">
-                <span className="ellipsis" title={serviceAccount.tokens.toString()}>
-                  {serviceAccount.tokens}
-                </span>
-              </td>
-
-              {canRemoveFromOrg && (
-                <td>
-                  <Button
-                    size="sm"
-                    variant="destructive"
-                    onClick={() => setShowRemoveModal(Boolean(serviceAccount.login))}
-                    icon="times"
-                    aria-label="Delete serviceaccount"
-                  />
-                  <ConfirmModal
-                    body={`Are you sure you want to delete serviceaccount ${serviceAccount.login}?`}
-                    confirmText="Delete"
-                    title="Delete"
-                    onDismiss={() => setShowRemoveModal(false)}
-                    isOpen={Boolean(serviceAccount.login) === showRemoveModal}
-                    onConfirm={() => {
-                      onRemoveserviceaccount(serviceAccount);
-                    }}
-                  />
-=======
                 <td className="width-8">
                   {contextSrv.accessControlEnabled() ? (
                     <UserRolePicker
@@ -160,7 +100,6 @@
                       onChange={(newRole) => onRoleChange(newRole, serviceAccount)}
                     />
                   )}
->>>>>>> 634ce4a9
                 </td>
                 {canRemoveFromOrg && (
                   <td>
