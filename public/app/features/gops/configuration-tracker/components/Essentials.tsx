--- conflicted
+++ resolved
@@ -114,13 +114,8 @@
     : '';
   const urlToGo = done ? urlToGoWhenDone : urlToGoWhenNotDone;
   return (
-<<<<<<< HEAD
     <LinkButton href={urlToGo} variant="secondary" className="fs-unmask">
-      {done ? labelOnDone ?? label : label}
-=======
-    <LinkButton href={urlToGo} variant="secondary">
       {done ? (labelOnDone ?? label) : label}
->>>>>>> 546d9991
     </LinkButton>
   );
 }
