--- conflicted
+++ resolved
@@ -1,11 +1,3 @@
-<<<<<<< HEAD
-import { BaseQueryFn } from '@reduxjs/toolkit/query/react';
-import { lastValueFrom } from 'rxjs';
-
-import { BackendSrvRequest, getBackendSrv, isFetchError } from '@grafana/runtime';
-
-=======
->>>>>>> 05f039d5
 import { getAPINamespace } from '../../../api/utils';
 
 /**
