--- conflicted
+++ resolved
@@ -157,8 +157,6 @@
 
   // Watch for changes
   watch?: boolean;
-<<<<<<< HEAD
-=======
 }
 
 export interface WatchOptions {
@@ -175,7 +173,6 @@
   // Query by fields
   // https://kubernetes.io/docs/concepts/overview/working-with-objects/field-selectors/
   fieldSelector?: ListOptionsFieldSelector;
->>>>>>> 5e23b2c0
 }
 
 export interface MetaStatus {
@@ -203,11 +200,7 @@
 export interface ResourceClient<T = object, S = object, K = string> {
   create(obj: ResourceForCreate<T, K>): Promise<Resource<T, S, K>>;
   get(name: string): Promise<Resource<T, S, K>>;
-<<<<<<< HEAD
-  watch(name?: string, resourceVersion?: string): Observable<ResourceEvent<T, S, K>>;
-=======
   watch(opts?: WatchOptions): Observable<ResourceEvent<T, S, K>>;
->>>>>>> 5e23b2c0
   subresource<S>(name: string, path: string): Promise<S>;
   list(opts?: ListOptions): Promise<ResourceList<T, S, K>>;
   update(obj: ResourceForCreate<T, K>): Promise<Resource<T, S, K>>;
