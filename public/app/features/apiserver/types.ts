--- conflicted
+++ resolved
@@ -47,12 +47,9 @@
 export const AnnoKeyRepoTimestamp = 'grafana.app/repoTimestamp';
 
 export const AnnoKeySavedFromUI = 'grafana.app/saved-from-ui';
-<<<<<<< HEAD
 export const AnnoKeyDashboardNotFound = 'grafana.app/dashboard-not-found';
 export const AnnoKeyDashboardIsSnapshot = 'grafana.app/dashboard-is-snapshot';
-=======
 export const AnnoKeyDashboardIsNew = 'grafana.app/dashboard-is-new';
->>>>>>> bc96da3a
 
 // Annotations provided by the API
 type GrafanaAnnotations = {
@@ -77,12 +74,9 @@
   [AnnoKeyFolderId]?: number;
   [AnnoKeyFolderId]?: number;
   [AnnoKeySavedFromUI]?: string;
-<<<<<<< HEAD
   [AnnoKeyDashboardNotFound]?: boolean;
   [AnnoKeyDashboardIsSnapshot]?: boolean;
-=======
   [AnnoKeyDashboardIsNew]?: boolean;
->>>>>>> bc96da3a
 };
 
 export interface Resource<T = object, K = string> extends TypeMeta<K> {
