--- conflicted
+++ resolved
@@ -65,20 +65,11 @@
         <li style="word-break: break-all">sudo /etc/init.d/cloudwiz-agent start</li>
       </ul>
 
-<<<<<<< HEAD
-      <div class="pull-right installed">
-        <button ng-click="nextEvent('skip')" class="btn" ng-if="installed">跳过</button>
-        <button ng-click="nextEvent('import')" class="btn" ng-disabled="!installed" ng-class="{'btn-success':installed}">导入报警规则</button>
-        <button ng-click="createTemp()" class="btn" ng-disabled="!installed" ng-class="{'btn-success':installed}">导入模板</button>
-        <button ng-click="nextEvent('next')" class="btn" ng-disabled="!installed" ng-class="{'btn-primary':installed}">下一步</button>
-      </div>
-=======
     <div class="pull-right installed">
       <button ng-click="nextEvent('skip')" class="btn" ng-if="installed">跳过</button>
       <button ng-click="nextEvent('import')" class="btn" ng-disabled="!installed" ng-class="{'btn-success':installed}">导入报警规则</button>
       <button ng-click="createTemp()" class="btn" ng-disabled="hostDashboard" ng-class="{'btn-success':installed}">导入模板</button>
       <button ng-click="nextEvent('next')" class="btn" ng-disabled="!installed" ng-class="{'btn-primary':installed}">下一步</button>
->>>>>>> da2b21d3
     </div>
 
   </div>
