--- conflicted
+++ resolved
@@ -1,20 +1,15 @@
 import { css } from '@emotion/css';
 import { useEffect } from 'react';
 
-<<<<<<< HEAD
 import {
   AdHocVariableFilter,
   GetTagResponse,
   GrafanaTheme2,
   MetricFindValue,
-  PageLayoutType,
   RawTimeRange,
   VariableHide,
   urlUtil,
 } from '@grafana/data';
-=======
-import { AdHocVariableFilter, GrafanaTheme2, urlUtil, VariableHide } from '@grafana/data';
->>>>>>> 368c4e53
 import { config, locationService, useChromeHeaderHeight } from '@grafana/runtime';
 import {
   AdHocFiltersVariable,
@@ -49,7 +44,6 @@
 import { getTrailStore } from './TrailStore/TrailStore';
 import { MetricDatasourceHelper } from './helpers/MetricDatasourceHelper';
 import { reportChangeInLabelFilters } from './interactions';
-<<<<<<< HEAD
 import { getDeploymentEnvironments, isOtelStandardization, TARGET_INFO_FILTER, totalOtelResources } from './otel/api';
 import { OtelResourcesObject, OtelTargetType } from './otel/types';
 import { sortResources, getOtelJoinQuery, getOtelResourcesObject } from './otel/util';
@@ -64,10 +58,7 @@
   VAR_OTEL_JOIN_QUERY,
   VAR_OTEL_RESOURCES,
 } from './shared';
-import { getMetricName, getTrailFor } from './utils';
-=======
-import { MetricSelectedEvent, trailDS, VAR_DATASOURCE, VAR_FILTERS } from './shared';
->>>>>>> 368c4e53
+import { getTrailFor } from './utils';
 
 export interface DataTrailState extends SceneObjectState {
   topScene?: SceneObject;
@@ -95,21 +86,6 @@
   metric?: string;
   metricSearch?: string;
 }
-
-// NEXT WORK,
-// - [x] filter for metrics that are related to otel resources
-// - [x] refilter metrics, build layout on change of otel targets
-// - [x] move the toggle into the settings
-// - [x] default to otel experience on if DS has otel resources
-// - [x] sort the labels by blessed list
-// - [x] clear otel filters and otel join query on changing data source
-// - [x] clear state checks like hasOtelResources when data source is changed
-// - [x] refactor otel resource variable to use tagKeys and tagValues on data source
-// - [x] remove filter for label values if selecting the same label name
-// - [x] set the deployment environment variable with correct state (which is text not value?? that's a bug)
-// - [ ] update the url by all the state
-// - [ ] show the labels in the breakdown
-// - [ ] test the limit of a match string when filtering metrics in MetricSelectScene
 
 export class DataTrail extends SceneObjectBase<DataTrailState> {
   protected _urlSync = new SceneObjectUrlSyncConfig(this, { keys: ['metric', 'metricSearch'] });
@@ -591,12 +567,8 @@
   }
 
   static Component = ({ model }: SceneComponentProps<DataTrail>) => {
-<<<<<<< HEAD
-    const { controls, topScene, history, settings, metric, useOtelExperience, hasOtelResources } = model.useState();
-
-=======
-    const { controls, topScene, history, settings } = model.useState();
->>>>>>> 368c4e53
+    const { controls, topScene, history, settings, useOtelExperience, hasOtelResources } = model.useState();
+
     const chromeHeaderHeight = useChromeHeaderHeight();
     const styles = useStyles2(getStyles, chromeHeaderHeight ?? 0);
     const showHeaderForFirstTimeUsers = getTrailStore().recent.length < 2;
