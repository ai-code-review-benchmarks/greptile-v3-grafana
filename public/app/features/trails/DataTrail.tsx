import { css } from '@emotion/css';
import React from 'react';

import { AdHocVariableFilter, GrafanaTheme2, PageLayoutType, VariableHide, urlUtil } from '@grafana/data';
import { locationService } from '@grafana/runtime';
import {
  AdHocFiltersVariable,
  DataSourceVariable,
  getUrlSyncManager,
  SceneComponentProps,
  SceneControlsSpacer,
  sceneGraph,
  SceneObject,
  SceneObjectBase,
  SceneObjectState,
  SceneObjectUrlSyncConfig,
  SceneObjectUrlValues,
  SceneRefreshPicker,
  SceneTimePicker,
  SceneTimeRange,
  sceneUtils,
  SceneVariable,
  SceneVariableSet,
  VariableDependencyConfig,
  VariableValueSelectors,
} from '@grafana/scenes';
import { useStyles2 } from '@grafana/ui';
import { Page } from 'app/core/components/Page/Page';

import { DataTrailSettings } from './DataTrailSettings';
import { DataTrailHistory } from './DataTrailsHistory';
import { MetricScene } from './MetricScene';
import { MetricSelectScene } from './MetricSelect/MetricSelectScene';
import { MetricsHeader } from './MetricsHeader';
import { getTrailStore } from './TrailStore/TrailStore';
import { MetricDatasourceHelper } from './helpers/MetricDatasourceHelper';
import { reportChangeInLabelFilters } from './interactions';
import { MetricSelectedEvent, trailDS, VAR_DATASOURCE, VAR_FILTERS } from './shared';
import { getMetricName } from './utils';

export interface DataTrailState extends SceneObjectState {
  topScene?: SceneObject;
  embedded?: boolean;
  controls: SceneObject[];
  history: DataTrailHistory;
  settings: DataTrailSettings;
  createdAt: number;

  // just for for the starting data source
  initialDS?: string;
  initialFilters?: AdHocVariableFilter[];

  // Synced with url
  metric?: string;
  metricSearch?: string;
}

export class DataTrail extends SceneObjectBase<DataTrailState> {
  protected _urlSync = new SceneObjectUrlSyncConfig(this, { keys: ['metric', 'metricSearch'] });

  public constructor(state: Partial<DataTrailState>) {
    super({
      $timeRange: state.$timeRange ?? new SceneTimeRange({}),
      $variables: state.$variables ?? getVariableSet(state.initialDS, state.metric, state.initialFilters),
      controls: state.controls ?? [
        new VariableValueSelectors({ layout: 'vertical' }),
        new SceneControlsSpacer(),
        new SceneTimePicker({}),
        new SceneRefreshPicker({}),
      ],
      history: state.history ?? new DataTrailHistory({}),
      settings: state.settings ?? new DataTrailSettings({}),
      createdAt: state.createdAt ?? new Date().getTime(),
      ...state,
    });

    this.addActivationHandler(this._onActivate.bind(this));
  }

  public _onActivate() {
    if (!this.state.topScene) {
      this.setState({ topScene: getTopSceneFor(this.state.metric) });
    }

    // Some scene elements publish this
    this.subscribeToEvent(MetricSelectedEvent, this._handleMetricSelectedEvent.bind(this));

    const filtersVariable = sceneGraph.lookupVariable(VAR_FILTERS, this);
    if (filtersVariable instanceof AdHocFiltersVariable) {
      this._subs.add(
        filtersVariable?.subscribeToState((newState, prevState) => {
          if (!this._addingFilterWithoutReportingInteraction) {
            reportChangeInLabelFilters(newState.filters, prevState.filters);
          }
        })
      );
    }

    // Save the current trail as a recent if the browser closes or reloads
    const saveRecentTrail = () => getTrailStore().setRecentTrail(this);
    window.addEventListener('unload', saveRecentTrail);

    return () => {
      if (!this.state.embedded) {
        saveRecentTrail();
      }
      window.removeEventListener('unload', saveRecentTrail);
    };
  }

  protected _variableDependency = new VariableDependencyConfig(this, {
    variableNames: [VAR_DATASOURCE],
    onReferencedVariableValueChanged: async (variable: SceneVariable) => {
      const { name } = variable.state;
      if (name === VAR_DATASOURCE) {
        this.datasourceHelper.reset();
      }
    },
  });

  /**
   * Assuming that the change in filter was already reported with a cause other than `'adhoc_filter'`,
   * this will modify the adhoc filter variable and prevent the automatic reporting which would
   * normally occur through the call to `reportChangeInLabelFilters`.
   */
  public addFilterWithoutReportingInteraction(filter: AdHocVariableFilter) {
    const variable = sceneGraph.lookupVariable('filters', this);
    if (!(variable instanceof AdHocFiltersVariable)) {
      return;
    }

    this._addingFilterWithoutReportingInteraction = true;

    variable.setState({ filters: [...variable.state.filters, filter] });

    this._addingFilterWithoutReportingInteraction = false;
  }

  private _addingFilterWithoutReportingInteraction = false;
  private datasourceHelper = new MetricDatasourceHelper(this);

  public getMetricMetadata(metric?: string) {
    return this.datasourceHelper.getMetricMetadata(metric);
  }

  public getCurrentMetricMetadata() {
    return this.getMetricMetadata(this.state.metric);
  }

  public restoreFromHistoryStep(state: DataTrailState) {
    if (!state.topScene && !state.metric) {
      // If the top scene for an  is missing, correct it.
      state.topScene = new MetricSelectScene({});
    }

    this.setState(
      sceneUtils.cloneSceneObjectState(state, {
        history: this.state.history,
        metric: !state.metric ? undefined : state.metric,
        metricSearch: !state.metricSearch ? undefined : state.metricSearch,
      })
    );

    const urlState = getUrlSyncManager().getUrlState(this);
    const fullUrl = urlUtil.renderUrl(locationService.getLocation().pathname, urlState);
    locationService.replace(fullUrl);
<<<<<<< HEAD
    this.enableUrlSync();
=======
>>>>>>> f5468542
  }

  private _handleMetricSelectedEvent(evt: MetricSelectedEvent) {
    this.setState(this.getSceneUpdatesForNewMetricValue(evt.payload));

    // Add metric to adhoc filters baseFilter
    const filterVar = sceneGraph.lookupVariable(VAR_FILTERS, this);
    if (filterVar instanceof AdHocFiltersVariable) {
      filterVar.setState({
        baseFilters: getBaseFiltersForMetric(evt.payload),
      });
    }
  }

  private getSceneUpdatesForNewMetricValue(metric: string | undefined) {
    const stateUpdate: Partial<DataTrailState> = {};
    stateUpdate.metric = metric;
    stateUpdate.topScene = getTopSceneFor(metric);
    return stateUpdate;
  }

  getUrlState() {
    const { metric, metricSearch } = this.state;
    return { metric, metricSearch };
  }

  updateFromUrl(values: SceneObjectUrlValues) {
    const stateUpdate: Partial<DataTrailState> = {};

    if (typeof values.metric === 'string') {
      if (this.state.metric !== values.metric) {
        Object.assign(stateUpdate, this.getSceneUpdatesForNewMetricValue(values.metric));
      }
    } else if (values.metric == null) {
      stateUpdate.metric = undefined;
      stateUpdate.topScene = new MetricSelectScene({});
    }

    if (typeof values.metricSearch === 'string') {
      stateUpdate.metricSearch = values.metricSearch;
    } else if (values.metric == null) {
      stateUpdate.metricSearch = undefined;
    }

    this.setState(stateUpdate);
  }

  static Component = ({ model }: SceneComponentProps<DataTrail>) => {
    const { controls, topScene, history, settings, metric } = model.useState();
    const styles = useStyles2(getStyles);
    const showHeaderForFirstTimeUsers = getTrailStore().recent.length < 2;

    return (
      <Page navId="explore/metrics" pageNav={{ text: getMetricName(metric) }} layout={PageLayoutType.Custom}>
        <div className={styles.container}>
          {showHeaderForFirstTimeUsers && <MetricsHeader />}
          <history.Component model={history} />
          {controls && (
            <div className={styles.controls}>
              {controls.map((control) => (
                <control.Component key={control.state.key} model={control} />
              ))}
              <settings.Component model={settings} />
            </div>
          )}
          <div className={styles.body}>{topScene && <topScene.Component model={topScene} />}</div>
        </div>
      </Page>
    );
  };
}

export function getTopSceneFor(metric?: string) {
  if (metric) {
    return new MetricScene({ metric: metric });
  } else {
    return new MetricSelectScene({});
  }
}

function getVariableSet(initialDS?: string, metric?: string, initialFilters?: AdHocVariableFilter[]) {
  return new SceneVariableSet({
    variables: [
      new DataSourceVariable({
        name: VAR_DATASOURCE,
        label: 'Data source',
        description: 'Only prometheus data sources are supported',
        value: initialDS,
        pluginId: 'prometheus',
      }),
      new AdHocFiltersVariable({
        name: VAR_FILTERS,
        addFilterButtonText: 'Add label',
        datasource: trailDS,
        hide: VariableHide.hideLabel,
        layout: 'vertical',
        filters: initialFilters ?? [],
        baseFilters: getBaseFiltersForMetric(metric),
      }),
    ],
  });
}

function getStyles(theme: GrafanaTheme2) {
  return {
    container: css({
      flexGrow: 1,
      display: 'flex',
      gap: theme.spacing(1),
      minHeight: '100%',
      flexDirection: 'column',
      background: theme.isLight ? theme.colors.background.primary : theme.colors.background.canvas,
      padding: theme.spacing(2, 3, 2, 3),
    }),
    body: css({
      flexGrow: 1,
      display: 'flex',
      flexDirection: 'column',
    }),
    controls: css({
      display: 'flex',
      gap: theme.spacing(1),
      padding: theme.spacing(1, 0),
      alignItems: 'flex-end',
      flexWrap: 'wrap',
      position: 'sticky',
      background: theme.isDark ? theme.colors.background.canvas : theme.colors.background.primary,
      zIndex: theme.zIndex.navbarFixed,
      top: 0,
    }),
  };
}

function getBaseFiltersForMetric(metric?: string): AdHocVariableFilter[] {
  if (metric) {
    return [{ key: '__name__', operator: '=', value: metric }];
  }
  return [];
}<|MERGE_RESOLUTION|>--- conflicted
+++ resolved
@@ -164,10 +164,6 @@
     const urlState = getUrlSyncManager().getUrlState(this);
     const fullUrl = urlUtil.renderUrl(locationService.getLocation().pathname, urlState);
     locationService.replace(fullUrl);
-<<<<<<< HEAD
-    this.enableUrlSync();
-=======
->>>>>>> f5468542
   }
 
   private _handleMetricSelectedEvent(evt: MetricSelectedEvent) {
