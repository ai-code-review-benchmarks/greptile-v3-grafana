--- conflicted
+++ resolved
@@ -219,18 +219,15 @@
       if (name === VAR_DATASOURCE) {
         this.datasourceHelper.reset();
 
-<<<<<<< HEAD
         // reset native histograms
         this.resetNativeHistograms();
 
-=======
         if (this.state.afterFirstOtelCheck) {
           // we need a new check for OTel
           this.setState({ initialOtelCheckComplete: false });
           // clear out the OTel filters, do not clear out var filters
           this.resetOtelExperience();
         }
->>>>>>> dbfc412e
         // fresh check for otel experience
         this.checkDataSourceForOTelResources();
       }
