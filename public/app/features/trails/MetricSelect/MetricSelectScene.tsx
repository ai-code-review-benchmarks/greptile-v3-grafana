--- conflicted
+++ resolved
@@ -1,12 +1,7 @@
 import { css } from '@emotion/css';
-<<<<<<< HEAD
-import { debounce } from 'lodash';
-import { useCallback } from 'react';
+import { debounce, isEqual } from 'lodash';
+import { useReducer } from 'react';
 import * as React from 'react';
-=======
-import { debounce, isEqual } from 'lodash';
-import React, { useReducer } from 'react';
->>>>>>> 43a246f4
 
 import { GrafanaTheme2, RawTimeRange } from '@grafana/data';
 import { isFetchError } from '@grafana/runtime';
