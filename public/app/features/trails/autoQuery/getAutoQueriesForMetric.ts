import { isValidLegacyName } from '@grafana/prometheus/src/utf8_support';

import { createDefaultMetricQueryDefs } from './queryGenerators/default';
import { createHistogramMetricQueryDefs } from './queryGenerators/histogram';
import { createSummaryMetricQueryDefs } from './queryGenerators/summary';
import { AutoQueryContext, AutoQueryInfo } from './types';
import { getUnit } from './units';

<<<<<<< HEAD
export function getAutoQueriesForMetric(metric: string): AutoQueryInfo {
=======
export function getAutoQueriesForMetric(metric: string, nativeHistogram?: boolean): AutoQueryInfo {
>>>>>>> 4386cfc9
  const isUtf8Metric = !isValidLegacyName(metric);
  const metricParts = metric.split('_');
  const suffix = metricParts.at(-1);

  // If the suffix is null or is in the set of unsupported suffixes, throw an error because the metric should be delegated to a different generator (summary or histogram)
  if (suffix == null) {
    throw new Error(`This function does not support a metric suffix of "${suffix}"`);
  }

  const unitSuffix = metricParts.at(-2);
  const unit = getUnit(unitSuffix);
  const ctx: AutoQueryContext = {
    metricParts,
    isUtf8Metric,
    suffix,
    unitSuffix,
    unit,
  };

  if (suffix === 'sum') {
    return createSummaryMetricQueryDefs(ctx);
  }

  if (suffix === 'bucket' || nativeHistogram) {
    return createHistogramMetricQueryDefs(ctx);
  }

  return createDefaultMetricQueryDefs(ctx);
}<|MERGE_RESOLUTION|>--- conflicted
+++ resolved
@@ -6,11 +6,7 @@
 import { AutoQueryContext, AutoQueryInfo } from './types';
 import { getUnit } from './units';
 
-<<<<<<< HEAD
-export function getAutoQueriesForMetric(metric: string): AutoQueryInfo {
-=======
 export function getAutoQueriesForMetric(metric: string, nativeHistogram?: boolean): AutoQueryInfo {
->>>>>>> 4386cfc9
   const isUtf8Metric = !isValidLegacyName(metric);
   const metricParts = metric.split('_');
   const suffix = metricParts.at(-1);
