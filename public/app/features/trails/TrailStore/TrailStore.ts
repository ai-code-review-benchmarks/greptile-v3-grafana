import { debounce, isEqual } from 'lodash';

import { urlUtil } from '@grafana/data';
import { getUrlSyncManager, SceneObject, SceneObjectRef, SceneObjectUrlValues, sceneUtils } from '@grafana/scenes';
import { dispatch } from 'app/store/store';

import { notifyApp } from '../../../core/reducers/appNotification';
import { DataTrail } from '../DataTrail';
import { TrailStepType } from '../DataTrailsHistory';
import { TRAIL_BOOKMARKS_KEY, RECENT_TRAILS_KEY } from '../shared';
import { newMetricsTrail } from '../utils';

import { createBookmarkSavedNotification } from './utils';

const MAX_RECENT_TRAILS = 20;

export interface SerializedTrail {
  history: Array<{
    urlValues: SceneObjectUrlValues;
    type: TrailStepType;
    description: string;
    parentIndex: number;
  }>;
  currentStep?: number; // Assume last step in history if not specified
  createdAt?: number;
}

export interface DataTrailBookmark {
  urlValues: SceneObjectUrlValues;
  createdAt: number;
}

export class TrailStore {
  private _recent: Array<SceneObjectRef<DataTrail>> = [];
  private _bookmarks: DataTrailBookmark[] = [];
  private _save: () => void;

  constructor() {
    this.load();

    const doSave = () => {
      const serializedRecent = this._recent
        .slice(0, MAX_RECENT_TRAILS)
        .map((trail) => this._serializeTrail(trail.resolve()));
      localStorage.setItem(RECENT_TRAILS_KEY, JSON.stringify(serializedRecent));

      localStorage.setItem(TRAIL_BOOKMARKS_KEY, JSON.stringify(this._bookmarks));
    };

    this._save = debounce(doSave, 1000);

    window.addEventListener('beforeunload', (ev) => {
      // Before closing or reloading the page, we want to remove the debounce from `_save` so that
      // any calls to is on event `unload` are actualized. Debouncing would cause a delay until after the page has been unloaded.
      this._save = doSave;
    });
  }

  private _loadRecentTrailsFromStorage() {
    const list: Array<SceneObjectRef<DataTrail>> = [];
    const storageItem = localStorage.getItem(RECENT_TRAILS_KEY);

    if (storageItem) {
      const serializedTrails: SerializedTrail[] = JSON.parse(storageItem);
      for (const t of serializedTrails) {
        const trail = this._deserializeTrail(t);
        list.push(trail.getRef());
      }
    }
    return list;
  }

  private _loadBookmarksFromStorage() {
    const storageItem = localStorage.getItem(TRAIL_BOOKMARKS_KEY);

    const list: Array<DataTrailBookmark | SerializedTrail> = storageItem ? JSON.parse(storageItem) : [];

    return list.map((item) => {
      if (isSerializedTrail(item)) {
        // Take the legacy SerializedTrail implementation of bookmark storage, and extract a DataTrailBookmark
        const step = item.currentStep != null ? item.currentStep : item.history.length - 1;
        const bookmark: DataTrailBookmark = {
          urlValues: item.history[step].urlValues,
          createdAt: item.createdAt || Date.now(),
        };
        return bookmark;
      }
      return item;
    });
  }

  private _deserializeTrail(t: SerializedTrail): DataTrail {
    // reconstruct the trail based on the serialized history
    const trail = new DataTrail({ createdAt: t.createdAt });

    t.history.map((step) => {
      this._loadFromUrl(trail, step.urlValues);
      const parentIndex = step.parentIndex ?? trail.state.history.state.steps.length - 1;
      // Set the parent of the next trail step by setting the current step in history.
      trail.state.history.setState({ currentStep: parentIndex });
      trail.state.history.addTrailStep(trail, step.type);
    });

    const currentStep = t.currentStep ?? trail.state.history.state.steps.length - 1;

    trail.state.history.setState({ currentStep });

    trail.setState(
      sceneUtils.cloneSceneObjectState(trail.state.history.state.steps[currentStep].trailState, {
        history: trail.state.history,
      })
    );

    return trail;
  }

  private _serializeTrail(trail: DataTrail): SerializedTrail {
    const history = trail.state.history.state.steps.map((step) => {
      const stepTrail = new DataTrail(sceneUtils.cloneSceneObjectState(step.trailState));
      return {
        urlValues: getUrlSyncManager().getUrlState(stepTrail),
        type: step.type,
        description: step.description,
        parentIndex: step.parentIndex,
      };
    });
    return {
      history,
      currentStep: trail.state.history.state.currentStep,
      createdAt: trail.state.createdAt,
    };
  }

  public getTrailForBookmarkIndex(index: number) {
    const bookmark = this._bookmarks[index];
    if (!bookmark) {
      // Create a blank trail
      return newMetricsTrail();
    }
    return this.getTrailForBookmark(bookmark);
  }

  public getTrailForBookmark(bookmark: DataTrailBookmark) {
    const key = getBookmarkKey(bookmark);
    // Match for recent trails that have the exact same state as the current step
    for (const recent of this._recent) {
      const trail = recent.resolve();
      if (getBookmarkKey(trail) === key) {
        return trail;
      }
    }
    // Just create a new trail with that state

    const trail = new DataTrail({});
    this._loadFromUrl(trail, bookmark.urlValues);
    return trail;
  }

  private _loadFromUrl(node: SceneObject, urlValues: SceneObjectUrlValues) {
    const urlState = urlUtil.renderUrl('', urlValues);
    sceneUtils.syncStateFromSearchParams(node, new URLSearchParams(urlState));
  }

  // Recent Trails
  get recent() {
    return this._recent;
  }

  load() {
    this._recent = this._loadRecentTrailsFromStorage();
    this._bookmarks = this._loadBookmarksFromStorage();
    this._refreshBookmarkIndexMap();
  }

  setRecentTrail(recentTrail: DataTrail) {
    const { steps } = recentTrail.state.history.state;
    if (steps.length === 0 || (steps.length === 1 && steps[0].type === 'start')) {
      // We do not set an uninitialized trail, or a single node "start" trail as recent
      return;
    }

    // Remove the `recentTrail` from the list if it already exists there
    this._recent = this._recent.filter((t) => t !== recentTrail.getRef());

    // Check if any existing "recent" entries have equivalent urlState to the new recentTrail
    const recentUrlState = getUrlStateForComparison(recentTrail); //
    this._recent = this._recent.filter((t) => {
      // Use the current step urlValues to filter out equivalent states
      const urlState = getUrlStateForComparison(t.resolve());
      // Only keep trails with sufficiently unique urlValues on their current step
      return !isEqual(recentUrlState, urlState);
    });

    this._recent.unshift(recentTrail.getRef());
    this._save();
  }

  // Bookmarked Trails
  get bookmarks() {
    return this._bookmarks;
  }

  addBookmark(trail: DataTrail) {
    const urlState = getUrlSyncManager().getUrlState(trail);

    const bookmarkState: DataTrailBookmark = {
      urlValues: urlState,
      createdAt: Date.now(),
    };

    this._bookmarks.unshift(bookmarkState);
    this._refreshBookmarkIndexMap();
    this._save();
    dispatch(notifyApp(createBookmarkSavedNotification()));
  }

  removeBookmark(index: number) {
    if (index < this._bookmarks.length) {
      this._bookmarks.splice(index, 1);
      this._refreshBookmarkIndexMap();
      this._save();
    }
  }

  getBookmarkIndex(trail: DataTrail) {
    const bookmarkKey = getBookmarkKey(trail);
    const bookmarkIndex = this._bookmarkIndexMap.get(bookmarkKey);
    return bookmarkIndex;
  }

  private _bookmarkIndexMap = new Map<string, number>();

  private _refreshBookmarkIndexMap() {
    this._bookmarkIndexMap.clear();
    this._bookmarks.forEach((bookmarked, index) => {
      const key = getBookmarkKey(bookmarked);
      // If there are duplicate bookmarks, the latest index will be kept
      this._bookmarkIndexMap.set(key, index);
    });
  }
}

function getUrlStateForComparison(trail: DataTrail) {
  const urlState = getUrlSyncManager().getUrlState(trail);
  // Make a few corrections
  correctUrlStateForComparison(urlState);

  return urlState;
}

<<<<<<< HEAD
function correctUrlStateForComparison(urlState: SceneObjectUrlValues) {
  // Omit some URL parameters that are not useful for state comparison
  delete urlState.actionView;
  delete urlState.layout;
  delete urlState.refresh;
=======
  // Omit some URL parameters that are not useful for state comparison,
  // as they can change in the URL without creating new steps
  delete urlState.actionView;
  delete urlState.layout;
  delete urlState.metricSearch;
>>>>>>> b0c043de

  // Populate defaults
  if (urlState['var-groupby'] === '' || urlState['var-groupby'] === undefined) {
    urlState['var-groupby'] = '$__all';
  }

  if (typeof urlState['var-filters'] !== 'string') {
    urlState['var-filters'] = urlState['var-filters']?.filter((filter) => filter !== '');
  }

  return urlState;
}

export function getBookmarkKey(trail: DataTrail | DataTrailBookmark) {
  if (trail instanceof DataTrail) {
    return JSON.stringify(getUrlStateForComparison(trail));
  }
  return JSON.stringify(correctUrlStateForComparison({ ...trail.urlValues }));
}

let store: TrailStore | undefined;
export function getTrailStore(): TrailStore {
  if (!store) {
    store = new TrailStore();
  }

  return store;
}

function isSerializedTrail(serialized: unknown): serialized is SerializedTrail {
  return serialized != null && typeof serialized === 'object' && 'history' in serialized;
}<|MERGE_RESOLUTION|>--- conflicted
+++ resolved
@@ -248,19 +248,12 @@
   return urlState;
 }
 
-<<<<<<< HEAD
-function correctUrlStateForComparison(urlState: SceneObjectUrlValues) {
-  // Omit some URL parameters that are not useful for state comparison
-  delete urlState.actionView;
-  delete urlState.layout;
-  delete urlState.refresh;
-=======
   // Omit some URL parameters that are not useful for state comparison,
   // as they can change in the URL without creating new steps
   delete urlState.actionView;
   delete urlState.layout;
   delete urlState.metricSearch;
->>>>>>> b0c043de
+  delete urlState.refresh;
 
   // Populate defaults
   if (urlState['var-groupby'] === '' || urlState['var-groupby'] === undefined) {
