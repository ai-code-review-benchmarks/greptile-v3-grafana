--- conflicted
+++ resolved
@@ -7,16 +7,11 @@
 import {
   hideOptions,
   OptionsPickerState,
-  toggleOption,
-  updateOptionsAndFilter,
   updateOptionsFromSearch,
   updateSearchQuery,
-<<<<<<< HEAD
   updateOptionsAndFilter,
   toggleOption,
   moveOptionsHighlight,
-=======
->>>>>>> 3cd0d60b
 } from './reducer';
 
 export const navigateOptions = (key: NavigationKey, clearOthers: boolean): ThunkResult<void> => {
