--- conflicted
+++ resolved
@@ -12,11 +12,8 @@
 import { TimeRange, AppEvents } from '@grafana/data';
 import { CoreEvents } from 'app/types';
 import { UrlQueryMap } from '@grafana/runtime';
-<<<<<<< HEAD
 import { variableAdapters } from './adapters';
-=======
 import { appEvents } from 'app/core/core';
->>>>>>> 08d330b4
 
 export class VariableSrv {
   dashboard: DashboardModel;
