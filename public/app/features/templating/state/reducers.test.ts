--- conflicted
+++ resolved
@@ -22,11 +22,6 @@
               label: 'Label-0',
               skipUrlSync: false,
             },
-<<<<<<< HEAD
-            picker: {},
-=======
-            editor: { ...initialVariableEditorState },
->>>>>>> 4f431c32
           },
           '1': {
             variable: {
@@ -39,11 +34,6 @@
               skipUrlSync: false,
               global: true,
             },
-<<<<<<< HEAD
-            picker: {},
-=======
-            editor: { ...initialVariableEditorState },
->>>>>>> 4f431c32
           },
           '2': {
             variable: {
@@ -55,11 +45,6 @@
               label: 'Label-2',
               skipUrlSync: false,
             },
-<<<<<<< HEAD
-            picker: {},
-=======
-            editor: { ...initialVariableEditorState },
->>>>>>> 4f431c32
           },
           '3': {
             variable: {
@@ -72,11 +57,6 @@
               skipUrlSync: false,
               global: true,
             },
-<<<<<<< HEAD
-            picker: {},
-=======
-            editor: { ...initialVariableEditorState },
->>>>>>> 4f431c32
           },
         },
         uuidInEditor: null,
@@ -98,11 +78,6 @@
                 skipUrlSync: false,
                 global: true,
               },
-<<<<<<< HEAD
-              picker: {},
-=======
-              editor: { ...initialVariableEditorState },
->>>>>>> 4f431c32
             },
             '3': {
               variable: {
@@ -115,11 +90,6 @@
                 skipUrlSync: false,
                 global: true,
               },
-<<<<<<< HEAD
-              picker: {},
-=======
-              editor: { ...initialVariableEditorState },
->>>>>>> 4f431c32
             },
           },
           uuidInEditor: null,
@@ -141,11 +111,6 @@
               label: 'Label-0',
               skipUrlSync: false,
             },
-<<<<<<< HEAD
-            picker: {},
-=======
-            editor: { ...initialVariableEditorState },
->>>>>>> 4f431c32
           },
         },
         uuidInEditor: null,
@@ -192,11 +157,6 @@
               label: 'Label-0',
               skipUrlSync: false,
             },
-<<<<<<< HEAD
-            picker: {},
-=======
-            editor: { ...initialVariableEditorState },
->>>>>>> 4f431c32
           },
         },
         uuidInEditor: null,
@@ -239,11 +199,6 @@
               label: 'Label-0',
               skipUrlSync: false,
             },
-<<<<<<< HEAD
-            picker: {},
-=======
-            editor: { ...initialVariableEditorState },
->>>>>>> 4f431c32
           },
         },
         uuidInEditor: null,
