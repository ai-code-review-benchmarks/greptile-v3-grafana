import { escape, isString, property } from 'lodash';

import {
  deprecationWarning,
  ScopedVars,
  TimeRange,
  AdHocVariableFilter,
  AdHocVariableModel,
  TypedVariableModel,
<<<<<<< HEAD
  VariableMap,
  ScopedVar,
=======
>>>>>>> a8adfe83
} from '@grafana/data';
import { getDataSourceSrv, setTemplateSrv, TemplateSrv as BaseTemplateSrv } from '@grafana/runtime';
import { sceneGraph, FormatRegistryID, VariableCustomFormatterFn } from '@grafana/scenes';

import { variableAdapters } from '../variables/adapters';
import { ALL_VARIABLE_TEXT, ALL_VARIABLE_VALUE } from '../variables/constants';
import { isAdHoc } from '../variables/guard';
import { getFilteredVariables, getVariables, getVariableWithName } from '../variables/state/selectors';
import { variableRegex } from '../variables/utils';

import { formatVariableValue } from './formatVariableValue';
import { macroRegistry } from './macroRegistry';

interface FieldAccessorCache {
  [key: string]: (obj: any) => any;
}

export interface TemplateSrvDependencies {
  getFilteredVariables: typeof getFilteredVariables;
  getVariables: typeof getVariables;
  getVariableWithName: typeof getVariableWithName;
}

const runtimeDependencies: TemplateSrvDependencies = {
  getFilteredVariables,
  getVariables,
  getVariableWithName,
};

export class TemplateSrv implements BaseTemplateSrv {
  private _variables: any[];
  private regex = variableRegex;
  private index: any = {};
  private grafanaVariables = new Map<string, any>();
  private timeRange?: TimeRange | null = null;
  private fieldAccessorCache: FieldAccessorCache = {};

  constructor(private dependencies: TemplateSrvDependencies = runtimeDependencies) {
    this._variables = [];
  }

  init(variables: any, timeRange?: TimeRange) {
    this._variables = variables;
    this.timeRange = timeRange;
    this.updateIndex();
  }

  /**
   * @deprecated: this instance variable should not be used and will be removed in future releases
   *
   * Use getVariables function instead
   */
  get variables(): any[] {
    deprecationWarning('template_srv.ts', 'variables', 'getVariables');
    return this.getVariables();
  }

  getVariables(): TypedVariableModel[] {
    return this.dependencies.getVariables();
  }

  updateIndex() {
    const existsOrEmpty = (value: any) => value || value === '';

    this.index = this._variables.reduce((acc, currentValue) => {
      if (currentValue.current && (currentValue.current.isNone || existsOrEmpty(currentValue.current.value))) {
        acc[currentValue.name] = currentValue;
      }
      return acc;
    }, {});

    if (this.timeRange) {
      const from = this.timeRange.from.valueOf().toString();
      const to = this.timeRange.to.valueOf().toString();

      this.index = {
        ...this.index,
        ['__from']: {
          current: { value: from, text: from },
        },
        ['__to']: {
          current: { value: to, text: to },
        },
      };
    }
  }

  updateTimeRange(timeRange: TimeRange) {
    this.timeRange = timeRange;
    this.updateIndex();
  }

  variableInitialized(variable: any) {
    this.index[variable.name] = variable;
  }

  getAdhocFilters(datasourceName: string): AdHocVariableFilter[] {
    let filters: any = [];
    let ds = getDataSourceSrv().getInstanceSettings(datasourceName);

    if (!ds) {
      return [];
    }

    for (const variable of this.getAdHocVariables()) {
      const variableUid = variable.datasource?.uid;

      if (variableUid === ds.uid) {
        filters = filters.concat(variable.filters);
      } else if (variableUid?.indexOf('$') === 0) {
        if (this.replace(variableUid) === datasourceName) {
          filters = filters.concat(variable.filters);
        }
      }
    }

    return filters;
  }

  setGrafanaVariable(name: string, value: any) {
    this.grafanaVariables.set(name, value);
  }

  /**
   * @deprecated: setGlobalVariable function should not be used and will be removed in future releases
   *
   * Use addVariable action to add variables to Redux instead
   */
  setGlobalVariable(name: string, variable: any) {
    deprecationWarning('template_srv.ts', 'setGlobalVariable', '');
    this.index = {
      ...this.index,
      [name]: {
        current: variable,
      },
    };
  }

  getVariableName(expression: string) {
    this.regex.lastIndex = 0;
    const match = this.regex.exec(expression);
    if (!match) {
      return null;
    }
    const variableName = match.slice(1).find((match) => match !== undefined);
    return variableName;
  }

  containsTemplate(target: string | undefined): boolean {
    if (!target) {
      return false;
    }
    const name = this.getVariableName(target);
    const variable = name && this.getVariableAtIndex(name);
    return variable !== null && variable !== undefined;
  }

  variableExists(expression: string): boolean {
    deprecationWarning('template_srv.ts', 'variableExists', 'containsTemplate');
    return this.containsTemplate(expression);
  }

  highlightVariablesAsHtml(str: string) {
    if (!str || !isString(str)) {
      return str;
    }

    str = escape(str);
    this.regex.lastIndex = 0;
    return str.replace(this.regex, (match, var1, var2, fmt2, var3) => {
      if (this.getVariableAtIndex(var1 || var2 || var3)) {
        return '<span class="template-variable">' + match + '</span>';
      }
      return match;
    });
  }

  getAllValue(variable: any) {
    if (variable.allValue) {
      return variable.allValue;
    }
    const values = [];
    for (let i = 1; i < variable.options.length; i++) {
      values.push(variable.options[i].value);
    }
    return values;
  }

  private getFieldAccessor(fieldPath: string) {
    const accessor = this.fieldAccessorCache[fieldPath];
    if (accessor) {
      return accessor;
    }

    return (this.fieldAccessorCache[fieldPath] = property(fieldPath));
  }

  private getVariableValue(scopedVar: ScopedVar, fieldPath: string | undefined) {
    if (fieldPath) {
      return this.getFieldAccessor(fieldPath)(scopedVar.value);
    }

    return scopedVar.value;
  }

  private getVariableText(scopedVar: ScopedVar, value: any) {
    if (scopedVar.value === value || typeof value !== 'string') {
      return scopedVar.text;
    }

    return value;
  }

  replace(target?: string, scopedVars?: ScopedVars, format?: string | Function): string {
    if (scopedVars && scopedVars.__sceneObject) {
      return sceneGraph.interpolate(
        scopedVars.__sceneObject.value,
        target,
        scopedVars,
        format as string | VariableCustomFormatterFn | undefined
      );
    }

    if (!target) {
      return target ?? '';
    }

    this.regex.lastIndex = 0;

    return target.replace(this.regex, (match, var1, var2, fmt2, var3, fieldPath, fmt3) => {
      const variableName: string = var1 || var2 || var3;
      const variable = this.getVariableAtIndex(variableName);
      let fmt = fmt2 || fmt3 || format;

      const scopedVar = scopedVars && scopedVars[variableName];

      if (scopedVar) {
        const value = this.getVariableValue(scopedVar, fieldPath);
        const text = this.getVariableText(scopedVar, value);

        if (value !== null && value !== undefined) {
          return formatVariableValue(value, fmt, variable, text);
        }
      }

      if (!variable) {
        if (macroRegistry[variableName]) {
          return macroRegistry[variableName](match, fieldPath, scopedVars, fmt);
        }

        return match;
      }

      if (fmt === FormatRegistryID.queryParam || isAdHoc(variable)) {
        const value = variableAdapters.get(variable.type).getValueForUrl(variable);
        const text = isAdHoc(variable) ? variable.id : variable.current.text;

        return formatVariableValue(value, fmt, variable, text);
      }

      const systemValue = this.grafanaVariables.get(variable.current.value);
      if (systemValue) {
        return formatVariableValue(systemValue, fmt, variable);
      }

      let value = variable.current.value;
      let text = variable.current.text;

      if (this.isAllValue(value)) {
        value = this.getAllValue(variable);
        text = ALL_VARIABLE_TEXT;
        // skip formatting of custom all values unless format set to text or percentencode
        if (variable.allValue && fmt !== FormatRegistryID.text && fmt !== FormatRegistryID.percentEncode) {
          return this.replace(value);
        }
      }

      if (fieldPath) {
        const fieldValue = this.getVariableValue({ value, text }, fieldPath);
        if (fieldValue !== null && fieldValue !== undefined) {
          return formatVariableValue(fieldValue, fmt, variable, text);
        }
      }

      const res = formatVariableValue(value, fmt, variable, text);
      return res;
    });
  }

<<<<<<< HEAD
  getAllVariablesInTarget(target: string, scopedVars: ScopedVars, format?: string | Function): VariableMap {
    const values: VariableMap = {};

    this.replaceInVariableRegex(target, (match, var1, var2, fmt2, var3, fieldPath, fmt3) => {
      const variableName = var1 || var2 || var3;
      const variableDisplayName =
        var1 || var2 || (var3 !== undefined && fieldPath !== undefined) ? `${var3}.${fieldPath}` : var3;
      const fmt = fmt2 || fmt3 || format;
      const scopedVar = scopedVars && scopedVars[variableName];
      const variable = this.getVariableAtIndex(variableName);

      if (scopedVar) {
        const value = this.getVariableValue(scopedVar, fieldPath);
        const text = this.getVariableText(scopedVar, value);

        if (value !== null && value !== undefined) {
          values[variableDisplayName] = formatVariableValue(value, fmt, variable, text);
        } else {
          values[variableDisplayName] = undefined;
        }
      } else {
        values[variableDisplayName] = undefined;
      }

      // Don't care about the result anyway
      return '';
    });

    return values;
  }

  /**
   * The replace function, for every match, will return a function that has the full match as a param
   * followed by one param per capture group of the variable regex.
   *
   * See the definition of this.regex for further comments on the variable definitions.
   */
  private replaceInVariableRegex(
    text: string,
    replace: (
      fullMatch: string, //     $simpleVarName   [[squareVarName:squareFormat]]   ${curlyVarName.curlyPath:curlyFormat}
      simpleVarName: string, // simpleVarName                  -                                     -
      squareVarName: string, //        -                squareVarName                                -
      squareFormat: string, //         -                squareFormat                                 -
      curlyVarName: string, //         -                      -                                curlyVarName
      curlyPath: string, //            -                      -                                  curlyPath
      curlyFormat: string //           -                      -                                 curlyFormat
    ) => string
  ) {
    return text.replace(this.regex, replace);
  }

=======
>>>>>>> a8adfe83
  isAllValue(value: any) {
    return value === ALL_VARIABLE_VALUE || (Array.isArray(value) && value[0] === ALL_VARIABLE_VALUE);
  }

  replaceWithText(target: string, scopedVars?: ScopedVars) {
    deprecationWarning('template_srv.ts', 'replaceWithText()', 'replace(), and specify the :text format');
    return this.replace(target, scopedVars, 'text');
  }

  private getVariableAtIndex(name: string) {
    if (!name) {
      return;
    }

    if (!this.index[name]) {
      return this.dependencies.getVariableWithName(name);
    }

    return this.index[name];
  }

  private getAdHocVariables(): AdHocVariableModel[] {
    return this.dependencies.getFilteredVariables(isAdHoc) as AdHocVariableModel[];
  }
}

// Expose the template srv
const srv = new TemplateSrv();

setTemplateSrv(srv);

export const getTemplateSrv = () => srv;<|MERGE_RESOLUTION|>--- conflicted
+++ resolved
@@ -7,11 +7,6 @@
   AdHocVariableFilter,
   AdHocVariableModel,
   TypedVariableModel,
-<<<<<<< HEAD
-  VariableMap,
-  ScopedVar,
-=======
->>>>>>> a8adfe83
 } from '@grafana/data';
 import { getDataSourceSrv, setTemplateSrv, TemplateSrv as BaseTemplateSrv } from '@grafana/runtime';
 import { sceneGraph, FormatRegistryID, VariableCustomFormatterFn } from '@grafana/scenes';
@@ -51,6 +46,9 @@
 
   constructor(private dependencies: TemplateSrvDependencies = runtimeDependencies) {
     this._variables = [];
+  }
+  getAllVariablesInTarget(target: string, scopedVars: ScopedVars, format?: string | Function | undefined): VariableMap {
+    throw new Error('Method not implemented.');
   }
 
   init(variables: any, timeRange?: TimeRange) {
@@ -301,61 +299,6 @@
     });
   }
 
-<<<<<<< HEAD
-  getAllVariablesInTarget(target: string, scopedVars: ScopedVars, format?: string | Function): VariableMap {
-    const values: VariableMap = {};
-
-    this.replaceInVariableRegex(target, (match, var1, var2, fmt2, var3, fieldPath, fmt3) => {
-      const variableName = var1 || var2 || var3;
-      const variableDisplayName =
-        var1 || var2 || (var3 !== undefined && fieldPath !== undefined) ? `${var3}.${fieldPath}` : var3;
-      const fmt = fmt2 || fmt3 || format;
-      const scopedVar = scopedVars && scopedVars[variableName];
-      const variable = this.getVariableAtIndex(variableName);
-
-      if (scopedVar) {
-        const value = this.getVariableValue(scopedVar, fieldPath);
-        const text = this.getVariableText(scopedVar, value);
-
-        if (value !== null && value !== undefined) {
-          values[variableDisplayName] = formatVariableValue(value, fmt, variable, text);
-        } else {
-          values[variableDisplayName] = undefined;
-        }
-      } else {
-        values[variableDisplayName] = undefined;
-      }
-
-      // Don't care about the result anyway
-      return '';
-    });
-
-    return values;
-  }
-
-  /**
-   * The replace function, for every match, will return a function that has the full match as a param
-   * followed by one param per capture group of the variable regex.
-   *
-   * See the definition of this.regex for further comments on the variable definitions.
-   */
-  private replaceInVariableRegex(
-    text: string,
-    replace: (
-      fullMatch: string, //     $simpleVarName   [[squareVarName:squareFormat]]   ${curlyVarName.curlyPath:curlyFormat}
-      simpleVarName: string, // simpleVarName                  -                                     -
-      squareVarName: string, //        -                squareVarName                                -
-      squareFormat: string, //         -                squareFormat                                 -
-      curlyVarName: string, //         -                      -                                curlyVarName
-      curlyPath: string, //            -                      -                                  curlyPath
-      curlyFormat: string //           -                      -                                 curlyFormat
-    ) => string
-  ) {
-    return text.replace(this.regex, replace);
-  }
-
-=======
->>>>>>> a8adfe83
   isAllValue(value: any) {
     return value === ALL_VARIABLE_VALUE || (Array.isArray(value) && value[0] === ALL_VARIABLE_VALUE);
   }
