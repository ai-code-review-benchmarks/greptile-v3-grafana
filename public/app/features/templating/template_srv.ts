--- conflicted
+++ resolved
@@ -17,6 +17,7 @@
   value: any | any[];
   format?: string | Function;
   variable?: any;
+  text?: any;
 }
 
 export interface TemplateSrvDependencies {
@@ -114,11 +115,7 @@
     return filters;
   }
 
-<<<<<<< HEAD
-  formatValue(value: any, format: any, variable: any): string {
-=======
   formatValue(value: any, format: any, variable: any, text?: string) {
->>>>>>> 8a9ae60a
     // for some scopedVars there is no variable
     variable = variable || {};
 
@@ -231,14 +228,13 @@
     return scopedVar.value;
   }
 
-<<<<<<< HEAD
   replaceToList(target: string, scopedVars: ScopedVars): string[] {
     return TemplateSrv.cartesianProduct(
       this.replaceWithoutFormatting(target, scopedVars).map(t => {
         if (_.isArray(t.value)) {
-          return t.value.map(v => this.formatValue(v, t.format, t.variable));
+          return t.value.map(v => this.formatValue(v, t.format, t.variable, t.text));
         } else {
-          return [this.formatValue(t.value, t.format, t.variable)];
+          return [this.formatValue(t.value, t.format, t.variable, t.text)];
         }
       })
     ).map(t => t.join(''));
@@ -246,7 +242,8 @@
 
   private static cartesianProduct(arr: any[][]) {
     return arr.reduce((a, b) => a.map(x => b.map(y => x.concat(y))).reduce((a, b) => a.concat(b), []), [[]]);
-=======
+  }
+
   private getVariableText(variableName: string, value: any, scopedVars: ScopedVars) {
     const scopedVar = scopedVars[variableName];
 
@@ -259,7 +256,6 @@
     }
 
     return value;
->>>>>>> 8a9ae60a
   }
 
   replace(target?: string, scopedVars?: ScopedVars, format?: string | Function): string {
@@ -267,34 +263,18 @@
       return target ?? '';
     }
     return this.replaceWithoutFormatting(target, scopedVars, format)
-      .map(t => this.formatValue(t.value, t.format, t.variable))
+      .map(t => this.formatValue(t.value, t.format, t.variable, t.text))
       .join('');
   }
 
   private replaceWithoutFormatting(target: string, scopedVars?: ScopedVars, format?: string | Function): TargetToken[] {
     this.regex.lastIndex = 0;
-<<<<<<< HEAD
     let lastIndex = 0;
     let tokens: TargetToken[] = [];
     let regexExec = this.regex.exec(target);
     while (regexExec !== null) {
       if (regexExec.index > lastIndex) {
         tokens.push({ value: target.substring(lastIndex, regexExec.index) });
-=======
-
-    return target.replace(this.regex, (match, var1, var2, fmt2, var3, fieldPath, fmt3) => {
-      const variableName = var1 || var2 || var3;
-      const variable = this.getVariableAtIndex(variableName);
-      const fmt = fmt2 || fmt3 || format;
-
-      if (scopedVars) {
-        const value = this.getVariableValue(variableName, fieldPath, scopedVars);
-        const text = this.getVariableText(variableName, value, scopedVars);
-
-        if (value !== null && value !== undefined) {
-          return this.formatValue(value, fmt, variable, text);
-        }
->>>>>>> 8a9ae60a
       }
       tokens = tokens.concat(this.replaceVariable(regexExec, scopedVars, format));
       lastIndex = this.regex.lastIndex;
@@ -315,8 +295,9 @@
 
     if (scopedVars) {
       const value = this.getVariableValue(variableName, fieldPath, scopedVars);
+      const text = this.getVariableText(variableName, value, scopedVars);
       if (value !== null && value !== undefined) {
-        return [{ value: value, format: fmt, variable: variable }];
+        return [{ value: value, format: fmt, variable: variable, text: text }];
       }
     }
 
@@ -324,59 +305,33 @@
       return [{ value: match }];
     }
 
-<<<<<<< HEAD
     const systemValue = this.grafanaVariables[variable.current.value];
     if (systemValue) {
       return [{ value: systemValue, format: fmt, variable: variable }];
     }
 
     let value = variable.current.value;
+    let text = variable.current.text;
+
     if (this.isAllValue(value)) {
       value = this.getAllValue(variable);
+      text = ALL_VARIABLE_TEXT;
       // skip formatting of custom all values
       if (variable.allValue) {
         return [{ value: value }];
-=======
-      let value = variable.current.value;
-      let text = variable.current.text;
-
-      if (this.isAllValue(value)) {
-        value = this.getAllValue(variable);
-        text = ALL_VARIABLE_TEXT;
-        // skip formatting of custom all values
-        if (variable.allValue) {
-          return this.replace(value);
-        }
->>>>>>> 8a9ae60a
-      }
-    }
-
-<<<<<<< HEAD
+      }
+    }
+
     if (fieldPath) {
       const fieldValue = this.getVariableValue(variableName, fieldPath, {
-        [variableName]: { value: value, text: '' },
+        [variableName]: { value, text },
       });
       if (fieldValue !== null && fieldValue !== undefined) {
-        return [{ value: fieldValue, format: fmt, variable: variable }];
-=======
-      if (fieldPath) {
-        const fieldValue = this.getVariableValue(variableName, fieldPath, {
-          [variableName]: { value, text },
-        });
-        if (fieldValue !== null && fieldValue !== undefined) {
-          return this.formatValue(fieldValue, fmt, variable, text);
-        }
->>>>>>> 8a9ae60a
-      }
-    }
-
-<<<<<<< HEAD
-    return [{ value: value, format: fmt, variable: variable }];
-=======
-      const res = this.formatValue(value, fmt, variable, text);
-      return res;
-    });
->>>>>>> 8a9ae60a
+        return [{ value: fieldValue, format: fmt, variable: variable, text: text }];
+      }
+    }
+
+    return [{ value: value, format: fmt, variable: variable, text: text }];
   }
 
   isAllValue(value: any) {
