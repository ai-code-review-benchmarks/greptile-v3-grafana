import _ from 'lodash';
import { AppEvents } from '@grafana/data';
import { e2e } from '@grafana/e2e';

import coreModule from 'app/core/core_module';
import { variableTypes } from './variable';
import appEvents from 'app/core/app_events';
import DatasourceSrv from '../plugins/datasource_srv';
import { VariableSrv } from './all';
import { TemplateSrv } from './template_srv';
<<<<<<< HEAD
=======
import { AppEvents } from '@grafana/data';
import { promiseToDigest } from '../../core/utils/promiseToDigest';
>>>>>>> fd2131c1

export class VariableEditorCtrl {
  /** @ngInject */
  constructor($scope: any, datasourceSrv: DatasourceSrv, variableSrv: VariableSrv, templateSrv: TemplateSrv) {
    $scope.variableTypes = variableTypes;
    $scope.ctrl = {};
    $scope.namePattern = /^(?!__).*$/;
    $scope._ = _;
    $scope.optionsLimit = 20;
    $scope.emptyListCta = {
      title: 'There are no variables yet',
      buttonTitle: 'Add variable',
      buttonIcon: 'gicon gicon-variable',
      infoBox: {
        __html: ` <p>
      Variables enable more interactive and dynamic dashboards. Instead of hard-coding things like server or
      sensor names in your metric queries you can use variables in their place. Variables are shown as dropdown
      select boxes at the top of the dashboard. These dropdowns make it easy to change the data being displayed in
      your dashboard. Check out the
      <a class="external-link" href="http://docs.grafana.org/reference/templating/" target="_blank">
        Templating documentation
      </a>
      for more information.
    </p>`,
        infoBoxTitle: 'What do variables do?',
      },
    };

    $scope.refreshOptions = [
      { value: 0, text: 'Never' },
      { value: 1, text: 'On Dashboard Load' },
      { value: 2, text: 'On Time Range Change' },
    ];

    $scope.sortOptions = [
      { value: 0, text: 'Disabled' },
      { value: 1, text: 'Alphabetical (asc)' },
      { value: 2, text: 'Alphabetical (desc)' },
      { value: 3, text: 'Numerical (asc)' },
      { value: 4, text: 'Numerical (desc)' },
      { value: 5, text: 'Alphabetical (case-insensitive, asc)' },
      { value: 6, text: 'Alphabetical (case-insensitive, desc)' },
    ];

    $scope.hideOptions = [
      { value: 0, text: '' },
      { value: 1, text: 'Label' },
      { value: 2, text: 'Variable' },
    ];

    $scope.selectors = {
      ...e2e.pages.Dashboard.Settings.Variables.List.selectors,
      ...e2e.pages.Dashboard.Settings.Variables.Edit.General.selectors,
      ...e2e.pages.Dashboard.Settings.Variables.Edit.QueryVariable.selectors,
    };

    $scope.init = () => {
      $scope.mode = 'list';

      $scope.variables = variableSrv.variables;
      $scope.reset();

      $scope.$watch('mode', (val: string) => {
        if (val === 'new') {
          $scope.reset();
        }
      });
    };

    $scope.setMode = (mode: any) => {
      $scope.mode = mode;
    };

    $scope.setNewMode = () => {
      $scope.setMode('new');
    };

    $scope.add = () => {
      if ($scope.isValid()) {
        variableSrv.addVariable($scope.current);
        $scope.update();
      }
    };

    $scope.isValid = () => {
      if (!$scope.ctrl.form.$valid) {
        return false;
      }

      if (!$scope.current.name.match(/^\w+$/)) {
        appEvents.emit(AppEvents.alertWarning, [
          'Validation',
          'Only word and digit characters are allowed in variable names',
        ]);
        return false;
      }

      const sameName: any = _.find($scope.variables, { name: $scope.current.name });
      if (sameName && sameName !== $scope.current) {
        appEvents.emit(AppEvents.alertWarning, ['Validation', 'Variable with the same name already exists']);
        return false;
      }

      if (
        $scope.current.type === 'query' &&
        _.isString($scope.current.query) &&
        $scope.current.query.match(new RegExp('\\$' + $scope.current.name + '(/| |$)'))
      ) {
        appEvents.emit(AppEvents.alertWarning, [
          'Validation',
          'Query cannot contain a reference to itself. Variable: $' + $scope.current.name,
        ]);
        return false;
      }

      return true;
    };

    $scope.validate = () => {
      $scope.infoText = '';
      if ($scope.current.type === 'adhoc' && $scope.current.datasource !== null) {
        $scope.infoText = 'Adhoc filters are applied automatically to all queries that target this datasource';
        promiseToDigest($scope)(
          datasourceSrv.get($scope.current.datasource).then(ds => {
            if (!ds.getTagKeys) {
              $scope.infoText = 'This datasource does not support adhoc filters yet.';
            }
          })
        );
      }
    };

    $scope.runQuery = () => {
      $scope.optionsLimit = 20;
      return variableSrv.updateOptions($scope.current).catch((err: { data: { message: any }; message: string }) => {
        if (err.data && err.data.message) {
          err.message = err.data.message;
        }
        appEvents.emit(AppEvents.alertError, [
          'Templating',
          'Template variables could not be initialized: ' + err.message,
        ]);
      });
    };

    $scope.onQueryChange = (query: any, definition: any) => {
      $scope.current.query = query;
      $scope.current.definition = definition;
      $scope.runQuery();
    };

    $scope.edit = (variable: any) => {
      $scope.current = variable;
      $scope.currentIsNew = false;
      $scope.mode = 'edit';
      $scope.validate();
      promiseToDigest($scope)(
        datasourceSrv.get($scope.current.datasource).then(ds => {
          $scope.currentDatasource = ds;
        })
      );
    };

    $scope.duplicate = (variable: { getSaveModel: () => void; name: string }) => {
      const clone = _.cloneDeep(variable.getSaveModel());
      $scope.current = variableSrv.createVariableFromModel(clone);
      $scope.current.name = 'copy_of_' + variable.name;
      variableSrv.addVariable($scope.current);
    };

    $scope.update = () => {
      if ($scope.isValid()) {
        promiseToDigest($scope)(
          $scope.runQuery().then(() => {
            $scope.reset();
            $scope.mode = 'list';
            templateSrv.updateIndex();
          })
        );
      }
    };

    $scope.reset = () => {
      $scope.currentIsNew = true;
      $scope.current = variableSrv.createVariableFromModel({ type: 'query' });

      // this is done here in case a new data source type variable was added
      $scope.datasources = _.filter(datasourceSrv.getMetricSources(), ds => {
        return !ds.meta.mixed && ds.value !== null;
      });

      $scope.datasourceTypes = _($scope.datasources)
        .uniqBy('meta.id')
        .map((ds: any) => {
          return { text: ds.meta.name, value: ds.meta.id };
        })
        .value();
    };

    $scope.typeChanged = function() {
      const old = $scope.current;
      $scope.current = variableSrv.createVariableFromModel({
        type: $scope.current.type,
      });
      $scope.current.name = old.name;
      $scope.current.label = old.label;

      const oldIndex = _.indexOf(this.variables, old);
      if (oldIndex !== -1) {
        this.variables[oldIndex] = $scope.current;
      }

      $scope.validate();
    };

    $scope.removeVariable = (variable: any) => {
      variableSrv.removeVariable(variable);
    };

    $scope.showMoreOptions = () => {
      $scope.optionsLimit += 20;
    };

    $scope.datasourceChanged = async () => {
      promiseToDigest($scope)(
        datasourceSrv.get($scope.current.datasource).then(ds => {
          $scope.current.query = '';
          $scope.currentDatasource = ds;
        })
      );
    };
  }
}

coreModule.controller('VariableEditorCtrl', VariableEditorCtrl);<|MERGE_RESOLUTION|>--- conflicted
+++ resolved
@@ -8,11 +8,7 @@
 import DatasourceSrv from '../plugins/datasource_srv';
 import { VariableSrv } from './all';
 import { TemplateSrv } from './template_srv';
-<<<<<<< HEAD
-=======
-import { AppEvents } from '@grafana/data';
 import { promiseToDigest } from '../../core/utils/promiseToDigest';
->>>>>>> fd2131c1
 
 export class VariableEditorCtrl {
   /** @ngInject */
