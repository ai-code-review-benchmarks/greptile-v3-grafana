<div ng-controller="TemplateEditorCtrl" ng-init="init()">
	<div class="tabbed-view-header">
		<h2 class="tabbed-view-title">
			Templating
<<<<<<< HEAD
		</div>

		<div class="tabs">
			<ul class="nav nav-tabs">
				<li ng-class="{active: mode === 'list'}">
					<a ng-click="mode = 'list';">
						模板变量
					</a>
				</li>

				<li ng-class="{active: mode === 'edit'}" ng-show="mode === 'edit'">
					<a>
						{{current.name}}
					</a>
				</li>

				<li ng-class="{active: mode === 'new'}">
					<a ng-click="mode = 'new';">
						<i class="fa fa-plus"></i>
						新增
					</a>
				</li>
			</ul>
		</div>

		<button class="gf-box-header-close-btn" ng-click="dismiss();dashboard.refresh();">
=======
		</h2>

		<ul class="gf-tabs">
			<li class="gf-tabs-item" >
				<a class="gf-tabs-link" ng-click="mode = 'list';" ng-class="{active: mode === 'list'}">
					Variables
				</a>
			</li>
			<li class="gf-tabs-item" ng-show="mode === 'edit'">
				<a class="gf-tabs-link" ng-class="{active: mode === 'edit'}">
					Edit
				</a>
			</li>
			<li class="gf-tabs-item" ng-show="mode === 'new'">
				<span class="active gf-tabs-link">New</span>
			</li>
		</ul>

		<button class="tabbed-view-close-btn" ng-click="dismiss();dashboard.refresh();">
>>>>>>> 2bf305b1
			<i class="fa fa-remove"></i>
		</button>
	</div>

	<div class="tabbed-view-body">

		<div ng-if="mode === 'list'">
			<div ng-if="variables.length === 0">
				<em>No template variables defined</em>
			</div>
			<table class="grafana-options-table">
				<tr ng-repeat="variable in variables">
					<td style="width: 1%">
						<span class="template-variable">
							${{variable.name}}
						</span>
					</td>
					<td class="max-width" style="max-width: 200px;">
						{{variable.query}}
					</td>

					<td style="width: 1%"><i ng-click="_.move(variables,$index,$index-1)" ng-hide="$first" class="pointer fa fa-arrow-up"></i></td>
					<td style="width: 1%"><i ng-click="_.move(variables,$index,$index+1)" ng-hide="$last" class="pointer fa fa-arrow-down"></i></td>
					<td style="width: 1%">
            <a ng-click="duplicate(variable)" class="btn btn-inverse btn-mini">
              Duplicate
            </a>
          </td>
					<td style="width: 1%">
						<a ng-click="edit(variable)" class="btn btn-inverse btn-mini">
							<i class="fa fa-edit"></i>
							Edit
						</a>
					</td>
					<td style="width: 1%">
						<a ng-click="removeVariable(variable)" class="btn btn-danger btn-mini">
							<i class="fa fa-remove"></i>
						</a>
					</td>
				</tr>
			</table>
		</div>

<<<<<<< HEAD
			<div class="editor-row row">
				<div style="max-width: 1024px">
					<div ng-if="variables.length === 0">
						<em>没有任何模板定义</em>
					</div>
					<table class="grafana-options-table">
						<tr ng-repeat="variable in variables">
							<td style="width: 1%">
								<span class="template-variable">
									${{variable.name}}
								</span>
							</td>
							<td class="max-width" style="max-width: 200px;">
								{{variable.query}}
							</td>
							<td style="width: 1%">
								<a ng-click="edit(variable)" class="btn btn-inverse btn-small">
									<i class="fa fa-edit"></i>
									编辑
								</a>
							</td>
              <td style="width: 1%">
                <a ng-click="duplicate(variable)" class="btn btn-inverse btn-small">
                  复制
                </a>
              </td>
							<td style="width: 1%"><i ng-click="_.move(variables,$index,$index-1)" ng-hide="$first" class="pointer fa fa-arrow-up"></i></td>
							<td style="width: 1%"><i ng-click="_.move(variables,$index,$index+1)" ng-hide="$last" class="pointer fa fa-arrow-down"></i></td>
							<td style="width: 1%">
								<a ng-click="removeVariable(variable)" class="btn btn-danger btn-small">
									<i class="fa fa-remove"></i>
								</a>
							</td>
						</tr>
					</table>
				</div>
=======
		<div class="gf-form" ng-show="mode === 'list'">
			<div class="gf-form-button-row">
				<a type="button" class="btn gf-form-button btn-success" ng-click="mode = 'new';"><i class="fa fa-plus" ></i>&nbsp;&nbsp;New</a>
>>>>>>> 2bf305b1
			</div>
		</div>

		<div ng-if="mode === 'edit' || mode === 'new'">
<<<<<<< HEAD
			<div class="editor-row">
				<div class="tight-form-section">
					<h5>变量</h5>
					<div class="tight-form last">
						<ul class="tight-form-list">
							<li class="tight-form-item" style="width: 100px">
								名称
							</li>
							<li>
								<input type="text" class="input-large tight-form-input" placeholder="name" ng-model='current.name'></input>
							</li>
							<li class="tight-form-item">
								类型
							</li>
							<li>
								<select class="input-small tight-form-input" ng-model="current.type" ng-options="f for f in ['query', 'interval', 'custom']" ng-change="typeChanged()"></select>
							</li>
							<li class="tight-form-item" ng-show="current.type === 'query'">
								数据源
							</li>
							<li ng-show="current.type === 'query'">
								<select class="input input-medium tight-form-input last" ng-model="current.datasource" ng-options="f.value as f.name for f in datasources"></select>
							</li>
						</ul>
						<div class="clearfix"></div>
					</div>
				</div>
			</div>

			<div class="editor-row">
				<div class="tight-form-section">
					<h5>变量值选项</h5>

					<div ng-show="current.type === 'interval'">
						<div class="tight-form">
							<ul class="tight-form-list">
								<li class="tight-form-item" style="width: 160px">
									Values
								</li>
								<li>
									<input type="text" style="width: 345px" class="input-xxlarge tight-form-input last" placeholder="name" ng-model='current.query' placeholder="1m,10m,1h,6h,1d,7d" ng-model-onblur ng-change="runQuery()"></input>
								</li>
							</ul>
							<div class="clearfix"></div>
						</div>
						<div class="tight-form last">
							<ul class="tight-form-list">
								<li class="tight-form-item" style="width: 160px">
									<editor-checkbox text="包含自动间隔时间" model="current.auto" change="runQuery()"></editor-checkbox>
								</li>
								<li class="tight-form-item" ng-show="current.auto">
									自动步长时间 <tip>How many steps, roughly, the interval is rounded and will not always match this count<tip>
								</li>
								<li>
									<select class="input-mini tight-form-input last" ng-model="current.auto_count" ng-options="f for f in [3,5,10,30,50,100,200]" ng-change="runQuery()"></select>
								</li>
							</ul>
							<div class="clearfix"></div>
						</div>
					</div>

					<div ng-show="current.type === 'custom'">
						<div class="tight-form last">
							<ul class="tight-form-list">
								<li class="tight-form-item" style="width: 180px">
									值(通过逗号分开)
								</li>
								<li>
									<input type="text" class="input tight-form-input last" style="width: 325px;" ng-model='current.query' ng-blur="runQuery()" placeholder="1, 10, 20, myvalue"></input>
								</li>
							</ul>
							<div class="clearfix"></div>
=======
			<h5 class="section-heading">Variable</h5>
			<div class="gf-form-group">
				<div class="gf-form-inline">
					<div class="gf-form max-width-19">
						<span class="gf-form-label width-7">Name</span>
						<input type="text" class="gf-form-input max-width-12" placeholder="name" ng-model='current.name'></input>
					</div>
					<div class="gf-form">
						<span class="gf-form-label width-4">Type</span>
						<div class="gf-form-select-wrapper">
							<select class="gf-form-input width-7" ng-model="current.type" ng-options="f for f in ['query', 'interval', 'custom']" ng-change="typeChanged()"></select>
						</div>
					</div>
					<div class="gf-form max-width-19">
						<span class="gf-form-label width-7" ng-show="current.type === 'query'">Data source</span>
						<div class="gf-form-select-wrapper max-width-12" ng-show="current.type === 'query'">
							<select class="gf-form-input" ng-model="current.datasource" ng-options="f.value as f.name for f in datasources"></select>
>>>>>>> 2bf305b1
						</div>
					</div>
<<<<<<< HEAD

					<div ng-show="current.type === 'query'">

						<div class="tight-form">
							<ul class="tight-form-list">
								<li class="tight-form-item" style="width: 100px">
									查询语句
								</li>
								<li>
									<input type="text" style="width: 588px" class="input-xxlarge tight-form-input last" ng-model='current.query' placeholder="metric name or tags query" ng-model-onblur ng-change="runQuery()"></input>
								</li>
							</ul>
							<div class="clearfix"></div>
						</div>
						<div class="tight-form">
							<ul class="tight-form-list">
								<li class="tight-form-item" style="width: 100px;">
									正则匹配
									<tip>Optional, if you want to extract part of a series name or metric node segment</tip>
								</li>
								<li>
									<input type="text" style="width: 588px" class="input tight-form-input last" ng-model='current.regex' placeholder="/.*-(.*)-.*/" ng-model-onblur ng-change="runQuery()"></input>
								</li>
							</ul>
							<div class="clearfix"></div>
=======
				</div>
				<div class="gf-form-inline">
					<div class="gf-form max-width-19">
						<span class="gf-form-label width-7">Label</span>
						<input type="text" class="gf-form-input max-width-12" ng-model='current.label' placeholder="optional display name"></input>
					</div>
					<div class="gf-form">
						<span class="gf-form-label width-4">Hide</span>
            <div class="gf-form-select-wrapper">
							<select class="gf-form-input width-7" ng-model="current.hide" ng-options="f.value as f.text for f in hideOptions"></select>
>>>>>>> 2bf305b1
						</div>
					</div>
				</div>

<<<<<<< HEAD
						<div class="tight-form">
							<ul class="tight-form-list">
								<li class="tight-form-item" style="width: 100px;">
									<editor-checkbox text="所有值" model="current.includeAll" change="runQuery()"></editor-checkbox>
								</li>
								<li ng-show="current.includeAll">
									<input type="text" class="input-xlarge tight-form-input" style="width:364px" ng-model='current.options[0].value'></input>
								</li>
								<li class="tight-form-item" ng-show="current.includeAll">
									所有格式化
								</li>
								<li ng-show="current.includeAll">
									<select class="input-medium tight-form-input last" ng-model="current.allFormat" ng-change="runQuery()" ng-options="f for f in ['glob', 'wildcard', 'regex wildcard', 'regex values', 'lucene', 'pipe']"></select>
								</li>
							</ul>
							<div class="clearfix"></div>
						</div>

						<div class="tight-form last">
							<ul class="tight-form-list">
								<li class="tight-form-item last">
									<editor-checkbox text="加载时自动更新" model="current.refresh"></editor-checkbox>
									<tip>Check if you want values to be updated on dashboard load, will slow down dashboard load time</tip>
								</li>
							</ul>
							<div class="clearfix"></div>
=======
			</div>

			<h5 class="section-heading">Value Options</h5>
			<div ng-show="current.type === 'interval'" class="gf-form-group">
				<div class="gf-form">
					<span class="gf-form-label width-9">Values</span>
					<input type="text" class="gf-form-input" placeholder="name" ng-model='current.query' placeholder="1m,10m,1h,6h,1d,7d" ng-model-onblur ng-change="runQuery()"></input>
				</div>
				<div class="gf-form">
					<span class="gf-form-label width-9">Auto option</span>
					<editor-checkbox text="Enable" model="current.auto" change="runQuery()"></editor-checkbox>
				</div>
				<div class="gf-form-inline">
					<div class="gf-form">
						<span class="gf-form-label width-9" ng-show="current.auto">
							Auto steps <tip>How many times should the current time range be divided to calculate the value</tip>
						</span>
						<div class="gf-form-select-wrapper max-width-10" ng-show="current.auto">
							<select class="gf-form-input" ng-model="current.auto_count" ng-options="f for f in [2,3,4,5,10,20,30,40,50,100,200,300,400,500]" ng-change="runQuery()"></select>
>>>>>>> 2bf305b1
						</div>
					</div>
					<div class="gf-form">
						<span class="gf-form-label" ng-show="current.auto">
							Min interval <tip>The calculated value will not go below this threshold</tip>
						</span>
						<input type="text" class="gf-form-input max-width-10" ng-show="current.auto" ng-model="current.auto_min" ng-change="runQuery()" placeholder="10s"></input>
					</div>
				</div>
			</div>

<<<<<<< HEAD
			<div class="editor-row">
				<div class="tight-form-section" ng-hide="current.type === 'interval'">
					<h5>多选 <tip>Enables multiple values to be selected at the same time</tip></h5>
					<div class="tight-form last">
						<ul class="tight-form-list">
							<li class="tight-form-item last" style="width: 100px;">
								<editor-checkbox text="激活" model="current.multi" change="runQuery()"></editor-checkbox>
							</li>
							<li class="tight-form-item" ng-show="current.multi">
								多选格式
							</li>
							<li ng-show="current.multi">
								<select class="input-medium tight-form-input last" ng-model="current.multiFormat" ng-change="runQuery()" ng-options="f for f in ['glob', 'regex values', 'lucene', 'pipe']"></select>
							</li>
						</ul>
						<div class="clearfix"></div>
					</div>
=======
			<div ng-show="current.type === 'custom'" class="gf-form-group">
				<div class="gf-form">
					<span class="gf-form-label width-13">Values seperated by comma</span>
					<input type="text" class="gf-form-input" ng-model='current.query' ng-blur="runQuery()" placeholder="1, 10, 20, myvalue"></input>
>>>>>>> 2bf305b1
				</div>
			</div>

<<<<<<< HEAD
				<div class="tight-form-section">
					<h5>展示选项</h5>
					<div class="tight-form last">
						<ul class="tight-form-list">
							<li class="tight-form-item" style="width: 100px">
								变量标签
							</li>
							<li>
								<input type="text" class="input-medium tight-form-input" ng-model='current.label' placeholder=""></input>
							</li>
							<li class="tight-form-item last">
								<editor-checkbox text="隐藏标签" model="current.hideLabel" change="runQuery()"></editor-checkbox>
							</li>
						</ul>
						<div class="clearfix"></div>
					</div>
				</div>
			</div>

			<div class="editor-row" ng-if="current.type === 'query'">
				<div class="tight-form-section">
					<h5>值 /标识 (Experimental feature)</h5>
					<div class="tight-form last" ng-if="current.useTags">
						<ul class="tight-form-list">
							<li class="tight-form-item" style="width: 135px">
								标识查询
							</li>
							<li>
								<input type="text" style="width: 588px" class="input-xxlarge tight-form-input last" ng-model='current.tagsQuery' placeholder="metric name or tags query" ng-model-onblur></input>
							</li>
						</ul>
						<div class="clearfix"></div>
					</div>
					<div class="tight-form" ng-if="current.useTags">
						<ul class="tight-form-list">
							<li class="tight-form-item" style="width: 135px;">
								标识值的查询
							</li>
							<li>
								<input type="text" style="width: 588px" class="input tight-form-input last" ng-model='current.tagValuesQuery' placeholder="apps.$tag.*" ng-model-onblur></input>
							</li>
						</ul>
						<div class="clearfix"></div>
					</div>
					<div class="tight-form">
						<ul class="tight-form-list">
							<li class="tight-form-item last">
								<editor-checkbox text="激活" model="current.useTags" change="runQuery()"></editor-checkbox>
							</li>
						</ul>
						<div class="clearfix"></div>
					</div>
				</div>
			</div>

			<div class="editor-row">
				<div class="tight-form-section">
					<h5>值预览 最多20个</h5>
					<div class="tight-form last">
						<ul class="tight-form-list">
							<li class="tight-form-item" ng-repeat="option in current.options | limitTo: 20">
								{{option.text}}
							</li>
						</ul>
						<div class="clearfix"></div>
					</div>
=======
			<div ng-show="current.type === 'query'" class="gf-form-group">
				<div class="gf-form">
					<span class="gf-form-label width-7">Query</span>
					<input type="text" class="gf-form-input" ng-model='current.query' placeholder="metric name or tags query" ng-model-onblur ng-change="runQuery()"></input>
					<!-- <info&#45;popover position="bottom center" wide="true"> -->
					<!-- 	Example queries: -->
					<!-- 	<ul> -->
					<!-- 		<li> -->
					<!-- 			<code>SHOW TAG VALUES WITH KEY = "hostname"</code> -->
					<!-- 		</li> -->
					<!-- 		<li> -->
					<!-- 			<code>SHOW TAG VALUES WITH KEY = "hostname"</code> -->
					<!-- 		</li> -->
					<!-- 		<li> -->
					<!-- 			<code>SHOW TAG VALUES WITH KEY = "hostname"</code> -->
					<!-- 		</li> -->
					<!-- 		<li> -->
					<!-- 			<a href="http://docs.grafana.org" target="_blank">Templating docs</a> -->
					<!-- 		</li> -->
					<!-- 	</ul> -->
					<!-- </info&#45;popover> -->
				</div>
				<div class="gf-form">
					<span class="gf-form-label width-7">
						Regex
						<tip>Optional, if you want to extract part of a series name or metric node segment</tip>
					</span>
					<input type="text" class="gf-form-input" ng-model='current.regex' placeholder="/.*-(.*)-.*/" ng-model-onblur ng-change="runQuery()"></input>
				</div>
				<div class="gf-form">
					<span class="gf-form-label width-7">Refresh</span>
					<select class="gf-form-input max-width-14" ng-model="current.refresh" ng-options="f.value as f.text for f in refreshOptions"></select>
					<tip>When to update the values of this variable, will slow down dashboard load / time change</tip>
				</div>
			</div>

			<div class="section gf-form-group" >
				<h5 class="section-heading">Selection Options</h5>
        <gf-form-switch class="gf-form"
                        label="Multi-value"
                        label-class="width-10"
                        tooltip="Enables multiple values to be selected at the same time"
                        checked="current.multi"
                        on-change="runQuery()">
        </gf-form-switch>
        <gf-form-switch class="gf-form"
                        label="Include All option"
                        label-class="width-10"
                        checked="current.includeAll"
                        on-change="runQuery()">
        </gf-form-switch>

				<div class="gf-form" ng-if="current.includeAll">
					<span class="gf-form-label width-10">Custom all value</span>
					<input type="text" class="gf-form-input max-width-15" ng-model='current.allValue' placeholder="blank = auto"></input>
				</div>
			</div>

			<div class="gf-form-group" ng-if="current.type === 'query'">
				<h5>Value groups/tags (Experimental feature)</h5>
				<div class="gf-form">
					<editor-checkbox text="Enable" model="current.useTags" change="runQuery()"></editor-checkbox>
				</div>
				<div class="gf-form last" ng-if="current.useTags">
					<span class="gf-form-label width-10">Tags query</span>
					<input type="text" class="gf-form-input" ng-model='current.tagsQuery' placeholder="metric name or tags query" ng-model-onblur></input>
				</div>
				<div class="gf-form" ng-if="current.useTags">
					<li class="gf-form-label width-10">Tag values query</li>
					<input type="text" class="gf-form-input" ng-model='current.tagValuesQuery' placeholder="apps.$tag.*" ng-model-onblur></input>
				</div>
			</div>

			<div class="gf-form-group">
				<h5>Preview of values (shows max 20)</h5>
				<div class="gf-form">
					<span class="gf-form-label" ng-repeat="option in current.options | limitTo: 20">
						{{option.text}}
					</span>
>>>>>>> 2bf305b1
				</div>
			</div>
		</div>

<<<<<<< HEAD
		<div class="editor-row" style="margin-top: 20px">
			<button type="button" class="btn btn-success" ng-show="mode === 'edit'" ng-click="update();">更新</button>
			<button type="button" class="btn btn-success" ng-show="mode === 'new'" ng-click="add();">添加</button>
=======
		<div class="gf-form-button-row p-y-0">
			<button type="button" class="btn btn-success" ng-show="mode === 'edit'" ng-click="update();">Update</button>
			<button type="button" class="btn btn-success" ng-show="mode === 'new'" ng-click="add();">Add</button>
>>>>>>> 2bf305b1
		</div>
	</div>
</div>
<|MERGE_RESOLUTION|>--- conflicted
+++ resolved
@@ -2,54 +2,25 @@
 	<div class="tabbed-view-header">
 		<h2 class="tabbed-view-title">
 			Templating
-<<<<<<< HEAD
-		</div>
-
-		<div class="tabs">
-			<ul class="nav nav-tabs">
-				<li ng-class="{active: mode === 'list'}">
-					<a ng-click="mode = 'list';">
-						模板变量
-					</a>
-				</li>
-
-				<li ng-class="{active: mode === 'edit'}" ng-show="mode === 'edit'">
-					<a>
-						{{current.name}}
-					</a>
-				</li>
-
-				<li ng-class="{active: mode === 'new'}">
-					<a ng-click="mode = 'new';">
-						<i class="fa fa-plus"></i>
-						新增
-					</a>
-				</li>
-			</ul>
-		</div>
-
-		<button class="gf-box-header-close-btn" ng-click="dismiss();dashboard.refresh();">
-=======
 		</h2>
 
 		<ul class="gf-tabs">
 			<li class="gf-tabs-item" >
 				<a class="gf-tabs-link" ng-click="mode = 'list';" ng-class="{active: mode === 'list'}">
-					Variables
+					模板变量
 				</a>
 			</li>
 			<li class="gf-tabs-item" ng-show="mode === 'edit'">
 				<a class="gf-tabs-link" ng-class="{active: mode === 'edit'}">
-					Edit
+					编辑
 				</a>
 			</li>
 			<li class="gf-tabs-item" ng-show="mode === 'new'">
-				<span class="active gf-tabs-link">New</span>
+				<span class="active gf-tabs-link">新增</span>
 			</li>
 		</ul>
 
 		<button class="tabbed-view-close-btn" ng-click="dismiss();dashboard.refresh();">
->>>>>>> 2bf305b1
 			<i class="fa fa-remove"></i>
 		</button>
 	</div>
@@ -58,7 +29,7 @@
 
 		<div ng-if="mode === 'list'">
 			<div ng-if="variables.length === 0">
-				<em>No template variables defined</em>
+				<em>没有任何模板定义</em>
 			</div>
 			<table class="grafana-options-table">
 				<tr ng-repeat="variable in variables">
@@ -75,13 +46,13 @@
 					<td style="width: 1%"><i ng-click="_.move(variables,$index,$index+1)" ng-hide="$last" class="pointer fa fa-arrow-down"></i></td>
 					<td style="width: 1%">
             <a ng-click="duplicate(variable)" class="btn btn-inverse btn-mini">
-              Duplicate
+				复制
             </a>
           </td>
 					<td style="width: 1%">
 						<a ng-click="edit(variable)" class="btn btn-inverse btn-mini">
 							<i class="fa fa-edit"></i>
-							Edit
+							编辑
 						</a>
 					</td>
 					<td style="width: 1%">
@@ -93,173 +64,32 @@
 			</table>
 		</div>
 
-<<<<<<< HEAD
-			<div class="editor-row row">
-				<div style="max-width: 1024px">
-					<div ng-if="variables.length === 0">
-						<em>没有任何模板定义</em>
-					</div>
-					<table class="grafana-options-table">
-						<tr ng-repeat="variable in variables">
-							<td style="width: 1%">
-								<span class="template-variable">
-									${{variable.name}}
-								</span>
-							</td>
-							<td class="max-width" style="max-width: 200px;">
-								{{variable.query}}
-							</td>
-							<td style="width: 1%">
-								<a ng-click="edit(variable)" class="btn btn-inverse btn-small">
-									<i class="fa fa-edit"></i>
-									编辑
-								</a>
-							</td>
-              <td style="width: 1%">
-                <a ng-click="duplicate(variable)" class="btn btn-inverse btn-small">
-                  复制
-                </a>
-              </td>
-							<td style="width: 1%"><i ng-click="_.move(variables,$index,$index-1)" ng-hide="$first" class="pointer fa fa-arrow-up"></i></td>
-							<td style="width: 1%"><i ng-click="_.move(variables,$index,$index+1)" ng-hide="$last" class="pointer fa fa-arrow-down"></i></td>
-							<td style="width: 1%">
-								<a ng-click="removeVariable(variable)" class="btn btn-danger btn-small">
-									<i class="fa fa-remove"></i>
-								</a>
-							</td>
-						</tr>
-					</table>
-				</div>
-=======
 		<div class="gf-form" ng-show="mode === 'list'">
 			<div class="gf-form-button-row">
-				<a type="button" class="btn gf-form-button btn-success" ng-click="mode = 'new';"><i class="fa fa-plus" ></i>&nbsp;&nbsp;New</a>
->>>>>>> 2bf305b1
+				<a type="button" class="btn gf-form-button btn-success" ng-click="mode = 'new';"><i class="fa fa-plus" ></i>&nbsp;&nbsp;新增</a>
 			</div>
 		</div>
 
 		<div ng-if="mode === 'edit' || mode === 'new'">
-<<<<<<< HEAD
-			<div class="editor-row">
-				<div class="tight-form-section">
-					<h5>变量</h5>
-					<div class="tight-form last">
-						<ul class="tight-form-list">
-							<li class="tight-form-item" style="width: 100px">
-								名称
-							</li>
-							<li>
-								<input type="text" class="input-large tight-form-input" placeholder="name" ng-model='current.name'></input>
-							</li>
-							<li class="tight-form-item">
-								类型
-							</li>
-							<li>
-								<select class="input-small tight-form-input" ng-model="current.type" ng-options="f for f in ['query', 'interval', 'custom']" ng-change="typeChanged()"></select>
-							</li>
-							<li class="tight-form-item" ng-show="current.type === 'query'">
-								数据源
-							</li>
-							<li ng-show="current.type === 'query'">
-								<select class="input input-medium tight-form-input last" ng-model="current.datasource" ng-options="f.value as f.name for f in datasources"></select>
-							</li>
-						</ul>
-						<div class="clearfix"></div>
-					</div>
-				</div>
-			</div>
-
-			<div class="editor-row">
-				<div class="tight-form-section">
-					<h5>变量值选项</h5>
-
-					<div ng-show="current.type === 'interval'">
-						<div class="tight-form">
-							<ul class="tight-form-list">
-								<li class="tight-form-item" style="width: 160px">
-									Values
-								</li>
-								<li>
-									<input type="text" style="width: 345px" class="input-xxlarge tight-form-input last" placeholder="name" ng-model='current.query' placeholder="1m,10m,1h,6h,1d,7d" ng-model-onblur ng-change="runQuery()"></input>
-								</li>
-							</ul>
-							<div class="clearfix"></div>
-						</div>
-						<div class="tight-form last">
-							<ul class="tight-form-list">
-								<li class="tight-form-item" style="width: 160px">
-									<editor-checkbox text="包含自动间隔时间" model="current.auto" change="runQuery()"></editor-checkbox>
-								</li>
-								<li class="tight-form-item" ng-show="current.auto">
-									自动步长时间 <tip>How many steps, roughly, the interval is rounded and will not always match this count<tip>
-								</li>
-								<li>
-									<select class="input-mini tight-form-input last" ng-model="current.auto_count" ng-options="f for f in [3,5,10,30,50,100,200]" ng-change="runQuery()"></select>
-								</li>
-							</ul>
-							<div class="clearfix"></div>
-						</div>
-					</div>
-
-					<div ng-show="current.type === 'custom'">
-						<div class="tight-form last">
-							<ul class="tight-form-list">
-								<li class="tight-form-item" style="width: 180px">
-									值(通过逗号分开)
-								</li>
-								<li>
-									<input type="text" class="input tight-form-input last" style="width: 325px;" ng-model='current.query' ng-blur="runQuery()" placeholder="1, 10, 20, myvalue"></input>
-								</li>
-							</ul>
-							<div class="clearfix"></div>
-=======
-			<h5 class="section-heading">Variable</h5>
+			<h5 class="section-heading">变量</h5>
 			<div class="gf-form-group">
 				<div class="gf-form-inline">
 					<div class="gf-form max-width-19">
-						<span class="gf-form-label width-7">Name</span>
+						<span class="gf-form-label width-7">名称</span>
 						<input type="text" class="gf-form-input max-width-12" placeholder="name" ng-model='current.name'></input>
 					</div>
 					<div class="gf-form">
-						<span class="gf-form-label width-4">Type</span>
+						<span class="gf-form-label width-4">类型</span>
 						<div class="gf-form-select-wrapper">
 							<select class="gf-form-input width-7" ng-model="current.type" ng-options="f for f in ['query', 'interval', 'custom']" ng-change="typeChanged()"></select>
 						</div>
 					</div>
 					<div class="gf-form max-width-19">
-						<span class="gf-form-label width-7" ng-show="current.type === 'query'">Data source</span>
+						<span class="gf-form-label width-7" ng-show="current.type === 'query'">数据源</span>
 						<div class="gf-form-select-wrapper max-width-12" ng-show="current.type === 'query'">
 							<select class="gf-form-input" ng-model="current.datasource" ng-options="f.value as f.name for f in datasources"></select>
->>>>>>> 2bf305b1
-						</div>
-					</div>
-<<<<<<< HEAD
-
-					<div ng-show="current.type === 'query'">
-
-						<div class="tight-form">
-							<ul class="tight-form-list">
-								<li class="tight-form-item" style="width: 100px">
-									查询语句
-								</li>
-								<li>
-									<input type="text" style="width: 588px" class="input-xxlarge tight-form-input last" ng-model='current.query' placeholder="metric name or tags query" ng-model-onblur ng-change="runQuery()"></input>
-								</li>
-							</ul>
-							<div class="clearfix"></div>
-						</div>
-						<div class="tight-form">
-							<ul class="tight-form-list">
-								<li class="tight-form-item" style="width: 100px;">
-									正则匹配
-									<tip>Optional, if you want to extract part of a series name or metric node segment</tip>
-								</li>
-								<li>
-									<input type="text" style="width: 588px" class="input tight-form-input last" ng-model='current.regex' placeholder="/.*-(.*)-.*/" ng-model-onblur ng-change="runQuery()"></input>
-								</li>
-							</ul>
-							<div class="clearfix"></div>
-=======
+						</div>
+					</div>
 				</div>
 				<div class="gf-form-inline">
 					<div class="gf-form max-width-19">
@@ -270,42 +100,13 @@
 						<span class="gf-form-label width-4">Hide</span>
             <div class="gf-form-select-wrapper">
 							<select class="gf-form-input width-7" ng-model="current.hide" ng-options="f.value as f.text for f in hideOptions"></select>
->>>>>>> 2bf305b1
-						</div>
-					</div>
-				</div>
-
-<<<<<<< HEAD
-						<div class="tight-form">
-							<ul class="tight-form-list">
-								<li class="tight-form-item" style="width: 100px;">
-									<editor-checkbox text="所有值" model="current.includeAll" change="runQuery()"></editor-checkbox>
-								</li>
-								<li ng-show="current.includeAll">
-									<input type="text" class="input-xlarge tight-form-input" style="width:364px" ng-model='current.options[0].value'></input>
-								</li>
-								<li class="tight-form-item" ng-show="current.includeAll">
-									所有格式化
-								</li>
-								<li ng-show="current.includeAll">
-									<select class="input-medium tight-form-input last" ng-model="current.allFormat" ng-change="runQuery()" ng-options="f for f in ['glob', 'wildcard', 'regex wildcard', 'regex values', 'lucene', 'pipe']"></select>
-								</li>
-							</ul>
-							<div class="clearfix"></div>
-						</div>
-
-						<div class="tight-form last">
-							<ul class="tight-form-list">
-								<li class="tight-form-item last">
-									<editor-checkbox text="加载时自动更新" model="current.refresh"></editor-checkbox>
-									<tip>Check if you want values to be updated on dashboard load, will slow down dashboard load time</tip>
-								</li>
-							</ul>
-							<div class="clearfix"></div>
-=======
-			</div>
-
-			<h5 class="section-heading">Value Options</h5>
+						</div>
+					</div>
+				</div>
+
+			</div>
+
+			<h5 class="section-heading">变量值选项</h5>
 			<div ng-show="current.type === 'interval'" class="gf-form-group">
 				<div class="gf-form">
 					<span class="gf-form-label width-9">Values</span>
@@ -318,11 +119,10 @@
 				<div class="gf-form-inline">
 					<div class="gf-form">
 						<span class="gf-form-label width-9" ng-show="current.auto">
-							Auto steps <tip>How many times should the current time range be divided to calculate the value</tip>
+							自动步长时间 <tip>How many times should the current time range be divided to calculate the value</tip>
 						</span>
 						<div class="gf-form-select-wrapper max-width-10" ng-show="current.auto">
 							<select class="gf-form-input" ng-model="current.auto_count" ng-options="f for f in [2,3,4,5,10,20,30,40,50,100,200,300,400,500]" ng-change="runQuery()"></select>
->>>>>>> 2bf305b1
 						</div>
 					</div>
 					<div class="gf-form">
@@ -334,101 +134,13 @@
 				</div>
 			</div>
 
-<<<<<<< HEAD
-			<div class="editor-row">
-				<div class="tight-form-section" ng-hide="current.type === 'interval'">
-					<h5>多选 <tip>Enables multiple values to be selected at the same time</tip></h5>
-					<div class="tight-form last">
-						<ul class="tight-form-list">
-							<li class="tight-form-item last" style="width: 100px;">
-								<editor-checkbox text="激活" model="current.multi" change="runQuery()"></editor-checkbox>
-							</li>
-							<li class="tight-form-item" ng-show="current.multi">
-								多选格式
-							</li>
-							<li ng-show="current.multi">
-								<select class="input-medium tight-form-input last" ng-model="current.multiFormat" ng-change="runQuery()" ng-options="f for f in ['glob', 'regex values', 'lucene', 'pipe']"></select>
-							</li>
-						</ul>
-						<div class="clearfix"></div>
-					</div>
-=======
 			<div ng-show="current.type === 'custom'" class="gf-form-group">
 				<div class="gf-form">
 					<span class="gf-form-label width-13">Values seperated by comma</span>
 					<input type="text" class="gf-form-input" ng-model='current.query' ng-blur="runQuery()" placeholder="1, 10, 20, myvalue"></input>
->>>>>>> 2bf305b1
-				</div>
-			</div>
-
-<<<<<<< HEAD
-				<div class="tight-form-section">
-					<h5>展示选项</h5>
-					<div class="tight-form last">
-						<ul class="tight-form-list">
-							<li class="tight-form-item" style="width: 100px">
-								变量标签
-							</li>
-							<li>
-								<input type="text" class="input-medium tight-form-input" ng-model='current.label' placeholder=""></input>
-							</li>
-							<li class="tight-form-item last">
-								<editor-checkbox text="隐藏标签" model="current.hideLabel" change="runQuery()"></editor-checkbox>
-							</li>
-						</ul>
-						<div class="clearfix"></div>
-					</div>
-				</div>
-			</div>
-
-			<div class="editor-row" ng-if="current.type === 'query'">
-				<div class="tight-form-section">
-					<h5>值 /标识 (Experimental feature)</h5>
-					<div class="tight-form last" ng-if="current.useTags">
-						<ul class="tight-form-list">
-							<li class="tight-form-item" style="width: 135px">
-								标识查询
-							</li>
-							<li>
-								<input type="text" style="width: 588px" class="input-xxlarge tight-form-input last" ng-model='current.tagsQuery' placeholder="metric name or tags query" ng-model-onblur></input>
-							</li>
-						</ul>
-						<div class="clearfix"></div>
-					</div>
-					<div class="tight-form" ng-if="current.useTags">
-						<ul class="tight-form-list">
-							<li class="tight-form-item" style="width: 135px;">
-								标识值的查询
-							</li>
-							<li>
-								<input type="text" style="width: 588px" class="input tight-form-input last" ng-model='current.tagValuesQuery' placeholder="apps.$tag.*" ng-model-onblur></input>
-							</li>
-						</ul>
-						<div class="clearfix"></div>
-					</div>
-					<div class="tight-form">
-						<ul class="tight-form-list">
-							<li class="tight-form-item last">
-								<editor-checkbox text="激活" model="current.useTags" change="runQuery()"></editor-checkbox>
-							</li>
-						</ul>
-						<div class="clearfix"></div>
-					</div>
-				</div>
-			</div>
-
-			<div class="editor-row">
-				<div class="tight-form-section">
-					<h5>值预览 最多20个</h5>
-					<div class="tight-form last">
-						<ul class="tight-form-list">
-							<li class="tight-form-item" ng-repeat="option in current.options | limitTo: 20">
-								{{option.text}}
-							</li>
-						</ul>
-						<div class="clearfix"></div>
-					</div>
-=======
+				</div>
+			</div>
+
 			<div ng-show="current.type === 'query'" class="gf-form-group">
 				<div class="gf-form">
 					<span class="gf-form-label width-7">Query</span>
@@ -466,7 +178,7 @@
 			</div>
 
 			<div class="section gf-form-group" >
-				<h5 class="section-heading">Selection Options</h5>
+				<h5 class="section-heading">选择方式</h5>
         <gf-form-switch class="gf-form"
                         label="Multi-value"
                         label-class="width-10"
@@ -488,12 +200,12 @@
 			</div>
 
 			<div class="gf-form-group" ng-if="current.type === 'query'">
-				<h5>Value groups/tags (Experimental feature)</h5>
+				<h5>值 /标识 (Experimental feature)</h5>
 				<div class="gf-form">
 					<editor-checkbox text="Enable" model="current.useTags" change="runQuery()"></editor-checkbox>
 				</div>
 				<div class="gf-form last" ng-if="current.useTags">
-					<span class="gf-form-label width-10">Tags query</span>
+					<span class="gf-form-label width-10">标识值的查询</span>
 					<input type="text" class="gf-form-input" ng-model='current.tagsQuery' placeholder="metric name or tags query" ng-model-onblur></input>
 				</div>
 				<div class="gf-form" ng-if="current.useTags">
@@ -503,25 +215,18 @@
 			</div>
 
 			<div class="gf-form-group">
-				<h5>Preview of values (shows max 20)</h5>
+				<h5>值预览 最多20个</h5>
 				<div class="gf-form">
 					<span class="gf-form-label" ng-repeat="option in current.options | limitTo: 20">
 						{{option.text}}
 					</span>
->>>>>>> 2bf305b1
-				</div>
-			</div>
-		</div>
-
-<<<<<<< HEAD
-		<div class="editor-row" style="margin-top: 20px">
+				</div>
+			</div>
+		</div>
+
+		<div class="gf-form-button-row p-y-0">
 			<button type="button" class="btn btn-success" ng-show="mode === 'edit'" ng-click="update();">更新</button>
 			<button type="button" class="btn btn-success" ng-show="mode === 'new'" ng-click="add();">添加</button>
-=======
-		<div class="gf-form-button-row p-y-0">
-			<button type="button" class="btn btn-success" ng-show="mode === 'edit'" ng-click="update();">Update</button>
-			<button type="button" class="btn btn-success" ng-show="mode === 'new'" ng-click="add();">Add</button>
->>>>>>> 2bf305b1
 		</div>
 	</div>
 </div>
