define([
  'angular',
  'lodash',
  './editorCtrl',
  './templateValuesSrv',
],
function (angular, _) {
  'use strict';

  var module = angular.module('grafana.services');

  module.service('templateSrv', function() {
    var self = this;

    this._regex = /\$(\w+)|\[\[([\s\S]+?)\]\]/g;
    this._values = {};
    this._texts = {};
    this._grafanaVariables = {};

    this.init = function(variables) {
      this.variables = variables;
      this.updateTemplateData();
    };

    this.updateTemplateData = function() {
      this._values = {};
      this._texts = {};

      _.each(this.variables, function(variable) {
        if (!variable.current || !variable.current.isNone && !variable.current.value) { return; }

        this._values[variable.name] = this.renderVariableValue(variable);
        this._texts[variable.name] = variable.current.text;
      }, this);
    };

    this.renderVariableValue = function(variable) {
      var value = variable.current.value;
      if (_.isString(value)) {
        return value;
      } else {
<<<<<<< HEAD
        if (variable.multiFormat === 'regex values') {
          return '(' + value.join('|') + ')';
        } else if (variable.multiFormat === 'glob') {
          return '{' + value.join(',') + '}';
        } else if (variable.multiFormat === 'plain') {
          return value.join(',');
        } else {
          return value;
=======
        switch(variable.multiFormat) {
          case "regex values": {
            return '(' + value.join('|') + ')';
          }
          case "lucene": {
            return '(' + value.join(' OR ') + ')';
          }
          default:  {
            return '{' + value.join(',') + '}';
          }
>>>>>>> f632b3b0
        }
      }
    };

    this.setGrafanaVariable = function (name, value) {
      this._grafanaVariables[name] = value;
    };

    this.variableExists = function(expression) {
      this._regex.lastIndex = 0;
      var match = this._regex.exec(expression);
      return match && (self._values[match[1] || match[2]] !== void 0);
    };

    this.containsVariable = function(str, variableName) {
      if (!str) {
        return false;
      }
      return str.indexOf('$' + variableName) !== -1 || str.indexOf('[[' + variableName + ']]') !== -1;
    };

    this.highlightVariablesAsHtml = function(str) {
      if (!str || !_.isString(str)) { return str; }

      this._regex.lastIndex = 0;
      return str.replace(this._regex, function(match, g1, g2) {
        if (self._values[g1 || g2]) {
          return '<span class="template-variable">' + match + '</span>';
        }
        return match;
      });
    };

    this.replace = function(target, scopedVars) {
      if (!target) { return target; }

      var value;
      this._regex.lastIndex = 0;

      return target.replace(this._regex, function(match, g1, g2) {
        if (scopedVars) {
          value = scopedVars[g1 || g2];
          if (value) { return value.value; }
        }

        value = self._values[g1 || g2];
        if (!value) { return match; }

        return self._grafanaVariables[value] || value;
      });
    };

    this.replaceWithText = function(target, scopedVars) {
      if (!target) { return target; }

      var value;
      var text;
      this._regex.lastIndex = 0;

      return target.replace(this._regex, function(match, g1, g2) {
        if (scopedVars) {
          var option = scopedVars[g1 || g2];
          if (option) { return option.text; }
        }

        value = self._values[g1 || g2];
        text = self._texts[g1 || g2];
        if (!value) { return match; }

        return self._grafanaVariables[value] || text;
      });
    };

    this.fillVariableValuesForUrl = function(params, scopedVars) {
      _.each(this.variables, function(variable) {
        var current = variable.current;
        var value = current.value;

        if (current.text === 'All') {
          value = 'All';
        }

        if (scopedVars && scopedVars[variable.name] !== void 0) {
          value = scopedVars[variable.name].value;
        }

        params['var-' + variable.name] = value;
      });
    };

  });

});<|MERGE_RESOLUTION|>--- conflicted
+++ resolved
@@ -39,16 +39,6 @@
       if (_.isString(value)) {
         return value;
       } else {
-<<<<<<< HEAD
-        if (variable.multiFormat === 'regex values') {
-          return '(' + value.join('|') + ')';
-        } else if (variable.multiFormat === 'glob') {
-          return '{' + value.join(',') + '}';
-        } else if (variable.multiFormat === 'plain') {
-          return value.join(',');
-        } else {
-          return value;
-=======
         switch(variable.multiFormat) {
           case "regex values": {
             return '(' + value.join('|') + ')';
@@ -56,10 +46,12 @@
           case "lucene": {
             return '(' + value.join(' OR ') + ')';
           }
+          case "plain": {
+            return value.join(',');
+          }
           default:  {
             return '{' + value.join(',') + '}';
           }
->>>>>>> f632b3b0
         }
       }
     };
