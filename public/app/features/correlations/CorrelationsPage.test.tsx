--- conflicted
+++ resolved
@@ -365,9 +365,6 @@
             targetUID: 'loki',
             uid: '1',
             label: 'Some label',
-<<<<<<< HEAD
-            config: { type: 'query', target: {}, field: 'field' },
-=======
             config: { field: 'line', target: {}, type: 'query' },
           },
           {
@@ -376,7 +373,6 @@
             uid: '2',
             label: 'Prometheus to Loki',
             config: { field: 'label', target: {}, type: 'query' },
->>>>>>> da9d8fe1
           },
         ]
       );
@@ -496,11 +492,7 @@
         targetUID: 'loki',
         uid: '1',
         label: 'Some label',
-<<<<<<< HEAD
-        config: { type: 'query', target: {}, field: 'field' },
-=======
         config: { field: 'line', target: {}, type: 'query' },
->>>>>>> da9d8fe1
       },
     ];
 
