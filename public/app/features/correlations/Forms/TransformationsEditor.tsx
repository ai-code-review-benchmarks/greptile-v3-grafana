--- conflicted
+++ resolved
@@ -38,7 +38,6 @@
                 <div>
                   {fields.map((fieldVal, index) => {
                     return (
-<<<<<<< HEAD
                       <TransformationsEditorRow
                         key={index}
                         value={fieldVal}
@@ -46,200 +45,6 @@
                         readOnly={readOnly}
                         remove={remove}
                       />
-=======
-                      <Stack direction="row" key={fieldVal.id} alignItems="top">
-                        <Field
-                          label={
-                            <Stack gap={0.5}>
-                              <Label htmlFor={`config.transformations.${fieldVal.id}-${index}.type`}>Type</Label>
-                              <Tooltip
-                                content={
-                                  <div>
-                                    <p>The type of transformation that will be applied to the source data.</p>
-                                  </div>
-                                }
-                              >
-                                <Icon name="info-circle" size="sm" />
-                              </Tooltip>
-                            </Stack>
-                          }
-                          invalid={!!formState.errors?.config?.transformations?.[index]?.type}
-                          error={formState.errors?.config?.transformations?.[index]?.type?.message}
-                          validationMessageHorizontalOverflow={true}
-                        >
-                          <InputControl
-                            render={({ field: { onChange, ref, ...field } }) => {
-                              // input control field is not manipulated with remove, use value from control
-                              return (
-                                <Select
-                                  {...field}
-                                  value={fieldVal.type}
-                                  onChange={(value) => {
-                                    if (!readOnly) {
-                                      const currentValues = getValues().config.transformations[index];
-                                      let keptValsCopy = fill(Array(index + 1), {});
-                                      keptVals.forEach((keptVal, i) => (keptValsCopy[i] = keptVal));
-                                      keptValsCopy[index] = {
-                                        expression: currentValues.expression,
-                                        mapValue: currentValues.mapValue,
-                                      };
-
-                                      setKeptVals(keptValsCopy);
-
-                                      const newValueDetails = getSupportedTransTypeDetails(value.value);
-
-                                      if (newValueDetails.expressionDetails.show) {
-                                        setValue(
-                                          `config.transformations.${index}.expression`,
-                                          keptVals[index]?.expression || ''
-                                        );
-                                      } else {
-                                        setValue(`config.transformations.${index}.expression`, '');
-                                      }
-
-                                      if (newValueDetails.mapValueDetails.show) {
-                                        setValue(
-                                          `config.transformations.${index}.mapValue`,
-                                          keptVals[index]?.mapValue || ''
-                                        );
-                                      } else {
-                                        setValue(`config.transformations.${index}.mapValue`, '');
-                                      }
-
-                                      onChange(value.value);
-                                    }
-                                  }}
-                                  options={transformOptions}
-                                  width={25}
-                                  inputId={`config.transformations.${fieldVal.id}-${index}.type`}
-                                />
-                              );
-                            }}
-                            control={control}
-                            name={`config.transformations.${index}.type`}
-                            rules={{ required: { value: true, message: 'Please select a transformation type' } }}
-                          />
-                        </Field>
-                        <Field
-                          label={
-                            <Stack gap={0.5}>
-                              <Label htmlFor={`config.transformations.${fieldVal.id}.field`}>Field</Label>
-                              <Tooltip
-                                content={
-                                  <div>
-                                    <p>
-                                      Optional. The field to transform. If not specified, the transformation will be
-                                      applied to the results field.
-                                    </p>
-                                  </div>
-                                }
-                              >
-                                <Icon name="info-circle" size="sm" />
-                              </Tooltip>
-                            </Stack>
-                          }
-                        >
-                          <Input
-                            {...register(`config.transformations.${index}.field`)}
-                            readOnly={readOnly}
-                            defaultValue={fieldVal.field}
-                            label="field"
-                            id={`config.transformations.${fieldVal.id}.field`}
-                          />
-                        </Field>
-                        <Field
-                          label={
-                            <Stack gap={0.5}>
-                              <Label htmlFor={`config.transformations.${fieldVal.id}.expression`}>
-                                Expression
-                                {getSupportedTransTypeDetails(watch(`config.transformations.${index}.type`))
-                                  .expressionDetails.required
-                                  ? ' *'
-                                  : ''}
-                              </Label>
-                              <Tooltip
-                                content={
-                                  <div>
-                                    <p>
-                                      Required for regular expression. The expression the transformation will use.
-                                      Logfmt does not use further specifications.
-                                    </p>
-                                  </div>
-                                }
-                              >
-                                <Icon name="info-circle" size="sm" />
-                              </Tooltip>
-                            </Stack>
-                          }
-                          invalid={!!formState.errors?.config?.transformations?.[index]?.expression}
-                          error={formState.errors?.config?.transformations?.[index]?.expression?.message}
-                        >
-                          <Input
-                            {...register(`config.transformations.${index}.expression`, {
-                              required: getSupportedTransTypeDetails(watch(`config.transformations.${index}.type`))
-                                .expressionDetails.required
-                                ? 'Please define an expression'
-                                : undefined,
-                            })}
-                            defaultValue={fieldVal.expression}
-                            readOnly={readOnly}
-                            disabled={
-                              !getSupportedTransTypeDetails(watch(`config.transformations.${index}.type`))
-                                .expressionDetails.show
-                            }
-                            id={`config.transformations.${fieldVal.id}.expression`}
-                          />
-                        </Field>
-                        <Field
-                          label={
-                            <Stack gap={0.5}>
-                              <Label htmlFor={`config.transformations.${fieldVal.id}.mapValue`}>Map value</Label>
-                              <Tooltip
-                                content={
-                                  <div>
-                                    <p>
-                                      Optional. Defines the name of the variable. This is currently only valid for
-                                      regular expressions with a single, unnamed capture group.
-                                    </p>
-                                  </div>
-                                }
-                              >
-                                <Icon name="info-circle" size="sm" />
-                              </Tooltip>
-                            </Stack>
-                          }
-                        >
-                          <Input
-                            {...register(`config.transformations.${index}.mapValue`)}
-                            defaultValue={fieldVal.mapValue}
-                            readOnly={readOnly}
-                            disabled={
-                              !getSupportedTransTypeDetails(watch(`config.transformations.${index}.type`))
-                                .mapValueDetails.show
-                            }
-                            id={`config.transformations.${fieldVal.id}.mapValue`}
-                          />
-                        </Field>
-                        {!readOnly && (
-                          <div className={styles.removeButton}>
-                            <IconButton
-                              tooltip="Remove transformation"
-                              name="trash-alt"
-                              onClick={() => {
-                                remove(index);
-                                const keptValsCopy: Array<{ expression?: string; mapValue?: string } | undefined> = [
-                                  ...keptVals,
-                                ];
-                                keptValsCopy[index] = undefined;
-                                setKeptVals(compact(keptValsCopy));
-                              }}
-                            >
-                              Remove
-                            </IconButton>
-                          </div>
-                        )}
-                      </Stack>
->>>>>>> f88a0f36
                     );
                   })}
                 </div>
