import { css } from '@emotion/css';
import React, { useMemo, useState } from 'react';
import { useAsync } from 'react-use';

import { DataFrame, GrafanaTheme2, isDataFrame, ValueLinkConfig } from '@grafana/data';
import { locationService } from '@grafana/runtime';
import { useStyles2, IconName, Spinner, TabsBar, Tab, Button, HorizontalGroup } from '@grafana/ui';
import appEvents from 'app/core/app_events';
import { Page } from 'app/core/components/Page/Page';
import { useNavModel } from 'app/core/hooks/useNavModel';
import { GrafanaRouteComponentProps } from 'app/core/navigation/types';
import { ShowConfirmModalEvent } from 'app/types/events';

import { AddRootView } from './AddRootView';
import { Breadcrumb } from './Breadcrumb';
import { CreateNewFolderModal } from './CreateNewFolderModal';
import { ExportView } from './ExportView';
import { FileView } from './FileView';
import { FolderView } from './FolderView';
import { RootView } from './RootView';
<<<<<<< HEAD
import { getGrafanaStorage } from './storage';
=======
import { getGrafanaStorage, filenameAlreadyExists } from './helper';
>>>>>>> 0ae98743
import { StorageView } from './types';

interface RouteParams {
  path: string;
}

interface QueryParams {
  view: StorageView;
}

const folderNameRegex = /^[a-z\d!\-_.*'() ]+$/;
const folderNameMaxLength = 256;

interface Props extends GrafanaRouteComponentProps<RouteParams, QueryParams> {}

const getParentPath = (path: string) => {
  const lastSlashIdx = path.lastIndexOf('/');
  if (lastSlashIdx < 1) {
    return '';
  }

  return path.substring(0, lastSlashIdx);
};

export default function StoragePage(props: Props) {
  const styles = useStyles2(getStyles);
  const navModel = useNavModel('storage');
  const path = props.match.params.path ?? '';
  const view = props.queryParams.view ?? StorageView.Data;
  const setPath = (p: string, view?: StorageView) => {
    let url = ('/admin/storage/' + p).replace('//', '/');
    if (view && view !== StorageView.Data) {
      url += '?view=' + view;
    }
    locationService.push(url);
  };

  const [isAddingNewFolder, setIsAddingNewFolder] = useState(false);

  const listing = useAsync((): Promise<DataFrame | undefined> => {
    return getGrafanaStorage()
      .list(path)
      .then((frame) => {
        if (frame) {
          const name = frame.fields[0];
          frame.fields[0] = {
            ...name,
            getLinks: (cfg: ValueLinkConfig) => {
              const n = name.values.get(cfg.valueRowIndex ?? 0);
              const p = path + '/' + n;
              return [
                {
                  title: `Open ${n}`,
                  href: `/admin/storage/${p}`,
                  target: '_self',
                  origin: name,
                  onClick: () => {
                    setPath(p);
                  },
                },
              ];
            },
          };
        }
        return frame;
      });
  }, [path]);

  const isFolder = useMemo(() => {
    let isFolder = path?.indexOf('/') < 0;
    if (listing.value) {
      const length = listing.value.length;
      if (length === 1) {
        const first = listing.value.fields[0].values.get(0) as string;
        isFolder = !path.endsWith(first);
      } else {
        // TODO: handle files/folders which do not exist
        isFolder = true;
      }
    }
    return isFolder;
  }, [path, listing]);

  const fileNames = useMemo(() => {
    return (
      listing.value?.fields
        ?.find((f) => f.name === 'name')
        ?.values?.toArray()
        ?.filter((v) => typeof v === 'string') ?? []
    );
  }, [listing]);

  const renderView = () => {
    const isRoot = !path?.length || path === '/';
    switch (view) {
      case StorageView.Export:
        if (!isRoot) {
          setPath('');
          return <Spinner />;
        }
        return <ExportView onPathChange={setPath} />;

      case StorageView.AddRoot:
        if (!isRoot) {
          setPath('');
          return <Spinner />;
        }
        return <AddRootView onPathChange={setPath} />;
    }

    const frame = listing.value;
    if (!isDataFrame(frame)) {
      return <></>;
    }

    if (isRoot) {
      return <RootView root={frame} onPathChange={setPath} />;
    }

    const opts = [{ what: StorageView.Data, text: 'Data' }];

    // Root folders have a config page
    if (path.indexOf('/') < 0) {
      opts.push({ what: StorageView.Config, text: 'Configure' });
    }

    // Lets only apply permissions to folders (for now)
    if (isFolder) {
      opts.push({ what: StorageView.Perms, text: 'Permissions' });
    } else {
      // TODO: only if the file exists in a storage engine with
      opts.push({ what: StorageView.History, text: 'History' });
    }

    // Hardcode the uploadable folder :)
    if (isFolder && path.startsWith('resources')) {
      opts.push({
        what: StorageView.Upload,
        text: 'Upload',
      });
    }
    const canAddFolder = isFolder && path.startsWith('resources');
    const canDelete = path.startsWith('resources/');

    return (
      <div className={styles.wrapper}>
        <HorizontalGroup width="100%" justify="space-between" spacing={'md'} height={25}>
          <Breadcrumb pathName={path} onPathChange={setPath} rootIcon={navModel.node.icon as IconName} />
          <HorizontalGroup>
            {canAddFolder && <Button onClick={() => setIsAddingNewFolder(true)}>New Folder</Button>}
            {canDelete && (
              <Button
                variant="destructive"
                onClick={() => {
                  const text = isFolder
                    ? 'Are you sure you want to delete this folder and all its contents?'
                    : 'Are you sure you want to delete this file?';

                  const parentPath = getParentPath(path);
                  appEvents.publish(
                    new ShowConfirmModalEvent({
                      title: `Delete ${isFolder ? 'folder' : 'file'}`,
                      text,
                      icon: 'trash-alt',
                      yesText: 'Delete',
                      onConfirm: () =>
                        getGrafanaStorage()
                          .delete({ path, isFolder })
                          .then(() => {
                            setPath(parentPath);
                          }),
                    })
                  );
                }}
              >
                Delete
              </Button>
            )}
          </HorizontalGroup>
        </HorizontalGroup>

        <TabsBar>
          {opts.map((opt) => (
            <Tab
              key={opt.what}
              label={opt.text}
              active={opt.what === view}
              onChangeTab={() => setPath(path, opt.what)}
            />
          ))}
        </TabsBar>
        {isFolder ? (
          <FolderView path={path} listing={frame} onPathChange={setPath} view={view} fileNames={fileNames} />
        ) : (
          <FileView path={path} listing={frame} onPathChange={setPath} view={view} />
        )}

        {isAddingNewFolder && (
          <CreateNewFolderModal
            onSubmit={async ({ folderName }) => {
              const folderPath = `${path}/${folderName}`;
              const res = await getGrafanaStorage().createFolder(folderPath);
              if (typeof res?.error !== 'string') {
                setPath(folderPath);
                setIsAddingNewFolder(false);
              }
            }}
            onDismiss={() => {
              setIsAddingNewFolder(false);
            }}
            validate={(folderName) => {
              const lowerCase = folderName.toLowerCase();

              if (filenameAlreadyExists(folderName, fileNames)) {
                return 'A file or a folder with the same name already exists';
              }

              if (!folderNameRegex.test(lowerCase)) {
                return 'Name contains illegal characters';
              }

              if (folderName.length > folderNameMaxLength) {
                return `Name is too long, maximum length: ${folderNameMaxLength} characters`;
              }

              return true;
            }}
          />
        )}
      </div>
    );
  };

  return (
    <Page navModel={navModel}>
      <Page.Contents isLoading={listing.loading}>{renderView()}</Page.Contents>
    </Page>
  );
}

const getStyles = (theme: GrafanaTheme2) => ({
  // TODO: remove `height: 90%`
  wrapper: css`
    display: flex;
    flex-direction: column;
    height: 100%;
  `,
  tableControlRowWrapper: css`
    display: flex;
    flex-direction: row;
    align-items: center;
    margin-bottom: ${theme.spacing(2)};
  `,
  // TODO: remove `height: 100%`
  tableWrapper: css`
    border: 1px solid ${theme.colors.border.medium};
    height: 100%;
  `,
  uploadSpot: css`
    margin-left: ${theme.spacing(2)};
  `,
  border: css`
    border: 1px solid ${theme.colors.border.medium};
    padding: ${theme.spacing(2)};
  `,
});<|MERGE_RESOLUTION|>--- conflicted
+++ resolved
@@ -4,7 +4,7 @@
 
 import { DataFrame, GrafanaTheme2, isDataFrame, ValueLinkConfig } from '@grafana/data';
 import { locationService } from '@grafana/runtime';
-import { useStyles2, IconName, Spinner, TabsBar, Tab, Button, HorizontalGroup } from '@grafana/ui';
+import { useStyles2, IconName, Spinner, TabsBar, Tab, Button, HorizontalGroup, LinkButton } from '@grafana/ui';
 import appEvents from 'app/core/app_events';
 import { Page } from 'app/core/components/Page/Page';
 import { useNavModel } from 'app/core/hooks/useNavModel';
@@ -18,11 +18,7 @@
 import { FileView } from './FileView';
 import { FolderView } from './FolderView';
 import { RootView } from './RootView';
-<<<<<<< HEAD
-import { getGrafanaStorage } from './storage';
-=======
-import { getGrafanaStorage, filenameAlreadyExists } from './helper';
->>>>>>> 0ae98743
+import { getGrafanaStorage, filenameAlreadyExists } from './storage';
 import { StorageView } from './types';
 
 interface RouteParams {
@@ -166,12 +162,18 @@
     }
     const canAddFolder = isFolder && path.startsWith('resources');
     const canDelete = path.startsWith('resources/');
+    const canViewDashboard = path.startsWith('devenv/');
 
     return (
       <div className={styles.wrapper}>
         <HorizontalGroup width="100%" justify="space-between" spacing={'md'} height={25}>
           <Breadcrumb pathName={path} onPathChange={setPath} rootIcon={navModel.node.icon as IconName} />
           <HorizontalGroup>
+            {canViewDashboard && (
+              <LinkButton icon="link" href={`g/${path}`}>
+                View
+              </LinkButton>
+            )}
             {canAddFolder && <Button onClick={() => setIsAddingNewFolder(true)}>New Folder</Button>}
             {canDelete && (
               <Button
