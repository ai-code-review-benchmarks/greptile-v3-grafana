--- conflicted
+++ resolved
@@ -31,9 +31,6 @@
         var targetMetricName = target.metric;
         var tag = target.tags;
         var rows = [];
-<<<<<<< HEAD
-        _.each(["", ".seasonal", ".trend", ".noise"], function (defString, index) {
-=======
         var panelMeta = {
           title: targetMetricName,
           type: 'graph',
@@ -78,7 +75,6 @@
         rows.push(panelMeta);
 
         _.each([".trend", ".seasonal", ".noise"], function (defString, index) {
->>>>>>> 771d45d0
           var panelMeta = {
             title: '',
             type: 'graph',
