--- conflicted
+++ resolved
@@ -167,30 +167,9 @@
       await openQueryHistory('right');
     });
 
-<<<<<<< HEAD
-    const { datasources } = setupExplore({ urlParams });
-    jest.mocked(datasources.loki.query).mockReturnValue(makeLogsQueryResponse());
-    await waitForExplore();
-    await waitForExplore('right');
-
-    // queries in history
-    await openQueryHistory('left');
-    await assertQueryHistory(['{"expr":"query #2"}', '{"expr":"query #1"}'], 'left');
-    await openQueryHistory('right');
-    await assertQueryHistory(['{"expr":"query #2"}', '{"expr":"query #1"}'], 'right');
-
-    // star one query
-    await starQueryHistory(1, 'left');
-    await assertQueryHistoryIsStarred([false, true], 'left');
-    await assertQueryHistoryIsStarred([false, true], 'right');
-    expect(reportInteractionMock).toBeCalledWith('grafana_explore_query_history_starred', {
-      queryHistoryEnabled: false,
-      newValue: true,
-=======
     it('initial state is in sync', async () => {
       await assertQueryHistory(['{"expr":"query #2"}', '{"expr":"query #1"}'], 'left');
       await assertQueryHistory(['{"expr":"query #2"}', '{"expr":"query #1"}'], 'right');
->>>>>>> 276c63a6
     });
 
     it('starred queries are synced', async () => {
