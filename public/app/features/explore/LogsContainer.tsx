--- conflicted
+++ resolved
@@ -93,12 +93,9 @@
       nextProps.loading !== this.props.loading ||
       nextProps.dedupStrategy !== this.props.dedupStrategy ||
       nextProps.logsHighlighterExpressions !== this.props.logsHighlighterExpressions ||
-<<<<<<< HEAD
-      nextProps.hiddenLogLevels !== this.props.hiddenLogLevels
-=======
+      nextProps.hiddenLogLevels !== this.props.hiddenLogLevels ||
       nextProps.scanning !== this.props.scanning ||
       nextProps.isLive !== this.props.isLive
->>>>>>> 742e0d56
     );
   }
 
