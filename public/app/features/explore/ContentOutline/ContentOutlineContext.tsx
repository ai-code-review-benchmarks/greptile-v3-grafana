import { uniqueId } from 'lodash';
import React, { useState, useContext, createContext, ReactNode, useCallback, useRef, useEffect } from 'react';

import { ContentOutlineItemBaseProps, ITEM_TYPES } from './ContentOutlineItem';

export interface ContentOutlineItemContextProps extends ContentOutlineItemBaseProps {
  id: string;
  ref: HTMLElement | null;
  color?: string;
  children?: ContentOutlineItemContextProps[];
}

type RegisterFunction = (outlineItem: Omit<ContentOutlineItemContextProps, 'id'>) => string;

export interface ContentOutlineContextProps {
  outlineItems: ContentOutlineItemContextProps[];
  register: RegisterFunction;
  unregister: (id: string) => void;
  unregisterAllChildren: (
    parentIdGetter: (items: ContentOutlineItemContextProps[]) => string | undefined,
    childType: ITEM_TYPES
  ) => void;
  updateOutlineItems: (newItems: ContentOutlineItemContextProps[]) => void;
  updateItem: (id: string, properties: Partial<Omit<ContentOutlineItemContextProps, 'id'>>) => void;
}

interface ContentOutlineContextProviderProps {
  children: ReactNode;
  /**
   * used to resort children of an outline item when the dependencies change
   * e.g. when the order of query rows changes on drag and drop
   */
  refreshDependencies?: unknown[];
}

interface ParentlessItems {
  [panelId: string]: ContentOutlineItemContextProps[];
}

export const ContentOutlineContext = createContext<ContentOutlineContextProps | undefined>(undefined);

export function ContentOutlineContextProvider({ children, refreshDependencies }: ContentOutlineContextProviderProps) {
  const [outlineItems, setOutlineItems] = useState<ContentOutlineItemContextProps[]>([]);
  const parentlessItemsRef = useRef<ParentlessItems>({});

  const register: RegisterFunction = useCallback((outlineItem) => {
    const id = uniqueId(`${outlineItem.panelId}-${outlineItem.title}-${outlineItem.icon}_`);

    setOutlineItems((prevItems) => {
      if (outlineItem.level === 'root') {
        const parentlessItems = parentlessItemsRef.current[outlineItem.panelId] || [];

        // if item has children in parentlessItemsRef and they are filters,
        // modify each child to have ref = outlineItem.ref
        // so that clicking on the filter will also bring the parent item into view
        if (parentlessItems.length > 0) {
          parentlessItemsRef.current[outlineItem.panelId].forEach((item) => {
            if (item.type === 'filter') {
              item.ref = outlineItem.ref;
            }
          });
        }

        // remove children from parentlessItemsRef
        parentlessItemsRef.current[outlineItem.panelId] = [];

        const updatedItems = [
          ...prevItems,
          {
            ...outlineItem,
            id,
            children: parentlessItems,
          },
        ];

        return updatedItems.sort(sortElementsByDocumentPosition);
      }

      if (outlineItem.level === 'child') {
        let siblingWithSameTitleFound = false;
        // items with type filter should not have siblings with the same title
        // look at all parentless items and check if there is a sibling with the same title
        Object.keys(parentlessItemsRef.current).forEach((key) => {
          const siblingWithSameTitle = parentlessItemsRef.current[key].find(
            (item) =>
              item.title === outlineItem.title && outlineItem.type === 'filter' && outlineItem.panelId === item.panelId
          );
          if (siblingWithSameTitle) {
            siblingWithSameTitleFound = true;
            return;
          }
        });

        if (siblingWithSameTitleFound) {
          return [...prevItems];
        }

        const parentIndex = prevItems.findIndex(
          (item) => item.panelId === outlineItem.panelId && item.level === 'root'
        );
        if (parentIndex === -1) {
          const parentlessItemSibling = Object.keys(parentlessItemsRef.current).find(
            (key) => key === outlineItem.panelId
          );

          if (parentlessItemSibling) {
            parentlessItemsRef.current[outlineItem.panelId].push({
              ...outlineItem,
              id,
            });
          } else {
            parentlessItemsRef.current[outlineItem.panelId] = [
              {
                ...outlineItem,
                id,
              },
            ];
          }
          return [...prevItems];
        }

        const newItems = [...prevItems];
        const parent = { ...newItems[parentIndex] };

        // look at all registered items inside items parent and check if there is
        // a filter sibling with the same title
        const siblingWithSameTitle = parent.children?.find(
          (item) =>
            item.title === outlineItem.title && outlineItem.type === 'filter' && outlineItem.panelId === item.panelId
        );
        // check if sibling's highlight property has updated
        if (siblingWithSameTitle && siblingWithSameTitle.highlight !== outlineItem.highlight) {
          parent.children?.map((child) => {
            if (child.title === siblingWithSameTitle?.title) {
              child.highlight = outlineItem.highlight;
            }
          });
          return [...prevItems];
        } else if (siblingWithSameTitle) {
          return [...prevItems];
        }

        let ref = outlineItem.ref;
        if (outlineItem.type === 'filter') {
          ref = parent.ref;
        }

        let childrenUpdated = [{ ...outlineItem, id, ref }, ...(parent.children || [])];

        if (!outlineItem.childOnTop) {
          childrenUpdated = sortItems(childrenUpdated);
        }

        newItems[parentIndex] = {
          ...parent,
          children: childrenUpdated,
        };

        return newItems;
      }

      return [...prevItems];
    });

    return id;
  }, []);

  const unregister = useCallback((id: string) => {
    setOutlineItems((prevItems) =>
      prevItems
        .filter((item) => item.id !== id)
        .map((item) => {
          if (item.children) {
            item.children = item.children.filter((child) => child.id !== id);
          }
          return item;
        })
    );
  }, []);

  const updateOutlineItems = useCallback((newItems: ContentOutlineItemContextProps[]) => {
    setOutlineItems(newItems);
  }, []);

<<<<<<< HEAD
  const unregisterAllChildren = useCallback(
    (parentIdGetter: (items: ContentOutlineItemContextProps[]) => string | undefined, childType: ITEM_TYPES) => {
      setOutlineItems((prevItems) => {
        const parentId = parentIdGetter(prevItems);
        if (!parentId) {
          return prevItems;
=======
  const updateItem = useCallback((id: string, properties: Partial<Omit<ContentOutlineItemContextProps, 'id'>>) => {
    setOutlineItems((prevItems) =>
      prevItems.map((item) => {
        if (item.id === id) {
          return {
            ...item,
            ...properties,
          };
        }
        return item;
      })
    );
  }, []);

  const unregisterAllChildren = useCallback((parentId: string, childType: ITEM_TYPES) => {
    setOutlineItems((prevItems) =>
      prevItems.map((item) => {
        if (item.id === parentId) {
          item.children = item.children?.filter((child) => child.type !== childType);
>>>>>>> 9877aa70
        }
        return prevItems.map((item) => {
          if (item.id === parentId) {
            item.children = item.children?.filter((child) => child.type !== childType);
          }
          return item;
        });
      });
    },
    []
  );

  useEffect(() => {
    setOutlineItems((prevItems) => {
      const newItems = [...prevItems];
      for (const item of newItems) {
        const sortedItems = sortItems(item.children || []);
        item.children = sortedItems;
      }
      return newItems;
    });
  }, [refreshDependencies]);

  return (
    <ContentOutlineContext.Provider
      value={{ outlineItems, register, unregister, updateOutlineItems, unregisterAllChildren, updateItem }}
    >
      {children}
    </ContentOutlineContext.Provider>
  );
}

function sortElementsByDocumentPosition(a: ContentOutlineItemContextProps, b: ContentOutlineItemContextProps) {
  if (a.ref && b.ref) {
    const diff = a.ref.compareDocumentPosition(b.ref);
    if (diff === Node.DOCUMENT_POSITION_PRECEDING) {
      return 1;
    } else if (diff === Node.DOCUMENT_POSITION_FOLLOWING) {
      return -1;
    }
  }
  return 0;
}

function sortItems(outlineItems: ContentOutlineItemContextProps[]): ContentOutlineItemContextProps[] {
  const [skipSort, sortable] = outlineItems.reduce<
    [ContentOutlineItemContextProps[], ContentOutlineItemContextProps[]]
  >(
    (acc, item) => {
      item.childOnTop ? acc[0].push(item) : acc[1].push(item);
      return acc;
    },
    [[], []]
  );

  sortable.sort(sortElementsByDocumentPosition);

  return [...skipSort, ...sortable];
}

export function useContentOutlineContext() {
  return useContext(ContentOutlineContext);
}<|MERGE_RESOLUTION|>--- conflicted
+++ resolved
@@ -182,14 +182,6 @@
     setOutlineItems(newItems);
   }, []);
 
-<<<<<<< HEAD
-  const unregisterAllChildren = useCallback(
-    (parentIdGetter: (items: ContentOutlineItemContextProps[]) => string | undefined, childType: ITEM_TYPES) => {
-      setOutlineItems((prevItems) => {
-        const parentId = parentIdGetter(prevItems);
-        if (!parentId) {
-          return prevItems;
-=======
   const updateItem = useCallback((id: string, properties: Partial<Omit<ContentOutlineItemContextProps, 'id'>>) => {
     setOutlineItems((prevItems) =>
       prevItems.map((item) => {
@@ -204,12 +196,12 @@
     );
   }, []);
 
-  const unregisterAllChildren = useCallback((parentId: string, childType: ITEM_TYPES) => {
-    setOutlineItems((prevItems) =>
-      prevItems.map((item) => {
-        if (item.id === parentId) {
-          item.children = item.children?.filter((child) => child.type !== childType);
->>>>>>> 9877aa70
+  const unregisterAllChildren = useCallback(
+    (parentIdGetter: (items: ContentOutlineItemContextProps[]) => string | undefined, childType: ITEM_TYPES) => {
+      setOutlineItems((prevItems) => {
+        const parentId = parentIdGetter(prevItems);
+        if (!parentId) {
+          return prevItems;
         }
         return prevItems.map((item) => {
           if (item.id === parentId) {
