--- conflicted
+++ resolved
@@ -1,16 +1,10 @@
-<<<<<<< HEAD
 import { useCallback } from 'react';
-=======
->>>>>>> cbce1f93
 import {
   Field,
   LinkModel,
   TimeRange,
   mapInternalLinkToExplore,
-<<<<<<< HEAD
-=======
   InterpolateFunction,
->>>>>>> cbce1f93
   ScopedVars,
   DataFrame,
   getFieldDisplayValuesProxy,
@@ -43,10 +37,7 @@
     text: 'Raw value',
   };
 
-<<<<<<< HEAD
-=======
   // If we have a dataFrame we can allow referencing other columns and their values in the interpolation.
->>>>>>> cbce1f93
   if (dataFrame) {
     scopedVars['__data'] = {
       value: {
