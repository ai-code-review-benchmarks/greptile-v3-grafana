import {
  LogsModel,
  GraphSeriesXY,
  DataFrame,
  FieldType,
  TimeZone,
  getDisplayProcessor,
  PreferredVisualisationType,
  standardTransformers,
<<<<<<< HEAD
} from '@grafana/data';
import { ExploreItemState } from 'app/types/explore';
import { sortLogsResult, refreshIntervalToSortOrder } from 'app/core/utils/explore';
=======
  sortLogsResult,
} from '@grafana/data';
import { ExploreItemState } from 'app/types/explore';
import { refreshIntervalToSortOrder } from 'app/core/utils/explore';
>>>>>>> 57b2d087
import { dataFrameToLogsModel } from 'app/core/logs_model';
import { getGraphSeriesModel } from 'app/plugins/panel/graph2/getGraphSeriesModel';
import { config } from 'app/core/config';

export class ResultProcessor {
  graphFrames: DataFrame[] = [];
  tableFrames: DataFrame[] = [];
  logsFrames: DataFrame[] = [];
  traceFrames: DataFrame[] = [];

  constructor(
    private state: ExploreItemState,
    private dataFrames: DataFrame[],
    private intervalMs: number,
    private timeZone: TimeZone
  ) {
    this.classifyFrames();
  }

  private classifyFrames() {
    for (const frame of this.dataFrames) {
      if (shouldShowInVisualisationTypeStrict(frame, 'logs')) {
        this.logsFrames.push(frame);
      } else if (shouldShowInVisualisationTypeStrict(frame, 'graph')) {
        this.graphFrames.push(frame);
      } else if (shouldShowInVisualisationTypeStrict(frame, 'trace')) {
        this.traceFrames.push(frame);
      } else if (shouldShowInVisualisationTypeStrict(frame, 'table')) {
        this.tableFrames.push(frame);
      } else if (isTimeSeries(frame, this.state.datasourceInstance?.meta.id)) {
        if (shouldShowInVisualisationType(frame, 'graph')) {
          this.graphFrames.push(frame);
        }
        if (shouldShowInVisualisationType(frame, 'table')) {
          this.tableFrames.push(frame);
        }
      } else {
        // We fallback to table if we do not have any better meta info about the dataframe.
        this.tableFrames.push(frame);
      }
    }
  }

  getGraphResult(): GraphSeriesXY[] | null {
    if (this.graphFrames.length === 0) {
      return null;
    }

    return getGraphSeriesModel(
      this.graphFrames,
      this.timeZone,
      {},
      { showBars: false, showLines: true, showPoints: false },
      { asTable: false, isVisible: true, placement: 'under' }
    );
  }

  getTableResult(): DataFrame | null {
    if (this.tableFrames.length === 0) {
      return null;
    }

    this.tableFrames.sort((frameA: DataFrame, frameB: DataFrame) => {
      const frameARefId = frameA.refId!;
      const frameBRefId = frameB.refId!;

<<<<<<< HEAD
        if (frameARefId > frameBRefId) {
          return 1;
        }
        if (frameARefId < frameBRefId) {
          return -1;
        }
        return 0;
      });

    if (onlyTables.length === 0) {
      return null;
    }

    const mergeTransformer = standardTransformers.mergeTransformer.transformer({});
    const data = mergeTransformer(onlyTables)[0];
=======
      if (frameARefId > frameBRefId) {
        return 1;
      }
      if (frameARefId < frameBRefId) {
        return -1;
      }
      return 0;
    });

    const hasOnlyTimeseries = this.tableFrames.every(df => isTimeSeries(df));

    // If we have only timeseries we do join on default time column which makes more sense. If we are showing
    // non timeseries or some mix of data we are not trying to join on anything and just try to merge them in
    // single table, which may not make sense in most cases, but it's up to the user to query something sensible.
    const transformer = hasOnlyTimeseries
      ? standardTransformers.seriesToColumnsTransformer.transformer({})
      : standardTransformers.mergeTransformer.transformer({});

    const data = transformer(this.tableFrames)[0];
>>>>>>> 57b2d087

    // set display processor
    for (const field of data.fields) {
      field.display = getDisplayProcessor({
        field,
        theme: config.theme,
        timeZone: this.timeZone,
      });
    }

    return data;
  }

  getLogsResult(): LogsModel | null {
    if (this.logsFrames.length === 0) {
      return null;
    }

    const newResults = dataFrameToLogsModel(this.logsFrames, this.intervalMs, this.timeZone, this.state.absoluteRange);
    const sortOrder = refreshIntervalToSortOrder(this.state.refreshInterval);
    const sortedNewResults = sortLogsResult(newResults, sortOrder);
    const rows = sortedNewResults.rows;
    const series = sortedNewResults.series;
    return { ...sortedNewResults, rows, series };
  }
}

function isTimeSeries(frame: DataFrame, datasource?: string): boolean {
  // TEMP: Temporary hack. Remove when logs/metrics unification is done
  if (datasource && datasource === 'cloudwatch') {
    return isTimeSeriesCloudWatch(frame);
  }

  if (frame.fields.length === 2) {
    if (frame.fields[0].type === FieldType.time) {
      return true;
    }
  }

  return false;
}

function shouldShowInVisualisationType(frame: DataFrame, visualisation: PreferredVisualisationType) {
  if (frame.meta?.preferredVisualisationType && frame.meta?.preferredVisualisationType !== visualisation) {
    return false;
  }

  return true;
}

function shouldShowInVisualisationTypeStrict(frame: DataFrame, visualisation: PreferredVisualisationType) {
  return frame.meta?.preferredVisualisationType === visualisation;
}

// TEMP: Temporary hack. Remove when logs/metrics unification is done
function isTimeSeriesCloudWatch(frame: DataFrame): boolean {
  return (
    frame.fields.some(field => field.type === FieldType.time) &&
    frame.fields.some(field => field.type === FieldType.number)
  );
}<|MERGE_RESOLUTION|>--- conflicted
+++ resolved
@@ -7,16 +7,10 @@
   getDisplayProcessor,
   PreferredVisualisationType,
   standardTransformers,
-<<<<<<< HEAD
-} from '@grafana/data';
-import { ExploreItemState } from 'app/types/explore';
-import { sortLogsResult, refreshIntervalToSortOrder } from 'app/core/utils/explore';
-=======
   sortLogsResult,
 } from '@grafana/data';
 import { ExploreItemState } from 'app/types/explore';
 import { refreshIntervalToSortOrder } from 'app/core/utils/explore';
->>>>>>> 57b2d087
 import { dataFrameToLogsModel } from 'app/core/logs_model';
 import { getGraphSeriesModel } from 'app/plugins/panel/graph2/getGraphSeriesModel';
 import { config } from 'app/core/config';
@@ -83,23 +77,6 @@
       const frameARefId = frameA.refId!;
       const frameBRefId = frameB.refId!;
 
-<<<<<<< HEAD
-        if (frameARefId > frameBRefId) {
-          return 1;
-        }
-        if (frameARefId < frameBRefId) {
-          return -1;
-        }
-        return 0;
-      });
-
-    if (onlyTables.length === 0) {
-      return null;
-    }
-
-    const mergeTransformer = standardTransformers.mergeTransformer.transformer({});
-    const data = mergeTransformer(onlyTables)[0];
-=======
       if (frameARefId > frameBRefId) {
         return 1;
       }
@@ -119,7 +96,6 @@
       : standardTransformers.mergeTransformer.transformer({});
 
     const data = transformer(this.tableFrames)[0];
->>>>>>> 57b2d087
 
     // set display processor
     for (const field of data.fields) {
