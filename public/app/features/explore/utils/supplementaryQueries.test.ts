--- conflicted
+++ resolved
@@ -197,7 +197,10 @@
         ]);
       });
     });
-<<<<<<< HEAD
+    it('Returns undefined for logs sample', async () => {
+      const testProvider = await setup('no-data-providers', SupplementaryQueryType.LogsSample);
+      await expect(testProvider).toBe(undefined);
+    });
     it('Creates single fallback result', async () => {
       const testProvider = await setup('no-data-providers', SupplementaryQueryType.LogsVolume, [
         'no-data-providers',
@@ -217,14 +220,6 @@
         ]);
       });
     });
-
-    it('Does not use a fallback for logs sample', async () => {
-=======
-    it('Returns undefined for logs sample', async () => {
->>>>>>> 4ab3bd6f
-      const testProvider = await setup('no-data-providers', SupplementaryQueryType.LogsSample);
-      await expect(testProvider).toBe(undefined);
-    });
   });
 
   describe('Mixed data source', function () {
