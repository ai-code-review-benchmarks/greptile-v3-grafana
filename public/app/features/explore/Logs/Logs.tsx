import { css, cx } from '@emotion/css';
import { capitalize, groupBy } from 'lodash';
import memoizeOne from 'memoize-one';
<<<<<<< HEAD
import { createRef, PureComponent } from 'react';
import * as React from 'react';
=======
import React, { useCallback, useEffect, useState, useRef } from 'react';
import { usePrevious, useUnmount } from 'react-use';
>>>>>>> ab5a079b

import {
  SplitOpen,
  LogRowModel,
  LogsMetaItem,
  DataFrame,
  DataQuery,
  AbsoluteTimeRange,
  GrafanaTheme2,
  LoadingState,
  TimeZone,
  RawTimeRange,
  DataQueryResponse,
  LogRowContextOptions,
  LinkModel,
  EventBus,
  ExplorePanelsState,
  Field,
  TimeRange,
  LogsDedupStrategy,
  LogsSortOrder,
  LogLevel,
  DataTopic,
  CoreApp,
  LogsDedupDescription,
  rangeUtil,
  ExploreLogsPanelState,
  DataHoverClearEvent,
  DataHoverEvent,
  serializeStateToUrlParam,
  urlUtil,
} from '@grafana/data';
import { config, reportInteraction } from '@grafana/runtime';
import {
  Button,
  InlineField,
  InlineFieldRow,
  InlineSwitch,
  PanelChrome,
  PopoverContent,
  RadioButtonGroup,
  SeriesVisibilityChangeMode,
  Themeable2,
  withTheme2,
} from '@grafana/ui';
import { mapMouseEventToMode } from '@grafana/ui/src/components/VizLegend/utils';
import { Trans } from 'app/core/internationalization';
import store from 'app/core/store';
import { createAndCopyShortLink } from 'app/core/utils/shortLinks';
import { InfiniteScroll } from 'app/features/logs/components/InfiniteScroll';
import { LogRows } from 'app/features/logs/components/LogRows';
import { LogRowContextModal } from 'app/features/logs/components/log-context/LogRowContextModal';
import { LogLevelColor, dedupLogRows, filterLogLevels } from 'app/features/logs/logsModel';
import { getLogLevel, getLogLevelFromKey, getLogLevelInfo } from 'app/features/logs/utils';
import { getState } from 'app/store/store';
import { ExploreItemState, useDispatch } from 'app/types';

import { useContentOutlineContext } from '../ContentOutline/ContentOutlineContext';
import { getUrlStateFromPaneState } from '../hooks/useStateSync';
import { changePanelState } from '../state/explorePane';

import { LogsFeedback } from './LogsFeedback';
import { LogsMetaRow } from './LogsMetaRow';
import LogsNavigation from './LogsNavigation';
import { LogsTableWrap, getLogsTableHeight } from './LogsTableWrap';
import { LogsVolumePanelList } from './LogsVolumePanelList';
import { SETTINGS_KEYS, visualisationTypeKey } from './utils/logs';

interface Props extends Themeable2 {
  width: number;
  splitOpen: SplitOpen;
  logRows: LogRowModel[];
  logsMeta?: LogsMetaItem[];
  logsSeries?: DataFrame[];
  logsQueries?: DataQuery[];
  visibleRange?: AbsoluteTimeRange;
  theme: GrafanaTheme2;
  loading: boolean;
  loadingState: LoadingState;
  absoluteRange: AbsoluteTimeRange;
  timeZone: TimeZone;
  scanning?: boolean;
  scanRange?: RawTimeRange;
  exploreId: string;
  datasourceType?: string;
  logsVolumeEnabled: boolean;
  logsVolumeData: DataQueryResponse | undefined;
  onSetLogsVolumeEnabled: (enabled: boolean) => void;
  loadLogsVolumeData: () => void;
  showContextToggle?: (row: LogRowModel) => boolean;
  onChangeTime: (range: AbsoluteTimeRange) => void;
  onClickFilterLabel?: (key: string, value: string, frame?: DataFrame) => void;
  onClickFilterOutLabel?: (key: string, value: string, frame?: DataFrame) => void;
  onStartScanning?: () => void;
  onStopScanning?: () => void;
  getRowContext?: (row: LogRowModel, origRow: LogRowModel, options: LogRowContextOptions) => Promise<any>;
  getRowContextQuery?: (
    row: LogRowModel,
    options?: LogRowContextOptions,
    cacheFilters?: boolean
  ) => Promise<DataQuery | null>;
  getLogRowContextUi?: (row: LogRowModel, runContextQuery?: () => void) => React.ReactNode;
  getFieldLinks: (field: Field, rowIndex: number, dataFrame: DataFrame) => Array<LinkModel<Field>>;
  addResultsToCache: () => void;
  clearCache: () => void;
  eventBus: EventBus;
  panelState?: ExplorePanelsState;
  scrollElement?: HTMLDivElement;
  isFilterLabelActive?: (key: string, value: string, refId?: string) => Promise<boolean>;
  logsFrames?: DataFrame[];
  range: TimeRange;
  onClickFilterString?: (value: string, refId?: string) => void;
  onClickFilterOutString?: (value: string, refId?: string) => void;
  loadMoreLogs?(range: AbsoluteTimeRange): void;
  onPinLineCallback?: () => void;
}

export type LogsVisualisationType = 'table' | 'logs';

// we need to define the order of these explicitly
const DEDUP_OPTIONS = [
  LogsDedupStrategy.none,
  LogsDedupStrategy.exact,
  LogsDedupStrategy.numbers,
  LogsDedupStrategy.signature,
];

const getDefaultVisualisationType = (): LogsVisualisationType => {
  const visualisationType = store.get(visualisationTypeKey);
  if (visualisationType === 'table') {
    return 'table';
  }
  if (visualisationType === 'logs') {
    return 'logs';
  }
  if (config.featureToggles.logsExploreTableDefaultVisualization) {
    return 'table';
  }
  return 'logs';
};

const PINNED_LOGS_LIMIT = 3;

const UnthemedLogs: React.FunctionComponent<Props> = (props: Props) => {
  const {
    width,
    splitOpen,
    logRows,
    logsMeta,
    logsVolumeEnabled,
    logsVolumeData,
    loadLogsVolumeData,
    loading = false,
    onClickFilterLabel,
    onClickFilterOutLabel,
    timeZone,
    scanning,
    scanRange,
    showContextToggle,
    absoluteRange,
    onChangeTime,
    getFieldLinks,
    theme,
    logsQueries,
    clearCache,
    addResultsToCache,
    exploreId,
    getRowContext,
    getLogRowContextUi,
    getRowContextQuery,
    loadMoreLogs,
    panelState,
    eventBus,
  } = props;
  const [showLabels, setShowLabels] = useState<boolean>(store.getBool(SETTINGS_KEYS.showLabels, false));
  const [showTime, setShowTime] = useState<boolean>(store.getBool(SETTINGS_KEYS.showTime, true));
  const [wrapLogMessage, setWrapLogMessage] = useState<boolean>(store.getBool(SETTINGS_KEYS.wrapLogMessage, true));
  const [prettifyLogMessage, setPrettifyLogMessage] = useState<boolean>(
    store.getBool(SETTINGS_KEYS.prettifyLogMessage, false)
  );
  const [dedupStrategy, setDedupStrategy] = useState<LogsDedupStrategy>(LogsDedupStrategy.none);
  const [hiddenLogLevels, setHiddenLogLevels] = useState<LogLevel[]>([]);
  const [logsSortOrder, setLogsSortOrder] = useState<LogsSortOrder>(
    store.get(SETTINGS_KEYS.logsSortOrder) || LogsSortOrder.Descending
  );
  const [isFlipping, setIsFlipping] = useState<boolean>(false);
  const [displayedFields, setDisplayedFields] = useState<string[]>([]);
  const [forceEscape, setForceEscape] = useState<boolean>(false);
  const [contextOpen, setContextOpen] = useState<boolean>(false);
  const [contextRow, setContextRow] = useState<LogRowModel | undefined>(undefined);
  const [pinLineButtonTooltipTitle, setPinLineButtonTooltipTitle] = useState<PopoverContent>('Pin to content outline');
  const [visualisationType, setVisualisationType] = useState<LogsVisualisationType | undefined>(
    panelState?.logs?.visualisationType ?? getDefaultVisualisationType()
  );
  const [scrollIntoView, setScrollIntoView] = useState<((element: HTMLElement) => void) | undefined>(undefined);
  const logsContainerRef = useRef<HTMLDivElement | undefined>(undefined);
  const dispatch = useDispatch();
  const previousLoading = usePrevious(loading);

  const logsVolumeEventBus = eventBus.newScopedBus('logsvolume', { onlyLocal: false });
  const { register, unregister, outlineItems, updateItem, unregisterAllChildren } = useContentOutlineContext() ?? {};
  const flipOrderTimer = useRef<number | undefined>(undefined);
  const cancelFlippingTimer = useRef<number | undefined>(undefined);
  const toggleLegendRef = useRef<(name: string, mode: SeriesVisibilityChangeMode) => void>(() => {});
  const topLogsRef = useRef<HTMLDivElement>(null);

  const tableHeight = getLogsTableHeight();
  const styles = getStyles(theme, wrapLogMessage, tableHeight);
  const hasData = logRows && logRows.length > 0;
  const scanText = scanRange ? `Scanning ${rangeUtil.describeTimeRange(scanRange)}` : 'Scanning...';

  const registerLogLevelsWithContentOutline = useCallback(() => {
    const levelsArr = Object.keys(LogLevelColor);
    const logVolumeDataFrames = new Set(logsVolumeData?.data);
    // TODO remove this once filtering multiple log volumes is supported
    const logVolData = logsVolumeData?.data.filter(
      (frame: DataFrame) => frame.meta?.dataTopic !== DataTopic.Annotations
    );
    const grouped = groupBy(logVolData, 'meta.custom.datasourceName');
    const numberOfLogVolumes = Object.keys(grouped).length;

    // clean up all current log levels
    if (unregisterAllChildren) {
      unregisterAllChildren((items) => {
        const logsParent = items?.find((item) => item.panelId === 'Logs' && item.level === 'root');
        return logsParent?.id;
      }, 'filter');
    }

    // check if we have dataFrames that return the same level
    const logLevelsArray: Array<{ levelStr: string; logLevel: LogLevel }> = [];
    logVolumeDataFrames.forEach((dataFrame) => {
      const { level } = getLogLevelInfo(dataFrame);
      logLevelsArray.push({ levelStr: level, logLevel: getLogLevel(level) });
    });

    const sortedLLArray = logLevelsArray.sort(
      (a: { levelStr: string; logLevel: LogLevel }, b: { levelStr: string; logLevel: LogLevel }) => {
        return levelsArr.indexOf(a.logLevel.toString()) > levelsArr.indexOf(b.logLevel.toString()) ? 1 : -1;
      }
    );

    const logLevels = new Set(sortedLLArray);

    if (logLevels.size > 1 && logsVolumeEnabled && numberOfLogVolumes === 1) {
      logLevels.forEach((level) => {
        const allLevelsSelected = hiddenLogLevels.length === 0;
        const currentLevelSelected = !hiddenLogLevels.find((hiddenLevel) => hiddenLevel === level.levelStr);
        if (register) {
          register({
            title: level.levelStr,
            icon: 'gf-logs',
            panelId: 'Logs',
            level: 'child',
            type: 'filter',
            highlight: currentLevelSelected && !allLevelsSelected,
            onClick: (e: React.MouseEvent) => {
              toggleLegendRef.current?.(level.levelStr, mapMouseEventToMode(e));
            },
            ref: null,
            color: LogLevelColor[level.logLevel],
          });
        }
      });
    }
  }, [logsVolumeData?.data, unregisterAllChildren, logsVolumeEnabled, hiddenLogLevels, register, toggleLegendRef]);

  useEffect(() => {
    if (loading && !previousLoading && panelState?.logs?.id) {
      // loading stopped, so we need to remove any permalinked log lines
      delete panelState.logs.id;

      dispatch(
        changePanelState(exploreId, 'logs', {
          ...panelState,
        })
      );
    }
  }, [dispatch, exploreId, loading, panelState, previousLoading]);

  useEffect(() => {
    const visualisationType = panelState?.logs?.visualisationType ?? getDefaultVisualisationType();
    setVisualisationType(visualisationType);

    store.set(visualisationTypeKey, visualisationType);
  }, [panelState?.logs?.visualisationType]);

  useEffect(() => {
    registerLogLevelsWithContentOutline();
  }, [logsVolumeData?.data, hiddenLogLevels, registerLogLevelsWithContentOutline]);

  useUnmount(() => {
    if (flipOrderTimer) {
      window.clearTimeout(flipOrderTimer.current);
    }
    if (cancelFlippingTimer) {
      window.clearTimeout(cancelFlippingTimer.current);
    }
  });

  useUnmount(() => {
    // If we're unmounting logs (e.g. switching to another datasource), we need to remove the table specific panel state, otherwise it will persist in the explore url
    if (panelState?.logs?.columns || panelState?.logs?.refId || panelState?.logs?.labelFieldName) {
      dispatch(
        changePanelState(exploreId, 'logs', {
          ...panelState?.logs,
          columns: undefined,
          visualisationType: visualisationType,
          labelFieldName: undefined,
          refId: undefined,
        })
      );
    }
  });

  const updatePanelState = useCallback(
    (logsPanelState: Partial<ExploreLogsPanelState>) => {
      const state: ExploreItemState | undefined = getState().explore.panes[exploreId];
      if (state?.panelsState) {
        dispatch(
          changePanelState(exploreId, 'logs', {
            ...state.panelsState.logs,
            columns: logsPanelState.columns ?? panelState?.logs?.columns,
            visualisationType: logsPanelState.visualisationType ?? visualisationType,
            labelFieldName: logsPanelState.labelFieldName,
            refId: logsPanelState.refId ?? panelState?.logs?.refId,
          })
        );
      }
    },
    [dispatch, exploreId, panelState?.logs?.columns, panelState?.logs?.refId, visualisationType]
  );

  // actions
  const onLogRowHover = useCallback(
    (row?: LogRowModel) => {
      if (!row) {
        props.eventBus.publish(new DataHoverClearEvent());
      } else {
        props.eventBus.publish(
          new DataHoverEvent({
            point: {
              time: row.timeEpochMs,
            },
          })
        );
      }
    },
    [props.eventBus]
  );

  const onLogsContainerRef = useCallback(
    (node: HTMLDivElement) => {
      logsContainerRef.current = node;

      // In theory this should be just a function passed down to LogRows but:
      // - LogRow.componentDidMount which calls scrollIntoView is called BEFORE the logsContainerRef is set
      // - the if check below if (logsContainerRef.current) was falsy and scrolling doesn't happen
      // - and LogRow.scrollToLogRow marks the line as scrolled anyway (and won't perform scrolling when the ref is set)
      // - see more details in https://github.com/facebook/react/issues/29897
      // We can change it once LogRow is converted into a functional component
      setScrollIntoView(() => (element: HTMLElement) => {
        if (config.featureToggles.logsInfiniteScrolling) {
          if (logsContainerRef.current) {
            topLogsRef.current?.scrollIntoView();
            logsContainerRef.current.scroll({
              behavior: 'smooth',
              top: logsContainerRef.current.scrollTop + element.getBoundingClientRect().top - window.innerHeight / 2,
            });
          }

          return;
        }
        const scrollElement = props.scrollElement;

        if (scrollElement) {
          scrollElement.scroll({
            behavior: 'smooth',
            top: scrollElement.scrollTop + element.getBoundingClientRect().top - window.innerHeight / 2,
          });
        }
      });
    },
    [props.scrollElement]
  );

  const onChangeLogsSortOrder = () => {
    setIsFlipping(true);
    // we are using setTimeout here to make sure that disabled button is rendered before the rendering of reordered logs
    flipOrderTimer.current = window.setTimeout(() => {
      const newSortOrder =
        logsSortOrder === LogsSortOrder.Descending ? LogsSortOrder.Ascending : LogsSortOrder.Descending;
      store.set(SETTINGS_KEYS.logsSortOrder, newSortOrder);
      setLogsSortOrder(newSortOrder);
    }, 0);
    cancelFlippingTimer.current = window.setTimeout(() => setIsFlipping(false), 1000);
  };

  const onEscapeNewlines = useCallback(() => {
    setForceEscape(!forceEscape);
  }, [forceEscape]);

  const onChangeVisualisation = useCallback(
    (visualisation: LogsVisualisationType) => {
      setVisualisationType(visualisation);
      const payload = {
        ...panelState?.logs,
        visualisationType: visualisation,
      };
      updatePanelState(payload);

      reportInteraction('grafana_explore_logs_visualisation_changed', {
        newVisualizationType: visualisation,
        datasourceType: props.datasourceType ?? 'unknown',
        defaultVisualisationType: config.featureToggles.logsExploreTableDefaultVisualization ? 'table' : 'logs',
      });
    },
    [panelState?.logs, props.datasourceType, updatePanelState]
  );

  const onChangeDedup = useCallback(
    (dedupStrategy: LogsDedupStrategy) => {
      reportInteraction('grafana_explore_logs_deduplication_clicked', {
        deduplicationType: dedupStrategy,
        datasourceType: props.datasourceType,
      });
      setDedupStrategy(dedupStrategy);
    },
    [props.datasourceType]
  );

  const onChangeLabels = useCallback((event: React.ChangeEvent<HTMLInputElement>) => {
    const { target } = event;
    if (target) {
      const showLabels = target.checked;

      setShowLabels(showLabels);
      store.set(SETTINGS_KEYS.showLabels, showLabels);
    }
  }, []);

  const onChangeShowTime = useCallback((event: React.ChangeEvent<HTMLInputElement>) => {
    const { target } = event;
    if (target) {
      const showTime = target.checked;

      setShowTime(showTime);
      store.set(SETTINGS_KEYS.showTime, showTime);
    }
  }, []);

  const onChangeWrapLogMessage = useCallback((event: React.ChangeEvent<HTMLInputElement>) => {
    const { target } = event;
    if (target) {
      const wrapLogMessage = target.checked;

      setWrapLogMessage(wrapLogMessage);
      store.set(SETTINGS_KEYS.wrapLogMessage, wrapLogMessage);
    }
  }, []);

  const onChangePrettifyLogMessage = useCallback((event: React.ChangeEvent<HTMLInputElement>) => {
    const { target } = event;
    if (target) {
      const prettifyLogMessage = target.checked;

      setPrettifyLogMessage(prettifyLogMessage);
      store.set(SETTINGS_KEYS.prettifyLogMessage, prettifyLogMessage);
    }
  }, []);

  const onToggleLogLevel = useCallback((hiddenRawLevels: string[]) => {
    const hiddenLogLevels = hiddenRawLevels.map((level) => getLogLevelFromKey(level));
    setHiddenLogLevels(hiddenLogLevels);
  }, []);

  const onToggleLogsVolumeCollapse = useCallback(
    (collapsed: boolean) => {
      props.onSetLogsVolumeEnabled(!collapsed);
      reportInteraction('grafana_explore_logs_histogram_toggle_clicked', {
        datasourceType: props.datasourceType,
        type: !collapsed ? 'open' : 'close',
      });
    },
    [props]
  );

  const onClickScan = useCallback(
    (event: React.SyntheticEvent) => {
      event.preventDefault();
      if (props.onStartScanning) {
        props.onStartScanning();
        reportInteraction('grafana_explore_logs_scanning_button_clicked', {
          type: 'start',
          datasourceType: props.datasourceType,
        });
      }
    },
    [props]
  );

  const onClickStopScan = useCallback(
    (event: React.SyntheticEvent) => {
      event.preventDefault();
      if (props.onStopScanning) {
        props.onStopScanning();
      }
    },
    [props]
  );

  const showField = useCallback(
    (key: string) => {
      const index = displayedFields.indexOf(key);

      if (index === -1) {
        setDisplayedFields(displayedFields.concat(key));
      }
    },
    [displayedFields]
  );

  const hideField = useCallback(
    (key: string) => {
      const index = displayedFields.indexOf(key);
      if (index > -1) {
        setDisplayedFields(displayedFields.filter((k) => key !== k));
      }
    },
    [displayedFields]
  );

  const clearDetectedFields = useCallback(() => {
    setDisplayedFields([]);
  }, []);

  const onCloseCallbackRef = useRef<() => void>(() => {});

  let onCloseContext = useCallback(() => {
    setContextOpen(false);
    setContextRow(undefined);
    reportInteraction('grafana_explore_logs_log_context_closed', {
      datasourceType: contextRow?.datasourceType,
      logRowUid: contextRow?.uid,
    });
    onCloseCallbackRef?.current();
  }, [contextRow?.datasourceType, contextRow?.uid, onCloseCallbackRef]);

  const onOpenContext = (row: LogRowModel, onClose: () => void) => {
    // we are setting the `contextOpen` open state and passing it down to the `LogRow` in order to highlight the row when a LogContext is open
    setContextOpen(true);
    setContextRow(row);
    reportInteraction('grafana_explore_logs_log_context_opened', {
      datasourceType: row.datasourceType,
      logRowUid: row.uid,
    });
    onCloseCallbackRef.current = onClose;
  };

  const getPreviousLog = useCallback((row: LogRowModel, allLogs: LogRowModel[]) => {
    for (let i = allLogs.indexOf(row) - 1; i >= 0; i--) {
      if (allLogs[i].timeEpochMs > row.timeEpochMs) {
        return allLogs[i];
      }
    }

    return null;
  }, []);

  const getPermalinkRange = useCallback(
    (row: LogRowModel) => {
      const range = {
        from: new Date(absoluteRange.from).toISOString(),
        to: new Date(absoluteRange.to).toISOString(),
      };
      if (!config.featureToggles.logsInfiniteScrolling) {
        return range;
      }

      // With infinite scrolling, the time range of the log line can be after the absolute range or beyond the request line limit, so we need to adjust
      // Look for the previous sibling log, and use its timestamp
      const allLogs = logRows.filter((logRow) => logRow.dataFrame.refId === row.dataFrame.refId);
      const prevLog = getPreviousLog(row, allLogs);

      if (row.timeEpochMs > absoluteRange.to && !prevLog) {
        // Because there's no sibling and the current `to` is oldest than the log, we have no reference we can use for the interval
        // This only happens when you scroll into the future and you want to share the first log of the list
        return {
          from: new Date(absoluteRange.from).toISOString(),
          // Slide 1ms otherwise it's very likely to be omitted in the results
          to: new Date(row.timeEpochMs + 1).toISOString(),
        };
      }

      return {
        from: new Date(absoluteRange.from).toISOString(),
        to: new Date(prevLog ? prevLog.timeEpochMs : absoluteRange.to).toISOString(),
      };
    },
    [absoluteRange.from, absoluteRange.to, getPreviousLog, logRows]
  );

  const onPermalinkClick = async (row: LogRowModel) => {
    // this is an extra check, to be sure that we are not
    // creating permalinks for logs without an id-field.
    // normally it should never happen, because we do not
    // display the permalink button in such cases.
    if (row.rowId === undefined) {
      return;
    }

    // get explore state, add log-row-id and make timerange absolute
    const urlState = getUrlStateFromPaneState(getState().explore.panes[exploreId]!);
    urlState.panelsState = {
      ...panelState,
      logs: { id: row.uid, visualisationType: visualisationType ?? getDefaultVisualisationType() },
    };
    urlState.range = getPermalinkRange(row);

    // append changed urlState to baseUrl
    const serializedState = serializeStateToUrlParam(urlState);
    const baseUrl = /.*(?=\/explore)/.exec(`${window.location.href}`)![0];
    const url = urlUtil.renderUrl(`${baseUrl}/explore`, { left: serializedState });
    await createAndCopyShortLink(url);

    reportInteraction('grafana_explore_logs_permalink_clicked', {
      datasourceType: row.datasourceType ?? 'unknown',
      logRowUid: row.uid,
      logRowLevel: row.logLevel,
    });
  };

  const scrollToTopLogs = useCallback(() => {
    if (config.featureToggles.logsInfiniteScrolling) {
      if (logsContainerRef.current) {
        logsContainerRef.current.scroll({
          behavior: 'auto',
          top: 0,
        });
      }
    }
    topLogsRef.current?.scrollIntoView();
  }, [logsContainerRef, topLogsRef]);

  const onPinToContentOutlineClick = (row: LogRowModel) => {
    if (getPinnedLogsCount() === PINNED_LOGS_LIMIT) {
      setPinLineButtonTooltipTitle(
        <span style={{ display: 'flex', textAlign: 'center' }}>
          ❗️
          <Trans i18nKey="explore.logs.maximum-pinned-logs">
            Maximum of {{ PINNED_LOGS_LIMIT }} pinned logs reached. Unpin a log to add another.
          </Trans>
        </span>
      );
      return;
    }

    // find the Logs parent item
    const logsParent = outlineItems?.find((item) => item.panelId === 'Logs' && item.level === 'root');

    //update the parent's expanded state
    if (logsParent && updateItem) {
      updateItem(logsParent.id, { expanded: true });
    }

    register?.({
      icon: 'gf-logs',
      title: 'Pinned log',
      panelId: 'Logs',
      level: 'child',
      ref: null,
      color: LogLevelColor[row.logLevel],
      childOnTop: true,
      onClick: () => onOpenContext(row, () => {}),
      onRemove: (id: string) => {
        unregister?.(id);
        if (getPinnedLogsCount() < PINNED_LOGS_LIMIT) {
          setPinLineButtonTooltipTitle('Pin to content outline');
        }
      },
    });

    props.onPinLineCallback?.();
  };

  const getPinnedLogsCount = () => {
    const logsParent = outlineItems?.find((item) => item.panelId === 'Logs' && item.level === 'root');
    return logsParent?.children?.filter((child) => child.title === 'Pinned log').length ?? 0;
  };

  const hasUnescapedContent = checkUnescapedContent(logRows);
  const filteredLogs = filterRows(logRows, hiddenLogLevels);
  const { dedupedRows, dedupCount } = dedupRows(filteredLogs, dedupStrategy);
  const navigationRange = createNavigationRange(logRows);

  return (
    <>
      {getRowContext && contextRow && (
        <LogRowContextModal
          open={contextOpen}
          row={contextRow}
          onClose={onCloseContext}
          getRowContext={(row, options) => getRowContext(row, contextRow, options)}
          getRowContextQuery={getRowContextQuery}
          getLogRowContextUi={getLogRowContextUi}
          logsSortOrder={logsSortOrder}
          timeZone={timeZone}
        />
      )}
      <PanelChrome
        title="Logs volume"
        collapsible
        collapsed={!logsVolumeEnabled}
        onToggleCollapse={onToggleLogsVolumeCollapse}
      >
        {logsVolumeEnabled && (
          <LogsVolumePanelList
            toggleLegendRef={toggleLegendRef}
            absoluteRange={absoluteRange}
            width={width}
            logsVolumeData={logsVolumeData}
            onUpdateTimeRange={onChangeTime}
            timeZone={timeZone}
            splitOpen={splitOpen}
            onLoadLogsVolume={loadLogsVolumeData}
            onHiddenSeriesChanged={onToggleLogLevel}
            eventBus={logsVolumeEventBus}
            onClose={() => onToggleLogsVolumeCollapse(true)}
          />
        )}
      </PanelChrome>
      <PanelChrome
        titleItems={[
          config.featureToggles.logsExploreTableVisualisation ? (
            visualisationType === 'logs' ? null : (
              <PanelChrome.TitleItem title="Feedback" key="A">
                <LogsFeedback feedbackUrl="https://forms.gle/5YyKdRQJ5hzq4c289" />
              </PanelChrome.TitleItem>
            )
          ) : null,
        ]}
        title={'Logs'}
        actions={
          <>
            {config.featureToggles.logsExploreTableVisualisation && (
              <div className={styles.visualisationType}>
                <RadioButtonGroup
                  className={styles.visualisationTypeRadio}
                  options={[
                    {
                      label: 'Logs',
                      value: 'logs',
                      description: 'Show results in logs visualisation',
                    },
                    {
                      label: 'Table',
                      value: 'table',
                      description: 'Show results in table visualisation',
                    },
                  ]}
                  size="sm"
                  value={visualisationType}
                  onChange={onChangeVisualisation}
                />
              </div>
            )}
          </>
        }
        loadingState={loading ? LoadingState.Loading : LoadingState.Done}
      >
        <div className={styles.stickyNavigation}>
          {visualisationType !== 'table' && (
            <div className={styles.logOptions}>
              <InlineFieldRow>
                <InlineField label="Time" className={styles.horizontalInlineLabel} transparent>
                  <InlineSwitch
                    value={showTime}
                    onChange={onChangeShowTime}
                    className={styles.horizontalInlineSwitch}
                    transparent
                    id={`show-time_${exploreId}`}
                  />
                </InlineField>
                <InlineField label="Unique labels" className={styles.horizontalInlineLabel} transparent>
                  <InlineSwitch
                    value={showLabels}
                    onChange={onChangeLabels}
                    className={styles.horizontalInlineSwitch}
                    transparent
                    id={`unique-labels_${exploreId}`}
                  />
                </InlineField>
                <InlineField label="Wrap lines" className={styles.horizontalInlineLabel} transparent>
                  <InlineSwitch
                    value={wrapLogMessage}
                    onChange={onChangeWrapLogMessage}
                    className={styles.horizontalInlineSwitch}
                    transparent
                    id={`wrap-lines_${exploreId}`}
                  />
                </InlineField>
                <InlineField label="Prettify JSON" className={styles.horizontalInlineLabel} transparent>
                  <InlineSwitch
                    value={prettifyLogMessage}
                    onChange={onChangePrettifyLogMessage}
                    className={styles.horizontalInlineSwitch}
                    transparent
                    id={`prettify_${exploreId}`}
                  />
                </InlineField>
                <InlineField label="Deduplication" className={styles.horizontalInlineLabel} transparent>
                  <RadioButtonGroup
                    options={DEDUP_OPTIONS.map((dedupType) => ({
                      label: capitalize(dedupType),
                      value: dedupType,
                      description: LogsDedupDescription[dedupType],
                    }))}
                    value={dedupStrategy}
                    onChange={onChangeDedup}
                    className={styles.radioButtons}
                  />
                </InlineField>
              </InlineFieldRow>

              <div>
                <InlineField
                  label="Display results"
                  className={styles.horizontalInlineLabel}
                  transparent
                  disabled={isFlipping || loading}
                >
                  <RadioButtonGroup
                    options={[
                      {
                        label: 'Newest first',
                        value: LogsSortOrder.Descending,
                        description: 'Show results newest to oldest',
                      },
                      {
                        label: 'Oldest first',
                        value: LogsSortOrder.Ascending,
                        description: 'Show results oldest to newest',
                      },
                    ]}
                    value={logsSortOrder}
                    onChange={onChangeLogsSortOrder}
                    className={styles.radioButtons}
                  />
                </InlineField>
              </div>
            </div>
          )}
          <div ref={topLogsRef} />
          <LogsMetaRow
            logRows={logRows}
            meta={logsMeta || []}
            dedupStrategy={dedupStrategy}
            dedupCount={dedupCount}
            hasUnescapedContent={hasUnescapedContent}
            forceEscape={forceEscape}
            displayedFields={displayedFields}
            onEscapeNewlines={onEscapeNewlines}
            clearDetectedFields={clearDetectedFields}
          />
        </div>
        <div className={cx(styles.logsSection, visualisationType === 'table' ? styles.logsTable : undefined)}>
          {visualisationType === 'table' && hasData && (
            <div className={styles.logRows} data-testid="logRowsTable">
              {/* Width should be full width minus logs navigation and padding */}
              <LogsTableWrap
                logsSortOrder={logsSortOrder}
                range={props.range}
                splitOpen={splitOpen}
                timeZone={timeZone}
                width={width - 80}
                logsFrames={props.logsFrames ?? []}
                onClickFilterLabel={onClickFilterLabel}
                onClickFilterOutLabel={onClickFilterOutLabel}
                panelState={panelState?.logs}
                theme={theme}
                updatePanelState={updatePanelState}
                datasourceType={props.datasourceType}
              />
            </div>
          )}
          {visualisationType === 'logs' && hasData && (
            <div
              className={config.featureToggles.logsInfiniteScrolling ? styles.scrollableLogRows : styles.logRows}
              data-testid="logRows"
              ref={onLogsContainerRef}
            >
              <InfiniteScroll
                loading={loading}
                loadMoreLogs={loadMoreLogs}
                range={props.range}
                timeZone={timeZone}
                rows={logRows}
                scrollElement={logsContainerRef.current}
                sortOrder={logsSortOrder}
              >
                <LogRows
                  logRows={logRows}
                  deduplicatedRows={dedupedRows}
                  dedupStrategy={dedupStrategy}
                  onClickFilterLabel={onClickFilterLabel}
                  onClickFilterOutLabel={onClickFilterOutLabel}
                  showContextToggle={showContextToggle}
                  getRowContextQuery={getRowContextQuery}
                  showLabels={showLabels}
                  showTime={showTime}
                  enableLogDetails={true}
                  forceEscape={forceEscape}
                  wrapLogMessage={wrapLogMessage}
                  prettifyLogMessage={prettifyLogMessage}
                  timeZone={timeZone}
                  getFieldLinks={getFieldLinks}
                  logsSortOrder={logsSortOrder}
                  displayedFields={displayedFields}
                  onClickShowField={showField}
                  onClickHideField={hideField}
                  app={CoreApp.Explore}
                  onLogRowHover={onLogRowHover}
                  onOpenContext={onOpenContext}
                  onPermalinkClick={onPermalinkClick}
                  permalinkedRowId={panelState?.logs?.id}
                  scrollIntoView={scrollIntoView}
                  isFilterLabelActive={props.isFilterLabelActive}
                  containerRendered={!!logsContainerRef}
                  onClickFilterString={props.onClickFilterString}
                  onClickFilterOutString={props.onClickFilterOutString}
                  onPinLine={onPinToContentOutlineClick}
                  pinLineButtonTooltipTitle={pinLineButtonTooltipTitle}
                />
              </InfiniteScroll>
            </div>
          )}
          {!loading && !hasData && !scanning && (
            <div className={styles.logRows}>
              <div className={styles.noData}>
                <Trans i18nKey="explore.logs.no-logs-found">No logs found.</Trans>
                <Button size="sm" variant="secondary" onClick={onClickScan}>
                  <Trans i18nKey="explore.logs.scan-for-older-logs">Scan for older logs</Trans>
                </Button>
              </div>
            </div>
          )}
          {scanning && (
            <div className={styles.logRows}>
              <div className={styles.noData}>
                <span>{scanText}</span>
                <Button size="sm" variant="secondary" onClick={onClickStopScan}>
                  <Trans i18nKey="explore.logs.stop-scan">Stop scan</Trans>
                </Button>
              </div>
            </div>
          )}
          <LogsNavigation
            logsSortOrder={logsSortOrder}
            visibleRange={navigationRange ?? absoluteRange}
            absoluteRange={absoluteRange}
            timeZone={timeZone}
            onChangeTime={onChangeTime}
            loading={loading}
            queries={logsQueries ?? []}
            scrollToTopLogs={scrollToTopLogs}
            addResultsToCache={addResultsToCache}
            clearCache={clearCache}
          />
        </div>
      </PanelChrome>
    </>
  );
};

export const Logs = withTheme2(UnthemedLogs);

const getStyles = (theme: GrafanaTheme2, wrapLogMessage: boolean, tableHeight: number) => {
  return {
    noData: css({
      '& > *': {
        marginLeft: '0.5em',
      },
    }),
    logOptions: css({
      display: 'flex',
      justifyContent: 'space-between',
      alignItems: 'baseline',
      flexWrap: 'wrap',
      backgroundColor: theme.colors.background.primary,
      padding: `${theme.spacing(1)} ${theme.spacing(2)}`,
      borderRadius: theme.shape.radius.default,
      margin: `${theme.spacing(0, 0, 1)}`,
      border: `1px solid ${theme.colors.border.medium}`,
    }),
    headerButton: css({
      margin: `${theme.spacing(0.5, 0, 0, 1)}`,
    }),
    horizontalInlineLabel: css({
      '& > label': {
        marginRight: '0',
      },
    }),
    horizontalInlineSwitch: css({
      padding: `0 ${theme.spacing(1)} 0 0`,
    }),
    radioButtons: css({
      margin: '0',
    }),
    logsSection: css({
      display: 'flex',
      flexDirection: 'row',
      justifyContent: 'space-between',
    }),
    logsTable: css({
      maxHeight: `${tableHeight}px`,
    }),
    scrollableLogRows: css({
      overflowY: 'scroll',
      width: '100%',
      maxHeight: '75vh',
    }),
    logRows: css({
      overflowX: `${wrapLogMessage ? 'unset' : 'scroll'}`,
      overflowY: 'visible',
      width: '100%',
    }),
    visualisationType: css({
      display: 'flex',
      flex: '1',
      justifyContent: 'space-between',
    }),
    visualisationTypeRadio: css({
      margin: `0 0 0 ${theme.spacing(1)}`,
    }),
    stickyNavigation: css({
      overflow: 'visible',
      ...(config.featureToggles.logsInfiniteScrolling && { marginBottom: '0px' }),
    }),
  };
};

const checkUnescapedContent = memoizeOne((logRows: LogRowModel[]) => {
  return logRows.some((r) => r.hasUnescapedContent);
});

const dedupRows = memoizeOne((logRows: LogRowModel[], dedupStrategy: LogsDedupStrategy) => {
  const dedupedRows = dedupLogRows(logRows, dedupStrategy);
  const dedupCount = dedupedRows.reduce((sum, row) => (row.duplicates ? sum + row.duplicates : sum), 0);
  return { dedupedRows, dedupCount };
});

const filterRows = memoizeOne((logRows: LogRowModel[], hiddenLogLevels: LogLevel[]) => {
  return filterLogLevels(logRows, new Set(hiddenLogLevels));
});

const createNavigationRange = memoizeOne((logRows: LogRowModel[]): { from: number; to: number } | undefined => {
  if (!logRows || logRows.length === 0) {
    return undefined;
  }
  const firstTimeStamp = logRows[0].timeEpochMs;
  const lastTimeStamp = logRows[logRows.length - 1].timeEpochMs;

  if (lastTimeStamp < firstTimeStamp) {
    return { from: lastTimeStamp, to: firstTimeStamp };
  }

  return { from: firstTimeStamp, to: lastTimeStamp };
});<|MERGE_RESOLUTION|>--- conflicted
+++ resolved
@@ -1,13 +1,9 @@
 import { css, cx } from '@emotion/css';
 import { capitalize, groupBy } from 'lodash';
 import memoizeOne from 'memoize-one';
-<<<<<<< HEAD
-import { createRef, PureComponent } from 'react';
+import { useCallback, useEffect, useState, useRef } from 'react';
 import * as React from 'react';
-=======
-import React, { useCallback, useEffect, useState, useRef } from 'react';
 import { usePrevious, useUnmount } from 'react-use';
->>>>>>> ab5a079b
 
 import {
   SplitOpen,
