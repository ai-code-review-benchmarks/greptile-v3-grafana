import { css, cx } from '@emotion/css';
import { capitalize, groupBy } from 'lodash';
import memoizeOne from 'memoize-one';
import React, { useCallback, useEffect, useState, useRef } from 'react';
import { usePrevious, useUnmount } from 'react-use';

import {
  SplitOpen,
  LogRowModel,
  LogsMetaItem,
  DataFrame,
  DataQuery,
  AbsoluteTimeRange,
  GrafanaTheme2,
  LoadingState,
  TimeZone,
  RawTimeRange,
  DataQueryResponse,
  LogRowContextOptions,
  LinkModel,
  EventBus,
  ExplorePanelsState,
  Field,
  TimeRange,
  LogsDedupStrategy,
  LogsSortOrder,
  LogLevel,
  DataTopic,
  CoreApp,
  LogsDedupDescription,
  rangeUtil,
  ExploreLogsPanelState,
  DataHoverClearEvent,
  DataHoverEvent,
  serializeStateToUrlParam,
  urlUtil,
} from '@grafana/data';
import { config, reportInteraction } from '@grafana/runtime';
import {
  Button,
  InlineField,
  InlineFieldRow,
  InlineSwitch,
  PanelChrome,
  PopoverContent,
  RadioButtonGroup,
  SeriesVisibilityChangeMode,
  Themeable2,
  withTheme2,
} from '@grafana/ui';
import { mapMouseEventToMode } from '@grafana/ui/src/components/VizLegend/utils';
import { Trans } from 'app/core/internationalization';
import store from 'app/core/store';
import { createAndCopyShortLink } from 'app/core/utils/shortLinks';
import { InfiniteScroll } from 'app/features/logs/components/InfiniteScroll';
import { LogRows } from 'app/features/logs/components/LogRows';
import { LogRowContextModal } from 'app/features/logs/components/log-context/LogRowContextModal';
import { LogLevelColor, dedupLogRows, filterLogLevels } from 'app/features/logs/logsModel';
import { getLogLevel, getLogLevelFromKey, getLogLevelInfo } from 'app/features/logs/utils';
import { getState } from 'app/store/store';
import { ExploreItemState, useDispatch } from 'app/types';

import { useContentOutlineContext } from '../ContentOutline/ContentOutlineContext';
import { getUrlStateFromPaneState } from '../hooks/useStateSync';
import { changePanelState } from '../state/explorePane';

import { LogsFeedback } from './LogsFeedback';
import { LogsMetaRow } from './LogsMetaRow';
import LogsNavigation from './LogsNavigation';
import { LogsTableWrap, getLogsTableHeight } from './LogsTableWrap';
import { LogsVolumePanelList } from './LogsVolumePanelList';
import { SETTINGS_KEYS, visualisationTypeKey } from './utils/logs';

interface Props extends Themeable2 {
  width: number;
  splitOpen: SplitOpen;
  logRows: LogRowModel[];
  logsMeta?: LogsMetaItem[];
  logsSeries?: DataFrame[];
  logsQueries?: DataQuery[];
  visibleRange?: AbsoluteTimeRange;
  theme: GrafanaTheme2;
  loading: boolean;
  loadingState: LoadingState;
  absoluteRange: AbsoluteTimeRange;
  timeZone: TimeZone;
  scanning?: boolean;
  scanRange?: RawTimeRange;
  exploreId: string;
  datasourceType?: string;
  logsVolumeEnabled: boolean;
  logsVolumeData: DataQueryResponse | undefined;
  onSetLogsVolumeEnabled: (enabled: boolean) => void;
  loadLogsVolumeData: () => void;
  showContextToggle?: (row: LogRowModel) => boolean;
  onChangeTime: (range: AbsoluteTimeRange) => void;
  onClickFilterLabel?: (key: string, value: string, frame?: DataFrame) => void;
  onClickFilterOutLabel?: (key: string, value: string, frame?: DataFrame) => void;
  onStartScanning?: () => void;
  onStopScanning?: () => void;
  getRowContext?: (row: LogRowModel, origRow: LogRowModel, options: LogRowContextOptions) => Promise<any>;
  getRowContextQuery?: (
    row: LogRowModel,
    options?: LogRowContextOptions,
    cacheFilters?: boolean
  ) => Promise<DataQuery | null>;
  getLogRowContextUi?: (row: LogRowModel, runContextQuery?: () => void) => React.ReactNode;
  getFieldLinks: (field: Field, rowIndex: number, dataFrame: DataFrame) => Array<LinkModel<Field>>;
  addResultsToCache: () => void;
  clearCache: () => void;
  eventBus: EventBus;
  panelState?: ExplorePanelsState;
  scrollElement?: HTMLDivElement;
  isFilterLabelActive?: (key: string, value: string, refId?: string) => Promise<boolean>;
  logsFrames?: DataFrame[];
  range: TimeRange;
  onClickFilterString?: (value: string, refId?: string) => void;
  onClickFilterOutString?: (value: string, refId?: string) => void;
  loadMoreLogs?(range: AbsoluteTimeRange): void;
  onPinLineCallback?: () => void;
}

export type LogsVisualisationType = 'table' | 'logs';

<<<<<<< HEAD
=======
interface State {
  showLabels: boolean;
  showTime: boolean;
  wrapLogMessage: boolean;
  prettifyLogMessage: boolean;
  dedupStrategy: LogsDedupStrategy;
  hiddenLogLevels: LogLevel[];
  logsSortOrder: LogsSortOrder;
  isFlipping: boolean;
  displayedFields: string[];
  forceEscape: boolean;
  contextOpen: boolean;
  contextRow?: LogRowModel;
  tableFrame?: DataFrame;
  visualisationType?: LogsVisualisationType;
  logsContainer?: HTMLDivElement;
  pinLineButtonTooltipTitle?: PopoverContent;
}

>>>>>>> 9877aa70
// we need to define the order of these explicitly
const DEDUP_OPTIONS = [
  LogsDedupStrategy.none,
  LogsDedupStrategy.exact,
  LogsDedupStrategy.numbers,
  LogsDedupStrategy.signature,
];

const getDefaultVisualisationType = (): LogsVisualisationType => {
  const visualisationType = store.get(visualisationTypeKey);
  if (visualisationType === 'table') {
    return 'table';
  }
  if (visualisationType === 'logs') {
    return 'logs';
  }
  if (config.featureToggles.logsExploreTableDefaultVisualization) {
    return 'table';
  }
  return 'logs';
};

<<<<<<< HEAD
const UnthemedLogs: React.FunctionComponent<Props> = (props: Props) => {
  const {
    width,
    splitOpen,
    logRows,
    logsMeta,
    logsVolumeEnabled,
    logsVolumeData,
    loadLogsVolumeData,
    loading = false,
    onClickFilterLabel,
    onClickFilterOutLabel,
    timeZone,
    scanning,
    scanRange,
    showContextToggle,
    absoluteRange,
    onChangeTime,
    getFieldLinks,
    theme,
    logsQueries,
    clearCache,
    addResultsToCache,
    exploreId,
    getRowContext,
    getLogRowContextUi,
    getRowContextQuery,
    loadMoreLogs,
    panelState,
    eventBus,
  } = props;
  const [showLabels, setShowLabels] = useState<boolean>(store.getBool(SETTINGS_KEYS.showLabels, false));
  const [showTime, setShowTime] = useState<boolean>(store.getBool(SETTINGS_KEYS.showTime, true));
  const [wrapLogMessage, setWrapLogMessage] = useState<boolean>(store.getBool(SETTINGS_KEYS.wrapLogMessage, true));
  const [prettifyLogMessage, setPrettifyLogMessage] = useState<boolean>(
    store.getBool(SETTINGS_KEYS.prettifyLogMessage, false)
  );
  const [dedupStrategy, setDedupStrategy] = useState<LogsDedupStrategy>(LogsDedupStrategy.none);
  const [hiddenLogLevels, setHiddenLogLevels] = useState<LogLevel[]>([]);
  const [logsSortOrder, setLogsSortOrder] = useState<LogsSortOrder>(
    store.get(SETTINGS_KEYS.logsSortOrder) || LogsSortOrder.Descending
  );
  const [isFlipping, setIsFlipping] = useState<boolean>(false);
  const [displayedFields, setDisplayedFields] = useState<string[]>([]);
  const [forceEscape, setForceEscape] = useState<boolean>(false);
  const [contextOpen, setContextOpen] = useState<boolean>(false);
  const [contextRow, setContextRow] = useState<LogRowModel | undefined>(undefined);
  const [visualisationType, setVisualisationType] = useState<LogsVisualisationType | undefined>(
    panelState?.logs?.visualisationType ?? getDefaultVisualisationType()
  );
  const logsContainerRef = useRef<HTMLDivElement | undefined>(undefined);
  const dispatch = useDispatch();
  const previousLoading = usePrevious(loading);

  const logsVolumeEventBus = eventBus.newScopedBus('logsvolume', { onlyLocal: false });
  const { register, unregisterAllChildren } = useContentOutlineContext() ?? {};
  const flipOrderTimer = useRef<number | undefined>(undefined);
  const cancelFlippingTimer = useRef<number | undefined>(undefined);
  const toggleLegendRef = useRef<(name: string, mode: SeriesVisibilityChangeMode) => void>(
    (name: string, mode: SeriesVisibilityChangeMode) => {}
  );
  const topLogsRef = useRef<HTMLDivElement>(null);

  const tableHeight = getLogsTableHeight();
  const styles = getStyles(theme, wrapLogMessage, tableHeight);
  const hasData = logRows && logRows.length > 0;
  const scanText = scanRange ? `Scanning ${rangeUtil.describeTimeRange(scanRange)}` : 'Scanning...';

  const registerLogLevelsWithContentOutline = useCallback(() => {
=======
const PINNED_LOGS_LIMIT = 3;

class UnthemedLogs extends PureComponent<Props, State> {
  flipOrderTimer?: number;
  cancelFlippingTimer?: number;
  topLogsRef = createRef<HTMLDivElement>();
  logsVolumeEventBus: EventBus;
  static contextType = ContentOutlineContext;
  declare context: React.ContextType<typeof ContentOutlineContext>;
  // @ts-ignore
  private toggleLegendRef: React.MutableRefObject<(name: string, mode: SeriesVisibilityChangeMode) => void> =
    React.createRef();

  state: State = {
    showLabels: store.getBool(SETTINGS_KEYS.showLabels, false),
    showTime: store.getBool(SETTINGS_KEYS.showTime, true),
    wrapLogMessage: store.getBool(SETTINGS_KEYS.wrapLogMessage, true),
    prettifyLogMessage: store.getBool(SETTINGS_KEYS.prettifyLogMessage, false),
    dedupStrategy: LogsDedupStrategy.none,
    hiddenLogLevels: [],
    logsSortOrder: store.get(SETTINGS_KEYS.logsSortOrder) || LogsSortOrder.Descending,
    isFlipping: false,
    displayedFields: [],
    forceEscape: false,
    contextOpen: false,
    contextRow: undefined,
    tableFrame: undefined,
    visualisationType: this.props.panelState?.logs?.visualisationType ?? getDefaultVisualisationType(),
    logsContainer: undefined,
    pinLineButtonTooltipTitle: 'Pin to content outline',
  };

  constructor(props: Props) {
    super(props);
    this.logsVolumeEventBus = props.eventBus.newScopedBus('logsvolume', { onlyLocal: false });
  }

  componentDidMount(): void {
    this.registerLogLevelsWithContentOutline();
  }

  componentWillUnmount() {
    if (this.flipOrderTimer) {
      window.clearTimeout(this.flipOrderTimer);
    }

    if (this.cancelFlippingTimer) {
      window.clearTimeout(this.cancelFlippingTimer);
    }

    // If we're unmounting logs (e.g. switching to another datasource), we need to remove the table specific panel state, otherwise it will persist in the explore url
    if (
      this.props?.panelState?.logs?.columns ||
      this.props?.panelState?.logs?.refId ||
      this.props?.panelState?.logs?.labelFieldName
    ) {
      dispatch(
        changePanelState(this.props.exploreId, 'logs', {
          ...this.props.panelState?.logs,
          columns: undefined,
          visualisationType: this.state.visualisationType,
          labelFieldName: undefined,
          refId: undefined,
        })
      );
    }
  }

  registerLogLevelsWithContentOutline = () => {
>>>>>>> 9877aa70
    const levelsArr = Object.keys(LogLevelColor);
    const logVolumeDataFrames = new Set(logsVolumeData?.data);
    // TODO remove this once filtering multiple log volumes is supported
    const logVolData = logsVolumeData?.data.filter(
      (frame: DataFrame) => frame.meta?.dataTopic !== DataTopic.Annotations
    );
    const grouped = groupBy(logVolData, 'meta.custom.datasourceName');
    const numberOfLogVolumes = Object.keys(grouped).length;

    // clean up all current log levels
    if (unregisterAllChildren) {
      unregisterAllChildren((items) => {
        const logsParent = items?.find((item) => item.panelId === 'Logs' && item.level === 'root');
        return logsParent?.id;
      }, 'filter');
    }

    // check if we have dataFrames that return the same level
    const logLevelsArray: Array<{ levelStr: string; logLevel: LogLevel }> = [];
    logVolumeDataFrames.forEach((dataFrame) => {
      const { level } = getLogLevelInfo(dataFrame);
      logLevelsArray.push({ levelStr: level, logLevel: getLogLevel(level) });
    });

    const sortedLLArray = logLevelsArray.sort(
      (a: { levelStr: string; logLevel: LogLevel }, b: { levelStr: string; logLevel: LogLevel }) => {
        return levelsArr.indexOf(a.logLevel.toString()) > levelsArr.indexOf(b.logLevel.toString()) ? 1 : -1;
      }
    );

    const logLevels = new Set(sortedLLArray);

    if (logLevels.size > 1 && logsVolumeEnabled && numberOfLogVolumes === 1) {
      logLevels.forEach((level) => {
        const allLevelsSelected = hiddenLogLevels.length === 0;
        const currentLevelSelected = !hiddenLogLevels.find((hiddenLevel) => hiddenLevel === level.levelStr);
        if (register) {
          register({
            title: level.levelStr,
            icon: 'gf-logs',
            panelId: 'Logs',
            level: 'child',
            type: 'filter',
            highlight: currentLevelSelected && !allLevelsSelected,
            onClick: (e: React.MouseEvent) => {
              toggleLegendRef.current?.(level.levelStr, mapMouseEventToMode(e));
            },
            ref: null,
            color: LogLevelColor[level.logLevel],
          });
        }
      });
    }
  }, [logsVolumeData?.data, unregisterAllChildren, logsVolumeEnabled, hiddenLogLevels, register, toggleLegendRef]);

  useEffect(() => {
    if (loading && !previousLoading && panelState?.logs?.id) {
      // loading stopped, so we need to remove any permalinked log lines
      delete panelState.logs.id;

      dispatch(
        changePanelState(exploreId, 'logs', {
          ...panelState,
        })
      );
    }
  }, [dispatch, exploreId, loading, panelState, previousLoading]);

  useEffect(() => {
    const visualisationType = panelState?.logs?.visualisationType ?? getDefaultVisualisationType();
    setVisualisationType(visualisationType);

    store.set(visualisationTypeKey, visualisationType);
  }, [panelState?.logs?.visualisationType]);

  useEffect(() => {
    registerLogLevelsWithContentOutline();
  }, [logsVolumeData?.data, hiddenLogLevels, registerLogLevelsWithContentOutline]);

  useUnmount(() => {
    if (flipOrderTimer) {
      window.clearTimeout(flipOrderTimer.current);
    }
    if (cancelFlippingTimer) {
      window.clearTimeout(cancelFlippingTimer.current);
    }
  });

  useUnmount(() => {
    // If we're unmounting logs (e.g. switching to another datasource), we need to remove the table specific panel state, otherwise it will persist in the explore url
    if (panelState?.logs?.columns || panelState?.logs?.refId || panelState?.logs?.labelFieldName) {
      dispatch(
        changePanelState(exploreId, 'logs', {
          ...panelState?.logs,
          columns: undefined,
          visualisationType: visualisationType,
          labelFieldName: undefined,
          refId: undefined,
        })
      );
    }
  });

  const updatePanelState = useCallback(
    (logsPanelState: Partial<ExploreLogsPanelState>) => {
      const state: ExploreItemState | undefined = getState().explore.panes[exploreId];
      if (state?.panelsState) {
        dispatch(
          changePanelState(exploreId, 'logs', {
            ...state.panelsState.logs,
            columns: logsPanelState.columns ?? panelState?.logs?.columns,
            visualisationType: logsPanelState.visualisationType ?? visualisationType,
            labelFieldName: logsPanelState.labelFieldName,
            refId: logsPanelState.refId ?? panelState?.logs?.refId,
          })
        );
      }
    },
    [dispatch, exploreId, panelState?.logs?.columns, panelState?.logs?.refId, visualisationType]
  );

  // actions
  const onLogRowHover = useCallback(
    (row?: LogRowModel) => {
      if (!row) {
        props.eventBus.publish(new DataHoverClearEvent());
      } else {
        props.eventBus.publish(
          new DataHoverEvent({
            point: {
              time: row.timeEpochMs,
            },
          })
        );
      }
    },
    [props.eventBus]
  );

  const onLogsContainerRef = useCallback((node: HTMLDivElement) => {
    logsContainerRef.current = node;
  }, []);

  const onChangeLogsSortOrder = () => {
    setIsFlipping(true);
    // we are using setTimeout here to make sure that disabled button is rendered before the rendering of reordered logs
    flipOrderTimer.current = window.setTimeout(() => {
      const newSortOrder =
        logsSortOrder === LogsSortOrder.Descending ? LogsSortOrder.Ascending : LogsSortOrder.Descending;
      store.set(SETTINGS_KEYS.logsSortOrder, newSortOrder);
      setLogsSortOrder(newSortOrder);
    }, 0);
    cancelFlippingTimer.current = window.setTimeout(() => setIsFlipping(false), 1000);
  };

  const onEscapeNewlines = useCallback(() => {
    setForceEscape(!forceEscape);
  }, [forceEscape]);

  const onChangeVisualisation = useCallback(
    (visualisation: LogsVisualisationType) => {
      setVisualisationType(visualisation);
      const payload = {
        ...panelState?.logs,
        visualisationType: visualisation,
      };
      updatePanelState(payload);

      reportInteraction('grafana_explore_logs_visualisation_changed', {
        newVisualizationType: visualisation,
        datasourceType: props.datasourceType ?? 'unknown',
        defaultVisualisationType: config.featureToggles.logsExploreTableDefaultVisualization ? 'table' : 'logs',
      });
    },
    [panelState?.logs, props.datasourceType, updatePanelState]
  );

  const onChangeDedup = useCallback(
    (dedupStrategy: LogsDedupStrategy) => {
      reportInteraction('grafana_explore_logs_deduplication_clicked', {
        deduplicationType: dedupStrategy,
        datasourceType: props.datasourceType,
      });
      setDedupStrategy(dedupStrategy);
    },
    [props.datasourceType]
  );

  const onChangeLabels = useCallback((event: React.ChangeEvent<HTMLInputElement>) => {
    const { target } = event;
    if (target) {
      const showLabels = target.checked;

      setShowLabels(showLabels);
      store.set(SETTINGS_KEYS.showLabels, showLabels);
    }
  }, []);

  const onChangeShowTime = useCallback((event: React.ChangeEvent<HTMLInputElement>) => {
    const { target } = event;
    if (target) {
      const showTime = target.checked;

      setShowTime(showTime);
      store.set(SETTINGS_KEYS.showTime, showTime);
    }
  }, []);

  const onChangeWrapLogMessage = useCallback((event: React.ChangeEvent<HTMLInputElement>) => {
    const { target } = event;
    if (target) {
      const wrapLogMessage = target.checked;

      setWrapLogMessage(wrapLogMessage);
      store.set(SETTINGS_KEYS.wrapLogMessage, wrapLogMessage);
    }
  }, []);

  const onChangePrettifyLogMessage = useCallback((event: React.ChangeEvent<HTMLInputElement>) => {
    const { target } = event;
    if (target) {
      const prettifyLogMessage = target.checked;

      setPrettifyLogMessage(prettifyLogMessage);
      store.set(SETTINGS_KEYS.prettifyLogMessage, prettifyLogMessage);
    }
  }, []);

  const onToggleLogLevel = useCallback((hiddenRawLevels: string[]) => {
    const hiddenLogLevels = hiddenRawLevels.map((level) => getLogLevelFromKey(level));
    setHiddenLogLevels(hiddenLogLevels);
  }, []);

  const onToggleLogsVolumeCollapse = useCallback(
    (collapsed: boolean) => {
      props.onSetLogsVolumeEnabled(!collapsed);
      reportInteraction('grafana_explore_logs_histogram_toggle_clicked', {
        datasourceType: props.datasourceType,
        type: !collapsed ? 'open' : 'close',
      });
    },
    [props]
  );

  const onClickScan = useCallback(
    (event: React.SyntheticEvent) => {
      event.preventDefault();
      if (props.onStartScanning) {
        props.onStartScanning();
        reportInteraction('grafana_explore_logs_scanning_button_clicked', {
          type: 'start',
          datasourceType: props.datasourceType,
        });
      }
    },
    [props]
  );

  const onClickStopScan = useCallback(
    (event: React.SyntheticEvent) => {
      event.preventDefault();
      if (props.onStopScanning) {
        props.onStopScanning();
      }
    },
    [props]
  );

  const showField = useCallback(
    (key: string) => {
      const index = displayedFields.indexOf(key);

      if (index === -1) {
        setDisplayedFields(displayedFields.concat(key));
      }
    },
    [displayedFields]
  );

  const hideField = useCallback(
    (key: string) => {
      const index = displayedFields.indexOf(key);
      if (index > -1) {
        setDisplayedFields(displayedFields.filter((k) => key !== k));
      }
    },
    [displayedFields]
  );

  const clearDetectedFields = useCallback(() => {
    setDisplayedFields([]);
  }, []);

  const onCloseCallbackRef = useRef<() => void>(() => {});

  let onCloseContext = useCallback(() => {
    setContextOpen(false);
    setContextRow(undefined);
    reportInteraction('grafana_explore_logs_log_context_closed', {
      datasourceType: contextRow?.datasourceType,
      logRowUid: contextRow?.uid,
    });
    onCloseCallbackRef?.current();
  }, [contextRow?.datasourceType, contextRow?.uid, onCloseCallbackRef]);

  const onOpenContext = (row: LogRowModel, onClose: () => void) => {
    // we are setting the `contextOpen` open state and passing it down to the `LogRow` in order to highlight the row when a LogContext is open
    setContextOpen(true);
    setContextRow(row);
    reportInteraction('grafana_explore_logs_log_context_opened', {
      datasourceType: row.datasourceType,
      logRowUid: row.uid,
    });
    onCloseCallbackRef.current = onClose;
  };

  const getPreviousLog = useCallback((row: LogRowModel, allLogs: LogRowModel[]) => {
    for (let i = allLogs.indexOf(row) - 1; i >= 0; i--) {
      if (allLogs[i].timeEpochMs > row.timeEpochMs) {
        return allLogs[i];
      }
    }

    return null;
  }, []);

  const getPermalinkRange = useCallback(
    (row: LogRowModel) => {
      const range = {
        from: new Date(absoluteRange.from).toISOString(),
        to: new Date(absoluteRange.to).toISOString(),
      };
      if (!config.featureToggles.logsInfiniteScrolling) {
        return range;
      }

      // With infinite scrolling, the time range of the log line can be after the absolute range or beyond the request line limit, so we need to adjust
      // Look for the previous sibling log, and use its timestamp
      const allLogs = logRows.filter((logRow) => logRow.dataFrame.refId === row.dataFrame.refId);
      const prevLog = getPreviousLog(row, allLogs);

      if (row.timeEpochMs > absoluteRange.to && !prevLog) {
        // Because there's no sibling and the current `to` is oldest than the log, we have no reference we can use for the interval
        // This only happens when you scroll into the future and you want to share the first log of the list
        return {
          from: new Date(absoluteRange.from).toISOString(),
          // Slide 1ms otherwise it's very likely to be omitted in the results
          to: new Date(row.timeEpochMs + 1).toISOString(),
        };
      }

      return {
        from: new Date(absoluteRange.from).toISOString(),
        to: new Date(prevLog ? prevLog.timeEpochMs : absoluteRange.to).toISOString(),
      };
    },
    [absoluteRange.from, absoluteRange.to, getPreviousLog, logRows]
  );

  const onPermalinkClick = async (row: LogRowModel) => {
    // this is an extra check, to be sure that we are not
    // creating permalinks for logs without an id-field.
    // normally it should never happen, because we do not
    // display the permalink button in such cases.
    if (row.rowId === undefined) {
      return;
    }

    // get explore state, add log-row-id and make timerange absolute
    const urlState = getUrlStateFromPaneState(getState().explore.panes[exploreId]!);
    urlState.panelsState = {
      ...panelState,
      logs: { id: row.uid, visualisationType: visualisationType ?? getDefaultVisualisationType() },
    };
    urlState.range = getPermalinkRange(row);

    // append changed urlState to baseUrl
    const serializedState = serializeStateToUrlParam(urlState);
    const baseUrl = /.*(?=\/explore)/.exec(`${window.location.href}`)![0];
    const url = urlUtil.renderUrl(`${baseUrl}/explore`, { left: serializedState });
    await createAndCopyShortLink(url);

    reportInteraction('grafana_explore_logs_permalink_clicked', {
      datasourceType: row.datasourceType ?? 'unknown',
      logRowUid: row.uid,
      logRowLevel: row.logLevel,
    });
  };

  const scrollIntoView = useCallback(
    (element: HTMLElement) => {
      if (config.featureToggles.logsInfiniteScrolling) {
        if (logsContainerRef.current) {
          topLogsRef.current?.scrollIntoView();
          logsContainerRef.current.scroll({
            behavior: 'smooth',
            top: logsContainerRef.current.scrollTop + element.getBoundingClientRect().top - window.innerHeight / 2,
          });
        }

        return;
      }
      const { scrollElement } = props;

      if (scrollElement) {
        scrollElement.scroll({
          behavior: 'smooth',
          top: scrollElement.scrollTop + element.getBoundingClientRect().top - window.innerHeight / 2,
        });
      }
    },
    [logsContainerRef, props]
  );

  const scrollToTopLogs = useCallback(() => {
    if (config.featureToggles.logsInfiniteScrolling) {
      if (logsContainerRef.current) {
        logsContainerRef.current.scroll({
          behavior: 'auto',
          top: 0,
        });
      }
    }
<<<<<<< HEAD
    topLogsRef.current?.scrollIntoView();
  }, [logsContainerRef, topLogsRef]);

  const hasUnescapedContent = checkUnescapedContent(logRows);
  const filteredLogs = filterRows(logRows, hiddenLogLevels);
  const { dedupedRows, dedupCount } = dedupRows(filteredLogs, dedupStrategy);
  const navigationRange = createNavigationRange(logRows);

  return (
    <>
      {getRowContext && contextRow && (
        <LogRowContextModal
          open={contextOpen}
          row={contextRow}
          onClose={onCloseContext}
          getRowContext={(row, options) => getRowContext(row, contextRow, options)}
          getRowContextQuery={getRowContextQuery}
          getLogRowContextUi={getLogRowContextUi}
          logsSortOrder={logsSortOrder}
          timeZone={timeZone}
        />
      )}
      <PanelChrome
        title="Logs volume"
        collapsible
        collapsed={!logsVolumeEnabled}
        onToggleCollapse={onToggleLogsVolumeCollapse}
      >
        {logsVolumeEnabled && (
          <LogsVolumePanelList
            toggleLegendRef={toggleLegendRef}
            absoluteRange={absoluteRange}
            width={width}
            logsVolumeData={logsVolumeData}
            onUpdateTimeRange={onChangeTime}
=======
    this.topLogsRef.current?.scrollIntoView();
  };

  onPinToContentOutlineClick = (row: LogRowModel) => {
    if (this.getPinnedLogsCount() === PINNED_LOGS_LIMIT) {
      this.setState({
        pinLineButtonTooltipTitle: (
          <span style={{ display: 'flex', textAlign: 'center' }}>
            ❗️
            <Trans i18nKey="explore.logs.maximum-pinned-logs">
              Maximum of {{ PINNED_LOGS_LIMIT }} pinned logs reached. Unpin a log to add another.
            </Trans>
          </span>
        ),
      });
      return;
    }

    // find the Logs parent item
    const logsParent = this.context?.outlineItems.find((item) => item.panelId === 'Logs' && item.level === 'root');

    //update the parent's expanded state
    if (logsParent) {
      this.context?.updateItem(logsParent.id, { expanded: true });
    }

    this.context?.register({
      icon: 'gf-logs',
      title: 'Pinned log',
      panelId: 'Logs',
      level: 'child',
      ref: null,
      color: LogLevelColor[row.logLevel],
      childOnTop: true,
      onClick: () => this.onOpenContext(row, () => {}),
      onRemove: (id: string) => {
        this.context?.unregister(id);
        if (this.getPinnedLogsCount() < PINNED_LOGS_LIMIT) {
          this.setState({
            pinLineButtonTooltipTitle: 'Pin to content outline',
          });
        }
      },
    });

    this.props.onPinLineCallback?.();
  };

  getPinnedLogsCount = () => {
    const logsParent = this.context?.outlineItems.find((item) => item.panelId === 'Logs' && item.level === 'root');
    return logsParent?.children?.filter((child) => child.title === 'Pinned log').length ?? 0;
  };

  render() {
    const {
      width,
      splitOpen,
      logRows,
      logsMeta,
      logsVolumeEnabled,
      logsVolumeData,
      loadLogsVolumeData,
      loading = false,
      onClickFilterLabel,
      onClickFilterOutLabel,
      timeZone,
      scanning,
      scanRange,
      showContextToggle,
      absoluteRange,
      onChangeTime,
      getFieldLinks,
      theme,
      logsQueries,
      clearCache,
      addResultsToCache,
      exploreId,
      getRowContext,
      getLogRowContextUi,
      getRowContextQuery,
      loadMoreLogs,
    } = this.props;

    const {
      showLabels,
      showTime,
      wrapLogMessage,
      prettifyLogMessage,
      dedupStrategy,
      hiddenLogLevels,
      logsSortOrder,
      isFlipping,
      displayedFields,
      forceEscape,
      contextOpen,
      contextRow,
    } = this.state;

    const tableHeight = getLogsTableHeight();
    const styles = getStyles(theme, wrapLogMessage, tableHeight);
    const hasData = logRows && logRows.length > 0;
    const hasUnescapedContent = this.checkUnescapedContent(logRows);

    const filteredLogs = this.filterRows(logRows, hiddenLogLevels);
    const { dedupedRows, dedupCount } = this.dedupRows(filteredLogs, dedupStrategy);
    const navigationRange = this.createNavigationRange(logRows);

    const scanText = scanRange ? `Scanning ${rangeUtil.describeTimeRange(scanRange)}` : 'Scanning...';

    return (
      <>
        {getRowContext && contextRow && (
          <LogRowContextModal
            open={contextOpen}
            row={contextRow}
            onClose={this.onCloseContext}
            getRowContext={(row, options) => getRowContext(row, contextRow, options)}
            getRowContextQuery={getRowContextQuery}
            getLogRowContextUi={getLogRowContextUi}
            logsSortOrder={logsSortOrder}
>>>>>>> 9877aa70
            timeZone={timeZone}
            splitOpen={splitOpen}
            onLoadLogsVolume={loadLogsVolumeData}
            onHiddenSeriesChanged={onToggleLogLevel}
            eventBus={logsVolumeEventBus}
            onClose={() => onToggleLogsVolumeCollapse(true)}
          />
        )}
      </PanelChrome>
      <PanelChrome
        titleItems={[
          config.featureToggles.logsExploreTableVisualisation ? (
            visualisationType === 'logs' ? null : (
              <PanelChrome.TitleItem title="Feedback" key="A">
                <LogsFeedback feedbackUrl="https://forms.gle/5YyKdRQJ5hzq4c289" />
              </PanelChrome.TitleItem>
            )
          ) : null,
        ]}
        title={'Logs'}
        actions={
          <>
            {config.featureToggles.logsExploreTableVisualisation && (
              <div className={styles.visualisationType}>
                <RadioButtonGroup
                  className={styles.visualisationTypeRadio}
                  options={[
                    {
                      label: 'Logs',
                      value: 'logs',
                      description: 'Show results in logs visualisation',
                    },
                    {
                      label: 'Table',
                      value: 'table',
                      description: 'Show results in table visualisation',
                    },
                  ]}
                  size="sm"
                  value={visualisationType}
                  onChange={onChangeVisualisation}
                />
              </div>
            )}
          </>
        }
        loadingState={loading ? LoadingState.Loading : LoadingState.Done}
      >
        <div className={styles.stickyNavigation}>
          {visualisationType !== 'table' && (
            <div className={styles.logOptions}>
              <InlineFieldRow>
                <InlineField label="Time" className={styles.horizontalInlineLabel} transparent>
                  <InlineSwitch
                    value={showTime}
                    onChange={onChangeShowTime}
                    className={styles.horizontalInlineSwitch}
                    transparent
                    id={`show-time_${exploreId}`}
                  />
                </InlineField>
                <InlineField label="Unique labels" className={styles.horizontalInlineLabel} transparent>
                  <InlineSwitch
                    value={showLabels}
                    onChange={onChangeLabels}
                    className={styles.horizontalInlineSwitch}
                    transparent
                    id={`unique-labels_${exploreId}`}
                  />
                </InlineField>
                <InlineField label="Wrap lines" className={styles.horizontalInlineLabel} transparent>
                  <InlineSwitch
                    value={wrapLogMessage}
                    onChange={onChangeWrapLogMessage}
                    className={styles.horizontalInlineSwitch}
                    transparent
                    id={`wrap-lines_${exploreId}`}
                  />
                </InlineField>
                <InlineField label="Prettify JSON" className={styles.horizontalInlineLabel} transparent>
                  <InlineSwitch
                    value={prettifyLogMessage}
                    onChange={onChangePrettifyLogMessage}
                    className={styles.horizontalInlineSwitch}
                    transparent
                    id={`prettify_${exploreId}`}
                  />
                </InlineField>
                <InlineField label="Deduplication" className={styles.horizontalInlineLabel} transparent>
                  <RadioButtonGroup
                    options={DEDUP_OPTIONS.map((dedupType) => ({
                      label: capitalize(dedupType),
                      value: dedupType,
                      description: LogsDedupDescription[dedupType],
                    }))}
                    value={dedupStrategy}
                    onChange={onChangeDedup}
                    className={styles.radioButtons}
                  />
                </InlineField>
              </InlineFieldRow>

              <div>
                <InlineField
                  label="Display results"
                  className={styles.horizontalInlineLabel}
                  transparent
                  disabled={isFlipping || loading}
                >
                  <RadioButtonGroup
                    options={[
                      {
                        label: 'Newest first',
                        value: LogsSortOrder.Descending,
                        description: 'Show results newest to oldest',
                      },
                      {
                        label: 'Oldest first',
                        value: LogsSortOrder.Ascending,
                        description: 'Show results oldest to newest',
                      },
                    ]}
                    value={logsSortOrder}
                    onChange={onChangeLogsSortOrder}
                    className={styles.radioButtons}
                  />
                </InlineField>
              </div>
            </div>
          )}
          <div ref={topLogsRef} />
          <LogsMetaRow
            logRows={logRows}
            meta={logsMeta || []}
            dedupStrategy={dedupStrategy}
            dedupCount={dedupCount}
            hasUnescapedContent={hasUnescapedContent}
            forceEscape={forceEscape}
            displayedFields={displayedFields}
            onEscapeNewlines={onEscapeNewlines}
            clearDetectedFields={clearDetectedFields}
          />
        </div>
        <div className={cx(styles.logsSection, visualisationType === 'table' ? styles.logsTable : undefined)}>
          {visualisationType === 'table' && hasData && (
            <div className={styles.logRows} data-testid="logRowsTable">
              {/* Width should be full width minus logs navigation and padding */}
              <LogsTableWrap
                logsSortOrder={logsSortOrder}
                range={props.range}
                splitOpen={splitOpen}
                timeZone={timeZone}
                width={width - 80}
                logsFrames={props.logsFrames ?? []}
                onClickFilterLabel={onClickFilterLabel}
                onClickFilterOutLabel={onClickFilterOutLabel}
                panelState={panelState?.logs}
                theme={theme}
                updatePanelState={updatePanelState}
                datasourceType={props.datasourceType}
              />
            </div>
          )}
          {visualisationType === 'logs' && hasData && (
            <div
              className={config.featureToggles.logsInfiniteScrolling ? styles.scrollableLogRows : styles.logRows}
              data-testid="logRows"
              ref={onLogsContainerRef}
            >
              <InfiniteScroll
                loading={loading}
                loadMoreLogs={loadMoreLogs}
                range={props.range}
                timeZone={timeZone}
                rows={logRows}
                scrollElement={logsContainerRef.current}
                sortOrder={logsSortOrder}
              >
                <LogRows
                  logRows={logRows}
                  deduplicatedRows={dedupedRows}
                  dedupStrategy={dedupStrategy}
                  onClickFilterLabel={onClickFilterLabel}
                  onClickFilterOutLabel={onClickFilterOutLabel}
                  showContextToggle={showContextToggle}
                  getRowContextQuery={getRowContextQuery}
                  showLabels={showLabels}
                  showTime={showTime}
                  enableLogDetails={true}
                  forceEscape={forceEscape}
                  wrapLogMessage={wrapLogMessage}
                  prettifyLogMessage={prettifyLogMessage}
                  timeZone={timeZone}
<<<<<<< HEAD
                  getFieldLinks={getFieldLinks}
                  logsSortOrder={logsSortOrder}
                  displayedFields={displayedFields}
                  onClickShowField={showField}
                  onClickHideField={hideField}
                  app={CoreApp.Explore}
                  onLogRowHover={onLogRowHover}
                  onOpenContext={onOpenContext}
                  onPermalinkClick={onPermalinkClick}
                  permalinkedRowId={panelState?.logs?.id}
                  scrollIntoView={scrollIntoView}
                  isFilterLabelActive={props.isFilterLabelActive}
                  containerRendered={!!logsContainerRef}
                  onClickFilterValue={props.onClickFilterValue}
                  onClickFilterOutValue={props.onClickFilterOutValue}
                />
              </InfiniteScroll>
            </div>
          )}
          {!loading && !hasData && !scanning && (
            <div className={styles.logRows}>
              <div className={styles.noData}>
                No logs found.
                <Button size="sm" variant="secondary" onClick={onClickScan}>
                  Scan for older logs
                </Button>
              </div>
            </div>
          )}
          {scanning && (
            <div className={styles.logRows}>
              <div className={styles.noData}>
                <span>{scanText}</span>
                <Button size="sm" variant="secondary" onClick={onClickStopScan}>
                  Stop scan
                </Button>
=======
                  rows={logRows}
                  scrollElement={this.state.logsContainer}
                  sortOrder={logsSortOrder}
                >
                  <LogRows
                    logRows={logRows}
                    deduplicatedRows={dedupedRows}
                    dedupStrategy={dedupStrategy}
                    onClickFilterLabel={onClickFilterLabel}
                    onClickFilterOutLabel={onClickFilterOutLabel}
                    showContextToggle={showContextToggle}
                    getRowContextQuery={getRowContextQuery}
                    showLabels={showLabels}
                    showTime={showTime}
                    enableLogDetails={true}
                    forceEscape={forceEscape}
                    wrapLogMessage={wrapLogMessage}
                    prettifyLogMessage={prettifyLogMessage}
                    timeZone={timeZone}
                    getFieldLinks={getFieldLinks}
                    logsSortOrder={logsSortOrder}
                    displayedFields={displayedFields}
                    onClickShowField={this.showField}
                    onClickHideField={this.hideField}
                    app={CoreApp.Explore}
                    onLogRowHover={this.onLogRowHover}
                    onOpenContext={this.onOpenContext}
                    onPermalinkClick={this.onPermalinkClick}
                    permalinkedRowId={this.props.panelState?.logs?.id}
                    scrollIntoView={this.scrollIntoView}
                    isFilterLabelActive={this.props.isFilterLabelActive}
                    containerRendered={!!this.state.logsContainer}
                    onClickFilterString={this.props.onClickFilterString}
                    onClickFilterOutString={this.props.onClickFilterOutString}
                    onPinLine={this.onPinToContentOutlineClick}
                    pinLineButtonTooltipTitle={this.state.pinLineButtonTooltipTitle}
                  />
                </InfiniteScroll>
              </div>
            )}
            {!loading && !hasData && !scanning && (
              <div className={styles.logRows}>
                <div className={styles.noData}>
                  <Trans i18nKey="explore.logs.no-logs-found">No logs found.</Trans>
                  <Button size="sm" variant="secondary" onClick={this.onClickScan}>
                    <Trans i18nKey="explore.logs.scan-for-older-logs">Scan for older logs</Trans>
                  </Button>
                </div>
              </div>
            )}
            {scanning && (
              <div className={styles.logRows}>
                <div className={styles.noData}>
                  <span>{scanText}</span>
                  <Button size="sm" variant="secondary" onClick={this.onClickStopScan}>
                    <Trans i18nKey="explore.logs.stop-scan">Stop scan</Trans>
                  </Button>
                </div>
>>>>>>> 9877aa70
              </div>
            </div>
          )}
          <LogsNavigation
            logsSortOrder={logsSortOrder}
            visibleRange={navigationRange ?? absoluteRange}
            absoluteRange={absoluteRange}
            timeZone={timeZone}
            onChangeTime={onChangeTime}
            loading={loading}
            queries={logsQueries ?? []}
            scrollToTopLogs={scrollToTopLogs}
            addResultsToCache={addResultsToCache}
            clearCache={clearCache}
          />
        </div>
      </PanelChrome>
    </>
  );
};

export const Logs = withTheme2(UnthemedLogs);

const getStyles = (theme: GrafanaTheme2, wrapLogMessage: boolean, tableHeight: number) => {
  return {
    noData: css({
      '& > *': {
        marginLeft: '0.5em',
      },
    }),
    logOptions: css({
      display: 'flex',
      justifyContent: 'space-between',
      alignItems: 'baseline',
      flexWrap: 'wrap',
      backgroundColor: theme.colors.background.primary,
      padding: `${theme.spacing(1)} ${theme.spacing(2)}`,
      borderRadius: theme.shape.radius.default,
      margin: `${theme.spacing(0, 0, 1)}`,
      border: `1px solid ${theme.colors.border.medium}`,
    }),
    headerButton: css({
      margin: `${theme.spacing(0.5, 0, 0, 1)}`,
    }),
    horizontalInlineLabel: css({
      '& > label': {
        marginRight: '0',
      },
    }),
    horizontalInlineSwitch: css({
      padding: `0 ${theme.spacing(1)} 0 0`,
    }),
    radioButtons: css({
      margin: '0',
    }),
    logsSection: css({
      display: 'flex',
      flexDirection: 'row',
      justifyContent: 'space-between',
    }),
    logsTable: css({
      maxHeight: `${tableHeight}px`,
    }),
    scrollableLogRows: css({
      overflowY: 'scroll',
      width: '100%',
      maxHeight: '75vh',
    }),
    logRows: css({
      overflowX: `${wrapLogMessage ? 'unset' : 'scroll'}`,
      overflowY: 'visible',
      width: '100%',
    }),
    visualisationType: css({
      display: 'flex',
      flex: '1',
      justifyContent: 'space-between',
    }),
    visualisationTypeRadio: css({
      margin: `0 0 0 ${theme.spacing(1)}`,
    }),
    stickyNavigation: css({
      overflow: 'visible',
      ...(config.featureToggles.logsInfiniteScrolling && { marginBottom: '0px' }),
    }),
  };
};

const checkUnescapedContent = memoizeOne((logRows: LogRowModel[]) => {
  return !!logRows.some((r) => r.hasUnescapedContent);
});

const dedupRows = memoizeOne((logRows: LogRowModel[], dedupStrategy: LogsDedupStrategy) => {
  const dedupedRows = dedupLogRows(logRows, dedupStrategy);
  const dedupCount = dedupedRows.reduce((sum, row) => (row.duplicates ? sum + row.duplicates : sum), 0);
  return { dedupedRows, dedupCount };
});

const filterRows = memoizeOne((logRows: LogRowModel[], hiddenLogLevels: LogLevel[]) => {
  return filterLogLevels(logRows, new Set(hiddenLogLevels));
});

const createNavigationRange = memoizeOne((logRows: LogRowModel[]): { from: number; to: number } | undefined => {
  if (!logRows || logRows.length === 0) {
    return undefined;
  }
  const firstTimeStamp = logRows[0].timeEpochMs;
  const lastTimeStamp = logRows[logRows.length - 1].timeEpochMs;

  if (lastTimeStamp < firstTimeStamp) {
    return { from: lastTimeStamp, to: firstTimeStamp };
  }

  return { from: firstTimeStamp, to: lastTimeStamp };
});<|MERGE_RESOLUTION|>--- conflicted
+++ resolved
@@ -122,28 +122,6 @@
 
 export type LogsVisualisationType = 'table' | 'logs';
 
-<<<<<<< HEAD
-=======
-interface State {
-  showLabels: boolean;
-  showTime: boolean;
-  wrapLogMessage: boolean;
-  prettifyLogMessage: boolean;
-  dedupStrategy: LogsDedupStrategy;
-  hiddenLogLevels: LogLevel[];
-  logsSortOrder: LogsSortOrder;
-  isFlipping: boolean;
-  displayedFields: string[];
-  forceEscape: boolean;
-  contextOpen: boolean;
-  contextRow?: LogRowModel;
-  tableFrame?: DataFrame;
-  visualisationType?: LogsVisualisationType;
-  logsContainer?: HTMLDivElement;
-  pinLineButtonTooltipTitle?: PopoverContent;
-}
-
->>>>>>> 9877aa70
 // we need to define the order of these explicitly
 const DEDUP_OPTIONS = [
   LogsDedupStrategy.none,
@@ -166,7 +144,8 @@
   return 'logs';
 };
 
-<<<<<<< HEAD
+const PINNED_LOGS_LIMIT = 3;
+
 const UnthemedLogs: React.FunctionComponent<Props> = (props: Props) => {
   const {
     width,
@@ -214,6 +193,7 @@
   const [forceEscape, setForceEscape] = useState<boolean>(false);
   const [contextOpen, setContextOpen] = useState<boolean>(false);
   const [contextRow, setContextRow] = useState<LogRowModel | undefined>(undefined);
+  const [pinLineButtonTooltipTitle, setPinLineButtonTooltipTitle] = useState<React.Element | string | undefined>(undefined);
   const [visualisationType, setVisualisationType] = useState<LogsVisualisationType | undefined>(
     panelState?.logs?.visualisationType ?? getDefaultVisualisationType()
   );
@@ -222,7 +202,7 @@
   const previousLoading = usePrevious(loading);
 
   const logsVolumeEventBus = eventBus.newScopedBus('logsvolume', { onlyLocal: false });
-  const { register, unregisterAllChildren } = useContentOutlineContext() ?? {};
+  const { register, unregister, outlineItems, updateItem, unregisterAllChildren } = useContentOutlineContext() ?? {};
   const flipOrderTimer = useRef<number | undefined>(undefined);
   const cancelFlippingTimer = useRef<number | undefined>(undefined);
   const toggleLegendRef = useRef<(name: string, mode: SeriesVisibilityChangeMode) => void>(
@@ -236,77 +216,6 @@
   const scanText = scanRange ? `Scanning ${rangeUtil.describeTimeRange(scanRange)}` : 'Scanning...';
 
   const registerLogLevelsWithContentOutline = useCallback(() => {
-=======
-const PINNED_LOGS_LIMIT = 3;
-
-class UnthemedLogs extends PureComponent<Props, State> {
-  flipOrderTimer?: number;
-  cancelFlippingTimer?: number;
-  topLogsRef = createRef<HTMLDivElement>();
-  logsVolumeEventBus: EventBus;
-  static contextType = ContentOutlineContext;
-  declare context: React.ContextType<typeof ContentOutlineContext>;
-  // @ts-ignore
-  private toggleLegendRef: React.MutableRefObject<(name: string, mode: SeriesVisibilityChangeMode) => void> =
-    React.createRef();
-
-  state: State = {
-    showLabels: store.getBool(SETTINGS_KEYS.showLabels, false),
-    showTime: store.getBool(SETTINGS_KEYS.showTime, true),
-    wrapLogMessage: store.getBool(SETTINGS_KEYS.wrapLogMessage, true),
-    prettifyLogMessage: store.getBool(SETTINGS_KEYS.prettifyLogMessage, false),
-    dedupStrategy: LogsDedupStrategy.none,
-    hiddenLogLevels: [],
-    logsSortOrder: store.get(SETTINGS_KEYS.logsSortOrder) || LogsSortOrder.Descending,
-    isFlipping: false,
-    displayedFields: [],
-    forceEscape: false,
-    contextOpen: false,
-    contextRow: undefined,
-    tableFrame: undefined,
-    visualisationType: this.props.panelState?.logs?.visualisationType ?? getDefaultVisualisationType(),
-    logsContainer: undefined,
-    pinLineButtonTooltipTitle: 'Pin to content outline',
-  };
-
-  constructor(props: Props) {
-    super(props);
-    this.logsVolumeEventBus = props.eventBus.newScopedBus('logsvolume', { onlyLocal: false });
-  }
-
-  componentDidMount(): void {
-    this.registerLogLevelsWithContentOutline();
-  }
-
-  componentWillUnmount() {
-    if (this.flipOrderTimer) {
-      window.clearTimeout(this.flipOrderTimer);
-    }
-
-    if (this.cancelFlippingTimer) {
-      window.clearTimeout(this.cancelFlippingTimer);
-    }
-
-    // If we're unmounting logs (e.g. switching to another datasource), we need to remove the table specific panel state, otherwise it will persist in the explore url
-    if (
-      this.props?.panelState?.logs?.columns ||
-      this.props?.panelState?.logs?.refId ||
-      this.props?.panelState?.logs?.labelFieldName
-    ) {
-      dispatch(
-        changePanelState(this.props.exploreId, 'logs', {
-          ...this.props.panelState?.logs,
-          columns: undefined,
-          visualisationType: this.state.visualisationType,
-          labelFieldName: undefined,
-          refId: undefined,
-        })
-      );
-    }
-  }
-
-  registerLogLevelsWithContentOutline = () => {
->>>>>>> 9877aa70
     const levelsArr = Object.keys(LogLevelColor);
     const logVolumeDataFrames = new Set(logsVolumeData?.data);
     // TODO remove this once filtering multiple log volumes is supported
@@ -730,9 +639,54 @@
         });
       }
     }
-<<<<<<< HEAD
     topLogsRef.current?.scrollIntoView();
   }, [logsContainerRef, topLogsRef]);
+
+  const onPinToContentOutlineClick = (row: LogRowModel) => {
+    if (getPinnedLogsCount() === PINNED_LOGS_LIMIT) {
+      setPinLineButtonTooltipTitle(
+        <span style={{ display: 'flex', textAlign: 'center' }}>
+            ❗️
+            <Trans i18nKey="explore.logs.maximum-pinned-logs">
+              Maximum of {{ PINNED_LOGS_LIMIT }} pinned logs reached. Unpin a log to add another.
+            </Trans>
+          </span>
+      );
+      return;
+    }
+
+    // find the Logs parent item
+    const logsParent = outlineItems.find((item) => item.panelId === 'Logs' && item.level === 'root');
+
+    //update the parent's expanded state
+    if (logsParent && updateItem) {
+      updateItem(logsParent.id, { expanded: true });
+    }
+
+    register?.({
+      icon: 'gf-logs',
+      title: 'Pinned log',
+      panelId: 'Logs',
+      level: 'child',
+      ref: null,
+      color: LogLevelColor[row.logLevel],
+      childOnTop: true,
+      onClick: () => onOpenContext(row, () => {}),
+      onRemove: (id: string) => {
+        unregister?.(id);
+        if (getPinnedLogsCount() < PINNED_LOGS_LIMIT) {
+          setPinLineButtonTooltipTitle('Pin to content outline');
+        }
+      },
+    });
+
+    props.onPinLineCallback?.();
+  };
+
+  const getPinnedLogsCount = () => {
+    const logsParent = this.context?.outlineItems.find((item) => item.panelId === 'Logs' && item.level === 'root');
+    return logsParent?.children?.filter((child) => child.title === 'Pinned log').length ?? 0;
+  };
 
   const hasUnescapedContent = checkUnescapedContent(logRows);
   const filteredLogs = filterRows(logRows, hiddenLogLevels);
@@ -766,128 +720,6 @@
             width={width}
             logsVolumeData={logsVolumeData}
             onUpdateTimeRange={onChangeTime}
-=======
-    this.topLogsRef.current?.scrollIntoView();
-  };
-
-  onPinToContentOutlineClick = (row: LogRowModel) => {
-    if (this.getPinnedLogsCount() === PINNED_LOGS_LIMIT) {
-      this.setState({
-        pinLineButtonTooltipTitle: (
-          <span style={{ display: 'flex', textAlign: 'center' }}>
-            ❗️
-            <Trans i18nKey="explore.logs.maximum-pinned-logs">
-              Maximum of {{ PINNED_LOGS_LIMIT }} pinned logs reached. Unpin a log to add another.
-            </Trans>
-          </span>
-        ),
-      });
-      return;
-    }
-
-    // find the Logs parent item
-    const logsParent = this.context?.outlineItems.find((item) => item.panelId === 'Logs' && item.level === 'root');
-
-    //update the parent's expanded state
-    if (logsParent) {
-      this.context?.updateItem(logsParent.id, { expanded: true });
-    }
-
-    this.context?.register({
-      icon: 'gf-logs',
-      title: 'Pinned log',
-      panelId: 'Logs',
-      level: 'child',
-      ref: null,
-      color: LogLevelColor[row.logLevel],
-      childOnTop: true,
-      onClick: () => this.onOpenContext(row, () => {}),
-      onRemove: (id: string) => {
-        this.context?.unregister(id);
-        if (this.getPinnedLogsCount() < PINNED_LOGS_LIMIT) {
-          this.setState({
-            pinLineButtonTooltipTitle: 'Pin to content outline',
-          });
-        }
-      },
-    });
-
-    this.props.onPinLineCallback?.();
-  };
-
-  getPinnedLogsCount = () => {
-    const logsParent = this.context?.outlineItems.find((item) => item.panelId === 'Logs' && item.level === 'root');
-    return logsParent?.children?.filter((child) => child.title === 'Pinned log').length ?? 0;
-  };
-
-  render() {
-    const {
-      width,
-      splitOpen,
-      logRows,
-      logsMeta,
-      logsVolumeEnabled,
-      logsVolumeData,
-      loadLogsVolumeData,
-      loading = false,
-      onClickFilterLabel,
-      onClickFilterOutLabel,
-      timeZone,
-      scanning,
-      scanRange,
-      showContextToggle,
-      absoluteRange,
-      onChangeTime,
-      getFieldLinks,
-      theme,
-      logsQueries,
-      clearCache,
-      addResultsToCache,
-      exploreId,
-      getRowContext,
-      getLogRowContextUi,
-      getRowContextQuery,
-      loadMoreLogs,
-    } = this.props;
-
-    const {
-      showLabels,
-      showTime,
-      wrapLogMessage,
-      prettifyLogMessage,
-      dedupStrategy,
-      hiddenLogLevels,
-      logsSortOrder,
-      isFlipping,
-      displayedFields,
-      forceEscape,
-      contextOpen,
-      contextRow,
-    } = this.state;
-
-    const tableHeight = getLogsTableHeight();
-    const styles = getStyles(theme, wrapLogMessage, tableHeight);
-    const hasData = logRows && logRows.length > 0;
-    const hasUnescapedContent = this.checkUnescapedContent(logRows);
-
-    const filteredLogs = this.filterRows(logRows, hiddenLogLevels);
-    const { dedupedRows, dedupCount } = this.dedupRows(filteredLogs, dedupStrategy);
-    const navigationRange = this.createNavigationRange(logRows);
-
-    const scanText = scanRange ? `Scanning ${rangeUtil.describeTimeRange(scanRange)}` : 'Scanning...';
-
-    return (
-      <>
-        {getRowContext && contextRow && (
-          <LogRowContextModal
-            open={contextOpen}
-            row={contextRow}
-            onClose={this.onCloseContext}
-            getRowContext={(row, options) => getRowContext(row, contextRow, options)}
-            getRowContextQuery={getRowContextQuery}
-            getLogRowContextUi={getLogRowContextUi}
-            logsSortOrder={logsSortOrder}
->>>>>>> 9877aa70
             timeZone={timeZone}
             splitOpen={splitOpen}
             onLoadLogsVolume={loadLogsVolumeData}
@@ -1081,7 +913,6 @@
                   wrapLogMessage={wrapLogMessage}
                   prettifyLogMessage={prettifyLogMessage}
                   timeZone={timeZone}
-<<<<<<< HEAD
                   getFieldLinks={getFieldLinks}
                   logsSortOrder={logsSortOrder}
                   displayedFields={displayedFields}
@@ -1095,8 +926,10 @@
                   scrollIntoView={scrollIntoView}
                   isFilterLabelActive={props.isFilterLabelActive}
                   containerRendered={!!logsContainerRef}
-                  onClickFilterValue={props.onClickFilterValue}
-                  onClickFilterOutValue={props.onClickFilterOutValue}
+                  onClickFilterString={props.onClickFilterString}
+                  onClickFilterOutString={props.onClickFilterOutString}
+                    onPinLine={onPinToContentOutlineClick}
+                    pinLineButtonTooltipTitle={pinLineButtonTooltipTitle}
                 />
               </InfiniteScroll>
             </div>
@@ -1104,9 +937,9 @@
           {!loading && !hasData && !scanning && (
             <div className={styles.logRows}>
               <div className={styles.noData}>
-                No logs found.
+                <Trans i18nKey="explore.logs.no-logs-found">No logs found.</Trans>
                 <Button size="sm" variant="secondary" onClick={onClickScan}>
-                  Scan for older logs
+                  <Trans i18nKey="explore.logs.scan-for-older-logs">Scan for older logs</Trans>
                 </Button>
               </div>
             </div>
@@ -1116,68 +949,8 @@
               <div className={styles.noData}>
                 <span>{scanText}</span>
                 <Button size="sm" variant="secondary" onClick={onClickStopScan}>
-                  Stop scan
+                  <Trans i18nKey="explore.logs.stop-scan">Stop scan</Trans>
                 </Button>
-=======
-                  rows={logRows}
-                  scrollElement={this.state.logsContainer}
-                  sortOrder={logsSortOrder}
-                >
-                  <LogRows
-                    logRows={logRows}
-                    deduplicatedRows={dedupedRows}
-                    dedupStrategy={dedupStrategy}
-                    onClickFilterLabel={onClickFilterLabel}
-                    onClickFilterOutLabel={onClickFilterOutLabel}
-                    showContextToggle={showContextToggle}
-                    getRowContextQuery={getRowContextQuery}
-                    showLabels={showLabels}
-                    showTime={showTime}
-                    enableLogDetails={true}
-                    forceEscape={forceEscape}
-                    wrapLogMessage={wrapLogMessage}
-                    prettifyLogMessage={prettifyLogMessage}
-                    timeZone={timeZone}
-                    getFieldLinks={getFieldLinks}
-                    logsSortOrder={logsSortOrder}
-                    displayedFields={displayedFields}
-                    onClickShowField={this.showField}
-                    onClickHideField={this.hideField}
-                    app={CoreApp.Explore}
-                    onLogRowHover={this.onLogRowHover}
-                    onOpenContext={this.onOpenContext}
-                    onPermalinkClick={this.onPermalinkClick}
-                    permalinkedRowId={this.props.panelState?.logs?.id}
-                    scrollIntoView={this.scrollIntoView}
-                    isFilterLabelActive={this.props.isFilterLabelActive}
-                    containerRendered={!!this.state.logsContainer}
-                    onClickFilterString={this.props.onClickFilterString}
-                    onClickFilterOutString={this.props.onClickFilterOutString}
-                    onPinLine={this.onPinToContentOutlineClick}
-                    pinLineButtonTooltipTitle={this.state.pinLineButtonTooltipTitle}
-                  />
-                </InfiniteScroll>
-              </div>
-            )}
-            {!loading && !hasData && !scanning && (
-              <div className={styles.logRows}>
-                <div className={styles.noData}>
-                  <Trans i18nKey="explore.logs.no-logs-found">No logs found.</Trans>
-                  <Button size="sm" variant="secondary" onClick={this.onClickScan}>
-                    <Trans i18nKey="explore.logs.scan-for-older-logs">Scan for older logs</Trans>
-                  </Button>
-                </div>
-              </div>
-            )}
-            {scanning && (
-              <div className={styles.logRows}>
-                <div className={styles.noData}>
-                  <span>{scanText}</span>
-                  <Button size="sm" variant="secondary" onClick={this.onClickStopScan}>
-                    <Trans i18nKey="explore.logs.stop-scan">Stop scan</Trans>
-                  </Button>
-                </div>
->>>>>>> 9877aa70
               </div>
             </div>
           )}
