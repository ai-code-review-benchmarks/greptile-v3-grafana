import { css } from '@emotion/css';
import React from 'react';

import { GrafanaTheme2 } from '@grafana/data/src';
import { Checkbox, useTheme2 } from '@grafana/ui/src';

import { fieldNameMeta } from './LogsTableWrap';

function getStyles(theme: GrafanaTheme2) {
  return {
    labelCount: css({
      marginLeft: theme.spacing(0.5),
      marginRight: theme.spacing(0.5),
    }),
    wrap: css({
      display: 'flex',
      alignItems: 'center',
      marginTop: theme.spacing(1),
      marginBottom: theme.spacing(1),
      justifyContent: 'space-between',
    }),
    checkbox: css({}),
    columnWrapper: css({
      marginBottom: theme.spacing(1.5),
      // need some space or the outline of the checkbox is cut off
      paddingLeft: theme.spacing(0.5),
    }),
    empty: css({
      marginBottom: theme.spacing(2),
      marginLeft: theme.spacing(1.75),
      fontSize: theme.typography.fontSize,
    }),
  };
}

function sortLabels(labels: Record<string, fieldNameMeta>) {
  return (a: string, b: string) => {
    // First sort by active
    if (labels[a].active && labels[b].active) {
      // If both fields are active, sort time first
      if (labels[a]?.type === 'TIME_FIELD') {
        return -1;
      }
      if (labels[b]?.type === 'TIME_FIELD') {
        return 1;
      }
      // And then line second
      if (labels[a]?.type === 'BODY_FIELD') {
        return -1;
      }
      // special fields are next
      if (labels[b]?.type === 'BODY_FIELD') {
        return 1;
      }
    }

    // If just one label is active, sort it first
    if (labels[b].active) {
      return 1;
    }
    if (labels[a].active) {
      return -1;
    }

    // If both fields are special, and not selected, sort time first
    if (labels[a]?.type && labels[b]?.type) {
      if (labels[a]?.type === 'TIME_FIELD') {
        return -1;
      }
      return 0;
    }

    // If only one special field, stick to the top of inactive fields
    if (labels[a]?.type && !labels[b]?.type) {
      return -1;
    }
    // if the b field is special, sort it first
    if (!labels[a]?.type && labels[b]?.type) {
      return 1;
    }

    // Finally sort by percent enabled, this could have conflicts with the special fields above, except they are always on 100% of logs
<<<<<<< HEAD
    if (labels[a].percentOfLinesWithLabel > labels[b].percentOfLinesWithLabel) {
      return -1;
    }
    if (labels[a].percentOfLinesWithLabel < labels[b].percentOfLinesWithLabel) {
=======
    if (a < b) {
      return -1;
    }
    if (a > b) {
>>>>>>> 229fb2c2
      return 1;
    }

    // otherwise do not sort
    return 0;
  };
}

export const LogsTableNavColumn = (props: {
  labels: Record<string, fieldNameMeta>;
  valueFilter: (value: number) => boolean;
  toggleColumn: (columnName: string) => void;
}): JSX.Element => {
  const { labels, valueFilter, toggleColumn } = props;
  const theme = useTheme2();
  const styles = getStyles(theme);
  const labelKeys = Object.keys(labels).filter((labelName) => valueFilter(labels[labelName].percentOfLinesWithLabel));
  if (labelKeys.length) {
    return (
      <div className={styles.columnWrapper}>
        {labelKeys.sort(sortLabels(labels)).map((labelName) => (
          <div className={styles.wrap} key={labelName}>
            <Checkbox
              className={styles.checkbox}
              label={labelName}
              onChange={() => toggleColumn(labelName)}
              checked={labels[labelName]?.active ?? false}
            />
            <span className={styles.labelCount}>({labels[labelName]?.percentOfLinesWithLabel}%)</span>
          </div>
        ))}
      </div>
    );
  }

  return <div className={styles.empty}>No fields</div>;
};<|MERGE_RESOLUTION|>--- conflicted
+++ resolved
@@ -80,17 +80,10 @@
     }
 
     // Finally sort by percent enabled, this could have conflicts with the special fields above, except they are always on 100% of logs
-<<<<<<< HEAD
-    if (labels[a].percentOfLinesWithLabel > labels[b].percentOfLinesWithLabel) {
-      return -1;
-    }
-    if (labels[a].percentOfLinesWithLabel < labels[b].percentOfLinesWithLabel) {
-=======
     if (a < b) {
       return -1;
     }
     if (a > b) {
->>>>>>> 229fb2c2
       return 1;
     }
 
