--- conflicted
+++ resolved
@@ -1,11 +1,6 @@
 import { css } from '@emotion/css';
 import { debounce } from 'lodash';
-<<<<<<< HEAD
-import memoizeOne from 'memoize-one';
 import React, { useState, useEffect, useCallback } from 'react';
-=======
-import React, { useEffect, useState } from 'react';
->>>>>>> e31b2f7b
 
 import {
   DataFrame,
