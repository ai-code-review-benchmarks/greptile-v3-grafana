--- conflicted
+++ resolved
@@ -1,10 +1,6 @@
-<<<<<<< HEAD
-import { useCallback, useState, useEffect } from 'react';
-=======
 import { TraceLog, TraceSpanReference } from '@jaegertracing/jaeger-ui-components/src/types/trace';
 import { useCallback, useState, useEffect } from 'react';
 
->>>>>>> 0ca4ccfa
 import { DataFrame } from '@grafana/data';
 import { DetailState } from '@jaegertracing/jaeger-ui-components';
 
