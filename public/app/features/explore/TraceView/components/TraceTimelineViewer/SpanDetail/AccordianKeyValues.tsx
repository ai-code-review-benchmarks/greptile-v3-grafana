// Copyright (c) 2017 Uber Technologies, Inc.
//
// Licensed under the Apache License, Version 2.0 (the "License");
// you may not use this file except in compliance with the License.
// You may obtain a copy of the License at
//
// http://www.apache.org/licenses/LICENSE-2.0
//
// Unless required by applicable law or agreed to in writing, software
// distributed under the License is distributed on an "AS IS" BASIS,
// WITHOUT WARRANTIES OR CONDITIONS OF ANY KIND, either express or implied.
// See the License for the specific language governing permissions and
// limitations under the License.

import { css } from '@emotion/css';
import cx from 'classnames';
import * as React from 'react';

import { GrafanaTheme2, TraceKeyValuePair } from '@grafana/data';
import { Icon, useStyles2 } from '@grafana/ui';

import { autoColor } from '../../Theme';
import { TraceLink, TNil } from '../../types';

import * as markers from './AccordianKeyValues.markers';
import KeyValuesTable from './KeyValuesTable';

import { alignIcon } from '.';

<<<<<<< HEAD
export const getStyles = (theme: GrafanaTheme2) => ({
  container: css({
    textOverflow: 'ellipsis',
  }),
  header: css({
    label: 'header',
    cursor: 'pointer',
    overflow: 'hidden',
    padding: '0.25em 0.1em',
    textOverflow: 'ellipsis',
    whiteSpace: 'nowrap',
    '&:hover': {
      background: autoColor(theme, '#e8e8e8'),
    },
  }),
  headerEmpty: css({
    label: 'headerEmpty',
    background: 'none',
    cursor: 'initial',
  }),
  headerHighContrast: css({
    label: 'headerHighContrast',
    '&:hover': {
      background: autoColor(theme, '#ddd'),
    },
  }),
  emptyIcon: css({
    label: 'emptyIcon',
    color: autoColor(theme, '#aaa'),
  }),
  summary: css({
    label: 'summary',
    display: 'inline',
    listStyle: 'none',
    padding: 0,
  }),
  summaryItem: css({
    label: 'summaryItem',
    display: 'inline',
    marginLeft: '0.7em',
    paddingRight: '0.5rem',
    borderRight: `1px solid ${autoColor(theme, '#ddd')}`,
    '&:last-child': {
      paddingRight: 0,
      borderRight: 'none',
    },
  }),
  summaryLabel: css({
    label: 'summaryLabel',
    color: autoColor(theme, '#777'),
  }),
  summaryDelim: css({
    label: 'summaryDelim',
    color: autoColor(theme, '#bbb'),
    padding: '0 0.2em',
  }),
});
=======
export const getStyles = (theme: GrafanaTheme2) => {
  return {
    container: css({
      textOverflow: 'ellipsis',
    }),
    header: css`
      label: header;
      cursor: pointer;
      overflow: hidden;
      padding: 0.25em 0.1em;
      text-overflow: ellipsis;
      white-space: nowrap;
      &:hover {
        background: ${autoColor(theme, '#e8e8e8')};
      }
    `,
    headerEmpty: css`
      label: headerEmpty;
      background: none;
      cursor: initial;
    `,
    headerHighContrast: css`
      label: headerHighContrast;
      &:hover {
        background: ${autoColor(theme, '#ddd')};
      }
    `,
    emptyIcon: css`
      label: emptyIcon;
      color: ${autoColor(theme, '#aaa')};
    `,
    summary: css`
      label: summary;
      display: inline;
      list-style: none;
      padding: 0;
    `,
    summaryItem: css`
      label: summaryItem;
      display: inline;
      padding-right: 0.5rem;
      border-right: 1px solid ${autoColor(theme, '#ddd')};
      &:last-child {
        padding-right: 0;
        border-right: none;
      }
    `,
    summaryLabel: css`
      label: summaryLabel;
      color: ${autoColor(theme, '#777')};
    `,
    summaryDelim: css`
      label: summaryDelim;
      color: ${autoColor(theme, '#bbb')};
      padding: 0 0.2em;
    `,
  };
};
>>>>>>> f9796f05

export type AccordianKeyValuesProps = {
  className?: string | TNil;
  data: TraceKeyValuePair[];
  logName?: string;
  highContrast?: boolean;
  interactive?: boolean;
  isOpen: boolean;
  label: string | React.ReactNode;
  linksGetter?: ((pairs: TraceKeyValuePair[], index: number) => TraceLink[]) | TNil;
  onToggle?: null | (() => void);
};

interface KeyValuesSummaryProps {
  data?: TraceKeyValuePair[] | null;
}

// export for tests
export function KeyValuesSummary({ data = null }: KeyValuesSummaryProps) {
  const styles = useStyles2(getStyles);

  if (!Array.isArray(data) || !data.length) {
    return null;
  }

  return (
    <ul className={styles.summary}>
      {data.map((item, i) => (
        // `i` is necessary in the key because item.key can repeat
        <li className={styles.summaryItem} key={`${item.key}-${i}`}>
          <span className={styles.summaryLabel}>{item.key}</span>
          <span className={styles.summaryDelim}>=</span>
          {String(item.value)}
        </li>
      ))}
    </ul>
  );
}

export default function AccordianKeyValues({
  className = null,
  data,
  logName,
  highContrast = false,
  interactive = true,
  isOpen,
  label,
  linksGetter,
  onToggle = null,
}: AccordianKeyValuesProps) {
  const isEmpty = (!Array.isArray(data) || !data.length) && !logName;
  const styles = useStyles2(getStyles);
  const iconCls = cx(alignIcon, { [styles.emptyIcon]: isEmpty });
  let arrow: React.ReactNode | null = null;
  let headerProps: {} | null = null;
  const tableFields = logName ? [{ key: 'event name', value: logName }, ...data] : data;
  if (interactive) {
    arrow = isOpen ? (
      <Icon name={'angle-down'} className={iconCls} />
    ) : (
      <Icon name={'angle-right'} className={iconCls} />
    );
    headerProps = {
      'aria-checked': isOpen,
      onClick: isEmpty ? null : onToggle,
      role: 'switch',
    };
  }

  const showDataSummaryFields = data.length > 0 && !isOpen;

  return (
    <div className={cx(className, styles.container)}>
      <div
        className={cx(styles.header, {
          [styles.headerEmpty]: isEmpty,
          [styles.headerHighContrast]: highContrast && !isEmpty,
        })}
        {...headerProps}
        data-testid="AccordianKeyValues--header"
      >
        {arrow}
        <strong data-test={markers.LABEL}>
          {label}
          {showDataSummaryFields && ':'}
        </strong>
        {showDataSummaryFields && (
          <span className={css({ marginLeft: '0.7em' })}>
            <KeyValuesSummary data={data} />
          </span>
        )}
      </div>
      {isOpen && <KeyValuesTable data={tableFields} linksGetter={linksGetter} />}
    </div>
  );
}<|MERGE_RESOLUTION|>--- conflicted
+++ resolved
@@ -27,124 +27,64 @@
 
 import { alignIcon } from '.';
 
-<<<<<<< HEAD
-export const getStyles = (theme: GrafanaTheme2) => ({
-  container: css({
-    textOverflow: 'ellipsis',
-  }),
-  header: css({
-    label: 'header',
-    cursor: 'pointer',
-    overflow: 'hidden',
-    padding: '0.25em 0.1em',
-    textOverflow: 'ellipsis',
-    whiteSpace: 'nowrap',
-    '&:hover': {
-      background: autoColor(theme, '#e8e8e8'),
-    },
-  }),
-  headerEmpty: css({
-    label: 'headerEmpty',
-    background: 'none',
-    cursor: 'initial',
-  }),
-  headerHighContrast: css({
-    label: 'headerHighContrast',
-    '&:hover': {
-      background: autoColor(theme, '#ddd'),
-    },
-  }),
-  emptyIcon: css({
-    label: 'emptyIcon',
-    color: autoColor(theme, '#aaa'),
-  }),
-  summary: css({
-    label: 'summary',
-    display: 'inline',
-    listStyle: 'none',
-    padding: 0,
-  }),
-  summaryItem: css({
-    label: 'summaryItem',
-    display: 'inline',
-    marginLeft: '0.7em',
-    paddingRight: '0.5rem',
-    borderRight: `1px solid ${autoColor(theme, '#ddd')}`,
-    '&:last-child': {
-      paddingRight: 0,
-      borderRight: 'none',
-    },
-  }),
-  summaryLabel: css({
-    label: 'summaryLabel',
-    color: autoColor(theme, '#777'),
-  }),
-  summaryDelim: css({
-    label: 'summaryDelim',
-    color: autoColor(theme, '#bbb'),
-    padding: '0 0.2em',
-  }),
-});
-=======
 export const getStyles = (theme: GrafanaTheme2) => {
   return {
     container: css({
       textOverflow: 'ellipsis',
     }),
-    header: css`
-      label: header;
-      cursor: pointer;
-      overflow: hidden;
-      padding: 0.25em 0.1em;
-      text-overflow: ellipsis;
-      white-space: nowrap;
-      &:hover {
-        background: ${autoColor(theme, '#e8e8e8')};
-      }
-    `,
-    headerEmpty: css`
-      label: headerEmpty;
-      background: none;
-      cursor: initial;
-    `,
-    headerHighContrast: css`
-      label: headerHighContrast;
-      &:hover {
-        background: ${autoColor(theme, '#ddd')};
-      }
-    `,
-    emptyIcon: css`
-      label: emptyIcon;
-      color: ${autoColor(theme, '#aaa')};
-    `,
-    summary: css`
-      label: summary;
-      display: inline;
-      list-style: none;
-      padding: 0;
-    `,
-    summaryItem: css`
-      label: summaryItem;
-      display: inline;
-      padding-right: 0.5rem;
-      border-right: 1px solid ${autoColor(theme, '#ddd')};
-      &:last-child {
-        padding-right: 0;
-        border-right: none;
-      }
-    `,
-    summaryLabel: css`
-      label: summaryLabel;
-      color: ${autoColor(theme, '#777')};
-    `,
-    summaryDelim: css`
-      label: summaryDelim;
-      color: ${autoColor(theme, '#bbb')};
-      padding: 0 0.2em;
-    `,
+    header: css({
+      label: 'header',
+      cursor: 'pointer',
+      overflow: 'hidden',
+      padding: '0.25em 0.1em',
+      textOverflow: 'ellipsis',
+      whiteSpace: 'nowrap',
+      '&:hover': {
+        background: autoColor(theme, '#e8e8e8'),
+      },
+    }),
+    headerEmpty: css({
+      label: 'headerEmpty',
+      background: 'none',
+      cursor: 'initial',
+    }),
+    headerHighContrast: css({
+      label: 'headerHighContrast',
+      '&:hover': {
+        background: autoColor(theme, '#ddd'),
+      },
+    }),
+    emptyIcon: css({
+      label: 'emptyIcon',
+      color: autoColor(theme, '#aaa'),
+    }),
+    summary: css({
+      label: 'summary',
+      display: 'inline',
+      listStyle: 'none',
+      padding: 0,
+    }),
+    summaryItem: css({
+      label: 'summaryItem',
+      display: 'inline',
+      paddingRight: '0.5rem',
+      borderRight: `1px solid ${autoColor(theme, '#ddd')}`,
+      '&:last-child': {
+        paddingRight: 0,
+        borderRight: 'none',
+      },
+    }),
+    summaryLabel: css({
+      label: 'summaryLabel',
+      color: autoColor(theme, '#777'),
+    }),
+    summaryDelim: css({
+      label: 'summaryDelim',
+      color: autoColor(theme, '#bbb'),
+      padding: '0 0.2em',
+    }),
   };
 };
->>>>>>> f9796f05
 
 export type AccordianKeyValuesProps = {
   className?: string | TNil;
