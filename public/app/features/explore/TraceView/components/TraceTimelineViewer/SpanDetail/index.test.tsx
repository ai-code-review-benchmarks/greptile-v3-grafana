--- conflicted
+++ resolved
@@ -69,8 +69,6 @@
     warningsToggle: jest.fn(),
     referencesToggle: jest.fn(),
     createFocusSpanLink: jest.fn().mockReturnValue({}),
-<<<<<<< HEAD
-    topOfViewRefType: 'Explore',
     traceFlameGraphs: { [span.spanID]: createDataFrame(data) },
   };
 
@@ -82,11 +80,7 @@
     },
   ];
 
-=======
-  };
-
   span.spanID = 'test-spanID';
->>>>>>> 5a2127c2
   span.kind = 'test-kind';
   span.statusCode = 2;
   span.statusMessage = 'test-message';
