--- conflicted
+++ resolved
@@ -18,12 +18,8 @@
 import * as React from 'react';
 import { RefObject } from 'react';
 
-<<<<<<< HEAD
 import { CoreApp, GrafanaTheme2, LinkModel, TimeRange, TraceLog } from '@grafana/data';
-=======
-import { CoreApp, GrafanaTheme2, LinkModel, TimeRange, TraceKeyValuePair, TraceLog } from '@grafana/data';
 import { t } from '@grafana/i18n/internal';
->>>>>>> 5d8f2e0e
 import { TraceToProfilesOptions } from '@grafana/o11y-ds-frontend';
 import { config, reportInteraction } from '@grafana/runtime';
 import { TimeZone } from '@grafana/schema';
