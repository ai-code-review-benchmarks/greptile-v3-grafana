--- conflicted
+++ resolved
@@ -196,7 +196,6 @@
         color: unset;
       }
     `,
-<<<<<<< HEAD
     header: css`
       label: TracePageHeader;
       background-color: ${theme.colors.background.primary};
@@ -227,11 +226,6 @@
     duration: css`
       color: #aaa;
       margin: 0 0.75em;
-=======
-    TracePageHeaderTraceId: css`
-      label: TracePageHeaderTraceId;
-      white-space: nowrap;
->>>>>>> 173c87be
     `,
     timestamp: css`
       vertical-align: middle;
@@ -244,6 +238,9 @@
       margin: -2.5px 0.3em;
       height: 15px;
       overflow: hidden;
+    `,
+    TracePageHeaderTraceId: css`
+      label: TracePageHeaderTraceId;
       white-space: nowrap;
       text-overflow: ellipsis;
       max-width: 30%;
