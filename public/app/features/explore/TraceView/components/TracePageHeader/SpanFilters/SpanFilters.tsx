// Copyright (c) 2017 Uber Technologies, Inc.
//
// Licensed under the Apache License, Version 2.0 (the "License");
// you may not use this file except in compliance with the License.
// You may obtain a copy of the License at
//
// http://www.apache.org/licenses/LICENSE-2.0
//
// Unless required by applicable law or agreed to in writing, software
// distributed under the License is distributed on an "AS IS" BASIS,
// WITHOUT WARRANTIES OR CONDITIONS OF ANY KIND, either express or implied.
// See the License for the specific language governing permissions and
// limitations under the License.

import { css } from '@emotion/css';
import { SpanStatusCode } from '@opentelemetry/api';
import { uniq } from 'lodash';
import React, { useState, useEffect, memo, useCallback } from 'react';

import { GrafanaTheme2, SelectableValue, toOption } from '@grafana/data';
import { AccessoryButton } from '@grafana/experimental';
import {
  Collapse,
  HorizontalGroup,
  Icon,
  InlineField,
  InlineFieldRow,
  Input,
  Select,
  Tooltip,
  useStyles2,
} from '@grafana/ui';

import { defaultFilters, randomId, SearchProps, Tag } from '../../../useSearch';
import { KIND, LIBRARY_NAME, LIBRARY_VERSION, STATUS, STATUS_MESSAGE, TRACE_STATE, ID } from '../../constants/span';
import { Trace } from '../../types';
import NewTracePageSearchBar from '../SearchBar/NewTracePageSearchBar';
import NextPrevResult from '../SearchBar/NextPrevResult';

export type SpanFilterProps = {
  trace: Trace;
  search: SearchProps;
  setSearch: React.Dispatch<React.SetStateAction<SearchProps>>;
  showSpanFilters: boolean;
  setShowSpanFilters: (isOpen: boolean) => void;
  showSpanFilterMatchesOnly: boolean;
  setShowSpanFilterMatchesOnly: (showMatchesOnly: boolean) => void;
  setFocusedSpanIdForSearch: React.Dispatch<React.SetStateAction<string>>;
  spanFilterMatches: Set<string> | undefined;
  datasourceType: string;
};

export const SpanFilters = memo((props: SpanFilterProps) => {
  const {
    trace,
    search,
    setSearch,
    showSpanFilters,
    setShowSpanFilters,
    showSpanFilterMatchesOnly,
    setShowSpanFilterMatchesOnly,
    setFocusedSpanIdForSearch,
    spanFilterMatches,
    datasourceType,
  } = props;
  const styles = { ...useStyles2(getStyles) };
  const [serviceNames, setServiceNames] = useState<Array<SelectableValue<string>>>();
  const [spanNames, setSpanNames] = useState<Array<SelectableValue<string>>>();
  const [tagKeys, setTagKeys] = useState<Array<SelectableValue<string>>>();
  const [tagValues, setTagValues] = useState<{ [key: string]: Array<SelectableValue<string>> }>({});
  const [focusedSpanIndexForSearch, setFocusedSpanIndexForSearch] = useState(-1);

  const clear = useCallback(() => {
    setServiceNames(undefined);
    setSpanNames(undefined);
    setTagKeys(undefined);
    setTagValues({});
    setSearch(defaultFilters);
  }, [setSearch]);

  useEffect(() => {
    clear();
  }, [clear, trace]);

  if (!trace) {
    return null;
  }

  const setSpanFiltersSearch = (spanSearch: SearchProps) => {
    setFocusedSpanIndexForSearch(-1);
    setFocusedSpanIdForSearch('');
    setSearch(spanSearch);
  };

  const getServiceNames = () => {
    if (!serviceNames) {
      const serviceNames = trace.spans.map((span) => {
        return span.process.serviceName;
      });
      setServiceNames(uniq(serviceNames).sort().map(toOption));
    }
  };

  const getSpanNames = () => {
    if (!spanNames) {
      const spanNames = trace.spans.map((span) => {
        return span.operationName;
      });
      setSpanNames(uniq(spanNames).sort().map(toOption));
    }
  };

  const getTagKeys = () => {
    if (!tagKeys) {
      let keys: string[] = [];
      let logKeys: string[] = [];

      trace.spans.forEach((span) => {
        span.tags.forEach((tag) => {
          keys.push(tag.key);
        });
        span.process.tags.forEach((tag) => {
          keys.push(tag.key);
        });
        if (span.logs !== null) {
          span.logs.forEach((log) => {
            log.fields.forEach((field) => {
              logKeys.push(field.key);
            });
          });
        }

        if (span.kind) {
          keys.push(KIND);
        }
        if (span.statusCode !== undefined) {
          keys.push(STATUS);
        }
        if (span.statusMessage) {
          keys.push(STATUS_MESSAGE);
        }
        if (span.instrumentationLibraryName) {
          keys.push(LIBRARY_NAME);
        }
        if (span.instrumentationLibraryVersion) {
          keys.push(LIBRARY_VERSION);
        }
        if (span.traceState) {
          keys.push(TRACE_STATE);
        }
        keys.push(ID);
      });
      keys = uniq(keys).sort();
      logKeys = uniq(logKeys).sort();

      setTagKeys([...keys, ...logKeys].map(toOption));
    }
  };

  const getTagValues = async (key: string) => {
    const values: string[] = [];

    trace.spans.forEach((span) => {
      const tagValue = span.tags.find((t) => t.key === key)?.value;
      if (tagValue) {
        values.push(tagValue.toString());
      }
      const processTagValue = span.process.tags.find((t) => t.key === key)?.value;
      if (processTagValue) {
        values.push(processTagValue.toString());
      }
      if (span.logs !== null) {
        span.logs.forEach((log) => {
          const logsTagValue = log.fields.find((t) => t.key === key)?.value;
          if (logsTagValue) {
            values.push(logsTagValue.toString());
          }
        });
      }

      switch (key) {
        case KIND:
          if (span.kind) {
            values.push(span.kind);
          }
          break;
        case STATUS:
          if (span.statusCode !== undefined) {
            values.push(SpanStatusCode[span.statusCode].toLowerCase());
          }
          break;
        case STATUS_MESSAGE:
          if (span.statusMessage) {
            values.push(span.statusMessage);
          }
          break;
        case LIBRARY_NAME:
          if (span.instrumentationLibraryName) {
            values.push(span.instrumentationLibraryName);
          }
          break;
        case LIBRARY_VERSION:
          if (span.instrumentationLibraryVersion) {
            values.push(span.instrumentationLibraryVersion);
          }
          break;
        case TRACE_STATE:
          if (span.traceState) {
            values.push(span.traceState);
          }
          break;
        case ID:
          values.push(span.spanID);
          break;
        default:
          break;
      }
    });

    return uniq(values).sort().map(toOption);
  };

  const onTagChange = (tag: Tag, v: SelectableValue<string>) => {
    setSearch({
      ...search,
      tags: search.tags?.map((x) => {
        return x.id === tag.id ? { ...x, key: v?.value || '', value: undefined } : x;
      }),
    });

    const loadTagValues = async () => {
      if (v?.value) {
        setTagValues({
          ...tagValues,
          [tag.id]: await getTagValues(v.value),
        });
      } else {
        // removed value
        const updatedValues = { ...tagValues };
        if (updatedValues[tag.id]) {
          delete updatedValues[tag.id];
        }
        setTagValues(updatedValues);
      }
    };
    loadTagValues();
  };

  const addTag = () => {
    const tag = {
      id: randomId(),
      operator: '=',
    };
    setSearch({ ...search, tags: [...search.tags, tag] });
  };

  const removeTag = (id: string) => {
    let tags = search.tags.filter((tag) => {
      return tag.id !== id;
    });
    if (tags.length === 0) {
      tags = [
        {
          id: randomId(),
          operator: '=',
        },
      ];
    }
    setSearch({ ...search, tags: tags });
  };

  const collapseLabel = (
    <>
      <Tooltip
        content="Filter your spans below. You can continue to apply filters until you have narrowed down your resulting spans to the select few you are most interested in."
        placement="right"
      >
        <span className={styles.collapseLabel}>
          Span Filters
          <Icon size="md" name="info-circle" />
        </span>
      </Tooltip>

      {!showSpanFilters && (
        <div className={styles.nextPrevResult}>
          <NextPrevResult
            spanFilterMatches={spanFilterMatches}
            setFocusedSpanIdForSearch={setFocusedSpanIdForSearch}
            focusedSpanIndexForSearch={focusedSpanIndexForSearch}
            setFocusedSpanIndexForSearch={setFocusedSpanIndexForSearch}
            datasourceType={datasourceType}
            totalSpans={trace.spans.length}
            showSpanFilters={showSpanFilters}
          />
        </div>
      )}
    </>
  );

  return (
    <div className={styles.container}>
      <Collapse label={collapseLabel} collapsible={true} isOpen={showSpanFilters} onToggle={setShowSpanFilters}>
        <InlineFieldRow>
          <InlineField label="Service Name" labelWidth={16}>
            <HorizontalGroup spacing={'xs'}>
              <Select
                aria-label="Select service name operator"
                onChange={(v) => setSpanFiltersSearch({ ...search, serviceNameOperator: v.value! })}
                options={[toOption('='), toOption('!=')]}
                value={search.serviceNameOperator}
              />
              <Select
                aria-label="Select service name"
                isClearable
                onChange={(v) => setSpanFiltersSearch({ ...search, serviceName: v?.value || '' })}
                onOpenMenu={getServiceNames}
                options={serviceNames}
                placeholder="All service names"
                value={search.serviceName || null}
              />
            </HorizontalGroup>
          </InlineField>
        </InlineFieldRow>
        <InlineFieldRow>
          <InlineField label="Span Name" labelWidth={16}>
            <HorizontalGroup spacing={'xs'}>
              <Select
                aria-label="Select span name operator"
                onChange={(v) => setSpanFiltersSearch({ ...search, spanNameOperator: v.value! })}
                options={[toOption('='), toOption('!=')]}
                value={search.spanNameOperator}
              />
              <Select
                aria-label="Select span name"
                isClearable
                onChange={(v) => setSpanFiltersSearch({ ...search, spanName: v?.value || '' })}
                onOpenMenu={getSpanNames}
                options={spanNames}
                placeholder="All span names"
                value={search.spanName || null}
              />
            </HorizontalGroup>
          </InlineField>
        </InlineFieldRow>
        <InlineFieldRow>
          <InlineField label="Duration" labelWidth={16}>
            <HorizontalGroup spacing={'xs'}>
              <Select
                aria-label="Select from operator"
                onChange={(v) => setSpanFiltersSearch({ ...search, fromOperator: v.value! })}
                options={[toOption('>'), toOption('>=')]}
                value={search.fromOperator}
              />
              <Input
                aria-label="Select from value"
                onChange={(v) => setSpanFiltersSearch({ ...search, from: v.currentTarget.value })}
                placeholder="e.g. 100ms, 1.2s"
                value={search.from || ''}
                width={18}
              />
              <Select
                aria-label="Select to operator"
                onChange={(v) => setSpanFiltersSearch({ ...search, toOperator: v.value! })}
                options={[toOption('<'), toOption('<=')]}
                value={search.toOperator}
              />
              <Input
                aria-label="Select to value"
                onChange={(v) => setSpanFiltersSearch({ ...search, to: v.currentTarget.value })}
                placeholder="e.g. 100ms, 1.2s"
                value={search.to || ''}
                width={18}
              />
            </HorizontalGroup>
          </InlineField>
        </InlineFieldRow>
        <InlineFieldRow>
          <InlineField label="Tags" labelWidth={16} tooltip="Filter by tags, process tags or log fields in your spans.">
            <div>
              {search.tags.map((tag, i) => (
                <div key={i}>
                  <HorizontalGroup spacing={'xs'} width={'auto'}>
                    <Select
                      aria-label="Select tag key"
                      isClearable
                      key={tag.key}
                      onChange={(v) => onTagChange(tag, v)}
                      onOpenMenu={getTagKeys}
                      options={tagKeys}
                      placeholder="Select tag"
                      value={tag.key || null}
                    />
                    <Select
                      aria-label="Select tag operator"
                      onChange={(v) => {
                        setSpanFiltersSearch({
                          ...search,
                          tags: search.tags?.map((x) => {
                            return x.id === tag.id ? { ...x, operator: v.value! } : x;
                          }),
                        });
                      }}
                      options={[toOption('='), toOption('!=')]}
                      value={tag.operator}
                    />
                    <span className={styles.tagValues}>
                      <Select
                        aria-label="Select tag value"
                        isClearable
                        key={tag.value}
                        onChange={(v) => {
                          setSpanFiltersSearch({
                            ...search,
                            tags: search.tags?.map((x) => {
                              return x.id === tag.id ? { ...x, value: v?.value || '' } : x;
                            }),
                          });
                        }}
                        options={tagValues[tag.id] ? tagValues[tag.id] : []}
                        placeholder="Select value"
                        value={tag.value}
                      />
                    </span>
                    <AccessoryButton
                      aria-label="Remove tag"
                      variant="secondary"
                      icon="times"
                      onClick={() => removeTag(tag.id)}
                      title="Remove tag"
                    />
                    <span className={styles.addTag}>
                      {search?.tags?.length && i === search.tags.length - 1 && (
                        <AccessoryButton
                          aria-label="Add tag"
                          variant="secondary"
                          icon="plus"
                          onClick={addTag}
                          title="Add tag"
                        />
                      )}
                    </span>
                  </HorizontalGroup>
                </div>
              ))}
            </div>
          </InlineField>
        </InlineFieldRow>

        <NewTracePageSearchBar
<<<<<<< HEAD
          trace={trace}
=======
          totalSpans={trace.spans.length}
>>>>>>> 6615418d
          search={search}
          spanFilterMatches={spanFilterMatches}
          showSpanFilterMatchesOnly={showSpanFilterMatchesOnly}
          setShowSpanFilterMatchesOnly={setShowSpanFilterMatchesOnly}
          setFocusedSpanIdForSearch={setFocusedSpanIdForSearch}
          focusedSpanIndexForSearch={focusedSpanIndexForSearch}
          setFocusedSpanIndexForSearch={setFocusedSpanIndexForSearch}
          datasourceType={datasourceType}
          clear={clear}
<<<<<<< HEAD
=======
          showSpanFilters={showSpanFilters}
>>>>>>> 6615418d
        />
      </Collapse>
    </div>
  );
});

SpanFilters.displayName = 'SpanFilters';

const getStyles = (theme: GrafanaTheme2) => {
  return {
    container: css`
      margin: 0.5em 0 -${theme.spacing(1)} 0;
      z-index: 5;

      & > div {
        border-left: none;
        border-right: none;
      }
    `,
    collapseLabel: css`
      svg {
        color: #aaa;
        margin: -2px 0 0 10px;
      }
    `,
    addTag: css`
      margin: 0 0 0 10px;
    `,
    tagValues: css`
      max-width: 200px;
    `,
    nextPrevResult: css`
      flex: 1;
      align-items: center;
      display: flex;
      justify-content: flex-end;
      margin-right: ${theme.spacing(1)};
    `,
  };
};<|MERGE_RESOLUTION|>--- conflicted
+++ resolved
@@ -284,12 +284,12 @@
       {!showSpanFilters && (
         <div className={styles.nextPrevResult}>
           <NextPrevResult
+            trace={trace}
             spanFilterMatches={spanFilterMatches}
             setFocusedSpanIdForSearch={setFocusedSpanIdForSearch}
             focusedSpanIndexForSearch={focusedSpanIndexForSearch}
             setFocusedSpanIndexForSearch={setFocusedSpanIndexForSearch}
             datasourceType={datasourceType}
-            totalSpans={trace.spans.length}
             showSpanFilters={showSpanFilters}
           />
         </div>
@@ -447,11 +447,7 @@
         </InlineFieldRow>
 
         <NewTracePageSearchBar
-<<<<<<< HEAD
           trace={trace}
-=======
-          totalSpans={trace.spans.length}
->>>>>>> 6615418d
           search={search}
           spanFilterMatches={spanFilterMatches}
           showSpanFilterMatchesOnly={showSpanFilterMatchesOnly}
@@ -461,10 +457,7 @@
           setFocusedSpanIndexForSearch={setFocusedSpanIndexForSearch}
           datasourceType={datasourceType}
           clear={clear}
-<<<<<<< HEAD
-=======
           showSpanFilters={showSpanFilters}
->>>>>>> 6615418d
         />
       </Collapse>
     </div>
