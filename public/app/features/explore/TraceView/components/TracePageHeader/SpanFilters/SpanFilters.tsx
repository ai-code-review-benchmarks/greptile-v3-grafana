--- conflicted
+++ resolved
@@ -17,14 +17,8 @@
 
 import { GrafanaTheme2, SelectableValue, toOption } from '@grafana/data';
 import { IntervalInput } from '@grafana/o11y-ds-frontend';
-<<<<<<< HEAD
 import { Collapse, Icon, InlineField, InlineFieldRow, Select, Stack, Tooltip, useStyles2 } from '@grafana/ui';
-import { t } from 'app/core/internationalization';
-=======
-import { Collapse, HorizontalGroup, Icon, InlineField, InlineFieldRow, Select, Tooltip, useStyles2 } from '@grafana/ui';
 import { t, Trans } from 'app/core/internationalization';
->>>>>>> 9ed3c9ee
-
 import { defaultFilters, SearchProps } from '../../../useSearch';
 import { getTraceServiceNames, getTraceSpanNames } from '../../../utils/tags';
 import SearchBarInput from '../../common/SearchBarInput';
