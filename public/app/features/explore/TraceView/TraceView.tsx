--- conflicted
+++ resolved
@@ -77,14 +77,7 @@
   const [slim, setSlim] = useState(false);
 
   const traceProp = useMemo(() => transformDataFrames(frame), [frame]);
-<<<<<<< HEAD
   const { search, setSearch, spanFindMatches, clearSearch } = useSearch(traceProp?.spans);
-  const dataSourceName = useSelector((state: StoreState) => state.explore[props.exploreId]?.datasourceInstance?.name);
-  const traceToLogsOptions = (getDatasourceSrv().getInstanceSettings(dataSourceName)?.jsonData as TraceToLogsData)
-    ?.tracesToLogs;
-  const timeZone = useSelector((state: StoreState) => getTimeZone(state.user));
-=======
-  const { search, setSearch, spanFindMatches } = useSearch(traceProp?.spans);
 
   const datasource = useSelector(
     (state: StoreState) => state.explore[props.exploreId]?.datasourceInstance ?? undefined
@@ -95,7 +88,6 @@
     exploreId: props.exploreId,
     datasource,
   });
->>>>>>> 92ca38be
 
   const traceTimeline: TTraceTimeline = useMemo(
     () => ({
