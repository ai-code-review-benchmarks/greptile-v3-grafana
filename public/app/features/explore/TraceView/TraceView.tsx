--- conflicted
+++ resolved
@@ -164,15 +164,10 @@
                 setSearch={setNewTraceViewHeaderSearch}
                 showSpanFilters={showSpanFilters}
                 setShowSpanFilters={setShowSpanFilters}
-<<<<<<< HEAD
                 showSpanFilterMatchesOnly={showSpanFilterMatchesOnly}
                 setShowSpanFilterMatchesOnly={setShowSpanFilterMatchesOnly}
-                focusedSpanIdForSearch={newTraceViewFocusedSpanIdForSearch}
-                setFocusedSpanIdForSearch={setNewTraceViewFocusedSpanIdForSearch}
-=======
                 focusedSpanIdForSearch={newTraceViewHeaderFocusedSpanIdForSearch}
                 setFocusedSpanIdForSearch={setNewTraceViewHeaderFocusedSpanIdForSearch}
->>>>>>> 6522bb37
                 spanFilterMatches={spanFilterMatches}
                 datasourceType={datasourceType}
                 setHeaderHeight={setHeaderHeight}
