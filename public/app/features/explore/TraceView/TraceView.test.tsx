--- conflicted
+++ resolved
@@ -118,33 +118,21 @@
 
     const firstSpan = screen.getAllByText('', { selector: 'div[data-testid="span-view"]' })[0];
     await userEvent.click(firstSpan);
-<<<<<<< HEAD
-    await userEvent.click(screen.getByText(/Process/));
-=======
     await userEvent.click(screen.getByText(/Resource/));
->>>>>>> a6b10908
     table = screen.getByText('', { selector: 'div[data-testid="KeyValueTable"]' });
     expect(table.innerHTML).toContain('client-uuid-1');
     await userEvent.click(firstSpan);
 
     const secondSpan = screen.getAllByText('', { selector: 'div[data-testid="span-view"]' })[1];
     await userEvent.click(secondSpan);
-<<<<<<< HEAD
-    await userEvent.click(screen.getByText(/Process/));
-=======
     await userEvent.click(screen.getByText(/Resource/));
->>>>>>> a6b10908
     table = screen.getByText('', { selector: 'div[data-testid="KeyValueTable"]' });
     expect(table.innerHTML).toContain('client-uuid-2');
     await userEvent.click(secondSpan);
 
     const thirdSpan = screen.getAllByText('', { selector: 'div[data-testid="span-view"]' })[2];
     await userEvent.click(thirdSpan);
-<<<<<<< HEAD
-    await userEvent.click(screen.getByText(/Process/));
-=======
     await userEvent.click(screen.getByText(/Resource/));
->>>>>>> a6b10908
     table = screen.getByText('', { selector: 'div[data-testid="KeyValueTable"]' });
     expect(table.innerHTML).toContain('client-uuid-3');
   });
