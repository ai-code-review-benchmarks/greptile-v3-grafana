--- conflicted
+++ resolved
@@ -1,9 +1,6 @@
 import React, { PureComponent } from 'react';
 import { connect, ConnectedProps } from 'react-redux';
-<<<<<<< HEAD
-=======
 
->>>>>>> 0ca4ccfa
 import { ValueLinkConfig, applyFieldOverrides, TimeZone } from '@grafana/data';
 import { Collapse, Table } from '@grafana/ui';
 import { FilterItem } from '@grafana/ui/src/components/Table/types';
