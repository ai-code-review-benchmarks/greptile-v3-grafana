import React, { PureComponent } from 'react';
import { connect, ConnectedProps } from 'react-redux';

import { ValueLinkConfig, applyFieldOverrides, TimeZone, SplitOpen, DataFrame, LoadingState } from '@grafana/data';
import { Table, AdHocFilterItem, PanelChrome } from '@grafana/ui';
import { config } from 'app/core/config';
import { StoreState } from 'app/types';
import { ExploreId, ExploreItemState } from 'app/types/explore';

import { MetaInfoText } from './MetaInfoText';
import { getFieldLinksForExplore } from './utils/links';

interface TableContainerProps {
  ariaLabel?: string;
  exploreId: ExploreId;
  width: number;
  timeZone: TimeZone;
  onCellFilterAdded?: (filter: AdHocFilterItem) => void;
  splitOpenFn: SplitOpen;
}

function mapStateToProps(state: StoreState, { exploreId }: TableContainerProps) {
  const explore = state.explore;
  // @ts-ignore
  const item: ExploreItemState = explore[exploreId];
  const { loading: loadingInState, tableResult, range } = item;
  const loading = tableResult && tableResult.length > 0 ? false : loadingInState;
  return { loading, tableResult, range };
}

const connector = connect(mapStateToProps, {});

type Props = TableContainerProps & ConnectedProps<typeof connector>;

export class TableContainer extends PureComponent<Props> {
  getMainFrame(frames: DataFrame[] | null) {
    return frames?.find((df) => df.meta?.custom?.parentRowIndex === undefined) || frames?.[0];
  }

  getTableHeight() {
    const { tableResult } = this.props;
    const mainFrame = this.getMainFrame(tableResult);

    if (!mainFrame || mainFrame.length === 0) {
      return 200;
    }

    // tries to estimate table height
<<<<<<< HEAD
    return Math.min(600, Math.max(mainFrame.length * 35, 300)) + 35;
=======
    return Math.max(Math.min(600, mainFrame.length * 36) + 40 + 46);
>>>>>>> 3fc796df
  }

  render() {
    const { loading, onCellFilterAdded, tableResult, width, splitOpenFn, range, ariaLabel, timeZone } = this.props;
    const height = this.getTableHeight();

    let dataFrames = tableResult;

    if (dataFrames?.length) {
      dataFrames = applyFieldOverrides({
        data: dataFrames,
        timeZone,
        theme: config.theme2,
        replaceVariables: (v: string) => v,
        fieldConfig: {
          defaults: {},
          overrides: [],
        },
      });
      // Bit of code smell here. We need to add links here to the frame modifying the frame on every render.
      // Should work fine in essence but still not the ideal way to pass props. In logs container we do this
      // differently and sidestep this getLinks API on a dataframe
      for (const frame of dataFrames) {
        for (const field of frame.fields) {
          field.getLinks = (config: ValueLinkConfig) => {
            return getFieldLinksForExplore({
              field,
              rowIndex: config.valueRowIndex!,
              splitOpenFn,
              range,
              dataFrame: frame!,
            });
          };
        }
      }
    }

    const mainFrame = this.getMainFrame(dataFrames);
    const subFrames = dataFrames?.filter((df) => df.meta?.custom?.parentRowIndex !== undefined);

    return (
      <PanelChrome
        title="Table"
        width={width}
        height={height}
        loadingState={loading ? LoadingState.Loading : undefined}
      >
        {(innerWidth, innerHeight) => (
          <>
            {mainFrame?.length ? (
              <Table
                ariaLabel={ariaLabel}
                data={mainFrame}
                subData={subFrames}
                width={innerWidth}
                height={innerHeight}
                onCellFilterAdded={onCellFilterAdded}
              />
            ) : (
              <MetaInfoText metaItems={[{ value: '0 series returned' }]} />
            )}
          </>
        )}
      </PanelChrome>
    );
  }
}

export default connector(TableContainer);<|MERGE_RESOLUTION|>--- conflicted
+++ resolved
@@ -46,11 +46,7 @@
     }
 
     // tries to estimate table height
-<<<<<<< HEAD
-    return Math.min(600, Math.max(mainFrame.length * 35, 300)) + 35;
-=======
-    return Math.max(Math.min(600, mainFrame.length * 36) + 40 + 46);
->>>>>>> 3fc796df
+    return Math.min(600, Math.max(mainFrame.length * 36, 300) + 40 + 46);
   }
 
   render() {
