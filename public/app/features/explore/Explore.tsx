// Libraries
import React from 'react';
import { hot } from 'react-hot-loader';
import { css } from 'emotion';
import { connect } from 'react-redux';
import AutoSizer from 'react-virtualized-auto-sizer';
import memoizeOne from 'memoize-one';
import cx from 'classnames';

// Services & Utils
import store from 'app/core/store';
// Components
import { ErrorBoundaryAlert, stylesFactory } from '@grafana/ui';
import LogsContainer from './LogsContainer';
import QueryRows from './QueryRows';
import TableContainer from './TableContainer';
// Actions
import {
  changeSize,
  initializeExplore,
  modifyQueries,
  refreshExplore,
  scanStart,
  setQueries,
  toggleGraph,
<<<<<<< HEAD
  updateTimeRange,
=======
  addQueryRow,
>>>>>>> c6cc840c
} from './state/actions';
// Types
import {
  AbsoluteTimeRange,
  DataQuery,
  DataSourceApi,
  GraphSeriesXY,
  PanelData,
  RawTimeRange,
<<<<<<< HEAD
=======
  TimeRange,
  GraphSeriesXY,
>>>>>>> c6cc840c
  TimeZone,
  LoadingState,
  ExploreMode,
} from '@grafana/data';

<<<<<<< HEAD
import {
  ExploreId,
  ExploreItemState,
  ExploreMode,
  ExploreUIState,
  ExploreUpdateState,
  ExploreUrlState,
} from 'app/types/explore';
=======
import { ExploreItemState, ExploreUrlState, ExploreId, ExploreUpdateState, ExploreUIState } from 'app/types/explore';
>>>>>>> c6cc840c
import { StoreState } from 'app/types';
import {
  DEFAULT_RANGE,
  DEFAULT_UI_STATE,
  ensureQueries,
  getTimeRangeFromUrl,
  getTimeRange,
  lastUsedDatasourceKeyForOrgId,
} from 'app/core/utils/explore';
import { Emitter } from 'app/core/utils/emitter';
import { ExploreToolbar } from './ExploreToolbar';
import { NoDataSourceCallToAction } from './NoDataSourceCallToAction';
import { getTimeZone } from '../profile/state/selectors';
import { ErrorContainer } from './ErrorContainer';
import { scanStopAction } from './state/actionTypes';
import { ExploreGraphPanel } from './ExploreGraphPanel';

const getStyles = stylesFactory(() => {
  return {
    logsMain: css`
      label: logsMain;
      // Is needed for some transition animations to work.
      position: relative;
    `,
<<<<<<< HEAD
    // Utility class for iframe parents so that we can show iframe content with reasonable height instead of squished
    // or some random explicit height.
    fullHeight: css`
      label: fullHeight;
      height: 100%;
    `,
    iframe: css`
      label: iframe;
      border: none;
      width: 100%;
      height: 100%;
=======
    exploreAddButton: css`
      margin-top: 1em;
>>>>>>> c6cc840c
    `,
  };
});

interface ExploreProps {
  changeSize: typeof changeSize;
  datasourceInstance: DataSourceApi;
  datasourceMissing: boolean;
  exploreId: ExploreId;
  initializeExplore: typeof initializeExplore;
  initialized: boolean;
  modifyQueries: typeof modifyQueries;
  update: ExploreUpdateState;
  refreshExplore: typeof refreshExplore;
  scanning?: boolean;
  scanRange?: RawTimeRange;
  scanStart: typeof scanStart;
  scanStopAction: typeof scanStopAction;
  setQueries: typeof setQueries;
  split: boolean;
  queryKeys: string[];
  initialDatasource: string;
  initialQueries: DataQuery[];
  initialRange: TimeRange;
  mode: ExploreMode;
  initialUI: ExploreUIState;
  isLive: boolean;
  syncedTimes: boolean;
  updateTimeRange: typeof updateTimeRange;
  graphResult?: GraphSeriesXY[];
  loading?: boolean;
  absoluteRange: AbsoluteTimeRange;
  showingGraph?: boolean;
  showingTable?: boolean;
  timeZone?: TimeZone;
  onHiddenSeriesChanged?: (hiddenSeries: string[]) => void;
  toggleGraph: typeof toggleGraph;
  queryResponse: PanelData;
  originPanelId: number;
  addQueryRow: typeof addQueryRow;
}

/**
 * Explore provides an area for quick query iteration for a given datasource.
 * Once a datasource is selected it populates the query section at the top.
 * When queries are run, their results are being displayed in the main section.
 * The datasource determines what kind of query editor it brings, and what kind
 * of results viewers it supports. The state is managed entirely in Redux.
 *
 * SPLIT VIEW
 *
 * Explore can have two Explore areas side-by-side. This is handled in `Wrapper.tsx`.
 * Since there can be multiple Explores (e.g., left and right) each action needs
 * the `exploreId` as first parameter so that the reducer knows which Explore state
 * is affected.
 *
 * DATASOURCE REQUESTS
 *
 * A click on Run Query creates transactions for all DataQueries for all expanded
 * result viewers. New runs are discarding previous runs. Upon completion a transaction
 * saves the result. The result viewers construct their data from the currently existing
 * transactions.
 *
 * The result viewers determine some of the query options sent to the datasource, e.g.,
 * `format`, to indicate eventual transformations by the datasources' result transformers.
 */
export class Explore extends React.PureComponent<ExploreProps> {
  el: any;
  exploreEvents: Emitter;

  constructor(props: ExploreProps) {
    super(props);
    this.exploreEvents = new Emitter();
  }

  componentDidMount() {
    const {
      initialized,
      exploreId,
      initialDatasource,
      initialQueries,
      initialRange,
      mode,
      initialUI,
      originPanelId,
    } = this.props;
    const width = this.el ? this.el.offsetWidth : 0;

    // initialize the whole explore first time we mount and if browser history contains a change in datasource
    if (!initialized) {
      this.props.initializeExplore(
        exploreId,
        initialDatasource,
        initialQueries,
        initialRange,
        mode,
        width,
        this.exploreEvents,
        initialUI,
        originPanelId
      );
    }
  }

  componentWillUnmount() {
    this.exploreEvents.removeAllListeners();
  }

  componentDidUpdate(prevProps: ExploreProps) {
    this.refreshExplore();
  }

  getRef = (el: any) => {
    this.el = el;
  };

  onChangeTime = (rawRange: RawTimeRange) => {
    const { updateTimeRange, exploreId } = this.props;
    updateTimeRange({ exploreId, rawRange });
  };

  // Use this in help pages to set page to a single query
  onClickExample = (query: DataQuery) => {
    this.props.setQueries(this.props.exploreId, [query]);
  };

  onClickFilterLabel = (key: string, value: string) => {
    this.onModifyQueries({ type: 'ADD_FILTER', key, value });
  };

  onClickFilterOutLabel = (key: string, value: string) => {
    this.onModifyQueries({ type: 'ADD_FILTER_OUT', key, value });
  };

  onClickAddQueryRowButton = () => {
    const { exploreId, queryKeys } = this.props;
    this.props.addQueryRow(exploreId, queryKeys.length);
  };

  onModifyQueries = (action: any, index?: number) => {
    const { datasourceInstance } = this.props;
    if (datasourceInstance?.modifyQuery) {
      const modifier = (queries: DataQuery, modification: any) =>
        datasourceInstance.modifyQuery!(queries, modification);
      this.props.modifyQueries(this.props.exploreId, action, modifier, index);
    }
  };

  onResize = (size: { height: number; width: number }) => {
    this.props.changeSize(this.props.exploreId, size);
  };

  onStartScanning = () => {
    // Scanner will trigger a query
    this.props.scanStart(this.props.exploreId);
  };

  onStopScanning = () => {
    this.props.scanStopAction({ exploreId: this.props.exploreId });
  };

  onToggleGraph = (showingGraph: boolean) => {
    const { toggleGraph, exploreId } = this.props;
    toggleGraph(exploreId, showingGraph);
  };

  onUpdateTimeRange = (absoluteRange: AbsoluteTimeRange) => {
    const { exploreId, updateTimeRange } = this.props;
    updateTimeRange({ exploreId, absoluteRange });
  };

  refreshExplore = () => {
    const { exploreId, update } = this.props;

    if (update.queries || update.ui || update.range || update.datasource || update.mode) {
      this.props.refreshExplore(exploreId);
    }
  };

  renderEmptyState = () => {
    return (
      <div className="explore-container">
        <NoDataSourceCallToAction />
      </div>
    );
  };

  render() {
    const {
      datasourceInstance,
      datasourceMissing,
      exploreId,
      split,
      queryKeys,
      mode,
      graphResult,
      loading,
      absoluteRange,
      showingGraph,
      showingTable,
      timeZone,
      queryResponse,
      syncedTimes,
      isLive,
    } = this.props;
    const exploreClass = split ? 'explore explore-split' : 'explore';
    const styles = getStyles();
    const StartPage = datasourceInstance?.components?.ExploreStartPage;
    const showStartPage = !queryResponse || queryResponse.state === LoadingState.NotStarted;

    return (
      <div className={exploreClass} ref={this.getRef}>
        <ExploreToolbar exploreId={exploreId} onChangeTime={this.onChangeTime} />
        {datasourceMissing ? this.renderEmptyState() : null}
        {datasourceInstance && (
          <div className="explore-container">
            <QueryRows exploreEvents={this.exploreEvents} exploreId={exploreId} queryKeys={queryKeys} />
            <div className="gf-form">
              <button
                aria-label="Add row button"
                className={`gf-form-label gf-form-label--btn ${styles.exploreAddButton}`}
                onClick={this.onClickAddQueryRowButton}
                disabled={isLive}
              >
                <i className={'fa fa-fw fa-plus icon-margin-right'} />
                <span className="btn-title">{'\xA0' + 'Add query'}</span>
              </button>
            </div>
            <ErrorContainer queryErrors={queryResponse.error ? [queryResponse.error] : undefined} />
            <AutoSizer className={styles.fullHeight} onResize={this.onResize} disableHeight>
              {({ width }) => {
                if (width === 0) {
                  return null;
                }

                return (
                  <main className={cx('m-t-2', styles.logsMain, styles.fullHeight)} style={{ width }}>
                    <ErrorBoundaryAlert>
                      {showStartPage && StartPage && (
                        <div className="grafana-info-box grafana-info-box--max-lg">
                          <StartPage
                            onClickExample={this.onClickExample}
                            datasource={datasourceInstance}
                            exploreMode={mode}
                          />
                        </div>
                      )}
                      {!showStartPage && (
                        <>
                          {mode === ExploreMode.Metrics && (
                            <ExploreGraphPanel
                              series={graphResult}
                              width={width}
                              loading={loading}
                              absoluteRange={absoluteRange}
                              isStacked={false}
                              showPanel={true}
                              showingGraph={showingGraph}
                              showingTable={showingTable}
                              timeZone={timeZone}
                              onToggleGraph={this.onToggleGraph}
                              onUpdateTimeRange={this.onUpdateTimeRange}
                              showBars={false}
                              showLines={true}
                            />
                          )}
                          {mode === ExploreMode.Metrics && (
                            <TableContainer width={width} exploreId={exploreId} onClickCell={this.onClickFilterLabel} />
                          )}
                          {mode === ExploreMode.Logs && (
                            <LogsContainer
                              width={width}
                              exploreId={exploreId}
                              syncedTimes={syncedTimes}
                              onClickFilterLabel={this.onClickFilterLabel}
                              onClickFilterOutLabel={this.onClickFilterOutLabel}
                              onStartScanning={this.onStartScanning}
                              onStopScanning={this.onStopScanning}
                            />
                          )}
                          {mode === ExploreMode.Tracing && (
                            <div className={styles.fullHeight}>
                              {queryResponse &&
                                !!queryResponse.series.length &&
                                queryResponse.series[0].fields[0].values.get(0) && (
                                  <iframe
                                    className={styles.iframe}
                                    src={queryResponse.series[0].fields[0].values.get(0)}
                                  />
                                )}
                            </div>
                          )}
                        </>
                      )}
                    </ErrorBoundaryAlert>
                  </main>
                );
              }}
            </AutoSizer>
          </div>
        )}
      </div>
    );
  }
}

const ensureQueriesMemoized = memoizeOne(ensureQueries);
const getTimeRangeFromUrlMemoized = memoizeOne(getTimeRangeFromUrl);

function mapStateToProps(state: StoreState, { exploreId }: ExploreProps): Partial<ExploreProps> {
  const explore = state.explore;
  const { split, syncedTimes } = explore;
  const item: ExploreItemState = explore[exploreId];
  const timeZone = getTimeZone(state.user);
  const {
    datasourceInstance,
    datasourceMissing,
    initialized,
    queryKeys,
    urlState,
    update,
    isLive,
    supportedModes,
    mode,
    graphResult,
    loading,
    showingGraph,
    showingTable,
    absoluteRange,
    queryResponse,
  } = item;

  const { datasource, queries, range: urlRange, mode: urlMode, ui, originPanelId } = (urlState ||
    {}) as ExploreUrlState;
  const initialDatasource = datasource || store.get(lastUsedDatasourceKeyForOrgId(state.user.orgId));
  const initialQueries: DataQuery[] = ensureQueriesMemoized(queries);
  const initialRange = urlRange
    ? getTimeRangeFromUrlMemoized(urlRange, timeZone)
    : getTimeRange(timeZone, DEFAULT_RANGE);

  let newMode: ExploreMode | undefined;

  if (supportedModes.length) {
    const urlModeIsValid = supportedModes.includes(urlMode);
    const modeStateIsValid = supportedModes.includes(mode);

    if (modeStateIsValid) {
      newMode = mode;
    } else if (urlModeIsValid) {
      newMode = urlMode;
    } else {
      newMode = supportedModes[0];
    }
  } else {
    newMode = [ExploreMode.Metrics, ExploreMode.Logs, ExploreMode.Tracing].includes(urlMode) ? urlMode : undefined;
  }

  const initialUI = ui || DEFAULT_UI_STATE;

  return {
    datasourceInstance,
    datasourceMissing,
    initialized,
    split,
    queryKeys,
    update,
    initialDatasource,
    initialQueries,
    initialRange,
    mode: newMode,
    initialUI,
    isLive,
    graphResult,
    loading,
    showingGraph,
    showingTable,
    absoluteRange,
    queryResponse,
    originPanelId,
    syncedTimes,
    timeZone,
  };
}

const mapDispatchToProps: Partial<ExploreProps> = {
  changeSize,
  initializeExplore,
  modifyQueries,
  refreshExplore,
  scanStart,
  scanStopAction,
  setQueries,
  updateTimeRange,
  toggleGraph,
  addQueryRow,
};

export default hot(module)(
  // @ts-ignore
  connect(mapStateToProps, mapDispatchToProps)(Explore)
) as React.ComponentType<{ exploreId: ExploreId }>;<|MERGE_RESOLUTION|>--- conflicted
+++ resolved
@@ -23,11 +23,8 @@
   scanStart,
   setQueries,
   toggleGraph,
-<<<<<<< HEAD
+  addQueryRow,
   updateTimeRange,
-=======
-  addQueryRow,
->>>>>>> c6cc840c
 } from './state/actions';
 // Types
 import {
@@ -37,28 +34,13 @@
   GraphSeriesXY,
   PanelData,
   RawTimeRange,
-<<<<<<< HEAD
-=======
   TimeRange,
-  GraphSeriesXY,
->>>>>>> c6cc840c
   TimeZone,
   LoadingState,
   ExploreMode,
 } from '@grafana/data';
 
-<<<<<<< HEAD
-import {
-  ExploreId,
-  ExploreItemState,
-  ExploreMode,
-  ExploreUIState,
-  ExploreUpdateState,
-  ExploreUrlState,
-} from 'app/types/explore';
-=======
-import { ExploreItemState, ExploreUrlState, ExploreId, ExploreUpdateState, ExploreUIState } from 'app/types/explore';
->>>>>>> c6cc840c
+import { ExploreId, ExploreItemState, ExploreUIState, ExploreUpdateState, ExploreUrlState } from 'app/types/explore';
 import { StoreState } from 'app/types';
 import {
   DEFAULT_RANGE,
@@ -83,7 +65,9 @@
       // Is needed for some transition animations to work.
       position: relative;
     `,
-<<<<<<< HEAD
+    exploreAddButton: css`
+      margin-top: 1em;
+    `,
     // Utility class for iframe parents so that we can show iframe content with reasonable height instead of squished
     // or some random explicit height.
     fullHeight: css`
@@ -95,10 +79,6 @@
       border: none;
       width: 100%;
       height: 100%;
-=======
-    exploreAddButton: css`
-      margin-top: 1em;
->>>>>>> c6cc840c
     `,
   };
 });
