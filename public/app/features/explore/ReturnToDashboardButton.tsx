--- conflicted
+++ resolved
@@ -13,19 +13,15 @@
 import { locationService } from '@grafana/runtime';
 import { contextSrv } from 'app/core/services/context_srv';
 
-<<<<<<< HEAD
-interface Props {
-  exploreId: ExploreId;
-  canEdit: boolean;
-  splitted: boolean;
-  queries: DataQuery[];
-  originPanelId?: number | null;
-  setDashboardQueriesToUpdateOnLoad: typeof setDashboardQueriesToUpdateOnLoad;
-=======
 function mapStateToProps(state: StoreState, { exploreId }: { exploreId: ExploreId }) {
   const explore = state.explore;
   const splitted = isSplit(state);
   const { datasourceInstance, queries, originPanelId } = explore[exploreId]!;
+
+  const roles = ['Editor', 'Admin'];
+  if (config.viewersCanEdit) {
+    roles.push('Viewer');
+  }
 
   return {
     exploreId,
@@ -33,8 +29,8 @@
     queries,
     originPanelId,
     splitted,
+    canEdit: roles.some((r) => contextSrv.hasRole(r)),
   };
->>>>>>> 4be9afb7
 }
 
 const mapDispatchToProps = {
@@ -111,32 +107,4 @@
   );
 };
 
-<<<<<<< HEAD
-function mapStateToProps(state: StoreState, { exploreId }: { exploreId: ExploreId }) {
-  const explore = state.explore;
-  const splitted = isSplit(state);
-  const { datasourceInstance, queries, originPanelId } = explore[exploreId]!;
-
-  const roles = ['Editor', 'Admin'];
-  if (config.viewersCanEdit) {
-    roles.push('Viewer');
-  }
-
-  return {
-    exploreId,
-    datasourceInstance,
-    queries,
-    originPanelId,
-    splitted,
-    canEdit: roles.some((r) => contextSrv.hasRole(r)),
-  };
-}
-
-const mapDispatchToProps = {
-  setDashboardQueriesToUpdateOnLoad,
-};
-
-export default connect(mapStateToProps, mapDispatchToProps)(UnconnectedReturnToDashboardButton);
-=======
-export default connector(UnconnectedReturnToDashboardButton);
->>>>>>> 4be9afb7
+export default connector(UnconnectedReturnToDashboardButton);