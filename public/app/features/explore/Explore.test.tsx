import { render, screen } from '@testing-library/react';
import React from 'react';
import { AutoSizerProps } from 'react-virtualized-auto-sizer';
import { TestProvider } from 'test/helpers/TestProvider';

import { DataSourceApi, LoadingState, CoreApp, createTheme, EventBusSrv } from '@grafana/data';
<<<<<<< HEAD
import { configureStore } from 'app/store/configureStore';
import { ExploreId } from 'app/types';
=======
import { ExploreId } from 'app/types/explore';
>>>>>>> 47121e6e

import { Explore, Props } from './Explore';
import { scanStopAction } from './state/query';
import { createEmptyQueryResponse } from './state/utils';

const resizeWindow = (x: number, y: number) => {
  global.innerWidth = x;
  global.innerHeight = y;
  global.dispatchEvent(new Event('resize'));
};

const makeEmptyQueryResponse = (loadingState: LoadingState) => {
  const baseEmptyResponse = createEmptyQueryResponse();

  baseEmptyResponse.request = {
    requestId: '1',
    intervalMs: 0,
    interval: '1s',
    panelId: 1,
    range: baseEmptyResponse.timeRange,
    scopedVars: {
      apps: {
        value: 'value',
        text: 'text',
      },
    },
    targets: [
      {
        refId: 'A',
      },
    ],
    timezone: 'UTC',
    app: CoreApp.Explore,
    startTime: 0,
  };

  baseEmptyResponse.state = loadingState;

  return baseEmptyResponse;
};

const dummyProps: Props = {
  logsResult: undefined,
  changeSize: jest.fn(),
  datasourceInstance: {
    meta: {
      metrics: true,
      logs: true,
    },
    components: {
      QueryEditorHelp: {},
    },
  } as DataSourceApi,
  datasourceMissing: false,
  exploreId: ExploreId.left,
  loading: false,
  modifyQueries: jest.fn(),
  scanStart: jest.fn(),
  scanStopAction: scanStopAction,
  setQueries: jest.fn(),
  queryKeys: [],
  queries: [],
  isLive: false,
  syncedTimes: false,
  updateTimeRange: jest.fn(),
  makeAbsoluteTime: jest.fn(),
  graphResult: [],
  absoluteRange: {
    from: 0,
    to: 0,
  },
  timeZone: 'UTC',
  queryResponse: makeEmptyQueryResponse(LoadingState.NotStarted),
  addQueryRow: jest.fn(),
  theme: createTheme(),
  showMetrics: true,
  showLogs: true,
  showTable: true,
  showTrace: true,
  showNodeGraph: true,
  showFlameGraph: true,
  splitOpen: jest.fn(),
  splitted: false,
  isFromCompactUrl: false,
  eventBus: new EventBusSrv(),
  showRawPrometheus: false,
  showLogsSample: false,
  logsSample: { enabled: false },
  setSupplementaryQueryEnabled: jest.fn(),
};

jest.mock('@grafana/runtime/src/services/dataSourceSrv', () => {
  return {
    getDataSourceSrv: () => ({
      get: () => Promise.resolve({}),
      getList: () => [],
      getInstanceSettings: () => {},
    }),
  };
});

jest.mock('app/core/core', () => ({
  contextSrv: {
    hasAccess: () => true,
  },
}));

// for the AutoSizer component to have a width
jest.mock('react-virtualized-auto-sizer', () => {
  return ({ children }: AutoSizerProps) => children({ height: 1, width: 1 });
});

const setup = (overrideProps?: Partial<Props>) => {
  const exploreProps = { ...dummyProps, ...overrideProps };

  return render(
    <TestProvider>
      <Explore {...exploreProps} />
    </TestProvider>
  );
};

describe('Explore', () => {
  it('should not render no data with not started loading state', async () => {
    setup();

    // Wait for the Explore component to render
    await screen.findByLabelText('Data source picker select container');

    expect(screen.queryByTestId('explore-no-data')).not.toBeInTheDocument();
  });

  it('should render no data with done loading state', async () => {
    const queryResp = makeEmptyQueryResponse(LoadingState.Done);
    setup({ queryResponse: queryResp });

    // Wait for the Explore component to render
    await screen.findByLabelText('Data source picker select container');

    expect(screen.getByTestId('explore-no-data')).toBeInTheDocument();
  });

  describe('On small screens', () => {
    const windowWidth = global.innerWidth,
      windowHeight = global.innerHeight;

    beforeAll(() => {
      resizeWindow(500, 500);
    });

    afterAll(() => {
      resizeWindow(windowWidth, windowHeight);
    });

    it('should render data source picker', async () => {
      setup();

      const dataSourcePicker = await screen.findByLabelText('Data source picker select container');

      expect(dataSourcePicker).toBeInTheDocument();
    });
  });
});<|MERGE_RESOLUTION|>--- conflicted
+++ resolved
@@ -4,12 +4,7 @@
 import { TestProvider } from 'test/helpers/TestProvider';
 
 import { DataSourceApi, LoadingState, CoreApp, createTheme, EventBusSrv } from '@grafana/data';
-<<<<<<< HEAD
-import { configureStore } from 'app/store/configureStore';
 import { ExploreId } from 'app/types';
-=======
-import { ExploreId } from 'app/types/explore';
->>>>>>> 47121e6e
 
 import { Explore, Props } from './Explore';
 import { scanStopAction } from './state/query';
