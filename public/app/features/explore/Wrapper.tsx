import React, { PureComponent } from 'react';
import { connect, ConnectedProps } from 'react-redux';
import { ExploreId, ExploreQueryParams } from 'app/types/explore';
import { ErrorBoundaryAlert } from '@grafana/ui';
import { lastSavedUrl, resetExploreAction, richHistoryUpdatedAction } from './state/main';
import { getRichHistory } from '../../core/utils/richHistory';
import { ExplorePaneContainer } from './ExplorePaneContainer';
import { GrafanaRouteComponentProps } from 'app/core/navigation/types';
import { Branding } from '../../core/components/Branding/Branding';

import { getNavModel } from '../../core/selectors/navModel';
import { StoreState } from 'app/types';
import { locationService } from '@grafana/runtime';

interface RouteProps extends GrafanaRouteComponentProps<{}, ExploreQueryParams> {}
interface OwnProps {}

const mapStateToProps = (state: StoreState) => {
  return {
    navModel: getNavModel(state.navIndex, 'explore'),
    exploreState: state.explore,
  };
};

const mapDispatchToProps = {
  resetExploreAction,
  richHistoryUpdatedAction,
};

const connector = connect(mapStateToProps, mapDispatchToProps);

type Props = OwnProps & RouteProps & ConnectedProps<typeof connector>;
class WrapperUnconnected extends PureComponent<Props> {
  componentWillUnmount() {
    this.props.resetExploreAction({});
  }

  componentDidMount() {
    lastSavedUrl.left = undefined;
    lastSavedUrl.right = undefined;

<<<<<<< HEAD
    getRichHistory().then((richHistory) => {
      this.props.richHistoryUpdatedAction({ richHistory });
    });
=======
    // timeSrv (which is used internally) on init reads `from` and `to` param from the URL and updates itself
    // using those value regardless of what is passed to the init method.
    // The updated value is then used by Explore to get the range for each pane.
    // This means that if `from` and `to` parameters are present in the URL,
    // it would be impossible to change the time range in Explore.
    // We are only doing this on mount for 2 reasons:
    // 1: Doing it on update means we'll enter a render loop.
    // 2: when parsing time in Explore (before feeding it to timeSrv) we make sure `from` is before `to` inside
    //    each pane state in order to not trigger un URL update from timeSrv.
    const searchParams = locationService.getSearchObject();
    if (searchParams.from || searchParams.to) {
      locationService.partial({ from: undefined, to: undefined }, true);
    }

    const richHistory = getRichHistory();
    this.props.richHistoryUpdatedAction({ richHistory });
>>>>>>> 74ee5262
  }

  componentDidUpdate(prevProps: Props) {
    const { left, right } = this.props.queryParams;
    const hasSplit = Boolean(left) && Boolean(right);
    const datasourceTitle = hasSplit
      ? `${this.props.exploreState.left.datasourceInstance?.name} | ${this.props.exploreState.right?.datasourceInstance?.name}`
      : `${this.props.exploreState.left.datasourceInstance?.name}`;
    const documentTitle = `${this.props.navModel.main.text} - ${datasourceTitle} - ${Branding.AppTitle}`;
    document.title = documentTitle;
  }

  render() {
    const { left, right } = this.props.queryParams;
    const hasSplit = Boolean(left) && Boolean(right);

    return (
      <div className="page-scrollbar-wrapper">
        <div className="explore-wrapper">
          <ErrorBoundaryAlert style="page">
            <ExplorePaneContainer split={hasSplit} exploreId={ExploreId.left} urlQuery={left} />
          </ErrorBoundaryAlert>
          {hasSplit && (
            <ErrorBoundaryAlert style="page">
              <ExplorePaneContainer split={hasSplit} exploreId={ExploreId.right} urlQuery={right} />
            </ErrorBoundaryAlert>
          )}
        </div>
      </div>
    );
  }
}

const Wrapper = connector(WrapperUnconnected);

export default Wrapper;<|MERGE_RESOLUTION|>--- conflicted
+++ resolved
@@ -39,11 +39,6 @@
     lastSavedUrl.left = undefined;
     lastSavedUrl.right = undefined;
 
-<<<<<<< HEAD
-    getRichHistory().then((richHistory) => {
-      this.props.richHistoryUpdatedAction({ richHistory });
-    });
-=======
     // timeSrv (which is used internally) on init reads `from` and `to` param from the URL and updates itself
     // using those value regardless of what is passed to the init method.
     // The updated value is then used by Explore to get the range for each pane.
@@ -60,7 +55,9 @@
 
     const richHistory = getRichHistory();
     this.props.richHistoryUpdatedAction({ richHistory });
->>>>>>> 74ee5262
+    getRichHistory().then((richHistory) => {
+      this.props.richHistoryUpdatedAction({ richHistory });
+    });
   }
 
   componentDidUpdate(prevProps: Props) {
