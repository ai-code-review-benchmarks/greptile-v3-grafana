--- conflicted
+++ resolved
@@ -10,11 +10,6 @@
 import { setupExplore, tearDown, waitForExplore } from './spec/helper/setup';
 import { splitOpen } from './state/main';
 
-<<<<<<< HEAD
-type Mock = jest.Mock;
-
-=======
->>>>>>> 82e32447
 jest.mock('app/core/core', () => {
   return {
     contextSrv: {
@@ -92,11 +87,7 @@
 
     // We called the data source query method once
     expect(datasources.loki.query).toBeCalledTimes(1);
-<<<<<<< HEAD
-    expect((datasources.loki.query as Mock).mock.calls[0][0]).toMatchObject({
-=======
     expect(jest.mocked(datasources.loki.query).mock.calls[0][0]).toMatchObject({
->>>>>>> 82e32447
       targets: [{ expr: '{ label="value"}' }],
     });
   });
@@ -210,11 +201,7 @@
 
     // We called the data source query method once
     expect(datasources.loki.query).toBeCalledTimes(1);
-<<<<<<< HEAD
-    expect((datasources.loki.query as Mock).mock.calls[0][0]).toMatchObject({
-=======
     expect(jest.mocked(datasources.loki.query).mock.calls[0][0]).toMatchObject({
->>>>>>> 82e32447
       targets: [{ expr: '{ label="value"}' }],
     });
 
