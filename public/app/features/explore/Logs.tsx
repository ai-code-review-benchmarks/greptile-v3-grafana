--- conflicted
+++ resolved
@@ -15,23 +15,13 @@
   LinkModel,
   Field,
 } from '@grafana/data';
-<<<<<<< HEAD
-import { Switch, LogLabels, ToggleButtonGroup, ToggleButton, LogRows } from '@grafana/ui';
-=======
 import { LegacyForms, LogLabels, ToggleButtonGroup, ToggleButton, LogRows } from '@grafana/ui';
 const { Switch } = LegacyForms;
->>>>>>> 773dbb79
 import store from 'app/core/store';
 
 import { ExploreGraphPanel } from './ExploreGraphPanel';
 import { MetaInfoText } from './MetaInfoText';
 import { RowContextOptions } from '@grafana/ui/src/components/Logs/LogRowContextProvider';
-
-const SETTINGS_KEYS = {
-  showLabels: 'grafana.explore.logs.showLabels',
-  showTime: 'grafana.explore.logs.showTime',
-  wrapLogMessage: 'grafana.explore.logs.wrapLogMessage',
-};
 
 const SETTINGS_KEYS = {
   showLabels: 'grafana.explore.logs.showLabels',
@@ -253,10 +243,7 @@
           rowLimit={logRows ? logRows.length : undefined}
           onClickFilterLabel={onClickFilterLabel}
           onClickFilterOutLabel={onClickFilterOutLabel}
-<<<<<<< HEAD
-=======
           showContextToggle={showContextToggle}
->>>>>>> 773dbb79
           showLabels={showLabels}
           showTime={showTime}
           wrapLogMessage={wrapLogMessage}
