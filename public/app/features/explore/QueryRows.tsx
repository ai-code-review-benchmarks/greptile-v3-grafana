--- conflicted
+++ resolved
@@ -96,15 +96,14 @@
     reportInteraction('grafana_query_row_toggle', queryStatus === undefined ? {} : { queryEnabled: queryStatus });
   };
 
-<<<<<<< HEAD
   const onCancelQueryLibraryEdit = () => {
     dispatch(updateQueryLibraryRefAction({ exploreId, queryLibraryRef: undefined }));
-=======
+  };
+
   const onQueryOpenChanged = () => {
     // Disables compact mode when query is opened.
     // Compact mode can also be disabled by opening Content Outline.
     changeCompactMode(false);
->>>>>>> af066d23
   };
 
   return (
@@ -124,12 +123,9 @@
       app={CoreApp.Explore}
       history={history}
       eventBus={eventBridge}
-<<<<<<< HEAD
       queryLibraryRef={queryLibraryRef}
       onCancelQueryLibraryEdit={onCancelQueryLibraryEdit}
-=======
       isOpen={isOpen}
->>>>>>> af066d23
       queryRowWrapper={(children, refId) => (
         <ContentOutlineItem
           title={refId}
