--- conflicted
+++ resolved
@@ -36,8 +36,6 @@
   filters?: RichHistorySearchFilters;
 }>('explore/richHistorySearchFiltersUpdatedAction');
 
-<<<<<<< HEAD
-=======
 export const splitSizeUpdateAction = createAction<{
   largerExploreId?: string;
 }>('explore/splitSizeUpdateAction');
@@ -48,7 +46,6 @@
 
 export const evenPaneResizeAction = createAction('explore/evenPaneResizeAction');
 
->>>>>>> ae830f68
 /**
  * Close the pane with the given id.
  */
@@ -154,13 +151,9 @@
   correlationEditorDetails: { editorMode: false, dirty: false, isExiting: false },
   richHistoryStorageFull: false,
   richHistoryLimitExceededWarningShown: false,
-<<<<<<< HEAD
-  richHistoryMigrationFailed: false,
-=======
   largerExploreId: undefined,
   maxedExploreId: undefined,
   evenSplitPanes: true,
->>>>>>> ae830f68
 };
 
 /**
@@ -173,9 +166,6 @@
 
     return {
       ...state,
-<<<<<<< HEAD
-      ...targetSplit,
-=======
       panes,
       largerExploreId: undefined,
       maxedExploreId: undefined,
@@ -210,7 +200,6 @@
       largerExploreId: undefined,
       maxedExploreId: undefined,
       evenSplitPanes: true,
->>>>>>> ae830f68
     };
   }
 
