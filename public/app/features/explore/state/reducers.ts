--- conflicted
+++ resolved
@@ -290,13 +290,9 @@
       return {
         ...state,
         datasourceInstance,
-<<<<<<< HEAD
-=======
-        queryErrors: [],
         graphResult: null,
         tableResult: null,
         logsResult: null,
->>>>>>> 2672b922
         latency: 0,
         queryResponse: createEmptyQueryResponse(),
         loading: false,
