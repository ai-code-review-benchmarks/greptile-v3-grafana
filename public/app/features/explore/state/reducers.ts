import _ from 'lodash';
import {
  ensureQueries,
  getQueryKeys,
  parseUrlState,
  DEFAULT_UI_STATE,
  generateNewKeyAndAddRefIdIfMissing,
  sortLogsResult,
  stopQueryState,
  refreshIntervalToSortOrder,
  instanceOfDataQueryError,
} from 'app/core/utils/explore';
import { ExploreItemState, ExploreState, ExploreId, ExploreUpdateState, ExploreMode } from 'app/types/explore';
import { LoadingState } from '@grafana/data';
import { DataQuery, PanelData } from '@grafana/ui';
import {
  HigherOrderAction,
  ActionTypes,
  testDataSourcePendingAction,
  testDataSourceSuccessAction,
  testDataSourceFailureAction,
  splitCloseAction,
  SplitCloseActionPayload,
  loadExploreDatasources,
  historyUpdatedAction,
  changeModeAction,
  setUrlReplacedAction,
  scanStopAction,
  queryStartAction,
  changeRangeAction,
  addQueryRowAction,
  changeQueryAction,
  changeSizeAction,
  changeRefreshIntervalAction,
  clearQueriesAction,
  highlightLogsExpressionAction,
  initializeExploreAction,
  updateDatasourceInstanceAction,
  loadDatasourceMissingAction,
  loadDatasourcePendingAction,
  loadDatasourceReadyAction,
  modifyQueriesAction,
  removeQueryRowAction,
  scanStartAction,
  setQueriesAction,
  toggleTableAction,
  queriesImportedAction,
  updateUIStateAction,
  toggleLogLevelAction,
  changeLoadingStateAction,
  resetExploreAction,
<<<<<<< HEAD
  setPausedStateAction,
=======
  queryEndedAction,
  queryStreamUpdatedAction,
  QueryEndedPayload,
>>>>>>> 409874b3
} from './actionTypes';
import { reducerFactory, ActionOf } from 'app/core/redux';
import { updateLocation } from 'app/core/actions/location';
import { LocationUpdate } from '@grafana/runtime';
import TableModel from 'app/core/table_model';
import { isLive } from '@grafana/ui/src/components/RefreshPicker/RefreshPicker';
import { PanelQueryState, toDataQueryError } from '../../dashboard/state/PanelQueryState';
import { ResultProcessor } from '../utils/ResultProcessor';

export const DEFAULT_RANGE = {
  from: 'now-6h',
  to: 'now',
};

// Millies step for helper bar charts
const DEFAULT_GRAPH_INTERVAL = 15 * 1000;

export const makeInitialUpdateState = (): ExploreUpdateState => ({
  datasource: false,
  queries: false,
  range: false,
  mode: false,
  ui: false,
});

/**
 * Returns a fresh Explore area state
 */
export const makeExploreItemState = (): ExploreItemState => ({
  StartPage: undefined,
  containerWidth: 0,
  datasourceInstance: null,
  requestedDatasourceName: null,
  datasourceError: null,
  datasourceLoading: null,
  datasourceMissing: false,
  exploreDatasources: [],
  history: [],
  queries: [],
  initialized: false,
  queryIntervals: { interval: '15s', intervalMs: DEFAULT_GRAPH_INTERVAL },
  range: {
    from: null,
    to: null,
    raw: DEFAULT_RANGE,
  },
  absoluteRange: {
    from: null,
    to: null,
  },
  scanning: false,
  scanRange: null,
  showingGraph: true,
  showingTable: true,
  loading: false,
  queryKeys: [],
  urlState: null,
  update: makeInitialUpdateState(),
  latency: 0,
  supportedModes: [],
  mode: null,
  isLive: false,
  isPaused: false,
  urlReplaced: false,
  queryState: new PanelQueryState(),
  queryResponse: createEmptyQueryResponse(),
});

export const createEmptyQueryResponse = (): PanelData => ({
  state: LoadingState.NotStarted,
  request: null,
  series: [],
  legacy: null,
  error: null,
});

/**
 * Global Explore state that handles multiple Explore areas and the split state
 */
export const initialExploreItemState = makeExploreItemState();
export const initialExploreState: ExploreState = {
  split: null,
  left: initialExploreItemState,
  right: initialExploreItemState,
};

/**
 * Reducer for an Explore area, to be used by the global Explore reducer.
 */
export const itemReducer = reducerFactory<ExploreItemState>({} as ExploreItemState)
  .addMapper({
    filter: addQueryRowAction,
    mapper: (state, action): ExploreItemState => {
      const { queries } = state;
      const { index, query } = action.payload;

      // Add to queries, which will cause a new row to be rendered
      const nextQueries = [...queries.slice(0, index + 1), { ...query }, ...queries.slice(index + 1)];

      return {
        ...state,
        queries: nextQueries,
        logsHighlighterExpressions: undefined,
        queryKeys: getQueryKeys(nextQueries, state.datasourceInstance),
      };
    },
  })
  .addMapper({
    filter: changeQueryAction,
    mapper: (state, action): ExploreItemState => {
      const { queries } = state;
      const { query, index } = action.payload;

      // Override path: queries are completely reset
      const nextQuery: DataQuery = generateNewKeyAndAddRefIdIfMissing(query, queries, index);
      const nextQueries = [...queries];
      nextQueries[index] = nextQuery;

      return {
        ...state,
        queries: nextQueries,
        queryKeys: getQueryKeys(nextQueries, state.datasourceInstance),
      };
    },
  })
  .addMapper({
    filter: changeSizeAction,
    mapper: (state, action): ExploreItemState => {
      const containerWidth = action.payload.width;
      return { ...state, containerWidth };
    },
  })
  .addMapper({
    filter: changeModeAction,
    mapper: (state, action): ExploreItemState => {
      const mode = action.payload.mode;
      return { ...state, mode };
    },
  })
  .addMapper({
    filter: changeRefreshIntervalAction,
    mapper: (state, action): ExploreItemState => {
      const { refreshInterval } = action.payload;
      const live = isLive(refreshInterval);
      const sortOrder = refreshIntervalToSortOrder(refreshInterval);
      const logsResult = sortLogsResult(state.logsResult, sortOrder);
      if (isLive(state.refreshInterval) && !live) {
        stopQueryState(state.queryState, 'Live streaming stopped');
      }

      return {
        ...state,
        refreshInterval,
        queryResponse: {
          ...state.queryResponse,
          state: live ? LoadingState.Streaming : LoadingState.NotStarted,
        },
        isLive: live,
<<<<<<< HEAD
        isPaused: false,
=======
        loading: live,
>>>>>>> 409874b3
        logsResult,
      };
    },
  })
  .addMapper({
    filter: clearQueriesAction,
    mapper: (state): ExploreItemState => {
      const queries = ensureQueries();
      stopQueryState(state.queryState, 'Queries cleared');
      return {
        ...state,
        queries: queries.slice(),
        graphResult: null,
        tableResult: null,
        logsResult: null,
        showingStartPage: Boolean(state.StartPage),
        queryKeys: getQueryKeys(queries, state.datasourceInstance),
        queryResponse: createEmptyQueryResponse(),
        loading: false,
      };
    },
  })
  .addMapper({
    filter: highlightLogsExpressionAction,
    mapper: (state, action): ExploreItemState => {
      const { expressions } = action.payload;
      return { ...state, logsHighlighterExpressions: expressions };
    },
  })
  .addMapper({
    filter: initializeExploreAction,
    mapper: (state, action): ExploreItemState => {
      const { containerWidth, eventBridge, queries, range, mode, ui } = action.payload;
      return {
        ...state,
        containerWidth,
        eventBridge,
        range,
        mode,
        queries,
        initialized: true,
        queryKeys: getQueryKeys(queries, state.datasourceInstance),
        ...ui,
        update: makeInitialUpdateState(),
      };
    },
  })
  .addMapper({
    filter: updateDatasourceInstanceAction,
    mapper: (state, action): ExploreItemState => {
      const { datasourceInstance } = action.payload;
      // Capabilities
      const supportsGraph = datasourceInstance.meta.metrics;
      const supportsLogs = datasourceInstance.meta.logs;

      let mode = state.mode || ExploreMode.Metrics;
      const supportedModes: ExploreMode[] = [];

      if (supportsGraph) {
        supportedModes.push(ExploreMode.Metrics);
      }

      if (supportsLogs) {
        supportedModes.push(ExploreMode.Logs);
      }

      if (supportedModes.length === 1) {
        mode = supportedModes[0];
      }

      // Custom components
      const StartPage = datasourceInstance.components.ExploreStartPage;
      stopQueryState(state.queryState, 'Datasource changed');

      return {
        ...state,
        datasourceInstance,
        graphResult: null,
        tableResult: null,
        logsResult: null,
        latency: 0,
        queryResponse: createEmptyQueryResponse(),
        loading: false,
        StartPage,
        showingStartPage: Boolean(StartPage),
        queryKeys: [],
        supportedModes,
        mode,
      };
    },
  })
  .addMapper({
    filter: loadDatasourceMissingAction,
    mapper: (state): ExploreItemState => {
      return {
        ...state,
        datasourceMissing: true,
        datasourceLoading: false,
        update: makeInitialUpdateState(),
      };
    },
  })
  .addMapper({
    filter: loadDatasourcePendingAction,
    mapper: (state, action): ExploreItemState => {
      return {
        ...state,
        datasourceLoading: true,
        requestedDatasourceName: action.payload.requestedDatasourceName,
      };
    },
  })
  .addMapper({
    filter: loadDatasourceReadyAction,
    mapper: (state, action): ExploreItemState => {
      const { history } = action.payload;
      return {
        ...state,
        history,
        datasourceLoading: false,
        datasourceMissing: false,
        logsHighlighterExpressions: undefined,
        update: makeInitialUpdateState(),
      };
    },
  })
  .addMapper({
    filter: modifyQueriesAction,
    mapper: (state, action): ExploreItemState => {
      const { queries } = state;
      const { modification, index, modifier } = action.payload;
      let nextQueries: DataQuery[];
      if (index === undefined) {
        // Modify all queries
        nextQueries = queries.map((query, i) => {
          const nextQuery = modifier({ ...query }, modification);
          return generateNewKeyAndAddRefIdIfMissing(nextQuery, queries, i);
        });
      } else {
        // Modify query only at index
        nextQueries = queries.map((query, i) => {
          if (i === index) {
            const nextQuery = modifier({ ...query }, modification);
            return generateNewKeyAndAddRefIdIfMissing(nextQuery, queries, i);
          }

          return query;
        });
      }
      return {
        ...state,
        queries: nextQueries,
        queryKeys: getQueryKeys(nextQueries, state.datasourceInstance),
      };
    },
  })
  .addMapper({
    filter: queryStartAction,
    mapper: (state): ExploreItemState => {
      return {
        ...state,
        latency: 0,
        queryResponse: {
          ...state.queryResponse,
          state: LoadingState.Loading,
          error: null,
        },
        loading: true,
        update: makeInitialUpdateState(),
      };
    },
  })
  .addMapper({
    filter: removeQueryRowAction,
    mapper: (state, action): ExploreItemState => {
      const { queries, queryKeys } = state;
      const { index } = action.payload;

      if (queries.length <= 1) {
        return state;
      }

      const nextQueries = [...queries.slice(0, index), ...queries.slice(index + 1)];
      const nextQueryKeys = [...queryKeys.slice(0, index), ...queryKeys.slice(index + 1)];

      return {
        ...state,
        queries: nextQueries,
        logsHighlighterExpressions: undefined,
        queryKeys: nextQueryKeys,
      };
    },
  })
  .addMapper({
    filter: scanStartAction,
    mapper: (state, action): ExploreItemState => {
      return { ...state, scanning: true };
    },
  })
  .addMapper({
    filter: scanStopAction,
    mapper: (state): ExploreItemState => {
      return {
        ...state,
        scanning: false,
        scanRange: undefined,
        update: makeInitialUpdateState(),
      };
    },
  })
  .addMapper({
    filter: setQueriesAction,
    mapper: (state, action): ExploreItemState => {
      const { queries } = action.payload;
      return {
        ...state,
        queries: queries.slice(),
        queryKeys: getQueryKeys(queries, state.datasourceInstance),
      };
    },
  })
  .addMapper({
    filter: updateUIStateAction,
    mapper: (state, action): ExploreItemState => {
      return { ...state, ...action.payload };
    },
  })
  .addMapper({
    filter: toggleTableAction,
    mapper: (state): ExploreItemState => {
      const showingTable = !state.showingTable;
      if (showingTable) {
        return { ...state };
      }

      return { ...state, tableResult: new TableModel() };
    },
  })
  .addMapper({
    filter: queriesImportedAction,
    mapper: (state, action): ExploreItemState => {
      const { queries } = action.payload;
      return {
        ...state,
        queries,
        queryKeys: getQueryKeys(queries, state.datasourceInstance),
      };
    },
  })
  .addMapper({
    filter: toggleLogLevelAction,
    mapper: (state, action): ExploreItemState => {
      const { hiddenLogLevels } = action.payload;
      return {
        ...state,
        hiddenLogLevels: Array.from(hiddenLogLevels),
      };
    },
  })
  .addMapper({
    filter: testDataSourcePendingAction,
    mapper: (state): ExploreItemState => {
      return {
        ...state,
        datasourceError: null,
      };
    },
  })
  .addMapper({
    filter: testDataSourceSuccessAction,
    mapper: (state): ExploreItemState => {
      return {
        ...state,
        datasourceError: null,
      };
    },
  })
  .addMapper({
    filter: testDataSourceFailureAction,
    mapper: (state, action): ExploreItemState => {
      return {
        ...state,
        datasourceError: action.payload.error,
        graphResult: undefined,
        tableResult: undefined,
        logsResult: undefined,
        update: makeInitialUpdateState(),
      };
    },
  })
  .addMapper({
    filter: loadExploreDatasources,
    mapper: (state, action): ExploreItemState => {
      return {
        ...state,
        exploreDatasources: action.payload.exploreDatasources,
      };
    },
  })
  .addMapper({
    filter: historyUpdatedAction,
    mapper: (state, action): ExploreItemState => {
      return {
        ...state,
        history: action.payload.history,
      };
    },
  })
  .addMapper({
    filter: setUrlReplacedAction,
    mapper: (state): ExploreItemState => {
      return {
        ...state,
        urlReplaced: true,
      };
    },
  })
  .addMapper({
    filter: changeRangeAction,
    mapper: (state, action): ExploreItemState => {
      const { range, absoluteRange } = action.payload;
      return {
        ...state,
        range,
        absoluteRange,
      };
    },
  })
  .addMapper({
    filter: changeLoadingStateAction,
    mapper: (state, action): ExploreItemState => {
      const { loadingState } = action.payload;
      return {
        ...state,
        queryResponse: {
          ...state.queryResponse,
          state: loadingState,
        },
        loading: loadingState === LoadingState.Loading || loadingState === LoadingState.Streaming,
      };
    },
  })
  .addMapper({
<<<<<<< HEAD
    filter: setPausedStateAction,
    mapper: (state, action): ExploreItemState => {
      const { isPaused } = action.payload;
      return {
        ...state,
        isPaused: isPaused,
      };
=======
    //queryStreamUpdatedAction
    filter: queryEndedAction,
    mapper: (state, action): ExploreItemState => {
      return processQueryResponse(state, action);
    },
  })
  .addMapper({
    filter: queryStreamUpdatedAction,
    mapper: (state, action): ExploreItemState => {
      return processQueryResponse(state, action);
>>>>>>> 409874b3
    },
  })
  .create();

export const processQueryResponse = (
  state: ExploreItemState,
  action: ActionOf<QueryEndedPayload>
): ExploreItemState => {
  const { response } = action.payload;
  const { request, state: loadingState, series, legacy, error } = response;
  const replacePreviousResults = action.type === queryEndedAction.type;

  if (error) {
    // For Angular editors
    state.eventBridge.emit('data-error', error);

    console.error(error); // To help finding problems with query syntax

    if (!instanceOfDataQueryError(error)) {
      response.error = toDataQueryError(error);
    }

    return {
      ...state,
      loading: false,
      queryResponse: response,
      graphResult: null,
      tableResult: null,
      logsResult: null,
      showingStartPage: false,
      update: makeInitialUpdateState(),
    };
  }

  const latency = request.endTime - request.startTime;

  // temporary hack until we switch to PanelData, Loki already converts to DataFrame so using legacy will destroy the format
  const isLokiDataSource = state.datasourceInstance.meta.name === 'Loki';
  const processor = new ResultProcessor(state, replacePreviousResults, isLokiDataSource ? series : legacy);

  // For Angular editors
  state.eventBridge.emit('data-received', processor.getRawData());

  return {
    ...state,
    latency,
    queryResponse: response,
    graphResult: processor.getGraphResult(),
    tableResult: processor.getTableResult(),
    logsResult: processor.getLogsResult(),
    loading: loadingState === LoadingState.Loading || loadingState === LoadingState.Streaming,
    showingStartPage: false,
    update: makeInitialUpdateState(),
  };
};

export const updateChildRefreshState = (
  state: Readonly<ExploreItemState>,
  payload: LocationUpdate,
  exploreId: ExploreId
): ExploreItemState => {
  const path = payload.path || '';
  const queryState = payload.query[exploreId] as string;
  if (!queryState) {
    return state;
  }

  const urlState = parseUrlState(queryState);
  if (!state.urlState || path !== '/explore') {
    // we only want to refresh when browser back/forward
    return {
      ...state,
      urlState,
      update: { datasource: false, queries: false, range: false, mode: false, ui: false },
    };
  }

  const datasource = _.isEqual(urlState ? urlState.datasource : '', state.urlState.datasource) === false;
  const queries = _.isEqual(urlState ? urlState.queries : [], state.urlState.queries) === false;
  const range = _.isEqual(urlState ? urlState.range : DEFAULT_RANGE, state.urlState.range) === false;
  const mode = _.isEqual(urlState ? urlState.mode : ExploreMode.Metrics, state.urlState.mode) === false;
  const ui = _.isEqual(urlState ? urlState.ui : DEFAULT_UI_STATE, state.urlState.ui) === false;

  return {
    ...state,
    urlState,
    update: {
      ...state.update,
      datasource,
      queries,
      range,
      mode,
      ui,
    },
  };
};

/**
 * Global Explore reducer that handles multiple Explore areas (left and right).
 * Actions that have an `exploreId` get routed to the ExploreItemReducer.
 */
export const exploreReducer = (state = initialExploreState, action: HigherOrderAction): ExploreState => {
  switch (action.type) {
    case splitCloseAction.type: {
      const { itemId } = action.payload as SplitCloseActionPayload;
      const targetSplit = {
        left: itemId === ExploreId.left ? state.right : state.left,
        right: initialExploreState.right,
      };
      return {
        ...state,
        ...targetSplit,
        split: false,
      };
    }

    case ActionTypes.SplitOpen: {
      return { ...state, split: true, right: { ...action.payload.itemState } };
    }

    case ActionTypes.ResetExplore: {
      return initialExploreState;
    }

    case updateLocation.type: {
      const { query } = action.payload;
      if (!query || !query[ExploreId.left]) {
        return state;
      }

      const split = query[ExploreId.right] ? true : false;
      const leftState = state[ExploreId.left];
      const rightState = state[ExploreId.right];

      return {
        ...state,
        split,
        [ExploreId.left]: updateChildRefreshState(leftState, action.payload, ExploreId.left),
        [ExploreId.right]: updateChildRefreshState(rightState, action.payload, ExploreId.right),
      };
    }

    case resetExploreAction.type: {
      const leftState = state[ExploreId.left];
      const rightState = state[ExploreId.right];
      stopQueryState(leftState.queryState, 'Navigated away from Explore');
      stopQueryState(rightState.queryState, 'Navigated away from Explore');

      return {
        ...state,
        [ExploreId.left]: updateChildRefreshState(leftState, action.payload, ExploreId.left),
        [ExploreId.right]: updateChildRefreshState(rightState, action.payload, ExploreId.right),
      };
    }
  }

  if (action.payload) {
    const { exploreId } = action.payload as any;
    if (exploreId !== undefined) {
      // @ts-ignore
      const exploreItemState = state[exploreId];
      return { ...state, [exploreId]: itemReducer(exploreItemState, action) };
    }
  }

  return state;
};

export default {
  explore: exploreReducer,
};<|MERGE_RESOLUTION|>--- conflicted
+++ resolved
@@ -49,13 +49,10 @@
   toggleLogLevelAction,
   changeLoadingStateAction,
   resetExploreAction,
-<<<<<<< HEAD
-  setPausedStateAction,
-=======
   queryEndedAction,
   queryStreamUpdatedAction,
   QueryEndedPayload,
->>>>>>> 409874b3
+  setPausedStateAction,
 } from './actionTypes';
 import { reducerFactory, ActionOf } from 'app/core/redux';
 import { updateLocation } from 'app/core/actions/location';
@@ -214,11 +211,8 @@
           state: live ? LoadingState.Streaming : LoadingState.NotStarted,
         },
         isLive: live,
-<<<<<<< HEAD
         isPaused: false,
-=======
         loading: live,
->>>>>>> 409874b3
         logsResult,
       };
     },
@@ -562,7 +556,6 @@
     },
   })
   .addMapper({
-<<<<<<< HEAD
     filter: setPausedStateAction,
     mapper: (state, action): ExploreItemState => {
       const { isPaused } = action.payload;
@@ -570,7 +563,9 @@
         ...state,
         isPaused: isPaused,
       };
-=======
+    },
+  })
+  .addMapper({
     //queryStreamUpdatedAction
     filter: queryEndedAction,
     mapper: (state, action): ExploreItemState => {
@@ -581,7 +576,6 @@
     filter: queryStreamUpdatedAction,
     mapper: (state, action): ExploreItemState => {
       return processQueryResponse(state, action);
->>>>>>> 409874b3
     },
   })
   .create();
