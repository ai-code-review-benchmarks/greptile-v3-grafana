--- conflicted
+++ resolved
@@ -7,11 +7,8 @@
   DEFAULT_UI_STATE,
   generateNewKeyAndAddRefIdIfMissing,
   sortLogsResult,
-<<<<<<< HEAD
   stopQueryState,
-=======
   refreshIntervalToSortOrder,
->>>>>>> e5e7bd31
 } from 'app/core/utils/explore';
 import { ExploreItemState, ExploreState, ExploreId, ExploreUpdateState, ExploreMode } from 'app/types/explore';
 import { LoadingState } from '@grafana/data';
@@ -190,15 +187,11 @@
     mapper: (state, action): ExploreItemState => {
       const { refreshInterval } = action.payload;
       const live = isLive(refreshInterval);
-<<<<<<< HEAD
-      const logsResult = sortLogsResult(state.logsResult, refreshInterval);
+      const sortOrder = refreshIntervalToSortOrder(refreshInterval);
+      const logsResult = sortLogsResult(state.logsResult, sortOrder);
       if (isLive(state.refreshInterval) && !live) {
         stopQueryState(state.queryState, 'Live streaming stopped');
       }
-=======
-      const sortOrder = refreshIntervalToSortOrder(refreshInterval);
-      const logsResult = sortLogsResult(state.logsResult, sortOrder);
->>>>>>> e5e7bd31
 
       return {
         ...state,
