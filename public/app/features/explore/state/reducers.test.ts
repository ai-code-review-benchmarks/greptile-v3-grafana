import {
  itemReducer,
  makeExploreItemState,
  exploreReducer,
  makeInitialUpdateState,
  initialExploreState,
  DEFAULT_RANGE,
} from './reducers';
import {
  ExploreId,
  ExploreItemState,
  ExploreUrlState,
  ExploreState,
  RangeScanner,
  ExploreMode,
} from 'app/types/explore';
import { reducerTester } from 'test/core/redux/reducerTester';
import {
  scanStartAction,
  testDataSourcePendingAction,
  testDataSourceSuccessAction,
  testDataSourceFailureAction,
  updateDatasourceInstanceAction,
  splitOpenAction,
  splitCloseAction,
  changeModeAction,
  scanStopAction,
  runQueriesAction,
} from './actionTypes';
import { Reducer } from 'redux';
import { ActionOf } from 'app/core/redux/actionCreatorFactory';
import { updateLocation } from 'app/core/actions/location';
import { serializeStateToUrlParam } from 'app/core/utils/explore';
import TableModel from 'app/core/table_model';
<<<<<<< HEAD
import { DataSourceApi, DataQuery, LogsModel, LogsDedupStrategy, LoadingState } from '@grafana/ui';
=======
import { DataSourceApi, DataQuery, LogsModel, LogsDedupStrategy, dateTime } from '@grafana/ui';
>>>>>>> 5e753787

describe('Explore item reducer', () => {
  describe('scanning', () => {
    it('should start scanning', () => {
      const scanner = jest.fn();
      const initalState = {
        ...makeExploreItemState(),
        scanning: false,
        scanner: undefined as RangeScanner,
      };

      reducerTester()
        .givenReducer(itemReducer as Reducer<ExploreItemState, ActionOf<any>>, initalState)
        .whenActionIsDispatched(scanStartAction({ exploreId: ExploreId.left, scanner }))
        .thenStateShouldEqual({
          ...makeExploreItemState(),
          scanning: true,
          scanner,
        });
    });
    it('should stop scanning', () => {
      const scanner = jest.fn();
      const initalState = {
        ...makeExploreItemState(),
        scanning: true,
        scanner,
        scanRange: {},
      };

      reducerTester()
        .givenReducer(itemReducer as Reducer<ExploreItemState, ActionOf<any>>, initalState)
        .whenActionIsDispatched(scanStopAction({ exploreId: ExploreId.left }))
        .thenStateShouldEqual({
          ...makeExploreItemState(),
          scanning: false,
          scanner: undefined,
          scanRange: undefined,
        });
    });
  });

  describe('testing datasource', () => {
    describe('when testDataSourcePendingAction is dispatched', () => {
      it('then it should set datasourceError', () => {
        reducerTester()
          .givenReducer(itemReducer, { datasourceError: {} })
          .whenActionIsDispatched(testDataSourcePendingAction({ exploreId: ExploreId.left }))
          .thenStateShouldEqual({ datasourceError: null });
      });
    });

    describe('when testDataSourceSuccessAction is dispatched', () => {
      it('then it should set datasourceError', () => {
        reducerTester()
          .givenReducer(itemReducer, { datasourceError: {} })
          .whenActionIsDispatched(testDataSourceSuccessAction({ exploreId: ExploreId.left }))
          .thenStateShouldEqual({ datasourceError: null });
      });
    });

    describe('when testDataSourceFailureAction is dispatched', () => {
      it('then it should set correct state', () => {
        const error = 'some error';
        const initalState: Partial<ExploreItemState> = {
          datasourceError: null,
          graphResult: [],
          tableResult: {} as TableModel,
          logsResult: {} as LogsModel,
          update: {
            datasource: true,
            queries: true,
            range: true,
            ui: true,
          },
        };
        const expectedState = {
          datasourceError: error,
          graphResult: undefined as any[],
          tableResult: undefined as TableModel,
          logsResult: undefined as LogsModel,
          update: makeInitialUpdateState(),
        };

        reducerTester()
          .givenReducer(itemReducer, initalState)
          .whenActionIsDispatched(testDataSourceFailureAction({ exploreId: ExploreId.left, error }))
          .thenStateShouldEqual(expectedState);
      });
    });

    describe('when changeDataType is dispatched', () => {
      it('then it should set correct state', () => {
        reducerTester()
          .givenReducer(itemReducer, {})
          .whenActionIsDispatched(changeModeAction({ exploreId: ExploreId.left, mode: ExploreMode.Logs }))
          .thenStateShouldEqual({
            mode: ExploreMode.Logs,
          });
      });
    });
  });

  describe('changing datasource', () => {
    describe('when updateDatasourceInstanceAction is dispatched', () => {
      describe('and datasourceInstance supports graph, logs, table and has a startpage', () => {
        it('then it should set correct state', () => {
          const StartPage = {};
          const datasourceInstance = {
            meta: {
              metrics: true,
              logs: true,
              tables: true,
            },
            components: {
              ExploreStartPage: StartPage,
            },
          } as DataSourceApi;
          const queries: DataQuery[] = [];
          const queryKeys: string[] = [];
          const initalState: Partial<ExploreItemState> = {
            datasourceInstance: null,
            supportsGraph: false,
            supportsLogs: false,
            supportsTable: false,
            StartPage: null,
            showingStartPage: false,
            queries,
            queryKeys,
          };
          const expectedState = {
            datasourceInstance,
            supportsGraph: true,
            supportsLogs: true,
            supportsTable: true,
            StartPage,
            showingStartPage: true,
            queries,
            queryKeys,
            supportedModes: [ExploreMode.Metrics, ExploreMode.Logs],
            mode: ExploreMode.Metrics,
            loadingState: LoadingState.NotStarted,
            latency: 0,
            queryErrors: [],
          };

          reducerTester()
            .givenReducer(itemReducer, initalState)
            .whenActionIsDispatched(updateDatasourceInstanceAction({ exploreId: ExploreId.left, datasourceInstance }))
            .thenStateShouldEqual(expectedState);
        });
      });
    });
  });

  describe('run queries', () => {
    describe('when runQueriesAction is dispatched', () => {
      it('then it should set correct state', () => {
        const initalState: Partial<ExploreItemState> = {
          showingStartPage: true,
          range: null,
        };
        const expectedState = {
          queryIntervals: {
            interval: '1s',
            intervalMs: 1000,
          },
          showingStartPage: false,
          range: {
            from: dateTime(),
            to: dateTime(),
            raw: DEFAULT_RANGE,
          },
        };

        reducerTester()
          .givenReducer(itemReducer, initalState)
          .whenActionIsDispatched(runQueriesAction({ exploreId: ExploreId.left, range: expectedState.range }))
          .thenStateShouldEqual(expectedState);
      });
    });
  });
});

export const setup = (urlStateOverrides?: any) => {
  const update = makeInitialUpdateState();
  const urlStateDefaults: ExploreUrlState = {
    datasource: 'some-datasource',
    queries: [],
    range: {
      from: '',
      to: '',
    },
    ui: {
      dedupStrategy: LogsDedupStrategy.none,
      showingGraph: false,
      showingTable: false,
      showingLogs: false,
    },
  };
  const urlState: ExploreUrlState = { ...urlStateDefaults, ...urlStateOverrides };
  const serializedUrlState = serializeStateToUrlParam(urlState);
  const initalState = { split: false, left: { urlState, update }, right: { urlState, update } };

  return {
    initalState,
    serializedUrlState,
  };
};

describe('Explore reducer', () => {
  describe('split view', () => {
    it("should make right pane a duplicate of the given item's state on split open", () => {
      const leftItemMock = {
        containerWidth: 100,
      } as ExploreItemState;

      const initalState = {
        split: null,
        left: leftItemMock as ExploreItemState,
        right: makeExploreItemState(),
      } as ExploreState;

      reducerTester()
        .givenReducer(exploreReducer as Reducer<ExploreState, ActionOf<any>>, initalState)
        .whenActionIsDispatched(splitOpenAction({ itemState: leftItemMock }))
        .thenStateShouldEqual({
          split: true,
          left: leftItemMock,
          right: leftItemMock,
        });
    });

    describe('split close', () => {
      it('should keep right pane as left when left is closed', () => {
        const leftItemMock = {
          containerWidth: 100,
        } as ExploreItemState;

        const rightItemMock = {
          containerWidth: 200,
        } as ExploreItemState;

        const initalState = {
          split: null,
          left: leftItemMock,
          right: rightItemMock,
        } as ExploreState;

        // closing left item
        reducerTester()
          .givenReducer(exploreReducer as Reducer<ExploreState, ActionOf<any>>, initalState)
          .whenActionIsDispatched(splitCloseAction({ itemId: ExploreId.left }))
          .thenStateShouldEqual({
            split: false,
            left: rightItemMock,
            right: initialExploreState.right,
          });
      });
      it('should reset right pane when it is closed ', () => {
        const leftItemMock = {
          containerWidth: 100,
        } as ExploreItemState;

        const rightItemMock = {
          containerWidth: 200,
        } as ExploreItemState;

        const initalState = {
          split: null,
          left: leftItemMock,
          right: rightItemMock,
        } as ExploreState;

        // closing left item
        reducerTester()
          .givenReducer(exploreReducer as Reducer<ExploreState, ActionOf<any>>, initalState)
          .whenActionIsDispatched(splitCloseAction({ itemId: ExploreId.right }))
          .thenStateShouldEqual({
            split: false,
            left: leftItemMock,
            right: initialExploreState.right,
          });
      });
    });
  });

  describe('when updateLocation is dispatched', () => {
    describe('and payload does not contain a query', () => {
      it('then it should just return state', () => {
        reducerTester()
          .givenReducer(exploreReducer, {})
          .whenActionIsDispatched(updateLocation({ query: null }))
          .thenStateShouldEqual({});
      });
    });

    describe('and payload contains a query', () => {
      describe("but does not contain 'left'", () => {
        it('then it should just return state', () => {
          reducerTester()
            .givenReducer(exploreReducer, {})
            .whenActionIsDispatched(updateLocation({ query: {} }))
            .thenStateShouldEqual({});
        });
      });

      describe("and query contains a 'right'", () => {
        it('then it should add split in state', () => {
          const { initalState, serializedUrlState } = setup();
          const expectedState = { ...initalState, split: true };

          reducerTester()
            .givenReducer(exploreReducer, initalState)
            .whenActionIsDispatched(
              updateLocation({
                query: {
                  left: serializedUrlState,
                  right: serializedUrlState,
                },
              })
            )
            .thenStateShouldEqual(expectedState);
        });
      });

      describe("and query contains a 'left'", () => {
        describe('but urlState is not set in state', () => {
          it('then it should just add urlState and update in state', () => {
            const { initalState, serializedUrlState } = setup();
            const urlState: ExploreUrlState = null;
            const stateWithoutUrlState = { ...initalState, left: { urlState } };
            const expectedState = { ...initalState };

            reducerTester()
              .givenReducer(exploreReducer, stateWithoutUrlState)
              .whenActionIsDispatched(
                updateLocation({
                  query: {
                    left: serializedUrlState,
                  },
                  path: '/explore',
                })
              )
              .thenStateShouldEqual(expectedState);
          });
        });

        describe("but '/explore' is missing in path", () => {
          it('then it should just add urlState and update in state', () => {
            const { initalState, serializedUrlState } = setup();
            const expectedState = { ...initalState };

            reducerTester()
              .givenReducer(exploreReducer, initalState)
              .whenActionIsDispatched(
                updateLocation({
                  query: {
                    left: serializedUrlState,
                  },
                  path: '/dashboard',
                })
              )
              .thenStateShouldEqual(expectedState);
          });
        });

        describe("and '/explore' is in path", () => {
          describe('and datasource differs', () => {
            it('then it should return update datasource', () => {
              const { initalState, serializedUrlState } = setup();
              const expectedState = {
                ...initalState,
                left: {
                  ...initalState.left,
                  update: {
                    ...initalState.left.update,
                    datasource: true,
                  },
                },
              };
              const stateWithDifferentDataSource = {
                ...initalState,
                left: {
                  ...initalState.left,
                  urlState: {
                    ...initalState.left.urlState,
                    datasource: 'different datasource',
                  },
                },
              };

              reducerTester()
                .givenReducer(exploreReducer, stateWithDifferentDataSource)
                .whenActionIsDispatched(
                  updateLocation({
                    query: {
                      left: serializedUrlState,
                    },
                    path: '/explore',
                  })
                )
                .thenStateShouldEqual(expectedState);
            });
          });

          describe('and range differs', () => {
            it('then it should return update range', () => {
              const { initalState, serializedUrlState } = setup();
              const expectedState = {
                ...initalState,
                left: {
                  ...initalState.left,
                  update: {
                    ...initalState.left.update,
                    range: true,
                  },
                },
              };
              const stateWithDifferentDataSource = {
                ...initalState,
                left: {
                  ...initalState.left,
                  urlState: {
                    ...initalState.left.urlState,
                    range: {
                      from: 'now',
                      to: 'now-6h',
                    },
                  },
                },
              };

              reducerTester()
                .givenReducer(exploreReducer, stateWithDifferentDataSource)
                .whenActionIsDispatched(
                  updateLocation({
                    query: {
                      left: serializedUrlState,
                    },
                    path: '/explore',
                  })
                )
                .thenStateShouldEqual(expectedState);
            });
          });

          describe('and queries differs', () => {
            it('then it should return update queries', () => {
              const { initalState, serializedUrlState } = setup();
              const expectedState = {
                ...initalState,
                left: {
                  ...initalState.left,
                  update: {
                    ...initalState.left.update,
                    queries: true,
                  },
                },
              };
              const stateWithDifferentDataSource = {
                ...initalState,
                left: {
                  ...initalState.left,
                  urlState: {
                    ...initalState.left.urlState,
                    queries: [{ expr: '{__filename__="some.log"}' }],
                  },
                },
              };

              reducerTester()
                .givenReducer(exploreReducer, stateWithDifferentDataSource)
                .whenActionIsDispatched(
                  updateLocation({
                    query: {
                      left: serializedUrlState,
                    },
                    path: '/explore',
                  })
                )
                .thenStateShouldEqual(expectedState);
            });
          });

          describe('and ui differs', () => {
            it('then it should return update ui', () => {
              const { initalState, serializedUrlState } = setup();
              const expectedState = {
                ...initalState,
                left: {
                  ...initalState.left,
                  update: {
                    ...initalState.left.update,
                    ui: true,
                  },
                },
              };
              const stateWithDifferentDataSource = {
                ...initalState,
                left: {
                  ...initalState.left,
                  urlState: {
                    ...initalState.left.urlState,
                    ui: {
                      ...initalState.left.urlState.ui,
                      showingGraph: true,
                    },
                  },
                },
              };

              reducerTester()
                .givenReducer(exploreReducer, stateWithDifferentDataSource)
                .whenActionIsDispatched(
                  updateLocation({
                    query: {
                      left: serializedUrlState,
                    },
                    path: '/explore',
                  })
                )
                .thenStateShouldEqual(expectedState);
            });
          });

          describe('and nothing differs', () => {
            it('then it should return update ui', () => {
              const { initalState, serializedUrlState } = setup();
              const expectedState = { ...initalState };

              reducerTester()
                .givenReducer(exploreReducer, initalState)
                .whenActionIsDispatched(
                  updateLocation({
                    query: {
                      left: serializedUrlState,
                    },
                    path: '/explore',
                  })
                )
                .thenStateShouldEqual(expectedState);
            });
          });
        });
      });
    });
  });
});<|MERGE_RESOLUTION|>--- conflicted
+++ resolved
@@ -32,11 +32,7 @@
 import { updateLocation } from 'app/core/actions/location';
 import { serializeStateToUrlParam } from 'app/core/utils/explore';
 import TableModel from 'app/core/table_model';
-<<<<<<< HEAD
-import { DataSourceApi, DataQuery, LogsModel, LogsDedupStrategy, LoadingState } from '@grafana/ui';
-=======
-import { DataSourceApi, DataQuery, LogsModel, LogsDedupStrategy, dateTime } from '@grafana/ui';
->>>>>>> 5e753787
+import { DataSourceApi, DataQuery, LogsModel, LogsDedupStrategy, LoadingState, dateTime } from '@grafana/ui';
 
 describe('Explore item reducer', () => {
   describe('scanning', () => {
