--- conflicted
+++ resolved
@@ -28,17 +28,6 @@
   SplitOpen = 'explore/SPLIT_OPEN',
   ResetExplore = 'explore/RESET_EXPLORE',
 }
-
-<<<<<<< HEAD
-export interface InitializeExploreSplitAction {
-  type: ActionTypes.InitializeExploreSplit;
-=======
-export interface SplitCloseAction {
-  type: ActionTypes.SplitClose;
->>>>>>> cf7a5b55
-  payload: {};
-}
-
 export interface SplitOpenAction {
   type: ActionTypes.SplitOpen;
   payload: {
@@ -404,16 +393,11 @@
 export const resetExploreAction = noPayloadActionCreatorFactory('explore/RESET_EXPLORE').create();
 export const queriesImportedAction = actionCreatorFactory<QueriesImportedPayload>('explore/QueriesImported').create();
 
-<<<<<<< HEAD
 export type HigherOrderAction =
-  | InitializeExploreSplitAction
   | ActionOf<SplitCloseActionPayload>
   | SplitOpenAction
   | ResetExploreAction
   | ActionOf<any>;
-=======
-export type HigherOrderAction = SplitCloseAction | SplitOpenAction | ResetExploreAction | ActionOf<any>;
->>>>>>> cf7a5b55
 
 export type Action =
   | ActionOf<AddQueryRowPayload>
