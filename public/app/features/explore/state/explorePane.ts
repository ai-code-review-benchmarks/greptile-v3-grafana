--- conflicted
+++ resolved
@@ -1,11 +1,7 @@
 import { AnyAction } from 'redux';
-<<<<<<< HEAD
 import isEqual from 'lodash/isEqual';
 
 import { DEFAULT_RANGE, getQueryKeys, parseUrlState } from 'app/core/utils/explore';
-=======
-import { isEqual } from 'lodash';
->>>>>>> 100e7eb9
 import { ExploreId, ExploreItemState } from 'app/types/explore';
 import { queryReducer, runQueries, setQueriesAction } from './query';
 import { datasourceReducer } from './datasource';
@@ -28,28 +24,10 @@
   HistoryItem,
   DataSourceApi,
 } from '@grafana/data';
-<<<<<<< HEAD
 import { ensureQueries, generateNewKeyAndAddRefIdIfMissing, getTimeRangeFromUrl } from 'app/core/utils/explore';
 // Types
 import { ThunkResult } from 'app/types';
 import { getTimeZone } from 'app/features/profile/state/selectors';
-import { runQueries, setQueriesAction } from './query';
-import { updateTime } from './time';
-=======
-import {
-  clearQueryKeys,
-  ensureQueries,
-  generateNewKeyAndAddRefIdIfMissing,
-  getTimeRangeFromUrl,
-  getQueryKeys,
-} from 'app/core/utils/explore';
-// Types
-import { ThunkResult } from 'app/types';
-import { getTimeZone } from 'app/features/profile/state/selectors';
-import { updateLocation } from '../../../core/actions';
-import { serializeStateToUrlParam } from '@grafana/data/src/utils/url';
-import { toRawTimeRange } from '../utils/time';
->>>>>>> 100e7eb9
 import { getDataSourceSrv } from '@grafana/runtime';
 import { getRichHistory } from '../../../core/utils/richHistory';
 import { richHistoryUpdatedAction } from './main';
