import { createAction, PayloadAction } from '@reduxjs/toolkit';
import { AnyAction } from 'redux';

import {
  TimeRange,
  HistoryItem,
  DataSourceApi,
  ExplorePanelsState,
  PreferredVisualisationType,
  RawTimeRange,
} from '@grafana/data';
import { DataQuery, DataSourceRef } from '@grafana/schema';
<<<<<<< HEAD
import {
  DEFAULT_RANGE,
  getQueryKeys,
  parseUrlState,
  ensureQueries,
  generateNewKeyAndAddRefIdIfMissing,
  getTimeRangeFromUrl,
} from 'app/core/utils/explore';
import { CorrelationData } from 'app/features/correlations/useCorrelations';
import { getFiscalYearStartMonth, getTimeZone } from 'app/features/profile/state/selectors';
=======
import { getQueryKeys } from 'app/core/utils/explore';
import { getTimeZone } from 'app/features/profile/state/selectors';
>>>>>>> c0a1fc2c
import { createAsyncThunk, ThunkResult } from 'app/types';
import { ExploreId, ExploreItemState } from 'app/types/explore';

import { datasourceReducer } from './datasource';
import { historyReducer } from './history';
import { richHistorySearchFiltersUpdatedAction, richHistoryUpdatedAction } from './main';
import { queryReducer, runQueries } from './query';
import { timeReducer, updateTime } from './time';
import { makeExplorePaneState, loadAndInitDatasource, createEmptyQueryResponse, getRange } from './utils';
// Types

//
// Actions and Payloads
//

/**
 * Keep track of the Explore container size, in particular the width.
 * The width will be used to calculate graph intervals (number of datapoints).
 */
export interface ChangeSizePayload {
  exploreId: ExploreId;
  width: number;
}
export const changeSizeAction = createAction<ChangeSizePayload>('explore/changeSize');

/**
 * Tracks the state of explore panels that gets synced with the url.
 */
interface ChangePanelsState {
  exploreId: ExploreId;
  panelsState: ExplorePanelsState;
}
const changePanelsStateAction = createAction<ChangePanelsState>('explore/changePanels');
export function changePanelState(
  exploreId: ExploreId,
  panel: PreferredVisualisationType,
  panelState: ExplorePanelsState[PreferredVisualisationType]
): ThunkResult<void> {
  return async (dispatch, getState) => {
    const exploreItem = getState().explore.panes[exploreId];
    if (exploreItem === undefined) {
      return;
    }
    const { panelsState } = exploreItem;
    dispatch(
      changePanelsStateAction({
        exploreId,
        panelsState: {
          ...panelsState,
          [panel]: panelState,
        },
      })
    );
  };
}

/**
 * Initialize Explore state with state from the URL and the React component.
 * Call this only on components for with the Explore state has not been initialized.
 */
interface InitializeExplorePayload {
  exploreId: ExploreId;
  queries: DataQuery[];
  range: TimeRange;
  history: HistoryItem[];
  datasourceInstance?: DataSourceApi;
}
const initializeExploreAction = createAction<InitializeExplorePayload>('explore/initializeExploreAction');

export interface SetUrlReplacedPayload {
  exploreId: ExploreId;
}
export const setUrlReplacedAction = createAction<SetUrlReplacedPayload>('explore/setUrlReplaced');

export interface SaveCorrelationsPayload {
  exploreId: ExploreId;
  correlations: CorrelationData[];
}
export const saveCorrelationsAction = createAction<SaveCorrelationsPayload>('explore/saveCorrelationsAction');

/**
 * Keep track of the Explore container size, in particular the width.
 * The width will be used to calculate graph intervals (number of datapoints).
 */
export function changeSize(exploreId: ExploreId, { width }: { width: number }): PayloadAction<ChangeSizePayload> {
  return changeSizeAction({ exploreId, width });
}

interface InitializeExploreOptions {
  exploreId: ExploreId;
  datasource: DataSourceRef | string | undefined;
  queries: DataQuery[];
  range: RawTimeRange;
  panelsState?: ExplorePanelsState;
}
/**
 * Initialize Explore state with state from the URL and the React component.
 * Call this only on components for with the Explore state has not been initialized.
 *
 * The `datasource` param will be passed to the datasource service `get` function
 * and can be either a string that is the name or uid, or a datasourceRef
 * This is to maximize compatability with how datasources are accessed from the URL param.
 */
export const initializeExplore = createAsyncThunk(
  'explore/initializeExplore',
  async (
    { exploreId, datasource, queries, range, panelsState }: InitializeExploreOptions,
    { dispatch, getState, fulfillWithValue }
  ) => {
    let instance = undefined;
    let history: HistoryItem[] = [];

    if (datasource) {
      const orgId = getState().user.orgId;
      const loadResult = await loadAndInitDatasource(orgId, datasource);
      instance = loadResult.instance;
      history = loadResult.history;
    }

    dispatch(
      initializeExploreAction({
        exploreId,
        queries,
        range: getRange(range, getTimeZone(getState().user)),
        datasourceInstance: instance,
        history,
      })
    );
    if (panelsState !== undefined) {
      dispatch(changePanelsStateAction({ exploreId, panelsState }));
    }
    dispatch(updateTime({ exploreId }));

    if (instance) {
      dispatch(runQueries({ exploreId }));
    }

    return fulfillWithValue({ exploreId, state: getState().explore.panes[exploreId]! });
  }
);

/**
 * Reducer for an Explore area, to be used by the global Explore reducer.
 */
// Redux Toolkit uses ImmerJs as part of their solution to ensure that state objects are not mutated.
// ImmerJs has an autoFreeze option that freezes objects from change which means this reducer can't be migrated to createSlice
// because the state would become frozen and during run time we would get errors because flot (Graph lib) would try to mutate
// the frozen state.
// https://github.com/reduxjs/redux-toolkit/issues/242
export const paneReducer = (state: ExploreItemState = makeExplorePaneState(), action: AnyAction): ExploreItemState => {
  state = queryReducer(state, action);
  state = datasourceReducer(state, action);
  state = timeReducer(state, action);
  state = historyReducer(state, action);

  if (richHistoryUpdatedAction.match(action)) {
    const { richHistory, total } = action.payload.richHistoryResults;
    return {
      ...state,
      richHistory,
      richHistoryTotal: total,
    };
  }

  if (richHistorySearchFiltersUpdatedAction.match(action)) {
    const richHistorySearchFilters = action.payload.filters;
    return {
      ...state,
      richHistorySearchFilters,
    };
  }

  if (changeSizeAction.match(action)) {
    const containerWidth = action.payload.width;
    return { ...state, containerWidth };
  }

  if (changePanelsStateAction.match(action)) {
    const { panelsState } = action.payload;
    return { ...state, panelsState };
  }

  if (saveCorrelationsAction.match(action)) {
    return {
      ...state,
      correlations: action.payload.correlations,
    };
  }

  if (initializeExploreAction.match(action)) {
    const { queries, range, datasourceInstance, history } = action.payload;

    return {
      ...state,
      range,
      queries,
      initialized: true,
      queryKeys: getQueryKeys(queries),
      datasourceInstance,
      history,
      queryResponse: createEmptyQueryResponse(),
      cache: [],
<<<<<<< HEAD
      isFromCompactUrl: isFromCompactUrl || false,
      correlations: [],
=======
>>>>>>> c0a1fc2c
    };
  }

  return state;
};<|MERGE_RESOLUTION|>--- conflicted
+++ resolved
@@ -10,21 +10,9 @@
   RawTimeRange,
 } from '@grafana/data';
 import { DataQuery, DataSourceRef } from '@grafana/schema';
-<<<<<<< HEAD
-import {
-  DEFAULT_RANGE,
-  getQueryKeys,
-  parseUrlState,
-  ensureQueries,
-  generateNewKeyAndAddRefIdIfMissing,
-  getTimeRangeFromUrl,
-} from 'app/core/utils/explore';
+import { getQueryKeys } from 'app/core/utils/explore';
 import { CorrelationData } from 'app/features/correlations/useCorrelations';
-import { getFiscalYearStartMonth, getTimeZone } from 'app/features/profile/state/selectors';
-=======
-import { getQueryKeys } from 'app/core/utils/explore';
 import { getTimeZone } from 'app/features/profile/state/selectors';
->>>>>>> c0a1fc2c
 import { createAsyncThunk, ThunkResult } from 'app/types';
 import { ExploreId, ExploreItemState } from 'app/types/explore';
 
@@ -227,11 +215,7 @@
       history,
       queryResponse: createEmptyQueryResponse(),
       cache: [],
-<<<<<<< HEAD
-      isFromCompactUrl: isFromCompactUrl || false,
       correlations: [],
-=======
->>>>>>> c0a1fc2c
     };
   }
 
