--- conflicted
+++ resolved
@@ -36,14 +36,8 @@
   cleanText?: (text: string) => string;
   disabled?: boolean;
   initialQuery: string | null;
-<<<<<<< HEAD
-  onBlur?: () => void;
-  onExecuteQuery?: () => void;
-  onQueryChange?: (value: string) => void;
-=======
   onRunQuery?: () => void;
   onChange?: (value: string) => void;
->>>>>>> 433e5ac0
   onTypeahead?: (typeahead: TypeaheadInput) => TypeaheadOutput;
   onWillApplySuggestion?: (suggestion: string, state: QueryFieldState) => string;
   placeholder?: string;
@@ -409,12 +403,7 @@
     }
   };
 
-<<<<<<< HEAD
-  handleBlur = (event, change) => {
-    const { onBlur } = this.props;
-=======
   handleBlur = (event: FocusEvent, change: Change) => {
->>>>>>> 433e5ac0
     const { lastExecutedValue } = this.state;
     const previousValue = lastExecutedValue ? Plain.serialize(this.state.lastExecutedValue) : null;
     const currentValue = Plain.serialize(change.value);
@@ -427,10 +416,6 @@
 
     if (previousValue !== currentValue) {
       this.executeOnChangeAndRunQueries();
-    }
-
-    if (onBlur) {
-      onBlur();
     }
   };
 
