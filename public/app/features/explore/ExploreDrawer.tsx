--- conflicted
+++ resolved
@@ -45,10 +45,7 @@
   0% {
     transform: translateY(${theme.components.horizontalDrawer.defaultHeight}px);
   }
-<<<<<<< HEAD
-=======
 
->>>>>>> f857e0bd
   100% {
     transform: translateY(0px);
   }
@@ -57,20 +54,14 @@
 const getStyles = (theme: GrafanaTheme2) => ({
   // @ts-expect-error csstype doesn't allow !important. see https://github.com/frenic/csstype/issues/114
   fixed: css({
-<<<<<<< HEAD
-    position: `fixed !important`,
-    bottom: 0,
-    right: 0,
-=======
     position: 'absolute !important',
->>>>>>> f857e0bd
   }),
   container: css({
     bottom: 0,
     background: theme.colors.background.primary,
     borderTop: `1px solid ${theme.colors.border.weak}`,
     boxShadow: theme.shadows.z3,
-    zIndex: theme.zIndex.modal,
+    zIndex: theme.zIndex.navbarFixed,
   }),
   drawerActive: css({
     opacity: 1,
