import { css, cx } from '@emotion/css';
import React from 'react';

import { GrafanaTheme2 } from '@grafana/data';
import { Button, HorizontalGroup, useTheme2 } from '@grafana/ui';

type Props = {
  addQueryRowButtonDisabled?: boolean;
  addQueryRowButtonHidden?: boolean;
  richHistoryRowButtonHidden?: boolean;
  richHistoryButtonActive?: boolean;
  queryInspectorButtonActive?: boolean;

  onClickAddQueryRowButton: () => void;
  onClickRichHistoryButton: () => void;
  onClickQueryInspectorButton: () => void;
};

const getStyles = (theme: GrafanaTheme2) => {
  return {
    containerMargin: css`
      margin-top: ${theme.spacing(2)};
    `,
    exploreActiveButton: css`
      box-shadow: ${theme.shadows.z1};
      border: 1px solid ${theme.colors.warning.border};
      color: ${theme.colors.warning.text};
    `,
  };
};
export function SecondaryActions(props: Props) {
  const theme = useTheme2();
  const styles = getStyles(theme);
  return (
    <div className={styles.containerMargin}>
      <HorizontalGroup>
        {!props.addQueryRowButtonHidden && (
          <Button
            variant="secondary"
            aria-label="Add row button"
            onClick={props.onClickAddQueryRowButton}
            disabled={props.addQueryRowButtonDisabled}
            icon="plus"
          >
            Add query
          </Button>
        )}
        {!props.richHistoryRowButtonHidden && (
          <Button
            variant="secondary"
            aria-label="Rich history button"
<<<<<<< HEAD
            className={cx({ [styles.exploreActiveButton]: props.richHistoryButtonActive })}
=======
            className={cx({ ['explore-active-button']: props.richHistoryButtonActive })}
>>>>>>> b2852205
            onClick={props.onClickRichHistoryButton}
            icon="history"
          >
            Query history
          </Button>
        )}
        <Button
          variant="secondary"
          aria-label="Query inspector button"
          className={cx({ [styles.exploreActiveButton]: props.queryInspectorButtonActive })}
          onClick={props.onClickQueryInspectorButton}
          icon="info-circle"
        >
          Inspector
        </Button>
      </HorizontalGroup>
    </div>
  );
}<|MERGE_RESOLUTION|>--- conflicted
+++ resolved
@@ -20,11 +20,6 @@
   return {
     containerMargin: css`
       margin-top: ${theme.spacing(2)};
-    `,
-    exploreActiveButton: css`
-      box-shadow: ${theme.shadows.z1};
-      border: 1px solid ${theme.colors.warning.border};
-      color: ${theme.colors.warning.text};
     `,
   };
 };
@@ -49,11 +44,7 @@
           <Button
             variant="secondary"
             aria-label="Rich history button"
-<<<<<<< HEAD
-            className={cx({ [styles.exploreActiveButton]: props.richHistoryButtonActive })}
-=======
             className={cx({ ['explore-active-button']: props.richHistoryButtonActive })}
->>>>>>> b2852205
             onClick={props.onClickRichHistoryButton}
             icon="history"
           >
@@ -63,7 +54,7 @@
         <Button
           variant="secondary"
           aria-label="Query inspector button"
-          className={cx({ [styles.exploreActiveButton]: props.queryInspectorButtonActive })}
+          className={cx({ ['explore-active-button']: props.queryInspectorButtonActive })}
           onClick={props.onClickQueryInspectorButton}
           icon="info-circle"
         >
