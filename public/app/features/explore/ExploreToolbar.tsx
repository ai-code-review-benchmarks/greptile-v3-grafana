import { css, cx } from '@emotion/css';
import { pick } from 'lodash';
import React, { lazy, RefObject, Suspense, useMemo } from 'react';
import { shallowEqual } from 'react-redux';

import { DataSourceInstanceSettings, RawTimeRange } from '@grafana/data';
import { config, reportInteraction } from '@grafana/runtime';
import { defaultIntervals, PageToolbar, RefreshPicker, SetInterval, ToolbarButton, ButtonGroup } from '@grafana/ui';
import { AppChromeUpdate } from 'app/core/components/AppChrome/AppChromeUpdate';
import { contextSrv } from 'app/core/core';
import { createAndCopyShortLink } from 'app/core/utils/shortLinks';
import { DataSourcePicker } from 'app/features/datasources/components/picker/DataSourcePicker';
import { AccessControlAction } from 'app/types';
import { StoreState, useDispatch, useSelector } from 'app/types/store';

import { DashNavButton } from '../dashboard/components/DashNav/DashNavButton';
import { getTimeSrv } from '../dashboard/services/TimeSrv';
import { updateFiscalYearStartMonthForSession, updateTimeZoneForSession } from '../profile/state/reducers';
import { getFiscalYearStartMonth, getTimeZone } from '../profile/state/selectors';

import { ExploreTimeControls } from './ExploreTimeControls';
import { LiveTailButton } from './LiveTailButton';
import { changeDatasource } from './state/datasource';
import { splitClose, splitOpen, maximizePaneAction, evenPaneResizeAction } from './state/main';
<<<<<<< HEAD
import { cancelQueries, runQueries } from './state/query';
import { isSplit, selectPanesEntries } from './state/selectors';
=======
import { cancelQueries, runQueries, selectIsWaitingForData } from './state/query';
import { isSplit } from './state/selectors';
>>>>>>> 0325fdec
import { syncTimes, changeRefreshInterval } from './state/time';
import { LiveTailControls } from './useLiveTailControls';

const AddToDashboard = lazy(() =>
  import('./AddToDashboard').then(({ AddToDashboard }) => ({ default: AddToDashboard }))
);

const rotateIcon = css({
  '> div > svg': {
    transform: 'rotate(180deg)',
  },
});

interface Props {
  exploreId: string;
  onChangeTime: (range: RawTimeRange, changedByScanner?: boolean) => void;
  topOfViewRef: RefObject<HTMLDivElement>;
}

export function ExploreToolbar({ exploreId, topOfViewRef, onChangeTime }: Props) {
  const dispatch = useDispatch();

  const splitted = useSelector(isSplit);
  const timeZone = useSelector((state: StoreState) => getTimeZone(state.user));
  const fiscalYearStartMonth = useSelector((state: StoreState) => getFiscalYearStartMonth(state.user));
  const { refreshInterval, datasourceInstance, range, isLive, isPaused, syncedTimes } = useSelector(
    (state: StoreState) => ({
      ...pick(state.explore.panes[exploreId]!, 'refreshInterval', 'datasourceInstance', 'range', 'isLive', 'isPaused'),
      syncedTimes: state.explore.syncedTimes,
    }),
    shallowEqual
  );
  const loading = useSelector(selectIsWaitingForData(exploreId));
  const isLargerPane = useSelector((state: StoreState) => state.explore.largerExploreId === exploreId);
  const showSmallTimePicker = useSelector((state) => splitted || state.explore.panes[exploreId]!.containerWidth < 1210);
  const showSmallDataSourcePicker = useSelector(
    (state) => state.explore.panes[exploreId]!.containerWidth < (splitted ? 700 : 800)
  );

  const panes = useSelector(selectPanesEntries);

  const shouldRotateSplitIcon = useMemo(
    () => (exploreId === panes[0][0] && isLargerPane) || (exploreId === panes[1]?.[0] && !isLargerPane),
    [isLargerPane, exploreId, panes]
  );

  const onCopyShortLink = () => {
    createAndCopyShortLink(global.location.href);
    reportInteraction('grafana_explore_shortened_link_clicked');
  };

  const onChangeDatasource = async (dsSettings: DataSourceInstanceSettings) => {
    dispatch(changeDatasource(exploreId, dsSettings.uid, { importQueries: true }));
  };

  const onRunQuery = (loading = false) => {
    if (loading) {
      return dispatch(cancelQueries(exploreId));
    } else {
      return dispatch(runQueries({ exploreId }));
    }
  };

  const onChangeTimeZone = (timezone: string) => dispatch(updateTimeZoneForSession(timezone));

  const onOpenSplitView = () => {
    dispatch(splitOpen());
    reportInteraction('grafana_explore_split_view_opened', { origin: 'menu' });
  };

  const onCloseSplitView = () => {
    dispatch(splitClose(exploreId));
    reportInteraction('grafana_explore_split_view_closed');
  };

  const onClickResize = () => {
    if (isLargerPane) {
      dispatch(evenPaneResizeAction());
    } else {
      dispatch(maximizePaneAction({ exploreId }));
    }
  };

  const onChangeTimeSync = () => {
    dispatch(syncTimes(exploreId));
  };

  const onChangeFiscalYearStartMonth = (fiscalyearStartMonth: number) =>
    dispatch(updateFiscalYearStartMonthForSession(fiscalyearStartMonth));

  const onChangeRefreshInterval = (refreshInterval: string) => {
    dispatch(changeRefreshInterval({ exploreId, refreshInterval }));
  };

  const showExploreToDashboard = useMemo(
    () =>
      contextSrv.hasAccess(AccessControlAction.DashboardsCreate, contextSrv.isEditor) ||
      contextSrv.hasAccess(AccessControlAction.DashboardsWrite, contextSrv.isEditor),
    []
  );

  return (
    <div ref={topOfViewRef}>
      {refreshInterval && <SetInterval func={onRunQuery} interval={refreshInterval} loading={loading} />}
      <div ref={topOfViewRef}>
        <AppChromeUpdate
          actions={[
            <DashNavButton
              key="share"
              tooltip="Copy shortened link"
              icon="share-alt"
              onClick={onCopyShortLink}
              aria-label="Copy shortened link"
            />,
            <div style={{ flex: 1 }} key="spacer" />,
          ]}
        />
      </div>
      <PageToolbar
        aria-label="Explore toolbar"
        leftItems={[
          <DataSourcePicker
            key={`${exploreId}-ds-picker`}
            mixed={config.featureToggles.exploreMixedDatasource === true}
            onChange={onChangeDatasource}
            current={datasourceInstance?.getRef()}
            hideTextValue={showSmallDataSourcePicker}
            width={showSmallDataSourcePicker ? 8 : undefined}
          />,
        ]}
        forceShowLeftItems
      >
        {[
          !splitted ? (
            <ToolbarButton
              variant="canvas"
              key="split"
              tooltip="Split the pane"
              onClick={onOpenSplitView}
              icon="columns"
              disabled={isLive}
            >
              Split
            </ToolbarButton>
          ) : (
            <ButtonGroup key="split-controls">
              <ToolbarButton
                variant="canvas"
                tooltip={`${isLargerPane ? 'Narrow' : 'Widen'} pane`}
                onClick={onClickResize}
                icon={isLargerPane ? 'gf-movepane-left' : 'gf-movepane-right'}
                iconOnly={true}
                className={cx(shouldRotateSplitIcon && rotateIcon)}
              />
              <ToolbarButton tooltip="Close split pane" onClick={onCloseSplitView} icon="times" variant="canvas">
                Close
              </ToolbarButton>
            </ButtonGroup>
          ),
          showExploreToDashboard && (
            <Suspense key="addToDashboard" fallback={null}>
              <AddToDashboard exploreId={exploreId} />
            </Suspense>
          ),
          !isLive && (
            <ExploreTimeControls
              key="timeControls"
              exploreId={exploreId}
              range={range}
              timeZone={timeZone}
              fiscalYearStartMonth={fiscalYearStartMonth}
              onChangeTime={onChangeTime}
              splitted={splitted}
              syncedTimes={syncedTimes}
              onChangeTimeSync={onChangeTimeSync}
              hideText={showSmallTimePicker}
              onChangeTimeZone={onChangeTimeZone}
              onChangeFiscalYearStartMonth={onChangeFiscalYearStartMonth}
            />
          ),
          <RefreshPicker
            key="refreshPicker"
            onIntervalChanged={onChangeRefreshInterval}
            value={refreshInterval}
            isLoading={loading}
            text={showSmallTimePicker ? undefined : loading ? 'Cancel' : 'Run query'}
            tooltip={showSmallTimePicker ? (loading ? 'Cancel' : 'Run query') : undefined}
            intervals={getTimeSrv().getValidIntervals(defaultIntervals)}
            isLive={isLive}
            onRefresh={() => onRunQuery(loading)}
            noIntervalPicker={isLive}
            primary={true}
            width={(showSmallTimePicker ? 35 : 108) + 'px'}
          />,
          datasourceInstance?.meta.streaming && (
            <LiveTailControls key="liveControls" exploreId={exploreId}>
              {(c) => {
                const controls = {
                  ...c,
                  start: () => {
                    reportInteraction('grafana_explore_logs_live_tailing_clicked', {
                      datasourceType: datasourceInstance?.type,
                    });
                    c.start();
                  },
                };
                return (
                  <LiveTailButton
                    splitted={splitted}
                    isLive={isLive}
                    isPaused={isPaused}
                    start={controls.start}
                    pause={controls.pause}
                    resume={controls.resume}
                    stop={controls.stop}
                  />
                );
              }}
            </LiveTailControls>
          ),
        ].filter(Boolean)}
      </PageToolbar>
    </div>
  );
}<|MERGE_RESOLUTION|>--- conflicted
+++ resolved
@@ -22,13 +22,8 @@
 import { LiveTailButton } from './LiveTailButton';
 import { changeDatasource } from './state/datasource';
 import { splitClose, splitOpen, maximizePaneAction, evenPaneResizeAction } from './state/main';
-<<<<<<< HEAD
-import { cancelQueries, runQueries } from './state/query';
+import { cancelQueries, runQueries, selectIsWaitingForData } from './state/query';
 import { isSplit, selectPanesEntries } from './state/selectors';
-=======
-import { cancelQueries, runQueries, selectIsWaitingForData } from './state/query';
-import { isSplit } from './state/selectors';
->>>>>>> 0325fdec
 import { syncTimes, changeRefreshInterval } from './state/time';
 import { LiveTailControls } from './useLiveTailControls';
 
