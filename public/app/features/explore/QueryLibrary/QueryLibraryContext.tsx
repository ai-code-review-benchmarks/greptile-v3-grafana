import { createContext, ReactNode, useContext } from 'react';

import { CoreApp } from '@grafana/data';
import { DataQuery } from '@grafana/schema';
import { QueryTemplateRow } from 'app/extensions/query-library/types';

import { OnSelectQueryType } from './types';

export type QueryLibraryDrawerOptions = {
  datasourceFilters?: string[];
  onSelectQuery?: OnSelectQueryType;
  options?: { isReplacingQuery?: boolean; onSave?: () => void; context?: string };
  query?: DataQuery;
};

/**
 * Context with state and action to interact with Query Library. The Query Library feature consists of a drawer
 * that shows existing queries and allows users to use them and manage them and then an AddQueryModal which allows
 * users to save a query into the library. Both of those are included in Grafana AppChrome component.
 *
 * Use this context to interact with those components, showing, hiding and setting initial state for them.
 */
export type QueryLibraryContextType = {
  /**
   * Opens a drawer with query library.
   * @param datasourceFilters Data source names that will be used for initial filter in the library.
   * @param queryActionButton Action button will be shown in the library next to the query and can implement context
   *   specific actions with the library, like running the query or updating some query in the current app.
   * @param options.context Used for QueryEditor. Should identify the context this is called from, like 'explore' or
   *   'dashboard'.
   */
<<<<<<< HEAD
  openDrawer: (options: QueryLibraryDrawerOptions) => void;
=======
  openDrawer: (
    datasourceFilters: string[],
    onSelectQuery: OnSelectQueryType,
    options?: {
      isReplacingQuery?: boolean;
      context?: string;
      highlightQuery?: string;
    }
  ) => void;
>>>>>>> 8f7e20c2
  closeDrawer: () => void;
  isDrawerOpen: boolean;
  onSave?: () => void;

  /**
   * Returns a predefined small button that can be used to save a query to the library.
   * @param query
   */
  renderSaveQueryButton: (query: DataQuery, app?: CoreApp) => ReactNode;
  queryLibraryEnabled: boolean;
  context: string;
  setActiveQuery: (query?: QueryTemplateRow) => void;
};

export const QueryLibraryContext = createContext<QueryLibraryContextType>({
  openDrawer: () => {},
  closeDrawer: () => {},
  isDrawerOpen: false,

  setActiveQuery: () => {},
  onSave: () => {},

  renderSaveQueryButton: () => {
    return null;
  },

  queryLibraryEnabled: false,
  context: 'unknown',
});

export function useQueryLibraryContext() {
  return useContext(QueryLibraryContext);
}<|MERGE_RESOLUTION|>--- conflicted
+++ resolved
@@ -9,7 +9,7 @@
 export type QueryLibraryDrawerOptions = {
   datasourceFilters?: string[];
   onSelectQuery?: OnSelectQueryType;
-  options?: { isReplacingQuery?: boolean; onSave?: () => void; context?: string };
+  options?: { isReplacingQuery?: boolean; onSave?: () => void; context?: string, highlightQuery?: string; };
   query?: DataQuery;
 };
 
@@ -29,19 +29,7 @@
    * @param options.context Used for QueryEditor. Should identify the context this is called from, like 'explore' or
    *   'dashboard'.
    */
-<<<<<<< HEAD
   openDrawer: (options: QueryLibraryDrawerOptions) => void;
-=======
-  openDrawer: (
-    datasourceFilters: string[],
-    onSelectQuery: OnSelectQueryType,
-    options?: {
-      isReplacingQuery?: boolean;
-      context?: string;
-      highlightQuery?: string;
-    }
-  ) => void;
->>>>>>> 8f7e20c2
   closeDrawer: () => void;
   isDrawerOpen: boolean;
   onSave?: () => void;
