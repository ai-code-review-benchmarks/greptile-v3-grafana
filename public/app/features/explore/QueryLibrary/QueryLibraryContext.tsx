--- conflicted
+++ resolved
@@ -37,16 +37,13 @@
    * Returns a predefined small button that can be used to save a query to the library.
    * @param query
    */
-<<<<<<< HEAD
-  renderSaveQueryButton: (query: DataQuery, app?: CoreApp, onSelectQuery?: (query: DataQuery) => void) => ReactNode;
-=======
   renderSaveQueryButton: (
     query: DataQuery,
     app?: CoreApp,
     queryLibraryRef?: string,
-    onUpdateSuccess?: () => void
+    onUpdateSuccess?: () => void,
+    onSelectQuery?: (query: DataQuery) => void
   ) => ReactNode;
->>>>>>> 48edf180
   queryLibraryEnabled: boolean;
   context: string;
   setNewQuery: (query?: QueryTemplate) => void;
