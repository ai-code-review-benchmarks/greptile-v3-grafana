--- conflicted
+++ resolved
@@ -8,17 +8,14 @@
   DataQueryResponse,
   EventBus,
   GrafanaTheme2,
+  isLogsVolumeLimited,
   LoadingState,
   SplitOpen,
   TimeZone,
 } from '@grafana/data';
 import { Button, InlineField, useStyles2 } from '@grafana/ui';
 
-<<<<<<< HEAD
-import { getLogsVolumeMaximum, isLogsVolumeLimited } from '../logs/utils';
-=======
-import { mergeLogsVolumeDataFrames } from '../logs/utils';
->>>>>>> ea6aedd1
+import { mergeLogsVolumeDataFrames, getLogsVolumeMaximum } from '../logs/utils';
 
 import { LogsVolumePanel } from './LogsVolumePanel';
 import { SupplementaryResultError } from './SupplementaryResultError';
@@ -49,21 +46,16 @@
   timeZone,
   onClose,
 }: Props) => {
-<<<<<<< HEAD
   const { logVolumes, maximum: allLogsVolumeMaximum } = useMemo(() => {
     const data = logsVolumeData?.data || [];
-    const logVolumes = groupBy(data, 'meta.custom.sourceQuery.refId');
+    const grouped = groupBy(data, 'meta.custom.datasourceName');
+    const logVolumes = mapValues(grouped, (value) => {
+      return mergeLogsVolumeDataFrames(value);
+    });
     return {
       maximum: getLogsVolumeMaximum(data),
       logVolumes,
     };
-=======
-  const logVolumes: Record<string, DataFrame[]> = useMemo(() => {
-    const grouped = groupBy(logsVolumeData?.data || [], 'meta.custom.datasourceName');
-    return mapValues(grouped, (value) => {
-      return mergeLogsVolumeDataFrames(value);
-    });
->>>>>>> ea6aedd1
   }, [logsVolumeData]);
 
   const styles = useStyles2(getStyles);
