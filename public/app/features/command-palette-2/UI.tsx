/* eslint @grafana/no-untranslated-strings: 0 */
/* eslint @grafana/no-border-radius-literal: 0 */

import { css, cx } from '@emotion/css';
import { motion } from 'motion/react';
import { ChangeEvent, ReactNode, useCallback, useEffect, useMemo, useRef, useState } from 'react';

import { GrafanaTheme2 } from '@grafana/data';
import { Icon, Portal, Stack, useStyles2 } from '@grafana/ui';

import { tokens, hexToRgba } from './tokens';
import { CommandPaletteDividerItem, CommandPaletteItem } from './types';
import { useActiveIndex } from './useActiveIndex';
import { useActiveKeys } from './useActiveKeys';
import { useNavItems } from './useNavItems';
import { useRecentDashboards } from './useRecentDashboards';

// interface CommandPalette2Props {}

const PAGES_DIVIDER: CommandPaletteDividerItem = { type: 'divider', title: 'Pages' };
const DASH_DIVIDER: CommandPaletteDividerItem = { type: 'divider', title: 'Dashboards' };
const FAKE_DASH_ITEMS: CommandPaletteItem[] = [
  { type: 'result', title: 'Dashboards squad', icon: 'apps', parentTitle: 'UI experiments' },
  {
    type: 'result',
    title: 'Dashboard with adhoc filtering',
    icon: 'apps',
    parentTitle: 'Grafana Frontend Division',
  },
  { type: 'result', title: 'Cloud Logs Export Insights', icon: 'apps', parentTitle: 'GrafanaCloud' },
  {
    type: 'result',
    title: 'Usage Insights - 6 - Loki Query Fair Usage Drilldown',
    icon: 'apps',
    parentTitle: 'GrafanaCloud',
  },
  { type: 'result', title: 'USE Method / Node', icon: 'apps', parentTitle: 'Linux Node' },
];

const FAKE_BASE_ITEMS: CommandPaletteItem[] = [
  { type: 'divider', title: 'Folders' },
  { type: 'result', title: 'Dashboards squad', icon: 'folder-open', parentTitle: 'Grafana Frontend Division' },
];

const COMMAND_ITEMS: CommandPaletteItem[] = [
  { type: 'divider', title: 'Page commands' },
  { type: 'result', icon: 'monitor', title: 'Edit mode', parentTitle: 'Dashboard' },
  { type: 'result', icon: 'monitor', title: 'Collapse all rows', parentTitle: 'Dashboard' },
  { type: 'result', icon: 'monitor', title: 'Add panel', parentTitle: 'Dashboard' },
  { type: 'result', icon: 'monitor', title: 'Add row', parentTitle: 'Dashboard' },
  { type: 'result', icon: 'monitor', title: 'Attach to Incident', parentTitle: 'Incident' },

  { type: 'divider', title: 'Global commands' },
  { type: 'result', icon: 'globe', title: 'Create new dashboard', parentTitle: 'Dashboard' },
  { type: 'result', icon: 'globe', title: 'Import dashboard', parentTitle: 'Dashboard' },
  { type: 'result', icon: 'globe', title: 'Raise new Incident', parentTitle: 'Incident' },
  { type: 'result', icon: 'globe', title: 'Add', parentTitle: 'Incident' },
  { type: 'result', icon: 'globe', title: 'Create new alert rule', parentTitle: 'Alert' },
  { type: 'result', icon: 'globe', title: 'Set Light theme', parentTitle: 'Theme' },
];

export function CommandPalette2() {
  const styles = useStyles2(getStyles);
  const modKey = '⌘'; /*useMemo(() => getModKey(), []);*/
  const activeKeys = useActiveKeys();

  const [mode, setMode] = useState<'search' | 'command'>('search');

  const recentDashboardItems = useRecentDashboards();
  const navItems = useNavItems();
  const [inputValue, setInputValue] = useState('');

  const handleInput = useCallback((ev: ChangeEvent<HTMLInputElement>) => {
    const newValue = ev.currentTarget.value;

    // If the user has typed just "/", switch over to 'command mode'
    if (newValue === '/') {
      setMode('command');
      setInputValue('');
    } else {
      setInputValue(newValue);
    }
  }, []);

  useEffect(() => {
    function handler(ev: KeyboardEvent) {
      if (ev.key === 'Backspace' && inputValue.length === 0 && mode === 'command') {
        setInputValue('');
        setMode('search');
      }
    }

    window.addEventListener('keydown', handler);

    return () => {
      window.removeEventListener('keydown', handler);
    };
  }, [mode, inputValue]);

  const items = useMemo(() => {
    return mode === 'search'
      ? [...FAKE_BASE_ITEMS, DASH_DIVIDER, ...recentDashboardItems, ...FAKE_DASH_ITEMS, PAGES_DIVIDER, ...navItems]
      : COMMAND_ITEMS;
  }, [mode, navItems, recentDashboardItems]);

  const filteredItems = useMemo(() => {
    if (inputValue.length === 0) {
      return items;
    }

    return (
      items
        .filter((item) => {
          if (item.type === 'divider') {
            return true;
          }

          return (
            item.title.toLowerCase().includes(inputValue.toLowerCase()) ||
            item.subtitle?.toLowerCase().includes(inputValue.toLowerCase())
          );
        })
        // Filter out consecutive dividers
        .filter((item, index, all) => {
          const nextItem = all[index + 1];
          if (item.type === 'divider' && nextItem?.type === 'divider') {
            return false;
          }
          return true;
        })
    );
  }, [inputValue, items]);

  const activeIndex = useActiveIndex(filteredItems);
  const activeItemYPos = useMemo(() => {
    const itemsBefore = filteredItems.slice(0, activeIndex);
    const yPos = itemsBefore.reduce((acc, item) => {
      return acc + (item.type === 'divider' ? 18.85 : 54);
    }, 0);
    return yPos;
  }, [filteredItems, activeIndex]);

  const scrollingRef = useRef<HTMLDivElement>(null);

  useEffect(() => {
    if (!scrollingRef.current) {
      return;
    }

    const itemsBefore = filteredItems.slice(0, Math.max(activeIndex - 2, 0));
    const yPos = itemsBefore.reduce((acc, item) => {
      return acc + (item.type === 'divider' ? 18.85 : 54);
    }, 0);

    scrollingRef.current.scrollTo({ top: yPos, behavior: 'smooth' });
  }, [activeItemYPos, activeIndex, filteredItems]);

  return (
    <Portal>
      <motion.div
        initial={{ backgroundColor: `rgba(255, 255, 255, 0.0)` }}
        animate={{ backgroundColor: `rgba(255, 255, 255, 0.10)` }}
        className={styles.wrapper}
      >
        <motion.div initial={{ y: 20, scale: 0.95 }} animate={{ y: 0, scale: 1 }} className={styles.palette}>
          <div className={styles.inputBarCell}>
<<<<<<< HEAD
            <div className={styles.searchIcon}>
              <Icon name="search" size="lg" />
            </div>
=======
            <Icon name={mode === 'search' ? 'search' : 'brackets-curly'} />
>>>>>>> 1b09386a

            <input
              className={styles.searchInput}
              onChange={handleInput}
              value={inputValue}
              type="text"
<<<<<<< HEAD
              placeholder="Search for anything or type / for commands..."
=======
              placeholder={mode === 'search' ? 'Search for anything...' : 'Search commands...'}
>>>>>>> 1b09386a
            />

            <div className={styles.shortcut}>
              <div className={styles.shortcutKeys}>
                <span className={styles.keyboardKey}>{modKey}</span>
                <span className={styles.keyboardKey}>K</span>
              </div>
            </div>
          </div>

          <div className={styles.mainCell} ref={scrollingRef}>
            <motion.div
              transition={{ type: 'spring', duration: 0.35, bounce: 0.3 }}
              animate={{ y: activeItemYPos }}
              className={styles.highlightBg}
            />

            {filteredItems.map((item, idx) => {
              // const nextItem = filteredItems[idx + 1];
              // if (item.type === 'divider' && nextItem?.type === 'divider') {
              //   return null;
              // }

              if (item.type === 'divider') {
                return (
                  <div key={idx} className={styles.dividerItem}>
                    <div>{item.title}</div>
                    <div className={styles.dividerDivider} />
                  </div>
                );
              }

              const icon = (
                <motion.div animate={{ color: idx === activeIndex ? '#FFFFFF' : '#75757D' }}>
                  <Icon name={item.icon} />
                </motion.div>
              );

              let body: ReactNode = null;

              if (mode === 'search') {
                // search mode
                body = (
                  <>
                    {icon}
                    <div className={styles.resultItemMain}>{item.title}</div>
                    {item.parentTitle && (
                      <div>
                        {item.parentIcon && <Icon name={item.parentIcon} />} {item.parentTitle}
                      </div>
                    )}
                  </>
                );
              } else {
                // command mode
                body = (
                  <>
                    {icon}
                    <Stack gap={1} alignItems="center">
                      {item.parentTitle && (
                        <>
                          <div className={styles.commandParent}>{item.parentTitle}</div>
                          <Icon name="angle-right" />
                        </>
                      )}
                      <div>{item.title}</div>
                    </Stack>
                  </>
                );
              }

              return (
                <motion.div
                  key={idx}
                  className={cx(styles.resultItem, mode === 'command' && styles.commandItem)}
                  animate={{ color: idx === activeIndex ? '#FFFFFF' : '#C4C4CB' }}
                >
                  {body}
                </motion.div>
              );
            })}
          </div>

          {/* <div className={styles.detailCell}>detail</div> */}

          <div className={styles.footerCell}>
            <div className={styles.shortcut}>
              <div className={styles.shortcutKeys}>
                <AnimatedKeyCap direction={-1} isActive={!!activeKeys.ArrowUp} className={styles.keyboardKey}>
                  <Icon name="arrow-up" />
                </AnimatedKeyCap>

                <AnimatedKeyCap direction={1} isActive={!!activeKeys.ArrowDown} className={styles.keyboardKey}>
                  <Icon name="arrow-down" />
                </AnimatedKeyCap>
              </div>
              <span className={styles.shortcutLabel}>to navigate</span>
            </div>

            <div className={styles.footerDivider} />

            <div className={styles.shortcut}>
              <span className={cx(styles.keyboardKey, styles.keyboardMultiKey)}>esc</span>
              <span className={styles.shortcutLabel}>
                Close <strong className={styles.shortcutEmphasis}>Launchpad</strong>
              </span>
            </div>
          </div>
        </motion.div>
      </motion.div>
    </Portal>
  );
}

const getStyles = (theme: GrafanaTheme2) => {
  return {
    wrapper: css({
      position: 'fixed',
      top: 0,
      left: 0,
      right: 0,
      bottom: 0,
<<<<<<< HEAD
      letterSpacing: '0',
      paddingInline: theme.spacing(6),
=======
      letterSpacing: 'initial',
>>>>>>> 1b09386a
      // background: 'rgba(255, 255, 255, 0.10)',
      // backdropFilter: 'blur(2px)',
    }),

    palette: css({
      height: 'calc(100dvh - 64px)',
      maxHeight: 650,
      width: '100%',
      maxWidth: 1040,
      margin: '32px auto',
      overflow: 'hidden',
      borderRadius: 10,
      background: 'rgba(0, 0, 0, 0.80)',
      display: 'grid',
      gridTemplateRows: 'auto 1fr auto',
      gridTemplateColumns: '1fr 1fr',
      backdropFilter: 'blur(100px)',
      boxShadow: [
        '0px 32px 32px -16px rgba(0, 0, 0, 0.15)',
        '0px 16px 16px -8px rgba(0, 0, 0, 0.15)',
        '0px 8px 8px -4px rgba(0, 0, 0, 0.15)',
        '0px 4px 4px -2px rgba(0, 0, 0, 0.15)',
        '0px 2px 2px -1px rgba(0, 0, 0, 0.15)',
        '0px 1px 1px 0px rgba(255, 255, 255, 0.10) inset',
      ].join(','),
      gridTemplateAreas: gt([
        // no prettier
        ['input', 'input'],
        ['main', 'main'],
        ['footer', 'footer'],
      ]),
    }),

    inputBarCell: css({
      paddingInline: theme.spacing(3),
      gridArea: 'input',
      background: hexToRgba(tokens.colors.black, 0.4),
      display: 'grid',
      gridTemplateColumns: 'auto 1fr auto',
      alignItems: 'stretch',
      gap: theme.spacing(2),
      backdropFilter: 'blur(2px)',
      height: 66,
      borderBottom: `1px solid ${hexToRgba(tokens.colors.grey[800], 0.8)}`,
    }),

    searchIcon: css({
      display: 'flex',
      alignItems: 'center',
      justifyContent: 'center',
      height: '100%',
      color: tokens.colors.grey[400],
    }),

    searchInput: css({
      all: 'unset',
      height: '100%',
      fontSize: 16,
      fontWeight: 400,
      color: tokens.colors.white,
      '&::placeholder': {
        color: tokens.colors.grey[500],
      },
    }),

    mainCell: css({
      position: 'relative',
      padding: theme.spacing(1, 3),
      gridArea: 'main',
      overflow: 'auto',
      // background: 'green',
    }),

    detailCell: css({
      padding: 8,
      gridArea: 'detail',
      // background: 'yellow',
    }),

    footerCell: css({
      padding: theme.spacing(2, 3),
      gridArea: 'footer',
      background: hexToRgba(tokens.colors.grey[800], 0.3),
      display: 'flex',
      gap: theme.spacing(2),
      backdropFilter: 'blur(2px)',
      borderTop: `1px solid ${tokens.colors.grey[800]}`,
    }),

    footerDivider: css({
      height: '100%',
      width: 1,
      background: tokens.colors.grey[800],
    }),

    shortcut: css({
      display: 'flex',
      alignItems: 'center',
      lineHeight: 1,
      gap: 8,
      pointerEvents: 'none',
    }),

    shortcutLabel: css({
      color: tokens.colors.grey[400],
    }),

    shortcutEmphasis: css({
      color: 'white',
      fontWeight: 500,
    }),

    shortcutKeys: css({
      display: 'flex',
      gap: 4,
    }),

    keyboardKey: css({
      display: 'inline-flex',
      alignItems: 'center',
      justifyContent: 'center',
      width: 24,
      height: 24,
      borderRadius: 6,
      border: `1px solid #20202A`,
      color: '#9D9DAD',
      background: 'black',
      textAlign: 'center',
      fontSize: 13,
    }),

    keyboardMultiKey: css({
      width: 'unset',
      padding: '0 8px',
    }),

    resultItem: css({
      display: 'flex',
      gap: theme.spacing(2),
      alignItems: 'center',
      padding: theme.spacing(2, 0),
      color: '#9898A4',
      fontSize: 14,
      position: 'relative',
      zIndex: 2,
    }),

    commandItem: css({
      padding: '12.575px 0px',
    }),

    resultItemMain: css({
      flexGrow: 1,
    }),

    dividerItem: css({
      textTransform: 'uppercase',
      display: 'flex',
      gap: theme.spacing(3),
      alignItems: 'center',
      color: '#75757D',
      fontWeight: 500,
      fontSize: 12,
      position: 'relative',
      zIndex: 2,
      paddingBlock: `${theme.spacing(2)} ${theme.spacing(1)}`,
    }),

    dividerDivider: css({
      height: 1,
      width: '100%',
      background: 'rgba(44, 44, 57, 0.40)',
      flex: 1,
    }),

    highlightBg: css({
      position: 'absolute',
      top: 8, // should match padding on result cell
      height: 54,
      left: 8,
      right: 8,
      background: '#45454d4d',
      borderRadius: 6,
      zIndex: 1,
    }),

    commandParent: css({
      padding: theme.spacing(0.5, 1),
      borderRadius: 6,
      border: '1px solid #2D2D32',
      background: '#202027',
      fontSize: 12,
    }),
  };
};

const gt = (gridDef: Array<string | string[]>) => {
  return gridDef
    .map((row) => {
      const rowString = typeof row === 'string' ? row : row.join(' ');
      return `"${rowString}"`;
    })
    .join('\n');
};

function AnimatedKeyCap({
  isActive,
  className,
  children,
  direction,
}: {
  className: string;
  children: ReactNode;
  isActive: boolean;
  direction: number;
}) {
  return (
    <motion.span
      animate={{ color: isActive ? '#FFFFFF' : '#9D9DAD' }}
      transition={{ duration: 0.1 }}
      className={className}
    >
      <motion.span style={{ display: 'inline-block' }} animate={{ y: isActive ? 2 * direction : 0 }}>
        {children}
      </motion.span>
    </motion.span>
  );
}<|MERGE_RESOLUTION|>--- conflicted
+++ resolved
@@ -164,24 +164,16 @@
       >
         <motion.div initial={{ y: 20, scale: 0.95 }} animate={{ y: 0, scale: 1 }} className={styles.palette}>
           <div className={styles.inputBarCell}>
-<<<<<<< HEAD
             <div className={styles.searchIcon}>
-              <Icon name="search" size="lg" />
+              <Icon name={mode === 'search' ? 'search' : 'brackets-curly'} />
             </div>
-=======
-            <Icon name={mode === 'search' ? 'search' : 'brackets-curly'} />
->>>>>>> 1b09386a
 
             <input
               className={styles.searchInput}
               onChange={handleInput}
               value={inputValue}
               type="text"
-<<<<<<< HEAD
-              placeholder="Search for anything or type / for commands..."
-=======
-              placeholder={mode === 'search' ? 'Search for anything...' : 'Search commands...'}
->>>>>>> 1b09386a
+              placeholder={mode === 'search' ? 'Search for anything or type / for commands...' : 'Search commands...'}
             />
 
             <div className={styles.shortcut}>
@@ -304,12 +296,7 @@
       left: 0,
       right: 0,
       bottom: 0,
-<<<<<<< HEAD
-      letterSpacing: '0',
-      paddingInline: theme.spacing(6),
-=======
       letterSpacing: 'initial',
->>>>>>> 1b09386a
       // background: 'rgba(255, 255, 255, 0.10)',
       // backdropFilter: 'blur(2px)',
     }),
