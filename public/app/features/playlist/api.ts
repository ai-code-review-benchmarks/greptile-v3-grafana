import { lastValueFrom } from 'rxjs';

import { DataQueryRequest, DataFrameView } from '@grafana/data';
import { getBackendSrv, config } from '@grafana/runtime';
import { notifyApp } from 'app/core/actions';
import { createErrorNotification, createSuccessNotification } from 'app/core/copy/appNotification';
import { contextSrv } from 'app/core/services/context_srv';
import { getGrafanaDatasource } from 'app/plugins/datasource/grafana/datasource';
import { GrafanaQuery, GrafanaQueryType } from 'app/plugins/datasource/grafana/types';
import { dispatch } from 'app/store/store';

import { DashboardQueryResult, getGrafanaSearcher, SearchQuery } from '../search/service';

import { Playlist, PlaylistItem, PlaylistAPI } from './types';

class LegacyAPI implements PlaylistAPI {
  async getAllPlaylist(): Promise<Playlist[]> {
    return getBackendSrv().get<Playlist[]>('/api/playlists/');
  }

  async getPlaylist(uid: string): Promise<Playlist> {
    const p = await getBackendSrv().get<Playlist>(`/api/playlists/${uid}`);
    await migrateInternalIDs(p);
    return p;
  }

  async createPlaylist(playlist: Playlist): Promise<void> {
    await withErrorHandling(() => getBackendSrv().post('/api/playlists', playlist));
  }

  async updatePlaylist(playlist: Playlist): Promise<void> {
    await withErrorHandling(() => getBackendSrv().put(`/api/playlists/${playlist.uid}`, playlist));
  }

  async deletePlaylist(uid: string): Promise<void> {
    await withErrorHandling(() => getBackendSrv().delete(`/api/playlists/${uid}`), 'Playlist deleted');
  }
}

interface K8sPlaylistList {
  items: K8sPlaylist[];
}

interface K8sPlaylist {
  metadata: {
    name: string;
  };
  spec: {
    title: string;
    interval: string;
    items: PlaylistItem[];
  };
}

class K8sAPI implements PlaylistAPI {
  readonly url: string;
  readonly legacy: PlaylistAPI | undefined;

  constructor() {
    const ns = contextSrv.user.orgId === 1 ? 'default' : `org-${contextSrv.user.orgId}`;
<<<<<<< HEAD
    this.url = `/apis/playlists.grafana.com/v0alpha1/namespaces/${ns}/playlists`;

    // When undefined, this will use k8s for all CRUD features
    if (!config.featureToggles.grafanaAPIServerWithExperimentalAPIs) {
      this.legacy = new LegacyAPI();
    }
=======
    this.url = `/apis/playlist.x.grafana.com/v0alpha1/namespaces/${ns}/playlists`;

    // When undefined, this will use k8s for all CRUD features
    // if (!config.featureToggles.grafanaAPIServerWithExperimentalAPIs) {
    this.legacy = new LegacyAPI();
>>>>>>> 2a527aa3
  }

  async getAllPlaylist(): Promise<Playlist[]> {
    const result = await getBackendSrv().get<K8sPlaylistList>(this.url);
<<<<<<< HEAD
    return result.items.map(k8sResourceAsPlaylist);
=======
    return result.playlists.map(k8sResourceAsPlaylist);
>>>>>>> 2a527aa3
  }

  async getPlaylist(uid: string): Promise<Playlist> {
    const r = await getBackendSrv().get<K8sPlaylist>(this.url + '/' + uid);
    const p = k8sResourceAsPlaylist(r);
    await migrateInternalIDs(p);
    return p;
  }

  async createPlaylist(playlist: Playlist): Promise<void> {
    if (this.legacy) {
      return this.legacy.createPlaylist(playlist);
    }
    await withErrorHandling(() =>
      getBackendSrv().post(this.url, {
        apiVersion: 'playlists.grafana.com/v0alpha1',
        kind: 'Playlist',
        metadata: {
          name: playlist.uid,
        },
        spec: playlist,
      })
    );
  }

  async updatePlaylist(playlist: Playlist): Promise<void> {
    if (this.legacy) {
      return this.legacy.updatePlaylist(playlist);
    }
    await withErrorHandling(() =>
      getBackendSrv().put(`${this.url}/${playlist.uid}`, {
        apiVersion: 'playlists.grafana.com/v0alpha1',
        kind: 'Playlist',
        metadata: {
          name: playlist.uid,
        },
        spec: {
          ...playlist,
          title: playlist.name,
        },
      })
    );
  }

  async deletePlaylist(uid: string): Promise<void> {
    if (this.legacy) {
      return this.legacy.deletePlaylist(uid);
    }
    await withErrorHandling(() => getBackendSrv().delete(`${this.url}/${uid}`), 'Playlist deleted');
  }
}

// This converts a saved k8s resource into a playlist object
// the main difference is that k8s uses metdata.name as the uid
// to avoid future confusion, the display name is now called "title"
function k8sResourceAsPlaylist(r: K8sPlaylist): Playlist {
  const { spec, metadata } = r;
  return {
<<<<<<< HEAD
    ...r.spec,
    uid: r.metadata.name, // replace the uid from the k8s name
    name: r.spec.title,
=======
    uid: metadata.name, // use the k8s name as uid
    name: spec.title,
    interval: spec.interval,
    items: spec.items,
>>>>>>> 2a527aa3
  };
}

/** @deprecated -- this migrates playlists saved with internal ids to uid  */
async function migrateInternalIDs(playlist: Playlist) {
  if (playlist?.items) {
    for (const item of playlist.items) {
      if (item.type === 'dashboard_by_id') {
        item.type = 'dashboard_by_uid';
        const uids = await getBackendSrv().get<string[]>(`/api/dashboards/ids/${item.value}`);
        if (uids?.length) {
          item.value = uids[0];
        }
      }
    }
  }
}

async function withErrorHandling(apiCall: () => Promise<void>, message = 'Playlist saved') {
  try {
    await apiCall();
    dispatch(notifyApp(createSuccessNotification(message)));
  } catch (e) {
    if (e instanceof Error) {
      dispatch(notifyApp(createErrorNotification('Unable to save playlist', e)));
    }
  }
}

/** Returns a copy with the dashboards loaded */
export async function loadDashboards(items: PlaylistItem[]): Promise<PlaylistItem[]> {
  let idx = 0;
  if (!items?.length) {
    return [];
  }

  const targets: GrafanaQuery[] = [];
  for (const item of items) {
    const query: SearchQuery = {
      query: '*',
      kind: ['dashboard'],
      limit: 1000,
    };

    switch (item.type) {
      case 'dashboard_by_id':
        throw new Error('invalid item (with id)');

      case 'dashboard_by_uid':
        query.uid = [item.value];
        break;

      case 'dashboard_by_tag':
        query.tags = [item.value];
        break;
    }
    targets.push({
      refId: `${idx++}`,
      queryType: GrafanaQueryType.Search,
      search: query,
    });
  }

  // The SQL based store can only execute individual queries
  if (!config.featureToggles.panelTitleSearch) {
    const searcher = getGrafanaSearcher();
    const res: PlaylistItem[] = [];
    for (let i = 0; i < targets.length; i++) {
      const view = (await searcher.search(targets[i].search!)).view;
      res.push({ ...items[i], dashboards: view.map((v) => ({ ...v })) });
    }
    return res;
  }

  // The bluge backend can execute multiple queries in a single request
  const ds = await getGrafanaDatasource();
  // eslint-disable-next-line
  const rsp = await lastValueFrom(ds.query({ targets } as unknown as DataQueryRequest<GrafanaQuery>));
  if (rsp.data.length !== items.length) {
    throw new Error('unexpected result size');
  }
  return items.map((item, idx) => {
    const view = new DataFrameView<DashboardQueryResult>(rsp.data[idx]);
    return { ...item, dashboards: view.map((v) => ({ ...v })) };
  });
}

export function getDefaultPlaylist(): Playlist {
  return { items: [], interval: '5m', name: '', uid: '' };
}

export function searchPlaylists(playlists: Playlist[], query?: string): Playlist[] {
  if (!query?.length) {
    return playlists;
  }
  query = query.toLowerCase();
  return playlists.filter((v) => v.name.toLowerCase().includes(query!));
}

export function getPlaylistAPI() {
  return config.featureToggles.kubernetesPlaylists ? new K8sAPI() : new LegacyAPI();
}<|MERGE_RESOLUTION|>--- conflicted
+++ resolved
@@ -58,29 +58,17 @@
 
   constructor() {
     const ns = contextSrv.user.orgId === 1 ? 'default' : `org-${contextSrv.user.orgId}`;
-<<<<<<< HEAD
-    this.url = `/apis/playlists.grafana.com/v0alpha1/namespaces/${ns}/playlists`;
+    this.url = `/apis/playlist.x.grafana.com/v0alpha1/namespaces/${ns}/playlists`;
 
     // When undefined, this will use k8s for all CRUD features
     if (!config.featureToggles.grafanaAPIServerWithExperimentalAPIs) {
       this.legacy = new LegacyAPI();
     }
-=======
-    this.url = `/apis/playlist.x.grafana.com/v0alpha1/namespaces/${ns}/playlists`;
-
-    // When undefined, this will use k8s for all CRUD features
-    // if (!config.featureToggles.grafanaAPIServerWithExperimentalAPIs) {
-    this.legacy = new LegacyAPI();
->>>>>>> 2a527aa3
   }
 
   async getAllPlaylist(): Promise<Playlist[]> {
     const result = await getBackendSrv().get<K8sPlaylistList>(this.url);
-<<<<<<< HEAD
     return result.items.map(k8sResourceAsPlaylist);
-=======
-    return result.playlists.map(k8sResourceAsPlaylist);
->>>>>>> 2a527aa3
   }
 
   async getPlaylist(uid: string): Promise<Playlist> {
@@ -139,16 +127,10 @@
 function k8sResourceAsPlaylist(r: K8sPlaylist): Playlist {
   const { spec, metadata } = r;
   return {
-<<<<<<< HEAD
-    ...r.spec,
-    uid: r.metadata.name, // replace the uid from the k8s name
-    name: r.spec.title,
-=======
     uid: metadata.name, // use the k8s name as uid
     name: spec.title,
     interval: spec.interval,
     items: spec.items,
->>>>>>> 2a527aa3
   };
 }
 
