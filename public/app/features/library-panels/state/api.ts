--- conflicted
+++ resolved
@@ -6,19 +6,15 @@
   return result;
 }
 
-<<<<<<< HEAD
 export async function getLibraryPanel(uid: string): Promise<LibraryPanelDTO> {
   const { result } = await getBackendSrv().get(`/api/library-panels/${uid}`);
   return result;
 }
 
-export async function addLibraryPanel(panelSaveModel: any, folderId: number): Promise<LibraryPanelDTO> {
-=======
 export async function addLibraryPanel(
   panelSaveModel: PanelModelWithLibraryPanel,
   folderId: number
 ): Promise<LibraryPanelDTO> {
->>>>>>> 091e3cf4
   const { result } = await getBackendSrv().post(`/api/library-panels`, {
     folderId,
     name: panelSaveModel.title,
