import { css } from '@emotion/css';
<<<<<<< HEAD
import React, { memo, useMemo, useState } from 'react';
=======
import React, { memo, useEffect, useMemo } from 'react';
>>>>>>> e1ab9cc9
import AutoSizer from 'react-virtualized-auto-sizer';

import { GrafanaTheme2 } from '@grafana/data';
import { FilterInput, useStyles2 } from '@grafana/ui';
import { Page } from 'app/core/components/Page/Page';
import { GrafanaRouteComponentProps } from 'app/core/navigation/types';

import { buildNavModel } from '../folders/state/navModel';
import { useSearchStateManager } from '../search/state/SearchStateManager';
import { getSearchPlaceholder } from '../search/tempI18nPhrases';

import { skipToken, useGetFolderQuery } from './api/browseDashboardsAPI';
import { BrowseActions } from './components/BrowseActions/BrowseActions';
import { BrowseFilters } from './components/BrowseFilters';
import { BrowseView } from './components/BrowseView';
import { SearchView } from './components/SearchView';
import { useHasSelection } from './state';

export interface BrowseDashboardsPageRouteParams {
  uid?: string;
  slug?: string;
}

export interface Props extends GrafanaRouteComponentProps<BrowseDashboardsPageRouteParams> {}

// New Browse/Manage/Search Dashboards views for nested folders

<<<<<<< HEAD
const BrowseDashboardsPage = memo(({ match, location }: Props) => {
  // this is a complete hack to force a full rerender.
  // TODO remove once we move everything to RTK query
  const [rerender, setRerender] = useState(0);

  const styles = useStyles2(getStyles);
=======
const BrowseDashboardsPage = memo(({ match }: Props) => {
>>>>>>> e1ab9cc9
  const { uid: folderUID } = match.params;

  const styles = useStyles2(getStyles);
  const [searchState, stateManager] = useSearchStateManager();
  const isSearching = stateManager.hasSearchFilters();

  useEffect(() => stateManager.initStateFromUrl(folderUID), [folderUID, stateManager]);

  useEffect(() => {
    // Clear the search results when we leave SearchView to prevent old results flashing
    // when starting a new search
    if (!isSearching && searchState.result) {
      stateManager.setState({ result: undefined, includePanels: undefined });
    }
  }, [isSearching, searchState.result, stateManager]);

  const { data: folderDTO } = useGetFolderQuery(folderUID ?? skipToken);
  const navModel = useMemo(() => (folderDTO ? buildNavModel(folderDTO) : undefined), [folderDTO]);
  const hasSelection = useHasSelection();

  return (
    <Page navId="dashboards/browse" pageNav={navModel}>
      <Page.Contents className={styles.pageContents}>
        <FilterInput
          placeholder={getSearchPlaceholder(searchState.includePanels)}
          value={searchState.query}
          escapeRegex={false}
          onChange={(e) => stateManager.onQueryChange(e)}
        />

        {hasSelection ? <BrowseActions onActionComplete={() => setRerender(rerender + 1)} /> : <BrowseFilters />}

        <div className={styles.subView}>
          <AutoSizer>
            {({ width, height }) =>
<<<<<<< HEAD
              searchState.query ? (
                <SearchView key={rerender} width={width} height={height} folderUID={folderUID} />
=======
              isSearching ? (
                <SearchView width={width} height={height} />
>>>>>>> e1ab9cc9
              ) : (
                <BrowseView key={rerender} width={width} height={height} folderUID={folderUID} />
              )
            }
          </AutoSizer>
        </div>
      </Page.Contents>
    </Page>
  );
});

const getStyles = (theme: GrafanaTheme2) => ({
  pageContents: css({
    display: 'grid',
    gridTemplateRows: 'auto auto 1fr',
    height: '100%',
    rowGap: theme.spacing(1),
  }),

  // AutoSizer needs an element to measure the full height available
  subView: css({
    height: '100%',
  }),
});

BrowseDashboardsPage.displayName = 'BrowseDashboardsPage';
export default BrowseDashboardsPage;<|MERGE_RESOLUTION|>--- conflicted
+++ resolved
@@ -1,9 +1,5 @@
 import { css } from '@emotion/css';
-<<<<<<< HEAD
-import React, { memo, useMemo, useState } from 'react';
-=======
-import React, { memo, useEffect, useMemo } from 'react';
->>>>>>> e1ab9cc9
+import React, { memo, useEffect, useMemo, useState } from 'react';
 import AutoSizer from 'react-virtualized-auto-sizer';
 
 import { GrafanaTheme2 } from '@grafana/data';
@@ -31,16 +27,10 @@
 
 // New Browse/Manage/Search Dashboards views for nested folders
 
-<<<<<<< HEAD
-const BrowseDashboardsPage = memo(({ match, location }: Props) => {
+const BrowseDashboardsPage = memo(({ match }: Props) => {
   // this is a complete hack to force a full rerender.
   // TODO remove once we move everything to RTK query
   const [rerender, setRerender] = useState(0);
-
-  const styles = useStyles2(getStyles);
-=======
-const BrowseDashboardsPage = memo(({ match }: Props) => {
->>>>>>> e1ab9cc9
   const { uid: folderUID } = match.params;
 
   const styles = useStyles2(getStyles);
@@ -76,13 +66,8 @@
         <div className={styles.subView}>
           <AutoSizer>
             {({ width, height }) =>
-<<<<<<< HEAD
-              searchState.query ? (
-                <SearchView key={rerender} width={width} height={height} folderUID={folderUID} />
-=======
               isSearching ? (
-                <SearchView width={width} height={height} />
->>>>>>> e1ab9cc9
+                <SearchView key={rerender} width={width} height={height} />
               ) : (
                 <BrowseView key={rerender} width={width} height={height} folderUID={folderUID} />
               )
