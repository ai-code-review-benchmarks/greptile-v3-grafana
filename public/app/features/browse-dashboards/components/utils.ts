import { config } from '@grafana/runtime';
import { contextSrv } from 'app/core/core';
import { AnnoKeySourcePath } from 'app/features/apiserver/types';
import { getDashboardAPI } from 'app/features/dashboard/api/dashboard_api';
import { DashboardViewItem } from 'app/features/search/types';

<<<<<<< HEAD
import { DashboardViewItemWithUIItems, BrowseDashboardsPermissions } from '../types';
=======
import { useChildrenByParentUIDState } from '../state/hooks';
import { findItem } from '../state/utils';
import { DashboardTreeSelection, DashboardViewItemWithUIItems } from '../types';
>>>>>>> b9997d83

export function makeRowID(baseId: string, item: DashboardViewItemWithUIItems) {
  return baseId + item.uid;
}

export function isSharedWithMe(uid: string) {
  return uid === config.sharedWithMeFolderUID;
}

// Construct folder URL and append orgId to it
export function getFolderURL(uid: string) {
  const { orgId } = contextSrv.user;
  const subUrlPrefix = config.appSubUrl ?? '';
  const url = `${subUrlPrefix}/dashboards/f/${uid}/`;

  if (orgId) {
    return `${url}?orgId=${orgId}`;
  }
  return url;
}

export function hasFolderNameCharactersToReplace(folderName: string): boolean {
  if (typeof folderName !== 'string') {
    return false;
  }

  // whitespace that needs to be replaced with hyphens
  const hasWhitespace = /\s+/.test(folderName);

  // characters that are not lowercase letters, numbers, or hyphens
  const hasInvalidCharacters = /[^a-z0-9-]/.test(folderName);

  return hasWhitespace || hasInvalidCharacters;
}

export function formatFolderName(folderName?: string): string {
  if (typeof folderName !== 'string') {
    console.error('Invalid folder name type:', typeof folderName);
    return '';
  }

  const result = folderName
    .trim() // Remove leading/trailing whitespace first
    .toLowerCase()
    .replace(/\s+/g, '-')
    .replace(/[^a-z0-9-]/g, '')
    .replace(/^-+|-+$/g, ''); // Remove leading/trailing hyphens

  // If the result is empty, return empty string
  if (result === '') {
    return '';
  }

  return result;
}

<<<<<<< HEAD
export function canEditItemType(itemKind: string, permissions: BrowseDashboardsPermissions): boolean {
  return itemKind === 'folder' ? permissions.canEditFolders : permissions.canEditDashboards;
=======
// Fetch provisioned dashboard path in repository
export async function fetchProvisionedDashboardPath(uid: string): Promise<string | undefined> {
  try {
    const dto = await getDashboardAPI().getDashboardDTO(uid);
    const sourcePath =
      'meta' in dto
        ? dto.meta.k8s?.annotations?.[AnnoKeySourcePath] || dto.meta.provisionedExternalId
        : dto.metadata?.annotations?.[AnnoKeySourcePath];
    return `${sourcePath}`;
  } catch (error) {
    console.error('Error fetching provisioned dashboard path:', error);
    return undefined;
  }
}

// Collect selected dashboard and folder from the DashboardTreeSelection
// This is used to prepare the items for bulk delete operation.
export function collectSelectedItems(
  selectedItems: Omit<DashboardTreeSelection, 'panel' | '$all'>,
  childrenByParentUID: ReturnType<typeof useChildrenByParentUIDState>,
  rootItems: DashboardViewItem[] = []
) {
  const targets: Array<{ uid: string; isFolder: boolean; displayName: string }> = [];

  // folders
  for (const [uid, selected] of Object.entries(selectedItems.folder)) {
    if (selected) {
      const item = findItem(rootItems, childrenByParentUID, uid);
      targets.push({ uid, isFolder: true, displayName: item?.title || uid });
    }
  }

  // dashboards
  for (const [uid, selected] of Object.entries(selectedItems.dashboard)) {
    if (selected) {
      const item = findItem(rootItems, childrenByParentUID, uid);
      targets.push({ uid, isFolder: false, displayName: item?.title || uid });
    }
  }

  return targets;
>>>>>>> b9997d83
}<|MERGE_RESOLUTION|>--- conflicted
+++ resolved
@@ -4,13 +4,9 @@
 import { getDashboardAPI } from 'app/features/dashboard/api/dashboard_api';
 import { DashboardViewItem } from 'app/features/search/types';
 
-<<<<<<< HEAD
-import { DashboardViewItemWithUIItems, BrowseDashboardsPermissions } from '../types';
-=======
 import { useChildrenByParentUIDState } from '../state/hooks';
 import { findItem } from '../state/utils';
-import { DashboardTreeSelection, DashboardViewItemWithUIItems } from '../types';
->>>>>>> b9997d83
+import { DashboardTreeSelection, DashboardViewItemWithUIItems, BrowseDashboardsPermissions } from '../types';
 
 export function makeRowID(baseId: string, item: DashboardViewItemWithUIItems) {
   return baseId + item.uid;
@@ -67,10 +63,6 @@
   return result;
 }
 
-<<<<<<< HEAD
-export function canEditItemType(itemKind: string, permissions: BrowseDashboardsPermissions): boolean {
-  return itemKind === 'folder' ? permissions.canEditFolders : permissions.canEditDashboards;
-=======
 // Fetch provisioned dashboard path in repository
 export async function fetchProvisionedDashboardPath(uid: string): Promise<string | undefined> {
   try {
@@ -112,5 +104,8 @@
   }
 
   return targets;
->>>>>>> b9997d83
+}
+
+export function canEditItemType(itemKind: string, permissions: BrowseDashboardsPermissions): boolean {
+  return itemKind === 'folder' ? permissions.canEditFolders : permissions.canEditDashboards;
 }