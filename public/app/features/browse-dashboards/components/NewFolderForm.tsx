import React from 'react';

import { Button, Input, Form, Field, HorizontalGroup } from '@grafana/ui';
<<<<<<< HEAD
import { t, Trans } from 'app/core/internationalization';
=======
import { Trans, t } from 'app/core/internationalization';
>>>>>>> db2770d9

import { validationSrv } from '../../manage-dashboards/services/ValidationSrv';

interface Props {
  onConfirm: (folderName: string) => void;
  onCancel: () => void;
}

interface FormModel {
  folderName: string;
}

const initialFormModel: FormModel = { folderName: '' };

export function NewFolderForm({ onCancel, onConfirm }: Props) {
  const translatedFoldername = t('browse-dashboards.action.new-folder-label', 'Folder name');
  const translatedFolderNameRequiredPhrase = t(
    'browse-dashboards.action.new-folder-name-required-phrase',
    'Folder name is required.'
  );
  const validateFolderName = async (folderName: string) => {
    try {
      await validationSrv.validateNewFolderName(folderName);
      return true;
    } catch (e) {
      if (e instanceof Error) {
        return e.message;
      } else {
        throw e;
      }
    }
  };

  const fieldNameLabel = t('browse-dashboards.new-folder-form.name-label', 'Folder name');

  return (
    <Form defaultValues={initialFormModel} onSubmit={(form: FormModel) => onConfirm(form.folderName)}>
      {({ register, errors }) => (
        <>
          <Field
<<<<<<< HEAD
            label={translatedFoldername}
=======
            label={fieldNameLabel}
>>>>>>> db2770d9
            invalid={!!errors.folderName}
            error={errors.folderName && errors.folderName.message}
          >
            <Input
              id="folder-name-input"
              {...register('folderName', {
                required: translatedFolderNameRequiredPhrase,
                validate: async (v) => await validateFolderName(v),
              })}
            />
          </Field>
          <HorizontalGroup>
            <Button variant="secondary" fill="outline" onClick={onCancel}>
<<<<<<< HEAD
              <Trans i18nKey="browse-dashboards.action.cancel-button">Cancel</Trans>
            </Button>
            <Button type="submit">
              <Trans i18nKey="browse-dashboards.action.create-button">Create</Trans>
=======
              <Trans i18nKey="browse-dashboards.new-folder-form.cancel-label">Cancel</Trans>
            </Button>
            <Button type="submit">
              <Trans i18nKey="browse-dashboards.new-folder-form.create-label">Create</Trans>
>>>>>>> db2770d9
            </Button>
          </HorizontalGroup>
        </>
      )}
    </Form>
  );
}<|MERGE_RESOLUTION|>--- conflicted
+++ resolved
@@ -1,11 +1,7 @@
 import React from 'react';
 
 import { Button, Input, Form, Field, HorizontalGroup } from '@grafana/ui';
-<<<<<<< HEAD
-import { t, Trans } from 'app/core/internationalization';
-=======
 import { Trans, t } from 'app/core/internationalization';
->>>>>>> db2770d9
 
 import { validationSrv } from '../../manage-dashboards/services/ValidationSrv';
 
@@ -21,7 +17,6 @@
 const initialFormModel: FormModel = { folderName: '' };
 
 export function NewFolderForm({ onCancel, onConfirm }: Props) {
-  const translatedFoldername = t('browse-dashboards.action.new-folder-label', 'Folder name');
   const translatedFolderNameRequiredPhrase = t(
     'browse-dashboards.action.new-folder-name-required-phrase',
     'Folder name is required.'
@@ -46,11 +41,7 @@
       {({ register, errors }) => (
         <>
           <Field
-<<<<<<< HEAD
-            label={translatedFoldername}
-=======
             label={fieldNameLabel}
->>>>>>> db2770d9
             invalid={!!errors.folderName}
             error={errors.folderName && errors.folderName.message}
           >
@@ -64,17 +55,10 @@
           </Field>
           <HorizontalGroup>
             <Button variant="secondary" fill="outline" onClick={onCancel}>
-<<<<<<< HEAD
-              <Trans i18nKey="browse-dashboards.action.cancel-button">Cancel</Trans>
-            </Button>
-            <Button type="submit">
-              <Trans i18nKey="browse-dashboards.action.create-button">Create</Trans>
-=======
               <Trans i18nKey="browse-dashboards.new-folder-form.cancel-label">Cancel</Trans>
             </Button>
             <Button type="submit">
               <Trans i18nKey="browse-dashboards.new-folder-form.create-label">Create</Trans>
->>>>>>> db2770d9
             </Button>
           </HorizontalGroup>
         </>
