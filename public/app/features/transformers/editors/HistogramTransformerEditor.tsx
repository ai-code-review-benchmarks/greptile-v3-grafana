--- conflicted
+++ resolved
@@ -1,9 +1,5 @@
-<<<<<<< HEAD
 import React, { useCallback } from 'react';
-=======
-import React, { FormEvent, useCallback } from 'react';
 
->>>>>>> 07aa2bbb
 import { DataTransformerID, standardTransformers, TransformerRegistryItem, TransformerUIProps } from '@grafana/data';
 import {
   HistogramTransformerOptions,
