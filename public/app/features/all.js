define([
  './panellinks/module',
  './dashlinks/module',
  './annotations/annotations_srv',
  './templating/templateSrv',
  './dashboard/all',
  './playlist/all',
  './snapshot/all',
  './panel/all',
<<<<<<< HEAD
  './anomaly/all',
=======
>>>>>>> 90e9b338
  './decompose/all',
  './panelinfo/panelInfoEditCtrl',
  './systemoverview/systemoverviewCtrl',
], function () {});<|MERGE_RESOLUTION|>--- conflicted
+++ resolved
@@ -7,10 +7,6 @@
   './playlist/all',
   './snapshot/all',
   './panel/all',
-<<<<<<< HEAD
-  './anomaly/all',
-=======
->>>>>>> 90e9b338
   './decompose/all',
   './panelinfo/panelInfoEditCtrl',
   './systemoverview/systemoverviewCtrl',
