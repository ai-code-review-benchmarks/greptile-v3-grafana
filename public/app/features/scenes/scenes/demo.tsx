import {
  Scene,
  SceneCanvasText,
  ScenePanelRepeater,
  SceneTimePicker,
  SceneToolbarInput,
  SceneFlexLayout,
  VizPanel,
} from '../components';
import { EmbeddedScene } from '../components/Scene';
import { panelBuilders } from '../components/VizPanel/panelBuilders';
import { SceneTimeRange } from '../core/SceneTimeRange';
import { SceneEditManager } from '../editor/SceneEditManager';

import { getQueryRunnerWithRandomWalkQuery } from './queries';

export function getFlexLayoutTest(standalone: boolean): Scene {
  const state = {
    title: 'Flex layout test',
    body: new SceneFlexLayout({
      direction: 'row',
      children: [
<<<<<<< HEAD
        new VizPanel({
          placement: { minWidth: '70%' },
          pluginId: 'timeseries',
=======
        panelBuilders.newGraph({
          size: { minWidth: '70%' },
>>>>>>> 12c292fd
          title: 'Dynamic height and width',
          $data: getQueryRunnerWithRandomWalkQuery({}, { maxDataPointsFromWidth: true }),
        }),
        new SceneFlexLayout({
          direction: 'column',
          children: [
            panelBuilders.newGraph({
              title: 'Fill height',
              options: {},
              fieldConfig: {
                defaults: {
                  custom: {
                    fillOpacity: 20,
                  },
                },
                overrides: [],
              },
            }),
            panelBuilders.newGraph({
              title: 'Fill height',
            }),
            new SceneCanvasText({
              placement: { ySizing: 'content' },
              text: 'Size to content',
              fontSize: 20,
              align: 'center',
            }),
<<<<<<< HEAD
            new VizPanel({
              placement: { height: 300 },
              pluginId: 'timeseries',
=======
            panelBuilders.newGraph({
>>>>>>> 12c292fd
              title: 'Fixed height',
              size: { height: 300 },
            }),
          ],
        }),
      ],
    }),
    $editor: new SceneEditManager({}),
    $timeRange: new SceneTimeRange(),
    $data: getQueryRunnerWithRandomWalkQuery(),
    actions: [new SceneTimePicker({})],
  };

  return standalone ? new Scene(state) : new EmbeddedScene(state);
}

export function getScenePanelRepeaterTest(standalone: boolean): Scene {
  const queryRunner = getQueryRunnerWithRandomWalkQuery({
    seriesCount: 2,
    alias: '__server_names',
    scenarioId: 'random_walk',
  });

  const state = {
    title: 'Panel repeater test',
    body: new ScenePanelRepeater({
      layout: new SceneFlexLayout({
        direction: 'column',
        children: [
          new SceneFlexLayout({
            direction: 'row',
            placement: { minHeight: 200 },
            children: [
              new VizPanel({
                pluginId: 'timeseries',
                title: 'Title',
                options: {
                  legend: { displayMode: 'hidden' },
                },
              }),
              new VizPanel({
                placement: { width: 300 },
                pluginId: 'stat',
                fieldConfig: { defaults: { displayName: 'Last' }, overrides: [] },
                options: {
                  graphMode: 'none',
                },
              }),
            ],
          }),
        ],
      }),
    }),
    $editor: new SceneEditManager({}),
    $timeRange: new SceneTimeRange(),
    $data: queryRunner,
    actions: [
      new SceneToolbarInput({
        value: '2',
        onChange: (newValue) => {
          queryRunner.setState({
            queries: [
              {
                ...queryRunner.state.queries[0],
                seriesCount: newValue,
              },
            ],
          });
          queryRunner.runQueries();
        },
      }),
      new SceneTimePicker({}),
    ],
  };

  return standalone ? new Scene(state) : new EmbeddedScene(state);
}<|MERGE_RESOLUTION|>--- conflicted
+++ resolved
@@ -20,14 +20,8 @@
     body: new SceneFlexLayout({
       direction: 'row',
       children: [
-<<<<<<< HEAD
-        new VizPanel({
+        panelBuilders.newGraph({
           placement: { minWidth: '70%' },
-          pluginId: 'timeseries',
-=======
-        panelBuilders.newGraph({
-          size: { minWidth: '70%' },
->>>>>>> 12c292fd
           title: 'Dynamic height and width',
           $data: getQueryRunnerWithRandomWalkQuery({}, { maxDataPointsFromWidth: true }),
         }),
@@ -55,15 +49,9 @@
               fontSize: 20,
               align: 'center',
             }),
-<<<<<<< HEAD
-            new VizPanel({
+            panelBuilders.newGraph({
+              title: 'Fixed height',
               placement: { height: 300 },
-              pluginId: 'timeseries',
-=======
-            panelBuilders.newGraph({
->>>>>>> 12c292fd
-              title: 'Fixed height',
-              size: { height: 300 },
             }),
           ],
         }),
