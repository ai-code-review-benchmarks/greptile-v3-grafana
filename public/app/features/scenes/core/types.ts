--- conflicted
+++ resolved
@@ -13,17 +13,8 @@
   $variables?: SceneVariables;
 }
 
-<<<<<<< HEAD
 export interface SceneLayoutChildState extends SceneObjectStatePlain {
   layout?: SceneLayoutChildOptions;
-=======
-export interface SceneLayoutChildSize {
-  size?: SceneObjectSize;
-}
-export interface SceneLayoutChildInteractions {
-  isDraggable?: boolean;
-  isResizable?: boolean;
->>>>>>> 92d12fde
 }
 
 export type SceneObjectState = SceneObjectStatePlain | SceneLayoutState | SceneLayoutChildState;
