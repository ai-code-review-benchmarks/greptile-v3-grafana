import React, { RefCallback, useMemo } from 'react';
import { useMeasure } from 'react-use';

<<<<<<< HEAD
import { PluginContextProvider, toIconName } from '@grafana/data';
import { PanelChrome, ErrorBoundaryAlert } from '@grafana/ui';
=======
import { PluginContextProvider, useFieldOverrides } from '@grafana/data';
import { getTemplateSrv } from '@grafana/runtime';
import { PanelChrome, ErrorBoundaryAlert, useTheme2 } from '@grafana/ui';
>>>>>>> 4ae03824
import { appEvents } from 'app/core/core';

import { sceneGraph } from '../../core/sceneGraph';
import { SceneComponentProps } from '../../core/types';
import { SceneQueryRunner } from '../../querying/SceneQueryRunner';
import { CustomFormatterFn } from '../../variables/interpolation/sceneInterpolator';
import { SceneDragHandle } from '../SceneDragHandle';

import { VizPanel } from './VizPanel';

export function VizPanelRenderer({ model }: SceneComponentProps<VizPanel>) {
  const { title, options, fieldConfig, pluginId, pluginLoadError, $data, placement } = model.useState();
  const theme = useTheme2();
  const replace = useMemo(() => getTemplateSrv().replace, []);
  const [ref, { width, height }] = useMeasure();
  const plugin = model.getPlugin();
  const { data } = sceneGraph.getData(model).useState();
  const parentLayout = sceneGraph.getLayout(model);
  const titleItems = [];

  // TODO: this should probably be parentLayout.isDraggingEnabled() ? placement?.isDraggable : false
  // The current logic is not correct, just because parent layout itself is not draggable does not mean children are not
  const isDraggable = parentLayout.state.placement?.isDraggable ? placement?.isDraggable : false;
  const dragHandle = <SceneDragHandle layoutKey={parentLayout.state.key!} />;

  const titleInterpolated = sceneGraph.interpolate(model, title);

  // Not sure we need to subscribe to this state
  const timeZone = sceneGraph.getTimeRange(model).state.timeZone;

  const dataWithOverrides = useFieldOverrides(plugin, fieldConfig, data, timeZone, theme, replace);

  if (pluginLoadError) {
    return <div>Failed to load plugin: {pluginLoadError}</div>;
  }

  if (!plugin || !plugin.hasPluginId(pluginId)) {
    return <div>Loading plugin panel...</div>;
  }

  if (!plugin.panel) {
    return <div>Panel plugin has no panel component</div>;
  }

  const PanelComponent = plugin.panel;

  // Query runner needs to with for auto maxDataPoints
  if ($data instanceof SceneQueryRunner) {
    $data.setContainerWidth(width);
  }

  if (data?.request?.timeInfo) {
    titleItems.push({
      icon: toIconName('clock-nine')!,
      tooltip: data?.request?.timeInfo,
    });
  }

  return (
    <div ref={ref as RefCallback<HTMLDivElement>} style={{ position: 'absolute', width: '100%', height: '100%' }}>
      <PanelChrome
        title={titleInterpolated}
        width={width}
        height={height}
        leftItems={isDraggable ? [dragHandle] : undefined}
        titleItems={titleItems}
      >
        {(innerWidth, innerHeight) => (
          <>
            {!dataWithOverrides && <div>No data...</div>}
            {dataWithOverrides && (
              <ErrorBoundaryAlert dependencies={[plugin, data]}>
                <PluginContextProvider meta={plugin.meta}>
                  <PanelComponent
                    id={1}
                    data={dataWithOverrides}
                    title={title}
                    timeRange={dataWithOverrides.timeRange}
                    timeZone={timeZone}
                    options={options}
                    fieldConfig={fieldConfig}
                    transparent={false}
                    width={innerWidth}
                    height={innerHeight}
                    renderCounter={0}
                    replaceVariables={(str, scopedVars, format) =>
                      sceneGraph.interpolate(model, str, scopedVars, format as string | CustomFormatterFn | undefined)
                    }
                    onOptionsChange={model.onOptionsChange}
                    onFieldConfigChange={model.onFieldConfigChange}
                    onChangeTimeRange={model.onChangeTimeRange}
                    eventBus={appEvents}
                  />
                </PluginContextProvider>
              </ErrorBoundaryAlert>
            )}
          </>
        )}
      </PanelChrome>
    </div>
  );
}

VizPanelRenderer.displayName = 'ScenePanelRenderer';<|MERGE_RESOLUTION|>--- conflicted
+++ resolved
@@ -1,14 +1,9 @@
 import React, { RefCallback, useMemo } from 'react';
 import { useMeasure } from 'react-use';
 
-<<<<<<< HEAD
-import { PluginContextProvider, toIconName } from '@grafana/data';
-import { PanelChrome, ErrorBoundaryAlert } from '@grafana/ui';
-=======
-import { PluginContextProvider, useFieldOverrides } from '@grafana/data';
+import { PluginContextProvider, toIconName, useFieldOverrides } from '@grafana/data';
 import { getTemplateSrv } from '@grafana/runtime';
 import { PanelChrome, ErrorBoundaryAlert, useTheme2 } from '@grafana/ui';
->>>>>>> 4ae03824
 import { appEvents } from 'app/core/core';
 
 import { sceneGraph } from '../../core/sceneGraph';
