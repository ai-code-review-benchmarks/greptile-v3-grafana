import {
  ConstantVariableModel,
  CustomVariableModel,
  DataSourceVariableModel,
  QueryVariableModel,
  VariableModel,
} from '@grafana/data';
import {
  VizPanel,
  SceneTimePicker,
  SceneGridLayout,
  SceneGridRow,
  SceneTimeRange,
  SceneObject,
  SceneQueryRunner,
  SceneVariableSet,
  VariableValueSelectors,
  SceneVariable,
  CustomVariable,
  DataSourceVariable,
  QueryVariable,
  ConstantVariable,
  SceneDataTransformer,
} from '@grafana/scenes';
import { StateManagerBase } from 'app/core/services/StateManagerBase';
import { dashboardLoaderSrv } from 'app/features/dashboard/services/DashboardLoaderSrv';
import { DashboardModel, PanelModel } from 'app/features/dashboard/state';
<<<<<<< HEAD
import { isDashboardQuery, DashboardQuery } from 'app/plugins/datasource/dashboard/types';
import { graphToTimeseriesOptions } from 'app/plugins/panel/timeseries/migrations';
=======
>>>>>>> 36e8ca7f
import { DashboardDTO } from 'app/types';

import { DashboardScene } from './DashboardScene';

export interface DashboardLoaderState {
  dashboard?: DashboardScene;
  isLoading?: boolean;
  loadError?: string;
}

export class DashboardLoader extends StateManagerBase<DashboardLoaderState> {
  private cache: Record<string, DashboardScene> = {};

  public async load(uid: string) {
    const fromCache = this.cache[uid];
    if (fromCache) {
      this.setState({ dashboard: fromCache });
      return;
    }

    this.setState({ isLoading: true });

    try {
      const rsp = await dashboardLoaderSrv.loadDashboard('db', '', uid);

      if (rsp.dashboard) {
        this.initDashboard(rsp);
      } else {
        throw new Error('Dashboard not found');
      }
    } catch (err) {
      this.setState({ isLoading: false, loadError: String(err) });
    }
  }

  private initDashboard(rsp: DashboardDTO) {
    // Just to have migrations run
    const oldModel = new DashboardModel(rsp.dashboard, rsp.meta, {
      autoMigrateOldPanels: true,
    });

    const dashboard = createDashboardSceneFromDashboardModel(oldModel);

    // We initialize URL sync here as it better to do that before mounting and doing any rendering.
    // But would be nice to have a conditional around this so you can pre-load dashboards without url sync.
    dashboard.initUrlSync();

    this.cache[rsp.dashboard.uid] = dashboard;
    this.setState({ dashboard, isLoading: false });
  }

  public clearState() {
    this.setState({ dashboard: undefined, loadError: undefined, isLoading: false });
  }
}

export function createSceneObjectsForPanels(oldPanels: PanelModel[]): SceneObject[] {
  // collects all panels and rows
  const panels: SceneObject[] = [];

  // indicates expanded row that's currently processed
  let currentRow: PanelModel | null = null;
  // collects panels in the currently processed, expanded row
  let currentRowPanels: SceneObject[] = [];

  // Find shared queries within dashboard
  const panelsByID = new Map<number, VizPanel>();
  const sharedQueries = new Map<number, DashboardQuery>();
  const createVizPanel = (panel: PanelModel): VizPanel => {
    const viz = createVizPanelFromPanelModel(panel);
    panelsByID.set(panel.id, viz);
    const firstQuery = panel.targets?.[0];
    if (isDashboardQuery(firstQuery) && firstQuery.panelId) {
      sharedQueries.set(panel.id, firstQuery);
    }
    return viz;
  };

  for (const panel of oldPanels) {
    if (panel.type === 'row') {
      if (!currentRow) {
        if (Boolean(panel.collapsed)) {
          // collapsed rows contain their panels within the row model
          panels.push(
            new SceneGridRow({
              title: panel.title,
              isCollapsed: true,
              placement: {
                y: panel.gridPos.y,
              },
              children: panel.panels ? panel.panels.map(createVizPanel) : [],
            })
          );
        } else {
          // indicate new row to be processed
          currentRow = panel;
        }
      } else {
        // when a row has been processed, and we hit a next one for processing
        if (currentRow.id !== panel.id) {
          // commit previous row panels
          panels.push(
            new SceneGridRow({
              title: currentRow!.title,
              placement: {
                y: currentRow.gridPos.y,
              },
              children: currentRowPanels,
            })
          );

          currentRow = panel;
          currentRowPanels = [];
        }
      }
    } else {
      const panelObject = createVizPanel(panel);

      // when processing an expanded row, collect its panels
      if (currentRow) {
        currentRowPanels.push(panelObject);
      } else {
        panels.push(panelObject);
      }
    }
  }

  // commit a row if it's the last one
  if (currentRow) {
    panels.push(
      new SceneGridRow({
        title: currentRow!.title,
        placement: {
          y: currentRow.gridPos.y,
        },
        children: currentRowPanels,
      })
    );
  }

  // Manually link shared query runners
  for (let [panelId, query] of sharedQueries) {
    const a = panelsByID.get(panelId);
    const b = panelsByID.get(query.panelId!);
    if (a && b) {
      let data = b.state.$data;
      // Remove the transformation wrapper
      if (query.withTransforms === false && data instanceof SceneDataTransformer) {
        data = data.state.$data;
      }
      if (query.topic) {
        // TODO? filter based on topic?
      }
      a.setState({ $data: data });
    }
  }
  return panels;
}

export function createDashboardSceneFromDashboardModel(oldModel: DashboardModel) {
  let variables: SceneVariableSet | undefined = undefined;

  if (oldModel.templating?.list?.length) {
    const variableObjects = oldModel.templating.list
      .map((v) => {
        try {
          return createSceneVariableFromVariableModel(v);
        } catch (err) {
          console.error(err);
          return null;
        }
      })
      // TODO: Remove filter
      // Added temporarily to allow skipping non-compatible variables
      .filter((v): v is SceneVariable => Boolean(v));

    variables = new SceneVariableSet({
      variables: variableObjects,
    });
  }

  return new DashboardScene({
    title: oldModel.title,
    uid: oldModel.uid,
    body: new SceneGridLayout({
      children: createSceneObjectsForPanels(oldModel.panels),
    }),
    $timeRange: new SceneTimeRange(oldModel.time),
    actions: [new SceneTimePicker({})],
    $variables: variables,
    ...(variables && {
      controls: [new VariableValueSelectors({})],
    }),
  });
}

export function createSceneVariableFromVariableModel(variable: VariableModel): SceneVariable {
  const commonProperties = {
    name: variable.name,
    label: variable.label,
  };
  if (isCustomVariable(variable)) {
    return new CustomVariable({
      ...commonProperties,
      value: variable.current.value,
      text: variable.current.text,
      description: variable.description,
      query: variable.query,
      isMulti: variable.multi,
      allValue: variable.allValue || undefined,
      includeAll: variable.includeAll,
      defaultToAll: Boolean(variable.includeAll),
      skipUrlSync: variable.skipUrlSync,
      hide: variable.hide,
    });
  } else if (isQueryVariable(variable)) {
    return new QueryVariable({
      ...commonProperties,
      value: variable.current.value,
      text: variable.current.text,
      description: variable.description,
      query: variable.query,
      datasource: variable.datasource,
      sort: variable.sort,
      refresh: variable.refresh,
      regex: variable.regex,
      allValue: variable.allValue || undefined,
      includeAll: variable.includeAll,
      defaultToAll: Boolean(variable.includeAll),
      isMulti: variable.multi,
      skipUrlSync: variable.skipUrlSync,
      hide: variable.hide,
    });
  } else if (isDataSourceVariable(variable)) {
    return new DataSourceVariable({
      ...commonProperties,
      value: variable.current.value,
      text: variable.current.text,
      description: variable.description,
      regex: variable.regex,
      pluginId: variable.query,
      allValue: variable.allValue || undefined,
      includeAll: variable.includeAll,
      defaultToAll: Boolean(variable.includeAll),
      skipUrlSync: variable.skipUrlSync,
      isMulti: variable.multi,
      hide: variable.hide,
    });
  } else if (isConstantVariable(variable)) {
    return new ConstantVariable({
      ...commonProperties,
      description: variable.description,
      value: variable.query,
      skipUrlSync: variable.skipUrlSync,
      hide: variable.hide,
    });
  } else {
    throw new Error(`Scenes: Unsupported variable type ${variable.type}`);
  }
}

export function createVizPanelFromPanelModel(panel: PanelModel) {
  const queryRunner = new SceneQueryRunner({
    queries: panel.targets ?? [],
    maxDataPoints: panel.maxDataPoints ?? undefined,
  });

<<<<<<< HEAD
  // Migrate graph to timeseries
  if (panel.type === 'graph') {
    const { fieldConfig, options } = graphToTimeseriesOptions(panel);
    panel.fieldConfig = fieldConfig;
    panel.options = options;
    panel.type = 'timeseries';
  }

  const gridPos = panel.gridPos ?? {};
=======
>>>>>>> 36e8ca7f
  return new VizPanel({
    key: `#${panel.id}`,
    title: panel.title,
    pluginId: panel.type,
    placement: {
      x: gridPos.x,
      y: gridPos.y,
      width: gridPos.w,
      height: gridPos.h,
    },
    options: panel.options ?? {},
    fieldConfig: panel.fieldConfig,
    pluginVersion: panel.pluginVersion,
    displayMode: panel.transparent ? 'transparent' : undefined,
    // To be replaced with it's own option persited option instead derived
    hoverHeader: !panel.title && !panel.timeFrom && !panel.timeShift,
    $data: panel.transformations?.length
      ? new SceneDataTransformer({
          $data: queryRunner,
          transformations: panel.transformations,
        })
      : queryRunner,
  });
}

let loader: DashboardLoader | null = null;

export function getDashboardLoader(): DashboardLoader {
  if (!loader) {
    loader = new DashboardLoader({});
  }

  return loader;
}

const isCustomVariable = (v: VariableModel): v is CustomVariableModel => v.type === 'custom';
const isQueryVariable = (v: VariableModel): v is QueryVariableModel => v.type === 'query';
const isDataSourceVariable = (v: VariableModel): v is DataSourceVariableModel => v.type === 'datasource';
const isConstantVariable = (v: VariableModel): v is ConstantVariableModel => v.type === 'constant';<|MERGE_RESOLUTION|>--- conflicted
+++ resolved
@@ -25,11 +25,7 @@
 import { StateManagerBase } from 'app/core/services/StateManagerBase';
 import { dashboardLoaderSrv } from 'app/features/dashboard/services/DashboardLoaderSrv';
 import { DashboardModel, PanelModel } from 'app/features/dashboard/state';
-<<<<<<< HEAD
 import { isDashboardQuery, DashboardQuery } from 'app/plugins/datasource/dashboard/types';
-import { graphToTimeseriesOptions } from 'app/plugins/panel/timeseries/migrations';
-=======
->>>>>>> 36e8ca7f
 import { DashboardDTO } from 'app/types';
 
 import { DashboardScene } from './DashboardScene';
@@ -297,18 +293,7 @@
     maxDataPoints: panel.maxDataPoints ?? undefined,
   });
 
-<<<<<<< HEAD
-  // Migrate graph to timeseries
-  if (panel.type === 'graph') {
-    const { fieldConfig, options } = graphToTimeseriesOptions(panel);
-    panel.fieldConfig = fieldConfig;
-    panel.options = options;
-    panel.type = 'timeseries';
-  }
-
   const gridPos = panel.gridPos ?? {};
-=======
->>>>>>> 36e8ca7f
   return new VizPanel({
     key: `#${panel.id}`,
     title: panel.title,
