import { css } from '@emotion/css';
import React from 'react';

import { GrafanaTheme2, PageLayoutType } from '@grafana/data';
import { config, locationService } from '@grafana/runtime';
import { UrlSyncManager, SceneObjectBase, SceneComponentProps, SceneObject, SceneObjectState } from '@grafana/scenes';
import { PageToolbar, ToolbarButton, useStyles2 } from '@grafana/ui';
import { AppChromeUpdate } from 'app/core/components/AppChrome/AppChromeUpdate';
import { Page } from 'app/core/components/Page/Page';

interface DashboardSceneState extends SceneObjectState {
  title: string;
  uid?: string;
  body: SceneObject;
  actions?: SceneObject[];
  controls?: SceneObject[];
}

export class DashboardScene extends SceneObjectBase<DashboardSceneState> {
  public static Component = DashboardSceneRenderer;
  private urlSyncManager?: UrlSyncManager;

  /**
   * It's better to do this before activate / mount to not trigger unnessary re-renders
   */
  public initUrlSync() {
<<<<<<< HEAD
    this.urlSyncManager = new UrlSyncManager(this);
=======
    if (!this.urlSyncManager) {
      this.urlSyncManager = new UrlSyncManager(this);
    }

>>>>>>> 507c6e7d
    this.urlSyncManager.initSync();
  }
}

function DashboardSceneRenderer({ model }: SceneComponentProps<DashboardScene>) {
  const { title, body, actions = [], uid, controls } = model.useState();
  const styles = useStyles2(getStyles);

  const toolbarActions = (actions ?? []).map((action) => <action.Component key={action.state.key} model={action} />);

  if (uid?.length) {
    toolbarActions.push(
      <ToolbarButton
        icon="apps"
        onClick={() => locationService.push(`/d/${uid}`)}
        tooltip="View as Dashboard"
        key="scene-to-dashboard-switch"
      />
    );
  }
  const pageToolbar = config.featureToggles.topnav ? (
    <AppChromeUpdate actions={toolbarActions} />
  ) : (
    <PageToolbar title={title}>{toolbarActions}</PageToolbar>
  );

  return (
    <Page navId="scenes" pageNav={{ text: title }} layout={PageLayoutType.Canvas} toolbar={pageToolbar}>
      {controls && (
        <div className={styles.controls}>
          {controls.map((control) => (
            <control.Component key={control.state.key} model={control} />
          ))}
        </div>
      )}
      <div className={styles.body}>
        <body.Component model={body} />
      </div>
    </Page>
  );
}

function getStyles(theme: GrafanaTheme2) {
  return {
    body: css({
      flexGrow: 1,
      display: 'flex',
      gap: '8px',
    }),
    controls: css({
      display: 'flex',
      paddingBottom: theme.spacing(2),
      flexWrap: 'wrap',
      alignItems: 'center',
      gap: theme.spacing(1),
    }),
  };
}<|MERGE_RESOLUTION|>--- conflicted
+++ resolved
@@ -24,14 +24,10 @@
    * It's better to do this before activate / mount to not trigger unnessary re-renders
    */
   public initUrlSync() {
-<<<<<<< HEAD
-    this.urlSyncManager = new UrlSyncManager(this);
-=======
     if (!this.urlSyncManager) {
       this.urlSyncManager = new UrlSyncManager(this);
     }
 
->>>>>>> 507c6e7d
     this.urlSyncManager.initSync();
   }
 }
