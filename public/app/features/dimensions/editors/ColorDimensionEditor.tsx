--- conflicted
+++ resolved
@@ -12,13 +12,7 @@
   value: '_____fixed_____',
 };
 
-<<<<<<< HEAD
-type Props = StandardEditorProps<ColorDimensionConfig, any, any>;
-
-export const ColorDimensionEditor = (props: Props) => {
-=======
-export const ColorDimensionEditor: FC<StandardEditorProps<ColorDimensionConfig>> = (props) => {
->>>>>>> cde1b5b1
+export const ColorDimensionEditor = (props: StandardEditorProps<ColorDimensionConfig>) => {
   const { value, context, onChange } = props;
 
   const defaultColor = 'dark-green';
