import { css } from '@emotion/css';
import { memo } from 'react';

import { Action, GrafanaTheme2, httpMethodOptions, HttpRequestMethod, VariableSuggestion } from '@grafana/data';
import { config } from '@grafana/runtime';
import { Switch } from '@grafana/ui/';
import { Field } from '@grafana/ui/src/components/Forms/Field';
import { InlineField } from '@grafana/ui/src/components/Forms/InlineField';
import { InlineFieldRow } from '@grafana/ui/src/components/Forms/InlineFieldRow';
import { RadioButtonGroup } from '@grafana/ui/src/components/Forms/RadioButtonGroup/RadioButtonGroup';
import { JSONFormatter } from '@grafana/ui/src/components/JSONFormatter/JSONFormatter';
import { useStyles2 } from '@grafana/ui/src/themes';
import { t } from '@grafana/ui/src/utils/i18n';

import { HTMLElementType, SuggestionsInput } from '../transformers/suggestionsInput/SuggestionsInput';

import { ParamsEditor } from './ParamsEditor';

interface ActionEditorProps {
  index: number;
  value: Action;
  onChange: (index: number, action: Action) => void;
  suggestions: VariableSuggestion[];
  showOneClick?: boolean;
}

const LABEL_WIDTH = 13;

export const ActionEditor = memo(({ index, value, onChange, suggestions, showOneClick }: ActionEditorProps) => {
  const styles = useStyles2(getStyles);

  const onTitleChange = (title: string) => {
    onChange(index, { ...value, title });
  };

<<<<<<< HEAD
=======
  const onConfirmationChange = (confirmation: string) => {
    onChange(index, { ...value, confirmation });
  };

>>>>>>> 1b8db233
  const onOneClickChanged = () => {
    onChange(index, { ...value, oneClick: !value.oneClick });
  };

  const onUrlChange = (url: string) => {
    onChange(index, {
      ...value,
      fetch: {
        ...value.fetch,
        url,
      },
    });
  };

  const onBodyChange = (body: string) => {
    onChange(index, {
      ...value,
      fetch: {
        ...value.fetch,
        body,
      },
    });
  };

  const onMethodChange = (method: HttpRequestMethod) => {
    onChange(index, {
      ...value,
      fetch: {
        ...value.fetch,
        method,
      },
    });
  };

  const onQueryParamsChange = (queryParams: Array<[string, string]>) => {
    onChange(index, {
      ...value,
      fetch: {
        ...value.fetch,
        queryParams,
      },
    });
  };

  const onHeadersChange = (headers: Array<[string, string]>) => {
    onChange(index, {
      ...value,
      fetch: {
        ...value.fetch,
        headers,
      },
    });
  };

  const renderJSON = (data = '{}') => {
    try {
      const json = JSON.parse(data);
      return <JSONFormatter json={json} />;
    } catch (error) {
      if (error instanceof Error) {
        return `Invalid JSON provided: ${error.message}`;
      } else {
        return 'Invalid JSON provided';
      }
    }
  };

  const shouldRenderJSON =
    value.fetch.method !== HttpRequestMethod.GET &&
    value.fetch.headers?.some(([name, value]) => name === 'Content-Type' && value === 'application/json');

  const action = config.featureToggles.vizActions ? 'or action' : '';

  return (
    <div className={styles.listItem}>
<<<<<<< HEAD
      <Field label={t('grafana-ui.action-editor-modal.title', 'Title')}>
=======
      <Field label={t('grafana-ui.action-editor.modal.action-title', 'Title')} className={styles.inputField}>
>>>>>>> 1b8db233
        <SuggestionsInput
          value={value.title}
          onChange={onTitleChange}
          suggestions={suggestions}
          autoFocus={value.title === ''}
<<<<<<< HEAD
          placeholder={t('grafana-ui.action-editor-modal.title-placeholder', 'Action title')}
=======
          placeholder={t('grafana-ui.action-editor.modal.action-title-placeholder', 'Action title')}
        />
      </Field>

      <Field
        label={t('grafana-ui.viz-tooltip.actions-confirmation-label', 'Confirmation message')}
        description={t(
          'grafana-ui.viz-tooltip.actions-confirmation-message',
          'Provide a descriptive prompt to confirm or cancel the action.'
        )}
        className={styles.inputField}
      >
        <SuggestionsInput
          value={value.confirmation}
          onChange={onConfirmationChange}
          suggestions={suggestions}
          placeholder={t(
            'grafana-ui.viz-tooltip.actions-confirmation-input-placeholder',
            'Are you sure you want to {{ actionTitle }}?',
            { actionTitle: value.title || '... ' }
          )}
>>>>>>> 1b8db233
        />
      </Field>

      {showOneClick && (
        <Field
          label={t('grafana-ui.data-link-inline-editor.one-click', 'One click')}
          description={t(
<<<<<<< HEAD
            'grafana-ui.action-editor-modal.one-click-description',
=======
            'grafana-ui.action-editor.modal.one-click-description',
>>>>>>> 1b8db233
            'Only one link {{ action }} can have one click enabled at a time',
            { action }
          )}
        >
          <Switch value={value.oneClick || false} onChange={onOneClickChanged} />
        </Field>
      )}

      <InlineFieldRow>
        <InlineField
          label={t('grafana-ui.action-editor.modal.action-method', 'Method')}
          labelWidth={LABEL_WIDTH}
          grow={true}
        >
          <RadioButtonGroup<HttpRequestMethod>
            value={value?.fetch.method}
            options={httpMethodOptions}
            onChange={onMethodChange}
            fullWidth
          />
        </InlineField>
      </InlineFieldRow>

      <InlineFieldRow>
        <InlineField label="URL" labelWidth={LABEL_WIDTH} grow={true}>
          <SuggestionsInput
            value={value.fetch.url}
            onChange={onUrlChange}
            suggestions={suggestions}
            placeholder="URL"
          />
        </InlineField>
      </InlineFieldRow>

      <Field
        label={t('grafana-ui.action-editor.modal.action-query-params', 'Query parameters')}
        className={styles.fieldGap}
      >
        <ParamsEditor value={value?.fetch.queryParams ?? []} onChange={onQueryParamsChange} suggestions={suggestions} />
      </Field>

      <Field label="Headers">
        <ParamsEditor
          value={value?.fetch.headers ?? []}
          onChange={onHeadersChange}
          suggestions={suggestions}
          contentTypeHeader={true}
        />
      </Field>

      {value?.fetch.method !== HttpRequestMethod.GET && (
        <Field label={t('grafana-ui.action-editor.modal.action-body', 'Body')} className={styles.inputField}>
          <SuggestionsInput
            value={value.fetch.body}
            onChange={onBodyChange}
            suggestions={suggestions}
            type={HTMLElementType.TextAreaElement}
          />
        </Field>
      )}

      {shouldRenderJSON && (
        <>
          <br />
          {renderJSON(value?.fetch.body)}
        </>
      )}
    </div>
  );
});

const getStyles = (theme: GrafanaTheme2) => ({
  listItem: css({
    marginBottom: theme.spacing(),
  }),
  infoText: css({
    paddingBottom: theme.spacing(2),
    marginLeft: '66px',
    color: theme.colors.text.secondary,
  }),
  fieldGap: css({
    marginTop: theme.spacing(2),
  }),
  inputField: css({
    marginRight: 4,
  }),
});

ActionEditor.displayName = 'ActionEditor';<|MERGE_RESOLUTION|>--- conflicted
+++ resolved
@@ -33,13 +33,10 @@
     onChange(index, { ...value, title });
   };
 
-<<<<<<< HEAD
-=======
   const onConfirmationChange = (confirmation: string) => {
     onChange(index, { ...value, confirmation });
   };
 
->>>>>>> 1b8db233
   const onOneClickChanged = () => {
     onChange(index, { ...value, oneClick: !value.oneClick });
   };
@@ -115,19 +112,12 @@
 
   return (
     <div className={styles.listItem}>
-<<<<<<< HEAD
-      <Field label={t('grafana-ui.action-editor-modal.title', 'Title')}>
-=======
       <Field label={t('grafana-ui.action-editor.modal.action-title', 'Title')} className={styles.inputField}>
->>>>>>> 1b8db233
         <SuggestionsInput
           value={value.title}
           onChange={onTitleChange}
           suggestions={suggestions}
           autoFocus={value.title === ''}
-<<<<<<< HEAD
-          placeholder={t('grafana-ui.action-editor-modal.title-placeholder', 'Action title')}
-=======
           placeholder={t('grafana-ui.action-editor.modal.action-title-placeholder', 'Action title')}
         />
       </Field>
@@ -149,7 +139,6 @@
             'Are you sure you want to {{ actionTitle }}?',
             { actionTitle: value.title || '... ' }
           )}
->>>>>>> 1b8db233
         />
       </Field>
 
@@ -157,11 +146,7 @@
         <Field
           label={t('grafana-ui.data-link-inline-editor.one-click', 'One click')}
           description={t(
-<<<<<<< HEAD
-            'grafana-ui.action-editor-modal.one-click-description',
-=======
             'grafana-ui.action-editor.modal.one-click-description',
->>>>>>> 1b8db233
             'Only one link {{ action }} can have one click enabled at a time',
             { action }
           )}
