import {
  Action,
  ActionModel,
  AppEvents,
  DataContextScopedVar,
  DataFrame,
  DataLink,
  Field,
  FieldType,
  getFieldDataContextClone,
  InterpolateFunction,
  ScopedVars,
  textUtil,
  ValueLinkConfig,
} from '@grafana/data';
import { BackendSrvRequest, getBackendSrv } from '@grafana/runtime';
import { appEvents } from 'app/core/core';

import { HttpRequestMethod } from '../../plugins/panel/canvas/panelcfg.gen';
import { createAbsoluteUrl, RelativeUrl } from '../alerting/unified/utils/url';

/** @internal */
export const getActions = (
  frame: DataFrame,
  field: Field,
  fieldScopedVars: ScopedVars,
  replaceVariables: InterpolateFunction,
  actions: Action[],
  config: ValueLinkConfig
): Array<ActionModel<Field>> => {
  if (!actions || actions.length === 0) {
    return [];
  }

  const actionModels = actions.map((action: Action) => {
    const dataContext: DataContextScopedVar = getFieldDataContextClone(frame, field, fieldScopedVars);
    const actionScopedVars = {
      ...fieldScopedVars,
      __dataContext: dataContext,
    };

    const boundReplaceVariables: InterpolateFunction = (value, scopedVars, format) => {
      return replaceVariables(value, { ...actionScopedVars, ...scopedVars }, format);
    };

    // We are not displaying reduction result
    if (config.valueRowIndex !== undefined && !isNaN(config.valueRowIndex)) {
      dataContext.value.rowIndex = config.valueRowIndex;
    } else {
      dataContext.value.calculatedValue = config.calculatedValue;
    }

<<<<<<< HEAD
    let actionModel: ActionModel<Field> = {
      title: replaceVariables(action.title || '', actionScopedVars),
=======
    const title = replaceVariables(action.title, actionScopedVars);
    const confirmation = replaceVariables(
      action.confirmation || `Are you sure you want to ${action.title}?`,
      actionScopedVars
    );

    const actionModel: ActionModel<Field> = {
      title,
      confirmation,
>>>>>>> 1b8db233
      onClick: (evt: MouseEvent, origin: Field) => {
        buildActionOnClick(action, boundReplaceVariables);
      },
      oneClick: action.oneClick ?? false,
    };

    return actionModel;
  });

  return actionModels.filter((action): action is ActionModel => !!action);
};

/** @internal */
const buildActionOnClick = (action: Action, replaceVariables: InterpolateFunction) => {
  try {
    const url = new URL(getUrl(replaceVariables(action.fetch.url)));

    const requestHeaders: Record<string, string> = {};

    let request: BackendSrvRequest = {
      url: url.toString(),
      method: action.fetch.method,
      data: getData(action, replaceVariables),
      headers: requestHeaders,
    };

    if (action.fetch.headers) {
      action.fetch.headers.forEach(([name, value]) => {
        requestHeaders[replaceVariables(name)] = replaceVariables(value);
      });
    }

    if (action.fetch.queryParams) {
      action.fetch.queryParams?.forEach(([name, value]) => {
        url.searchParams.append(replaceVariables(name), replaceVariables(value));
      });

      request.url = url.toString();
    }

    requestHeaders['X-Grafana-Action'] = '1';
    request.headers = requestHeaders;

    getBackendSrv()
      .fetch(request)
      .subscribe({
        error: (error) => {
          appEvents.emit(AppEvents.alertError, ['An error has occurred. Check console output for more details.']);
          console.error(error);
        },
        complete: () => {
          appEvents.emit(AppEvents.alertSuccess, ['API call was successful']);
        },
      });
  } catch (error) {
    appEvents.emit(AppEvents.alertError, ['An error has occurred. Check console output for more details.']);
    console.error(error);
    return;
  }
};

/** @internal */
// @TODO update return type
export const getActionsDefaultField = (dataLinks: DataLink[] = [], actions: Action[] = []) => {
  return {
    name: 'Default field',
    type: FieldType.string,
    config: { links: dataLinks, actions: actions },
    values: [],
  };
};

/** @internal */
const getUrl = (endpoint: string) => {
  const isRelativeUrl = endpoint.startsWith('/');
  if (isRelativeUrl) {
    // eslint-disable-next-line @typescript-eslint/consistent-type-assertions
    const sanitizedRelativeURL = textUtil.sanitizeUrl(endpoint) as RelativeUrl;
    endpoint = createAbsoluteUrl(sanitizedRelativeURL, []);
  }

  return endpoint;
};

/** @internal */
const getData = (action: Action, replaceVariables: InterpolateFunction) => {
  let data: string | undefined = action.fetch.body ? replaceVariables(action.fetch.body) : '{}';
  if (action.fetch.method === HttpRequestMethod.GET) {
    data = undefined;
  }

  return data;
};<|MERGE_RESOLUTION|>--- conflicted
+++ resolved
@@ -50,10 +50,6 @@
       dataContext.value.calculatedValue = config.calculatedValue;
     }
 
-<<<<<<< HEAD
-    let actionModel: ActionModel<Field> = {
-      title: replaceVariables(action.title || '', actionScopedVars),
-=======
     const title = replaceVariables(action.title, actionScopedVars);
     const confirmation = replaceVariables(
       action.confirmation || `Are you sure you want to ${action.title}?`,
@@ -63,7 +59,6 @@
     const actionModel: ActionModel<Field> = {
       title,
       confirmation,
->>>>>>> 1b8db233
       onClick: (evt: MouseEvent, origin: Field) => {
         buildActionOnClick(action, boundReplaceVariables);
       },
