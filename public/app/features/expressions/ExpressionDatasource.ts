import { DataSourceInstanceSettings, DataSourcePluginMeta } from '@grafana/data';
import { ExpressionQuery, GELQueryType } from './types';
import { ExpressionQueryEditor } from './ExpressionQueryEditor';
<<<<<<< HEAD
import { Observable, from } from 'rxjs';
import { config } from '@grafana/runtime';
import { getBackendSrv } from '@grafana/runtime';
=======
import { DataSourceWithBackend } from '@grafana/runtime';
>>>>>>> a0d43de7

/**
 * This is a singleton instance that just pretends to be a DataSource
 */
export class ExpressionDatasourceApi extends DataSourceWithBackend<ExpressionQuery> {
  constructor(instanceSettings: DataSourceInstanceSettings) {
    super(instanceSettings);
  }

  getCollapsedText(query: ExpressionQuery) {
    return `Expression: ${query.type}`;
  }

  newQuery(): ExpressionQuery {
    return {
      refId: '--', // Replaced with query
      type: GELQueryType.math,
      datasource: ExpressionDatasourceID,
    };
  }
}

// MATCHES the constant in DataSourceWithBackend
export const ExpressionDatasourceID = '__expr__';

export const expressionDatasource = new ExpressionDatasourceApi({
  id: -100,
  name: ExpressionDatasourceID,
} as DataSourceInstanceSettings);
expressionDatasource.meta = {
  id: ExpressionDatasourceID,
  info: {
    logos: {
      small: 'public/img/icn-datasource.svg',
      large: 'public/img/icn-datasource.svg',
    },
  },
} as DataSourcePluginMeta;
expressionDatasource.components = {
  QueryEditor: ExpressionQueryEditor,
};<|MERGE_RESOLUTION|>--- conflicted
+++ resolved
@@ -1,13 +1,7 @@
 import { DataSourceInstanceSettings, DataSourcePluginMeta } from '@grafana/data';
 import { ExpressionQuery, GELQueryType } from './types';
 import { ExpressionQueryEditor } from './ExpressionQueryEditor';
-<<<<<<< HEAD
-import { Observable, from } from 'rxjs';
-import { config } from '@grafana/runtime';
-import { getBackendSrv } from '@grafana/runtime';
-=======
 import { DataSourceWithBackend } from '@grafana/runtime';
->>>>>>> a0d43de7
 
 /**
  * This is a singleton instance that just pretends to be a DataSource
