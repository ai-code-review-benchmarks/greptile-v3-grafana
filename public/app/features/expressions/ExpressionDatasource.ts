--- conflicted
+++ resolved
@@ -60,14 +60,6 @@
   }
 }
 
-<<<<<<< HEAD
-/**
- * MATCHES a constant in DataSourceWithBackend
- */
-export const ExpressionDatasourceUID = '__expr__';
-
-=======
->>>>>>> ae830f68
 export const instanceSettings: DataSourceInstanceSettings = {
   id: -100,
   uid: ExpressionDatasourceUID,
