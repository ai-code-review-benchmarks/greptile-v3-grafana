<navbar icon="fa fa-fw fa-cogs" title="Admin" title-url="admin">
	<a href="admin/users" class="navbar-page-btn">
		<i class="icon-gf icon-gf-users"></i>
		Users
	</a>
</navbar>

<div class="page-container">
	<div class="page-header">
		<h1>Edit User</h1>
	</div>

	<form name="userForm" class="gf-form-group">
			<div class="gf-form">
				<span class="gf-form-label width-10">Name</span>
				<input type="text" required ng-model="user.name" class="gf-form-input max-width-25" >
			</div>
			<div class="gf-form">
				<span class="gf-form-label width-10">Email</span>
				<input type="email" ng-model="user.email" class="gf-form-input max-width-25" >
			</div>
			<div class="gf-form">
				<span class="gf-form-label width-10">Username</span>
				<input type="text" ng-model="user.login" class="gf-form-input max-width-25" >
			</div>

			<div class="gf-form-button-row">
				<button type="submit" class="btn btn-success" ng-click="update()" ng-show="!createMode">Update</button>
			</div>
	</form>

	<h3 class="page-heading">Change password</h3>

	<form name="passwordForm" class="gf-form-group">
		<div class="gf-form">
				<span class="gf-form-label width-10">New password</span>
				<input type="password" required ng-minlength="4" ng-model="password" class="gf-form-input max-width-25">
		</div>

		<div class="gf-form-button-row">
			<button type="submit" class="btn btn-success" ng-click="setPassword()">Update</button>
		</div>
	</form>

	<h3 class="page-heading">Permissions</h3>

	<form name="passwordForm" class="gf-form-group">
		<div class="gf-form" >
			<editor-checkbox text="Grafana Admin" model="permissions.isGrafanaAdmin" style="line-height: 1.5rem;"></editor-checkbox>
		</div>

<<<<<<< HEAD
		<div>
			<div class="tight-form last">
				<ul class="tight-form-list">
					<li class="tight-form-item last">
						GrafCrunch Admin&nbsp;
						<input class="cr1" id="permissions.isGrafanaAdmin" type="checkbox"
						ng-model="permissions.isGrafanaAdmin" ng-checked="permissions.isGrafanaAdmin">
						<label for="permissions.isGrafanaAdmin" class="cr1"></label>
					</li>
				</ul>
				<div class="clearfix"></div>
			</div>
			<br>
			<button type="submit" class="pull-right btn btn-success" ng-click="updatePermissions()">Update</button>
			<br>
=======
		<div class="gf-form-button-row">
			<button type="submit" class="btn btn-success" ng-click="updatePermissions()">Update</button>
>>>>>>> 78bf09a4
		</div>
	</form>

	<h3 class="page-heading">Organizations</h3>

	<form name="addOrgForm" class="gf-form-group">
		<div class="gf-form-inline">
			<div class="gf-form">
				<span class="gf-form-label width-12">Add organization</span>
				<input type="text" ng-model="newOrg.name" bs-typeahead="searchOrgs"	required class="gf-form-input max-width-20" placeholder="organization name">
			</div>
			<div class="gf-form">
				<span class="gf-form-label">Role</span>
				<select type="text" ng-model="newOrg.role" class="gf-form-input width-10" ng-options="f for f in ['Viewer', 'Editor', 'Read Only Editor', 'Admin']"></select>
			</div>
			<div class="gf-form">
				<button class="btn btn-success gf-form-btn" ng-click="addOrgUser()">Add</button>
			</div>
		</div>
	</form>

	<table class="grafana-options-table">
		<tr>
			<th>Name</th>
			<th>Role</th>
			<th></th>
		</tr>
		<tr ng-repeat="org in orgs">
			<td>
				{{org.name}} <span class="label label-info" ng-show="org.orgId === user.orgId">Current</span>
			</td>
			<td>
				<select type="text" ng-model="org.role" class="gf-form-input max-width-12" ng-options="f for f in ['Viewer', 'Editor', 'Read Only Editor', 'Admin']" ng-change="updateOrgUser(org)">
				</select>
			</td>
			<td style="width: 1%">
				<a ng-click="removeOrgUser(org)" class="btn btn-danger btn-mini">
					<i class="fa fa-remove"></i>
				</a>
			</td>
		</tr>
	</table>

</div><|MERGE_RESOLUTION|>--- conflicted
+++ resolved
@@ -46,29 +46,11 @@
 
 	<form name="passwordForm" class="gf-form-group">
 		<div class="gf-form" >
-			<editor-checkbox text="Grafana Admin" model="permissions.isGrafanaAdmin" style="line-height: 1.5rem;"></editor-checkbox>
+			<editor-checkbox text="GrafCrunch Admin" model="permissions.isGrafanaAdmin" style="line-height: 1.5rem;"></editor-checkbox>
 		</div>
 
-<<<<<<< HEAD
-		<div>
-			<div class="tight-form last">
-				<ul class="tight-form-list">
-					<li class="tight-form-item last">
-						GrafCrunch Admin&nbsp;
-						<input class="cr1" id="permissions.isGrafanaAdmin" type="checkbox"
-						ng-model="permissions.isGrafanaAdmin" ng-checked="permissions.isGrafanaAdmin">
-						<label for="permissions.isGrafanaAdmin" class="cr1"></label>
-					</li>
-				</ul>
-				<div class="clearfix"></div>
-			</div>
-			<br>
-			<button type="submit" class="pull-right btn btn-success" ng-click="updatePermissions()">Update</button>
-			<br>
-=======
 		<div class="gf-form-button-row">
 			<button type="submit" class="btn btn-success" ng-click="updatePermissions()">Update</button>
->>>>>>> 78bf09a4
 		</div>
 	</form>
 
