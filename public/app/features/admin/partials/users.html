--- conflicted
+++ resolved
@@ -1,75 +1,28 @@
-<<<<<<< HEAD
-<topnav icon="fa fa-fw fa-user" title="全体成员" subnav="true">
-	<ul class="nav">
-		<li class="active"><a href="admin/users">列表</a></li>
-		<li><a href="admin/users/create">新建用户</a></li>
-	</ul>
-</topnav>
-
-<div class="page-container" style="background: transparent; border: 0;">
-	<div class="page-wide">
-		<h2>
-			用户
-		</h2>
-
-    <table class="filter-table form-inline">
-			<thead>
-				<tr>
-					<th>Id</th>
-					<th>姓名</th>
-					<th>账号</th>
-					<th>邮箱</th>
-					<th style="white-space: nowrap">是否管理员</th>
-					<th></th>
-				</tr>
-			</thead>
-			<tbody>
-				<tr ng-repeat="user in users">
-					<td>{{user.id}}</td>
-					<td>{{user.name}}</td>
-					<td>{{user.login}}</td>
-					<td>{{user.email}}</td>
-					<td>{{user.isAdmin}}</td>
-					<td class="text-right">
-						<a href="admin/users/edit/{{user.id}}" class="btn btn-inverse btn-small">
-							<i class="fa fa-edit"></i>
-							编辑
-						</a>
-						&nbsp;&nbsp;
-						<a ng-click="deleteUser(user)" class="btn btn-danger btn-small">
-							<i class="fa fa-remove"></i>
-						</a>
-					</td>
-				</tr>
-			</tbody>
-		</table>
-=======
 <navbar icon="fa fa-fw fa-cogs" title="Admin" title-url="admin">
 	<a href="admin/users" class="navbar-page-btn">
 		<i class="icon-gf icon-gf-users"></i>
-		Users
+		用户
 	</a>
 </navbar>
 
 <div class="page-container">
 	<div class="page-header">
-		<h1>Users</h1>
+		<h1>用户</h1>
 
 		<a class="btn btn-success" href="admin/users/create">
 			<i class="fa fa-plus"></i>
-			Add new user
+			新增用户
 		</a>
->>>>>>> 2bf305b1
 	</div>
 
 	<table class="filter-table form-inline">
 		<thead>
 			<tr>
 				<th>Id</th>
-				<th>Name</th>
-				<th>Login</th>
-				<th>Email</th>
-				<th style="white-space: nowrap">Grafana Admin</th>
+				<th>姓名</th>
+				<th>账号</th>
+				<th>邮箱</th>
+				<th style="white-space: nowrap">是否管理员</th>
 				<th></th>
 			</tr>
 		</thead>
@@ -83,7 +36,7 @@
 				<td class="text-right">
 					<a href="admin/users/edit/{{user.id}}" class="btn btn-inverse btn-small">
 						<i class="fa fa-edit"></i>
-						Edit
+						编辑
 					</a>
 					&nbsp;&nbsp;
 					<a ng-click="deleteUser(user)" class="btn btn-danger btn-small">
