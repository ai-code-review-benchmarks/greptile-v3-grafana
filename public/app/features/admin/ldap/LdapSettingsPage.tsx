import { css } from '@emotion/css';
import { useEffect, useState } from 'react';
import { FormProvider, useForm } from 'react-hook-form';
import { connect } from 'react-redux';

import { AppEvents, GrafanaTheme2, NavModelItem } from '@grafana/data';
import { getBackendSrv, getAppEvents } from '@grafana/runtime';
import {
  useStyles2,
  Alert,
  Box,
  Button,
  Field,
  IconButton,
  Input,
  LinkButton,
  Menu,
  Stack,
  Text,
  TextLink,
  Dropdown,
} from '@grafana/ui';
import { Page } from 'app/core/components/Page/Page';
import config from 'app/core/config';
import { t, Trans } from 'app/core/internationalization';
import { Loader } from 'app/features/plugins/admin/components/Loader';
import { LdapPayload, MapKeyCertConfigured, StoreState } from 'app/types';

import { LdapDrawerComponent } from './LdapDrawer';

const appEvents = getAppEvents();

const mapStateToProps = (state: StoreState) => ({
  ldapSsoSettings: state.ldap.ldapSsoSettings,
});

const mapDispatchToProps = {};

const connector = connect(mapStateToProps, mapDispatchToProps);

const pageNav: NavModelItem = {
  text: 'LDAP',
  icon: 'shield',
  id: 'LDAP',
};

const emptySettings: LdapPayload = {
  id: '',
  provider: '',
  source: '',
  settings: {
    activeSyncEnabled: false,
    allowSignUp: false,
    config: {
      servers: [
        {
          attributes: {},
          bind_dn: '',
          bind_password: '',
          client_cert: '',
          client_cert_value: '',
          client_key: '',
          client_key_value: '',
          group_mappings: [],
          group_search_base_dns: [],
          group_search_filter: '',
          group_search_filter_user_attribute: '',
          host: '',
          min_tls_version: '',
          port: 389,
          root_ca_cert: '',
          root_ca_cert_value: [],
          search_base_dns: [],
          search_filter: '',
          skip_org_role_sync: false,
          ssl_skip_verify: false,
          start_tls: false,
          timeout: 10,
          tls_ciphers: [],
          tls_skip_verify: false,
          use_ssl: false,
        },
      ],
    },
    enabled: false,
    skipOrgRoleSync: false,
    syncCron: '',
  },
};

export const LdapSettingsPage = () => {
  const [isLoading, setIsLoading] = useState(true);
  const [isDrawerOpen, setIsDrawerOpen] = useState(false);

  const [mapKeyCertConfigured, setMapKeyCertConfigured] = useState<MapKeyCertConfigured>({
    // values
    rootCaCertValue: false,
    clientCertValue: false,
    clientKeyCertValue: false,
    // paths
    rootCaCertPath: false,
    clientCertPath: false,
    clientKeyCertPath: false,
  });

  const methods = useForm<LdapPayload>({ defaultValues: emptySettings });
  const { getValues, handleSubmit, register, reset, watch } = methods;

  const styles = useStyles2(getStyles);

  useEffect(() => {
    async function init() {
<<<<<<< HEAD
      const payload = await getBackendSrv().get<LdapPayload>('/api/v1/sso-settings/ldap');
      if (!payload || !payload.settings || !payload.settings.config) {
        appEvents.publish({
          type: AppEvents.alertError.name,
          payload: [t('ldap-settings-page.alert.error-fetching', 'Error fetching LDAP settings')],
        });
        return;
      }

      if (payload.settings.config.servers && payload.settings.config.servers.length > 0) {
        const serverConfig = payload.settings.config.servers[0];
        setMapKeyCertConfigured({
          rootCaCertValue: serverConfig.root_ca_cert_value?.length > 0,
          clientCertValue: serverConfig.client_cert_value !== '',
          clientKeyCertValue: serverConfig.client_key_value !== '',
          rootCaCertPath: serverConfig.root_ca_cert !== '',
          clientCertPath: serverConfig.client_cert !== '',
          clientKeyCertPath: serverConfig.client_key !== '',
        });
      }
=======
      const payload = await getSettings();
      const serverConfig = payload.settings.config.servers[0];
      setMapKeyCertConfigured({
        rootCaCertValue: serverConfig.root_ca_cert_value?.length > 0,
        clientCertValue: serverConfig.client_cert_value !== '',
        clientKeyCertValue: serverConfig.client_key_value !== '',
        rootCaCertPath: serverConfig.root_ca_cert !== '',
        clientCertPath: serverConfig.client_cert !== '',
        clientKeyCertPath: serverConfig.client_key !== '',
      });
>>>>>>> 7b69d5b4

      reset(payload);
      setIsLoading(false);
    }
    init();
  }, [reset]);

  /**
   * Display warning if the feature flag is disabled
   */
  if (!config.featureToggles.ssoSettingsLDAP) {
    return (
      <Alert title="invalid configuration">
        <Trans i18nKey="ldap-settings-page.alert.feature-flag-disabled">
          This page is only accessible by enabling the <strong>ssoSettingsLDAP</strong> feature flag.
        </Trans>
      </Alert>
    );
  }

  /**
   * Fetches the settings from the backend
   * @returns Promise<LdapPayload>
   */
  const getSettings = async () => {
    try {
      const payload = await getBackendSrv().get<LdapPayload>('/api/v1/sso-settings/ldap');
      if (!payload || !payload.settings || !payload.settings.config) {
        appEvents.publish({
          type: AppEvents.alertError.name,
          payload: [t('ldap-settings-page.alert.error-fetching', 'Error fetching LDAP settings')],
        });
        return emptySettings;
      }
      return payload;
    } catch (error) {
      appEvents.publish({
        type: AppEvents.alertError.name,
        payload: [t('ldap-settings-page.alert.error-fetching', 'Error fetching LDAP settings')],
      });
      return emptySettings;
    }
  };

  /**
   * Save payload to the backend
   * @param payload LdapPayload
   */
  const putPayload = async (payload: LdapPayload) => {
    try {
      const result = await getBackendSrv().put('/api/v1/sso-settings/ldap', payload);
      if (result) {
        appEvents.publish({
          type: AppEvents.alertError.name,
          payload: [t('ldap-settings-page.alert.error-saving', 'Error saving LDAP settings')],
        });
      }
      appEvents.publish({
        type: AppEvents.alertSuccess.name,
        payload: [t('ldap-settings-page.alert.saved', 'LDAP settings saved')],
      });
      reset(await getSettings());
    } catch (error) {
      appEvents.publish({
        type: AppEvents.alertError.name,
        payload: [t('ldap-settings-page.alert.error-saving', 'Error saving LDAP settings')],
      });
    }
  };

  const onErrors = () => {
    appEvents.publish({
      type: AppEvents.alertError.name,
      payload: [t('ldap-settings-page.alert.error-validate-form', 'Error validating LDAP settings')],
    });
  };

  /**
   * Button's Actions
   */
  const submitAndEnableLdapSettings = (payload: LdapPayload) => {
    payload.settings.enabled = true;
    putPayload(payload);
  };
  const saveForm = () => {
    putPayload(getValues());
  };
  const discardForm = async () => {
    try {
      setIsLoading(true);
      await getBackendSrv().delete('/api/v1/sso-settings/ldap');
      const payload = await getSettings();
      appEvents.publish({
        type: AppEvents.alertSuccess.name,
        payload: [t('ldap-settings-page.alert.discard-success', 'LDAP settings discarded')],
      });
      reset(payload);
    } catch (error) {
      appEvents.publish({
        type: AppEvents.alertError.name,
        payload: [t('ldap-settings-page.alert.error-saving', 'Error saving LDAP settings')],
      });
    } finally {
      setIsLoading(false);
    }
  };

  const subTitle = (
    <Trans i18nKey="ldap-settings-page.subtitle">
      The LDAP integration in Grafana allows your Grafana users to log in with their LDAP credentials. Find out more in
      our{' '}
      <TextLink
        href="https://grafana.com/docs/grafana/latest/setup-grafana/configure-security/configure-authentication/ldap/"
        external
      >
        <Trans i18nKey="ldap-settings-page.documentation">documentation</Trans>
      </TextLink>
      .
    </Trans>
  );

  const disabledFormAlert = (
    <Alert title={t('ldap-settings-page.login-form-alert.title', 'Basic login disabled')}>
      <Trans i18nKey="ldap-settings-page.login-form-alert.description">
        Your LDAP configuration is not working because the basic login form is currently disabled. Please enable the
        login form to use LDAP authentication. You can enable it on the Authentication page under “Auth settings”.
      </Trans>
    </Alert>
  );

  return (
    <Page navId="authentication" pageNav={pageNav} subTitle={subTitle}>
      <Page.Contents>
        {config.disableLoginForm && disabledFormAlert}
        <FormProvider {...methods}>
          <form onSubmit={handleSubmit(submitAndEnableLdapSettings, onErrors)}>
            {isLoading && <Loader />}
            {!isLoading && (
              <section className={styles.form}>
                <h3>
                  <Trans i18nKey="ldap-settings-page.title">Basic Settings</Trans>
                </h3>
                <Field
                  label={t('ldap-settings-page.host.label', 'Server host')}
                  description={t(
                    'ldap-settings-page.host.description',
                    'Hostname or IP address of the LDAP server you wish to connect to.'
                  )}
                >
                  <Input
                    id="host"
                    placeholder={t('ldap-settings-page.host.placeholder', 'example: 127.0.0.1')}
                    type="text"
                    {...register('settings.config.servers.0.host', { required: true })}
                  />
                </Field>
                <Field
                  label={t('ldap-settings-page.bind-dn.label', 'Bind DN')}
                  description={t(
                    'ldap-settings-page.bind-dn.description',
                    'Distinguished name of the account used to bind and authenticate to the LDAP server.'
                  )}
                >
                  <Input
                    id="bind-dn"
                    placeholder={t('ldap-settings-page.bind-dn.placeholder', 'example: cn=admin,dc=grafana,dc=org')}
                    type="text"
                    {...register('settings.config.servers.0.bind_dn')}
                  />
                </Field>
                <Field label={t('ldap-settings-page.bind-password.label', 'Bind password')}>
                  <Input
                    id="bind-password"
                    type="text"
                    {...register('settings.config.servers.0.bind_password', { required: false })}
                  />
                </Field>
                <Field
                  label={t('ldap-settings-page.search_filter.label', 'Search filter*')}
                  description={t(
                    'ldap-settings-page.search_filter.description',
                    'LDAP search filter used to locate specific entries within the directory.'
                  )}
                >
                  <Input
                    id="search_filter"
                    placeholder={t('ldap-settings-page.search_filter.placeholder', 'example: cn=%s')}
                    type="text"
                    {...register('settings.config.servers.0.search_filter', { required: true })}
                  />
                </Field>
                <Field
                  label={t('ldap-settings-page.search-base-dns.label', 'Search base DNS *')}
                  description={t(
                    'ldap-settings-page.search-base-dns.description',
                    'An array of base dns to search through; separate by commas or spaces.'
                  )}
                >
                  <Input
                    id="search-base-dns"
                    placeholder={t('ldap-settings-page.search-base-dns.placeholder', 'example: "dc=grafana.dc=org"')}
                    type="text"
                    {...register('settings.config.servers.0.search_base_dns', { required: true })}
                  />
                </Field>
                <Box borderColor="strong" borderStyle="solid" padding={2} width={68}>
                  <Stack alignItems={'center'} direction={'row'} gap={2} justifyContent={'space-between'}>
                    <Stack alignItems={'start'} direction={'column'}>
                      <Text element="h2">
                        <Trans i18nKey="ldap-settings-page.advanced-settings-section.title">Advanced Settings</Trans>
                      </Text>
                      <Text>
                        <Trans i18nKey="ldap-settings-page.advanced-settings-section.subtitle">
                          Mappings, extra security measures, and more.
                        </Trans>
                      </Text>
                    </Stack>
                    <Button variant="secondary" onClick={() => setIsDrawerOpen(true)}>
                      <Trans i18nKey="ldap-settings-page.advanced-settings-section.edit.button">Edit</Trans>
                    </Button>
                  </Stack>
                </Box>
                <Box display="flex" gap={2} marginTop={5}>
                  <Stack alignItems="center" gap={2}>
                    <Button type="submit">
                      <Trans i18nKey="ldap-settings-page.buttons-section.save-and-enable.button">Save and enable</Trans>
                    </Button>
                    <Button variant="secondary" onClick={saveForm}>
                      <Trans i18nKey="ldap-settings-page.buttons-section.save.button">Save</Trans>
                    </Button>
                    <LinkButton href="/admin/authentication" variant="secondary">
                      <Trans i18nKey="ldap-settings-page.buttons-section.discard.button">Discard</Trans>
                    </LinkButton>
                    <Dropdown
                      overlay={
                        <Menu>
                          <Menu.Item label="Reset to default values" icon="history-alt" onClick={discardForm} />
                        </Menu>
                      }
                      placement="bottom-start"
                    >
                      <IconButton
                        tooltip="More actions"
                        title="More actions"
                        size="md"
                        variant="secondary"
                        name="ellipsis-v"
                        hidden={watch('source') === 'system'}
                      />
                    </Dropdown>
                  </Stack>
                </Box>
              </section>
            )}
            {isDrawerOpen && (
              <LdapDrawerComponent
                onClose={() => setIsDrawerOpen(false)}
                mapKeyCertConfigured={mapKeyCertConfigured}
                setMapKeyCertConfigured={setMapKeyCertConfigured}
              />
            )}
          </form>
        </FormProvider>
      </Page.Contents>
    </Page>
  );
};

function getStyles(theme: GrafanaTheme2) {
  return {
    form: css({
      width: theme.spacing(68),
    }),
  };
}

export default connector(LdapSettingsPage);<|MERGE_RESOLUTION|>--- conflicted
+++ resolved
@@ -110,28 +110,6 @@
 
   useEffect(() => {
     async function init() {
-<<<<<<< HEAD
-      const payload = await getBackendSrv().get<LdapPayload>('/api/v1/sso-settings/ldap');
-      if (!payload || !payload.settings || !payload.settings.config) {
-        appEvents.publish({
-          type: AppEvents.alertError.name,
-          payload: [t('ldap-settings-page.alert.error-fetching', 'Error fetching LDAP settings')],
-        });
-        return;
-      }
-
-      if (payload.settings.config.servers && payload.settings.config.servers.length > 0) {
-        const serverConfig = payload.settings.config.servers[0];
-        setMapKeyCertConfigured({
-          rootCaCertValue: serverConfig.root_ca_cert_value?.length > 0,
-          clientCertValue: serverConfig.client_cert_value !== '',
-          clientKeyCertValue: serverConfig.client_key_value !== '',
-          rootCaCertPath: serverConfig.root_ca_cert !== '',
-          clientCertPath: serverConfig.client_cert !== '',
-          clientKeyCertPath: serverConfig.client_key !== '',
-        });
-      }
-=======
       const payload = await getSettings();
       const serverConfig = payload.settings.config.servers[0];
       setMapKeyCertConfigured({
@@ -142,7 +120,6 @@
         clientCertPath: serverConfig.client_cert !== '',
         clientKeyCertPath: serverConfig.client_key !== '',
       });
->>>>>>> 7b69d5b4
 
       reset(payload);
       setIsLoading(false);
