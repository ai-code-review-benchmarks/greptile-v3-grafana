import React, { PureComponent } from 'react';
import { connect, ConnectedProps } from 'react-redux';

import { NavModelItem } from '@grafana/data';
import { featureEnabled } from '@grafana/runtime';
import { Page } from 'app/core/components/Page/Page';
import { contextSrv } from 'app/core/core';
import { GrafanaRouteComponentProps } from 'app/core/navigation/types';
import { StoreState, UserDTO, UserOrg, UserSession, SyncInfo, UserAdminError, AccessControlAction } from 'app/types';

import { UserLdapSyncInfo } from './UserLdapSyncInfo';
import { UserOrgs } from './UserOrgs';
import { UserPermissions } from './UserPermissions';
import { UserProfile } from './UserProfile';
import { UserSessions } from './UserSessions';
import {
  loadAdminUserPage,
  revokeSession,
  revokeAllSessions,
  updateUser,
  setUserPassword,
  disableUser,
  enableUser,
  deleteUser,
  updateUserPermissions,
  addOrgUser,
  updateOrgUserRole,
  deleteOrgUser,
  syncLdapUser,
} from './state/actions';

interface OwnProps extends GrafanaRouteComponentProps<{ id: string }> {
  user?: UserDTO;
  orgs: UserOrg[];
  sessions: UserSession[];
  ldapSyncInfo?: SyncInfo;
  isLoading: boolean;
  error?: UserAdminError;
}

export class UserAdminPage extends PureComponent<Props> {
  async componentDidMount() {
    const { match, loadAdminUserPage } = this.props;
    loadAdminUserPage(parseInt(match.params.id, 10));
  }

  onUserUpdate = (user: UserDTO) => {
    this.props.updateUser(user);
  };

  onPasswordChange = (password: string) => {
    const { user, setUserPassword } = this.props;
    user && setUserPassword(user.id, password);
  };

  onUserDelete = (userId: number) => {
    this.props.deleteUser(userId);
  };

  onUserDisable = (userId: number) => {
    this.props.disableUser(userId);
  };

  onUserEnable = (userId: number) => {
    this.props.enableUser(userId);
  };

  onGrafanaAdminChange = (isGrafanaAdmin: boolean) => {
    const { user, updateUserPermissions } = this.props;
    user && updateUserPermissions(user.id, isGrafanaAdmin);
  };

  onOrgRemove = (orgId: number) => {
    const { user, deleteOrgUser } = this.props;
    user && deleteOrgUser(user.id, orgId);
  };

  onOrgRoleChange = (orgId: number, newRole: string) => {
    const { user, updateOrgUserRole } = this.props;
    user && updateOrgUserRole(user.id, orgId, newRole);
  };

  onOrgAdd = (orgId: number, role: string) => {
    const { user, addOrgUser } = this.props;
    user && addOrgUser(user, orgId, role);
  };

  onSessionRevoke = (tokenId: number) => {
    const { user, revokeSession } = this.props;
    user && revokeSession(tokenId, user.id);
  };

  onAllSessionsRevoke = () => {
    const { user, revokeAllSessions } = this.props;
    user && revokeAllSessions(user.id);
  };

  onUserSync = () => {
    const { user, syncLdapUser } = this.props;
    user && syncLdapUser(user.id);
  };

  render() {
    const { user, orgs, sessions, ldapSyncInfo, isLoading } = this.props;
    const isLDAPUser = user?.isExternal && user?.authLabels?.includes('LDAP');
    const canReadSessions = contextSrv.hasPermission(AccessControlAction.UsersAuthTokenList);
    const canReadLDAPStatus = contextSrv.hasPermission(AccessControlAction.LDAPStatusRead);
<<<<<<< HEAD
    const isOAuthUserWithSkippableSync =
      user?.isExternal && user?.authLabels?.some((r) => SyncedOAuthLabels.includes(r));
    const isSAMLUser = user?.isExternal && user?.authLabels?.includes('SAML');
    const isGoogleUser = user?.isExternal && user?.authLabels?.includes('Google');
    const isAuthProxyUser = user?.isExternal && user?.authLabels?.includes('Auth Proxy');
    const isUserSynced =
      !config.auth.DisableSyncLock &&
      ((user?.isExternal &&
        !(isAuthProxyUser || isGoogleUser || isOAuthUserWithSkippableSync || isSAMLUser || isLDAPUser)) ||
        (!config.auth.OAuthSkipOrgRoleUpdateSync && isOAuthUserWithSkippableSync) ||
        (!config.auth.SAMLSkipOrgRoleSync && isSAMLUser) ||
        (!config.auth.LDAPSkipOrgRoleSync && isLDAPUser));
=======
    const authSource = user?.authLabels?.[0];
    const lockMessage = authSource ? `Synced via ${authSource}` : '';
>>>>>>> ae830f68

    const pageNav: NavModelItem = {
      text: user?.login ?? '',
      icon: 'shield',
      subTitle: 'Manage settings for an individual user.',
    };

    return (
      <Page navId="global-users" pageNav={pageNav}>
        <Page.Contents isLoading={isLoading}>
          {user && (
            <>
              <UserProfile
                user={user}
                onUserUpdate={this.onUserUpdate}
                onUserDelete={this.onUserDelete}
                onUserDisable={this.onUserDisable}
                onUserEnable={this.onUserEnable}
                onPasswordChange={this.onPasswordChange}
              />
<<<<<<< HEAD
              {!config.auth.LDAPSkipOrgRoleSync &&
                isLDAPUser &&
=======
              {isLDAPUser &&
                user?.isExternallySynced &&
>>>>>>> ae830f68
                featureEnabled('ldapsync') &&
                ldapSyncInfo &&
                canReadLDAPStatus && (
                  <UserLdapSyncInfo ldapSyncInfo={ldapSyncInfo} user={user} onUserSync={this.onUserSync} />
                )}
<<<<<<< HEAD
              <UserPermissions isGrafanaAdmin={user.isGrafanaAdmin} onGrafanaAdminChange={this.onGrafanaAdminChange} />
=======
              <UserPermissions
                isGrafanaAdmin={user.isGrafanaAdmin}
                isExternalUser={user?.isGrafanaAdminExternallySynced}
                lockMessage={lockMessage}
                onGrafanaAdminChange={this.onGrafanaAdminChange}
              />
>>>>>>> ae830f68
            </>
          )}

          {orgs && (
            <UserOrgs
              user={user}
              orgs={orgs}
              isExternalUser={user?.isExternallySynced}
              onOrgRemove={this.onOrgRemove}
              onOrgRoleChange={this.onOrgRoleChange}
              onOrgAdd={this.onOrgAdd}
            />
          )}

          {sessions && canReadSessions && (
            <UserSessions
              sessions={sessions}
              onSessionRevoke={this.onSessionRevoke}
              onAllSessionsRevoke={this.onAllSessionsRevoke}
            />
          )}
        </Page.Contents>
      </Page>
    );
  }
}

const mapStateToProps = (state: StoreState) => ({
  user: state.userAdmin.user,
  sessions: state.userAdmin.sessions,
  orgs: state.userAdmin.orgs,
  ldapSyncInfo: state.ldap.syncInfo,
  isLoading: state.userAdmin.isLoading,
  error: state.userAdmin.error,
});

const mapDispatchToProps = {
  loadAdminUserPage,
  updateUser,
  setUserPassword,
  disableUser,
  enableUser,
  deleteUser,
  updateUserPermissions,
  addOrgUser,
  updateOrgUserRole,
  deleteOrgUser,
  revokeSession,
  revokeAllSessions,
  syncLdapUser,
};

const connector = connect(mapStateToProps, mapDispatchToProps);
type Props = OwnProps & ConnectedProps<typeof connector>;
export default connector(UserAdminPage);<|MERGE_RESOLUTION|>--- conflicted
+++ resolved
@@ -105,23 +105,8 @@
     const isLDAPUser = user?.isExternal && user?.authLabels?.includes('LDAP');
     const canReadSessions = contextSrv.hasPermission(AccessControlAction.UsersAuthTokenList);
     const canReadLDAPStatus = contextSrv.hasPermission(AccessControlAction.LDAPStatusRead);
-<<<<<<< HEAD
-    const isOAuthUserWithSkippableSync =
-      user?.isExternal && user?.authLabels?.some((r) => SyncedOAuthLabels.includes(r));
-    const isSAMLUser = user?.isExternal && user?.authLabels?.includes('SAML');
-    const isGoogleUser = user?.isExternal && user?.authLabels?.includes('Google');
-    const isAuthProxyUser = user?.isExternal && user?.authLabels?.includes('Auth Proxy');
-    const isUserSynced =
-      !config.auth.DisableSyncLock &&
-      ((user?.isExternal &&
-        !(isAuthProxyUser || isGoogleUser || isOAuthUserWithSkippableSync || isSAMLUser || isLDAPUser)) ||
-        (!config.auth.OAuthSkipOrgRoleUpdateSync && isOAuthUserWithSkippableSync) ||
-        (!config.auth.SAMLSkipOrgRoleSync && isSAMLUser) ||
-        (!config.auth.LDAPSkipOrgRoleSync && isLDAPUser));
-=======
     const authSource = user?.authLabels?.[0];
     const lockMessage = authSource ? `Synced via ${authSource}` : '';
->>>>>>> ae830f68
 
     const pageNav: NavModelItem = {
       text: user?.login ?? '',
@@ -142,28 +127,19 @@
                 onUserEnable={this.onUserEnable}
                 onPasswordChange={this.onPasswordChange}
               />
-<<<<<<< HEAD
-              {!config.auth.LDAPSkipOrgRoleSync &&
-                isLDAPUser &&
-=======
               {isLDAPUser &&
                 user?.isExternallySynced &&
->>>>>>> ae830f68
                 featureEnabled('ldapsync') &&
                 ldapSyncInfo &&
                 canReadLDAPStatus && (
                   <UserLdapSyncInfo ldapSyncInfo={ldapSyncInfo} user={user} onUserSync={this.onUserSync} />
                 )}
-<<<<<<< HEAD
-              <UserPermissions isGrafanaAdmin={user.isGrafanaAdmin} onGrafanaAdminChange={this.onGrafanaAdminChange} />
-=======
               <UserPermissions
                 isGrafanaAdmin={user.isGrafanaAdmin}
                 isExternalUser={user?.isGrafanaAdminExternallySynced}
                 lockMessage={lockMessage}
                 onGrafanaAdminChange={this.onGrafanaAdminChange}
               />
->>>>>>> ae830f68
             </>
           )}
 
