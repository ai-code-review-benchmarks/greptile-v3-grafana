import { css } from '@emotion/css';
import React, { useState, useEffect } from 'react';
import { useSelector } from 'react-redux';
<<<<<<< HEAD
import { StoreState, OrgUser, AccessControlAction } from 'app/types';
import { getNavModel } from 'app/core/selectors/navModel';
import UsersTable from '../users/UsersTable';
=======
>>>>>>> 0ca4ccfa
import { useAsyncFn } from 'react-use';

import { UrlQueryValue } from '@grafana/data';
<<<<<<< HEAD
import { Form, Field, Input, Button, Legend, Alert } from '@grafana/ui';
import { css } from '@emotion/css';
import { GrafanaRouteComponentProps } from 'app/core/navigation/types';
import { contextSrv } from 'app/core/core';
=======
import { getBackendSrv } from '@grafana/runtime';
import { Form, Field, Input, Button, Legend, Alert } from '@grafana/ui';
import Page from 'app/core/components/Page/Page';
import { contextSrv } from 'app/core/core';
import { GrafanaRouteComponentProps } from 'app/core/navigation/types';
import { getNavModel } from 'app/core/selectors/navModel';
import { accessControlQueryParam } from 'app/core/utils/accessControl';
import { StoreState, OrgUser, AccessControlAction } from 'app/types';

import UsersTable from '../users/UsersTable';
>>>>>>> 0ca4ccfa

interface OrgNameDTO {
  orgName: string;
}

const getOrg = async (orgId: UrlQueryValue) => {
  return await getBackendSrv().get('/api/orgs/' + orgId);
};

const getOrgUsers = async (orgId: UrlQueryValue) => {
  if (contextSrv.hasPermission(AccessControlAction.OrgUsersRead)) {
<<<<<<< HEAD
    return await getBackendSrv().get(`/api/orgs/${orgId}/users`);
=======
    return await getBackendSrv().get(`/api/orgs/${orgId}/users`, accessControlQueryParam());
>>>>>>> 0ca4ccfa
  }
  return [];
};

const updateOrgUserRole = async (orgUser: OrgUser, orgId: UrlQueryValue) => {
  await getBackendSrv().patch('/api/orgs/' + orgId + '/users/' + orgUser.userId, orgUser);
};

const removeOrgUser = async (orgUser: OrgUser, orgId: UrlQueryValue) => {
  return await getBackendSrv().delete('/api/orgs/' + orgId + '/users/' + orgUser.userId);
};

interface Props extends GrafanaRouteComponentProps<{ id: string }> {}

export default function AdminEditOrgPage({ match }: Props) {
  const navIndex = useSelector((state: StoreState) => state.navIndex);
  const navModel = getNavModel(navIndex, 'global-orgs');
  const orgId = parseInt(match.params.id, 10);
  const canWriteOrg = contextSrv.hasPermission(AccessControlAction.OrgsWrite);
  const canReadUsers = contextSrv.hasPermission(AccessControlAction.OrgUsersRead);

  const [users, setUsers] = useState<OrgUser[]>([]);

  const [orgState, fetchOrg] = useAsyncFn(() => getOrg(orgId), []);
  const [, fetchOrgUsers] = useAsyncFn(() => getOrgUsers(orgId), []);

  useEffect(() => {
    fetchOrg();
    fetchOrgUsers().then((res) => setUsers(res));
  }, [fetchOrg, fetchOrgUsers]);

  const updateOrgName = async (name: string) => {
    return await getBackendSrv().put('/api/orgs/' + orgId, { ...orgState.value, name });
  };

  const renderMissingUserListRightsMessage = () => {
    return (
      <Alert severity="info" title="Access denied">
        You do not have permission to see users in this organization. To update this organization, contact your server
        administrator.
      </Alert>
    );
  };

  return (
    <Page navModel={navModel}>
      <Page.Contents>
        <>
          <Legend>Edit organization</Legend>
          {orgState.value && (
            <Form
              defaultValues={{ orgName: orgState.value.name }}
              onSubmit={async (values: OrgNameDTO) => await updateOrgName(values.orgName)}
            >
              {({ register, errors }) => (
                <>
                  <Field label="Name" invalid={!!errors.orgName} error="Name is required" disabled={!canWriteOrg}>
                    <Input {...register('orgName', { required: true })} id="org-name-input" />
                  </Field>
<<<<<<< HEAD
                  <Button disabled={!canWriteOrg}>Update</Button>
=======
                  <Button type="submit" disabled={!canWriteOrg}>
                    Update
                  </Button>
>>>>>>> 0ca4ccfa
                </>
              )}
            </Form>
          )}

          <div
            className={css`
              margin-top: 20px;
            `}
          >
            <Legend>Organization users</Legend>
            {!canReadUsers && renderMissingUserListRightsMessage()}
            {canReadUsers && !!users.length && (
              <UsersTable
                users={users}
                orgId={orgId}
                onRoleChange={(role, orgUser) => {
                  updateOrgUserRole({ ...orgUser, role }, orgId);
                  setUsers(
                    users.map((user) => {
                      if (orgUser.userId === user.userId) {
                        return { ...orgUser, role };
                      }
                      return user;
                    })
                  );
                  fetchOrgUsers();
                }}
                onRemoveUser={(orgUser) => {
                  removeOrgUser(orgUser, orgId);
                  setUsers(users.filter((user) => orgUser.userId !== user.userId));
                  fetchOrgUsers();
                }}
              />
            )}
          </div>
        </>
      </Page.Contents>
    </Page>
  );
}<|MERGE_RESOLUTION|>--- conflicted
+++ resolved
@@ -1,21 +1,9 @@
 import { css } from '@emotion/css';
 import React, { useState, useEffect } from 'react';
 import { useSelector } from 'react-redux';
-<<<<<<< HEAD
-import { StoreState, OrgUser, AccessControlAction } from 'app/types';
-import { getNavModel } from 'app/core/selectors/navModel';
-import UsersTable from '../users/UsersTable';
-=======
->>>>>>> 0ca4ccfa
 import { useAsyncFn } from 'react-use';
 
 import { UrlQueryValue } from '@grafana/data';
-<<<<<<< HEAD
-import { Form, Field, Input, Button, Legend, Alert } from '@grafana/ui';
-import { css } from '@emotion/css';
-import { GrafanaRouteComponentProps } from 'app/core/navigation/types';
-import { contextSrv } from 'app/core/core';
-=======
 import { getBackendSrv } from '@grafana/runtime';
 import { Form, Field, Input, Button, Legend, Alert } from '@grafana/ui';
 import Page from 'app/core/components/Page/Page';
@@ -26,7 +14,6 @@
 import { StoreState, OrgUser, AccessControlAction } from 'app/types';
 
 import UsersTable from '../users/UsersTable';
->>>>>>> 0ca4ccfa
 
 interface OrgNameDTO {
   orgName: string;
@@ -38,11 +25,7 @@
 
 const getOrgUsers = async (orgId: UrlQueryValue) => {
   if (contextSrv.hasPermission(AccessControlAction.OrgUsersRead)) {
-<<<<<<< HEAD
-    return await getBackendSrv().get(`/api/orgs/${orgId}/users`);
-=======
     return await getBackendSrv().get(`/api/orgs/${orgId}/users`, accessControlQueryParam());
->>>>>>> 0ca4ccfa
   }
   return [];
 };
@@ -102,13 +85,9 @@
                   <Field label="Name" invalid={!!errors.orgName} error="Name is required" disabled={!canWriteOrg}>
                     <Input {...register('orgName', { required: true })} id="org-name-input" />
                   </Field>
-<<<<<<< HEAD
-                  <Button disabled={!canWriteOrg}>Update</Button>
-=======
                   <Button type="submit" disabled={!canWriteOrg}>
                     Update
                   </Button>
->>>>>>> 0ca4ccfa
                 </>
               )}
             </Form>
