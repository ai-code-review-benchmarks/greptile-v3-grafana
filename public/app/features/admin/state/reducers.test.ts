import { reducerTester } from 'test/core/redux/reducerTester';
<<<<<<< HEAD
import { ActionOf } from 'app/core/redux/actionCreatorFactory';
import { ldapReducer } from './reducers';
=======
>>>>>>> b6c75b10
import {
  clearUserErrorAction,
  clearUserMappingInfoAction,
  ldapConnectionInfoLoadedAction,
  ldapFailedAction,
<<<<<<< HEAD
} from './actions';
import { LdapState, LdapUser } from 'app/types';
=======
  ldapReducer,
  ldapSyncStatusLoadedAction,
  ldapUserReducer,
  userLoadedAction,
  userMappingInfoFailedAction,
  userMappingInfoLoadedAction,
  userSessionsLoadedAction,
} from './reducers';
import { LdapState, LdapUser, LdapUserState, User } from 'app/types';
>>>>>>> b6c75b10

const makeInitialLdapState = (): LdapState => ({
  connectionInfo: [],
  syncInfo: null,
  user: null,
  ldapError: null,
  connectionError: null,
  userError: null,
});

const getTestUserMapping = (): LdapUser => ({
  info: {
    email: { cfgAttrValue: 'mail', ldapValue: 'user@localhost' },
    name: { cfgAttrValue: 'givenName', ldapValue: 'User' },
    surname: { cfgAttrValue: 'sn', ldapValue: '' },
    login: { cfgAttrValue: 'cn', ldapValue: 'user' },
  },
  permissions: {
    isGrafanaAdmin: false,
    isDisabled: false,
  },
  roles: [],
  teams: [],
});

// const getTestUser = (): User => ({
//   id: 1,
//   email: 'user@localhost',
//   login: 'user',
//   name: 'User',
//   avatarUrl: '',
//   label: '',
// });

describe('LDAP page reducer', () => {
  describe('When page loaded', () => {
    describe('When connection info loaded', () => {
      it('should set connection info and clear error', () => {
        const initialState = {
          ...makeInitialLdapState(),
        };

        reducerTester<LdapState>()
          .givenReducer(ldapReducer, initialState)
          .whenActionIsDispatched(
            ldapConnectionInfoLoadedAction([
              {
                available: true,
                host: 'localhost',
                port: 389,
                error: null,
              },
            ])
          )
          .thenStateShouldEqual({
            ...makeInitialLdapState(),
            connectionInfo: [
              {
                available: true,
                host: 'localhost',
                port: 389,
                error: null,
              },
            ],
            ldapError: null,
          });
      });
    });

    describe('When connection failed', () => {
      it('should set ldap error', () => {
        const initialState = {
          ...makeInitialLdapState(),
        };

        reducerTester<LdapState>()
          .givenReducer(ldapReducer, initialState)
          .whenActionIsDispatched(
            ldapFailedAction({
              title: 'LDAP error',
              body: 'Failed to connect',
            })
          )
          .thenStateShouldEqual({
            ...makeInitialLdapState(),
            ldapError: {
              title: 'LDAP error',
              body: 'Failed to connect',
            },
          });
      });
    });

    describe('When LDAP sync status loaded', () => {
      it('should set sync info', () => {
        const initialState = {
          ...makeInitialLdapState(),
        };

        reducerTester<LdapState>()
          .givenReducer(ldapReducer, initialState)
          .whenActionIsDispatched(
            ldapSyncStatusLoadedAction({
              enabled: true,
              schedule: '0 0 * * * *',
              nextSync: '2019-01-01T12:00:00Z',
            })
          )
          .thenStateShouldEqual({
            ...makeInitialLdapState(),
            syncInfo: {
              enabled: true,
              schedule: '0 0 * * * *',
              nextSync: '2019-01-01T12:00:00Z',
            },
          });
      });
    });
  });

  describe('When user mapping info loaded', () => {
    it('should set sync info and clear user error', () => {
      const initialState = {
        ...makeInitialLdapState(),
        userError: {
          title: 'User not found',
          body: 'Cannot find user',
        },
      };

      reducerTester<LdapState>()
        .givenReducer(ldapReducer, initialState)
        .whenActionIsDispatched(userMappingInfoLoadedAction(getTestUserMapping()))
        .thenStateShouldEqual({
          ...makeInitialLdapState(),
          user: getTestUserMapping(),
          userError: null,
        });
    });
  });

  describe('When user not found', () => {
    it('should set user error and clear user info', () => {
      const initialState = {
        ...makeInitialLdapState(),
        user: getTestUserMapping(),
      };

      reducerTester<LdapState>()
        .givenReducer(ldapReducer, initialState)
        .whenActionIsDispatched(
          userMappingInfoFailedAction({
            title: 'User not found',
            body: 'Cannot find user',
          })
        )
        .thenStateShouldEqual({
          ...makeInitialLdapState(),
          user: null,
          userError: {
            title: 'User not found',
            body: 'Cannot find user',
          },
        });
    });
  });
<<<<<<< HEAD
=======

  describe('when clearUserMappingInfoAction is dispatched', () => {
    it('then state should be correct', () => {
      reducerTester<LdapState>()
        .givenReducer(ldapReducer, {
          ...makeInitialLdapState(),
          user: getTestUserMapping(),
        })
        .whenActionIsDispatched(clearUserMappingInfoAction())
        .thenStateShouldEqual({
          ...makeInitialLdapState(),
          user: null,
        });
    });
  });
});

describe('Edit LDAP user page reducer', () => {
  describe('When user loaded', () => {
    it('should set user and clear user error', () => {
      const initialState = {
        ...makeInitialLdapUserState(),
        userError: {
          title: 'User not found',
          body: 'Cannot find user',
        },
      };

      reducerTester<LdapUserState>()
        .givenReducer(ldapUserReducer, initialState)
        .whenActionIsDispatched(userLoadedAction(getTestUser()))
        .thenStateShouldEqual({
          ...makeInitialLdapUserState(),
          user: getTestUser(),
          userError: null,
        });
    });
  });

  describe('when userSessionsLoadedAction is dispatched', () => {
    it('then state should be correct', () => {
      reducerTester<LdapUserState>()
        .givenReducer(ldapUserReducer, { ...makeInitialLdapUserState() })
        .whenActionIsDispatched(
          userSessionsLoadedAction([
            {
              browser: 'Chrome',
              id: 1,
              browserVersion: '79',
              clientIp: '127.0.0.1',
              createdAt: '2020-01-01 00:00:00',
              device: 'a device',
              isActive: true,
              os: 'MacOS',
              osVersion: '15',
              seenAt: '2020-01-01 00:00:00',
            },
          ])
        )
        .thenStateShouldEqual({
          ...makeInitialLdapUserState(),
          sessions: [
            {
              browser: 'Chrome',
              id: 1,
              browserVersion: '79',
              clientIp: '127.0.0.1',
              createdAt: '2020-01-01 00:00:00',
              device: 'a device',
              isActive: true,
              os: 'MacOS',
              osVersion: '15',
              seenAt: '2020-01-01 00:00:00',
            },
          ],
        });
    });
  });

  describe('when userMappingInfoLoadedAction is dispatched', () => {
    it('then state should be correct', () => {
      reducerTester<LdapUserState>()
        .givenReducer(ldapUserReducer, {
          ...makeInitialLdapUserState(),
        })
        .whenActionIsDispatched(userMappingInfoLoadedAction(getTestUserMapping()))
        .thenStateShouldEqual({
          ...makeInitialLdapUserState(),
          ldapUser: getTestUserMapping(),
        });
    });
  });

  describe('when userMappingInfoFailedAction is dispatched', () => {
    it('then state should be correct', () => {
      reducerTester<LdapUserState>()
        .givenReducer(ldapUserReducer, { ...makeInitialLdapUserState() })
        .whenActionIsDispatched(
          userMappingInfoFailedAction({
            title: 'User not found',
            body: 'Cannot find user',
          })
        )
        .thenStateShouldEqual({
          ...makeInitialLdapUserState(),
          userError: {
            title: 'User not found',
            body: 'Cannot find user',
          },
        });
    });
  });

  describe('when clearUserErrorAction is dispatched', () => {
    it('then state should be correct', () => {
      reducerTester<LdapUserState>()
        .givenReducer(ldapUserReducer, {
          ...makeInitialLdapUserState(),
          userError: {
            title: 'User not found',
            body: 'Cannot find user',
          },
        })
        .whenActionIsDispatched(clearUserErrorAction())
        .thenStateShouldEqual({
          ...makeInitialLdapUserState(),
          userError: null,
        });
    });
  });

  describe('when ldapSyncStatusLoadedAction is dispatched', () => {
    it('then state should be correct', () => {
      reducerTester<LdapUserState>()
        .givenReducer(ldapUserReducer, {
          ...makeInitialLdapUserState(),
        })
        .whenActionIsDispatched(
          ldapSyncStatusLoadedAction({
            enabled: true,
            schedule: '0 0 * * * *',
            nextSync: '2019-01-01T12:00:00Z',
          })
        )
        .thenStateShouldEqual({
          ...makeInitialLdapUserState(),
          ldapSyncInfo: {
            enabled: true,
            schedule: '0 0 * * * *',
            nextSync: '2019-01-01T12:00:00Z',
          },
        });
    });
  });
>>>>>>> b6c75b10
});<|MERGE_RESOLUTION|>--- conflicted
+++ resolved
@@ -1,28 +1,17 @@
 import { reducerTester } from 'test/core/redux/reducerTester';
-<<<<<<< HEAD
-import { ActionOf } from 'app/core/redux/actionCreatorFactory';
-import { ldapReducer } from './reducers';
-=======
->>>>>>> b6c75b10
 import {
-  clearUserErrorAction,
   clearUserMappingInfoAction,
   ldapConnectionInfoLoadedAction,
   ldapFailedAction,
-<<<<<<< HEAD
-} from './actions';
-import { LdapState, LdapUser } from 'app/types';
-=======
   ldapReducer,
   ldapSyncStatusLoadedAction,
-  ldapUserReducer,
-  userLoadedAction,
+  userAdminReducer,
+  userProfileLoadedAction,
   userMappingInfoFailedAction,
   userMappingInfoLoadedAction,
   userSessionsLoadedAction,
 } from './reducers';
-import { LdapState, LdapUser, LdapUserState, User } from 'app/types';
->>>>>>> b6c75b10
+import { LdapState, LdapUser, UserAdminState, UserDTO } from 'app/types';
 
 const makeInitialLdapState = (): LdapState => ({
   connectionInfo: [],
@@ -31,6 +20,13 @@
   ldapError: null,
   connectionError: null,
   userError: null,
+});
+
+const makeInitialUserAdminState = (): UserAdminState => ({
+  user: null,
+  sessions: [],
+  orgs: [],
+  isLoading: true,
 });
 
 const getTestUserMapping = (): LdapUser => ({
@@ -48,14 +44,15 @@
   teams: [],
 });
 
-// const getTestUser = (): User => ({
-//   id: 1,
-//   email: 'user@localhost',
-//   login: 'user',
-//   name: 'User',
-//   avatarUrl: '',
-//   label: '',
-// });
+const getTestUser = (): UserDTO => ({
+  id: 1,
+  email: 'user@localhost',
+  login: 'user',
+  name: 'User',
+  avatarUrl: '',
+  isGrafanaAdmin: false,
+  isDisabled: false,
+});
 
 describe('LDAP page reducer', () => {
   describe('When page loaded', () => {
@@ -189,8 +186,6 @@
         });
     });
   });
-<<<<<<< HEAD
-=======
 
   describe('when clearUserMappingInfoAction is dispatched', () => {
     it('then state should be correct', () => {
@@ -208,32 +203,31 @@
   });
 });
 
-describe('Edit LDAP user page reducer', () => {
+describe('Edit Admin user page reducer', () => {
   describe('When user loaded', () => {
     it('should set user and clear user error', () => {
       const initialState = {
-        ...makeInitialLdapUserState(),
+        ...makeInitialUserAdminState(),
         userError: {
           title: 'User not found',
           body: 'Cannot find user',
         },
       };
 
-      reducerTester<LdapUserState>()
-        .givenReducer(ldapUserReducer, initialState)
-        .whenActionIsDispatched(userLoadedAction(getTestUser()))
-        .thenStateShouldEqual({
-          ...makeInitialLdapUserState(),
+      reducerTester<UserAdminState>()
+        .givenReducer(userAdminReducer, initialState)
+        .whenActionIsDispatched(userProfileLoadedAction(getTestUser()))
+        .thenStateShouldEqual({
+          ...makeInitialUserAdminState(),
           user: getTestUser(),
-          userError: null,
         });
     });
   });
 
   describe('when userSessionsLoadedAction is dispatched', () => {
     it('then state should be correct', () => {
-      reducerTester<LdapUserState>()
-        .givenReducer(ldapUserReducer, { ...makeInitialLdapUserState() })
+      reducerTester<UserAdminState>()
+        .givenReducer(userAdminReducer, { ...makeInitialUserAdminState() })
         .whenActionIsDispatched(
           userSessionsLoadedAction([
             {
@@ -251,7 +245,7 @@
           ])
         )
         .thenStateShouldEqual({
-          ...makeInitialLdapUserState(),
+          ...makeInitialUserAdminState(),
           sessions: [
             {
               browser: 'Chrome',
@@ -269,81 +263,4 @@
         });
     });
   });
-
-  describe('when userMappingInfoLoadedAction is dispatched', () => {
-    it('then state should be correct', () => {
-      reducerTester<LdapUserState>()
-        .givenReducer(ldapUserReducer, {
-          ...makeInitialLdapUserState(),
-        })
-        .whenActionIsDispatched(userMappingInfoLoadedAction(getTestUserMapping()))
-        .thenStateShouldEqual({
-          ...makeInitialLdapUserState(),
-          ldapUser: getTestUserMapping(),
-        });
-    });
-  });
-
-  describe('when userMappingInfoFailedAction is dispatched', () => {
-    it('then state should be correct', () => {
-      reducerTester<LdapUserState>()
-        .givenReducer(ldapUserReducer, { ...makeInitialLdapUserState() })
-        .whenActionIsDispatched(
-          userMappingInfoFailedAction({
-            title: 'User not found',
-            body: 'Cannot find user',
-          })
-        )
-        .thenStateShouldEqual({
-          ...makeInitialLdapUserState(),
-          userError: {
-            title: 'User not found',
-            body: 'Cannot find user',
-          },
-        });
-    });
-  });
-
-  describe('when clearUserErrorAction is dispatched', () => {
-    it('then state should be correct', () => {
-      reducerTester<LdapUserState>()
-        .givenReducer(ldapUserReducer, {
-          ...makeInitialLdapUserState(),
-          userError: {
-            title: 'User not found',
-            body: 'Cannot find user',
-          },
-        })
-        .whenActionIsDispatched(clearUserErrorAction())
-        .thenStateShouldEqual({
-          ...makeInitialLdapUserState(),
-          userError: null,
-        });
-    });
-  });
-
-  describe('when ldapSyncStatusLoadedAction is dispatched', () => {
-    it('then state should be correct', () => {
-      reducerTester<LdapUserState>()
-        .givenReducer(ldapUserReducer, {
-          ...makeInitialLdapUserState(),
-        })
-        .whenActionIsDispatched(
-          ldapSyncStatusLoadedAction({
-            enabled: true,
-            schedule: '0 0 * * * *',
-            nextSync: '2019-01-01T12:00:00Z',
-          })
-        )
-        .thenStateShouldEqual({
-          ...makeInitialLdapUserState(),
-          ldapSyncInfo: {
-            enabled: true,
-            schedule: '0 0 * * * *',
-            nextSync: '2019-01-01T12:00:00Z',
-          },
-        });
-    });
-  });
->>>>>>> b6c75b10
 });