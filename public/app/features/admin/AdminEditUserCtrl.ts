--- conflicted
+++ resolved
@@ -108,23 +108,6 @@
       getBackendSrv().put('/api/admin/users/' + $scope.user_id + '/permissions', payload);
     };
 
-<<<<<<< HEAD
-=======
-    $scope.create = () => {
-      if (!$scope.userForm.$valid) {
-        return;
-      }
-
-      promiseToDigest($scope)(
-        getBackendSrv()
-          .post('/api/admin/users', $scope.user)
-          .then(() => {
-            $location.path('/admin/users');
-          })
-      );
-    };
-
->>>>>>> 25e2f1c2
     $scope.getUserOrgs = (id: number) => {
       return getBackendSrv()
         .get('/api/users/' + id + '/orgs')
