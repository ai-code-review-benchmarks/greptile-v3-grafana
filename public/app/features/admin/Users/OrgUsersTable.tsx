import React, { useEffect, useMemo, useState } from 'react';

import { OrgRole } from '@grafana/data';
import { selectors as e2eSelectors } from '@grafana/e2e-selectors';
import {
  Button,
  ConfirmModal,
  Icon,
  Tooltip,
  CellProps,
  Tag,
  InteractiveTable,
  Column,
  FetchDataFunc,
  Pagination,
<<<<<<< HEAD
=======
  HorizontalGroup,
  VerticalGroup,
  Avatar,
>>>>>>> bc98f3d1
} from '@grafana/ui';
import { Flex, Stack, Box } from '@grafana/ui/src/unstable';
import { UserRolePicker } from 'app/core/components/RolePicker/UserRolePicker';
import { fetchRoleOptions } from 'app/core/components/RolePicker/api';
import { TagBadge } from 'app/core/components/TagFilter/TagBadge';
import config from 'app/core/config';
import { contextSrv } from 'app/core/core';
import { AccessControlAction, OrgUser, Role } from 'app/types';

import { OrgRolePicker } from '../OrgRolePicker';

<<<<<<< HEAD
import { Avatar } from './Avatar';
import { TableWrapper } from './TableWrapper';

=======
>>>>>>> bc98f3d1
type Cell<T extends keyof OrgUser = keyof OrgUser> = CellProps<OrgUser, OrgUser[T]>;

const disabledRoleMessage = `This user's role is not editable because it is synchronized from your auth provider.
  Refer to the Grafana authentication docs for details.`;

const getBasicRoleDisabled = (user: OrgUser) => {
  let basicRoleDisabled = !contextSrv.hasPermissionInMetadata(AccessControlAction.OrgUsersWrite, user);
  let authLabel = Array.isArray(user.authLabels) && user.authLabels.length > 0 ? user.authLabels[0] : '';
  // A GCom specific feature toggle for role locking has been introduced, as the previous implementation had a bug with locking down external users synced through GCom (https://github.com/grafana/grafana/pull/72044)
  // Remove this conditional once FlagGcomOnlyExternalOrgRoleSync feature toggle has been removed
  if (authLabel !== 'grafana.com' || config.featureToggles.gcomOnlyExternalOrgRoleSync) {
    const isUserSynced = user?.isExternallySynced;
    basicRoleDisabled = isUserSynced || basicRoleDisabled;
  }

  return basicRoleDisabled;
};

const selectors = e2eSelectors.pages.UserListPage.UsersListPage;

export interface Props {
  users: OrgUser[];
  orgId?: number;
  onRoleChange: (role: OrgRole, user: OrgUser) => void;
  onRemoveUser: (user: OrgUser) => void;
  fetchData?: FetchDataFunc<OrgUser>;
  changePage: (page: number) => void;
  page: number;
  totalPages: number;
}

export const OrgUsersTable = ({
  users,
  orgId,
  onRoleChange,
  onRemoveUser,
  fetchData,
  changePage,
  page,
  totalPages,
}: Props) => {
  const [userToRemove, setUserToRemove] = useState<OrgUser | null>(null);
  const [roleOptions, setRoleOptions] = useState<Role[]>([]);

  useEffect(() => {
    async function fetchOptions() {
      try {
        if (contextSrv.hasPermission(AccessControlAction.ActionRolesList)) {
          let options = await fetchRoleOptions(orgId);
          setRoleOptions(options);
        }
      } catch (e) {
        console.error('Error loading options');
      }
    }
    if (contextSrv.licensedAccessControlEnabled()) {
      fetchOptions();
    }
  }, [orgId]);

  const columns: Array<Column<OrgUser>> = useMemo(
    () => [
      {
        id: 'avatarUrl',
        header: '',
        cell: ({ cell: { value } }: Cell<'avatarUrl'>) => value && <Avatar src={value} alt="User avatar" />,
      },
      {
        id: 'login',
        header: 'Login',
        cell: ({ cell: { value } }: Cell<'login'>) => <div>{value}</div>,
        sortType: 'string',
      },
      {
        id: 'email',
        header: 'Email',
        cell: ({ cell: { value } }: Cell<'email'>) => value,
        sortType: 'string',
      },
      {
        id: 'name',
        header: 'Name',
        cell: ({ cell: { value } }: Cell<'name'>) => value,
        sortType: 'string',
      },
      {
        id: 'lastSeenAtAge',
        header: 'Last active',
        cell: ({ cell: { value } }: Cell<'lastSeenAtAge'>) => value,
        sortType: (a, b) => new Date(a.original.lastSeenAt).getTime() - new Date(b.original.lastSeenAt).getTime(),
      },
      {
        id: 'role',
        header: 'Role',
        cell: ({ cell: { value }, row: { original } }: Cell<'role'>) => {
          const basicRoleDisabled = getBasicRoleDisabled(original);
          return contextSrv.licensedAccessControlEnabled() ? (
            <UserRolePicker
              userId={original.userId}
              orgId={orgId}
              roleOptions={roleOptions}
              basicRole={value}
              onBasicRoleChange={(newRole) => onRoleChange(newRole, original)}
              basicRoleDisabled={basicRoleDisabled}
              basicRoleDisabledMessage={disabledRoleMessage}
            />
          ) : (
            <OrgRolePicker
              aria-label="Role"
              value={value}
              disabled={basicRoleDisabled}
              onChange={(newRole) => onRoleChange(newRole, original)}
            />
          );
        },
      },
      {
        id: 'info',
        header: '',
        cell: ({ row: { original } }: Cell) => {
          const basicRoleDisabled = getBasicRoleDisabled(original);
          return (
            basicRoleDisabled && (
              <Box display={'flex'} alignItems={'center'} marginLeft={1}>
                <Tooltip content={disabledRoleMessage}>
                  <Icon name="question-circle" />
                </Tooltip>
              </Box>
            )
          );
        },
      },
      {
        id: 'authLabels',
        header: 'Origin',
        cell: ({ cell: { value } }: Cell<'authLabels'>) => (
          <>{Array.isArray(value) && value.length > 0 && <TagBadge label={value[0]} removeIcon={false} count={0} />}</>
        ),
      },
      {
        id: 'isDisabled',
        header: '',
        cell: ({ cell: { value } }: Cell<'isDisabled'>) => <>{value && <Tag colorIndex={9} name={'Disabled'} />}</>,
      },
      {
        id: 'delete',
        header: '',
        cell: ({ row: { original } }: Cell) => {
          return (
            contextSrv.hasPermissionInMetadata(AccessControlAction.OrgUsersRemove, original) && (
              <Button
                size="sm"
                variant="destructive"
                onClick={() => {
                  setUserToRemove(original);
                }}
                icon="times"
                aria-label={`Delete user ${original.name}`}
              />
            )
          );
        },
      },
    ],
    [orgId, roleOptions, onRoleChange]
  );

  return (
    <Stack gap={2} data-testid={selectors.container}>
      <TableWrapper>
        <InteractiveTable
          columns={columns}
          data={users}
          getRowId={(user) => String(user.userId)}
          fetchData={fetchData}
        />
        <Flex justifyContent="flex-end">
          <Pagination onNavigate={changePage} currentPage={page} numberOfPages={totalPages} hideWhenSinglePage={true} />
        </Flex>
      </TableWrapper>
      {Boolean(userToRemove) && (
        <ConfirmModal
          body={`Are you sure you want to delete user ${userToRemove?.login}?`}
          confirmText="Delete"
          title="Delete"
          onDismiss={() => {
            setUserToRemove(null);
          }}
          isOpen={true}
          onConfirm={() => {
            if (!userToRemove) {
              return;
            }
            onRemoveUser(userToRemove);
            setUserToRemove(null);
          }}
        />
      )}
    </Stack>
  );
};<|MERGE_RESOLUTION|>--- conflicted
+++ resolved
@@ -13,12 +13,7 @@
   Column,
   FetchDataFunc,
   Pagination,
-<<<<<<< HEAD
-=======
-  HorizontalGroup,
-  VerticalGroup,
   Avatar,
->>>>>>> bc98f3d1
 } from '@grafana/ui';
 import { Flex, Stack, Box } from '@grafana/ui/src/unstable';
 import { UserRolePicker } from 'app/core/components/RolePicker/UserRolePicker';
@@ -30,12 +25,8 @@
 
 import { OrgRolePicker } from '../OrgRolePicker';
 
-<<<<<<< HEAD
-import { Avatar } from './Avatar';
 import { TableWrapper } from './TableWrapper';
 
-=======
->>>>>>> bc98f3d1
 type Cell<T extends keyof OrgUser = keyof OrgUser> = CellProps<OrgUser, OrgUser[T]>;
 
 const disabledRoleMessage = `This user's role is not editable because it is synchronized from your auth provider.
