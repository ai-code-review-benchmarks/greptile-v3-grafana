--- conflicted
+++ resolved
@@ -232,8 +232,6 @@
 // annotation support API needs some work to support less "standard" editors like prometheus and here it is not
 // polluting public API.
 
-<<<<<<< HEAD
-=======
 const legacyRunner = [
   'prometheus',
   'loki',
@@ -242,22 +240,14 @@
   'grafana-splunk-datasource', // external
 ];
 
->>>>>>> 82e32447
 /**
  * Opt out of using the default mapping functionality on frontend.
  */
 export function shouldUseMappingUI(datasource: DataSourceApi): boolean {
-<<<<<<< HEAD
-  return (
-    datasource.type !== 'prometheus' &&
-    datasource.type !== 'grafana-opensearch-datasource' &&
-    datasource.type !== 'grafana-splunk-datasource'
-=======
   const { type } = datasource;
   return !(
     type === 'datasource' || //  ODD behavior for "-- Grafana --" datasource
     legacyRunner.includes(type)
->>>>>>> 82e32447
   );
 }
 
@@ -265,14 +255,6 @@
  * Use legacy runner. Used only as an escape hatch for easier transition to React based annotation editor.
  */
 export function shouldUseLegacyRunner(datasource: DataSourceApi): boolean {
-<<<<<<< HEAD
-  return (
-    datasource.type === 'prometheus' ||
-    datasource.type === 'grafana-opensearch-datasource' ||
-    datasource.type === 'grafana-splunk-datasource'
-  );
-=======
   const { type } = datasource;
   return legacyRunner.includes(type);
->>>>>>> 82e32447
 }