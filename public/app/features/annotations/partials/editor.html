--- conflicted
+++ resolved
@@ -1,44 +1,13 @@
 <div ng-controller="AnnotationsEditorCtrl" ng-init="init()">
-<<<<<<< HEAD
-
-	<div class="gf-box-header">
-		<div class="gf-box-title">
-			<i class="fa fa-bolt"></i>
-			标注
-		</div>
-
-		<div class="tabs">
-			<ul class="nav nav-tabs">
-				<li ng-class="{active: mode === 'list'}">
-					<a ng-click="mode = 'list';">
-						列表
-					</a>
-				</li>
-
-				<li ng-class="{active: mode === 'edit'}" ng-show="mode === 'edit'">
-					<a>
-						{{currentAnnotation.name}}
-					</a>
-				</li>
-
-				<li ng-class="{active: mode === 'new'}">
-					<a ng-click="mode = 'new';">
-						<i class="fa fa-plus"></i>
-						新建
-					</a>
-				</li>
-			</ul>
-		</div>
-=======
 	<div class="tabbed-view-header">
 		<h2 class="tabbed-view-title">
-			Annotations
+			标注
 		</h2>
 
 		<ul class="gf-tabs">
 			<li class="gf-tabs-item" >
 				<a class="gf-tabs-link" ng-click="mode = 'list';" ng-class="{active: mode === 'list'}">
-					List
+					列表
 				</a>
 			</li>
 			<li class="gf-tabs-item" ng-show="mode === 'edit'">
@@ -47,10 +16,9 @@
 				</a>
 			</li>
 			<li class="gf-tabs-item" ng-show="mode === 'new'">
-				<span class="active gf-tabs-link">New</span>
+				<span class="active gf-tabs-link">新建</span>
 			</li>
 		</ul>
->>>>>>> 2bf305b1
 
 		<button class="tabbed-view-close-btn" ng-click="dismiss();">
 			<i class="fa fa-remove"></i>
@@ -59,61 +27,8 @@
 
 	<div class="tabbed-view-body">
 		<div class="editor-row row" ng-if="mode === 'list'">
-<<<<<<< HEAD
-			<div class="span6">
-				<div ng-if="annotations.length === 0">
-					<em>您尚未创建任何标注</em>
-				</div>
-				<table class="grafana-options-table">
-					<tr ng-repeat="annotation in annotations">
-						<td style="width:90%">
-							<i class="fa fa-bolt"></i> &nbsp;
-							{{annotation.name}}
-						</td>
-						<td style="width: 1%"><i ng-click="_.move(annotations,$index,$index-1)" ng-hide="$first" class="pointer fa fa-arrow-up"></i></td>
-						<td style="width: 1%"><i ng-click="_.move(annotations,$index,$index+1)" ng-hide="$last" class="pointer fa fa-arrow-down"></i></td>
-
-						<td style="width: 1%" class="nobg">
-							<a ng-click="edit(annotation)" class="btn btn-inverse btn-mini">
-								<i class="fa fa-edit"></i>
-								编辑
-							</a>
-						</td>
-						<td style="width: 1%" class="nobg">
-							<a ng-click="removeAnnotation(annotation)" class="btn btn-danger btn-mini">
-								<i class="fa fa-remove"></i>
-							</a>
-						</td>
-					</tr>
-				</table>
-			</div>
-		</div>
-
-		<div ng-if="mode === 'edit' || mode === 'new'">
-			<div class="editor-row">
-				<div class="editor-option">
-					<label class="small">标注名</label>
-					<input type="text" class="input-medium" ng-model='currentAnnotation.name' placeholder="name"></input>
-				</div>
-				<div class="editor-option">
-					<label class="small">数据源</label>
-					<select ng-model="currentAnnotation.datasource" ng-options="f.name as f.name for f in datasources" ng-change="datasourceChanged()"></select>
-				</div>
-				<div class="editor-option text-center">
-					<label class="small">图标颜色</label>
-					<spectrum-picker ng-model="currentAnnotation.iconColor"></spectrum-picker>
-				</div>
-				<div class="editor-option">
-					<label class="small">图标大小</label>
-					<select class="input-mini" ng-model="currentAnnotation.iconSize" ng-options="f for f in [7,8,9,10,13,15,17,20,25,30]"></select>
-				</div>
-				<editor-opt-bool text="Grid line" model="currentAnnotation.showLine"></editor-opt-bool>
-				<div class="editor-option text-center">
-					<label class="small">标注线颜色</label>
-					<spectrum-picker ng-model="currentAnnotation.lineColor"></spectrum-picker>
-=======
 			<div ng-if="annotations.length === 0">
-				<em>No annotations defined</em>
+				<em>您尚未创建任何标注</em>
 			</div>
 			<table class="grafana-options-table">
 				<tr ng-repeat="annotation in annotations">
@@ -127,7 +42,7 @@
 					<td style="width: 1%">
 						<a ng-click="edit(annotation)" class="btn btn-inverse btn-mini">
 							<i class="fa fa-edit"></i>
-							Edit
+							编辑
 						</a>
 					</td>
 					<td style="width: 1%">
@@ -149,22 +64,21 @@
 			<div class="gf-form-group">
 				<div class="gf-form-inline">
 					<div class="gf-form gf-size-max-xxl">
-						<span class="gf-form-label">Name</span>
+						<span class="gf-form-label">标注名</span>
 						<input type="text" class="gf-form-input" ng-model='currentAnnotation.name' placeholder="name"></input>
 					</div>
 					<div class="gf-form">
-						<span class="gf-form-label max-width-10">Datasource</span>
+						<span class="gf-form-label max-width-10">数据源</span>
 						<div class="gf-form-select-wrapper">
 							<select class="gf-form-input gf-size-auto" ng-model="currentAnnotation.datasource" ng-options="f.name as f.name for f in datasources" ng-change="datasourceChanged()"></select>
 						</div>
 					</div>
 					<div class="gf-form">
 						<label class="gf-form-label">
-							<span>Color</span>
+							<span>颜色</span>
 						</label>
 						<spectrum-picker class="gf-form-input" ng-model="currentAnnotation.iconColor"></spectrum-picker>
 					</div>
->>>>>>> 2bf305b1
 				</div>
 			</div>
 
