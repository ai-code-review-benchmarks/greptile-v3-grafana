<div ng-controller="AnnotationsEditorCtrl">
	<div class="tabbed-view-header">
		<h2 class="tabbed-view-title">
			Annotations
		</h2>

		<ul class="gf-tabs">
			<li class="gf-tabs-item" >
				<a class="gf-tabs-link" ng-click="ctrl.mode = 'list';" ng-class="{active: ctrl.mode === 'list'}">
					Queries
				</a>
			</li>
			<li class="gf-tabs-item" ng-show="ctrl.mode === 'edit'">
				<a class="gf-tabs-link" ng-class="{active: ctrl.mode === 'edit'}">
					Edit Query
				</a>
			</li>
			<li class="gf-tabs-item" ng-show="ctrl.mode === 'new'">
				<span class="active gf-tabs-link">New Query</span>
			</li>

			<li class="gf-tabs-item" >
        <a class="gf-tabs-link" ng-click="ctrl.mode = 'help';" ng-class="{active: ctrl.mode === 'help'}">
          Help
        </a>
      </li>
		</ul>

		<button class="tabbed-view-close-btn" ng-click="dismiss();">
			<i class="fa fa-remove"></i>
		</button>
	</div>

	<div class="tabbed-view-body">

		<div ng-show="ctrl.mode === 'help'">
			<div class="grafana-info-box col-lg-8">
				<h5>What are Annotations?</h5>
				<p>
					Annotations provide a way to integrate event data into your graphs. They are visualized as vertical lines and icons
					on all graph panels. When you hover over an annotation icon you can get title, tags, and text information for the event.
					In the <i>Queries</i> tab you can add queries that return annotation events.
				</p>
				<p>
					You can add annotations directly from grafana by holding CTRL or CMD + click on graph (or drag region). These will be stored in Grafana's annotation database.
				</p>
				Checkout the <a class="external-link" target="_blank" href="http://docs.grafana.org/reference/annotations/">Annotations documentation</a> for more information.
			</div>
		</div>

		<div class="editor-row row" ng-if="ctrl.mode === 'list'">
			<div ng-if="ctrl.annotations.length === 0">
				<em>No annotation queries defined</em>
			</div>
			<table class="grafana-options-table">
				<tr ng-repeat="annotation in ctrl.annotations">
					<td style="width:90%" ng-hide="annotation.builtIn">
						<i class="fa fa-comment" style="color:{{annotation.iconColor}}"></i> &nbsp;
						{{annotation.name}}
					</td>
					<td style="width:90%" ng-show="annotation.builtIn">
						<i class="fa fa-comment"></i> &nbsp;
						<em class="muted">{{annotation.name}} (Built-in)</em>
					</td>
					<td style="width: 1%"><i ng-click="_.move(ctrl.annotations,$index,$index-1)" ng-hide="$first" class="pointer fa fa-arrow-up"></i></td>
					<td style="width: 1%"><i ng-click="_.move(ctrl.annotations,$index,$index+1)" ng-hide="$last" class="pointer fa fa-arrow-down"></i></td>
					<td style="width: 1%">
						<a ng-click="ctrl.edit(annotation)" class="btn btn-inverse btn-mini">
							<i class="fa fa-edit"></i>
							Edit
						</a>
					</td>
					<td style="width: 1%">
						<a ng-click="ctrl.removeAnnotation(annotation)" class="btn btn-danger btn-mini" ng-hide="annotation.builtIn">
							<i class="fa fa-remove"></i>
						</a>
					</td>
				</tr>
			</table>
		</div>

		<div class="gf-form" ng-show="ctrl.mode === 'list'">
			<div class="gf-form-button-row">
				<a type="button" class="btn gf-form-button btn-success" ng-click="ctrl.setupNew()"><i class="fa fa-plus" ></i>&nbsp;&nbsp;New</a>
			</div>
		</div>

		<div class="annotations-basic-settings" ng-if="ctrl.mode === 'edit' || ctrl.mode === 'new'">
			<div>
				<div class="gf-form-group">
					<h5 class="section-heading">General</h5>
					<div class="gf-form-inline">
						<div class="gf-form">
							<span class="gf-form-label width-7">Name</span>
							<input type="text" class="gf-form-input width-20" ng-model='ctrl.currentAnnotation.name' placeholder="name"></input>
						</div>
						<div class="gf-form">
							<span class="gf-form-label width-7">Data source</span>
							<div class="gf-form-select-wrapper">
								<select class="gf-form-input" ng-model="ctrl.currentAnnotation.datasource" ng-options="f.name as f.name for f in ctrl.datasources" ng-change="ctrl.datasourceChanged()"></select>
							</div>
						</div>
					</div>
				</div>

				<div class="gf-form-group">
					<div class="gf-form-inline">
						<gf-form-switch class="gf-form"
														label="Enabled"
														checked="ctrl.currentAnnotation.enable"
														on-change="ctrl.annotationEnabledChange()"
														label-class="width-7">
						</gf-form-switch>
						<gf-form-switch class="gf-form"
														label="Hidden"
														tooltip="Hides the annotation query toggle from showing at the top of the dashboard"
														checked="ctrl.currentAnnotation.hide"
														on-change="ctrl.annotationHiddenChanged()"
														label-class="width-7">
						</gf-form-switch>
						<div class="gf-form">
<<<<<<< HEAD
							<label class="gf-form-label width-9">Color</label>
							<span class="gf-form-label">
								<color-picker color="ctrl.currentAnnotation.iconColor" onChange="ctrl.onColorChange"></color-picker>
							</span>
=======
							<label class="gf-form-label">Color</label>
							<spectrum-picker class="gf-form-input width-3" ng-model="ctrl.currentAnnotation.iconColor"></spectrum-picker>
>>>>>>> 8423260f
						</div>
					</div>
				</div>
			</div>

			<h5 class="section-heading">Query</h5>
			<rebuild-on-change property="ctrl.currentDatasource">
				<plugin-component type="annotations-query-ctrl">
				</plugin-component>
			</rebuild-on-change>

			<div class="gf-form">
				<div class="gf-form-button-row p-y-0">
					<button ng-show="ctrl.mode === 'new'" type="button" class="btn gf-form-button btn-success" ng-click="ctrl.add()">Add</button>
					<button ng-show="ctrl.mode === 'edit'" type="button" class="btn btn-success pull-left" ng-click="ctrl.update()">Update</button>
				</div>
			</div>
		</div>
	</div>
</div><|MERGE_RESOLUTION|>--- conflicted
+++ resolved
@@ -119,15 +119,10 @@
 														label-class="width-7">
 						</gf-form-switch>
 						<div class="gf-form">
-<<<<<<< HEAD
 							<label class="gf-form-label width-9">Color</label>
 							<span class="gf-form-label">
 								<color-picker color="ctrl.currentAnnotation.iconColor" onChange="ctrl.onColorChange"></color-picker>
 							</span>
-=======
-							<label class="gf-form-label">Color</label>
-							<spectrum-picker class="gf-form-input width-3" ng-model="ctrl.currentAnnotation.iconColor"></spectrum-picker>
->>>>>>> 8423260f
 						</div>
 					</div>
 				</div>
