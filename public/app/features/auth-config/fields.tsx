--- conflicted
+++ resolved
@@ -903,7 +903,23 @@
       type: 'custom',
       content: (setValue) => <ServerDiscoveryField setValue={setValue} />,
     },
-<<<<<<< HEAD
+    domainHint: {
+      label: t('auth-config.fields.domain-hint-label', 'Domain hint'),
+      description: t(
+        'auth-config.fields.domain-hint-description',
+        'Parameter to indicate the realm of the user in the Azure AD/Entra ID tenant and streamline the login process.'
+      ),
+      type: 'text',
+      validation: {
+        validate: (value) => {
+          if (typeof value === 'string' && value.length) {
+            return isValidDomain(value);
+          }
+          return true;
+        },
+        message: t('auth-config.fields.domain-hint-valid-domain', 'This field must be a valid domain.'),
+      },
+    },
     loginPrompt: {
       label: t('auth-config.fields.login-prompt-label', 'Login prompt'),
       type: 'select',
@@ -919,24 +935,6 @@
         { value: 'select_account', label: t('auth-config.fields.login-prompt-select-account', 'Select account') },
       ],
       defaultValue: { value: '', label: '' },
-=======
-    domainHint: {
-      label: t('auth-config.fields.domain-hint-label', 'Domain hint'),
-      description: t(
-        'auth-config.fields.domain-hint-description',
-        'Parameter to indicate the realm of the user in the Azure AD/Entra ID tenant and streamline the login process.'
-      ),
-      type: 'text',
-      validation: {
-        validate: (value) => {
-          if (typeof value === 'string' && value.length) {
-            return isValidDomain(value);
-          }
-          return true;
-        },
-        message: t('auth-config.fields.domain-hint-valid-domain', 'This field must be a valid domain.'),
-      },
->>>>>>> c06c1b1e
     },
   };
 }
