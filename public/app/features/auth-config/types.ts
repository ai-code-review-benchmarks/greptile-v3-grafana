--- conflicted
+++ resolved
@@ -60,11 +60,8 @@
   tlsSkipVerifyInsecure?: boolean;
   // For Azure AD
   forceUseGraphApi?: boolean;
-<<<<<<< HEAD
+  domainHint?: string;
   loginPrompt?: string;
-=======
-  domainHint?: string;
->>>>>>> c06c1b1e
   // For Google
   validateHd?: boolean;
 };
