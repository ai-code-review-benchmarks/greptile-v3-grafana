--- conflicted
+++ resolved
@@ -28,45 +28,29 @@
         <span className={styles.scopesText}>
           <Trans i18nKey={'command-palette.scopes.selected-scopes-label'}>Scopes: </Trans>
         </span>
-<<<<<<< HEAD
-        {selectedScopes?.map((scope) => {
-          // We need to load scope data when an item is selected, so there may be a delay until we have it. We fallback
-          // to node.title if we have it and if not, show just a scopeId. node.title and scope.title should probably be
-          // the same, but it's not guaranteed
-          const label =
-            scopes[scope.scopeId]?.spec.title ||
-            (scope.scopeNodeId && nodes[scope.scopeNodeId]?.spec.title) ||
-            scope.scopeId;
+        <Stack wrap={'wrap'}>
+          {selectedScopes?.map((scope) => {
+            // We need to load scope data when an item is selected, so there may be a delay until we have it. We fallback
+            // to node.title if we have it and if not, show just a scopeId. node.title and scope.title should probably be
+            // the same, but it's not guaranteed
+            const label =
+              scopes[scope.scopeId]?.spec.title ||
+              (scope.scopeNodeId && nodes[scope.scopeNodeId]?.spec.title) ||
+              scope.scopeId;
 
-          return (
-            <FilterPill
-              key={scope.scopeId}
-              selected={true}
-              icon={'times'}
-              label={label}
-              onClick={() => {
-                deselectScope(scope.scopeNodeId || scope.scopeId);
-              }}
-            />
-          );
-        })}
-=======
-        <Stack wrap={'wrap'}>
-          {treeScopes?.map((scope) => {
             return (
               <FilterPill
-                key={scope.scopeName}
+                key={scope.scopeId}
                 selected={true}
                 icon={'times'}
-                label={scope.title}
+                label={label}
                 onClick={() => {
-                  toggleNode(scope);
+                  deselectScope(scope.scopeNodeId || scope.scopeId);
                 }}
               />
             );
           })}
         </Stack>
->>>>>>> bd22c854
       </Stack>
       {isDirty && (
         <Button
