--- conflicted
+++ resolved
@@ -287,10 +287,6 @@
 **Incorrect:** Node Exporter, node exporter, Windows Exporter, Windows exporter, windows exporter.
 
 ### MS SQL Server
-<<<<<<< HEAD
-Always use "MS SQL" when referring to MS SQL Server application. Do not use "MSSQL" unless you are specifically referring to a UI element that uses it.
-=======
 Always use "MS SQL" when referring to MS SQL Server application.
->>>>>>> d066da42
 
 Incorrect UI spellings will be corrected in a later version of Grafana.