name: PR Checks
on:
  pull_request_target:
    types:
      - opened
      - reopened
      - synchronize
<<<<<<< HEAD
      - ready_for_review      
=======
      - labeled
      - unlabeled
>>>>>>> 6409e761
  issues:
    types:
      - milestoned
      - demilestoned

jobs:
  main:
    runs-on: ubuntu-latest
    if: github.event.pull_request.draft == false
    steps:
      - name: Checkout Actions
        uses: actions/checkout@v2
        with:
          repository: "grafana/grafana-github-actions"
          path: ./actions
          ref: main
      - name: Install Actions
        run: npm install --production --prefix ./actions
      - name: Run PR Checks
        uses: ./actions/pr-checks
        with:
          token: ${{secrets.GITHUB_TOKEN}}
          configPath: pr-checks<|MERGE_RESOLUTION|>--- conflicted
+++ resolved
@@ -5,12 +5,9 @@
       - opened
       - reopened
       - synchronize
-<<<<<<< HEAD
       - ready_for_review      
-=======
       - labeled
       - unlabeled
->>>>>>> 6409e761
   issues:
     types:
       - milestoned
