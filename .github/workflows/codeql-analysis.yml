--- conflicted
+++ resolved
@@ -45,15 +45,9 @@
 
     - if: matrix.language == 'go'
       name: Set go version
-<<<<<<< HEAD
-      uses: actions/setup-go@v3
-      with:
-        go-version: '1.19.2'
-=======
       uses: actions/setup-go@v4
       with:
         go-version: '1.20.10'
->>>>>>> ae830f68
 
     # Initializes the CodeQL tools for scanning.
     - name: Initialize CodeQL
