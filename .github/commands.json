--- conflicted
+++ resolved
@@ -17,14 +17,7 @@
     "name": "type/duplicate",
     "action": "close",
     "comment": "Thanks for creating this issue! It looks like this has already been reported by another user. We’ve closed this in favor of the existing one. Please consider adding any details you think is missing to that issue.\n\nTo avoid having your issue closed in the future, please read our [CONTRIBUTING](https://github.com/grafana/grafana/blob/master/CONTRIBUTING.md) guidelines.\n\nHappy graphing!"
-  },
-  {
-    "type": "label",
-<<<<<<< HEAD
-    "name": "type/duplicate",
-    "action": "close",
-    "comment": "Thanks for creating this issue! It looks like this has already been reported by another user. We’ve closed this in favor of the existing one. Please consider adding any details you think is missing to that issue.\n\nTo avoid having your issue closed in the future, please read our [CONTRIBUTING](https://github.com/grafana/grafana/blob/master/CONTRIBUTING.md) guidelines.\n\nHappy graphing!"
-  },
+  },  
   {
     "type": "comment",
     "name": "needsMoreInfo",
@@ -39,10 +32,11 @@
     "addLabel": "needs more info",
     "removeLabel": "~needs more info",
     "comment": "Thanks for creating this issue! We figured it's missing some basic information. \r\n\r\nFor data visualization issues: \r\n- Query results from the inspect drawer (data tab & query inspector)\r\n- Panel settings can be extracted in the panel inspect drawer JSON tab\r\n\r\nFor a dashboard related issues: \r\n- Dashboard JSON can be found in the dashboard settings JSON model view\r\n\r\nFor authentication and alerting Grafana server logs are useful. \r\n\r\nHappy graphing!"
-=======
+  },
+  {
+    "type": "label",
     "name": "no new info",
     "action": "close",
     "comment": "We've closed this issue since it needs more information and hasn't had any activity recently. We can re-open it after you you add more information. To avoid having your issue closed in the future, please read our [CONTRIBUTING](https://github.com/grafana/grafana/blob/master/CONTRIBUTING.md) guidelines.\n\nHappy graphing!"
->>>>>>> 2a08f4bd
   }
 ]