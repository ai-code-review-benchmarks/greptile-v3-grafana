# Lines starting with '#' are comments.
# Each line is a file pattern followed by one or more owners.

# More details are here: https://help.github.com/articles/about-codeowners/

# The '*' pattern is global owners.

# Order is important. The last matching pattern has the most precedence.
# The folders are ordered as follows:

# In each subsection folders are ordered first by depth, then alphabetically.
# This should make it easy to add new rules without breaking existing ones.

# Documentation
/.changelog-archive @grafana/grafana-delivery
/.codespellignore @grafana/docs-tooling
/CHANGELOG.md @grafana/grafana-delivery
/CODE_OF_CONDUCT.md @grafana/grafana-community-support
/CONTRIBUTING.md @grafana/grafana-community-support
/GOVERNANCE.md @RichiH
/HALL_OF_FAME.md @grafana/grafana-community-support
/ISSUE_TRIAGE.md @grafana/grafana-community-support
/LICENSE @torkelo
/LICENSING.md @torkelo
/MAINTAINERS.md @RichiH
/NOTICE.md @torkelo
/README.md @grafana/docs-grafana
/ROADMAP.md @torkelo
/SECURITY.md @grafana/security-team
/SUPPORT.md @torkelo
/UPGRADING_DEPENDENCIES.md @grafana/docs-grafana
/WORKFLOW.md @torkelo
/contribute/ @grafana/grafana-community-support
/devenv/README.md @grafana/docs-grafana

# Technical documentation
# `make docs` procedure and related workflows are owned @grafana/docs-tooling. Slack #docs.
# Documentation sources might have different owners.
/docs/                                                                       @grafana/docs-tooling
/docs/sources/                                                               @Eve832
/docs/sources/administration/                                                @Eve832 @GrafanaWriter
/docs/sources/alerting/                                                      @brendamuir
/docs/sources/dashboards/                                                    @imatwawana
/docs/sources/datasources/                                                   @lwandz13
/docs/sources/explore/                                                       @grafana/explore-squad
/docs/sources/fundamentals                                                   @chri2547
/docs/sources/getting-started/                                               @chri2547
/docs/sources/introduction/                                                  @chri2547
/docs/sources/old-alerting/                                                  @brendamuir
/docs/sources/panels-visualizations/                                         @imatwawana
/docs/sources/release-notes/                                                 @Eve832 @GrafanaWriter
/docs/sources/setup-grafana/                                                 @chri2547
<<<<<<< HEAD
/docs/sources/upgrade-guide/                                                 @chri2547 @imatwawana
/docs/sources/whatsnew/                                                      @chri2547 @imatwawana
/docs/sources/developers/plugins/                                            @josmperez @grafana/plugins-platform-frontend @grafana/plugins-platform-backend
/docs/sources/developers/plugins/introduction-to-plugin-development/backend/ @josmperez @grafana/plugins-platform-backend
=======
/docs/sources/upgrade-guide/                                                 @imatwawana
/docs/sources/whatsnew/                                                      @imatwawana
/docs/sources/developers/plugins/                                            @Eve832 @josmperez @grafana/plugins-platform-frontend @grafana/plugins-platform-backend
/docs/sources/developers/plugins/introduction-to-plugin-development/backend/ @Eve832 @grafana/plugins-platform-backend
>>>>>>> 8336b8d4

# Backend code
/go.mod @grafana/backend-platform
/go.sum @grafana/backend-platform
/.bingo/ @grafana/backend-platform
/pkg/README.md @grafana/backend-platform
/pkg/ruleguard.rules.go @grafana/backend-platform
/.bra.toml @grafana/backend-platform
/.golangci.toml @grafana/backend-platform
/build.go @grafana/backend-platform
/scripts/modowners/ @grafana/backend-platform

/pkg/api/ @grafana/backend-platform
/pkg/apis/ @grafana/grafana-app-platform-squad
/pkg/bus/ @grafana/backend-platform
/pkg/cmd/ @grafana/backend-platform
/pkg/components/apikeygen/ @grafana/grafana-authnz-team
/pkg/components/satokengen/ @grafana/grafana-authnz-team
/pkg/components/dashdiffs/ @grafana/backend-platform
/pkg/components/imguploader/ @grafana/backend-platform
/pkg/components/loki/ @grafana/backend-platform
/pkg/components/null/ @grafana/backend-platform
/pkg/components/simplejson/ @grafana/backend-platform
/pkg/events/ @grafana/backend-platform
/pkg/extensions/ @grafana/backend-platform
/pkg/ifaces/ @grafana/backend-platform
/pkg/infra/appcontext/ @grafana/backend-platform
/pkg/infra/db/ @grafana/backend-platform
/pkg/infra/grn/ @grafana/backend-platform
/pkg/infra/localcache/ @grafana/backend-platform
/pkg/infra/log/ @grafana/backend-platform
/pkg/infra/metrics/ @grafana/backend-platform
/pkg/infra/network/ @grafana/backend-platform
/pkg/infra/process/ @grafana/backend-platform
/pkg/infra/remotecache/ @grafana/backend-platform
/pkg/infra/serverlock/ @grafana/backend-platform
/pkg/infra/slugify/ @grafana/backend-platform
/pkg/infra/tracing/ @grafana/backend-platform
/pkg/infra/usagestats/ @grafana/backend-platform
/pkg/middleware/ @grafana/backend-platform
/pkg/mocks/ @grafana/backend-platform
/pkg/models/ @grafana/backend-platform
/pkg/server/ @grafana/backend-platform
/pkg/services/annotations/ @grafana/backend-platform
/pkg/services/apikey/ @grafana/grafana-authnz-team
/pkg/services/cleanup/ @grafana/backend-platform
/pkg/services/contexthandler/ @grafana/backend-platform
/pkg/services/correlations/ @grafana/explore-squad
/pkg/services/dashboardimport/ @grafana/backend-platform
/pkg/services/dashboards/ @grafana/backend-platform
/pkg/services/dashboardsnapshots/ @grafana/sharing-squad
/pkg/services/dashboardversion/ @grafana/backend-platform
/pkg/services/encryption/ @grafana/backend-platform
/pkg/services/folder/ @grafana/backend-platform
/pkg/services/grafana-apiserver @grafana/grafana-app-platform-squad
/pkg/services/hooks/ @grafana/backend-platform
/pkg/services/kmsproviders/ @grafana/backend-platform
/pkg/services/licensing/ @grafana/backend-platform
/pkg/services/navtree/ @grafana/backend-platform
/pkg/services/notifications/ @grafana/backend-platform
/pkg/services/org/ @grafana/backend-platform
/pkg/services/playlist/ @grafana/backend-platform
/pkg/services/plugindashboards/ @grafana/backend-platform
/pkg/services/preference/ @grafana/backend-platform
/pkg/services/provisioning/ @grafana/backend-platform
/pkg/services/publicdashboards/ @grafana/sharing-squad
/pkg/services/query/ @grafana/backend-platform
/pkg/services/queryhistory/ @grafana/backend-platform
/pkg/services/quota/ @grafana/backend-platform
/pkg/services/rendering/ @grafana/backend-platform
/pkg/services/screenshot/ @grafana/backend-platform
/pkg/services/search/ @grafana/backend-platform
/pkg/services/searchusers/ @grafana/backend-platform
/pkg/services/secrets/ @grafana/backend-platform
/pkg/services/shorturls/ @grafana/backend-platform
/pkg/services/sqlstore/ @grafana/backend-platform
/pkg/services/star/ @grafana/backend-platform
/pkg/services/stats/ @grafana/backend-platform
/pkg/services/tag/ @grafana/backend-platform
/pkg/services/team/ @grafana/grafana-authnz-team
/pkg/services/temp_user/ @grafana/backend-platform
/pkg/services/updatechecker/ @grafana/backend-platform
/pkg/services/user/ @grafana/grafana-authnz-team
/pkg/services/validations/ @grafana/backend-platform
/pkg/setting/ @grafana/backend-platform
/pkg/tests/ @grafana/backend-platform
/pkg/tests/api/correlations/ @grafana/explore-squad
/pkg/tsdb/grafanads/ @grafana/backend-platform
/pkg/tsdb/intervalv2/ @grafana/backend-platform
/pkg/tsdb/legacydata/ @grafana/backend-platform
/pkg/tsdb/opentsdb/ @grafana/backend-platform
/pkg/tsdb/sqleng/ @grafana/partner-datasources @grafana/oss-big-tent
/pkg/tsdb/sqleng/proxyutil @grafana/hosted-grafana-team
/pkg/util/ @grafana/backend-platform
/pkg/web/ @grafana/backend-platform

/pkg/services/grpcserver/ @grafana/backend-platform
/pkg/infra/kvstore/ @grafana/backend-platform
/pkg/infra/fs/ @grafana/backend-platform
/pkg/infra/x/ @grafana/backend-platform


# devenv
# Backend code, developers environment
/devenv/docker/blocks/auth/ @grafana/grafana-authnz-team

# Logs code, developers environment
/devenv/docker/blocks/loki* @grafana/observability-logs
/devenv/docker/blocks/elastic* @grafana/observability-logs
/devenv/docker/blocks/self-instrumentation* @grafana/observability-metrics

/devenv/bulk-dashboards/ @grafana/dashboards-squad
/devenv/bulk-folders/ @grafana/grafana-frontend-platform
/devenv/bulk_alerting_dashboards/ @grafana/alerting-backend-product
/devenv/create_docker_compose.sh @grafana/backend-platform
/devenv/dashboards.yaml @grafana/dashboards-squad
/devenv/datasources.yaml @grafana/backend-platform
/devenv/datasources_docker.yaml @grafana/backend-platform
/devenv/dev-dashboards-without-uid/ @grafana/dashboards-squad
/devenv/dev-dashboards/ @grafana/dashboards-squad
/devenv/docker/blocks/alert_webhook_listener/ @grafana/alerting-backend-product
/devenv/docker/blocks/clickhouse/ @grafana/partner-datasources
/devenv/docker/blocks/collectd/ @grafana/observability-metrics
/devenv/docker/blocks/etcd @grafana/grafana-app-platform-squad
/devenv/docker/blocks/grafana/ @grafana/grafana-as-code
/devenv/docker/blocks/graphite/ @grafana/observability-metrics
/devenv/docker/blocks/graphite09/ @grafana/observability-metrics
/devenv/docker/blocks/graphite1/ @grafana/observability-metrics
/devenv/docker/blocks/influxdb/ @grafana/observability-metrics
/devenv/docker/blocks/influxdb1/ @grafana/observability-metrics
/devenv/docker/blocks/jaeger/ @grafana/observability-traces-and-profiling
/devenv/docker/blocks/maildev/ @grafana/alerting-frontend
/devenv/docker/blocks/mariadb/ @grafana/grafana-bi-squad
/devenv/docker/blocks/memcached/ @grafana/backend-platform
/devenv/docker/blocks/mssql/ @grafana/grafana-bi-squad
/devenv/docker/blocks/mssql_arm64/ @grafana/grafana-bi-squad
/devenv/docker/blocks/mssql_tests/ @grafana/grafana-bi-squad
/devenv/docker/blocks/mssql_tls/ @grafana/grafana-bi-squad
/devenv/docker/blocks/mysql/ @grafana/oss-big-tent
/devenv/docker/blocks/mysql_exporter/ @grafana/oss-big-tent
/devenv/docker/blocks/mysql_opendata/ @grafana/oss-big-tent
/devenv/docker/blocks/mysql_tests/ @grafana/oss-big-tent
/devenv/docker/blocks/opentsdb/ @grafana/observability-metrics
/devenv/docker/blocks/postgres/ @grafana/oss-big-tent
/devenv/docker/blocks/postgres_tests/ @grafana/oss-big-tent
/devenv/docker/blocks/prometheus/ @grafana/observability-metrics
/devenv/docker/blocks/prometheus_random_data/ @grafana/observability-metrics
/devenv/docker/blocks/pyroscope/ @grafana/observability-traces-and-profiling
/devenv/docker/blocks/redis/ @bergquist
/devenv/docker/blocks/sensugo/ @grafana/backend-platform
/devenv/docker/blocks/slow_proxy/ @bergquist
/devenv/docker/blocks/smtp/ @bergquist
/devenv/docker/blocks/tempo/ @grafana/observability-traces-and-profiling
/devenv/docker/blocks/traefik/ @mckn
/devenv/docker/blocks/zipkin/ @grafana/observability-traces-and-profiling
/devenv/docker/blocks/webdav/ @grafana/alerting-backend-product
/devenv/docker/buildcontainer/ @bergquist
/devenv/docker/compose_header.yml @grafana/backend-platform
/devenv/docker/debtest/ @bergquist
/devenv/docker/ha-test-unified-alerting/ @grafana/alerting-backend-product
/devenv/docker/ha_test/ @grafana/backend-platform
/devenv/docker/loadtest/ @grafana/backend-platform
/devenv/docker/rpmtest/ @grafana/backend-platform
/devenv/jsonnet/ @grafana/dataviz-squad
/devenv/local-npm/ @grafana/frontend-ops
/devenv/vscode/ @grafana/frontend-ops
/devenv/setup.sh @grafana/backend-platform

# Emails
/emails/ @grafana/alerting-frontend

#Packaging
/packaging/ @DanCech


# Continuous Integration
.drone.yml @grafana/grafana-delivery
.drone.star @grafana/grafana-delivery
/scripts/drone/ @grafana/grafana-delivery
/pkg/build/ @grafana/grafana-delivery
/.dockerignore @grafana/grafana-delivery
/Dockerfile @grafana/grafana-delivery
/Makefile @grafana/grafana-delivery
/scripts/build/ @grafana/grafana-delivery
/scripts/list-release-artifacts.sh @grafana/grafana-delivery

# OSS Plugin Partnerships backend code
/pkg/tsdb/cloudwatch/ @grafana/aws-datasources
/pkg/tsdb/azuremonitor/ @grafana/partner-datasources
/pkg/tsdb/cloud-monitoring/ @grafana/partner-datasources

# Observability backend code
/pkg/tsdb/prometheus/ @grafana/observability-metrics
/pkg/tsdb/influxdb/ @grafana/observability-metrics
/pkg/tsdb/elasticsearch/ @grafana/observability-logs
/pkg/tsdb/graphite/ @grafana/observability-metrics
/pkg/tsdb/loki/ @grafana/observability-logs
/pkg/tsdb/tempo/ @grafana/observability-traces-and-profiling
/pkg/tsdb/grafana-pyroscope-datasource/ @grafana/observability-traces-and-profiling
/pkg/tsdb/parca/ @grafana/observability-traces-and-profiling

# BI backend code
/pkg/tsdb/mysql/ @grafana/oss-big-tent
/pkg/tsdb/postgres/ @grafana/oss-big-tent
/pkg/tsdb/mssql/ @grafana/grafana-bi-squad

# Database migrations
/pkg/services/sqlstore/migrations/ @grafana/backend-platform @grafana/hosted-grafana-team
*_mig.go @grafana/backend-platform @grafana/hosted-grafana-team

# Grafana app platform
/pkg/services/live/ @grafana/grafana-app-platform-squad
/pkg/services/searchV2/ @grafana/grafana-app-platform-squad
/pkg/services/store/ @grafana/grafana-app-platform-squad
/pkg/infra/filestorage/ @grafana/grafana-app-platform-squad
/pkg/util/converter/ @grafana/grafana-app-platform-squad
/pkg/modules/ @grafana/grafana-app-platform-squad
/pkg/kindsysreport/ @grafana/grafana-app-platform-squad

# Alerting
/pkg/services/ngalert/ @grafana/alerting-backend-product
/pkg/services/sqlstore/migrations/ualert/ @grafana/alerting-backend-product
/pkg/services/alerting/ @grafana/alerting-backend-product
/pkg/tests/api/alerting/ @grafana/alerting-backend-product
/public/app/features/alerting/ @grafana/alerting-frontend

# Library Services
/pkg/services/libraryelements/ @grafana/grafana-frontend-platform
/pkg/services/librarypanels/ @grafana/grafana-frontend-platform

# Plugins
/pkg/api/pluginproxy/ @grafana/plugins-platform-backend
/pkg/infra/httpclient/ @grafana/plugins-platform-backend
/pkg/plugins/ @grafana/plugins-platform-backend
/pkg/services/datasourceproxy/ @grafana/plugins-platform-backend
/pkg/services/datasources/ @grafana/plugins-platform-backend
/pkg/services/pluginsintegration/ @grafana/plugins-platform-backend
/pkg/plugins/pfs/ @grafana/plugins-platform-backend @grafana/grafana-as-code
/pkg/tsdb/grafana-testdata-datasource/ @grafana/plugins-platform-backend
/pkg/services/pluginsintegration/pluginsettings/ @grafana/plugins-platform-backend

# Backend code docs
/contribute/backend/ @grafana/backend-platform


/crowdin.yml @grafana/grafana-frontend-platform
/public/locales/ @grafana/grafana-frontend-platform
/public/app/core/internationalization/ @grafana/grafana-frontend-platform
/e2e/ @grafana/grafana-frontend-platform
/e2e/cloud-plugins-suite/ @grafana/partner-datasources
/packages/ @grafana/grafana-frontend-platform @grafana/plugins-platform-frontend
/packages/grafana-e2e-selectors/ @grafana/grafana-frontend-platform
/packages/grafana-e2e/ @grafana/grafana-frontend-platform
/packages/grafana-ui/.storybook/ @grafana/plugins-platform-frontend
/packages/grafana-ui/src/components/ @grafana/grafana-frontend-platform
/packages/grafana-ui/src/components/DateTimePickers/ @grafana/grafana-frontend-platform
/packages/grafana-ui/src/components/Table/ @grafana/grafana-bi-squad
/packages/grafana-ui/src/components/Gauge/ @grafana/dataviz-squad
/packages/grafana-ui/src/components/BarGauge/ @grafana/dataviz-squad
/packages/grafana-ui/src/components/GraphNG/ @grafana/dataviz-squad
/packages/grafana-ui/src/components/Graph/ @grafana/dataviz-squad
/packages/grafana-ui/src/components/TimeSeries/ @grafana/dataviz-squad
/packages/grafana-ui/src/components/uPlot/ @grafana/dataviz-squad
/packages/grafana-ui/src/components/DataLinks/ @grafana/dataviz-squad
/packages/grafana-ui/src/components/ValuePicker/ @grafana/dataviz-squad
/packages/grafana-ui/src/components/VizLayout/ @grafana/dataviz-squad
/packages/grafana-ui/src/components/VizLegend/ @grafana/dataviz-squad
/packages/grafana-ui/src/components/VizRepeater/ @grafana/dataviz-squad
/packages/grafana-ui/src/components/VizTooltip/ @grafana/dataviz-squad
/packages/grafana-ui/src/utils/storybook/ @grafana/plugins-platform-frontend
/packages/grafana-data/src/**/*logs* @grafana/observability-logs
/packages/grafana-schema/src/**/*tempo* @grafana/observability-traces-and-profiling
/packages/grafana-flamegraph/ @grafana/observability-traces-and-profiling
/plugins-bundled/ @grafana/plugins-platform-frontend


# root files, mostly frontend
.browserslistrc @grafana/frontend-ops
package.json @grafana/frontend-ops
tsconfig.json @grafana/frontend-ops
/.editorconfig @grafana/frontend-ops
/.eslintignore @grafana/frontend-ops
/.gitattributes @grafana/frontend-ops
/.gitignore @grafana/frontend-ops
/.nvmrc @grafana/frontend-ops
/.prettierignore @grafana/frontend-ops
/.yarn @grafana/frontend-ops
/.yarnrc.yml @grafana/frontend-ops
/yarn.lock @grafana/frontend-ops
/babel.config.json @grafana/frontend-ops
lerna.json @grafana/frontend-ops
/.prettierrc.js @grafana/frontend-ops
/.eslintrc @grafana/frontend-ops
/.vim @zoltanbedi
/jest.config.js @grafana/frontend-ops
/latest.json @grafana/frontend-ops
/metadata.md @grafana/plugins-platform
/stylelint.config.js @grafana/frontend-ops
/tools/ @grafana/frontend-ops
/lefthook.yml @grafana/frontend-ops
/lefthook.rc @grafana/frontend-ops
.husky/pre-commit @grafana/frontend-ops
cypress.config.js @grafana/grafana-frontend-platform
.levignore.js @grafana/plugins-platform-frontend


# public folder
/public/app/core/ @grafana/grafana-frontend-platform
/public/app/core/components/TimePicker/ @grafana/grafana-frontend-platform
/public/app/core/components/Layers/ @grafana/dataviz-squad
/public/app/core/components/TraceToLogs @grafana/observability-traces-and-profiling
/public/app/features/all.ts @grafana/grafana-frontend-platform
/public/app/features/admin/ @grafana/grafana-authnz-team
/public/app/features/auth-config/ @grafana/grafana-authnz-team
/public/app/features/annotations/ @grafana/grafana-frontend-platform
/public/app/features/api-keys/ @grafana/grafana-authnz-team
/public/app/features/canvas/ @grafana/dataviz-squad
/public/app/features/geo/ @grafana/dataviz-squad
/public/app/features/visualization/data-hover/ @grafana/dataviz-squad
/public/app/features/commandPalette/ @grafana/grafana-frontend-platform
/public/app/features/connections/ @grafana/plugins-platform-frontend @mikkancso
/public/app/features/correlations/ @grafana/explore-squad
/public/app/features/dashboard/ @grafana/dashboards-squad
/public/app/features/dashboard/components/TransformationsEditor/ @grafana/grafana-bi-squad
/public/app/features/dashboard-scene/ @grafana/dashboards-squad
/public/app/features/datasources/ @grafana/plugins-platform-frontend @mikkancso
/public/app/features/dimensions/ @grafana/dataviz-squad
/public/app/features/dataframe-import/ @grafana/grafana-bi-squad
/public/app/features/explore/ @grafana/explore-squad
/public/app/features/expressions/ @grafana/observability-metrics
/public/app/features/folders/ @grafana/grafana-frontend-platform
/public/app/features/inspector/ @grafana/dashboards-squad
/public/app/features/invites/ @grafana/grafana-frontend-platform
/public/app/features/library-panels/ @grafana/grafana-frontend-platform
/public/app/features/logs/ @grafana/observability-logs
/public/app/features/live/ @grafana/grafana-app-platform-squad
/public/app/features/manage-dashboards/ @grafana/dashboards-squad
/public/app/features/notifications/ @grafana/grafana-frontend-platform
/public/app/features/org/ @grafana/grafana-frontend-platform
/public/app/features/panel/ @grafana/dashboards-squad
/public/app/features/playlist/ @grafana/dashboards-squad
/public/app/features/plugins/ @grafana/plugins-platform-frontend
/public/app/features/plugins/sql/ @grafana/partner-datasources @grafana/oss-big-tent
/public/app/features/profile/ @grafana/grafana-frontend-platform
/public/app/features/runtime/ @ryantxu
/public/app/features/query/ @grafana/dashboards-squad
/public/app/features/sandbox/ @grafana/grafana-frontend-platform
/public/app/features/scenes/ @grafana/dashboards-squad
/public/app/features/browse-dashboards/ @grafana/grafana-frontend-platform
/public/app/features/search/ @grafana/grafana-frontend-platform
/public/app/features/serviceaccounts/ @grafana/grafana-authnz-team
/public/app/features/storage/ @grafana/grafana-app-platform-squad
/public/app/features/teams/ @grafana/grafana-authnz-team
/public/app/features/templating/ @grafana/dashboards-squad
/public/app/features/transformers/ @grafana/dataviz-squad
/public/app/features/users/ @grafana/grafana-authnz-team
/public/app/features/variables/ @grafana/dashboards-squad
/public/app/plugins/panel/alertGroups/ @grafana/alerting-frontend
/public/app/plugins/panel/alertlist/ @grafana/alerting-frontend
/public/app/plugins/panel/annolist/ @grafana/grafana-frontend-platform
/public/app/plugins/panel/barchart/ @grafana/dataviz-squad
/public/app/plugins/panel/bargauge/ @grafana/dataviz-squad
/public/app/plugins/panel/dashlist/ @grafana/grafana-frontend-platform
/public/app/plugins/panel/debug/ @ryantxu
/public/app/plugins/panel/datagrid/ @grafana/grafana-bi-squad
/public/app/plugins/panel/gauge/ @grafana/dataviz-squad
/public/app/plugins/panel/gettingstarted/ @grafana/grafana-frontend-platform
/public/app/plugins/panel/graph/ @grafana/dataviz-squad
/public/app/plugins/panel/heatmap/ @grafana/dataviz-squad
/public/app/plugins/panel/histogram/ @grafana/dataviz-squad
/public/app/plugins/panel/logs/ @grafana/observability-logs
/public/app/plugins/panel/nodeGraph/ @grafana/observability-traces-and-profiling
/public/app/plugins/panel/traces/ @grafana/observability-traces-and-profiling
/public/app/plugins/panel/flamegraph/ @grafana/observability-traces-and-profiling
/public/app/plugins/panel/piechart/ @grafana/dataviz-squad
/public/app/plugins/panel/state-timeline/ @grafana/dataviz-squad
/public/app/plugins/panel/status-history/ @grafana/dataviz-squad
/public/app/plugins/panel/table/ @grafana/grafana-bi-squad
/public/app/plugins/panel/table-old/ @grafana/grafana-bi-squad
/public/app/plugins/panel/timeseries/ @grafana/dataviz-squad
/public/app/plugins/panel/trend/ @grafana/dataviz-squad
/public/app/plugins/panel/geomap/ @grafana/dataviz-squad
/public/app/plugins/panel/canvas/ @grafana/dataviz-squad
/public/app/plugins/panel/candlestick/ @grafana/dataviz-squad
/public/app/plugins/panel/live/ @grafana/grafana-app-platform-squad
/public/app/plugins/panel/news/ @grafana/grafana-frontend-platform
/public/app/plugins/panel/stat/ @grafana/dataviz-squad
/public/app/plugins/panel/text/ @grafana/grafana-frontend-platform
/public/app/plugins/panel/welcome/ @grafana/grafana-frontend-platform
/public/app/plugins/panel/xychart/ @grafana/dataviz-squad
/public/app/plugins/sdk.ts @grafana/plugins-platform-frontend
/public/app/routes/ @grafana/grafana-frontend-platform
/public/app/store/ @grafana/grafana-frontend-platform
/public/app/types/ @grafana/grafana-frontend-platform
/public/dashboards/ @grafana/dashboards-squad
/public/fonts/ @grafana/alerting-frontend
/public/gazetteer/ @ryantxu
/public/img/ @grafana/grafana-frontend-platform
/public/lib/ @grafana/grafana-frontend-platform
/public/lib/monaco-languages/kusto.ts @grafana/partner-datasources
/public/maps/ @ryantxu
/public/robots.txt @grafana/frontend-ops
/public/sass/ @grafana/grafana-frontend-platform
/public/test/ @grafana/grafana-frontend-platform
/public/test/helpers/alertingRuleEditor.tsx @grafana/alerting-frontend
/public/views/ @grafana/grafana-frontend-platform

/public/app/features/explore/Logs/ @grafana/observability-logs

/public/app/features/explore/RawPrometheus/ @grafana/observability-metrics

/public/app/features/explore/NodeGraph/ @grafana/observability-traces-and-profiling
/public/app/features/explore/FlameGraph/ @grafana/observability-traces-and-profiling
/public/app/features/explore/TraceView/ @grafana/observability-traces-and-profiling

/public/api-merged.json @grafana/backend-platform
/public/api-enterprise-spec.json @grafana/backend-platform
/public/openapi3.json @grafana/backend-platform
/public/app/angular/ @torkelo
/public/app/app.ts @grafana/frontend-ops
/public/app/dev.ts @grafana/frontend-ops
/public/app/core/utils/metrics.ts @grafana/plugins-platform-frontend
/public/app/index.ts @grafana/frontend-ops
/public/app/AppWrapper.tsx @grafana/frontend-ops
/public/app/partials/ @grafana/grafana-frontend-platform




/scripts/benchmark-access-control.sh @grafana/grafana-authnz-team
/scripts/check-breaking-changes.sh @grafana/plugins-platform-frontend
/scripts/ci-* @grafana/grafana-delivery
/scripts/circle-* @grafana/grafana-delivery
/scripts/publish-npm-packages.sh @grafana/grafana-delivery @grafana/plugins-platform-frontend
/scripts/validate-npm-packages.sh @grafana/grafana-delivery @grafana/plugins-platform-frontend
/scripts/ci-frontend-metrics.sh @grafana/grafana-frontend-platform @grafana/plugins-platform-frontend @grafana/grafana-bi-squad
/scripts/cli/ @grafana/grafana-frontend-platform
/scripts/clean-git-or-error.sh @grafana/grafana-as-code
/scripts/grafana-server/ @grafana/grafana-frontend-platform
/scripts/helpers/ @grafana/grafana-delivery
/scripts/import_many_dashboards.sh @torkelo
/scripts/mixin-check.sh @bergquist
/scripts/openapi3/ @grafana/grafana-operator-experience-squad
/scripts/prepare-packagejson.js @grafana/frontend-ops
/scripts/protobuf-check.sh @grafana/plugins-platform-backend
/scripts/stripnulls.sh @grafana/grafana-as-code
/scripts/tag_release.sh @grafana/grafana-delivery
/scripts/trigger_docker_build.sh @grafana/grafana-delivery
/scripts/trigger_grafana_packer.sh @grafana/grafana-delivery
/scripts/trigger_windows_build.sh @grafana/grafana-delivery
/scripts/cleanup-husky.sh @grafana/frontend-ops
/scripts/verify-repo-update/ @grafana/grafana-delivery

/scripts/webpack/ @grafana/frontend-ops
/scripts/generate-a11y-report.sh @grafana/grafana-frontend-platform
.pa11yci.conf.js @grafana/grafana-frontend-platform
.pa11yci-pr.conf.js @grafana/grafana-frontend-platform
.betterer.results @grafanabot
.betterer.ts @grafana/grafana-frontend-platform

# @grafana/ui component documentation
*.mdx @grafana/plugins-platform-frontend

# Design system
/public/img/icons/unicons/ @grafana/design-system

# Core datasources
/public/app/plugins/datasource/dashboard/ @grafana/dashboards-squad
/public/app/plugins/datasource/cloudwatch/ @grafana/aws-datasources
/public/app/plugins/datasource/elasticsearch/ @grafana/observability-logs
/public/app/plugins/datasource/grafana/ @grafana/grafana-frontend-platform
/public/app/plugins/datasource/grafana-testdata-datasource/ @grafana/plugins-platform-frontend
/public/app/plugins/datasource/azuremonitor/ @grafana/partner-datasources
/public/app/plugins/datasource/graphite/ @grafana/observability-metrics
/public/app/plugins/datasource/influxdb/ @grafana/observability-metrics
/public/app/plugins/datasource/jaeger/ @grafana/observability-traces-and-profiling
/public/app/plugins/datasource/loki/ @grafana/observability-logs
/public/app/plugins/datasource/mixed/ @grafana/dashboards-squad
/public/app/plugins/datasource/mssql/ @grafana/grafana-bi-squad
/public/app/plugins/datasource/mysql/ @grafana/oss-big-tent
/public/app/plugins/datasource/opentsdb/ @grafana/observability-metrics
/public/app/plugins/datasource/postgres/ @grafana/oss-big-tent
/public/app/plugins/datasource/prometheus/ @grafana/observability-metrics
/public/app/plugins/datasource/cloud-monitoring/ @grafana/partner-datasources
/public/app/plugins/datasource/zipkin/ @grafana/observability-traces-and-profiling
/public/app/plugins/datasource/tempo/ @grafana/observability-traces-and-profiling
/public/app/plugins/datasource/grafana-pyroscope-datasource/ @grafana/observability-traces-and-profiling
/public/app/plugins/datasource/parca/ @grafana/observability-traces-and-profiling
/public/app/plugins/datasource/alertmanager/ @grafana/alerting-squad

# SSE - Server Side Expressions
/pkg/expr/ @grafana/observability-metrics

# Cloud middleware
/grafana-mixin/ @grafana/hosted-grafana-team

# Grafana authentication and authorization
/pkg/login/ @grafana/grafana-authnz-team
/pkg/services/accesscontrol/ @grafana/grafana-authnz-team
/pkg/services/anonymous/ @grafana/grafana-authnz-team
/pkg/services/auth/ @grafana/grafana-authnz-team
/pkg/services/authn/ @grafana/grafana-authnz-team
/pkg/services/signingkeys/ @grafana/grafana-authnz-team
/pkg/services/dashboards/accesscontrol.go @grafana/grafana-authnz-team
/pkg/services/datasources/guardian/ @grafana/grafana-authnz-team
/pkg/services/guardian/ @grafana/grafana-authnz-team
/pkg/services/ldap/ @grafana/grafana-authnz-team
/pkg/services/login/ @grafana/grafana-authnz-team
/pkg/services/loginattempt/ @grafana/grafana-authnz-team
/pkg/services/oauthserver/ @grafana/grafana-authnz-team
/pkg/services/oauthtoken/ @grafana/grafana-authnz-team
/pkg/services/serviceaccounts/ @grafana/grafana-authnz-team

# Support bundles
/public/app/features/support-bundles/ @grafana/grafana-authnz-team
/pkg/services/supportbundles/ @grafana/grafana-authnz-team

# Grafana Operator Experience Team
/pkg/infra/httpclient/httpclientprovider/sigv4_middleware.go @grafana/grafana-operator-experience-squad
/pkg/infra/httpclient/httpclientprovider/sigv4_middleware_test.go @grafana/grafana-operator-experience-squad
/pkg/services/caching/ @grafana/grafana-operator-experience-squad
/pkg/services/featuremgmt/ @grafana/grafana-operator-experience-squad

# Kind definitions
/kinds/dashboard @grafana/dashboards-squad
/kinds/ @grafana/grafana-as-code

# Kind system and code generation
embed.go @grafana/grafana-as-code
/pkg/kinds/ @grafana/grafana-as-code
/pkg/cuectx/ @grafana/grafana-as-code
/pkg/registry/ @grafana/grafana-as-code
/pkg/codegen/ @grafana/grafana-as-code
/pkg/kinds/*/*_gen.go @grafana/grafana-as-code
/pkg/registry/corekind/ @grafana/grafana-as-code
/public/app/plugins/*gen.go @grafana/grafana-as-code
/cue.mod/ @grafana/grafana-as-code

# GitHub Workflows and Templates
/.github/CODEOWNERS @tolzhabayev
/.github/ISSUE_TEMPLATE/ @torkelo
/.github/PULL_REQUEST_TEMPLATE.md @torkelo
/.github/bot.md @torkelo
/.github/commands.json @torkelo
/.github/dependabot.yml @grafana/frontend-ops
/.github/issue-opened.json @grafana/grafana-community-support
/.github/metrics-collector.json @torkelo
/.github/pr-checks.json @marefr
/.github/pr-commands.json @marefr
/.github/renovate.json5 @grafana/frontend-ops
/.github/teams.yml @armandgrillet
/.github/workflows/alerting-swagger-gen.yml @grafana/alerting-backend-product
/.github/workflows/auto-milestone.yml @grafana/grafana-delivery
/.github/workflows/backport.yml @grafana/grafana-delivery
/.github/workflows/bump-version.yml @grafana/grafana-delivery
/.github/workflows/close-milestone.yml @grafana/grafana-delivery
/.github/workflows/codeowners-validator.yml @tolzhabayev
/.github/workflows/codeql-analysis.yml @DanCech
/.github/workflows/commands.yml @torkelo
/.github/workflows/community-release.yml @grafana/grafana-delivery
/.github/workflows/detect-breaking-changes-* @grafana/plugins-platform-frontend
/.github/workflows/doc-validator.yml @grafana/docs-tooling
/.github/workflows/epic-add-to-platform-ux-parent-project.yml @meanmina
/.github/workflows/github-release.yml @grafana/grafana-delivery
/.github/workflows/issue-labeled.yml @armandgrillet
/.github/workflows/issue-opened.yml @grafana/grafana-community-support
/.github/workflows/metrics-collector.yml @torkelo
/.github/workflows/milestone.yml @marefr
/.github/workflows/ox-code-coverage.yml @grafana/explore-squad
/.github/workflows/pr-checks.yml @marefr
/.github/workflows/pr-codeql-analysis-go.yml @DanCech
/.github/workflows/pr-codeql-analysis-javascript.yml @DanCech
/.github/workflows/pr-codeql-analysis-python.yml @DanCech
/.github/workflows/pr-commands.yml @marefr
/.github/workflows/pr-patch-check.yml @grafana/grafana-delivery
/.github/workflows/sync-mirror.yml @grafana/grafana-delivery
/.github/workflows/publish-technical-documentation-next.yml @grafana/docs-tooling
/.github/workflows/publish-technical-documentation-release.yml @grafana/docs-tooling
/.github/workflows/remove-milestone.yml @grafana/grafana-delivery
/.github/workflows/sbom-report.yml @grafana/security-team
/.github/workflows/scripts/json-file-to-job-output.js @grafana/plugins-platform-frontend
/.github/workflows/scripts/pr-get-job-link.js @grafana/plugins-platform-frontend
/.github/workflows/stale.yml @grafana/grafana-delivery
/.github/workflows/update-changelog.yml @grafana/grafana-delivery
/.github/workflows/update-make-docs.yml @grafana/docs-tooling
/.github/workflows/snyk.yml @grafana/security-team
/.github/workflows/scripts/kinds/verify-kinds.go @grafana/grafana-as-code
/.github/workflows/publish-kinds-next.yml @grafana/grafana-as-code
/.github/workflows/publish-kinds-release.yml @grafana/grafana-as-code
/.github/workflows/verify-kinds.yml @grafana/grafana-as-code
/.github/workflows/dashboards-issue-add-label.yml @grafana/dashboards-squad
/.github/workflows/ephemeral-instances-pr-comment.yml @grafana/grafana-operator-experience-squad
/.github/workflows/ephemeral-instances-pr-opened-closed.yml @grafana/grafana-operator-experience-squad


# Generated files not requiring owner approval
/packages/grafana-data/src/types/featureToggles.gen.ts @grafanabot
/docs/sources/setup-grafana/configure-grafana/feature-toggles/index.md @grafanabot
/pkg/services/featuremgmt/toggles_gen.csv @grafanabot
/pkg/services/featuremgmt/toggles_gen.go @grafanabot
/public/emails/ @grafanabot

# Conf
/conf/defaults.ini @torkelo
/conf/sample.ini @torkelo
/conf/ldap.toml @grafana/grafana-authnz-team
/conf/ldap_multiple.toml @grafana/grafana-authnz-team
/conf/provisioning/access-control/ @grafana/grafana-authnz-team
/conf/provisioning/alerting/ @grafana/alerting-backend-product
/conf/provisioning/dashboards/ @grafana/dashboards-squad
/conf/provisioning/datasources/ @grafana/plugins-platform-backend
/conf/provisioning/notifiers/ @bergquist
/conf/provisioning/plugins/ @grafana/plugins-platform-backend<|MERGE_RESOLUTION|>--- conflicted
+++ resolved
@@ -50,17 +50,10 @@
 /docs/sources/panels-visualizations/                                         @imatwawana
 /docs/sources/release-notes/                                                 @Eve832 @GrafanaWriter
 /docs/sources/setup-grafana/                                                 @chri2547
-<<<<<<< HEAD
-/docs/sources/upgrade-guide/                                                 @chri2547 @imatwawana
-/docs/sources/whatsnew/                                                      @chri2547 @imatwawana
-/docs/sources/developers/plugins/                                            @josmperez @grafana/plugins-platform-frontend @grafana/plugins-platform-backend
-/docs/sources/developers/plugins/introduction-to-plugin-development/backend/ @josmperez @grafana/plugins-platform-backend
-=======
 /docs/sources/upgrade-guide/                                                 @imatwawana
 /docs/sources/whatsnew/                                                      @imatwawana
 /docs/sources/developers/plugins/                                            @Eve832 @josmperez @grafana/plugins-platform-frontend @grafana/plugins-platform-backend
 /docs/sources/developers/plugins/introduction-to-plugin-development/backend/ @Eve832 @grafana/plugins-platform-backend
->>>>>>> 8336b8d4
 
 # Backend code
 /go.mod @grafana/backend-platform
