--- conflicted
+++ resolved
@@ -40,15 +40,6 @@
 
 /docs/sources/alerting/                                                           @brendamuir
 /docs/sources/dashboards/                                                         @imatwawana
-<<<<<<< HEAD
-/docs/sources/datasources/                                                        @jdbaldry
-/docs/sources/explore/                                                            @graph-andrew @lwandz13 @zhehao-grafana
-/docs/sources/fundamentals                                                        @chri2547
-/docs/sources/getting-started/                                                    @chri2547
-/docs/sources/introduction/                                                       @chri2547
-=======
-/docs/sources/explore/                                                            @grafana/observability-traces-and-profiling @lwandz13
->>>>>>> 5986b03a
 /docs/sources/panels-visualizations/                                              @imatwawana
 /docs/sources/release-notes/                                                      @irenerl24 @GrafanaWriter
 /docs/sources/upgrade-guide/                                                      @imatwawana
