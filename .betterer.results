// BETTERER RESULTS V2.
//
// If this file contains merge conflicts, use `betterer merge` to automatically resolve them:
// https://phenomnomnominal.github.io/betterer/docs/results-file/#merge
//
exports[`better eslint`] = {
  value: `{
    "e2e/utils/support/types.ts:5381": [
      [0, 0, 0, "Do not use any type assertions.", "0"]
    ],
    "packages/grafana-data/src/dataframe/ArrayDataFrame.ts:5381": [
      [0, 0, 0, "Unexpected any. Specify a different type.", "0"]
    ],
    "packages/grafana-data/src/dataframe/CircularDataFrame.ts:5381": [
      [0, 0, 0, "Unexpected any. Specify a different type.", "0"]
    ],
    "packages/grafana-data/src/dataframe/DataFrameJSON.ts:5381": [
      [0, 0, 0, "Do not use any type assertions.", "0"],
      [0, 0, 0, "Do not use any type assertions.", "1"]
    ],
    "packages/grafana-data/src/dataframe/DataFrameView.ts:5381": [
      [0, 0, 0, "Unexpected any. Specify a different type.", "0"],
      [0, 0, 0, "Do not use any type assertions.", "1"],
      [0, 0, 0, "Do not use any type assertions.", "2"],
      [0, 0, 0, "Unexpected any. Specify a different type.", "3"]
    ],
    "packages/grafana-data/src/dataframe/MutableDataFrame.ts:5381": [
      [0, 0, 0, "Unexpected any. Specify a different type.", "0"],
      [0, 0, 0, "Unexpected any. Specify a different type.", "1"],
      [0, 0, 0, "Unexpected any. Specify a different type.", "2"],
      [0, 0, 0, "Unexpected any. Specify a different type.", "3"],
      [0, 0, 0, "Unexpected any. Specify a different type.", "4"],
      [0, 0, 0, "Unexpected any. Specify a different type.", "5"],
      [0, 0, 0, "Unexpected any. Specify a different type.", "6"],
      [0, 0, 0, "Unexpected any. Specify a different type.", "7"],
      [0, 0, 0, "Do not use any type assertions.", "8"],
      [0, 0, 0, "Unexpected any. Specify a different type.", "9"],
      [0, 0, 0, "Do not use any type assertions.", "10"],
      [0, 0, 0, "Do not use any type assertions.", "11"]
    ],
    "packages/grafana-data/src/dataframe/StreamingDataFrame.ts:5381": [
      [0, 0, 0, "Do not use any type assertions.", "0"],
      [0, 0, 0, "Do not use any type assertions.", "1"],
      [0, 0, 0, "Do not use any type assertions.", "2"],
      [0, 0, 0, "Do not use any type assertions.", "3"],
      [0, 0, 0, "Do not use any type assertions.", "4"],
      [0, 0, 0, "Do not use any type assertions.", "5"]
    ],
    "packages/grafana-data/src/dataframe/dimensions.ts:5381": [
      [0, 0, 0, "Unexpected any. Specify a different type.", "0"]
    ],
    "packages/grafana-data/src/dataframe/processDataFrame.test.ts:5381": [
      [0, 0, 0, "Unexpected any. Specify a different type.", "0"]
    ],
    "packages/grafana-data/src/dataframe/processDataFrame.ts:5381": [
      [0, 0, 0, "Do not use any type assertions.", "0"],
      [0, 0, 0, "Unexpected any. Specify a different type.", "1"],
      [0, 0, 0, "Do not use any type assertions.", "2"],
      [0, 0, 0, "Do not use any type assertions.", "3"],
      [0, 0, 0, "Do not use any type assertions.", "4"],
      [0, 0, 0, "Do not use any type assertions.", "5"],
      [0, 0, 0, "Unexpected any. Specify a different type.", "6"],
      [0, 0, 0, "Do not use any type assertions.", "7"],
      [0, 0, 0, "Do not use any type assertions.", "8"],
      [0, 0, 0, "Do not use any type assertions.", "9"],
      [0, 0, 0, "Unexpected any. Specify a different type.", "10"],
      [0, 0, 0, "Do not use any type assertions.", "11"],
      [0, 0, 0, "Unexpected any. Specify a different type.", "12"],
      [0, 0, 0, "Do not use any type assertions.", "13"],
      [0, 0, 0, "Unexpected any. Specify a different type.", "14"],
      [0, 0, 0, "Do not use any type assertions.", "15"],
      [0, 0, 0, "Do not use any type assertions.", "16"],
      [0, 0, 0, "Do not use any type assertions.", "17"],
      [0, 0, 0, "Do not use any type assertions.", "18"],
      [0, 0, 0, "Do not use any type assertions.", "19"],
      [0, 0, 0, "Do not use any type assertions.", "20"],
      [0, 0, 0, "Do not use any type assertions.", "21"],
      [0, 0, 0, "Do not use any type assertions.", "22"]
    ],
    "packages/grafana-data/src/datetime/datemath.ts:5381": [
      [0, 0, 0, "Unexpected any. Specify a different type.", "0"],
      [0, 0, 0, "Do not use any type assertions.", "1"],
      [0, 0, 0, "Unexpected any. Specify a different type.", "2"]
    ],
    "packages/grafana-data/src/datetime/durationutil.ts:5381": [
      [0, 0, 0, "Do not use any type assertions.", "0"]
    ],
    "packages/grafana-data/src/datetime/formatter.ts:5381": [
      [0, 0, 0, "Do not use any type assertions.", "0"]
    ],
    "packages/grafana-data/src/datetime/moment_wrapper.ts:5381": [
      [0, 0, 0, "Unexpected any. Specify a different type.", "0"],
      [0, 0, 0, "Do not use any type assertions.", "1"],
      [0, 0, 0, "Do not use any type assertions.", "2"],
      [0, 0, 0, "Do not use any type assertions.", "3"],
      [0, 0, 0, "Do not use any type assertions.", "4"],
      [0, 0, 0, "Do not use any type assertions.", "5"],
      [0, 0, 0, "Do not use any type assertions.", "6"],
      [0, 0, 0, "Do not use any type assertions.", "7"],
      [0, 0, 0, "Do not use any type assertions.", "8"]
    ],
    "packages/grafana-data/src/datetime/parser.ts:5381": [
      [0, 0, 0, "Do not use any type assertions.", "0"],
      [0, 0, 0, "Do not use any type assertions.", "1"],
      [0, 0, 0, "Do not use any type assertions.", "2"],
      [0, 0, 0, "Do not use any type assertions.", "3"],
      [0, 0, 0, "Do not use any type assertions.", "4"],
      [0, 0, 0, "Do not use any type assertions.", "5"],
      [0, 0, 0, "Do not use any type assertions.", "6"],
      [0, 0, 0, "Do not use any type assertions.", "7"],
      [0, 0, 0, "Do not use any type assertions.", "8"]
    ],
    "packages/grafana-data/src/datetime/rangeutil.ts:5381": [
      [0, 0, 0, "Do not use any type assertions.", "0"]
    ],
    "packages/grafana-data/src/events/EventBus.ts:5381": [
      [0, 0, 0, "Unexpected any. Specify a different type.", "0"],
      [0, 0, 0, "Unexpected any. Specify a different type.", "1"]
    ],
    "packages/grafana-data/src/events/types.ts:5381": [
      [0, 0, 0, "Unexpected any. Specify a different type.", "0"],
      [0, 0, 0, "Unexpected any. Specify a different type.", "1"],
      [0, 0, 0, "Unexpected any. Specify a different type.", "2"],
      [0, 0, 0, "Unexpected any. Specify a different type.", "3"],
      [0, 0, 0, "Unexpected any. Specify a different type.", "4"]
    ],
    "packages/grafana-data/src/field/displayProcessor.ts:5381": [
      [0, 0, 0, "Do not use any type assertions.", "0"],
      [0, 0, 0, "Do not use any type assertions.", "1"],
      [0, 0, 0, "Do not use any type assertions.", "2"]
    ],
    "packages/grafana-data/src/field/fieldState.ts:5381": [
      [0, 0, 0, "Unexpected any. Specify a different type.", "0"]
    ],
    "packages/grafana-data/src/field/overrides/processors.ts:5381": [
      [0, 0, 0, "Unexpected any. Specify a different type.", "0"],
      [0, 0, 0, "Unexpected any. Specify a different type.", "1"],
      [0, 0, 0, "Do not use any type assertions.", "2"],
      [0, 0, 0, "Unexpected any. Specify a different type.", "3"],
      [0, 0, 0, "Do not use any type assertions.", "4"],
      [0, 0, 0, "Unexpected any. Specify a different type.", "5"],
      [0, 0, 0, "Unexpected any. Specify a different type.", "6"],
      [0, 0, 0, "Unexpected any. Specify a different type.", "7"],
      [0, 0, 0, "Do not use any type assertions.", "8"]
    ],
    "packages/grafana-data/src/field/standardFieldConfigEditorRegistry.ts:5381": [
      [0, 0, 0, "Unexpected any. Specify a different type.", "0"],
      [0, 0, 0, "Unexpected any. Specify a different type.", "1"],
      [0, 0, 0, "Unexpected any. Specify a different type.", "2"],
      [0, 0, 0, "Unexpected any. Specify a different type.", "3"],
      [0, 0, 0, "Unexpected any. Specify a different type.", "4"],
      [0, 0, 0, "Unexpected any. Specify a different type.", "5"],
      [0, 0, 0, "Unexpected any. Specify a different type.", "6"]
    ],
    "packages/grafana-data/src/geo/layer.ts:5381": [
      [0, 0, 0, "Unexpected any. Specify a different type.", "0"],
      [0, 0, 0, "Unexpected any. Specify a different type.", "1"]
    ],
    "packages/grafana-data/src/panel/PanelPlugin.ts:5381": [
      [0, 0, 0, "Unexpected any. Specify a different type.", "0"],
      [0, 0, 0, "Unexpected any. Specify a different type.", "1"],
      [0, 0, 0, "Unexpected any. Specify a different type.", "2"],
      [0, 0, 0, "Unexpected any. Specify a different type.", "3"],
      [0, 0, 0, "Unexpected any. Specify a different type.", "4"],
      [0, 0, 0, "Unexpected any. Specify a different type.", "5"],
      [0, 0, 0, "Do not use any type assertions.", "6"],
      [0, 0, 0, "Do not use any type assertions.", "7"]
    ],
    "packages/grafana-data/src/panel/registryFactories.ts:5381": [
      [0, 0, 0, "Do not use any type assertions.", "0"]
    ],
    "packages/grafana-data/src/themes/colorManipulator.ts:5381": [
      [0, 0, 0, "Unexpected any. Specify a different type.", "0"],
      [0, 0, 0, "Unexpected any. Specify a different type.", "1"],
      [0, 0, 0, "Unexpected any. Specify a different type.", "2"]
    ],
    "packages/grafana-data/src/themes/createColors.ts:5381": [
      [0, 0, 0, "Do not use any type assertions.", "0"]
    ],
    "packages/grafana-data/src/transformations/fieldReducer.ts:5381": [
      [0, 0, 0, "Do not use any type assertions.", "0"]
    ],
    "packages/grafana-data/src/transformations/matchers/valueMatchers/types.ts:5381": [
      [0, 0, 0, "Unexpected any. Specify a different type.", "0"],
      [0, 0, 0, "Unexpected any. Specify a different type.", "1"]
    ],
    "packages/grafana-data/src/transformations/standardTransformersRegistry.ts:5381": [
      [0, 0, 0, "Unexpected any. Specify a different type.", "0"]
    ],
    "packages/grafana-data/src/transformations/transformDataFrame.ts:5381": [
      [0, 0, 0, "Unexpected any. Specify a different type.", "0"]
    ],
    "packages/grafana-data/src/transformations/transformers/joinDataFrames.ts:5381": [
      [0, 0, 0, "Unexpected any. Specify a different type.", "0"]
    ],
    "packages/grafana-data/src/transformations/transformers/nulls/nullInsertThreshold.ts:5381": [
      [0, 0, 0, "Do not use any type assertions.", "0"],
      [0, 0, 0, "Unexpected any. Specify a different type.", "1"],
      [0, 0, 0, "Unexpected any. Specify a different type.", "2"],
      [0, 0, 0, "Unexpected any. Specify a different type.", "3"]
    ],
    "packages/grafana-data/src/transformations/transformers/reduce.ts:5381": [
      [0, 0, 0, "Unexpected any. Specify a different type.", "0"],
      [0, 0, 0, "Unexpected any. Specify a different type.", "1"]
    ],
    "packages/grafana-data/src/transformations/transformers/utils.ts:5381": [
      [0, 0, 0, "Do not use any type assertions.", "0"],
      [0, 0, 0, "Unexpected any. Specify a different type.", "1"]
    ],
    "packages/grafana-data/src/types/OptionsUIRegistryBuilder.ts:5381": [
      [0, 0, 0, "Unexpected any. Specify a different type.", "0"],
      [0, 0, 0, "Unexpected any. Specify a different type.", "1"],
      [0, 0, 0, "Unexpected any. Specify a different type.", "2"],
      [0, 0, 0, "Unexpected any. Specify a different type.", "3"],
      [0, 0, 0, "Unexpected any. Specify a different type.", "4"],
      [0, 0, 0, "Unexpected any. Specify a different type.", "5"],
      [0, 0, 0, "Unexpected any. Specify a different type.", "6"]
    ],
    "packages/grafana-data/src/types/ScopedVars.ts:5381": [
      [0, 0, 0, "Unexpected any. Specify a different type.", "0"],
      [0, 0, 0, "Unexpected any. Specify a different type.", "1"]
    ],
    "packages/grafana-data/src/types/annotations.ts:5381": [
      [0, 0, 0, "Unexpected any. Specify a different type.", "0"],
      [0, 0, 0, "Unexpected any. Specify a different type.", "1"],
      [0, 0, 0, "Unexpected any. Specify a different type.", "2"],
      [0, 0, 0, "Unexpected any. Specify a different type.", "3"],
      [0, 0, 0, "Unexpected any. Specify a different type.", "4"],
      [0, 0, 0, "Unexpected any. Specify a different type.", "5"]
    ],
    "packages/grafana-data/src/types/app.ts:5381": [
      [0, 0, 0, "Unexpected any. Specify a different type.", "0"],
      [0, 0, 0, "Do not use any type assertions.", "1"],
      [0, 0, 0, "Do not use any type assertions.", "2"]
    ],
    "packages/grafana-data/src/types/config.ts:5381": [
      [0, 0, 0, "Unexpected any. Specify a different type.", "0"]
    ],
    "packages/grafana-data/src/types/dashboard.ts:5381": [
      [0, 0, 0, "Unexpected any. Specify a different type.", "0"],
      [0, 0, 0, "Unexpected any. Specify a different type.", "1"],
      [0, 0, 0, "Unexpected any. Specify a different type.", "2"]
    ],
    "packages/grafana-data/src/types/data.ts:5381": [
      [0, 0, 0, "Unexpected any. Specify a different type.", "0"],
      [0, 0, 0, "Unexpected any. Specify a different type.", "1"],
      [0, 0, 0, "Unexpected any. Specify a different type.", "2"],
      [0, 0, 0, "Unexpected any. Specify a different type.", "3"]
    ],
    "packages/grafana-data/src/types/dataFrame.ts:5381": [
      [0, 0, 0, "Unexpected any. Specify a different type.", "0"],
      [0, 0, 0, "Unexpected any. Specify a different type.", "1"],
      [0, 0, 0, "Unexpected any. Specify a different type.", "2"],
      [0, 0, 0, "Unexpected any. Specify a different type.", "3"]
    ],
    "packages/grafana-data/src/types/dataLink.ts:5381": [
      [0, 0, 0, "Unexpected any. Specify a different type.", "0"],
      [0, 0, 0, "Unexpected any. Specify a different type.", "1"],
      [0, 0, 0, "Unexpected any. Specify a different type.", "2"],
      [0, 0, 0, "Unexpected any. Specify a different type.", "3"],
      [0, 0, 0, "Unexpected any. Specify a different type.", "4"],
      [0, 0, 0, "Unexpected any. Specify a different type.", "5"],
      [0, 0, 0, "Unexpected any. Specify a different type.", "6"]
    ],
    "packages/grafana-data/src/types/datasource.ts:5381": [
      [0, 0, 0, "Unexpected any. Specify a different type.", "0"],
      [0, 0, 0, "Unexpected any. Specify a different type.", "1"],
      [0, 0, 0, "Unexpected any. Specify a different type.", "2"],
      [0, 0, 0, "Unexpected any. Specify a different type.", "3"],
      [0, 0, 0, "Unexpected any. Specify a different type.", "4"],
      [0, 0, 0, "Unexpected any. Specify a different type.", "5"],
      [0, 0, 0, "Unexpected any. Specify a different type.", "6"],
      [0, 0, 0, "Unexpected any. Specify a different type.", "7"],
      [0, 0, 0, "Unexpected any. Specify a different type.", "8"],
      [0, 0, 0, "Unexpected any. Specify a different type.", "9"],
      [0, 0, 0, "Unexpected any. Specify a different type.", "10"],
      [0, 0, 0, "Unexpected any. Specify a different type.", "11"],
      [0, 0, 0, "Unexpected any. Specify a different type.", "12"],
      [0, 0, 0, "Unexpected any. Specify a different type.", "13"],
      [0, 0, 0, "Unexpected any. Specify a different type.", "14"],
      [0, 0, 0, "Unexpected any. Specify a different type.", "15"],
      [0, 0, 0, "Unexpected any. Specify a different type.", "16"],
      [0, 0, 0, "Unexpected any. Specify a different type.", "17"],
      [0, 0, 0, "Unexpected any. Specify a different type.", "18"],
      [0, 0, 0, "Unexpected any. Specify a different type.", "19"],
      [0, 0, 0, "Unexpected any. Specify a different type.", "20"],
      [0, 0, 0, "Unexpected any. Specify a different type.", "21"],
      [0, 0, 0, "Unexpected any. Specify a different type.", "22"],
      [0, 0, 0, "Unexpected any. Specify a different type.", "23"],
      [0, 0, 0, "Unexpected any. Specify a different type.", "24"]
    ],
    "packages/grafana-data/src/types/explore.ts:5381": [
      [0, 0, 0, "Unexpected any. Specify a different type.", "0"]
    ],
    "packages/grafana-data/src/types/fieldOverrides.ts:5381": [
      [0, 0, 0, "Unexpected any. Specify a different type.", "0"],
      [0, 0, 0, "Unexpected any. Specify a different type.", "1"],
      [0, 0, 0, "Unexpected any. Specify a different type.", "2"],
      [0, 0, 0, "Unexpected any. Specify a different type.", "3"],
      [0, 0, 0, "Unexpected any. Specify a different type.", "4"],
      [0, 0, 0, "Unexpected any. Specify a different type.", "5"],
      [0, 0, 0, "Unexpected any. Specify a different type.", "6"],
      [0, 0, 0, "Unexpected any. Specify a different type.", "7"],
      [0, 0, 0, "Unexpected any. Specify a different type.", "8"]
    ],
    "packages/grafana-data/src/types/flot.ts:5381": [
      [0, 0, 0, "Unexpected any. Specify a different type.", "0"]
    ],
    "packages/grafana-data/src/types/graph.ts:5381": [
      [0, 0, 0, "Unexpected any. Specify a different type.", "0"],
      [0, 0, 0, "Unexpected any. Specify a different type.", "1"],
      [0, 0, 0, "Unexpected any. Specify a different type.", "2"]
    ],
    "packages/grafana-data/src/types/legacyEvents.ts:5381": [
      [0, 0, 0, "Unexpected any. Specify a different type.", "0"],
      [0, 0, 0, "Unexpected any. Specify a different type.", "1"]
    ],
    "packages/grafana-data/src/types/live.ts:5381": [
      [0, 0, 0, "Unexpected any. Specify a different type.", "0"],
      [0, 0, 0, "Unexpected any. Specify a different type.", "1"],
      [0, 0, 0, "Unexpected any. Specify a different type.", "2"],
      [0, 0, 0, "Unexpected any. Specify a different type.", "3"],
      [0, 0, 0, "Unexpected any. Specify a different type.", "4"],
      [0, 0, 0, "Unexpected any. Specify a different type.", "5"],
      [0, 0, 0, "Unexpected any. Specify a different type.", "6"],
      [0, 0, 0, "Do not use any type assertions.", "7"],
      [0, 0, 0, "Do not use any type assertions.", "8"]
    ],
    "packages/grafana-data/src/types/options.ts:5381": [
      [0, 0, 0, "Unexpected any. Specify a different type.", "0"],
      [0, 0, 0, "Unexpected any. Specify a different type.", "1"]
    ],
    "packages/grafana-data/src/types/panel.ts:5381": [
      [0, 0, 0, "Unexpected any. Specify a different type.", "0"],
      [0, 0, 0, "Unexpected any. Specify a different type.", "1"],
      [0, 0, 0, "Unexpected any. Specify a different type.", "2"],
      [0, 0, 0, "Unexpected any. Specify a different type.", "3"],
      [0, 0, 0, "Unexpected any. Specify a different type.", "4"],
      [0, 0, 0, "Unexpected any. Specify a different type.", "5"],
      [0, 0, 0, "Unexpected any. Specify a different type.", "6"],
      [0, 0, 0, "Unexpected any. Specify a different type.", "7"],
      [0, 0, 0, "Unexpected any. Specify a different type.", "8"],
      [0, 0, 0, "Unexpected any. Specify a different type.", "9"],
      [0, 0, 0, "Unexpected any. Specify a different type.", "10"],
      [0, 0, 0, "Unexpected any. Specify a different type.", "11"],
      [0, 0, 0, "Unexpected any. Specify a different type.", "12"],
      [0, 0, 0, "Unexpected any. Specify a different type.", "13"]
    ],
    "packages/grafana-data/src/types/plugin.ts:5381": [
      [0, 0, 0, "Unexpected any. Specify a different type.", "0"],
      [0, 0, 0, "Do not use any type assertions.", "1"]
    ],
    "packages/grafana-data/src/types/select.ts:5381": [
      [0, 0, 0, "Unexpected any. Specify a different type.", "0"],
      [0, 0, 0, "Unexpected any. Specify a different type.", "1"]
    ],
    "packages/grafana-data/src/types/templateVars.ts:5381": [
      [0, 0, 0, "Unexpected any. Specify a different type.", "0"],
      [0, 0, 0, "Unexpected any. Specify a different type.", "1"]
    ],
    "packages/grafana-data/src/types/trace.ts:5381": [
      [0, 0, 0, "Unexpected any. Specify a different type.", "0"]
    ],
    "packages/grafana-data/src/types/transformations.ts:5381": [
      [0, 0, 0, "Unexpected any. Specify a different type.", "0"],
      [0, 0, 0, "Unexpected any. Specify a different type.", "1"],
      [0, 0, 0, "Unexpected any. Specify a different type.", "2"],
      [0, 0, 0, "Unexpected any. Specify a different type.", "3"],
      [0, 0, 0, "Unexpected any. Specify a different type.", "4"]
    ],
    "packages/grafana-data/src/types/variables.ts:5381": [
      [0, 0, 0, "Unexpected any. Specify a different type.", "0"]
    ],
    "packages/grafana-data/src/utils/OptionsUIBuilders.ts:5381": [
      [0, 0, 0, "Unexpected any. Specify a different type.", "0"],
      [0, 0, 0, "Unexpected any. Specify a different type.", "1"],
      [0, 0, 0, "Unexpected any. Specify a different type.", "2"],
      [0, 0, 0, "Unexpected any. Specify a different type.", "3"],
      [0, 0, 0, "Unexpected any. Specify a different type.", "4"],
      [0, 0, 0, "Unexpected any. Specify a different type.", "5"],
      [0, 0, 0, "Unexpected any. Specify a different type.", "6"],
      [0, 0, 0, "Unexpected any. Specify a different type.", "7"],
      [0, 0, 0, "Unexpected any. Specify a different type.", "8"],
      [0, 0, 0, "Unexpected any. Specify a different type.", "9"],
      [0, 0, 0, "Unexpected any. Specify a different type.", "10"],
      [0, 0, 0, "Unexpected any. Specify a different type.", "11"],
      [0, 0, 0, "Unexpected any. Specify a different type.", "12"],
      [0, 0, 0, "Unexpected any. Specify a different type.", "13"],
      [0, 0, 0, "Unexpected any. Specify a different type.", "14"],
      [0, 0, 0, "Unexpected any. Specify a different type.", "15"],
      [0, 0, 0, "Unexpected any. Specify a different type.", "16"],
      [0, 0, 0, "Unexpected any. Specify a different type.", "17"],
      [0, 0, 0, "Unexpected any. Specify a different type.", "18"],
      [0, 0, 0, "Unexpected any. Specify a different type.", "19"],
      [0, 0, 0, "Unexpected any. Specify a different type.", "20"],
      [0, 0, 0, "Unexpected any. Specify a different type.", "21"],
      [0, 0, 0, "Unexpected any. Specify a different type.", "22"],
      [0, 0, 0, "Unexpected any. Specify a different type.", "23"],
      [0, 0, 0, "Unexpected any. Specify a different type.", "24"],
      [0, 0, 0, "Unexpected any. Specify a different type.", "25"],
      [0, 0, 0, "Unexpected any. Specify a different type.", "26"]
    ],
    "packages/grafana-data/src/utils/Registry.ts:5381": [
      [0, 0, 0, "Unexpected any. Specify a different type.", "0"]
    ],
    "packages/grafana-data/src/utils/arrayUtils.ts:5381": [
      [0, 0, 0, "Unexpected any. Specify a different type.", "0"],
      [0, 0, 0, "Unexpected any. Specify a different type.", "1"]
    ],
    "packages/grafana-data/src/utils/csv.ts:5381": [
      [0, 0, 0, "Do not use any type assertions.", "0"],
      [0, 0, 0, "Unexpected any. Specify a different type.", "1"],
      [0, 0, 0, "Do not use any type assertions.", "2"],
      [0, 0, 0, "Do not use any type assertions.", "3"],
      [0, 0, 0, "Unexpected any. Specify a different type.", "4"]
    ],
    "packages/grafana-data/src/utils/dataLinks.ts:5381": [
      [0, 0, 0, "Unexpected any. Specify a different type.", "0"]
    ],
    "packages/grafana-data/src/utils/datasource.ts:5381": [
      [0, 0, 0, "Do not use any type assertions.", "0"],
      [0, 0, 0, "Do not use any type assertions.", "1"]
    ],
    "packages/grafana-data/src/utils/flotPairs.ts:5381": [
      [0, 0, 0, "Unexpected any. Specify a different type.", "0"]
    ],
    "packages/grafana-data/src/utils/location.ts:5381": [
      [0, 0, 0, "Do not use any type assertions.", "0"]
    ],
    "packages/grafana-data/src/utils/url.ts:5381": [
      [0, 0, 0, "Unexpected any. Specify a different type.", "0"],
      [0, 0, 0, "Unexpected any. Specify a different type.", "1"],
      [0, 0, 0, "Unexpected any. Specify a different type.", "2"],
      [0, 0, 0, "Unexpected any. Specify a different type.", "3"],
      [0, 0, 0, "Do not use any type assertions.", "4"],
      [0, 0, 0, "Unexpected any. Specify a different type.", "5"],
      [0, 0, 0, "Unexpected any. Specify a different type.", "6"],
      [0, 0, 0, "Do not use any type assertions.", "7"],
      [0, 0, 0, "Unexpected any. Specify a different type.", "8"]
    ],
    "packages/grafana-data/src/utils/valueMappings.ts:5381": [
      [0, 0, 0, "Unexpected any. Specify a different type.", "0"],
      [0, 0, 0, "Do not use any type assertions.", "1"],
      [0, 0, 0, "Do not use any type assertions.", "2"],
      [0, 0, 0, "Unexpected any. Specify a different type.", "3"],
      [0, 0, 0, "Unexpected any. Specify a different type.", "4"]
    ],
    "packages/grafana-data/src/vector/CircularVector.ts:5381": [
      [0, 0, 0, "Unexpected any. Specify a different type.", "0"]
    ],
    "packages/grafana-data/src/vector/FunctionalVector.ts:5381": [
      [0, 0, 0, "Unexpected any. Specify a different type.", "0"],
      [0, 0, 0, "Unexpected any. Specify a different type.", "1"],
      [0, 0, 0, "Unexpected any. Specify a different type.", "2"],
      [0, 0, 0, "Unexpected any. Specify a different type.", "3"],
      [0, 0, 0, "Unexpected any. Specify a different type.", "4"],
      [0, 0, 0, "Unexpected any. Specify a different type.", "5"],
      [0, 0, 0, "Unexpected any. Specify a different type.", "6"],
      [0, 0, 0, "Unexpected any. Specify a different type.", "7"],
      [0, 0, 0, "Unexpected any. Specify a different type.", "8"]
    ],
    "packages/grafana-data/test/__mocks__/pluginMocks.ts:5381": [
      [0, 0, 0, "Unexpected any. Specify a different type.", "0"]
    ],
    "packages/grafana-flamegraph/src/FlameGraph/FlameGraph.tsx:5381": [
      [0, 0, 0, "Styles should be written using objects.", "0"],
      [0, 0, 0, "Styles should be written using objects.", "1"],
      [0, 0, 0, "Styles should be written using objects.", "2"],
      [0, 0, 0, "Styles should be written using objects.", "3"],
      [0, 0, 0, "Styles should be written using objects.", "4"]
    ],
    "packages/grafana-flamegraph/src/FlameGraph/FlameGraphMetadata.tsx:5381": [
      [0, 0, 0, "Styles should be written using objects.", "0"],
      [0, 0, 0, "Styles should be written using objects.", "1"],
      [0, 0, 0, "Styles should be written using objects.", "2"],
      [0, 0, 0, "Styles should be written using objects.", "3"]
    ],
    "packages/grafana-flamegraph/src/FlameGraph/FlameGraphTooltip.tsx:5381": [
      [0, 0, 0, "Styles should be written using objects.", "0"],
      [0, 0, 0, "Styles should be written using objects.", "1"],
      [0, 0, 0, "Styles should be written using objects.", "2"],
      [0, 0, 0, "Styles should be written using objects.", "3"],
      [0, 0, 0, "Styles should be written using objects.", "4"],
      [0, 0, 0, "Styles should be written using objects.", "5"]
    ],
    "packages/grafana-flamegraph/src/FlameGraphHeader.tsx:5381": [
      [0, 0, 0, "Styles should be written using objects.", "0"],
      [0, 0, 0, "Styles should be written using objects.", "1"],
      [0, 0, 0, "Styles should be written using objects.", "2"],
      [0, 0, 0, "Styles should be written using objects.", "3"],
      [0, 0, 0, "Styles should be written using objects.", "4"],
      [0, 0, 0, "Styles should be written using objects.", "5"],
      [0, 0, 0, "Styles should be written using objects.", "6"],
      [0, 0, 0, "Styles should be written using objects.", "7"],
      [0, 0, 0, "Styles should be written using objects.", "8"],
      [0, 0, 0, "Styles should be written using objects.", "9"],
      [0, 0, 0, "Styles should be written using objects.", "10"],
      [0, 0, 0, "Styles should be written using objects.", "11"],
      [0, 0, 0, "Styles should be written using objects.", "12"]
    ],
    "packages/grafana-flamegraph/src/TopTable/FlameGraphTopTableContainer.tsx:5381": [
      [0, 0, 0, "Styles should be written using objects.", "0"],
      [0, 0, 0, "Styles should be written using objects.", "1"]
    ],
    "packages/grafana-o11y-ds-frontend/src/utils.ts:5381": [
      [0, 0, 0, "Do not use any type assertions.", "0"]
    ],
    "packages/grafana-prometheus/src/components/PromExemplarField.tsx:5381": [
      [0, 0, 0, "Styles should be written using objects.", "0"],
      [0, 0, 0, "Styles should be written using objects.", "1"],
      [0, 0, 0, "Styles should be written using objects.", "2"]
    ],
    "packages/grafana-prometheus/src/components/PromExploreExtraField.tsx:5381": [
      [0, 0, 0, "Styles should be written using objects.", "0"],
      [0, 0, 0, "Styles should be written using objects.", "1"]
    ],
    "packages/grafana-prometheus/src/components/PromQueryField.test.tsx:5381": [
      [0, 0, 0, "Unexpected any. Specify a different type.", "0"]
    ],
    "packages/grafana-prometheus/src/components/PromQueryField.tsx:5381": [
      [0, 0, 0, "Unexpected any. Specify a different type.", "0"]
    ],
    "packages/grafana-prometheus/src/components/PrometheusMetricsBrowser.tsx:5381": [
      [0, 0, 0, "\'HorizontalGroup\' import from \'@grafana/ui\' is restricted from being used by a pattern. Use Stack component instead.", "0"],
      [0, 0, 0, "Styles should be written using objects.", "1"],
      [0, 0, 0, "Styles should be written using objects.", "2"],
      [0, 0, 0, "Styles should be written using objects.", "3"],
      [0, 0, 0, "Styles should be written using objects.", "4"],
      [0, 0, 0, "Styles should be written using objects.", "5"],
      [0, 0, 0, "Styles should be written using objects.", "6"],
      [0, 0, 0, "Styles should be written using objects.", "7"],
      [0, 0, 0, "Styles should be written using objects.", "8"],
      [0, 0, 0, "Styles should be written using objects.", "9"],
      [0, 0, 0, "Styles should be written using objects.", "10"],
      [0, 0, 0, "Styles should be written using objects.", "11"],
      [0, 0, 0, "Styles should be written using objects.", "12"]
    ],
    "packages/grafana-prometheus/src/components/monaco-query-field/MonacoQueryField.tsx:5381": [
      [0, 0, 0, "Styles should be written using objects.", "0"],
      [0, 0, 0, "Styles should be written using objects.", "1"]
    ],
    "packages/grafana-prometheus/src/configuration/ConfigEditor.tsx:5381": [
      [0, 0, 0, "Styles should be written using objects.", "0"],
      [0, 0, 0, "Styles should be written using objects.", "1"],
      [0, 0, 0, "Styles should be written using objects.", "2"],
      [0, 0, 0, "Styles should be written using objects.", "3"],
      [0, 0, 0, "Styles should be written using objects.", "4"],
      [0, 0, 0, "Styles should be written using objects.", "5"],
      [0, 0, 0, "Styles should be written using objects.", "6"],
      [0, 0, 0, "Styles should be written using objects.", "7"],
      [0, 0, 0, "Styles should be written using objects.", "8"],
      [0, 0, 0, "Styles should be written using objects.", "9"],
      [0, 0, 0, "Styles should be written using objects.", "10"],
      [0, 0, 0, "Styles should be written using objects.", "11"],
      [0, 0, 0, "Styles should be written using objects.", "12"],
      [0, 0, 0, "Styles should be written using objects.", "13"],
      [0, 0, 0, "Styles should be written using objects.", "14"],
      [0, 0, 0, "Styles should be written using objects.", "15"]
    ],
    "packages/grafana-prometheus/src/configuration/ExemplarsSettings.tsx:5381": [
      [0, 0, 0, "Styles should be written using objects.", "0"]
    ],
    "packages/grafana-prometheus/src/datasource.ts:5381": [
      [0, 0, 0, "Unexpected any. Specify a different type.", "0"],
      [0, 0, 0, "Unexpected any. Specify a different type.", "1"],
      [0, 0, 0, "Unexpected any. Specify a different type.", "2"],
      [0, 0, 0, "Unexpected any. Specify a different type.", "3"],
      [0, 0, 0, "Unexpected any. Specify a different type.", "4"],
      [0, 0, 0, "Unexpected any. Specify a different type.", "5"],
      [0, 0, 0, "Unexpected any. Specify a different type.", "6"],
      [0, 0, 0, "Unexpected any. Specify a different type.", "7"],
      [0, 0, 0, "Unexpected any. Specify a different type.", "8"]
    ],
    "packages/grafana-prometheus/src/gcopypaste/app/features/live/data/amendTimeSeries.ts:5381": [
      [0, 0, 0, "Unexpected any. Specify a different type.", "0"],
      [0, 0, 0, "Do not use any type assertions.", "1"],
      [0, 0, 0, "Do not use any type assertions.", "2"],
      [0, 0, 0, "Do not use any type assertions.", "3"],
      [0, 0, 0, "Do not use any type assertions.", "4"]
    ],
    "packages/grafana-prometheus/src/gcopypaste/public/test/matchers/index.ts:5381": [
      [0, 0, 0, "Unexpected any. Specify a different type.", "0"]
    ],
    "packages/grafana-prometheus/src/gcopypaste/public/test/matchers/toEmitValuesWith.ts:5381": [
      [0, 0, 0, "Unexpected any. Specify a different type.", "0"],
      [0, 0, 0, "Unexpected any. Specify a different type.", "1"],
      [0, 0, 0, "Unexpected any. Specify a different type.", "2"]
    ],
    "packages/grafana-prometheus/src/gcopypaste/public/test/matchers/utils.ts:5381": [
      [0, 0, 0, "Unexpected any. Specify a different type.", "0"]
    ],
    "packages/grafana-prometheus/src/gcopypaste/test/helpers/selectOptionInTest.ts:5381": [
      [0, 0, 0, "Do not use any type assertions.", "0"]
    ],
    "packages/grafana-prometheus/src/language_provider.ts:5381": [
      [0, 0, 0, "Unexpected any. Specify a different type.", "0"],
      [0, 0, 0, "Unexpected any. Specify a different type.", "1"],
      [0, 0, 0, "Unexpected any. Specify a different type.", "2"]
    ],
    "packages/grafana-prometheus/src/language_utils.ts:5381": [
      [0, 0, 0, "Do not use any type assertions.", "0"]
    ],
    "packages/grafana-prometheus/src/querybuilder/QueryPattern.tsx:5381": [
      [0, 0, 0, "Styles should be written using objects.", "0"],
      [0, 0, 0, "Styles should be written using objects.", "1"],
      [0, 0, 0, "Styles should be written using objects.", "2"],
      [0, 0, 0, "Styles should be written using objects.", "3"]
    ],
    "packages/grafana-prometheus/src/querybuilder/QueryPatternsModal.tsx:5381": [
      [0, 0, 0, "Styles should be written using objects.", "0"],
      [0, 0, 0, "Styles should be written using objects.", "1"]
    ],
    "packages/grafana-prometheus/src/querybuilder/components/LabelFilterItem.tsx:5381": [
      [0, 0, 0, "Do not use any type assertions.", "0"],
      [0, 0, 0, "Do not use any type assertions.", "1"],
      [0, 0, 0, "Do not use any type assertions.", "2"],
      [0, 0, 0, "Do not use any type assertions.", "3"]
    ],
    "packages/grafana-prometheus/src/querybuilder/components/LabelFilters.tsx:5381": [
      [0, 0, 0, "Styles should be written using objects.", "0"]
    ],
    "packages/grafana-prometheus/src/querybuilder/components/LabelParamEditor.tsx:5381": [
      [0, 0, 0, "Do not use any type assertions.", "0"]
    ],
    "packages/grafana-prometheus/src/querybuilder/components/MetricSelect.tsx:5381": [
      [0, 0, 0, "Unexpected any. Specify a different type.", "0"],
      [0, 0, 0, "Styles should be written using objects.", "1"],
      [0, 0, 0, "Styles should be written using objects.", "2"],
      [0, 0, 0, "Styles should be written using objects.", "3"],
      [0, 0, 0, "Styles should be written using objects.", "4"],
      [0, 0, 0, "Styles should be written using objects.", "5"],
      [0, 0, 0, "Styles should be written using objects.", "6"],
      [0, 0, 0, "Styles should be written using objects.", "7"],
      [0, 0, 0, "Styles should be written using objects.", "8"],
      [0, 0, 0, "Styles should be written using objects.", "9"]
    ],
    "packages/grafana-prometheus/src/querybuilder/components/PromQueryBuilder.tsx:5381": [
      [0, 0, 0, "Do not use any type assertions.", "0"]
    ],
    "packages/grafana-prometheus/src/querybuilder/components/PromQueryCodeEditor.tsx:5381": [
      [0, 0, 0, "Styles should be written using objects.", "0"]
    ],
    "packages/grafana-prometheus/src/querybuilder/components/metrics-modal/AdditionalSettings.tsx:5381": [
      [0, 0, 0, "Styles should be written using objects.", "0"],
      [0, 0, 0, "Styles should be written using objects.", "1"],
      [0, 0, 0, "Styles should be written using objects.", "2"]
    ],
    "packages/grafana-prometheus/src/querybuilder/components/metrics-modal/ResultsTable.tsx:5381": [
      [0, 0, 0, "Styles should be written using objects.", "0"],
      [0, 0, 0, "Styles should be written using objects.", "1"],
      [0, 0, 0, "Styles should be written using objects.", "2"],
      [0, 0, 0, "Styles should be written using objects.", "3"],
      [0, 0, 0, "Styles should be written using objects.", "4"],
      [0, 0, 0, "Styles should be written using objects.", "5"],
      [0, 0, 0, "Styles should be written using objects.", "6"],
      [0, 0, 0, "Styles should be written using objects.", "7"],
      [0, 0, 0, "Styles should be written using objects.", "8"],
      [0, 0, 0, "Styles should be written using objects.", "9"],
      [0, 0, 0, "Styles should be written using objects.", "10"],
      [0, 0, 0, "Styles should be written using objects.", "11"],
      [0, 0, 0, "Styles should be written using objects.", "12"]
    ],
    "packages/grafana-prometheus/src/querybuilder/components/metrics-modal/styles.ts:5381": [
      [0, 0, 0, "Styles should be written using objects.", "0"],
      [0, 0, 0, "Styles should be written using objects.", "1"],
      [0, 0, 0, "Styles should be written using objects.", "2"],
      [0, 0, 0, "Styles should be written using objects.", "3"],
      [0, 0, 0, "Styles should be written using objects.", "4"],
      [0, 0, 0, "Styles should be written using objects.", "5"],
      [0, 0, 0, "Styles should be written using objects.", "6"],
      [0, 0, 0, "Styles should be written using objects.", "7"],
      [0, 0, 0, "Styles should be written using objects.", "8"],
      [0, 0, 0, "Styles should be written using objects.", "9"],
      [0, 0, 0, "Styles should be written using objects.", "10"],
      [0, 0, 0, "Styles should be written using objects.", "11"],
      [0, 0, 0, "Styles should be written using objects.", "12"],
      [0, 0, 0, "Styles should be written using objects.", "13"],
      [0, 0, 0, "Styles should be written using objects.", "14"],
      [0, 0, 0, "Styles should be written using objects.", "15"],
      [0, 0, 0, "Styles should be written using objects.", "16"],
      [0, 0, 0, "Styles should be written using objects.", "17"],
      [0, 0, 0, "Styles should be written using objects.", "18"]
    ],
    "packages/grafana-prometheus/src/querybuilder/operationUtils.ts:5381": [
      [0, 0, 0, "Do not use any type assertions.", "0"]
    ],
    "packages/grafana-prometheus/src/querybuilder/shared/OperationEditor.tsx:5381": [
      [0, 0, 0, "Unexpected any. Specify a different type.", "0"]
    ],
    "packages/grafana-prometheus/src/querybuilder/shared/OperationParamEditor.tsx:5381": [
      [0, 0, 0, "Do not use any type assertions.", "0"],
      [0, 0, 0, "Do not use any type assertions.", "1"]
    ],
    "packages/grafana-prometheus/src/querybuilder/shared/QueryBuilderHints.tsx:5381": [
      [0, 0, 0, "Styles should be written using objects.", "0"],
      [0, 0, 0, "Styles should be written using objects.", "1"]
    ],
    "packages/grafana-prometheus/src/querybuilder/shared/types.ts:5381": [
      [0, 0, 0, "Unexpected any. Specify a different type.", "0"],
      [0, 0, 0, "Unexpected any. Specify a different type.", "1"],
      [0, 0, 0, "Unexpected any. Specify a different type.", "2"]
    ],
    "packages/grafana-prometheus/src/types.ts:5381": [
      [0, 0, 0, "Unexpected any. Specify a different type.", "0"],
      [0, 0, 0, "Unexpected any. Specify a different type.", "1"],
      [0, 0, 0, "Unexpected any. Specify a different type.", "2"]
    ],
    "packages/grafana-runtime/src/analytics/types.ts:5381": [
      [0, 0, 0, "Unexpected any. Specify a different type.", "0"]
    ],
    "packages/grafana-runtime/src/components/DataSourcePicker.tsx:5381": [
      [0, 0, 0, "\'HorizontalGroup\' import from \'@grafana/ui\' is restricted from being used by a pattern. Use Stack component instead.", "0"]
    ],
    "packages/grafana-runtime/src/config.ts:5381": [
      [0, 0, 0, "Do not use any type assertions.", "0"],
      [0, 0, 0, "Do not use any type assertions.", "1"],
      [0, 0, 0, "Do not use any type assertions.", "2"],
      [0, 0, 0, "Unexpected any. Specify a different type.", "3"]
    ],
    "packages/grafana-runtime/src/services/AngularLoader.ts:5381": [
      [0, 0, 0, "Unexpected any. Specify a different type.", "0"],
      [0, 0, 0, "Unexpected any. Specify a different type.", "1"],
      [0, 0, 0, "Unexpected any. Specify a different type.", "2"]
    ],
    "packages/grafana-runtime/src/services/EchoSrv.ts:5381": [
      [0, 0, 0, "Unexpected any. Specify a different type.", "0"],
      [0, 0, 0, "Unexpected any. Specify a different type.", "1"],
      [0, 0, 0, "Unexpected any. Specify a different type.", "2"],
      [0, 0, 0, "Unexpected any. Specify a different type.", "3"]
    ],
    "packages/grafana-runtime/src/services/LocationService.ts:5381": [
      [0, 0, 0, "Unexpected any. Specify a different type.", "0"],
      [0, 0, 0, "Unexpected any. Specify a different type.", "1"],
      [0, 0, 0, "Unexpected any. Specify a different type.", "2"],
      [0, 0, 0, "Unexpected any. Specify a different type.", "3"],
      [0, 0, 0, "Do not use any type assertions.", "4"],
      [0, 0, 0, "Unexpected any. Specify a different type.", "5"]
    ],
    "packages/grafana-runtime/src/services/backendSrv.ts:5381": [
      [0, 0, 0, "Unexpected any. Specify a different type.", "0"],
      [0, 0, 0, "Unexpected any. Specify a different type.", "1"],
      [0, 0, 0, "Unexpected any. Specify a different type.", "2"],
      [0, 0, 0, "Unexpected any. Specify a different type.", "3"],
      [0, 0, 0, "Unexpected any. Specify a different type.", "4"],
      [0, 0, 0, "Unexpected any. Specify a different type.", "5"],
      [0, 0, 0, "Unexpected any. Specify a different type.", "6"],
      [0, 0, 0, "Unexpected any. Specify a different type.", "7"],
      [0, 0, 0, "Unexpected any. Specify a different type.", "8"],
      [0, 0, 0, "Unexpected any. Specify a different type.", "9"],
      [0, 0, 0, "Unexpected any. Specify a different type.", "10"],
      [0, 0, 0, "Unexpected any. Specify a different type.", "11"],
      [0, 0, 0, "Unexpected any. Specify a different type.", "12"]
    ],
    "packages/grafana-runtime/src/services/pluginExtensions/getPluginExtensions.ts:5381": [
      [0, 0, 0, "Do not use any type assertions.", "0"]
    ],
    "packages/grafana-runtime/src/utils/DataSourceWithBackend.ts:5381": [
      [0, 0, 0, "Do not use any type assertions.", "0"],
      [0, 0, 0, "Unexpected any. Specify a different type.", "1"]
    ],
    "packages/grafana-runtime/src/utils/queryResponse.ts:5381": [
      [0, 0, 0, "Do not use any type assertions.", "0"]
    ],
    "packages/grafana-schema/src/veneer/common.types.ts:5381": [
      [0, 0, 0, "Unexpected any. Specify a different type.", "0"]
    ],
    "packages/grafana-schema/src/veneer/dashboard.types.ts:5381": [
      [0, 0, 0, "Unexpected any. Specify a different type.", "0"],
      [0, 0, 0, "Unexpected any. Specify a different type.", "1"],
      [0, 0, 0, "Do not use any type assertions.", "2"],
      [0, 0, 0, "Do not use any type assertions.", "3"],
      [0, 0, 0, "Do not use any type assertions.", "4"],
      [0, 0, 0, "Do not use any type assertions.", "5"],
      [0, 0, 0, "Do not use any type assertions.", "6"]
    ],
    "packages/grafana-sql/src/components/query-editor-raw/QueryToolbox.tsx:5381": [
      [0, 0, 0, "\'HorizontalGroup\' import from \'@grafana/ui\' is restricted from being used by a pattern. Use Stack component instead.", "0"],
      [0, 0, 0, "Styles should be written using objects.", "1"],
      [0, 0, 0, "Styles should be written using objects.", "2"],
      [0, 0, 0, "Styles should be written using objects.", "3"],
      [0, 0, 0, "Styles should be written using objects.", "4"],
      [0, 0, 0, "Styles should be written using objects.", "5"]
    ],
    "packages/grafana-sql/src/components/query-editor-raw/QueryValidator.tsx:5381": [
      [0, 0, 0, "Styles should be written using objects.", "0"],
      [0, 0, 0, "Styles should be written using objects.", "1"],
      [0, 0, 0, "Styles should be written using objects.", "2"]
    ],
    "packages/grafana-sql/src/components/query-editor-raw/RawEditor.tsx:5381": [
      [0, 0, 0, "Styles should be written using objects.", "0"],
      [0, 0, 0, "Styles should be written using objects.", "1"]
    ],
    "packages/grafana-sql/src/components/visual-query-builder/AwesomeQueryBuilder.tsx:5381": [
      [0, 0, 0, "Unexpected any. Specify a different type.", "0"]
    ],
    "packages/grafana-sql/src/components/visual-query-builder/SQLWhereRow.tsx:5381": [
      [0, 0, 0, "Do not use any type assertions.", "0"]
    ],
    "packages/grafana-ui/src/components/Alert/InlineBanner.story.tsx:5381": [
      [0, 0, 0, "\'VerticalGroup\' import from \'@grafana/ui\' is restricted from being used by a pattern. Use Stack component instead.", "0"]
    ],
    "packages/grafana-ui/src/components/Alert/Toast.story.tsx:5381": [
      [0, 0, 0, "\'VerticalGroup\' import from \'@grafana/ui\' is restricted from being used by a pattern. Use Stack component instead.", "0"]
    ],
    "packages/grafana-ui/src/components/ColorPicker/ColorPicker.tsx:5381": [
      [0, 0, 0, "Unexpected any. Specify a different type.", "0"],
      [0, 0, 0, "Unexpected any. Specify a different type.", "1"]
    ],
    "packages/grafana-ui/src/components/DataLinks/DataLinkInput.tsx:5381": [
      [0, 0, 0, "Do not use any type assertions.", "0"]
    ],
    "packages/grafana-ui/src/components/DataSourceSettings/CustomHeadersSettings.tsx:5381": [
      [0, 0, 0, "Unexpected any. Specify a different type.", "0"],
      [0, 0, 0, "Unexpected any. Specify a different type.", "1"]
    ],
    "packages/grafana-ui/src/components/DataSourceSettings/types.ts:5381": [
      [0, 0, 0, "Unexpected any. Specify a different type.", "0"],
      [0, 0, 0, "Unexpected any. Specify a different type.", "1"]
    ],
    "packages/grafana-ui/src/components/Dropdown/Dropdown.story.tsx:5381": [
      [0, 0, 0, "\'VerticalGroup\' import from \'../Layout/Layout\' is restricted from being used by a pattern. Use Stack component instead.", "0"]
    ],
    "packages/grafana-ui/src/components/Forms/Checkbox.story.tsx:5381": [
      [0, 0, 0, "\'VerticalGroup\' import from \'../Layout/Layout\' is restricted from being used by a pattern. Use Stack component instead.", "0"]
    ],
    "packages/grafana-ui/src/components/Forms/FieldArray.story.tsx:5381": [
      [0, 0, 0, "\'HorizontalGroup\' import from \'@grafana/ui\' is restricted from being used by a pattern. Use Stack component instead.", "0"]
    ],
    "packages/grafana-ui/src/components/Forms/Legacy/Input/Input.tsx:5381": [
      [0, 0, 0, "Unexpected any. Specify a different type.", "0"],
      [0, 0, 0, "Do not use any type assertions.", "1"],
      [0, 0, 0, "Do not use any type assertions.", "2"]
    ],
    "packages/grafana-ui/src/components/Forms/Legacy/Select/Select.tsx:5381": [
      [0, 0, 0, "Unexpected any. Specify a different type.", "0"]
    ],
    "packages/grafana-ui/src/components/Forms/Legacy/Select/SelectOption.tsx:5381": [
      [0, 0, 0, "Unexpected any. Specify a different type.", "0"],
      [0, 0, 0, "Unexpected any. Specify a different type.", "1"]
    ],
    "packages/grafana-ui/src/components/InfoBox/InfoBox.story.tsx:5381": [
      [0, 0, 0, "\'VerticalGroup\' import from \'@grafana/ui\' is restricted from being used by a pattern. Use Stack component instead.", "0"]
    ],
    "packages/grafana-ui/src/components/InfoBox/InfoBox.tsx:5381": [
      [0, 0, 0, "Do not use any type assertions.", "0"]
    ],
    "packages/grafana-ui/src/components/JSONFormatter/json_explorer/json_explorer.ts:5381": [
      [0, 0, 0, "Unexpected any. Specify a different type.", "0"],
      [0, 0, 0, "Unexpected any. Specify a different type.", "1"]
    ],
    "packages/grafana-ui/src/components/Layout/Layout.story.tsx:5381": [
      [0, 0, 0, "\'VerticalGroup\' import from \'@grafana/ui\' is restricted from being used by a pattern. Use Stack component instead.", "0"],
      [0, 0, 0, "\'HorizontalGroup\' import from \'@grafana/ui\' is restricted from being used by a pattern. Use Stack component instead.", "1"]
    ],
    "packages/grafana-ui/src/components/Link/TextLink.story.tsx:5381": [
      [0, 0, 0, "\'VerticalGroup\' import from \'../Layout/Layout\' is restricted from being used by a pattern. Use Stack component instead.", "0"]
    ],
    "packages/grafana-ui/src/components/MatchersUI/FieldValueMatcher.tsx:5381": [
      [0, 0, 0, "Do not use any type assertions.", "0"]
    ],
    "packages/grafana-ui/src/components/MatchersUI/fieldMatchersUI.ts:5381": [
      [0, 0, 0, "Unexpected any. Specify a different type.", "0"]
    ],
    "packages/grafana-ui/src/components/Menu/Menu.story.tsx:5381": [
      [0, 0, 0, "\'VerticalGroup\' import from \'../Layout/Layout\' is restricted from being used by a pattern. Use Stack component instead.", "0"]
    ],
    "packages/grafana-ui/src/components/Modal/ModalsContext.tsx:5381": [
      [0, 0, 0, "Unexpected any. Specify a different type.", "0"],
      [0, 0, 0, "Unexpected any. Specify a different type.", "1"],
      [0, 0, 0, "Unexpected any. Specify a different type.", "2"],
      [0, 0, 0, "Unexpected any. Specify a different type.", "3"]
    ],
    "packages/grafana-ui/src/components/PageLayout/PageToolbar.story.tsx:5381": [
      [0, 0, 0, "\'VerticalGroup\' import from \'@grafana/ui\' is restricted from being used by a pattern. Use Stack component instead.", "0"]
    ],
    "packages/grafana-ui/src/components/PanelChrome/PanelChrome.story.tsx:5381": [
      [0, 0, 0, "\'HorizontalGroup\' import from \'../Layout/Layout\' is restricted from being used by a pattern. Use Stack component instead.", "0"]
    ],
    "packages/grafana-ui/src/components/PanelChrome/PanelContext.ts:5381": [
      [0, 0, 0, "Unexpected any. Specify a different type.", "0"],
      [0, 0, 0, "Unexpected any. Specify a different type.", "1"]
    ],
    "packages/grafana-ui/src/components/PanelChrome/index.ts:5381": [
      [0, 0, 0, "Do not use any type assertions.", "0"]
    ],
    "packages/grafana-ui/src/components/SecretTextArea/SecretTextArea.tsx:5381": [
      [0, 0, 0, "\'HorizontalGroup\' import from \'../Layout/Layout\' is restricted from being used by a pattern. Use Stack component instead.", "0"]
    ],
    "packages/grafana-ui/src/components/Segment/SegmentSelect.tsx:5381": [
      [0, 0, 0, "Do not use any type assertions.", "0"]
    ],
    "packages/grafana-ui/src/components/Select/SelectBase.tsx:5381": [
      [0, 0, 0, "Unexpected any. Specify a different type.", "0"],
      [0, 0, 0, "Do not use any type assertions.", "1"],
      [0, 0, 0, "Unexpected any. Specify a different type.", "2"],
      [0, 0, 0, "Unexpected any. Specify a different type.", "3"],
      [0, 0, 0, "Do not use any type assertions.", "4"],
      [0, 0, 0, "Unexpected any. Specify a different type.", "5"],
      [0, 0, 0, "Do not use any type assertions.", "6"],
      [0, 0, 0, "Unexpected any. Specify a different type.", "7"],
      [0, 0, 0, "Do not use any type assertions.", "8"],
      [0, 0, 0, "Unexpected any. Specify a different type.", "9"],
      [0, 0, 0, "Unexpected any. Specify a different type.", "10"],
      [0, 0, 0, "Unexpected any. Specify a different type.", "11"]
    ],
    "packages/grafana-ui/src/components/Select/SelectOptionGroup.tsx:5381": [
      [0, 0, 0, "Unexpected any. Specify a different type.", "0"],
      [0, 0, 0, "Unexpected any. Specify a different type.", "1"],
      [0, 0, 0, "Unexpected any. Specify a different type.", "2"]
    ],
    "packages/grafana-ui/src/components/Select/ValueContainer.tsx:5381": [
      [0, 0, 0, "Unexpected any. Specify a different type.", "0"]
    ],
    "packages/grafana-ui/src/components/Select/resetSelectStyles.ts:5381": [
      [0, 0, 0, "Unexpected any. Specify a different type.", "0"],
      [0, 0, 0, "Unexpected any. Specify a different type.", "1"],
      [0, 0, 0, "Unexpected any. Specify a different type.", "2"],
      [0, 0, 0, "Unexpected any. Specify a different type.", "3"]
    ],
    "packages/grafana-ui/src/components/Select/types.ts:5381": [
      [0, 0, 0, "Unexpected any. Specify a different type.", "0"],
      [0, 0, 0, "Unexpected any. Specify a different type.", "1"],
      [0, 0, 0, "Unexpected any. Specify a different type.", "2"],
      [0, 0, 0, "Unexpected any. Specify a different type.", "3"],
      [0, 0, 0, "Unexpected any. Specify a different type.", "4"],
      [0, 0, 0, "Unexpected any. Specify a different type.", "5"]
    ],
    "packages/grafana-ui/src/components/SingleStatShared/SingleStatBaseOptions.ts:5381": [
      [0, 0, 0, "Unexpected any. Specify a different type.", "0"],
      [0, 0, 0, "Unexpected any. Specify a different type.", "1"],
      [0, 0, 0, "Unexpected any. Specify a different type.", "2"],
      [0, 0, 0, "Unexpected any. Specify a different type.", "3"],
      [0, 0, 0, "Do not use any type assertions.", "4"],
      [0, 0, 0, "Unexpected any. Specify a different type.", "5"],
      [0, 0, 0, "Do not use any type assertions.", "6"],
      [0, 0, 0, "Unexpected any. Specify a different type.", "7"],
      [0, 0, 0, "Do not use any type assertions.", "8"],
      [0, 0, 0, "Unexpected any. Specify a different type.", "9"],
      [0, 0, 0, "Do not use any type assertions.", "10"],
      [0, 0, 0, "Unexpected any. Specify a different type.", "11"],
      [0, 0, 0, "Do not use any type assertions.", "12"],
      [0, 0, 0, "Unexpected any. Specify a different type.", "13"],
      [0, 0, 0, "Unexpected any. Specify a different type.", "14"],
      [0, 0, 0, "Unexpected any. Specify a different type.", "15"],
      [0, 0, 0, "Unexpected any. Specify a different type.", "16"],
      [0, 0, 0, "Unexpected any. Specify a different type.", "17"],
      [0, 0, 0, "Unexpected any. Specify a different type.", "18"],
      [0, 0, 0, "Unexpected any. Specify a different type.", "19"]
    ],
    "packages/grafana-ui/src/components/StatsPicker/StatsPicker.story.tsx:5381": [
      [0, 0, 0, "Unexpected any. Specify a different type.", "0"],
      [0, 0, 0, "Unexpected any. Specify a different type.", "1"],
      [0, 0, 0, "Unexpected any. Specify a different type.", "2"]
    ],
    "packages/grafana-ui/src/components/Table/CellActions.tsx:5381": [
      [0, 0, 0, "\'HorizontalGroup\' import from \'../Layout/Layout\' is restricted from being used by a pattern. Use Stack component instead.", "0"]
    ],
    "packages/grafana-ui/src/components/Table/Filter.tsx:5381": [
      [0, 0, 0, "Unexpected any. Specify a different type.", "0"]
    ],
    "packages/grafana-ui/src/components/Table/FilterPopup.tsx:5381": [
      [0, 0, 0, "Unexpected any. Specify a different type.", "0"]
    ],
    "packages/grafana-ui/src/components/Table/FooterRow.tsx:5381": [
      [0, 0, 0, "Do not use any type assertions.", "0"],
      [0, 0, 0, "Unexpected any. Specify a different type.", "1"]
    ],
    "packages/grafana-ui/src/components/Table/HeaderRow.tsx:5381": [
      [0, 0, 0, "Unexpected any. Specify a different type.", "0"]
    ],
    "packages/grafana-ui/src/components/Table/Table.tsx:5381": [
      [0, 0, 0, "Unexpected any. Specify a different type.", "0"],
      [0, 0, 0, "Unexpected any. Specify a different type.", "1"],
      [0, 0, 0, "Do not use any type assertions.", "2"]
    ],
    "packages/grafana-ui/src/components/Table/TableCell.tsx:5381": [
      [0, 0, 0, "Do not use any type assertions.", "0"],
      [0, 0, 0, "Do not use any type assertions.", "1"],
      [0, 0, 0, "Do not use any type assertions.", "2"],
      [0, 0, 0, "Unexpected any. Specify a different type.", "3"]
    ],
    "packages/grafana-ui/src/components/Table/TableCellInspectModal.tsx:5381": [
      [0, 0, 0, "Unexpected any. Specify a different type.", "0"]
    ],
    "packages/grafana-ui/src/components/Table/reducer.ts:5381": [
      [0, 0, 0, "Do not use any type assertions.", "0"],
      [0, 0, 0, "Unexpected any. Specify a different type.", "1"]
    ],
    "packages/grafana-ui/src/components/Table/types.ts:5381": [
      [0, 0, 0, "Unexpected any. Specify a different type.", "0"],
      [0, 0, 0, "Unexpected any. Specify a different type.", "1"]
    ],
    "packages/grafana-ui/src/components/Table/utils.ts:5381": [
      [0, 0, 0, "Unexpected any. Specify a different type.", "0"],
      [0, 0, 0, "Unexpected any. Specify a different type.", "1"],
      [0, 0, 0, "Unexpected any. Specify a different type.", "2"],
      [0, 0, 0, "Unexpected any. Specify a different type.", "3"],
      [0, 0, 0, "Unexpected any. Specify a different type.", "4"],
      [0, 0, 0, "Unexpected any. Specify a different type.", "5"]
    ],
    "packages/grafana-ui/src/components/Tags/Tag.tsx:5381": [
      [0, 0, 0, "Do not use any type assertions.", "0"]
    ],
    "packages/grafana-ui/src/components/TagsInput/TagsInput.story.tsx:5381": [
      [0, 0, 0, "\'VerticalGroup\' import from \'../Layout/Layout\' is restricted from being used by a pattern. Use Stack component instead.", "0"]
    ],
    "packages/grafana-ui/src/components/Text/Text.story.tsx:5381": [
      [0, 0, 0, "\'VerticalGroup\' import from \'../Layout/Layout\' is restricted from being used by a pattern. Use Stack component instead.", "0"]
    ],
    "packages/grafana-ui/src/components/ThemeDemos/EmotionPerfTest.tsx:5381": [
      [0, 0, 0, "\'VerticalGroup\' import from \'../Layout/Layout\' is restricted from being used by a pattern. Use Stack component instead.", "0"]
    ],
    "packages/grafana-ui/src/components/ThemeDemos/ThemeDemo.tsx:5381": [
      [0, 0, 0, "\'HorizontalGroup\' import from \'../Layout/Layout\' is restricted from being used by a pattern. Use Stack component instead.", "0"],
      [0, 0, 0, "\'VerticalGroup\' import from \'../Layout/Layout\' is restricted from being used by a pattern. Use Stack component instead.", "1"]
    ],
    "packages/grafana-ui/src/components/ToolbarButton/ToolbarButton.story.tsx:5381": [
      [0, 0, 0, "\'HorizontalGroup\' import from \'../Layout/Layout\' is restricted from being used by a pattern. Use Stack component instead.", "0"],
      [0, 0, 0, "\'VerticalGroup\' import from \'../Layout/Layout\' is restricted from being used by a pattern. Use Stack component instead.", "1"]
    ],
    "packages/grafana-ui/src/components/ValuePicker/ValuePicker.tsx:5381": [
      [0, 0, 0, "Use data-testid for E2E selectors instead of aria-label", "0"]
    ],
    "packages/grafana-ui/src/components/VizLegend/types.ts:5381": [
      [0, 0, 0, "Unexpected any. Specify a different type.", "0"],
      [0, 0, 0, "Unexpected any. Specify a different type.", "1"]
    ],
    "packages/grafana-ui/src/components/VizRepeater/VizRepeater.tsx:5381": [
      [0, 0, 0, "Do not use any type assertions.", "0"],
      [0, 0, 0, "Do not use any type assertions.", "1"],
      [0, 0, 0, "Do not use any type assertions.", "2"],
      [0, 0, 0, "Do not use any type assertions.", "3"]
    ],
    "packages/grafana-ui/src/components/VizTooltip/VizTooltip.tsx:5381": [
      [0, 0, 0, "Unexpected any. Specify a different type.", "0"],
      [0, 0, 0, "Unexpected any. Specify a different type.", "1"]
    ],
    "packages/grafana-ui/src/components/index.ts:5381": [
      [0, 0, 0, "\'HorizontalGroup\' import from \'./Layout/Layout\' is restricted from being used by a pattern. Use Stack component instead.", "0"],
      [0, 0, 0, "\'VerticalGroup\' import from \'./Layout/Layout\' is restricted from being used by a pattern. Use Stack component instead.", "1"]
    ],
    "packages/grafana-ui/src/components/uPlot/Plot.tsx:5381": [
      [0, 0, 0, "Do not use any type assertions.", "0"],
      [0, 0, 0, "Do not use any type assertions.", "1"]
    ],
    "packages/grafana-ui/src/components/uPlot/PlotLegend.tsx:5381": [
      [0, 0, 0, "Unexpected any. Specify a different type.", "0"]
    ],
    "packages/grafana-ui/src/components/uPlot/config/UPlotAxisBuilder.ts:5381": [
      [0, 0, 0, "Unexpected any. Specify a different type.", "0"],
      [0, 0, 0, "Do not use any type assertions.", "1"],
      [0, 0, 0, "Unexpected any. Specify a different type.", "2"],
      [0, 0, 0, "Do not use any type assertions.", "3"],
      [0, 0, 0, "Unexpected any. Specify a different type.", "4"]
    ],
    "packages/grafana-ui/src/components/uPlot/config/UPlotConfigBuilder.ts:5381": [
      [0, 0, 0, "Do not use any type assertions.", "0"],
      [0, 0, 0, "Do not use any type assertions.", "1"]
    ],
    "packages/grafana-ui/src/components/uPlot/types.ts:5381": [
      [0, 0, 0, "Unexpected any. Specify a different type.", "0"]
    ],
    "packages/grafana-ui/src/components/uPlot/utils.ts:5381": [
      [0, 0, 0, "Do not use any type assertions.", "0"],
      [0, 0, 0, "Do not use any type assertions.", "1"]
    ],
    "packages/grafana-ui/src/graveyard/Graph/GraphContextMenu.tsx:5381": [
      [0, 0, 0, "Unexpected any. Specify a different type.", "0"]
    ],
    "packages/grafana-ui/src/graveyard/Graph/utils.ts:5381": [
      [0, 0, 0, "Unexpected any. Specify a different type.", "0"]
    ],
    "packages/grafana-ui/src/graveyard/GraphNG/GraphNG.tsx:5381": [
      [0, 0, 0, "Unexpected any. Specify a different type.", "0"],
      [0, 0, 0, "Unexpected any. Specify a different type.", "1"],
      [0, 0, 0, "Unexpected any. Specify a different type.", "2"],
      [0, 0, 0, "Unexpected any. Specify a different type.", "3"],
      [0, 0, 0, "Unexpected any. Specify a different type.", "4"],
      [0, 0, 0, "Do not use any type assertions.", "5"],
      [0, 0, 0, "Do not use any type assertions.", "6"],
      [0, 0, 0, "Do not use any type assertions.", "7"],
      [0, 0, 0, "Unexpected any. Specify a different type.", "8"],
      [0, 0, 0, "Do not use any type assertions.", "9"],
      [0, 0, 0, "Do not use any type assertions.", "10"],
      [0, 0, 0, "Do not use any type assertions.", "11"]
    ],
    "packages/grafana-ui/src/graveyard/GraphNG/hooks.ts:5381": [
      [0, 0, 0, "Do not use any type assertions.", "0"]
    ],
    "packages/grafana-ui/src/graveyard/GraphNG/nullInsertThreshold.ts:5381": [
      [0, 0, 0, "Do not use any type assertions.", "0"],
      [0, 0, 0, "Unexpected any. Specify a different type.", "1"],
      [0, 0, 0, "Unexpected any. Specify a different type.", "2"],
      [0, 0, 0, "Unexpected any. Specify a different type.", "3"]
    ],
    "packages/grafana-ui/src/graveyard/GraphNG/nullToUndefThreshold.ts:5381": [
      [0, 0, 0, "Unexpected any. Specify a different type.", "0"],
      [0, 0, 0, "Unexpected any. Specify a different type.", "1"],
      [0, 0, 0, "Do not use any type assertions.", "2"]
    ],
    "packages/grafana-ui/src/graveyard/TimeSeries/utils.ts:5381": [
      [0, 0, 0, "Unexpected any. Specify a different type.", "0"],
      [0, 0, 0, "Do not use any type assertions.", "1"],
      [0, 0, 0, "Unexpected any. Specify a different type.", "2"]
    ],
    "packages/grafana-ui/src/options/builder/axis.tsx:5381": [
      [0, 0, 0, "Do not use any type assertions.", "0"],
      [0, 0, 0, "Unexpected any. Specify a different type.", "1"],
      [0, 0, 0, "Do not use any type assertions.", "2"],
      [0, 0, 0, "Unexpected any. Specify a different type.", "3"]
    ],
    "packages/grafana-ui/src/options/builder/hideSeries.tsx:5381": [
      [0, 0, 0, "Do not use any type assertions.", "0"]
    ],
    "packages/grafana-ui/src/slate-plugins/braces.ts:5381": [
      [0, 0, 0, "Do not use any type assertions.", "0"]
    ],
    "packages/grafana-ui/src/slate-plugins/slate-prism/index.ts:5381": [
      [0, 0, 0, "Do not use any type assertions.", "0"],
      [0, 0, 0, "Do not use any type assertions.", "1"]
    ],
    "packages/grafana-ui/src/slate-plugins/slate-prism/options.tsx:5381": [
      [0, 0, 0, "Unexpected any. Specify a different type.", "0"],
      [0, 0, 0, "Unexpected any. Specify a different type.", "1"]
    ],
    "packages/grafana-ui/src/slate-plugins/suggestions.tsx:5381": [
      [0, 0, 0, "Do not use any type assertions.", "0"],
      [0, 0, 0, "Do not use any type assertions.", "1"],
      [0, 0, 0, "Unexpected any. Specify a different type.", "2"]
    ],
    "packages/grafana-ui/src/themes/ThemeContext.tsx:5381": [
      [0, 0, 0, "Do not use any type assertions.", "0"],
      [0, 0, 0, "Do not use any type assertions.", "1"],
      [0, 0, 0, "Do not use any type assertions.", "2"]
    ],
    "packages/grafana-ui/src/themes/stylesFactory.ts:5381": [
      [0, 0, 0, "Unexpected any. Specify a different type.", "0"],
      [0, 0, 0, "Unexpected any. Specify a different type.", "1"]
    ],
    "packages/grafana-ui/src/types/forms.ts:5381": [
      [0, 0, 0, "Unexpected any. Specify a different type.", "0"]
    ],
    "packages/grafana-ui/src/types/jquery.d.ts:5381": [
      [0, 0, 0, "Unexpected any. Specify a different type.", "0"],
      [0, 0, 0, "Unexpected any. Specify a different type.", "1"],
      [0, 0, 0, "Unexpected any. Specify a different type.", "2"],
      [0, 0, 0, "Unexpected any. Specify a different type.", "3"],
      [0, 0, 0, "Unexpected any. Specify a different type.", "4"],
      [0, 0, 0, "Unexpected any. Specify a different type.", "5"],
      [0, 0, 0, "Unexpected any. Specify a different type.", "6"],
      [0, 0, 0, "Unexpected any. Specify a different type.", "7"],
      [0, 0, 0, "Unexpected any. Specify a different type.", "8"]
    ],
    "packages/grafana-ui/src/types/mdx.d.ts:5381": [
      [0, 0, 0, "Unexpected any. Specify a different type.", "0"]
    ],
    "packages/grafana-ui/src/types/react-table-config.d.ts:5381": [
      [0, 0, 0, "Unexpected any. Specify a different type.", "0"],
      [0, 0, 0, "Unexpected any. Specify a different type.", "1"]
    ],
    "packages/grafana-ui/src/utils/debug.ts:5381": [
      [0, 0, 0, "Unexpected any. Specify a different type.", "0"]
    ],
    "packages/grafana-ui/src/utils/dom.ts:5381": [
      [0, 0, 0, "Unexpected any. Specify a different type.", "0"],
      [0, 0, 0, "Unexpected any. Specify a different type.", "1"],
      [0, 0, 0, "Unexpected any. Specify a different type.", "2"]
    ],
    "packages/grafana-ui/src/utils/logger.ts:5381": [
      [0, 0, 0, "Unexpected any. Specify a different type.", "0"],
      [0, 0, 0, "Unexpected any. Specify a different type.", "1"],
      [0, 0, 0, "Unexpected any. Specify a different type.", "2"]
    ],
    "packages/grafana-ui/src/utils/storybook/withTheme.tsx:5381": [
      [0, 0, 0, "Unexpected any. Specify a different type.", "0"],
      [0, 0, 0, "Unexpected any. Specify a different type.", "1"]
    ],
    "packages/grafana-ui/src/utils/useAsyncDependency.ts:5381": [
      [0, 0, 0, "Unexpected any. Specify a different type.", "0"]
    ],
    "public/app/core/TableModel.ts:5381": [
      [0, 0, 0, "Unexpected any. Specify a different type.", "0"],
      [0, 0, 0, "Unexpected any. Specify a different type.", "1"],
      [0, 0, 0, "Unexpected any. Specify a different type.", "2"],
      [0, 0, 0, "Unexpected any. Specify a different type.", "3"],
      [0, 0, 0, "Unexpected any. Specify a different type.", "4"],
      [0, 0, 0, "Unexpected any. Specify a different type.", "5"],
      [0, 0, 0, "Unexpected any. Specify a different type.", "6"]
    ],
    "public/app/core/components/AppChrome/TopBar/TopSearchBarCommandPaletteTrigger.tsx:5381": [
      [0, 0, 0, "Styles should be written using objects.", "0"]
    ],
    "public/app/core/components/AppNotifications/AppNotificationList.tsx:5381": [
      [0, 0, 0, "\'VerticalGroup\' import from \'@grafana/ui\' is restricted from being used by a pattern. Use Stack component instead.", "0"]
    ],
    "public/app/core/components/DynamicImports/SafeDynamicImport.tsx:5381": [
      [0, 0, 0, "Unexpected any. Specify a different type.", "0"]
    ],
    "public/app/core/components/ForgottenPassword/ChangePassword.tsx:5381": [
      [0, 0, 0, "\'VerticalGroup\' import from \'@grafana/ui\' is restricted from being used by a pattern. Use Stack component instead.", "0"]
    ],
    "public/app/core/components/ForgottenPassword/ForgottenPassword.tsx:5381": [
      [0, 0, 0, "\'HorizontalGroup\' import from \'@grafana/ui\' is restricted from being used by a pattern. Use Stack component instead.", "0"]
    ],
    "public/app/core/components/GraphNG/GraphNG.tsx:5381": [
      [0, 0, 0, "Unexpected any. Specify a different type.", "0"],
      [0, 0, 0, "Unexpected any. Specify a different type.", "1"],
      [0, 0, 0, "Unexpected any. Specify a different type.", "2"],
      [0, 0, 0, "Unexpected any. Specify a different type.", "3"],
      [0, 0, 0, "Unexpected any. Specify a different type.", "4"],
      [0, 0, 0, "Do not use any type assertions.", "5"],
      [0, 0, 0, "Do not use any type assertions.", "6"],
      [0, 0, 0, "Unexpected any. Specify a different type.", "7"],
      [0, 0, 0, "Do not use any type assertions.", "8"],
      [0, 0, 0, "Do not use any type assertions.", "9"]
    ],
    "public/app/core/components/Login/LoginPage.tsx:5381": [
      [0, 0, 0, "\'HorizontalGroup\' import from \'@grafana/ui\' is restricted from being used by a pattern. Use Stack component instead.", "0"]
    ],
    "public/app/core/components/Login/LoginServiceButtons.tsx:5381": [
      [0, 0, 0, "\'VerticalGroup\' import from \'@grafana/ui\' is restricted from being used by a pattern. Use Stack component instead.", "0"]
    ],
    "public/app/core/components/Login/UserSignup.tsx:5381": [
      [0, 0, 0, "\'VerticalGroup\' import from \'@grafana/ui\' is restricted from being used by a pattern. Use Stack component instead.", "0"]
    ],
    "public/app/core/components/NestedFolderPicker/Trigger.tsx:5381": [
      [0, 0, 0, "Styles should be written using objects.", "0"]
    ],
    "public/app/core/components/OptionsUI/registry.tsx:5381": [
      [0, 0, 0, "Unexpected any. Specify a different type.", "0"],
      [0, 0, 0, "Unexpected any. Specify a different type.", "1"],
      [0, 0, 0, "Unexpected any. Specify a different type.", "2"],
      [0, 0, 0, "Unexpected any. Specify a different type.", "3"],
      [0, 0, 0, "Unexpected any. Specify a different type.", "4"],
      [0, 0, 0, "Unexpected any. Specify a different type.", "5"],
      [0, 0, 0, "Unexpected any. Specify a different type.", "6"],
      [0, 0, 0, "Unexpected any. Specify a different type.", "7"],
      [0, 0, 0, "Unexpected any. Specify a different type.", "8"],
      [0, 0, 0, "Unexpected any. Specify a different type.", "9"],
      [0, 0, 0, "Unexpected any. Specify a different type.", "10"]
    ],
    "public/app/core/components/PageHeader/PageHeader.tsx:5381": [
      [0, 0, 0, "Styles should be written using objects.", "0"],
      [0, 0, 0, "Styles should be written using objects.", "1"]
    ],
    "public/app/core/components/PanelTypeFilter/PanelTypeFilter.tsx:5381": [
      [0, 0, 0, "Styles should be written using objects.", "0"],
      [0, 0, 0, "Styles should be written using objects.", "1"]
    ],
    "public/app/core/components/QueryOperationRow/OperationRowHelp.tsx:5381": [
      [0, 0, 0, "Styles should be written using objects.", "0"]
    ],
    "public/app/core/components/QueryOperationRow/QueryOperationRow.tsx:5381": [
      [0, 0, 0, "Styles should be written using objects.", "0"],
      [0, 0, 0, "Styles should be written using objects.", "1"]
    ],
    "public/app/core/components/QueryOperationRow/QueryOperationRowHeader.tsx:5381": [
      [0, 0, 0, "Styles should be written using objects.", "0"],
      [0, 0, 0, "Styles should be written using objects.", "1"],
      [0, 0, 0, "Styles should be written using objects.", "2"],
      [0, 0, 0, "Styles should be written using objects.", "3"],
      [0, 0, 0, "Styles should be written using objects.", "4"],
      [0, 0, 0, "Styles should be written using objects.", "5"],
      [0, 0, 0, "Styles should be written using objects.", "6"]
    ],
    "public/app/core/components/RolePicker/RolePickerInput.tsx:5381": [
      [0, 0, 0, "Styles should be written using objects.", "0"],
      [0, 0, 0, "Styles should be written using objects.", "1"],
      [0, 0, 0, "Styles should be written using objects.", "2"],
      [0, 0, 0, "Styles should be written using objects.", "3"],
      [0, 0, 0, "Styles should be written using objects.", "4"],
      [0, 0, 0, "Styles should be written using objects.", "5"],
      [0, 0, 0, "Styles should be written using objects.", "6"]
    ],
    "public/app/core/components/RolePicker/RolePickerMenu.tsx:5381": [
      [0, 0, 0, "\'HorizontalGroup\' import from \'@grafana/ui\' is restricted from being used by a pattern. Use Stack component instead.", "0"]
    ],
    "public/app/core/components/RolePicker/RolePickerSubMenu.tsx:5381": [
      [0, 0, 0, "\'HorizontalGroup\' import from \'@grafana/ui\' is restricted from being used by a pattern. Use Stack component instead.", "0"]
    ],
    "public/app/core/components/RolePicker/ValueContainer.tsx:5381": [
      [0, 0, 0, "Styles should be written using objects.", "0"]
    ],
    "public/app/core/components/TagFilter/TagFilter.tsx:5381": [
      [0, 0, 0, "Unexpected any. Specify a different type.", "0"],
      [0, 0, 0, "Unexpected any. Specify a different type.", "1"],
      [0, 0, 0, "Unexpected any. Specify a different type.", "2"],
      [0, 0, 0, "Unexpected any. Specify a different type.", "3"],
      [0, 0, 0, "Unexpected any. Specify a different type.", "4"],
      [0, 0, 0, "Styles should be written using objects.", "5"],
      [0, 0, 0, "Styles should be written using objects.", "6"]
    ],
    "public/app/core/components/TagFilter/TagOption.tsx:5381": [
      [0, 0, 0, "Unexpected any. Specify a different type.", "0"],
      [0, 0, 0, "Styles should be written using objects.", "1"],
      [0, 0, 0, "Styles should be written using objects.", "2"]
    ],
    "public/app/core/components/TimeSeries/utils.ts:5381": [
      [0, 0, 0, "Unexpected any. Specify a different type.", "0"],
      [0, 0, 0, "Do not use any type assertions.", "1"],
      [0, 0, 0, "Unexpected any. Specify a different type.", "2"]
    ],
    "public/app/core/components/Upgrade/ProBadge.tsx:5381": [
      [0, 0, 0, "Styles should be written using objects.", "0"]
    ],
    "public/app/core/components/Upgrade/UpgradeBox.tsx:5381": [
      [0, 0, 0, "Styles should be written using objects.", "0"],
      [0, 0, 0, "Styles should be written using objects.", "1"],
      [0, 0, 0, "Styles should be written using objects.", "2"],
      [0, 0, 0, "Styles should be written using objects.", "3"],
      [0, 0, 0, "Styles should be written using objects.", "4"],
      [0, 0, 0, "Styles should be written using objects.", "5"],
      [0, 0, 0, "Styles should be written using objects.", "6"],
      [0, 0, 0, "Styles should be written using objects.", "7"],
      [0, 0, 0, "Styles should be written using objects.", "8"],
      [0, 0, 0, "Styles should be written using objects.", "9"],
      [0, 0, 0, "Styles should be written using objects.", "10"],
      [0, 0, 0, "Styles should be written using objects.", "11"],
      [0, 0, 0, "Styles should be written using objects.", "12"],
      [0, 0, 0, "Styles should be written using objects.", "13"],
      [0, 0, 0, "Styles should be written using objects.", "14"],
      [0, 0, 0, "Styles should be written using objects.", "15"],
      [0, 0, 0, "Styles should be written using objects.", "16"],
      [0, 0, 0, "Styles should be written using objects.", "17"]
    ],
    "public/app/core/components/connectWithCleanUp.tsx:5381": [
      [0, 0, 0, "Unexpected any. Specify a different type.", "0"],
      [0, 0, 0, "Do not use any type assertions.", "1"]
    ],
    "public/app/core/navigation/types.ts:5381": [
      [0, 0, 0, "Unexpected any. Specify a different type.", "0"]
    ],
    "public/app/core/reducers/root.ts:5381": [
      [0, 0, 0, "Unexpected any. Specify a different type.", "0"]
    ],
    "public/app/core/services/ResponseQueue.ts:5381": [
      [0, 0, 0, "Unexpected any. Specify a different type.", "0"]
    ],
    "public/app/core/services/backend_srv.ts:5381": [
      [0, 0, 0, "Unexpected any. Specify a different type.", "0"],
      [0, 0, 0, "Unexpected any. Specify a different type.", "1"],
      [0, 0, 0, "Do not use any type assertions.", "2"],
      [0, 0, 0, "Unexpected any. Specify a different type.", "3"],
      [0, 0, 0, "Unexpected any. Specify a different type.", "4"],
      [0, 0, 0, "Unexpected any. Specify a different type.", "5"],
      [0, 0, 0, "Unexpected any. Specify a different type.", "6"],
      [0, 0, 0, "Unexpected any. Specify a different type.", "7"],
      [0, 0, 0, "Unexpected any. Specify a different type.", "8"],
      [0, 0, 0, "Unexpected any. Specify a different type.", "9"]
    ],
    "public/app/core/services/context_srv.ts:5381": [
      [0, 0, 0, "Do not use any type assertions.", "0"],
      [0, 0, 0, "Unexpected any. Specify a different type.", "1"]
    ],
    "public/app/core/services/echo/backends/analytics/ApplicationInsightsBackend.ts:5381": [
      [0, 0, 0, "Do not use any type assertions.", "0"],
      [0, 0, 0, "Unexpected any. Specify a different type.", "1"]
    ],
    "public/app/core/services/echo/backends/analytics/RudderstackBackend.ts:5381": [
      [0, 0, 0, "Do not use any type assertions.", "0"],
      [0, 0, 0, "Unexpected any. Specify a different type.", "1"],
      [0, 0, 0, "Do not use any type assertions.", "2"],
      [0, 0, 0, "Unexpected any. Specify a different type.", "3"]
    ],
    "public/app/core/specs/backend_srv.test.ts:5381": [
      [0, 0, 0, "Unexpected any. Specify a different type.", "0"]
    ],
    "public/app/core/time_series2.ts:5381": [
      [0, 0, 0, "Unexpected any. Specify a different type.", "0"],
      [0, 0, 0, "Unexpected any. Specify a different type.", "1"],
      [0, 0, 0, "Unexpected any. Specify a different type.", "2"],
      [0, 0, 0, "Unexpected any. Specify a different type.", "3"],
      [0, 0, 0, "Unexpected any. Specify a different type.", "4"],
      [0, 0, 0, "Unexpected any. Specify a different type.", "5"],
      [0, 0, 0, "Unexpected any. Specify a different type.", "6"],
      [0, 0, 0, "Unexpected any. Specify a different type.", "7"],
      [0, 0, 0, "Unexpected any. Specify a different type.", "8"],
      [0, 0, 0, "Unexpected any. Specify a different type.", "9"],
      [0, 0, 0, "Unexpected any. Specify a different type.", "10"],
      [0, 0, 0, "Unexpected any. Specify a different type.", "11"],
      [0, 0, 0, "Unexpected any. Specify a different type.", "12"],
      [0, 0, 0, "Unexpected any. Specify a different type.", "13"],
      [0, 0, 0, "Unexpected any. Specify a different type.", "14"],
      [0, 0, 0, "Unexpected any. Specify a different type.", "15"],
      [0, 0, 0, "Unexpected any. Specify a different type.", "16"],
      [0, 0, 0, "Unexpected any. Specify a different type.", "17"],
      [0, 0, 0, "Unexpected any. Specify a different type.", "18"]
    ],
    "public/app/core/utils/ConfigProvider.tsx:5381": [
      [0, 0, 0, "Unexpected any. Specify a different type.", "0"],
      [0, 0, 0, "Unexpected any. Specify a different type.", "1"]
    ],
    "public/app/core/utils/connectWithReduxStore.tsx:5381": [
      [0, 0, 0, "Unexpected any. Specify a different type.", "0"],
      [0, 0, 0, "Unexpected any. Specify a different type.", "1"],
      [0, 0, 0, "Do not use any type assertions.", "2"],
      [0, 0, 0, "Unexpected any. Specify a different type.", "3"],
      [0, 0, 0, "Unexpected any. Specify a different type.", "4"],
      [0, 0, 0, "Unexpected any. Specify a different type.", "5"],
      [0, 0, 0, "Unexpected any. Specify a different type.", "6"],
      [0, 0, 0, "Do not use any type assertions.", "7"],
      [0, 0, 0, "Unexpected any. Specify a different type.", "8"],
      [0, 0, 0, "Unexpected any. Specify a different type.", "9"]
    ],
    "public/app/core/utils/deferred.ts:5381": [
      [0, 0, 0, "Unexpected any. Specify a different type.", "0"]
    ],
    "public/app/core/utils/fetch.ts:5381": [
      [0, 0, 0, "Do not use any type assertions.", "0"],
      [0, 0, 0, "Do not use any type assertions.", "1"],
      [0, 0, 0, "Do not use any type assertions.", "2"],
      [0, 0, 0, "Do not use any type assertions.", "3"],
      [0, 0, 0, "Do not use any type assertions.", "4"],
      [0, 0, 0, "Unexpected any. Specify a different type.", "5"]
    ],
    "public/app/core/utils/flatten.ts:5381": [
      [0, 0, 0, "Unexpected any. Specify a different type.", "0"]
    ],
    "public/app/core/utils/object.ts:5381": [
      [0, 0, 0, "Do not use any type assertions.", "0"],
      [0, 0, 0, "Do not use any type assertions.", "1"],
      [0, 0, 0, "Unexpected any. Specify a different type.", "2"],
      [0, 0, 0, "Do not use any type assertions.", "3"],
      [0, 0, 0, "Unexpected any. Specify a different type.", "4"]
    ],
    "public/app/core/utils/richHistory.test.ts:5381": [
      [0, 0, 0, "Unexpected any. Specify a different type.", "0"]
    ],
    "public/app/core/utils/ticks.ts:5381": [
      [0, 0, 0, "Do not use any type assertions.", "0"],
      [0, 0, 0, "Do not use any type assertions.", "1"]
    ],
    "public/app/features/admin/LicenseChrome.tsx:5381": [
      [0, 0, 0, "Styles should be written using objects.", "0"],
      [0, 0, 0, "Styles should be written using objects.", "1"],
      [0, 0, 0, "Styles should be written using objects.", "2"]
    ],
    "public/app/features/admin/OrgRolePicker.tsx:5381": [
      [0, 0, 0, "Do not use any type assertions.", "0"]
    ],
    "public/app/features/admin/UpgradePage.tsx:5381": [
      [0, 0, 0, "Styles should be written using objects.", "0"],
      [0, 0, 0, "Styles should be written using objects.", "1"],
      [0, 0, 0, "Styles should be written using objects.", "2"],
      [0, 0, 0, "Styles should be written using objects.", "3"],
      [0, 0, 0, "Styles should be written using objects.", "4"]
    ],
    "public/app/features/admin/UserListPublicDashboardPage/DashboardsListModalButton.tsx:5381": [
      [0, 0, 0, "Styles should be written using objects.", "0"],
      [0, 0, 0, "Styles should be written using objects.", "1"],
      [0, 0, 0, "Styles should be written using objects.", "2"],
      [0, 0, 0, "Styles should be written using objects.", "3"],
      [0, 0, 0, "Styles should be written using objects.", "4"],
      [0, 0, 0, "Styles should be written using objects.", "5"],
      [0, 0, 0, "Styles should be written using objects.", "6"],
      [0, 0, 0, "Styles should be written using objects.", "7"]
    ],
    "public/app/features/admin/UserListPublicDashboardPage/DeleteUserModalButton.tsx:5381": [
      [0, 0, 0, "Styles should be written using objects.", "0"],
      [0, 0, 0, "Styles should be written using objects.", "1"]
    ],
    "public/app/features/admin/UserListPublicDashboardPage/UserListPublicDashboardPage.tsx:5381": [
      [0, 0, 0, "\'HorizontalGroup\' import from \'@grafana/ui/src\' is restricted from being used by a pattern. Use Stack component instead.", "0"]
    ],
    "public/app/features/admin/UserOrgs.tsx:5381": [
      [0, 0, 0, "\'HorizontalGroup\' import from \'@grafana/ui\' is restricted from being used by a pattern. Use Stack component instead.", "0"],
      [0, 0, 0, "Styles should be written using objects.", "1"],
      [0, 0, 0, "Styles should be written using objects.", "2"],
      [0, 0, 0, "Styles should be written using objects.", "3"],
      [0, 0, 0, "Styles should be written using objects.", "4"],
      [0, 0, 0, "Styles should be written using objects.", "5"],
      [0, 0, 0, "Styles should be written using objects.", "6"],
      [0, 0, 0, "Styles should be written using objects.", "7"],
      [0, 0, 0, "Styles should be written using objects.", "8"],
      [0, 0, 0, "Styles should be written using objects.", "9"],
      [0, 0, 0, "Styles should be written using objects.", "10"],
      [0, 0, 0, "Styles should be written using objects.", "11"],
      [0, 0, 0, "Styles should be written using objects.", "12"],
      [0, 0, 0, "Styles should be written using objects.", "13"],
      [0, 0, 0, "Styles should be written using objects.", "14"],
      [0, 0, 0, "Styles should be written using objects.", "15"],
      [0, 0, 0, "Styles should be written using objects.", "16"],
      [0, 0, 0, "Styles should be written using objects.", "17"]
    ],
    "public/app/features/admin/UserPermissions.tsx:5381": [
      [0, 0, 0, "Styles should be written using objects.", "0"]
    ],
    "public/app/features/admin/UserProfile.tsx:5381": [
      [0, 0, 0, "Styles should be written using objects.", "0"],
      [0, 0, 0, "Styles should be written using objects.", "1"],
      [0, 0, 0, "Styles should be written using objects.", "2"]
    ],
    "public/app/features/alerting/routes.tsx:5381": [
      [0, 0, 0, "Unexpected any. Specify a different type.", "0"]
    ],
    "public/app/features/alerting/state/ThresholdMapper.ts:5381": [
      [0, 0, 0, "Unexpected any. Specify a different type.", "0"]
    ],
    "public/app/features/alerting/state/alertDef.ts:5381": [
      [0, 0, 0, "Unexpected any. Specify a different type.", "0"],
      [0, 0, 0, "Unexpected any. Specify a different type.", "1"],
      [0, 0, 0, "Do not use any type assertions.", "2"],
      [0, 0, 0, "Unexpected any. Specify a different type.", "3"],
      [0, 0, 0, "Unexpected any. Specify a different type.", "4"]
    ],
    "public/app/features/alerting/state/query_part.ts:5381": [
      [0, 0, 0, "Unexpected any. Specify a different type.", "0"],
      [0, 0, 0, "Unexpected any. Specify a different type.", "1"],
      [0, 0, 0, "Unexpected any. Specify a different type.", "2"],
      [0, 0, 0, "Unexpected any. Specify a different type.", "3"],
      [0, 0, 0, "Unexpected any. Specify a different type.", "4"],
      [0, 0, 0, "Unexpected any. Specify a different type.", "5"],
      [0, 0, 0, "Unexpected any. Specify a different type.", "6"],
      [0, 0, 0, "Unexpected any. Specify a different type.", "7"],
      [0, 0, 0, "Unexpected any. Specify a different type.", "8"],
      [0, 0, 0, "Unexpected any. Specify a different type.", "9"],
      [0, 0, 0, "Unexpected any. Specify a different type.", "10"]
    ],
    "public/app/features/alerting/state/reducers.ts:5381": [
      [0, 0, 0, "Unexpected any. Specify a different type.", "0"],
      [0, 0, 0, "Unexpected any. Specify a different type.", "1"]
    ],
    "public/app/features/alerting/unified/AlertGroups.tsx:5381": [
      [0, 0, 0, "Styles should be written using objects.", "0"]
    ],
    "public/app/features/alerting/unified/AlertWarning.tsx:5381": [
      [0, 0, 0, "Styles should be written using objects.", "0"]
    ],
    "public/app/features/alerting/unified/AlertsFolderView.tsx:5381": [
      [0, 0, 0, "Styles should be written using objects.", "0"],
      [0, 0, 0, "Styles should be written using objects.", "1"],
      [0, 0, 0, "Styles should be written using objects.", "2"],
      [0, 0, 0, "Styles should be written using objects.", "3"],
      [0, 0, 0, "Styles should be written using objects.", "4"]
    ],
    "public/app/features/alerting/unified/GrafanaRuleQueryViewer.tsx:5381": [
      [0, 0, 0, "Styles should be written using objects.", "0"],
      [0, 0, 0, "Styles should be written using objects.", "1"],
      [0, 0, 0, "Styles should be written using objects.", "2"],
      [0, 0, 0, "Styles should be written using objects.", "3"],
      [0, 0, 0, "Styles should be written using objects.", "4"],
      [0, 0, 0, "Styles should be written using objects.", "5"],
      [0, 0, 0, "Styles should be written using objects.", "6"],
      [0, 0, 0, "Styles should be written using objects.", "7"],
      [0, 0, 0, "Styles should be written using objects.", "8"],
      [0, 0, 0, "Styles should be written using objects.", "9"],
      [0, 0, 0, "Styles should be written using objects.", "10"],
      [0, 0, 0, "Styles should be written using objects.", "11"],
      [0, 0, 0, "Styles should be written using objects.", "12"],
      [0, 0, 0, "Styles should be written using objects.", "13"],
      [0, 0, 0, "Styles should be written using objects.", "14"]
    ],
    "public/app/features/alerting/unified/NotificationPolicies.tsx:5381": [
      [0, 0, 0, "Styles should be written using objects.", "0"]
    ],
    "public/app/features/alerting/unified/PanelAlertTabContent.tsx:5381": [
      [0, 0, 0, "Styles should be written using objects.", "0"],
      [0, 0, 0, "Styles should be written using objects.", "1"],
      [0, 0, 0, "Styles should be written using objects.", "2"]
    ],
    "public/app/features/alerting/unified/RedirectToRuleViewer.tsx:5381": [
      [0, 0, 0, "Styles should be written using objects.", "0"],
      [0, 0, 0, "Styles should be written using objects.", "1"],
      [0, 0, 0, "Styles should be written using objects.", "2"],
      [0, 0, 0, "Styles should be written using objects.", "3"]
    ],
    "public/app/features/alerting/unified/RuleList.tsx:5381": [
      [0, 0, 0, "Do not use any type assertions.", "0"],
      [0, 0, 0, "Do not use any type assertions.", "1"],
      [0, 0, 0, "Styles should be written using objects.", "2"],
      [0, 0, 0, "Styles should be written using objects.", "3"],
      [0, 0, 0, "Styles should be written using objects.", "4"],
      [0, 0, 0, "Styles should be written using objects.", "5"]
    ],
    "public/app/features/alerting/unified/components/AlertLabel.tsx:5381": [
      [0, 0, 0, "Styles should be written using objects.", "0"]
    ],
    "public/app/features/alerting/unified/components/AlertLabels.tsx:5381": [
      [0, 0, 0, "Styles should be written using objects.", "0"]
    ],
    "public/app/features/alerting/unified/components/AlertManagerPicker.tsx:5381": [
      [0, 0, 0, "Styles should be written using objects.", "0"]
    ],
    "public/app/features/alerting/unified/components/AlertStateDot.tsx:5381": [
      [0, 0, 0, "Styles should be written using objects.", "0"]
    ],
    "public/app/features/alerting/unified/components/AnnotationDetailsField.tsx:5381": [
      [0, 0, 0, "Do not use any type assertions.", "0"],
      [0, 0, 0, "Do not use any type assertions.", "1"],
      [0, 0, 0, "Styles should be written using objects.", "2"]
    ],
    "public/app/features/alerting/unified/components/Authorize.tsx:5381": [
      [0, 0, 0, "Do not use any type assertions.", "0"],
      [0, 0, 0, "Do not use any type assertions.", "1"]
    ],
    "public/app/features/alerting/unified/components/DetailsField.tsx:5381": [
      [0, 0, 0, "Styles should be written using objects.", "0"],
      [0, 0, 0, "Styles should be written using objects.", "1"],
      [0, 0, 0, "Styles should be written using objects.", "2"]
    ],
    "public/app/features/alerting/unified/components/DynamicTable.tsx:5381": [
      [0, 0, 0, "Styles should be written using objects.", "0"],
      [0, 0, 0, "Styles should be written using objects.", "1"],
      [0, 0, 0, "Styles should be written using objects.", "2"],
      [0, 0, 0, "Styles should be written using objects.", "3"],
      [0, 0, 0, "Styles should be written using objects.", "4"],
      [0, 0, 0, "Styles should be written using objects.", "5"],
      [0, 0, 0, "Styles should be written using objects.", "6"]
    ],
    "public/app/features/alerting/unified/components/DynamicTableWithGuidelines.tsx:5381": [
      [0, 0, 0, "Styles should be written using objects.", "0"],
      [0, 0, 0, "Styles should be written using objects.", "1"],
      [0, 0, 0, "Styles should be written using objects.", "2"],
      [0, 0, 0, "Styles should be written using objects.", "3"],
      [0, 0, 0, "Styles should be written using objects.", "4"],
      [0, 0, 0, "Styles should be written using objects.", "5"]
    ],
    "public/app/features/alerting/unified/components/EmptyArea.tsx:5381": [
      [0, 0, 0, "Styles should be written using objects.", "0"]
    ],
    "public/app/features/alerting/unified/components/EmptyAreaWithCTA.tsx:5381": [
      [0, 0, 0, "Styles should be written using objects.", "0"],
      [0, 0, 0, "Styles should be written using objects.", "1"],
      [0, 0, 0, "Styles should be written using objects.", "2"]
    ],
    "public/app/features/alerting/unified/components/Expression.tsx:5381": [
      [0, 0, 0, "Styles should be written using objects.", "0"]
    ],
    "public/app/features/alerting/unified/components/GrafanaAlertmanagerDeliveryWarning.tsx:5381": [
      [0, 0, 0, "Styles should be written using objects.", "0"]
    ],
    "public/app/features/alerting/unified/components/Label.tsx:5381": [
      [0, 0, 0, "Styles should be written using objects.", "0"],
      [0, 0, 0, "Styles should be written using objects.", "1"],
      [0, 0, 0, "Styles should be written using objects.", "2"]
    ],
    "public/app/features/alerting/unified/components/MetaText.tsx:5381": [
      [0, 0, 0, "Styles should be written using objects.", "0"]
    ],
    "public/app/features/alerting/unified/components/Spacer.tsx:5381": [
      [0, 0, 0, "Styles should be written using objects.", "0"]
    ],
    "public/app/features/alerting/unified/components/StateColoredText.tsx:5381": [
      [0, 0, 0, "Styles should be written using objects.", "0"],
      [0, 0, 0, "Styles should be written using objects.", "1"],
      [0, 0, 0, "Styles should be written using objects.", "2"],
      [0, 0, 0, "Styles should be written using objects.", "3"]
    ],
    "public/app/features/alerting/unified/components/StateTag.tsx:5381": [
      [0, 0, 0, "Styles should be written using objects.", "0"],
      [0, 0, 0, "Styles should be written using objects.", "1"],
      [0, 0, 0, "Styles should be written using objects.", "2"],
      [0, 0, 0, "Styles should be written using objects.", "3"],
      [0, 0, 0, "Styles should be written using objects.", "4"],
      [0, 0, 0, "Styles should be written using objects.", "5"],
      [0, 0, 0, "Styles should be written using objects.", "6"],
      [0, 0, 0, "Styles should be written using objects.", "7"],
      [0, 0, 0, "Styles should be written using objects.", "8"]
    ],
    "public/app/features/alerting/unified/components/Tokenize.tsx:5381": [
      [0, 0, 0, "Styles should be written using objects.", "0"],
      [0, 0, 0, "Styles should be written using objects.", "1"],
      [0, 0, 0, "Styles should be written using objects.", "2"],
      [0, 0, 0, "Styles should be written using objects.", "3"]
    ],
    "public/app/features/alerting/unified/components/Well.tsx:5381": [
      [0, 0, 0, "Styles should be written using objects.", "0"]
    ],
    "public/app/features/alerting/unified/components/admin/AlertmanagerConfig.tsx:5381": [
      [0, 0, 0, "Styles should be written using objects.", "0"]
    ],
    "public/app/features/alerting/unified/components/admin/AlertmanagerConfigSelector.tsx:5381": [
      [0, 0, 0, "\'HorizontalGroup\' import from \'@grafana/ui\' is restricted from being used by a pattern. Use Stack component instead.", "0"],
      [0, 0, 0, "Styles should be written using objects.", "1"]
    ],
    "public/app/features/alerting/unified/components/admin/ExternalAlertmanagerDataSources.tsx:5381": [
      [0, 0, 0, "Styles should be written using objects.", "0"],
      [0, 0, 0, "Styles should be written using objects.", "1"],
      [0, 0, 0, "Styles should be written using objects.", "2"],
      [0, 0, 0, "Styles should be written using objects.", "3"],
      [0, 0, 0, "Styles should be written using objects.", "4"]
    ],
    "public/app/features/alerting/unified/components/admin/ExternalAlertmanagers.tsx:5381": [
      [0, 0, 0, "Styles should be written using objects.", "0"],
      [0, 0, 0, "Styles should be written using objects.", "1"],
      [0, 0, 0, "Styles should be written using objects.", "2"],
      [0, 0, 0, "Styles should be written using objects.", "3"]
    ],
    "public/app/features/alerting/unified/components/alert-groups/AlertDetails.tsx:5381": [
      [0, 0, 0, "Styles should be written using objects.", "0"],
      [0, 0, 0, "Styles should be written using objects.", "1"],
      [0, 0, 0, "Styles should be written using objects.", "2"]
    ],
    "public/app/features/alerting/unified/components/alert-groups/AlertGroupAlertsTable.tsx:5381": [
      [0, 0, 0, "Styles should be written using objects.", "0"],
      [0, 0, 0, "Styles should be written using objects.", "1"]
    ],
    "public/app/features/alerting/unified/components/alert-groups/AlertGroupFilter.tsx:5381": [
      [0, 0, 0, "Do not use any type assertions.", "0"],
      [0, 0, 0, "Styles should be written using objects.", "1"],
      [0, 0, 0, "Styles should be written using objects.", "2"],
      [0, 0, 0, "Styles should be written using objects.", "3"]
    ],
    "public/app/features/alerting/unified/components/alert-groups/AlertGroupHeader.tsx:5381": [
      [0, 0, 0, "Do not use any type assertions.", "0"],
      [0, 0, 0, "Do not use any type assertions.", "1"]
    ],
    "public/app/features/alerting/unified/components/alert-groups/GroupBy.tsx:5381": [
      [0, 0, 0, "Do not use any type assertions.", "0"]
    ],
    "public/app/features/alerting/unified/components/alert-groups/MatcherFilter.tsx:5381": [
      [0, 0, 0, "Do not use any type assertions.", "0"]
    ],
    "public/app/features/alerting/unified/components/contact-points/ContactPoints.tsx:5381": [
      [0, 0, 0, "Do not use any type assertions.", "0"]
    ],
    "public/app/features/alerting/unified/components/export/FileExportPreview.tsx:5381": [
      [0, 0, 0, "Styles should be written using objects.", "0"],
      [0, 0, 0, "Styles should be written using objects.", "1"],
      [0, 0, 0, "Styles should be written using objects.", "2"]
    ],
    "public/app/features/alerting/unified/components/expressions/Expression.tsx:5381": [
      [0, 0, 0, "Styles should be written using objects.", "0"],
      [0, 0, 0, "Styles should be written using objects.", "1"],
      [0, 0, 0, "Styles should be written using objects.", "2"],
      [0, 0, 0, "Styles should be written using objects.", "3"],
      [0, 0, 0, "Styles should be written using objects.", "4"],
      [0, 0, 0, "Styles should be written using objects.", "5"],
      [0, 0, 0, "Styles should be written using objects.", "6"],
      [0, 0, 0, "Styles should be written using objects.", "7"],
      [0, 0, 0, "Styles should be written using objects.", "8"],
      [0, 0, 0, "Styles should be written using objects.", "9"],
      [0, 0, 0, "Styles should be written using objects.", "10"],
      [0, 0, 0, "Styles should be written using objects.", "11"],
      [0, 0, 0, "Styles should be written using objects.", "12"],
      [0, 0, 0, "Styles should be written using objects.", "13"],
      [0, 0, 0, "Styles should be written using objects.", "14"],
      [0, 0, 0, "Styles should be written using objects.", "15"],
      [0, 0, 0, "Styles should be written using objects.", "16"],
      [0, 0, 0, "Styles should be written using objects.", "17"],
      [0, 0, 0, "Styles should be written using objects.", "18"],
      [0, 0, 0, "Styles should be written using objects.", "19"],
      [0, 0, 0, "Styles should be written using objects.", "20"],
      [0, 0, 0, "Styles should be written using objects.", "21"],
      [0, 0, 0, "Styles should be written using objects.", "22"],
      [0, 0, 0, "Styles should be written using objects.", "23"],
      [0, 0, 0, "Styles should be written using objects.", "24"]
    ],
    "public/app/features/alerting/unified/components/expressions/ExpressionStatusIndicator.tsx:5381": [
      [0, 0, 0, "Styles should be written using objects.", "0"]
    ],
    "public/app/features/alerting/unified/components/mute-timings/MuteTimingForm.tsx:5381": [
      [0, 0, 0, "Styles should be written using objects.", "0"],
      [0, 0, 0, "Styles should be written using objects.", "1"]
    ],
    "public/app/features/alerting/unified/components/mute-timings/MuteTimingTimeInterval.tsx:5381": [
      [0, 0, 0, "Styles should be written using objects.", "0"],
      [0, 0, 0, "Styles should be written using objects.", "1"],
      [0, 0, 0, "Styles should be written using objects.", "2"],
      [0, 0, 0, "Styles should be written using objects.", "3"]
    ],
    "public/app/features/alerting/unified/components/mute-timings/MuteTimingTimeRange.tsx:5381": [
      [0, 0, 0, "Styles should be written using objects.", "0"],
      [0, 0, 0, "Styles should be written using objects.", "1"],
      [0, 0, 0, "Styles should be written using objects.", "2"],
      [0, 0, 0, "Styles should be written using objects.", "3"],
      [0, 0, 0, "Styles should be written using objects.", "4"]
    ],
    "public/app/features/alerting/unified/components/mute-timings/MuteTimingsTable.tsx:5381": [
      [0, 0, 0, "Styles should be written using objects.", "0"],
      [0, 0, 0, "Styles should be written using objects.", "1"]
    ],
    "public/app/features/alerting/unified/components/notification-policies/EditNotificationPolicyForm.tsx:5381": [
      [0, 0, 0, "Styles should be written using objects.", "0"],
      [0, 0, 0, "Styles should be written using objects.", "1"],
      [0, 0, 0, "Styles should be written using objects.", "2"],
      [0, 0, 0, "Styles should be written using objects.", "3"]
    ],
    "public/app/features/alerting/unified/components/notification-policies/Matchers.tsx:5381": [
      [0, 0, 0, "Styles should be written using objects.", "0"],
      [0, 0, 0, "Styles should be written using objects.", "1"]
    ],
    "public/app/features/alerting/unified/components/notification-policies/Policy.tsx:5381": [
      [0, 0, 0, "Unexpected any. Specify a different type.", "0"]
    ],
    "public/app/features/alerting/unified/components/notification-policies/PromDurationDocs.tsx:5381": [
      [0, 0, 0, "Styles should be written using objects.", "0"],
      [0, 0, 0, "Styles should be written using objects.", "1"],
      [0, 0, 0, "Styles should be written using objects.", "2"],
      [0, 0, 0, "Styles should be written using objects.", "3"]
    ],
    "public/app/features/alerting/unified/components/notification-policies/formStyles.ts:5381": [
      [0, 0, 0, "Styles should be written using objects.", "0"],
      [0, 0, 0, "Styles should be written using objects.", "1"],
      [0, 0, 0, "Styles should be written using objects.", "2"],
      [0, 0, 0, "Styles should be written using objects.", "3"],
      [0, 0, 0, "Styles should be written using objects.", "4"],
      [0, 0, 0, "Styles should be written using objects.", "5"]
    ],
    "public/app/features/alerting/unified/components/receivers/AlertInstanceModalSelector.tsx:5381": [
      [0, 0, 0, "Styles should be written using objects.", "0"],
      [0, 0, 0, "Styles should be written using objects.", "1"],
      [0, 0, 0, "Styles should be written using objects.", "2"],
      [0, 0, 0, "Styles should be written using objects.", "3"],
      [0, 0, 0, "Styles should be written using objects.", "4"],
      [0, 0, 0, "Styles should be written using objects.", "5"],
      [0, 0, 0, "Styles should be written using objects.", "6"],
      [0, 0, 0, "Styles should be written using objects.", "7"],
      [0, 0, 0, "Styles should be written using objects.", "8"],
      [0, 0, 0, "Styles should be written using objects.", "9"],
      [0, 0, 0, "Styles should be written using objects.", "10"],
      [0, 0, 0, "Styles should be written using objects.", "11"],
      [0, 0, 0, "Styles should be written using objects.", "12"],
      [0, 0, 0, "Styles should be written using objects.", "13"],
      [0, 0, 0, "Styles should be written using objects.", "14"],
      [0, 0, 0, "Styles should be written using objects.", "15"],
      [0, 0, 0, "Styles should be written using objects.", "16"],
      [0, 0, 0, "Styles should be written using objects.", "17"]
    ],
    "public/app/features/alerting/unified/components/receivers/GlobalConfigForm.tsx:5381": [
      [0, 0, 0, "\'HorizontalGroup\' import from \'@grafana/ui\' is restricted from being used by a pattern. Use Stack component instead.", "0"]
    ],
    "public/app/features/alerting/unified/components/receivers/PayloadEditor.tsx:5381": [
      [0, 0, 0, "Styles should be written using objects.", "0"],
      [0, 0, 0, "Styles should be written using objects.", "1"],
      [0, 0, 0, "Styles should be written using objects.", "2"]
    ],
    "public/app/features/alerting/unified/components/receivers/ReceiversSection.tsx:5381": [
      [0, 0, 0, "Styles should be written using objects.", "0"],
      [0, 0, 0, "Styles should be written using objects.", "1"]
    ],
    "public/app/features/alerting/unified/components/receivers/TemplateDataDocs.tsx:5381": [
      [0, 0, 0, "Styles should be written using objects.", "0"],
      [0, 0, 0, "Styles should be written using objects.", "1"],
      [0, 0, 0, "Styles should be written using objects.", "2"]
    ],
    "public/app/features/alerting/unified/components/receivers/TemplateForm.tsx:5381": [
      [0, 0, 0, "Styles should be written using objects.", "0"],
      [0, 0, 0, "Styles should be written using objects.", "1"]
    ],
    "public/app/features/alerting/unified/components/receivers/form/ChannelOptions.tsx:5381": [
      [0, 0, 0, "Unexpected any. Specify a different type.", "0"],
      [0, 0, 0, "Do not use any type assertions.", "1"],
      [0, 0, 0, "Unexpected any. Specify a different type.", "2"]
    ],
    "public/app/features/alerting/unified/components/receivers/form/ChannelSubForm.tsx:5381": [
      [0, 0, 0, "Styles should be written using objects.", "0"],
      [0, 0, 0, "Styles should be written using objects.", "1"],
      [0, 0, 0, "Styles should be written using objects.", "2"],
      [0, 0, 0, "Styles should be written using objects.", "3"],
      [0, 0, 0, "Styles should be written using objects.", "4"]
    ],
    "public/app/features/alerting/unified/components/receivers/form/CollapsibleSection.tsx:5381": [
      [0, 0, 0, "Styles should be written using objects.", "0"],
      [0, 0, 0, "Styles should be written using objects.", "1"],
      [0, 0, 0, "Styles should be written using objects.", "2"],
      [0, 0, 0, "Styles should be written using objects.", "3"],
      [0, 0, 0, "Styles should be written using objects.", "4"]
    ],
    "public/app/features/alerting/unified/components/receivers/form/GenerateAlertDataModal.tsx:5381": [
      [0, 0, 0, "Styles should be written using objects.", "0"],
      [0, 0, 0, "Styles should be written using objects.", "1"],
      [0, 0, 0, "Styles should be written using objects.", "2"],
      [0, 0, 0, "Styles should be written using objects.", "3"],
      [0, 0, 0, "Styles should be written using objects.", "4"],
      [0, 0, 0, "Styles should be written using objects.", "5"]
    ],
    "public/app/features/alerting/unified/components/receivers/form/ReceiverForm.tsx:5381": [
      [0, 0, 0, "Do not use any type assertions.", "0"],
      [0, 0, 0, "Unexpected any. Specify a different type.", "1"],
      [0, 0, 0, "Do not use any type assertions.", "2"],
      [0, 0, 0, "Styles should be written using objects.", "3"],
      [0, 0, 0, "Styles should be written using objects.", "4"]
    ],
    "public/app/features/alerting/unified/components/receivers/form/TestContactPointModal.tsx:5381": [
      [0, 0, 0, "Styles should be written using objects.", "0"],
      [0, 0, 0, "Styles should be written using objects.", "1"]
    ],
    "public/app/features/alerting/unified/components/receivers/form/fields/KeyValueMapInput.tsx:5381": [
      [0, 0, 0, "Styles should be written using objects.", "0"],
      [0, 0, 0, "Styles should be written using objects.", "1"]
    ],
    "public/app/features/alerting/unified/components/receivers/form/fields/OptionField.tsx:5381": [
      [0, 0, 0, "Unexpected any. Specify a different type.", "0"],
      [0, 0, 0, "Unexpected any. Specify a different type.", "1"],
      [0, 0, 0, "Do not use any type assertions.", "2"],
      [0, 0, 0, "Unexpected any. Specify a different type.", "3"],
      [0, 0, 0, "Styles should be written using objects.", "4"],
      [0, 0, 0, "Styles should be written using objects.", "5"],
      [0, 0, 0, "Unexpected any. Specify a different type.", "6"],
      [0, 0, 0, "Unexpected any. Specify a different type.", "7"]
    ],
    "public/app/features/alerting/unified/components/receivers/form/fields/StringArrayInput.tsx:5381": [
      [0, 0, 0, "Styles should be written using objects.", "0"],
      [0, 0, 0, "Styles should be written using objects.", "1"],
      [0, 0, 0, "Styles should be written using objects.", "2"]
    ],
    "public/app/features/alerting/unified/components/receivers/form/fields/SubformArrayField.tsx:5381": [
      [0, 0, 0, "Unexpected any. Specify a different type.", "0"],
      [0, 0, 0, "Unexpected any. Specify a different type.", "1"]
    ],
    "public/app/features/alerting/unified/components/receivers/form/fields/SubformField.tsx:5381": [
      [0, 0, 0, "Unexpected any. Specify a different type.", "0"],
      [0, 0, 0, "Unexpected any. Specify a different type.", "1"]
    ],
    "public/app/features/alerting/unified/components/receivers/form/fields/styles.ts:5381": [
      [0, 0, 0, "Styles should be written using objects.", "0"],
      [0, 0, 0, "Styles should be written using objects.", "1"],
      [0, 0, 0, "Styles should be written using objects.", "2"],
      [0, 0, 0, "Styles should be written using objects.", "3"],
      [0, 0, 0, "Styles should be written using objects.", "4"]
    ],
    "public/app/features/alerting/unified/components/rule-editor/AnnotationKeyInput.tsx:5381": [
      [0, 0, 0, "Do not use any type assertions.", "0"]
    ],
    "public/app/features/alerting/unified/components/rule-editor/AnnotationsStep.tsx:5381": [
      [0, 0, 0, "Styles should be written using objects.", "0"],
      [0, 0, 0, "Styles should be written using objects.", "1"],
      [0, 0, 0, "Styles should be written using objects.", "2"],
      [0, 0, 0, "Styles should be written using objects.", "3"],
      [0, 0, 0, "Styles should be written using objects.", "4"],
      [0, 0, 0, "Styles should be written using objects.", "5"],
      [0, 0, 0, "Styles should be written using objects.", "6"],
      [0, 0, 0, "Styles should be written using objects.", "7"],
      [0, 0, 0, "Styles should be written using objects.", "8"],
      [0, 0, 0, "Styles should be written using objects.", "9"],
      [0, 0, 0, "Styles should be written using objects.", "10"]
    ],
    "public/app/features/alerting/unified/components/rule-editor/CloudAlertPreview.tsx:5381": [
      [0, 0, 0, "Styles should be written using objects.", "0"],
      [0, 0, 0, "Styles should be written using objects.", "1"]
    ],
    "public/app/features/alerting/unified/components/rule-editor/CloudEvaluationBehavior.tsx:5381": [
      [0, 0, 0, "Styles should be written using objects.", "0"],
      [0, 0, 0, "Styles should be written using objects.", "1"],
      [0, 0, 0, "Styles should be written using objects.", "2"]
    ],
    "public/app/features/alerting/unified/components/rule-editor/CustomAnnotationHeaderField.tsx:5381": [
      [0, 0, 0, "Styles should be written using objects.", "0"],
      [0, 0, 0, "Styles should be written using objects.", "1"]
    ],
    "public/app/features/alerting/unified/components/rule-editor/DashboardAnnotationField.tsx:5381": [
      [0, 0, 0, "Styles should be written using objects.", "0"],
      [0, 0, 0, "Styles should be written using objects.", "1"],
      [0, 0, 0, "Styles should be written using objects.", "2"],
      [0, 0, 0, "Styles should be written using objects.", "3"]
    ],
    "public/app/features/alerting/unified/components/rule-editor/DashboardPicker.tsx:5381": [
      [0, 0, 0, "Styles should be written using objects.", "0"],
      [0, 0, 0, "Styles should be written using objects.", "1"],
      [0, 0, 0, "Styles should be written using objects.", "2"],
      [0, 0, 0, "Styles should be written using objects.", "3"],
      [0, 0, 0, "Styles should be written using objects.", "4"],
      [0, 0, 0, "Styles should be written using objects.", "5"],
      [0, 0, 0, "Styles should be written using objects.", "6"],
      [0, 0, 0, "Styles should be written using objects.", "7"],
      [0, 0, 0, "Styles should be written using objects.", "8"],
      [0, 0, 0, "Styles should be written using objects.", "9"],
      [0, 0, 0, "Styles should be written using objects.", "10"],
      [0, 0, 0, "Styles should be written using objects.", "11"],
      [0, 0, 0, "Styles should be written using objects.", "12"],
      [0, 0, 0, "Styles should be written using objects.", "13"],
      [0, 0, 0, "Styles should be written using objects.", "14"]
    ],
    "public/app/features/alerting/unified/components/rule-editor/ExpressionEditor.tsx:5381": [
      [0, 0, 0, "Styles should be written using objects.", "0"],
      [0, 0, 0, "Styles should be written using objects.", "1"],
      [0, 0, 0, "Do not use any type assertions.", "2"]
    ],
    "public/app/features/alerting/unified/components/rule-editor/ExpressionsEditor.tsx:5381": [
      [0, 0, 0, "Styles should be written using objects.", "0"]
    ],
    "public/app/features/alerting/unified/components/rule-editor/FolderAndGroup.tsx:5381": [
      [0, 0, 0, "Styles should be written using objects.", "0"],
      [0, 0, 0, "Styles should be written using objects.", "1"],
      [0, 0, 0, "Styles should be written using objects.", "2"],
      [0, 0, 0, "Styles should be written using objects.", "3"]
    ],
    "public/app/features/alerting/unified/components/rule-editor/GrafanaEvaluationBehavior.tsx:5381": [
      [0, 0, 0, "Styles should be written using objects.", "0"],
      [0, 0, 0, "Styles should be written using objects.", "1"],
      [0, 0, 0, "Styles should be written using objects.", "2"],
      [0, 0, 0, "Styles should be written using objects.", "3"],
      [0, 0, 0, "Styles should be written using objects.", "4"],
      [0, 0, 0, "Styles should be written using objects.", "5"],
      [0, 0, 0, "Styles should be written using objects.", "6"],
      [0, 0, 0, "Styles should be written using objects.", "7"],
      [0, 0, 0, "Styles should be written using objects.", "8"],
      [0, 0, 0, "Styles should be written using objects.", "9"],
      [0, 0, 0, "Styles should be written using objects.", "10"]
    ],
    "public/app/features/alerting/unified/components/rule-editor/GroupAndNamespaceFields.tsx:5381": [
      [0, 0, 0, "Styles should be written using objects.", "0"],
      [0, 0, 0, "Styles should be written using objects.", "1"]
    ],
    "public/app/features/alerting/unified/components/rule-editor/NeedHelpInfo.tsx:5381": [
      [0, 0, 0, "Styles should be written using objects.", "0"],
      [0, 0, 0, "Styles should be written using objects.", "1"]
    ],
    "public/app/features/alerting/unified/components/rule-editor/PreviewRule.tsx:5381": [
      [0, 0, 0, "\'HorizontalGroup\' import from \'@grafana/ui\' is restricted from being used by a pattern. Use Stack component instead.", "0"],
      [0, 0, 0, "Unexpected any. Specify a different type.", "1"],
      [0, 0, 0, "Styles should be written using objects.", "2"]
    ],
    "public/app/features/alerting/unified/components/rule-editor/PreviewRuleResult.tsx:5381": [
      [0, 0, 0, "Styles should be written using objects.", "0"],
      [0, 0, 0, "Styles should be written using objects.", "1"]
    ],
    "public/app/features/alerting/unified/components/rule-editor/QueryEditor.tsx:5381": [
      [0, 0, 0, "Styles should be written using objects.", "0"]
    ],
    "public/app/features/alerting/unified/components/rule-editor/QueryOptions.tsx:5381": [
      [0, 0, 0, "Styles should be written using objects.", "0"],
      [0, 0, 0, "Styles should be written using objects.", "1"],
      [0, 0, 0, "Styles should be written using objects.", "2"]
    ],
    "public/app/features/alerting/unified/components/rule-editor/QueryWrapper.tsx:5381": [
      [0, 0, 0, "Styles should be written using objects.", "0"],
      [0, 0, 0, "Styles should be written using objects.", "1"]
    ],
    "public/app/features/alerting/unified/components/rule-editor/RecordingRuleEditor.tsx:5381": [
      [0, 0, 0, "Styles should be written using objects.", "0"]
    ],
    "public/app/features/alerting/unified/components/rule-editor/RuleEditorSection.tsx:5381": [
      [0, 0, 0, "Styles should be written using objects.", "0"],
      [0, 0, 0, "Styles should be written using objects.", "1"],
      [0, 0, 0, "Styles should be written using objects.", "2"]
    ],
    "public/app/features/alerting/unified/components/rule-editor/RuleFolderPicker.tsx:5381": [
      [0, 0, 0, "Styles should be written using objects.", "0"],
      [0, 0, 0, "Styles should be written using objects.", "1"]
    ],
    "public/app/features/alerting/unified/components/rule-editor/RuleInspector.tsx:5381": [
      [0, 0, 0, "Do not use any type assertions.", "0"],
      [0, 0, 0, "Styles should be written using objects.", "1"],
      [0, 0, 0, "Styles should be written using objects.", "2"],
      [0, 0, 0, "Styles should be written using objects.", "3"]
    ],
    "public/app/features/alerting/unified/components/rule-editor/VizWrapper.tsx:5381": [
      [0, 0, 0, "Styles should be written using objects.", "0"],
      [0, 0, 0, "Styles should be written using objects.", "1"]
    ],
    "public/app/features/alerting/unified/components/rule-editor/alert-rule-form/AlertRuleForm.tsx:5381": [
      [0, 0, 0, "\'HorizontalGroup\' import from \'@grafana/ui\' is restricted from being used by a pattern. Use Stack component instead.", "0"]
    ],
    "public/app/features/alerting/unified/components/rule-editor/notificaton-preview/NotificationPolicyMatchers.tsx:5381": [
      [0, 0, 0, "Styles should be written using objects.", "0"],
      [0, 0, 0, "Styles should be written using objects.", "1"]
    ],
    "public/app/features/alerting/unified/components/rule-editor/notificaton-preview/NotificationPreview.tsx:5381": [
      [0, 0, 0, "Styles should be written using objects.", "0"],
      [0, 0, 0, "Styles should be written using objects.", "1"],
      [0, 0, 0, "Styles should be written using objects.", "2"],
      [0, 0, 0, "Styles should be written using objects.", "3"],
      [0, 0, 0, "Styles should be written using objects.", "4"],
      [0, 0, 0, "Styles should be written using objects.", "5"],
      [0, 0, 0, "Styles should be written using objects.", "6"]
    ],
    "public/app/features/alerting/unified/components/rule-editor/notificaton-preview/NotificationPreviewByAlertManager.tsx:5381": [
      [0, 0, 0, "Styles should be written using objects.", "0"],
      [0, 0, 0, "Styles should be written using objects.", "1"],
      [0, 0, 0, "Styles should be written using objects.", "2"],
      [0, 0, 0, "Styles should be written using objects.", "3"],
      [0, 0, 0, "Styles should be written using objects.", "4"]
    ],
    "public/app/features/alerting/unified/components/rule-editor/notificaton-preview/NotificationRoute.tsx:5381": [
      [0, 0, 0, "Styles should be written using objects.", "0"],
      [0, 0, 0, "Styles should be written using objects.", "1"],
      [0, 0, 0, "Styles should be written using objects.", "2"],
      [0, 0, 0, "Styles should be written using objects.", "3"],
      [0, 0, 0, "Styles should be written using objects.", "4"],
      [0, 0, 0, "Styles should be written using objects.", "5"],
      [0, 0, 0, "Styles should be written using objects.", "6"],
      [0, 0, 0, "Styles should be written using objects.", "7"],
      [0, 0, 0, "Styles should be written using objects.", "8"]
    ],
    "public/app/features/alerting/unified/components/rule-editor/notificaton-preview/NotificationRouteDetailsModal.tsx:5381": [
      [0, 0, 0, "Styles should be written using objects.", "0"],
      [0, 0, 0, "Styles should be written using objects.", "1"],
      [0, 0, 0, "Styles should be written using objects.", "2"],
      [0, 0, 0, "Styles should be written using objects.", "3"],
      [0, 0, 0, "Styles should be written using objects.", "4"],
      [0, 0, 0, "Styles should be written using objects.", "5"],
      [0, 0, 0, "Styles should be written using objects.", "6"],
      [0, 0, 0, "Styles should be written using objects.", "7"],
      [0, 0, 0, "Styles should be written using objects.", "8"],
      [0, 0, 0, "Styles should be written using objects.", "9"],
      [0, 0, 0, "Styles should be written using objects.", "10"]
    ],
    "public/app/features/alerting/unified/components/rule-editor/query-and-alert-condition/CloudDataSourceSelector.tsx:5381": [
      [0, 0, 0, "Styles should be written using objects.", "0"],
      [0, 0, 0, "Styles should be written using objects.", "1"]
    ],
    "public/app/features/alerting/unified/components/rule-editor/query-and-alert-condition/QueryAndExpressionsStep.tsx:5381": [
      [0, 0, 0, "Styles should be written using objects.", "0"],
      [0, 0, 0, "Styles should be written using objects.", "1"],
      [0, 0, 0, "Styles should be written using objects.", "2"],
      [0, 0, 0, "Styles should be written using objects.", "3"]
    ],
    "public/app/features/alerting/unified/components/rule-editor/rule-types/RuleType.tsx:5381": [
      [0, 0, 0, "Styles should be written using objects.", "0"],
      [0, 0, 0, "Styles should be written using objects.", "1"]
    ],
    "public/app/features/alerting/unified/components/rule-editor/rule-types/RuleTypePicker.tsx:5381": [
      [0, 0, 0, "Styles should be written using objects.", "0"]
    ],
    "public/app/features/alerting/unified/components/rule-viewer/RuleViewerLayout.tsx:5381": [
      [0, 0, 0, "Styles should be written using objects.", "0"],
      [0, 0, 0, "Styles should be written using objects.", "1"]
    ],
    "public/app/features/alerting/unified/components/rules/ActionButton.tsx:5381": [
      [0, 0, 0, "Styles should be written using objects.", "0"]
    ],
    "public/app/features/alerting/unified/components/rules/AlertInstanceStateFilter.tsx:5381": [
      [0, 0, 0, "Styles should be written using objects.", "0"]
    ],
    "public/app/features/alerting/unified/components/rules/CloudRules.tsx:5381": [
      [0, 0, 0, "Styles should be written using objects.", "0"],
      [0, 0, 0, "Styles should be written using objects.", "1"],
      [0, 0, 0, "Styles should be written using objects.", "2"],
      [0, 0, 0, "Styles should be written using objects.", "3"]
    ],
    "public/app/features/alerting/unified/components/rules/EditRuleGroupModal.tsx:5381": [
      [0, 0, 0, "Styles should be written using objects.", "0"],
      [0, 0, 0, "Styles should be written using objects.", "1"],
      [0, 0, 0, "Styles should be written using objects.", "2"],
      [0, 0, 0, "Styles should be written using objects.", "3"],
      [0, 0, 0, "Styles should be written using objects.", "4"]
    ],
    "public/app/features/alerting/unified/components/rules/GrafanaRules.tsx:5381": [
      [0, 0, 0, "Styles should be written using objects.", "0"],
      [0, 0, 0, "Styles should be written using objects.", "1"],
      [0, 0, 0, "Styles should be written using objects.", "2"],
      [0, 0, 0, "Styles should be written using objects.", "3"]
    ],
    "public/app/features/alerting/unified/components/rules/MultipleDataSourcePicker.tsx:5381": [
      [0, 0, 0, "\'HorizontalGroup\' import from \'@grafana/ui\' is restricted from being used by a pattern. Use Stack component instead.", "0"]
    ],
    "public/app/features/alerting/unified/components/rules/NoRulesCTA.tsx:5381": [
      [0, 0, 0, "Styles should be written using objects.", "0"]
    ],
    "public/app/features/alerting/unified/components/rules/ReorderRuleGroupModal.tsx:5381": [
      [0, 0, 0, "Styles should be written using objects.", "0"],
      [0, 0, 0, "Styles should be written using objects.", "1"],
      [0, 0, 0, "Styles should be written using objects.", "2"],
      [0, 0, 0, "Styles should be written using objects.", "3"],
      [0, 0, 0, "Styles should be written using objects.", "4"],
      [0, 0, 0, "Styles should be written using objects.", "5"],
      [0, 0, 0, "Styles should be written using objects.", "6"]
    ],
    "public/app/features/alerting/unified/components/rules/RuleActionsButtons.tsx:5381": [
      [0, 0, 0, "Styles should be written using objects.", "0"]
    ],
    "public/app/features/alerting/unified/components/rules/RuleConfigStatus.tsx:5381": [
      [0, 0, 0, "Styles should be written using objects.", "0"],
      [0, 0, 0, "Styles should be written using objects.", "1"]
    ],
    "public/app/features/alerting/unified/components/rules/RuleDetails.tsx:5381": [
      [0, 0, 0, "Styles should be written using objects.", "0"],
      [0, 0, 0, "Styles should be written using objects.", "1"],
      [0, 0, 0, "Styles should be written using objects.", "2"]
    ],
    "public/app/features/alerting/unified/components/rules/RuleDetailsActionButtons.tsx:5381": [
      [0, 0, 0, "\'HorizontalGroup\' import from \'@grafana/ui\' is restricted from being used by a pattern. Use Stack component instead.", "0"],
      [0, 0, 0, "Styles should be written using objects.", "1"]
    ],
    "public/app/features/alerting/unified/components/rules/RuleDetailsAnnotations.tsx:5381": [
      [0, 0, 0, "Styles should be written using objects.", "0"]
    ],
    "public/app/features/alerting/unified/components/rules/RuleDetailsDataSources.tsx:5381": [
      [0, 0, 0, "Styles should be written using objects.", "0"]
    ],
    "public/app/features/alerting/unified/components/rules/RuleDetailsExpression.tsx:5381": [
      [0, 0, 0, "Styles should be written using objects.", "0"]
    ],
    "public/app/features/alerting/unified/components/rules/RuleDetailsMatchingInstances.tsx:5381": [
      [0, 0, 0, "Styles should be written using objects.", "0"],
      [0, 0, 0, "Styles should be written using objects.", "1"],
      [0, 0, 0, "Styles should be written using objects.", "2"],
      [0, 0, 0, "Styles should be written using objects.", "3"],
      [0, 0, 0, "Styles should be written using objects.", "4"]
    ],
    "public/app/features/alerting/unified/components/rules/RuleHealth.tsx:5381": [
      [0, 0, 0, "Styles should be written using objects.", "0"]
    ],
    "public/app/features/alerting/unified/components/rules/RuleListErrors.tsx:5381": [
      [0, 0, 0, "Styles should be written using objects.", "0"],
      [0, 0, 0, "Styles should be written using objects.", "1"],
      [0, 0, 0, "Styles should be written using objects.", "2"]
    ],
    "public/app/features/alerting/unified/components/rules/RuleListStateSection.tsx:5381": [
      [0, 0, 0, "Styles should be written using objects.", "0"],
      [0, 0, 0, "Styles should be written using objects.", "1"],
      [0, 0, 0, "Styles should be written using objects.", "2"]
    ],
    "public/app/features/alerting/unified/components/rules/RuleState.tsx:5381": [
      [0, 0, 0, "Styles should be written using objects.", "0"]
    ],
    "public/app/features/alerting/unified/components/rules/RulesGroup.tsx:5381": [
      [0, 0, 0, "\'HorizontalGroup\' import from \'@grafana/ui\' is restricted from being used by a pattern. Use Stack component instead.", "0"],
      [0, 0, 0, "Styles should be written using objects.", "1"],
      [0, 0, 0, "Styles should be written using objects.", "2"],
      [0, 0, 0, "Styles should be written using objects.", "3"],
      [0, 0, 0, "Styles should be written using objects.", "4"],
      [0, 0, 0, "Styles should be written using objects.", "5"],
      [0, 0, 0, "Styles should be written using objects.", "6"],
      [0, 0, 0, "Styles should be written using objects.", "7"],
      [0, 0, 0, "Styles should be written using objects.", "8"],
      [0, 0, 0, "Styles should be written using objects.", "9"],
      [0, 0, 0, "Styles should be written using objects.", "10"],
      [0, 0, 0, "Styles should be written using objects.", "11"],
      [0, 0, 0, "Styles should be written using objects.", "12"]
    ],
    "public/app/features/alerting/unified/components/rules/RulesTable.tsx:5381": [
      [0, 0, 0, "Styles should be written using objects.", "0"],
      [0, 0, 0, "Styles should be written using objects.", "1"],
      [0, 0, 0, "Styles should be written using objects.", "2"],
      [0, 0, 0, "Styles should be written using objects.", "3"]
    ],
    "public/app/features/alerting/unified/components/rules/state-history/LogRecordViewer.tsx:5381": [
      [0, 0, 0, "Styles should be written using objects.", "0"],
      [0, 0, 0, "Styles should be written using objects.", "1"],
      [0, 0, 0, "Styles should be written using objects.", "2"],
      [0, 0, 0, "Styles should be written using objects.", "3"],
      [0, 0, 0, "Styles should be written using objects.", "4"]
    ],
    "public/app/features/alerting/unified/components/rules/state-history/LokiStateHistory.tsx:5381": [
      [0, 0, 0, "Styles should be written using objects.", "0"],
      [0, 0, 0, "Styles should be written using objects.", "1"],
      [0, 0, 0, "Styles should be written using objects.", "2"],
      [0, 0, 0, "Styles should be written using objects.", "3"],
      [0, 0, 0, "Styles should be written using objects.", "4"],
      [0, 0, 0, "Styles should be written using objects.", "5"]
    ],
    "public/app/features/alerting/unified/components/rules/state-history/StateHistory.tsx:5381": [
      [0, 0, 0, "Styles should be written using objects.", "0"],
      [0, 0, 0, "Styles should be written using objects.", "1"],
      [0, 0, 0, "Styles should be written using objects.", "2"]
    ],
    "public/app/features/alerting/unified/components/silences/Matchers.tsx:5381": [
      [0, 0, 0, "Styles should be written using objects.", "0"]
    ],
    "public/app/features/alerting/unified/components/silences/MatchersField.tsx:5381": [
      [0, 0, 0, "Styles should be written using objects.", "0"],
      [0, 0, 0, "Styles should be written using objects.", "1"],
      [0, 0, 0, "Styles should be written using objects.", "2"],
      [0, 0, 0, "Styles should be written using objects.", "3"],
      [0, 0, 0, "Styles should be written using objects.", "4"]
    ],
    "public/app/features/alerting/unified/components/silences/SilenceDetails.tsx:5381": [
      [0, 0, 0, "Styles should be written using objects.", "0"],
      [0, 0, 0, "Styles should be written using objects.", "1"],
      [0, 0, 0, "Styles should be written using objects.", "2"]
    ],
    "public/app/features/alerting/unified/components/silences/SilencePeriod.tsx:5381": [
      [0, 0, 0, "Styles should be written using objects.", "0"]
    ],
    "public/app/features/alerting/unified/components/silences/SilencedAlertsTable.tsx:5381": [
      [0, 0, 0, "Styles should be written using objects.", "0"],
      [0, 0, 0, "Styles should be written using objects.", "1"],
      [0, 0, 0, "Styles should be written using objects.", "2"]
    ],
    "public/app/features/alerting/unified/components/silences/SilencedInstancesPreview.tsx:5381": [
      [0, 0, 0, "Styles should be written using objects.", "0"],
      [0, 0, 0, "Styles should be written using objects.", "1"],
      [0, 0, 0, "Styles should be written using objects.", "2"],
      [0, 0, 0, "Styles should be written using objects.", "3"],
      [0, 0, 0, "Styles should be written using objects.", "4"]
    ],
    "public/app/features/alerting/unified/components/silences/SilencesEditor.tsx:5381": [
      [0, 0, 0, "Do not use any type assertions.", "0"],
      [0, 0, 0, "Styles should be written using objects.", "1"],
      [0, 0, 0, "Styles should be written using objects.", "2"],
      [0, 0, 0, "Styles should be written using objects.", "3"],
      [0, 0, 0, "Styles should be written using objects.", "4"],
      [0, 0, 0, "Styles should be written using objects.", "5"]
    ],
    "public/app/features/alerting/unified/components/silences/SilencesFilter.tsx:5381": [
      [0, 0, 0, "Do not use any type assertions.", "0"],
      [0, 0, 0, "Styles should be written using objects.", "1"],
      [0, 0, 0, "Styles should be written using objects.", "2"],
      [0, 0, 0, "Styles should be written using objects.", "3"],
      [0, 0, 0, "Styles should be written using objects.", "4"]
    ],
    "public/app/features/alerting/unified/components/silences/SilencesTable.tsx:5381": [
      [0, 0, 0, "Styles should be written using objects.", "0"],
      [0, 0, 0, "Styles should be written using objects.", "1"],
      [0, 0, 0, "Styles should be written using objects.", "2"],
      [0, 0, 0, "Styles should be written using objects.", "3"],
      [0, 0, 0, "Styles should be written using objects.", "4"]
    ],
    "public/app/features/alerting/unified/hooks/useAlertmanagerConfig.ts:5381": [
      [0, 0, 0, "Do not use any type assertions.", "0"]
    ],
    "public/app/features/alerting/unified/hooks/useControlledFieldArray.ts:5381": [
      [0, 0, 0, "Unexpected any. Specify a different type.", "0"]
    ],
    "public/app/features/alerting/unified/hooks/useStateHistoryModal.tsx:5381": [
      [0, 0, 0, "Styles should be written using objects.", "0"],
      [0, 0, 0, "Styles should be written using objects.", "1"]
    ],
    "public/app/features/alerting/unified/mocks.ts:5381": [
      [0, 0, 0, "Do not use any type assertions.", "0"],
      [0, 0, 0, "Do not use any type assertions.", "1"],
      [0, 0, 0, "Do not use any type assertions.", "2"],
      [0, 0, 0, "Do not use any type assertions.", "3"],
      [0, 0, 0, "Unexpected any. Specify a different type.", "4"],
      [0, 0, 0, "Unexpected any. Specify a different type.", "5"],
      [0, 0, 0, "Unexpected any. Specify a different type.", "6"],
      [0, 0, 0, "Unexpected any. Specify a different type.", "7"],
      [0, 0, 0, "Do not use any type assertions.", "8"]
    ],
    "public/app/features/alerting/unified/state/actions.ts:5381": [
      [0, 0, 0, "Do not use any type assertions.", "0"],
      [0, 0, 0, "Do not use any type assertions.", "1"]
    ],
    "public/app/features/alerting/unified/styles/notifications.ts:5381": [
      [0, 0, 0, "Styles should be written using objects.", "0"],
      [0, 0, 0, "Styles should be written using objects.", "1"],
      [0, 0, 0, "Styles should be written using objects.", "2"]
    ],
    "public/app/features/alerting/unified/styles/pagination.ts:5381": [
      [0, 0, 0, "Styles should be written using objects.", "0"]
    ],
    "public/app/features/alerting/unified/styles/table.ts:5381": [
      [0, 0, 0, "Styles should be written using objects.", "0"],
      [0, 0, 0, "Styles should be written using objects.", "1"],
      [0, 0, 0, "Styles should be written using objects.", "2"],
      [0, 0, 0, "Styles should be written using objects.", "3"],
      [0, 0, 0, "Styles should be written using objects.", "4"]
    ],
    "public/app/features/alerting/unified/types/receiver-form.ts:5381": [
      [0, 0, 0, "Unexpected any. Specify a different type.", "0"],
      [0, 0, 0, "Unexpected any. Specify a different type.", "1"]
    ],
    "public/app/features/alerting/unified/utils/misc.test.ts:5381": [
      [0, 0, 0, "Unexpected any. Specify a different type.", "0"],
      [0, 0, 0, "Unexpected any. Specify a different type.", "1"],
      [0, 0, 0, "Unexpected any. Specify a different type.", "2"]
    ],
    "public/app/features/alerting/unified/utils/misc.ts:5381": [
      [0, 0, 0, "Do not use any type assertions.", "0"]
    ],
    "public/app/features/alerting/unified/utils/receiver-form.ts:5381": [
      [0, 0, 0, "Do not use any type assertions.", "0"],
      [0, 0, 0, "Do not use any type assertions.", "1"],
      [0, 0, 0, "Do not use any type assertions.", "2"],
      [0, 0, 0, "Unexpected any. Specify a different type.", "3"]
    ],
    "public/app/features/alerting/unified/utils/redux.ts:5381": [
      [0, 0, 0, "Unexpected any. Specify a different type.", "0"],
      [0, 0, 0, "Unexpected any. Specify a different type.", "1"],
      [0, 0, 0, "Do not use any type assertions.", "2"],
      [0, 0, 0, "Do not use any type assertions.", "3"],
      [0, 0, 0, "Do not use any type assertions.", "4"],
      [0, 0, 0, "Do not use any type assertions.", "5"],
      [0, 0, 0, "Do not use any type assertions.", "6"],
      [0, 0, 0, "Do not use any type assertions.", "7"],
      [0, 0, 0, "Do not use any type assertions.", "8"]
    ],
    "public/app/features/alerting/unified/utils/rulerClient.ts:5381": [
      [0, 0, 0, "Do not use any type assertions.", "0"]
    ],
    "public/app/features/alerting/unified/utils/rules.ts:5381": [
      [0, 0, 0, "Unexpected any. Specify a different type.", "0"],
      [0, 0, 0, "Do not use any type assertions.", "1"],
      [0, 0, 0, "Do not use any type assertions.", "2"],
      [0, 0, 0, "Do not use any type assertions.", "3"]
    ],
    "public/app/features/annotations/events_processing.ts:5381": [
      [0, 0, 0, "Unexpected any. Specify a different type.", "0"]
    ],
    "public/app/features/annotations/standardAnnotationSupport.ts:5381": [
      [0, 0, 0, "Unexpected any. Specify a different type.", "0"],
      [0, 0, 0, "Do not use any type assertions.", "1"],
      [0, 0, 0, "Unexpected any. Specify a different type.", "2"]
    ],
    "public/app/features/api-keys/ApiKeysTable.tsx:5381": [
      [0, 0, 0, "\'HorizontalGroup\' import from \'@grafana/ui\' is restricted from being used by a pattern. Use Stack component instead.", "0"],
      [0, 0, 0, "Styles should be written using objects.", "1"],
      [0, 0, 0, "Styles should be written using objects.", "2"]
    ],
    "public/app/features/api-keys/MigrateToServiceAccountsCard.tsx:5381": [
      [0, 0, 0, "Styles should be written using objects.", "0"],
      [0, 0, 0, "Styles should be written using objects.", "1"],
      [0, 0, 0, "Styles should be written using objects.", "2"]
    ],
    "public/app/features/auth-config/utils/data.ts:5381": [
      [0, 0, 0, "Do not use any type assertions.", "0"]
    ],
    "public/app/features/canvas/element.ts:5381": [
      [0, 0, 0, "Unexpected any. Specify a different type.", "0"],
      [0, 0, 0, "Unexpected any. Specify a different type.", "1"],
      [0, 0, 0, "Unexpected any. Specify a different type.", "2"],
      [0, 0, 0, "Unexpected any. Specify a different type.", "3"],
      [0, 0, 0, "Unexpected any. Specify a different type.", "4"]
    ],
    "public/app/features/canvas/runtime/element.tsx:5381": [
      [0, 0, 0, "Unexpected any. Specify a different type.", "0"],
      [0, 0, 0, "Do not use any type assertions.", "1"],
      [0, 0, 0, "Do not use any type assertions.", "2"],
      [0, 0, 0, "Do not use any type assertions.", "3"],
      [0, 0, 0, "Do not use any type assertions.", "4"],
      [0, 0, 0, "Do not use any type assertions.", "5"]
    ],
    "public/app/features/canvas/runtime/frame.tsx:5381": [
      [0, 0, 0, "Do not use any type assertions.", "0"]
    ],
    "public/app/features/canvas/runtime/root.tsx:5381": [
      [0, 0, 0, "Do not use any type assertions.", "0"]
    ],
    "public/app/features/canvas/runtime/scene.tsx:5381": [
      [0, 0, 0, "Do not use any type assertions.", "0"],
      [0, 0, 0, "Do not use any type assertions.", "1"],
      [0, 0, 0, "Styles should be written using objects.", "2"],
      [0, 0, 0, "Styles should be written using objects.", "3"]
    ],
    "public/app/features/connections/components/ConnectionsRedirectNotice/ConnectionsRedirectNotice.tsx:5381": [
      [0, 0, 0, "Styles should be written using objects.", "0"],
      [0, 0, 0, "Styles should be written using objects.", "1"]
    ],
    "public/app/features/connections/tabs/ConnectData/CategoryHeader/CategoryHeader.tsx:5381": [
      [0, 0, 0, "Styles should be written using objects.", "0"],
      [0, 0, 0, "Styles should be written using objects.", "1"]
    ],
    "public/app/features/connections/tabs/ConnectData/NoAccessModal/NoAccessModal.tsx:5381": [
      [0, 0, 0, "Styles should be written using objects.", "0"],
      [0, 0, 0, "Styles should be written using objects.", "1"],
      [0, 0, 0, "Styles should be written using objects.", "2"],
      [0, 0, 0, "Styles should be written using objects.", "3"],
      [0, 0, 0, "Styles should be written using objects.", "4"],
      [0, 0, 0, "Styles should be written using objects.", "5"],
      [0, 0, 0, "Styles should be written using objects.", "6"],
      [0, 0, 0, "Styles should be written using objects.", "7"],
      [0, 0, 0, "Styles should be written using objects.", "8"]
    ],
    "public/app/features/correlations/CorrelationsPage.tsx:5381": [
      [0, 0, 0, "Styles should be written using objects.", "0"],
      [0, 0, 0, "Styles should be written using objects.", "1"],
      [0, 0, 0, "Styles should be written using objects.", "2"],
      [0, 0, 0, "Styles should be written using objects.", "3"]
    ],
    "public/app/features/correlations/Forms/AddCorrelationForm.tsx:5381": [
      [0, 0, 0, "Styles should be written using objects.", "0"],
      [0, 0, 0, "Styles should be written using objects.", "1"]
    ],
    "public/app/features/correlations/Forms/ConfigureCorrelationBasicInfoForm.tsx:5381": [
      [0, 0, 0, "Styles should be written using objects.", "0"],
      [0, 0, 0, "Styles should be written using objects.", "1"]
    ],
    "public/app/features/correlations/Forms/ConfigureCorrelationSourceForm.tsx:5381": [
      [0, 0, 0, "Styles should be written using objects.", "0"],
      [0, 0, 0, "Styles should be written using objects.", "1"]
    ],
    "public/app/features/correlations/Forms/CorrelationFormNavigation.tsx:5381": [
      [0, 0, 0, "\'HorizontalGroup\' import from \'@grafana/ui\' is restricted from being used by a pattern. Use Stack component instead.", "0"]
    ],
    "public/app/features/dashboard-scene/inspect/HelpWizard/HelpWizard.tsx:5381": [
      [0, 0, 0, "\'HorizontalGroup\' import from \'@grafana/ui\' is restricted from being used by a pattern. Use Stack component instead.", "0"]
    ],
    "public/app/features/dashboard-scene/inspect/HelpWizard/utils.ts:5381": [
      [0, 0, 0, "Do not use any type assertions.", "0"]
    ],
    "public/app/features/dashboard-scene/inspect/InspectJsonTab.tsx:5381": [
      [0, 0, 0, "Use data-testid for E2E selectors instead of aria-label", "0"]
    ],
    "public/app/features/dashboard-scene/pages/DashboardScenePage.tsx:5381": [
      [0, 0, 0, "Do not use any type assertions.", "0"],
      [0, 0, 0, "Unexpected any. Specify a different type.", "1"],
      [0, 0, 0, "Do not use any type assertions.", "2"]
    ],
    "public/app/features/dashboard-scene/panel-edit/PanelDataPane/PanelDataPane.tsx:5381": [
      [0, 0, 0, "Do not use any type assertions.", "0"]
    ],
    "public/app/features/dashboard-scene/panel-edit/PanelDataPane/PanelDataQueriesTab.tsx:5381": [
      [0, 0, 0, "\'HorizontalGroup\' import from \'@grafana/ui\' is restricted from being used by a pattern. Use Stack component instead.", "0"]
    ],
    "public/app/features/dashboard-scene/saving/DetectChangesWorker.ts:5381": [
      [0, 0, 0, "Unexpected any. Specify a different type.", "0"],
      [0, 0, 0, "Unexpected any. Specify a different type.", "1"]
    ],
    "public/app/features/dashboard-scene/saving/getDashboardChanges.ts:5381": [
      [0, 0, 0, "Do not use any type assertions.", "0"],
      [0, 0, 0, "Do not use any type assertions.", "1"]
    ],
    "public/app/features/dashboard-scene/scene/PanelMenuBehavior.tsx:5381": [
      [0, 0, 0, "Unexpected any. Specify a different type.", "0"],
      [0, 0, 0, "Unexpected any. Specify a different type.", "1"],
      [0, 0, 0, "Do not use any type assertions.", "2"]
    ],
    "public/app/features/dashboard-scene/serialization/transformSaveModelToScene.test.ts:5381": [
      [0, 0, 0, "Unexpected any. Specify a different type.", "0"],
      [0, 0, 0, "Unexpected any. Specify a different type.", "1"],
      [0, 0, 0, "Unexpected any. Specify a different type.", "2"],
      [0, 0, 0, "Unexpected any. Specify a different type.", "3"]
    ],
    "public/app/features/dashboard-scene/serialization/transformSceneToSaveModel.test.ts:5381": [
      [0, 0, 0, "Unexpected any. Specify a different type.", "0"],
      [0, 0, 0, "Unexpected any. Specify a different type.", "1"],
      [0, 0, 0, "Unexpected any. Specify a different type.", "2"],
      [0, 0, 0, "Unexpected any. Specify a different type.", "3"],
      [0, 0, 0, "Unexpected any. Specify a different type.", "4"],
      [0, 0, 0, "Unexpected any. Specify a different type.", "5"],
      [0, 0, 0, "Unexpected any. Specify a different type.", "6"],
      [0, 0, 0, "Unexpected any. Specify a different type.", "7"],
      [0, 0, 0, "Unexpected any. Specify a different type.", "8"],
      [0, 0, 0, "Unexpected any. Specify a different type.", "9"],
      [0, 0, 0, "Unexpected any. Specify a different type.", "10"],
      [0, 0, 0, "Unexpected any. Specify a different type.", "11"]
    ],
    "public/app/features/dashboard-scene/serialization/transformSceneToSaveModel.ts:5381": [
      [0, 0, 0, "Do not use any type assertions.", "0"],
      [0, 0, 0, "Do not use any type assertions.", "1"],
      [0, 0, 0, "Do not use any type assertions.", "2"],
      [0, 0, 0, "Do not use any type assertions.", "3"],
      [0, 0, 0, "Do not use any type assertions.", "4"],
      [0, 0, 0, "Do not use any type assertions.", "5"],
      [0, 0, 0, "Do not use any type assertions.", "6"]
    ],
    "public/app/features/dashboard-scene/settings/VersionsEditView.tsx:5381": [
      [0, 0, 0, "\'HorizontalGroup\' import from \'@grafana/ui\' is restricted from being used by a pattern. Use Stack component instead.", "0"]
    ],
    "public/app/features/dashboard-scene/settings/annotations/AnnotationSettingsEdit.tsx:5381": [
      [0, 0, 0, "\'HorizontalGroup\' import from \'@grafana/ui\' is restricted from being used by a pattern. Use Stack component instead.", "0"]
    ],
    "public/app/features/dashboard-scene/settings/annotations/AnnotationSettingsList.tsx:5381": [
      [0, 0, 0, "\'VerticalGroup\' import from \'@grafana/ui\' is restricted from being used by a pattern. Use Stack component instead.", "0"]
    ],
    "public/app/features/dashboard-scene/settings/links/DashboardLinkList.tsx:5381": [
      [0, 0, 0, "\'HorizontalGroup\' import from \'@grafana/ui\' is restricted from being used by a pattern. Use Stack component instead.", "0"]
    ],
    "public/app/features/dashboard-scene/settings/variables/components/SelectionOptionsForm.tsx:5381": [
      [0, 0, 0, "\'VerticalGroup\' import from \'@grafana/ui\' is restricted from being used by a pattern. Use Stack component instead.", "0"]
    ],
    "public/app/features/dashboard-scene/settings/variables/components/VariableSelectField.tsx:5381": [
      [0, 0, 0, "Unexpected any. Specify a different type.", "0"]
    ],
    "public/app/features/dashboard-scene/settings/variables/utils.ts:5381": [
      [0, 0, 0, "Unexpected any. Specify a different type.", "0"]
    ],
    "public/app/features/dashboard-scene/sharing/ShareExportTab.tsx:5381": [
      [0, 0, 0, "\'VerticalGroup\' import from \'@grafana/ui\' is restricted from being used by a pattern. Use Stack component instead.", "0"]
    ],
    "public/app/features/dashboard-scene/utils/DashboardModelCompatibilityWrapper.ts:5381": [
      [0, 0, 0, "Do not use any type assertions.", "0"]
    ],
    "public/app/features/dashboard-scene/utils/PanelModelCompatibilityWrapper.ts:5381": [
      [0, 0, 0, "Do not use any type assertions.", "0"]
    ],
    "public/app/features/dashboard-scene/utils/test-utils.ts:5381": [
      [0, 0, 0, "Do not use any type assertions.", "0"],
      [0, 0, 0, "Do not use any type assertions.", "1"],
      [0, 0, 0, "Do not use any type assertions.", "2"]
    ],
    "public/app/features/dashboard/components/AddPanelWidget/AddPanelWidget.test.tsx:5381": [
      [0, 0, 0, "Unexpected any. Specify a different type.", "0"]
    ],
    "public/app/features/dashboard/components/AddPanelWidget/AddPanelWidget.tsx:5381": [
      [0, 0, 0, "Unexpected any. Specify a different type.", "0"],
      [0, 0, 0, "Styles should be written using objects.", "1"],
      [0, 0, 0, "Styles should be written using objects.", "2"],
      [0, 0, 0, "Styles should be written using objects.", "3"],
      [0, 0, 0, "Styles should be written using objects.", "4"],
      [0, 0, 0, "Styles should be written using objects.", "5"],
      [0, 0, 0, "Styles should be written using objects.", "6"]
    ],
    "public/app/features/dashboard/components/AddWidgetModal/AddWidgetModal.tsx:5381": [
      [0, 0, 0, "Styles should be written using objects.", "0"],
      [0, 0, 0, "Styles should be written using objects.", "1"],
      [0, 0, 0, "Styles should be written using objects.", "2"]
    ],
    "public/app/features/dashboard/components/AnnotationSettings/AnnotationSettingsEdit.tsx:5381": [
<<<<<<< HEAD
      [0, 0, 0, "Styles should be written using objects.", "0"]
=======
      [0, 0, 0, "\'HorizontalGroup\' import from \'@grafana/ui\' is restricted from being used by a pattern. Use Stack component instead.", "0"],
      [0, 0, 0, "Use data-testid for E2E selectors instead of aria-label", "1"],
      [0, 0, 0, "Use data-testid for E2E selectors instead of aria-label", "2"],
      [0, 0, 0, "Use data-testid for E2E selectors instead of aria-label", "3"],
      [0, 0, 0, "Use data-testid for E2E selectors instead of aria-label", "4"],
      [0, 0, 0, "Styles should be written using objects.", "5"]
>>>>>>> 3420e942
    ],
    "public/app/features/dashboard/components/AnnotationSettings/AnnotationSettingsList.tsx:5381": [
      [0, 0, 0, "\'VerticalGroup\' import from \'@grafana/ui\' is restricted from being used by a pattern. Use Stack component instead.", "0"],
      [0, 0, 0, "Styles should be written using objects.", "1"]
    ],
    "public/app/features/dashboard/components/DashExportModal/DashboardExporter.test.ts:5381": [
      [0, 0, 0, "Unexpected any. Specify a different type.", "0"],
      [0, 0, 0, "Unexpected any. Specify a different type.", "1"],
      [0, 0, 0, "Unexpected any. Specify a different type.", "2"],
      [0, 0, 0, "Unexpected any. Specify a different type.", "3"],
      [0, 0, 0, "Unexpected any. Specify a different type.", "4"],
      [0, 0, 0, "Unexpected any. Specify a different type.", "5"]
    ],
    "public/app/features/dashboard/components/DashExportModal/DashboardExporter.ts:5381": [
      [0, 0, 0, "Unexpected any. Specify a different type.", "0"],
      [0, 0, 0, "Unexpected any. Specify a different type.", "1"],
      [0, 0, 0, "Unexpected any. Specify a different type.", "2"],
      [0, 0, 0, "Unexpected any. Specify a different type.", "3"],
      [0, 0, 0, "Unexpected any. Specify a different type.", "4"],
      [0, 0, 0, "Do not use any type assertions.", "5"],
      [0, 0, 0, "Unexpected any. Specify a different type.", "6"],
      [0, 0, 0, "Do not use any type assertions.", "7"],
      [0, 0, 0, "Do not use any type assertions.", "8"],
      [0, 0, 0, "Unexpected any. Specify a different type.", "9"]
    ],
    "public/app/features/dashboard/components/DashNav/DashNavButton.tsx:5381": [
      [0, 0, 0, "Styles should be written using objects.", "0"]
    ],
    "public/app/features/dashboard/components/DashboardLoading/DashboardFailed.tsx:5381": [
      [0, 0, 0, "Styles should be written using objects.", "0"]
    ],
    "public/app/features/dashboard/components/DashboardLoading/DashboardLoading.tsx:5381": [
      [0, 0, 0, "\'HorizontalGroup\' import from \'@grafana/ui\' is restricted from being used by a pattern. Use Stack component instead.", "0"],
      [0, 0, 0, "\'VerticalGroup\' import from \'@grafana/ui\' is restricted from being used by a pattern. Use Stack component instead.", "1"],
      [0, 0, 0, "Styles should be written using objects.", "2"],
      [0, 0, 0, "Styles should be written using objects.", "3"]
    ],
    "public/app/features/dashboard/components/DashboardPrompt/DashboardPrompt.test.tsx:5381": [
      [0, 0, 0, "Unexpected any. Specify a different type.", "0"]
    ],
    "public/app/features/dashboard/components/DashboardPrompt/DashboardPrompt.tsx:5381": [
      [0, 0, 0, "Do not use any type assertions.", "0"],
      [0, 0, 0, "Do not use any type assertions.", "1"],
      [0, 0, 0, "Do not use any type assertions.", "2"],
      [0, 0, 0, "Do not use any type assertions.", "3"],
      [0, 0, 0, "Do not use any type assertions.", "4"],
      [0, 0, 0, "Do not use any type assertions.", "5"],
      [0, 0, 0, "Unexpected any. Specify a different type.", "6"],
      [0, 0, 0, "Do not use any type assertions.", "7"],
      [0, 0, 0, "Unexpected any. Specify a different type.", "8"]
    ],
    "public/app/features/dashboard/components/DashboardRow/DashboardRow.test.tsx:5381": [
      [0, 0, 0, "Unexpected any. Specify a different type.", "0"]
    ],
    "public/app/features/dashboard/components/DashboardSettings/ListNewButton.tsx:5381": [
      [0, 0, 0, "Styles should be written using objects.", "0"]
    ],
    "public/app/features/dashboard/components/DashboardSettings/VersionsSettings.tsx:5381": [
      [0, 0, 0, "\'HorizontalGroup\' import from \'@grafana/ui\' is restricted from being used by a pattern. Use Stack component instead.", "0"]
    ],
    "public/app/features/dashboard/components/DeleteDashboard/DeleteDashboardModal.tsx:5381": [
      [0, 0, 0, "Styles should be written using objects.", "0"]
    ],
    "public/app/features/dashboard/components/HelpWizard/HelpWizard.tsx:5381": [
      [0, 0, 0, "\'HorizontalGroup\' import from \'@grafana/ui\' is restricted from being used by a pattern. Use Stack component instead.", "0"],
      [0, 0, 0, "Styles should be written using objects.", "1"],
      [0, 0, 0, "Styles should be written using objects.", "2"],
      [0, 0, 0, "Styles should be written using objects.", "3"]
    ],
    "public/app/features/dashboard/components/Inspector/PanelInspector.tsx:5381": [
      [0, 0, 0, "Do not use any type assertions.", "0"]
    ],
    "public/app/features/dashboard/components/PanelEditor/DynamicConfigValueEditor.tsx:5381": [
      [0, 0, 0, "\'HorizontalGroup\' import from \'@grafana/ui\' is restricted from being used by a pattern. Use Stack component instead.", "0"],
      [0, 0, 0, "Styles should be written using objects.", "1"],
      [0, 0, 0, "Styles should be written using objects.", "2"]
    ],
    "public/app/features/dashboard/components/PanelEditor/OptionsPane.tsx:5381": [
      [0, 0, 0, "Styles should be written using objects.", "0"],
      [0, 0, 0, "Styles should be written using objects.", "1"],
      [0, 0, 0, "Styles should be written using objects.", "2"],
      [0, 0, 0, "Styles should be written using objects.", "3"]
    ],
    "public/app/features/dashboard/components/PanelEditor/OptionsPaneCategory.tsx:5381": [
      [0, 0, 0, "Use data-testid for E2E selectors instead of aria-label", "0"],
      [0, 0, 0, "Use data-testid for E2E selectors instead of aria-label", "1"]
      [0, 0, 0, "Styles should be written using objects.", "0"],
      [0, 0, 0, "Styles should be written using objects.", "1"],
      [0, 0, 0, "Styles should be written using objects.", "2"],
      [0, 0, 0, "Styles should be written using objects.", "3"],
      [0, 0, 0, "Styles should be written using objects.", "4"],
      [0, 0, 0, "Styles should be written using objects.", "5"],
      [0, 0, 0, "Styles should be written using objects.", "6"],
      [0, 0, 0, "Styles should be written using objects.", "7"],
      [0, 0, 0, "Styles should be written using objects.", "8"]
    ],
    "public/app/features/dashboard/components/PanelEditor/OptionsPaneItemDescriptor.tsx:5381": [
      [0, 0, 0, "Unexpected any. Specify a different type.", "0"],
      [0, 0, 0, "Use data-testid for E2E selectors instead of aria-label", "1"],
      [0, 0, 0, "Styles should be written using objects.", "2"]
    ],
    "public/app/features/dashboard/components/PanelEditor/OptionsPaneOptions.tsx:5381": [
      [0, 0, 0, "Styles should be written using objects.", "0"],
      [0, 0, 0, "Styles should be written using objects.", "1"],
      [0, 0, 0, "Styles should be written using objects.", "2"],
      [0, 0, 0, "Styles should be written using objects.", "3"],
      [0, 0, 0, "Styles should be written using objects.", "4"],
      [0, 0, 0, "Styles should be written using objects.", "5"],
      [0, 0, 0, "Styles should be written using objects.", "6"],
      [0, 0, 0, "Styles should be written using objects.", "7"],
      [0, 0, 0, "Styles should be written using objects.", "8"],
      [0, 0, 0, "Styles should be written using objects.", "9"]
    ],
    "public/app/features/dashboard/components/PanelEditor/OverrideCategoryTitle.tsx:5381": [
      [0, 0, 0, "\'HorizontalGroup\' import from \'@grafana/ui\' is restricted from being used by a pattern. Use Stack component instead.", "0"],
      [0, 0, 0, "Unexpected any. Specify a different type.", "1"],
      [0, 0, 0, "Styles should be written using objects.", "2"],
      [0, 0, 0, "Styles should be written using objects.", "3"],
      [0, 0, 0, "Styles should be written using objects.", "4"],
      [0, 0, 0, "Styles should be written using objects.", "5"],
      [0, 0, 0, "Styles should be written using objects.", "6"]
    ],
    "public/app/features/dashboard/components/PanelEditor/PanelEditor.tsx:5381": [
<<<<<<< HEAD
      [0, 0, 0, "Do not use any type assertions.", "0"],
      [0, 0, 0, "Styles should be written using objects.", "1"],
      [0, 0, 0, "Styles should be written using objects.", "2"],
      [0, 0, 0, "Styles should be written using objects.", "3"],
      [0, 0, 0, "Styles should be written using objects.", "4"],
=======
      [0, 0, 0, "\'HorizontalGroup\' import from \'@grafana/ui\' is restricted from being used by a pattern. Use Stack component instead.", "0"],
      [0, 0, 0, "Use data-testid for E2E selectors instead of aria-label", "1"],
      [0, 0, 0, "Use data-testid for E2E selectors instead of aria-label", "2"],
      [0, 0, 0, "Use data-testid for E2E selectors instead of aria-label", "3"],
      [0, 0, 0, "Do not use any type assertions.", "4"],
>>>>>>> 3420e942
      [0, 0, 0, "Styles should be written using objects.", "5"],
      [0, 0, 0, "Styles should be written using objects.", "6"],
      [0, 0, 0, "Styles should be written using objects.", "7"],
      [0, 0, 0, "Styles should be written using objects.", "8"],
      [0, 0, 0, "Styles should be written using objects.", "9"],
<<<<<<< HEAD
      [0, 0, 0, "Styles should be written using objects.", "10"]
=======
      [0, 0, 0, "Styles should be written using objects.", "10"],
      [0, 0, 0, "Styles should be written using objects.", "11"],
      [0, 0, 0, "Styles should be written using objects.", "12"],
      [0, 0, 0, "Styles should be written using objects.", "13"],
      [0, 0, 0, "Styles should be written using objects.", "14"]
>>>>>>> 3420e942
    ],
    "public/app/features/dashboard/components/PanelEditor/PanelEditorTabs.tsx:5381": [
      [0, 0, 0, "Styles should be written using objects.", "0"],
      [0, 0, 0, "Styles should be written using objects.", "1"],
      [0, 0, 0, "Styles should be written using objects.", "2"]
    ],
    "public/app/features/dashboard/components/PanelEditor/PanelNotSupported.tsx:5381": [
      [0, 0, 0, "\'VerticalGroup\' import from \'@grafana/ui\' is restricted from being used by a pattern. Use Stack component instead.", "0"],
      [0, 0, 0, "\'Layout\' import from \'@grafana/ui/src/components/Layout/Layout\' is restricted from being used by a pattern. Use Stack component instead.", "1"]
    ],
    "public/app/features/dashboard/components/PanelEditor/VisualizationButton.tsx:5381": [
      [0, 0, 0, "Styles should be written using objects.", "0"],
      [0, 0, 0, "Styles should be written using objects.", "1"]
    ],
    "public/app/features/dashboard/components/PanelEditor/VisualizationSelectPane.tsx:5381": [
      [0, 0, 0, "Use data-testid for E2E selectors instead of aria-label", "0"],
      [0, 0, 0, "Styles should be written using objects.", "1"],
      [0, 0, 0, "Styles should be written using objects.", "2"],
      [0, 0, 0, "Styles should be written using objects.", "3"],
      [0, 0, 0, "Styles should be written using objects.", "4"],
      [0, 0, 0, "Styles should be written using objects.", "5"],
      [0, 0, 0, "Styles should be written using objects.", "6"],
      [0, 0, 0, "Styles should be written using objects.", "7"],
      [0, 0, 0, "Styles should be written using objects.", "8"],
      [0, 0, 0, "Styles should be written using objects.", "9"],
      [0, 0, 0, "Styles should be written using objects.", "10"]
    ],
    "public/app/features/dashboard/components/PanelEditor/getFieldOverrideElements.tsx:5381": [
      [0, 0, 0, "Unexpected any. Specify a different type.", "0"]
    ],
    "public/app/features/dashboard/components/PanelEditor/getVisualizationOptions.tsx:5381": [
      [0, 0, 0, "Unexpected any. Specify a different type.", "0"],
      [0, 0, 0, "Unexpected any. Specify a different type.", "1"],
      [0, 0, 0, "Unexpected any. Specify a different type.", "2"]
    ],
    "public/app/features/dashboard/components/PanelEditor/utils.ts:5381": [
      [0, 0, 0, "Unexpected any. Specify a different type.", "0"],
      [0, 0, 0, "Unexpected any. Specify a different type.", "1"],
      [0, 0, 0, "Do not use any type assertions.", "2"],
      [0, 0, 0, "Unexpected any. Specify a different type.", "3"],
      [0, 0, 0, "Do not use any type assertions.", "4"],
      [0, 0, 0, "Unexpected any. Specify a different type.", "5"]
    ],
    "public/app/features/dashboard/components/PublicDashboardNotAvailable/PublicDashboardNotAvailable.tsx:5381": [
      [0, 0, 0, "Styles should be written using objects.", "0"],
      [0, 0, 0, "Styles should be written using objects.", "1"],
      [0, 0, 0, "Styles should be written using objects.", "2"],
      [0, 0, 0, "Styles should be written using objects.", "3"]
    ],
    "public/app/features/dashboard/components/RowOptions/RowOptionsModal.tsx:5381": [
      [0, 0, 0, "Styles should be written using objects.", "0"]
    ],
    "public/app/features/dashboard/components/SaveDashboard/SaveDashboardButton.tsx:5381": [
      [0, 0, 0, "Use data-testid for E2E selectors instead of aria-label", "0"],
      [0, 0, 0, "Use data-testid for E2E selectors instead of aria-label", "1"]
    ],
    "public/app/features/dashboard/components/SaveDashboard/SaveDashboardErrorProxy.tsx:5381": [
      [0, 0, 0, "Styles should be written using objects.", "0"],
      [0, 0, 0, "Styles should be written using objects.", "1"],
      [0, 0, 0, "Styles should be written using objects.", "2"]
    ],
    "public/app/features/dashboard/components/SaveDashboard/UnsavedChangesModal.tsx:5381": [
      [0, 0, 0, "Styles should be written using objects.", "0"]
    ],
    "public/app/features/dashboard/components/SaveDashboard/forms/SaveDashboardAsForm.test.tsx:5381": [
      [0, 0, 0, "Unexpected any. Specify a different type.", "0"]
    ],
    "public/app/features/dashboard/components/SaveDashboard/forms/SaveDashboardForm.tsx:5381": [
      [0, 0, 0, "Unexpected any. Specify a different type.", "0"],
      [0, 0, 0, "Use data-testid for E2E selectors instead of aria-label", "1"],
      [0, 0, 0, "Use data-testid for E2E selectors instead of aria-label", "2"],
      [0, 0, 0, "Use data-testid for E2E selectors instead of aria-label", "3"],
      [0, 0, 0, "Styles should be written using objects.", "4"]
    ],
    "public/app/features/dashboard/components/SaveDashboard/forms/SaveProvisionedDashboardForm.tsx:5381": [
      [0, 0, 0, "\'HorizontalGroup\' import from \'@grafana/ui\' is restricted from being used by a pattern. Use Stack component instead.", "0"],
      [0, 0, 0, "Styles should be written using objects.", "1"]
    ],
    "public/app/features/dashboard/components/SaveDashboard/types.ts:5381": [
      [0, 0, 0, "Unexpected any. Specify a different type.", "0"]
    ],
    "public/app/features/dashboard/components/SaveDashboard/useDashboardSave.tsx:5381": [
      [0, 0, 0, "Unexpected any. Specify a different type.", "0"]
    ],
    "public/app/features/dashboard/components/ShareModal/ShareExport.tsx:5381": [
      [0, 0, 0, "Unexpected any. Specify a different type.", "0"]
    ],
    "public/app/features/dashboard/components/ShareModal/SharePublicDashboard/ConfigPublicDashboard/ConfigPublicDashboard.tsx:5381": [
      [0, 0, 0, "\'HorizontalGroup\' import from \'@grafana/ui/src\' is restricted from being used by a pattern. Use Stack component instead.", "0"],
      [0, 0, 0, "\'Layout\' import from \'@grafana/ui/src/components/Layout/Layout\' is restricted from being used by a pattern. Use Stack component instead.", "1"],
      [0, 0, 0, "Styles should be written using objects.", "2"],
      [0, 0, 0, "Styles should be written using objects.", "3"],
      [0, 0, 0, "Styles should be written using objects.", "4"]
    ],
    "public/app/features/dashboard/components/ShareModal/SharePublicDashboard/ConfigPublicDashboard/Configuration.tsx:5381": [
      [0, 0, 0, "\'VerticalGroup\' import from \'@grafana/ui/src\' is restricted from being used by a pattern. Use Stack component instead.", "0"],
      [0, 0, 0, "\'Layout\' import from \'@grafana/ui/src/components/Layout/Layout\' is restricted from being used by a pattern. Use Stack component instead.", "1"]
    ],
    "public/app/features/dashboard/components/ShareModal/SharePublicDashboard/ConfigPublicDashboard/EmailSharingConfiguration.tsx:5381": [
      [0, 0, 0, "Styles should be written using objects.", "0"],
      [0, 0, 0, "Styles should be written using objects.", "1"],
      [0, 0, 0, "Styles should be written using objects.", "2"],
      [0, 0, 0, "Styles should be written using objects.", "3"],
      [0, 0, 0, "Styles should be written using objects.", "4"],
      [0, 0, 0, "Styles should be written using objects.", "5"]
    ],
    "public/app/features/dashboard/components/ShareModal/SharePublicDashboard/ConfigPublicDashboard/SettingsSummary.tsx:5381": [
      [0, 0, 0, "Styles should be written using objects.", "0"]
    ],
    "public/app/features/dashboard/components/ShareModal/SharePublicDashboard/CreatePublicDashboard/AcknowledgeCheckboxes.tsx:5381": [
      [0, 0, 0, "\'HorizontalGroup\' import from \'@grafana/ui/src\' is restricted from being used by a pattern. Use Stack component instead.", "0"],
      [0, 0, 0, "\'VerticalGroup\' import from \'@grafana/ui/src\' is restricted from being used by a pattern. Use Stack component instead.", "1"],
      [0, 0, 0, "Styles should be written using objects.", "2"]
    ],
    "public/app/features/dashboard/components/ShareModal/SharePublicDashboard/CreatePublicDashboard/CreatePublicDashboard.tsx:5381": [
      [0, 0, 0, "Styles should be written using objects.", "0"],
      [0, 0, 0, "Styles should be written using objects.", "1"],
      [0, 0, 0, "Styles should be written using objects.", "2"],
      [0, 0, 0, "Styles should be written using objects.", "3"],
      [0, 0, 0, "Styles should be written using objects.", "4"],
      [0, 0, 0, "Styles should be written using objects.", "5"]
    ],
    "public/app/features/dashboard/components/ShareModal/SharePublicDashboard/ModalAlerts/UnsupportedDataSourcesAlert.tsx:5381": [
      [0, 0, 0, "Styles should be written using objects.", "0"]
    ],
    "public/app/features/dashboard/components/SubMenu/AnnotationPicker.tsx:5381": [
      [0, 0, 0, "Styles should be written using objects.", "0"],
      [0, 0, 0, "Styles should be written using objects.", "1"]
    ],
    "public/app/features/dashboard/components/SubMenu/DashboardLinksDashboard.tsx:5381": [
      [0, 0, 0, "Do not use any type assertions.", "0"],
      [0, 0, 0, "Unexpected any. Specify a different type.", "1"]
    ],
    "public/app/features/dashboard/components/SubMenu/SubMenu.tsx:5381": [
      [0, 0, 0, "Styles should be written using objects.", "0"],
      [0, 0, 0, "Styles should be written using objects.", "1"]
    ],
    "public/app/features/dashboard/components/TransformationsEditor/TransformationEditor.tsx:5381": [
      [0, 0, 0, "Unexpected any. Specify a different type.", "0"],
      [0, 0, 0, "Styles should be written using objects.", "1"],
      [0, 0, 0, "Styles should be written using objects.", "2"],
      [0, 0, 0, "Styles should be written using objects.", "3"],
      [0, 0, 0, "Styles should be written using objects.", "4"],
      [0, 0, 0, "Styles should be written using objects.", "5"],
      [0, 0, 0, "Styles should be written using objects.", "6"],
      [0, 0, 0, "Styles should be written using objects.", "7"],
      [0, 0, 0, "Styles should be written using objects.", "8"],
      [0, 0, 0, "Styles should be written using objects.", "9"],
      [0, 0, 0, "Styles should be written using objects.", "10"]
    ],
    "public/app/features/dashboard/components/TransformationsEditor/TransformationPicker.tsx:5381": [
      [0, 0, 0, "\'VerticalGroup\' import from \'@grafana/ui\' is restricted from being used by a pattern. Use Stack component instead.", "0"]
    ],
    "public/app/features/dashboard/components/TransformationsEditor/TransformationsEditor.tsx:5381": [
      [0, 0, 0, "Do not use any type assertions.", "0"],
      [0, 0, 0, "Do not use any type assertions.", "1"]
    ],
    "public/app/features/dashboard/components/VersionHistory/useDashboardRestore.tsx:5381": [
      [0, 0, 0, "Do not use any type assertions.", "0"],
      [0, 0, 0, "Unexpected any. Specify a different type.", "1"]
    ],
    "public/app/features/dashboard/containers/DashboardPage.tsx:5381": [
      [0, 0, 0, "Do not use any type assertions.", "0"],
      [0, 0, 0, "Unexpected any. Specify a different type.", "1"],
      [0, 0, 0, "Do not use any type assertions.", "2"],
      [0, 0, 0, "Unexpected any. Specify a different type.", "3"],
      [0, 0, 0, "Do not use any type assertions.", "4"],
      [0, 0, 0, "Use data-testid for E2E selectors instead of aria-label", "5"]
    ],
    "public/app/features/dashboard/containers/DashboardPageProxy.tsx:5381": [
      [0, 0, 0, "Do not use any type assertions.", "0"]
    ],
    "public/app/features/dashboard/dashgrid/PanelStateWrapper.tsx:5381": [
      [0, 0, 0, "Unexpected any. Specify a different type.", "0"]
    ],
    "public/app/features/dashboard/dashgrid/SeriesVisibilityConfigFactory.ts:5381": [
      [0, 0, 0, "Do not use any type assertions.", "0"]
    ],
    "public/app/features/dashboard/services/DashboardLoaderSrv.ts:5381": [
      [0, 0, 0, "Unexpected any. Specify a different type.", "0"],
      [0, 0, 0, "Unexpected any. Specify a different type.", "1"],
      [0, 0, 0, "Unexpected any. Specify a different type.", "2"]
    ],
    "public/app/features/dashboard/state/DashboardMigrator.test.ts:5381": [
      [0, 0, 0, "Unexpected any. Specify a different type.", "0"],
      [0, 0, 0, "Unexpected any. Specify a different type.", "1"],
      [0, 0, 0, "Unexpected any. Specify a different type.", "2"],
      [0, 0, 0, "Unexpected any. Specify a different type.", "3"],
      [0, 0, 0, "Unexpected any. Specify a different type.", "4"],
      [0, 0, 0, "Unexpected any. Specify a different type.", "5"],
      [0, 0, 0, "Unexpected any. Specify a different type.", "6"],
      [0, 0, 0, "Unexpected any. Specify a different type.", "7"],
      [0, 0, 0, "Unexpected any. Specify a different type.", "8"],
      [0, 0, 0, "Unexpected any. Specify a different type.", "9"],
      [0, 0, 0, "Unexpected any. Specify a different type.", "10"],
      [0, 0, 0, "Unexpected any. Specify a different type.", "11"]
    ],
    "public/app/features/dashboard/state/DashboardMigrator.ts:5381": [
      [0, 0, 0, "Unexpected any. Specify a different type.", "0"],
      [0, 0, 0, "Unexpected any. Specify a different type.", "1"],
      [0, 0, 0, "Unexpected any. Specify a different type.", "2"],
      [0, 0, 0, "Unexpected any. Specify a different type.", "3"],
      [0, 0, 0, "Unexpected any. Specify a different type.", "4"],
      [0, 0, 0, "Unexpected any. Specify a different type.", "5"],
      [0, 0, 0, "Unexpected any. Specify a different type.", "6"],
      [0, 0, 0, "Unexpected any. Specify a different type.", "7"],
      [0, 0, 0, "Unexpected any. Specify a different type.", "8"],
      [0, 0, 0, "Unexpected any. Specify a different type.", "9"],
      [0, 0, 0, "Unexpected any. Specify a different type.", "10"],
      [0, 0, 0, "Unexpected any. Specify a different type.", "11"],
      [0, 0, 0, "Unexpected any. Specify a different type.", "12"],
      [0, 0, 0, "Unexpected any. Specify a different type.", "13"],
      [0, 0, 0, "Unexpected any. Specify a different type.", "14"],
      [0, 0, 0, "Unexpected any. Specify a different type.", "15"],
      [0, 0, 0, "Unexpected any. Specify a different type.", "16"],
      [0, 0, 0, "Unexpected any. Specify a different type.", "17"],
      [0, 0, 0, "Unexpected any. Specify a different type.", "18"],
      [0, 0, 0, "Unexpected any. Specify a different type.", "19"],
      [0, 0, 0, "Do not use any type assertions.", "20"],
      [0, 0, 0, "Unexpected any. Specify a different type.", "21"],
      [0, 0, 0, "Unexpected any. Specify a different type.", "22"],
      [0, 0, 0, "Unexpected any. Specify a different type.", "23"],
      [0, 0, 0, "Unexpected any. Specify a different type.", "24"],
      [0, 0, 0, "Unexpected any. Specify a different type.", "25"],
      [0, 0, 0, "Do not use any type assertions.", "26"],
      [0, 0, 0, "Do not use any type assertions.", "27"],
      [0, 0, 0, "Unexpected any. Specify a different type.", "28"],
      [0, 0, 0, "Unexpected any. Specify a different type.", "29"],
      [0, 0, 0, "Do not use any type assertions.", "30"]
    ],
    "public/app/features/dashboard/state/DashboardModel.repeat.test.ts:5381": [
      [0, 0, 0, "Unexpected any. Specify a different type.", "0"],
      [0, 0, 0, "Unexpected any. Specify a different type.", "1"],
      [0, 0, 0, "Unexpected any. Specify a different type.", "2"],
      [0, 0, 0, "Unexpected any. Specify a different type.", "3"]
    ],
    "public/app/features/dashboard/state/DashboardModel.test.ts:5381": [
      [0, 0, 0, "Unexpected any. Specify a different type.", "0"]
    ],
    "public/app/features/dashboard/state/DashboardModel.ts:5381": [
      [0, 0, 0, "Unexpected any. Specify a different type.", "0"],
      [0, 0, 0, "Unexpected any. Specify a different type.", "1"],
      [0, 0, 0, "Unexpected any. Specify a different type.", "2"],
      [0, 0, 0, "Unexpected any. Specify a different type.", "3"],
      [0, 0, 0, "Unexpected any. Specify a different type.", "4"],
      [0, 0, 0, "Unexpected any. Specify a different type.", "5"],
      [0, 0, 0, "Unexpected any. Specify a different type.", "6"],
      [0, 0, 0, "Unexpected any. Specify a different type.", "7"],
      [0, 0, 0, "Unexpected any. Specify a different type.", "8"],
      [0, 0, 0, "Unexpected any. Specify a different type.", "9"],
      [0, 0, 0, "Unexpected any. Specify a different type.", "10"],
      [0, 0, 0, "Unexpected any. Specify a different type.", "11"],
      [0, 0, 0, "Unexpected any. Specify a different type.", "12"],
      [0, 0, 0, "Unexpected any. Specify a different type.", "13"],
      [0, 0, 0, "Unexpected any. Specify a different type.", "14"],
      [0, 0, 0, "Unexpected any. Specify a different type.", "15"],
      [0, 0, 0, "Unexpected any. Specify a different type.", "16"],
      [0, 0, 0, "Unexpected any. Specify a different type.", "17"],
      [0, 0, 0, "Unexpected any. Specify a different type.", "18"],
      [0, 0, 0, "Unexpected any. Specify a different type.", "19"],
      [0, 0, 0, "Unexpected any. Specify a different type.", "20"],
      [0, 0, 0, "Unexpected any. Specify a different type.", "21"],
      [0, 0, 0, "Do not use any type assertions.", "22"],
      [0, 0, 0, "Unexpected any. Specify a different type.", "23"]
    ],
    "public/app/features/dashboard/state/PanelModel.test.ts:5381": [
      [0, 0, 0, "Unexpected any. Specify a different type.", "0"]
    ],
    "public/app/features/dashboard/state/PanelModel.ts:5381": [
      [0, 0, 0, "Unexpected any. Specify a different type.", "0"],
      [0, 0, 0, "Unexpected any. Specify a different type.", "1"],
      [0, 0, 0, "Unexpected any. Specify a different type.", "2"],
      [0, 0, 0, "Unexpected any. Specify a different type.", "3"],
      [0, 0, 0, "Unexpected any. Specify a different type.", "4"],
      [0, 0, 0, "Unexpected any. Specify a different type.", "5"],
      [0, 0, 0, "Unexpected any. Specify a different type.", "6"],
      [0, 0, 0, "Unexpected any. Specify a different type.", "7"],
      [0, 0, 0, "Unexpected any. Specify a different type.", "8"],
      [0, 0, 0, "Do not use any type assertions.", "9"],
      [0, 0, 0, "Unexpected any. Specify a different type.", "10"],
      [0, 0, 0, "Unexpected any. Specify a different type.", "11"],
      [0, 0, 0, "Unexpected any. Specify a different type.", "12"],
      [0, 0, 0, "Do not use any type assertions.", "13"],
      [0, 0, 0, "Unexpected any. Specify a different type.", "14"],
      [0, 0, 0, "Do not use any type assertions.", "15"],
      [0, 0, 0, "Unexpected any. Specify a different type.", "16"],
      [0, 0, 0, "Unexpected any. Specify a different type.", "17"],
      [0, 0, 0, "Unexpected any. Specify a different type.", "18"],
      [0, 0, 0, "Do not use any type assertions.", "19"],
      [0, 0, 0, "Unexpected any. Specify a different type.", "20"],
      [0, 0, 0, "Do not use any type assertions.", "21"],
      [0, 0, 0, "Unexpected any. Specify a different type.", "22"],
      [0, 0, 0, "Unexpected any. Specify a different type.", "23"],
      [0, 0, 0, "Unexpected any. Specify a different type.", "24"]
    ],
    "public/app/features/dashboard/state/TimeModel.ts:5381": [
      [0, 0, 0, "Unexpected any. Specify a different type.", "0"],
      [0, 0, 0, "Unexpected any. Specify a different type.", "1"]
    ],
    "public/app/features/dashboard/state/actions.ts:5381": [
      [0, 0, 0, "Unexpected any. Specify a different type.", "0"]
    ],
    "public/app/features/dashboard/state/getPanelPluginToMigrateTo.ts:5381": [
      [0, 0, 0, "Unexpected any. Specify a different type.", "0"]
    ],
    "public/app/features/dashboard/state/initDashboard.test.ts:5381": [
      [0, 0, 0, "Unexpected any. Specify a different type.", "0"]
    ],
    "public/app/features/dashboard/utils/getPanelMenu.test.ts:5381": [
      [0, 0, 0, "Unexpected any. Specify a different type.", "0"]
    ],
    "public/app/features/dashboard/utils/getPanelMenu.ts:5381": [
      [0, 0, 0, "Do not use any type assertions.", "0"],
      [0, 0, 0, "Unexpected any. Specify a different type.", "1"]
    ],
    "public/app/features/dashboard/utils/panelMerge.ts:5381": [
      [0, 0, 0, "Do not use any type assertions.", "0"],
      [0, 0, 0, "Unexpected any. Specify a different type.", "1"],
      [0, 0, 0, "Do not use any type assertions.", "2"],
      [0, 0, 0, "Unexpected any. Specify a different type.", "3"]
    ],
    "public/app/features/datasources/components/BasicSettings.tsx:5381": [
      [0, 0, 0, "Styles should be written using objects.", "0"]
    ],
    "public/app/features/datasources/components/DataSourceTestingStatus.tsx:5381": [
      [0, 0, 0, "Styles should be written using objects.", "0"],
      [0, 0, 0, "Styles should be written using objects.", "1"],
      [0, 0, 0, "Do not use any type assertions.", "2"]
    ],
    "public/app/features/datasources/components/DataSourceTypeCard.tsx:5381": [
      [0, 0, 0, "Use data-testid for E2E selectors instead of aria-label", "0"]
    ],
    "public/app/features/datasources/components/DataSourceTypeCardList.tsx:5381": [
      [0, 0, 0, "Styles should be written using objects.", "0"]
    ],
    "public/app/features/datasources/components/picker/DataSourceCard.tsx:5381": [
      [0, 0, 0, "Styles should be written using objects.", "0"],
      [0, 0, 0, "Styles should be written using objects.", "1"],
      [0, 0, 0, "Styles should be written using objects.", "2"],
      [0, 0, 0, "Styles should be written using objects.", "3"],
      [0, 0, 0, "Styles should be written using objects.", "4"],
      [0, 0, 0, "Styles should be written using objects.", "5"],
      [0, 0, 0, "Styles should be written using objects.", "6"],
      [0, 0, 0, "Styles should be written using objects.", "7"],
      [0, 0, 0, "Styles should be written using objects.", "8"]
    ],
    "public/app/features/datasources/components/picker/DataSourceList.tsx:5381": [
      [0, 0, 0, "Styles should be written using objects.", "0"],
      [0, 0, 0, "Styles should be written using objects.", "1"],
      [0, 0, 0, "Styles should be written using objects.", "2"],
      [0, 0, 0, "Styles should be written using objects.", "3"]
    ],
    "public/app/features/datasources/components/picker/DataSourceLogo.tsx:5381": [
      [0, 0, 0, "Styles should be written using objects.", "0"]
    ],
    "public/app/features/datasources/components/picker/DataSourceModal.tsx:5381": [
      [0, 0, 0, "Styles should be written using objects.", "0"],
      [0, 0, 0, "Styles should be written using objects.", "1"],
      [0, 0, 0, "Styles should be written using objects.", "2"],
      [0, 0, 0, "Styles should be written using objects.", "3"],
      [0, 0, 0, "Styles should be written using objects.", "4"],
      [0, 0, 0, "Styles should be written using objects.", "5"],
      [0, 0, 0, "Styles should be written using objects.", "6"],
      [0, 0, 0, "Styles should be written using objects.", "7"],
      [0, 0, 0, "Styles should be written using objects.", "8"],
      [0, 0, 0, "Styles should be written using objects.", "9"]
    ],
    "public/app/features/datasources/state/actions.test.ts:5381": [
      [0, 0, 0, "Unexpected any. Specify a different type.", "0"],
      [0, 0, 0, "Unexpected any. Specify a different type.", "1"]
    ],
    "public/app/features/datasources/state/actions.ts:5381": [
      [0, 0, 0, "Unexpected any. Specify a different type.", "0"],
      [0, 0, 0, "Do not use any type assertions.", "1"]
    ],
    "public/app/features/datasources/state/navModel.ts:5381": [
      [0, 0, 0, "Do not use any type assertions.", "0"],
      [0, 0, 0, "Unexpected any. Specify a different type.", "1"]
    ],
    "public/app/features/datasources/state/reducers.ts:5381": [
      [0, 0, 0, "Do not use any type assertions.", "0"],
      [0, 0, 0, "Do not use any type assertions.", "1"]
    ],
    "public/app/features/datasources/state/selectors.ts:5381": [
      [0, 0, 0, "Do not use any type assertions.", "0"],
      [0, 0, 0, "Do not use any type assertions.", "1"]
    ],
    "public/app/features/dimensions/editors/ColorDimensionEditor.tsx:5381": [
      [0, 0, 0, "Styles should be written using objects.", "0"],
      [0, 0, 0, "Styles should be written using objects.", "1"]
    ],
    "public/app/features/dimensions/editors/FileUploader.tsx:5381": [
      [0, 0, 0, "Styles should be written using objects.", "0"],
      [0, 0, 0, "Styles should be written using objects.", "1"],
      [0, 0, 0, "Styles should be written using objects.", "2"],
      [0, 0, 0, "Styles should be written using objects.", "3"],
      [0, 0, 0, "Styles should be written using objects.", "4"],
      [0, 0, 0, "Styles should be written using objects.", "5"],
      [0, 0, 0, "Styles should be written using objects.", "6"],
      [0, 0, 0, "Styles should be written using objects.", "7"]
    ],
    "public/app/features/dimensions/editors/FolderPickerTab.tsx:5381": [
      [0, 0, 0, "Do not use any type assertions.", "0"],
      [0, 0, 0, "Styles should be written using objects.", "1"]
    ],
    "public/app/features/dimensions/editors/ResourceCards.tsx:5381": [
      [0, 0, 0, "Styles should be written using objects.", "0"],
      [0, 0, 0, "Styles should be written using objects.", "1"],
      [0, 0, 0, "Styles should be written using objects.", "2"],
      [0, 0, 0, "Styles should be written using objects.", "3"],
      [0, 0, 0, "Styles should be written using objects.", "4"]
    ],
    "public/app/features/dimensions/editors/ResourceDimensionEditor.tsx:5381": [
      [0, 0, 0, "Do not use any type assertions.", "0"]
    ],
    "public/app/features/dimensions/editors/ResourcePicker.tsx:5381": [
      [0, 0, 0, "Styles should be written using objects.", "0"],
      [0, 0, 0, "Styles should be written using objects.", "1"]
    ],
    "public/app/features/dimensions/editors/ResourcePickerPopover.tsx:5381": [
      [0, 0, 0, "Styles should be written using objects.", "0"],
      [0, 0, 0, "Styles should be written using objects.", "1"],
      [0, 0, 0, "Styles should be written using objects.", "2"],
      [0, 0, 0, "Styles should be written using objects.", "3"],
      [0, 0, 0, "Styles should be written using objects.", "4"]
    ],
    "public/app/features/dimensions/editors/ScalarDimensionEditor.tsx:5381": [
      [0, 0, 0, "Styles should be written using objects.", "0"]
    ],
    "public/app/features/dimensions/editors/ScaleDimensionEditor.tsx:5381": [
      [0, 0, 0, "Styles should be written using objects.", "0"]
    ],
    "public/app/features/dimensions/editors/TextDimensionEditor.tsx:5381": [
      [0, 0, 0, "Do not use any type assertions.", "0"],
      [0, 0, 0, "Do not use any type assertions.", "1"]
    ],
    "public/app/features/dimensions/editors/ThresholdsEditor/ThresholdsEditor.tsx:5381": [
      [0, 0, 0, "Do not use any type assertions.", "0"],
      [0, 0, 0, "Styles should be written using objects.", "1"],
      [0, 0, 0, "Styles should be written using objects.", "2"],
      [0, 0, 0, "Styles should be written using objects.", "3"],
      [0, 0, 0, "Styles should be written using objects.", "4"],
      [0, 0, 0, "Styles should be written using objects.", "5"],
      [0, 0, 0, "Styles should be written using objects.", "6"],
      [0, 0, 0, "Styles should be written using objects.", "7"],
      [0, 0, 0, "Styles should be written using objects.", "8"]
    ],
    "public/app/features/dimensions/editors/URLPickerTab.tsx:5381": [
      [0, 0, 0, "Styles should be written using objects.", "0"],
      [0, 0, 0, "Styles should be written using objects.", "1"],
      [0, 0, 0, "Styles should be written using objects.", "2"]
    ],
    "public/app/features/dimensions/editors/ValueMappingsEditor/ValueMappingEditRow.tsx:5381": [
      [0, 0, 0, "\'HorizontalGroup\' import from \'@grafana/ui\' is restricted from being used by a pattern. Use Stack component instead.", "0"]
    ],
    "public/app/features/dimensions/editors/ValueMappingsEditor/ValueMappingsEditor.tsx:5381": [
      [0, 0, 0, "\'VerticalGroup\' import from \'@grafana/ui\' is restricted from being used by a pattern. Use Stack component instead.", "0"]
    ],
    "public/app/features/dimensions/editors/ValueMappingsEditor/ValueMappingsEditorModal.tsx:5381": [
      [0, 0, 0, "Styles should be written using objects.", "0"]
    ],
    "public/app/features/dimensions/scale.ts:5381": [
      [0, 0, 0, "Do not use any type assertions.", "0"],
      [0, 0, 0, "Unexpected any. Specify a different type.", "1"]
    ],
    "public/app/features/dimensions/types.ts:5381": [
      [0, 0, 0, "Unexpected any. Specify a different type.", "0"]
    ],
    "public/app/features/dimensions/utils.ts:5381": [
      [0, 0, 0, "Do not use any type assertions.", "0"]
    ],
    "public/app/features/explore/ContentOutline/ContentOutline.tsx:5381": [
      [0, 0, 0, "Do not use any type assertions.", "0"]
    ],
    "public/app/features/explore/CorrelationEditorModeBar.tsx:5381": [
      [0, 0, 0, "\'HorizontalGroup\' import from \'@grafana/ui\' is restricted from being used by a pattern. Use Stack component instead.", "0"]
    ],
    "public/app/features/explore/Logs/LiveLogs.tsx:5381": [
      [0, 0, 0, "Styles should be written using objects.", "0"],
      [0, 0, 0, "Styles should be written using objects.", "1"],
      [0, 0, 0, "Styles should be written using objects.", "2"],
      [0, 0, 0, "Styles should be written using objects.", "3"],
      [0, 0, 0, "Styles should be written using objects.", "4"]
    ],
    "public/app/features/explore/Logs/Logs.tsx:5381": [
      [0, 0, 0, "Unexpected any. Specify a different type.", "0"]
    ],
    "public/app/features/explore/Logs/LogsMetaRow.tsx:5381": [
      [0, 0, 0, "Styles should be written using objects.", "0"],
      [0, 0, 0, "Unexpected any. Specify a different type.", "1"]
    ],
    "public/app/features/explore/Logs/LogsNavigation.tsx:5381": [
      [0, 0, 0, "Styles should be written using objects.", "0"],
      [0, 0, 0, "Styles should be written using objects.", "1"],
      [0, 0, 0, "Styles should be written using objects.", "2"],
      [0, 0, 0, "Styles should be written using objects.", "3"]
    ],
    "public/app/features/explore/Logs/LogsNavigationPages.tsx:5381": [
      [0, 0, 0, "Styles should be written using objects.", "0"],
      [0, 0, 0, "Styles should be written using objects.", "1"],
      [0, 0, 0, "Styles should be written using objects.", "2"],
      [0, 0, 0, "Styles should be written using objects.", "3"],
      [0, 0, 0, "Styles should be written using objects.", "4"]
    ],
    "public/app/features/explore/Logs/LogsSamplePanel.tsx:5381": [
      [0, 0, 0, "Styles should be written using objects.", "0"],
      [0, 0, 0, "Styles should be written using objects.", "1"],
      [0, 0, 0, "Styles should be written using objects.", "2"]
    ],
    "public/app/features/explore/Logs/LogsVolumePanel.tsx:5381": [
      [0, 0, 0, "Styles should be written using objects.", "0"],
      [0, 0, 0, "Styles should be written using objects.", "1"],
      [0, 0, 0, "Styles should be written using objects.", "2"]
    ],
    "public/app/features/explore/Logs/LogsVolumePanelList.tsx:5381": [
      [0, 0, 0, "Styles should be written using objects.", "0"],
      [0, 0, 0, "Styles should be written using objects.", "1"],
      [0, 0, 0, "Styles should be written using objects.", "2"],
      [0, 0, 0, "Styles should be written using objects.", "3"]
    ],
    "public/app/features/explore/Logs/utils/LogsCrossFadeTransition.tsx:5381": [
      [0, 0, 0, "Styles should be written using objects.", "0"],
      [0, 0, 0, "Styles should be written using objects.", "1"],
      [0, 0, 0, "Styles should be written using objects.", "2"],
      [0, 0, 0, "Styles should be written using objects.", "3"]
    ],
    "public/app/features/explore/NodeGraph/NodeGraphContainer.tsx:5381": [
      [0, 0, 0, "Styles should be written using objects.", "0"]
    ],
    "public/app/features/explore/PrometheusListView/ItemLabels.tsx:5381": [
      [0, 0, 0, "Styles should be written using objects.", "0"],
      [0, 0, 0, "Styles should be written using objects.", "1"],
      [0, 0, 0, "Styles should be written using objects.", "2"]
    ],
    "public/app/features/explore/PrometheusListView/ItemValues.tsx:5381": [
      [0, 0, 0, "Styles should be written using objects.", "0"],
      [0, 0, 0, "Styles should be written using objects.", "1"],
      [0, 0, 0, "Styles should be written using objects.", "2"]
    ],
    "public/app/features/explore/PrometheusListView/RawListContainer.tsx:5381": [
      [0, 0, 0, "Styles should be written using objects.", "0"],
      [0, 0, 0, "Styles should be written using objects.", "1"],
      [0, 0, 0, "Styles should be written using objects.", "2"],
      [0, 0, 0, "Styles should be written using objects.", "3"],
      [0, 0, 0, "Styles should be written using objects.", "4"],
      [0, 0, 0, "Styles should be written using objects.", "5"]
    ],
    "public/app/features/explore/PrometheusListView/RawListItem.tsx:5381": [
      [0, 0, 0, "Styles should be written using objects.", "0"],
      [0, 0, 0, "Styles should be written using objects.", "1"],
      [0, 0, 0, "Styles should be written using objects.", "2"],
      [0, 0, 0, "Styles should be written using objects.", "3"]
    ],
    "public/app/features/explore/PrometheusListView/RawListItemAttributes.tsx:5381": [
      [0, 0, 0, "Styles should be written using objects.", "0"],
      [0, 0, 0, "Styles should be written using objects.", "1"],
      [0, 0, 0, "Styles should be written using objects.", "2"]
    ],
    "public/app/features/explore/RichHistory/RichHistoryCard.tsx:5381": [
      [0, 0, 0, "Styles should be written using objects.", "0"],
      [0, 0, 0, "Styles should be written using objects.", "1"],
      [0, 0, 0, "Styles should be written using objects.", "2"],
      [0, 0, 0, "Styles should be written using objects.", "3"],
      [0, 0, 0, "Styles should be written using objects.", "4"],
      [0, 0, 0, "Styles should be written using objects.", "5"],
      [0, 0, 0, "Styles should be written using objects.", "6"],
      [0, 0, 0, "Styles should be written using objects.", "7"],
      [0, 0, 0, "Styles should be written using objects.", "8"],
      [0, 0, 0, "Styles should be written using objects.", "9"],
      [0, 0, 0, "Styles should be written using objects.", "10"],
      [0, 0, 0, "Styles should be written using objects.", "11"],
      [0, 0, 0, "Styles should be written using objects.", "12"],
      [0, 0, 0, "Styles should be written using objects.", "13"]
    ],
    "public/app/features/explore/RichHistory/RichHistoryQueriesTab.tsx:5381": [
      [0, 0, 0, "Styles should be written using objects.", "0"],
      [0, 0, 0, "Styles should be written using objects.", "1"],
      [0, 0, 0, "Styles should be written using objects.", "2"],
      [0, 0, 0, "Styles should be written using objects.", "3"],
      [0, 0, 0, "Styles should be written using objects.", "4"],
      [0, 0, 0, "Styles should be written using objects.", "5"],
      [0, 0, 0, "Styles should be written using objects.", "6"],
      [0, 0, 0, "Styles should be written using objects.", "7"],
      [0, 0, 0, "Styles should be written using objects.", "8"],
      [0, 0, 0, "Styles should be written using objects.", "9"],
      [0, 0, 0, "Styles should be written using objects.", "10"],
      [0, 0, 0, "Styles should be written using objects.", "11"],
      [0, 0, 0, "Styles should be written using objects.", "12"],
      [0, 0, 0, "Styles should be written using objects.", "13"]
    ],
    "public/app/features/explore/RichHistory/RichHistorySettingsTab.tsx:5381": [
      [0, 0, 0, "Styles should be written using objects.", "0"],
      [0, 0, 0, "Styles should be written using objects.", "1"],
      [0, 0, 0, "Styles should be written using objects.", "2"],
      [0, 0, 0, "Styles should be written using objects.", "3"],
      [0, 0, 0, "Styles should be written using objects.", "4"]
    ],
    "public/app/features/explore/RichHistory/RichHistoryStarredTab.tsx:5381": [
      [0, 0, 0, "Styles should be written using objects.", "0"],
      [0, 0, 0, "Styles should be written using objects.", "1"],
      [0, 0, 0, "Styles should be written using objects.", "2"],
      [0, 0, 0, "Styles should be written using objects.", "3"],
      [0, 0, 0, "Styles should be written using objects.", "4"],
      [0, 0, 0, "Styles should be written using objects.", "5"],
      [0, 0, 0, "Styles should be written using objects.", "6"]
    ],
    "public/app/features/explore/TraceView/TraceView.tsx:5381": [
      [0, 0, 0, "Styles should be written using objects.", "0"],
      [0, 0, 0, "Do not use any type assertions.", "1"],
      [0, 0, 0, "Do not use any type assertions.", "2"]
    ],
    "public/app/features/explore/TraceView/components/TracePageHeader/Actions/ActionButton.tsx:5381": [
      [0, 0, 0, "Styles should be written using objects.", "0"]
    ],
    "public/app/features/explore/TraceView/components/TracePageHeader/SearchBar/NextPrevResult.tsx:5381": [
      [0, 0, 0, "Styles should be written using objects.", "0"],
      [0, 0, 0, "Styles should be written using objects.", "1"],
      [0, 0, 0, "Styles should be written using objects.", "2"],
      [0, 0, 0, "Styles should be written using objects.", "3"],
      [0, 0, 0, "Styles should be written using objects.", "4"],
      [0, 0, 0, "Styles should be written using objects.", "5"]
    ],
    "public/app/features/explore/TraceView/components/TracePageHeader/SearchBar/TracePageSearchBar.tsx:5381": [
      [0, 0, 0, "Styles should be written using objects.", "0"],
      [0, 0, 0, "Styles should be written using objects.", "1"],
      [0, 0, 0, "Styles should be written using objects.", "2"],
      [0, 0, 0, "Styles should be written using objects.", "3"],
      [0, 0, 0, "Styles should be written using objects.", "4"]
    ],
    "public/app/features/explore/TraceView/components/TracePageHeader/SpanFilters/SpanFilters.tsx:5381": [
      [0, 0, 0, "\'HorizontalGroup\' import from \'@grafana/ui\' is restricted from being used by a pattern. Use Stack component instead.", "0"],
      [0, 0, 0, "Styles should be written using objects.", "1"],
      [0, 0, 0, "Styles should be written using objects.", "2"],
      [0, 0, 0, "Styles should be written using objects.", "3"],
      [0, 0, 0, "Styles should be written using objects.", "4"],
      [0, 0, 0, "Styles should be written using objects.", "5"],
      [0, 0, 0, "Styles should be written using objects.", "6"]
    ],
    "public/app/features/explore/TraceView/components/TracePageHeader/SpanGraph/CanvasSpanGraph.tsx:5381": [
      [0, 0, 0, "Styles should be written using objects.", "0"]
    ],
    "public/app/features/explore/TraceView/components/TracePageHeader/SpanGraph/GraphTicks.tsx:5381": [
      [0, 0, 0, "Styles should be written using objects.", "0"]
    ],
    "public/app/features/explore/TraceView/components/TracePageHeader/SpanGraph/Scrubber.tsx:5381": [
      [0, 0, 0, "Styles should be written using objects.", "0"],
      [0, 0, 0, "Styles should be written using objects.", "1"],
      [0, 0, 0, "Styles should be written using objects.", "2"],
      [0, 0, 0, "Styles should be written using objects.", "3"],
      [0, 0, 0, "Styles should be written using objects.", "4"]
    ],
    "public/app/features/explore/TraceView/components/TracePageHeader/SpanGraph/TickLabels.tsx:5381": [
      [0, 0, 0, "Styles should be written using objects.", "0"],
      [0, 0, 0, "Styles should be written using objects.", "1"]
    ],
    "public/app/features/explore/TraceView/components/TracePageHeader/SpanGraph/ViewingLayer.tsx:5381": [
      [0, 0, 0, "Styles should be written using objects.", "0"],
      [0, 0, 0, "Styles should be written using objects.", "1"],
      [0, 0, 0, "Styles should be written using objects.", "2"],
      [0, 0, 0, "Styles should be written using objects.", "3"],
      [0, 0, 0, "Styles should be written using objects.", "4"],
      [0, 0, 0, "Styles should be written using objects.", "5"],
      [0, 0, 0, "Styles should be written using objects.", "6"],
      [0, 0, 0, "Styles should be written using objects.", "7"]
    ],
    "public/app/features/explore/TraceView/components/TracePageHeader/TracePageHeader.tsx:5381": [
      [0, 0, 0, "Styles should be written using objects.", "0"],
      [0, 0, 0, "Styles should be written using objects.", "1"],
      [0, 0, 0, "Styles should be written using objects.", "2"],
      [0, 0, 0, "Styles should be written using objects.", "3"],
      [0, 0, 0, "Styles should be written using objects.", "4"],
      [0, 0, 0, "Styles should be written using objects.", "5"],
      [0, 0, 0, "Styles should be written using objects.", "6"],
      [0, 0, 0, "Styles should be written using objects.", "7"],
      [0, 0, 0, "Styles should be written using objects.", "8"]
    ],
    "public/app/features/explore/TraceView/components/TraceTimelineViewer/SpanBarRow.tsx:5381": [
      [0, 0, 0, "Styles should be written using objects.", "0"],
      [0, 0, 0, "Styles should be written using objects.", "1"],
      [0, 0, 0, "Styles should be written using objects.", "2"],
      [0, 0, 0, "Styles should be written using objects.", "3"],
      [0, 0, 0, "Styles should be written using objects.", "4"],
      [0, 0, 0, "Styles should be written using objects.", "5"],
      [0, 0, 0, "Styles should be written using objects.", "6"],
      [0, 0, 0, "Styles should be written using objects.", "7"],
      [0, 0, 0, "Styles should be written using objects.", "8"],
      [0, 0, 0, "Styles should be written using objects.", "9"],
      [0, 0, 0, "Styles should be written using objects.", "10"],
      [0, 0, 0, "Styles should be written using objects.", "11"],
      [0, 0, 0, "Styles should be written using objects.", "12"],
      [0, 0, 0, "Styles should be written using objects.", "13"],
      [0, 0, 0, "Styles should be written using objects.", "14"],
      [0, 0, 0, "Styles should be written using objects.", "15"],
      [0, 0, 0, "Styles should be written using objects.", "16"],
      [0, 0, 0, "Styles should be written using objects.", "17"],
      [0, 0, 0, "Styles should be written using objects.", "18"],
      [0, 0, 0, "Styles should be written using objects.", "19"],
      [0, 0, 0, "Styles should be written using objects.", "20"],
      [0, 0, 0, "Styles should be written using objects.", "21"]
    ],
    "public/app/features/explore/TraceView/components/TraceTimelineViewer/SpanDetail/AccordianKeyValues.tsx:5381": [
      [0, 0, 0, "Styles should be written using objects.", "0"],
      [0, 0, 0, "Styles should be written using objects.", "1"],
      [0, 0, 0, "Styles should be written using objects.", "2"],
      [0, 0, 0, "Styles should be written using objects.", "3"],
      [0, 0, 0, "Styles should be written using objects.", "4"],
      [0, 0, 0, "Styles should be written using objects.", "5"],
      [0, 0, 0, "Styles should be written using objects.", "6"],
      [0, 0, 0, "Styles should be written using objects.", "7"]
    ],
    "public/app/features/explore/TraceView/components/TraceTimelineViewer/SpanDetail/AccordianLogs.tsx:5381": [
      [0, 0, 0, "Styles should be written using objects.", "0"],
      [0, 0, 0, "Styles should be written using objects.", "1"],
      [0, 0, 0, "Styles should be written using objects.", "2"],
      [0, 0, 0, "Styles should be written using objects.", "3"]
    ],
    "public/app/features/explore/TraceView/components/TraceTimelineViewer/SpanDetail/AccordianReferences.tsx:5381": [
      [0, 0, 0, "Styles should be written using objects.", "0"],
      [0, 0, 0, "Styles should be written using objects.", "1"],
      [0, 0, 0, "Styles should be written using objects.", "2"],
      [0, 0, 0, "Styles should be written using objects.", "3"],
      [0, 0, 0, "Styles should be written using objects.", "4"],
      [0, 0, 0, "Styles should be written using objects.", "5"],
      [0, 0, 0, "Styles should be written using objects.", "6"],
      [0, 0, 0, "Styles should be written using objects.", "7"],
      [0, 0, 0, "Styles should be written using objects.", "8"],
      [0, 0, 0, "Styles should be written using objects.", "9"],
      [0, 0, 0, "Styles should be written using objects.", "10"],
      [0, 0, 0, "Styles should be written using objects.", "11"],
      [0, 0, 0, "Styles should be written using objects.", "12"],
      [0, 0, 0, "Styles should be written using objects.", "13"]
    ],
    "public/app/features/explore/TraceView/components/TraceTimelineViewer/SpanDetail/AccordianText.tsx:5381": [
      [0, 0, 0, "Styles should be written using objects.", "0"]
    ],
    "public/app/features/explore/TraceView/components/TraceTimelineViewer/SpanDetail/KeyValuesTable.tsx:5381": [
      [0, 0, 0, "Styles should be written using objects.", "0"],
      [0, 0, 0, "Styles should be written using objects.", "1"],
      [0, 0, 0, "Styles should be written using objects.", "2"],
      [0, 0, 0, "Styles should be written using objects.", "3"],
      [0, 0, 0, "Styles should be written using objects.", "4"],
      [0, 0, 0, "Styles should be written using objects.", "5"]
    ],
    "public/app/features/explore/TraceView/components/TraceTimelineViewer/SpanDetail/SpanFlameGraph.tsx:5381": [
      [0, 0, 0, "Do not use any type assertions.", "0"]
    ],
    "public/app/features/explore/TraceView/components/TraceTimelineViewer/SpanDetail/TextList.tsx:5381": [
      [0, 0, 0, "Styles should be written using objects.", "0"],
      [0, 0, 0, "Styles should be written using objects.", "1"],
      [0, 0, 0, "Styles should be written using objects.", "2"]
    ],
    "public/app/features/explore/TraceView/components/TraceTimelineViewer/SpanDetail/index.tsx:5381": [
      [0, 0, 0, "Styles should be written using objects.", "0"],
      [0, 0, 0, "Styles should be written using objects.", "1"],
      [0, 0, 0, "Styles should be written using objects.", "2"],
      [0, 0, 0, "Styles should be written using objects.", "3"],
      [0, 0, 0, "Styles should be written using objects.", "4"],
      [0, 0, 0, "Styles should be written using objects.", "5"],
      [0, 0, 0, "Styles should be written using objects.", "6"],
      [0, 0, 0, "Styles should be written using objects.", "7"],
      [0, 0, 0, "Styles should be written using objects.", "8"],
      [0, 0, 0, "Styles should be written using objects.", "9"],
      [0, 0, 0, "Styles should be written using objects.", "10"]
    ],
    "public/app/features/explore/TraceView/components/TraceTimelineViewer/SpanDetailRow.tsx:5381": [
      [0, 0, 0, "Styles should be written using objects.", "0"],
      [0, 0, 0, "Styles should be written using objects.", "1"]
    ],
    "public/app/features/explore/TraceView/components/TraceTimelineViewer/SpanLinks.tsx:5381": [
      [0, 0, 0, "Styles should be written using objects.", "0"],
      [0, 0, 0, "Styles should be written using objects.", "1"],
      [0, 0, 0, "Styles should be written using objects.", "2"],
      [0, 0, 0, "Styles should be written using objects.", "3"]
    ],
    "public/app/features/explore/TraceView/components/TraceTimelineViewer/SpanTreeOffset.tsx:5381": [
      [0, 0, 0, "Styles should be written using objects.", "0"],
      [0, 0, 0, "Styles should be written using objects.", "1"],
      [0, 0, 0, "Styles should be written using objects.", "2"],
      [0, 0, 0, "Styles should be written using objects.", "3"],
      [0, 0, 0, "Styles should be written using objects.", "4"],
      [0, 0, 0, "Styles should be written using objects.", "5"]
    ],
    "public/app/features/explore/TraceView/components/TraceTimelineViewer/Ticks.tsx:5381": [
      [0, 0, 0, "Styles should be written using objects.", "0"],
      [0, 0, 0, "Styles should be written using objects.", "1"],
      [0, 0, 0, "Styles should be written using objects.", "2"],
      [0, 0, 0, "Styles should be written using objects.", "3"]
    ],
    "public/app/features/explore/TraceView/components/TraceTimelineViewer/TimelineHeaderRow/TimelineCollapser.tsx:5381": [
      [0, 0, 0, "Styles should be written using objects.", "0"]
    ],
    "public/app/features/explore/TraceView/components/TraceTimelineViewer/TimelineHeaderRow/TimelineColumnResizer.tsx:5381": [
      [0, 0, 0, "Styles should be written using objects.", "0"],
      [0, 0, 0, "Styles should be written using objects.", "1"],
      [0, 0, 0, "Styles should be written using objects.", "2"],
      [0, 0, 0, "Styles should be written using objects.", "3"],
      [0, 0, 0, "Styles should be written using objects.", "4"],
      [0, 0, 0, "Styles should be written using objects.", "5"],
      [0, 0, 0, "Styles should be written using objects.", "6"],
      [0, 0, 0, "Styles should be written using objects.", "7"]
    ],
    "public/app/features/explore/TraceView/components/TraceTimelineViewer/TimelineHeaderRow/TimelineHeaderRow.tsx:5381": [
      [0, 0, 0, "Styles should be written using objects.", "0"],
      [0, 0, 0, "Styles should be written using objects.", "1"],
      [0, 0, 0, "Styles should be written using objects.", "2"]
    ],
    "public/app/features/explore/TraceView/components/TraceTimelineViewer/TimelineHeaderRow/TimelineViewingLayer.tsx:5381": [
      [0, 0, 0, "Styles should be written using objects.", "0"],
      [0, 0, 0, "Styles should be written using objects.", "1"],
      [0, 0, 0, "Styles should be written using objects.", "2"],
      [0, 0, 0, "Styles should be written using objects.", "3"],
      [0, 0, 0, "Styles should be written using objects.", "4"],
      [0, 0, 0, "Styles should be written using objects.", "5"],
      [0, 0, 0, "Styles should be written using objects.", "6"],
      [0, 0, 0, "Styles should be written using objects.", "7"]
    ],
    "public/app/features/explore/TraceView/components/TraceTimelineViewer/VirtualizedTraceView.tsx:5381": [
      [0, 0, 0, "Styles should be written using objects.", "0"],
      [0, 0, 0, "Styles should be written using objects.", "1"],
      [0, 0, 0, "Styles should be written using objects.", "2"]
    ],
    "public/app/features/explore/TraceView/components/TraceTimelineViewer/index.tsx:5381": [
      [0, 0, 0, "Styles should be written using objects.", "0"]
    ],
    "public/app/features/explore/TraceView/components/common/BreakableText.tsx:5381": [
      [0, 0, 0, "Styles should be written using objects.", "0"]
    ],
    "public/app/features/explore/TraceView/components/common/CopyIcon.tsx:5381": [
      [0, 0, 0, "Styles should be written using objects.", "0"]
    ],
    "public/app/features/explore/TraceView/components/common/LabeledList.tsx:5381": [
      [0, 0, 0, "Styles should be written using objects.", "0"],
      [0, 0, 0, "Styles should be written using objects.", "1"],
      [0, 0, 0, "Styles should be written using objects.", "2"],
      [0, 0, 0, "Styles should be written using objects.", "3"]
    ],
    "public/app/features/explore/TraceView/components/common/NewWindowIcon.tsx:5381": [
      [0, 0, 0, "Styles should be written using objects.", "0"]
    ],
    "public/app/features/explore/TraceView/components/common/TraceName.tsx:5381": [
      [0, 0, 0, "Styles should be written using objects.", "0"]
    ],
    "public/app/features/explore/TraceView/components/demo/trace-generators.ts:5381": [
      [0, 0, 0, "Do not use any type assertions.", "0"]
    ],
    "public/app/features/explore/TraceView/components/model/link-patterns.tsx:5381": [
      [0, 0, 0, "Unexpected any. Specify a different type.", "0"],
      [0, 0, 0, "Unexpected any. Specify a different type.", "1"],
      [0, 0, 0, "Unexpected any. Specify a different type.", "2"],
      [0, 0, 0, "Unexpected any. Specify a different type.", "3"],
      [0, 0, 0, "Unexpected any. Specify a different type.", "4"],
      [0, 0, 0, "Unexpected any. Specify a different type.", "5"],
      [0, 0, 0, "Unexpected any. Specify a different type.", "6"],
      [0, 0, 0, "Unexpected any. Specify a different type.", "7"],
      [0, 0, 0, "Unexpected any. Specify a different type.", "8"],
      [0, 0, 0, "Do not use any type assertions.", "9"],
      [0, 0, 0, "Unexpected any. Specify a different type.", "10"],
      [0, 0, 0, "Do not use any type assertions.", "11"]
    ],
    "public/app/features/explore/TraceView/components/model/transform-trace-data.tsx:5381": [
      [0, 0, 0, "Do not use any type assertions.", "0"]
    ],
    "public/app/features/explore/TraceView/components/settings/SpanBarSettings.tsx:5381": [
      [0, 0, 0, "Styles should be written using objects.", "0"],
      [0, 0, 0, "Styles should be written using objects.", "1"]
    ],
    "public/app/features/explore/TraceView/components/types/trace.ts:5381": [
      [0, 0, 0, "Unexpected any. Specify a different type.", "0"]
    ],
    "public/app/features/explore/TraceView/createSpanLink.tsx:5381": [
      [0, 0, 0, "Do not use any type assertions.", "0"],
      [0, 0, 0, "Do not use any type assertions.", "1"]
    ],
    "public/app/features/explore/extensions/ConfirmNavigationModal.tsx:5381": [
      [0, 0, 0, "\'VerticalGroup\' import from \'@grafana/ui\' is restricted from being used by a pattern. Use Stack component instead.", "0"]
    ],
    "public/app/features/explore/spec/helper/setup.tsx:5381": [
      [0, 0, 0, "Do not use any type assertions.", "0"],
      [0, 0, 0, "Unexpected any. Specify a different type.", "1"]
    ],
    "public/app/features/explore/state/time.test.ts:5381": [
      [0, 0, 0, "Unexpected any. Specify a different type.", "0"]
    ],
    "public/app/features/explore/state/utils.ts:5381": [
      [0, 0, 0, "Do not use any type assertions.", "0"],
      [0, 0, 0, "Unexpected any. Specify a different type.", "1"],
      [0, 0, 0, "Do not use any type assertions.", "2"],
      [0, 0, 0, "Unexpected any. Specify a different type.", "3"],
      [0, 0, 0, "Do not use any type assertions.", "4"],
      [0, 0, 0, "Do not use any type assertions.", "5"]
    ],
    "public/app/features/expressions/ExpressionDatasource.ts:5381": [
      [0, 0, 0, "Do not use any type assertions.", "0"],
      [0, 0, 0, "Do not use any type assertions.", "1"]
    ],
    "public/app/features/expressions/components/Condition.tsx:5381": [
      [0, 0, 0, "Styles should be written using objects.", "0"],
      [0, 0, 0, "Styles should be written using objects.", "1"],
      [0, 0, 0, "Styles should be written using objects.", "2"]
    ],
    "public/app/features/expressions/components/Math.tsx:5381": [
      [0, 0, 0, "Styles should be written using objects.", "0"],
      [0, 0, 0, "Styles should be written using objects.", "1"],
      [0, 0, 0, "Styles should be written using objects.", "2"],
      [0, 0, 0, "Styles should be written using objects.", "3"],
      [0, 0, 0, "Styles should be written using objects.", "4"],
      [0, 0, 0, "Styles should be written using objects.", "5"],
      [0, 0, 0, "Styles should be written using objects.", "6"]
    ],
    "public/app/features/expressions/guards.ts:5381": [
      [0, 0, 0, "Do not use any type assertions.", "0"]
    ],
    "public/app/features/geo/editor/GazetteerPathEditor.tsx:5381": [
      [0, 0, 0, "Styles should be written using objects.", "0"]
    ],
    "public/app/features/geo/editor/locationModeEditor.tsx:5381": [
      [0, 0, 0, "\'HorizontalGroup\' import from \'@grafana/ui\' is restricted from being used by a pattern. Use Stack component instead.", "0"],
      [0, 0, 0, "Styles should be written using objects.", "1"],
      [0, 0, 0, "Styles should be written using objects.", "2"]
    ],
    "public/app/features/geo/gazetteer/gazetteer.ts:5381": [
      [0, 0, 0, "Unexpected any. Specify a different type.", "0"],
      [0, 0, 0, "Do not use any type assertions.", "1"]
    ],
    "public/app/features/geo/utils/frameVectorSource.ts:5381": [
      [0, 0, 0, "Do not use any type assertions.", "0"],
      [0, 0, 0, "Do not use any type assertions.", "1"]
    ],
    "public/app/features/inspector/DetailText.tsx:5381": [
      [0, 0, 0, "Styles should be written using objects.", "0"]
    ],
    "public/app/features/inspector/InspectDataOptions.tsx:5381": [
      [0, 0, 0, "\'HorizontalGroup\' import from \'@grafana/ui\' is restricted from being used by a pattern. Use Stack component instead.", "0"],
      [0, 0, 0, "\'VerticalGroup\' import from \'@grafana/ui\' is restricted from being used by a pattern. Use Stack component instead.", "1"],
      [0, 0, 0, "Do not use any type assertions.", "2"]
    ],
    "public/app/features/inspector/InspectDataTab.tsx:5381": [
      [0, 0, 0, "Use data-testid for E2E selectors instead of aria-label", "0"]
    ],
    "public/app/features/inspector/InspectJSONTab.tsx:5381": [
      [0, 0, 0, "Use data-testid for E2E selectors instead of aria-label", "0"]
    ],
    "public/app/features/inspector/InspectStatsTab.tsx:5381": [
      [0, 0, 0, "Use data-testid for E2E selectors instead of aria-label", "0"],
      [0, 0, 0, "Styles should be written using objects.", "1"]
    ],
    "public/app/features/inspector/InspectStatsTable.tsx:5381": [
      [0, 0, 0, "Styles should be written using objects.", "0"],
      [0, 0, 0, "Styles should be written using objects.", "1"]
    ],
    "public/app/features/inspector/InspectStatsTraceIdsTable.tsx:5381": [
      [0, 0, 0, "Styles should be written using objects.", "0"],
      [0, 0, 0, "Styles should be written using objects.", "1"]
    ],
    "public/app/features/inspector/QueryInspector.tsx:5381": [
      [0, 0, 0, "Unexpected any. Specify a different type.", "0"],
      [0, 0, 0, "Styles should be written using objects.", "1"],
      [0, 0, 0, "Use data-testid for E2E selectors instead of aria-label", "2"],
      [0, 0, 0, "Use data-testid for E2E selectors instead of aria-label", "3"]
    ],
    "public/app/features/inspector/styles.ts:5381": [
      [0, 0, 0, "Styles should be written using objects.", "0"],
      [0, 0, 0, "Styles should be written using objects.", "1"],
      [0, 0, 0, "Styles should be written using objects.", "2"],
      [0, 0, 0, "Styles should be written using objects.", "3"],
      [0, 0, 0, "Styles should be written using objects.", "4"],
      [0, 0, 0, "Styles should be written using objects.", "5"],
      [0, 0, 0, "Styles should be written using objects.", "6"],
      [0, 0, 0, "Styles should be written using objects.", "7"],
      [0, 0, 0, "Styles should be written using objects.", "8"],
      [0, 0, 0, "Styles should be written using objects.", "9"],
      [0, 0, 0, "Styles should be written using objects.", "10"]
    ],
    "public/app/features/library-panels/components/LibraryPanelInfo/LibraryPanelInfo.tsx:5381": [
      [0, 0, 0, "Styles should be written using objects.", "0"],
      [0, 0, 0, "Styles should be written using objects.", "1"],
      [0, 0, 0, "Styles should be written using objects.", "2"]
    ],
    "public/app/features/library-panels/components/LibraryPanelsSearch/LibraryPanelsSearch.tsx:5381": [
      [0, 0, 0, "\'VerticalGroup\' import from \'@grafana/ui\' is restricted from being used by a pattern. Use Stack component instead.", "0"]
    ],
    "public/app/features/library-panels/components/LibraryPanelsView/actions.ts:5381": [
      [0, 0, 0, "Unexpected any. Specify a different type.", "0"]
    ],
    "public/app/features/library-panels/components/OpenLibraryPanelModal/OpenLibraryPanelModal.tsx:5381": [
      [0, 0, 0, "Styles should be written using objects.", "0"]
    ],
    "public/app/features/library-panels/components/PanelLibraryOptionsGroup/PanelLibraryOptionsGroup.tsx:5381": [
      [0, 0, 0, "\'VerticalGroup\' import from \'@grafana/ui\' is restricted from being used by a pattern. Use Stack component instead.", "0"],
      [0, 0, 0, "Styles should be written using objects.", "1"]
    ],
    "public/app/features/library-panels/styles.ts:5381": [
      [0, 0, 0, "Styles should be written using objects.", "0"],
      [0, 0, 0, "Styles should be written using objects.", "1"],
      [0, 0, 0, "Styles should be written using objects.", "2"],
      [0, 0, 0, "Styles should be written using objects.", "3"],
      [0, 0, 0, "Styles should be written using objects.", "4"],
      [0, 0, 0, "Styles should be written using objects.", "5"]
    ],
    "public/app/features/library-panels/utils.ts:5381": [
      [0, 0, 0, "Unexpected any. Specify a different type.", "0"]
    ],
    "public/app/features/live/LiveConnectionWarning.tsx:5381": [
      [0, 0, 0, "Styles should be written using objects.", "0"],
      [0, 0, 0, "Styles should be written using objects.", "1"]
    ],
    "public/app/features/live/centrifuge/LiveDataStream.ts:5381": [
      [0, 0, 0, "Do not use any type assertions.", "0"]
    ],
    "public/app/features/live/centrifuge/channel.ts:5381": [
      [0, 0, 0, "Unexpected any. Specify a different type.", "0"]
    ],
    "public/app/features/live/centrifuge/serviceWorkerProxy.ts:5381": [
      [0, 0, 0, "Do not use any type assertions.", "0"]
    ],
    "public/app/features/live/data/amendTimeSeries.ts:5381": [
      [0, 0, 0, "Unexpected any. Specify a different type.", "0"],
      [0, 0, 0, "Do not use any type assertions.", "1"],
      [0, 0, 0, "Do not use any type assertions.", "2"],
      [0, 0, 0, "Do not use any type assertions.", "3"],
      [0, 0, 0, "Do not use any type assertions.", "4"]
    ],
    "public/app/features/logs/components/LoadingIndicator.tsx:5381": [
      [0, 0, 0, "Styles should be written using objects.", "0"]
    ],
    "public/app/features/logs/components/LogDetailsRow.tsx:5381": [
      [0, 0, 0, "Styles should be written using objects.", "0"],
      [0, 0, 0, "Styles should be written using objects.", "1"],
      [0, 0, 0, "Styles should be written using objects.", "2"],
      [0, 0, 0, "Styles should be written using objects.", "3"],
      [0, 0, 0, "Styles should be written using objects.", "4"],
      [0, 0, 0, "Styles should be written using objects.", "5"],
      [0, 0, 0, "Styles should be written using objects.", "6"]
    ],
    "public/app/features/logs/components/LogLabelStats.tsx:5381": [
      [0, 0, 0, "Styles should be written using objects.", "0"],
      [0, 0, 0, "Styles should be written using objects.", "1"],
      [0, 0, 0, "Styles should be written using objects.", "2"],
      [0, 0, 0, "Styles should be written using objects.", "3"],
      [0, 0, 0, "Styles should be written using objects.", "4"]
    ],
    "public/app/features/logs/components/LogLabelStatsRow.tsx:5381": [
      [0, 0, 0, "Styles should be written using objects.", "0"],
      [0, 0, 0, "Styles should be written using objects.", "1"],
      [0, 0, 0, "Styles should be written using objects.", "2"],
      [0, 0, 0, "Styles should be written using objects.", "3"],
      [0, 0, 0, "Styles should be written using objects.", "4"],
      [0, 0, 0, "Styles should be written using objects.", "5"],
      [0, 0, 0, "Styles should be written using objects.", "6"],
      [0, 0, 0, "Styles should be written using objects.", "7"]
    ],
    "public/app/features/logs/components/LogLabels.tsx:5381": [
      [0, 0, 0, "Styles should be written using objects.", "0"],
      [0, 0, 0, "Styles should be written using objects.", "1"],
      [0, 0, 0, "Styles should be written using objects.", "2"]
    ],
    "public/app/features/logs/components/LogRowMessageDisplayedFields.tsx:5381": [
      [0, 0, 0, "Styles should be written using objects.", "0"]
    ],
    "public/app/features/logs/components/getLogRowStyles.ts:5381": [
      [0, 0, 0, "Styles should be written using objects.", "0"],
      [0, 0, 0, "Styles should be written using objects.", "1"],
      [0, 0, 0, "Styles should be written using objects.", "2"],
      [0, 0, 0, "Styles should be written using objects.", "3"],
      [0, 0, 0, "Styles should be written using objects.", "4"],
      [0, 0, 0, "Styles should be written using objects.", "5"],
      [0, 0, 0, "Styles should be written using objects.", "6"],
      [0, 0, 0, "Styles should be written using objects.", "7"],
      [0, 0, 0, "Styles should be written using objects.", "8"],
      [0, 0, 0, "Styles should be written using objects.", "9"],
      [0, 0, 0, "Styles should be written using objects.", "10"],
      [0, 0, 0, "Styles should be written using objects.", "11"],
      [0, 0, 0, "Styles should be written using objects.", "12"],
      [0, 0, 0, "Styles should be written using objects.", "13"],
      [0, 0, 0, "Styles should be written using objects.", "14"],
      [0, 0, 0, "Styles should be written using objects.", "15"],
      [0, 0, 0, "Styles should be written using objects.", "16"],
      [0, 0, 0, "Styles should be written using objects.", "17"],
      [0, 0, 0, "Styles should be written using objects.", "18"],
      [0, 0, 0, "Styles should be written using objects.", "19"],
      [0, 0, 0, "Styles should be written using objects.", "20"],
      [0, 0, 0, "Styles should be written using objects.", "21"],
      [0, 0, 0, "Styles should be written using objects.", "22"],
      [0, 0, 0, "Styles should be written using objects.", "23"],
      [0, 0, 0, "Styles should be written using objects.", "24"],
      [0, 0, 0, "Styles should be written using objects.", "25"],
      [0, 0, 0, "Styles should be written using objects.", "26"],
      [0, 0, 0, "Styles should be written using objects.", "27"],
      [0, 0, 0, "Styles should be written using objects.", "28"],
      [0, 0, 0, "Styles should be written using objects.", "29"],
      [0, 0, 0, "Styles should be written using objects.", "30"],
      [0, 0, 0, "Styles should be written using objects.", "31"],
      [0, 0, 0, "Styles should be written using objects.", "32"],
      [0, 0, 0, "Styles should be written using objects.", "33"],
      [0, 0, 0, "Styles should be written using objects.", "34"],
      [0, 0, 0, "Styles should be written using objects.", "35"]
    ],
    "public/app/features/logs/components/log-context/LogRowContextModal.tsx:5381": [
      [0, 0, 0, "Styles should be written using objects.", "0"],
      [0, 0, 0, "Styles should be written using objects.", "1"],
      [0, 0, 0, "Styles should be written using objects.", "2"],
      [0, 0, 0, "Styles should be written using objects.", "3"],
      [0, 0, 0, "Styles should be written using objects.", "4"],
      [0, 0, 0, "Styles should be written using objects.", "5"],
      [0, 0, 0, "Styles should be written using objects.", "6"],
      [0, 0, 0, "Styles should be written using objects.", "7"],
      [0, 0, 0, "Styles should be written using objects.", "8"],
      [0, 0, 0, "Styles should be written using objects.", "9"],
      [0, 0, 0, "Styles should be written using objects.", "10"],
      [0, 0, 0, "Styles should be written using objects.", "11"],
      [0, 0, 0, "Styles should be written using objects.", "12"]
    ],
    "public/app/features/logs/utils.ts:5381": [
      [0, 0, 0, "Do not use any type assertions.", "0"]
    ],
    "public/app/features/manage-dashboards/DashboardImportPage.tsx:5381": [
      [0, 0, 0, "Styles should be written using objects.", "0"],
      [0, 0, 0, "Styles should be written using objects.", "1"],
      [0, 0, 0, "Styles should be written using objects.", "2"]
    ],
    "public/app/features/manage-dashboards/components/ImportDashboardLibraryPanelsList.tsx:5381": [
      [0, 0, 0, "Do not use any type assertions.", "0"],
      [0, 0, 0, "Styles should be written using objects.", "1"],
      [0, 0, 0, "Styles should be written using objects.", "2"]
    ],
    "public/app/features/manage-dashboards/components/PublicDashboardListTable/DeletePublicDashboardModal.tsx:5381": [
      [0, 0, 0, "Styles should be written using objects.", "0"],
      [0, 0, 0, "Styles should be written using objects.", "1"]
    ],
    "public/app/features/manage-dashboards/components/PublicDashboardListTable/PublicDashboardListTable.tsx:5381": [
      [0, 0, 0, "\'HorizontalGroup\' import from \'@grafana/ui/src\' is restricted from being used by a pattern. Use Stack component instead.", "0"],
      [0, 0, 0, "Styles should be written using objects.", "1"],
      [0, 0, 0, "Styles should be written using objects.", "2"],
      [0, 0, 0, "Styles should be written using objects.", "3"],
      [0, 0, 0, "Styles should be written using objects.", "4"],
      [0, 0, 0, "Styles should be written using objects.", "5"],
      [0, 0, 0, "Styles should be written using objects.", "6"]
    ],
    "public/app/features/manage-dashboards/state/actions.ts:5381": [
      [0, 0, 0, "Unexpected any. Specify a different type.", "0"],
      [0, 0, 0, "Unexpected any. Specify a different type.", "1"],
      [0, 0, 0, "Unexpected any. Specify a different type.", "2"],
      [0, 0, 0, "Unexpected any. Specify a different type.", "3"],
      [0, 0, 0, "Do not use any type assertions.", "4"],
      [0, 0, 0, "Unexpected any. Specify a different type.", "5"],
      [0, 0, 0, "Unexpected any. Specify a different type.", "6"],
      [0, 0, 0, "Unexpected any. Specify a different type.", "7"],
      [0, 0, 0, "Unexpected any. Specify a different type.", "8"],
      [0, 0, 0, "Unexpected any. Specify a different type.", "9"],
      [0, 0, 0, "Unexpected any. Specify a different type.", "10"],
      [0, 0, 0, "Unexpected any. Specify a different type.", "11"],
      [0, 0, 0, "Unexpected any. Specify a different type.", "12"],
      [0, 0, 0, "Unexpected any. Specify a different type.", "13"],
      [0, 0, 0, "Unexpected any. Specify a different type.", "14"]
    ],
    "public/app/features/manage-dashboards/state/reducers.ts:5381": [
      [0, 0, 0, "Unexpected any. Specify a different type.", "0"],
      [0, 0, 0, "Do not use any type assertions.", "1"],
      [0, 0, 0, "Unexpected any. Specify a different type.", "2"],
      [0, 0, 0, "Unexpected any. Specify a different type.", "3"],
      [0, 0, 0, "Unexpected any. Specify a different type.", "4"]
    ],
    "public/app/features/org/OrgDetailsPage.tsx:5381": [
      [0, 0, 0, "\'VerticalGroup\' import from \'@grafana/ui\' is restricted from being used by a pattern. Use Stack component instead.", "0"]
    ],
    "public/app/features/org/SelectOrgPage.tsx:5381": [
      [0, 0, 0, "\'HorizontalGroup\' import from \'@grafana/ui\' is restricted from being used by a pattern. Use Stack component instead.", "0"]
    ],
    "public/app/features/org/state/actions.ts:5381": [
      [0, 0, 0, "Unexpected any. Specify a different type.", "0"]
    ],
    "public/app/features/org/state/reducers.ts:5381": [
      [0, 0, 0, "Do not use any type assertions.", "0"]
    ],
    "public/app/features/panel/components/VizTypePicker/PanelTypeCard.tsx:5381": [
      [0, 0, 0, "Use data-testid for E2E selectors instead of aria-label", "0"]
    ],
    "public/app/features/panel/components/VizTypePicker/VisualizationSuggestionCard.tsx:5381": [
      [0, 0, 0, "Styles should be written using objects.", "0"],
      [0, 0, 0, "Styles should be written using objects.", "1"],
      [0, 0, 0, "Styles should be written using objects.", "2"],
      [0, 0, 0, "Styles should be written using objects.", "3"],
      [0, 0, 0, "Styles should be written using objects.", "4"]
    ],
    "public/app/features/panel/panellinks/linkSuppliers.ts:5381": [
      [0, 0, 0, "Unexpected any. Specify a different type.", "0"]
    ],
    "public/app/features/panel/panellinks/link_srv.ts:5381": [
      [0, 0, 0, "Unexpected any. Specify a different type.", "0"],
      [0, 0, 0, "Unexpected any. Specify a different type.", "1"],
      [0, 0, 0, "Unexpected any. Specify a different type.", "2"],
      [0, 0, 0, "Unexpected any. Specify a different type.", "3"]
    ],
    "public/app/features/playlist/PlaylistForm.tsx:5381": [
      [0, 0, 0, "Use data-testid for E2E selectors instead of aria-label", "0"],
      [0, 0, 0, "Use data-testid for E2E selectors instead of aria-label", "1"]
    ],
    "public/app/features/playlist/PlaylistTableRows.tsx:5381": [
      [0, 0, 0, "Styles should be written using objects.", "0"],
      [0, 0, 0, "Styles should be written using objects.", "1"],
      [0, 0, 0, "Styles should be written using objects.", "2"],
      [0, 0, 0, "Styles should be written using objects.", "3"]
    ],
    "public/app/features/plugins/admin/components/Badges/PluginEnterpriseBadge.tsx:5381": [
      [0, 0, 0, "\'HorizontalGroup\' import from \'@grafana/ui\' is restricted from being used by a pattern. Use Stack component instead.", "0"]
    ],
    "public/app/features/plugins/admin/components/Badges/PluginUpdateAvailableBadge.tsx:5381": [
      [0, 0, 0, "Styles should be written using objects.", "0"]
    ],
    "public/app/features/plugins/admin/components/Badges/sharedStyles.ts:5381": [
      [0, 0, 0, "Styles should be written using objects.", "0"]
    ],
    "public/app/features/plugins/admin/components/GetStartedWithPlugin/GetStartedWithDataSource.tsx:5381": [
      [0, 0, 0, "Do not use any type assertions.", "0"]
    ],
    "public/app/features/plugins/admin/components/HorizontalGroup.tsx:5381": [
      [0, 0, 0, "Styles should be written using objects.", "0"]
    ],
    "public/app/features/plugins/admin/components/InstallControls/ExternallyManagedButton.tsx:5381": [
      [0, 0, 0, "\'HorizontalGroup\' import from \'@grafana/ui\' is restricted from being used by a pattern. Use Stack component instead.", "0"]
    ],
    "public/app/features/plugins/admin/components/InstallControls/InstallControlsButton.tsx:5381": [
      [0, 0, 0, "\'HorizontalGroup\' import from \'@grafana/ui\' is restricted from being used by a pattern. Use Stack component instead.", "0"]
    ],
    "public/app/features/plugins/admin/components/InstallControls/InstallControlsWarning.tsx:5381": [
      [0, 0, 0, "\'HorizontalGroup\' import from \'@grafana/ui\' is restricted from being used by a pattern. Use Stack component instead.", "0"],
      [0, 0, 0, "Styles should be written using objects.", "1"]
    ],
    "public/app/features/plugins/admin/components/PluginActions.tsx:5381": [
      [0, 0, 0, "\'HorizontalGroup\' import from \'@grafana/ui\' is restricted from being used by a pattern. Use Stack component instead.", "0"],
      [0, 0, 0, "\'VerticalGroup\' import from \'@grafana/ui\' is restricted from being used by a pattern. Use Stack component instead.", "1"],
      [0, 0, 0, "Styles should be written using objects.", "2"]
    ],
    "public/app/features/plugins/admin/components/PluginDetailsBody.tsx:5381": [
      [0, 0, 0, "Do not use any type assertions.", "0"]
    ],
    "public/app/features/plugins/admin/components/PluginDetailsHeaderDependencies.tsx:5381": [
      [0, 0, 0, "Styles should be written using objects.", "0"],
      [0, 0, 0, "Styles should be written using objects.", "1"]
    ],
    "public/app/features/plugins/admin/components/PluginDetailsHeaderSignature.tsx:5381": [
      [0, 0, 0, "Styles should be written using objects.", "0"],
      [0, 0, 0, "Styles should be written using objects.", "1"]
    ],
    "public/app/features/plugins/admin/components/PluginDetailsPage.tsx:5381": [
      [0, 0, 0, "\'Layout\' import from \'@grafana/ui/src/components/Layout/Layout\' is restricted from being used by a pattern. Use Stack component instead.", "0"],
      [0, 0, 0, "Do not use any type assertions.", "1"],
      [0, 0, 0, "Styles should be written using objects.", "2"],
      [0, 0, 0, "Styles should be written using objects.", "3"],
      [0, 0, 0, "Styles should be written using objects.", "4"]
    ],
    "public/app/features/plugins/admin/components/PluginListItemBadges.tsx:5381": [
      [0, 0, 0, "\'HorizontalGroup\' import from \'@grafana/ui\' is restricted from being used by a pattern. Use Stack component instead.", "0"]
    ],
    "public/app/features/plugins/admin/components/PluginSignatureDetailsBadge.tsx:5381": [
      [0, 0, 0, "Styles should be written using objects.", "0"],
      [0, 0, 0, "Styles should be written using objects.", "1"],
      [0, 0, 0, "Styles should be written using objects.", "2"],
      [0, 0, 0, "Styles should be written using objects.", "3"]
    ],
    "public/app/features/plugins/admin/components/PluginSubtitle.tsx:5381": [
      [0, 0, 0, "Styles should be written using objects.", "0"]
    ],
    "public/app/features/plugins/admin/components/PluginUsage.tsx:5381": [
      [0, 0, 0, "Styles should be written using objects.", "0"],
      [0, 0, 0, "Styles should be written using objects.", "1"]
    ],
    "public/app/features/plugins/admin/components/VersionList.tsx:5381": [
      [0, 0, 0, "Styles should be written using objects.", "0"],
      [0, 0, 0, "Styles should be written using objects.", "1"],
      [0, 0, 0, "Styles should be written using objects.", "2"]
    ],
    "public/app/features/plugins/admin/hooks/useHistory.tsx:5381": [
      [0, 0, 0, "Unexpected any. Specify a different type.", "0"]
    ],
    "public/app/features/plugins/admin/hooks/usePluginInfo.tsx:5381": [
      [0, 0, 0, "Styles should be written using objects.", "0"]
    ],
    "public/app/features/plugins/admin/pages/Browse.tsx:5381": [
      [0, 0, 0, "Do not use any type assertions.", "0"],
      [0, 0, 0, "Do not use any type assertions.", "1"]
    ],
    "public/app/features/plugins/admin/state/actions.ts:5381": [
      [0, 0, 0, "Do not use any type assertions.", "0"]
    ],
    "public/app/features/plugins/admin/types.ts:5381": [
      [0, 0, 0, "Unexpected any. Specify a different type.", "0"]
    ],
    "public/app/features/plugins/components/PluginsErrorsInfo.tsx:5381": [
      [0, 0, 0, "\'HorizontalGroup\' import from \'@grafana/ui\' is restricted from being used by a pattern. Use Stack component instead.", "0"]
    ],
    "public/app/features/plugins/datasource_srv.ts:5381": [
      [0, 0, 0, "Do not use any type assertions.", "0"],
      [0, 0, 0, "Unexpected any. Specify a different type.", "1"],
      [0, 0, 0, "Do not use any type assertions.", "2"],
      [0, 0, 0, "Unexpected any. Specify a different type.", "3"],
      [0, 0, 0, "Unexpected any. Specify a different type.", "4"],
      [0, 0, 0, "Unexpected any. Specify a different type.", "5"],
      [0, 0, 0, "Unexpected any. Specify a different type.", "6"],
      [0, 0, 0, "Unexpected any. Specify a different type.", "7"],
      [0, 0, 0, "Do not use any type assertions.", "8"],
      [0, 0, 0, "Unexpected any. Specify a different type.", "9"],
      [0, 0, 0, "Do not use any type assertions.", "10"],
      [0, 0, 0, "Unexpected any. Specify a different type.", "11"],
      [0, 0, 0, "Do not use any type assertions.", "12"]
    ],
    "public/app/features/plugins/loader/sharedDependencies.ts:5381": [
      [0, 0, 0, "* import is invalid because \'Layout,HorizontalGroup,VerticalGroup\' from \'@grafana/ui\' is restricted from being used by a pattern. Use Stack component instead.", "0"]
    ],
    "public/app/features/plugins/sandbox/distortion_map.ts:5381": [
      [0, 0, 0, "Do not use any type assertions.", "0"]
    ],
    "public/app/features/plugins/sandbox/sandbox_plugin_loader.ts:5381": [
      [0, 0, 0, "Do not use any type assertions.", "0"],
      [0, 0, 0, "Do not use any type assertions.", "1"],
      [0, 0, 0, "Do not use any type assertions.", "2"]
    ],
    "public/app/features/plugins/tests/datasource_srv.test.ts:5381": [
      [0, 0, 0, "Unexpected any. Specify a different type.", "0"],
      [0, 0, 0, "Unexpected any. Specify a different type.", "1"],
      [0, 0, 0, "Unexpected any. Specify a different type.", "2"]
    ],
    "public/app/features/plugins/utils.ts:5381": [
      [0, 0, 0, "Do not use any type assertions.", "0"],
      [0, 0, 0, "Do not use any type assertions.", "1"],
      [0, 0, 0, "Do not use any type assertions.", "2"],
      [0, 0, 0, "Do not use any type assertions.", "3"]
    ],
    "public/app/features/profile/ChangePasswordForm.tsx:5381": [
      [0, 0, 0, "\'HorizontalGroup\' import from \'@grafana/ui\' is restricted from being used by a pattern. Use Stack component instead.", "0"]
    ],
    "public/app/features/profile/UserProfileEditPage.tsx:5381": [
      [0, 0, 0, "\'VerticalGroup\' import from \'@grafana/ui\' is restricted from being used by a pattern. Use Stack component instead.", "0"]
    ],
    "public/app/features/query/components/QueryEditorRow.tsx:5381": [
      [0, 0, 0, "Do not use any type assertions.", "0"],
      [0, 0, 0, "Do not use any type assertions.", "1"],
      [0, 0, 0, "Do not use any type assertions.", "2"],
      [0, 0, 0, "Do not use any type assertions.", "3"],
      [0, 0, 0, "Use data-testid for E2E selectors instead of aria-label", "4"]
    ],
    "public/app/features/query/components/QueryEditorRowHeader.tsx:5381": [
      [0, 0, 0, "Use data-testid for E2E selectors instead of aria-label", "0"],
      [0, 0, 0, "Styles should be written using objects.", "1"],
      [0, 0, 0, "Styles should be written using objects.", "2"],
      [0, 0, 0, "Styles should be written using objects.", "3"],
      [0, 0, 0, "Styles should be written using objects.", "4"],
      [0, 0, 0, "Styles should be written using objects.", "5"],
      [0, 0, 0, "Styles should be written using objects.", "6"],
      [0, 0, 0, "Styles should be written using objects.", "7"],
      [0, 0, 0, "Styles should be written using objects.", "8"]
    ],
    "public/app/features/query/components/QueryGroup.tsx:5381": [
      [0, 0, 0, "\'HorizontalGroup\' import from \'@grafana/ui\' is restricted from being used by a pattern. Use Stack component instead.", "0"],
      [0, 0, 0, "Use data-testid for E2E selectors instead of aria-label", "1"],
      [0, 0, 0, "Styles should be written using objects.", "2"],
      [0, 0, 0, "Styles should be written using objects.", "3"],
      [0, 0, 0, "Styles should be written using objects.", "4"],
      [0, 0, 0, "Styles should be written using objects.", "5"],
      [0, 0, 0, "Styles should be written using objects.", "6"],
      [0, 0, 0, "Styles should be written using objects.", "7"],
      [0, 0, 0, "Styles should be written using objects.", "8"],
      [0, 0, 0, "Use data-testid for E2E selectors instead of aria-label", "9"]
    ],
    "public/app/features/query/components/QueryGroupOptions.tsx:5381": [
      [0, 0, 0, "Styles should be written using objects.", "0"]
    ],
    "public/app/features/query/state/DashboardQueryRunner/AnnotationsQueryRunner.ts:5381": [
      [0, 0, 0, "Do not use any type assertions.", "0"]
    ],
    "public/app/features/query/state/DashboardQueryRunner/DashboardQueryRunner.ts:5381": [
      [0, 0, 0, "Unexpected any. Specify a different type.", "0"]
    ],
    "public/app/features/query/state/DashboardQueryRunner/PublicAnnotationsDataSource.ts:5381": [
      [0, 0, 0, "Do not use any type assertions.", "0"]
    ],
    "public/app/features/query/state/DashboardQueryRunner/testHelpers.ts:5381": [
      [0, 0, 0, "Unexpected any. Specify a different type.", "0"],
      [0, 0, 0, "Unexpected any. Specify a different type.", "1"],
      [0, 0, 0, "Do not use any type assertions.", "2"]
    ],
    "public/app/features/query/state/DashboardQueryRunner/utils.ts:5381": [
      [0, 0, 0, "Unexpected any. Specify a different type.", "0"],
      [0, 0, 0, "Unexpected any. Specify a different type.", "1"],
      [0, 0, 0, "Unexpected any. Specify a different type.", "2"],
      [0, 0, 0, "Unexpected any. Specify a different type.", "3"]
    ],
    "public/app/features/query/state/PanelQueryRunner.ts:5381": [
      [0, 0, 0, "Do not use any type assertions.", "0"],
      [0, 0, 0, "Do not use any type assertions.", "1"]
    ],
    "public/app/features/query/state/runRequest.ts:5381": [
      [0, 0, 0, "Do not use any type assertions.", "0"]
    ],
    "public/app/features/query/state/updateQueries.test.ts:5381": [
      [0, 0, 0, "Unexpected any. Specify a different type.", "0"],
      [0, 0, 0, "Unexpected any. Specify a different type.", "1"],
      [0, 0, 0, "Unexpected any. Specify a different type.", "2"],
      [0, 0, 0, "Unexpected any. Specify a different type.", "3"],
      [0, 0, 0, "Unexpected any. Specify a different type.", "4"],
      [0, 0, 0, "Unexpected any. Specify a different type.", "5"],
      [0, 0, 0, "Unexpected any. Specify a different type.", "6"],
      [0, 0, 0, "Unexpected any. Specify a different type.", "7"],
      [0, 0, 0, "Unexpected any. Specify a different type.", "8"],
      [0, 0, 0, "Unexpected any. Specify a different type.", "9"],
      [0, 0, 0, "Unexpected any. Specify a different type.", "10"]
    ],
    "public/app/features/sandbox/BenchmarksPage.tsx:5381": [
      [0, 0, 0, "\'VerticalGroup\' import from \'@grafana/ui\' is restricted from being used by a pattern. Use Stack component instead.", "0"]
    ],
    "public/app/features/sandbox/TestStuffPage.tsx:5381": [
      [0, 0, 0, "\'HorizontalGroup\' import from \'@grafana/ui\' is restricted from being used by a pattern. Use Stack component instead.", "0"]
    ],
    "public/app/features/search/page/components/ActionRow.tsx:5381": [
      [0, 0, 0, "\'HorizontalGroup\' import from \'@grafana/ui\' is restricted from being used by a pattern. Use Stack component instead.", "0"],
      [0, 0, 0, "Styles should be written using objects.", "1"],
      [0, 0, 0, "Styles should be written using objects.", "2"]
    ],
    "public/app/features/search/page/components/SearchResultsTable.tsx:5381": [
      [0, 0, 0, "Styles should be written using objects.", "0"],
      [0, 0, 0, "Styles should be written using objects.", "1"],
      [0, 0, 0, "Styles should be written using objects.", "2"],
      [0, 0, 0, "Styles should be written using objects.", "3"],
      [0, 0, 0, "Styles should be written using objects.", "4"],
      [0, 0, 0, "Styles should be written using objects.", "5"],
      [0, 0, 0, "Styles should be written using objects.", "6"],
      [0, 0, 0, "Styles should be written using objects.", "7"],
      [0, 0, 0, "Styles should be written using objects.", "8"],
      [0, 0, 0, "Styles should be written using objects.", "9"],
      [0, 0, 0, "Styles should be written using objects.", "10"],
      [0, 0, 0, "Styles should be written using objects.", "11"],
      [0, 0, 0, "Styles should be written using objects.", "12"]
    ],
    "public/app/features/search/page/components/columns.tsx:5381": [
      [0, 0, 0, "Do not use any type assertions.", "0"]
    ],
    "public/app/features/search/service/bluge.ts:5381": [
      [0, 0, 0, "Do not use any type assertions.", "0"],
      [0, 0, 0, "Do not use any type assertions.", "1"]
    ],
    "public/app/features/search/service/sql.ts:5381": [
      [0, 0, 0, "Unexpected any. Specify a different type.", "0"]
    ],
    "public/app/features/search/service/utils.ts:5381": [
      [0, 0, 0, "Do not use any type assertions.", "0"]
    ],
    "public/app/features/search/state/SearchStateManager.ts:5381": [
      [0, 0, 0, "Do not use any type assertions.", "0"]
    ],
    "public/app/features/search/types.ts:5381": [
      [0, 0, 0, "Unexpected any. Specify a different type.", "0"]
    ],
    "public/app/features/search/utils.ts:5381": [
      [0, 0, 0, "Do not use any type assertions.", "0"]
    ],
    "public/app/features/serviceaccounts/ServiceAccountPage.tsx:5381": [
      [0, 0, 0, "\'HorizontalGroup\' import from \'@grafana/ui\' is restricted from being used by a pattern. Use Stack component instead.", "0"]
    ],
    "public/app/features/serviceaccounts/components/ServiceAccountProfile.tsx:5381": [
      [0, 0, 0, "Styles should be written using objects.", "0"]
    ],
    "public/app/features/serviceaccounts/components/ServiceAccountProfileRow.tsx:5381": [
      [0, 0, 0, "Styles should be written using objects.", "0"]
    ],
    "public/app/features/serviceaccounts/components/ServiceAccountTokensTable.tsx:5381": [
      [0, 0, 0, "Styles should be written using objects.", "0"],
      [0, 0, 0, "Styles should be written using objects.", "1"],
      [0, 0, 0, "Styles should be written using objects.", "2"],
      [0, 0, 0, "Styles should be written using objects.", "3"],
      [0, 0, 0, "Styles should be written using objects.", "4"],
      [0, 0, 0, "Styles should be written using objects.", "5"],
      [0, 0, 0, "Styles should be written using objects.", "6"]
    ],
    "public/app/features/serviceaccounts/state/reducers.ts:5381": [
      [0, 0, 0, "Do not use any type assertions.", "0"]
    ],
    "public/app/features/storage/Breadcrumb.tsx:5381": [
      [0, 0, 0, "Styles should be written using objects.", "0"]
    ],
    "public/app/features/storage/FileView.tsx:5381": [
      [0, 0, 0, "Styles should be written using objects.", "0"],
      [0, 0, 0, "Styles should be written using objects.", "1"],
      [0, 0, 0, "Styles should be written using objects.", "2"],
      [0, 0, 0, "Styles should be written using objects.", "3"],
      [0, 0, 0, "Styles should be written using objects.", "4"],
      [0, 0, 0, "Styles should be written using objects.", "5"],
      [0, 0, 0, "Styles should be written using objects.", "6"]
    ],
    "public/app/features/storage/FolderView.tsx:5381": [
      [0, 0, 0, "Styles should be written using objects.", "0"],
      [0, 0, 0, "Styles should be written using objects.", "1"],
      [0, 0, 0, "Styles should be written using objects.", "2"],
      [0, 0, 0, "Styles should be written using objects.", "3"],
      [0, 0, 0, "Styles should be written using objects.", "4"]
    ],
    "public/app/features/storage/RootView.tsx:5381": [
      [0, 0, 0, "\'HorizontalGroup\' import from \'@grafana/ui\' is restricted from being used by a pattern. Use Stack component instead.", "0"],
      [0, 0, 0, "\'VerticalGroup\' import from \'@grafana/ui\' is restricted from being used by a pattern. Use Stack component instead.", "1"],
      [0, 0, 0, "Styles should be written using objects.", "2"],
      [0, 0, 0, "Styles should be written using objects.", "3"]
    ],
    "public/app/features/storage/StoragePage.tsx:5381": [
      [0, 0, 0, "\'HorizontalGroup\' import from \'@grafana/ui\' is restricted from being used by a pattern. Use Stack component instead.", "0"],
      [0, 0, 0, "Styles should be written using objects.", "1"],
      [0, 0, 0, "Styles should be written using objects.", "2"],
      [0, 0, 0, "Styles should be written using objects.", "3"],
      [0, 0, 0, "Styles should be written using objects.", "4"],
      [0, 0, 0, "Styles should be written using objects.", "5"],
      [0, 0, 0, "Styles should be written using objects.", "6"]
    ],
    "public/app/features/storage/UploadButton.tsx:5381": [
      [0, 0, 0, "Styles should be written using objects.", "0"]
    ],
    "public/app/features/storage/storage.ts:5381": [
      [0, 0, 0, "Unexpected any. Specify a different type.", "0"],
      [0, 0, 0, "Unexpected any. Specify a different type.", "1"]
    ],
    "public/app/features/teams/TeamGroupSync.tsx:5381": [
      [0, 0, 0, "Unexpected any. Specify a different type.", "0"],
      [0, 0, 0, "Unexpected any. Specify a different type.", "1"]
    ],
    "public/app/features/teams/state/reducers.ts:5381": [
      [0, 0, 0, "Do not use any type assertions.", "0"]
    ],
    "public/app/features/teams/state/selectors.ts:5381": [
      [0, 0, 0, "Unexpected any. Specify a different type.", "0"]
    ],
    "public/app/features/templating/fieldAccessorCache.ts:5381": [
      [0, 0, 0, "Unexpected any. Specify a different type.", "0"]
    ],
    "public/app/features/templating/formatVariableValue.ts:5381": [
      [0, 0, 0, "Unexpected any. Specify a different type.", "0"],
      [0, 0, 0, "Unexpected any. Specify a different type.", "1"],
      [0, 0, 0, "Unexpected any. Specify a different type.", "2"]
    ],
    "public/app/features/templating/templateProxies.ts:5381": [
      [0, 0, 0, "Unexpected any. Specify a different type.", "0"]
    ],
    "public/app/features/templating/template_srv.mock.ts:5381": [
      [0, 0, 0, "Do not use any type assertions.", "0"],
      [0, 0, 0, "Do not use any type assertions.", "1"],
      [0, 0, 0, "Do not use any type assertions.", "2"],
      [0, 0, 0, "Do not use any type assertions.", "3"]
    ],
    "public/app/features/templating/template_srv.ts:5381": [
      [0, 0, 0, "Unexpected any. Specify a different type.", "0"],
      [0, 0, 0, "Unexpected any. Specify a different type.", "1"],
      [0, 0, 0, "Unexpected any. Specify a different type.", "2"],
      [0, 0, 0, "Unexpected any. Specify a different type.", "3"],
      [0, 0, 0, "Unexpected any. Specify a different type.", "4"],
      [0, 0, 0, "Unexpected any. Specify a different type.", "5"],
      [0, 0, 0, "Unexpected any. Specify a different type.", "6"],
      [0, 0, 0, "Unexpected any. Specify a different type.", "7"],
      [0, 0, 0, "Unexpected any. Specify a different type.", "8"],
      [0, 0, 0, "Unexpected any. Specify a different type.", "9"],
      [0, 0, 0, "Do not use any type assertions.", "10"],
      [0, 0, 0, "Do not use any type assertions.", "11"],
      [0, 0, 0, "Do not use any type assertions.", "12"]
    ],
    "public/app/features/trails/ActionTabs/utils.ts:5381": [
      [0, 0, 0, "Unexpected any. Specify a different type.", "0"]
    ],
    "public/app/features/trails/MetricScene.tsx:5381": [
      [0, 0, 0, "Do not use any type assertions.", "0"]
    ],
    "public/app/features/transformers/FilterByValueTransformer/ValueMatchers/BasicMatcherEditor.tsx:5381": [
      [0, 0, 0, "Unexpected any. Specify a different type.", "0"]
    ],
    "public/app/features/transformers/FilterByValueTransformer/ValueMatchers/NoopMatcherEditor.tsx:5381": [
      [0, 0, 0, "Unexpected any. Specify a different type.", "0"]
    ],
    "public/app/features/transformers/FilterByValueTransformer/ValueMatchers/RangeMatcherEditor.tsx:5381": [
      [0, 0, 0, "Unexpected any. Specify a different type.", "0"]
    ],
    "public/app/features/transformers/FilterByValueTransformer/ValueMatchers/types.ts:5381": [
      [0, 0, 0, "Unexpected any. Specify a different type.", "0"],
      [0, 0, 0, "Unexpected any. Specify a different type.", "1"],
      [0, 0, 0, "Unexpected any. Specify a different type.", "2"]
    ],
    "public/app/features/transformers/FilterByValueTransformer/ValueMatchers/utils.ts:5381": [
      [0, 0, 0, "Unexpected any. Specify a different type.", "0"],
      [0, 0, 0, "Unexpected any. Specify a different type.", "1"],
      [0, 0, 0, "Unexpected any. Specify a different type.", "2"]
    ],
    "public/app/features/transformers/FilterByValueTransformer/ValueMatchers/valueMatchersUI.ts:5381": [
      [0, 0, 0, "Unexpected any. Specify a different type.", "0"]
    ],
    "public/app/features/transformers/calculateHeatmap/editor/AxisEditor.tsx:5381": [
      [0, 0, 0, "\'HorizontalGroup\' import from \'@grafana/ui\' is restricted from being used by a pattern. Use Stack component instead.", "0"]
    ],
    "public/app/features/transformers/calculateHeatmap/editor/helper.ts:5381": [
      [0, 0, 0, "Unexpected any. Specify a different type.", "0"]
    ],
    "public/app/features/transformers/calculateHeatmap/heatmap.ts:5381": [
      [0, 0, 0, "Do not use any type assertions.", "0"],
      [0, 0, 0, "Do not use any type assertions.", "1"]
    ],
    "public/app/features/transformers/configFromQuery/ConfigFromQueryTransformerEditor.tsx:5381": [
      [0, 0, 0, "Styles should be written using objects.", "0"]
    ],
    "public/app/features/transformers/editors/CalculateFieldTransformerEditor/CumulativeOptionsEditor.tsx:5381": [
      [0, 0, 0, "Do not use any type assertions.", "0"]
    ],
    "public/app/features/transformers/editors/CalculateFieldTransformerEditor/ReduceRowOptionsEditor.tsx:5381": [
      [0, 0, 0, "\'HorizontalGroup\' import from \'@grafana/ui\' is restricted from being used by a pattern. Use Stack component instead.", "0"],
      [0, 0, 0, "Do not use any type assertions.", "1"]
    ],
    "public/app/features/transformers/editors/CalculateFieldTransformerEditor/WindowOptionsEditor.tsx:5381": [
      [0, 0, 0, "Do not use any type assertions.", "0"]
    ],
    "public/app/features/transformers/editors/ConvertFieldTypeTransformerEditor.tsx:5381": [
      [0, 0, 0, "Do not use any type assertions.", "0"]
    ],
    "public/app/features/transformers/editors/EnumMappingEditor.tsx:5381": [
      [0, 0, 0, "\'HorizontalGroup\' import from \'@grafana/ui\' is restricted from being used by a pattern. Use Stack component instead.", "0"],
      [0, 0, 0, "\'VerticalGroup\' import from \'@grafana/ui\' is restricted from being used by a pattern. Use Stack component instead.", "1"]
    ],
    "public/app/features/transformers/editors/EnumMappingRow.tsx:5381": [
      [0, 0, 0, "\'HorizontalGroup\' import from \'@grafana/ui\' is restricted from being used by a pattern. Use Stack component instead.", "0"]
    ],
    "public/app/features/transformers/editors/FilterByRefIdTransformerEditor.tsx:5381": [
      [0, 0, 0, "\'HorizontalGroup\' import from \'@grafana/ui\' is restricted from being used by a pattern. Use Stack component instead.", "0"]
    ],
    "public/app/features/transformers/editors/GroupByTransformerEditor.tsx:5381": [
      [0, 0, 0, "Do not use any type assertions.", "0"],
      [0, 0, 0, "Styles should be written using objects.", "1"],
      [0, 0, 0, "Styles should be written using objects.", "2"],
      [0, 0, 0, "Styles should be written using objects.", "3"]
    ],
    "public/app/features/transformers/editors/OrganizeFieldsTransformerEditor.tsx:5381": [
      [0, 0, 0, "Styles should be written using objects.", "0"],
      [0, 0, 0, "Styles should be written using objects.", "1"],
      [0, 0, 0, "Styles should be written using objects.", "2"]
    ],
    "public/app/features/transformers/editors/ReduceTransformerEditor.tsx:5381": [
      [0, 0, 0, "Do not use any type assertions.", "0"]
    ],
    "public/app/features/transformers/editors/SortByTransformerEditor.tsx:5381": [
      [0, 0, 0, "Do not use any type assertions.", "0"]
    ],
    "public/app/features/transformers/extractFields/ExtractFieldsTransformerEditor.tsx:5381": [
      [0, 0, 0, "Do not use any type assertions.", "0"],
      [0, 0, 0, "Unexpected any. Specify a different type.", "1"],
      [0, 0, 0, "Do not use any type assertions.", "2"],
      [0, 0, 0, "Unexpected any. Specify a different type.", "3"]
    ],
    "public/app/features/transformers/extractFields/components/JSONPathEditor.tsx:5381": [
      [0, 0, 0, "Styles should be written using objects.", "0"],
      [0, 0, 0, "Styles should be written using objects.", "1"]
    ],
    "public/app/features/transformers/extractFields/extractFields.ts:5381": [
      [0, 0, 0, "Unexpected any. Specify a different type.", "0"],
      [0, 0, 0, "Do not use any type assertions.", "1"]
    ],
    "public/app/features/transformers/extractFields/fieldExtractors.ts:5381": [
      [0, 0, 0, "Unexpected any. Specify a different type.", "0"]
    ],
    "public/app/features/transformers/fieldToConfigMapping/FieldToConfigMappingEditor.tsx:5381": [
      [0, 0, 0, "Do not use any type assertions.", "0"],
      [0, 0, 0, "Do not use any type assertions.", "1"],
      [0, 0, 0, "Styles should be written using objects.", "2"],
      [0, 0, 0, "Styles should be written using objects.", "3"],
      [0, 0, 0, "Styles should be written using objects.", "4"]
    ],
    "public/app/features/transformers/fieldToConfigMapping/fieldToConfigMapping.ts:5381": [
      [0, 0, 0, "Do not use any type assertions.", "0"],
      [0, 0, 0, "Unexpected any. Specify a different type.", "1"],
      [0, 0, 0, "Unexpected any. Specify a different type.", "2"],
      [0, 0, 0, "Unexpected any. Specify a different type.", "3"],
      [0, 0, 0, "Unexpected any. Specify a different type.", "4"]
    ],
    "public/app/features/transformers/joinByLabels/JoinByLabelsTransformerEditor.tsx:5381": [
      [0, 0, 0, "\'HorizontalGroup\' import from \'@grafana/ui\' is restricted from being used by a pattern. Use Stack component instead.", "0"]
    ],
    "public/app/features/transformers/lookupGazetteer/FieldLookupTransformerEditor.tsx:5381": [
      [0, 0, 0, "Do not use any type assertions.", "0"]
    ],
    "public/app/features/transformers/lookupGazetteer/fieldLookup.ts:5381": [
      [0, 0, 0, "Unexpected any. Specify a different type.", "0"]
    ],
    "public/app/features/transformers/partitionByValues/PartitionByValuesEditor.tsx:5381": [
      [0, 0, 0, "\'HorizontalGroup\' import from \'@grafana/ui\' is restricted from being used by a pattern. Use Stack component instead.", "0"]
    ],
    "public/app/features/transformers/prepareTimeSeries/PrepareTimeSeriesEditor.tsx:5381": [
      [0, 0, 0, "Styles should be written using objects.", "0"]
    ],
    "public/app/features/transformers/prepareTimeSeries/prepareTimeSeries.test.ts:5381": [
      [0, 0, 0, "Unexpected any. Specify a different type.", "0"]
    ],
    "public/app/features/transformers/prepareTimeSeries/prepareTimeSeries.ts:5381": [
      [0, 0, 0, "Unexpected any. Specify a different type.", "0"],
      [0, 0, 0, "Unexpected any. Specify a different type.", "1"]
    ],
    "public/app/features/transformers/spatial/SpatialTransformerEditor.tsx:5381": [
      [0, 0, 0, "Styles should be written using objects.", "0"],
      [0, 0, 0, "Styles should be written using objects.", "1"]
    ],
    "public/app/features/transformers/spatial/optionsHelper.tsx:5381": [
      [0, 0, 0, "Unexpected any. Specify a different type.", "0"],
      [0, 0, 0, "Do not use any type assertions.", "1"],
      [0, 0, 0, "Unexpected any. Specify a different type.", "2"],
      [0, 0, 0, "Unexpected any. Specify a different type.", "3"],
      [0, 0, 0, "Do not use any type assertions.", "4"],
      [0, 0, 0, "Do not use any type assertions.", "5"]
    ],
    "public/app/features/transformers/standardTransformers.ts:5381": [
      [0, 0, 0, "Unexpected any. Specify a different type.", "0"]
    ],
    "public/app/features/users/TokenRevokedModal.tsx:5381": [
      [0, 0, 0, "Styles should be written using objects.", "0"],
      [0, 0, 0, "Styles should be written using objects.", "1"],
      [0, 0, 0, "Styles should be written using objects.", "2"]
    ],
    "public/app/features/variables/adapters.ts:5381": [
      [0, 0, 0, "Unexpected any. Specify a different type.", "0"],
      [0, 0, 0, "Unexpected any. Specify a different type.", "1"],
      [0, 0, 0, "Unexpected any. Specify a different type.", "2"]
    ],
    "public/app/features/variables/adhoc/picker/AdHocFilterRenderer.tsx:5381": [
      [0, 0, 0, "Unexpected any. Specify a different type.", "0"]
    ],
    "public/app/features/variables/constant/reducer.ts:5381": [
      [0, 0, 0, "Do not use any type assertions.", "0"]
    ],
    "public/app/features/variables/custom/reducer.ts:5381": [
      [0, 0, 0, "Do not use any type assertions.", "0"]
    ],
    "public/app/features/variables/datasource/actions.ts:5381": [
      [0, 0, 0, "Unexpected any. Specify a different type.", "0"]
    ],
    "public/app/features/variables/editor/VariableEditorContainer.tsx:5381": [
      [0, 0, 0, "Do not use any type assertions.", "0"],
      [0, 0, 0, "Do not use any type assertions.", "1"]
    ],
    "public/app/features/variables/editor/VariableEditorEditor.tsx:5381": [
      [0, 0, 0, "\'HorizontalGroup\' import from \'@grafana/ui\' is restricted from being used by a pattern. Use Stack component instead.", "0"],
      [0, 0, 0, "Unexpected any. Specify a different type.", "1"]
    ],
    "public/app/features/variables/editor/VariableEditorList.tsx:5381": [
      [0, 0, 0, "Use data-testid for E2E selectors instead of aria-label", "0"],
      [0, 0, 0, "Use data-testid for E2E selectors instead of aria-label", "1"],
      [0, 0, 0, "Styles should be written using objects.", "2"]
    ],
    "public/app/features/variables/editor/VariableEditorListRow.tsx:5381": [
      [0, 0, 0, "Use data-testid for E2E selectors instead of aria-label", "0"],
      [0, 0, 0, "Use data-testid for E2E selectors instead of aria-label", "1"],
      [0, 0, 0, "Use data-testid for E2E selectors instead of aria-label", "2"],
      [0, 0, 0, "Use data-testid for E2E selectors instead of aria-label", "3"],
      [0, 0, 0, "Styles should be written using objects.", "4"],
      [0, 0, 0, "Styles should be written using objects.", "5"],
      [0, 0, 0, "Styles should be written using objects.", "6"],
      [0, 0, 0, "Styles should be written using objects.", "7"],
      [0, 0, 0, "Styles should be written using objects.", "8"],
      [0, 0, 0, "Styles should be written using objects.", "9"],
      [0, 0, 0, "Styles should be written using objects.", "10"]
    ],
    "public/app/features/variables/editor/getVariableQueryEditor.tsx:5381": [
      [0, 0, 0, "Unexpected any. Specify a different type.", "0"],
      [0, 0, 0, "Unexpected any. Specify a different type.", "1"]
    ],
    "public/app/features/variables/editor/reducer.ts:5381": [
      [0, 0, 0, "Unexpected any. Specify a different type.", "0"]
    ],
    "public/app/features/variables/editor/types.ts:5381": [
      [0, 0, 0, "Unexpected any. Specify a different type.", "0"]
    ],
    "public/app/features/variables/guard.ts:5381": [
      [0, 0, 0, "Unexpected any. Specify a different type.", "0"],
      [0, 0, 0, "Unexpected any. Specify a different type.", "1"]
    ],
    "public/app/features/variables/inspect/NetworkGraph.tsx:5381": [
      [0, 0, 0, "Unexpected any. Specify a different type.", "0"],
      [0, 0, 0, "Unexpected any. Specify a different type.", "1"],
      [0, 0, 0, "Unexpected any. Specify a different type.", "2"],
      [0, 0, 0, "Unexpected any. Specify a different type.", "3"],
      [0, 0, 0, "Unexpected any. Specify a different type.", "4"],
      [0, 0, 0, "Unexpected any. Specify a different type.", "5"],
      [0, 0, 0, "Unexpected any. Specify a different type.", "6"]
    ],
    "public/app/features/variables/inspect/VariablesUnknownTable.tsx:5381": [
      [0, 0, 0, "\'HorizontalGroup\' import from \'@grafana/ui\' is restricted from being used by a pattern. Use Stack component instead.", "0"],
      [0, 0, 0, "\'VerticalGroup\' import from \'@grafana/ui\' is restricted from being used by a pattern. Use Stack component instead.", "1"],
      [0, 0, 0, "Styles should be written using objects.", "2"],
      [0, 0, 0, "Styles should be written using objects.", "3"],
      [0, 0, 0, "Styles should be written using objects.", "4"],
      [0, 0, 0, "Styles should be written using objects.", "5"],
      [0, 0, 0, "Styles should be written using objects.", "6"]
    ],
    "public/app/features/variables/inspect/utils.ts:5381": [
      [0, 0, 0, "Unexpected any. Specify a different type.", "0"],
      [0, 0, 0, "Unexpected any. Specify a different type.", "1"],
      [0, 0, 0, "Unexpected any. Specify a different type.", "2"],
      [0, 0, 0, "Unexpected any. Specify a different type.", "3"],
      [0, 0, 0, "Unexpected any. Specify a different type.", "4"],
      [0, 0, 0, "Unexpected any. Specify a different type.", "5"],
      [0, 0, 0, "Do not use any type assertions.", "6"],
      [0, 0, 0, "Do not use any type assertions.", "7"],
      [0, 0, 0, "Unexpected any. Specify a different type.", "8"],
      [0, 0, 0, "Unexpected any. Specify a different type.", "9"]
    ],
    "public/app/features/variables/pickers/OptionsPicker/actions.ts:5381": [
      [0, 0, 0, "Unexpected any. Specify a different type.", "0"],
      [0, 0, 0, "Unexpected any. Specify a different type.", "1"]
    ],
    "public/app/features/variables/pickers/shared/VariableLink.tsx:5381": [
      [0, 0, 0, "Styles should be written using objects.", "0"],
      [0, 0, 0, "Styles should be written using objects.", "1"]
    ],
    "public/app/features/variables/pickers/shared/VariableOptions.tsx:5381": [
      [0, 0, 0, "Use data-testid for E2E selectors instead of aria-label", "0"]
    ],
    "public/app/features/variables/query/QueryVariableEditor.tsx:5381": [
      [0, 0, 0, "Unexpected any. Specify a different type.", "0"],
      [0, 0, 0, "Unexpected any. Specify a different type.", "1"]
    ],
    "public/app/features/variables/query/VariableQueryRunner.ts:5381": [
      [0, 0, 0, "Unexpected any. Specify a different type.", "0"],
      [0, 0, 0, "Do not use any type assertions.", "1"]
    ],
    "public/app/features/variables/query/actions.test.tsx:5381": [
      [0, 0, 0, "Unexpected any. Specify a different type.", "0"]
    ],
    "public/app/features/variables/query/actions.ts:5381": [
      [0, 0, 0, "Unexpected any. Specify a different type.", "0"],
      [0, 0, 0, "Unexpected any. Specify a different type.", "1"],
      [0, 0, 0, "Unexpected any. Specify a different type.", "2"],
      [0, 0, 0, "Unexpected any. Specify a different type.", "3"],
      [0, 0, 0, "Unexpected any. Specify a different type.", "4"]
    ],
    "public/app/features/variables/query/operators.ts:5381": [
      [0, 0, 0, "Unexpected any. Specify a different type.", "0"],
      [0, 0, 0, "Unexpected any. Specify a different type.", "1"]
    ],
    "public/app/features/variables/query/queryRunners.test.ts:5381": [
      [0, 0, 0, "Unexpected any. Specify a different type.", "0"]
    ],
    "public/app/features/variables/query/queryRunners.ts:5381": [
      [0, 0, 0, "Unexpected any. Specify a different type.", "0"],
      [0, 0, 0, "Unexpected any. Specify a different type.", "1"]
    ],
    "public/app/features/variables/query/reducer.ts:5381": [
      [0, 0, 0, "Unexpected any. Specify a different type.", "0"],
      [0, 0, 0, "Unexpected any. Specify a different type.", "1"]
    ],
    "public/app/features/variables/query/variableQueryObserver.ts:5381": [
      [0, 0, 0, "Unexpected any. Specify a different type.", "0"],
      [0, 0, 0, "Unexpected any. Specify a different type.", "1"]
    ],
    "public/app/features/variables/shared/formatVariable.ts:5381": [
      [0, 0, 0, "Do not use any type assertions.", "0"],
      [0, 0, 0, "Do not use any type assertions.", "1"]
    ],
    "public/app/features/variables/shared/testing/optionsVariableBuilder.ts:5381": [
      [0, 0, 0, "Do not use any type assertions.", "0"],
      [0, 0, 0, "Do not use any type assertions.", "1"]
    ],
    "public/app/features/variables/shared/testing/variableBuilder.ts:5381": [
      [0, 0, 0, "Do not use any type assertions.", "0"]
    ],
    "public/app/features/variables/state/actions.ts:5381": [
      [0, 0, 0, "Do not use any type assertions.", "0"],
      [0, 0, 0, "Do not use any type assertions.", "1"],
      [0, 0, 0, "Do not use any type assertions.", "2"],
      [0, 0, 0, "Do not use any type assertions.", "3"],
      [0, 0, 0, "Do not use any type assertions.", "4"],
      [0, 0, 0, "Do not use any type assertions.", "5"],
      [0, 0, 0, "Do not use any type assertions.", "6"]
    ],
    "public/app/features/variables/state/keyedVariablesReducer.ts:5381": [
      [0, 0, 0, "Unexpected any. Specify a different type.", "0"],
      [0, 0, 0, "Unexpected any. Specify a different type.", "1"]
    ],
    "public/app/features/variables/state/sharedReducer.ts:5381": [
      [0, 0, 0, "Unexpected any. Specify a different type.", "0"],
      [0, 0, 0, "Do not use any type assertions.", "1"],
      [0, 0, 0, "Unexpected any. Specify a different type.", "2"]
    ],
    "public/app/features/variables/state/types.ts:5381": [
      [0, 0, 0, "Unexpected any. Specify a different type.", "0"]
    ],
    "public/app/features/variables/state/upgradeLegacyQueries.test.ts:5381": [
      [0, 0, 0, "Unexpected any. Specify a different type.", "0"],
      [0, 0, 0, "Unexpected any. Specify a different type.", "1"]
    ],
    "public/app/features/variables/system/adapter.ts:5381": [
      [0, 0, 0, "Unexpected any. Specify a different type.", "0"],
      [0, 0, 0, "Unexpected any. Specify a different type.", "1"],
      [0, 0, 0, "Do not use any type assertions.", "2"],
      [0, 0, 0, "Do not use any type assertions.", "3"],
      [0, 0, 0, "Unexpected any. Specify a different type.", "4"],
      [0, 0, 0, "Do not use any type assertions.", "5"],
      [0, 0, 0, "Do not use any type assertions.", "6"],
      [0, 0, 0, "Unexpected any. Specify a different type.", "7"]
    ],
    "public/app/features/variables/types.ts:5381": [
      [0, 0, 0, "Unexpected any. Specify a different type.", "0"],
      [0, 0, 0, "Unexpected any. Specify a different type.", "1"],
      [0, 0, 0, "Unexpected any. Specify a different type.", "2"],
      [0, 0, 0, "Unexpected any. Specify a different type.", "3"],
      [0, 0, 0, "Unexpected any. Specify a different type.", "4"]
    ],
    "public/app/features/variables/utils.ts:5381": [
      [0, 0, 0, "Unexpected any. Specify a different type.", "0"],
      [0, 0, 0, "Unexpected any. Specify a different type.", "1"],
      [0, 0, 0, "Unexpected any. Specify a different type.", "2"],
      [0, 0, 0, "Do not use any type assertions.", "3"],
      [0, 0, 0, "Unexpected any. Specify a different type.", "4"],
      [0, 0, 0, "Unexpected any. Specify a different type.", "5"],
      [0, 0, 0, "Unexpected any. Specify a different type.", "6"],
      [0, 0, 0, "Do not use any type assertions.", "7"]
    ],
    "public/app/features/visualization/data-hover/DataHoverRows.tsx:5381": [
      [0, 0, 0, "Styles should be written using objects.", "0"]
    ],
    "public/app/plugins/datasource/alertmanager/DataSource.ts:5381": [
      [0, 0, 0, "Unexpected any. Specify a different type.", "0"]
    ],
    "public/app/plugins/datasource/alertmanager/types.ts:5381": [
      [0, 0, 0, "Unexpected any. Specify a different type.", "0"],
      [0, 0, 0, "Unexpected any. Specify a different type.", "1"],
      [0, 0, 0, "Unexpected any. Specify a different type.", "2"]
    ],
    "public/app/plugins/datasource/azuremonitor/azure_monitor/azure_monitor_datasource.ts:5381": [
      [0, 0, 0, "Do not use any type assertions.", "0"]
    ],
    "public/app/plugins/datasource/azuremonitor/components/MetricsQueryEditor/DimensionFields.tsx:5381": [
      [0, 0, 0, "\'HorizontalGroup\' import from \'@grafana/ui\' is restricted from being used by a pattern. Use Stack component instead.", "0"]
    ],
    "public/app/plugins/datasource/azuremonitor/components/QueryEditor/QueryEditor.test.tsx:5381": [
      [0, 0, 0, "* import is invalid because \'Layout,HorizontalGroup,VerticalGroup\' from \'@grafana/ui\' is restricted from being used by a pattern. Use Stack component instead.", "0"]
    ],
    "public/app/plugins/datasource/azuremonitor/components/QueryEditor/QueryEditor.tsx:5381": [
      [0, 0, 0, "Do not use any type assertions.", "0"]
    ],
    "public/app/plugins/datasource/azuremonitor/components/TracesQueryEditor/Filter.tsx:5381": [
      [0, 0, 0, "\'HorizontalGroup\' import from \'@grafana/ui\' is restricted from being used by a pattern. Use Stack component instead.", "0"]
    ],
    "public/app/plugins/datasource/azuremonitor/components/VariableEditor/VariableEditor.test.tsx:5381": [
      [0, 0, 0, "* import is invalid because \'Layout,HorizontalGroup,VerticalGroup\' from \'@grafana/ui\' is restricted from being used by a pattern. Use Stack component instead.", "0"]
    ],
    "public/app/plugins/datasource/azuremonitor/utils/messageFromError.ts:5381": [
      [0, 0, 0, "Unexpected any. Specify a different type.", "0"]
    ],
    "public/app/plugins/datasource/cloud-monitoring/CloudMonitoringMetricFindQuery.ts:5381": [
      [0, 0, 0, "Do not use any type assertions.", "0"],
      [0, 0, 0, "Unexpected any. Specify a different type.", "1"]
    ],
    "public/app/plugins/datasource/cloud-monitoring/annotationSupport.ts:5381": [
      [0, 0, 0, "Do not use any type assertions.", "0"],
      [0, 0, 0, "Do not use any type assertions.", "1"]
    ],
    "public/app/plugins/datasource/cloud-monitoring/components/Aggregation.tsx:5381": [
      [0, 0, 0, "Do not use any type assertions.", "0"]
    ],
    "public/app/plugins/datasource/cloud-monitoring/components/CloudMonitoringCheatSheet.tsx:5381": [
      [0, 0, 0, "Styles should be written using objects.", "0"]
    ],
    "public/app/plugins/datasource/cloud-monitoring/components/GraphPeriod.tsx:5381": [
      [0, 0, 0, "\'HorizontalGroup\' import from \'@grafana/ui\' is restricted from being used by a pattern. Use Stack component instead.", "0"]
    ],
    "public/app/plugins/datasource/cloud-monitoring/components/LabelFilter.tsx:5381": [
      [0, 0, 0, "\'HorizontalGroup\' import from \'@grafana/ui\' is restricted from being used by a pattern. Use Stack component instead.", "0"]
    ],
    "public/app/plugins/datasource/cloud-monitoring/components/VariableQueryEditor.tsx:5381": [
      [0, 0, 0, "Do not use any type assertions.", "0"]
    ],
    "public/app/plugins/datasource/cloud-monitoring/components/VisualMetricQueryEditor.tsx:5381": [
      [0, 0, 0, "Styles should be written using objects.", "0"]
    ],
    "public/app/plugins/datasource/cloud-monitoring/datasource.ts:5381": [
      [0, 0, 0, "Do not use any type assertions.", "0"],
      [0, 0, 0, "Unexpected any. Specify a different type.", "1"],
      [0, 0, 0, "Unexpected any. Specify a different type.", "2"],
      [0, 0, 0, "Do not use any type assertions.", "3"]
    ],
    "public/app/plugins/datasource/cloud-monitoring/functions.ts:5381": [
      [0, 0, 0, "Do not use any type assertions.", "0"],
      [0, 0, 0, "Do not use any type assertions.", "1"]
    ],
    "public/app/plugins/datasource/cloud-monitoring/types/types.ts:5381": [
      [0, 0, 0, "Unexpected any. Specify a different type.", "0"]
    ],
    "public/app/plugins/datasource/cloudwatch/components/CheatSheet/LogsCheatSheet.tsx:5381": [
      [0, 0, 0, "Styles should be written using objects.", "0"],
      [0, 0, 0, "Styles should be written using objects.", "1"]
    ],
    "public/app/plugins/datasource/cloudwatch/components/ConfigEditor/XrayLinkConfig.tsx:5381": [
      [0, 0, 0, "Styles should be written using objects.", "0"]
    ],
    "public/app/plugins/datasource/cloudwatch/components/QueryEditor/LogsQueryEditor/LogsQueryEditor.tsx:5381": [
      [0, 0, 0, "Styles should be written using objects.", "0"]
    ],
    "public/app/plugins/datasource/cloudwatch/components/QueryEditor/MetricsQueryEditor/DynamicLabelsField.tsx:5381": [
      [0, 0, 0, "Styles should be written using objects.", "0"]
    ],
    "public/app/plugins/datasource/cloudwatch/components/QueryEditor/MetricsQueryEditor/MetricsQueryEditor.test.tsx:5381": [
      [0, 0, 0, "* import is invalid because \'Layout,HorizontalGroup,VerticalGroup\' from \'@grafana/ui\' is restricted from being used by a pattern. Use Stack component instead.", "0"]
    ],
    "public/app/plugins/datasource/cloudwatch/components/shared/LogGroups/LegacyLogGroupNamesSelection.tsx:5381": [
      [0, 0, 0, "Styles should be written using objects.", "0"]
    ],
    "public/app/plugins/datasource/cloudwatch/datasource.ts:5381": [
      [0, 0, 0, "Unexpected any. Specify a different type.", "0"]
    ],
    "public/app/plugins/datasource/cloudwatch/guards.ts:5381": [
      [0, 0, 0, "Do not use any type assertions.", "0"]
    ],
    "public/app/plugins/datasource/cloudwatch/language/cloudwatch-logs/CloudWatchLogsLanguageProvider.ts:5381": [
      [0, 0, 0, "Unexpected any. Specify a different type.", "0"],
      [0, 0, 0, "Unexpected any. Specify a different type.", "1"],
      [0, 0, 0, "Unexpected any. Specify a different type.", "2"]
    ],
    "public/app/plugins/datasource/cloudwatch/types.ts:5381": [
      [0, 0, 0, "Unexpected any. Specify a different type.", "0"],
      [0, 0, 0, "Unexpected any. Specify a different type.", "1"],
      [0, 0, 0, "Unexpected any. Specify a different type.", "2"],
      [0, 0, 0, "Unexpected any. Specify a different type.", "3"],
      [0, 0, 0, "Unexpected any. Specify a different type.", "4"],
      [0, 0, 0, "Unexpected any. Specify a different type.", "5"],
      [0, 0, 0, "Unexpected any. Specify a different type.", "6"]
    ],
    "public/app/plugins/datasource/cloudwatch/utils/datalinks.ts:5381": [
      [0, 0, 0, "Do not use any type assertions.", "0"],
      [0, 0, 0, "Do not use any type assertions.", "1"]
    ],
    "public/app/plugins/datasource/cloudwatch/utils/logsRetry.ts:5381": [
      [0, 0, 0, "Unexpected any. Specify a different type.", "0"]
    ],
    "public/app/plugins/datasource/dashboard/runSharedRequest.ts:5381": [
      [0, 0, 0, "Do not use any type assertions.", "0"],
      [0, 0, 0, "Do not use any type assertions.", "1"]
    ],
    "public/app/plugins/datasource/elasticsearch/ElasticResponse.ts:5381": [
      [0, 0, 0, "Unexpected any. Specify a different type.", "0"],
      [0, 0, 0, "Unexpected any. Specify a different type.", "1"],
      [0, 0, 0, "Unexpected any. Specify a different type.", "2"],
      [0, 0, 0, "Unexpected any. Specify a different type.", "3"],
      [0, 0, 0, "Unexpected any. Specify a different type.", "4"],
      [0, 0, 0, "Unexpected any. Specify a different type.", "5"],
      [0, 0, 0, "Unexpected any. Specify a different type.", "6"],
      [0, 0, 0, "Unexpected any. Specify a different type.", "7"],
      [0, 0, 0, "Do not use any type assertions.", "8"],
      [0, 0, 0, "Unexpected any. Specify a different type.", "9"],
      [0, 0, 0, "Unexpected any. Specify a different type.", "10"],
      [0, 0, 0, "Unexpected any. Specify a different type.", "11"],
      [0, 0, 0, "Unexpected any. Specify a different type.", "12"],
      [0, 0, 0, "Unexpected any. Specify a different type.", "13"],
      [0, 0, 0, "Unexpected any. Specify a different type.", "14"],
      [0, 0, 0, "Unexpected any. Specify a different type.", "15"],
      [0, 0, 0, "Do not use any type assertions.", "16"],
      [0, 0, 0, "Unexpected any. Specify a different type.", "17"],
      [0, 0, 0, "Unexpected any. Specify a different type.", "18"],
      [0, 0, 0, "Unexpected any. Specify a different type.", "19"],
      [0, 0, 0, "Unexpected any. Specify a different type.", "20"],
      [0, 0, 0, "Unexpected any. Specify a different type.", "21"],
      [0, 0, 0, "Unexpected any. Specify a different type.", "22"],
      [0, 0, 0, "Unexpected any. Specify a different type.", "23"],
      [0, 0, 0, "Unexpected any. Specify a different type.", "24"],
      [0, 0, 0, "Unexpected any. Specify a different type.", "25"],
      [0, 0, 0, "Unexpected any. Specify a different type.", "26"],
      [0, 0, 0, "Unexpected any. Specify a different type.", "27"],
      [0, 0, 0, "Unexpected any. Specify a different type.", "28"],
      [0, 0, 0, "Unexpected any. Specify a different type.", "29"],
      [0, 0, 0, "Unexpected any. Specify a different type.", "30"],
      [0, 0, 0, "Unexpected any. Specify a different type.", "31"]
    ],
    "public/app/plugins/datasource/elasticsearch/LanguageProvider.ts:5381": [
      [0, 0, 0, "Unexpected any. Specify a different type.", "0"],
      [0, 0, 0, "Unexpected any. Specify a different type.", "1"],
      [0, 0, 0, "Unexpected any. Specify a different type.", "2"],
      [0, 0, 0, "Unexpected any. Specify a different type.", "3"]
    ],
    "public/app/plugins/datasource/elasticsearch/LegacyQueryRunner.ts:5381": [
      [0, 0, 0, "Unexpected any. Specify a different type.", "0"],
      [0, 0, 0, "Do not use any type assertions.", "1"],
      [0, 0, 0, "Unexpected any. Specify a different type.", "2"]
    ],
    "public/app/plugins/datasource/elasticsearch/QueryBuilder.ts:5381": [
      [0, 0, 0, "Unexpected any. Specify a different type.", "0"],
      [0, 0, 0, "Unexpected any. Specify a different type.", "1"],
      [0, 0, 0, "Unexpected any. Specify a different type.", "2"],
      [0, 0, 0, "Unexpected any. Specify a different type.", "3"],
      [0, 0, 0, "Unexpected any. Specify a different type.", "4"],
      [0, 0, 0, "Unexpected any. Specify a different type.", "5"],
      [0, 0, 0, "Do not use any type assertions.", "6"],
      [0, 0, 0, "Unexpected any. Specify a different type.", "7"],
      [0, 0, 0, "Unexpected any. Specify a different type.", "8"]
    ],
    "public/app/plugins/datasource/elasticsearch/components/AddRemove.tsx:5381": [
      [0, 0, 0, "Styles should be written using objects.", "0"]
    ],
    "public/app/plugins/datasource/elasticsearch/components/MetricPicker.tsx:5381": [
      [0, 0, 0, "Styles should be written using objects.", "0"]
    ],
    "public/app/plugins/datasource/elasticsearch/components/QueryEditor/BucketAggregationsEditor/BucketAggregationEditor.tsx:5381": [
      [0, 0, 0, "Do not use any type assertions.", "0"]
    ],
    "public/app/plugins/datasource/elasticsearch/components/QueryEditor/BucketAggregationsEditor/SettingsEditor/DateHistogramSettingsEditor.tsx:5381": [
      [0, 0, 0, "Do not use any type assertions.", "0"]
    ],
    "public/app/plugins/datasource/elasticsearch/components/QueryEditor/BucketAggregationsEditor/SettingsEditor/FiltersSettingsEditor/index.tsx:5381": [
      [0, 0, 0, "Styles should be written using objects.", "0"],
      [0, 0, 0, "Styles should be written using objects.", "1"],
      [0, 0, 0, "Styles should be written using objects.", "2"]
    ],
    "public/app/plugins/datasource/elasticsearch/components/QueryEditor/BucketAggregationsEditor/SettingsEditor/TermsSettingsEditor.tsx:5381": [
      [0, 0, 0, "Do not use any type assertions.", "0"]
    ],
    "public/app/plugins/datasource/elasticsearch/components/QueryEditor/BucketAggregationsEditor/aggregations.ts:5381": [
      [0, 0, 0, "Do not use any type assertions.", "0"]
    ],
    "public/app/plugins/datasource/elasticsearch/components/QueryEditor/BucketAggregationsEditor/state/reducer.ts:5381": [
      [0, 0, 0, "Do not use any type assertions.", "0"]
    ],
    "public/app/plugins/datasource/elasticsearch/components/QueryEditor/MetricAggregationsEditor/MetricEditor.tsx:5381": [
      [0, 0, 0, "Do not use any type assertions.", "0"]
    ],
    "public/app/plugins/datasource/elasticsearch/components/QueryEditor/MetricAggregationsEditor/SettingsEditor/BucketScriptSettingsEditor/index.tsx:5381": [
      [0, 0, 0, "Styles should be written using objects.", "0"],
      [0, 0, 0, "Styles should be written using objects.", "1"],
      [0, 0, 0, "Styles should be written using objects.", "2"]
    ],
    "public/app/plugins/datasource/elasticsearch/components/QueryEditor/MetricAggregationsEditor/SettingsEditor/SettingField.tsx:5381": [
      [0, 0, 0, "Do not use any type assertions.", "0"],
      [0, 0, 0, "Do not use any type assertions.", "1"]
    ],
    "public/app/plugins/datasource/elasticsearch/components/QueryEditor/MetricAggregationsEditor/SettingsEditor/TopMetricsSettingsEditor.tsx:5381": [
      [0, 0, 0, "Styles should be written using objects.", "0"],
      [0, 0, 0, "Styles should be written using objects.", "1"]
    ],
    "public/app/plugins/datasource/elasticsearch/components/QueryEditor/MetricAggregationsEditor/aggregations.ts:5381": [
      [0, 0, 0, "Do not use any type assertions.", "0"]
    ],
    "public/app/plugins/datasource/elasticsearch/components/QueryEditor/MetricAggregationsEditor/state/reducer.ts:5381": [
      [0, 0, 0, "Do not use any type assertions.", "0"]
    ],
    "public/app/plugins/datasource/elasticsearch/components/QueryEditor/MetricAggregationsEditor/styles.ts:5381": [
      [0, 0, 0, "Styles should be written using objects.", "0"]
    ],
    "public/app/plugins/datasource/elasticsearch/components/QueryEditor/QueryEditorRow.tsx:5381": [
      [0, 0, 0, "Styles should be written using objects.", "0"],
      [0, 0, 0, "Styles should be written using objects.", "1"]
    ],
    "public/app/plugins/datasource/elasticsearch/components/QueryEditor/SettingsEditorContainer.tsx:5381": [
      [0, 0, 0, "Styles should be written using objects.", "0"],
      [0, 0, 0, "Styles should be written using objects.", "1"],
      [0, 0, 0, "Styles should be written using objects.", "2"],
      [0, 0, 0, "Styles should be written using objects.", "3"],
      [0, 0, 0, "Styles should be written using objects.", "4"]
    ],
    "public/app/plugins/datasource/elasticsearch/components/QueryEditor/index.tsx:5381": [
      [0, 0, 0, "Styles should be written using objects.", "0"],
      [0, 0, 0, "Styles should be written using objects.", "1"]
    ],
    "public/app/plugins/datasource/elasticsearch/components/QueryEditor/styles.ts:5381": [
      [0, 0, 0, "Styles should be written using objects.", "0"]
    ],
    "public/app/plugins/datasource/elasticsearch/configuration/DataLink.tsx:5381": [
      [0, 0, 0, "Styles should be written using objects.", "0"],
      [0, 0, 0, "Styles should be written using objects.", "1"],
      [0, 0, 0, "Styles should be written using objects.", "2"],
      [0, 0, 0, "Styles should be written using objects.", "3"],
      [0, 0, 0, "Styles should be written using objects.", "4"],
      [0, 0, 0, "Styles should be written using objects.", "5"]
    ],
    "public/app/plugins/datasource/elasticsearch/configuration/DataLinks.tsx:5381": [
      [0, 0, 0, "Styles should be written using objects.", "0"],
      [0, 0, 0, "Styles should be written using objects.", "1"],
      [0, 0, 0, "Styles should be written using objects.", "2"]
    ],
    "public/app/plugins/datasource/elasticsearch/datasource.ts:5381": [
      [0, 0, 0, "Unexpected any. Specify a different type.", "0"],
      [0, 0, 0, "Unexpected any. Specify a different type.", "1"],
      [0, 0, 0, "Unexpected any. Specify a different type.", "2"],
      [0, 0, 0, "Unexpected any. Specify a different type.", "3"],
      [0, 0, 0, "Unexpected any. Specify a different type.", "4"]
    ],
    "public/app/plugins/datasource/elasticsearch/hooks/useStatelessReducer.ts:5381": [
      [0, 0, 0, "Do not use any type assertions.", "0"]
    ],
    "public/app/plugins/datasource/elasticsearch/test-helpers/render.tsx:5381": [
      [0, 0, 0, "Do not use any type assertions.", "0"]
    ],
    "public/app/plugins/datasource/grafana-pyroscope-datasource/QueryEditor/LabelsEditor.tsx:5381": [
      [0, 0, 0, "Styles should be written using objects.", "0"],
      [0, 0, 0, "Styles should be written using objects.", "1"]
    ],
    "public/app/plugins/datasource/grafana-pyroscope-datasource/utils.ts:5381": [
      [0, 0, 0, "Do not use any type assertions.", "0"]
    ],
    "public/app/plugins/datasource/grafana-testdata-datasource/QueryEditor.tsx:5381": [
      [0, 0, 0, "Unexpected any. Specify a different type.", "0"],
      [0, 0, 0, "Do not use any type assertions.", "1"],
      [0, 0, 0, "Do not use any type assertions.", "2"],
      [0, 0, 0, "Do not use any type assertions.", "3"],
      [0, 0, 0, "Unexpected any. Specify a different type.", "4"]
    ],
    "public/app/plugins/datasource/grafana-testdata-datasource/components/RandomWalkEditor.tsx:5381": [
      [0, 0, 0, "Do not use any type assertions.", "0"],
      [0, 0, 0, "Unexpected any. Specify a different type.", "1"],
      [0, 0, 0, "Do not use any type assertions.", "2"]
    ],
    "public/app/plugins/datasource/grafana-testdata-datasource/components/SimulationQueryEditor.tsx:5381": [
      [0, 0, 0, "Do not use any type assertions.", "0"],
      [0, 0, 0, "Unexpected any. Specify a different type.", "1"],
      [0, 0, 0, "Unexpected any. Specify a different type.", "2"]
    ],
    "public/app/plugins/datasource/grafana-testdata-datasource/components/SimulationSchemaForm.tsx:5381": [
      [0, 0, 0, "Unexpected any. Specify a different type.", "0"],
      [0, 0, 0, "Unexpected any. Specify a different type.", "1"],
      [0, 0, 0, "Styles should be written using objects.", "2"]
    ],
    "public/app/plugins/datasource/grafana-testdata-datasource/datasource.ts:5381": [
      [0, 0, 0, "Do not use any type assertions.", "0"],
      [0, 0, 0, "Unexpected any. Specify a different type.", "1"]
    ],
    "public/app/plugins/datasource/grafana-testdata-datasource/runStreams.ts:5381": [
      [0, 0, 0, "Unexpected any. Specify a different type.", "0"]
    ],
    "public/app/plugins/datasource/grafana/components/AnnotationQueryEditor.tsx:5381": [
      [0, 0, 0, "Do not use any type assertions.", "0"]
    ],
    "public/app/plugins/datasource/grafana/components/QueryEditor.tsx:5381": [
      [0, 0, 0, "Do not use any type assertions.", "0"],
      [0, 0, 0, "Unexpected any. Specify a different type.", "1"],
      [0, 0, 0, "Do not use any type assertions.", "2"],
      [0, 0, 0, "Styles should be written using objects.", "3"]
    ],
    "public/app/plugins/datasource/grafana/components/TimePickerInput.tsx:5381": [
      [0, 0, 0, "Styles should be written using objects.", "0"],
      [0, 0, 0, "Styles should be written using objects.", "1"],
      [0, 0, 0, "Styles should be written using objects.", "2"],
      [0, 0, 0, "Styles should be written using objects.", "3"]
    ],
    "public/app/plugins/datasource/grafana/components/TimeRegionEditor.tsx:5381": [
      [0, 0, 0, "\'HorizontalGroup\' import from \'@grafana/ui\' is restricted from being used by a pattern. Use Stack component instead.", "0"],
      [0, 0, 0, "Styles should be written using objects.", "1"],
      [0, 0, 0, "Styles should be written using objects.", "2"]
    ],
    "public/app/plugins/datasource/grafana/datasource.ts:5381": [
      [0, 0, 0, "Do not use any type assertions.", "0"],
      [0, 0, 0, "Do not use any type assertions.", "1"],
      [0, 0, 0, "Do not use any type assertions.", "2"],
      [0, 0, 0, "Unexpected any. Specify a different type.", "3"],
      [0, 0, 0, "Do not use any type assertions.", "4"],
      [0, 0, 0, "Do not use any type assertions.", "5"],
      [0, 0, 0, "Do not use any type assertions.", "6"],
      [0, 0, 0, "Unexpected any. Specify a different type.", "7"],
      [0, 0, 0, "Do not use any type assertions.", "8"]
    ],
    "public/app/plugins/datasource/graphite/components/AddGraphiteFunction.tsx:5381": [
      [0, 0, 0, "Styles should be written using objects.", "0"]
    ],
    "public/app/plugins/datasource/graphite/components/FunctionParamEditor.tsx:5381": [
      [0, 0, 0, "Styles should be written using objects.", "0"]
    ],
    "public/app/plugins/datasource/graphite/components/GraphiteFunctionEditor.tsx:5381": [
      [0, 0, 0, "\'HorizontalGroup\' import from \'@grafana/ui\' is restricted from being used by a pattern. Use Stack component instead.", "0"],
      [0, 0, 0, "Styles should be written using objects.", "1"]
    ],
    "public/app/plugins/datasource/graphite/components/GraphiteQueryEditor.tsx:5381": [
      [0, 0, 0, "Styles should be written using objects.", "0"],
      [0, 0, 0, "Styles should be written using objects.", "1"],
      [0, 0, 0, "Styles should be written using objects.", "2"]
    ],
    "public/app/plugins/datasource/graphite/components/MetricTankMetaInspector.tsx:5381": [
      [0, 0, 0, "Do not use any type assertions.", "0"],
      [0, 0, 0, "Styles should be written using objects.", "1"],
      [0, 0, 0, "Styles should be written using objects.", "2"],
      [0, 0, 0, "Styles should be written using objects.", "3"],
      [0, 0, 0, "Styles should be written using objects.", "4"],
      [0, 0, 0, "Styles should be written using objects.", "5"],
      [0, 0, 0, "Styles should be written using objects.", "6"],
      [0, 0, 0, "Styles should be written using objects.", "7"],
      [0, 0, 0, "Styles should be written using objects.", "8"],
      [0, 0, 0, "Styles should be written using objects.", "9"],
      [0, 0, 0, "Styles should be written using objects.", "10"]
    ],
    "public/app/plugins/datasource/graphite/components/TagsSection.tsx:5381": [
      [0, 0, 0, "Styles should be written using objects.", "0"]
    ],
    "public/app/plugins/datasource/graphite/components/helpers.ts:5381": [
      [0, 0, 0, "Unexpected any. Specify a different type.", "0"]
    ],
    "public/app/plugins/datasource/graphite/datasource.test.ts:5381": [
      [0, 0, 0, "Unexpected any. Specify a different type.", "0"],
      [0, 0, 0, "Unexpected any. Specify a different type.", "1"],
      [0, 0, 0, "Unexpected any. Specify a different type.", "2"]
    ],
    "public/app/plugins/datasource/graphite/datasource.ts:5381": [
      [0, 0, 0, "Unexpected any. Specify a different type.", "0"],
      [0, 0, 0, "Unexpected any. Specify a different type.", "1"],
      [0, 0, 0, "Unexpected any. Specify a different type.", "2"],
      [0, 0, 0, "Do not use any type assertions.", "3"],
      [0, 0, 0, "Do not use any type assertions.", "4"],
      [0, 0, 0, "Unexpected any. Specify a different type.", "5"],
      [0, 0, 0, "Unexpected any. Specify a different type.", "6"],
      [0, 0, 0, "Unexpected any. Specify a different type.", "7"],
      [0, 0, 0, "Unexpected any. Specify a different type.", "8"],
      [0, 0, 0, "Unexpected any. Specify a different type.", "9"],
      [0, 0, 0, "Do not use any type assertions.", "10"],
      [0, 0, 0, "Do not use any type assertions.", "11"],
      [0, 0, 0, "Unexpected any. Specify a different type.", "12"],
      [0, 0, 0, "Unexpected any. Specify a different type.", "13"],
      [0, 0, 0, "Unexpected any. Specify a different type.", "14"],
      [0, 0, 0, "Unexpected any. Specify a different type.", "15"],
      [0, 0, 0, "Unexpected any. Specify a different type.", "16"],
      [0, 0, 0, "Unexpected any. Specify a different type.", "17"],
      [0, 0, 0, "Unexpected any. Specify a different type.", "18"],
      [0, 0, 0, "Unexpected any. Specify a different type.", "19"],
      [0, 0, 0, "Unexpected any. Specify a different type.", "20"],
      [0, 0, 0, "Unexpected any. Specify a different type.", "21"],
      [0, 0, 0, "Unexpected any. Specify a different type.", "22"],
      [0, 0, 0, "Unexpected any. Specify a different type.", "23"],
      [0, 0, 0, "Unexpected any. Specify a different type.", "24"],
      [0, 0, 0, "Unexpected any. Specify a different type.", "25"],
      [0, 0, 0, "Unexpected any. Specify a different type.", "26"],
      [0, 0, 0, "Unexpected any. Specify a different type.", "27"],
      [0, 0, 0, "Unexpected any. Specify a different type.", "28"],
      [0, 0, 0, "Unexpected any. Specify a different type.", "29"],
      [0, 0, 0, "Unexpected any. Specify a different type.", "30"],
      [0, 0, 0, "Unexpected any. Specify a different type.", "31"],
      [0, 0, 0, "Unexpected any. Specify a different type.", "32"],
      [0, 0, 0, "Unexpected any. Specify a different type.", "33"],
      [0, 0, 0, "Unexpected any. Specify a different type.", "34"],
      [0, 0, 0, "Unexpected any. Specify a different type.", "35"],
      [0, 0, 0, "Unexpected any. Specify a different type.", "36"],
      [0, 0, 0, "Unexpected any. Specify a different type.", "37"],
      [0, 0, 0, "Unexpected any. Specify a different type.", "38"],
      [0, 0, 0, "Unexpected any. Specify a different type.", "39"],
      [0, 0, 0, "Unexpected any. Specify a different type.", "40"],
      [0, 0, 0, "Unexpected any. Specify a different type.", "41"],
      [0, 0, 0, "Unexpected any. Specify a different type.", "42"],
      [0, 0, 0, "Unexpected any. Specify a different type.", "43"],
      [0, 0, 0, "Unexpected any. Specify a different type.", "44"],
      [0, 0, 0, "Unexpected any. Specify a different type.", "45"],
      [0, 0, 0, "Unexpected any. Specify a different type.", "46"],
      [0, 0, 0, "Unexpected any. Specify a different type.", "47"],
      [0, 0, 0, "Unexpected any. Specify a different type.", "48"],
      [0, 0, 0, "Unexpected any. Specify a different type.", "49"],
      [0, 0, 0, "Unexpected any. Specify a different type.", "50"],
      [0, 0, 0, "Unexpected any. Specify a different type.", "51"],
      [0, 0, 0, "Unexpected any. Specify a different type.", "52"]
    ],
    "public/app/plugins/datasource/graphite/gfunc.ts:5381": [
      [0, 0, 0, "Unexpected any. Specify a different type.", "0"],
      [0, 0, 0, "Do not use any type assertions.", "1"],
      [0, 0, 0, "Do not use any type assertions.", "2"],
      [0, 0, 0, "Unexpected any. Specify a different type.", "3"],
      [0, 0, 0, "Unexpected any. Specify a different type.", "4"],
      [0, 0, 0, "Unexpected any. Specify a different type.", "5"],
      [0, 0, 0, "Unexpected any. Specify a different type.", "6"],
      [0, 0, 0, "Unexpected any. Specify a different type.", "7"],
      [0, 0, 0, "Unexpected any. Specify a different type.", "8"],
      [0, 0, 0, "Unexpected any. Specify a different type.", "9"],
      [0, 0, 0, "Unexpected any. Specify a different type.", "10"]
    ],
    "public/app/plugins/datasource/graphite/graphite_query.ts:5381": [
      [0, 0, 0, "Unexpected any. Specify a different type.", "0"],
      [0, 0, 0, "Unexpected any. Specify a different type.", "1"],
      [0, 0, 0, "Unexpected any. Specify a different type.", "2"],
      [0, 0, 0, "Unexpected any. Specify a different type.", "3"],
      [0, 0, 0, "Unexpected any. Specify a different type.", "4"],
      [0, 0, 0, "Unexpected any. Specify a different type.", "5"],
      [0, 0, 0, "Unexpected any. Specify a different type.", "6"],
      [0, 0, 0, "Unexpected any. Specify a different type.", "7"],
      [0, 0, 0, "Unexpected any. Specify a different type.", "8"],
      [0, 0, 0, "Unexpected any. Specify a different type.", "9"],
      [0, 0, 0, "Unexpected any. Specify a different type.", "10"],
      [0, 0, 0, "Unexpected any. Specify a different type.", "11"],
      [0, 0, 0, "Unexpected any. Specify a different type.", "12"],
      [0, 0, 0, "Unexpected any. Specify a different type.", "13"],
      [0, 0, 0, "Unexpected any. Specify a different type.", "14"],
      [0, 0, 0, "Do not use any type assertions.", "15"],
      [0, 0, 0, "Unexpected any. Specify a different type.", "16"],
      [0, 0, 0, "Unexpected any. Specify a different type.", "17"],
      [0, 0, 0, "Unexpected any. Specify a different type.", "18"],
      [0, 0, 0, "Unexpected any. Specify a different type.", "19"]
    ],
    "public/app/plugins/datasource/graphite/lexer.ts:5381": [
      [0, 0, 0, "Unexpected any. Specify a different type.", "0"],
      [0, 0, 0, "Unexpected any. Specify a different type.", "1"],
      [0, 0, 0, "Unexpected any. Specify a different type.", "2"],
      [0, 0, 0, "Unexpected any. Specify a different type.", "3"],
      [0, 0, 0, "Unexpected any. Specify a different type.", "4"],
      [0, 0, 0, "Unexpected any. Specify a different type.", "5"],
      [0, 0, 0, "Unexpected any. Specify a different type.", "6"]
    ],
    "public/app/plugins/datasource/graphite/migrations.ts:5381": [
      [0, 0, 0, "Unexpected any. Specify a different type.", "0"]
    ],
    "public/app/plugins/datasource/graphite/specs/graphite_query.test.ts:5381": [
      [0, 0, 0, "Unexpected any. Specify a different type.", "0"]
    ],
    "public/app/plugins/datasource/graphite/specs/store.test.ts:5381": [
      [0, 0, 0, "Unexpected any. Specify a different type.", "0"],
      [0, 0, 0, "Unexpected any. Specify a different type.", "1"]
    ],
    "public/app/plugins/datasource/graphite/state/context.tsx:5381": [
      [0, 0, 0, "Do not use any type assertions.", "0"],
      [0, 0, 0, "Do not use any type assertions.", "1"]
    ],
    "public/app/plugins/datasource/graphite/state/store.ts:5381": [
      [0, 0, 0, "Do not use any type assertions.", "0"],
      [0, 0, 0, "Do not use any type assertions.", "1"]
    ],
    "public/app/plugins/datasource/graphite/types.ts:5381": [
      [0, 0, 0, "Unexpected any. Specify a different type.", "0"],
      [0, 0, 0, "Unexpected any. Specify a different type.", "1"]
    ],
    "public/app/plugins/datasource/graphite/utils.ts:5381": [
      [0, 0, 0, "Unexpected any. Specify a different type.", "0"]
    ],
    "public/app/plugins/datasource/influxdb/components/editor/config/ConfigEditor.tsx:5381": [
      [0, 0, 0, "Do not use any type assertions.", "0"]
    ],
    "public/app/plugins/datasource/influxdb/components/editor/query/flux/FluxQueryEditor.tsx:5381": [
      [0, 0, 0, "Styles should be written using objects.", "0"],
      [0, 0, 0, "Styles should be written using objects.", "1"],
      [0, 0, 0, "Styles should be written using objects.", "2"]
    ],
    "public/app/plugins/datasource/influxdb/components/editor/query/fsql/FSQLEditor.tsx:5381": [
      [0, 0, 0, "Styles should be written using objects.", "0"],
      [0, 0, 0, "Styles should be written using objects.", "1"]
    ],
    "public/app/plugins/datasource/influxdb/components/editor/query/influxql/code/RawInfluxQLEditor.tsx:5381": [
      [0, 0, 0, "\'HorizontalGroup\' import from \'@grafana/ui\' is restricted from being used by a pattern. Use Stack component instead.", "0"]
    ],
    "public/app/plugins/datasource/influxdb/components/editor/query/influxql/visual/VisualInfluxQLEditor.tsx:5381": [
      [0, 0, 0, "Styles should be written using objects.", "0"]
    ],
    "public/app/plugins/datasource/influxdb/datasource.ts:5381": [
      [0, 0, 0, "Do not use any type assertions.", "0"],
      [0, 0, 0, "Unexpected any. Specify a different type.", "1"],
      [0, 0, 0, "Unexpected any. Specify a different type.", "2"],
      [0, 0, 0, "Unexpected any. Specify a different type.", "3"],
      [0, 0, 0, "Unexpected any. Specify a different type.", "4"],
      [0, 0, 0, "Unexpected any. Specify a different type.", "5"],
      [0, 0, 0, "Unexpected any. Specify a different type.", "6"],
      [0, 0, 0, "Unexpected any. Specify a different type.", "7"],
      [0, 0, 0, "Unexpected any. Specify a different type.", "8"],
      [0, 0, 0, "Unexpected any. Specify a different type.", "9"],
      [0, 0, 0, "Unexpected any. Specify a different type.", "10"],
      [0, 0, 0, "Unexpected any. Specify a different type.", "11"],
      [0, 0, 0, "Unexpected any. Specify a different type.", "12"],
      [0, 0, 0, "Do not use any type assertions.", "13"]
    ],
    "public/app/plugins/datasource/influxdb/influx_query_model.ts:5381": [
      [0, 0, 0, "Unexpected any. Specify a different type.", "0"],
      [0, 0, 0, "Unexpected any. Specify a different type.", "1"],
      [0, 0, 0, "Unexpected any. Specify a different type.", "2"],
      [0, 0, 0, "Unexpected any. Specify a different type.", "3"],
      [0, 0, 0, "Unexpected any. Specify a different type.", "4"],
      [0, 0, 0, "Unexpected any. Specify a different type.", "5"],
      [0, 0, 0, "Unexpected any. Specify a different type.", "6"],
      [0, 0, 0, "Unexpected any. Specify a different type.", "7"],
      [0, 0, 0, "Unexpected any. Specify a different type.", "8"],
      [0, 0, 0, "Unexpected any. Specify a different type.", "9"],
      [0, 0, 0, "Unexpected any. Specify a different type.", "10"],
      [0, 0, 0, "Unexpected any. Specify a different type.", "11"]
    ],
    "public/app/plugins/datasource/influxdb/influx_series.ts:5381": [
      [0, 0, 0, "Unexpected any. Specify a different type.", "0"],
      [0, 0, 0, "Unexpected any. Specify a different type.", "1"],
      [0, 0, 0, "Unexpected any. Specify a different type.", "2"],
      [0, 0, 0, "Unexpected any. Specify a different type.", "3"],
      [0, 0, 0, "Unexpected any. Specify a different type.", "4"],
      [0, 0, 0, "Unexpected any. Specify a different type.", "5"],
      [0, 0, 0, "Unexpected any. Specify a different type.", "6"],
      [0, 0, 0, "Unexpected any. Specify a different type.", "7"],
      [0, 0, 0, "Unexpected any. Specify a different type.", "8"],
      [0, 0, 0, "Unexpected any. Specify a different type.", "9"],
      [0, 0, 0, "Unexpected any. Specify a different type.", "10"],
      [0, 0, 0, "Unexpected any. Specify a different type.", "11"],
      [0, 0, 0, "Unexpected any. Specify a different type.", "12"],
      [0, 0, 0, "Unexpected any. Specify a different type.", "13"],
      [0, 0, 0, "Unexpected any. Specify a different type.", "14"],
      [0, 0, 0, "Unexpected any. Specify a different type.", "15"],
      [0, 0, 0, "Unexpected any. Specify a different type.", "16"],
      [0, 0, 0, "Unexpected any. Specify a different type.", "17"],
      [0, 0, 0, "Unexpected any. Specify a different type.", "18"]
    ],
    "public/app/plugins/datasource/influxdb/migrations.ts:5381": [
      [0, 0, 0, "Unexpected any. Specify a different type.", "0"]
    ],
    "public/app/plugins/datasource/influxdb/mocks.ts:5381": [
      [0, 0, 0, "Do not use any type assertions.", "0"],
      [0, 0, 0, "Do not use any type assertions.", "1"],
      [0, 0, 0, "Do not use any type assertions.", "2"],
      [0, 0, 0, "Do not use any type assertions.", "3"]
    ],
    "public/app/plugins/datasource/influxdb/query_part.ts:5381": [
      [0, 0, 0, "Unexpected any. Specify a different type.", "0"],
      [0, 0, 0, "Unexpected any. Specify a different type.", "1"],
      [0, 0, 0, "Unexpected any. Specify a different type.", "2"],
      [0, 0, 0, "Unexpected any. Specify a different type.", "3"],
      [0, 0, 0, "Unexpected any. Specify a different type.", "4"],
      [0, 0, 0, "Unexpected any. Specify a different type.", "5"],
      [0, 0, 0, "Unexpected any. Specify a different type.", "6"],
      [0, 0, 0, "Unexpected any. Specify a different type.", "7"],
      [0, 0, 0, "Unexpected any. Specify a different type.", "8"],
      [0, 0, 0, "Unexpected any. Specify a different type.", "9"],
      [0, 0, 0, "Unexpected any. Specify a different type.", "10"],
      [0, 0, 0, "Unexpected any. Specify a different type.", "11"],
      [0, 0, 0, "Unexpected any. Specify a different type.", "12"],
      [0, 0, 0, "Unexpected any. Specify a different type.", "13"],
      [0, 0, 0, "Unexpected any. Specify a different type.", "14"]
    ],
    "public/app/plugins/datasource/influxdb/response_parser.ts:5381": [
      [0, 0, 0, "Unexpected any. Specify a different type.", "0"],
      [0, 0, 0, "Unexpected any. Specify a different type.", "1"]
    ],
    "public/app/plugins/datasource/jaeger/CheatSheet.tsx:5381": [
      [0, 0, 0, "Styles should be written using objects.", "0"],
      [0, 0, 0, "Styles should be written using objects.", "1"]
    ],
    "public/app/plugins/datasource/jaeger/_importedDependencies/model/transform-trace-data.tsx:5381": [
      [0, 0, 0, "Do not use any type assertions.", "0"]
    ],
    "public/app/plugins/datasource/jaeger/_importedDependencies/types/trace.ts:5381": [
      [0, 0, 0, "Unexpected any. Specify a different type.", "0"]
    ],
    "public/app/plugins/datasource/jaeger/components/QueryEditor.tsx:5381": [
      [0, 0, 0, "\'HorizontalGroup\' import from \'@grafana/ui\' is restricted from being used by a pattern. Use Stack component instead.", "0"]
    ],
    "public/app/plugins/datasource/jaeger/configuration/ConfigEditor.tsx:5381": [
      [0, 0, 0, "Styles should be written using objects.", "0"]
    ],
    "public/app/plugins/datasource/jaeger/configuration/TraceIdTimeParams.tsx:5381": [
      [0, 0, 0, "Styles should be written using objects.", "0"],
      [0, 0, 0, "Styles should be written using objects.", "1"]
    ],
    "public/app/plugins/datasource/jaeger/datasource.ts:5381": [
      [0, 0, 0, "Do not use any type assertions.", "0"],
      [0, 0, 0, "Unexpected any. Specify a different type.", "1"]
    ],
    "public/app/plugins/datasource/jaeger/types.ts:5381": [
      [0, 0, 0, "Unexpected any. Specify a different type.", "0"]
    ],
    "public/app/plugins/datasource/loki/LanguageProvider.ts:5381": [
      [0, 0, 0, "Unexpected any. Specify a different type.", "0"]
    ],
    "public/app/plugins/datasource/loki/components/LokiContextUi.tsx:5381": [
      [0, 0, 0, "Styles should be written using objects.", "0"],
      [0, 0, 0, "Styles should be written using objects.", "1"],
      [0, 0, 0, "Styles should be written using objects.", "2"],
      [0, 0, 0, "Styles should be written using objects.", "3"],
      [0, 0, 0, "Styles should be written using objects.", "4"],
      [0, 0, 0, "Styles should be written using objects.", "5"],
      [0, 0, 0, "Styles should be written using objects.", "6"],
      [0, 0, 0, "Styles should be written using objects.", "7"],
      [0, 0, 0, "Styles should be written using objects.", "8"],
      [0, 0, 0, "Styles should be written using objects.", "9"],
      [0, 0, 0, "Styles should be written using objects.", "10"]
    ],
    "public/app/plugins/datasource/loki/components/LokiLabelBrowser.tsx:5381": [
      [0, 0, 0, "\'HorizontalGroup\' import from \'@grafana/ui\' is restricted from being used by a pattern. Use Stack component instead.", "0"],
      [0, 0, 0, "Styles should be written using objects.", "1"],
      [0, 0, 0, "Styles should be written using objects.", "2"],
      [0, 0, 0, "Styles should be written using objects.", "3"],
      [0, 0, 0, "Styles should be written using objects.", "4"],
      [0, 0, 0, "Styles should be written using objects.", "5"],
      [0, 0, 0, "Styles should be written using objects.", "6"],
      [0, 0, 0, "Styles should be written using objects.", "7"],
      [0, 0, 0, "Styles should be written using objects.", "8"],
      [0, 0, 0, "Styles should be written using objects.", "9"],
      [0, 0, 0, "Styles should be written using objects.", "10"],
      [0, 0, 0, "Styles should be written using objects.", "11"],
      [0, 0, 0, "Styles should be written using objects.", "12"],
      [0, 0, 0, "Styles should be written using objects.", "13"],
      [0, 0, 0, "Styles should be written using objects.", "14"]
    ],
    "public/app/plugins/datasource/loki/components/monaco-query-field/MonacoQueryField.tsx:5381": [
      [0, 0, 0, "Styles should be written using objects.", "0"],
      [0, 0, 0, "Styles should be written using objects.", "1"]
    ],
    "public/app/plugins/datasource/loki/configuration/ConfigEditor.tsx:5381": [
      [0, 0, 0, "Unexpected any. Specify a different type.", "0"]
    ],
    "public/app/plugins/datasource/loki/configuration/DerivedField.tsx:5381": [
      [0, 0, 0, "Styles should be written using objects.", "0"],
      [0, 0, 0, "Styles should be written using objects.", "1"],
      [0, 0, 0, "Styles should be written using objects.", "2"],
      [0, 0, 0, "Styles should be written using objects.", "3"],
      [0, 0, 0, "Styles should be written using objects.", "4"],
      [0, 0, 0, "Styles should be written using objects.", "5"],
      [0, 0, 0, "Styles should be written using objects.", "6"]
    ],
    "public/app/plugins/datasource/loki/configuration/DerivedFields.tsx:5381": [
      [0, 0, 0, "Styles should be written using objects.", "0"],
      [0, 0, 0, "Styles should be written using objects.", "1"],
      [0, 0, 0, "Styles should be written using objects.", "2"],
      [0, 0, 0, "Styles should be written using objects.", "3"],
      [0, 0, 0, "Styles should be written using objects.", "4"]
    ],
    "public/app/plugins/datasource/loki/datasource.ts:5381": [
      [0, 0, 0, "Unexpected any. Specify a different type.", "0"],
      [0, 0, 0, "Unexpected any. Specify a different type.", "1"],
      [0, 0, 0, "Unexpected any. Specify a different type.", "2"]
    ],
    "public/app/plugins/datasource/loki/querybuilder/components/LabelBrowserModal.tsx:5381": [
      [0, 0, 0, "Styles should be written using objects.", "0"]
    ],
    "public/app/plugins/datasource/loki/querybuilder/components/LokiQueryBuilder.tsx:5381": [
      [0, 0, 0, "Do not use any type assertions.", "0"]
    ],
    "public/app/plugins/datasource/loki/querybuilder/components/LokiQueryCodeEditor.tsx:5381": [
      [0, 0, 0, "\'HorizontalGroup\' import from \'@grafana/ui\' is restricted from being used by a pattern. Use Stack component instead.", "0"],
      [0, 0, 0, "Styles should be written using objects.", "1"],
      [0, 0, 0, "Styles should be written using objects.", "2"],
      [0, 0, 0, "Styles should be written using objects.", "3"]
    ],
    "public/app/plugins/datasource/loki/querybuilder/components/QueryPattern.tsx:5381": [
      [0, 0, 0, "Styles should be written using objects.", "0"],
      [0, 0, 0, "Styles should be written using objects.", "1"],
      [0, 0, 0, "Styles should be written using objects.", "2"],
      [0, 0, 0, "Styles should be written using objects.", "3"]
    ],
    "public/app/plugins/datasource/loki/querybuilder/components/QueryPatternsModal.tsx:5381": [
      [0, 0, 0, "Styles should be written using objects.", "0"],
      [0, 0, 0, "Styles should be written using objects.", "1"],
      [0, 0, 0, "Styles should be written using objects.", "2"]
    ],
    "public/app/plugins/datasource/loki/streaming.ts:5381": [
      [0, 0, 0, "Unexpected any. Specify a different type.", "0"]
    ],
    "public/app/plugins/datasource/opentsdb/components/OpenTsdbQueryEditor.tsx:5381": [
      [0, 0, 0, "Styles should be written using objects.", "0"],
      [0, 0, 0, "Styles should be written using objects.", "1"]
    ],
    "public/app/plugins/datasource/opentsdb/datasource.d.ts:5381": [
      [0, 0, 0, "Unexpected any. Specify a different type.", "0"]
    ],
    "public/app/plugins/datasource/opentsdb/datasource.ts:5381": [
      [0, 0, 0, "Unexpected any. Specify a different type.", "0"],
      [0, 0, 0, "Unexpected any. Specify a different type.", "1"],
      [0, 0, 0, "Unexpected any. Specify a different type.", "2"],
      [0, 0, 0, "Unexpected any. Specify a different type.", "3"],
      [0, 0, 0, "Unexpected any. Specify a different type.", "4"],
      [0, 0, 0, "Unexpected any. Specify a different type.", "5"],
      [0, 0, 0, "Unexpected any. Specify a different type.", "6"],
      [0, 0, 0, "Unexpected any. Specify a different type.", "7"],
      [0, 0, 0, "Unexpected any. Specify a different type.", "8"],
      [0, 0, 0, "Unexpected any. Specify a different type.", "9"],
      [0, 0, 0, "Unexpected any. Specify a different type.", "10"],
      [0, 0, 0, "Unexpected any. Specify a different type.", "11"],
      [0, 0, 0, "Unexpected any. Specify a different type.", "12"],
      [0, 0, 0, "Unexpected any. Specify a different type.", "13"],
      [0, 0, 0, "Unexpected any. Specify a different type.", "14"],
      [0, 0, 0, "Unexpected any. Specify a different type.", "15"],
      [0, 0, 0, "Unexpected any. Specify a different type.", "16"],
      [0, 0, 0, "Unexpected any. Specify a different type.", "17"],
      [0, 0, 0, "Unexpected any. Specify a different type.", "18"],
      [0, 0, 0, "Unexpected any. Specify a different type.", "19"],
      [0, 0, 0, "Unexpected any. Specify a different type.", "20"],
      [0, 0, 0, "Unexpected any. Specify a different type.", "21"],
      [0, 0, 0, "Unexpected any. Specify a different type.", "22"],
      [0, 0, 0, "Unexpected any. Specify a different type.", "23"],
      [0, 0, 0, "Unexpected any. Specify a different type.", "24"],
      [0, 0, 0, "Unexpected any. Specify a different type.", "25"],
      [0, 0, 0, "Unexpected any. Specify a different type.", "26"],
      [0, 0, 0, "Unexpected any. Specify a different type.", "27"],
      [0, 0, 0, "Unexpected any. Specify a different type.", "28"],
      [0, 0, 0, "Unexpected any. Specify a different type.", "29"],
      [0, 0, 0, "Unexpected any. Specify a different type.", "30"],
      [0, 0, 0, "Unexpected any. Specify a different type.", "31"],
      [0, 0, 0, "Unexpected any. Specify a different type.", "32"],
      [0, 0, 0, "Unexpected any. Specify a different type.", "33"],
      [0, 0, 0, "Unexpected any. Specify a different type.", "34"],
      [0, 0, 0, "Unexpected any. Specify a different type.", "35"],
      [0, 0, 0, "Unexpected any. Specify a different type.", "36"],
      [0, 0, 0, "Unexpected any. Specify a different type.", "37"],
      [0, 0, 0, "Unexpected any. Specify a different type.", "38"],
      [0, 0, 0, "Unexpected any. Specify a different type.", "39"],
      [0, 0, 0, "Unexpected any. Specify a different type.", "40"],
      [0, 0, 0, "Do not use any type assertions.", "41"],
      [0, 0, 0, "Unexpected any. Specify a different type.", "42"],
      [0, 0, 0, "Unexpected any. Specify a different type.", "43"],
      [0, 0, 0, "Unexpected any. Specify a different type.", "44"]
    ],
    "public/app/plugins/datasource/opentsdb/migrations.ts:5381": [
      [0, 0, 0, "Unexpected any. Specify a different type.", "0"]
    ],
    "public/app/plugins/datasource/parca/QueryEditor/LabelsEditor.tsx:5381": [
      [0, 0, 0, "Styles should be written using objects.", "0"],
      [0, 0, 0, "Styles should be written using objects.", "1"]
    ],
    "public/app/plugins/datasource/prometheus/components/PromExemplarField.tsx:5381": [
      [0, 0, 0, "Styles should be written using objects.", "0"],
      [0, 0, 0, "Styles should be written using objects.", "1"],
      [0, 0, 0, "Styles should be written using objects.", "2"]
    ],
    "public/app/plugins/datasource/prometheus/components/PromExploreExtraField.tsx:5381": [
      [0, 0, 0, "Styles should be written using objects.", "0"],
      [0, 0, 0, "Styles should be written using objects.", "1"]
    ],
    "public/app/plugins/datasource/prometheus/components/PromQueryField.test.tsx:5381": [
      [0, 0, 0, "Unexpected any. Specify a different type.", "0"]
    ],
    "public/app/plugins/datasource/prometheus/components/PromQueryField.tsx:5381": [
      [0, 0, 0, "Unexpected any. Specify a different type.", "0"]
    ],
    "public/app/plugins/datasource/prometheus/components/PrometheusMetricsBrowser.tsx:5381": [
      [0, 0, 0, "\'HorizontalGroup\' import from \'@grafana/ui\' is restricted from being used by a pattern. Use Stack component instead.", "0"],
      [0, 0, 0, "Styles should be written using objects.", "1"],
      [0, 0, 0, "Styles should be written using objects.", "2"],
      [0, 0, 0, "Styles should be written using objects.", "3"],
      [0, 0, 0, "Styles should be written using objects.", "4"],
      [0, 0, 0, "Styles should be written using objects.", "5"],
      [0, 0, 0, "Styles should be written using objects.", "6"],
      [0, 0, 0, "Styles should be written using objects.", "7"],
      [0, 0, 0, "Styles should be written using objects.", "8"],
      [0, 0, 0, "Styles should be written using objects.", "9"],
      [0, 0, 0, "Styles should be written using objects.", "10"],
      [0, 0, 0, "Styles should be written using objects.", "11"],
      [0, 0, 0, "Styles should be written using objects.", "12"]
    ],
    "public/app/plugins/datasource/prometheus/components/monaco-query-field/MonacoQueryField.tsx:5381": [
      [0, 0, 0, "Styles should be written using objects.", "0"],
      [0, 0, 0, "Styles should be written using objects.", "1"]
    ],
    "public/app/plugins/datasource/prometheus/configuration/AzureCredentialsConfig.ts:5381": [
      [0, 0, 0, "Unexpected any. Specify a different type.", "0"],
      [0, 0, 0, "Unexpected any. Specify a different type.", "1"],
      [0, 0, 0, "Unexpected any. Specify a different type.", "2"],
      [0, 0, 0, "Unexpected any. Specify a different type.", "3"],
      [0, 0, 0, "Unexpected any. Specify a different type.", "4"],
      [0, 0, 0, "Unexpected any. Specify a different type.", "5"],
      [0, 0, 0, "Do not use any type assertions.", "6"],
      [0, 0, 0, "Unexpected any. Specify a different type.", "7"],
      [0, 0, 0, "Unexpected any. Specify a different type.", "8"],
      [0, 0, 0, "Unexpected any. Specify a different type.", "9"],
      [0, 0, 0, "Unexpected any. Specify a different type.", "10"],
      [0, 0, 0, "Unexpected any. Specify a different type.", "11"],
      [0, 0, 0, "Unexpected any. Specify a different type.", "12"],
      [0, 0, 0, "Unexpected any. Specify a different type.", "13"],
      [0, 0, 0, "Unexpected any. Specify a different type.", "14"],
      [0, 0, 0, "Unexpected any. Specify a different type.", "15"],
      [0, 0, 0, "Unexpected any. Specify a different type.", "16"],
      [0, 0, 0, "Unexpected any. Specify a different type.", "17"],
      [0, 0, 0, "Unexpected any. Specify a different type.", "18"]
    ],
    "public/app/plugins/datasource/prometheus/configuration/ConfigEditor.tsx:5381": [
      [0, 0, 0, "Styles should be written using objects.", "0"],
      [0, 0, 0, "Styles should be written using objects.", "1"],
      [0, 0, 0, "Styles should be written using objects.", "2"],
      [0, 0, 0, "Styles should be written using objects.", "3"],
      [0, 0, 0, "Styles should be written using objects.", "4"],
      [0, 0, 0, "Styles should be written using objects.", "5"],
      [0, 0, 0, "Styles should be written using objects.", "6"],
      [0, 0, 0, "Styles should be written using objects.", "7"],
      [0, 0, 0, "Styles should be written using objects.", "8"],
      [0, 0, 0, "Styles should be written using objects.", "9"],
      [0, 0, 0, "Styles should be written using objects.", "10"],
      [0, 0, 0, "Styles should be written using objects.", "11"],
      [0, 0, 0, "Styles should be written using objects.", "12"],
      [0, 0, 0, "Styles should be written using objects.", "13"],
      [0, 0, 0, "Styles should be written using objects.", "14"],
      [0, 0, 0, "Styles should be written using objects.", "15"]
    ],
    "public/app/plugins/datasource/prometheus/configuration/ExemplarsSettings.tsx:5381": [
      [0, 0, 0, "Styles should be written using objects.", "0"]
    ],
    "public/app/plugins/datasource/prometheus/datasource.ts:5381": [
      [0, 0, 0, "Unexpected any. Specify a different type.", "0"],
      [0, 0, 0, "Unexpected any. Specify a different type.", "1"],
      [0, 0, 0, "Unexpected any. Specify a different type.", "2"],
      [0, 0, 0, "Unexpected any. Specify a different type.", "3"],
      [0, 0, 0, "Unexpected any. Specify a different type.", "4"],
      [0, 0, 0, "Unexpected any. Specify a different type.", "5"],
      [0, 0, 0, "Unexpected any. Specify a different type.", "6"],
      [0, 0, 0, "Unexpected any. Specify a different type.", "7"],
      [0, 0, 0, "Unexpected any. Specify a different type.", "8"]
    ],
    "public/app/plugins/datasource/prometheus/language_provider.ts:5381": [
      [0, 0, 0, "Unexpected any. Specify a different type.", "0"],
      [0, 0, 0, "Unexpected any. Specify a different type.", "1"],
      [0, 0, 0, "Unexpected any. Specify a different type.", "2"]
    ],
    "public/app/plugins/datasource/prometheus/language_utils.ts:5381": [
      [0, 0, 0, "Do not use any type assertions.", "0"]
    ],
    "public/app/plugins/datasource/prometheus/querybuilder/QueryPattern.tsx:5381": [
      [0, 0, 0, "Styles should be written using objects.", "0"],
      [0, 0, 0, "Styles should be written using objects.", "1"],
      [0, 0, 0, "Styles should be written using objects.", "2"],
      [0, 0, 0, "Styles should be written using objects.", "3"]
    ],
    "public/app/plugins/datasource/prometheus/querybuilder/QueryPatternsModal.tsx:5381": [
      [0, 0, 0, "Styles should be written using objects.", "0"],
      [0, 0, 0, "Styles should be written using objects.", "1"]
    ],
    "public/app/plugins/datasource/prometheus/querybuilder/binaryScalarOperations.ts:5381": [
      [0, 0, 0, "Unexpected any. Specify a different type.", "0"]
    ],
    "public/app/plugins/datasource/prometheus/querybuilder/components/LabelFilterItem.tsx:5381": [
      [0, 0, 0, "Do not use any type assertions.", "0"],
      [0, 0, 0, "Do not use any type assertions.", "1"],
      [0, 0, 0, "Do not use any type assertions.", "2"],
      [0, 0, 0, "Do not use any type assertions.", "3"]
    ],
    "public/app/plugins/datasource/prometheus/querybuilder/components/LabelFilters.tsx:5381": [
      [0, 0, 0, "Styles should be written using objects.", "0"]
    ],
    "public/app/plugins/datasource/prometheus/querybuilder/components/LabelParamEditor.tsx:5381": [
      [0, 0, 0, "Do not use any type assertions.", "0"]
    ],
    "public/app/plugins/datasource/prometheus/querybuilder/components/MetricSelect.tsx:5381": [
      [0, 0, 0, "Unexpected any. Specify a different type.", "0"],
      [0, 0, 0, "Styles should be written using objects.", "1"],
      [0, 0, 0, "Styles should be written using objects.", "2"],
      [0, 0, 0, "Styles should be written using objects.", "3"],
      [0, 0, 0, "Styles should be written using objects.", "4"],
      [0, 0, 0, "Styles should be written using objects.", "5"],
      [0, 0, 0, "Styles should be written using objects.", "6"],
      [0, 0, 0, "Styles should be written using objects.", "7"],
      [0, 0, 0, "Styles should be written using objects.", "8"],
      [0, 0, 0, "Styles should be written using objects.", "9"]
    ],
    "public/app/plugins/datasource/prometheus/querybuilder/components/PromQueryBuilder.tsx:5381": [
      [0, 0, 0, "Do not use any type assertions.", "0"]
    ],
    "public/app/plugins/datasource/prometheus/querybuilder/components/PromQueryCodeEditor.tsx:5381": [
      [0, 0, 0, "Styles should be written using objects.", "0"]
    ],
    "public/app/plugins/datasource/prometheus/querybuilder/components/metrics-modal/AdditionalSettings.tsx:5381": [
      [0, 0, 0, "Styles should be written using objects.", "0"],
      [0, 0, 0, "Styles should be written using objects.", "1"],
      [0, 0, 0, "Styles should be written using objects.", "2"]
    ],
    "public/app/plugins/datasource/prometheus/querybuilder/components/metrics-modal/ResultsTable.tsx:5381": [
      [0, 0, 0, "Styles should be written using objects.", "0"],
      [0, 0, 0, "Styles should be written using objects.", "1"],
      [0, 0, 0, "Styles should be written using objects.", "2"],
      [0, 0, 0, "Styles should be written using objects.", "3"],
      [0, 0, 0, "Styles should be written using objects.", "4"],
      [0, 0, 0, "Styles should be written using objects.", "5"],
      [0, 0, 0, "Styles should be written using objects.", "6"],
      [0, 0, 0, "Styles should be written using objects.", "7"],
      [0, 0, 0, "Styles should be written using objects.", "8"],
      [0, 0, 0, "Styles should be written using objects.", "9"],
      [0, 0, 0, "Styles should be written using objects.", "10"],
      [0, 0, 0, "Styles should be written using objects.", "11"],
      [0, 0, 0, "Styles should be written using objects.", "12"]
    ],
    "public/app/plugins/datasource/prometheus/querybuilder/components/metrics-modal/styles.ts:5381": [
      [0, 0, 0, "Styles should be written using objects.", "0"],
      [0, 0, 0, "Styles should be written using objects.", "1"],
      [0, 0, 0, "Styles should be written using objects.", "2"],
      [0, 0, 0, "Styles should be written using objects.", "3"],
      [0, 0, 0, "Styles should be written using objects.", "4"],
      [0, 0, 0, "Styles should be written using objects.", "5"],
      [0, 0, 0, "Styles should be written using objects.", "6"],
      [0, 0, 0, "Styles should be written using objects.", "7"],
      [0, 0, 0, "Styles should be written using objects.", "8"],
      [0, 0, 0, "Styles should be written using objects.", "9"],
      [0, 0, 0, "Styles should be written using objects.", "10"],
      [0, 0, 0, "Styles should be written using objects.", "11"],
      [0, 0, 0, "Styles should be written using objects.", "12"],
      [0, 0, 0, "Styles should be written using objects.", "13"],
      [0, 0, 0, "Styles should be written using objects.", "14"],
      [0, 0, 0, "Styles should be written using objects.", "15"],
      [0, 0, 0, "Styles should be written using objects.", "16"],
      [0, 0, 0, "Styles should be written using objects.", "17"],
      [0, 0, 0, "Styles should be written using objects.", "18"]
    ],
    "public/app/plugins/datasource/prometheus/querybuilder/operationUtils.ts:5381": [
      [0, 0, 0, "Do not use any type assertions.", "0"]
    ],
    "public/app/plugins/datasource/prometheus/querybuilder/shared/LabelFilterItem.tsx:5381": [
      [0, 0, 0, "Do not use any type assertions.", "0"],
      [0, 0, 0, "Do not use any type assertions.", "1"],
      [0, 0, 0, "Do not use any type assertions.", "2"],
      [0, 0, 0, "Do not use any type assertions.", "3"],
      [0, 0, 0, "Do not use any type assertions.", "4"],
      [0, 0, 0, "Do not use any type assertions.", "5"],
      [0, 0, 0, "Unexpected any. Specify a different type.", "6"],
      [0, 0, 0, "Do not use any type assertions.", "7"],
      [0, 0, 0, "Do not use any type assertions.", "8"]
    ],
    "public/app/plugins/datasource/prometheus/querybuilder/shared/LabelFilters.tsx:5381": [
      [0, 0, 0, "Do not use any type assertions.", "0"]
    ],
    "public/app/plugins/datasource/prometheus/querybuilder/shared/OperationEditor.tsx:5381": [
      [0, 0, 0, "Unexpected any. Specify a different type.", "0"]
    ],
    "public/app/plugins/datasource/prometheus/querybuilder/shared/OperationParamEditor.tsx:5381": [
      [0, 0, 0, "Do not use any type assertions.", "0"],
      [0, 0, 0, "Do not use any type assertions.", "1"]
    ],
    "public/app/plugins/datasource/prometheus/querybuilder/shared/QueryBuilderHints.tsx:5381": [
      [0, 0, 0, "Styles should be written using objects.", "0"],
      [0, 0, 0, "Styles should be written using objects.", "1"]
    ],
    "public/app/plugins/datasource/prometheus/querybuilder/shared/types.ts:5381": [
      [0, 0, 0, "Unexpected any. Specify a different type.", "0"],
      [0, 0, 0, "Unexpected any. Specify a different type.", "1"],
      [0, 0, 0, "Unexpected any. Specify a different type.", "2"]
    ],
    "public/app/plugins/datasource/prometheus/types.ts:5381": [
      [0, 0, 0, "Unexpected any. Specify a different type.", "0"],
      [0, 0, 0, "Unexpected any. Specify a different type.", "1"],
      [0, 0, 0, "Unexpected any. Specify a different type.", "2"]
    ],
    "public/app/plugins/datasource/tempo/QueryField.tsx:5381": [
      [0, 0, 0, "\'HorizontalGroup\' import from \'@grafana/ui\' is restricted from being used by a pattern. Use Stack component instead.", "0"]
    ],
    "public/app/plugins/datasource/tempo/SearchTraceQLEditor/DurationInput.tsx:5381": [
      [0, 0, 0, "\'HorizontalGroup\' import from \'@grafana/ui\' is restricted from being used by a pattern. Use Stack component instead.", "0"]
    ],
    "public/app/plugins/datasource/tempo/SearchTraceQLEditor/GroupByField.tsx:5381": [
      [0, 0, 0, "\'HorizontalGroup\' import from \'@grafana/ui\' is restricted from being used by a pattern. Use Stack component instead.", "0"]
    ],
    "public/app/plugins/datasource/tempo/SearchTraceQLEditor/SearchField.tsx:5381": [
      [0, 0, 0, "\'HorizontalGroup\' import from \'@grafana/ui\' is restricted from being used by a pattern. Use Stack component instead.", "0"]
    ],
    "public/app/plugins/datasource/tempo/SearchTraceQLEditor/TraceQLSearch.tsx:5381": [
      [0, 0, 0, "\'HorizontalGroup\' import from \'@grafana/ui\' is restricted from being used by a pattern. Use Stack component instead.", "0"]
    ],
    "public/app/plugins/datasource/tempo/ServiceGraphSection.tsx:5381": [
      [0, 0, 0, "Do not use any type assertions.", "0"]
    ],
    "public/app/plugins/datasource/tempo/_importedDependencies/components/AdHocFilter/AdHocFilterRenderer.tsx:5381": [
      [0, 0, 0, "Unexpected any. Specify a different type.", "0"]
    ],
    "public/app/plugins/datasource/tempo/_importedDependencies/datasources/prometheus/language_utils.ts:5381": [
      [0, 0, 0, "Do not use any type assertions.", "0"]
    ],
    "public/app/plugins/datasource/tempo/_importedDependencies/datasources/prometheus/types.ts:5381": [
      [0, 0, 0, "Unexpected any. Specify a different type.", "0"],
      [0, 0, 0, "Unexpected any. Specify a different type.", "1"],
      [0, 0, 0, "Unexpected any. Specify a different type.", "2"]
    ],
    "public/app/plugins/datasource/tempo/configuration/TraceQLSearchSettings.tsx:5381": [
      [0, 0, 0, "Do not use any type assertions.", "0"]
    ],
    "public/app/plugins/datasource/tempo/datasource.ts:5381": [
      [0, 0, 0, "Unexpected any. Specify a different type.", "0"],
      [0, 0, 0, "Do not use any type assertions.", "1"],
      [0, 0, 0, "Unexpected any. Specify a different type.", "2"],
      [0, 0, 0, "Unexpected any. Specify a different type.", "3"],
      [0, 0, 0, "Unexpected any. Specify a different type.", "4"]
    ],
    "public/app/plugins/datasource/tempo/language_provider.ts:5381": [
      [0, 0, 0, "Unexpected any. Specify a different type.", "0"]
    ],
    "public/app/plugins/datasource/tempo/resultTransformer.ts:5381": [
      [0, 0, 0, "Unexpected any. Specify a different type.", "0"],
      [0, 0, 0, "Do not use any type assertions.", "1"],
      [0, 0, 0, "Unexpected any. Specify a different type.", "2"],
      [0, 0, 0, "Do not use any type assertions.", "3"],
      [0, 0, 0, "Unexpected any. Specify a different type.", "4"],
      [0, 0, 0, "Do not use any type assertions.", "5"],
      [0, 0, 0, "Do not use any type assertions.", "6"],
      [0, 0, 0, "Unexpected any. Specify a different type.", "7"]
    ],
    "public/app/plugins/datasource/zipkin/ConfigEditor.tsx:5381": [
      [0, 0, 0, "Styles should be written using objects.", "0"]
    ],
    "public/app/plugins/datasource/zipkin/QueryField.tsx:5381": [
      [0, 0, 0, "\'HorizontalGroup\' import from \'@grafana/ui\' is restricted from being used by a pattern. Use Stack component instead.", "0"],
      [0, 0, 0, "Do not use any type assertions.", "1"],
      [0, 0, 0, "Unexpected any. Specify a different type.", "2"]
    ],
    "public/app/plugins/datasource/zipkin/datasource.ts:5381": [
      [0, 0, 0, "Do not use any type assertions.", "0"],
      [0, 0, 0, "Unexpected any. Specify a different type.", "1"]
    ],
    "public/app/plugins/datasource/zipkin/utils/transforms.ts:5381": [
      [0, 0, 0, "Unexpected any. Specify a different type.", "0"]
    ],
    "public/app/plugins/panel/alertlist/AlertInstances.tsx:5381": [
      [0, 0, 0, "Styles should be written using objects.", "0"],
      [0, 0, 0, "Styles should be written using objects.", "1"]
    ],
    "public/app/plugins/panel/alertlist/UnifiedAlertList.tsx:5381": [
      [0, 0, 0, "Styles should be written using objects.", "0"],
      [0, 0, 0, "Styles should be written using objects.", "1"],
      [0, 0, 0, "Styles should be written using objects.", "2"],
      [0, 0, 0, "Styles should be written using objects.", "3"],
      [0, 0, 0, "Styles should be written using objects.", "4"],
      [0, 0, 0, "Styles should be written using objects.", "5"],
      [0, 0, 0, "Styles should be written using objects.", "6"],
      [0, 0, 0, "Styles should be written using objects.", "7"],
      [0, 0, 0, "Styles should be written using objects.", "8"],
      [0, 0, 0, "Styles should be written using objects.", "9"],
      [0, 0, 0, "Styles should be written using objects.", "10"],
      [0, 0, 0, "Styles should be written using objects.", "11"],
      [0, 0, 0, "Styles should be written using objects.", "12"],
      [0, 0, 0, "Styles should be written using objects.", "13"],
      [0, 0, 0, "Styles should be written using objects.", "14"],
      [0, 0, 0, "Styles should be written using objects.", "15"],
      [0, 0, 0, "Styles should be written using objects.", "16"]
    ],
    "public/app/plugins/panel/alertlist/unified-alerting/UngroupedView.tsx:5381": [
      [0, 0, 0, "Styles should be written using objects.", "0"],
      [0, 0, 0, "Styles should be written using objects.", "1"],
      [0, 0, 0, "Styles should be written using objects.", "2"],
      [0, 0, 0, "Styles should be written using objects.", "3"],
      [0, 0, 0, "Styles should be written using objects.", "4"],
      [0, 0, 0, "Styles should be written using objects.", "5"],
      [0, 0, 0, "Styles should be written using objects.", "6"]
    ],
    "public/app/plugins/panel/annolist/AnnoListPanel.tsx:5381": [
      [0, 0, 0, "Do not use any type assertions.", "0"],
      [0, 0, 0, "Styles should be written using objects.", "1"]
    ],
    "public/app/plugins/panel/barchart/BarChartPanel.tsx:5381": [
      [0, 0, 0, "Do not use any type assertions.", "0"],
      [0, 0, 0, "Do not use any type assertions.", "1"]
    ],
    "public/app/plugins/panel/barchart/TickSpacingEditor.tsx:5381": [
      [0, 0, 0, "\'HorizontalGroup\' import from \'@grafana/ui\' is restricted from being used by a pattern. Use Stack component instead.", "0"]
    ],
    "public/app/plugins/panel/barchart/bars.ts:5381": [
      [0, 0, 0, "Do not use any type assertions.", "0"]
    ],
    "public/app/plugins/panel/barchart/module.tsx:5381": [
      [0, 0, 0, "Do not use any type assertions.", "0"]
    ],
    "public/app/plugins/panel/barchart/quadtree.ts:5381": [
      [0, 0, 0, "Unexpected any. Specify a different type.", "0"]
    ],
    "public/app/plugins/panel/candlestick/CandlestickPanel.tsx:5381": [
      [0, 0, 0, "Do not use any type assertions.", "0"],
      [0, 0, 0, "Unexpected any. Specify a different type.", "1"]
    ],
    "public/app/plugins/panel/canvas/components/CanvasTooltip.tsx:5381": [
      [0, 0, 0, "\'VerticalGroup\' import from \'@grafana/ui\' is restricted from being used by a pattern. Use Stack component instead.", "0"]
    ],
    "public/app/plugins/panel/canvas/editor/element/APIEditor.tsx:5381": [
      [0, 0, 0, "Do not use any type assertions.", "0"]
    ],
    "public/app/plugins/panel/canvas/editor/element/ParamsEditor.tsx:5381": [
      [0, 0, 0, "\'HorizontalGroup\' import from \'@grafana/ui\' is restricted from being used by a pattern. Use Stack component instead.", "0"],
      [0, 0, 0, "\'VerticalGroup\' import from \'@grafana/ui\' is restricted from being used by a pattern. Use Stack component instead.", "1"]
    ],
    "public/app/plugins/panel/canvas/editor/element/PlacementEditor.tsx:5381": [
      [0, 0, 0, "\'HorizontalGroup\' import from \'@grafana/ui\' is restricted from being used by a pattern. Use Stack component instead.", "0"],
      [0, 0, 0, "\'VerticalGroup\' import from \'@grafana/ui\' is restricted from being used by a pattern. Use Stack component instead.", "1"]
    ],
    "public/app/plugins/panel/canvas/editor/element/elementEditor.tsx:5381": [
      [0, 0, 0, "Do not use any type assertions.", "0"],
      [0, 0, 0, "Unexpected any. Specify a different type.", "1"]
    ],
    "public/app/plugins/panel/canvas/editor/inline/InlineEditBody.tsx:5381": [
      [0, 0, 0, "Unexpected any. Specify a different type.", "0"],
      [0, 0, 0, "Do not use any type assertions.", "1"],
      [0, 0, 0, "Unexpected any. Specify a different type.", "2"]
    ],
    "public/app/plugins/panel/canvas/editor/layer/TreeNavigationEditor.tsx:5381": [
      [0, 0, 0, "\'HorizontalGroup\' import from \'@grafana/ui\' is restricted from being used by a pattern. Use Stack component instead.", "0"]
    ],
    "public/app/plugins/panel/canvas/editor/layer/layerEditor.tsx:5381": [
      [0, 0, 0, "Do not use any type assertions.", "0"],
      [0, 0, 0, "Unexpected any. Specify a different type.", "1"],
      [0, 0, 0, "Do not use any type assertions.", "2"],
      [0, 0, 0, "Unexpected any. Specify a different type.", "3"]
    ],
    "public/app/plugins/panel/canvas/editor/panZoomHelp.tsx:5381": [
      [0, 0, 0, "\'HorizontalGroup\' import from \'@grafana/ui\' is restricted from being used by a pattern. Use Stack component instead.", "0"],
      [0, 0, 0, "\'VerticalGroup\' import from \'@grafana/ui\' is restricted from being used by a pattern. Use Stack component instead.", "1"]
    ],
    "public/app/plugins/panel/canvas/globalStyles.ts:5381": [
      [0, 0, 0, "Styles should be written using objects.", "0"]
    ],
    "public/app/plugins/panel/dashlist/styles.ts:5381": [
      [0, 0, 0, "Styles should be written using objects.", "0"],
      [0, 0, 0, "Styles should be written using objects.", "1"],
      [0, 0, 0, "Styles should be written using objects.", "2"],
      [0, 0, 0, "Styles should be written using objects.", "3"],
      [0, 0, 0, "Styles should be written using objects.", "4"],
      [0, 0, 0, "Styles should be written using objects.", "5"],
      [0, 0, 0, "Styles should be written using objects.", "6"]
    ],
    "public/app/plugins/panel/datagrid/utils.ts:5381": [
      [0, 0, 0, "Styles should be written using objects.", "0"],
      [0, 0, 0, "Styles should be written using objects.", "1"],
      [0, 0, 0, "Styles should be written using objects.", "2"]
    ],
    "public/app/plugins/panel/debug/CursorView.tsx:5381": [
      [0, 0, 0, "Do not use any type assertions.", "0"],
      [0, 0, 0, "Unexpected any. Specify a different type.", "1"]
    ],
    "public/app/plugins/panel/debug/EventBusLogger.tsx:5381": [
      [0, 0, 0, "Unexpected any. Specify a different type.", "0"],
      [0, 0, 0, "Unexpected any. Specify a different type.", "1"]
    ],
    "public/app/plugins/panel/gauge/GaugeMigrations.ts:5381": [
      [0, 0, 0, "Unexpected any. Specify a different type.", "0"]
    ],
    "public/app/plugins/panel/geomap/components/MarkersLegend.tsx:5381": [
      [0, 0, 0, "Do not use any type assertions.", "0"],
      [0, 0, 0, "Do not use any type assertions.", "1"],
      [0, 0, 0, "Unexpected any. Specify a different type.", "2"]
    ],
    "public/app/plugins/panel/geomap/editor/GeomapStyleRulesEditor.tsx:5381": [
      [0, 0, 0, "Do not use any type assertions.", "0"]
    ],
    "public/app/plugins/panel/geomap/editor/MapViewEditor.tsx:5381": [
      [0, 0, 0, "\'VerticalGroup\' import from \'@grafana/ui\' is restricted from being used by a pattern. Use Stack component instead.", "0"]
    ],
    "public/app/plugins/panel/geomap/editor/StyleEditor.tsx:5381": [
      [0, 0, 0, "\'HorizontalGroup\' import from \'@grafana/ui\' is restricted from being used by a pattern. Use Stack component instead.", "0"],
      [0, 0, 0, "Do not use any type assertions.", "1"],
      [0, 0, 0, "Do not use any type assertions.", "2"],
      [0, 0, 0, "Do not use any type assertions.", "3"],
      [0, 0, 0, "Do not use any type assertions.", "4"],
      [0, 0, 0, "Do not use any type assertions.", "5"],
      [0, 0, 0, "Do not use any type assertions.", "6"],
      [0, 0, 0, "Do not use any type assertions.", "7"],
      [0, 0, 0, "Do not use any type assertions.", "8"],
      [0, 0, 0, "Do not use any type assertions.", "9"],
      [0, 0, 0, "Do not use any type assertions.", "10"],
      [0, 0, 0, "Do not use any type assertions.", "11"],
      [0, 0, 0, "Do not use any type assertions.", "12"]
    ],
    "public/app/plugins/panel/geomap/editor/StyleRuleEditor.tsx:5381": [
      [0, 0, 0, "Do not use any type assertions.", "0"]
    ],
    "public/app/plugins/panel/geomap/layers/basemaps/esri.ts:5381": [
      [0, 0, 0, "Do not use any type assertions.", "0"]
    ],
    "public/app/plugins/panel/geomap/layers/data/geojsonDynamic.ts:5381": [
      [0, 0, 0, "Do not use any type assertions.", "0"]
    ],
    "public/app/plugins/panel/geomap/layers/data/routeLayer.tsx:5381": [
      [0, 0, 0, "Do not use any type assertions.", "0"]
    ],
    "public/app/plugins/panel/geomap/layers/registry.ts:5381": [
      [0, 0, 0, "Unexpected any. Specify a different type.", "0"],
      [0, 0, 0, "Unexpected any. Specify a different type.", "1"]
    ],
    "public/app/plugins/panel/geomap/migrations.ts:5381": [
      [0, 0, 0, "Unexpected any. Specify a different type.", "0"],
      [0, 0, 0, "Unexpected any. Specify a different type.", "1"]
    ],
    "public/app/plugins/panel/geomap/utils/layers.ts:5381": [
      [0, 0, 0, "Unexpected any. Specify a different type.", "0"]
    ],
    "public/app/plugins/panel/geomap/utils/tooltip.ts:5381": [
      [0, 0, 0, "Do not use any type assertions.", "0"]
    ],
    "public/app/plugins/panel/gettingstarted/components/DocsCard.tsx:5381": [
      [0, 0, 0, "Styles should be written using objects.", "0"],
      [0, 0, 0, "Styles should be written using objects.", "1"],
      [0, 0, 0, "Styles should be written using objects.", "2"],
      [0, 0, 0, "Styles should be written using objects.", "3"],
      [0, 0, 0, "Styles should be written using objects.", "4"]
    ],
    "public/app/plugins/panel/gettingstarted/components/TutorialCard.tsx:5381": [
      [0, 0, 0, "Styles should be written using objects.", "0"],
      [0, 0, 0, "Styles should be written using objects.", "1"],
      [0, 0, 0, "Styles should be written using objects.", "2"],
      [0, 0, 0, "Styles should be written using objects.", "3"],
      [0, 0, 0, "Styles should be written using objects.", "4"],
      [0, 0, 0, "Styles should be written using objects.", "5"]
    ],
    "public/app/plugins/panel/gettingstarted/components/sharedStyles.ts:5381": [
      [0, 0, 0, "Styles should be written using objects.", "0"]
    ],
    "public/app/plugins/panel/heatmap/HeatmapPanel.tsx:5381": [
      [0, 0, 0, "Do not use any type assertions.", "0"],
      [0, 0, 0, "Unexpected any. Specify a different type.", "1"]
    ],
    "public/app/plugins/panel/heatmap/migrations.ts:5381": [
      [0, 0, 0, "Unexpected any. Specify a different type.", "0"]
    ],
    "public/app/plugins/panel/heatmap/palettes.ts:5381": [
      [0, 0, 0, "Do not use any type assertions.", "0"],
      [0, 0, 0, "Unexpected any. Specify a different type.", "1"]
    ],
    "public/app/plugins/panel/heatmap/types.ts:5381": [
      [0, 0, 0, "Do not use any type assertions.", "0"]
    ],
    "public/app/plugins/panel/heatmap/utils.ts:5381": [
      [0, 0, 0, "Do not use any type assertions.", "0"],
      [0, 0, 0, "Do not use any type assertions.", "1"],
      [0, 0, 0, "Do not use any type assertions.", "2"],
      [0, 0, 0, "Do not use any type assertions.", "3"],
      [0, 0, 0, "Do not use any type assertions.", "4"],
      [0, 0, 0, "Do not use any type assertions.", "5"],
      [0, 0, 0, "Do not use any type assertions.", "6"],
      [0, 0, 0, "Do not use any type assertions.", "7"],
      [0, 0, 0, "Do not use any type assertions.", "8"],
      [0, 0, 0, "Do not use any type assertions.", "9"],
      [0, 0, 0, "Do not use any type assertions.", "10"],
      [0, 0, 0, "Do not use any type assertions.", "11"],
      [0, 0, 0, "Do not use any type assertions.", "12"],
      [0, 0, 0, "Do not use any type assertions.", "13"],
      [0, 0, 0, "Do not use any type assertions.", "14"],
      [0, 0, 0, "Do not use any type assertions.", "15"],
      [0, 0, 0, "Do not use any type assertions.", "16"]
    ],
    "public/app/plugins/panel/histogram/migrations.ts:5381": [
      [0, 0, 0, "Unexpected any. Specify a different type.", "0"]
    ],
    "public/app/plugins/panel/live/LiveChannelEditor.tsx:5381": [
      [0, 0, 0, "Unexpected any. Specify a different type.", "0"],
      [0, 0, 0, "Styles should be written using objects.", "1"]
    ],
    "public/app/plugins/panel/live/LivePanel.tsx:5381": [
      [0, 0, 0, "Do not use any type assertions.", "0"],
      [0, 0, 0, "Styles should be written using objects.", "1"],
      [0, 0, 0, "Styles should be written using objects.", "2"],
      [0, 0, 0, "Styles should be written using objects.", "3"],
      [0, 0, 0, "Styles should be written using objects.", "4"],
      [0, 0, 0, "Styles should be written using objects.", "5"],
      [0, 0, 0, "Styles should be written using objects.", "6"],
      [0, 0, 0, "Styles should be written using objects.", "7"]
    ],
    "public/app/plugins/panel/logs/LogsPanel.tsx:5381": [
      [0, 0, 0, "Do not use any type assertions.", "0"]
    ],
    "public/app/plugins/panel/nodeGraph/Edge.tsx:5381": [
      [0, 0, 0, "Do not use any type assertions.", "0"]
    ],
    "public/app/plugins/panel/nodeGraph/EdgeLabel.tsx:5381": [
      [0, 0, 0, "Styles should be written using objects.", "0"],
      [0, 0, 0, "Styles should be written using objects.", "1"],
      [0, 0, 0, "Styles should be written using objects.", "2"],
      [0, 0, 0, "Do not use any type assertions.", "3"]
    ],
    "public/app/plugins/panel/nodeGraph/Legend.tsx:5381": [
      [0, 0, 0, "Styles should be written using objects.", "0"],
      [0, 0, 0, "Styles should be written using objects.", "1"]
    ],
    "public/app/plugins/panel/nodeGraph/Marker.tsx:5381": [
      [0, 0, 0, "Styles should be written using objects.", "0"],
      [0, 0, 0, "Styles should be written using objects.", "1"],
      [0, 0, 0, "Styles should be written using objects.", "2"]
    ],
    "public/app/plugins/panel/nodeGraph/Node.tsx:5381": [
      [0, 0, 0, "Styles should be written using objects.", "0"],
      [0, 0, 0, "Styles should be written using objects.", "1"],
      [0, 0, 0, "Styles should be written using objects.", "2"],
      [0, 0, 0, "Styles should be written using objects.", "3"],
      [0, 0, 0, "Styles should be written using objects.", "4"],
      [0, 0, 0, "Styles should be written using objects.", "5"],
      [0, 0, 0, "Styles should be written using objects.", "6"],
      [0, 0, 0, "Styles should be written using objects.", "7"],
      [0, 0, 0, "Styles should be written using objects.", "8"]
    ],
    "public/app/plugins/panel/nodeGraph/NodeGraph.tsx:5381": [
      [0, 0, 0, "Styles should be written using objects.", "0"],
      [0, 0, 0, "Styles should be written using objects.", "1"],
      [0, 0, 0, "Styles should be written using objects.", "2"],
      [0, 0, 0, "Styles should be written using objects.", "3"],
      [0, 0, 0, "Styles should be written using objects.", "4"],
      [0, 0, 0, "Styles should be written using objects.", "5"],
      [0, 0, 0, "Styles should be written using objects.", "6"],
      [0, 0, 0, "Styles should be written using objects.", "7"],
      [0, 0, 0, "Styles should be written using objects.", "8"],
      [0, 0, 0, "Styles should be written using objects.", "9"],
      [0, 0, 0, "Do not use any type assertions.", "10"],
      [0, 0, 0, "Do not use any type assertions.", "11"],
      [0, 0, 0, "Do not use any type assertions.", "12"],
      [0, 0, 0, "Do not use any type assertions.", "13"]
    ],
    "public/app/plugins/panel/nodeGraph/ViewControls.tsx:5381": [
      [0, 0, 0, "\'HorizontalGroup\' import from \'@grafana/ui\' is restricted from being used by a pattern. Use Stack component instead.", "0"],
      [0, 0, 0, "\'VerticalGroup\' import from \'@grafana/ui\' is restricted from being used by a pattern. Use Stack component instead.", "1"],
      [0, 0, 0, "Styles should be written using objects.", "2"],
      [0, 0, 0, "Unexpected any. Specify a different type.", "3"]
    ],
    "public/app/plugins/panel/nodeGraph/editor/ArcOptionsEditor.tsx:5381": [
      [0, 0, 0, "Styles should be written using objects.", "0"]
    ],
    "public/app/plugins/panel/nodeGraph/layout.ts:5381": [
      [0, 0, 0, "Do not use any type assertions.", "0"],
      [0, 0, 0, "Do not use any type assertions.", "1"]
    ],
    "public/app/plugins/panel/nodeGraph/useContextMenu.tsx:5381": [
      [0, 0, 0, "Styles should be written using objects.", "0"],
      [0, 0, 0, "Styles should be written using objects.", "1"]
    ],
    "public/app/plugins/panel/piechart/PieChart.tsx:5381": [
      [0, 0, 0, "Styles should be written using objects.", "0"],
      [0, 0, 0, "Styles should be written using objects.", "1"],
      [0, 0, 0, "Styles should be written using objects.", "2"],
      [0, 0, 0, "Styles should be written using objects.", "3"],
      [0, 0, 0, "Styles should be written using objects.", "4"]
    ],
    "public/app/plugins/panel/piechart/migrations.ts:5381": [
      [0, 0, 0, "Unexpected any. Specify a different type.", "0"],
      [0, 0, 0, "Unexpected any. Specify a different type.", "1"]
    ],
    "public/app/plugins/panel/stat/StatMigrations.ts:5381": [
      [0, 0, 0, "Unexpected any. Specify a different type.", "0"]
    ],
    "public/app/plugins/panel/state-timeline/migrations.ts:5381": [
      [0, 0, 0, "Unexpected any. Specify a different type.", "0"],
      [0, 0, 0, "Unexpected any. Specify a different type.", "1"]
    ],
    "public/app/plugins/panel/table/TablePanel.tsx:5381": [
      [0, 0, 0, "Styles should be written using objects.", "0"],
      [0, 0, 0, "Styles should be written using objects.", "1"]
    ],
    "public/app/plugins/panel/table/cells/SparklineCellOptionsEditor.tsx:5381": [
      [0, 0, 0, "\'VerticalGroup\' import from \'@grafana/ui\' is restricted from being used by a pattern. Use Stack component instead.", "0"],
      [0, 0, 0, "Styles should be written using objects.", "1"]
    ],
    "public/app/plugins/panel/table/migrations.ts:5381": [
      [0, 0, 0, "Unexpected any. Specify a different type.", "0"],
      [0, 0, 0, "Unexpected any. Specify a different type.", "1"],
      [0, 0, 0, "Unexpected any. Specify a different type.", "2"],
      [0, 0, 0, "Unexpected any. Specify a different type.", "3"],
      [0, 0, 0, "Unexpected any. Specify a different type.", "4"],
      [0, 0, 0, "Unexpected any. Specify a different type.", "5"]
    ],
    "public/app/plugins/panel/text/TextPanel.tsx:5381": [
      [0, 0, 0, "Styles should be written using objects.", "0"],
      [0, 0, 0, "Styles should be written using objects.", "1"]
    ],
    "public/app/plugins/panel/text/TextPanelEditor.tsx:5381": [
      [0, 0, 0, "Unexpected any. Specify a different type.", "0"],
      [0, 0, 0, "Styles should be written using objects.", "1"]
    ],
    "public/app/plugins/panel/text/textPanelMigrationHandler.ts:5381": [
      [0, 0, 0, "Unexpected any. Specify a different type.", "0"]
    ],
    "public/app/plugins/panel/timeseries/InsertNullsEditor.tsx:5381": [
      [0, 0, 0, "\'HorizontalGroup\' import from \'@grafana/ui\' is restricted from being used by a pattern. Use Stack component instead.", "0"]
    ],
    "public/app/plugins/panel/timeseries/LineStyleEditor.tsx:5381": [
      [0, 0, 0, "\'HorizontalGroup\' import from \'@grafana/ui\' is restricted from being used by a pattern. Use Stack component instead.", "0"]
    ],
    "public/app/plugins/panel/timeseries/SpanNullsEditor.tsx:5381": [
      [0, 0, 0, "\'HorizontalGroup\' import from \'@grafana/ui\' is restricted from being used by a pattern. Use Stack component instead.", "0"]
    ],
    "public/app/plugins/panel/timeseries/TimezonesEditor.tsx:5381": [
      [0, 0, 0, "Styles should be written using objects.", "0"],
      [0, 0, 0, "Styles should be written using objects.", "1"]
    ],
    "public/app/plugins/panel/timeseries/migrations.ts:5381": [
      [0, 0, 0, "Unexpected any. Specify a different type.", "0"],
      [0, 0, 0, "Do not use any type assertions.", "1"],
      [0, 0, 0, "Unexpected any. Specify a different type.", "2"],
      [0, 0, 0, "Do not use any type assertions.", "3"],
      [0, 0, 0, "Unexpected any. Specify a different type.", "4"],
      [0, 0, 0, "Do not use any type assertions.", "5"],
      [0, 0, 0, "Unexpected any. Specify a different type.", "6"],
      [0, 0, 0, "Do not use any type assertions.", "7"],
      [0, 0, 0, "Unexpected any. Specify a different type.", "8"],
      [0, 0, 0, "Unexpected any. Specify a different type.", "9"]
    ],
    "public/app/plugins/panel/timeseries/plugins/AnnotationsPlugin2.tsx:5381": [
      [0, 0, 0, "Unexpected any. Specify a different type.", "0"]
    ],
    "public/app/plugins/panel/timeseries/plugins/ThresholdDragHandle.tsx:5381": [
      [0, 0, 0, "Styles should be written using objects.", "0"],
      [0, 0, 0, "Styles should be written using objects.", "1"],
      [0, 0, 0, "Styles should be written using objects.", "2"],
      [0, 0, 0, "Styles should be written using objects.", "3"],
      [0, 0, 0, "Styles should be written using objects.", "4"],
      [0, 0, 0, "Styles should be written using objects.", "5"],
      [0, 0, 0, "Styles should be written using objects.", "6"]
    ],
    "public/app/plugins/panel/timeseries/plugins/annotations2/AnnotationEditor2.tsx:5381": [
      [0, 0, 0, "Unexpected any. Specify a different type.", "0"]
    ],
    "public/app/plugins/panel/timeseries/plugins/annotations2/AnnotationMarker2.tsx:5381": [
      [0, 0, 0, "Unexpected any. Specify a different type.", "0"]
    ],
    "public/app/plugins/panel/timeseries/plugins/annotations2/AnnotationTooltip2.tsx:5381": [
      [0, 0, 0, "\'HorizontalGroup\' import from \'@grafana/ui\' is restricted from being used by a pattern. Use Stack component instead.", "0"],
      [0, 0, 0, "Unexpected any. Specify a different type.", "1"]
    ],
    "public/app/plugins/panel/traces/TracesPanel.tsx:5381": [
      [0, 0, 0, "Styles should be written using objects.", "0"]
    ],
    "public/app/plugins/panel/welcome/Welcome.tsx:5381": [
      [0, 0, 0, "Styles should be written using objects.", "0"],
      [0, 0, 0, "Styles should be written using objects.", "1"],
      [0, 0, 0, "Styles should be written using objects.", "2"],
      [0, 0, 0, "Styles should be written using objects.", "3"],
      [0, 0, 0, "Styles should be written using objects.", "4"],
      [0, 0, 0, "Styles should be written using objects.", "5"]
    ],
    "public/app/plugins/panel/xychart/AutoEditor.tsx:5381": [
      [0, 0, 0, "Unexpected any. Specify a different type.", "0"],
      [0, 0, 0, "Styles should be written using objects.", "1"],
      [0, 0, 0, "Styles should be written using objects.", "2"]
    ],
    "public/app/plugins/panel/xychart/ManualEditor.tsx:5381": [
      [0, 0, 0, "Do not use any type assertions.", "0"]
    ],
    "public/app/plugins/panel/xychart/XYChartPanel.tsx:5381": [
      [0, 0, 0, "Unexpected any. Specify a different type.", "0"],
      [0, 0, 0, "Do not use any type assertions.", "1"]
    ],
    "public/app/plugins/panel/xychart/scatter.ts:5381": [
      [0, 0, 0, "Do not use any type assertions.", "0"],
      [0, 0, 0, "Do not use any type assertions.", "1"],
      [0, 0, 0, "Do not use any type assertions.", "2"],
      [0, 0, 0, "Unexpected any. Specify a different type.", "3"],
      [0, 0, 0, "Do not use any type assertions.", "4"],
      [0, 0, 0, "Unexpected any. Specify a different type.", "5"],
      [0, 0, 0, "Do not use any type assertions.", "6"],
      [0, 0, 0, "Unexpected any. Specify a different type.", "7"],
      [0, 0, 0, "Do not use any type assertions.", "8"],
      [0, 0, 0, "Unexpected any. Specify a different type.", "9"],
      [0, 0, 0, "Do not use any type assertions.", "10"]
    ],
    "public/app/plugins/panel/xychart/v2/SeriesEditor.tsx:5381": [
      [0, 0, 0, "Do not use any type assertions.", "0"],
      [0, 0, 0, "Do not use any type assertions.", "1"],
      [0, 0, 0, "Do not use any type assertions.", "2"],
      [0, 0, 0, "Do not use any type assertions.", "3"],
      [0, 0, 0, "Do not use any type assertions.", "4"]
    ],
    "public/app/plugins/panel/xychart/v2/migrations.ts:5381": [
      [0, 0, 0, "Do not use any type assertions.", "0"],
      [0, 0, 0, "Do not use any type assertions.", "1"]
    ],
    "public/app/plugins/panel/xychart/v2/scatter.ts:5381": [
      [0, 0, 0, "Do not use any type assertions.", "0"],
      [0, 0, 0, "Do not use any type assertions.", "1"],
      [0, 0, 0, "Do not use any type assertions.", "2"],
      [0, 0, 0, "Unexpected any. Specify a different type.", "3"],
      [0, 0, 0, "Do not use any type assertions.", "4"],
      [0, 0, 0, "Unexpected any. Specify a different type.", "5"],
      [0, 0, 0, "Do not use any type assertions.", "6"],
      [0, 0, 0, "Unexpected any. Specify a different type.", "7"],
      [0, 0, 0, "Do not use any type assertions.", "8"],
      [0, 0, 0, "Unexpected any. Specify a different type.", "9"]
    ],
    "public/app/plugins/panel/xychart/v2/utils.ts:5381": [
      [0, 0, 0, "Unexpected any. Specify a different type.", "0"]
    ],
    "public/app/store/configureStore.ts:5381": [
      [0, 0, 0, "Unexpected any. Specify a different type.", "0"]
    ],
    "public/app/store/store.ts:5381": [
      [0, 0, 0, "Do not use any type assertions.", "0"],
      [0, 0, 0, "Unexpected any. Specify a different type.", "1"]
    ],
    "public/app/types/alerting.ts:5381": [
      [0, 0, 0, "Unexpected any. Specify a different type.", "0"],
      [0, 0, 0, "Unexpected any. Specify a different type.", "1"],
      [0, 0, 0, "Unexpected any. Specify a different type.", "2"],
      [0, 0, 0, "Unexpected any. Specify a different type.", "3"],
      [0, 0, 0, "Unexpected any. Specify a different type.", "4"]
    ],
    "public/app/types/appEvent.ts:5381": [
      [0, 0, 0, "Unexpected any. Specify a different type.", "0"],
      [0, 0, 0, "Unexpected any. Specify a different type.", "1"],
      [0, 0, 0, "Unexpected any. Specify a different type.", "2"],
      [0, 0, 0, "Unexpected any. Specify a different type.", "3"],
      [0, 0, 0, "Unexpected any. Specify a different type.", "4"],
      [0, 0, 0, "Unexpected any. Specify a different type.", "5"],
      [0, 0, 0, "Unexpected any. Specify a different type.", "6"]
    ],
    "public/app/types/dashboard.ts:5381": [
      [0, 0, 0, "Unexpected any. Specify a different type.", "0"]
    ],
    "public/app/types/events.ts:5381": [
      [0, 0, 0, "Unexpected any. Specify a different type.", "0"],
      [0, 0, 0, "Unexpected any. Specify a different type.", "1"],
      [0, 0, 0, "Unexpected any. Specify a different type.", "2"],
      [0, 0, 0, "Unexpected any. Specify a different type.", "3"],
      [0, 0, 0, "Unexpected any. Specify a different type.", "4"],
      [0, 0, 0, "Unexpected any. Specify a different type.", "5"],
      [0, 0, 0, "Unexpected any. Specify a different type.", "6"],
      [0, 0, 0, "Unexpected any. Specify a different type.", "7"],
      [0, 0, 0, "Unexpected any. Specify a different type.", "8"],
      [0, 0, 0, "Unexpected any. Specify a different type.", "9"],
      [0, 0, 0, "Unexpected any. Specify a different type.", "10"],
      [0, 0, 0, "Unexpected any. Specify a different type.", "11"],
      [0, 0, 0, "Unexpected any. Specify a different type.", "12"]
    ],
    "public/app/types/jquery/jquery.d.ts:5381": [
      [0, 0, 0, "Unexpected any. Specify a different type.", "0"],
      [0, 0, 0, "Unexpected any. Specify a different type.", "1"],
      [0, 0, 0, "Unexpected any. Specify a different type.", "2"],
      [0, 0, 0, "Unexpected any. Specify a different type.", "3"],
      [0, 0, 0, "Unexpected any. Specify a different type.", "4"],
      [0, 0, 0, "Unexpected any. Specify a different type.", "5"],
      [0, 0, 0, "Unexpected any. Specify a different type.", "6"],
      [0, 0, 0, "Unexpected any. Specify a different type.", "7"],
      [0, 0, 0, "Unexpected any. Specify a different type.", "8"]
    ],
    "public/app/types/store.ts:5381": [
      [0, 0, 0, "Unexpected any. Specify a different type.", "0"],
      [0, 0, 0, "Do not use any type assertions.", "1"]
    ],
    "public/app/types/unified-alerting-dto.ts:5381": [
      [0, 0, 0, "Do not use any type assertions.", "0"]
    ],
    "public/test/core/redux/reduxTester.ts:5381": [
      [0, 0, 0, "Unexpected any. Specify a different type.", "0"],
      [0, 0, 0, "Unexpected any. Specify a different type.", "1"],
      [0, 0, 0, "Unexpected any. Specify a different type.", "2"],
      [0, 0, 0, "Unexpected any. Specify a different type.", "3"],
      [0, 0, 0, "Unexpected any. Specify a different type.", "4"],
      [0, 0, 0, "Unexpected any. Specify a different type.", "5"]
    ],
    "public/test/core/thunk/thunkTester.ts:5381": [
      [0, 0, 0, "Unexpected any. Specify a different type.", "0"],
      [0, 0, 0, "Unexpected any. Specify a different type.", "1"],
      [0, 0, 0, "Unexpected any. Specify a different type.", "2"],
      [0, 0, 0, "Unexpected any. Specify a different type.", "3"],
      [0, 0, 0, "Unexpected any. Specify a different type.", "4"],
      [0, 0, 0, "Unexpected any. Specify a different type.", "5"],
      [0, 0, 0, "Unexpected any. Specify a different type.", "6"],
      [0, 0, 0, "Unexpected any. Specify a different type.", "7"]
    ],
    "public/test/global-jquery-shim.ts:5381": [
      [0, 0, 0, "Unexpected any. Specify a different type.", "0"]
    ],
    "public/test/helpers/getDashboardModel.ts:5381": [
      [0, 0, 0, "Unexpected any. Specify a different type.", "0"]
    ],
    "public/test/helpers/initTemplateSrv.ts:5381": [
      [0, 0, 0, "Unexpected any. Specify a different type.", "0"]
    ],
    "public/test/jest-setup.ts:5381": [
      [0, 0, 0, "Unexpected any. Specify a different type.", "0"]
    ],
    "public/test/lib/common.ts:5381": [
      [0, 0, 0, "Unexpected any. Specify a different type.", "0"]
    ],
    "public/test/specs/helpers.ts:5381": [
      [0, 0, 0, "Unexpected any. Specify a different type.", "0"],
      [0, 0, 0, "Unexpected any. Specify a different type.", "1"],
      [0, 0, 0, "Unexpected any. Specify a different type.", "2"],
      [0, 0, 0, "Unexpected any. Specify a different type.", "3"],
      [0, 0, 0, "Unexpected any. Specify a different type.", "4"],
      [0, 0, 0, "Unexpected any. Specify a different type.", "5"],
      [0, 0, 0, "Unexpected any. Specify a different type.", "6"],
      [0, 0, 0, "Unexpected any. Specify a different type.", "7"],
      [0, 0, 0, "Unexpected any. Specify a different type.", "8"],
      [0, 0, 0, "Unexpected any. Specify a different type.", "9"],
      [0, 0, 0, "Unexpected any. Specify a different type.", "10"]
    ]
  }`
};

exports[`no undocumented stories`] = {
  value: `{
    "packages/grafana-ui/src/components/ButtonCascader/ButtonCascader.story.tsx:5381": [
      [0, 0, 0, "No undocumented stories are allowed, please add an .mdx file with some documentation", "5381"]
    ],
    "packages/grafana-ui/src/components/ColorPicker/ColorPickerPopover.story.tsx:5381": [
      [0, 0, 0, "No undocumented stories are allowed, please add an .mdx file with some documentation", "5381"]
    ],
    "packages/grafana-ui/src/components/DateTimePickers/RelativeTimeRangePicker/RelativeTimeRangePicker.story.tsx:5381": [
      [0, 0, 0, "No undocumented stories are allowed, please add an .mdx file with some documentation", "5381"]
    ],
    "packages/grafana-ui/src/components/DateTimePickers/TimeOfDayPicker.story.tsx:5381": [
      [0, 0, 0, "No undocumented stories are allowed, please add an .mdx file with some documentation", "5381"]
    ],
    "packages/grafana-ui/src/components/DateTimePickers/TimeRangePicker.story.tsx:5381": [
      [0, 0, 0, "No undocumented stories are allowed, please add an .mdx file with some documentation", "5381"]
    ],
    "packages/grafana-ui/src/components/DateTimePickers/TimeZonePicker.story.tsx:5381": [
      [0, 0, 0, "No undocumented stories are allowed, please add an .mdx file with some documentation", "5381"]
    ],
    "packages/grafana-ui/src/components/DateTimePickers/WeekStartPicker.story.tsx:5381": [
      [0, 0, 0, "No undocumented stories are allowed, please add an .mdx file with some documentation", "5381"]
    ],
    "packages/grafana-ui/src/components/PageLayout/PageToolbar.story.tsx:5381": [
      [0, 0, 0, "No undocumented stories are allowed, please add an .mdx file with some documentation", "5381"]
    ],
    "packages/grafana-ui/src/components/QueryField/QueryField.story.tsx:5381": [
      [0, 0, 0, "No undocumented stories are allowed, please add an .mdx file with some documentation", "5381"]
    ],
    "packages/grafana-ui/src/components/SecretTextArea/SecretTextArea.story.tsx:5381": [
      [0, 0, 0, "No undocumented stories are allowed, please add an .mdx file with some documentation", "5381"]
    ],
    "packages/grafana-ui/src/components/Segment/Segment.story.tsx:5381": [
      [0, 0, 0, "No undocumented stories are allowed, please add an .mdx file with some documentation", "5381"]
    ],
    "packages/grafana-ui/src/components/Segment/SegmentAsync.story.tsx:5381": [
      [0, 0, 0, "No undocumented stories are allowed, please add an .mdx file with some documentation", "5381"]
    ],
    "packages/grafana-ui/src/components/Segment/SegmentInput.story.tsx:5381": [
      [0, 0, 0, "No undocumented stories are allowed, please add an .mdx file with some documentation", "5381"]
    ],
    "packages/grafana-ui/src/components/Slider/RangeSlider.story.tsx:5381": [
      [0, 0, 0, "No undocumented stories are allowed, please add an .mdx file with some documentation", "5381"]
    ],
    "packages/grafana-ui/src/components/Slider/Slider.story.tsx:5381": [
      [0, 0, 0, "No undocumented stories are allowed, please add an .mdx file with some documentation", "5381"]
    ],
    "packages/grafana-ui/src/components/StatsPicker/StatsPicker.story.tsx:5381": [
      [0, 0, 0, "No undocumented stories are allowed, please add an .mdx file with some documentation", "5381"]
    ],
    "packages/grafana-ui/src/components/ThemeDemos/ThemeDemo.story.tsx:5381": [
      [0, 0, 0, "No undocumented stories are allowed, please add an .mdx file with some documentation", "5381"]
    ],
    "packages/grafana-ui/src/components/VizLayout/VizLayout.story.tsx:5381": [
      [0, 0, 0, "No undocumented stories are allowed, please add an .mdx file with some documentation", "5381"]
    ],
    "packages/grafana-ui/src/components/VizLegend/VizLegend.story.tsx:5381": [
      [0, 0, 0, "No undocumented stories are allowed, please add an .mdx file with some documentation", "5381"]
    ],
    "packages/grafana-ui/src/components/VizTooltip/SeriesTable.story.tsx:5381": [
      [0, 0, 0, "No undocumented stories are allowed, please add an .mdx file with some documentation", "5381"]
    ]
  }`
};

exports[`no gf-form usage`] = {
  value: `{
    "e2e/utils/flows/addDataSource.ts:5381": [
      [0, 0, 0, "gf-form usage has been deprecated. Use a component from @grafana/ui or custom CSS instead.", "5381"]
    ],
    "packages/grafana-e2e/src/flows/addDataSource.ts:5381": [
      [0, 0, 0, "gf-form usage has been deprecated. Use a component from @grafana/ui or custom CSS instead.", "5381"]
    ],
    "packages/grafana-prometheus/src/components/PromExploreExtraField.tsx:5381": [
      [0, 0, 0, "gf-form usage has been deprecated. Use a component from @grafana/ui or custom CSS instead.", "5381"],
      [0, 0, 0, "gf-form usage has been deprecated. Use a component from @grafana/ui or custom CSS instead.", "5381"],
      [0, 0, 0, "gf-form usage has been deprecated. Use a component from @grafana/ui or custom CSS instead.", "5381"],
      [0, 0, 0, "gf-form usage has been deprecated. Use a component from @grafana/ui or custom CSS instead.", "5381"]
    ],
    "packages/grafana-prometheus/src/components/PromQueryField.tsx:5381": [
      [0, 0, 0, "gf-form usage has been deprecated. Use a component from @grafana/ui or custom CSS instead.", "5381"],
      [0, 0, 0, "gf-form usage has been deprecated. Use a component from @grafana/ui or custom CSS instead.", "5381"],
      [0, 0, 0, "gf-form usage has been deprecated. Use a component from @grafana/ui or custom CSS instead.", "5381"],
      [0, 0, 0, "gf-form usage has been deprecated. Use a component from @grafana/ui or custom CSS instead.", "5381"],
      [0, 0, 0, "gf-form usage has been deprecated. Use a component from @grafana/ui or custom CSS instead.", "5381"],
      [0, 0, 0, "gf-form usage has been deprecated. Use a component from @grafana/ui or custom CSS instead.", "5381"]
    ],
    "packages/grafana-prometheus/src/configuration/AlertingSettingsOverhaul.tsx:5381": [
      [0, 0, 0, "gf-form usage has been deprecated. Use a component from @grafana/ui or custom CSS instead.", "5381"],
      [0, 0, 0, "gf-form usage has been deprecated. Use a component from @grafana/ui or custom CSS instead.", "5381"],
      [0, 0, 0, "gf-form usage has been deprecated. Use a component from @grafana/ui or custom CSS instead.", "5381"]
    ],
    "packages/grafana-prometheus/src/configuration/ExemplarSetting.tsx:5381": [
      [0, 0, 0, "gf-form usage has been deprecated. Use a component from @grafana/ui or custom CSS instead.", "5381"]
    ],
    "packages/grafana-prometheus/src/configuration/PromSettings.tsx:5381": [
      [0, 0, 0, "gf-form usage has been deprecated. Use a component from @grafana/ui or custom CSS instead.", "5381"],
      [0, 0, 0, "gf-form usage has been deprecated. Use a component from @grafana/ui or custom CSS instead.", "5381"],
      [0, 0, 0, "gf-form usage has been deprecated. Use a component from @grafana/ui or custom CSS instead.", "5381"],
      [0, 0, 0, "gf-form usage has been deprecated. Use a component from @grafana/ui or custom CSS instead.", "5381"],
      [0, 0, 0, "gf-form usage has been deprecated. Use a component from @grafana/ui or custom CSS instead.", "5381"],
      [0, 0, 0, "gf-form usage has been deprecated. Use a component from @grafana/ui or custom CSS instead.", "5381"],
      [0, 0, 0, "gf-form usage has been deprecated. Use a component from @grafana/ui or custom CSS instead.", "5381"],
      [0, 0, 0, "gf-form usage has been deprecated. Use a component from @grafana/ui or custom CSS instead.", "5381"],
      [0, 0, 0, "gf-form usage has been deprecated. Use a component from @grafana/ui or custom CSS instead.", "5381"],
      [0, 0, 0, "gf-form usage has been deprecated. Use a component from @grafana/ui or custom CSS instead.", "5381"],
      [0, 0, 0, "gf-form usage has been deprecated. Use a component from @grafana/ui or custom CSS instead.", "5381"],
      [0, 0, 0, "gf-form usage has been deprecated. Use a component from @grafana/ui or custom CSS instead.", "5381"],
      [0, 0, 0, "gf-form usage has been deprecated. Use a component from @grafana/ui or custom CSS instead.", "5381"],
      [0, 0, 0, "gf-form usage has been deprecated. Use a component from @grafana/ui or custom CSS instead.", "5381"],
      [0, 0, 0, "gf-form usage has been deprecated. Use a component from @grafana/ui or custom CSS instead.", "5381"],
      [0, 0, 0, "gf-form usage has been deprecated. Use a component from @grafana/ui or custom CSS instead.", "5381"],
      [0, 0, 0, "gf-form usage has been deprecated. Use a component from @grafana/ui or custom CSS instead.", "5381"],
      [0, 0, 0, "gf-form usage has been deprecated. Use a component from @grafana/ui or custom CSS instead.", "5381"],
      [0, 0, 0, "gf-form usage has been deprecated. Use a component from @grafana/ui or custom CSS instead.", "5381"],
      [0, 0, 0, "gf-form usage has been deprecated. Use a component from @grafana/ui or custom CSS instead.", "5381"],
      [0, 0, 0, "gf-form usage has been deprecated. Use a component from @grafana/ui or custom CSS instead.", "5381"],
      [0, 0, 0, "gf-form usage has been deprecated. Use a component from @grafana/ui or custom CSS instead.", "5381"],
      [0, 0, 0, "gf-form usage has been deprecated. Use a component from @grafana/ui or custom CSS instead.", "5381"],
      [0, 0, 0, "gf-form usage has been deprecated. Use a component from @grafana/ui or custom CSS instead.", "5381"],
      [0, 0, 0, "gf-form usage has been deprecated. Use a component from @grafana/ui or custom CSS instead.", "5381"],
      [0, 0, 0, "gf-form usage has been deprecated. Use a component from @grafana/ui or custom CSS instead.", "5381"],
      [0, 0, 0, "gf-form usage has been deprecated. Use a component from @grafana/ui or custom CSS instead.", "5381"]
    ],
    "packages/grafana-prometheus/src/querybuilder/components/PromQueryCodeEditor.tsx:5381": [
      [0, 0, 0, "gf-form usage has been deprecated. Use a component from @grafana/ui or custom CSS instead.", "5381"]
    ],
    "packages/grafana-ui/src/components/DataSourceSettings/AlertingSettings.tsx:5381": [
      [0, 0, 0, "gf-form usage has been deprecated. Use a component from @grafana/ui or custom CSS instead.", "5381"],
      [0, 0, 0, "gf-form usage has been deprecated. Use a component from @grafana/ui or custom CSS instead.", "5381"],
      [0, 0, 0, "gf-form usage has been deprecated. Use a component from @grafana/ui or custom CSS instead.", "5381"]
    ],
    "packages/grafana-ui/src/components/DataSourceSettings/CustomHeadersSettings.tsx:5381": [
      [0, 0, 0, "gf-form usage has been deprecated. Use a component from @grafana/ui or custom CSS instead.", "5381"],
      [0, 0, 0, "gf-form usage has been deprecated. Use a component from @grafana/ui or custom CSS instead.", "5381"],
      [0, 0, 0, "gf-form usage has been deprecated. Use a component from @grafana/ui or custom CSS instead.", "5381"]
    ],
    "packages/grafana-ui/src/components/DataSourceSettings/DataSourceHttpSettings.tsx:5381": [
      [0, 0, 0, "gf-form usage has been deprecated. Use a component from @grafana/ui or custom CSS instead.", "5381"],
      [0, 0, 0, "gf-form usage has been deprecated. Use a component from @grafana/ui or custom CSS instead.", "5381"],
      [0, 0, 0, "gf-form usage has been deprecated. Use a component from @grafana/ui or custom CSS instead.", "5381"],
      [0, 0, 0, "gf-form usage has been deprecated. Use a component from @grafana/ui or custom CSS instead.", "5381"],
      [0, 0, 0, "gf-form usage has been deprecated. Use a component from @grafana/ui or custom CSS instead.", "5381"],
      [0, 0, 0, "gf-form usage has been deprecated. Use a component from @grafana/ui or custom CSS instead.", "5381"],
      [0, 0, 0, "gf-form usage has been deprecated. Use a component from @grafana/ui or custom CSS instead.", "5381"],
      [0, 0, 0, "gf-form usage has been deprecated. Use a component from @grafana/ui or custom CSS instead.", "5381"],
      [0, 0, 0, "gf-form usage has been deprecated. Use a component from @grafana/ui or custom CSS instead.", "5381"],
      [0, 0, 0, "gf-form usage has been deprecated. Use a component from @grafana/ui or custom CSS instead.", "5381"],
      [0, 0, 0, "gf-form usage has been deprecated. Use a component from @grafana/ui or custom CSS instead.", "5381"],
      [0, 0, 0, "gf-form usage has been deprecated. Use a component from @grafana/ui or custom CSS instead.", "5381"],
      [0, 0, 0, "gf-form usage has been deprecated. Use a component from @grafana/ui or custom CSS instead.", "5381"],
      [0, 0, 0, "gf-form usage has been deprecated. Use a component from @grafana/ui or custom CSS instead.", "5381"],
      [0, 0, 0, "gf-form usage has been deprecated. Use a component from @grafana/ui or custom CSS instead.", "5381"],
      [0, 0, 0, "gf-form usage has been deprecated. Use a component from @grafana/ui or custom CSS instead.", "5381"]
    ],
    "packages/grafana-ui/src/components/DataSourceSettings/HttpProxySettings.tsx:5381": [
      [0, 0, 0, "gf-form usage has been deprecated. Use a component from @grafana/ui or custom CSS instead.", "5381"],
      [0, 0, 0, "gf-form usage has been deprecated. Use a component from @grafana/ui or custom CSS instead.", "5381"],
      [0, 0, 0, "gf-form usage has been deprecated. Use a component from @grafana/ui or custom CSS instead.", "5381"]
    ],
    "packages/grafana-ui/src/components/DataSourceSettings/SecureSocksProxySettings.tsx:5381": [
      [0, 0, 0, "gf-form usage has been deprecated. Use a component from @grafana/ui or custom CSS instead.", "5381"],
      [0, 0, 0, "gf-form usage has been deprecated. Use a component from @grafana/ui or custom CSS instead.", "5381"],
      [0, 0, 0, "gf-form usage has been deprecated. Use a component from @grafana/ui or custom CSS instead.", "5381"]
    ],
    "packages/grafana-ui/src/components/DataSourceSettings/TLSAuthSettings.tsx:5381": [
      [0, 0, 0, "gf-form usage has been deprecated. Use a component from @grafana/ui or custom CSS instead.", "5381"],
      [0, 0, 0, "gf-form usage has been deprecated. Use a component from @grafana/ui or custom CSS instead.", "5381"],
      [0, 0, 0, "gf-form usage has been deprecated. Use a component from @grafana/ui or custom CSS instead.", "5381"]
    ],
    "packages/grafana-ui/src/components/FormField/FormField.tsx:5381": [
      [0, 0, 0, "gf-form usage has been deprecated. Use a component from @grafana/ui or custom CSS instead.", "5381"]
    ],
    "packages/grafana-ui/src/components/FormLabel/FormLabel.tsx:5381": [
      [0, 0, 0, "gf-form usage has been deprecated. Use a component from @grafana/ui or custom CSS instead.", "5381"],
      [0, 0, 0, "gf-form usage has been deprecated. Use a component from @grafana/ui or custom CSS instead.", "5381"],
      [0, 0, 0, "gf-form usage has been deprecated. Use a component from @grafana/ui or custom CSS instead.", "5381"]
    ],
    "packages/grafana-ui/src/components/Forms/Legacy/Input/Input.tsx:5381": [
      [0, 0, 0, "gf-form usage has been deprecated. Use a component from @grafana/ui or custom CSS instead.", "5381"]
    ],
    "packages/grafana-ui/src/components/Forms/Legacy/Select/NoOptionsMessage.tsx:5381": [
      [0, 0, 0, "gf-form usage has been deprecated. Use a component from @grafana/ui or custom CSS instead.", "5381"],
      [0, 0, 0, "gf-form usage has been deprecated. Use a component from @grafana/ui or custom CSS instead.", "5381"]
    ],
    "packages/grafana-ui/src/components/Forms/Legacy/Select/Select.tsx:5381": [
      [0, 0, 0, "gf-form usage has been deprecated. Use a component from @grafana/ui or custom CSS instead.", "5381"],
      [0, 0, 0, "gf-form usage has been deprecated. Use a component from @grafana/ui or custom CSS instead.", "5381"],
      [0, 0, 0, "gf-form usage has been deprecated. Use a component from @grafana/ui or custom CSS instead.", "5381"],
      [0, 0, 0, "gf-form usage has been deprecated. Use a component from @grafana/ui or custom CSS instead.", "5381"],
      [0, 0, 0, "gf-form usage has been deprecated. Use a component from @grafana/ui or custom CSS instead.", "5381"],
      [0, 0, 0, "gf-form usage has been deprecated. Use a component from @grafana/ui or custom CSS instead.", "5381"]
    ],
    "packages/grafana-ui/src/components/Forms/Legacy/Select/SelectOption.tsx:5381": [
      [0, 0, 0, "gf-form usage has been deprecated. Use a component from @grafana/ui or custom CSS instead.", "5381"],
      [0, 0, 0, "gf-form usage has been deprecated. Use a component from @grafana/ui or custom CSS instead.", "5381"],
      [0, 0, 0, "gf-form usage has been deprecated. Use a component from @grafana/ui or custom CSS instead.", "5381"],
      [0, 0, 0, "gf-form usage has been deprecated. Use a component from @grafana/ui or custom CSS instead.", "5381"]
    ],
    "packages/grafana-ui/src/components/Forms/Legacy/Switch/Switch.tsx:5381": [
      [0, 0, 0, "gf-form usage has been deprecated. Use a component from @grafana/ui or custom CSS instead.", "5381"],
      [0, 0, 0, "gf-form usage has been deprecated. Use a component from @grafana/ui or custom CSS instead.", "5381"],
      [0, 0, 0, "gf-form usage has been deprecated. Use a component from @grafana/ui or custom CSS instead.", "5381"],
      [0, 0, 0, "gf-form usage has been deprecated. Use a component from @grafana/ui or custom CSS instead.", "5381"],
      [0, 0, 0, "gf-form usage has been deprecated. Use a component from @grafana/ui or custom CSS instead.", "5381"],
      [0, 0, 0, "gf-form usage has been deprecated. Use a component from @grafana/ui or custom CSS instead.", "5381"],
      [0, 0, 0, "gf-form usage has been deprecated. Use a component from @grafana/ui or custom CSS instead.", "5381"],
      [0, 0, 0, "gf-form usage has been deprecated. Use a component from @grafana/ui or custom CSS instead.", "5381"]
    ],
    "packages/grafana-ui/src/components/SecretFormField/SecretFormField.tsx:5381": [
      [0, 0, 0, "gf-form usage has been deprecated. Use a component from @grafana/ui or custom CSS instead.", "5381"],
      [0, 0, 0, "gf-form usage has been deprecated. Use a component from @grafana/ui or custom CSS instead.", "5381"]
    ],
    "packages/grafana-ui/src/components/Segment/Segment.story.tsx:5381": [
      [0, 0, 0, "gf-form usage has been deprecated. Use a component from @grafana/ui or custom CSS instead.", "5381"],
      [0, 0, 0, "gf-form usage has been deprecated. Use a component from @grafana/ui or custom CSS instead.", "5381"]
    ],
    "packages/grafana-ui/src/components/Segment/SegmentAsync.story.tsx:5381": [
      [0, 0, 0, "gf-form usage has been deprecated. Use a component from @grafana/ui or custom CSS instead.", "5381"],
      [0, 0, 0, "gf-form usage has been deprecated. Use a component from @grafana/ui or custom CSS instead.", "5381"]
    ],
    "packages/grafana-ui/src/components/Segment/SegmentInput.story.tsx:5381": [
      [0, 0, 0, "gf-form usage has been deprecated. Use a component from @grafana/ui or custom CSS instead.", "5381"]
    ],
    "packages/grafana-ui/src/components/Segment/SegmentInput.tsx:5381": [
      [0, 0, 0, "gf-form usage has been deprecated. Use a component from @grafana/ui or custom CSS instead.", "5381"],
      [0, 0, 0, "gf-form usage has been deprecated. Use a component from @grafana/ui or custom CSS instead.", "5381"]
    ],
    "public/app/angular/components/code_editor/code_editor.ts:5381": [
      [0, 0, 0, "gf-form usage has been deprecated. Use a component from @grafana/ui or custom CSS instead.", "5381"]
    ],
    "public/app/angular/components/form_dropdown/form_dropdown.ts:5381": [
      [0, 0, 0, "gf-form usage has been deprecated. Use a component from @grafana/ui or custom CSS instead.", "5381"],
      [0, 0, 0, "gf-form usage has been deprecated. Use a component from @grafana/ui or custom CSS instead.", "5381"],
      [0, 0, 0, "gf-form usage has been deprecated. Use a component from @grafana/ui or custom CSS instead.", "5381"],
      [0, 0, 0, "gf-form usage has been deprecated. Use a component from @grafana/ui or custom CSS instead.", "5381"]
    ],
    "public/app/angular/components/info_popover.ts:5381": [
      [0, 0, 0, "gf-form usage has been deprecated. Use a component from @grafana/ui or custom CSS instead.", "5381"],
      [0, 0, 0, "gf-form usage has been deprecated. Use a component from @grafana/ui or custom CSS instead.", "5381"]
    ],
    "public/app/angular/components/switch.ts:5381": [
      [0, 0, 0, "gf-form usage has been deprecated. Use a component from @grafana/ui or custom CSS instead.", "5381"],
      [0, 0, 0, "gf-form usage has been deprecated. Use a component from @grafana/ui or custom CSS instead.", "5381"],
      [0, 0, 0, "gf-form usage has been deprecated. Use a component from @grafana/ui or custom CSS instead.", "5381"],
      [0, 0, 0, "gf-form usage has been deprecated. Use a component from @grafana/ui or custom CSS instead.", "5381"],
      [0, 0, 0, "gf-form usage has been deprecated. Use a component from @grafana/ui or custom CSS instead.", "5381"],
      [0, 0, 0, "gf-form usage has been deprecated. Use a component from @grafana/ui or custom CSS instead.", "5381"],
      [0, 0, 0, "gf-form usage has been deprecated. Use a component from @grafana/ui or custom CSS instead.", "5381"],
      [0, 0, 0, "gf-form usage has been deprecated. Use a component from @grafana/ui or custom CSS instead.", "5381"]
    ],
    "public/app/angular/dropdown_typeahead.ts:5381": [
      [0, 0, 0, "gf-form usage has been deprecated. Use a component from @grafana/ui or custom CSS instead.", "5381"],
      [0, 0, 0, "gf-form usage has been deprecated. Use a component from @grafana/ui or custom CSS instead.", "5381"],
      [0, 0, 0, "gf-form usage has been deprecated. Use a component from @grafana/ui or custom CSS instead.", "5381"],
      [0, 0, 0, "gf-form usage has been deprecated. Use a component from @grafana/ui or custom CSS instead.", "5381"]
    ],
    "public/app/angular/metric_segment.ts:5381": [
      [0, 0, 0, "gf-form usage has been deprecated. Use a component from @grafana/ui or custom CSS instead.", "5381"],
      [0, 0, 0, "gf-form usage has been deprecated. Use a component from @grafana/ui or custom CSS instead.", "5381"],
      [0, 0, 0, "gf-form usage has been deprecated. Use a component from @grafana/ui or custom CSS instead.", "5381"],
      [0, 0, 0, "gf-form usage has been deprecated. Use a component from @grafana/ui or custom CSS instead.", "5381"]
    ],
    "public/app/angular/misc.ts:5381": [
      [0, 0, 0, "gf-form usage has been deprecated. Use a component from @grafana/ui or custom CSS instead.", "5381"],
      [0, 0, 0, "gf-form usage has been deprecated. Use a component from @grafana/ui or custom CSS instead.", "5381"]
    ],
    "public/app/angular/panel/partials/query_editor_row.html:5381": [
      [0, 0, 0, "gf-form usage has been deprecated. Use a component from @grafana/ui or custom CSS instead.", "5381"]
    ],
    "public/app/angular/partials/tls_auth_settings.html:5381": [
      [0, 0, 0, "gf-form usage has been deprecated. Use a component from @grafana/ui or custom CSS instead.", "5381"],
      [0, 0, 0, "gf-form usage has been deprecated. Use a component from @grafana/ui or custom CSS instead.", "5381"],
      [0, 0, 0, "gf-form usage has been deprecated. Use a component from @grafana/ui or custom CSS instead.", "5381"],
      [0, 0, 0, "gf-form usage has been deprecated. Use a component from @grafana/ui or custom CSS instead.", "5381"],
      [0, 0, 0, "gf-form usage has been deprecated. Use a component from @grafana/ui or custom CSS instead.", "5381"],
      [0, 0, 0, "gf-form usage has been deprecated. Use a component from @grafana/ui or custom CSS instead.", "5381"],
      [0, 0, 0, "gf-form usage has been deprecated. Use a component from @grafana/ui or custom CSS instead.", "5381"],
      [0, 0, 0, "gf-form usage has been deprecated. Use a component from @grafana/ui or custom CSS instead.", "5381"],
      [0, 0, 0, "gf-form usage has been deprecated. Use a component from @grafana/ui or custom CSS instead.", "5381"],
      [0, 0, 0, "gf-form usage has been deprecated. Use a component from @grafana/ui or custom CSS instead.", "5381"],
      [0, 0, 0, "gf-form usage has been deprecated. Use a component from @grafana/ui or custom CSS instead.", "5381"],
      [0, 0, 0, "gf-form usage has been deprecated. Use a component from @grafana/ui or custom CSS instead.", "5381"],
      [0, 0, 0, "gf-form usage has been deprecated. Use a component from @grafana/ui or custom CSS instead.", "5381"],
      [0, 0, 0, "gf-form usage has been deprecated. Use a component from @grafana/ui or custom CSS instead.", "5381"],
      [0, 0, 0, "gf-form usage has been deprecated. Use a component from @grafana/ui or custom CSS instead.", "5381"],
      [0, 0, 0, "gf-form usage has been deprecated. Use a component from @grafana/ui or custom CSS instead.", "5381"],
      [0, 0, 0, "gf-form usage has been deprecated. Use a component from @grafana/ui or custom CSS instead.", "5381"],
      [0, 0, 0, "gf-form usage has been deprecated. Use a component from @grafana/ui or custom CSS instead.", "5381"],
      [0, 0, 0, "gf-form usage has been deprecated. Use a component from @grafana/ui or custom CSS instead.", "5381"],
      [0, 0, 0, "gf-form usage has been deprecated. Use a component from @grafana/ui or custom CSS instead.", "5381"],
      [0, 0, 0, "gf-form usage has been deprecated. Use a component from @grafana/ui or custom CSS instead.", "5381"],
      [0, 0, 0, "gf-form usage has been deprecated. Use a component from @grafana/ui or custom CSS instead.", "5381"],
      [0, 0, 0, "gf-form usage has been deprecated. Use a component from @grafana/ui or custom CSS instead.", "5381"],
      [0, 0, 0, "gf-form usage has been deprecated. Use a component from @grafana/ui or custom CSS instead.", "5381"],
      [0, 0, 0, "gf-form usage has been deprecated. Use a component from @grafana/ui or custom CSS instead.", "5381"],
      [0, 0, 0, "gf-form usage has been deprecated. Use a component from @grafana/ui or custom CSS instead.", "5381"],
      [0, 0, 0, "gf-form usage has been deprecated. Use a component from @grafana/ui or custom CSS instead.", "5381"],
      [0, 0, 0, "gf-form usage has been deprecated. Use a component from @grafana/ui or custom CSS instead.", "5381"],
      [0, 0, 0, "gf-form usage has been deprecated. Use a component from @grafana/ui or custom CSS instead.", "5381"],
      [0, 0, 0, "gf-form usage has been deprecated. Use a component from @grafana/ui or custom CSS instead.", "5381"],
      [0, 0, 0, "gf-form usage has been deprecated. Use a component from @grafana/ui or custom CSS instead.", "5381"],
      [0, 0, 0, "gf-form usage has been deprecated. Use a component from @grafana/ui or custom CSS instead.", "5381"],
      [0, 0, 0, "gf-form usage has been deprecated. Use a component from @grafana/ui or custom CSS instead.", "5381"],
      [0, 0, 0, "gf-form usage has been deprecated. Use a component from @grafana/ui or custom CSS instead.", "5381"],
      [0, 0, 0, "gf-form usage has been deprecated. Use a component from @grafana/ui or custom CSS instead.", "5381"]
    ],
    "public/app/core/components/AccessControl/PermissionList.tsx:5381": [
      [0, 0, 0, "gf-form usage has been deprecated. Use a component from @grafana/ui or custom CSS instead.", "5381"]
    ],
    "public/app/core/components/PageHeader/PageHeader.tsx:5381": [
      [0, 0, 0, "gf-form usage has been deprecated. Use a component from @grafana/ui or custom CSS instead.", "5381"],
      [0, 0, 0, "gf-form usage has been deprecated. Use a component from @grafana/ui or custom CSS instead.", "5381"]
    ],
    "public/app/features/admin/UserLdapSyncInfo.tsx:5381": [
      [0, 0, 0, "gf-form usage has been deprecated. Use a component from @grafana/ui or custom CSS instead.", "5381"],
      [0, 0, 0, "gf-form usage has been deprecated. Use a component from @grafana/ui or custom CSS instead.", "5381"],
      [0, 0, 0, "gf-form usage has been deprecated. Use a component from @grafana/ui or custom CSS instead.", "5381"]
    ],
    "public/app/features/admin/partials/edit_org.html:5381": [
      [0, 0, 0, "gf-form usage has been deprecated. Use a component from @grafana/ui or custom CSS instead.", "5381"],
      [0, 0, 0, "gf-form usage has been deprecated. Use a component from @grafana/ui or custom CSS instead.", "5381"],
      [0, 0, 0, "gf-form usage has been deprecated. Use a component from @grafana/ui or custom CSS instead.", "5381"],
      [0, 0, 0, "gf-form usage has been deprecated. Use a component from @grafana/ui or custom CSS instead.", "5381"],
      [0, 0, 0, "gf-form usage has been deprecated. Use a component from @grafana/ui or custom CSS instead.", "5381"],
      [0, 0, 0, "gf-form usage has been deprecated. Use a component from @grafana/ui or custom CSS instead.", "5381"],
      [0, 0, 0, "gf-form usage has been deprecated. Use a component from @grafana/ui or custom CSS instead.", "5381"],
      [0, 0, 0, "gf-form usage has been deprecated. Use a component from @grafana/ui or custom CSS instead.", "5381"]
    ],
    "public/app/features/admin/partials/styleguide.html:5381": [
      [0, 0, 0, "gf-form usage has been deprecated. Use a component from @grafana/ui or custom CSS instead.", "5381"],
      [0, 0, 0, "gf-form usage has been deprecated. Use a component from @grafana/ui or custom CSS instead.", "5381"],
      [0, 0, 0, "gf-form usage has been deprecated. Use a component from @grafana/ui or custom CSS instead.", "5381"],
      [0, 0, 0, "gf-form usage has been deprecated. Use a component from @grafana/ui or custom CSS instead.", "5381"]
    ],
    "public/app/features/annotations/partials/event_editor.html:5381": [
      [0, 0, 0, "gf-form usage has been deprecated. Use a component from @grafana/ui or custom CSS instead.", "5381"],
      [0, 0, 0, "gf-form usage has been deprecated. Use a component from @grafana/ui or custom CSS instead.", "5381"],
      [0, 0, 0, "gf-form usage has been deprecated. Use a component from @grafana/ui or custom CSS instead.", "5381"],
      [0, 0, 0, "gf-form usage has been deprecated. Use a component from @grafana/ui or custom CSS instead.", "5381"],
      [0, 0, 0, "gf-form usage has been deprecated. Use a component from @grafana/ui or custom CSS instead.", "5381"],
      [0, 0, 0, "gf-form usage has been deprecated. Use a component from @grafana/ui or custom CSS instead.", "5381"],
      [0, 0, 0, "gf-form usage has been deprecated. Use a component from @grafana/ui or custom CSS instead.", "5381"]
    ],
    "public/app/features/dashboard-scene/sharing/ShareLinkTab.tsx:5381": [
      [0, 0, 0, "gf-form usage has been deprecated. Use a component from @grafana/ui or custom CSS instead.", "5381"]
    ],
    "public/app/features/dashboard/components/SubMenu/AnnotationPicker.tsx:5381": [
      [0, 0, 0, "gf-form usage has been deprecated. Use a component from @grafana/ui or custom CSS instead.", "5381"],
      [0, 0, 0, "gf-form usage has been deprecated. Use a component from @grafana/ui or custom CSS instead.", "5381"]
    ],
    "public/app/features/dashboard/components/SubMenu/SubMenuItems.tsx:5381": [
      [0, 0, 0, "gf-form usage has been deprecated. Use a component from @grafana/ui or custom CSS instead.", "5381"]
    ],
    "public/app/features/datasources/components/BasicSettings.tsx:5381": [
      [0, 0, 0, "gf-form usage has been deprecated. Use a component from @grafana/ui or custom CSS instead.", "5381"],
      [0, 0, 0, "gf-form usage has been deprecated. Use a component from @grafana/ui or custom CSS instead.", "5381"],
      [0, 0, 0, "gf-form usage has been deprecated. Use a component from @grafana/ui or custom CSS instead.", "5381"]
    ],
    "public/app/features/datasources/components/ButtonRow.tsx:5381": [
      [0, 0, 0, "gf-form usage has been deprecated. Use a component from @grafana/ui or custom CSS instead.", "5381"]
    ],
    "public/app/features/datasources/components/DataSourceLoadError.tsx:5381": [
      [0, 0, 0, "gf-form usage has been deprecated. Use a component from @grafana/ui or custom CSS instead.", "5381"]
    ],
    "public/app/features/datasources/components/DataSourcePluginState.tsx:5381": [
      [0, 0, 0, "gf-form usage has been deprecated. Use a component from @grafana/ui or custom CSS instead.", "5381"],
      [0, 0, 0, "gf-form usage has been deprecated. Use a component from @grafana/ui or custom CSS instead.", "5381"],
      [0, 0, 0, "gf-form usage has been deprecated. Use a component from @grafana/ui or custom CSS instead.", "5381"],
      [0, 0, 0, "gf-form usage has been deprecated. Use a component from @grafana/ui or custom CSS instead.", "5381"]
    ],
    "public/app/features/datasources/components/DataSourceTestingStatus.tsx:5381": [
      [0, 0, 0, "gf-form usage has been deprecated. Use a component from @grafana/ui or custom CSS instead.", "5381"]
    ],
    "public/app/features/plugins/admin/components/AppConfigWrapper.tsx:5381": [
      [0, 0, 0, "gf-form usage has been deprecated. Use a component from @grafana/ui or custom CSS instead.", "5381"]
    ],
    "public/app/features/query/components/QueryEditorRow.tsx:5381": [
      [0, 0, 0, "gf-form usage has been deprecated. Use a component from @grafana/ui or custom CSS instead.", "5381"]
    ],
    "public/app/features/query/components/QueryGroupOptions.tsx:5381": [
      [0, 0, 0, "gf-form usage has been deprecated. Use a component from @grafana/ui or custom CSS instead.", "5381"],
      [0, 0, 0, "gf-form usage has been deprecated. Use a component from @grafana/ui or custom CSS instead.", "5381"],
      [0, 0, 0, "gf-form usage has been deprecated. Use a component from @grafana/ui or custom CSS instead.", "5381"],
      [0, 0, 0, "gf-form usage has been deprecated. Use a component from @grafana/ui or custom CSS instead.", "5381"],
      [0, 0, 0, "gf-form usage has been deprecated. Use a component from @grafana/ui or custom CSS instead.", "5381"],
      [0, 0, 0, "gf-form usage has been deprecated. Use a component from @grafana/ui or custom CSS instead.", "5381"],
      [0, 0, 0, "gf-form usage has been deprecated. Use a component from @grafana/ui or custom CSS instead.", "5381"],
      [0, 0, 0, "gf-form usage has been deprecated. Use a component from @grafana/ui or custom CSS instead.", "5381"],
      [0, 0, 0, "gf-form usage has been deprecated. Use a component from @grafana/ui or custom CSS instead.", "5381"],
      [0, 0, 0, "gf-form usage has been deprecated. Use a component from @grafana/ui or custom CSS instead.", "5381"],
      [0, 0, 0, "gf-form usage has been deprecated. Use a component from @grafana/ui or custom CSS instead.", "5381"],
      [0, 0, 0, "gf-form usage has been deprecated. Use a component from @grafana/ui or custom CSS instead.", "5381"],
      [0, 0, 0, "gf-form usage has been deprecated. Use a component from @grafana/ui or custom CSS instead.", "5381"],
      [0, 0, 0, "gf-form usage has been deprecated. Use a component from @grafana/ui or custom CSS instead.", "5381"],
      [0, 0, 0, "gf-form usage has been deprecated. Use a component from @grafana/ui or custom CSS instead.", "5381"],
      [0, 0, 0, "gf-form usage has been deprecated. Use a component from @grafana/ui or custom CSS instead.", "5381"],
      [0, 0, 0, "gf-form usage has been deprecated. Use a component from @grafana/ui or custom CSS instead.", "5381"]
    ],
    "public/app/features/transformers/FilterByValueTransformer/ValueMatchers/RangeMatcherEditor.tsx:5381": [
      [0, 0, 0, "gf-form usage has been deprecated. Use a component from @grafana/ui or custom CSS instead.", "5381"],
      [0, 0, 0, "gf-form usage has been deprecated. Use a component from @grafana/ui or custom CSS instead.", "5381"],
      [0, 0, 0, "gf-form usage has been deprecated. Use a component from @grafana/ui or custom CSS instead.", "5381"]
    ],
    "public/app/features/transformers/editors/OrganizeFieldsTransformerEditor.tsx:5381": [
      [0, 0, 0, "gf-form usage has been deprecated. Use a component from @grafana/ui or custom CSS instead.", "5381"],
      [0, 0, 0, "gf-form usage has been deprecated. Use a component from @grafana/ui or custom CSS instead.", "5381"],
      [0, 0, 0, "gf-form usage has been deprecated. Use a component from @grafana/ui or custom CSS instead.", "5381"],
      [0, 0, 0, "gf-form usage has been deprecated. Use a component from @grafana/ui or custom CSS instead.", "5381"],
      [0, 0, 0, "gf-form usage has been deprecated. Use a component from @grafana/ui or custom CSS instead.", "5381"]
    ],
    "public/app/features/variables/adhoc/picker/AdHocFilter.tsx:5381": [
      [0, 0, 0, "gf-form usage has been deprecated. Use a component from @grafana/ui or custom CSS instead.", "5381"]
    ],
    "public/app/features/variables/adhoc/picker/AdHocFilterKey.tsx:5381": [
      [0, 0, 0, "gf-form usage has been deprecated. Use a component from @grafana/ui or custom CSS instead.", "5381"],
      [0, 0, 0, "gf-form usage has been deprecated. Use a component from @grafana/ui or custom CSS instead.", "5381"],
      [0, 0, 0, "gf-form usage has been deprecated. Use a component from @grafana/ui or custom CSS instead.", "5381"]
    ],
    "public/app/features/variables/adhoc/picker/AdHocFilterRenderer.tsx:5381": [
      [0, 0, 0, "gf-form usage has been deprecated. Use a component from @grafana/ui or custom CSS instead.", "5381"]
    ],
    "public/app/features/variables/adhoc/picker/AdHocFilterValue.tsx:5381": [
      [0, 0, 0, "gf-form usage has been deprecated. Use a component from @grafana/ui or custom CSS instead.", "5381"]
    ],
    "public/app/features/variables/adhoc/picker/ConditionSegment.tsx:5381": [
      [0, 0, 0, "gf-form usage has been deprecated. Use a component from @grafana/ui or custom CSS instead.", "5381"],
      [0, 0, 0, "gf-form usage has been deprecated. Use a component from @grafana/ui or custom CSS instead.", "5381"]
    ],
    "public/app/features/variables/pickers/PickerRenderer.tsx:5381": [
      [0, 0, 0, "gf-form usage has been deprecated. Use a component from @grafana/ui or custom CSS instead.", "5381"],
      [0, 0, 0, "gf-form usage has been deprecated. Use a component from @grafana/ui or custom CSS instead.", "5381"],
      [0, 0, 0, "gf-form usage has been deprecated. Use a component from @grafana/ui or custom CSS instead.", "5381"],
      [0, 0, 0, "gf-form usage has been deprecated. Use a component from @grafana/ui or custom CSS instead.", "5381"],
      [0, 0, 0, "gf-form usage has been deprecated. Use a component from @grafana/ui or custom CSS instead.", "5381"]
    ],
    "public/app/features/variables/pickers/shared/VariableInput.tsx:5381": [
      [0, 0, 0, "gf-form usage has been deprecated. Use a component from @grafana/ui or custom CSS instead.", "5381"]
    ],
    "public/app/partials/confirm_modal.html:5381": [
      [0, 0, 0, "gf-form usage has been deprecated. Use a component from @grafana/ui or custom CSS instead.", "5381"]
    ],
    "public/app/partials/reset_password.html:5381": [
      [0, 0, 0, "gf-form usage has been deprecated. Use a component from @grafana/ui or custom CSS instead.", "5381"],
      [0, 0, 0, "gf-form usage has been deprecated. Use a component from @grafana/ui or custom CSS instead.", "5381"],
      [0, 0, 0, "gf-form usage has been deprecated. Use a component from @grafana/ui or custom CSS instead.", "5381"],
      [0, 0, 0, "gf-form usage has been deprecated. Use a component from @grafana/ui or custom CSS instead.", "5381"],
      [0, 0, 0, "gf-form usage has been deprecated. Use a component from @grafana/ui or custom CSS instead.", "5381"],
      [0, 0, 0, "gf-form usage has been deprecated. Use a component from @grafana/ui or custom CSS instead.", "5381"],
      [0, 0, 0, "gf-form usage has been deprecated. Use a component from @grafana/ui or custom CSS instead.", "5381"],
      [0, 0, 0, "gf-form usage has been deprecated. Use a component from @grafana/ui or custom CSS instead.", "5381"],
      [0, 0, 0, "gf-form usage has been deprecated. Use a component from @grafana/ui or custom CSS instead.", "5381"],
      [0, 0, 0, "gf-form usage has been deprecated. Use a component from @grafana/ui or custom CSS instead.", "5381"],
      [0, 0, 0, "gf-form usage has been deprecated. Use a component from @grafana/ui or custom CSS instead.", "5381"],
      [0, 0, 0, "gf-form usage has been deprecated. Use a component from @grafana/ui or custom CSS instead.", "5381"],
      [0, 0, 0, "gf-form usage has been deprecated. Use a component from @grafana/ui or custom CSS instead.", "5381"]
    ],
    "public/app/partials/signup_invited.html:5381": [
      [0, 0, 0, "gf-form usage has been deprecated. Use a component from @grafana/ui or custom CSS instead.", "5381"],
      [0, 0, 0, "gf-form usage has been deprecated. Use a component from @grafana/ui or custom CSS instead.", "5381"],
      [0, 0, 0, "gf-form usage has been deprecated. Use a component from @grafana/ui or custom CSS instead.", "5381"],
      [0, 0, 0, "gf-form usage has been deprecated. Use a component from @grafana/ui or custom CSS instead.", "5381"],
      [0, 0, 0, "gf-form usage has been deprecated. Use a component from @grafana/ui or custom CSS instead.", "5381"],
      [0, 0, 0, "gf-form usage has been deprecated. Use a component from @grafana/ui or custom CSS instead.", "5381"],
      [0, 0, 0, "gf-form usage has been deprecated. Use a component from @grafana/ui or custom CSS instead.", "5381"],
      [0, 0, 0, "gf-form usage has been deprecated. Use a component from @grafana/ui or custom CSS instead.", "5381"],
      [0, 0, 0, "gf-form usage has been deprecated. Use a component from @grafana/ui or custom CSS instead.", "5381"],
      [0, 0, 0, "gf-form usage has been deprecated. Use a component from @grafana/ui or custom CSS instead.", "5381"],
      [0, 0, 0, "gf-form usage has been deprecated. Use a component from @grafana/ui or custom CSS instead.", "5381"],
      [0, 0, 0, "gf-form usage has been deprecated. Use a component from @grafana/ui or custom CSS instead.", "5381"],
      [0, 0, 0, "gf-form usage has been deprecated. Use a component from @grafana/ui or custom CSS instead.", "5381"],
      [0, 0, 0, "gf-form usage has been deprecated. Use a component from @grafana/ui or custom CSS instead.", "5381"]
    ],
    "public/app/plugins/datasource/alertmanager/ConfigEditor.tsx:5381": [
      [0, 0, 0, "gf-form usage has been deprecated. Use a component from @grafana/ui or custom CSS instead.", "5381"],
      [0, 0, 0, "gf-form usage has been deprecated. Use a component from @grafana/ui or custom CSS instead.", "5381"],
      [0, 0, 0, "gf-form usage has been deprecated. Use a component from @grafana/ui or custom CSS instead.", "5381"],
      [0, 0, 0, "gf-form usage has been deprecated. Use a component from @grafana/ui or custom CSS instead.", "5381"]
    ],
    "public/app/plugins/datasource/cloudwatch/components/ConfigEditor/ConfigEditor.tsx:5381": [
      [0, 0, 0, "gf-form usage has been deprecated. Use a component from @grafana/ui or custom CSS instead.", "5381"]
    ],
    "public/app/plugins/datasource/cloudwatch/components/ConfigEditor/XrayLinkConfig.tsx:5381": [
      [0, 0, 0, "gf-form usage has been deprecated. Use a component from @grafana/ui or custom CSS instead.", "5381"]
    ],
    "public/app/plugins/datasource/cloudwatch/components/QueryEditor/LogsQueryEditor/LogsQueryEditor.tsx:5381": [
      [0, 0, 0, "gf-form usage has been deprecated. Use a component from @grafana/ui or custom CSS instead.", "5381"]
    ],
    "public/app/plugins/datasource/cloudwatch/components/QueryEditor/LogsQueryEditor/LogsQueryField.tsx:5381": [
      [0, 0, 0, "gf-form usage has been deprecated. Use a component from @grafana/ui or custom CSS instead.", "5381"],
      [0, 0, 0, "gf-form usage has been deprecated. Use a component from @grafana/ui or custom CSS instead.", "5381"],
      [0, 0, 0, "gf-form usage has been deprecated. Use a component from @grafana/ui or custom CSS instead.", "5381"]
    ],
    "public/app/plugins/datasource/cloudwatch/components/shared/LogGroups/LegacyLogGroupNamesSelection.tsx:5381": [
      [0, 0, 0, "gf-form usage has been deprecated. Use a component from @grafana/ui or custom CSS instead.", "5381"],
      [0, 0, 0, "gf-form usage has been deprecated. Use a component from @grafana/ui or custom CSS instead.", "5381"]
    ],
    "public/app/plugins/datasource/cloudwatch/components/shared/LogGroups/LogGroupsField.tsx:5381": [
      [0, 0, 0, "gf-form usage has been deprecated. Use a component from @grafana/ui or custom CSS instead.", "5381"],
      [0, 0, 0, "gf-form usage has been deprecated. Use a component from @grafana/ui or custom CSS instead.", "5381"]
    ],
    "public/app/plugins/datasource/elasticsearch/components/QueryEditor/SettingsEditorContainer.tsx:5381": [
      [0, 0, 0, "gf-form usage has been deprecated. Use a component from @grafana/ui or custom CSS instead.", "5381"]
    ],
    "public/app/plugins/datasource/elasticsearch/configuration/DataLinks.tsx:5381": [
      [0, 0, 0, "gf-form usage has been deprecated. Use a component from @grafana/ui or custom CSS instead.", "5381"]
    ],
    "public/app/plugins/datasource/grafana-pyroscope-datasource/ConfigEditor.tsx:5381": [
      [0, 0, 0, "gf-form usage has been deprecated. Use a component from @grafana/ui or custom CSS instead.", "5381"],
      [0, 0, 0, "gf-form usage has been deprecated. Use a component from @grafana/ui or custom CSS instead.", "5381"],
      [0, 0, 0, "gf-form usage has been deprecated. Use a component from @grafana/ui or custom CSS instead.", "5381"]
    ],
    "public/app/plugins/datasource/graphite/components/AnnotationsEditor.tsx:5381": [
      [0, 0, 0, "gf-form usage has been deprecated. Use a component from @grafana/ui or custom CSS instead.", "5381"],
      [0, 0, 0, "gf-form usage has been deprecated. Use a component from @grafana/ui or custom CSS instead.", "5381"],
      [0, 0, 0, "gf-form usage has been deprecated. Use a component from @grafana/ui or custom CSS instead.", "5381"]
    ],
    "public/app/plugins/datasource/graphite/configuration/MappingsConfiguration.tsx:5381": [
      [0, 0, 0, "gf-form usage has been deprecated. Use a component from @grafana/ui or custom CSS instead.", "5381"]
    ],
    "public/app/plugins/datasource/influxdb/components/editor/annotation/AnnotationEditor.tsx:5381": [
      [0, 0, 0, "gf-form usage has been deprecated. Use a component from @grafana/ui or custom CSS instead.", "5381"]
    ],
    "public/app/plugins/datasource/influxdb/components/editor/query/QueryEditor.tsx:5381": [
      [0, 0, 0, "gf-form usage has been deprecated. Use a component from @grafana/ui or custom CSS instead.", "5381"]
    ],
    "public/app/plugins/datasource/influxdb/components/editor/query/flux/FluxQueryEditor.tsx:5381": [
      [0, 0, 0, "gf-form usage has been deprecated. Use a component from @grafana/ui or custom CSS instead.", "5381"],
      [0, 0, 0, "gf-form usage has been deprecated. Use a component from @grafana/ui or custom CSS instead.", "5381"],
      [0, 0, 0, "gf-form usage has been deprecated. Use a component from @grafana/ui or custom CSS instead.", "5381"],
      [0, 0, 0, "gf-form usage has been deprecated. Use a component from @grafana/ui or custom CSS instead.", "5381"],
      [0, 0, 0, "gf-form usage has been deprecated. Use a component from @grafana/ui or custom CSS instead.", "5381"]
    ],
    "public/app/plugins/datasource/influxdb/components/editor/query/fsql/FSQLEditor.tsx:5381": [
      [0, 0, 0, "gf-form usage has been deprecated. Use a component from @grafana/ui or custom CSS instead.", "5381"],
      [0, 0, 0, "gf-form usage has been deprecated. Use a component from @grafana/ui or custom CSS instead.", "5381"],
      [0, 0, 0, "gf-form usage has been deprecated. Use a component from @grafana/ui or custom CSS instead.", "5381"],
      [0, 0, 0, "gf-form usage has been deprecated. Use a component from @grafana/ui or custom CSS instead.", "5381"],
      [0, 0, 0, "gf-form usage has been deprecated. Use a component from @grafana/ui or custom CSS instead.", "5381"]
    ],
    "public/app/plugins/datasource/influxdb/components/editor/query/influxql/visual/PartListSection.tsx:5381": [
      [0, 0, 0, "gf-form usage has been deprecated. Use a component from @grafana/ui or custom CSS instead.", "5381"],
      [0, 0, 0, "gf-form usage has been deprecated. Use a component from @grafana/ui or custom CSS instead.", "5381"],
      [0, 0, 0, "gf-form usage has been deprecated. Use a component from @grafana/ui or custom CSS instead.", "5381"]
    ],
    "public/app/plugins/datasource/influxdb/components/editor/query/influxql/visual/TagsSection.tsx:5381": [
      [0, 0, 0, "gf-form usage has been deprecated. Use a component from @grafana/ui or custom CSS instead.", "5381"]
    ],
    "public/app/plugins/datasource/influxdb/components/editor/variable/VariableQueryEditor.tsx:5381": [
      [0, 0, 0, "gf-form usage has been deprecated. Use a component from @grafana/ui or custom CSS instead.", "5381"],
      [0, 0, 0, "gf-form usage has been deprecated. Use a component from @grafana/ui or custom CSS instead.", "5381"],
      [0, 0, 0, "gf-form usage has been deprecated. Use a component from @grafana/ui or custom CSS instead.", "5381"],
      [0, 0, 0, "gf-form usage has been deprecated. Use a component from @grafana/ui or custom CSS instead.", "5381"]
    ],
    "public/app/plugins/datasource/loki/components/LokiQueryField.tsx:5381": [
      [0, 0, 0, "gf-form usage has been deprecated. Use a component from @grafana/ui or custom CSS instead.", "5381"],
      [0, 0, 0, "gf-form usage has been deprecated. Use a component from @grafana/ui or custom CSS instead.", "5381"],
      [0, 0, 0, "gf-form usage has been deprecated. Use a component from @grafana/ui or custom CSS instead.", "5381"]
    ],
    "public/app/plugins/datasource/loki/configuration/DerivedField.tsx:5381": [
      [0, 0, 0, "gf-form usage has been deprecated. Use a component from @grafana/ui or custom CSS instead.", "5381"],
      [0, 0, 0, "gf-form usage has been deprecated. Use a component from @grafana/ui or custom CSS instead.", "5381"],
      [0, 0, 0, "gf-form usage has been deprecated. Use a component from @grafana/ui or custom CSS instead.", "5381"]
    ],
    "public/app/plugins/datasource/loki/querybuilder/components/LokiQueryCodeEditor.tsx:5381": [
      [0, 0, 0, "gf-form usage has been deprecated. Use a component from @grafana/ui or custom CSS instead.", "5381"]
    ],
    "public/app/plugins/datasource/opentsdb/components/AnnotationEditor.tsx:5381": [
      [0, 0, 0, "gf-form usage has been deprecated. Use a component from @grafana/ui or custom CSS instead.", "5381"],
      [0, 0, 0, "gf-form usage has been deprecated. Use a component from @grafana/ui or custom CSS instead.", "5381"],
      [0, 0, 0, "gf-form usage has been deprecated. Use a component from @grafana/ui or custom CSS instead.", "5381"]
    ],
    "public/app/plugins/datasource/prometheus/components/PromExploreExtraField.tsx:5381": [
      [0, 0, 0, "gf-form usage has been deprecated. Use a component from @grafana/ui or custom CSS instead.", "5381"],
      [0, 0, 0, "gf-form usage has been deprecated. Use a component from @grafana/ui or custom CSS instead.", "5381"],
      [0, 0, 0, "gf-form usage has been deprecated. Use a component from @grafana/ui or custom CSS instead.", "5381"],
      [0, 0, 0, "gf-form usage has been deprecated. Use a component from @grafana/ui or custom CSS instead.", "5381"]
    ],
    "public/app/plugins/datasource/prometheus/components/PromQueryField.tsx:5381": [
      [0, 0, 0, "gf-form usage has been deprecated. Use a component from @grafana/ui or custom CSS instead.", "5381"],
      [0, 0, 0, "gf-form usage has been deprecated. Use a component from @grafana/ui or custom CSS instead.", "5381"],
      [0, 0, 0, "gf-form usage has been deprecated. Use a component from @grafana/ui or custom CSS instead.", "5381"],
      [0, 0, 0, "gf-form usage has been deprecated. Use a component from @grafana/ui or custom CSS instead.", "5381"],
      [0, 0, 0, "gf-form usage has been deprecated. Use a component from @grafana/ui or custom CSS instead.", "5381"],
      [0, 0, 0, "gf-form usage has been deprecated. Use a component from @grafana/ui or custom CSS instead.", "5381"]
    ],
    "public/app/plugins/datasource/prometheus/configuration/AlertingSettingsOverhaul.tsx:5381": [
      [0, 0, 0, "gf-form usage has been deprecated. Use a component from @grafana/ui or custom CSS instead.", "5381"],
      [0, 0, 0, "gf-form usage has been deprecated. Use a component from @grafana/ui or custom CSS instead.", "5381"],
      [0, 0, 0, "gf-form usage has been deprecated. Use a component from @grafana/ui or custom CSS instead.", "5381"]
    ],
    "public/app/plugins/datasource/prometheus/configuration/AzureAuthSettings.tsx:5381": [
      [0, 0, 0, "gf-form usage has been deprecated. Use a component from @grafana/ui or custom CSS instead.", "5381"]
    ],
    "public/app/plugins/datasource/prometheus/configuration/AzureCredentialsForm.tsx:5381": [
      [0, 0, 0, "gf-form usage has been deprecated. Use a component from @grafana/ui or custom CSS instead.", "5381"],
      [0, 0, 0, "gf-form usage has been deprecated. Use a component from @grafana/ui or custom CSS instead.", "5381"],
      [0, 0, 0, "gf-form usage has been deprecated. Use a component from @grafana/ui or custom CSS instead.", "5381"],
      [0, 0, 0, "gf-form usage has been deprecated. Use a component from @grafana/ui or custom CSS instead.", "5381"],
      [0, 0, 0, "gf-form usage has been deprecated. Use a component from @grafana/ui or custom CSS instead.", "5381"],
      [0, 0, 0, "gf-form usage has been deprecated. Use a component from @grafana/ui or custom CSS instead.", "5381"],
      [0, 0, 0, "gf-form usage has been deprecated. Use a component from @grafana/ui or custom CSS instead.", "5381"],
      [0, 0, 0, "gf-form usage has been deprecated. Use a component from @grafana/ui or custom CSS instead.", "5381"],
      [0, 0, 0, "gf-form usage has been deprecated. Use a component from @grafana/ui or custom CSS instead.", "5381"],
      [0, 0, 0, "gf-form usage has been deprecated. Use a component from @grafana/ui or custom CSS instead.", "5381"],
      [0, 0, 0, "gf-form usage has been deprecated. Use a component from @grafana/ui or custom CSS instead.", "5381"],
      [0, 0, 0, "gf-form usage has been deprecated. Use a component from @grafana/ui or custom CSS instead.", "5381"],
      [0, 0, 0, "gf-form usage has been deprecated. Use a component from @grafana/ui or custom CSS instead.", "5381"],
      [0, 0, 0, "gf-form usage has been deprecated. Use a component from @grafana/ui or custom CSS instead.", "5381"],
      [0, 0, 0, "gf-form usage has been deprecated. Use a component from @grafana/ui or custom CSS instead.", "5381"],
      [0, 0, 0, "gf-form usage has been deprecated. Use a component from @grafana/ui or custom CSS instead.", "5381"],
      [0, 0, 0, "gf-form usage has been deprecated. Use a component from @grafana/ui or custom CSS instead.", "5381"],
      [0, 0, 0, "gf-form usage has been deprecated. Use a component from @grafana/ui or custom CSS instead.", "5381"],
      [0, 0, 0, "gf-form usage has been deprecated. Use a component from @grafana/ui or custom CSS instead.", "5381"],
      [0, 0, 0, "gf-form usage has been deprecated. Use a component from @grafana/ui or custom CSS instead.", "5381"],
      [0, 0, 0, "gf-form usage has been deprecated. Use a component from @grafana/ui or custom CSS instead.", "5381"]
    ],
    "public/app/plugins/datasource/prometheus/configuration/ExemplarSetting.tsx:5381": [
      [0, 0, 0, "gf-form usage has been deprecated. Use a component from @grafana/ui or custom CSS instead.", "5381"]
    ],
    "public/app/plugins/datasource/prometheus/configuration/PromSettings.tsx:5381": [
      [0, 0, 0, "gf-form usage has been deprecated. Use a component from @grafana/ui or custom CSS instead.", "5381"],
      [0, 0, 0, "gf-form usage has been deprecated. Use a component from @grafana/ui or custom CSS instead.", "5381"],
      [0, 0, 0, "gf-form usage has been deprecated. Use a component from @grafana/ui or custom CSS instead.", "5381"],
      [0, 0, 0, "gf-form usage has been deprecated. Use a component from @grafana/ui or custom CSS instead.", "5381"],
      [0, 0, 0, "gf-form usage has been deprecated. Use a component from @grafana/ui or custom CSS instead.", "5381"],
      [0, 0, 0, "gf-form usage has been deprecated. Use a component from @grafana/ui or custom CSS instead.", "5381"],
      [0, 0, 0, "gf-form usage has been deprecated. Use a component from @grafana/ui or custom CSS instead.", "5381"],
      [0, 0, 0, "gf-form usage has been deprecated. Use a component from @grafana/ui or custom CSS instead.", "5381"],
      [0, 0, 0, "gf-form usage has been deprecated. Use a component from @grafana/ui or custom CSS instead.", "5381"],
      [0, 0, 0, "gf-form usage has been deprecated. Use a component from @grafana/ui or custom CSS instead.", "5381"],
      [0, 0, 0, "gf-form usage has been deprecated. Use a component from @grafana/ui or custom CSS instead.", "5381"],
      [0, 0, 0, "gf-form usage has been deprecated. Use a component from @grafana/ui or custom CSS instead.", "5381"],
      [0, 0, 0, "gf-form usage has been deprecated. Use a component from @grafana/ui or custom CSS instead.", "5381"],
      [0, 0, 0, "gf-form usage has been deprecated. Use a component from @grafana/ui or custom CSS instead.", "5381"],
      [0, 0, 0, "gf-form usage has been deprecated. Use a component from @grafana/ui or custom CSS instead.", "5381"],
      [0, 0, 0, "gf-form usage has been deprecated. Use a component from @grafana/ui or custom CSS instead.", "5381"],
      [0, 0, 0, "gf-form usage has been deprecated. Use a component from @grafana/ui or custom CSS instead.", "5381"],
      [0, 0, 0, "gf-form usage has been deprecated. Use a component from @grafana/ui or custom CSS instead.", "5381"],
      [0, 0, 0, "gf-form usage has been deprecated. Use a component from @grafana/ui or custom CSS instead.", "5381"],
      [0, 0, 0, "gf-form usage has been deprecated. Use a component from @grafana/ui or custom CSS instead.", "5381"],
      [0, 0, 0, "gf-form usage has been deprecated. Use a component from @grafana/ui or custom CSS instead.", "5381"],
      [0, 0, 0, "gf-form usage has been deprecated. Use a component from @grafana/ui or custom CSS instead.", "5381"],
      [0, 0, 0, "gf-form usage has been deprecated. Use a component from @grafana/ui or custom CSS instead.", "5381"],
      [0, 0, 0, "gf-form usage has been deprecated. Use a component from @grafana/ui or custom CSS instead.", "5381"],
      [0, 0, 0, "gf-form usage has been deprecated. Use a component from @grafana/ui or custom CSS instead.", "5381"],
      [0, 0, 0, "gf-form usage has been deprecated. Use a component from @grafana/ui or custom CSS instead.", "5381"],
      [0, 0, 0, "gf-form usage has been deprecated. Use a component from @grafana/ui or custom CSS instead.", "5381"]
    ],
    "public/app/plugins/datasource/prometheus/querybuilder/components/PromQueryCodeEditor.tsx:5381": [
      [0, 0, 0, "gf-form usage has been deprecated. Use a component from @grafana/ui or custom CSS instead.", "5381"]
    ],
    "public/app/plugins/datasource/tempo/_importedDependencies/components/AdHocFilter/AdHocFilter.tsx:5381": [
      [0, 0, 0, "gf-form usage has been deprecated. Use a component from @grafana/ui or custom CSS instead.", "5381"]
    ],
    "public/app/plugins/datasource/tempo/_importedDependencies/components/AdHocFilter/AdHocFilterKey.tsx:5381": [
      [0, 0, 0, "gf-form usage has been deprecated. Use a component from @grafana/ui or custom CSS instead.", "5381"],
      [0, 0, 0, "gf-form usage has been deprecated. Use a component from @grafana/ui or custom CSS instead.", "5381"],
      [0, 0, 0, "gf-form usage has been deprecated. Use a component from @grafana/ui or custom CSS instead.", "5381"]
    ],
    "public/app/plugins/datasource/tempo/_importedDependencies/components/AdHocFilter/AdHocFilterRenderer.tsx:5381": [
      [0, 0, 0, "gf-form usage has been deprecated. Use a component from @grafana/ui or custom CSS instead.", "5381"]
    ],
    "public/app/plugins/datasource/tempo/_importedDependencies/components/AdHocFilter/AdHocFilterValue.tsx:5381": [
      [0, 0, 0, "gf-form usage has been deprecated. Use a component from @grafana/ui or custom CSS instead.", "5381"]
    ],
    "public/app/plugins/datasource/tempo/_importedDependencies/components/AdHocFilter/ConditionSegment.tsx:5381": [
      [0, 0, 0, "gf-form usage has been deprecated. Use a component from @grafana/ui or custom CSS instead.", "5381"],
      [0, 0, 0, "gf-form usage has been deprecated. Use a component from @grafana/ui or custom CSS instead.", "5381"]
    ],
    "public/app/plugins/datasource/zipkin/QueryField.tsx:5381": [
      [0, 0, 0, "gf-form usage has been deprecated. Use a component from @grafana/ui or custom CSS instead.", "5381"],
      [0, 0, 0, "gf-form usage has been deprecated. Use a component from @grafana/ui or custom CSS instead.", "5381"]
    ],
    "public/app/plugins/panel/graph/axes_editor.html:5381": [
      [0, 0, 0, "gf-form usage has been deprecated. Use a component from @grafana/ui or custom CSS instead.", "5381"],
      [0, 0, 0, "gf-form usage has been deprecated. Use a component from @grafana/ui or custom CSS instead.", "5381"],
      [0, 0, 0, "gf-form usage has been deprecated. Use a component from @grafana/ui or custom CSS instead.", "5381"],
      [0, 0, 0, "gf-form usage has been deprecated. Use a component from @grafana/ui or custom CSS instead.", "5381"],
      [0, 0, 0, "gf-form usage has been deprecated. Use a component from @grafana/ui or custom CSS instead.", "5381"],
      [0, 0, 0, "gf-form usage has been deprecated. Use a component from @grafana/ui or custom CSS instead.", "5381"],
      [0, 0, 0, "gf-form usage has been deprecated. Use a component from @grafana/ui or custom CSS instead.", "5381"],
      [0, 0, 0, "gf-form usage has been deprecated. Use a component from @grafana/ui or custom CSS instead.", "5381"],
      [0, 0, 0, "gf-form usage has been deprecated. Use a component from @grafana/ui or custom CSS instead.", "5381"],
      [0, 0, 0, "gf-form usage has been deprecated. Use a component from @grafana/ui or custom CSS instead.", "5381"],
      [0, 0, 0, "gf-form usage has been deprecated. Use a component from @grafana/ui or custom CSS instead.", "5381"],
      [0, 0, 0, "gf-form usage has been deprecated. Use a component from @grafana/ui or custom CSS instead.", "5381"],
      [0, 0, 0, "gf-form usage has been deprecated. Use a component from @grafana/ui or custom CSS instead.", "5381"],
      [0, 0, 0, "gf-form usage has been deprecated. Use a component from @grafana/ui or custom CSS instead.", "5381"],
      [0, 0, 0, "gf-form usage has been deprecated. Use a component from @grafana/ui or custom CSS instead.", "5381"],
      [0, 0, 0, "gf-form usage has been deprecated. Use a component from @grafana/ui or custom CSS instead.", "5381"],
      [0, 0, 0, "gf-form usage has been deprecated. Use a component from @grafana/ui or custom CSS instead.", "5381"],
      [0, 0, 0, "gf-form usage has been deprecated. Use a component from @grafana/ui or custom CSS instead.", "5381"],
      [0, 0, 0, "gf-form usage has been deprecated. Use a component from @grafana/ui or custom CSS instead.", "5381"],
      [0, 0, 0, "gf-form usage has been deprecated. Use a component from @grafana/ui or custom CSS instead.", "5381"],
      [0, 0, 0, "gf-form usage has been deprecated. Use a component from @grafana/ui or custom CSS instead.", "5381"],
      [0, 0, 0, "gf-form usage has been deprecated. Use a component from @grafana/ui or custom CSS instead.", "5381"],
      [0, 0, 0, "gf-form usage has been deprecated. Use a component from @grafana/ui or custom CSS instead.", "5381"],
      [0, 0, 0, "gf-form usage has been deprecated. Use a component from @grafana/ui or custom CSS instead.", "5381"],
      [0, 0, 0, "gf-form usage has been deprecated. Use a component from @grafana/ui or custom CSS instead.", "5381"],
      [0, 0, 0, "gf-form usage has been deprecated. Use a component from @grafana/ui or custom CSS instead.", "5381"],
      [0, 0, 0, "gf-form usage has been deprecated. Use a component from @grafana/ui or custom CSS instead.", "5381"],
      [0, 0, 0, "gf-form usage has been deprecated. Use a component from @grafana/ui or custom CSS instead.", "5381"],
      [0, 0, 0, "gf-form usage has been deprecated. Use a component from @grafana/ui or custom CSS instead.", "5381"],
      [0, 0, 0, "gf-form usage has been deprecated. Use a component from @grafana/ui or custom CSS instead.", "5381"],
      [0, 0, 0, "gf-form usage has been deprecated. Use a component from @grafana/ui or custom CSS instead.", "5381"],
      [0, 0, 0, "gf-form usage has been deprecated. Use a component from @grafana/ui or custom CSS instead.", "5381"],
      [0, 0, 0, "gf-form usage has been deprecated. Use a component from @grafana/ui or custom CSS instead.", "5381"],
      [0, 0, 0, "gf-form usage has been deprecated. Use a component from @grafana/ui or custom CSS instead.", "5381"],
      [0, 0, 0, "gf-form usage has been deprecated. Use a component from @grafana/ui or custom CSS instead.", "5381"],
      [0, 0, 0, "gf-form usage has been deprecated. Use a component from @grafana/ui or custom CSS instead.", "5381"],
      [0, 0, 0, "gf-form usage has been deprecated. Use a component from @grafana/ui or custom CSS instead.", "5381"],
      [0, 0, 0, "gf-form usage has been deprecated. Use a component from @grafana/ui or custom CSS instead.", "5381"],
      [0, 0, 0, "gf-form usage has been deprecated. Use a component from @grafana/ui or custom CSS instead.", "5381"],
      [0, 0, 0, "gf-form usage has been deprecated. Use a component from @grafana/ui or custom CSS instead.", "5381"],
      [0, 0, 0, "gf-form usage has been deprecated. Use a component from @grafana/ui or custom CSS instead.", "5381"],
      [0, 0, 0, "gf-form usage has been deprecated. Use a component from @grafana/ui or custom CSS instead.", "5381"],
      [0, 0, 0, "gf-form usage has been deprecated. Use a component from @grafana/ui or custom CSS instead.", "5381"],
      [0, 0, 0, "gf-form usage has been deprecated. Use a component from @grafana/ui or custom CSS instead.", "5381"],
      [0, 0, 0, "gf-form usage has been deprecated. Use a component from @grafana/ui or custom CSS instead.", "5381"],
      [0, 0, 0, "gf-form usage has been deprecated. Use a component from @grafana/ui or custom CSS instead.", "5381"],
      [0, 0, 0, "gf-form usage has been deprecated. Use a component from @grafana/ui or custom CSS instead.", "5381"],
      [0, 0, 0, "gf-form usage has been deprecated. Use a component from @grafana/ui or custom CSS instead.", "5381"],
      [0, 0, 0, "gf-form usage has been deprecated. Use a component from @grafana/ui or custom CSS instead.", "5381"],
      [0, 0, 0, "gf-form usage has been deprecated. Use a component from @grafana/ui or custom CSS instead.", "5381"]
    ],
    "public/app/plugins/panel/graph/tab_display.html:5381": [
      [0, 0, 0, "gf-form usage has been deprecated. Use a component from @grafana/ui or custom CSS instead.", "5381"],
      [0, 0, 0, "gf-form usage has been deprecated. Use a component from @grafana/ui or custom CSS instead.", "5381"],
      [0, 0, 0, "gf-form usage has been deprecated. Use a component from @grafana/ui or custom CSS instead.", "5381"],
      [0, 0, 0, "gf-form usage has been deprecated. Use a component from @grafana/ui or custom CSS instead.", "5381"],
      [0, 0, 0, "gf-form usage has been deprecated. Use a component from @grafana/ui or custom CSS instead.", "5381"],
      [0, 0, 0, "gf-form usage has been deprecated. Use a component from @grafana/ui or custom CSS instead.", "5381"],
      [0, 0, 0, "gf-form usage has been deprecated. Use a component from @grafana/ui or custom CSS instead.", "5381"],
      [0, 0, 0, "gf-form usage has been deprecated. Use a component from @grafana/ui or custom CSS instead.", "5381"],
      [0, 0, 0, "gf-form usage has been deprecated. Use a component from @grafana/ui or custom CSS instead.", "5381"],
      [0, 0, 0, "gf-form usage has been deprecated. Use a component from @grafana/ui or custom CSS instead.", "5381"],
      [0, 0, 0, "gf-form usage has been deprecated. Use a component from @grafana/ui or custom CSS instead.", "5381"],
      [0, 0, 0, "gf-form usage has been deprecated. Use a component from @grafana/ui or custom CSS instead.", "5381"],
      [0, 0, 0, "gf-form usage has been deprecated. Use a component from @grafana/ui or custom CSS instead.", "5381"],
      [0, 0, 0, "gf-form usage has been deprecated. Use a component from @grafana/ui or custom CSS instead.", "5381"],
      [0, 0, 0, "gf-form usage has been deprecated. Use a component from @grafana/ui or custom CSS instead.", "5381"],
      [0, 0, 0, "gf-form usage has been deprecated. Use a component from @grafana/ui or custom CSS instead.", "5381"],
      [0, 0, 0, "gf-form usage has been deprecated. Use a component from @grafana/ui or custom CSS instead.", "5381"],
      [0, 0, 0, "gf-form usage has been deprecated. Use a component from @grafana/ui or custom CSS instead.", "5381"],
      [0, 0, 0, "gf-form usage has been deprecated. Use a component from @grafana/ui or custom CSS instead.", "5381"],
      [0, 0, 0, "gf-form usage has been deprecated. Use a component from @grafana/ui or custom CSS instead.", "5381"],
      [0, 0, 0, "gf-form usage has been deprecated. Use a component from @grafana/ui or custom CSS instead.", "5381"],
      [0, 0, 0, "gf-form usage has been deprecated. Use a component from @grafana/ui or custom CSS instead.", "5381"],
      [0, 0, 0, "gf-form usage has been deprecated. Use a component from @grafana/ui or custom CSS instead.", "5381"],
      [0, 0, 0, "gf-form usage has been deprecated. Use a component from @grafana/ui or custom CSS instead.", "5381"],
      [0, 0, 0, "gf-form usage has been deprecated. Use a component from @grafana/ui or custom CSS instead.", "5381"],
      [0, 0, 0, "gf-form usage has been deprecated. Use a component from @grafana/ui or custom CSS instead.", "5381"],
      [0, 0, 0, "gf-form usage has been deprecated. Use a component from @grafana/ui or custom CSS instead.", "5381"],
      [0, 0, 0, "gf-form usage has been deprecated. Use a component from @grafana/ui or custom CSS instead.", "5381"],
      [0, 0, 0, "gf-form usage has been deprecated. Use a component from @grafana/ui or custom CSS instead.", "5381"],
      [0, 0, 0, "gf-form usage has been deprecated. Use a component from @grafana/ui or custom CSS instead.", "5381"],
      [0, 0, 0, "gf-form usage has been deprecated. Use a component from @grafana/ui or custom CSS instead.", "5381"],
      [0, 0, 0, "gf-form usage has been deprecated. Use a component from @grafana/ui or custom CSS instead.", "5381"],
      [0, 0, 0, "gf-form usage has been deprecated. Use a component from @grafana/ui or custom CSS instead.", "5381"],
      [0, 0, 0, "gf-form usage has been deprecated. Use a component from @grafana/ui or custom CSS instead.", "5381"],
      [0, 0, 0, "gf-form usage has been deprecated. Use a component from @grafana/ui or custom CSS instead.", "5381"],
      [0, 0, 0, "gf-form usage has been deprecated. Use a component from @grafana/ui or custom CSS instead.", "5381"],
      [0, 0, 0, "gf-form usage has been deprecated. Use a component from @grafana/ui or custom CSS instead.", "5381"],
      [0, 0, 0, "gf-form usage has been deprecated. Use a component from @grafana/ui or custom CSS instead.", "5381"],
      [0, 0, 0, "gf-form usage has been deprecated. Use a component from @grafana/ui or custom CSS instead.", "5381"],
      [0, 0, 0, "gf-form usage has been deprecated. Use a component from @grafana/ui or custom CSS instead.", "5381"],
      [0, 0, 0, "gf-form usage has been deprecated. Use a component from @grafana/ui or custom CSS instead.", "5381"],
      [0, 0, 0, "gf-form usage has been deprecated. Use a component from @grafana/ui or custom CSS instead.", "5381"],
      [0, 0, 0, "gf-form usage has been deprecated. Use a component from @grafana/ui or custom CSS instead.", "5381"],
      [0, 0, 0, "gf-form usage has been deprecated. Use a component from @grafana/ui or custom CSS instead.", "5381"],
      [0, 0, 0, "gf-form usage has been deprecated. Use a component from @grafana/ui or custom CSS instead.", "5381"],
      [0, 0, 0, "gf-form usage has been deprecated. Use a component from @grafana/ui or custom CSS instead.", "5381"],
      [0, 0, 0, "gf-form usage has been deprecated. Use a component from @grafana/ui or custom CSS instead.", "5381"],
      [0, 0, 0, "gf-form usage has been deprecated. Use a component from @grafana/ui or custom CSS instead.", "5381"],
      [0, 0, 0, "gf-form usage has been deprecated. Use a component from @grafana/ui or custom CSS instead.", "5381"],
      [0, 0, 0, "gf-form usage has been deprecated. Use a component from @grafana/ui or custom CSS instead.", "5381"],
      [0, 0, 0, "gf-form usage has been deprecated. Use a component from @grafana/ui or custom CSS instead.", "5381"],
      [0, 0, 0, "gf-form usage has been deprecated. Use a component from @grafana/ui or custom CSS instead.", "5381"],
      [0, 0, 0, "gf-form usage has been deprecated. Use a component from @grafana/ui or custom CSS instead.", "5381"],
      [0, 0, 0, "gf-form usage has been deprecated. Use a component from @grafana/ui or custom CSS instead.", "5381"],
      [0, 0, 0, "gf-form usage has been deprecated. Use a component from @grafana/ui or custom CSS instead.", "5381"],
      [0, 0, 0, "gf-form usage has been deprecated. Use a component from @grafana/ui or custom CSS instead.", "5381"]
    ],
    "public/app/plugins/panel/graph/tab_legend.html:5381": [
      [0, 0, 0, "gf-form usage has been deprecated. Use a component from @grafana/ui or custom CSS instead.", "5381"],
      [0, 0, 0, "gf-form usage has been deprecated. Use a component from @grafana/ui or custom CSS instead.", "5381"],
      [0, 0, 0, "gf-form usage has been deprecated. Use a component from @grafana/ui or custom CSS instead.", "5381"],
      [0, 0, 0, "gf-form usage has been deprecated. Use a component from @grafana/ui or custom CSS instead.", "5381"],
      [0, 0, 0, "gf-form usage has been deprecated. Use a component from @grafana/ui or custom CSS instead.", "5381"],
      [0, 0, 0, "gf-form usage has been deprecated. Use a component from @grafana/ui or custom CSS instead.", "5381"],
      [0, 0, 0, "gf-form usage has been deprecated. Use a component from @grafana/ui or custom CSS instead.", "5381"],
      [0, 0, 0, "gf-form usage has been deprecated. Use a component from @grafana/ui or custom CSS instead.", "5381"],
      [0, 0, 0, "gf-form usage has been deprecated. Use a component from @grafana/ui or custom CSS instead.", "5381"],
      [0, 0, 0, "gf-form usage has been deprecated. Use a component from @grafana/ui or custom CSS instead.", "5381"],
      [0, 0, 0, "gf-form usage has been deprecated. Use a component from @grafana/ui or custom CSS instead.", "5381"],
      [0, 0, 0, "gf-form usage has been deprecated. Use a component from @grafana/ui or custom CSS instead.", "5381"],
      [0, 0, 0, "gf-form usage has been deprecated. Use a component from @grafana/ui or custom CSS instead.", "5381"],
      [0, 0, 0, "gf-form usage has been deprecated. Use a component from @grafana/ui or custom CSS instead.", "5381"],
      [0, 0, 0, "gf-form usage has been deprecated. Use a component from @grafana/ui or custom CSS instead.", "5381"],
      [0, 0, 0, "gf-form usage has been deprecated. Use a component from @grafana/ui or custom CSS instead.", "5381"],
      [0, 0, 0, "gf-form usage has been deprecated. Use a component from @grafana/ui or custom CSS instead.", "5381"],
      [0, 0, 0, "gf-form usage has been deprecated. Use a component from @grafana/ui or custom CSS instead.", "5381"],
      [0, 0, 0, "gf-form usage has been deprecated. Use a component from @grafana/ui or custom CSS instead.", "5381"],
      [0, 0, 0, "gf-form usage has been deprecated. Use a component from @grafana/ui or custom CSS instead.", "5381"],
      [0, 0, 0, "gf-form usage has been deprecated. Use a component from @grafana/ui or custom CSS instead.", "5381"],
      [0, 0, 0, "gf-form usage has been deprecated. Use a component from @grafana/ui or custom CSS instead.", "5381"],
      [0, 0, 0, "gf-form usage has been deprecated. Use a component from @grafana/ui or custom CSS instead.", "5381"],
      [0, 0, 0, "gf-form usage has been deprecated. Use a component from @grafana/ui or custom CSS instead.", "5381"],
      [0, 0, 0, "gf-form usage has been deprecated. Use a component from @grafana/ui or custom CSS instead.", "5381"],
      [0, 0, 0, "gf-form usage has been deprecated. Use a component from @grafana/ui or custom CSS instead.", "5381"],
      [0, 0, 0, "gf-form usage has been deprecated. Use a component from @grafana/ui or custom CSS instead.", "5381"],
      [0, 0, 0, "gf-form usage has been deprecated. Use a component from @grafana/ui or custom CSS instead.", "5381"],
      [0, 0, 0, "gf-form usage has been deprecated. Use a component from @grafana/ui or custom CSS instead.", "5381"],
      [0, 0, 0, "gf-form usage has been deprecated. Use a component from @grafana/ui or custom CSS instead.", "5381"],
      [0, 0, 0, "gf-form usage has been deprecated. Use a component from @grafana/ui or custom CSS instead.", "5381"],
      [0, 0, 0, "gf-form usage has been deprecated. Use a component from @grafana/ui or custom CSS instead.", "5381"],
      [0, 0, 0, "gf-form usage has been deprecated. Use a component from @grafana/ui or custom CSS instead.", "5381"],
      [0, 0, 0, "gf-form usage has been deprecated. Use a component from @grafana/ui or custom CSS instead.", "5381"],
      [0, 0, 0, "gf-form usage has been deprecated. Use a component from @grafana/ui or custom CSS instead.", "5381"],
      [0, 0, 0, "gf-form usage has been deprecated. Use a component from @grafana/ui or custom CSS instead.", "5381"],
      [0, 0, 0, "gf-form usage has been deprecated. Use a component from @grafana/ui or custom CSS instead.", "5381"],
      [0, 0, 0, "gf-form usage has been deprecated. Use a component from @grafana/ui or custom CSS instead.", "5381"],
      [0, 0, 0, "gf-form usage has been deprecated. Use a component from @grafana/ui or custom CSS instead.", "5381"],
      [0, 0, 0, "gf-form usage has been deprecated. Use a component from @grafana/ui or custom CSS instead.", "5381"],
      [0, 0, 0, "gf-form usage has been deprecated. Use a component from @grafana/ui or custom CSS instead.", "5381"],
      [0, 0, 0, "gf-form usage has been deprecated. Use a component from @grafana/ui or custom CSS instead.", "5381"]
    ],
    "public/app/plugins/panel/graph/tab_series_overrides.html:5381": [
      [0, 0, 0, "gf-form usage has been deprecated. Use a component from @grafana/ui or custom CSS instead.", "5381"],
      [0, 0, 0, "gf-form usage has been deprecated. Use a component from @grafana/ui or custom CSS instead.", "5381"],
      [0, 0, 0, "gf-form usage has been deprecated. Use a component from @grafana/ui or custom CSS instead.", "5381"],
      [0, 0, 0, "gf-form usage has been deprecated. Use a component from @grafana/ui or custom CSS instead.", "5381"],
      [0, 0, 0, "gf-form usage has been deprecated. Use a component from @grafana/ui or custom CSS instead.", "5381"],
      [0, 0, 0, "gf-form usage has been deprecated. Use a component from @grafana/ui or custom CSS instead.", "5381"],
      [0, 0, 0, "gf-form usage has been deprecated. Use a component from @grafana/ui or custom CSS instead.", "5381"],
      [0, 0, 0, "gf-form usage has been deprecated. Use a component from @grafana/ui or custom CSS instead.", "5381"],
      [0, 0, 0, "gf-form usage has been deprecated. Use a component from @grafana/ui or custom CSS instead.", "5381"],
      [0, 0, 0, "gf-form usage has been deprecated. Use a component from @grafana/ui or custom CSS instead.", "5381"]
    ],
    "public/app/plugins/panel/graph/thresholds_form.html:5381": [
      [0, 0, 0, "gf-form usage has been deprecated. Use a component from @grafana/ui or custom CSS instead.", "5381"],
      [0, 0, 0, "gf-form usage has been deprecated. Use a component from @grafana/ui or custom CSS instead.", "5381"],
      [0, 0, 0, "gf-form usage has been deprecated. Use a component from @grafana/ui or custom CSS instead.", "5381"],
      [0, 0, 0, "gf-form usage has been deprecated. Use a component from @grafana/ui or custom CSS instead.", "5381"],
      [0, 0, 0, "gf-form usage has been deprecated. Use a component from @grafana/ui or custom CSS instead.", "5381"],
      [0, 0, 0, "gf-form usage has been deprecated. Use a component from @grafana/ui or custom CSS instead.", "5381"],
      [0, 0, 0, "gf-form usage has been deprecated. Use a component from @grafana/ui or custom CSS instead.", "5381"],
      [0, 0, 0, "gf-form usage has been deprecated. Use a component from @grafana/ui or custom CSS instead.", "5381"],
      [0, 0, 0, "gf-form usage has been deprecated. Use a component from @grafana/ui or custom CSS instead.", "5381"],
      [0, 0, 0, "gf-form usage has been deprecated. Use a component from @grafana/ui or custom CSS instead.", "5381"],
      [0, 0, 0, "gf-form usage has been deprecated. Use a component from @grafana/ui or custom CSS instead.", "5381"],
      [0, 0, 0, "gf-form usage has been deprecated. Use a component from @grafana/ui or custom CSS instead.", "5381"],
      [0, 0, 0, "gf-form usage has been deprecated. Use a component from @grafana/ui or custom CSS instead.", "5381"],
      [0, 0, 0, "gf-form usage has been deprecated. Use a component from @grafana/ui or custom CSS instead.", "5381"],
      [0, 0, 0, "gf-form usage has been deprecated. Use a component from @grafana/ui or custom CSS instead.", "5381"],
      [0, 0, 0, "gf-form usage has been deprecated. Use a component from @grafana/ui or custom CSS instead.", "5381"],
      [0, 0, 0, "gf-form usage has been deprecated. Use a component from @grafana/ui or custom CSS instead.", "5381"],
      [0, 0, 0, "gf-form usage has been deprecated. Use a component from @grafana/ui or custom CSS instead.", "5381"],
      [0, 0, 0, "gf-form usage has been deprecated. Use a component from @grafana/ui or custom CSS instead.", "5381"],
      [0, 0, 0, "gf-form usage has been deprecated. Use a component from @grafana/ui or custom CSS instead.", "5381"],
      [0, 0, 0, "gf-form usage has been deprecated. Use a component from @grafana/ui or custom CSS instead.", "5381"],
      [0, 0, 0, "gf-form usage has been deprecated. Use a component from @grafana/ui or custom CSS instead.", "5381"],
      [0, 0, 0, "gf-form usage has been deprecated. Use a component from @grafana/ui or custom CSS instead.", "5381"],
      [0, 0, 0, "gf-form usage has been deprecated. Use a component from @grafana/ui or custom CSS instead.", "5381"],
      [0, 0, 0, "gf-form usage has been deprecated. Use a component from @grafana/ui or custom CSS instead.", "5381"],
      [0, 0, 0, "gf-form usage has been deprecated. Use a component from @grafana/ui or custom CSS instead.", "5381"],
      [0, 0, 0, "gf-form usage has been deprecated. Use a component from @grafana/ui or custom CSS instead.", "5381"],
      [0, 0, 0, "gf-form usage has been deprecated. Use a component from @grafana/ui or custom CSS instead.", "5381"],
      [0, 0, 0, "gf-form usage has been deprecated. Use a component from @grafana/ui or custom CSS instead.", "5381"],
      [0, 0, 0, "gf-form usage has been deprecated. Use a component from @grafana/ui or custom CSS instead.", "5381"],
      [0, 0, 0, "gf-form usage has been deprecated. Use a component from @grafana/ui or custom CSS instead.", "5381"]
    ],
    "public/app/plugins/panel/graph/time_regions_form.html:5381": [
      [0, 0, 0, "gf-form usage has been deprecated. Use a component from @grafana/ui or custom CSS instead.", "5381"],
      [0, 0, 0, "gf-form usage has been deprecated. Use a component from @grafana/ui or custom CSS instead.", "5381"],
      [0, 0, 0, "gf-form usage has been deprecated. Use a component from @grafana/ui or custom CSS instead.", "5381"],
      [0, 0, 0, "gf-form usage has been deprecated. Use a component from @grafana/ui or custom CSS instead.", "5381"],
      [0, 0, 0, "gf-form usage has been deprecated. Use a component from @grafana/ui or custom CSS instead.", "5381"],
      [0, 0, 0, "gf-form usage has been deprecated. Use a component from @grafana/ui or custom CSS instead.", "5381"],
      [0, 0, 0, "gf-form usage has been deprecated. Use a component from @grafana/ui or custom CSS instead.", "5381"],
      [0, 0, 0, "gf-form usage has been deprecated. Use a component from @grafana/ui or custom CSS instead.", "5381"],
      [0, 0, 0, "gf-form usage has been deprecated. Use a component from @grafana/ui or custom CSS instead.", "5381"],
      [0, 0, 0, "gf-form usage has been deprecated. Use a component from @grafana/ui or custom CSS instead.", "5381"],
      [0, 0, 0, "gf-form usage has been deprecated. Use a component from @grafana/ui or custom CSS instead.", "5381"],
      [0, 0, 0, "gf-form usage has been deprecated. Use a component from @grafana/ui or custom CSS instead.", "5381"],
      [0, 0, 0, "gf-form usage has been deprecated. Use a component from @grafana/ui or custom CSS instead.", "5381"],
      [0, 0, 0, "gf-form usage has been deprecated. Use a component from @grafana/ui or custom CSS instead.", "5381"],
      [0, 0, 0, "gf-form usage has been deprecated. Use a component from @grafana/ui or custom CSS instead.", "5381"],
      [0, 0, 0, "gf-form usage has been deprecated. Use a component from @grafana/ui or custom CSS instead.", "5381"],
      [0, 0, 0, "gf-form usage has been deprecated. Use a component from @grafana/ui or custom CSS instead.", "5381"],
      [0, 0, 0, "gf-form usage has been deprecated. Use a component from @grafana/ui or custom CSS instead.", "5381"],
      [0, 0, 0, "gf-form usage has been deprecated. Use a component from @grafana/ui or custom CSS instead.", "5381"],
      [0, 0, 0, "gf-form usage has been deprecated. Use a component from @grafana/ui or custom CSS instead.", "5381"],
      [0, 0, 0, "gf-form usage has been deprecated. Use a component from @grafana/ui or custom CSS instead.", "5381"],
      [0, 0, 0, "gf-form usage has been deprecated. Use a component from @grafana/ui or custom CSS instead.", "5381"],
      [0, 0, 0, "gf-form usage has been deprecated. Use a component from @grafana/ui or custom CSS instead.", "5381"],
      [0, 0, 0, "gf-form usage has been deprecated. Use a component from @grafana/ui or custom CSS instead.", "5381"],
      [0, 0, 0, "gf-form usage has been deprecated. Use a component from @grafana/ui or custom CSS instead.", "5381"],
      [0, 0, 0, "gf-form usage has been deprecated. Use a component from @grafana/ui or custom CSS instead.", "5381"],
      [0, 0, 0, "gf-form usage has been deprecated. Use a component from @grafana/ui or custom CSS instead.", "5381"],
      [0, 0, 0, "gf-form usage has been deprecated. Use a component from @grafana/ui or custom CSS instead.", "5381"],
      [0, 0, 0, "gf-form usage has been deprecated. Use a component from @grafana/ui or custom CSS instead.", "5381"],
      [0, 0, 0, "gf-form usage has been deprecated. Use a component from @grafana/ui or custom CSS instead.", "5381"],
      [0, 0, 0, "gf-form usage has been deprecated. Use a component from @grafana/ui or custom CSS instead.", "5381"],
      [0, 0, 0, "gf-form usage has been deprecated. Use a component from @grafana/ui or custom CSS instead.", "5381"]
    ],
    "public/app/plugins/panel/heatmap/partials/axes_editor.html:5381": [
      [0, 0, 0, "gf-form usage has been deprecated. Use a component from @grafana/ui or custom CSS instead.", "5381"],
      [0, 0, 0, "gf-form usage has been deprecated. Use a component from @grafana/ui or custom CSS instead.", "5381"],
      [0, 0, 0, "gf-form usage has been deprecated. Use a component from @grafana/ui or custom CSS instead.", "5381"],
      [0, 0, 0, "gf-form usage has been deprecated. Use a component from @grafana/ui or custom CSS instead.", "5381"],
      [0, 0, 0, "gf-form usage has been deprecated. Use a component from @grafana/ui or custom CSS instead.", "5381"],
      [0, 0, 0, "gf-form usage has been deprecated. Use a component from @grafana/ui or custom CSS instead.", "5381"],
      [0, 0, 0, "gf-form usage has been deprecated. Use a component from @grafana/ui or custom CSS instead.", "5381"],
      [0, 0, 0, "gf-form usage has been deprecated. Use a component from @grafana/ui or custom CSS instead.", "5381"],
      [0, 0, 0, "gf-form usage has been deprecated. Use a component from @grafana/ui or custom CSS instead.", "5381"],
      [0, 0, 0, "gf-form usage has been deprecated. Use a component from @grafana/ui or custom CSS instead.", "5381"],
      [0, 0, 0, "gf-form usage has been deprecated. Use a component from @grafana/ui or custom CSS instead.", "5381"],
      [0, 0, 0, "gf-form usage has been deprecated. Use a component from @grafana/ui or custom CSS instead.", "5381"],
      [0, 0, 0, "gf-form usage has been deprecated. Use a component from @grafana/ui or custom CSS instead.", "5381"],
      [0, 0, 0, "gf-form usage has been deprecated. Use a component from @grafana/ui or custom CSS instead.", "5381"],
      [0, 0, 0, "gf-form usage has been deprecated. Use a component from @grafana/ui or custom CSS instead.", "5381"],
      [0, 0, 0, "gf-form usage has been deprecated. Use a component from @grafana/ui or custom CSS instead.", "5381"],
      [0, 0, 0, "gf-form usage has been deprecated. Use a component from @grafana/ui or custom CSS instead.", "5381"],
      [0, 0, 0, "gf-form usage has been deprecated. Use a component from @grafana/ui or custom CSS instead.", "5381"],
      [0, 0, 0, "gf-form usage has been deprecated. Use a component from @grafana/ui or custom CSS instead.", "5381"],
      [0, 0, 0, "gf-form usage has been deprecated. Use a component from @grafana/ui or custom CSS instead.", "5381"],
      [0, 0, 0, "gf-form usage has been deprecated. Use a component from @grafana/ui or custom CSS instead.", "5381"],
      [0, 0, 0, "gf-form usage has been deprecated. Use a component from @grafana/ui or custom CSS instead.", "5381"],
      [0, 0, 0, "gf-form usage has been deprecated. Use a component from @grafana/ui or custom CSS instead.", "5381"],
      [0, 0, 0, "gf-form usage has been deprecated. Use a component from @grafana/ui or custom CSS instead.", "5381"],
      [0, 0, 0, "gf-form usage has been deprecated. Use a component from @grafana/ui or custom CSS instead.", "5381"],
      [0, 0, 0, "gf-form usage has been deprecated. Use a component from @grafana/ui or custom CSS instead.", "5381"],
      [0, 0, 0, "gf-form usage has been deprecated. Use a component from @grafana/ui or custom CSS instead.", "5381"],
      [0, 0, 0, "gf-form usage has been deprecated. Use a component from @grafana/ui or custom CSS instead.", "5381"],
      [0, 0, 0, "gf-form usage has been deprecated. Use a component from @grafana/ui or custom CSS instead.", "5381"],
      [0, 0, 0, "gf-form usage has been deprecated. Use a component from @grafana/ui or custom CSS instead.", "5381"],
      [0, 0, 0, "gf-form usage has been deprecated. Use a component from @grafana/ui or custom CSS instead.", "5381"],
      [0, 0, 0, "gf-form usage has been deprecated. Use a component from @grafana/ui or custom CSS instead.", "5381"],
      [0, 0, 0, "gf-form usage has been deprecated. Use a component from @grafana/ui or custom CSS instead.", "5381"],
      [0, 0, 0, "gf-form usage has been deprecated. Use a component from @grafana/ui or custom CSS instead.", "5381"],
      [0, 0, 0, "gf-form usage has been deprecated. Use a component from @grafana/ui or custom CSS instead.", "5381"],
      [0, 0, 0, "gf-form usage has been deprecated. Use a component from @grafana/ui or custom CSS instead.", "5381"],
      [0, 0, 0, "gf-form usage has been deprecated. Use a component from @grafana/ui or custom CSS instead.", "5381"],
      [0, 0, 0, "gf-form usage has been deprecated. Use a component from @grafana/ui or custom CSS instead.", "5381"],
      [0, 0, 0, "gf-form usage has been deprecated. Use a component from @grafana/ui or custom CSS instead.", "5381"],
      [0, 0, 0, "gf-form usage has been deprecated. Use a component from @grafana/ui or custom CSS instead.", "5381"],
      [0, 0, 0, "gf-form usage has been deprecated. Use a component from @grafana/ui or custom CSS instead.", "5381"],
      [0, 0, 0, "gf-form usage has been deprecated. Use a component from @grafana/ui or custom CSS instead.", "5381"],
      [0, 0, 0, "gf-form usage has been deprecated. Use a component from @grafana/ui or custom CSS instead.", "5381"],
      [0, 0, 0, "gf-form usage has been deprecated. Use a component from @grafana/ui or custom CSS instead.", "5381"],
      [0, 0, 0, "gf-form usage has been deprecated. Use a component from @grafana/ui or custom CSS instead.", "5381"],
      [0, 0, 0, "gf-form usage has been deprecated. Use a component from @grafana/ui or custom CSS instead.", "5381"],
      [0, 0, 0, "gf-form usage has been deprecated. Use a component from @grafana/ui or custom CSS instead.", "5381"],
      [0, 0, 0, "gf-form usage has been deprecated. Use a component from @grafana/ui or custom CSS instead.", "5381"],
      [0, 0, 0, "gf-form usage has been deprecated. Use a component from @grafana/ui or custom CSS instead.", "5381"],
      [0, 0, 0, "gf-form usage has been deprecated. Use a component from @grafana/ui or custom CSS instead.", "5381"],
      [0, 0, 0, "gf-form usage has been deprecated. Use a component from @grafana/ui or custom CSS instead.", "5381"],
      [0, 0, 0, "gf-form usage has been deprecated. Use a component from @grafana/ui or custom CSS instead.", "5381"],
      [0, 0, 0, "gf-form usage has been deprecated. Use a component from @grafana/ui or custom CSS instead.", "5381"]
    ],
    "public/app/plugins/panel/heatmap/partials/display_editor.html:5381": [
      [0, 0, 0, "gf-form usage has been deprecated. Use a component from @grafana/ui or custom CSS instead.", "5381"],
      [0, 0, 0, "gf-form usage has been deprecated. Use a component from @grafana/ui or custom CSS instead.", "5381"],
      [0, 0, 0, "gf-form usage has been deprecated. Use a component from @grafana/ui or custom CSS instead.", "5381"],
      [0, 0, 0, "gf-form usage has been deprecated. Use a component from @grafana/ui or custom CSS instead.", "5381"],
      [0, 0, 0, "gf-form usage has been deprecated. Use a component from @grafana/ui or custom CSS instead.", "5381"],
      [0, 0, 0, "gf-form usage has been deprecated. Use a component from @grafana/ui or custom CSS instead.", "5381"],
      [0, 0, 0, "gf-form usage has been deprecated. Use a component from @grafana/ui or custom CSS instead.", "5381"],
      [0, 0, 0, "gf-form usage has been deprecated. Use a component from @grafana/ui or custom CSS instead.", "5381"],
      [0, 0, 0, "gf-form usage has been deprecated. Use a component from @grafana/ui or custom CSS instead.", "5381"],
      [0, 0, 0, "gf-form usage has been deprecated. Use a component from @grafana/ui or custom CSS instead.", "5381"],
      [0, 0, 0, "gf-form usage has been deprecated. Use a component from @grafana/ui or custom CSS instead.", "5381"],
      [0, 0, 0, "gf-form usage has been deprecated. Use a component from @grafana/ui or custom CSS instead.", "5381"],
      [0, 0, 0, "gf-form usage has been deprecated. Use a component from @grafana/ui or custom CSS instead.", "5381"],
      [0, 0, 0, "gf-form usage has been deprecated. Use a component from @grafana/ui or custom CSS instead.", "5381"],
      [0, 0, 0, "gf-form usage has been deprecated. Use a component from @grafana/ui or custom CSS instead.", "5381"],
      [0, 0, 0, "gf-form usage has been deprecated. Use a component from @grafana/ui or custom CSS instead.", "5381"],
      [0, 0, 0, "gf-form usage has been deprecated. Use a component from @grafana/ui or custom CSS instead.", "5381"],
      [0, 0, 0, "gf-form usage has been deprecated. Use a component from @grafana/ui or custom CSS instead.", "5381"],
      [0, 0, 0, "gf-form usage has been deprecated. Use a component from @grafana/ui or custom CSS instead.", "5381"],
      [0, 0, 0, "gf-form usage has been deprecated. Use a component from @grafana/ui or custom CSS instead.", "5381"],
      [0, 0, 0, "gf-form usage has been deprecated. Use a component from @grafana/ui or custom CSS instead.", "5381"],
      [0, 0, 0, "gf-form usage has been deprecated. Use a component from @grafana/ui or custom CSS instead.", "5381"],
      [0, 0, 0, "gf-form usage has been deprecated. Use a component from @grafana/ui or custom CSS instead.", "5381"],
      [0, 0, 0, "gf-form usage has been deprecated. Use a component from @grafana/ui or custom CSS instead.", "5381"],
      [0, 0, 0, "gf-form usage has been deprecated. Use a component from @grafana/ui or custom CSS instead.", "5381"],
      [0, 0, 0, "gf-form usage has been deprecated. Use a component from @grafana/ui or custom CSS instead.", "5381"],
      [0, 0, 0, "gf-form usage has been deprecated. Use a component from @grafana/ui or custom CSS instead.", "5381"],
      [0, 0, 0, "gf-form usage has been deprecated. Use a component from @grafana/ui or custom CSS instead.", "5381"],
      [0, 0, 0, "gf-form usage has been deprecated. Use a component from @grafana/ui or custom CSS instead.", "5381"],
      [0, 0, 0, "gf-form usage has been deprecated. Use a component from @grafana/ui or custom CSS instead.", "5381"],
      [0, 0, 0, "gf-form usage has been deprecated. Use a component from @grafana/ui or custom CSS instead.", "5381"],
      [0, 0, 0, "gf-form usage has been deprecated. Use a component from @grafana/ui or custom CSS instead.", "5381"],
      [0, 0, 0, "gf-form usage has been deprecated. Use a component from @grafana/ui or custom CSS instead.", "5381"],
      [0, 0, 0, "gf-form usage has been deprecated. Use a component from @grafana/ui or custom CSS instead.", "5381"],
      [0, 0, 0, "gf-form usage has been deprecated. Use a component from @grafana/ui or custom CSS instead.", "5381"],
      [0, 0, 0, "gf-form usage has been deprecated. Use a component from @grafana/ui or custom CSS instead.", "5381"],
      [0, 0, 0, "gf-form usage has been deprecated. Use a component from @grafana/ui or custom CSS instead.", "5381"],
      [0, 0, 0, "gf-form usage has been deprecated. Use a component from @grafana/ui or custom CSS instead.", "5381"],
      [0, 0, 0, "gf-form usage has been deprecated. Use a component from @grafana/ui or custom CSS instead.", "5381"],
      [0, 0, 0, "gf-form usage has been deprecated. Use a component from @grafana/ui or custom CSS instead.", "5381"],
      [0, 0, 0, "gf-form usage has been deprecated. Use a component from @grafana/ui or custom CSS instead.", "5381"],
      [0, 0, 0, "gf-form usage has been deprecated. Use a component from @grafana/ui or custom CSS instead.", "5381"],
      [0, 0, 0, "gf-form usage has been deprecated. Use a component from @grafana/ui or custom CSS instead.", "5381"],
      [0, 0, 0, "gf-form usage has been deprecated. Use a component from @grafana/ui or custom CSS instead.", "5381"],
      [0, 0, 0, "gf-form usage has been deprecated. Use a component from @grafana/ui or custom CSS instead.", "5381"],
      [0, 0, 0, "gf-form usage has been deprecated. Use a component from @grafana/ui or custom CSS instead.", "5381"],
      [0, 0, 0, "gf-form usage has been deprecated. Use a component from @grafana/ui or custom CSS instead.", "5381"],
      [0, 0, 0, "gf-form usage has been deprecated. Use a component from @grafana/ui or custom CSS instead.", "5381"],
      [0, 0, 0, "gf-form usage has been deprecated. Use a component from @grafana/ui or custom CSS instead.", "5381"],
      [0, 0, 0, "gf-form usage has been deprecated. Use a component from @grafana/ui or custom CSS instead.", "5381"],
      [0, 0, 0, "gf-form usage has been deprecated. Use a component from @grafana/ui or custom CSS instead.", "5381"]
    ],
    "public/app/plugins/panel/table-old/column_options.html:5381": [
      [0, 0, 0, "gf-form usage has been deprecated. Use a component from @grafana/ui or custom CSS instead.", "5381"],
      [0, 0, 0, "gf-form usage has been deprecated. Use a component from @grafana/ui or custom CSS instead.", "5381"],
      [0, 0, 0, "gf-form usage has been deprecated. Use a component from @grafana/ui or custom CSS instead.", "5381"],
      [0, 0, 0, "gf-form usage has been deprecated. Use a component from @grafana/ui or custom CSS instead.", "5381"],
      [0, 0, 0, "gf-form usage has been deprecated. Use a component from @grafana/ui or custom CSS instead.", "5381"],
      [0, 0, 0, "gf-form usage has been deprecated. Use a component from @grafana/ui or custom CSS instead.", "5381"],
      [0, 0, 0, "gf-form usage has been deprecated. Use a component from @grafana/ui or custom CSS instead.", "5381"],
      [0, 0, 0, "gf-form usage has been deprecated. Use a component from @grafana/ui or custom CSS instead.", "5381"],
      [0, 0, 0, "gf-form usage has been deprecated. Use a component from @grafana/ui or custom CSS instead.", "5381"],
      [0, 0, 0, "gf-form usage has been deprecated. Use a component from @grafana/ui or custom CSS instead.", "5381"],
      [0, 0, 0, "gf-form usage has been deprecated. Use a component from @grafana/ui or custom CSS instead.", "5381"],
      [0, 0, 0, "gf-form usage has been deprecated. Use a component from @grafana/ui or custom CSS instead.", "5381"],
      [0, 0, 0, "gf-form usage has been deprecated. Use a component from @grafana/ui or custom CSS instead.", "5381"],
      [0, 0, 0, "gf-form usage has been deprecated. Use a component from @grafana/ui or custom CSS instead.", "5381"],
      [0, 0, 0, "gf-form usage has been deprecated. Use a component from @grafana/ui or custom CSS instead.", "5381"],
      [0, 0, 0, "gf-form usage has been deprecated. Use a component from @grafana/ui or custom CSS instead.", "5381"],
      [0, 0, 0, "gf-form usage has been deprecated. Use a component from @grafana/ui or custom CSS instead.", "5381"],
      [0, 0, 0, "gf-form usage has been deprecated. Use a component from @grafana/ui or custom CSS instead.", "5381"],
      [0, 0, 0, "gf-form usage has been deprecated. Use a component from @grafana/ui or custom CSS instead.", "5381"],
      [0, 0, 0, "gf-form usage has been deprecated. Use a component from @grafana/ui or custom CSS instead.", "5381"],
      [0, 0, 0, "gf-form usage has been deprecated. Use a component from @grafana/ui or custom CSS instead.", "5381"],
      [0, 0, 0, "gf-form usage has been deprecated. Use a component from @grafana/ui or custom CSS instead.", "5381"],
      [0, 0, 0, "gf-form usage has been deprecated. Use a component from @grafana/ui or custom CSS instead.", "5381"],
      [0, 0, 0, "gf-form usage has been deprecated. Use a component from @grafana/ui or custom CSS instead.", "5381"],
      [0, 0, 0, "gf-form usage has been deprecated. Use a component from @grafana/ui or custom CSS instead.", "5381"],
      [0, 0, 0, "gf-form usage has been deprecated. Use a component from @grafana/ui or custom CSS instead.", "5381"],
      [0, 0, 0, "gf-form usage has been deprecated. Use a component from @grafana/ui or custom CSS instead.", "5381"],
      [0, 0, 0, "gf-form usage has been deprecated. Use a component from @grafana/ui or custom CSS instead.", "5381"],
      [0, 0, 0, "gf-form usage has been deprecated. Use a component from @grafana/ui or custom CSS instead.", "5381"],
      [0, 0, 0, "gf-form usage has been deprecated. Use a component from @grafana/ui or custom CSS instead.", "5381"],
      [0, 0, 0, "gf-form usage has been deprecated. Use a component from @grafana/ui or custom CSS instead.", "5381"],
      [0, 0, 0, "gf-form usage has been deprecated. Use a component from @grafana/ui or custom CSS instead.", "5381"],
      [0, 0, 0, "gf-form usage has been deprecated. Use a component from @grafana/ui or custom CSS instead.", "5381"],
      [0, 0, 0, "gf-form usage has been deprecated. Use a component from @grafana/ui or custom CSS instead.", "5381"],
      [0, 0, 0, "gf-form usage has been deprecated. Use a component from @grafana/ui or custom CSS instead.", "5381"],
      [0, 0, 0, "gf-form usage has been deprecated. Use a component from @grafana/ui or custom CSS instead.", "5381"],
      [0, 0, 0, "gf-form usage has been deprecated. Use a component from @grafana/ui or custom CSS instead.", "5381"],
      [0, 0, 0, "gf-form usage has been deprecated. Use a component from @grafana/ui or custom CSS instead.", "5381"],
      [0, 0, 0, "gf-form usage has been deprecated. Use a component from @grafana/ui or custom CSS instead.", "5381"],
      [0, 0, 0, "gf-form usage has been deprecated. Use a component from @grafana/ui or custom CSS instead.", "5381"],
      [0, 0, 0, "gf-form usage has been deprecated. Use a component from @grafana/ui or custom CSS instead.", "5381"],
      [0, 0, 0, "gf-form usage has been deprecated. Use a component from @grafana/ui or custom CSS instead.", "5381"],
      [0, 0, 0, "gf-form usage has been deprecated. Use a component from @grafana/ui or custom CSS instead.", "5381"],
      [0, 0, 0, "gf-form usage has been deprecated. Use a component from @grafana/ui or custom CSS instead.", "5381"],
      [0, 0, 0, "gf-form usage has been deprecated. Use a component from @grafana/ui or custom CSS instead.", "5381"],
      [0, 0, 0, "gf-form usage has been deprecated. Use a component from @grafana/ui or custom CSS instead.", "5381"],
      [0, 0, 0, "gf-form usage has been deprecated. Use a component from @grafana/ui or custom CSS instead.", "5381"],
      [0, 0, 0, "gf-form usage has been deprecated. Use a component from @grafana/ui or custom CSS instead.", "5381"],
      [0, 0, 0, "gf-form usage has been deprecated. Use a component from @grafana/ui or custom CSS instead.", "5381"],
      [0, 0, 0, "gf-form usage has been deprecated. Use a component from @grafana/ui or custom CSS instead.", "5381"],
      [0, 0, 0, "gf-form usage has been deprecated. Use a component from @grafana/ui or custom CSS instead.", "5381"],
      [0, 0, 0, "gf-form usage has been deprecated. Use a component from @grafana/ui or custom CSS instead.", "5381"],
      [0, 0, 0, "gf-form usage has been deprecated. Use a component from @grafana/ui or custom CSS instead.", "5381"],
      [0, 0, 0, "gf-form usage has been deprecated. Use a component from @grafana/ui or custom CSS instead.", "5381"],
      [0, 0, 0, "gf-form usage has been deprecated. Use a component from @grafana/ui or custom CSS instead.", "5381"],
      [0, 0, 0, "gf-form usage has been deprecated. Use a component from @grafana/ui or custom CSS instead.", "5381"],
      [0, 0, 0, "gf-form usage has been deprecated. Use a component from @grafana/ui or custom CSS instead.", "5381"],
      [0, 0, 0, "gf-form usage has been deprecated. Use a component from @grafana/ui or custom CSS instead.", "5381"],
      [0, 0, 0, "gf-form usage has been deprecated. Use a component from @grafana/ui or custom CSS instead.", "5381"],
      [0, 0, 0, "gf-form usage has been deprecated. Use a component from @grafana/ui or custom CSS instead.", "5381"],
      [0, 0, 0, "gf-form usage has been deprecated. Use a component from @grafana/ui or custom CSS instead.", "5381"],
      [0, 0, 0, "gf-form usage has been deprecated. Use a component from @grafana/ui or custom CSS instead.", "5381"],
      [0, 0, 0, "gf-form usage has been deprecated. Use a component from @grafana/ui or custom CSS instead.", "5381"],
      [0, 0, 0, "gf-form usage has been deprecated. Use a component from @grafana/ui or custom CSS instead.", "5381"],
      [0, 0, 0, "gf-form usage has been deprecated. Use a component from @grafana/ui or custom CSS instead.", "5381"],
      [0, 0, 0, "gf-form usage has been deprecated. Use a component from @grafana/ui or custom CSS instead.", "5381"],
      [0, 0, 0, "gf-form usage has been deprecated. Use a component from @grafana/ui or custom CSS instead.", "5381"],
      [0, 0, 0, "gf-form usage has been deprecated. Use a component from @grafana/ui or custom CSS instead.", "5381"],
      [0, 0, 0, "gf-form usage has been deprecated. Use a component from @grafana/ui or custom CSS instead.", "5381"],
      [0, 0, 0, "gf-form usage has been deprecated. Use a component from @grafana/ui or custom CSS instead.", "5381"],
      [0, 0, 0, "gf-form usage has been deprecated. Use a component from @grafana/ui or custom CSS instead.", "5381"],
      [0, 0, 0, "gf-form usage has been deprecated. Use a component from @grafana/ui or custom CSS instead.", "5381"],
      [0, 0, 0, "gf-form usage has been deprecated. Use a component from @grafana/ui or custom CSS instead.", "5381"],
      [0, 0, 0, "gf-form usage has been deprecated. Use a component from @grafana/ui or custom CSS instead.", "5381"],
      [0, 0, 0, "gf-form usage has been deprecated. Use a component from @grafana/ui or custom CSS instead.", "5381"],
      [0, 0, 0, "gf-form usage has been deprecated. Use a component from @grafana/ui or custom CSS instead.", "5381"],
      [0, 0, 0, "gf-form usage has been deprecated. Use a component from @grafana/ui or custom CSS instead.", "5381"],
      [0, 0, 0, "gf-form usage has been deprecated. Use a component from @grafana/ui or custom CSS instead.", "5381"],
      [0, 0, 0, "gf-form usage has been deprecated. Use a component from @grafana/ui or custom CSS instead.", "5381"],
      [0, 0, 0, "gf-form usage has been deprecated. Use a component from @grafana/ui or custom CSS instead.", "5381"],
      [0, 0, 0, "gf-form usage has been deprecated. Use a component from @grafana/ui or custom CSS instead.", "5381"],
      [0, 0, 0, "gf-form usage has been deprecated. Use a component from @grafana/ui or custom CSS instead.", "5381"],
      [0, 0, 0, "gf-form usage has been deprecated. Use a component from @grafana/ui or custom CSS instead.", "5381"],
      [0, 0, 0, "gf-form usage has been deprecated. Use a component from @grafana/ui or custom CSS instead.", "5381"],
      [0, 0, 0, "gf-form usage has been deprecated. Use a component from @grafana/ui or custom CSS instead.", "5381"],
      [0, 0, 0, "gf-form usage has been deprecated. Use a component from @grafana/ui or custom CSS instead.", "5381"],
      [0, 0, 0, "gf-form usage has been deprecated. Use a component from @grafana/ui or custom CSS instead.", "5381"],
      [0, 0, 0, "gf-form usage has been deprecated. Use a component from @grafana/ui or custom CSS instead.", "5381"],
      [0, 0, 0, "gf-form usage has been deprecated. Use a component from @grafana/ui or custom CSS instead.", "5381"],
      [0, 0, 0, "gf-form usage has been deprecated. Use a component from @grafana/ui or custom CSS instead.", "5381"],
      [0, 0, 0, "gf-form usage has been deprecated. Use a component from @grafana/ui or custom CSS instead.", "5381"]
    ],
    "public/app/plugins/panel/table-old/editor.html:5381": [
      [0, 0, 0, "gf-form usage has been deprecated. Use a component from @grafana/ui or custom CSS instead.", "5381"],
      [0, 0, 0, "gf-form usage has been deprecated. Use a component from @grafana/ui or custom CSS instead.", "5381"],
      [0, 0, 0, "gf-form usage has been deprecated. Use a component from @grafana/ui or custom CSS instead.", "5381"],
      [0, 0, 0, "gf-form usage has been deprecated. Use a component from @grafana/ui or custom CSS instead.", "5381"],
      [0, 0, 0, "gf-form usage has been deprecated. Use a component from @grafana/ui or custom CSS instead.", "5381"],
      [0, 0, 0, "gf-form usage has been deprecated. Use a component from @grafana/ui or custom CSS instead.", "5381"],
      [0, 0, 0, "gf-form usage has been deprecated. Use a component from @grafana/ui or custom CSS instead.", "5381"],
      [0, 0, 0, "gf-form usage has been deprecated. Use a component from @grafana/ui or custom CSS instead.", "5381"],
      [0, 0, 0, "gf-form usage has been deprecated. Use a component from @grafana/ui or custom CSS instead.", "5381"],
      [0, 0, 0, "gf-form usage has been deprecated. Use a component from @grafana/ui or custom CSS instead.", "5381"],
      [0, 0, 0, "gf-form usage has been deprecated. Use a component from @grafana/ui or custom CSS instead.", "5381"],
      [0, 0, 0, "gf-form usage has been deprecated. Use a component from @grafana/ui or custom CSS instead.", "5381"],
      [0, 0, 0, "gf-form usage has been deprecated. Use a component from @grafana/ui or custom CSS instead.", "5381"],
      [0, 0, 0, "gf-form usage has been deprecated. Use a component from @grafana/ui or custom CSS instead.", "5381"],
      [0, 0, 0, "gf-form usage has been deprecated. Use a component from @grafana/ui or custom CSS instead.", "5381"],
      [0, 0, 0, "gf-form usage has been deprecated. Use a component from @grafana/ui or custom CSS instead.", "5381"],
      [0, 0, 0, "gf-form usage has been deprecated. Use a component from @grafana/ui or custom CSS instead.", "5381"],
      [0, 0, 0, "gf-form usage has been deprecated. Use a component from @grafana/ui or custom CSS instead.", "5381"],
      [0, 0, 0, "gf-form usage has been deprecated. Use a component from @grafana/ui or custom CSS instead.", "5381"],
      [0, 0, 0, "gf-form usage has been deprecated. Use a component from @grafana/ui or custom CSS instead.", "5381"],
      [0, 0, 0, "gf-form usage has been deprecated. Use a component from @grafana/ui or custom CSS instead.", "5381"],
      [0, 0, 0, "gf-form usage has been deprecated. Use a component from @grafana/ui or custom CSS instead.", "5381"]
    ]
  }`
};<|MERGE_RESOLUTION|>--- conflicted
+++ resolved
@@ -2570,16 +2570,12 @@
       [0, 0, 0, "Styles should be written using objects.", "2"]
     ],
     "public/app/features/dashboard/components/AnnotationSettings/AnnotationSettingsEdit.tsx:5381": [
-<<<<<<< HEAD
-      [0, 0, 0, "Styles should be written using objects.", "0"]
-=======
       [0, 0, 0, "\'HorizontalGroup\' import from \'@grafana/ui\' is restricted from being used by a pattern. Use Stack component instead.", "0"],
       [0, 0, 0, "Use data-testid for E2E selectors instead of aria-label", "1"],
       [0, 0, 0, "Use data-testid for E2E selectors instead of aria-label", "2"],
       [0, 0, 0, "Use data-testid for E2E selectors instead of aria-label", "3"],
       [0, 0, 0, "Use data-testid for E2E selectors instead of aria-label", "4"],
       [0, 0, 0, "Styles should be written using objects.", "5"]
->>>>>>> 3420e942
     ],
     "public/app/features/dashboard/components/AnnotationSettings/AnnotationSettingsList.tsx:5381": [
       [0, 0, 0, "\'VerticalGroup\' import from \'@grafana/ui\' is restricted from being used by a pattern. Use Stack component instead.", "0"],
@@ -2703,33 +2699,21 @@
       [0, 0, 0, "Styles should be written using objects.", "6"]
     ],
     "public/app/features/dashboard/components/PanelEditor/PanelEditor.tsx:5381": [
-<<<<<<< HEAD
-      [0, 0, 0, "Do not use any type assertions.", "0"],
-      [0, 0, 0, "Styles should be written using objects.", "1"],
-      [0, 0, 0, "Styles should be written using objects.", "2"],
-      [0, 0, 0, "Styles should be written using objects.", "3"],
-      [0, 0, 0, "Styles should be written using objects.", "4"],
-=======
       [0, 0, 0, "\'HorizontalGroup\' import from \'@grafana/ui\' is restricted from being used by a pattern. Use Stack component instead.", "0"],
       [0, 0, 0, "Use data-testid for E2E selectors instead of aria-label", "1"],
       [0, 0, 0, "Use data-testid for E2E selectors instead of aria-label", "2"],
       [0, 0, 0, "Use data-testid for E2E selectors instead of aria-label", "3"],
       [0, 0, 0, "Do not use any type assertions.", "4"],
->>>>>>> 3420e942
       [0, 0, 0, "Styles should be written using objects.", "5"],
       [0, 0, 0, "Styles should be written using objects.", "6"],
       [0, 0, 0, "Styles should be written using objects.", "7"],
       [0, 0, 0, "Styles should be written using objects.", "8"],
       [0, 0, 0, "Styles should be written using objects.", "9"],
-<<<<<<< HEAD
-      [0, 0, 0, "Styles should be written using objects.", "10"]
-=======
       [0, 0, 0, "Styles should be written using objects.", "10"],
       [0, 0, 0, "Styles should be written using objects.", "11"],
       [0, 0, 0, "Styles should be written using objects.", "12"],
       [0, 0, 0, "Styles should be written using objects.", "13"],
       [0, 0, 0, "Styles should be written using objects.", "14"]
->>>>>>> 3420e942
     ],
     "public/app/features/dashboard/components/PanelEditor/PanelEditorTabs.tsx:5381": [
       [0, 0, 0, "Styles should be written using objects.", "0"],
