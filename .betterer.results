--- conflicted
+++ resolved
@@ -3077,13 +3077,8 @@
       [0, 0, 0, "Do not use any type assertions.", "9"],
       [0, 0, 0, "Unexpected any. Specify a different type.", "10"],
       [0, 0, 0, "Unexpected any. Specify a different type.", "11"],
-<<<<<<< HEAD
-      [0, 0, 0, "Do not use any type assertions.", "12"],
-=======
       [0, 0, 0, "Unexpected any. Specify a different type.", "12"],
->>>>>>> 764478b9
-      [0, 0, 0, "Unexpected any. Specify a different type.", "13"],
-      [0, 0, 0, "Unexpected any. Specify a different type.", "14"]
+      [0, 0, 0, "Unexpected any. Specify a different type.", "13"]
     ],
     "public/app/features/variables/state/keyedVariablesReducer.ts:5381": [
       [0, 0, 0, "Unexpected any. Specify a different type.", "0"],
