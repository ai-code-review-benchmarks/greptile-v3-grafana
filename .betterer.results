// BETTERER RESULTS V2.
// 
// If this file contains merge conflicts, use `betterer merge` to automatically resolve them:
// https://phenomnomnominal.github.io/betterer/docs/results-file/#merge
//
exports[`no enzyme tests`] = {
  value: `{
    "packages/grafana-ui/src/components/QueryField/QueryField.test.tsx:2976628669": [
      [0, 26, 13, "RegExp match", "2409514259"]
    ],
<<<<<<< HEAD
    "packages/jaeger-ui-components/src/TracePageHeader/SpanGraph/index.test.tsx:596989456": [
=======
    "packages/jaeger-ui-components/src/TracePageHeader/SpanGraph/ViewingLayer.test.tsx:793800575": [
>>>>>>> 5b2184c4
      [14, 35, 13, "RegExp match", "2409514259"]
    ],
    "packages/jaeger-ui-components/src/TraceTimelineViewer/ListView/index.test.tsx:3266788928": [
      [14, 56, 13, "RegExp match", "2409514259"]
    ],
    "packages/jaeger-ui-components/src/TraceTimelineViewer/TimelineHeaderRow/TimelineViewingLayer.test.tsx:3450948735": [
      [15, 31, 13, "RegExp match", "2409514259"]
    ],
    "packages/jaeger-ui-components/src/TraceTimelineViewer/VirtualizedTraceView.test.tsx:3891071965": [
      [13, 42, 13, "RegExp match", "2409514259"]
    ]
  }`
};

exports[`better eslint`] = {
  value: `{
    "e2e/benchmarks/live/4-20hz-panels.spec.ts:5381": [
      [0, 0, 0, "Do not use any type assertions.", "0"],
      [0, 0, 0, "Unexpected any. Specify a different type.", "1"]
    ],
    "e2e/panels-suite/panelEdit_queries.spec.ts:5381": [
      [0, 0, 0, "Unexpected any. Specify a different type.", "0"],
      [0, 0, 0, "Unexpected any. Specify a different type.", "1"]
    ],
    "packages/grafana-data/src/dataframe/ArrayDataFrame.ts:5381": [
      [0, 0, 0, "Unexpected any. Specify a different type.", "0"],
      [0, 0, 0, "Unexpected any. Specify a different type.", "1"],
      [0, 0, 0, "Unexpected any. Specify a different type.", "2"],
      [0, 0, 0, "Unexpected any. Specify a different type.", "3"],
      [0, 0, 0, "Unexpected any. Specify a different type.", "4"],
      [0, 0, 0, "Do not use any type assertions.", "5"],
      [0, 0, 0, "Unexpected any. Specify a different type.", "6"]
    ],
    "packages/grafana-data/src/dataframe/CircularDataFrame.ts:5381": [
      [0, 0, 0, "Unexpected any. Specify a different type.", "0"]
    ],
    "packages/grafana-data/src/dataframe/DataFrameJSON.ts:5381": [
      [0, 0, 0, "Do not use any type assertions.", "0"],
      [0, 0, 0, "Do not use any type assertions.", "1"],
      [0, 0, 0, "Do not use any type assertions.", "2"],
      [0, 0, 0, "Do not use any type assertions.", "3"],
      [0, 0, 0, "Unexpected any. Specify a different type.", "4"]
    ],
    "packages/grafana-data/src/dataframe/DataFrameView.test.ts:5381": [
      [0, 0, 0, "Unexpected any. Specify a different type.", "0"],
      [0, 0, 0, "Unexpected any. Specify a different type.", "1"]
    ],
    "packages/grafana-data/src/dataframe/DataFrameView.ts:5381": [
      [0, 0, 0, "Unexpected any. Specify a different type.", "0"],
      [0, 0, 0, "Do not use any type assertions.", "1"],
      [0, 0, 0, "Do not use any type assertions.", "2"],
      [0, 0, 0, "Do not use any type assertions.", "3"],
      [0, 0, 0, "Unexpected any. Specify a different type.", "4"],
      [0, 0, 0, "Do not use any type assertions.", "5"],
      [0, 0, 0, "Unexpected any. Specify a different type.", "6"],
      [0, 0, 0, "Do not use any type assertions.", "7"],
      [0, 0, 0, "Unexpected any. Specify a different type.", "8"]
    ],
    "packages/grafana-data/src/dataframe/MutableDataFrame.test.ts:5381": [
      [0, 0, 0, "Unexpected any. Specify a different type.", "0"]
    ],
    "packages/grafana-data/src/dataframe/MutableDataFrame.ts:5381": [
      [0, 0, 0, "Unexpected any. Specify a different type.", "0"],
      [0, 0, 0, "Unexpected any. Specify a different type.", "1"],
      [0, 0, 0, "Unexpected any. Specify a different type.", "2"],
      [0, 0, 0, "Unexpected any. Specify a different type.", "3"],
      [0, 0, 0, "Unexpected any. Specify a different type.", "4"],
      [0, 0, 0, "Do not use any type assertions.", "5"],
      [0, 0, 0, "Unexpected any. Specify a different type.", "6"],
      [0, 0, 0, "Unexpected any. Specify a different type.", "7"],
      [0, 0, 0, "Unexpected any. Specify a different type.", "8"],
      [0, 0, 0, "Unexpected any. Specify a different type.", "9"],
      [0, 0, 0, "Unexpected any. Specify a different type.", "10"],
      [0, 0, 0, "Do not use any type assertions.", "11"],
      [0, 0, 0, "Unexpected any. Specify a different type.", "12"],
      [0, 0, 0, "Do not use any type assertions.", "13"],
      [0, 0, 0, "Unexpected any. Specify a different type.", "14"],
      [0, 0, 0, "Unexpected any. Specify a different type.", "15"],
      [0, 0, 0, "Do not use any type assertions.", "16"]
    ],
    "packages/grafana-data/src/dataframe/dimensions.ts:5381": [
      [0, 0, 0, "Unexpected any. Specify a different type.", "0"]
    ],
    "packages/grafana-data/src/dataframe/frameComparisons.test.ts:5381": [
      [0, 0, 0, "Unexpected any. Specify a different type.", "0"],
      [0, 0, 0, "Unexpected any. Specify a different type.", "1"],
      [0, 0, 0, "Unexpected any. Specify a different type.", "2"],
      [0, 0, 0, "Unexpected any. Specify a different type.", "3"]
    ],
    "packages/grafana-data/src/dataframe/frameComparisons.ts:5381": [
      [0, 0, 0, "Do not use any type assertions.", "0"]
    ],
    "packages/grafana-data/src/dataframe/processDataFrame.test.ts:5381": [
      [0, 0, 0, "Unexpected any. Specify a different type.", "0"]
    ],
    "packages/grafana-data/src/dataframe/processDataFrame.ts:5381": [
      [0, 0, 0, "Do not use any type assertions.", "0"],
      [0, 0, 0, "Unexpected any. Specify a different type.", "1"],
      [0, 0, 0, "Do not use any type assertions.", "2"],
      [0, 0, 0, "Do not use any type assertions.", "3"],
      [0, 0, 0, "Do not use any type assertions.", "4"],
      [0, 0, 0, "Do not use any type assertions.", "5"],
      [0, 0, 0, "Unexpected any. Specify a different type.", "6"],
      [0, 0, 0, "Do not use any type assertions.", "7"],
      [0, 0, 0, "Do not use any type assertions.", "8"],
      [0, 0, 0, "Do not use any type assertions.", "9"],
      [0, 0, 0, "Unexpected any. Specify a different type.", "10"],
      [0, 0, 0, "Do not use any type assertions.", "11"],
      [0, 0, 0, "Unexpected any. Specify a different type.", "12"],
      [0, 0, 0, "Unexpected any. Specify a different type.", "13"],
      [0, 0, 0, "Do not use any type assertions.", "14"],
      [0, 0, 0, "Do not use any type assertions.", "15"],
      [0, 0, 0, "Unexpected any. Specify a different type.", "16"],
      [0, 0, 0, "Do not use any type assertions.", "17"],
      [0, 0, 0, "Unexpected any. Specify a different type.", "18"],
      [0, 0, 0, "Do not use any type assertions.", "19"],
      [0, 0, 0, "Do not use any type assertions.", "20"],
      [0, 0, 0, "Do not use any type assertions.", "21"],
      [0, 0, 0, "Unexpected any. Specify a different type.", "22"],
      [0, 0, 0, "Unexpected any. Specify a different type.", "23"]
    ],
    "packages/grafana-data/src/datetime/datemath.ts:5381": [
      [0, 0, 0, "Unexpected any. Specify a different type.", "0"],
      [0, 0, 0, "Unexpected any. Specify a different type.", "1"]
    ],
    "packages/grafana-data/src/datetime/durationutil.ts:5381": [
      [0, 0, 0, "Do not use any type assertions.", "0"]
    ],
    "packages/grafana-data/src/datetime/formatter.ts:5381": [
      [0, 0, 0, "Do not use any type assertions.", "0"]
    ],
    "packages/grafana-data/src/datetime/moment_wrapper.ts:5381": [
      [0, 0, 0, "Unexpected any. Specify a different type.", "0"],
      [0, 0, 0, "Unexpected any. Specify a different type.", "1"],
      [0, 0, 0, "Do not use any type assertions.", "2"],
      [0, 0, 0, "Do not use any type assertions.", "3"],
      [0, 0, 0, "Do not use any type assertions.", "4"],
      [0, 0, 0, "Do not use any type assertions.", "5"],
      [0, 0, 0, "Do not use any type assertions.", "6"],
      [0, 0, 0, "Do not use any type assertions.", "7"],
      [0, 0, 0, "Do not use any type assertions.", "8"],
      [0, 0, 0, "Do not use any type assertions.", "9"]
    ],
    "packages/grafana-data/src/datetime/parser.test.ts:5381": [
      [0, 0, 0, "Unexpected any. Specify a different type.", "0"]
    ],
    "packages/grafana-data/src/datetime/parser.ts:5381": [
      [0, 0, 0, "Do not use any type assertions.", "0"],
      [0, 0, 0, "Do not use any type assertions.", "1"],
      [0, 0, 0, "Do not use any type assertions.", "2"],
      [0, 0, 0, "Do not use any type assertions.", "3"],
      [0, 0, 0, "Do not use any type assertions.", "4"],
      [0, 0, 0, "Do not use any type assertions.", "5"],
      [0, 0, 0, "Do not use any type assertions.", "6"],
      [0, 0, 0, "Do not use any type assertions.", "7"],
      [0, 0, 0, "Do not use any type assertions.", "8"]
    ],
    "packages/grafana-data/src/datetime/rangeutil.ts:5381": [
      [0, 0, 0, "Unexpected any. Specify a different type.", "0"],
      [0, 0, 0, "Do not use any type assertions.", "1"],
      [0, 0, 0, "Do not use any type assertions.", "2"],
      [0, 0, 0, "Unexpected any. Specify a different type.", "3"]
    ],
    "packages/grafana-data/src/datetime/timezones.ts:5381": [
      [0, 0, 0, "Do not use any type assertions.", "0"],
      [0, 0, 0, "Do not use any type assertions.", "1"]
    ],
    "packages/grafana-data/src/events/EventBus.test.ts:5381": [
      [0, 0, 0, "Unexpected any. Specify a different type.", "0"],
      [0, 0, 0, "Unexpected any. Specify a different type.", "1"],
      [0, 0, 0, "Unexpected any. Specify a different type.", "2"],
      [0, 0, 0, "Unexpected any. Specify a different type.", "3"]
    ],
    "packages/grafana-data/src/events/EventBus.ts:5381": [
      [0, 0, 0, "Unexpected any. Specify a different type.", "0"],
      [0, 0, 0, "Unexpected any. Specify a different type.", "1"],
      [0, 0, 0, "Do not use any type assertions.", "2"],
      [0, 0, 0, "Unexpected any. Specify a different type.", "3"],
      [0, 0, 0, "Do not use any type assertions.", "4"]
    ],
    "packages/grafana-data/src/events/common.ts:5381": [
      [0, 0, 0, "Unexpected any. Specify a different type.", "0"],
      [0, 0, 0, "Unexpected any. Specify a different type.", "1"]
    ],
    "packages/grafana-data/src/events/types.ts:5381": [
      [0, 0, 0, "Unexpected any. Specify a different type.", "0"],
      [0, 0, 0, "Unexpected any. Specify a different type.", "1"],
      [0, 0, 0, "Unexpected any. Specify a different type.", "2"],
      [0, 0, 0, "Unexpected any. Specify a different type.", "3"],
      [0, 0, 0, "Unexpected any. Specify a different type.", "4"]
    ],
    "packages/grafana-data/src/field/displayProcessor.test.ts:5381": [
      [0, 0, 0, "Unexpected any. Specify a different type.", "0"]
    ],
    "packages/grafana-data/src/field/displayProcessor.ts:5381": [
      [0, 0, 0, "Do not use any type assertions.", "0"],
      [0, 0, 0, "Do not use any type assertions.", "1"],
      [0, 0, 0, "Do not use any type assertions.", "2"],
      [0, 0, 0, "Unexpected any. Specify a different type.", "3"]
    ],
    "packages/grafana-data/src/field/fieldDisplay.test.ts:5381": [
      [0, 0, 0, "Unexpected any. Specify a different type.", "0"],
      [0, 0, 0, "Unexpected any. Specify a different type.", "1"]
    ],
    "packages/grafana-data/src/field/fieldOverrides.test.ts:5381": [
      [0, 0, 0, "Unexpected any. Specify a different type.", "0"],
      [0, 0, 0, "Unexpected any. Specify a different type.", "1"],
      [0, 0, 0, "Unexpected any. Specify a different type.", "2"],
      [0, 0, 0, "Unexpected any. Specify a different type.", "3"],
      [0, 0, 0, "Unexpected any. Specify a different type.", "4"],
      [0, 0, 0, "Unexpected any. Specify a different type.", "5"],
      [0, 0, 0, "Unexpected any. Specify a different type.", "6"],
      [0, 0, 0, "Unexpected any. Specify a different type.", "7"],
      [0, 0, 0, "Unexpected any. Specify a different type.", "8"],
      [0, 0, 0, "Unexpected any. Specify a different type.", "9"],
      [0, 0, 0, "Unexpected any. Specify a different type.", "10"],
      [0, 0, 0, "Unexpected any. Specify a different type.", "11"],
      [0, 0, 0, "Unexpected any. Specify a different type.", "12"],
      [0, 0, 0, "Unexpected any. Specify a different type.", "13"],
      [0, 0, 0, "Unexpected any. Specify a different type.", "14"],
      [0, 0, 0, "Unexpected any. Specify a different type.", "15"],
      [0, 0, 0, "Unexpected any. Specify a different type.", "16"],
      [0, 0, 0, "Unexpected any. Specify a different type.", "17"],
      [0, 0, 0, "Unexpected any. Specify a different type.", "18"],
      [0, 0, 0, "Unexpected any. Specify a different type.", "19"],
      [0, 0, 0, "Unexpected any. Specify a different type.", "20"],
      [0, 0, 0, "Unexpected any. Specify a different type.", "21"],
      [0, 0, 0, "Unexpected any. Specify a different type.", "22"],
      [0, 0, 0, "Unexpected any. Specify a different type.", "23"],
      [0, 0, 0, "Unexpected any. Specify a different type.", "24"],
      [0, 0, 0, "Unexpected any. Specify a different type.", "25"],
      [0, 0, 0, "Unexpected any. Specify a different type.", "26"],
      [0, 0, 0, "Unexpected any. Specify a different type.", "27"]
    ],
    "packages/grafana-data/src/field/fieldOverrides.ts:5381": [
      [0, 0, 0, "Unexpected any. Specify a different type.", "0"],
      [0, 0, 0, "Unexpected any. Specify a different type.", "1"],
      [0, 0, 0, "Unexpected any. Specify a different type.", "2"],
      [0, 0, 0, "Unexpected any. Specify a different type.", "3"],
      [0, 0, 0, "Do not use any type assertions.", "4"],
      [0, 0, 0, "Unexpected any. Specify a different type.", "5"]
    ],
    "packages/grafana-data/src/field/overrides/processors.ts:5381": [
      [0, 0, 0, "Unexpected any. Specify a different type.", "0"],
      [0, 0, 0, "Unexpected any. Specify a different type.", "1"],
      [0, 0, 0, "Unexpected any. Specify a different type.", "2"],
      [0, 0, 0, "Unexpected any. Specify a different type.", "3"],
      [0, 0, 0, "Do not use any type assertions.", "4"],
      [0, 0, 0, "Unexpected any. Specify a different type.", "5"],
      [0, 0, 0, "Do not use any type assertions.", "6"],
      [0, 0, 0, "Unexpected any. Specify a different type.", "7"],
      [0, 0, 0, "Unexpected any. Specify a different type.", "8"],
      [0, 0, 0, "Unexpected any. Specify a different type.", "9"],
      [0, 0, 0, "Unexpected any. Specify a different type.", "10"],
      [0, 0, 0, "Do not use any type assertions.", "11"]
    ],
    "packages/grafana-data/src/field/scale.test.ts:5381": [
      [0, 0, 0, "Unexpected any. Specify a different type.", "0"],
      [0, 0, 0, "Unexpected any. Specify a different type.", "1"]
    ],
    "packages/grafana-data/src/field/scale.ts:5381": [
      [0, 0, 0, "Do not use any type assertions.", "0"],
      [0, 0, 0, "Do not use any type assertions.", "1"],
      [0, 0, 0, "Do not use any type assertions.", "2"],
      [0, 0, 0, "Do not use any type assertions.", "3"]
    ],
    "packages/grafana-data/src/field/standardFieldConfigEditorRegistry.ts:5381": [
      [0, 0, 0, "Unexpected any. Specify a different type.", "0"],
      [0, 0, 0, "Unexpected any. Specify a different type.", "1"],
      [0, 0, 0, "Unexpected any. Specify a different type.", "2"],
      [0, 0, 0, "Unexpected any. Specify a different type.", "3"],
      [0, 0, 0, "Unexpected any. Specify a different type.", "4"],
      [0, 0, 0, "Unexpected any. Specify a different type.", "5"],
      [0, 0, 0, "Unexpected any. Specify a different type.", "6"],
      [0, 0, 0, "Unexpected any. Specify a different type.", "7"]
    ],
    "packages/grafana-data/src/field/templateProxies.ts:5381": [
      [0, 0, 0, "Unexpected any. Specify a different type.", "0"]
    ],
    "packages/grafana-data/src/geo/layer.ts:5381": [
      [0, 0, 0, "Unexpected any. Specify a different type.", "0"],
      [0, 0, 0, "Unexpected any. Specify a different type.", "1"]
    ],
    "packages/grafana-data/src/panel/PanelPlugin.test.tsx:5381": [
      [0, 0, 0, "Unexpected any. Specify a different type.", "0"],
      [0, 0, 0, "Unexpected any. Specify a different type.", "1"],
      [0, 0, 0, "Unexpected any. Specify a different type.", "2"]
    ],
    "packages/grafana-data/src/panel/PanelPlugin.ts:5381": [
      [0, 0, 0, "Unexpected any. Specify a different type.", "0"],
      [0, 0, 0, "Unexpected any. Specify a different type.", "1"],
      [0, 0, 0, "Unexpected any. Specify a different type.", "2"],
      [0, 0, 0, "Unexpected any. Specify a different type.", "3"],
      [0, 0, 0, "Unexpected any. Specify a different type.", "4"],
      [0, 0, 0, "Unexpected any. Specify a different type.", "5"],
      [0, 0, 0, "Do not use any type assertions.", "6"],
      [0, 0, 0, "Do not use any type assertions.", "7"]
    ],
    "packages/grafana-data/src/panel/getPanelOptionsWithDefaults.test.ts:5381": [
      [0, 0, 0, "Unexpected any. Specify a different type.", "0"],
      [0, 0, 0, "Unexpected any. Specify a different type.", "1"]
    ],
    "packages/grafana-data/src/panel/getPanelOptionsWithDefaults.ts:5381": [
      [0, 0, 0, "Unexpected any. Specify a different type.", "0"],
      [0, 0, 0, "Unexpected any. Specify a different type.", "1"],
      [0, 0, 0, "Unexpected any. Specify a different type.", "2"],
      [0, 0, 0, "Unexpected any. Specify a different type.", "3"],
      [0, 0, 0, "Unexpected any. Specify a different type.", "4"],
      [0, 0, 0, "Unexpected any. Specify a different type.", "5"],
      [0, 0, 0, "Unexpected any. Specify a different type.", "6"],
      [0, 0, 0, "Unexpected any. Specify a different type.", "7"],
      [0, 0, 0, "Do not use any type assertions.", "8"],
      [0, 0, 0, "Unexpected any. Specify a different type.", "9"],
      [0, 0, 0, "Do not use any type assertions.", "10"]
    ],
    "packages/grafana-data/src/panel/registryFactories.ts:5381": [
      [0, 0, 0, "Do not use any type assertions.", "0"],
      [0, 0, 0, "Do not use any type assertions.", "1"],
      [0, 0, 0, "Do not use any type assertions.", "2"]
    ],
    "packages/grafana-data/src/text/text.ts:5381": [
      [0, 0, 0, "Do not use any type assertions.", "0"]
    ],
    "packages/grafana-data/src/themes/colorManipulator.ts:5381": [
      [0, 0, 0, "Unexpected any. Specify a different type.", "0"],
      [0, 0, 0, "Unexpected any. Specify a different type.", "1"],
      [0, 0, 0, "Unexpected any. Specify a different type.", "2"]
    ],
    "packages/grafana-data/src/themes/createColors.ts:5381": [
      [0, 0, 0, "Do not use any type assertions.", "0"]
    ],
    "packages/grafana-data/src/transformations/fieldReducer.ts:5381": [
      [0, 0, 0, "Unexpected any. Specify a different type.", "0"]
    ],
    "packages/grafana-data/src/transformations/matchers/predicates.ts:5381": [
      [0, 0, 0, "Unexpected any. Specify a different type.", "0"],
      [0, 0, 0, "Unexpected any. Specify a different type.", "1"],
      [0, 0, 0, "Unexpected any. Specify a different type.", "2"],
      [0, 0, 0, "Unexpected any. Specify a different type.", "3"],
      [0, 0, 0, "Unexpected any. Specify a different type.", "4"],
      [0, 0, 0, "Unexpected any. Specify a different type.", "5"],
      [0, 0, 0, "Unexpected any. Specify a different type.", "6"],
      [0, 0, 0, "Unexpected any. Specify a different type.", "7"]
    ],
    "packages/grafana-data/src/transformations/matchers/valueMatchers/types.ts:5381": [
      [0, 0, 0, "Unexpected any. Specify a different type.", "0"],
      [0, 0, 0, "Unexpected any. Specify a different type.", "1"]
    ],
    "packages/grafana-data/src/transformations/standardTransformersRegistry.ts:5381": [
      [0, 0, 0, "Unexpected any. Specify a different type.", "0"]
    ],
    "packages/grafana-data/src/transformations/transformDataFrame.ts:5381": [
      [0, 0, 0, "Unexpected any. Specify a different type.", "0"]
    ],
    "packages/grafana-data/src/transformations/transformers/calculateField.ts:5381": [
      [0, 0, 0, "Do not use any type assertions.", "0"],
      [0, 0, 0, "Do not use any type assertions.", "1"]
    ],
    "packages/grafana-data/src/transformations/transformers/ensureColumns.ts:5381": [
      [0, 0, 0, "Unexpected any. Specify a different type.", "0"]
    ],
    "packages/grafana-data/src/transformations/transformers/groupBy.ts:5381": [
      [0, 0, 0, "Unexpected any. Specify a different type.", "0"]
    ],
    "packages/grafana-data/src/transformations/transformers/groupingToMatrix.ts:5381": [
      [0, 0, 0, "Unexpected any. Specify a different type.", "0"],
      [0, 0, 0, "Unexpected any. Specify a different type.", "1"]
    ],
    "packages/grafana-data/src/transformations/transformers/histogram.ts:5381": [
      [0, 0, 0, "Do not use any type assertions.", "0"],
      [0, 0, 0, "Unexpected any. Specify a different type.", "1"],
      [0, 0, 0, "Unexpected any. Specify a different type.", "2"],
      [0, 0, 0, "Unexpected any. Specify a different type.", "3"]
    ],
    "packages/grafana-data/src/transformations/transformers/labelsToFields.test.ts:5381": [
      [0, 0, 0, "Unexpected any. Specify a different type.", "0"]
    ],
    "packages/grafana-data/src/transformations/transformers/merge.test.ts:5381": [
      [0, 0, 0, "Unexpected any. Specify a different type.", "0"],
      [0, 0, 0, "Unexpected any. Specify a different type.", "1"]
    ],
    "packages/grafana-data/src/transformations/transformers/merge.ts:5381": [
      [0, 0, 0, "Unexpected any. Specify a different type.", "0"],
      [0, 0, 0, "Unexpected any. Specify a different type.", "1"],
      [0, 0, 0, "Unexpected any. Specify a different type.", "2"],
      [0, 0, 0, "Unexpected any. Specify a different type.", "3"],
      [0, 0, 0, "Unexpected any. Specify a different type.", "4"]
    ],
    "packages/grafana-data/src/transformations/transformers/reduce.test.ts:5381": [
      [0, 0, 0, "Unexpected any. Specify a different type.", "0"],
      [0, 0, 0, "Unexpected any. Specify a different type.", "1"]
    ],
    "packages/grafana-data/src/transformations/transformers/reduce.ts:5381": [
      [0, 0, 0, "Unexpected any. Specify a different type.", "0"],
      [0, 0, 0, "Unexpected any. Specify a different type.", "1"],
      [0, 0, 0, "Do not use any type assertions.", "2"],
      [0, 0, 0, "Do not use any type assertions.", "3"]
    ],
    "packages/grafana-data/src/transformations/transformers/seriesToRows.test.ts:5381": [
      [0, 0, 0, "Unexpected any. Specify a different type.", "0"],
      [0, 0, 0, "Unexpected any. Specify a different type.", "1"]
    ],
    "packages/grafana-data/src/types/OptionsUIRegistryBuilder.ts:5381": [
      [0, 0, 0, "Unexpected any. Specify a different type.", "0"],
      [0, 0, 0, "Unexpected any. Specify a different type.", "1"],
      [0, 0, 0, "Unexpected any. Specify a different type.", "2"],
      [0, 0, 0, "Unexpected any. Specify a different type.", "3"],
      [0, 0, 0, "Unexpected any. Specify a different type.", "4"],
      [0, 0, 0, "Unexpected any. Specify a different type.", "5"],
      [0, 0, 0, "Unexpected any. Specify a different type.", "6"]
    ],
    "packages/grafana-data/src/types/ScopedVars.ts:5381": [
      [0, 0, 0, "Unexpected any. Specify a different type.", "0"],
      [0, 0, 0, "Unexpected any. Specify a different type.", "1"],
      [0, 0, 0, "Unexpected any. Specify a different type.", "2"]
    ],
    "packages/grafana-data/src/types/annotations.ts:5381": [
      [0, 0, 0, "Unexpected any. Specify a different type.", "0"],
      [0, 0, 0, "Unexpected any. Specify a different type.", "1"],
      [0, 0, 0, "Unexpected any. Specify a different type.", "2"],
      [0, 0, 0, "Unexpected any. Specify a different type.", "3"],
      [0, 0, 0, "Unexpected any. Specify a different type.", "4"],
      [0, 0, 0, "Unexpected any. Specify a different type.", "5"]
    ],
    "packages/grafana-data/src/types/app.ts:5381": [
      [0, 0, 0, "Unexpected any. Specify a different type.", "0"]
    ],
    "packages/grafana-data/src/types/config.ts:5381": [
      [0, 0, 0, "Unexpected any. Specify a different type.", "0"]
    ],
    "packages/grafana-data/src/types/dashboard.ts:5381": [
      [0, 0, 0, "Unexpected any. Specify a different type.", "0"],
      [0, 0, 0, "Unexpected any. Specify a different type.", "1"],
      [0, 0, 0, "Unexpected any. Specify a different type.", "2"]
    ],
    "packages/grafana-data/src/types/data.ts:5381": [
      [0, 0, 0, "Unexpected any. Specify a different type.", "0"],
      [0, 0, 0, "Unexpected any. Specify a different type.", "1"],
      [0, 0, 0, "Unexpected any. Specify a different type.", "2"],
      [0, 0, 0, "Unexpected any. Specify a different type.", "3"]
    ],
    "packages/grafana-data/src/types/dataFrame.ts:5381": [
      [0, 0, 0, "Unexpected any. Specify a different type.", "0"],
      [0, 0, 0, "Unexpected any. Specify a different type.", "1"],
      [0, 0, 0, "Unexpected any. Specify a different type.", "2"],
      [0, 0, 0, "Unexpected any. Specify a different type.", "3"]
    ],
    "packages/grafana-data/src/types/dataLink.ts:5381": [
      [0, 0, 0, "Unexpected any. Specify a different type.", "0"],
      [0, 0, 0, "Unexpected any. Specify a different type.", "1"],
      [0, 0, 0, "Unexpected any. Specify a different type.", "2"],
      [0, 0, 0, "Unexpected any. Specify a different type.", "3"],
      [0, 0, 0, "Unexpected any. Specify a different type.", "4"],
      [0, 0, 0, "Unexpected any. Specify a different type.", "5"],
      [0, 0, 0, "Unexpected any. Specify a different type.", "6"]
    ],
    "packages/grafana-data/src/types/datasource.ts:5381": [
      [0, 0, 0, "Unexpected any. Specify a different type.", "0"],
      [0, 0, 0, "Unexpected any. Specify a different type.", "1"],
      [0, 0, 0, "Unexpected any. Specify a different type.", "2"],
      [0, 0, 0, "Unexpected any. Specify a different type.", "3"],
      [0, 0, 0, "Unexpected any. Specify a different type.", "4"],
      [0, 0, 0, "Unexpected any. Specify a different type.", "5"],
      [0, 0, 0, "Unexpected any. Specify a different type.", "6"],
      [0, 0, 0, "Unexpected any. Specify a different type.", "7"],
      [0, 0, 0, "Unexpected any. Specify a different type.", "8"],
      [0, 0, 0, "Unexpected any. Specify a different type.", "9"],
      [0, 0, 0, "Unexpected any. Specify a different type.", "10"],
      [0, 0, 0, "Unexpected any. Specify a different type.", "11"],
      [0, 0, 0, "Unexpected any. Specify a different type.", "12"],
      [0, 0, 0, "Unexpected any. Specify a different type.", "13"],
      [0, 0, 0, "Unexpected any. Specify a different type.", "14"],
      [0, 0, 0, "Unexpected any. Specify a different type.", "15"],
      [0, 0, 0, "Unexpected any. Specify a different type.", "16"],
      [0, 0, 0, "Unexpected any. Specify a different type.", "17"],
      [0, 0, 0, "Unexpected any. Specify a different type.", "18"],
      [0, 0, 0, "Unexpected any. Specify a different type.", "19"],
      [0, 0, 0, "Unexpected any. Specify a different type.", "20"],
      [0, 0, 0, "Unexpected any. Specify a different type.", "21"],
      [0, 0, 0, "Unexpected any. Specify a different type.", "22"],
      [0, 0, 0, "Unexpected any. Specify a different type.", "23"],
      [0, 0, 0, "Unexpected any. Specify a different type.", "24"],
      [0, 0, 0, "Unexpected any. Specify a different type.", "25"],
      [0, 0, 0, "Unexpected any. Specify a different type.", "26"],
      [0, 0, 0, "Unexpected any. Specify a different type.", "27"],
      [0, 0, 0, "Unexpected any. Specify a different type.", "28"],
      [0, 0, 0, "Unexpected any. Specify a different type.", "29"]
    ],
    "packages/grafana-data/src/types/displayValue.ts:5381": [
      [0, 0, 0, "Unexpected any. Specify a different type.", "0"]
    ],
    "packages/grafana-data/src/types/explore.ts:5381": [
      [0, 0, 0, "Unexpected any. Specify a different type.", "0"],
      [0, 0, 0, "Unexpected any. Specify a different type.", "1"]
    ],
    "packages/grafana-data/src/types/fieldOverrides.ts:5381": [
      [0, 0, 0, "Unexpected any. Specify a different type.", "0"],
      [0, 0, 0, "Do not use any type assertions.", "1"],
      [0, 0, 0, "Do not use any type assertions.", "2"],
      [0, 0, 0, "Unexpected any. Specify a different type.", "3"],
      [0, 0, 0, "Unexpected any. Specify a different type.", "4"],
      [0, 0, 0, "Unexpected any. Specify a different type.", "5"],
      [0, 0, 0, "Unexpected any. Specify a different type.", "6"],
      [0, 0, 0, "Unexpected any. Specify a different type.", "7"],
      [0, 0, 0, "Unexpected any. Specify a different type.", "8"],
      [0, 0, 0, "Unexpected any. Specify a different type.", "9"],
      [0, 0, 0, "Unexpected any. Specify a different type.", "10"],
      [0, 0, 0, "Unexpected any. Specify a different type.", "11"],
      [0, 0, 0, "Unexpected any. Specify a different type.", "12"]
    ],
    "packages/grafana-data/src/types/flot.ts:5381": [
      [0, 0, 0, "Unexpected any. Specify a different type.", "0"]
    ],
    "packages/grafana-data/src/types/graph.ts:5381": [
      [0, 0, 0, "Unexpected any. Specify a different type.", "0"],
      [0, 0, 0, "Unexpected any. Specify a different type.", "1"],
      [0, 0, 0, "Unexpected any. Specify a different type.", "2"]
    ],
    "packages/grafana-data/src/types/legacyEvents.ts:5381": [
      [0, 0, 0, "Unexpected any. Specify a different type.", "0"],
      [0, 0, 0, "Unexpected any. Specify a different type.", "1"]
    ],
    "packages/grafana-data/src/types/live.ts:5381": [
      [0, 0, 0, "Unexpected any. Specify a different type.", "0"],
      [0, 0, 0, "Unexpected any. Specify a different type.", "1"],
      [0, 0, 0, "Unexpected any. Specify a different type.", "2"],
      [0, 0, 0, "Unexpected any. Specify a different type.", "3"],
      [0, 0, 0, "Unexpected any. Specify a different type.", "4"],
      [0, 0, 0, "Unexpected any. Specify a different type.", "5"],
      [0, 0, 0, "Unexpected any. Specify a different type.", "6"],
      [0, 0, 0, "Do not use any type assertions.", "7"],
      [0, 0, 0, "Do not use any type assertions.", "8"]
    ],
    "packages/grafana-data/src/types/logs.ts:5381": [
      [0, 0, 0, "Do not use any type assertions.", "0"]
    ],
    "packages/grafana-data/src/types/logsVolume.ts:5381": [
      [0, 0, 0, "Do not use any type assertions.", "0"]
    ],
    "packages/grafana-data/src/types/options.ts:5381": [
      [0, 0, 0, "Unexpected any. Specify a different type.", "0"],
      [0, 0, 0, "Unexpected any. Specify a different type.", "1"]
    ],
    "packages/grafana-data/src/types/panel.ts:5381": [
      [0, 0, 0, "Unexpected any. Specify a different type.", "0"],
      [0, 0, 0, "Unexpected any. Specify a different type.", "1"],
      [0, 0, 0, "Unexpected any. Specify a different type.", "2"],
      [0, 0, 0, "Unexpected any. Specify a different type.", "3"],
      [0, 0, 0, "Unexpected any. Specify a different type.", "4"],
      [0, 0, 0, "Unexpected any. Specify a different type.", "5"],
      [0, 0, 0, "Unexpected any. Specify a different type.", "6"],
      [0, 0, 0, "Unexpected any. Specify a different type.", "7"],
      [0, 0, 0, "Unexpected any. Specify a different type.", "8"],
      [0, 0, 0, "Unexpected any. Specify a different type.", "9"],
      [0, 0, 0, "Unexpected any. Specify a different type.", "10"],
      [0, 0, 0, "Unexpected any. Specify a different type.", "11"],
      [0, 0, 0, "Unexpected any. Specify a different type.", "12"],
      [0, 0, 0, "Unexpected any. Specify a different type.", "13"]
    ],
    "packages/grafana-data/src/types/plugin.ts:5381": [
      [0, 0, 0, "Unexpected any. Specify a different type.", "0"],
      [0, 0, 0, "Unexpected any. Specify a different type.", "1"],
      [0, 0, 0, "Do not use any type assertions.", "2"]
    ],
    "packages/grafana-data/src/types/query.ts:5381": [
      [0, 0, 0, "Do not use any type assertions.", "0"],
      [0, 0, 0, "Do not use any type assertions.", "1"]
    ],
    "packages/grafana-data/src/types/select.ts:5381": [
      [0, 0, 0, "Unexpected any. Specify a different type.", "0"],
      [0, 0, 0, "Unexpected any. Specify a different type.", "1"],
      [0, 0, 0, "Unexpected any. Specify a different type.", "2"]
    ],
    "packages/grafana-data/src/types/templateVars.ts:5381": [
      [0, 0, 0, "Unexpected any. Specify a different type.", "0"],
      [0, 0, 0, "Unexpected any. Specify a different type.", "1"]
    ],
    "packages/grafana-data/src/types/trace.ts:5381": [
      [0, 0, 0, "Unexpected any. Specify a different type.", "0"]
    ],
    "packages/grafana-data/src/types/transformations.ts:5381": [
      [0, 0, 0, "Unexpected any. Specify a different type.", "0"],
      [0, 0, 0, "Unexpected any. Specify a different type.", "1"],
      [0, 0, 0, "Unexpected any. Specify a different type.", "2"],
      [0, 0, 0, "Unexpected any. Specify a different type.", "3"],
      [0, 0, 0, "Unexpected any. Specify a different type.", "4"],
      [0, 0, 0, "Unexpected any. Specify a different type.", "5"],
      [0, 0, 0, "Unexpected any. Specify a different type.", "6"]
    ],
    "packages/grafana-data/src/types/variables.ts:5381": [
      [0, 0, 0, "Unexpected any. Specify a different type.", "0"]
    ],
    "packages/grafana-data/src/types/vector.ts:5381": [
      [0, 0, 0, "Unexpected any. Specify a different type.", "0"],
      [0, 0, 0, "Unexpected any. Specify a different type.", "1"],
      [0, 0, 0, "Unexpected any. Specify a different type.", "2"]
    ],
    "packages/grafana-data/src/utils/OptionsUIBuilders.ts:5381": [
      [0, 0, 0, "Unexpected any. Specify a different type.", "0"],
      [0, 0, 0, "Unexpected any. Specify a different type.", "1"],
      [0, 0, 0, "Do not use any type assertions.", "2"],
      [0, 0, 0, "Unexpected any. Specify a different type.", "3"],
      [0, 0, 0, "Do not use any type assertions.", "4"],
      [0, 0, 0, "Unexpected any. Specify a different type.", "5"],
      [0, 0, 0, "Do not use any type assertions.", "6"],
      [0, 0, 0, "Unexpected any. Specify a different type.", "7"],
      [0, 0, 0, "Do not use any type assertions.", "8"],
      [0, 0, 0, "Unexpected any. Specify a different type.", "9"],
      [0, 0, 0, "Do not use any type assertions.", "10"],
      [0, 0, 0, "Unexpected any. Specify a different type.", "11"],
      [0, 0, 0, "Do not use any type assertions.", "12"],
      [0, 0, 0, "Unexpected any. Specify a different type.", "13"],
      [0, 0, 0, "Do not use any type assertions.", "14"],
      [0, 0, 0, "Unexpected any. Specify a different type.", "15"],
      [0, 0, 0, "Do not use any type assertions.", "16"],
      [0, 0, 0, "Unexpected any. Specify a different type.", "17"],
      [0, 0, 0, "Unexpected any. Specify a different type.", "18"],
      [0, 0, 0, "Do not use any type assertions.", "19"],
      [0, 0, 0, "Unexpected any. Specify a different type.", "20"],
      [0, 0, 0, "Do not use any type assertions.", "21"],
      [0, 0, 0, "Unexpected any. Specify a different type.", "22"],
      [0, 0, 0, "Unexpected any. Specify a different type.", "23"],
      [0, 0, 0, "Do not use any type assertions.", "24"],
      [0, 0, 0, "Unexpected any. Specify a different type.", "25"],
      [0, 0, 0, "Do not use any type assertions.", "26"],
      [0, 0, 0, "Unexpected any. Specify a different type.", "27"],
      [0, 0, 0, "Unexpected any. Specify a different type.", "28"],
      [0, 0, 0, "Do not use any type assertions.", "29"],
      [0, 0, 0, "Unexpected any. Specify a different type.", "30"],
      [0, 0, 0, "Do not use any type assertions.", "31"],
      [0, 0, 0, "Unexpected any. Specify a different type.", "32"],
      [0, 0, 0, "Unexpected any. Specify a different type.", "33"],
      [0, 0, 0, "Do not use any type assertions.", "34"],
      [0, 0, 0, "Unexpected any. Specify a different type.", "35"],
      [0, 0, 0, "Do not use any type assertions.", "36"],
      [0, 0, 0, "Unexpected any. Specify a different type.", "37"],
      [0, 0, 0, "Unexpected any. Specify a different type.", "38"],
      [0, 0, 0, "Do not use any type assertions.", "39"],
      [0, 0, 0, "Unexpected any. Specify a different type.", "40"],
      [0, 0, 0, "Do not use any type assertions.", "41"],
      [0, 0, 0, "Unexpected any. Specify a different type.", "42"],
      [0, 0, 0, "Unexpected any. Specify a different type.", "43"],
      [0, 0, 0, "Unexpected any. Specify a different type.", "44"],
      [0, 0, 0, "Unexpected any. Specify a different type.", "45"],
      [0, 0, 0, "Unexpected any. Specify a different type.", "46"],
      [0, 0, 0, "Unexpected any. Specify a different type.", "47"],
      [0, 0, 0, "Unexpected any. Specify a different type.", "48"],
      [0, 0, 0, "Unexpected any. Specify a different type.", "49"],
      [0, 0, 0, "Unexpected any. Specify a different type.", "50"],
      [0, 0, 0, "Unexpected any. Specify a different type.", "51"],
      [0, 0, 0, "Unexpected any. Specify a different type.", "52"],
      [0, 0, 0, "Unexpected any. Specify a different type.", "53"],
      [0, 0, 0, "Unexpected any. Specify a different type.", "54"],
      [0, 0, 0, "Unexpected any. Specify a different type.", "55"],
      [0, 0, 0, "Do not use any type assertions.", "56"],
      [0, 0, 0, "Unexpected any. Specify a different type.", "57"],
      [0, 0, 0, "Do not use any type assertions.", "58"],
      [0, 0, 0, "Unexpected any. Specify a different type.", "59"],
      [0, 0, 0, "Do not use any type assertions.", "60"],
      [0, 0, 0, "Unexpected any. Specify a different type.", "61"],
      [0, 0, 0, "Do not use any type assertions.", "62"],
      [0, 0, 0, "Unexpected any. Specify a different type.", "63"],
      [0, 0, 0, "Do not use any type assertions.", "64"],
      [0, 0, 0, "Unexpected any. Specify a different type.", "65"],
      [0, 0, 0, "Do not use any type assertions.", "66"],
      [0, 0, 0, "Unexpected any. Specify a different type.", "67"],
      [0, 0, 0, "Do not use any type assertions.", "68"],
      [0, 0, 0, "Unexpected any. Specify a different type.", "69"],
      [0, 0, 0, "Unexpected any. Specify a different type.", "70"],
      [0, 0, 0, "Do not use any type assertions.", "71"],
      [0, 0, 0, "Unexpected any. Specify a different type.", "72"],
      [0, 0, 0, "Unexpected any. Specify a different type.", "73"],
      [0, 0, 0, "Do not use any type assertions.", "74"],
      [0, 0, 0, "Unexpected any. Specify a different type.", "75"],
      [0, 0, 0, "Unexpected any. Specify a different type.", "76"],
      [0, 0, 0, "Do not use any type assertions.", "77"],
      [0, 0, 0, "Unexpected any. Specify a different type.", "78"],
      [0, 0, 0, "Unexpected any. Specify a different type.", "79"],
      [0, 0, 0, "Do not use any type assertions.", "80"],
      [0, 0, 0, "Unexpected any. Specify a different type.", "81"],
      [0, 0, 0, "Unexpected any. Specify a different type.", "82"],
      [0, 0, 0, "Do not use any type assertions.", "83"],
      [0, 0, 0, "Unexpected any. Specify a different type.", "84"],
      [0, 0, 0, "Unexpected any. Specify a different type.", "85"],
      [0, 0, 0, "Do not use any type assertions.", "86"],
      [0, 0, 0, "Unexpected any. Specify a different type.", "87"]
    ],
    "packages/grafana-data/src/utils/Registry.ts:5381": [
      [0, 0, 0, "Unexpected any. Specify a different type.", "0"],
      [0, 0, 0, "Do not use any type assertions.", "1"]
    ],
    "packages/grafana-data/src/utils/arrayUtils.ts:5381": [
      [0, 0, 0, "Unexpected any. Specify a different type.", "0"],
      [0, 0, 0, "Unexpected any. Specify a different type.", "1"]
    ],
    "packages/grafana-data/src/utils/csv.ts:5381": [
      [0, 0, 0, "Unexpected any. Specify a different type.", "0"],
      [0, 0, 0, "Unexpected any. Specify a different type.", "1"],
      [0, 0, 0, "Do not use any type assertions.", "2"],
      [0, 0, 0, "Unexpected any. Specify a different type.", "3"],
      [0, 0, 0, "Do not use any type assertions.", "4"],
      [0, 0, 0, "Unexpected any. Specify a different type.", "5"],
      [0, 0, 0, "Unexpected any. Specify a different type.", "6"],
      [0, 0, 0, "Unexpected any. Specify a different type.", "7"],
      [0, 0, 0, "Unexpected any. Specify a different type.", "8"],
      [0, 0, 0, "Unexpected any. Specify a different type.", "9"],
      [0, 0, 0, "Do not use any type assertions.", "10"],
      [0, 0, 0, "Unexpected any. Specify a different type.", "11"]
    ],
    "packages/grafana-data/src/utils/dataLinks.test.ts:5381": [
      [0, 0, 0, "Unexpected any. Specify a different type.", "0"],
      [0, 0, 0, "Unexpected any. Specify a different type.", "1"]
    ],
    "packages/grafana-data/src/utils/dataLinks.ts:5381": [
      [0, 0, 0, "Unexpected any. Specify a different type.", "0"],
      [0, 0, 0, "Do not use any type assertions.", "1"]
    ],
    "packages/grafana-data/src/utils/datasource.ts:5381": [
      [0, 0, 0, "Unexpected any. Specify a different type.", "0"],
      [0, 0, 0, "Unexpected any. Specify a different type.", "1"],
      [0, 0, 0, "Unexpected any. Specify a different type.", "2"],
      [0, 0, 0, "Do not use any type assertions.", "3"],
      [0, 0, 0, "Do not use any type assertions.", "4"]
    ],
    "packages/grafana-data/src/utils/fieldParser.ts:5381": [
      [0, 0, 0, "Unexpected any. Specify a different type.", "0"],
      [0, 0, 0, "Unexpected any. Specify a different type.", "1"]
    ],
    "packages/grafana-data/src/utils/flotPairs.ts:5381": [
      [0, 0, 0, "Unexpected any. Specify a different type.", "0"]
    ],
    "packages/grafana-data/src/utils/labels.ts:5381": [
      [0, 0, 0, "Do not use any type assertions.", "0"],
      [0, 0, 0, "Do not use any type assertions.", "1"]
    ],
    "packages/grafana-data/src/utils/location.test.ts:5381": [
      [0, 0, 0, "Unexpected any. Specify a different type.", "0"],
      [0, 0, 0, "Unexpected any. Specify a different type.", "1"],
      [0, 0, 0, "Unexpected any. Specify a different type.", "2"],
      [0, 0, 0, "Unexpected any. Specify a different type.", "3"],
      [0, 0, 0, "Unexpected any. Specify a different type.", "4"],
      [0, 0, 0, "Unexpected any. Specify a different type.", "5"],
      [0, 0, 0, "Unexpected any. Specify a different type.", "6"],
      [0, 0, 0, "Unexpected any. Specify a different type.", "7"],
      [0, 0, 0, "Unexpected any. Specify a different type.", "8"]
    ],
    "packages/grafana-data/src/utils/location.ts:5381": [
      [0, 0, 0, "Do not use any type assertions.", "0"],
      [0, 0, 0, "Unexpected any. Specify a different type.", "1"],
      [0, 0, 0, "Unexpected any. Specify a different type.", "2"],
      [0, 0, 0, "Unexpected any. Specify a different type.", "3"]
    ],
    "packages/grafana-data/src/utils/logs.ts:5381": [
      [0, 0, 0, "Do not use any type assertions.", "0"],
      [0, 0, 0, "Unexpected any. Specify a different type.", "1"],
      [0, 0, 0, "Do not use any type assertions.", "2"],
      [0, 0, 0, "Unexpected any. Specify a different type.", "3"],
      [0, 0, 0, "Do not use any type assertions.", "4"]
    ],
    "packages/grafana-data/src/utils/makeClassES5Compatible.ts:5381": [
      [0, 0, 0, "Do not use any type assertions.", "0"],
      [0, 0, 0, "Do not use any type assertions.", "1"],
      [0, 0, 0, "Do not use any type assertions.", "2"],
      [0, 0, 0, "Unexpected any. Specify a different type.", "3"]
    ],
    "packages/grafana-data/src/utils/testdata/testTheme.ts:5381": [
      [0, 0, 0, "Do not use any type assertions.", "0"],
      [0, 0, 0, "Do not use any type assertions.", "1"]
    ],
    "packages/grafana-data/src/utils/tests/mockTransformationsRegistry.ts:5381": [
      [0, 0, 0, "Unexpected any. Specify a different type.", "0"]
    ],
    "packages/grafana-data/src/utils/url.ts:5381": [
      [0, 0, 0, "Unexpected any. Specify a different type.", "0"],
      [0, 0, 0, "Unexpected any. Specify a different type.", "1"],
      [0, 0, 0, "Unexpected any. Specify a different type.", "2"],
      [0, 0, 0, "Unexpected any. Specify a different type.", "3"],
      [0, 0, 0, "Unexpected any. Specify a different type.", "4"],
      [0, 0, 0, "Do not use any type assertions.", "5"],
      [0, 0, 0, "Unexpected any. Specify a different type.", "6"],
      [0, 0, 0, "Unexpected any. Specify a different type.", "7"],
      [0, 0, 0, "Do not use any type assertions.", "8"],
      [0, 0, 0, "Unexpected any. Specify a different type.", "9"]
    ],
    "packages/grafana-data/src/utils/valueMappings.test.ts:5381": [
      [0, 0, 0, "Unexpected any. Specify a different type.", "0"],
      [0, 0, 0, "Unexpected any. Specify a different type.", "1"]
    ],
    "packages/grafana-data/src/utils/valueMappings.ts:5381": [
      [0, 0, 0, "Unexpected any. Specify a different type.", "0"],
      [0, 0, 0, "Do not use any type assertions.", "1"],
      [0, 0, 0, "Do not use any type assertions.", "2"],
      [0, 0, 0, "Do not use any type assertions.", "3"],
      [0, 0, 0, "Unexpected any. Specify a different type.", "4"],
      [0, 0, 0, "Do not use any type assertions.", "5"],
      [0, 0, 0, "Unexpected any. Specify a different type.", "6"],
      [0, 0, 0, "Unexpected any. Specify a different type.", "7"],
      [0, 0, 0, "Do not use any type assertions.", "8"],
      [0, 0, 0, "Unexpected any. Specify a different type.", "9"],
      [0, 0, 0, "Unexpected any. Specify a different type.", "10"]
    ],
    "packages/grafana-data/src/valueFormats/arithmeticFormatters.ts:5381": [
      [0, 0, 0, "Do not use any type assertions.", "0"]
    ],
    "packages/grafana-data/src/valueFormats/dateTimeFormatters.ts:5381": [
      [0, 0, 0, "Do not use any type assertions.", "0"]
    ],
    "packages/grafana-data/src/valueFormats/valueFormats.ts:5381": [
      [0, 0, 0, "Unexpected any. Specify a different type.", "0"],
      [0, 0, 0, "Do not use any type assertions.", "1"]
    ],
    "packages/grafana-data/src/vector/AppendedVectors.ts:5381": [
      [0, 0, 0, "Unexpected any. Specify a different type.", "0"],
      [0, 0, 0, "Do not use any type assertions.", "1"],
      [0, 0, 0, "Do not use any type assertions.", "2"]
    ],
    "packages/grafana-data/src/vector/ArrayVector.ts:5381": [
      [0, 0, 0, "Unexpected any. Specify a different type.", "0"]
    ],
    "packages/grafana-data/src/vector/CircularVector.ts:5381": [
      [0, 0, 0, "Unexpected any. Specify a different type.", "0"]
    ],
    "packages/grafana-data/src/vector/ConstantVector.ts:5381": [
      [0, 0, 0, "Unexpected any. Specify a different type.", "0"]
    ],
    "packages/grafana-data/src/vector/FormattedVector.ts:5381": [
      [0, 0, 0, "Unexpected any. Specify a different type.", "0"]
    ],
    "packages/grafana-data/src/vector/FunctionalVector.ts:5381": [
      [0, 0, 0, "Unexpected any. Specify a different type.", "0"],
      [0, 0, 0, "Unexpected any. Specify a different type.", "1"]
    ],
    "packages/grafana-data/src/vector/SortedVector.ts:5381": [
      [0, 0, 0, "Unexpected any. Specify a different type.", "0"]
    ],
    "packages/grafana-data/test/__mocks__/pluginMocks.ts:5381": [
      [0, 0, 0, "Unexpected any. Specify a different type.", "0"],
      [0, 0, 0, "Unexpected any. Specify a different type.", "1"]
    ],
    "packages/grafana-e2e/cypress/plugins/benchmark/formatting.ts:5381": [
      [0, 0, 0, "Do not use any type assertions.", "0"],
      [0, 0, 0, "Unexpected any. Specify a different type.", "1"],
      [0, 0, 0, "Unexpected any. Specify a different type.", "2"],
      [0, 0, 0, "Do not use any type assertions.", "3"],
      [0, 0, 0, "Do not use any type assertions.", "4"],
      [0, 0, 0, "Do not use any type assertions.", "5"],
      [0, 0, 0, "Do not use any type assertions.", "6"]
    ],
    "packages/grafana-e2e/cypress/support/commands.ts:5381": [
      [0, 0, 0, "Unexpected any. Specify a different type.", "0"]
    ],
    "packages/grafana-e2e/cypress/support/index.d.ts:5381": [
      [0, 0, 0, "Unexpected any. Specify a different type.", "0"]
    ],
    "packages/grafana-e2e/src/flows/addDashboard.ts:5381": [
      [0, 0, 0, "Unexpected any. Specify a different type.", "0"],
      [0, 0, 0, "Do not use any type assertions.", "1"]
    ],
    "packages/grafana-e2e/src/flows/addDataSource.ts:5381": [
      [0, 0, 0, "Unexpected any. Specify a different type.", "0"],
      [0, 0, 0, "Do not use any type assertions.", "1"]
    ],
    "packages/grafana-e2e/src/flows/addPanel.ts:5381": [
      [0, 0, 0, "Unexpected any. Specify a different type.", "0"]
    ],
    "packages/grafana-e2e/src/flows/configurePanel.ts:5381": [
      [0, 0, 0, "Unexpected any. Specify a different type.", "0"]
    ],
    "packages/grafana-e2e/src/flows/deleteDashboard.ts:5381": [
      [0, 0, 0, "Unexpected any. Specify a different type.", "0"]
    ],
    "packages/grafana-e2e/src/flows/deleteDataSource.ts:5381": [
      [0, 0, 0, "Unexpected any. Specify a different type.", "0"]
    ],
    "packages/grafana-e2e/src/flows/openDashboard.ts:5381": [
      [0, 0, 0, "Unexpected any. Specify a different type.", "0"]
    ],
    "packages/grafana-e2e/src/flows/revertAllChanges.ts:5381": [
      [0, 0, 0, "Unexpected any. Specify a different type.", "0"],
      [0, 0, 0, "Unexpected any. Specify a different type.", "1"],
      [0, 0, 0, "Unexpected any. Specify a different type.", "2"]
    ],
    "packages/grafana-e2e/src/flows/selectOption.ts:5381": [
      [0, 0, 0, "Unexpected any. Specify a different type.", "0"],
      [0, 0, 0, "Unexpected any. Specify a different type.", "1"]
    ],
    "packages/grafana-e2e/src/support/localStorage.ts:5381": [
      [0, 0, 0, "Unexpected any. Specify a different type.", "0"],
      [0, 0, 0, "Unexpected any. Specify a different type.", "1"],
      [0, 0, 0, "Unexpected any. Specify a different type.", "2"],
      [0, 0, 0, "Unexpected any. Specify a different type.", "3"],
      [0, 0, 0, "Unexpected any. Specify a different type.", "4"],
      [0, 0, 0, "Do not use any type assertions.", "5"]
    ],
    "packages/grafana-e2e/src/support/scenarioContext.ts:5381": [
      [0, 0, 0, "Unexpected any. Specify a different type.", "0"],
      [0, 0, 0, "Unexpected any. Specify a different type.", "1"],
      [0, 0, 0, "Unexpected any. Specify a different type.", "2"]
    ],
    "packages/grafana-e2e/src/support/types.ts:5381": [
      [0, 0, 0, "Unexpected any. Specify a different type.", "0"],
      [0, 0, 0, "Unexpected any. Specify a different type.", "1"],
      [0, 0, 0, "Unexpected any. Specify a different type.", "2"],
      [0, 0, 0, "Do not use any type assertions.", "3"],
      [0, 0, 0, "Do not use any type assertions.", "4"],
      [0, 0, 0, "Do not use any type assertions.", "5"],
      [0, 0, 0, "Do not use any type assertions.", "6"],
      [0, 0, 0, "Do not use any type assertions.", "7"]
    ],
    "packages/grafana-runtime/src/analytics/types.ts:5381": [
      [0, 0, 0, "Unexpected any. Specify a different type.", "0"]
    ],
    "packages/grafana-runtime/src/components/PanelRenderer.tsx:5381": [
      [0, 0, 0, "Unexpected any. Specify a different type.", "0"],
      [0, 0, 0, "Unexpected any. Specify a different type.", "1"],
      [0, 0, 0, "Unexpected any. Specify a different type.", "2"],
      [0, 0, 0, "Unexpected any. Specify a different type.", "3"]
    ],
    "packages/grafana-runtime/src/config.ts:5381": [
      [0, 0, 0, "Do not use any type assertions.", "0"],
      [0, 0, 0, "Do not use any type assertions.", "1"],
      [0, 0, 0, "Unexpected any. Specify a different type.", "2"]
    ],
    "packages/grafana-runtime/src/services/AngularLoader.ts:5381": [
      [0, 0, 0, "Unexpected any. Specify a different type.", "0"],
      [0, 0, 0, "Unexpected any. Specify a different type.", "1"],
      [0, 0, 0, "Unexpected any. Specify a different type.", "2"]
    ],
    "packages/grafana-runtime/src/services/EchoSrv.ts:5381": [
      [0, 0, 0, "Unexpected any. Specify a different type.", "0"],
      [0, 0, 0, "Unexpected any. Specify a different type.", "1"],
      [0, 0, 0, "Unexpected any. Specify a different type.", "2"],
      [0, 0, 0, "Unexpected any. Specify a different type.", "3"]
    ],
    "packages/grafana-runtime/src/services/LocationService.ts:5381": [
      [0, 0, 0, "Unexpected any. Specify a different type.", "0"],
      [0, 0, 0, "Unexpected any. Specify a different type.", "1"],
      [0, 0, 0, "Unexpected any. Specify a different type.", "2"],
      [0, 0, 0, "Unexpected any. Specify a different type.", "3"],
      [0, 0, 0, "Do not use any type assertions.", "4"],
      [0, 0, 0, "Unexpected any. Specify a different type.", "5"]
    ],
    "packages/grafana-runtime/src/services/backendSrv.ts:5381": [
      [0, 0, 0, "Unexpected any. Specify a different type.", "0"],
      [0, 0, 0, "Unexpected any. Specify a different type.", "1"],
      [0, 0, 0, "Unexpected any. Specify a different type.", "2"],
      [0, 0, 0, "Unexpected any. Specify a different type.", "3"],
      [0, 0, 0, "Unexpected any. Specify a different type.", "4"],
      [0, 0, 0, "Unexpected any. Specify a different type.", "5"],
      [0, 0, 0, "Unexpected any. Specify a different type.", "6"],
      [0, 0, 0, "Unexpected any. Specify a different type.", "7"],
      [0, 0, 0, "Unexpected any. Specify a different type.", "8"],
      [0, 0, 0, "Unexpected any. Specify a different type.", "9"],
      [0, 0, 0, "Unexpected any. Specify a different type.", "10"],
      [0, 0, 0, "Unexpected any. Specify a different type.", "11"],
      [0, 0, 0, "Unexpected any. Specify a different type.", "12"],
      [0, 0, 0, "Unexpected any. Specify a different type.", "13"],
      [0, 0, 0, "Unexpected any. Specify a different type.", "14"],
      [0, 0, 0, "Unexpected any. Specify a different type.", "15"],
      [0, 0, 0, "Unexpected any. Specify a different type.", "16"],
      [0, 0, 0, "Unexpected any. Specify a different type.", "17"]
    ],
    "packages/grafana-runtime/src/services/live.ts:5381": [
      [0, 0, 0, "Unexpected any. Specify a different type.", "0"],
      [0, 0, 0, "Unexpected any. Specify a different type.", "1"],
      [0, 0, 0, "Unexpected any. Specify a different type.", "2"]
    ],
    "packages/grafana-runtime/src/utils/DataSourceWithBackend.ts:5381": [
      [0, 0, 0, "Unexpected any. Specify a different type.", "0"],
      [0, 0, 0, "Do not use any type assertions.", "1"],
      [0, 0, 0, "Do not use any type assertions.", "2"],
      [0, 0, 0, "Unexpected any. Specify a different type.", "3"],
      [0, 0, 0, "Unexpected any. Specify a different type.", "4"],
      [0, 0, 0, "Unexpected any. Specify a different type.", "5"],
      [0, 0, 0, "Unexpected any. Specify a different type.", "6"]
    ],
    "packages/grafana-runtime/src/utils/plugin.ts:5381": [
      [0, 0, 0, "Unexpected any. Specify a different type.", "0"]
    ],
    "packages/grafana-runtime/src/utils/queryResponse.test.ts:5381": [
      [0, 0, 0, "Unexpected any. Specify a different type.", "0"],
      [0, 0, 0, "Unexpected any. Specify a different type.", "1"],
      [0, 0, 0, "Unexpected any. Specify a different type.", "2"]
    ],
    "packages/grafana-runtime/src/utils/queryResponse.ts:5381": [
      [0, 0, 0, "Do not use any type assertions.", "0"],
      [0, 0, 0, "Do not use any type assertions.", "1"],
      [0, 0, 0, "Do not use any type assertions.", "2"],
      [0, 0, 0, "Do not use any type assertions.", "3"],
      [0, 0, 0, "Do not use any type assertions.", "4"]
    ],
    "packages/grafana-schema/src/veneer/dashboard.types.ts:5381": [
      [0, 0, 0, "Unexpected any. Specify a different type.", "0"],
      [0, 0, 0, "Do not use any type assertions.", "1"],
      [0, 0, 0, "Do not use any type assertions.", "2"]
    ],
    "packages/grafana-toolkit/src/cli/tasks/component.create.ts:5381": [
      [0, 0, 0, "Unexpected any. Specify a different type.", "0"],
      [0, 0, 0, "Unexpected any. Specify a different type.", "1"]
    ],
    "packages/grafana-toolkit/src/cli/tasks/package.build.ts:5381": [
      [0, 0, 0, "Unexpected any. Specify a different type.", "0"],
      [0, 0, 0, "Unexpected any. Specify a different type.", "1"],
      [0, 0, 0, "Unexpected any. Specify a different type.", "2"]
    ],
    "packages/grafana-toolkit/src/cli/tasks/plugin.ci.ts:5381": [
      [0, 0, 0, "Do not use any type assertions.", "0"]
    ],
    "packages/grafana-toolkit/src/cli/tasks/plugin.utils.ts:5381": [
      [0, 0, 0, "Unexpected any. Specify a different type.", "0"],
      [0, 0, 0, "Unexpected any. Specify a different type.", "1"],
      [0, 0, 0, "Unexpected any. Specify a different type.", "2"]
    ],
    "packages/grafana-toolkit/src/cli/tasks/plugin/bundle.managed.ts:5381": [
      [0, 0, 0, "Unexpected any. Specify a different type.", "0"]
    ],
    "packages/grafana-toolkit/src/cli/tasks/plugin/create.ts:5381": [
      [0, 0, 0, "Unexpected any. Specify a different type.", "0"],
      [0, 0, 0, "Unexpected any. Specify a different type.", "1"],
      [0, 0, 0, "Unexpected any. Specify a different type.", "2"]
    ],
    "packages/grafana-toolkit/src/cli/tasks/searchTestDataSetup.ts:5381": [
      [0, 0, 0, "Unexpected any. Specify a different type.", "0"],
      [0, 0, 0, "Unexpected any. Specify a different type.", "1"],
      [0, 0, 0, "Unexpected any. Specify a different type.", "2"],
      [0, 0, 0, "Unexpected any. Specify a different type.", "3"],
      [0, 0, 0, "Unexpected any. Specify a different type.", "4"],
      [0, 0, 0, "Unexpected any. Specify a different type.", "5"],
      [0, 0, 0, "Unexpected any. Specify a different type.", "6"],
      [0, 0, 0, "Unexpected any. Specify a different type.", "7"],
      [0, 0, 0, "Unexpected any. Specify a different type.", "8"],
      [0, 0, 0, "Unexpected any. Specify a different type.", "9"],
      [0, 0, 0, "Unexpected any. Specify a different type.", "10"],
      [0, 0, 0, "Unexpected any. Specify a different type.", "11"]
    ],
    "packages/grafana-toolkit/src/cli/tasks/task.ts:5381": [
      [0, 0, 0, "Unexpected any. Specify a different type.", "0"],
      [0, 0, 0, "Do not use any type assertions.", "1"],
      [0, 0, 0, "Unexpected any. Specify a different type.", "2"]
    ],
    "packages/grafana-toolkit/src/cli/utils/githubRelease.ts:5381": [
      [0, 0, 0, "Unexpected any. Specify a different type.", "0"],
      [0, 0, 0, "Unexpected any. Specify a different type.", "1"],
      [0, 0, 0, "Unexpected any. Specify a different type.", "2"]
    ],
    "packages/grafana-toolkit/src/cli/utils/prompt.ts:5381": [
      [0, 0, 0, "Unexpected any. Specify a different type.", "0"],
      [0, 0, 0, "Unexpected any. Specify a different type.", "1"],
      [0, 0, 0, "Unexpected any. Specify a different type.", "2"]
    ],
    "packages/grafana-toolkit/src/cli/utils/useSpinner.ts:5381": [
      [0, 0, 0, "Unexpected any. Specify a different type.", "0"],
      [0, 0, 0, "Unexpected any. Specify a different type.", "1"]
    ],
    "packages/grafana-toolkit/src/config/jest.plugin.config.ts:5381": [
      [0, 0, 0, "Do not use any type assertions.", "0"]
    ],
    "packages/grafana-toolkit/src/config/react-inlinesvg.tsx:5381": [
      [0, 0, 0, "Unexpected any. Specify a different type.", "0"]
    ],
    "packages/grafana-toolkit/src/config/utils/pluginValidation.ts:5381": [
      [0, 0, 0, "Unexpected any. Specify a different type.", "0"],
      [0, 0, 0, "Do not use any type assertions.", "1"]
    ],
    "packages/grafana-toolkit/src/config/webpack.plugin.config.test.ts:5381": [
      [0, 0, 0, "Unexpected any. Specify a different type.", "0"]
    ],
    "packages/grafana-toolkit/src/config/webpack.plugin.config.ts:5381": [
      [0, 0, 0, "Unexpected any. Specify a different type.", "0"],
      [0, 0, 0, "Do not use any type assertions.", "1"],
      [0, 0, 0, "Unexpected any. Specify a different type.", "2"]
    ],
    "packages/grafana-toolkit/src/plugins/manifest.ts:5381": [
      [0, 0, 0, "Unexpected any. Specify a different type.", "0"],
      [0, 0, 0, "Unexpected any. Specify a different type.", "1"],
      [0, 0, 0, "Do not use any type assertions.", "2"],
      [0, 0, 0, "Unexpected any. Specify a different type.", "3"],
      [0, 0, 0, "Do not use any type assertions.", "4"],
      [0, 0, 0, "Unexpected any. Specify a different type.", "5"],
      [0, 0, 0, "Do not use any type assertions.", "6"],
      [0, 0, 0, "Unexpected any. Specify a different type.", "7"],
      [0, 0, 0, "Do not use any type assertions.", "8"],
      [0, 0, 0, "Unexpected any. Specify a different type.", "9"]
    ],
    "packages/grafana-toolkit/src/plugins/types.ts:5381": [
      [0, 0, 0, "Unexpected any. Specify a different type.", "0"]
    ],
    "packages/grafana-toolkit/src/plugins/utils.ts:5381": [
      [0, 0, 0, "Do not use any type assertions.", "0"]
    ],
    "packages/grafana-toolkit/src/plugins/workflow.ts:5381": [
      [0, 0, 0, "Do not use any type assertions.", "0"],
      [0, 0, 0, "Do not use any type assertions.", "1"]
    ],
    "packages/grafana-ui/src/components/Card/Card.tsx:5381": [
      [0, 0, 0, "Do not use any type assertions.", "0"],
      [0, 0, 0, "Unexpected any. Specify a different type.", "1"]
    ],
    "packages/grafana-ui/src/components/Cascader/Cascader.tsx:5381": [
      [0, 0, 0, "Unexpected any. Specify a different type.", "0"]
    ],
    "packages/grafana-ui/src/components/ClickOutsideWrapper/ClickOutsideWrapper.tsx:5381": [
      [0, 0, 0, "Unexpected any. Specify a different type.", "0"]
    ],
    "packages/grafana-ui/src/components/ColorPicker/ColorPicker.tsx:5381": [
      [0, 0, 0, "Unexpected any. Specify a different type.", "0"],
      [0, 0, 0, "Unexpected any. Specify a different type.", "1"],
      [0, 0, 0, "Unexpected any. Specify a different type.", "2"],
      [0, 0, 0, "Do not use any type assertions.", "3"]
    ],
    "packages/grafana-ui/src/components/DataLinks/DataLinkInput.tsx:5381": [
      [0, 0, 0, "Unexpected any. Specify a different type.", "0"],
      [0, 0, 0, "Do not use any type assertions.", "1"],
      [0, 0, 0, "Unexpected any. Specify a different type.", "2"]
    ],
    "packages/grafana-ui/src/components/DataSourceSettings/CustomHeadersSettings.tsx:5381": [
      [0, 0, 0, "Unexpected any. Specify a different type.", "0"],
      [0, 0, 0, "Unexpected any. Specify a different type.", "1"]
    ],
    "packages/grafana-ui/src/components/DataSourceSettings/DataSourceHttpSettings.story.tsx:5381": [
      [0, 0, 0, "Unexpected any. Specify a different type.", "0"],
      [0, 0, 0, "Unexpected any. Specify a different type.", "1"]
    ],
    "packages/grafana-ui/src/components/DataSourceSettings/DataSourceHttpSettings.tsx:5381": [
      [0, 0, 0, "Unexpected any. Specify a different type.", "0"],
      [0, 0, 0, "Unexpected any. Specify a different type.", "1"]
    ],
    "packages/grafana-ui/src/components/DataSourceSettings/types.ts:5381": [
      [0, 0, 0, "Unexpected any. Specify a different type.", "0"],
      [0, 0, 0, "Unexpected any. Specify a different type.", "1"],
      [0, 0, 0, "Unexpected any. Specify a different type.", "2"],
      [0, 0, 0, "Unexpected any. Specify a different type.", "3"],
      [0, 0, 0, "Unexpected any. Specify a different type.", "4"],
      [0, 0, 0, "Unexpected any. Specify a different type.", "5"],
      [0, 0, 0, "Unexpected any. Specify a different type.", "6"],
      [0, 0, 0, "Unexpected any. Specify a different type.", "7"]
    ],
    "packages/grafana-ui/src/components/DateTimePickers/TimeOfDayPicker.tsx:5381": [
      [0, 0, 0, "Unexpected any. Specify a different type.", "0"]
    ],
    "packages/grafana-ui/src/components/Dropdown/ButtonSelect.tsx:5381": [
      [0, 0, 0, "Do not use any type assertions.", "0"],
      [0, 0, 0, "Do not use any type assertions.", "1"]
    ],
    "packages/grafana-ui/src/components/Forms/FieldArray.story.tsx:5381": [
      [0, 0, 0, "Do not use any type assertions.", "0"]
    ],
    "packages/grafana-ui/src/components/Forms/Form.story.tsx:5381": [
      [0, 0, 0, "Do not use any type assertions.", "0"],
      [0, 0, 0, "Unexpected any. Specify a different type.", "1"],
      [0, 0, 0, "Do not use any type assertions.", "2"],
      [0, 0, 0, "Unexpected any. Specify a different type.", "3"]
    ],
    "packages/grafana-ui/src/components/Forms/Legacy/Input/Input.tsx:5381": [
      [0, 0, 0, "Unexpected any. Specify a different type.", "0"],
      [0, 0, 0, "Do not use any type assertions.", "1"],
      [0, 0, 0, "Do not use any type assertions.", "2"]
    ],
    "packages/grafana-ui/src/components/Forms/Legacy/Select/IndicatorsContainer.tsx:5381": [
      [0, 0, 0, "Unexpected any. Specify a different type.", "0"]
    ],
    "packages/grafana-ui/src/components/Forms/Legacy/Select/Select.tsx:5381": [
      [0, 0, 0, "Unexpected any. Specify a different type.", "0"]
    ],
    "packages/grafana-ui/src/components/Forms/Legacy/Select/SelectOption.test.tsx:5381": [
      [0, 0, 0, "Unexpected any. Specify a different type.", "0"]
    ],
    "packages/grafana-ui/src/components/Forms/Legacy/Select/SelectOption.tsx:5381": [
      [0, 0, 0, "Unexpected any. Specify a different type.", "0"],
      [0, 0, 0, "Unexpected any. Specify a different type.", "1"]
    ],
    "packages/grafana-ui/src/components/Graph/Graph.tsx:5381": [
      [0, 0, 0, "Unexpected any. Specify a different type.", "0"],
      [0, 0, 0, "Do not use any type assertions.", "1"],
      [0, 0, 0, "Do not use any type assertions.", "2"],
      [0, 0, 0, "Do not use any type assertions.", "3"],
      [0, 0, 0, "Unexpected any. Specify a different type.", "4"]
    ],
    "packages/grafana-ui/src/components/Graph/GraphContextMenu.tsx:5381": [
      [0, 0, 0, "Unexpected any. Specify a different type.", "0"]
    ],
    "packages/grafana-ui/src/components/Graph/utils.ts:5381": [
      [0, 0, 0, "Unexpected any. Specify a different type.", "0"]
    ],
    "packages/grafana-ui/src/components/GraphNG/GraphNG.tsx:5381": [
      [0, 0, 0, "Unexpected any. Specify a different type.", "0"],
      [0, 0, 0, "Unexpected any. Specify a different type.", "1"],
      [0, 0, 0, "Unexpected any. Specify a different type.", "2"],
      [0, 0, 0, "Unexpected any. Specify a different type.", "3"],
      [0, 0, 0, "Unexpected any. Specify a different type.", "4"],
      [0, 0, 0, "Do not use any type assertions.", "5"],
      [0, 0, 0, "Do not use any type assertions.", "6"],
      [0, 0, 0, "Do not use any type assertions.", "7"],
      [0, 0, 0, "Unexpected any. Specify a different type.", "8"],
      [0, 0, 0, "Do not use any type assertions.", "9"],
      [0, 0, 0, "Do not use any type assertions.", "10"],
      [0, 0, 0, "Do not use any type assertions.", "11"]
    ],
    "packages/grafana-ui/src/components/GraphNG/hooks.ts:5381": [
      [0, 0, 0, "Do not use any type assertions.", "0"]
    ],
    "packages/grafana-ui/src/components/GraphNG/nullInsertThreshold.ts:5381": [
      [0, 0, 0, "Do not use any type assertions.", "0"],
      [0, 0, 0, "Unexpected any. Specify a different type.", "1"],
      [0, 0, 0, "Unexpected any. Specify a different type.", "2"],
      [0, 0, 0, "Unexpected any. Specify a different type.", "3"]
    ],
    "packages/grafana-ui/src/components/GraphNG/nullToUndefThreshold.ts:5381": [
      [0, 0, 0, "Unexpected any. Specify a different type.", "0"],
      [0, 0, 0, "Unexpected any. Specify a different type.", "1"],
      [0, 0, 0, "Do not use any type assertions.", "2"]
    ],
    "packages/grafana-ui/src/components/GraphNG/utils.ts:5381": [
      [0, 0, 0, "Do not use any type assertions.", "0"],
      [0, 0, 0, "Unexpected any. Specify a different type.", "1"]
    ],
    "packages/grafana-ui/src/components/InfoBox/InfoBox.tsx:5381": [
      [0, 0, 0, "Do not use any type assertions.", "0"]
    ],
    "packages/grafana-ui/src/components/JSONFormatter/JSONFormatter.tsx:5381": [
      [0, 0, 0, "Unexpected any. Specify a different type.", "0"]
    ],
    "packages/grafana-ui/src/components/JSONFormatter/json_explorer/json_explorer.ts:5381": [
      [0, 0, 0, "Unexpected any. Specify a different type.", "0"],
      [0, 0, 0, "Unexpected any. Specify a different type.", "1"],
      [0, 0, 0, "Do not use any type assertions.", "2"],
      [0, 0, 0, "Do not use any type assertions.", "3"]
    ],
    "packages/grafana-ui/src/components/Layout/Layout.story.tsx:5381": [
      [0, 0, 0, "Do not use any type assertions.", "0"]
    ],
    "packages/grafana-ui/src/components/Logs/LogRowContextProvider.tsx:5381": [
      [0, 0, 0, "Do not use any type assertions.", "0"],
      [0, 0, 0, "Do not use any type assertions.", "1"]
    ],
    "packages/grafana-ui/src/components/Logs/LogRows.tsx:5381": [
      [0, 0, 0, "Unexpected any. Specify a different type.", "0"]
    ],
    "packages/grafana-ui/src/components/Logs/logParser.ts:5381": [
      [0, 0, 0, "Do not use any type assertions.", "0"]
    ],
    "packages/grafana-ui/src/components/MatchersUI/fieldMatchersUI.ts:5381": [
      [0, 0, 0, "Unexpected any. Specify a different type.", "0"]
    ],
    "packages/grafana-ui/src/components/Menu/MenuGroup.tsx:5381": [
      [0, 0, 0, "Unexpected any. Specify a different type.", "0"]
    ],
    "packages/grafana-ui/src/components/Menu/MenuItem.tsx:5381": [
      [0, 0, 0, "Unexpected any. Specify a different type.", "0"]
    ],
    "packages/grafana-ui/src/components/Modal/ModalsContext.tsx:5381": [
      [0, 0, 0, "Unexpected any. Specify a different type.", "0"],
      [0, 0, 0, "Unexpected any. Specify a different type.", "1"],
      [0, 0, 0, "Unexpected any. Specify a different type.", "2"],
      [0, 0, 0, "Unexpected any. Specify a different type.", "3"],
      [0, 0, 0, "Unexpected any. Specify a different type.", "4"],
      [0, 0, 0, "Unexpected any. Specify a different type.", "5"]
    ],
    "packages/grafana-ui/src/components/PanelChrome/PanelContext.ts:5381": [
      [0, 0, 0, "Unexpected any. Specify a different type.", "0"],
      [0, 0, 0, "Unexpected any. Specify a different type.", "1"]
    ],
    "packages/grafana-ui/src/components/PanelChrome/index.ts:5381": [
      [0, 0, 0, "Do not use any type assertions.", "0"]
    ],
    "packages/grafana-ui/src/components/PluginSignatureBadge/PluginSignatureBadge.tsx:5381": [
      [0, 0, 0, "Do not use any type assertions.", "0"],
      [0, 0, 0, "Unexpected any. Specify a different type.", "1"]
    ],
    "packages/grafana-ui/src/components/QueryField/QueryField.test.tsx:5381": [
      [0, 0, 0, "Unexpected any. Specify a different type.", "0"],
      [0, 0, 0, "Unexpected any. Specify a different type.", "1"],
      [0, 0, 0, "Unexpected any. Specify a different type.", "2"],
      [0, 0, 0, "Unexpected any. Specify a different type.", "3"]
    ],
    "packages/grafana-ui/src/components/QueryField/QueryField.tsx:5381": [
      [0, 0, 0, "Unexpected any. Specify a different type.", "0"]
    ],
    "packages/grafana-ui/src/components/Segment/Segment.story.tsx:5381": [
      [0, 0, 0, "Unexpected any. Specify a different type.", "0"],
      [0, 0, 0, "Unexpected any. Specify a different type.", "1"],
      [0, 0, 0, "Unexpected any. Specify a different type.", "2"],
      [0, 0, 0, "Unexpected any. Specify a different type.", "3"],
      [0, 0, 0, "Unexpected any. Specify a different type.", "4"],
      [0, 0, 0, "Unexpected any. Specify a different type.", "5"],
      [0, 0, 0, "Unexpected any. Specify a different type.", "6"],
      [0, 0, 0, "Unexpected any. Specify a different type.", "7"]
    ],
    "packages/grafana-ui/src/components/Segment/SegmentAsync.story.tsx:5381": [
      [0, 0, 0, "Unexpected any. Specify a different type.", "0"],
      [0, 0, 0, "Unexpected any. Specify a different type.", "1"],
      [0, 0, 0, "Unexpected any. Specify a different type.", "2"],
      [0, 0, 0, "Unexpected any. Specify a different type.", "3"],
      [0, 0, 0, "Unexpected any. Specify a different type.", "4"],
      [0, 0, 0, "Unexpected any. Specify a different type.", "5"],
      [0, 0, 0, "Unexpected any. Specify a different type.", "6"],
      [0, 0, 0, "Unexpected any. Specify a different type.", "7"]
    ],
    "packages/grafana-ui/src/components/Segment/SegmentInput.story.tsx:5381": [
      [0, 0, 0, "Unexpected any. Specify a different type.", "0"],
      [0, 0, 0, "Do not use any type assertions.", "1"],
      [0, 0, 0, "Do not use any type assertions.", "2"],
      [0, 0, 0, "Do not use any type assertions.", "3"],
      [0, 0, 0, "Unexpected any. Specify a different type.", "4"],
      [0, 0, 0, "Do not use any type assertions.", "5"],
      [0, 0, 0, "Unexpected any. Specify a different type.", "6"],
      [0, 0, 0, "Unexpected any. Specify a different type.", "7"]
    ],
    "packages/grafana-ui/src/components/Segment/SegmentSelect.tsx:5381": [
      [0, 0, 0, "Do not use any type assertions.", "0"],
      [0, 0, 0, "Do not use any type assertions.", "1"],
      [0, 0, 0, "Unexpected any. Specify a different type.", "2"]
    ],
    "packages/grafana-ui/src/components/Select/IndicatorsContainer.tsx:5381": [
      [0, 0, 0, "Unexpected any. Specify a different type.", "0"]
    ],
    "packages/grafana-ui/src/components/Select/Select.story.tsx:5381": [
      [0, 0, 0, "Unexpected any. Specify a different type.", "0"],
      [0, 0, 0, "Unexpected any. Specify a different type.", "1"]
    ],
    "packages/grafana-ui/src/components/Select/SelectBase.tsx:5381": [
      [0, 0, 0, "Unexpected any. Specify a different type.", "0"],
      [0, 0, 0, "Do not use any type assertions.", "1"],
      [0, 0, 0, "Unexpected any. Specify a different type.", "2"],
      [0, 0, 0, "Unexpected any. Specify a different type.", "3"],
      [0, 0, 0, "Do not use any type assertions.", "4"],
      [0, 0, 0, "Unexpected any. Specify a different type.", "5"],
      [0, 0, 0, "Do not use any type assertions.", "6"],
      [0, 0, 0, "Unexpected any. Specify a different type.", "7"],
      [0, 0, 0, "Do not use any type assertions.", "8"],
      [0, 0, 0, "Unexpected any. Specify a different type.", "9"],
      [0, 0, 0, "Unexpected any. Specify a different type.", "10"],
      [0, 0, 0, "Unexpected any. Specify a different type.", "11"],
      [0, 0, 0, "Unexpected any. Specify a different type.", "12"]
    ],
    "packages/grafana-ui/src/components/Select/SelectMenu.tsx:5381": [
      [0, 0, 0, "Unexpected any. Specify a different type.", "0"]
    ],
    "packages/grafana-ui/src/components/Select/SelectOptionGroup.tsx:5381": [
      [0, 0, 0, "Unexpected any. Specify a different type.", "0"],
      [0, 0, 0, "Unexpected any. Specify a different type.", "1"],
      [0, 0, 0, "Unexpected any. Specify a different type.", "2"]
    ],
    "packages/grafana-ui/src/components/Select/SingleValue.tsx:5381": [
      [0, 0, 0, "Do not use any type assertions.", "0"]
    ],
    "packages/grafana-ui/src/components/Select/ValueContainer.tsx:5381": [
      [0, 0, 0, "Unexpected any. Specify a different type.", "0"]
    ],
    "packages/grafana-ui/src/components/Select/resetSelectStyles.ts:5381": [
      [0, 0, 0, "Unexpected any. Specify a different type.", "0"],
      [0, 0, 0, "Unexpected any. Specify a different type.", "1"],
      [0, 0, 0, "Unexpected any. Specify a different type.", "2"],
      [0, 0, 0, "Unexpected any. Specify a different type.", "3"]
    ],
    "packages/grafana-ui/src/components/Select/types.ts:5381": [
      [0, 0, 0, "Unexpected any. Specify a different type.", "0"],
      [0, 0, 0, "Unexpected any. Specify a different type.", "1"],
      [0, 0, 0, "Unexpected any. Specify a different type.", "2"],
      [0, 0, 0, "Unexpected any. Specify a different type.", "3"],
      [0, 0, 0, "Unexpected any. Specify a different type.", "4"],
      [0, 0, 0, "Unexpected any. Specify a different type.", "5"]
    ],
    "packages/grafana-ui/src/components/SingleStatShared/SingleStatBaseOptions.test.ts:5381": [
      [0, 0, 0, "Unexpected any. Specify a different type.", "0"],
      [0, 0, 0, "Unexpected any. Specify a different type.", "1"],
      [0, 0, 0, "Unexpected any. Specify a different type.", "2"],
      [0, 0, 0, "Unexpected any. Specify a different type.", "3"],
      [0, 0, 0, "Unexpected any. Specify a different type.", "4"],
      [0, 0, 0, "Unexpected any. Specify a different type.", "5"],
      [0, 0, 0, "Unexpected any. Specify a different type.", "6"],
      [0, 0, 0, "Unexpected any. Specify a different type.", "7"],
      [0, 0, 0, "Unexpected any. Specify a different type.", "8"]
    ],
    "packages/grafana-ui/src/components/SingleStatShared/SingleStatBaseOptions.ts:5381": [
      [0, 0, 0, "Unexpected any. Specify a different type.", "0"],
      [0, 0, 0, "Unexpected any. Specify a different type.", "1"],
      [0, 0, 0, "Unexpected any. Specify a different type.", "2"],
      [0, 0, 0, "Unexpected any. Specify a different type.", "3"],
      [0, 0, 0, "Do not use any type assertions.", "4"],
      [0, 0, 0, "Unexpected any. Specify a different type.", "5"],
      [0, 0, 0, "Do not use any type assertions.", "6"],
      [0, 0, 0, "Unexpected any. Specify a different type.", "7"],
      [0, 0, 0, "Do not use any type assertions.", "8"],
      [0, 0, 0, "Unexpected any. Specify a different type.", "9"],
      [0, 0, 0, "Do not use any type assertions.", "10"],
      [0, 0, 0, "Unexpected any. Specify a different type.", "11"],
      [0, 0, 0, "Do not use any type assertions.", "12"],
      [0, 0, 0, "Unexpected any. Specify a different type.", "13"],
      [0, 0, 0, "Do not use any type assertions.", "14"],
      [0, 0, 0, "Unexpected any. Specify a different type.", "15"],
      [0, 0, 0, "Unexpected any. Specify a different type.", "16"],
      [0, 0, 0, "Unexpected any. Specify a different type.", "17"],
      [0, 0, 0, "Unexpected any. Specify a different type.", "18"],
      [0, 0, 0, "Unexpected any. Specify a different type.", "19"],
      [0, 0, 0, "Unexpected any. Specify a different type.", "20"]
    ],
    "packages/grafana-ui/src/components/StatsPicker/StatsPicker.story.tsx:5381": [
      [0, 0, 0, "Unexpected any. Specify a different type.", "0"],
      [0, 0, 0, "Unexpected any. Specify a different type.", "1"],
      [0, 0, 0, "Unexpected any. Specify a different type.", "2"]
    ],
    "packages/grafana-ui/src/components/Table/CellActions.tsx:5381": [
      [0, 0, 0, "Do not use any type assertions.", "0"]
    ],
    "packages/grafana-ui/src/components/Table/DefaultCell.tsx:5381": [
      [0, 0, 0, "Do not use any type assertions.", "0"]
    ],
    "packages/grafana-ui/src/components/Table/Filter.tsx:5381": [
      [0, 0, 0, "Unexpected any. Specify a different type.", "0"]
    ],
    "packages/grafana-ui/src/components/Table/FilterPopup.tsx:5381": [
      [0, 0, 0, "Unexpected any. Specify a different type.", "0"]
    ],
    "packages/grafana-ui/src/components/Table/FooterRow.tsx:5381": [
      [0, 0, 0, "Do not use any type assertions.", "0"],
      [0, 0, 0, "Unexpected any. Specify a different type.", "1"]
    ],
    "packages/grafana-ui/src/components/Table/HeaderRow.tsx:5381": [
      [0, 0, 0, "Unexpected any. Specify a different type.", "0"]
    ],
    "packages/grafana-ui/src/components/Table/JSONViewCell.tsx:5381": [
      [0, 0, 0, "Do not use any type assertions.", "0"]
    ],
    "packages/grafana-ui/src/components/Table/Table.tsx:5381": [
      [0, 0, 0, "Unexpected any. Specify a different type.", "0"],
      [0, 0, 0, "Do not use any type assertions.", "1"],
      [0, 0, 0, "Do not use any type assertions.", "2"],
      [0, 0, 0, "Do not use any type assertions.", "3"],
      [0, 0, 0, "Do not use any type assertions.", "4"]
    ],
    "packages/grafana-ui/src/components/Table/TableCell.tsx:5381": [
      [0, 0, 0, "Do not use any type assertions.", "0"],
      [0, 0, 0, "Do not use any type assertions.", "1"],
      [0, 0, 0, "Do not use any type assertions.", "2"],
      [0, 0, 0, "Unexpected any. Specify a different type.", "3"],
      [0, 0, 0, "Do not use any type assertions.", "4"],
      [0, 0, 0, "Do not use any type assertions.", "5"]
    ],
    "packages/grafana-ui/src/components/Table/TableCellInspectModal.tsx:5381": [
      [0, 0, 0, "Unexpected any. Specify a different type.", "0"]
    ],
    "packages/grafana-ui/src/components/Table/hooks.ts:5381": [
      [0, 0, 0, "Do not use any type assertions.", "0"],
      [0, 0, 0, "Do not use any type assertions.", "1"],
      [0, 0, 0, "Do not use any type assertions.", "2"],
      [0, 0, 0, "Do not use any type assertions.", "3"],
      [0, 0, 0, "Do not use any type assertions.", "4"]
    ],
    "packages/grafana-ui/src/components/Table/reducer.ts:5381": [
      [0, 0, 0, "Do not use any type assertions.", "0"],
      [0, 0, 0, "Unexpected any. Specify a different type.", "1"],
      [0, 0, 0, "Do not use any type assertions.", "2"]
    ],
    "packages/grafana-ui/src/components/Table/types.ts:5381": [
      [0, 0, 0, "Unexpected any. Specify a different type.", "0"],
      [0, 0, 0, "Unexpected any. Specify a different type.", "1"]
    ],
    "packages/grafana-ui/src/components/Table/utils.test.tsx:5381": [
      [0, 0, 0, "Unexpected any. Specify a different type.", "0"],
      [0, 0, 0, "Unexpected any. Specify a different type.", "1"],
      [0, 0, 0, "Unexpected any. Specify a different type.", "2"],
      [0, 0, 0, "Unexpected any. Specify a different type.", "3"],
      [0, 0, 0, "Unexpected any. Specify a different type.", "4"],
      [0, 0, 0, "Unexpected any. Specify a different type.", "5"],
      [0, 0, 0, "Unexpected any. Specify a different type.", "6"],
      [0, 0, 0, "Unexpected any. Specify a different type.", "7"],
      [0, 0, 0, "Unexpected any. Specify a different type.", "8"],
      [0, 0, 0, "Unexpected any. Specify a different type.", "9"]
    ],
    "packages/grafana-ui/src/components/Table/utils.tsx:5381": [
      [0, 0, 0, "Do not use any type assertions.", "0"],
      [0, 0, 0, "Do not use any type assertions.", "1"],
      [0, 0, 0, "Unexpected any. Specify a different type.", "2"],
      [0, 0, 0, "Unexpected any. Specify a different type.", "3"],
      [0, 0, 0, "Unexpected any. Specify a different type.", "4"],
      [0, 0, 0, "Unexpected any. Specify a different type.", "5"],
      [0, 0, 0, "Do not use any type assertions.", "6"],
      [0, 0, 0, "Unexpected any. Specify a different type.", "7"],
      [0, 0, 0, "Unexpected any. Specify a different type.", "8"],
      [0, 0, 0, "Unexpected any. Specify a different type.", "9"],
      [0, 0, 0, "Unexpected any. Specify a different type.", "10"],
      [0, 0, 0, "Unexpected any. Specify a different type.", "11"],
      [0, 0, 0, "Unexpected any. Specify a different type.", "12"],
      [0, 0, 0, "Unexpected any. Specify a different type.", "13"],
      [0, 0, 0, "Unexpected any. Specify a different type.", "14"]
    ],
    "packages/grafana-ui/src/components/Tags/Tag.tsx:5381": [
      [0, 0, 0, "Do not use any type assertions.", "0"]
    ],
    "packages/grafana-ui/src/components/ThemeDemos/ThemeDemo.tsx:5381": [
      [0, 0, 0, "Do not use any type assertions.", "0"],
      [0, 0, 0, "Unexpected any. Specify a different type.", "1"]
    ],
    "packages/grafana-ui/src/components/TimeSeries/TimeSeries.tsx:5381": [
      [0, 0, 0, "Do not use any type assertions.", "0"],
      [0, 0, 0, "Do not use any type assertions.", "1"]
    ],
    "packages/grafana-ui/src/components/TimeSeries/utils.ts:5381": [
      [0, 0, 0, "Unexpected any. Specify a different type.", "0"],
      [0, 0, 0, "Do not use any type assertions.", "1"],
      [0, 0, 0, "Unexpected any. Specify a different type.", "2"]
    ],
    "packages/grafana-ui/src/components/VizLegend/types.ts:5381": [
      [0, 0, 0, "Unexpected any. Specify a different type.", "0"],
      [0, 0, 0, "Unexpected any. Specify a different type.", "1"]
    ],
    "packages/grafana-ui/src/components/VizRepeater/VizRepeater.tsx:5381": [
      [0, 0, 0, "Do not use any type assertions.", "0"],
      [0, 0, 0, "Do not use any type assertions.", "1"],
      [0, 0, 0, "Do not use any type assertions.", "2"],
      [0, 0, 0, "Do not use any type assertions.", "3"]
    ],
    "packages/grafana-ui/src/components/VizTooltip/VizTooltip.tsx:5381": [
      [0, 0, 0, "Unexpected any. Specify a different type.", "0"],
      [0, 0, 0, "Unexpected any. Specify a different type.", "1"]
    ],
    "packages/grafana-ui/src/components/uPlot/Plot.tsx:5381": [
      [0, 0, 0, "Do not use any type assertions.", "0"],
      [0, 0, 0, "Do not use any type assertions.", "1"]
    ],
    "packages/grafana-ui/src/components/uPlot/PlotLegend.tsx:5381": [
      [0, 0, 0, "Unexpected any. Specify a different type.", "0"],
      [0, 0, 0, "Do not use any type assertions.", "1"]
    ],
    "packages/grafana-ui/src/components/uPlot/config.ts:5381": [
      [0, 0, 0, "Do not use any type assertions.", "0"],
      [0, 0, 0, "Do not use any type assertions.", "1"],
      [0, 0, 0, "Do not use any type assertions.", "2"],
      [0, 0, 0, "Do not use any type assertions.", "3"],
      [0, 0, 0, "Do not use any type assertions.", "4"],
      [0, 0, 0, "Do not use any type assertions.", "5"],
      [0, 0, 0, "Do not use any type assertions.", "6"],
      [0, 0, 0, "Do not use any type assertions.", "7"]
    ],
    "packages/grafana-ui/src/components/uPlot/config/UPlotAxisBuilder.ts:5381": [
      [0, 0, 0, "Unexpected any. Specify a different type.", "0"],
      [0, 0, 0, "Do not use any type assertions.", "1"],
      [0, 0, 0, "Unexpected any. Specify a different type.", "2"],
      [0, 0, 0, "Do not use any type assertions.", "3"],
      [0, 0, 0, "Unexpected any. Specify a different type.", "4"]
    ],
    "packages/grafana-ui/src/components/uPlot/config/UPlotConfigBuilder.ts:5381": [
      [0, 0, 0, "Do not use any type assertions.", "0"],
      [0, 0, 0, "Unexpected any. Specify a different type.", "1"],
      [0, 0, 0, "Do not use any type assertions.", "2"],
      [0, 0, 0, "Do not use any type assertions.", "3"],
      [0, 0, 0, "Unexpected any. Specify a different type.", "4"]
    ],
    "packages/grafana-ui/src/components/uPlot/config/UPlotSeriesBuilder.ts:5381": [
      [0, 0, 0, "Do not use any type assertions.", "0"]
    ],
    "packages/grafana-ui/src/components/uPlot/config/gradientFills.ts:5381": [
      [0, 0, 0, "Do not use any type assertions.", "0"],
      [0, 0, 0, "Do not use any type assertions.", "1"],
      [0, 0, 0, "Do not use any type assertions.", "2"]
    ],
    "packages/grafana-ui/src/components/uPlot/types.ts:5381": [
      [0, 0, 0, "Unexpected any. Specify a different type.", "0"]
    ],
    "packages/grafana-ui/src/components/uPlot/utils.ts:5381": [
      [0, 0, 0, "Do not use any type assertions.", "0"],
      [0, 0, 0, "Do not use any type assertions.", "1"],
      [0, 0, 0, "Do not use any type assertions.", "2"],
      [0, 0, 0, "Do not use any type assertions.", "3"],
      [0, 0, 0, "Do not use any type assertions.", "4"],
      [0, 0, 0, "Do not use any type assertions.", "5"]
    ],
    "packages/grafana-ui/src/options/builder/axis.tsx:5381": [
      [0, 0, 0, "Do not use any type assertions.", "0"],
      [0, 0, 0, "Unexpected any. Specify a different type.", "1"],
      [0, 0, 0, "Do not use any type assertions.", "2"],
      [0, 0, 0, "Unexpected any. Specify a different type.", "3"]
    ],
    "packages/grafana-ui/src/options/builder/hideSeries.tsx:5381": [
      [0, 0, 0, "Do not use any type assertions.", "0"]
    ],
    "packages/grafana-ui/src/options/builder/stacking.tsx:5381": [
      [0, 0, 0, "Unexpected any. Specify a different type.", "0"]
    ],
    "packages/grafana-ui/src/slate-plugins/braces.ts:5381": [
      [0, 0, 0, "Unexpected any. Specify a different type.", "0"],
      [0, 0, 0, "Do not use any type assertions.", "1"]
    ],
    "packages/grafana-ui/src/slate-plugins/slate-prism/index.ts:5381": [
      [0, 0, 0, "Do not use any type assertions.", "0"],
      [0, 0, 0, "Do not use any type assertions.", "1"],
      [0, 0, 0, "Do not use any type assertions.", "2"],
      [0, 0, 0, "Unexpected any. Specify a different type.", "3"]
    ],
    "packages/grafana-ui/src/slate-plugins/slate-prism/options.tsx:5381": [
      [0, 0, 0, "Unexpected any. Specify a different type.", "0"],
      [0, 0, 0, "Unexpected any. Specify a different type.", "1"]
    ],
    "packages/grafana-ui/src/slate-plugins/suggestions.tsx:5381": [
      [0, 0, 0, "Do not use any type assertions.", "0"],
      [0, 0, 0, "Do not use any type assertions.", "1"],
      [0, 0, 0, "Unexpected any. Specify a different type.", "2"]
    ],
    "packages/grafana-ui/src/themes/ThemeContext.tsx:5381": [
      [0, 0, 0, "Do not use any type assertions.", "0"],
      [0, 0, 0, "Do not use any type assertions.", "1"],
      [0, 0, 0, "Do not use any type assertions.", "2"],
      [0, 0, 0, "Do not use any type assertions.", "3"],
      [0, 0, 0, "Do not use any type assertions.", "4"]
    ],
    "packages/grafana-ui/src/themes/stylesFactory.ts:5381": [
      [0, 0, 0, "Unexpected any. Specify a different type.", "0"],
      [0, 0, 0, "Unexpected any. Specify a different type.", "1"]
    ],
    "packages/grafana-ui/src/types/forms.ts:5381": [
      [0, 0, 0, "Unexpected any. Specify a different type.", "0"]
    ],
    "packages/grafana-ui/src/types/jquery.d.ts:5381": [
      [0, 0, 0, "Unexpected any. Specify a different type.", "0"],
      [0, 0, 0, "Unexpected any. Specify a different type.", "1"],
      [0, 0, 0, "Unexpected any. Specify a different type.", "2"],
      [0, 0, 0, "Unexpected any. Specify a different type.", "3"],
      [0, 0, 0, "Unexpected any. Specify a different type.", "4"],
      [0, 0, 0, "Unexpected any. Specify a different type.", "5"],
      [0, 0, 0, "Unexpected any. Specify a different type.", "6"],
      [0, 0, 0, "Unexpected any. Specify a different type.", "7"],
      [0, 0, 0, "Unexpected any. Specify a different type.", "8"]
    ],
    "packages/grafana-ui/src/types/mdx.d.ts:5381": [
      [0, 0, 0, "Unexpected any. Specify a different type.", "0"]
    ],
    "packages/grafana-ui/src/types/react-table-config.d.ts:5381": [
      [0, 0, 0, "Unexpected any. Specify a different type.", "0"],
      [0, 0, 0, "Unexpected any. Specify a different type.", "1"]
    ],
    "packages/grafana-ui/src/utils/debug.ts:5381": [
      [0, 0, 0, "Unexpected any. Specify a different type.", "0"]
    ],
    "packages/grafana-ui/src/utils/dom.ts:5381": [
      [0, 0, 0, "Unexpected any. Specify a different type.", "0"],
      [0, 0, 0, "Unexpected any. Specify a different type.", "1"],
      [0, 0, 0, "Unexpected any. Specify a different type.", "2"]
    ],
    "packages/grafana-ui/src/utils/logger.ts:5381": [
      [0, 0, 0, "Unexpected any. Specify a different type.", "0"],
      [0, 0, 0, "Unexpected any. Specify a different type.", "1"],
      [0, 0, 0, "Unexpected any. Specify a different type.", "2"]
    ],
    "packages/grafana-ui/src/utils/storybook/withTheme.tsx:5381": [
      [0, 0, 0, "Unexpected any. Specify a different type.", "0"],
      [0, 0, 0, "Unexpected any. Specify a different type.", "1"]
    ],
    "packages/grafana-ui/src/utils/table.ts:5381": [
      [0, 0, 0, "Unexpected any. Specify a different type.", "0"]
    ],
    "packages/grafana-ui/src/utils/useAsyncDependency.ts:5381": [
      [0, 0, 0, "Unexpected any. Specify a different type.", "0"]
    ],
    "packages/jaeger-ui-components/src/ScrollManager.tsx:5381": [
      [0, 0, 0, "Do not use any type assertions.", "0"],
      [0, 0, 0, "Do not use any type assertions.", "1"],
      [0, 0, 0, "Unexpected any. Specify a different type.", "2"]
    ],
    "packages/jaeger-ui-components/src/TracePageHeader/SpanGraph/Scrubber.tsx:5381": [
      [0, 0, 0, "Unexpected any. Specify a different type.", "0"],
      [0, 0, 0, "Unexpected any. Specify a different type.", "1"],
      [0, 0, 0, "Unexpected any. Specify a different type.", "2"]
    ],
    "packages/jaeger-ui-components/src/TracePageHeader/SpanGraph/render-into-canvas.tsx:5381": [
      [0, 0, 0, "Do not use any type assertions.", "0"]
    ],
    "packages/jaeger-ui-components/src/TraceTimelineViewer/ListView/index.tsx:5381": [
      [0, 0, 0, "Do not use any type assertions.", "0"],
      [0, 0, 0, "Unexpected any. Specify a different type.", "1"],
      [0, 0, 0, "Do not use any type assertions.", "2"],
      [0, 0, 0, "Unexpected any. Specify a different type.", "3"],
      [0, 0, 0, "Do not use any type assertions.", "4"]
    ],
    "packages/jaeger-ui-components/src/TraceTimelineViewer/SpanBar.tsx:5381": [
      [0, 0, 0, "Unexpected any. Specify a different type.", "0"]
    ],
    "packages/jaeger-ui-components/src/TraceTimelineViewer/SpanDetail/index.tsx:5381": [
      [0, 0, 0, "Do not use any type assertions.", "0"],
      [0, 0, 0, "Unexpected any. Specify a different type.", "1"]
    ],
    "packages/jaeger-ui-components/src/TraceTimelineViewer/TimelineHeaderRow/TimelineViewingLayer.tsx:5381": [
      [0, 0, 0, "Unexpected any. Specify a different type.", "0"]
    ],
    "packages/jaeger-ui-components/src/TraceTimelineViewer/VirtualizedTraceView.tsx:5381": [
      [0, 0, 0, "Do not use any type assertions.", "0"]
    ],
    "packages/jaeger-ui-components/src/TraceTimelineViewer/utils.tsx:5381": [
      [0, 0, 0, "Unexpected any. Specify a different type.", "0"]
    ],
    "packages/jaeger-ui-components/src/common/BreakableText.tsx:5381": [
      [0, 0, 0, "Unexpected any. Specify a different type.", "0"]
    ],
    "packages/jaeger-ui-components/src/common/UiFindInput.tsx:5381": [
      [0, 0, 0, "Unexpected any. Specify a different type.", "0"],
      [0, 0, 0, "Unexpected any. Specify a different type.", "1"]
    ],
    "packages/jaeger-ui-components/src/constants/index.tsx:5381": [
      [0, 0, 0, "Do not use any type assertions.", "0"],
      [0, 0, 0, "Do not use any type assertions.", "1"],
      [0, 0, 0, "Do not use any type assertions.", "2"],
      [0, 0, 0, "Do not use any type assertions.", "3"],
      [0, 0, 0, "Do not use any type assertions.", "4"]
    ],
    "packages/jaeger-ui-components/src/constants/tag-keys.tsx:5381": [
      [0, 0, 0, "Do not use any type assertions.", "0"],
      [0, 0, 0, "Do not use any type assertions.", "1"],
      [0, 0, 0, "Do not use any type assertions.", "2"]
    ],
    "packages/jaeger-ui-components/src/keyboard-shortcuts.tsx:5381": [
      [0, 0, 0, "Unexpected any. Specify a different type.", "0"],
      [0, 0, 0, "Unexpected any. Specify a different type.", "1"]
    ],
    "packages/jaeger-ui-components/src/model/link-patterns.tsx:5381": [
      [0, 0, 0, "Unexpected any. Specify a different type.", "0"],
      [0, 0, 0, "Unexpected any. Specify a different type.", "1"],
      [0, 0, 0, "Unexpected any. Specify a different type.", "2"],
      [0, 0, 0, "Unexpected any. Specify a different type.", "3"],
      [0, 0, 0, "Unexpected any. Specify a different type.", "4"],
      [0, 0, 0, "Unexpected any. Specify a different type.", "5"],
      [0, 0, 0, "Unexpected any. Specify a different type.", "6"],
      [0, 0, 0, "Unexpected any. Specify a different type.", "7"],
      [0, 0, 0, "Unexpected any. Specify a different type.", "8"],
      [0, 0, 0, "Unexpected any. Specify a different type.", "9"],
      [0, 0, 0, "Do not use any type assertions.", "10"],
      [0, 0, 0, "Unexpected any. Specify a different type.", "11"],
      [0, 0, 0, "Do not use any type assertions.", "12"],
      [0, 0, 0, "Unexpected any. Specify a different type.", "13"]
    ],
    "packages/jaeger-ui-components/src/model/transform-trace-data.tsx:5381": [
      [0, 0, 0, "Do not use any type assertions.", "0"],
      [0, 0, 0, "Do not use any type assertions.", "1"],
      [0, 0, 0, "Do not use any type assertions.", "2"]
    ],
    "packages/jaeger-ui-components/src/types/api-error.tsx:5381": [
      [0, 0, 0, "Unexpected any. Specify a different type.", "0"]
    ],
    "packages/jaeger-ui-components/src/types/links.ts:5381": [
      [0, 0, 0, "Unexpected any. Specify a different type.", "0"]
    ],
    "packages/jaeger-ui-components/src/types/trace.ts:5381": [
      [0, 0, 0, "Unexpected any. Specify a different type.", "0"]
    ],
    "packages/jaeger-ui-components/src/utils/DraggableManager/types.tsx:5381": [
      [0, 0, 0, "Unexpected any. Specify a different type.", "0"]
    ],
    "packages/jaeger-ui-components/src/utils/date.tsx:5381": [
      [0, 0, 0, "Unexpected any. Specify a different type.", "0"]
    ],
    "plugins-bundled/internal/input-datasource/src/InputDatasource.ts:5381": [
      [0, 0, 0, "Unexpected any. Specify a different type.", "0"],
      [0, 0, 0, "Do not use any type assertions.", "1"]
    ],
    "public/app/angular/AngularApp.ts:5381": [
      [0, 0, 0, "Unexpected any. Specify a different type.", "0"],
      [0, 0, 0, "Unexpected any. Specify a different type.", "1"],
      [0, 0, 0, "Unexpected any. Specify a different type.", "2"],
      [0, 0, 0, "Unexpected any. Specify a different type.", "3"],
      [0, 0, 0, "Unexpected any. Specify a different type.", "4"],
      [0, 0, 0, "Unexpected any. Specify a different type.", "5"]
    ],
    "public/app/angular/AngularLocationWrapper.test.ts:5381": [
      [0, 0, 0, "Unexpected any. Specify a different type.", "0"]
    ],
    "public/app/angular/AngularLocationWrapper.ts:5381": [
      [0, 0, 0, "Unexpected any. Specify a different type.", "0"],
      [0, 0, 0, "Unexpected any. Specify a different type.", "1"],
      [0, 0, 0, "Unexpected any. Specify a different type.", "2"],
      [0, 0, 0, "Unexpected any. Specify a different type.", "3"],
      [0, 0, 0, "Unexpected any. Specify a different type.", "4"]
    ],
    "public/app/angular/GrafanaCtrl.ts:5381": [
      [0, 0, 0, "Unexpected any. Specify a different type.", "0"],
      [0, 0, 0, "Unexpected any. Specify a different type.", "1"],
      [0, 0, 0, "Unexpected any. Specify a different type.", "2"],
      [0, 0, 0, "Unexpected any. Specify a different type.", "3"]
    ],
    "public/app/angular/array_join.ts:5381": [
      [0, 0, 0, "Unexpected any. Specify a different type.", "0"],
      [0, 0, 0, "Unexpected any. Specify a different type.", "1"],
      [0, 0, 0, "Unexpected any. Specify a different type.", "2"],
      [0, 0, 0, "Unexpected any. Specify a different type.", "3"],
      [0, 0, 0, "Do not use any type assertions.", "4"],
      [0, 0, 0, "Unexpected any. Specify a different type.", "5"]
    ],
    "public/app/angular/autofill_event_fix.ts:5381": [
      [0, 0, 0, "Unexpected any. Specify a different type.", "0"],
      [0, 0, 0, "Unexpected any. Specify a different type.", "1"],
      [0, 0, 0, "Unexpected any. Specify a different type.", "2"]
    ],
    "public/app/angular/bridgeReactAngularRouting.ts:5381": [
      [0, 0, 0, "Unexpected any. Specify a different type.", "0"],
      [0, 0, 0, "Unexpected any. Specify a different type.", "1"],
      [0, 0, 0, "Unexpected any. Specify a different type.", "2"],
      [0, 0, 0, "Do not use any type assertions.", "3"],
      [0, 0, 0, "Do not use any type assertions.", "4"]
    ],
    "public/app/angular/bsTooltip.ts:5381": [
      [0, 0, 0, "Unexpected any. Specify a different type.", "0"],
      [0, 0, 0, "Unexpected any. Specify a different type.", "1"],
      [0, 0, 0, "Unexpected any. Specify a different type.", "2"],
      [0, 0, 0, "Unexpected any. Specify a different type.", "3"],
      [0, 0, 0, "Unexpected any. Specify a different type.", "4"],
      [0, 0, 0, "Unexpected any. Specify a different type.", "5"],
      [0, 0, 0, "Unexpected any. Specify a different type.", "6"],
      [0, 0, 0, "Unexpected any. Specify a different type.", "7"],
      [0, 0, 0, "Unexpected any. Specify a different type.", "8"]
    ],
    "public/app/angular/bsTypeahead.ts:5381": [
      [0, 0, 0, "Unexpected any. Specify a different type.", "0"],
      [0, 0, 0, "Unexpected any. Specify a different type.", "1"],
      [0, 0, 0, "Unexpected any. Specify a different type.", "2"],
      [0, 0, 0, "Unexpected any. Specify a different type.", "3"],
      [0, 0, 0, "Unexpected any. Specify a different type.", "4"],
      [0, 0, 0, "Unexpected any. Specify a different type.", "5"],
      [0, 0, 0, "Unexpected any. Specify a different type.", "6"],
      [0, 0, 0, "Unexpected any. Specify a different type.", "7"]
    ],
    "public/app/angular/components/HttpSettingsCtrl.ts:5381": [
      [0, 0, 0, "Unexpected any. Specify a different type.", "0"],
      [0, 0, 0, "Unexpected any. Specify a different type.", "1"]
    ],
    "public/app/angular/components/code_editor/brace.d.ts:5381": [
      [0, 0, 0, "Unexpected any. Specify a different type.", "0"]
    ],
    "public/app/angular/components/code_editor/code_editor.ts:5381": [
      [0, 0, 0, "Unexpected any. Specify a different type.", "0"],
      [0, 0, 0, "Unexpected any. Specify a different type.", "1"],
      [0, 0, 0, "Unexpected any. Specify a different type.", "2"],
      [0, 0, 0, "Do not use any type assertions.", "3"],
      [0, 0, 0, "Unexpected any. Specify a different type.", "4"],
      [0, 0, 0, "Unexpected any. Specify a different type.", "5"],
      [0, 0, 0, "Unexpected any. Specify a different type.", "6"],
      [0, 0, 0, "Do not use any type assertions.", "7"],
      [0, 0, 0, "Unexpected any. Specify a different type.", "8"]
    ],
    "public/app/angular/components/form_dropdown/form_dropdown.ts:5381": [
      [0, 0, 0, "Unexpected any. Specify a different type.", "0"],
      [0, 0, 0, "Unexpected any. Specify a different type.", "1"],
      [0, 0, 0, "Unexpected any. Specify a different type.", "2"],
      [0, 0, 0, "Unexpected any. Specify a different type.", "3"],
      [0, 0, 0, "Unexpected any. Specify a different type.", "4"],
      [0, 0, 0, "Unexpected any. Specify a different type.", "5"],
      [0, 0, 0, "Unexpected any. Specify a different type.", "6"],
      [0, 0, 0, "Unexpected any. Specify a different type.", "7"],
      [0, 0, 0, "Unexpected any. Specify a different type.", "8"],
      [0, 0, 0, "Unexpected any. Specify a different type.", "9"],
      [0, 0, 0, "Unexpected any. Specify a different type.", "10"],
      [0, 0, 0, "Unexpected any. Specify a different type.", "11"],
      [0, 0, 0, "Unexpected any. Specify a different type.", "12"],
      [0, 0, 0, "Unexpected any. Specify a different type.", "13"],
      [0, 0, 0, "Unexpected any. Specify a different type.", "14"],
      [0, 0, 0, "Unexpected any. Specify a different type.", "15"],
      [0, 0, 0, "Unexpected any. Specify a different type.", "16"],
      [0, 0, 0, "Do not use any type assertions.", "17"],
      [0, 0, 0, "Unexpected any. Specify a different type.", "18"],
      [0, 0, 0, "Unexpected any. Specify a different type.", "19"],
      [0, 0, 0, "Unexpected any. Specify a different type.", "20"],
      [0, 0, 0, "Unexpected any. Specify a different type.", "21"],
      [0, 0, 0, "Unexpected any. Specify a different type.", "22"],
      [0, 0, 0, "Unexpected any. Specify a different type.", "23"],
      [0, 0, 0, "Do not use any type assertions.", "24"],
      [0, 0, 0, "Unexpected any. Specify a different type.", "25"],
      [0, 0, 0, "Do not use any type assertions.", "26"],
      [0, 0, 0, "Unexpected any. Specify a different type.", "27"],
      [0, 0, 0, "Do not use any type assertions.", "28"],
      [0, 0, 0, "Unexpected any. Specify a different type.", "29"]
    ],
    "public/app/angular/components/info_popover.ts:5381": [
      [0, 0, 0, "Unexpected any. Specify a different type.", "0"],
      [0, 0, 0, "Unexpected any. Specify a different type.", "1"],
      [0, 0, 0, "Unexpected any. Specify a different type.", "2"],
      [0, 0, 0, "Unexpected any. Specify a different type.", "3"],
      [0, 0, 0, "Unexpected any. Specify a different type.", "4"],
      [0, 0, 0, "Unexpected any. Specify a different type.", "5"],
      [0, 0, 0, "Unexpected any. Specify a different type.", "6"]
    ],
    "public/app/angular/components/jsontree.ts:5381": [
      [0, 0, 0, "Unexpected any. Specify a different type.", "0"]
    ],
    "public/app/angular/components/plugin_component.ts:5381": [
      [0, 0, 0, "Unexpected any. Specify a different type.", "0"],
      [0, 0, 0, "Unexpected any. Specify a different type.", "1"],
      [0, 0, 0, "Unexpected any. Specify a different type.", "2"],
      [0, 0, 0, "Unexpected any. Specify a different type.", "3"],
      [0, 0, 0, "Unexpected any. Specify a different type.", "4"],
      [0, 0, 0, "Unexpected any. Specify a different type.", "5"],
      [0, 0, 0, "Unexpected any. Specify a different type.", "6"],
      [0, 0, 0, "Unexpected any. Specify a different type.", "7"],
      [0, 0, 0, "Unexpected any. Specify a different type.", "8"],
      [0, 0, 0, "Unexpected any. Specify a different type.", "9"],
      [0, 0, 0, "Unexpected any. Specify a different type.", "10"],
      [0, 0, 0, "Unexpected any. Specify a different type.", "11"],
      [0, 0, 0, "Unexpected any. Specify a different type.", "12"],
      [0, 0, 0, "Unexpected any. Specify a different type.", "13"],
      [0, 0, 0, "Unexpected any. Specify a different type.", "14"],
      [0, 0, 0, "Unexpected any. Specify a different type.", "15"],
      [0, 0, 0, "Unexpected any. Specify a different type.", "16"],
      [0, 0, 0, "Unexpected any. Specify a different type.", "17"],
      [0, 0, 0, "Unexpected any. Specify a different type.", "18"],
      [0, 0, 0, "Do not use any type assertions.", "19"],
      [0, 0, 0, "Unexpected any. Specify a different type.", "20"],
      [0, 0, 0, "Unexpected any. Specify a different type.", "21"],
      [0, 0, 0, "Unexpected any. Specify a different type.", "22"],
      [0, 0, 0, "Unexpected any. Specify a different type.", "23"],
      [0, 0, 0, "Unexpected any. Specify a different type.", "24"],
      [0, 0, 0, "Unexpected any. Specify a different type.", "25"],
      [0, 0, 0, "Unexpected any. Specify a different type.", "26"],
      [0, 0, 0, "Unexpected any. Specify a different type.", "27"],
      [0, 0, 0, "Unexpected any. Specify a different type.", "28"]
    ],
    "public/app/angular/components/query_part_editor.ts:5381": [
      [0, 0, 0, "Unexpected any. Specify a different type.", "0"],
      [0, 0, 0, "Unexpected any. Specify a different type.", "1"],
      [0, 0, 0, "Unexpected any. Specify a different type.", "2"],
      [0, 0, 0, "Unexpected any. Specify a different type.", "3"],
      [0, 0, 0, "Unexpected any. Specify a different type.", "4"],
      [0, 0, 0, "Unexpected any. Specify a different type.", "5"],
      [0, 0, 0, "Unexpected any. Specify a different type.", "6"],
      [0, 0, 0, "Unexpected any. Specify a different type.", "7"],
      [0, 0, 0, "Unexpected any. Specify a different type.", "8"],
      [0, 0, 0, "Unexpected any. Specify a different type.", "9"],
      [0, 0, 0, "Unexpected any. Specify a different type.", "10"],
      [0, 0, 0, "Unexpected any. Specify a different type.", "11"],
      [0, 0, 0, "Unexpected any. Specify a different type.", "12"]
    ],
    "public/app/angular/components/scroll.ts:5381": [
      [0, 0, 0, "Unexpected any. Specify a different type.", "0"],
      [0, 0, 0, "Unexpected any. Specify a different type.", "1"],
      [0, 0, 0, "Unexpected any. Specify a different type.", "2"]
    ],
    "public/app/angular/components/spectrum_picker.ts:5381": [
      [0, 0, 0, "Unexpected any. Specify a different type.", "0"],
      [0, 0, 0, "Unexpected any. Specify a different type.", "1"],
      [0, 0, 0, "Unexpected any. Specify a different type.", "2"],
      [0, 0, 0, "Unexpected any. Specify a different type.", "3"]
    ],
    "public/app/angular/components/sql_part/sql_part.ts:5381": [
      [0, 0, 0, "Unexpected any. Specify a different type.", "0"],
      [0, 0, 0, "Unexpected any. Specify a different type.", "1"],
      [0, 0, 0, "Unexpected any. Specify a different type.", "2"],
      [0, 0, 0, "Unexpected any. Specify a different type.", "3"],
      [0, 0, 0, "Unexpected any. Specify a different type.", "4"],
      [0, 0, 0, "Unexpected any. Specify a different type.", "5"],
      [0, 0, 0, "Unexpected any. Specify a different type.", "6"]
    ],
    "public/app/angular/components/sql_part/sql_part_editor.ts:5381": [
      [0, 0, 0, "Unexpected any. Specify a different type.", "0"],
      [0, 0, 0, "Unexpected any. Specify a different type.", "1"],
      [0, 0, 0, "Unexpected any. Specify a different type.", "2"],
      [0, 0, 0, "Unexpected any. Specify a different type.", "3"],
      [0, 0, 0, "Unexpected any. Specify a different type.", "4"],
      [0, 0, 0, "Unexpected any. Specify a different type.", "5"],
      [0, 0, 0, "Unexpected any. Specify a different type.", "6"],
      [0, 0, 0, "Unexpected any. Specify a different type.", "7"],
      [0, 0, 0, "Unexpected any. Specify a different type.", "8"],
      [0, 0, 0, "Unexpected any. Specify a different type.", "9"],
      [0, 0, 0, "Unexpected any. Specify a different type.", "10"],
      [0, 0, 0, "Unexpected any. Specify a different type.", "11"],
      [0, 0, 0, "Unexpected any. Specify a different type.", "12"]
    ],
    "public/app/angular/components/switch.ts:5381": [
      [0, 0, 0, "Unexpected any. Specify a different type.", "0"],
      [0, 0, 0, "Unexpected any. Specify a different type.", "1"],
      [0, 0, 0, "Unexpected any. Specify a different type.", "2"],
      [0, 0, 0, "Unexpected any. Specify a different type.", "3"],
      [0, 0, 0, "Unexpected any. Specify a different type.", "4"],
      [0, 0, 0, "Unexpected any. Specify a different type.", "5"]
    ],
    "public/app/angular/diff-view.ts:5381": [
      [0, 0, 0, "Unexpected any. Specify a different type.", "0"],
      [0, 0, 0, "Unexpected any. Specify a different type.", "1"],
      [0, 0, 0, "Unexpected any. Specify a different type.", "2"]
    ],
    "public/app/angular/dropdown_typeahead.ts:5381": [
      [0, 0, 0, "Unexpected any. Specify a different type.", "0"],
      [0, 0, 0, "Unexpected any. Specify a different type.", "1"],
      [0, 0, 0, "Unexpected any. Specify a different type.", "2"],
      [0, 0, 0, "Unexpected any. Specify a different type.", "3"],
      [0, 0, 0, "Unexpected any. Specify a different type.", "4"],
      [0, 0, 0, "Unexpected any. Specify a different type.", "5"],
      [0, 0, 0, "Unexpected any. Specify a different type.", "6"],
      [0, 0, 0, "Unexpected any. Specify a different type.", "7"],
      [0, 0, 0, "Unexpected any. Specify a different type.", "8"],
      [0, 0, 0, "Unexpected any. Specify a different type.", "9"],
      [0, 0, 0, "Unexpected any. Specify a different type.", "10"],
      [0, 0, 0, "Unexpected any. Specify a different type.", "11"],
      [0, 0, 0, "Do not use any type assertions.", "12"],
      [0, 0, 0, "Unexpected any. Specify a different type.", "13"],
      [0, 0, 0, "Unexpected any. Specify a different type.", "14"],
      [0, 0, 0, "Unexpected any. Specify a different type.", "15"],
      [0, 0, 0, "Unexpected any. Specify a different type.", "16"],
      [0, 0, 0, "Unexpected any. Specify a different type.", "17"]
    ],
    "public/app/angular/filters/filters.ts:5381": [
      [0, 0, 0, "Unexpected any. Specify a different type.", "0"],
      [0, 0, 0, "Unexpected any. Specify a different type.", "1"],
      [0, 0, 0, "Unexpected any. Specify a different type.", "2"],
      [0, 0, 0, "Unexpected any. Specify a different type.", "3"],
      [0, 0, 0, "Unexpected any. Specify a different type.", "4"],
      [0, 0, 0, "Unexpected any. Specify a different type.", "5"],
      [0, 0, 0, "Unexpected any. Specify a different type.", "6"]
    ],
    "public/app/angular/give_focus.ts:5381": [
      [0, 0, 0, "Unexpected any. Specify a different type.", "0"],
      [0, 0, 0, "Unexpected any. Specify a different type.", "1"],
      [0, 0, 0, "Unexpected any. Specify a different type.", "2"],
      [0, 0, 0, "Unexpected any. Specify a different type.", "3"],
      [0, 0, 0, "Unexpected any. Specify a different type.", "4"],
      [0, 0, 0, "Unexpected any. Specify a different type.", "5"]
    ],
    "public/app/angular/injectorMonkeyPatch.ts:5381": [
      [0, 0, 0, "Unexpected any. Specify a different type.", "0"],
      [0, 0, 0, "Unexpected any. Specify a different type.", "1"],
      [0, 0, 0, "Unexpected any. Specify a different type.", "2"],
      [0, 0, 0, "Unexpected any. Specify a different type.", "3"],
      [0, 0, 0, "Unexpected any. Specify a different type.", "4"]
    ],
    "public/app/angular/jquery_extended.ts:5381": [
      [0, 0, 0, "Unexpected any. Specify a different type.", "0"],
      [0, 0, 0, "Unexpected any. Specify a different type.", "1"]
    ],
    "public/app/angular/metric_segment.ts:5381": [
      [0, 0, 0, "Unexpected any. Specify a different type.", "0"],
      [0, 0, 0, "Unexpected any. Specify a different type.", "1"],
      [0, 0, 0, "Unexpected any. Specify a different type.", "2"],
      [0, 0, 0, "Unexpected any. Specify a different type.", "3"],
      [0, 0, 0, "Unexpected any. Specify a different type.", "4"],
      [0, 0, 0, "Unexpected any. Specify a different type.", "5"],
      [0, 0, 0, "Unexpected any. Specify a different type.", "6"],
      [0, 0, 0, "Unexpected any. Specify a different type.", "7"],
      [0, 0, 0, "Unexpected any. Specify a different type.", "8"],
      [0, 0, 0, "Unexpected any. Specify a different type.", "9"],
      [0, 0, 0, "Unexpected any. Specify a different type.", "10"],
      [0, 0, 0, "Unexpected any. Specify a different type.", "11"],
      [0, 0, 0, "Unexpected any. Specify a different type.", "12"],
      [0, 0, 0, "Unexpected any. Specify a different type.", "13"],
      [0, 0, 0, "Unexpected any. Specify a different type.", "14"],
      [0, 0, 0, "Unexpected any. Specify a different type.", "15"],
      [0, 0, 0, "Unexpected any. Specify a different type.", "16"]
    ],
    "public/app/angular/misc.ts:5381": [
      [0, 0, 0, "Unexpected any. Specify a different type.", "0"],
      [0, 0, 0, "Unexpected any. Specify a different type.", "1"],
      [0, 0, 0, "Unexpected any. Specify a different type.", "2"],
      [0, 0, 0, "Unexpected any. Specify a different type.", "3"],
      [0, 0, 0, "Unexpected any. Specify a different type.", "4"],
      [0, 0, 0, "Unexpected any. Specify a different type.", "5"],
      [0, 0, 0, "Unexpected any. Specify a different type.", "6"],
      [0, 0, 0, "Unexpected any. Specify a different type.", "7"],
      [0, 0, 0, "Unexpected any. Specify a different type.", "8"],
      [0, 0, 0, "Unexpected any. Specify a different type.", "9"],
      [0, 0, 0, "Unexpected any. Specify a different type.", "10"],
      [0, 0, 0, "Unexpected any. Specify a different type.", "11"],
      [0, 0, 0, "Unexpected any. Specify a different type.", "12"],
      [0, 0, 0, "Unexpected any. Specify a different type.", "13"],
      [0, 0, 0, "Unexpected any. Specify a different type.", "14"],
      [0, 0, 0, "Unexpected any. Specify a different type.", "15"],
      [0, 0, 0, "Unexpected any. Specify a different type.", "16"],
      [0, 0, 0, "Unexpected any. Specify a different type.", "17"],
      [0, 0, 0, "Unexpected any. Specify a different type.", "18"],
      [0, 0, 0, "Unexpected any. Specify a different type.", "19"],
      [0, 0, 0, "Unexpected any. Specify a different type.", "20"],
      [0, 0, 0, "Unexpected any. Specify a different type.", "21"],
      [0, 0, 0, "Unexpected any. Specify a different type.", "22"],
      [0, 0, 0, "Unexpected any. Specify a different type.", "23"],
      [0, 0, 0, "Unexpected any. Specify a different type.", "24"],
      [0, 0, 0, "Unexpected any. Specify a different type.", "25"],
      [0, 0, 0, "Unexpected any. Specify a different type.", "26"],
      [0, 0, 0, "Unexpected any. Specify a different type.", "27"],
      [0, 0, 0, "Unexpected any. Specify a different type.", "28"]
    ],
    "public/app/angular/ng_model_on_blur.ts:5381": [
      [0, 0, 0, "Unexpected any. Specify a different type.", "0"],
      [0, 0, 0, "Unexpected any. Specify a different type.", "1"],
      [0, 0, 0, "Unexpected any. Specify a different type.", "2"],
      [0, 0, 0, "Unexpected any. Specify a different type.", "3"],
      [0, 0, 0, "Unexpected any. Specify a different type.", "4"],
      [0, 0, 0, "Unexpected any. Specify a different type.", "5"],
      [0, 0, 0, "Unexpected any. Specify a different type.", "6"],
      [0, 0, 0, "Unexpected any. Specify a different type.", "7"],
      [0, 0, 0, "Unexpected any. Specify a different type.", "8"],
      [0, 0, 0, "Unexpected any. Specify a different type.", "9"],
      [0, 0, 0, "Unexpected any. Specify a different type.", "10"],
      [0, 0, 0, "Unexpected any. Specify a different type.", "11"],
      [0, 0, 0, "Unexpected any. Specify a different type.", "12"],
      [0, 0, 0, "Unexpected any. Specify a different type.", "13"],
      [0, 0, 0, "Unexpected any. Specify a different type.", "14"]
    ],
    "public/app/angular/panel/metrics_panel_ctrl.ts:5381": [
      [0, 0, 0, "Unexpected any. Specify a different type.", "0"],
      [0, 0, 0, "Unexpected any. Specify a different type.", "1"],
      [0, 0, 0, "Unexpected any. Specify a different type.", "2"],
      [0, 0, 0, "Unexpected any. Specify a different type.", "3"],
      [0, 0, 0, "Unexpected any. Specify a different type.", "4"],
      [0, 0, 0, "Unexpected any. Specify a different type.", "5"],
      [0, 0, 0, "Unexpected any. Specify a different type.", "6"],
      [0, 0, 0, "Unexpected any. Specify a different type.", "7"],
      [0, 0, 0, "Do not use any type assertions.", "8"],
      [0, 0, 0, "Unexpected any. Specify a different type.", "9"],
      [0, 0, 0, "Unexpected any. Specify a different type.", "10"],
      [0, 0, 0, "Do not use any type assertions.", "11"]
    ],
    "public/app/angular/panel/panel_ctrl.ts:5381": [
      [0, 0, 0, "Unexpected any. Specify a different type.", "0"],
      [0, 0, 0, "Unexpected any. Specify a different type.", "1"],
      [0, 0, 0, "Unexpected any. Specify a different type.", "2"],
      [0, 0, 0, "Unexpected any. Specify a different type.", "3"],
      [0, 0, 0, "Unexpected any. Specify a different type.", "4"],
      [0, 0, 0, "Unexpected any. Specify a different type.", "5"],
      [0, 0, 0, "Unexpected any. Specify a different type.", "6"],
      [0, 0, 0, "Unexpected any. Specify a different type.", "7"],
      [0, 0, 0, "Unexpected any. Specify a different type.", "8"],
      [0, 0, 0, "Unexpected any. Specify a different type.", "9"],
      [0, 0, 0, "Unexpected any. Specify a different type.", "10"],
      [0, 0, 0, "Unexpected any. Specify a different type.", "11"]
    ],
    "public/app/angular/panel/panel_directive.ts:5381": [
      [0, 0, 0, "Unexpected any. Specify a different type.", "0"],
      [0, 0, 0, "Unexpected any. Specify a different type.", "1"],
      [0, 0, 0, "Do not use any type assertions.", "2"],
      [0, 0, 0, "Unexpected any. Specify a different type.", "3"]
    ],
    "public/app/angular/panel/panel_editor_tab.ts:5381": [
      [0, 0, 0, "Unexpected any. Specify a different type.", "0"],
      [0, 0, 0, "Unexpected any. Specify a different type.", "1"],
      [0, 0, 0, "Unexpected any. Specify a different type.", "2"]
    ],
    "public/app/angular/panel/query_ctrl.ts:5381": [
      [0, 0, 0, "Unexpected any. Specify a different type.", "0"],
      [0, 0, 0, "Unexpected any. Specify a different type.", "1"],
      [0, 0, 0, "Unexpected any. Specify a different type.", "2"],
      [0, 0, 0, "Unexpected any. Specify a different type.", "3"],
      [0, 0, 0, "Unexpected any. Specify a different type.", "4"]
    ],
    "public/app/angular/panel/query_editor_row.ts:5381": [
      [0, 0, 0, "Unexpected any. Specify a different type.", "0"],
      [0, 0, 0, "Unexpected any. Specify a different type.", "1"],
      [0, 0, 0, "Unexpected any. Specify a different type.", "2"],
      [0, 0, 0, "Unexpected any. Specify a different type.", "3"]
    ],
    "public/app/angular/panel/specs/metrics_panel_ctrl.test.ts:5381": [
      [0, 0, 0, "Unexpected any. Specify a different type.", "0"],
      [0, 0, 0, "Unexpected any. Specify a different type.", "1"]
    ],
    "public/app/angular/partials.ts:5381": [
      [0, 0, 0, "Do not use any type assertions.", "0"],
      [0, 0, 0, "Unexpected any. Specify a different type.", "1"]
    ],
    "public/app/angular/promiseToDigest.ts:5381": [
      [0, 0, 0, "Unexpected any. Specify a different type.", "0"]
    ],
    "public/app/angular/react2angular.ts:5381": [
      [0, 0, 0, "Unexpected any. Specify a different type.", "0"],
      [0, 0, 0, "Unexpected any. Specify a different type.", "1"]
    ],
    "public/app/angular/rebuild_on_change.ts:5381": [
      [0, 0, 0, "Unexpected any. Specify a different type.", "0"],
      [0, 0, 0, "Unexpected any. Specify a different type.", "1"],
      [0, 0, 0, "Do not use any type assertions.", "2"],
      [0, 0, 0, "Unexpected any. Specify a different type.", "3"],
      [0, 0, 0, "Unexpected any. Specify a different type.", "4"],
      [0, 0, 0, "Unexpected any. Specify a different type.", "5"],
      [0, 0, 0, "Unexpected any. Specify a different type.", "6"],
      [0, 0, 0, "Unexpected any. Specify a different type.", "7"],
      [0, 0, 0, "Unexpected any. Specify a different type.", "8"],
      [0, 0, 0, "Unexpected any. Specify a different type.", "9"],
      [0, 0, 0, "Unexpected any. Specify a different type.", "10"],
      [0, 0, 0, "Unexpected any. Specify a different type.", "11"],
      [0, 0, 0, "Unexpected any. Specify a different type.", "12"],
      [0, 0, 0, "Unexpected any. Specify a different type.", "13"],
      [0, 0, 0, "Unexpected any. Specify a different type.", "14"],
      [0, 0, 0, "Unexpected any. Specify a different type.", "15"],
      [0, 0, 0, "Unexpected any. Specify a different type.", "16"]
    ],
    "public/app/angular/services/AngularLoader.ts:5381": [
      [0, 0, 0, "Unexpected any. Specify a different type.", "0"],
      [0, 0, 0, "Unexpected any. Specify a different type.", "1"],
      [0, 0, 0, "Unexpected any. Specify a different type.", "2"]
    ],
    "public/app/angular/services/UtilSrv.ts:5381": [
      [0, 0, 0, "Unexpected any. Specify a different type.", "0"],
      [0, 0, 0, "Unexpected any. Specify a different type.", "1"]
    ],
    "public/app/angular/services/annotations_srv.ts:5381": [
      [0, 0, 0, "Unexpected any. Specify a different type.", "0"],
      [0, 0, 0, "Unexpected any. Specify a different type.", "1"],
      [0, 0, 0, "Unexpected any. Specify a different type.", "2"]
    ],
    "public/app/angular/services/dynamic_directive_srv.ts:5381": [
      [0, 0, 0, "Unexpected any. Specify a different type.", "0"],
      [0, 0, 0, "Unexpected any. Specify a different type.", "1"],
      [0, 0, 0, "Unexpected any. Specify a different type.", "2"],
      [0, 0, 0, "Unexpected any. Specify a different type.", "3"],
      [0, 0, 0, "Unexpected any. Specify a different type.", "4"],
      [0, 0, 0, "Unexpected any. Specify a different type.", "5"],
      [0, 0, 0, "Unexpected any. Specify a different type.", "6"],
      [0, 0, 0, "Unexpected any. Specify a different type.", "7"],
      [0, 0, 0, "Unexpected any. Specify a different type.", "8"]
    ],
    "public/app/angular/services/nav_model_srv.ts:5381": [
      [0, 0, 0, "Unexpected any. Specify a different type.", "0"]
    ],
    "public/app/angular/services/ng_react.ts:5381": [
      [0, 0, 0, "Do not use any type assertions.", "0"],
      [0, 0, 0, "Do not use any type assertions.", "1"],
      [0, 0, 0, "Do not use any type assertions.", "2"],
      [0, 0, 0, "Do not use any type assertions.", "3"],
      [0, 0, 0, "Unexpected any. Specify a different type.", "4"],
      [0, 0, 0, "Unexpected any. Specify a different type.", "5"],
      [0, 0, 0, "Unexpected any. Specify a different type.", "6"],
      [0, 0, 0, "Unexpected any. Specify a different type.", "7"],
      [0, 0, 0, "Unexpected any. Specify a different type.", "8"],
      [0, 0, 0, "Unexpected any. Specify a different type.", "9"],
      [0, 0, 0, "Unexpected any. Specify a different type.", "10"],
      [0, 0, 0, "Unexpected any. Specify a different type.", "11"],
      [0, 0, 0, "Unexpected any. Specify a different type.", "12"],
      [0, 0, 0, "Unexpected any. Specify a different type.", "13"],
      [0, 0, 0, "Unexpected any. Specify a different type.", "14"],
      [0, 0, 0, "Unexpected any. Specify a different type.", "15"],
      [0, 0, 0, "Unexpected any. Specify a different type.", "16"],
      [0, 0, 0, "Unexpected any. Specify a different type.", "17"],
      [0, 0, 0, "Unexpected any. Specify a different type.", "18"],
      [0, 0, 0, "Unexpected any. Specify a different type.", "19"],
      [0, 0, 0, "Unexpected any. Specify a different type.", "20"],
      [0, 0, 0, "Unexpected any. Specify a different type.", "21"],
      [0, 0, 0, "Unexpected any. Specify a different type.", "22"],
      [0, 0, 0, "Unexpected any. Specify a different type.", "23"],
      [0, 0, 0, "Unexpected any. Specify a different type.", "24"],
      [0, 0, 0, "Unexpected any. Specify a different type.", "25"],
      [0, 0, 0, "Unexpected any. Specify a different type.", "26"],
      [0, 0, 0, "Unexpected any. Specify a different type.", "27"],
      [0, 0, 0, "Unexpected any. Specify a different type.", "28"],
      [0, 0, 0, "Unexpected any. Specify a different type.", "29"]
    ],
    "public/app/angular/services/popover_srv.ts:5381": [
      [0, 0, 0, "Unexpected any. Specify a different type.", "0"],
      [0, 0, 0, "Unexpected any. Specify a different type.", "1"],
      [0, 0, 0, "Unexpected any. Specify a different type.", "2"],
      [0, 0, 0, "Unexpected any. Specify a different type.", "3"],
      [0, 0, 0, "Unexpected any. Specify a different type.", "4"],
      [0, 0, 0, "Unexpected any. Specify a different type.", "5"]
    ],
    "public/app/angular/services/segment_srv.ts:5381": [
      [0, 0, 0, "Unexpected any. Specify a different type.", "0"],
      [0, 0, 0, "Unexpected any. Specify a different type.", "1"],
      [0, 0, 0, "Unexpected any. Specify a different type.", "2"],
      [0, 0, 0, "Unexpected any. Specify a different type.", "3"],
      [0, 0, 0, "Unexpected any. Specify a different type.", "4"],
      [0, 0, 0, "Unexpected any. Specify a different type.", "5"],
      [0, 0, 0, "Unexpected any. Specify a different type.", "6"],
      [0, 0, 0, "Unexpected any. Specify a different type.", "7"],
      [0, 0, 0, "Unexpected any. Specify a different type.", "8"]
    ],
    "public/app/angular/services/timer.ts:5381": [
      [0, 0, 0, "Unexpected any. Specify a different type.", "0"],
      [0, 0, 0, "Unexpected any. Specify a different type.", "1"],
      [0, 0, 0, "Unexpected any. Specify a different type.", "2"]
    ],
    "public/app/angular/tags.ts:5381": [
      [0, 0, 0, "Unexpected any. Specify a different type.", "0"],
      [0, 0, 0, "Unexpected any. Specify a different type.", "1"],
      [0, 0, 0, "Unexpected any. Specify a different type.", "2"],
      [0, 0, 0, "Unexpected any. Specify a different type.", "3"],
      [0, 0, 0, "Unexpected any. Specify a different type.", "4"],
      [0, 0, 0, "Unexpected any. Specify a different type.", "5"],
      [0, 0, 0, "Unexpected any. Specify a different type.", "6"],
      [0, 0, 0, "Unexpected any. Specify a different type.", "7"],
      [0, 0, 0, "Unexpected any. Specify a different type.", "8"],
      [0, 0, 0, "Unexpected any. Specify a different type.", "9"]
    ],
    "public/app/core/TableModel.ts:5381": [
      [0, 0, 0, "Unexpected any. Specify a different type.", "0"],
      [0, 0, 0, "Unexpected any. Specify a different type.", "1"],
      [0, 0, 0, "Unexpected any. Specify a different type.", "2"],
      [0, 0, 0, "Unexpected any. Specify a different type.", "3"],
      [0, 0, 0, "Unexpected any. Specify a different type.", "4"],
      [0, 0, 0, "Unexpected any. Specify a different type.", "5"],
      [0, 0, 0, "Unexpected any. Specify a different type.", "6"]
    ],
    "public/app/core/components/DynamicImports/SafeDynamicImport.tsx:5381": [
      [0, 0, 0, "Unexpected any. Specify a different type.", "0"]
    ],
    "public/app/core/components/Login/LoginCtrl.tsx:5381": [
      [0, 0, 0, "Unexpected any. Specify a different type.", "0"]
    ],
    "public/app/core/components/NavBar/NavBarItem.test.tsx:5381": [
      [0, 0, 0, "Unexpected any. Specify a different type.", "0"]
    ],
    "public/app/core/components/NavBar/NavBarItemMenuTrigger.tsx:5381": [
      [0, 0, 0, "Do not use any type assertions.", "0"],
      [0, 0, 0, "Do not use any type assertions.", "1"],
      [0, 0, 0, "Do not use any type assertions.", "2"]
    ],
    "public/app/core/components/OptionsUI/registry.tsx:5381": [
      [0, 0, 0, "Do not use any type assertions.", "0"],
      [0, 0, 0, "Unexpected any. Specify a different type.", "1"],
      [0, 0, 0, "Do not use any type assertions.", "2"],
      [0, 0, 0, "Unexpected any. Specify a different type.", "3"],
      [0, 0, 0, "Do not use any type assertions.", "4"],
      [0, 0, 0, "Unexpected any. Specify a different type.", "5"],
      [0, 0, 0, "Do not use any type assertions.", "6"],
      [0, 0, 0, "Unexpected any. Specify a different type.", "7"],
      [0, 0, 0, "Unexpected any. Specify a different type.", "8"],
      [0, 0, 0, "Do not use any type assertions.", "9"],
      [0, 0, 0, "Unexpected any. Specify a different type.", "10"],
      [0, 0, 0, "Unexpected any. Specify a different type.", "11"],
      [0, 0, 0, "Do not use any type assertions.", "12"],
      [0, 0, 0, "Unexpected any. Specify a different type.", "13"],
      [0, 0, 0, "Unexpected any. Specify a different type.", "14"],
      [0, 0, 0, "Do not use any type assertions.", "15"],
      [0, 0, 0, "Unexpected any. Specify a different type.", "16"],
      [0, 0, 0, "Do not use any type assertions.", "17"],
      [0, 0, 0, "Unexpected any. Specify a different type.", "18"],
      [0, 0, 0, "Do not use any type assertions.", "19"],
      [0, 0, 0, "Unexpected any. Specify a different type.", "20"],
      [0, 0, 0, "Do not use any type assertions.", "21"],
      [0, 0, 0, "Unexpected any. Specify a different type.", "22"],
      [0, 0, 0, "Do not use any type assertions.", "23"],
      [0, 0, 0, "Unexpected any. Specify a different type.", "24"],
      [0, 0, 0, "Do not use any type assertions.", "25"],
      [0, 0, 0, "Unexpected any. Specify a different type.", "26"],
      [0, 0, 0, "Do not use any type assertions.", "27"],
      [0, 0, 0, "Unexpected any. Specify a different type.", "28"],
      [0, 0, 0, "Do not use any type assertions.", "29"],
      [0, 0, 0, "Unexpected any. Specify a different type.", "30"],
      [0, 0, 0, "Do not use any type assertions.", "31"],
      [0, 0, 0, "Unexpected any. Specify a different type.", "32"],
      [0, 0, 0, "Unexpected any. Specify a different type.", "33"],
      [0, 0, 0, "Do not use any type assertions.", "34"],
      [0, 0, 0, "Unexpected any. Specify a different type.", "35"],
      [0, 0, 0, "Do not use any type assertions.", "36"],
      [0, 0, 0, "Unexpected any. Specify a different type.", "37"],
      [0, 0, 0, "Unexpected any. Specify a different type.", "38"],
      [0, 0, 0, "Do not use any type assertions.", "39"],
      [0, 0, 0, "Unexpected any. Specify a different type.", "40"],
      [0, 0, 0, "Do not use any type assertions.", "41"],
      [0, 0, 0, "Unexpected any. Specify a different type.", "42"],
      [0, 0, 0, "Unexpected any. Specify a different type.", "43"],
      [0, 0, 0, "Do not use any type assertions.", "44"],
      [0, 0, 0, "Unexpected any. Specify a different type.", "45"],
      [0, 0, 0, "Do not use any type assertions.", "46"],
      [0, 0, 0, "Unexpected any. Specify a different type.", "47"],
      [0, 0, 0, "Unexpected any. Specify a different type.", "48"],
      [0, 0, 0, "Do not use any type assertions.", "49"],
      [0, 0, 0, "Unexpected any. Specify a different type.", "50"],
      [0, 0, 0, "Do not use any type assertions.", "51"],
      [0, 0, 0, "Unexpected any. Specify a different type.", "52"],
      [0, 0, 0, "Unexpected any. Specify a different type.", "53"],
      [0, 0, 0, "Do not use any type assertions.", "54"],
      [0, 0, 0, "Unexpected any. Specify a different type.", "55"],
      [0, 0, 0, "Do not use any type assertions.", "56"],
      [0, 0, 0, "Unexpected any. Specify a different type.", "57"],
      [0, 0, 0, "Unexpected any. Specify a different type.", "58"],
      [0, 0, 0, "Do not use any type assertions.", "59"],
      [0, 0, 0, "Unexpected any. Specify a different type.", "60"],
      [0, 0, 0, "Do not use any type assertions.", "61"],
      [0, 0, 0, "Unexpected any. Specify a different type.", "62"],
      [0, 0, 0, "Unexpected any. Specify a different type.", "63"],
      [0, 0, 0, "Do not use any type assertions.", "64"],
      [0, 0, 0, "Unexpected any. Specify a different type.", "65"],
      [0, 0, 0, "Do not use any type assertions.", "66"],
      [0, 0, 0, "Unexpected any. Specify a different type.", "67"],
      [0, 0, 0, "Unexpected any. Specify a different type.", "68"],
      [0, 0, 0, "Do not use any type assertions.", "69"],
      [0, 0, 0, "Unexpected any. Specify a different type.", "70"],
      [0, 0, 0, "Do not use any type assertions.", "71"],
      [0, 0, 0, "Unexpected any. Specify a different type.", "72"],
      [0, 0, 0, "Unexpected any. Specify a different type.", "73"],
      [0, 0, 0, "Do not use any type assertions.", "74"],
      [0, 0, 0, "Unexpected any. Specify a different type.", "75"],
      [0, 0, 0, "Do not use any type assertions.", "76"],
      [0, 0, 0, "Unexpected any. Specify a different type.", "77"],
      [0, 0, 0, "Unexpected any. Specify a different type.", "78"],
      [0, 0, 0, "Do not use any type assertions.", "79"],
      [0, 0, 0, "Unexpected any. Specify a different type.", "80"],
      [0, 0, 0, "Do not use any type assertions.", "81"],
      [0, 0, 0, "Unexpected any. Specify a different type.", "82"]
    ],
    "public/app/core/components/OptionsUI/string.tsx:5381": [
      [0, 0, 0, "Do not use any type assertions.", "0"],
      [0, 0, 0, "Do not use any type assertions.", "1"]
    ],
    "public/app/core/components/OptionsUI/strings.tsx:5381": [
      [0, 0, 0, "Do not use any type assertions.", "0"]
    ],
    "public/app/core/components/PanelTypeFilter/PanelTypeFilter.tsx:5381": [
      [0, 0, 0, "Unexpected any. Specify a different type.", "0"],
      [0, 0, 0, "Unexpected any. Specify a different type.", "1"]
    ],
    "public/app/core/components/Select/ReadonlyFolderPicker/api.test.ts:5381": [
      [0, 0, 0, "Unexpected any. Specify a different type.", "0"],
      [0, 0, 0, "Unexpected any. Specify a different type.", "1"],
      [0, 0, 0, "Unexpected any. Specify a different type.", "2"]
    ],
    "public/app/core/components/Select/SortPicker.tsx:5381": [
      [0, 0, 0, "Unexpected any. Specify a different type.", "0"]
    ],
    "public/app/core/components/TagFilter/TagFilter.tsx:5381": [
      [0, 0, 0, "Unexpected any. Specify a different type.", "0"],
      [0, 0, 0, "Unexpected any. Specify a different type.", "1"],
      [0, 0, 0, "Unexpected any. Specify a different type.", "2"],
      [0, 0, 0, "Unexpected any. Specify a different type.", "3"],
      [0, 0, 0, "Unexpected any. Specify a different type.", "4"],
      [0, 0, 0, "Unexpected any. Specify a different type.", "5"],
      [0, 0, 0, "Unexpected any. Specify a different type.", "6"]
    ],
    "public/app/core/components/TagFilter/TagOption.tsx:5381": [
      [0, 0, 0, "Unexpected any. Specify a different type.", "0"],
      [0, 0, 0, "Unexpected any. Specify a different type.", "1"],
      [0, 0, 0, "Unexpected any. Specify a different type.", "2"]
    ],
    "public/app/core/components/connectWithCleanUp.tsx:5381": [
      [0, 0, 0, "Unexpected any. Specify a different type.", "0"],
      [0, 0, 0, "Do not use any type assertions.", "1"]
    ],
    "public/app/core/components/modals/AngularModalProxy.tsx:5381": [
      [0, 0, 0, "Unexpected any. Specify a different type.", "0"]
    ],
    "public/app/core/history/richHistoryLocalStorageUtils.ts:5381": [
      [0, 0, 0, "Unexpected any. Specify a different type.", "0"]
    ],
    "public/app/core/logsModel.ts:5381": [
      [0, 0, 0, "Do not use any type assertions.", "0"],
      [0, 0, 0, "Do not use any type assertions.", "1"]
    ],
    "public/app/core/navigation/GrafanaRoute.test.tsx:5381": [
      [0, 0, 0, "Unexpected any. Specify a different type.", "0"],
      [0, 0, 0, "Unexpected any. Specify a different type.", "1"],
      [0, 0, 0, "Unexpected any. Specify a different type.", "2"],
      [0, 0, 0, "Unexpected any. Specify a different type.", "3"],
      [0, 0, 0, "Unexpected any. Specify a different type.", "4"]
    ],
    "public/app/core/navigation/__mocks__/routeProps.ts:5381": [
      [0, 0, 0, "Unexpected any. Specify a different type.", "0"],
      [0, 0, 0, "Unexpected any. Specify a different type.", "1"],
      [0, 0, 0, "Unexpected any. Specify a different type.", "2"],
      [0, 0, 0, "Unexpected any. Specify a different type.", "3"]
    ],
    "public/app/core/navigation/patch/interceptLinkClicks.ts:5381": [
      [0, 0, 0, "Do not use any type assertions.", "0"],
      [0, 0, 0, "Do not use any type assertions.", "1"]
    ],
    "public/app/core/navigation/types.ts:5381": [
      [0, 0, 0, "Unexpected any. Specify a different type.", "0"],
      [0, 0, 0, "Unexpected any. Specify a different type.", "1"]
    ],
    "public/app/core/profiler.ts:5381": [
      [0, 0, 0, "Do not use any type assertions.", "0"],
      [0, 0, 0, "Unexpected any. Specify a different type.", "1"]
    ],
    "public/app/core/reducers/root.ts:5381": [
      [0, 0, 0, "Unexpected any. Specify a different type.", "0"],
      [0, 0, 0, "Unexpected any. Specify a different type.", "1"]
    ],
    "public/app/core/services/FetchQueue.ts:5381": [
      [0, 0, 0, "Do not use any type assertions.", "0"]
    ],
    "public/app/core/services/PreferencesService.ts:5381": [
      [0, 0, 0, "Unexpected any. Specify a different type.", "0"],
      [0, 0, 0, "Unexpected any. Specify a different type.", "1"]
    ],
    "public/app/core/services/ResponseQueue.ts:5381": [
      [0, 0, 0, "Unexpected any. Specify a different type.", "0"],
      [0, 0, 0, "Unexpected any. Specify a different type.", "1"]
    ],
    "public/app/core/services/__mocks__/search_srv.ts:5381": [
      [0, 0, 0, "Unexpected any. Specify a different type.", "0"],
      [0, 0, 0, "Unexpected any. Specify a different type.", "1"]
    ],
    "public/app/core/services/backend_srv.ts:5381": [
      [0, 0, 0, "Unexpected any. Specify a different type.", "0"],
      [0, 0, 0, "Unexpected any. Specify a different type.", "1"],
      [0, 0, 0, "Unexpected any. Specify a different type.", "2"],
      [0, 0, 0, "Do not use any type assertions.", "3"],
      [0, 0, 0, "Unexpected any. Specify a different type.", "4"],
      [0, 0, 0, "Unexpected any. Specify a different type.", "5"],
      [0, 0, 0, "Unexpected any. Specify a different type.", "6"],
      [0, 0, 0, "Unexpected any. Specify a different type.", "7"],
      [0, 0, 0, "Unexpected any. Specify a different type.", "8"],
      [0, 0, 0, "Unexpected any. Specify a different type.", "9"],
      [0, 0, 0, "Unexpected any. Specify a different type.", "10"],
      [0, 0, 0, "Unexpected any. Specify a different type.", "11"],
      [0, 0, 0, "Unexpected any. Specify a different type.", "12"],
      [0, 0, 0, "Unexpected any. Specify a different type.", "13"],
      [0, 0, 0, "Unexpected any. Specify a different type.", "14"],
      [0, 0, 0, "Unexpected any. Specify a different type.", "15"],
      [0, 0, 0, "Unexpected any. Specify a different type.", "16"],
      [0, 0, 0, "Unexpected any. Specify a different type.", "17"]
    ],
    "public/app/core/services/context_srv.ts:5381": [
      [0, 0, 0, "Unexpected any. Specify a different type.", "0"],
      [0, 0, 0, "Unexpected any. Specify a different type.", "1"],
      [0, 0, 0, "Do not use any type assertions.", "2"],
      [0, 0, 0, "Unexpected any. Specify a different type.", "3"]
    ],
    "public/app/core/services/echo/backends/analytics/ApplicationInsightsBackend.ts:5381": [
      [0, 0, 0, "Do not use any type assertions.", "0"],
      [0, 0, 0, "Unexpected any. Specify a different type.", "1"],
      [0, 0, 0, "Do not use any type assertions.", "2"],
      [0, 0, 0, "Unexpected any. Specify a different type.", "3"]
    ],
    "public/app/core/services/echo/backends/analytics/RudderstackBackend.ts:5381": [
      [0, 0, 0, "Do not use any type assertions.", "0"],
      [0, 0, 0, "Unexpected any. Specify a different type.", "1"],
      [0, 0, 0, "Do not use any type assertions.", "2"],
      [0, 0, 0, "Unexpected any. Specify a different type.", "3"]
    ],
    "public/app/core/services/search_srv.ts:5381": [
      [0, 0, 0, "Unexpected any. Specify a different type.", "0"],
      [0, 0, 0, "Unexpected any. Specify a different type.", "1"],
      [0, 0, 0, "Do not use any type assertions.", "2"],
      [0, 0, 0, "Unexpected any. Specify a different type.", "3"],
      [0, 0, 0, "Do not use any type assertions.", "4"],
      [0, 0, 0, "Unexpected any. Specify a different type.", "5"],
      [0, 0, 0, "Unexpected any. Specify a different type.", "6"],
      [0, 0, 0, "Unexpected any. Specify a different type.", "7"],
      [0, 0, 0, "Unexpected any. Specify a different type.", "8"]
    ],
    "public/app/core/specs/backend_srv.test.ts:5381": [
      [0, 0, 0, "Unexpected any. Specify a different type.", "0"],
      [0, 0, 0, "Unexpected any. Specify a different type.", "1"],
      [0, 0, 0, "Unexpected any. Specify a different type.", "2"],
      [0, 0, 0, "Unexpected any. Specify a different type.", "3"],
      [0, 0, 0, "Unexpected any. Specify a different type.", "4"],
      [0, 0, 0, "Unexpected any. Specify a different type.", "5"],
      [0, 0, 0, "Unexpected any. Specify a different type.", "6"]
    ],
    "public/app/core/specs/flatten.test.ts:5381": [
      [0, 0, 0, "Unexpected any. Specify a different type.", "0"],
      [0, 0, 0, "Unexpected any. Specify a different type.", "1"],
      [0, 0, 0, "Unexpected any. Specify a different type.", "2"]
    ],
    "public/app/core/specs/search_srv.test.ts:5381": [
      [0, 0, 0, "Unexpected any. Specify a different type.", "0"],
      [0, 0, 0, "Unexpected any. Specify a different type.", "1"],
      [0, 0, 0, "Unexpected any. Specify a different type.", "2"],
      [0, 0, 0, "Unexpected any. Specify a different type.", "3"],
      [0, 0, 0, "Unexpected any. Specify a different type.", "4"],
      [0, 0, 0, "Unexpected any. Specify a different type.", "5"]
    ],
    "public/app/core/specs/ticks.test.ts:5381": [
      [0, 0, 0, "Unexpected any. Specify a different type.", "0"]
    ],
    "public/app/core/specs/time_series.test.ts:5381": [
      [0, 0, 0, "Unexpected any. Specify a different type.", "0"],
      [0, 0, 0, "Unexpected any. Specify a different type.", "1"],
      [0, 0, 0, "Unexpected any. Specify a different type.", "2"],
      [0, 0, 0, "Unexpected any. Specify a different type.", "3"],
      [0, 0, 0, "Unexpected any. Specify a different type.", "4"],
      [0, 0, 0, "Unexpected any. Specify a different type.", "5"],
      [0, 0, 0, "Unexpected any. Specify a different type.", "6"]
    ],
    "public/app/core/time_series2.ts:5381": [
      [0, 0, 0, "Unexpected any. Specify a different type.", "0"],
      [0, 0, 0, "Unexpected any. Specify a different type.", "1"],
      [0, 0, 0, "Unexpected any. Specify a different type.", "2"],
      [0, 0, 0, "Unexpected any. Specify a different type.", "3"],
      [0, 0, 0, "Unexpected any. Specify a different type.", "4"],
      [0, 0, 0, "Unexpected any. Specify a different type.", "5"],
      [0, 0, 0, "Unexpected any. Specify a different type.", "6"],
      [0, 0, 0, "Unexpected any. Specify a different type.", "7"],
      [0, 0, 0, "Unexpected any. Specify a different type.", "8"],
      [0, 0, 0, "Unexpected any. Specify a different type.", "9"],
      [0, 0, 0, "Unexpected any. Specify a different type.", "10"],
      [0, 0, 0, "Unexpected any. Specify a different type.", "11"],
      [0, 0, 0, "Unexpected any. Specify a different type.", "12"],
      [0, 0, 0, "Unexpected any. Specify a different type.", "13"],
      [0, 0, 0, "Unexpected any. Specify a different type.", "14"],
      [0, 0, 0, "Unexpected any. Specify a different type.", "15"],
      [0, 0, 0, "Unexpected any. Specify a different type.", "16"],
      [0, 0, 0, "Unexpected any. Specify a different type.", "17"],
      [0, 0, 0, "Unexpected any. Specify a different type.", "18"]
    ],
    "public/app/core/utils/ConfigProvider.tsx:5381": [
      [0, 0, 0, "Unexpected any. Specify a different type.", "0"],
      [0, 0, 0, "Unexpected any. Specify a different type.", "1"]
    ],
    "public/app/core/utils/acl.ts:5381": [
      [0, 0, 0, "Do not use any type assertions.", "0"]
    ],
    "public/app/core/utils/connectWithReduxStore.tsx:5381": [
      [0, 0, 0, "Unexpected any. Specify a different type.", "0"],
      [0, 0, 0, "Unexpected any. Specify a different type.", "1"],
      [0, 0, 0, "Do not use any type assertions.", "2"],
      [0, 0, 0, "Unexpected any. Specify a different type.", "3"],
      [0, 0, 0, "Unexpected any. Specify a different type.", "4"],
      [0, 0, 0, "Unexpected any. Specify a different type.", "5"],
      [0, 0, 0, "Unexpected any. Specify a different type.", "6"],
      [0, 0, 0, "Do not use any type assertions.", "7"],
      [0, 0, 0, "Unexpected any. Specify a different type.", "8"],
      [0, 0, 0, "Unexpected any. Specify a different type.", "9"]
    ],
    "public/app/core/utils/deferred.ts:5381": [
      [0, 0, 0, "Unexpected any. Specify a different type.", "0"]
    ],
    "public/app/core/utils/errors.test.ts:5381": [
      [0, 0, 0, "Unexpected any. Specify a different type.", "0"],
      [0, 0, 0, "Unexpected any. Specify a different type.", "1"],
      [0, 0, 0, "Unexpected any. Specify a different type.", "2"]
    ],
    "public/app/core/utils/errors.ts:5381": [
      [0, 0, 0, "Unexpected any. Specify a different type.", "0"]
    ],
    "public/app/core/utils/explore.test.ts:5381": [
      [0, 0, 0, "Unexpected any. Specify a different type.", "0"]
    ],
    "public/app/core/utils/explore.ts:5381": [
      [0, 0, 0, "Do not use any type assertions.", "0"],
      [0, 0, 0, "Unexpected any. Specify a different type.", "1"],
      [0, 0, 0, "Unexpected any. Specify a different type.", "2"],
      [0, 0, 0, "Unexpected any. Specify a different type.", "3"],
      [0, 0, 0, "Unexpected any. Specify a different type.", "4"],
      [0, 0, 0, "Unexpected any. Specify a different type.", "5"],
      [0, 0, 0, "Do not use any type assertions.", "6"],
      [0, 0, 0, "Unexpected any. Specify a different type.", "7"],
      [0, 0, 0, "Do not use any type assertions.", "8"],
      [0, 0, 0, "Unexpected any. Specify a different type.", "9"],
      [0, 0, 0, "Unexpected any. Specify a different type.", "10"],
      [0, 0, 0, "Unexpected any. Specify a different type.", "11"],
      [0, 0, 0, "Unexpected any. Specify a different type.", "12"]
    ],
    "public/app/core/utils/fetch.ts:5381": [
      [0, 0, 0, "Do not use any type assertions.", "0"],
      [0, 0, 0, "Unexpected any. Specify a different type.", "1"],
      [0, 0, 0, "Do not use any type assertions.", "2"],
      [0, 0, 0, "Unexpected any. Specify a different type.", "3"],
      [0, 0, 0, "Do not use any type assertions.", "4"],
      [0, 0, 0, "Do not use any type assertions.", "5"],
      [0, 0, 0, "Do not use any type assertions.", "6"],
      [0, 0, 0, "Unexpected any. Specify a different type.", "7"],
      [0, 0, 0, "Do not use any type assertions.", "8"],
      [0, 0, 0, "Unexpected any. Specify a different type.", "9"],
      [0, 0, 0, "Unexpected any. Specify a different type.", "10"]
    ],
    "public/app/core/utils/flatten.ts:5381": [
      [0, 0, 0, "Unexpected any. Specify a different type.", "0"],
      [0, 0, 0, "Unexpected any. Specify a different type.", "1"],
      [0, 0, 0, "Unexpected any. Specify a different type.", "2"],
      [0, 0, 0, "Unexpected any. Specify a different type.", "3"],
      [0, 0, 0, "Unexpected any. Specify a different type.", "4"],
      [0, 0, 0, "Unexpected any. Specify a different type.", "5"]
    ],
    "public/app/core/utils/kbn.ts:5381": [
      [0, 0, 0, "Do not use any type assertions.", "0"],
      [0, 0, 0, "Do not use any type assertions.", "1"]
    ],
    "public/app/core/utils/object.ts:5381": [
      [0, 0, 0, "Do not use any type assertions.", "0"],
      [0, 0, 0, "Do not use any type assertions.", "1"],
      [0, 0, 0, "Unexpected any. Specify a different type.", "2"],
      [0, 0, 0, "Do not use any type assertions.", "3"],
      [0, 0, 0, "Unexpected any. Specify a different type.", "4"]
    ],
    "public/app/core/utils/query.ts:5381": [
      [0, 0, 0, "Do not use any type assertions.", "0"]
    ],
    "public/app/core/utils/richHistory.test.ts:5381": [
      [0, 0, 0, "Unexpected any. Specify a different type.", "0"]
    ],
    "public/app/core/utils/richHistory.ts:5381": [
      [0, 0, 0, "Unexpected any. Specify a different type.", "0"]
    ],
    "public/app/core/utils/ticks.ts:5381": [
      [0, 0, 0, "Unexpected any. Specify a different type.", "0"],
      [0, 0, 0, "Unexpected any. Specify a different type.", "1"],
      [0, 0, 0, "Unexpected any. Specify a different type.", "2"],
      [0, 0, 0, "Unexpected any. Specify a different type.", "3"],
      [0, 0, 0, "Do not use any type assertions.", "4"],
      [0, 0, 0, "Do not use any type assertions.", "5"]
    ],
    "public/app/core/utils/timePicker.test.ts:5381": [
      [0, 0, 0, "Unexpected any. Specify a different type.", "0"]
    ],
    "public/app/core/utils/tracing.ts:5381": [
      [0, 0, 0, "Do not use any type assertions.", "0"],
      [0, 0, 0, "Do not use any type assertions.", "1"],
      [0, 0, 0, "Do not use any type assertions.", "2"]
    ],
    "public/app/features/admin/OrgRolePicker.tsx:5381": [
      [0, 0, 0, "Do not use any type assertions.", "0"]
    ],
    "public/app/features/admin/ldap/LdapPage.tsx:5381": [
      [0, 0, 0, "Unexpected any. Specify a different type.", "0"]
    ],
    "public/app/features/alerting/AlertTab.tsx:5381": [
      [0, 0, 0, "Do not use any type assertions.", "0"],
      [0, 0, 0, "Unexpected any. Specify a different type.", "1"]
    ],
    "public/app/features/alerting/AlertTabCtrl.test.ts:5381": [
      [0, 0, 0, "Unexpected any. Specify a different type.", "0"],
      [0, 0, 0, "Unexpected any. Specify a different type.", "1"],
      [0, 0, 0, "Unexpected any. Specify a different type.", "2"]
    ],
    "public/app/features/alerting/AlertTabCtrl.ts:5381": [
      [0, 0, 0, "Unexpected any. Specify a different type.", "0"],
      [0, 0, 0, "Unexpected any. Specify a different type.", "1"],
      [0, 0, 0, "Unexpected any. Specify a different type.", "2"],
      [0, 0, 0, "Unexpected any. Specify a different type.", "3"],
      [0, 0, 0, "Unexpected any. Specify a different type.", "4"],
      [0, 0, 0, "Unexpected any. Specify a different type.", "5"],
      [0, 0, 0, "Unexpected any. Specify a different type.", "6"],
      [0, 0, 0, "Unexpected any. Specify a different type.", "7"],
      [0, 0, 0, "Unexpected any. Specify a different type.", "8"],
      [0, 0, 0, "Unexpected any. Specify a different type.", "9"],
      [0, 0, 0, "Unexpected any. Specify a different type.", "10"],
      [0, 0, 0, "Unexpected any. Specify a different type.", "11"],
      [0, 0, 0, "Unexpected any. Specify a different type.", "12"],
      [0, 0, 0, "Unexpected any. Specify a different type.", "13"],
      [0, 0, 0, "Unexpected any. Specify a different type.", "14"],
      [0, 0, 0, "Unexpected any. Specify a different type.", "15"],
      [0, 0, 0, "Unexpected any. Specify a different type.", "16"],
      [0, 0, 0, "Unexpected any. Specify a different type.", "17"],
      [0, 0, 0, "Unexpected any. Specify a different type.", "18"],
      [0, 0, 0, "Unexpected any. Specify a different type.", "19"],
      [0, 0, 0, "Unexpected any. Specify a different type.", "20"],
      [0, 0, 0, "Unexpected any. Specify a different type.", "21"],
      [0, 0, 0, "Unexpected any. Specify a different type.", "22"],
      [0, 0, 0, "Do not use any type assertions.", "23"],
      [0, 0, 0, "Unexpected any. Specify a different type.", "24"],
      [0, 0, 0, "Unexpected any. Specify a different type.", "25"],
      [0, 0, 0, "Unexpected any. Specify a different type.", "26"],
      [0, 0, 0, "Unexpected any. Specify a different type.", "27"],
      [0, 0, 0, "Unexpected any. Specify a different type.", "28"],
      [0, 0, 0, "Unexpected any. Specify a different type.", "29"],
      [0, 0, 0, "Unexpected any. Specify a different type.", "30"],
      [0, 0, 0, "Unexpected any. Specify a different type.", "31"],
      [0, 0, 0, "Unexpected any. Specify a different type.", "32"],
      [0, 0, 0, "Unexpected any. Specify a different type.", "33"]
    ],
    "public/app/features/alerting/EditNotificationChannelPage.tsx:5381": [
      [0, 0, 0, "Unexpected any. Specify a different type.", "0"]
    ],
    "public/app/features/alerting/StateHistory.tsx:5381": [
      [0, 0, 0, "Unexpected any. Specify a different type.", "0"],
      [0, 0, 0, "Unexpected any. Specify a different type.", "1"]
    ],
    "public/app/features/alerting/TestRuleResult.tsx:5381": [
      [0, 0, 0, "Unexpected any. Specify a different type.", "0"],
      [0, 0, 0, "Unexpected any. Specify a different type.", "1"],
      [0, 0, 0, "Unexpected any. Specify a different type.", "2"]
    ],
    "public/app/features/alerting/components/NotificationChannelOptions.tsx:5381": [
      [0, 0, 0, "Do not use any type assertions.", "0"]
    ],
    "public/app/features/alerting/components/OptionElement.tsx:5381": [
      [0, 0, 0, "Unexpected any. Specify a different type.", "0"]
    ],
    "public/app/features/alerting/getAlertingValidationMessage.test.ts:5381": [
      [0, 0, 0, "Unexpected any. Specify a different type.", "0"],
      [0, 0, 0, "Unexpected any. Specify a different type.", "1"],
      [0, 0, 0, "Unexpected any. Specify a different type.", "2"],
      [0, 0, 0, "Unexpected any. Specify a different type.", "3"],
      [0, 0, 0, "Unexpected any. Specify a different type.", "4"],
      [0, 0, 0, "Unexpected any. Specify a different type.", "5"]
    ],
    "public/app/features/alerting/getAlertingValidationMessage.ts:5381": [
      [0, 0, 0, "Do not use any type assertions.", "0"],
      [0, 0, 0, "Unexpected any. Specify a different type.", "1"],
      [0, 0, 0, "Do not use any type assertions.", "2"],
      [0, 0, 0, "Unexpected any. Specify a different type.", "3"]
    ],
    "public/app/features/alerting/state/ThresholdMapper.test.ts:5381": [
      [0, 0, 0, "Unexpected any. Specify a different type.", "0"],
      [0, 0, 0, "Unexpected any. Specify a different type.", "1"],
      [0, 0, 0, "Unexpected any. Specify a different type.", "2"],
      [0, 0, 0, "Unexpected any. Specify a different type.", "3"]
    ],
    "public/app/features/alerting/state/ThresholdMapper.ts:5381": [
      [0, 0, 0, "Unexpected any. Specify a different type.", "0"]
    ],
    "public/app/features/alerting/state/actions.ts:5381": [
      [0, 0, 0, "Unexpected any. Specify a different type.", "0"],
      [0, 0, 0, "Unexpected any. Specify a different type.", "1"],
      [0, 0, 0, "Unexpected any. Specify a different type.", "2"]
    ],
    "public/app/features/alerting/state/alertDef.ts:5381": [
      [0, 0, 0, "Unexpected any. Specify a different type.", "0"],
      [0, 0, 0, "Unexpected any. Specify a different type.", "1"],
      [0, 0, 0, "Do not use any type assertions.", "2"],
      [0, 0, 0, "Unexpected any. Specify a different type.", "3"]
    ],
    "public/app/features/alerting/state/query_part.ts:5381": [
      [0, 0, 0, "Unexpected any. Specify a different type.", "0"],
      [0, 0, 0, "Unexpected any. Specify a different type.", "1"],
      [0, 0, 0, "Unexpected any. Specify a different type.", "2"],
      [0, 0, 0, "Unexpected any. Specify a different type.", "3"],
      [0, 0, 0, "Unexpected any. Specify a different type.", "4"],
      [0, 0, 0, "Unexpected any. Specify a different type.", "5"],
      [0, 0, 0, "Unexpected any. Specify a different type.", "6"],
      [0, 0, 0, "Unexpected any. Specify a different type.", "7"],
      [0, 0, 0, "Unexpected any. Specify a different type.", "8"],
      [0, 0, 0, "Unexpected any. Specify a different type.", "9"],
      [0, 0, 0, "Unexpected any. Specify a different type.", "10"]
    ],
    "public/app/features/alerting/state/reducers.ts:5381": [
      [0, 0, 0, "Unexpected any. Specify a different type.", "0"],
      [0, 0, 0, "Unexpected any. Specify a different type.", "1"]
    ],
    "public/app/features/alerting/state/selectors.test.ts:5381": [
      [0, 0, 0, "Unexpected any. Specify a different type.", "0"],
      [0, 0, 0, "Unexpected any. Specify a different type.", "1"],
      [0, 0, 0, "Unexpected any. Specify a different type.", "2"]
    ],
    "public/app/features/alerting/unified/AlertsFolderView.test.tsx:5381": [
      [0, 0, 0, "Unexpected any. Specify a different type.", "0"]
    ],
    "public/app/features/alerting/unified/AmRoutes.test.tsx:5381": [
      [0, 0, 0, "Unexpected any. Specify a different type.", "0"]
    ],
    "public/app/features/alerting/unified/PanelAlertTabContent.test.tsx:5381": [
      [0, 0, 0, "Unexpected any. Specify a different type.", "0"],
      [0, 0, 0, "Unexpected any. Specify a different type.", "1"],
      [0, 0, 0, "Unexpected any. Specify a different type.", "2"],
      [0, 0, 0, "Unexpected any. Specify a different type.", "3"]
    ],
    "public/app/features/alerting/unified/RuleList.test.tsx:5381": [
      [0, 0, 0, "Unexpected any. Specify a different type.", "0"]
    ],
    "public/app/features/alerting/unified/RuleList.tsx:5381": [
      [0, 0, 0, "Do not use any type assertions.", "0"],
      [0, 0, 0, "Do not use any type assertions.", "1"]
    ],
    "public/app/features/alerting/unified/api/alertmanager.ts:5381": [
      [0, 0, 0, "Unexpected any. Specify a different type.", "0"],
      [0, 0, 0, "Unexpected any. Specify a different type.", "1"]
    ],
    "public/app/features/alerting/unified/api/ruler.ts:5381": [
      [0, 0, 0, "Do not use any type assertions.", "0"],
      [0, 0, 0, "Do not use any type assertions.", "1"]
    ],
    "public/app/features/alerting/unified/components/AnnotationDetailsField.tsx:5381": [
      [0, 0, 0, "Do not use any type assertions.", "0"],
      [0, 0, 0, "Do not use any type assertions.", "1"]
    ],
    "public/app/features/alerting/unified/components/Expression.tsx:5381": [
      [0, 0, 0, "Unexpected any. Specify a different type.", "0"],
      [0, 0, 0, "Do not use any type assertions.", "1"]
    ],
    "public/app/features/alerting/unified/components/alert-groups/AlertGroupFilter.tsx:5381": [
      [0, 0, 0, "Do not use any type assertions.", "0"]
    ],
    "public/app/features/alerting/unified/components/alert-groups/AlertGroupHeader.tsx:5381": [
      [0, 0, 0, "Do not use any type assertions.", "0"],
      [0, 0, 0, "Do not use any type assertions.", "1"]
    ],
    "public/app/features/alerting/unified/components/alert-groups/GroupBy.tsx:5381": [
      [0, 0, 0, "Do not use any type assertions.", "0"]
    ],
    "public/app/features/alerting/unified/components/alert-groups/MatcherFilter.tsx:5381": [
      [0, 0, 0, "Do not use any type assertions.", "0"]
    ],
    "public/app/features/alerting/unified/components/amroutes/AmRoutesTable.tsx:5381": [
      [0, 0, 0, "Do not use any type assertions.", "0"]
    ],
    "public/app/features/alerting/unified/components/receivers/TemplateForm.tsx:5381": [
      [0, 0, 0, "Do not use any type assertions.", "0"],
      [0, 0, 0, "Unexpected any. Specify a different type.", "1"]
    ],
    "public/app/features/alerting/unified/components/receivers/form/ChannelOptions.tsx:5381": [
      [0, 0, 0, "Unexpected any. Specify a different type.", "0"],
      [0, 0, 0, "Do not use any type assertions.", "1"],
      [0, 0, 0, "Unexpected any. Specify a different type.", "2"]
    ],
    "public/app/features/alerting/unified/components/receivers/form/ReceiverForm.tsx:5381": [
      [0, 0, 0, "Do not use any type assertions.", "0"],
      [0, 0, 0, "Unexpected any. Specify a different type.", "1"],
      [0, 0, 0, "Do not use any type assertions.", "2"],
      [0, 0, 0, "Do not use any type assertions.", "3"]
    ],
    "public/app/features/alerting/unified/components/receivers/form/TestContactPointModal.tsx:5381": [
      [0, 0, 0, "Do not use any type assertions.", "0"],
      [0, 0, 0, "Do not use any type assertions.", "1"]
    ],
    "public/app/features/alerting/unified/components/receivers/form/fields/OptionField.tsx:5381": [
      [0, 0, 0, "Unexpected any. Specify a different type.", "0"],
      [0, 0, 0, "Unexpected any. Specify a different type.", "1"],
      [0, 0, 0, "Do not use any type assertions.", "2"],
      [0, 0, 0, "Unexpected any. Specify a different type.", "3"],
      [0, 0, 0, "Do not use any type assertions.", "4"],
      [0, 0, 0, "Unexpected any. Specify a different type.", "5"],
      [0, 0, 0, "Unexpected any. Specify a different type.", "6"],
      [0, 0, 0, "Unexpected any. Specify a different type.", "7"]
    ],
    "public/app/features/alerting/unified/components/receivers/form/fields/SubformArrayField.tsx:5381": [
      [0, 0, 0, "Unexpected any. Specify a different type.", "0"],
      [0, 0, 0, "Unexpected any. Specify a different type.", "1"]
    ],
    "public/app/features/alerting/unified/components/receivers/form/fields/SubformField.tsx:5381": [
      [0, 0, 0, "Unexpected any. Specify a different type.", "0"],
      [0, 0, 0, "Unexpected any. Specify a different type.", "1"]
    ],
    "public/app/features/alerting/unified/components/rule-editor/AlertRuleForm.tsx:5381": [
      [0, 0, 0, "Do not use any type assertions.", "0"],
      [0, 0, 0, "Do not use any type assertions.", "1"]
    ],
    "public/app/features/alerting/unified/components/rule-editor/AnnotationKeyInput.tsx:5381": [
      [0, 0, 0, "Do not use any type assertions.", "0"]
    ],
    "public/app/features/alerting/unified/components/rule-editor/ExpressionEditor.tsx:5381": [
      [0, 0, 0, "Do not use any type assertions.", "0"]
    ],
    "public/app/features/alerting/unified/components/rule-editor/PreviewRule.tsx:5381": [
      [0, 0, 0, "Unexpected any. Specify a different type.", "0"]
    ],
    "public/app/features/alerting/unified/components/rule-editor/RuleInspector.tsx:5381": [
      [0, 0, 0, "Do not use any type assertions.", "0"]
    ],
    "public/app/features/alerting/unified/components/rules/RuleDetailsDataSources.tsx:5381": [
      [0, 0, 0, "Do not use any type assertions.", "0"]
    ],
    "public/app/features/alerting/unified/components/rules/RulesFilter.tsx:5381": [
      [0, 0, 0, "Do not use any type assertions.", "0"],
      [0, 0, 0, "Do not use any type assertions.", "1"]
    ],
    "public/app/features/alerting/unified/components/silences/SilencesEditor.tsx:5381": [
      [0, 0, 0, "Do not use any type assertions.", "0"]
    ],
    "public/app/features/alerting/unified/components/silences/SilencesFilter.tsx:5381": [
      [0, 0, 0, "Do not use any type assertions.", "0"]
    ],
    "public/app/features/alerting/unified/hooks/useControlledFieldArray.ts:5381": [
      [0, 0, 0, "Unexpected any. Specify a different type.", "0"]
    ],
    "public/app/features/alerting/unified/hooks/useFilteredRules.ts:5381": [
      [0, 0, 0, "Do not use any type assertions.", "0"],
      [0, 0, 0, "Do not use any type assertions.", "1"]
    ],
    "public/app/features/alerting/unified/hooks/useGroupedAlerts.ts:5381": [
      [0, 0, 0, "Do not use any type assertions.", "0"],
      [0, 0, 0, "Do not use any type assertions.", "1"],
      [0, 0, 0, "Do not use any type assertions.", "2"]
    ],
    "public/app/features/alerting/unified/mocks.ts:5381": [
      [0, 0, 0, "Do not use any type assertions.", "0"],
      [0, 0, 0, "Do not use any type assertions.", "1"],
      [0, 0, 0, "Do not use any type assertions.", "2"],
      [0, 0, 0, "Do not use any type assertions.", "3"],
      [0, 0, 0, "Unexpected any. Specify a different type.", "4"],
      [0, 0, 0, "Unexpected any. Specify a different type.", "5"],
      [0, 0, 0, "Do not use any type assertions.", "6"],
      [0, 0, 0, "Do not use any type assertions.", "7"],
      [0, 0, 0, "Unexpected any. Specify a different type.", "8"],
      [0, 0, 0, "Unexpected any. Specify a different type.", "9"],
      [0, 0, 0, "Do not use any type assertions.", "10"]
    ],
    "public/app/features/alerting/unified/state/actions.ts:5381": [
      [0, 0, 0, "Do not use any type assertions.", "0"],
      [0, 0, 0, "Do not use any type assertions.", "1"]
    ],
    "public/app/features/alerting/unified/types/receiver-form.ts:5381": [
      [0, 0, 0, "Unexpected any. Specify a different type.", "0"],
      [0, 0, 0, "Unexpected any. Specify a different type.", "1"]
    ],
    "public/app/features/alerting/unified/utils/amroutes.ts:5381": [
      [0, 0, 0, "Do not use any type assertions.", "0"],
      [0, 0, 0, "Do not use any type assertions.", "1"]
    ],
    "public/app/features/alerting/unified/utils/datasource.ts:5381": [
      [0, 0, 0, "Do not use any type assertions.", "0"]
    ],
    "public/app/features/alerting/unified/utils/misc.test.ts:5381": [
      [0, 0, 0, "Unexpected any. Specify a different type.", "0"],
      [0, 0, 0, "Unexpected any. Specify a different type.", "1"],
      [0, 0, 0, "Unexpected any. Specify a different type.", "2"]
    ],
    "public/app/features/alerting/unified/utils/receiver-form.ts:5381": [
      [0, 0, 0, "Do not use any type assertions.", "0"],
      [0, 0, 0, "Do not use any type assertions.", "1"],
      [0, 0, 0, "Do not use any type assertions.", "2"],
      [0, 0, 0, "Do not use any type assertions.", "3"],
      [0, 0, 0, "Do not use any type assertions.", "4"],
      [0, 0, 0, "Unexpected any. Specify a different type.", "5"]
    ],
    "public/app/features/alerting/unified/utils/redux.ts:5381": [
      [0, 0, 0, "Unexpected any. Specify a different type.", "0"],
      [0, 0, 0, "Unexpected any. Specify a different type.", "1"],
      [0, 0, 0, "Do not use any type assertions.", "2"],
      [0, 0, 0, "Do not use any type assertions.", "3"],
      [0, 0, 0, "Do not use any type assertions.", "4"],
      [0, 0, 0, "Do not use any type assertions.", "5"],
      [0, 0, 0, "Do not use any type assertions.", "6"],
      [0, 0, 0, "Do not use any type assertions.", "7"],
      [0, 0, 0, "Do not use any type assertions.", "8"]
    ],
    "public/app/features/alerting/unified/utils/rulerClient.ts:5381": [
      [0, 0, 0, "Do not use any type assertions.", "0"]
    ],
    "public/app/features/alerting/unified/utils/rules.ts:5381": [
      [0, 0, 0, "Unexpected any. Specify a different type.", "0"],
      [0, 0, 0, "Do not use any type assertions.", "1"],
      [0, 0, 0, "Do not use any type assertions.", "2"],
      [0, 0, 0, "Do not use any type assertions.", "3"],
      [0, 0, 0, "Do not use any type assertions.", "4"],
      [0, 0, 0, "Do not use any type assertions.", "5"]
    ],
    "public/app/features/annotations/components/AnnotationResultMapper.tsx:5381": [
      [0, 0, 0, "Do not use any type assertions.", "0"]
    ],
    "public/app/features/annotations/events_processing.ts:5381": [
      [0, 0, 0, "Unexpected any. Specify a different type.", "0"]
    ],
    "public/app/features/annotations/executeAnnotationQuery.ts:5381": [
      [0, 0, 0, "Unexpected any. Specify a different type.", "0"]
    ],
    "public/app/features/annotations/standardAnnotationSupport.ts:5381": [
      [0, 0, 0, "Unexpected any. Specify a different type.", "0"],
      [0, 0, 0, "Do not use any type assertions.", "1"],
      [0, 0, 0, "Do not use any type assertions.", "2"],
      [0, 0, 0, "Unexpected any. Specify a different type.", "3"],
      [0, 0, 0, "Unexpected any. Specify a different type.", "4"],
      [0, 0, 0, "Do not use any type assertions.", "5"],
      [0, 0, 0, "Unexpected any. Specify a different type.", "6"]
    ],
    "public/app/features/api-keys/ApiKeysForm.tsx:5381": [
      [0, 0, 0, "Do not use any type assertions.", "0"]
    ],
    "public/app/features/canvas/element.ts:5381": [
      [0, 0, 0, "Unexpected any. Specify a different type.", "0"],
      [0, 0, 0, "Unexpected any. Specify a different type.", "1"],
      [0, 0, 0, "Unexpected any. Specify a different type.", "2"],
      [0, 0, 0, "Unexpected any. Specify a different type.", "3"],
      [0, 0, 0, "Unexpected any. Specify a different type.", "4"]
    ],
    "public/app/features/canvas/elements/droneFront.tsx:5381": [
      [0, 0, 0, "Unexpected any. Specify a different type.", "0"],
      [0, 0, 0, "Unexpected any. Specify a different type.", "1"]
    ],
    "public/app/features/canvas/elements/droneSide.tsx:5381": [
      [0, 0, 0, "Unexpected any. Specify a different type.", "0"],
      [0, 0, 0, "Unexpected any. Specify a different type.", "1"]
    ],
    "public/app/features/canvas/elements/droneTop.tsx:5381": [
      [0, 0, 0, "Unexpected any. Specify a different type.", "0"],
      [0, 0, 0, "Unexpected any. Specify a different type.", "1"]
    ],
    "public/app/features/canvas/elements/notFound.tsx:5381": [
      [0, 0, 0, "Unexpected any. Specify a different type.", "0"]
    ],
    "public/app/features/canvas/elements/windTurbine.tsx:5381": [
      [0, 0, 0, "Unexpected any. Specify a different type.", "0"],
      [0, 0, 0, "Unexpected any. Specify a different type.", "1"]
    ],
    "public/app/features/canvas/runtime/element.tsx:5381": [
      [0, 0, 0, "Unexpected any. Specify a different type.", "0"],
      [0, 0, 0, "Do not use any type assertions.", "1"],
      [0, 0, 0, "Do not use any type assertions.", "2"],
      [0, 0, 0, "Unexpected any. Specify a different type.", "3"],
      [0, 0, 0, "Do not use any type assertions.", "4"],
      [0, 0, 0, "Unexpected any. Specify a different type.", "5"],
      [0, 0, 0, "Do not use any type assertions.", "6"],
      [0, 0, 0, "Unexpected any. Specify a different type.", "7"],
      [0, 0, 0, "Do not use any type assertions.", "8"],
      [0, 0, 0, "Unexpected any. Specify a different type.", "9"],
      [0, 0, 0, "Do not use any type assertions.", "10"]
    ],
    "public/app/features/canvas/runtime/frame.tsx:5381": [
      [0, 0, 0, "Do not use any type assertions.", "0"],
      [0, 0, 0, "Do not use any type assertions.", "1"]
    ],
    "public/app/features/canvas/runtime/root.tsx:5381": [
      [0, 0, 0, "Do not use any type assertions.", "0"]
    ],
    "public/app/features/canvas/runtime/scene.tsx:5381": [
      [0, 0, 0, "Do not use any type assertions.", "0"],
      [0, 0, 0, "Do not use any type assertions.", "1"]
    ],
    "public/app/features/dashboard/components/AddPanelWidget/AddPanelWidget.test.tsx:5381": [
      [0, 0, 0, "Unexpected any. Specify a different type.", "0"]
    ],
    "public/app/features/dashboard/components/AddPanelWidget/AddPanelWidget.tsx:5381": [
      [0, 0, 0, "Unexpected any. Specify a different type.", "0"],
      [0, 0, 0, "Unexpected any. Specify a different type.", "1"],
      [0, 0, 0, "Unexpected any. Specify a different type.", "2"],
      [0, 0, 0, "Unexpected any. Specify a different type.", "3"],
      [0, 0, 0, "Unexpected any. Specify a different type.", "4"],
      [0, 0, 0, "Unexpected any. Specify a different type.", "5"],
      [0, 0, 0, "Unexpected any. Specify a different type.", "6"]
    ],
    "public/app/features/dashboard/components/DashExportModal/DashboardExporter.test.ts:5381": [
      [0, 0, 0, "Unexpected any. Specify a different type.", "0"],
      [0, 0, 0, "Unexpected any. Specify a different type.", "1"],
      [0, 0, 0, "Unexpected any. Specify a different type.", "2"],
      [0, 0, 0, "Unexpected any. Specify a different type.", "3"],
      [0, 0, 0, "Unexpected any. Specify a different type.", "4"],
      [0, 0, 0, "Unexpected any. Specify a different type.", "5"],
      [0, 0, 0, "Unexpected any. Specify a different type.", "6"],
      [0, 0, 0, "Unexpected any. Specify a different type.", "7"],
      [0, 0, 0, "Unexpected any. Specify a different type.", "8"],
      [0, 0, 0, "Unexpected any. Specify a different type.", "9"],
      [0, 0, 0, "Unexpected any. Specify a different type.", "10"],
      [0, 0, 0, "Unexpected any. Specify a different type.", "11"],
      [0, 0, 0, "Unexpected any. Specify a different type.", "12"],
      [0, 0, 0, "Unexpected any. Specify a different type.", "13"],
      [0, 0, 0, "Unexpected any. Specify a different type.", "14"],
      [0, 0, 0, "Unexpected any. Specify a different type.", "15"],
      [0, 0, 0, "Unexpected any. Specify a different type.", "16"],
      [0, 0, 0, "Unexpected any. Specify a different type.", "17"],
      [0, 0, 0, "Unexpected any. Specify a different type.", "18"],
      [0, 0, 0, "Unexpected any. Specify a different type.", "19"],
      [0, 0, 0, "Unexpected any. Specify a different type.", "20"]
    ],
    "public/app/features/dashboard/components/DashExportModal/DashboardExporter.ts:5381": [
      [0, 0, 0, "Unexpected any. Specify a different type.", "0"],
      [0, 0, 0, "Unexpected any. Specify a different type.", "1"],
      [0, 0, 0, "Unexpected any. Specify a different type.", "2"],
      [0, 0, 0, "Unexpected any. Specify a different type.", "3"],
      [0, 0, 0, "Unexpected any. Specify a different type.", "4"],
      [0, 0, 0, "Unexpected any. Specify a different type.", "5"],
      [0, 0, 0, "Do not use any type assertions.", "6"],
      [0, 0, 0, "Unexpected any. Specify a different type.", "7"],
      [0, 0, 0, "Do not use any type assertions.", "8"],
      [0, 0, 0, "Do not use any type assertions.", "9"],
      [0, 0, 0, "Unexpected any. Specify a different type.", "10"]
    ],
    "public/app/features/dashboard/components/DashboardPrompt/DashboardPrompt.test.tsx:5381": [
      [0, 0, 0, "Unexpected any. Specify a different type.", "0"],
      [0, 0, 0, "Unexpected any. Specify a different type.", "1"]
    ],
    "public/app/features/dashboard/components/DashboardPrompt/DashboardPrompt.tsx:5381": [
      [0, 0, 0, "Do not use any type assertions.", "0"],
      [0, 0, 0, "Unexpected any. Specify a different type.", "1"],
      [0, 0, 0, "Do not use any type assertions.", "2"],
      [0, 0, 0, "Do not use any type assertions.", "3"],
      [0, 0, 0, "Do not use any type assertions.", "4"],
      [0, 0, 0, "Do not use any type assertions.", "5"],
      [0, 0, 0, "Unexpected any. Specify a different type.", "6"],
      [0, 0, 0, "Do not use any type assertions.", "7"],
      [0, 0, 0, "Unexpected any. Specify a different type.", "8"]
    ],
    "public/app/features/dashboard/components/DashboardRow/DashboardRow.test.tsx:5381": [
      [0, 0, 0, "Unexpected any. Specify a different type.", "0"]
    ],
    "public/app/features/dashboard/components/HelpWizard/randomizer.ts:5381": [
      [0, 0, 0, "Do not use any type assertions.", "0"]
    ],
    "public/app/features/dashboard/components/Inspector/PanelInspectActions.tsx:5381": [
      [0, 0, 0, "Do not use any type assertions.", "0"],
      [0, 0, 0, "Do not use any type assertions.", "1"],
      [0, 0, 0, "Unexpected any. Specify a different type.", "2"]
    ],
    "public/app/features/dashboard/components/Inspector/PanelInspector.tsx:5381": [
      [0, 0, 0, "Do not use any type assertions.", "0"]
    ],
    "public/app/features/dashboard/components/Inspector/hooks.ts:5381": [
      [0, 0, 0, "Do not use any type assertions.", "0"],
      [0, 0, 0, "Do not use any type assertions.", "1"],
      [0, 0, 0, "Unexpected any. Specify a different type.", "2"]
    ],
    "public/app/features/dashboard/components/PanelEditor/OptionsPaneItemDescriptor.tsx:5381": [
      [0, 0, 0, "Unexpected any. Specify a different type.", "0"],
      [0, 0, 0, "Do not use any type assertions.", "1"]
    ],
    "public/app/features/dashboard/components/PanelEditor/OptionsPaneOptions.test.tsx:5381": [
      [0, 0, 0, "Unexpected any. Specify a different type.", "0"]
    ],
    "public/app/features/dashboard/components/PanelEditor/OverrideCategoryTitle.tsx:5381": [
      [0, 0, 0, "Unexpected any. Specify a different type.", "0"]
    ],
    "public/app/features/dashboard/components/PanelEditor/PanelEditor.tsx:5381": [
      [0, 0, 0, "Unexpected any. Specify a different type.", "0"],
      [0, 0, 0, "Unexpected any. Specify a different type.", "1"],
      [0, 0, 0, "Do not use any type assertions.", "2"]
    ],
    "public/app/features/dashboard/components/PanelEditor/getFieldOverrideElements.tsx:5381": [
      [0, 0, 0, "Unexpected any. Specify a different type.", "0"],
      [0, 0, 0, "Unexpected any. Specify a different type.", "1"]
    ],
    "public/app/features/dashboard/components/PanelEditor/getVisualizationOptions.tsx:5381": [
      [0, 0, 0, "Unexpected any. Specify a different type.", "0"],
      [0, 0, 0, "Unexpected any. Specify a different type.", "1"],
      [0, 0, 0, "Unexpected any. Specify a different type.", "2"],
      [0, 0, 0, "Unexpected any. Specify a different type.", "3"],
      [0, 0, 0, "Unexpected any. Specify a different type.", "4"],
      [0, 0, 0, "Unexpected any. Specify a different type.", "5"]
    ],
    "public/app/features/dashboard/components/PanelEditor/state/actions.test.ts:5381": [
      [0, 0, 0, "Unexpected any. Specify a different type.", "0"],
      [0, 0, 0, "Unexpected any. Specify a different type.", "1"],
      [0, 0, 0, "Unexpected any. Specify a different type.", "2"],
      [0, 0, 0, "Unexpected any. Specify a different type.", "3"],
      [0, 0, 0, "Unexpected any. Specify a different type.", "4"],
      [0, 0, 0, "Unexpected any. Specify a different type.", "5"],
      [0, 0, 0, "Unexpected any. Specify a different type.", "6"],
      [0, 0, 0, "Unexpected any. Specify a different type.", "7"],
      [0, 0, 0, "Unexpected any. Specify a different type.", "8"],
      [0, 0, 0, "Unexpected any. Specify a different type.", "9"],
      [0, 0, 0, "Unexpected any. Specify a different type.", "10"],
      [0, 0, 0, "Unexpected any. Specify a different type.", "11"],
      [0, 0, 0, "Unexpected any. Specify a different type.", "12"]
    ],
    "public/app/features/dashboard/components/PanelEditor/types.ts:5381": [
      [0, 0, 0, "Unexpected any. Specify a different type.", "0"],
      [0, 0, 0, "Unexpected any. Specify a different type.", "1"],
      [0, 0, 0, "Unexpected any. Specify a different type.", "2"]
    ],
    "public/app/features/dashboard/components/PanelEditor/utils.ts:5381": [
      [0, 0, 0, "Unexpected any. Specify a different type.", "0"],
      [0, 0, 0, "Unexpected any. Specify a different type.", "1"],
      [0, 0, 0, "Do not use any type assertions.", "2"],
      [0, 0, 0, "Unexpected any. Specify a different type.", "3"],
      [0, 0, 0, "Do not use any type assertions.", "4"],
      [0, 0, 0, "Unexpected any. Specify a different type.", "5"]
    ],
    "public/app/features/dashboard/components/RepeatRowSelect/RepeatRowSelect.tsx:5381": [
      [0, 0, 0, "Unexpected any. Specify a different type.", "0"]
    ],
    "public/app/features/dashboard/components/SaveDashboard/SaveDashboardErrorProxy.tsx:5381": [
      [0, 0, 0, "Unexpected any. Specify a different type.", "0"]
    ],
    "public/app/features/dashboard/components/SaveDashboard/forms/SaveDashboardAsForm.test.tsx:5381": [
      [0, 0, 0, "Unexpected any. Specify a different type.", "0"]
    ],
    "public/app/features/dashboard/components/SaveDashboard/forms/SaveDashboardForm.test.tsx:5381": [
      [0, 0, 0, "Unexpected any. Specify a different type.", "0"],
      [0, 0, 0, "Unexpected any. Specify a different type.", "1"],
      [0, 0, 0, "Unexpected any. Specify a different type.", "2"],
      [0, 0, 0, "Unexpected any. Specify a different type.", "3"],
      [0, 0, 0, "Unexpected any. Specify a different type.", "4"],
      [0, 0, 0, "Unexpected any. Specify a different type.", "5"],
      [0, 0, 0, "Unexpected any. Specify a different type.", "6"],
      [0, 0, 0, "Unexpected any. Specify a different type.", "7"]
    ],
    "public/app/features/dashboard/components/SaveDashboard/forms/SaveDashboardForm.tsx:5381": [
      [0, 0, 0, "Unexpected any. Specify a different type.", "0"]
    ],
    "public/app/features/dashboard/components/SaveDashboard/types.ts:5381": [
      [0, 0, 0, "Unexpected any. Specify a different type.", "0"],
      [0, 0, 0, "Unexpected any. Specify a different type.", "1"]
    ],
    "public/app/features/dashboard/components/SaveDashboard/useDashboardSave.tsx:5381": [
      [0, 0, 0, "Unexpected any. Specify a different type.", "0"],
      [0, 0, 0, "Unexpected any. Specify a different type.", "1"]
    ],
    "public/app/features/dashboard/components/ShareModal/ShareExport.tsx:5381": [
      [0, 0, 0, "Unexpected any. Specify a different type.", "0"]
    ],
    "public/app/features/dashboard/components/ShareModal/ShareLink.test.tsx:5381": [
      [0, 0, 0, "Unexpected any. Specify a different type.", "0"]
    ],
    "public/app/features/dashboard/components/ShareModal/ShareModal.tsx:5381": [
      [0, 0, 0, "Unexpected any. Specify a different type.", "0"]
    ],
    "public/app/features/dashboard/components/ShareModal/ShareSnapshot.tsx:5381": [
      [0, 0, 0, "Unexpected any. Specify a different type.", "0"]
    ],
    "public/app/features/dashboard/components/ShareModal/utils.ts:5381": [
      [0, 0, 0, "Do not use any type assertions.", "0"],
      [0, 0, 0, "Unexpected any. Specify a different type.", "1"],
      [0, 0, 0, "Do not use any type assertions.", "2"],
      [0, 0, 0, "Unexpected any. Specify a different type.", "3"]
    ],
    "public/app/features/dashboard/components/SubMenu/DashboardLinksDashboard.test.tsx:5381": [
      [0, 0, 0, "Unexpected any. Specify a different type.", "0"],
      [0, 0, 0, "Unexpected any. Specify a different type.", "1"]
    ],
    "public/app/features/dashboard/components/TransformationsEditor/TransformationEditor.tsx:5381": [
      [0, 0, 0, "Unexpected any. Specify a different type.", "0"]
    ],
    "public/app/features/dashboard/components/TransformationsEditor/TransformationOperationRow.tsx:5381": [
      [0, 0, 0, "Unexpected any. Specify a different type.", "0"],
      [0, 0, 0, "Unexpected any. Specify a different type.", "1"]
    ],
    "public/app/features/dashboard/components/TransformationsEditor/TransformationsEditor.tsx:5381": [
      [0, 0, 0, "Do not use any type assertions.", "0"],
      [0, 0, 0, "Unexpected any. Specify a different type.", "1"]
    ],
    "public/app/features/dashboard/components/VersionHistory/__mocks__/dashboardHistoryMocks.ts:5381": [
      [0, 0, 0, "Unexpected any. Specify a different type.", "0"],
      [0, 0, 0, "Unexpected any. Specify a different type.", "1"],
      [0, 0, 0, "Unexpected any. Specify a different type.", "2"],
      [0, 0, 0, "Unexpected any. Specify a different type.", "3"]
    ],
    "public/app/features/dashboard/components/VersionHistory/useDashboardRestore.tsx:5381": [
      [0, 0, 0, "Do not use any type assertions.", "0"],
      [0, 0, 0, "Unexpected any. Specify a different type.", "1"]
    ],
    "public/app/features/dashboard/components/VersionHistory/utils.ts:5381": [
      [0, 0, 0, "Unexpected any. Specify a different type.", "0"],
      [0, 0, 0, "Unexpected any. Specify a different type.", "1"],
      [0, 0, 0, "Unexpected any. Specify a different type.", "2"],
      [0, 0, 0, "Unexpected any. Specify a different type.", "3"],
      [0, 0, 0, "Unexpected any. Specify a different type.", "4"]
    ],
    "public/app/features/dashboard/containers/DashboardPage.test.tsx:5381": [
      [0, 0, 0, "Unexpected any. Specify a different type.", "0"],
      [0, 0, 0, "Unexpected any. Specify a different type.", "1"],
      [0, 0, 0, "Unexpected any. Specify a different type.", "2"],
      [0, 0, 0, "Unexpected any. Specify a different type.", "3"]
    ],
    "public/app/features/dashboard/containers/DashboardPage.tsx:5381": [
      [0, 0, 0, "Do not use any type assertions.", "0"],
      [0, 0, 0, "Unexpected any. Specify a different type.", "1"],
      [0, 0, 0, "Do not use any type assertions.", "2"],
      [0, 0, 0, "Unexpected any. Specify a different type.", "3"]
    ],
    "public/app/features/dashboard/containers/SoloPanelPage.test.tsx:5381": [
      [0, 0, 0, "Unexpected any. Specify a different type.", "0"],
      [0, 0, 0, "Unexpected any. Specify a different type.", "1"],
      [0, 0, 0, "Unexpected any. Specify a different type.", "2"],
      [0, 0, 0, "Unexpected any. Specify a different type.", "3"],
      [0, 0, 0, "Unexpected any. Specify a different type.", "4"],
      [0, 0, 0, "Unexpected any. Specify a different type.", "5"],
      [0, 0, 0, "Unexpected any. Specify a different type.", "6"]
    ],
    "public/app/features/dashboard/dashgrid/DashboardGrid.test.tsx:5381": [
      [0, 0, 0, "Unexpected any. Specify a different type.", "0"]
    ],
    "public/app/features/dashboard/dashgrid/DashboardGrid.tsx:5381": [
      [0, 0, 0, "Unexpected any. Specify a different type.", "0"],
      [0, 0, 0, "Unexpected any. Specify a different type.", "1"]
    ],
    "public/app/features/dashboard/dashgrid/DashboardPanel.tsx:5381": [
      [0, 0, 0, "Unexpected any. Specify a different type.", "0"]
    ],
    "public/app/features/dashboard/dashgrid/LazyLoader.tsx:5381": [
      [0, 0, 0, "Do not use any type assertions.", "0"]
    ],
    "public/app/features/dashboard/dashgrid/PanelStateWrapper.tsx:5381": [
      [0, 0, 0, "Unexpected any. Specify a different type.", "0"],
      [0, 0, 0, "Unexpected any. Specify a different type.", "1"],
      [0, 0, 0, "Unexpected any. Specify a different type.", "2"]
    ],
    "public/app/features/dashboard/dashgrid/SeriesVisibilityConfigFactory.ts:5381": [
      [0, 0, 0, "Do not use any type assertions.", "0"]
    ],
    "public/app/features/dashboard/services/DashboardLoaderSrv.ts:5381": [
      [0, 0, 0, "Unexpected any. Specify a different type.", "0"],
      [0, 0, 0, "Unexpected any. Specify a different type.", "1"],
      [0, 0, 0, "Unexpected any. Specify a different type.", "2"],
      [0, 0, 0, "Unexpected any. Specify a different type.", "3"],
      [0, 0, 0, "Unexpected any. Specify a different type.", "4"],
      [0, 0, 0, "Unexpected any. Specify a different type.", "5"],
      [0, 0, 0, "Unexpected any. Specify a different type.", "6"],
      [0, 0, 0, "Unexpected any. Specify a different type.", "7"],
      [0, 0, 0, "Unexpected any. Specify a different type.", "8"]
    ],
    "public/app/features/dashboard/services/DashboardSrv.ts:5381": [
      [0, 0, 0, "Unexpected any. Specify a different type.", "0"]
    ],
    "public/app/features/dashboard/services/PublicDashboardDataSource.ts:5381": [
      [0, 0, 0, "Do not use any type assertions.", "0"]
    ],
    "public/app/features/dashboard/services/TimeSrv.test.ts:5381": [
      [0, 0, 0, "Unexpected any. Specify a different type.", "0"],
      [0, 0, 0, "Unexpected any. Specify a different type.", "1"],
      [0, 0, 0, "Unexpected any. Specify a different type.", "2"],
      [0, 0, 0, "Unexpected any. Specify a different type.", "3"],
      [0, 0, 0, "Unexpected any. Specify a different type.", "4"],
      [0, 0, 0, "Unexpected any. Specify a different type.", "5"],
      [0, 0, 0, "Unexpected any. Specify a different type.", "6"],
      [0, 0, 0, "Unexpected any. Specify a different type.", "7"],
      [0, 0, 0, "Unexpected any. Specify a different type.", "8"],
      [0, 0, 0, "Unexpected any. Specify a different type.", "9"],
      [0, 0, 0, "Unexpected any. Specify a different type.", "10"],
      [0, 0, 0, "Unexpected any. Specify a different type.", "11"],
      [0, 0, 0, "Unexpected any. Specify a different type.", "12"],
      [0, 0, 0, "Unexpected any. Specify a different type.", "13"],
      [0, 0, 0, "Unexpected any. Specify a different type.", "14"]
    ],
    "public/app/features/dashboard/services/TimeSrv.ts:5381": [
      [0, 0, 0, "Unexpected any. Specify a different type.", "0"],
      [0, 0, 0, "Unexpected any. Specify a different type.", "1"],
      [0, 0, 0, "Unexpected any. Specify a different type.", "2"],
      [0, 0, 0, "Unexpected any. Specify a different type.", "3"],
      [0, 0, 0, "Unexpected any. Specify a different type.", "4"],
      [0, 0, 0, "Unexpected any. Specify a different type.", "5"]
    ],
    "public/app/features/dashboard/state/DashboardMigrator.test.ts:5381": [
      [0, 0, 0, "Unexpected any. Specify a different type.", "0"],
      [0, 0, 0, "Unexpected any. Specify a different type.", "1"],
      [0, 0, 0, "Unexpected any. Specify a different type.", "2"],
      [0, 0, 0, "Unexpected any. Specify a different type.", "3"],
      [0, 0, 0, "Unexpected any. Specify a different type.", "4"],
      [0, 0, 0, "Unexpected any. Specify a different type.", "5"],
      [0, 0, 0, "Unexpected any. Specify a different type.", "6"],
      [0, 0, 0, "Unexpected any. Specify a different type.", "7"],
      [0, 0, 0, "Unexpected any. Specify a different type.", "8"],
      [0, 0, 0, "Unexpected any. Specify a different type.", "9"],
      [0, 0, 0, "Unexpected any. Specify a different type.", "10"],
      [0, 0, 0, "Unexpected any. Specify a different type.", "11"],
      [0, 0, 0, "Unexpected any. Specify a different type.", "12"],
      [0, 0, 0, "Unexpected any. Specify a different type.", "13"],
      [0, 0, 0, "Unexpected any. Specify a different type.", "14"],
      [0, 0, 0, "Unexpected any. Specify a different type.", "15"],
      [0, 0, 0, "Unexpected any. Specify a different type.", "16"],
      [0, 0, 0, "Unexpected any. Specify a different type.", "17"],
      [0, 0, 0, "Unexpected any. Specify a different type.", "18"]
    ],
    "public/app/features/dashboard/state/DashboardMigrator.ts:5381": [
      [0, 0, 0, "Unexpected any. Specify a different type.", "0"],
      [0, 0, 0, "Unexpected any. Specify a different type.", "1"],
      [0, 0, 0, "Unexpected any. Specify a different type.", "2"],
      [0, 0, 0, "Unexpected any. Specify a different type.", "3"],
      [0, 0, 0, "Unexpected any. Specify a different type.", "4"],
      [0, 0, 0, "Unexpected any. Specify a different type.", "5"],
      [0, 0, 0, "Unexpected any. Specify a different type.", "6"],
      [0, 0, 0, "Unexpected any. Specify a different type.", "7"],
      [0, 0, 0, "Unexpected any. Specify a different type.", "8"],
      [0, 0, 0, "Unexpected any. Specify a different type.", "9"],
      [0, 0, 0, "Unexpected any. Specify a different type.", "10"],
      [0, 0, 0, "Unexpected any. Specify a different type.", "11"],
      [0, 0, 0, "Unexpected any. Specify a different type.", "12"],
      [0, 0, 0, "Unexpected any. Specify a different type.", "13"],
      [0, 0, 0, "Unexpected any. Specify a different type.", "14"],
      [0, 0, 0, "Unexpected any. Specify a different type.", "15"],
      [0, 0, 0, "Unexpected any. Specify a different type.", "16"],
      [0, 0, 0, "Unexpected any. Specify a different type.", "17"],
      [0, 0, 0, "Unexpected any. Specify a different type.", "18"],
      [0, 0, 0, "Unexpected any. Specify a different type.", "19"],
      [0, 0, 0, "Unexpected any. Specify a different type.", "20"],
      [0, 0, 0, "Unexpected any. Specify a different type.", "21"],
      [0, 0, 0, "Do not use any type assertions.", "22"],
      [0, 0, 0, "Unexpected any. Specify a different type.", "23"],
      [0, 0, 0, "Unexpected any. Specify a different type.", "24"],
      [0, 0, 0, "Unexpected any. Specify a different type.", "25"],
      [0, 0, 0, "Unexpected any. Specify a different type.", "26"],
      [0, 0, 0, "Unexpected any. Specify a different type.", "27"],
      [0, 0, 0, "Unexpected any. Specify a different type.", "28"],
      [0, 0, 0, "Do not use any type assertions.", "29"],
      [0, 0, 0, "Do not use any type assertions.", "30"],
      [0, 0, 0, "Unexpected any. Specify a different type.", "31"],
      [0, 0, 0, "Do not use any type assertions.", "32"],
      [0, 0, 0, "Unexpected any. Specify a different type.", "33"],
      [0, 0, 0, "Do not use any type assertions.", "34"]
    ],
    "public/app/features/dashboard/state/DashboardModel.refresh.test.ts:5381": [
      [0, 0, 0, "Unexpected any. Specify a different type.", "0"]
    ],
    "public/app/features/dashboard/state/DashboardModel.repeat.test.ts:5381": [
      [0, 0, 0, "Unexpected any. Specify a different type.", "0"],
      [0, 0, 0, "Unexpected any. Specify a different type.", "1"],
      [0, 0, 0, "Unexpected any. Specify a different type.", "2"],
      [0, 0, 0, "Unexpected any. Specify a different type.", "3"],
      [0, 0, 0, "Unexpected any. Specify a different type.", "4"],
      [0, 0, 0, "Unexpected any. Specify a different type.", "5"],
      [0, 0, 0, "Unexpected any. Specify a different type.", "6"],
      [0, 0, 0, "Unexpected any. Specify a different type.", "7"]
    ],
    "public/app/features/dashboard/state/DashboardModel.test.ts:5381": [
      [0, 0, 0, "Unexpected any. Specify a different type.", "0"],
      [0, 0, 0, "Unexpected any. Specify a different type.", "1"],
      [0, 0, 0, "Unexpected any. Specify a different type.", "2"],
      [0, 0, 0, "Unexpected any. Specify a different type.", "3"],
      [0, 0, 0, "Unexpected any. Specify a different type.", "4"],
      [0, 0, 0, "Unexpected any. Specify a different type.", "5"]
    ],
    "public/app/features/dashboard/state/DashboardModel.ts:5381": [
      [0, 0, 0, "Unexpected any. Specify a different type.", "0"],
      [0, 0, 0, "Unexpected any. Specify a different type.", "1"],
      [0, 0, 0, "Unexpected any. Specify a different type.", "2"],
      [0, 0, 0, "Unexpected any. Specify a different type.", "3"],
      [0, 0, 0, "Unexpected any. Specify a different type.", "4"],
      [0, 0, 0, "Unexpected any. Specify a different type.", "5"],
      [0, 0, 0, "Unexpected any. Specify a different type.", "6"],
      [0, 0, 0, "Unexpected any. Specify a different type.", "7"],
      [0, 0, 0, "Unexpected any. Specify a different type.", "8"],
      [0, 0, 0, "Unexpected any. Specify a different type.", "9"],
      [0, 0, 0, "Unexpected any. Specify a different type.", "10"],
      [0, 0, 0, "Unexpected any. Specify a different type.", "11"],
      [0, 0, 0, "Unexpected any. Specify a different type.", "12"],
      [0, 0, 0, "Unexpected any. Specify a different type.", "13"],
      [0, 0, 0, "Unexpected any. Specify a different type.", "14"],
      [0, 0, 0, "Unexpected any. Specify a different type.", "15"],
      [0, 0, 0, "Unexpected any. Specify a different type.", "16"],
      [0, 0, 0, "Unexpected any. Specify a different type.", "17"],
      [0, 0, 0, "Unexpected any. Specify a different type.", "18"],
      [0, 0, 0, "Unexpected any. Specify a different type.", "19"],
      [0, 0, 0, "Unexpected any. Specify a different type.", "20"],
      [0, 0, 0, "Unexpected any. Specify a different type.", "21"],
      [0, 0, 0, "Unexpected any. Specify a different type.", "22"],
      [0, 0, 0, "Unexpected any. Specify a different type.", "23"],
      [0, 0, 0, "Unexpected any. Specify a different type.", "24"],
      [0, 0, 0, "Unexpected any. Specify a different type.", "25"],
      [0, 0, 0, "Unexpected any. Specify a different type.", "26"],
      [0, 0, 0, "Unexpected any. Specify a different type.", "27"],
      [0, 0, 0, "Unexpected any. Specify a different type.", "28"],
      [0, 0, 0, "Do not use any type assertions.", "29"],
      [0, 0, 0, "Unexpected any. Specify a different type.", "30"],
      [0, 0, 0, "Unexpected any. Specify a different type.", "31"],
      [0, 0, 0, "Unexpected any. Specify a different type.", "32"],
      [0, 0, 0, "Unexpected any. Specify a different type.", "33"],
      [0, 0, 0, "Unexpected any. Specify a different type.", "34"],
      [0, 0, 0, "Unexpected any. Specify a different type.", "35"],
      [0, 0, 0, "Unexpected any. Specify a different type.", "36"]
    ],
    "public/app/features/dashboard/state/PanelModel.test.ts:5381": [
      [0, 0, 0, "Unexpected any. Specify a different type.", "0"],
      [0, 0, 0, "Unexpected any. Specify a different type.", "1"],
      [0, 0, 0, "Unexpected any. Specify a different type.", "2"],
      [0, 0, 0, "Unexpected any. Specify a different type.", "3"],
      [0, 0, 0, "Unexpected any. Specify a different type.", "4"],
      [0, 0, 0, "Unexpected any. Specify a different type.", "5"],
      [0, 0, 0, "Unexpected any. Specify a different type.", "6"]
    ],
    "public/app/features/dashboard/state/PanelModel.ts:5381": [
      [0, 0, 0, "Unexpected any. Specify a different type.", "0"],
      [0, 0, 0, "Unexpected any. Specify a different type.", "1"],
      [0, 0, 0, "Unexpected any. Specify a different type.", "2"],
      [0, 0, 0, "Unexpected any. Specify a different type.", "3"],
      [0, 0, 0, "Unexpected any. Specify a different type.", "4"],
      [0, 0, 0, "Unexpected any. Specify a different type.", "5"],
      [0, 0, 0, "Unexpected any. Specify a different type.", "6"],
      [0, 0, 0, "Unexpected any. Specify a different type.", "7"],
      [0, 0, 0, "Unexpected any. Specify a different type.", "8"],
      [0, 0, 0, "Do not use any type assertions.", "9"],
      [0, 0, 0, "Unexpected any. Specify a different type.", "10"],
      [0, 0, 0, "Do not use any type assertions.", "11"],
      [0, 0, 0, "Unexpected any. Specify a different type.", "12"],
      [0, 0, 0, "Do not use any type assertions.", "13"],
      [0, 0, 0, "Unexpected any. Specify a different type.", "14"],
      [0, 0, 0, "Do not use any type assertions.", "15"],
      [0, 0, 0, "Unexpected any. Specify a different type.", "16"],
      [0, 0, 0, "Unexpected any. Specify a different type.", "17"],
      [0, 0, 0, "Do not use any type assertions.", "18"],
      [0, 0, 0, "Unexpected any. Specify a different type.", "19"],
      [0, 0, 0, "Do not use any type assertions.", "20"],
      [0, 0, 0, "Unexpected any. Specify a different type.", "21"],
      [0, 0, 0, "Do not use any type assertions.", "22"],
      [0, 0, 0, "Unexpected any. Specify a different type.", "23"],
      [0, 0, 0, "Unexpected any. Specify a different type.", "24"],
      [0, 0, 0, "Unexpected any. Specify a different type.", "25"],
      [0, 0, 0, "Do not use any type assertions.", "26"],
      [0, 0, 0, "Unexpected any. Specify a different type.", "27"],
      [0, 0, 0, "Do not use any type assertions.", "28"],
      [0, 0, 0, "Unexpected any. Specify a different type.", "29"],
      [0, 0, 0, "Unexpected any. Specify a different type.", "30"],
      [0, 0, 0, "Unexpected any. Specify a different type.", "31"]
    ],
    "public/app/features/dashboard/state/TimeModel.ts:5381": [
      [0, 0, 0, "Unexpected any. Specify a different type.", "0"],
      [0, 0, 0, "Unexpected any. Specify a different type.", "1"],
      [0, 0, 0, "Unexpected any. Specify a different type.", "2"]
    ],
    "public/app/features/dashboard/state/actions.ts:5381": [
      [0, 0, 0, "Unexpected any. Specify a different type.", "0"]
    ],
    "public/app/features/dashboard/state/initDashboard.test.ts:5381": [
      [0, 0, 0, "Unexpected any. Specify a different type.", "0"],
      [0, 0, 0, "Unexpected any. Specify a different type.", "1"],
      [0, 0, 0, "Unexpected any. Specify a different type.", "2"],
      [0, 0, 0, "Unexpected any. Specify a different type.", "3"],
      [0, 0, 0, "Unexpected any. Specify a different type.", "4"],
      [0, 0, 0, "Unexpected any. Specify a different type.", "5"],
      [0, 0, 0, "Unexpected any. Specify a different type.", "6"]
    ],
    "public/app/features/dashboard/state/initDashboard.ts:5381": [
      [0, 0, 0, "Unexpected any. Specify a different type.", "0"]
    ],
    "public/app/features/dashboard/state/reducers.ts:5381": [
      [0, 0, 0, "Do not use any type assertions.", "0"],
      [0, 0, 0, "Unexpected any. Specify a different type.", "1"]
    ],
    "public/app/features/dashboard/utils/getPanelMenu.test.ts:5381": [
      [0, 0, 0, "Unexpected any. Specify a different type.", "0"],
      [0, 0, 0, "Unexpected any. Specify a different type.", "1"],
      [0, 0, 0, "Unexpected any. Specify a different type.", "2"],
      [0, 0, 0, "Unexpected any. Specify a different type.", "3"],
      [0, 0, 0, "Unexpected any. Specify a different type.", "4"],
      [0, 0, 0, "Unexpected any. Specify a different type.", "5"]
    ],
    "public/app/features/dashboard/utils/getPanelMenu.ts:5381": [
      [0, 0, 0, "Unexpected any. Specify a different type.", "0"],
      [0, 0, 0, "Unexpected any. Specify a different type.", "1"],
      [0, 0, 0, "Unexpected any. Specify a different type.", "2"],
      [0, 0, 0, "Unexpected any. Specify a different type.", "3"],
      [0, 0, 0, "Unexpected any. Specify a different type.", "4"],
      [0, 0, 0, "Unexpected any. Specify a different type.", "5"],
      [0, 0, 0, "Unexpected any. Specify a different type.", "6"],
      [0, 0, 0, "Unexpected any. Specify a different type.", "7"],
      [0, 0, 0, "Unexpected any. Specify a different type.", "8"],
      [0, 0, 0, "Unexpected any. Specify a different type.", "9"],
      [0, 0, 0, "Do not use any type assertions.", "10"],
      [0, 0, 0, "Unexpected any. Specify a different type.", "11"],
      [0, 0, 0, "Unexpected any. Specify a different type.", "12"],
      [0, 0, 0, "Unexpected any. Specify a different type.", "13"],
      [0, 0, 0, "Unexpected any. Specify a different type.", "14"],
      [0, 0, 0, "Unexpected any. Specify a different type.", "15"]
    ],
    "public/app/features/dashboard/utils/panelMerge.test.ts:5381": [
      [0, 0, 0, "Unexpected any. Specify a different type.", "0"],
      [0, 0, 0, "Unexpected any. Specify a different type.", "1"],
      [0, 0, 0, "Unexpected any. Specify a different type.", "2"]
    ],
    "public/app/features/dashboard/utils/panelMerge.ts:5381": [
      [0, 0, 0, "Do not use any type assertions.", "0"],
      [0, 0, 0, "Do not use any type assertions.", "1"],
      [0, 0, 0, "Do not use any type assertions.", "2"],
      [0, 0, 0, "Do not use any type assertions.", "3"],
      [0, 0, 0, "Do not use any type assertions.", "4"],
      [0, 0, 0, "Do not use any type assertions.", "5"],
      [0, 0, 0, "Do not use any type assertions.", "6"],
      [0, 0, 0, "Unexpected any. Specify a different type.", "7"],
      [0, 0, 0, "Do not use any type assertions.", "8"],
      [0, 0, 0, "Unexpected any. Specify a different type.", "9"],
      [0, 0, 0, "Unexpected any. Specify a different type.", "10"],
      [0, 0, 0, "Unexpected any. Specify a different type.", "11"]
    ],
    "public/app/features/datasources/components/ButtonRow.tsx:5381": [
      [0, 0, 0, "Unexpected any. Specify a different type.", "0"]
    ],
    "public/app/features/datasources/state/actions.test.ts:5381": [
      [0, 0, 0, "Unexpected any. Specify a different type.", "0"],
      [0, 0, 0, "Unexpected any. Specify a different type.", "1"],
      [0, 0, 0, "Unexpected any. Specify a different type.", "2"],
      [0, 0, 0, "Unexpected any. Specify a different type.", "3"],
      [0, 0, 0, "Unexpected any. Specify a different type.", "4"],
      [0, 0, 0, "Unexpected any. Specify a different type.", "5"]
    ],
    "public/app/features/datasources/state/actions.ts:5381": [
      [0, 0, 0, "Do not use any type assertions.", "0"],
      [0, 0, 0, "Do not use any type assertions.", "1"]
    ],
    "public/app/features/datasources/state/navModel.ts:5381": [
      [0, 0, 0, "Do not use any type assertions.", "0"],
      [0, 0, 0, "Unexpected any. Specify a different type.", "1"]
    ],
    "public/app/features/datasources/state/reducers.ts:5381": [
      [0, 0, 0, "Do not use any type assertions.", "0"],
      [0, 0, 0, "Do not use any type assertions.", "1"]
    ],
    "public/app/features/datasources/state/selectors.ts:5381": [
      [0, 0, 0, "Do not use any type assertions.", "0"],
      [0, 0, 0, "Do not use any type assertions.", "1"]
    ],
    "public/app/features/dimensions/color.ts:5381": [
      [0, 0, 0, "Unexpected any. Specify a different type.", "0"]
    ],
    "public/app/features/dimensions/editors/ColorDimensionEditor.tsx:5381": [
      [0, 0, 0, "Unexpected any. Specify a different type.", "0"],
      [0, 0, 0, "Unexpected any. Specify a different type.", "1"]
    ],
    "public/app/features/dimensions/editors/FolderPickerTab.tsx:5381": [
      [0, 0, 0, "Do not use any type assertions.", "0"]
    ],
    "public/app/features/dimensions/editors/IconSelector.tsx:5381": [
      [0, 0, 0, "Do not use any type assertions.", "0"],
      [0, 0, 0, "Unexpected any. Specify a different type.", "1"]
    ],
    "public/app/features/dimensions/editors/ResourceDimensionEditor.tsx:5381": [
      [0, 0, 0, "Do not use any type assertions.", "0"],
      [0, 0, 0, "Unexpected any. Specify a different type.", "1"]
    ],
    "public/app/features/dimensions/editors/ResourcePicker.tsx:5381": [
      [0, 0, 0, "Unexpected any. Specify a different type.", "0"]
    ],
    "public/app/features/dimensions/editors/ScalarDimensionEditor.tsx:5381": [
      [0, 0, 0, "Unexpected any. Specify a different type.", "0"]
    ],
    "public/app/features/dimensions/editors/ScaleDimensionEditor.tsx:5381": [
      [0, 0, 0, "Unexpected any. Specify a different type.", "0"]
    ],
    "public/app/features/dimensions/editors/TextDimensionEditor.tsx:5381": [
      [0, 0, 0, "Do not use any type assertions.", "0"],
      [0, 0, 0, "Unexpected any. Specify a different type.", "1"],
      [0, 0, 0, "Do not use any type assertions.", "2"],
      [0, 0, 0, "Unexpected any. Specify a different type.", "3"],
      [0, 0, 0, "Unexpected any. Specify a different type.", "4"]
    ],
    "public/app/features/dimensions/editors/ThresholdsEditor/ThresholdsEditor.test.tsx:5381": [
      [0, 0, 0, "Unexpected any. Specify a different type.", "0"],
      [0, 0, 0, "Unexpected any. Specify a different type.", "1"],
      [0, 0, 0, "Unexpected any. Specify a different type.", "2"]
    ],
    "public/app/features/dimensions/editors/ThresholdsEditor/ThresholdsEditor.tsx:5381": [
      [0, 0, 0, "Do not use any type assertions.", "0"]
    ],
    "public/app/features/dimensions/editors/ValueMappingsEditor/ValueMappingsEditor.test.tsx:5381": [
      [0, 0, 0, "Unexpected any. Specify a different type.", "0"],
      [0, 0, 0, "Unexpected any. Specify a different type.", "1"],
      [0, 0, 0, "Unexpected any. Specify a different type.", "2"],
      [0, 0, 0, "Unexpected any. Specify a different type.", "3"]
    ],
    "public/app/features/dimensions/editors/ValueMappingsEditor/ValueMappingsEditor.tsx:5381": [
      [0, 0, 0, "Unexpected any. Specify a different type.", "0"],
      [0, 0, 0, "Unexpected any. Specify a different type.", "1"]
    ],
    "public/app/features/dimensions/editors/ValueMappingsEditor/ValueMappingsEditorModal.test.tsx:5381": [
      [0, 0, 0, "Unexpected any. Specify a different type.", "0"],
      [0, 0, 0, "Unexpected any. Specify a different type.", "1"]
    ],
    "public/app/features/dimensions/scale.test.ts:5381": [
      [0, 0, 0, "Unexpected any. Specify a different type.", "0"]
    ],
    "public/app/features/dimensions/scale.ts:5381": [
      [0, 0, 0, "Do not use any type assertions.", "0"],
      [0, 0, 0, "Unexpected any. Specify a different type.", "1"]
    ],
    "public/app/features/dimensions/text.ts:5381": [
      [0, 0, 0, "Unexpected any. Specify a different type.", "0"],
      [0, 0, 0, "Unexpected any. Specify a different type.", "1"]
    ],
    "public/app/features/dimensions/types.ts:5381": [
      [0, 0, 0, "Unexpected any. Specify a different type.", "0"],
      [0, 0, 0, "Unexpected any. Specify a different type.", "1"]
    ],
    "public/app/features/dimensions/utils.ts:5381": [
      [0, 0, 0, "Do not use any type assertions.", "0"],
      [0, 0, 0, "Do not use any type assertions.", "1"],
      [0, 0, 0, "Unexpected any. Specify a different type.", "2"]
    ],
    "public/app/features/explore/ElapsedTime.tsx:5381": [
      [0, 0, 0, "Unexpected any. Specify a different type.", "0"]
    ],
    "public/app/features/explore/ExploreQueryInspector.tsx:5381": [
      [0, 0, 0, "Do not use any type assertions.", "0"]
    ],
    "public/app/features/explore/Logs.tsx:5381": [
      [0, 0, 0, "Unexpected any. Specify a different type.", "0"],
      [0, 0, 0, "Do not use any type assertions.", "1"]
    ],
    "public/app/features/explore/LogsContainer.tsx:5381": [
      [0, 0, 0, "Unexpected any. Specify a different type.", "0"],
      [0, 0, 0, "Unexpected any. Specify a different type.", "1"]
    ],
    "public/app/features/explore/LogsMetaRow.tsx:5381": [
      [0, 0, 0, "Unexpected any. Specify a different type.", "0"]
    ],
    "public/app/features/explore/NodeGraphContainer.test.tsx:5381": [
      [0, 0, 0, "Unexpected any. Specify a different type.", "0"]
    ],
    "public/app/features/explore/QueryRows.test.tsx:5381": [
      [0, 0, 0, "Unexpected any. Specify a different type.", "0"],
      [0, 0, 0, "Unexpected any. Specify a different type.", "1"]
    ],
    "public/app/features/explore/RichHistory/RichHistory.tsx:5381": [
      [0, 0, 0, "Unexpected any. Specify a different type.", "0"]
    ],
    "public/app/features/explore/RichHistory/RichHistoryStarredTab.test.tsx:5381": [
      [0, 0, 0, "Unexpected any. Specify a different type.", "0"]
    ],
    "public/app/features/explore/TraceView/TraceView.test.tsx:5381": [
      [0, 0, 0, "Unexpected any. Specify a different type.", "0"]
    ],
    "public/app/features/explore/TraceView/TraceView.tsx:5381": [
      [0, 0, 0, "Do not use any type assertions.", "0"],
      [0, 0, 0, "Do not use any type assertions.", "1"],
      [0, 0, 0, "Do not use any type assertions.", "2"],
      [0, 0, 0, "Do not use any type assertions.", "3"],
      [0, 0, 0, "Unexpected any. Specify a different type.", "4"],
      [0, 0, 0, "Do not use any type assertions.", "5"]
    ],
    "public/app/features/explore/TraceView/createSpanLink.tsx:5381": [
      [0, 0, 0, "Do not use any type assertions.", "0"],
      [0, 0, 0, "Do not use any type assertions.", "1"],
      [0, 0, 0, "Do not use any type assertions.", "2"],
      [0, 0, 0, "Do not use any type assertions.", "3"],
      [0, 0, 0, "Do not use any type assertions.", "4"],
      [0, 0, 0, "Do not use any type assertions.", "5"],
      [0, 0, 0, "Do not use any type assertions.", "6"],
      [0, 0, 0, "Do not use any type assertions.", "7"],
      [0, 0, 0, "Do not use any type assertions.", "8"]
    ],
    "public/app/features/explore/spec/helper/setup.tsx:5381": [
      [0, 0, 0, "Do not use any type assertions.", "0"],
      [0, 0, 0, "Unexpected any. Specify a different type.", "1"],
      [0, 0, 0, "Do not use any type assertions.", "2"],
      [0, 0, 0, "Unexpected any. Specify a different type.", "3"],
      [0, 0, 0, "Unexpected any. Specify a different type.", "4"],
      [0, 0, 0, "Do not use any type assertions.", "5"],
      [0, 0, 0, "Unexpected any. Specify a different type.", "6"]
    ],
    "public/app/features/explore/spec/interpolation.test.tsx:5381": [
      [0, 0, 0, "Unexpected any. Specify a different type.", "0"]
    ],
    "public/app/features/explore/spec/queryHistory.test.tsx:5381": [
      [0, 0, 0, "Unexpected any. Specify a different type.", "0"]
    ],
    "public/app/features/explore/state/explorePane.test.ts:5381": [
      [0, 0, 0, "Unexpected any. Specify a different type.", "0"],
      [0, 0, 0, "Unexpected any. Specify a different type.", "1"],
      [0, 0, 0, "Unexpected any. Specify a different type.", "2"],
      [0, 0, 0, "Unexpected any. Specify a different type.", "3"],
      [0, 0, 0, "Unexpected any. Specify a different type.", "4"]
    ],
    "public/app/features/explore/state/main.test.ts:5381": [
      [0, 0, 0, "Unexpected any. Specify a different type.", "0"]
    ],
    "public/app/features/explore/state/query.test.ts:5381": [
      [0, 0, 0, "Unexpected any. Specify a different type.", "0"],
      [0, 0, 0, "Unexpected any. Specify a different type.", "1"],
      [0, 0, 0, "Unexpected any. Specify a different type.", "2"],
      [0, 0, 0, "Unexpected any. Specify a different type.", "3"],
      [0, 0, 0, "Unexpected any. Specify a different type.", "4"],
      [0, 0, 0, "Unexpected any. Specify a different type.", "5"],
      [0, 0, 0, "Unexpected any. Specify a different type.", "6"],
      [0, 0, 0, "Unexpected any. Specify a different type.", "7"]
    ],
    "public/app/features/explore/state/time.test.ts:5381": [
      [0, 0, 0, "Unexpected any. Specify a different type.", "0"]
    ],
    "public/app/features/explore/state/utils.ts:5381": [
      [0, 0, 0, "Do not use any type assertions.", "0"],
      [0, 0, 0, "Unexpected any. Specify a different type.", "1"],
      [0, 0, 0, "Do not use any type assertions.", "2"],
      [0, 0, 0, "Unexpected any. Specify a different type.", "3"],
      [0, 0, 0, "Do not use any type assertions.", "4"],
      [0, 0, 0, "Do not use any type assertions.", "5"]
    ],
    "public/app/features/explore/utils/decorators.test.ts:5381": [
      [0, 0, 0, "Unexpected any. Specify a different type.", "0"]
    ],
    "public/app/features/explore/utils/links.test.ts:5381": [
      [0, 0, 0, "Unexpected any. Specify a different type.", "0"],
      [0, 0, 0, "Unexpected any. Specify a different type.", "1"],
      [0, 0, 0, "Unexpected any. Specify a different type.", "2"],
      [0, 0, 0, "Unexpected any. Specify a different type.", "3"],
      [0, 0, 0, "Unexpected any. Specify a different type.", "4"]
    ],
    "public/app/features/explore/utils/links.ts:5381": [
      [0, 0, 0, "Unexpected any. Specify a different type.", "0"]
    ],
    "public/app/features/expressions/ExpressionDatasource.ts:5381": [
      [0, 0, 0, "Unexpected any. Specify a different type.", "0"],
      [0, 0, 0, "Do not use any type assertions.", "1"],
      [0, 0, 0, "Do not use any type assertions.", "2"]
    ],
    "public/app/features/expressions/components/Condition.tsx:5381": [
      [0, 0, 0, "Do not use any type assertions.", "0"]
    ],
    "public/app/features/expressions/guards.ts:5381": [
      [0, 0, 0, "Do not use any type assertions.", "0"]
    ],
    "public/app/features/folders/state/actions.test.ts:5381": [
      [0, 0, 0, "Unexpected any. Specify a different type.", "0"]
    ],
    "public/app/features/geo/format/geohash.ts:5381": [
      [0, 0, 0, "Unexpected any. Specify a different type.", "0"]
    ],
    "public/app/features/geo/format/geojson.test.ts:5381": [
      [0, 0, 0, "Unexpected any. Specify a different type.", "0"]
    ],
    "public/app/features/geo/format/geojson.ts:5381": [
      [0, 0, 0, "Unexpected any. Specify a different type.", "0"]
    ],
    "public/app/features/geo/format/utils.ts:5381": [
      [0, 0, 0, "Unexpected any. Specify a different type.", "0"]
    ],
    "public/app/features/geo/gazetteer/gazetteer.test.ts:5381": [
      [0, 0, 0, "Unexpected any. Specify a different type.", "0"]
    ],
    "public/app/features/geo/gazetteer/gazetteer.ts:5381": [
      [0, 0, 0, "Unexpected any. Specify a different type.", "0"],
      [0, 0, 0, "Do not use any type assertions.", "1"],
      [0, 0, 0, "Unexpected any. Specify a different type.", "2"],
      [0, 0, 0, "Do not use any type assertions.", "3"]
    ],
    "public/app/features/geo/gazetteer/worldmap.test.ts:5381": [
      [0, 0, 0, "Unexpected any. Specify a different type.", "0"]
    ],
    "public/app/features/geo/utils/frameVectorSource.ts:5381": [
      [0, 0, 0, "Do not use any type assertions.", "0"],
      [0, 0, 0, "Do not use any type assertions.", "1"],
      [0, 0, 0, "Do not use any type assertions.", "2"]
    ],
    "public/app/features/inspector/InspectDataOptions.tsx:5381": [
      [0, 0, 0, "Do not use any type assertions.", "0"],
      [0, 0, 0, "Unexpected any. Specify a different type.", "1"],
      [0, 0, 0, "Do not use any type assertions.", "2"],
      [0, 0, 0, "Do not use any type assertions.", "3"]
    ],
    "public/app/features/inspector/InspectErrorTab.tsx:5381": [
      [0, 0, 0, "Unexpected any. Specify a different type.", "0"]
    ],
    "public/app/features/inspector/InspectJSONTab.tsx:5381": [
      [0, 0, 0, "Unexpected any. Specify a different type.", "0"]
    ],
    "public/app/features/inspector/QueryInspector.tsx:5381": [
      [0, 0, 0, "Unexpected any. Specify a different type.", "0"],
      [0, 0, 0, "Unexpected any. Specify a different type.", "1"],
      [0, 0, 0, "Unexpected any. Specify a different type.", "2"],
      [0, 0, 0, "Unexpected any. Specify a different type.", "3"]
    ],
    "public/app/features/invites/SignupInvited.test.tsx:5381": [
      [0, 0, 0, "Unexpected any. Specify a different type.", "0"]
    ],
    "public/app/features/invites/state/selectors.ts:5381": [
      [0, 0, 0, "Unexpected any. Specify a different type.", "0"]
    ],
    "public/app/features/library-panels/components/DeleteLibraryPanelModal/reducer.test.ts:5381": [
      [0, 0, 0, "Unexpected any. Specify a different type.", "0"]
    ],
    "public/app/features/library-panels/components/LibraryPanelsSearch/LibraryPanelsSearch.test.tsx:5381": [
      [0, 0, 0, "Unexpected any. Specify a different type.", "0"],
      [0, 0, 0, "Unexpected any. Specify a different type.", "1"]
    ],
    "public/app/features/library-panels/components/LibraryPanelsView/actions.ts:5381": [
      [0, 0, 0, "Unexpected any. Specify a different type.", "0"]
    ],
    "public/app/features/library-panels/types.ts:5381": [
      [0, 0, 0, "Unexpected any. Specify a different type.", "0"]
    ],
    "public/app/features/library-panels/utils.ts:5381": [
      [0, 0, 0, "Unexpected any. Specify a different type.", "0"],
      [0, 0, 0, "Unexpected any. Specify a different type.", "1"]
    ],
    "public/app/features/live/centrifuge/LiveDataStream.test.ts:5381": [
      [0, 0, 0, "Unexpected any. Specify a different type.", "0"],
      [0, 0, 0, "Unexpected any. Specify a different type.", "1"],
      [0, 0, 0, "Unexpected any. Specify a different type.", "2"],
      [0, 0, 0, "Unexpected any. Specify a different type.", "3"],
      [0, 0, 0, "Unexpected any. Specify a different type.", "4"],
      [0, 0, 0, "Unexpected any. Specify a different type.", "5"]
    ],
    "public/app/features/live/centrifuge/LiveDataStream.ts:5381": [
      [0, 0, 0, "Do not use any type assertions.", "0"],
      [0, 0, 0, "Do not use any type assertions.", "1"],
      [0, 0, 0, "Unexpected any. Specify a different type.", "2"],
      [0, 0, 0, "Do not use any type assertions.", "3"]
    ],
    "public/app/features/live/centrifuge/channel.ts:5381": [
      [0, 0, 0, "Unexpected any. Specify a different type.", "0"],
      [0, 0, 0, "Do not use any type assertions.", "1"],
      [0, 0, 0, "Do not use any type assertions.", "2"],
      [0, 0, 0, "Unexpected any. Specify a different type.", "3"],
      [0, 0, 0, "Do not use any type assertions.", "4"]
    ],
    "public/app/features/live/centrifuge/service.ts:5381": [
      [0, 0, 0, "Unexpected any. Specify a different type.", "0"],
      [0, 0, 0, "Unexpected any. Specify a different type.", "1"],
      [0, 0, 0, "Unexpected any. Specify a different type.", "2"]
    ],
    "public/app/features/live/centrifuge/serviceWorkerProxy.ts:5381": [
      [0, 0, 0, "Do not use any type assertions.", "0"],
      [0, 0, 0, "Do not use any type assertions.", "1"]
    ],
    "public/app/features/live/centrifuge/transferHandlers.ts:5381": [
      [0, 0, 0, "Unexpected any. Specify a different type.", "0"],
      [0, 0, 0, "Unexpected any. Specify a different type.", "1"]
    ],
    "public/app/features/live/index.ts:5381": [
      [0, 0, 0, "Do not use any type assertions.", "0"],
      [0, 0, 0, "Unexpected any. Specify a different type.", "1"],
      [0, 0, 0, "Do not use any type assertions.", "2"]
    ],
    "public/app/features/live/live.test.ts:5381": [
      [0, 0, 0, "Unexpected any. Specify a different type.", "0"]
    ],
    "public/app/features/live/pages/AddNewRule.tsx:5381": [
      [0, 0, 0, "Unexpected any. Specify a different type.", "0"]
    ],
    "public/app/features/live/pages/PipelineAdminPage.tsx:5381": [
      [0, 0, 0, "Unexpected any. Specify a different type.", "0"]
    ],
    "public/app/features/live/pages/PipelineTable.tsx:5381": [
      [0, 0, 0, "Unexpected any. Specify a different type.", "0"]
    ],
    "public/app/features/live/pages/RuleModal.tsx:5381": [
      [0, 0, 0, "Unexpected any. Specify a different type.", "0"],
      [0, 0, 0, "Do not use any type assertions.", "1"],
      [0, 0, 0, "Unexpected any. Specify a different type.", "2"]
    ],
    "public/app/features/live/pages/RuleTest.tsx:5381": [
      [0, 0, 0, "Unexpected any. Specify a different type.", "0"],
      [0, 0, 0, "Do not use any type assertions.", "1"],
      [0, 0, 0, "Unexpected any. Specify a different type.", "2"]
    ],
    "public/app/features/live/pages/types.ts:5381": [
      [0, 0, 0, "Unexpected any. Specify a different type.", "0"],
      [0, 0, 0, "Unexpected any. Specify a different type.", "1"],
      [0, 0, 0, "Unexpected any. Specify a different type.", "2"],
      [0, 0, 0, "Unexpected any. Specify a different type.", "3"],
      [0, 0, 0, "Unexpected any. Specify a different type.", "4"],
      [0, 0, 0, "Unexpected any. Specify a different type.", "5"]
    ],
    "public/app/features/live/pages/utils.ts:5381": [
      [0, 0, 0, "Unexpected any. Specify a different type.", "0"]
    ],
    "public/app/features/logs/components/LogRowContextProvider.tsx:5381": [
      [0, 0, 0, "Do not use any type assertions.", "0"],
      [0, 0, 0, "Do not use any type assertions.", "1"],
      [0, 0, 0, "Do not use any type assertions.", "2"],
      [0, 0, 0, "Do not use any type assertions.", "3"]
    ],
    "public/app/features/logs/components/LogRows.tsx:5381": [
      [0, 0, 0, "Unexpected any. Specify a different type.", "0"]
    ],
    "public/app/features/logs/utils.ts:5381": [
      [0, 0, 0, "Do not use any type assertions.", "0"],
      [0, 0, 0, "Unexpected any. Specify a different type.", "1"],
      [0, 0, 0, "Do not use any type assertions.", "2"],
      [0, 0, 0, "Unexpected any. Specify a different type.", "3"],
      [0, 0, 0, "Do not use any type assertions.", "4"]
    ],
    "public/app/features/manage-dashboards/components/ImportDashboardForm.tsx:5381": [
      [0, 0, 0, "Do not use any type assertions.", "0"],
      [0, 0, 0, "Unexpected any. Specify a different type.", "1"],
      [0, 0, 0, "Do not use any type assertions.", "2"],
      [0, 0, 0, "Unexpected any. Specify a different type.", "3"],
      [0, 0, 0, "Do not use any type assertions.", "4"],
      [0, 0, 0, "Unexpected any. Specify a different type.", "5"]
    ],
    "public/app/features/manage-dashboards/components/SnapshotListTable.test.tsx:5381": [
      [0, 0, 0, "Unexpected any. Specify a different type.", "0"]
    ],
    "public/app/features/manage-dashboards/services/ValidationSrv.ts:5381": [
      [0, 0, 0, "Unexpected any. Specify a different type.", "0"],
      [0, 0, 0, "Unexpected any. Specify a different type.", "1"],
      [0, 0, 0, "Unexpected any. Specify a different type.", "2"]
    ],
    "public/app/features/manage-dashboards/state/actions.test.ts:5381": [
      [0, 0, 0, "Unexpected any. Specify a different type.", "0"],
      [0, 0, 0, "Unexpected any. Specify a different type.", "1"],
      [0, 0, 0, "Unexpected any. Specify a different type.", "2"],
      [0, 0, 0, "Unexpected any. Specify a different type.", "3"]
    ],
    "public/app/features/manage-dashboards/state/actions.ts:5381": [
      [0, 0, 0, "Unexpected any. Specify a different type.", "0"],
      [0, 0, 0, "Unexpected any. Specify a different type.", "1"],
      [0, 0, 0, "Unexpected any. Specify a different type.", "2"],
      [0, 0, 0, "Unexpected any. Specify a different type.", "3"],
      [0, 0, 0, "Unexpected any. Specify a different type.", "4"],
      [0, 0, 0, "Do not use any type assertions.", "5"],
      [0, 0, 0, "Unexpected any. Specify a different type.", "6"],
      [0, 0, 0, "Do not use any type assertions.", "7"],
      [0, 0, 0, "Unexpected any. Specify a different type.", "8"],
      [0, 0, 0, "Unexpected any. Specify a different type.", "9"],
      [0, 0, 0, "Unexpected any. Specify a different type.", "10"],
      [0, 0, 0, "Unexpected any. Specify a different type.", "11"],
      [0, 0, 0, "Unexpected any. Specify a different type.", "12"],
      [0, 0, 0, "Unexpected any. Specify a different type.", "13"],
      [0, 0, 0, "Unexpected any. Specify a different type.", "14"],
      [0, 0, 0, "Unexpected any. Specify a different type.", "15"],
      [0, 0, 0, "Unexpected any. Specify a different type.", "16"],
      [0, 0, 0, "Unexpected any. Specify a different type.", "17"],
      [0, 0, 0, "Unexpected any. Specify a different type.", "18"],
      [0, 0, 0, "Unexpected any. Specify a different type.", "19"],
      [0, 0, 0, "Unexpected any. Specify a different type.", "20"]
    ],
    "public/app/features/manage-dashboards/state/reducers.ts:5381": [
      [0, 0, 0, "Unexpected any. Specify a different type.", "0"],
      [0, 0, 0, "Do not use any type assertions.", "1"],
      [0, 0, 0, "Unexpected any. Specify a different type.", "2"],
      [0, 0, 0, "Unexpected any. Specify a different type.", "3"],
      [0, 0, 0, "Unexpected any. Specify a different type.", "4"]
    ],
    "public/app/features/org/state/actions.test.ts:5381": [
      [0, 0, 0, "Unexpected any. Specify a different type.", "0"],
      [0, 0, 0, "Unexpected any. Specify a different type.", "1"],
      [0, 0, 0, "Unexpected any. Specify a different type.", "2"]
    ],
    "public/app/features/org/state/actions.ts:5381": [
      [0, 0, 0, "Unexpected any. Specify a different type.", "0"],
      [0, 0, 0, "Unexpected any. Specify a different type.", "1"],
      [0, 0, 0, "Unexpected any. Specify a different type.", "2"],
      [0, 0, 0, "Unexpected any. Specify a different type.", "3"],
      [0, 0, 0, "Unexpected any. Specify a different type.", "4"]
    ],
    "public/app/features/org/state/reducers.ts:5381": [
      [0, 0, 0, "Do not use any type assertions.", "0"],
      [0, 0, 0, "Do not use any type assertions.", "1"]
    ],
    "public/app/features/panel/components/PanelPluginError.tsx:5381": [
      [0, 0, 0, "Unexpected any. Specify a different type.", "0"]
    ],
    "public/app/features/panel/components/PanelRenderer.tsx:5381": [
      [0, 0, 0, "Unexpected any. Specify a different type.", "0"],
      [0, 0, 0, "Unexpected any. Specify a different type.", "1"],
      [0, 0, 0, "Unexpected any. Specify a different type.", "2"],
      [0, 0, 0, "Unexpected any. Specify a different type.", "3"]
    ],
    "public/app/features/panel/components/VizTypePicker/types.ts:5381": [
      [0, 0, 0, "Unexpected any. Specify a different type.", "0"]
    ],
    "public/app/features/panel/panellinks/linkSuppliers.ts:5381": [
      [0, 0, 0, "Unexpected any. Specify a different type.", "0"],
      [0, 0, 0, "Do not use any type assertions.", "1"]
    ],
    "public/app/features/panel/panellinks/link_srv.ts:5381": [
      [0, 0, 0, "Do not use any type assertions.", "0"],
      [0, 0, 0, "Unexpected any. Specify a different type.", "1"],
      [0, 0, 0, "Unexpected any. Specify a different type.", "2"],
      [0, 0, 0, "Unexpected any. Specify a different type.", "3"],
      [0, 0, 0, "Unexpected any. Specify a different type.", "4"],
      [0, 0, 0, "Unexpected any. Specify a different type.", "5"],
      [0, 0, 0, "Unexpected any. Specify a different type.", "6"],
      [0, 0, 0, "Unexpected any. Specify a different type.", "7"]
    ],
    "public/app/features/panel/panellinks/specs/link_srv.test.ts:5381": [
      [0, 0, 0, "Unexpected any. Specify a different type.", "0"],
      [0, 0, 0, "Unexpected any. Specify a different type.", "1"],
      [0, 0, 0, "Unexpected any. Specify a different type.", "2"],
      [0, 0, 0, "Unexpected any. Specify a different type.", "3"],
      [0, 0, 0, "Unexpected any. Specify a different type.", "4"]
    ],
    "public/app/features/panel/state/actions.ts:5381": [
      [0, 0, 0, "Unexpected any. Specify a different type.", "0"]
    ],
    "public/app/features/panel/state/getAllSuggestions.test.ts:5381": [
      [0, 0, 0, "Unexpected any. Specify a different type.", "0"]
    ],
    "public/app/features/panel/state/reducers.ts:5381": [
      [0, 0, 0, "Unexpected any. Specify a different type.", "0"],
      [0, 0, 0, "Unexpected any. Specify a different type.", "1"]
    ],
    "public/app/features/panel/state/utils.test.ts:5381": [
      [0, 0, 0, "Unexpected any. Specify a different type.", "0"],
      [0, 0, 0, "Unexpected any. Specify a different type.", "1"],
      [0, 0, 0, "Unexpected any. Specify a different type.", "2"],
      [0, 0, 0, "Unexpected any. Specify a different type.", "3"]
    ],
    "public/app/features/playlist/PlaylistEditPage.test.tsx:5381": [
      [0, 0, 0, "Unexpected any. Specify a different type.", "0"],
      [0, 0, 0, "Unexpected any. Specify a different type.", "1"],
      [0, 0, 0, "Unexpected any. Specify a different type.", "2"],
      [0, 0, 0, "Unexpected any. Specify a different type.", "3"]
    ],
    "public/app/features/playlist/PlaylistSrv.test.ts:5381": [
      [0, 0, 0, "Unexpected any. Specify a different type.", "0"],
      [0, 0, 0, "Unexpected any. Specify a different type.", "1"],
      [0, 0, 0, "Unexpected any. Specify a different type.", "2"],
      [0, 0, 0, "Unexpected any. Specify a different type.", "3"],
      [0, 0, 0, "Unexpected any. Specify a different type.", "4"]
    ],
    "public/app/features/plugins/admin/components/AppConfigWrapper.tsx:5381": [
      [0, 0, 0, "Unexpected any. Specify a different type.", "0"],
      [0, 0, 0, "Unexpected any. Specify a different type.", "1"]
    ],
    "public/app/features/plugins/admin/components/GetStartedWithPlugin/GetStartedWithDataSource.tsx:5381": [
      [0, 0, 0, "Do not use any type assertions.", "0"]
    ],
    "public/app/features/plugins/admin/components/PluginDashboards.tsx:5381": [
      [0, 0, 0, "Unexpected any. Specify a different type.", "0"],
      [0, 0, 0, "Unexpected any. Specify a different type.", "1"]
    ],
    "public/app/features/plugins/admin/components/PluginDetailsBody.tsx:5381": [
      [0, 0, 0, "Do not use any type assertions.", "0"]
    ],
    "public/app/features/plugins/admin/components/PluginDetailsPage.tsx:5381": [
      [0, 0, 0, "Do not use any type assertions.", "0"]
    ],
    "public/app/features/plugins/admin/components/SearchField.tsx:5381": [
      [0, 0, 0, "Unexpected any. Specify a different type.", "0"]
    ],
    "public/app/features/plugins/admin/helpers.ts:5381": [
      [0, 0, 0, "Do not use any type assertions.", "0"]
    ],
    "public/app/features/plugins/admin/hooks/useHistory.tsx:5381": [
      [0, 0, 0, "Unexpected any. Specify a different type.", "0"]
    ],
    "public/app/features/plugins/admin/pages/Browse.test.tsx:5381": [
      [0, 0, 0, "Unexpected any. Specify a different type.", "0"]
    ],
    "public/app/features/plugins/admin/pages/Browse.tsx:5381": [
      [0, 0, 0, "Do not use any type assertions.", "0"],
      [0, 0, 0, "Do not use any type assertions.", "1"],
      [0, 0, 0, "Do not use any type assertions.", "2"],
      [0, 0, 0, "Do not use any type assertions.", "3"]
    ],
    "public/app/features/plugins/admin/state/actions.ts:5381": [
      [0, 0, 0, "Do not use any type assertions.", "0"],
      [0, 0, 0, "Do not use any type assertions.", "1"],
      [0, 0, 0, "Do not use any type assertions.", "2"],
      [0, 0, 0, "Do not use any type assertions.", "3"]
    ],
    "public/app/features/plugins/admin/state/selectors.ts:5381": [
      [0, 0, 0, "Do not use any type assertions.", "0"]
    ],
    "public/app/features/plugins/admin/types.ts:5381": [
      [0, 0, 0, "Unexpected any. Specify a different type.", "0"]
    ],
    "public/app/features/plugins/built_in_plugins.ts:5381": [
      [0, 0, 0, "Unexpected any. Specify a different type.", "0"]
    ],
    "public/app/features/plugins/components/AppRootPage.test.tsx:5381": [
      [0, 0, 0, "Unexpected any. Specify a different type.", "0"]
    ],
    "public/app/features/plugins/datasource_srv.ts:5381": [
      [0, 0, 0, "Do not use any type assertions.", "0"],
      [0, 0, 0, "Unexpected any. Specify a different type.", "1"],
      [0, 0, 0, "Do not use any type assertions.", "2"],
      [0, 0, 0, "Unexpected any. Specify a different type.", "3"],
      [0, 0, 0, "Do not use any type assertions.", "4"],
      [0, 0, 0, "Do not use any type assertions.", "5"],
      [0, 0, 0, "Do not use any type assertions.", "6"],
      [0, 0, 0, "Unexpected any. Specify a different type.", "7"],
      [0, 0, 0, "Do not use any type assertions.", "8"],
      [0, 0, 0, "Do not use any type assertions.", "9"],
      [0, 0, 0, "Unexpected any. Specify a different type.", "10"],
      [0, 0, 0, "Do not use any type assertions.", "11"],
      [0, 0, 0, "Do not use any type assertions.", "12"],
      [0, 0, 0, "Do not use any type assertions.", "13"],
      [0, 0, 0, "Unexpected any. Specify a different type.", "14"],
      [0, 0, 0, "Unexpected any. Specify a different type.", "15"],
      [0, 0, 0, "Unexpected any. Specify a different type.", "16"],
      [0, 0, 0, "Unexpected any. Specify a different type.", "17"],
      [0, 0, 0, "Unexpected any. Specify a different type.", "18"],
      [0, 0, 0, "Do not use any type assertions.", "19"],
      [0, 0, 0, "Unexpected any. Specify a different type.", "20"],
      [0, 0, 0, "Do not use any type assertions.", "21"],
      [0, 0, 0, "Unexpected any. Specify a different type.", "22"],
      [0, 0, 0, "Unexpected any. Specify a different type.", "23"],
      [0, 0, 0, "Do not use any type assertions.", "24"]
    ],
    "public/app/features/plugins/importPanelPlugin.ts:5381": [
      [0, 0, 0, "Do not use any type assertions.", "0"]
    ],
    "public/app/features/plugins/pluginSettings.ts:5381": [
      [0, 0, 0, "Unexpected any. Specify a different type.", "0"],
      [0, 0, 0, "Unexpected any. Specify a different type.", "1"]
    ],
    "public/app/features/plugins/plugin_loader.ts:5381": [
      [0, 0, 0, "Do not use any type assertions.", "0"],
      [0, 0, 0, "Unexpected any. Specify a different type.", "1"],
      [0, 0, 0, "Unexpected any. Specify a different type.", "2"],
      [0, 0, 0, "Unexpected any. Specify a different type.", "3"],
      [0, 0, 0, "Unexpected any. Specify a different type.", "4"],
      [0, 0, 0, "Unexpected any. Specify a different type.", "5"],
      [0, 0, 0, "Unexpected any. Specify a different type.", "6"],
      [0, 0, 0, "Do not use any type assertions.", "7"],
      [0, 0, 0, "Do not use any type assertions.", "8"]
    ],
    "public/app/features/plugins/sql/components/visual-query-builder/AwesomeQueryBuilder.tsx:5381": [
      [0, 0, 0, "Do not use any type assertions.", "0"],
      [0, 0, 0, "Do not use any type assertions.", "1"],
      [0, 0, 0, "Unexpected any. Specify a different type.", "2"]
    ],
    "public/app/features/plugins/tests/datasource_srv.test.ts:5381": [
      [0, 0, 0, "Unexpected any. Specify a different type.", "0"],
      [0, 0, 0, "Unexpected any. Specify a different type.", "1"],
      [0, 0, 0, "Unexpected any. Specify a different type.", "2"],
      [0, 0, 0, "Unexpected any. Specify a different type.", "3"],
      [0, 0, 0, "Unexpected any. Specify a different type.", "4"],
      [0, 0, 0, "Unexpected any. Specify a different type.", "5"]
    ],
    "public/app/features/plugins/tests/plugin_loader.test.ts:5381": [
      [0, 0, 0, "Unexpected any. Specify a different type.", "0"]
    ],
    "public/app/features/plugins/utils.ts:5381": [
      [0, 0, 0, "Do not use any type assertions.", "0"],
      [0, 0, 0, "Do not use any type assertions.", "1"],
      [0, 0, 0, "Do not use any type assertions.", "2"],
      [0, 0, 0, "Do not use any type assertions.", "3"]
    ],
    "public/app/features/profile/state/reducers.test.ts:5381": [
      [0, 0, 0, "Unexpected any. Specify a different type.", "0"]
    ],
    "public/app/features/query/components/QueryEditorRow.tsx:5381": [
      [0, 0, 0, "Do not use any type assertions.", "0"],
      [0, 0, 0, "Do not use any type assertions.", "1"],
      [0, 0, 0, "Do not use any type assertions.", "2"],
      [0, 0, 0, "Do not use any type assertions.", "3"]
    ],
    "public/app/features/query/components/QueryEditorRowHeader.tsx:5381": [
      [0, 0, 0, "Do not use any type assertions.", "0"],
      [0, 0, 0, "Unexpected any. Specify a different type.", "1"]
    ],
    "public/app/features/query/components/QueryGroup.tsx:5381": [
      [0, 0, 0, "Unexpected any. Specify a different type.", "0"]
    ],
    "public/app/features/query/components/QueryGroupOptions.tsx:5381": [
      [0, 0, 0, "Do not use any type assertions.", "0"]
    ],
    "public/app/features/query/state/DashboardQueryRunner/AlertStatesWorker.test.ts:5381": [
      [0, 0, 0, "Unexpected any. Specify a different type.", "0"],
      [0, 0, 0, "Unexpected any. Specify a different type.", "1"],
      [0, 0, 0, "Unexpected any. Specify a different type.", "2"]
    ],
    "public/app/features/query/state/DashboardQueryRunner/AnnotationsQueryRunner.test.ts:5381": [
      [0, 0, 0, "Unexpected any. Specify a different type.", "0"],
      [0, 0, 0, "Unexpected any. Specify a different type.", "1"],
      [0, 0, 0, "Unexpected any. Specify a different type.", "2"],
      [0, 0, 0, "Unexpected any. Specify a different type.", "3"],
      [0, 0, 0, "Unexpected any. Specify a different type.", "4"],
      [0, 0, 0, "Unexpected any. Specify a different type.", "5"],
      [0, 0, 0, "Unexpected any. Specify a different type.", "6"],
      [0, 0, 0, "Unexpected any. Specify a different type.", "7"]
    ],
    "public/app/features/query/state/DashboardQueryRunner/AnnotationsQueryRunner.ts:5381": [
      [0, 0, 0, "Do not use any type assertions.", "0"],
      [0, 0, 0, "Do not use any type assertions.", "1"]
    ],
    "public/app/features/query/state/DashboardQueryRunner/AnnotationsWorker.test.ts:5381": [
      [0, 0, 0, "Unexpected any. Specify a different type.", "0"],
      [0, 0, 0, "Unexpected any. Specify a different type.", "1"],
      [0, 0, 0, "Unexpected any. Specify a different type.", "2"],
      [0, 0, 0, "Unexpected any. Specify a different type.", "3"]
    ],
    "public/app/features/query/state/DashboardQueryRunner/DashboardQueryRunner.test.ts:5381": [
      [0, 0, 0, "Unexpected any. Specify a different type.", "0"],
      [0, 0, 0, "Unexpected any. Specify a different type.", "1"]
    ],
    "public/app/features/query/state/DashboardQueryRunner/DashboardQueryRunner.ts:5381": [
      [0, 0, 0, "Unexpected any. Specify a different type.", "0"]
    ],
    "public/app/features/query/state/DashboardQueryRunner/LegacyAnnotationQueryRunner.test.ts:5381": [
      [0, 0, 0, "Unexpected any. Specify a different type.", "0"],
      [0, 0, 0, "Unexpected any. Specify a different type.", "1"],
      [0, 0, 0, "Unexpected any. Specify a different type.", "2"],
      [0, 0, 0, "Unexpected any. Specify a different type.", "3"],
      [0, 0, 0, "Unexpected any. Specify a different type.", "4"],
      [0, 0, 0, "Unexpected any. Specify a different type.", "5"],
      [0, 0, 0, "Unexpected any. Specify a different type.", "6"]
    ],
    "public/app/features/query/state/DashboardQueryRunner/SnapshotWorker.test.ts:5381": [
      [0, 0, 0, "Unexpected any. Specify a different type.", "0"],
      [0, 0, 0, "Unexpected any. Specify a different type.", "1"],
      [0, 0, 0, "Unexpected any. Specify a different type.", "2"],
      [0, 0, 0, "Unexpected any. Specify a different type.", "3"],
      [0, 0, 0, "Unexpected any. Specify a different type.", "4"],
      [0, 0, 0, "Unexpected any. Specify a different type.", "5"]
    ],
    "public/app/features/query/state/DashboardQueryRunner/SnapshotWorker.ts:5381": [
      [0, 0, 0, "Do not use any type assertions.", "0"]
    ],
    "public/app/features/query/state/DashboardQueryRunner/UnifiedAlertStatesWorker.test.ts:5381": [
      [0, 0, 0, "Unexpected any. Specify a different type.", "0"],
      [0, 0, 0, "Unexpected any. Specify a different type.", "1"],
      [0, 0, 0, "Unexpected any. Specify a different type.", "2"]
    ],
    "public/app/features/query/state/DashboardQueryRunner/testHelpers.ts:5381": [
      [0, 0, 0, "Unexpected any. Specify a different type.", "0"],
      [0, 0, 0, "Unexpected any. Specify a different type.", "1"],
      [0, 0, 0, "Unexpected any. Specify a different type.", "2"],
      [0, 0, 0, "Unexpected any. Specify a different type.", "3"],
      [0, 0, 0, "Do not use any type assertions.", "4"],
      [0, 0, 0, "Unexpected any. Specify a different type.", "5"]
    ],
    "public/app/features/query/state/DashboardQueryRunner/utils.ts:5381": [
      [0, 0, 0, "Unexpected any. Specify a different type.", "0"],
      [0, 0, 0, "Unexpected any. Specify a different type.", "1"],
      [0, 0, 0, "Unexpected any. Specify a different type.", "2"],
      [0, 0, 0, "Unexpected any. Specify a different type.", "3"]
    ],
    "public/app/features/query/state/PanelQueryRunner.test.ts:5381": [
      [0, 0, 0, "Unexpected any. Specify a different type.", "0"],
      [0, 0, 0, "Unexpected any. Specify a different type.", "1"],
      [0, 0, 0, "Unexpected any. Specify a different type.", "2"],
      [0, 0, 0, "Unexpected any. Specify a different type.", "3"],
      [0, 0, 0, "Unexpected any. Specify a different type.", "4"],
      [0, 0, 0, "Unexpected any. Specify a different type.", "5"]
    ],
    "public/app/features/query/state/PanelQueryRunner.ts:5381": [
      [0, 0, 0, "Do not use any type assertions.", "0"],
      [0, 0, 0, "Do not use any type assertions.", "1"],
      [0, 0, 0, "Do not use any type assertions.", "2"]
    ],
    "public/app/features/query/state/runRequest.test.ts:5381": [
      [0, 0, 0, "Unexpected any. Specify a different type.", "0"]
    ],
    "public/app/features/query/state/runRequest.ts:5381": [
      [0, 0, 0, "Do not use any type assertions.", "0"]
    ],
    "public/app/features/query/state/updateQueries.test.ts:5381": [
      [0, 0, 0, "Unexpected any. Specify a different type.", "0"],
      [0, 0, 0, "Unexpected any. Specify a different type.", "1"],
      [0, 0, 0, "Unexpected any. Specify a different type.", "2"],
      [0, 0, 0, "Unexpected any. Specify a different type.", "3"],
      [0, 0, 0, "Unexpected any. Specify a different type.", "4"],
      [0, 0, 0, "Unexpected any. Specify a different type.", "5"],
      [0, 0, 0, "Unexpected any. Specify a different type.", "6"],
      [0, 0, 0, "Unexpected any. Specify a different type.", "7"],
      [0, 0, 0, "Unexpected any. Specify a different type.", "8"],
      [0, 0, 0, "Unexpected any. Specify a different type.", "9"],
      [0, 0, 0, "Unexpected any. Specify a different type.", "10"],
      [0, 0, 0, "Unexpected any. Specify a different type.", "11"]
    ],
    "public/app/features/runtime/init.ts:5381": [
      [0, 0, 0, "Do not use any type assertions.", "0"],
      [0, 0, 0, "Unexpected any. Specify a different type.", "1"],
      [0, 0, 0, "Do not use any type assertions.", "2"]
    ],
    "public/app/features/sandbox/TestStuffPage.tsx:5381": [
      [0, 0, 0, "Do not use any type assertions.", "0"]
    ],
    "public/app/features/scenes/editor/SceneObjectTree.tsx:5381": [
      [0, 0, 0, "Do not use any type assertions.", "0"],
      [0, 0, 0, "Unexpected any. Specify a different type.", "1"]
    ],
    "public/app/features/search/components/SearchCard.tsx:5381": [
      [0, 0, 0, "Unexpected any. Specify a different type.", "0"],
      [0, 0, 0, "Do not use any type assertions.", "1"],
      [0, 0, 0, "Do not use any type assertions.", "2"]
    ],
    "public/app/features/search/components/SearchItem.tsx:5381": [
      [0, 0, 0, "Unexpected any. Specify a different type.", "0"]
    ],
    "public/app/features/search/hooks/useSearchKeyboardSelection.ts:5381": [
      [0, 0, 0, "Do not use any type assertions.", "0"]
    ],
    "public/app/features/search/page/components/MoveToFolderModal.tsx:5381": [
      [0, 0, 0, "Unexpected any. Specify a different type.", "0"]
    ],
    "public/app/features/search/page/components/SearchResultsCards.tsx:5381": [
      [0, 0, 0, "Do not use any type assertions.", "0"]
    ],
    "public/app/features/search/page/components/SearchResultsGrid.test.tsx:5381": [
      [0, 0, 0, "Unexpected any. Specify a different type.", "0"]
    ],
    "public/app/features/search/page/components/SearchResultsGrid.tsx:5381": [
      [0, 0, 0, "Unexpected any. Specify a different type.", "0"],
      [0, 0, 0, "Do not use any type assertions.", "1"]
    ],
    "public/app/features/search/page/components/columns.tsx:5381": [
      [0, 0, 0, "Do not use any type assertions.", "0"],
      [0, 0, 0, "Do not use any type assertions.", "1"],
      [0, 0, 0, "Unexpected any. Specify a different type.", "2"],
      [0, 0, 0, "Do not use any type assertions.", "3"],
      [0, 0, 0, "Unexpected any. Specify a different type.", "4"],
      [0, 0, 0, "Do not use any type assertions.", "5"]
    ],
    "public/app/features/search/service/bluge.ts:5381": [
      [0, 0, 0, "Do not use any type assertions.", "0"],
      [0, 0, 0, "Do not use any type assertions.", "1"],
      [0, 0, 0, "Do not use any type assertions.", "2"]
    ],
    "public/app/features/search/service/sql.ts:5381": [
      [0, 0, 0, "Unexpected any. Specify a different type.", "0"]
    ],
    "public/app/features/search/state/SearchStateManager.ts:5381": [
      [0, 0, 0, "Do not use any type assertions.", "0"],
      [0, 0, 0, "Do not use any type assertions.", "1"],
      [0, 0, 0, "Do not use any type assertions.", "2"]
    ],
    "public/app/features/search/types.ts:5381": [
      [0, 0, 0, "Unexpected any. Specify a different type.", "0"]
    ],
    "public/app/features/search/utils.ts:5381": [
      [0, 0, 0, "Do not use any type assertions.", "0"],
      [0, 0, 0, "Do not use any type assertions.", "1"]
    ],
    "public/app/features/serviceaccounts/ServiceAccountPage.test.tsx:5381": [
      [0, 0, 0, "Unexpected any. Specify a different type.", "0"],
      [0, 0, 0, "Unexpected any. Specify a different type.", "1"],
      [0, 0, 0, "Unexpected any. Specify a different type.", "2"]
    ],
    "public/app/features/serviceaccounts/state/reducers.ts:5381": [
      [0, 0, 0, "Do not use any type assertions.", "0"],
      [0, 0, 0, "Do not use any type assertions.", "1"],
      [0, 0, 0, "Do not use any type assertions.", "2"]
    ],
    "public/app/features/storage/StoragePage.tsx:5381": [
      [0, 0, 0, "Do not use any type assertions.", "0"]
    ],
    "public/app/features/storage/storage.ts:5381": [
      [0, 0, 0, "Unexpected any. Specify a different type.", "0"],
      [0, 0, 0, "Unexpected any. Specify a different type.", "1"],
      [0, 0, 0, "Do not use any type assertions.", "2"],
      [0, 0, 0, "Do not use any type assertions.", "3"],
      [0, 0, 0, "Unexpected any. Specify a different type.", "4"]
    ],
    "public/app/features/teams/TeamGroupSync.tsx:5381": [
      [0, 0, 0, "Unexpected any. Specify a different type.", "0"],
      [0, 0, 0, "Unexpected any. Specify a different type.", "1"]
    ],
    "public/app/features/teams/TeamMemberRow.tsx:5381": [
      [0, 0, 0, "Do not use any type assertions.", "0"]
    ],
    "public/app/features/teams/TeamMembers.tsx:5381": [
      [0, 0, 0, "Unexpected any. Specify a different type.", "0"]
    ],
    "public/app/features/teams/TeamPages.test.tsx:5381": [
      [0, 0, 0, "Unexpected any. Specify a different type.", "0"]
    ],
    "public/app/features/teams/TeamPages.tsx:5381": [
      [0, 0, 0, "Do not use any type assertions.", "0"]
    ],
    "public/app/features/teams/state/reducers.ts:5381": [
      [0, 0, 0, "Do not use any type assertions.", "0"],
      [0, 0, 0, "Do not use any type assertions.", "1"],
      [0, 0, 0, "Do not use any type assertions.", "2"]
    ],
    "public/app/features/teams/state/selectors.ts:5381": [
      [0, 0, 0, "Unexpected any. Specify a different type.", "0"]
    ],
    "public/app/features/templating/template_srv.mock.ts:5381": [
      [0, 0, 0, "Do not use any type assertions.", "0"]
    ],
    "public/app/features/templating/template_srv.test.ts:5381": [
      [0, 0, 0, "Unexpected any. Specify a different type.", "0"],
      [0, 0, 0, "Unexpected any. Specify a different type.", "1"],
      [0, 0, 0, "Unexpected any. Specify a different type.", "2"],
      [0, 0, 0, "Unexpected any. Specify a different type.", "3"],
      [0, 0, 0, "Unexpected any. Specify a different type.", "4"],
      [0, 0, 0, "Unexpected any. Specify a different type.", "5"]
    ],
    "public/app/features/templating/template_srv.ts:5381": [
      [0, 0, 0, "Unexpected any. Specify a different type.", "0"],
      [0, 0, 0, "Unexpected any. Specify a different type.", "1"],
      [0, 0, 0, "Unexpected any. Specify a different type.", "2"],
      [0, 0, 0, "Unexpected any. Specify a different type.", "3"],
      [0, 0, 0, "Unexpected any. Specify a different type.", "4"],
      [0, 0, 0, "Unexpected any. Specify a different type.", "5"],
      [0, 0, 0, "Unexpected any. Specify a different type.", "6"],
      [0, 0, 0, "Unexpected any. Specify a different type.", "7"],
      [0, 0, 0, "Unexpected any. Specify a different type.", "8"],
      [0, 0, 0, "Unexpected any. Specify a different type.", "9"],
      [0, 0, 0, "Unexpected any. Specify a different type.", "10"],
      [0, 0, 0, "Unexpected any. Specify a different type.", "11"],
      [0, 0, 0, "Unexpected any. Specify a different type.", "12"],
      [0, 0, 0, "Unexpected any. Specify a different type.", "13"],
      [0, 0, 0, "Unexpected any. Specify a different type.", "14"],
      [0, 0, 0, "Unexpected any. Specify a different type.", "15"],
      [0, 0, 0, "Unexpected any. Specify a different type.", "16"],
      [0, 0, 0, "Do not use any type assertions.", "17"],
      [0, 0, 0, "Unexpected any. Specify a different type.", "18"],
      [0, 0, 0, "Do not use any type assertions.", "19"]
    ],
    "public/app/features/transformers/FilterByValueTransformer/ValueMatchers/BasicMatcherEditor.tsx:5381": [
      [0, 0, 0, "Unexpected any. Specify a different type.", "0"],
      [0, 0, 0, "Unexpected any. Specify a different type.", "1"],
      [0, 0, 0, "Unexpected any. Specify a different type.", "2"]
    ],
    "public/app/features/transformers/FilterByValueTransformer/ValueMatchers/NoopMatcherEditor.tsx:5381": [
      [0, 0, 0, "Unexpected any. Specify a different type.", "0"],
      [0, 0, 0, "Unexpected any. Specify a different type.", "1"]
    ],
    "public/app/features/transformers/FilterByValueTransformer/ValueMatchers/RangeMatcherEditor.tsx:5381": [
      [0, 0, 0, "Unexpected any. Specify a different type.", "0"]
    ],
    "public/app/features/transformers/FilterByValueTransformer/ValueMatchers/types.ts:5381": [
      [0, 0, 0, "Unexpected any. Specify a different type.", "0"],
      [0, 0, 0, "Unexpected any. Specify a different type.", "1"],
      [0, 0, 0, "Unexpected any. Specify a different type.", "2"]
    ],
    "public/app/features/transformers/FilterByValueTransformer/ValueMatchers/utils.ts:5381": [
      [0, 0, 0, "Unexpected any. Specify a different type.", "0"],
      [0, 0, 0, "Unexpected any. Specify a different type.", "1"],
      [0, 0, 0, "Unexpected any. Specify a different type.", "2"]
    ],
    "public/app/features/transformers/FilterByValueTransformer/ValueMatchers/valueMatchersUI.ts:5381": [
      [0, 0, 0, "Unexpected any. Specify a different type.", "0"]
    ],
    "public/app/features/transformers/calculateHeatmap/editor/AxisEditor.tsx:5381": [
      [0, 0, 0, "Unexpected any. Specify a different type.", "0"]
    ],
    "public/app/features/transformers/calculateHeatmap/editor/helper.ts:5381": [
      [0, 0, 0, "Unexpected any. Specify a different type.", "0"]
    ],
    "public/app/features/transformers/calculateHeatmap/heatmap.ts:5381": [
      [0, 0, 0, "Do not use any type assertions.", "0"],
      [0, 0, 0, "Do not use any type assertions.", "1"],
      [0, 0, 0, "Unexpected any. Specify a different type.", "2"]
    ],
    "public/app/features/transformers/configFromQuery/ConfigFromQueryTransformerEditor.tsx:5381": [
      [0, 0, 0, "Unexpected any. Specify a different type.", "0"]
    ],
    "public/app/features/transformers/editors/CalculateFieldTransformerEditor.tsx:5381": [
      [0, 0, 0, "Do not use any type assertions.", "0"],
      [0, 0, 0, "Do not use any type assertions.", "1"]
    ],
    "public/app/features/transformers/editors/ConvertFieldTypeTransformerEditor.tsx:5381": [
      [0, 0, 0, "Do not use any type assertions.", "0"],
      [0, 0, 0, "Unexpected any. Specify a different type.", "1"]
    ],
    "public/app/features/transformers/editors/GroupByTransformerEditor.tsx:5381": [
      [0, 0, 0, "Do not use any type assertions.", "0"]
    ],
    "public/app/features/transformers/editors/OrganizeFieldsTransformerEditor.tsx:5381": [
      [0, 0, 0, "Do not use any type assertions.", "0"]
    ],
    "public/app/features/transformers/editors/ReduceTransformerEditor.tsx:5381": [
      [0, 0, 0, "Do not use any type assertions.", "0"]
    ],
    "public/app/features/transformers/editors/SortByTransformerEditor.tsx:5381": [
      [0, 0, 0, "Do not use any type assertions.", "0"]
    ],
    "public/app/features/transformers/extractFields/ExtractFieldsTransformerEditor.tsx:5381": [
      [0, 0, 0, "Do not use any type assertions.", "0"],
      [0, 0, 0, "Unexpected any. Specify a different type.", "1"],
      [0, 0, 0, "Do not use any type assertions.", "2"],
      [0, 0, 0, "Unexpected any. Specify a different type.", "3"],
      [0, 0, 0, "Do not use any type assertions.", "4"],
      [0, 0, 0, "Unexpected any. Specify a different type.", "5"]
    ],
    "public/app/features/transformers/extractFields/extractFields.test.ts:5381": [
      [0, 0, 0, "Unexpected any. Specify a different type.", "0"]
    ],
    "public/app/features/transformers/extractFields/extractFields.ts:5381": [
      [0, 0, 0, "Unexpected any. Specify a different type.", "0"],
      [0, 0, 0, "Do not use any type assertions.", "1"]
    ],
    "public/app/features/transformers/extractFields/fieldExtractors.ts:5381": [
      [0, 0, 0, "Unexpected any. Specify a different type.", "0"]
    ],
    "public/app/features/transformers/fieldToConfigMapping/FieldToConfigMappingEditor.tsx:5381": [
      [0, 0, 0, "Do not use any type assertions.", "0"],
      [0, 0, 0, "Do not use any type assertions.", "1"]
    ],
    "public/app/features/transformers/fieldToConfigMapping/fieldToConfigMapping.ts:5381": [
      [0, 0, 0, "Do not use any type assertions.", "0"],
      [0, 0, 0, "Unexpected any. Specify a different type.", "1"],
      [0, 0, 0, "Unexpected any. Specify a different type.", "2"],
      [0, 0, 0, "Unexpected any. Specify a different type.", "3"],
      [0, 0, 0, "Unexpected any. Specify a different type.", "4"],
      [0, 0, 0, "Unexpected any. Specify a different type.", "5"],
      [0, 0, 0, "Unexpected any. Specify a different type.", "6"]
    ],
    "public/app/features/transformers/lookupGazetteer/FieldLookupTransformerEditor.tsx:5381": [
      [0, 0, 0, "Do not use any type assertions.", "0"],
      [0, 0, 0, "Unexpected any. Specify a different type.", "1"],
      [0, 0, 0, "Do not use any type assertions.", "2"],
      [0, 0, 0, "Unexpected any. Specify a different type.", "3"]
    ],
    "public/app/features/transformers/lookupGazetteer/fieldLookup.ts:5381": [
      [0, 0, 0, "Unexpected any. Specify a different type.", "0"]
    ],
    "public/app/features/transformers/prepareTimeSeries/prepareTimeSeries.test.ts:5381": [
      [0, 0, 0, "Unexpected any. Specify a different type.", "0"],
      [0, 0, 0, "Unexpected any. Specify a different type.", "1"]
    ],
    "public/app/features/transformers/prepareTimeSeries/prepareTimeSeries.ts:5381": [
      [0, 0, 0, "Unexpected any. Specify a different type.", "0"],
      [0, 0, 0, "Unexpected any. Specify a different type.", "1"]
    ],
    "public/app/features/transformers/spatial/SpatialTransformerEditor.tsx:5381": [
      [0, 0, 0, "Do not use any type assertions.", "0"],
      [0, 0, 0, "Do not use any type assertions.", "1"]
    ],
    "public/app/features/transformers/spatial/optionsHelper.tsx:5381": [
      [0, 0, 0, "Unexpected any. Specify a different type.", "0"],
      [0, 0, 0, "Unexpected any. Specify a different type.", "1"],
      [0, 0, 0, "Do not use any type assertions.", "2"],
      [0, 0, 0, "Unexpected any. Specify a different type.", "3"],
      [0, 0, 0, "Unexpected any. Specify a different type.", "4"],
      [0, 0, 0, "Do not use any type assertions.", "5"],
      [0, 0, 0, "Do not use any type assertions.", "6"]
    ],
    "public/app/features/transformers/spatial/utils.ts:5381": [
      [0, 0, 0, "Do not use any type assertions.", "0"]
    ],
    "public/app/features/transformers/standardTransformers.ts:5381": [
      [0, 0, 0, "Unexpected any. Specify a different type.", "0"]
    ],
    "public/app/features/transformers/utils.ts:5381": [
      [0, 0, 0, "Do not use any type assertions.", "0"]
    ],
    "public/app/features/users/state/reducers.ts:5381": [
      [0, 0, 0, "Do not use any type assertions.", "0"]
    ],
    "public/app/features/variables/adapters.ts:5381": [
      [0, 0, 0, "Unexpected any. Specify a different type.", "0"],
      [0, 0, 0, "Unexpected any. Specify a different type.", "1"],
      [0, 0, 0, "Unexpected any. Specify a different type.", "2"]
    ],
    "public/app/features/variables/adhoc/actions.ts:5381": [
      [0, 0, 0, "Do not use any type assertions.", "0"]
    ],
    "public/app/features/variables/adhoc/picker/AdHocFilter.test.tsx:5381": [
      [0, 0, 0, "Unexpected any. Specify a different type.", "0"]
    ],
    "public/app/features/variables/adhoc/picker/AdHocFilter.tsx:5381": [
      [0, 0, 0, "Unexpected any. Specify a different type.", "0"]
    ],
    "public/app/features/variables/adhoc/picker/AdHocFilterBuilder.tsx:5381": [
      [0, 0, 0, "Unexpected any. Specify a different type.", "0"]
    ],
    "public/app/features/variables/adhoc/picker/AdHocFilterKey.tsx:5381": [
      [0, 0, 0, "Unexpected any. Specify a different type.", "0"],
      [0, 0, 0, "Unexpected any. Specify a different type.", "1"],
      [0, 0, 0, "Unexpected any. Specify a different type.", "2"]
    ],
    "public/app/features/variables/adhoc/picker/AdHocFilterRenderer.tsx:5381": [
      [0, 0, 0, "Unexpected any. Specify a different type.", "0"]
    ],
    "public/app/features/variables/adhoc/urlParser.ts:5381": [
      [0, 0, 0, "Do not use any type assertions.", "0"],
      [0, 0, 0, "Unexpected any. Specify a different type.", "1"]
    ],
    "public/app/features/variables/constant/reducer.ts:5381": [
      [0, 0, 0, "Do not use any type assertions.", "0"]
    ],
    "public/app/features/variables/custom/reducer.ts:5381": [
      [0, 0, 0, "Do not use any type assertions.", "0"]
    ],
    "public/app/features/variables/datasource/actions.ts:5381": [
      [0, 0, 0, "Unexpected any. Specify a different type.", "0"]
    ],
    "public/app/features/variables/datasource/reducer.ts:5381": [
      [0, 0, 0, "Do not use any type assertions.", "0"]
    ],
    "public/app/features/variables/editor/VariableEditorContainer.tsx:5381": [
      [0, 0, 0, "Do not use any type assertions.", "0"],
      [0, 0, 0, "Do not use any type assertions.", "1"]
    ],
    "public/app/features/variables/editor/VariableEditorEditor.tsx:5381": [
      [0, 0, 0, "Unexpected any. Specify a different type.", "0"]
    ],
    "public/app/features/variables/editor/VariableSelectField.tsx:5381": [
      [0, 0, 0, "Unexpected any. Specify a different type.", "0"]
    ],
    "public/app/features/variables/editor/getVariableQueryEditor.test.tsx:5381": [
      [0, 0, 0, "Unexpected any. Specify a different type.", "0"],
      [0, 0, 0, "Unexpected any. Specify a different type.", "1"],
      [0, 0, 0, "Unexpected any. Specify a different type.", "2"],
      [0, 0, 0, "Unexpected any. Specify a different type.", "3"],
      [0, 0, 0, "Unexpected any. Specify a different type.", "4"],
      [0, 0, 0, "Unexpected any. Specify a different type.", "5"],
      [0, 0, 0, "Unexpected any. Specify a different type.", "6"],
      [0, 0, 0, "Unexpected any. Specify a different type.", "7"],
      [0, 0, 0, "Unexpected any. Specify a different type.", "8"],
      [0, 0, 0, "Unexpected any. Specify a different type.", "9"],
      [0, 0, 0, "Unexpected any. Specify a different type.", "10"]
    ],
    "public/app/features/variables/editor/getVariableQueryEditor.tsx:5381": [
      [0, 0, 0, "Unexpected any. Specify a different type.", "0"],
      [0, 0, 0, "Unexpected any. Specify a different type.", "1"]
    ],
    "public/app/features/variables/editor/reducer.ts:5381": [
      [0, 0, 0, "Unexpected any. Specify a different type.", "0"]
    ],
    "public/app/features/variables/editor/types.ts:5381": [
      [0, 0, 0, "Unexpected any. Specify a different type.", "0"]
    ],
    "public/app/features/variables/getAllVariableValuesForUrl.test.ts:5381": [
      [0, 0, 0, "Unexpected any. Specify a different type.", "0"]
    ],
    "public/app/features/variables/getAllVariableValuesForUrl.ts:5381": [
      [0, 0, 0, "Do not use any type assertions.", "0"],
      [0, 0, 0, "Unexpected any. Specify a different type.", "1"]
    ],
    "public/app/features/variables/guard.test.ts:5381": [
      [0, 0, 0, "Unexpected any. Specify a different type.", "0"],
      [0, 0, 0, "Unexpected any. Specify a different type.", "1"],
      [0, 0, 0, "Unexpected any. Specify a different type.", "2"],
      [0, 0, 0, "Unexpected any. Specify a different type.", "3"],
      [0, 0, 0, "Unexpected any. Specify a different type.", "4"],
      [0, 0, 0, "Unexpected any. Specify a different type.", "5"],
      [0, 0, 0, "Unexpected any. Specify a different type.", "6"],
      [0, 0, 0, "Unexpected any. Specify a different type.", "7"],
      [0, 0, 0, "Unexpected any. Specify a different type.", "8"],
      [0, 0, 0, "Unexpected any. Specify a different type.", "9"],
      [0, 0, 0, "Unexpected any. Specify a different type.", "10"],
      [0, 0, 0, "Unexpected any. Specify a different type.", "11"],
      [0, 0, 0, "Unexpected any. Specify a different type.", "12"],
      [0, 0, 0, "Unexpected any. Specify a different type.", "13"],
      [0, 0, 0, "Unexpected any. Specify a different type.", "14"],
      [0, 0, 0, "Unexpected any. Specify a different type.", "15"],
      [0, 0, 0, "Unexpected any. Specify a different type.", "16"],
      [0, 0, 0, "Unexpected any. Specify a different type.", "17"],
      [0, 0, 0, "Unexpected any. Specify a different type.", "18"],
      [0, 0, 0, "Unexpected any. Specify a different type.", "19"],
      [0, 0, 0, "Unexpected any. Specify a different type.", "20"],
      [0, 0, 0, "Unexpected any. Specify a different type.", "21"],
      [0, 0, 0, "Unexpected any. Specify a different type.", "22"],
      [0, 0, 0, "Unexpected any. Specify a different type.", "23"],
      [0, 0, 0, "Unexpected any. Specify a different type.", "24"],
      [0, 0, 0, "Unexpected any. Specify a different type.", "25"],
      [0, 0, 0, "Unexpected any. Specify a different type.", "26"],
      [0, 0, 0, "Unexpected any. Specify a different type.", "27"],
      [0, 0, 0, "Unexpected any. Specify a different type.", "28"],
      [0, 0, 0, "Unexpected any. Specify a different type.", "29"],
      [0, 0, 0, "Unexpected any. Specify a different type.", "30"],
      [0, 0, 0, "Unexpected any. Specify a different type.", "31"],
      [0, 0, 0, "Unexpected any. Specify a different type.", "32"]
    ],
    "public/app/features/variables/guard.ts:5381": [
      [0, 0, 0, "Unexpected any. Specify a different type.", "0"],
      [0, 0, 0, "Unexpected any. Specify a different type.", "1"]
    ],
    "public/app/features/variables/inspect/NetworkGraph.tsx:5381": [
      [0, 0, 0, "Unexpected any. Specify a different type.", "0"],
      [0, 0, 0, "Unexpected any. Specify a different type.", "1"],
      [0, 0, 0, "Unexpected any. Specify a different type.", "2"],
      [0, 0, 0, "Unexpected any. Specify a different type.", "3"],
      [0, 0, 0, "Unexpected any. Specify a different type.", "4"],
      [0, 0, 0, "Unexpected any. Specify a different type.", "5"],
      [0, 0, 0, "Unexpected any. Specify a different type.", "6"]
    ],
    "public/app/features/variables/inspect/utils.test.ts:5381": [
      [0, 0, 0, "Unexpected any. Specify a different type.", "0"],
      [0, 0, 0, "Unexpected any. Specify a different type.", "1"],
      [0, 0, 0, "Unexpected any. Specify a different type.", "2"]
    ],
    "public/app/features/variables/inspect/utils.ts:5381": [
      [0, 0, 0, "Unexpected any. Specify a different type.", "0"],
      [0, 0, 0, "Unexpected any. Specify a different type.", "1"],
      [0, 0, 0, "Unexpected any. Specify a different type.", "2"],
      [0, 0, 0, "Do not use any type assertions.", "3"],
      [0, 0, 0, "Unexpected any. Specify a different type.", "4"],
      [0, 0, 0, "Do not use any type assertions.", "5"],
      [0, 0, 0, "Unexpected any. Specify a different type.", "6"],
      [0, 0, 0, "Unexpected any. Specify a different type.", "7"],
      [0, 0, 0, "Do not use any type assertions.", "8"],
      [0, 0, 0, "Do not use any type assertions.", "9"],
      [0, 0, 0, "Unexpected any. Specify a different type.", "10"],
      [0, 0, 0, "Unexpected any. Specify a different type.", "11"],
      [0, 0, 0, "Unexpected any. Specify a different type.", "12"],
      [0, 0, 0, "Do not use any type assertions.", "13"],
      [0, 0, 0, "Do not use any type assertions.", "14"]
    ],
    "public/app/features/variables/interval/reducer.ts:5381": [
      [0, 0, 0, "Do not use any type assertions.", "0"]
    ],
    "public/app/features/variables/pickers/OptionsPicker/OptionPicker.test.tsx:5381": [
      [0, 0, 0, "Unexpected any. Specify a different type.", "0"]
    ],
    "public/app/features/variables/pickers/OptionsPicker/actions.test.ts:5381": [
      [0, 0, 0, "Unexpected any. Specify a different type.", "0"]
    ],
    "public/app/features/variables/pickers/OptionsPicker/actions.ts:5381": [
      [0, 0, 0, "Unexpected any. Specify a different type.", "0"],
      [0, 0, 0, "Unexpected any. Specify a different type.", "1"]
    ],
    "public/app/features/variables/pickers/OptionsPicker/reducer.test.ts:5381": [
      [0, 0, 0, "Unexpected any. Specify a different type.", "0"],
      [0, 0, 0, "Unexpected any. Specify a different type.", "1"],
      [0, 0, 0, "Unexpected any. Specify a different type.", "2"],
      [0, 0, 0, "Unexpected any. Specify a different type.", "3"],
      [0, 0, 0, "Unexpected any. Specify a different type.", "4"],
      [0, 0, 0, "Unexpected any. Specify a different type.", "5"],
      [0, 0, 0, "Unexpected any. Specify a different type.", "6"],
      [0, 0, 0, "Unexpected any. Specify a different type.", "7"],
      [0, 0, 0, "Unexpected any. Specify a different type.", "8"],
      [0, 0, 0, "Unexpected any. Specify a different type.", "9"],
      [0, 0, 0, "Unexpected any. Specify a different type.", "10"],
      [0, 0, 0, "Unexpected any. Specify a different type.", "11"],
      [0, 0, 0, "Unexpected any. Specify a different type.", "12"],
      [0, 0, 0, "Unexpected any. Specify a different type.", "13"]
    ],
    "public/app/features/variables/pickers/shared/VariableInput.tsx:5381": [
      [0, 0, 0, "Do not use any type assertions.", "0"]
    ],
    "public/app/features/variables/query/QueryVariableEditor.test.tsx:5381": [
      [0, 0, 0, "Unexpected any. Specify a different type.", "0"]
    ],
    "public/app/features/variables/query/QueryVariableEditor.tsx:5381": [
      [0, 0, 0, "Unexpected any. Specify a different type.", "0"],
      [0, 0, 0, "Unexpected any. Specify a different type.", "1"]
    ],
    "public/app/features/variables/query/VariableQueryRunner.test.ts:5381": [
      [0, 0, 0, "Unexpected any. Specify a different type.", "0"],
      [0, 0, 0, "Unexpected any. Specify a different type.", "1"],
      [0, 0, 0, "Unexpected any. Specify a different type.", "2"],
      [0, 0, 0, "Unexpected any. Specify a different type.", "3"]
    ],
    "public/app/features/variables/query/VariableQueryRunner.ts:5381": [
      [0, 0, 0, "Unexpected any. Specify a different type.", "0"],
      [0, 0, 0, "Do not use any type assertions.", "1"]
    ],
    "public/app/features/variables/query/actions.test.tsx:5381": [
      [0, 0, 0, "Unexpected any. Specify a different type.", "0"],
      [0, 0, 0, "Unexpected any. Specify a different type.", "1"],
      [0, 0, 0, "Unexpected any. Specify a different type.", "2"],
      [0, 0, 0, "Unexpected any. Specify a different type.", "3"],
      [0, 0, 0, "Unexpected any. Specify a different type.", "4"]
    ],
    "public/app/features/variables/query/actions.ts:5381": [
      [0, 0, 0, "Unexpected any. Specify a different type.", "0"],
      [0, 0, 0, "Unexpected any. Specify a different type.", "1"],
      [0, 0, 0, "Unexpected any. Specify a different type.", "2"],
      [0, 0, 0, "Unexpected any. Specify a different type.", "3"],
      [0, 0, 0, "Do not use any type assertions.", "4"],
      [0, 0, 0, "Unexpected any. Specify a different type.", "5"]
    ],
    "public/app/features/variables/query/operators.test.ts:5381": [
      [0, 0, 0, "Unexpected any. Specify a different type.", "0"],
      [0, 0, 0, "Unexpected any. Specify a different type.", "1"]
    ],
    "public/app/features/variables/query/operators.ts:5381": [
      [0, 0, 0, "Unexpected any. Specify a different type.", "0"],
      [0, 0, 0, "Unexpected any. Specify a different type.", "1"]
    ],
    "public/app/features/variables/query/queryRunners.test.ts:5381": [
      [0, 0, 0, "Unexpected any. Specify a different type.", "0"],
      [0, 0, 0, "Unexpected any. Specify a different type.", "1"],
      [0, 0, 0, "Unexpected any. Specify a different type.", "2"],
      [0, 0, 0, "Unexpected any. Specify a different type.", "3"],
      [0, 0, 0, "Unexpected any. Specify a different type.", "4"],
      [0, 0, 0, "Unexpected any. Specify a different type.", "5"],
      [0, 0, 0, "Unexpected any. Specify a different type.", "6"],
      [0, 0, 0, "Unexpected any. Specify a different type.", "7"],
      [0, 0, 0, "Unexpected any. Specify a different type.", "8"],
      [0, 0, 0, "Unexpected any. Specify a different type.", "9"],
      [0, 0, 0, "Unexpected any. Specify a different type.", "10"],
      [0, 0, 0, "Unexpected any. Specify a different type.", "11"],
      [0, 0, 0, "Unexpected any. Specify a different type.", "12"],
      [0, 0, 0, "Unexpected any. Specify a different type.", "13"],
      [0, 0, 0, "Unexpected any. Specify a different type.", "14"],
      [0, 0, 0, "Unexpected any. Specify a different type.", "15"],
      [0, 0, 0, "Unexpected any. Specify a different type.", "16"],
      [0, 0, 0, "Unexpected any. Specify a different type.", "17"]
    ],
    "public/app/features/variables/query/queryRunners.ts:5381": [
      [0, 0, 0, "Unexpected any. Specify a different type.", "0"],
      [0, 0, 0, "Unexpected any. Specify a different type.", "1"]
    ],
    "public/app/features/variables/query/reducer.ts:5381": [
      [0, 0, 0, "Do not use any type assertions.", "0"],
      [0, 0, 0, "Unexpected any. Specify a different type.", "1"],
      [0, 0, 0, "Unexpected any. Specify a different type.", "2"]
    ],
    "public/app/features/variables/query/variableQueryObserver.test.ts:5381": [
      [0, 0, 0, "Unexpected any. Specify a different type.", "0"],
      [0, 0, 0, "Unexpected any. Specify a different type.", "1"]
    ],
    "public/app/features/variables/query/variableQueryObserver.ts:5381": [
      [0, 0, 0, "Unexpected any. Specify a different type.", "0"],
      [0, 0, 0, "Unexpected any. Specify a different type.", "1"]
    ],
    "public/app/features/variables/shared/formatVariable.ts:5381": [
      [0, 0, 0, "Do not use any type assertions.", "0"],
      [0, 0, 0, "Do not use any type assertions.", "1"]
    ],
    "public/app/features/variables/shared/testing/datasourceVariableBuilder.ts:5381": [
      [0, 0, 0, "Unexpected any. Specify a different type.", "0"]
    ],
    "public/app/features/variables/shared/testing/helpers.ts:5381": [
      [0, 0, 0, "Do not use any type assertions.", "0"],
      [0, 0, 0, "Do not use any type assertions.", "1"]
    ],
    "public/app/features/variables/shared/testing/optionsVariableBuilder.ts:5381": [
      [0, 0, 0, "Do not use any type assertions.", "0"],
      [0, 0, 0, "Do not use any type assertions.", "1"],
      [0, 0, 0, "Unexpected any. Specify a different type.", "2"]
    ],
    "public/app/features/variables/shared/testing/variableBuilder.ts:5381": [
      [0, 0, 0, "Do not use any type assertions.", "0"]
    ],
    "public/app/features/variables/state/actions.test.ts:5381": [
      [0, 0, 0, "Unexpected any. Specify a different type.", "0"],
      [0, 0, 0, "Unexpected any. Specify a different type.", "1"],
      [0, 0, 0, "Unexpected any. Specify a different type.", "2"],
      [0, 0, 0, "Unexpected any. Specify a different type.", "3"],
      [0, 0, 0, "Unexpected any. Specify a different type.", "4"],
      [0, 0, 0, "Unexpected any. Specify a different type.", "5"],
      [0, 0, 0, "Unexpected any. Specify a different type.", "6"],
      [0, 0, 0, "Unexpected any. Specify a different type.", "7"],
      [0, 0, 0, "Unexpected any. Specify a different type.", "8"]
    ],
    "public/app/features/variables/state/actions.ts:5381": [
      [0, 0, 0, "Do not use any type assertions.", "0"],
      [0, 0, 0, "Do not use any type assertions.", "1"],
      [0, 0, 0, "Do not use any type assertions.", "2"],
      [0, 0, 0, "Do not use any type assertions.", "3"],
      [0, 0, 0, "Do not use any type assertions.", "4"],
      [0, 0, 0, "Unexpected any. Specify a different type.", "5"],
      [0, 0, 0, "Do not use any type assertions.", "6"],
      [0, 0, 0, "Do not use any type assertions.", "7"],
      [0, 0, 0, "Do not use any type assertions.", "8"],
      [0, 0, 0, "Unexpected any. Specify a different type.", "9"],
      [0, 0, 0, "Unexpected any. Specify a different type.", "10"],
      [0, 0, 0, "Do not use any type assertions.", "11"],
      [0, 0, 0, "Unexpected any. Specify a different type.", "12"],
      [0, 0, 0, "Unexpected any. Specify a different type.", "13"]
    ],
    "public/app/features/variables/state/initVariableTransaction.test.ts:5381": [
      [0, 0, 0, "Unexpected any. Specify a different type.", "0"],
      [0, 0, 0, "Unexpected any. Specify a different type.", "1"]
    ],
    "public/app/features/variables/state/keyedVariablesReducer.ts:5381": [
      [0, 0, 0, "Unexpected any. Specify a different type.", "0"],
      [0, 0, 0, "Unexpected any. Specify a different type.", "1"]
    ],
    "public/app/features/variables/state/processVariable.test.ts:5381": [
      [0, 0, 0, "Unexpected any. Specify a different type.", "0"],
      [0, 0, 0, "Unexpected any. Specify a different type.", "1"]
    ],
    "public/app/features/variables/state/reducers.test.ts:5381": [
      [0, 0, 0, "Unexpected any. Specify a different type.", "0"],
      [0, 0, 0, "Unexpected any. Specify a different type.", "1"]
    ],
    "public/app/features/variables/state/sharedReducer.test.ts:5381": [
      [0, 0, 0, "Unexpected any. Specify a different type.", "0"],
      [0, 0, 0, "Unexpected any. Specify a different type.", "1"]
    ],
    "public/app/features/variables/state/sharedReducer.ts:5381": [
      [0, 0, 0, "Unexpected any. Specify a different type.", "0"],
      [0, 0, 0, "Unexpected any. Specify a different type.", "1"],
      [0, 0, 0, "Do not use any type assertions.", "2"],
      [0, 0, 0, "Unexpected any. Specify a different type.", "3"]
    ],
    "public/app/features/variables/state/transactionReducer.test.ts:5381": [
      [0, 0, 0, "Unexpected any. Specify a different type.", "0"],
      [0, 0, 0, "Unexpected any. Specify a different type.", "1"],
      [0, 0, 0, "Unexpected any. Specify a different type.", "2"],
      [0, 0, 0, "Unexpected any. Specify a different type.", "3"]
    ],
    "public/app/features/variables/state/types.ts:5381": [
      [0, 0, 0, "Unexpected any. Specify a different type.", "0"]
    ],
    "public/app/features/variables/state/upgradeLegacyQueries.test.ts:5381": [
      [0, 0, 0, "Unexpected any. Specify a different type.", "0"],
      [0, 0, 0, "Unexpected any. Specify a different type.", "1"]
    ],
    "public/app/features/variables/system/adapter.ts:5381": [
      [0, 0, 0, "Unexpected any. Specify a different type.", "0"],
      [0, 0, 0, "Unexpected any. Specify a different type.", "1"],
      [0, 0, 0, "Unexpected any. Specify a different type.", "2"],
      [0, 0, 0, "Do not use any type assertions.", "3"],
      [0, 0, 0, "Do not use any type assertions.", "4"],
      [0, 0, 0, "Unexpected any. Specify a different type.", "5"],
      [0, 0, 0, "Do not use any type assertions.", "6"],
      [0, 0, 0, "Do not use any type assertions.", "7"],
      [0, 0, 0, "Unexpected any. Specify a different type.", "8"]
    ],
    "public/app/features/variables/textbox/reducer.ts:5381": [
      [0, 0, 0, "Do not use any type assertions.", "0"]
    ],
    "public/app/features/variables/types.ts:5381": [
      [0, 0, 0, "Unexpected any. Specify a different type.", "0"],
      [0, 0, 0, "Unexpected any. Specify a different type.", "1"],
      [0, 0, 0, "Unexpected any. Specify a different type.", "2"],
      [0, 0, 0, "Unexpected any. Specify a different type.", "3"],
      [0, 0, 0, "Unexpected any. Specify a different type.", "4"]
    ],
    "public/app/features/variables/utils.ts:5381": [
      [0, 0, 0, "Unexpected any. Specify a different type.", "0"],
      [0, 0, 0, "Unexpected any. Specify a different type.", "1"],
      [0, 0, 0, "Unexpected any. Specify a different type.", "2"],
      [0, 0, 0, "Unexpected any. Specify a different type.", "3"],
      [0, 0, 0, "Do not use any type assertions.", "4"],
      [0, 0, 0, "Unexpected any. Specify a different type.", "5"],
      [0, 0, 0, "Unexpected any. Specify a different type.", "6"],
      [0, 0, 0, "Unexpected any. Specify a different type.", "7"],
      [0, 0, 0, "Unexpected any. Specify a different type.", "8"],
      [0, 0, 0, "Unexpected any. Specify a different type.", "9"],
      [0, 0, 0, "Unexpected any. Specify a different type.", "10"],
      [0, 0, 0, "Unexpected any. Specify a different type.", "11"],
      [0, 0, 0, "Do not use any type assertions.", "12"]
    ],
    "public/app/plugins/datasource/alertmanager/DataSource.ts:5381": [
      [0, 0, 0, "Unexpected any. Specify a different type.", "0"]
    ],
    "public/app/plugins/datasource/alertmanager/types.ts:5381": [
      [0, 0, 0, "Unexpected any. Specify a different type.", "0"],
      [0, 0, 0, "Unexpected any. Specify a different type.", "1"],
      [0, 0, 0, "Unexpected any. Specify a different type.", "2"],
      [0, 0, 0, "Unexpected any. Specify a different type.", "3"],
      [0, 0, 0, "Unexpected any. Specify a different type.", "4"],
      [0, 0, 0, "Unexpected any. Specify a different type.", "5"],
      [0, 0, 0, "Unexpected any. Specify a different type.", "6"],
      [0, 0, 0, "Unexpected any. Specify a different type.", "7"],
      [0, 0, 0, "Unexpected any. Specify a different type.", "8"]
    ],
    "public/app/plugins/datasource/cloud-monitoring/CloudMonitoringMetricFindQuery.ts:5381": [
      [0, 0, 0, "Do not use any type assertions.", "0"],
      [0, 0, 0, "Do not use any type assertions.", "1"],
      [0, 0, 0, "Do not use any type assertions.", "2"],
      [0, 0, 0, "Unexpected any. Specify a different type.", "3"]
    ],
    "public/app/plugins/datasource/cloud-monitoring/annotationSupport.ts:5381": [
      [0, 0, 0, "Do not use any type assertions.", "0"],
      [0, 0, 0, "Do not use any type assertions.", "1"]
    ],
    "public/app/plugins/datasource/cloud-monitoring/components/Aggregation.test.tsx:5381": [
      [0, 0, 0, "Unexpected any. Specify a different type.", "0"],
      [0, 0, 0, "Unexpected any. Specify a different type.", "1"],
      [0, 0, 0, "Unexpected any. Specify a different type.", "2"]
    ],
    "public/app/plugins/datasource/cloud-monitoring/components/Aggregation.tsx:5381": [
      [0, 0, 0, "Do not use any type assertions.", "0"],
      [0, 0, 0, "Do not use any type assertions.", "1"]
    ],
    "public/app/plugins/datasource/cloud-monitoring/components/AliasBy.tsx:5381": [
      [0, 0, 0, "Unexpected any. Specify a different type.", "0"],
      [0, 0, 0, "Unexpected any. Specify a different type.", "1"]
    ],
    "public/app/plugins/datasource/cloud-monitoring/components/GroupBy.test.tsx:5381": [
      [0, 0, 0, "Unexpected any. Specify a different type.", "0"]
    ],
    "public/app/plugins/datasource/cloud-monitoring/components/MQLQueryEditor.tsx:5381": [
      [0, 0, 0, "Unexpected any. Specify a different type.", "0"]
    ],
    "public/app/plugins/datasource/cloud-monitoring/components/Metrics.tsx:5381": [
      [0, 0, 0, "Unexpected any. Specify a different type.", "0"]
    ],
    "public/app/plugins/datasource/cloud-monitoring/components/VariableQueryEditor.test.tsx:5381": [
      [0, 0, 0, "Unexpected any. Specify a different type.", "0"],
      [0, 0, 0, "Unexpected any. Specify a different type.", "1"]
    ],
    "public/app/plugins/datasource/cloud-monitoring/components/VariableQueryEditor.tsx:5381": [
      [0, 0, 0, "Do not use any type assertions.", "0"],
      [0, 0, 0, "Unexpected any. Specify a different type.", "1"],
      [0, 0, 0, "Unexpected any. Specify a different type.", "2"],
      [0, 0, 0, "Unexpected any. Specify a different type.", "3"],
      [0, 0, 0, "Unexpected any. Specify a different type.", "4"],
      [0, 0, 0, "Unexpected any. Specify a different type.", "5"],
      [0, 0, 0, "Unexpected any. Specify a different type.", "6"]
    ],
    "public/app/plugins/datasource/cloud-monitoring/components/VisualMetricQueryEditor.tsx:5381": [
      [0, 0, 0, "Unexpected any. Specify a different type.", "0"]
    ],
    "public/app/plugins/datasource/cloud-monitoring/datasource.ts:5381": [
      [0, 0, 0, "Unexpected any. Specify a different type.", "0"],
      [0, 0, 0, "Unexpected any. Specify a different type.", "1"],
      [0, 0, 0, "Do not use any type assertions.", "2"],
      [0, 0, 0, "Do not use any type assertions.", "3"],
      [0, 0, 0, "Unexpected any. Specify a different type.", "4"],
      [0, 0, 0, "Unexpected any. Specify a different type.", "5"],
      [0, 0, 0, "Do not use any type assertions.", "6"],
      [0, 0, 0, "Do not use any type assertions.", "7"]
    ],
    "public/app/plugins/datasource/cloud-monitoring/functions.test.ts:5381": [
      [0, 0, 0, "Unexpected any. Specify a different type.", "0"],
      [0, 0, 0, "Unexpected any. Specify a different type.", "1"],
      [0, 0, 0, "Unexpected any. Specify a different type.", "2"]
    ],
    "public/app/plugins/datasource/cloud-monitoring/functions.ts:5381": [
      [0, 0, 0, "Do not use any type assertions.", "0"],
      [0, 0, 0, "Do not use any type assertions.", "1"],
      [0, 0, 0, "Unexpected any. Specify a different type.", "2"]
    ],
    "public/app/plugins/datasource/cloud-monitoring/specs/datasource.test.ts:5381": [
      [0, 0, 0, "Unexpected any. Specify a different type.", "0"],
      [0, 0, 0, "Unexpected any. Specify a different type.", "1"],
      [0, 0, 0, "Unexpected any. Specify a different type.", "2"],
      [0, 0, 0, "Unexpected any. Specify a different type.", "3"]
    ],
    "public/app/plugins/datasource/cloud-monitoring/types.ts:5381": [
      [0, 0, 0, "Unexpected any. Specify a different type.", "0"]
    ],
    "public/app/plugins/datasource/cloudwatch/components/ConfigEditor.test.tsx:5381": [
      [0, 0, 0, "Unexpected any. Specify a different type.", "0"]
    ],
    "public/app/plugins/datasource/cloudwatch/components/LogsQueryEditor.tsx:5381": [
      [0, 0, 0, "Do not use any type assertions.", "0"]
    ],
    "public/app/plugins/datasource/cloudwatch/components/LogsQueryField.tsx:5381": [
      [0, 0, 0, "Do not use any type assertions.", "0"],
      [0, 0, 0, "Do not use any type assertions.", "1"]
    ],
    "public/app/plugins/datasource/cloudwatch/components/MetricsQueryEditor/Alias.tsx:5381": [
      [0, 0, 0, "Unexpected any. Specify a different type.", "0"],
      [0, 0, 0, "Unexpected any. Specify a different type.", "1"]
    ],
    "public/app/plugins/datasource/cloudwatch/components/MetricsQueryEditor/MetricsQueryEditor.test.tsx:5381": [
      [0, 0, 0, "Unexpected any. Specify a different type.", "0"],
      [0, 0, 0, "Unexpected any. Specify a different type.", "1"]
    ],
    "public/app/plugins/datasource/cloudwatch/components/QueryEditor.test.tsx:5381": [
      [0, 0, 0, "Unexpected any. Specify a different type.", "0"],
      [0, 0, 0, "Unexpected any. Specify a different type.", "1"],
      [0, 0, 0, "Unexpected any. Specify a different type.", "2"]
    ],
    "public/app/plugins/datasource/cloudwatch/datasource.ts:5381": [
      [0, 0, 0, "Unexpected any. Specify a different type.", "0"]
    ],
    "public/app/plugins/datasource/cloudwatch/guards.ts:5381": [
      [0, 0, 0, "Do not use any type assertions.", "0"]
    ],
    "public/app/plugins/datasource/cloudwatch/language_provider.test.ts:5381": [
      [0, 0, 0, "Unexpected any. Specify a different type.", "0"],
      [0, 0, 0, "Unexpected any. Specify a different type.", "1"],
      [0, 0, 0, "Unexpected any. Specify a different type.", "2"],
      [0, 0, 0, "Unexpected any. Specify a different type.", "3"],
      [0, 0, 0, "Unexpected any. Specify a different type.", "4"],
      [0, 0, 0, "Unexpected any. Specify a different type.", "5"],
      [0, 0, 0, "Unexpected any. Specify a different type.", "6"]
    ],
    "public/app/plugins/datasource/cloudwatch/language_provider.ts:5381": [
      [0, 0, 0, "Unexpected any. Specify a different type.", "0"],
      [0, 0, 0, "Unexpected any. Specify a different type.", "1"],
      [0, 0, 0, "Unexpected any. Specify a different type.", "2"]
    ],
    "public/app/plugins/datasource/cloudwatch/memoizedDebounce.ts:5381": [
      [0, 0, 0, "Unexpected any. Specify a different type.", "0"],
      [0, 0, 0, "Unexpected any. Specify a different type.", "1"]
    ],
    "public/app/plugins/datasource/cloudwatch/query-runner/CloudWatchLogsQueryRunner.ts:5381": [
      [0, 0, 0, "Do not use any type assertions.", "0"],
      [0, 0, 0, "Unexpected any. Specify a different type.", "1"]
    ],
    "public/app/plugins/datasource/cloudwatch/types.ts:5381": [
      [0, 0, 0, "Unexpected any. Specify a different type.", "0"],
      [0, 0, 0, "Unexpected any. Specify a different type.", "1"],
      [0, 0, 0, "Unexpected any. Specify a different type.", "2"],
      [0, 0, 0, "Unexpected any. Specify a different type.", "3"],
      [0, 0, 0, "Unexpected any. Specify a different type.", "4"],
      [0, 0, 0, "Unexpected any. Specify a different type.", "5"],
      [0, 0, 0, "Unexpected any. Specify a different type.", "6"]
    ],
    "public/app/plugins/datasource/cloudwatch/utils/datalinks.test.ts:5381": [
      [0, 0, 0, "Unexpected any. Specify a different type.", "0"],
      [0, 0, 0, "Unexpected any. Specify a different type.", "1"]
    ],
    "public/app/plugins/datasource/cloudwatch/utils/datalinks.ts:5381": [
      [0, 0, 0, "Do not use any type assertions.", "0"],
      [0, 0, 0, "Do not use any type assertions.", "1"],
      [0, 0, 0, "Do not use any type assertions.", "2"]
    ],
    "public/app/plugins/datasource/cloudwatch/utils/logsRetry.ts:5381": [
      [0, 0, 0, "Unexpected any. Specify a different type.", "0"],
      [0, 0, 0, "Unexpected any. Specify a different type.", "1"]
    ],
    "public/app/plugins/datasource/dashboard/DashboardQueryEditor.tsx:5381": [
      [0, 0, 0, "Do not use any type assertions.", "0"]
    ],
    "public/app/plugins/datasource/dashboard/runSharedRequest.ts:5381": [
      [0, 0, 0, "Do not use any type assertions.", "0"],
      [0, 0, 0, "Do not use any type assertions.", "1"]
    ],
    "public/app/plugins/datasource/elasticsearch/ElasticResponse.ts:5381": [
      [0, 0, 0, "Unexpected any. Specify a different type.", "0"],
      [0, 0, 0, "Unexpected any. Specify a different type.", "1"],
      [0, 0, 0, "Unexpected any. Specify a different type.", "2"],
      [0, 0, 0, "Unexpected any. Specify a different type.", "3"],
      [0, 0, 0, "Unexpected any. Specify a different type.", "4"],
      [0, 0, 0, "Do not use any type assertions.", "5"],
      [0, 0, 0, "Do not use any type assertions.", "6"],
      [0, 0, 0, "Unexpected any. Specify a different type.", "7"],
      [0, 0, 0, "Unexpected any. Specify a different type.", "8"],
      [0, 0, 0, "Unexpected any. Specify a different type.", "9"],
      [0, 0, 0, "Unexpected any. Specify a different type.", "10"],
      [0, 0, 0, "Unexpected any. Specify a different type.", "11"],
      [0, 0, 0, "Do not use any type assertions.", "12"],
      [0, 0, 0, "Do not use any type assertions.", "13"],
      [0, 0, 0, "Do not use any type assertions.", "14"],
      [0, 0, 0, "Unexpected any. Specify a different type.", "15"],
      [0, 0, 0, "Unexpected any. Specify a different type.", "16"],
      [0, 0, 0, "Unexpected any. Specify a different type.", "17"],
      [0, 0, 0, "Unexpected any. Specify a different type.", "18"],
      [0, 0, 0, "Unexpected any. Specify a different type.", "19"],
      [0, 0, 0, "Unexpected any. Specify a different type.", "20"],
      [0, 0, 0, "Unexpected any. Specify a different type.", "21"],
      [0, 0, 0, "Unexpected any. Specify a different type.", "22"],
      [0, 0, 0, "Unexpected any. Specify a different type.", "23"],
      [0, 0, 0, "Unexpected any. Specify a different type.", "24"],
      [0, 0, 0, "Unexpected any. Specify a different type.", "25"],
      [0, 0, 0, "Unexpected any. Specify a different type.", "26"],
      [0, 0, 0, "Do not use any type assertions.", "27"],
      [0, 0, 0, "Unexpected any. Specify a different type.", "28"],
      [0, 0, 0, "Unexpected any. Specify a different type.", "29"],
      [0, 0, 0, "Unexpected any. Specify a different type.", "30"],
      [0, 0, 0, "Unexpected any. Specify a different type.", "31"],
      [0, 0, 0, "Unexpected any. Specify a different type.", "32"],
      [0, 0, 0, "Unexpected any. Specify a different type.", "33"],
      [0, 0, 0, "Unexpected any. Specify a different type.", "34"],
      [0, 0, 0, "Unexpected any. Specify a different type.", "35"],
      [0, 0, 0, "Unexpected any. Specify a different type.", "36"],
      [0, 0, 0, "Unexpected any. Specify a different type.", "37"],
      [0, 0, 0, "Unexpected any. Specify a different type.", "38"],
      [0, 0, 0, "Unexpected any. Specify a different type.", "39"],
      [0, 0, 0, "Unexpected any. Specify a different type.", "40"],
      [0, 0, 0, "Unexpected any. Specify a different type.", "41"],
      [0, 0, 0, "Unexpected any. Specify a different type.", "42"],
      [0, 0, 0, "Unexpected any. Specify a different type.", "43"],
      [0, 0, 0, "Unexpected any. Specify a different type.", "44"],
      [0, 0, 0, "Unexpected any. Specify a different type.", "45"],
      [0, 0, 0, "Unexpected any. Specify a different type.", "46"],
      [0, 0, 0, "Unexpected any. Specify a different type.", "47"]
    ],
    "public/app/plugins/datasource/elasticsearch/LanguageProvider.ts:5381": [
      [0, 0, 0, "Unexpected any. Specify a different type.", "0"],
      [0, 0, 0, "Unexpected any. Specify a different type.", "1"],
      [0, 0, 0, "Unexpected any. Specify a different type.", "2"],
      [0, 0, 0, "Unexpected any. Specify a different type.", "3"]
    ],
    "public/app/plugins/datasource/elasticsearch/QueryBuilder.test.ts:5381": [
      [0, 0, 0, "Unexpected any. Specify a different type.", "0"]
    ],
    "public/app/plugins/datasource/elasticsearch/QueryBuilder.ts:5381": [
      [0, 0, 0, "Unexpected any. Specify a different type.", "0"],
      [0, 0, 0, "Unexpected any. Specify a different type.", "1"],
      [0, 0, 0, "Unexpected any. Specify a different type.", "2"],
      [0, 0, 0, "Unexpected any. Specify a different type.", "3"],
      [0, 0, 0, "Unexpected any. Specify a different type.", "4"],
      [0, 0, 0, "Unexpected any. Specify a different type.", "5"],
      [0, 0, 0, "Unexpected any. Specify a different type.", "6"],
      [0, 0, 0, "Unexpected any. Specify a different type.", "7"],
      [0, 0, 0, "Unexpected any. Specify a different type.", "8"],
      [0, 0, 0, "Unexpected any. Specify a different type.", "9"],
      [0, 0, 0, "Unexpected any. Specify a different type.", "10"],
      [0, 0, 0, "Unexpected any. Specify a different type.", "11"],
      [0, 0, 0, "Unexpected any. Specify a different type.", "12"],
      [0, 0, 0, "Unexpected any. Specify a different type.", "13"],
      [0, 0, 0, "Do not use any type assertions.", "14"],
      [0, 0, 0, "Unexpected any. Specify a different type.", "15"],
      [0, 0, 0, "Unexpected any. Specify a different type.", "16"]
    ],
    "public/app/plugins/datasource/elasticsearch/components/AddRemove.tsx:5381": [
      [0, 0, 0, "Unexpected any. Specify a different type.", "0"]
    ],
    "public/app/plugins/datasource/elasticsearch/components/QueryEditor/BucketAggregationsEditor/BucketAggregationEditor.tsx:5381": [
      [0, 0, 0, "Do not use any type assertions.", "0"]
    ],
    "public/app/plugins/datasource/elasticsearch/components/QueryEditor/BucketAggregationsEditor/SettingsEditor/DateHistogramSettingsEditor.tsx:5381": [
      [0, 0, 0, "Do not use any type assertions.", "0"]
    ],
    "public/app/plugins/datasource/elasticsearch/components/QueryEditor/BucketAggregationsEditor/SettingsEditor/TermsSettingsEditor.tsx:5381": [
      [0, 0, 0, "Do not use any type assertions.", "0"],
      [0, 0, 0, "Do not use any type assertions.", "1"]
    ],
    "public/app/plugins/datasource/elasticsearch/components/QueryEditor/BucketAggregationsEditor/aggregations.ts:5381": [
      [0, 0, 0, "Do not use any type assertions.", "0"]
    ],
    "public/app/plugins/datasource/elasticsearch/components/QueryEditor/BucketAggregationsEditor/state/actions.ts:5381": [
      [0, 0, 0, "Unexpected any. Specify a different type.", "0"]
    ],
    "public/app/plugins/datasource/elasticsearch/components/QueryEditor/BucketAggregationsEditor/state/reducer.ts:5381": [
      [0, 0, 0, "Do not use any type assertions.", "0"]
    ],
    "public/app/plugins/datasource/elasticsearch/components/QueryEditor/ElasticsearchQueryContext.tsx:5381": [
      [0, 0, 0, "Do not use any type assertions.", "0"]
    ],
    "public/app/plugins/datasource/elasticsearch/components/QueryEditor/MetricAggregationsEditor/MetricEditor.tsx:5381": [
      [0, 0, 0, "Do not use any type assertions.", "0"]
    ],
    "public/app/plugins/datasource/elasticsearch/components/QueryEditor/MetricAggregationsEditor/SettingsEditor/SettingField.tsx:5381": [
      [0, 0, 0, "Do not use any type assertions.", "0"],
      [0, 0, 0, "Do not use any type assertions.", "1"]
    ],
    "public/app/plugins/datasource/elasticsearch/components/QueryEditor/MetricAggregationsEditor/aggregations.ts:5381": [
      [0, 0, 0, "Do not use any type assertions.", "0"]
    ],
    "public/app/plugins/datasource/elasticsearch/components/QueryEditor/MetricAggregationsEditor/state/actions.ts:5381": [
      [0, 0, 0, "Unexpected any. Specify a different type.", "0"],
      [0, 0, 0, "Unexpected any. Specify a different type.", "1"],
      [0, 0, 0, "Unexpected any. Specify a different type.", "2"]
    ],
    "public/app/plugins/datasource/elasticsearch/components/QueryEditor/MetricAggregationsEditor/state/reducer.ts:5381": [
      [0, 0, 0, "Do not use any type assertions.", "0"]
    ],
    "public/app/plugins/datasource/elasticsearch/datasource.ts:5381": [
      [0, 0, 0, "Do not use any type assertions.", "0"],
      [0, 0, 0, "Unexpected any. Specify a different type.", "1"],
      [0, 0, 0, "Unexpected any. Specify a different type.", "2"],
      [0, 0, 0, "Unexpected any. Specify a different type.", "3"],
      [0, 0, 0, "Unexpected any. Specify a different type.", "4"],
      [0, 0, 0, "Unexpected any. Specify a different type.", "5"],
      [0, 0, 0, "Unexpected any. Specify a different type.", "6"],
      [0, 0, 0, "Unexpected any. Specify a different type.", "7"],
      [0, 0, 0, "Unexpected any. Specify a different type.", "8"],
      [0, 0, 0, "Unexpected any. Specify a different type.", "9"],
      [0, 0, 0, "Unexpected any. Specify a different type.", "10"],
      [0, 0, 0, "Unexpected any. Specify a different type.", "11"],
      [0, 0, 0, "Unexpected any. Specify a different type.", "12"],
      [0, 0, 0, "Unexpected any. Specify a different type.", "13"],
      [0, 0, 0, "Unexpected any. Specify a different type.", "14"],
      [0, 0, 0, "Unexpected any. Specify a different type.", "15"],
      [0, 0, 0, "Unexpected any. Specify a different type.", "16"],
      [0, 0, 0, "Unexpected any. Specify a different type.", "17"],
      [0, 0, 0, "Unexpected any. Specify a different type.", "18"],
      [0, 0, 0, "Unexpected any. Specify a different type.", "19"],
      [0, 0, 0, "Do not use any type assertions.", "20"],
      [0, 0, 0, "Unexpected any. Specify a different type.", "21"],
      [0, 0, 0, "Unexpected any. Specify a different type.", "22"],
      [0, 0, 0, "Unexpected any. Specify a different type.", "23"],
      [0, 0, 0, "Unexpected any. Specify a different type.", "24"],
      [0, 0, 0, "Unexpected any. Specify a different type.", "25"],
      [0, 0, 0, "Unexpected any. Specify a different type.", "26"],
      [0, 0, 0, "Unexpected any. Specify a different type.", "27"],
      [0, 0, 0, "Unexpected any. Specify a different type.", "28"],
      [0, 0, 0, "Unexpected any. Specify a different type.", "29"],
      [0, 0, 0, "Unexpected any. Specify a different type.", "30"]
    ],
    "public/app/plugins/datasource/elasticsearch/hooks/useStatelessReducer.ts:5381": [
      [0, 0, 0, "Do not use any type assertions.", "0"]
    ],
    "public/app/plugins/datasource/elasticsearch/test-helpers/render.tsx:5381": [
      [0, 0, 0, "Do not use any type assertions.", "0"]
    ],
    "public/app/plugins/datasource/grafana-azure-monitor-datasource/__mocks__/query_ctrl.ts:5381": [
      [0, 0, 0, "Unexpected any. Specify a different type.", "0"],
      [0, 0, 0, "Unexpected any. Specify a different type.", "1"],
      [0, 0, 0, "Unexpected any. Specify a different type.", "2"],
      [0, 0, 0, "Unexpected any. Specify a different type.", "3"],
      [0, 0, 0, "Unexpected any. Specify a different type.", "4"]
    ],
    "public/app/plugins/datasource/grafana-azure-monitor-datasource/azure_log_analytics/__mocks__/schema.ts:5381": [
      [0, 0, 0, "Unexpected any. Specify a different type.", "0"]
    ],
    "public/app/plugins/datasource/grafana-azure-monitor-datasource/azure_log_analytics/azure_log_analytics_datasource.test.ts:5381": [
      [0, 0, 0, "Unexpected any. Specify a different type.", "0"],
      [0, 0, 0, "Unexpected any. Specify a different type.", "1"],
      [0, 0, 0, "Unexpected any. Specify a different type.", "2"],
      [0, 0, 0, "Unexpected any. Specify a different type.", "3"]
    ],
    "public/app/plugins/datasource/grafana-azure-monitor-datasource/azure_log_analytics/azure_log_analytics_datasource.ts:5381": [
      [0, 0, 0, "Unexpected any. Specify a different type.", "0"],
      [0, 0, 0, "Unexpected any. Specify a different type.", "1"],
      [0, 0, 0, "Unexpected any. Specify a different type.", "2"],
      [0, 0, 0, "Unexpected any. Specify a different type.", "3"],
      [0, 0, 0, "Unexpected any. Specify a different type.", "4"],
      [0, 0, 0, "Unexpected any. Specify a different type.", "5"],
      [0, 0, 0, "Unexpected any. Specify a different type.", "6"],
      [0, 0, 0, "Unexpected any. Specify a different type.", "7"],
      [0, 0, 0, "Unexpected any. Specify a different type.", "8"],
      [0, 0, 0, "Unexpected any. Specify a different type.", "9"]
    ],
    "public/app/plugins/datasource/grafana-azure-monitor-datasource/azure_log_analytics/response_parser.ts:5381": [
      [0, 0, 0, "Unexpected any. Specify a different type.", "0"],
      [0, 0, 0, "Unexpected any. Specify a different type.", "1"],
      [0, 0, 0, "Unexpected any. Specify a different type.", "2"],
      [0, 0, 0, "Unexpected any. Specify a different type.", "3"],
      [0, 0, 0, "Unexpected any. Specify a different type.", "4"],
      [0, 0, 0, "Unexpected any. Specify a different type.", "5"],
      [0, 0, 0, "Unexpected any. Specify a different type.", "6"],
      [0, 0, 0, "Unexpected any. Specify a different type.", "7"],
      [0, 0, 0, "Unexpected any. Specify a different type.", "8"],
      [0, 0, 0, "Do not use any type assertions.", "9"],
      [0, 0, 0, "Unexpected any. Specify a different type.", "10"],
      [0, 0, 0, "Unexpected any. Specify a different type.", "11"],
      [0, 0, 0, "Unexpected any. Specify a different type.", "12"],
      [0, 0, 0, "Unexpected any. Specify a different type.", "13"],
      [0, 0, 0, "Unexpected any. Specify a different type.", "14"]
    ],
    "public/app/plugins/datasource/grafana-azure-monitor-datasource/azure_monitor/azure_monitor_datasource.test.ts:5381": [
      [0, 0, 0, "Unexpected any. Specify a different type.", "0"],
      [0, 0, 0, "Unexpected any. Specify a different type.", "1"],
      [0, 0, 0, "Unexpected any. Specify a different type.", "2"]
    ],
    "public/app/plugins/datasource/grafana-azure-monitor-datasource/azure_monitor/azure_monitor_datasource.ts:5381": [
      [0, 0, 0, "Unexpected any. Specify a different type.", "0"],
      [0, 0, 0, "Unexpected any. Specify a different type.", "1"],
      [0, 0, 0, "Do not use any type assertions.", "2"]
    ],
    "public/app/plugins/datasource/grafana-azure-monitor-datasource/azure_monitor/response_parser.ts:5381": [
      [0, 0, 0, "Unexpected any. Specify a different type.", "0"],
      [0, 0, 0, "Unexpected any. Specify a different type.", "1"],
      [0, 0, 0, "Unexpected any. Specify a different type.", "2"],
      [0, 0, 0, "Unexpected any. Specify a different type.", "3"],
      [0, 0, 0, "Unexpected any. Specify a different type.", "4"]
    ],
    "public/app/plugins/datasource/grafana-azure-monitor-datasource/azure_resource_graph/azure_resource_graph_datasource.test.ts:5381": [
      [0, 0, 0, "Unexpected any. Specify a different type.", "0"],
      [0, 0, 0, "Unexpected any. Specify a different type.", "1"]
    ],
    "public/app/plugins/datasource/grafana-azure-monitor-datasource/azure_resource_graph/azure_resource_graph_datasource.ts:5381": [
      [0, 0, 0, "Unexpected any. Specify a different type.", "0"]
    ],
    "public/app/plugins/datasource/grafana-azure-monitor-datasource/components/LogsQueryEditor/QueryField.tsx:5381": [
      [0, 0, 0, "Unexpected any. Specify a different type.", "0"],
      [0, 0, 0, "Unexpected any. Specify a different type.", "1"],
      [0, 0, 0, "Do not use any type assertions.", "2"],
      [0, 0, 0, "Do not use any type assertions.", "3"]
    ],
    "public/app/plugins/datasource/grafana-azure-monitor-datasource/components/MetricsQueryEditor/dataHooks.test.ts:5381": [
      [0, 0, 0, "Unexpected any. Specify a different type.", "0"],
      [0, 0, 0, "Unexpected any. Specify a different type.", "1"],
      [0, 0, 0, "Unexpected any. Specify a different type.", "2"],
      [0, 0, 0, "Unexpected any. Specify a different type.", "3"]
    ],
    "public/app/plugins/datasource/grafana-azure-monitor-datasource/components/MonitorConfig.tsx:5381": [
      [0, 0, 0, "Do not use any type assertions.", "0"]
    ],
    "public/app/plugins/datasource/grafana-azure-monitor-datasource/components/QueryEditor/QueryEditor.tsx:5381": [
      [0, 0, 0, "Do not use any type assertions.", "0"]
    ],
    "public/app/plugins/datasource/grafana-azure-monitor-datasource/components/ResourcePicker/ResourcePicker.test.tsx:5381": [
      [0, 0, 0, "Unexpected any. Specify a different type.", "0"]
    ],
    "public/app/plugins/datasource/grafana-azure-monitor-datasource/datasource.ts:5381": [
      [0, 0, 0, "Unexpected any. Specify a different type.", "0"]
    ],
    "public/app/plugins/datasource/grafana-azure-monitor-datasource/log_analytics/querystring_builder.ts:5381": [
      [0, 0, 0, "Unexpected any. Specify a different type.", "0"],
      [0, 0, 0, "Unexpected any. Specify a different type.", "1"],
      [0, 0, 0, "Unexpected any. Specify a different type.", "2"],
      [0, 0, 0, "Unexpected any. Specify a different type.", "3"],
      [0, 0, 0, "Unexpected any. Specify a different type.", "4"],
      [0, 0, 0, "Unexpected any. Specify a different type.", "5"]
    ],
    "public/app/plugins/datasource/grafana-azure-monitor-datasource/time_grain_converter.ts:5381": [
      [0, 0, 0, "Unexpected any. Specify a different type.", "0"],
      [0, 0, 0, "Unexpected any. Specify a different type.", "1"]
    ],
    "public/app/plugins/datasource/grafana-azure-monitor-datasource/types/types.ts:5381": [
      [0, 0, 0, "Unexpected any. Specify a different type.", "0"]
    ],
    "public/app/plugins/datasource/grafana-azure-monitor-datasource/utils/common.ts:5381": [
      [0, 0, 0, "Unexpected any. Specify a different type.", "0"],
      [0, 0, 0, "Unexpected any. Specify a different type.", "1"]
    ],
    "public/app/plugins/datasource/grafana-azure-monitor-datasource/utils/messageFromError.ts:5381": [
      [0, 0, 0, "Unexpected any. Specify a different type.", "0"]
    ],
    "public/app/plugins/datasource/grafana-azure-monitor-datasource/utils/useAsyncState.test.ts:5381": [
      [0, 0, 0, "Unexpected any. Specify a different type.", "0"],
      [0, 0, 0, "Unexpected any. Specify a different type.", "1"]
    ],
    "public/app/plugins/datasource/grafana/components/AnnotationQueryEditor.tsx:5381": [
      [0, 0, 0, "Do not use any type assertions.", "0"]
    ],
    "public/app/plugins/datasource/grafana/components/QueryEditor.tsx:5381": [
      [0, 0, 0, "Unexpected any. Specify a different type.", "0"],
      [0, 0, 0, "Do not use any type assertions.", "1"],
      [0, 0, 0, "Unexpected any. Specify a different type.", "2"],
      [0, 0, 0, "Do not use any type assertions.", "3"],
      [0, 0, 0, "Unexpected any. Specify a different type.", "4"],
      [0, 0, 0, "Do not use any type assertions.", "5"],
      [0, 0, 0, "Do not use any type assertions.", "6"],
      [0, 0, 0, "Do not use any type assertions.", "7"],
      [0, 0, 0, "Unexpected any. Specify a different type.", "8"]
    ],
    "public/app/plugins/datasource/grafana/components/SearchEditor.tsx:5381": [
      [0, 0, 0, "Do not use any type assertions.", "0"],
      [0, 0, 0, "Unexpected any. Specify a different type.", "1"],
      [0, 0, 0, "Do not use any type assertions.", "2"]
    ],
    "public/app/plugins/datasource/grafana/datasource.test.ts:5381": [
      [0, 0, 0, "Unexpected any. Specify a different type.", "0"],
      [0, 0, 0, "Unexpected any. Specify a different type.", "1"]
    ],
    "public/app/plugins/datasource/grafana/datasource.ts:5381": [
      [0, 0, 0, "Unexpected any. Specify a different type.", "0"],
      [0, 0, 0, "Do not use any type assertions.", "1"],
      [0, 0, 0, "Do not use any type assertions.", "2"],
      [0, 0, 0, "Do not use any type assertions.", "3"],
      [0, 0, 0, "Do not use any type assertions.", "4"],
      [0, 0, 0, "Unexpected any. Specify a different type.", "5"],
      [0, 0, 0, "Unexpected any. Specify a different type.", "6"],
      [0, 0, 0, "Do not use any type assertions.", "7"],
      [0, 0, 0, "Do not use any type assertions.", "8"],
      [0, 0, 0, "Unexpected any. Specify a different type.", "9"],
      [0, 0, 0, "Unexpected any. Specify a different type.", "10"],
      [0, 0, 0, "Do not use any type assertions.", "11"]
    ],
    "public/app/plugins/datasource/graphite/components/FunctionEditor.tsx:5381": [
      [0, 0, 0, "Unexpected any. Specify a different type.", "0"]
    ],
    "public/app/plugins/datasource/graphite/components/MetricTankMetaInspector.tsx:5381": [
      [0, 0, 0, "Do not use any type assertions.", "0"]
    ],
    "public/app/plugins/datasource/graphite/components/helpers.ts:5381": [
      [0, 0, 0, "Unexpected any. Specify a different type.", "0"]
    ],
    "public/app/plugins/datasource/graphite/datasource.test.ts:5381": [
      [0, 0, 0, "Unexpected any. Specify a different type.", "0"],
      [0, 0, 0, "Unexpected any. Specify a different type.", "1"],
      [0, 0, 0, "Unexpected any. Specify a different type.", "2"],
      [0, 0, 0, "Unexpected any. Specify a different type.", "3"],
      [0, 0, 0, "Unexpected any. Specify a different type.", "4"],
      [0, 0, 0, "Unexpected any. Specify a different type.", "5"],
      [0, 0, 0, "Unexpected any. Specify a different type.", "6"],
      [0, 0, 0, "Unexpected any. Specify a different type.", "7"],
      [0, 0, 0, "Unexpected any. Specify a different type.", "8"],
      [0, 0, 0, "Unexpected any. Specify a different type.", "9"],
      [0, 0, 0, "Unexpected any. Specify a different type.", "10"],
      [0, 0, 0, "Unexpected any. Specify a different type.", "11"],
      [0, 0, 0, "Unexpected any. Specify a different type.", "12"],
      [0, 0, 0, "Unexpected any. Specify a different type.", "13"],
      [0, 0, 0, "Unexpected any. Specify a different type.", "14"],
      [0, 0, 0, "Unexpected any. Specify a different type.", "15"],
      [0, 0, 0, "Unexpected any. Specify a different type.", "16"],
      [0, 0, 0, "Unexpected any. Specify a different type.", "17"],
      [0, 0, 0, "Unexpected any. Specify a different type.", "18"],
      [0, 0, 0, "Unexpected any. Specify a different type.", "19"],
      [0, 0, 0, "Unexpected any. Specify a different type.", "20"],
      [0, 0, 0, "Unexpected any. Specify a different type.", "21"],
      [0, 0, 0, "Unexpected any. Specify a different type.", "22"],
      [0, 0, 0, "Unexpected any. Specify a different type.", "23"],
      [0, 0, 0, "Unexpected any. Specify a different type.", "24"],
      [0, 0, 0, "Unexpected any. Specify a different type.", "25"],
      [0, 0, 0, "Unexpected any. Specify a different type.", "26"],
      [0, 0, 0, "Unexpected any. Specify a different type.", "27"],
      [0, 0, 0, "Unexpected any. Specify a different type.", "28"],
      [0, 0, 0, "Unexpected any. Specify a different type.", "29"],
      [0, 0, 0, "Unexpected any. Specify a different type.", "30"],
      [0, 0, 0, "Unexpected any. Specify a different type.", "31"],
      [0, 0, 0, "Unexpected any. Specify a different type.", "32"],
      [0, 0, 0, "Unexpected any. Specify a different type.", "33"],
      [0, 0, 0, "Unexpected any. Specify a different type.", "34"]
    ],
    "public/app/plugins/datasource/graphite/datasource.ts:5381": [
      [0, 0, 0, "Unexpected any. Specify a different type.", "0"],
      [0, 0, 0, "Unexpected any. Specify a different type.", "1"],
      [0, 0, 0, "Unexpected any. Specify a different type.", "2"],
      [0, 0, 0, "Unexpected any. Specify a different type.", "3"],
      [0, 0, 0, "Do not use any type assertions.", "4"],
      [0, 0, 0, "Do not use any type assertions.", "5"],
      [0, 0, 0, "Unexpected any. Specify a different type.", "6"],
      [0, 0, 0, "Unexpected any. Specify a different type.", "7"],
      [0, 0, 0, "Unexpected any. Specify a different type.", "8"],
      [0, 0, 0, "Unexpected any. Specify a different type.", "9"],
      [0, 0, 0, "Unexpected any. Specify a different type.", "10"],
      [0, 0, 0, "Do not use any type assertions.", "11"],
      [0, 0, 0, "Do not use any type assertions.", "12"],
      [0, 0, 0, "Unexpected any. Specify a different type.", "13"],
      [0, 0, 0, "Unexpected any. Specify a different type.", "14"],
      [0, 0, 0, "Unexpected any. Specify a different type.", "15"],
      [0, 0, 0, "Unexpected any. Specify a different type.", "16"],
      [0, 0, 0, "Unexpected any. Specify a different type.", "17"],
      [0, 0, 0, "Unexpected any. Specify a different type.", "18"],
      [0, 0, 0, "Unexpected any. Specify a different type.", "19"],
      [0, 0, 0, "Unexpected any. Specify a different type.", "20"],
      [0, 0, 0, "Unexpected any. Specify a different type.", "21"],
      [0, 0, 0, "Unexpected any. Specify a different type.", "22"],
      [0, 0, 0, "Unexpected any. Specify a different type.", "23"],
      [0, 0, 0, "Unexpected any. Specify a different type.", "24"],
      [0, 0, 0, "Unexpected any. Specify a different type.", "25"],
      [0, 0, 0, "Unexpected any. Specify a different type.", "26"],
      [0, 0, 0, "Unexpected any. Specify a different type.", "27"],
      [0, 0, 0, "Unexpected any. Specify a different type.", "28"],
      [0, 0, 0, "Unexpected any. Specify a different type.", "29"],
      [0, 0, 0, "Unexpected any. Specify a different type.", "30"],
      [0, 0, 0, "Unexpected any. Specify a different type.", "31"],
      [0, 0, 0, "Unexpected any. Specify a different type.", "32"],
      [0, 0, 0, "Unexpected any. Specify a different type.", "33"],
      [0, 0, 0, "Unexpected any. Specify a different type.", "34"],
      [0, 0, 0, "Unexpected any. Specify a different type.", "35"],
      [0, 0, 0, "Unexpected any. Specify a different type.", "36"],
      [0, 0, 0, "Unexpected any. Specify a different type.", "37"],
      [0, 0, 0, "Unexpected any. Specify a different type.", "38"],
      [0, 0, 0, "Unexpected any. Specify a different type.", "39"],
      [0, 0, 0, "Unexpected any. Specify a different type.", "40"],
      [0, 0, 0, "Unexpected any. Specify a different type.", "41"],
      [0, 0, 0, "Unexpected any. Specify a different type.", "42"],
      [0, 0, 0, "Unexpected any. Specify a different type.", "43"],
      [0, 0, 0, "Unexpected any. Specify a different type.", "44"],
      [0, 0, 0, "Unexpected any. Specify a different type.", "45"],
      [0, 0, 0, "Unexpected any. Specify a different type.", "46"],
      [0, 0, 0, "Unexpected any. Specify a different type.", "47"],
      [0, 0, 0, "Unexpected any. Specify a different type.", "48"],
      [0, 0, 0, "Unexpected any. Specify a different type.", "49"],
      [0, 0, 0, "Unexpected any. Specify a different type.", "50"],
      [0, 0, 0, "Unexpected any. Specify a different type.", "51"],
      [0, 0, 0, "Unexpected any. Specify a different type.", "52"],
      [0, 0, 0, "Unexpected any. Specify a different type.", "53"],
      [0, 0, 0, "Unexpected any. Specify a different type.", "54"],
      [0, 0, 0, "Unexpected any. Specify a different type.", "55"],
      [0, 0, 0, "Unexpected any. Specify a different type.", "56"],
      [0, 0, 0, "Unexpected any. Specify a different type.", "57"],
      [0, 0, 0, "Unexpected any. Specify a different type.", "58"],
      [0, 0, 0, "Unexpected any. Specify a different type.", "59"],
      [0, 0, 0, "Unexpected any. Specify a different type.", "60"],
      [0, 0, 0, "Unexpected any. Specify a different type.", "61"],
      [0, 0, 0, "Unexpected any. Specify a different type.", "62"]
    ],
    "public/app/plugins/datasource/graphite/datasource_integration.test.ts:5381": [
      [0, 0, 0, "Unexpected any. Specify a different type.", "0"]
    ],
    "public/app/plugins/datasource/graphite/gfunc.ts:5381": [
      [0, 0, 0, "Unexpected any. Specify a different type.", "0"],
      [0, 0, 0, "Do not use any type assertions.", "1"],
      [0, 0, 0, "Do not use any type assertions.", "2"],
      [0, 0, 0, "Unexpected any. Specify a different type.", "3"],
      [0, 0, 0, "Unexpected any. Specify a different type.", "4"],
      [0, 0, 0, "Unexpected any. Specify a different type.", "5"],
      [0, 0, 0, "Unexpected any. Specify a different type.", "6"],
      [0, 0, 0, "Unexpected any. Specify a different type.", "7"],
      [0, 0, 0, "Unexpected any. Specify a different type.", "8"],
      [0, 0, 0, "Unexpected any. Specify a different type.", "9"],
      [0, 0, 0, "Unexpected any. Specify a different type.", "10"],
      [0, 0, 0, "Unexpected any. Specify a different type.", "11"],
      [0, 0, 0, "Unexpected any. Specify a different type.", "12"],
      [0, 0, 0, "Unexpected any. Specify a different type.", "13"],
      [0, 0, 0, "Unexpected any. Specify a different type.", "14"]
    ],
    "public/app/plugins/datasource/graphite/graphite_query.ts:5381": [
      [0, 0, 0, "Unexpected any. Specify a different type.", "0"],
      [0, 0, 0, "Unexpected any. Specify a different type.", "1"],
      [0, 0, 0, "Unexpected any. Specify a different type.", "2"],
      [0, 0, 0, "Unexpected any. Specify a different type.", "3"],
      [0, 0, 0, "Unexpected any. Specify a different type.", "4"],
      [0, 0, 0, "Unexpected any. Specify a different type.", "5"],
      [0, 0, 0, "Unexpected any. Specify a different type.", "6"],
      [0, 0, 0, "Unexpected any. Specify a different type.", "7"],
      [0, 0, 0, "Unexpected any. Specify a different type.", "8"],
      [0, 0, 0, "Unexpected any. Specify a different type.", "9"],
      [0, 0, 0, "Unexpected any. Specify a different type.", "10"],
      [0, 0, 0, "Unexpected any. Specify a different type.", "11"],
      [0, 0, 0, "Unexpected any. Specify a different type.", "12"],
      [0, 0, 0, "Unexpected any. Specify a different type.", "13"],
      [0, 0, 0, "Unexpected any. Specify a different type.", "14"],
      [0, 0, 0, "Unexpected any. Specify a different type.", "15"],
      [0, 0, 0, "Unexpected any. Specify a different type.", "16"],
      [0, 0, 0, "Unexpected any. Specify a different type.", "17"],
      [0, 0, 0, "Unexpected any. Specify a different type.", "18"],
      [0, 0, 0, "Do not use any type assertions.", "19"],
      [0, 0, 0, "Unexpected any. Specify a different type.", "20"],
      [0, 0, 0, "Unexpected any. Specify a different type.", "21"],
      [0, 0, 0, "Unexpected any. Specify a different type.", "22"],
      [0, 0, 0, "Unexpected any. Specify a different type.", "23"]
    ],
    "public/app/plugins/datasource/graphite/lexer.ts:5381": [
      [0, 0, 0, "Unexpected any. Specify a different type.", "0"],
      [0, 0, 0, "Unexpected any. Specify a different type.", "1"],
      [0, 0, 0, "Unexpected any. Specify a different type.", "2"],
      [0, 0, 0, "Unexpected any. Specify a different type.", "3"],
      [0, 0, 0, "Unexpected any. Specify a different type.", "4"],
      [0, 0, 0, "Unexpected any. Specify a different type.", "5"],
      [0, 0, 0, "Unexpected any. Specify a different type.", "6"]
    ],
    "public/app/plugins/datasource/graphite/migrations.ts:5381": [
      [0, 0, 0, "Unexpected any. Specify a different type.", "0"]
    ],
    "public/app/plugins/datasource/graphite/parser.ts:5381": [
      [0, 0, 0, "Unexpected any. Specify a different type.", "0"],
      [0, 0, 0, "Unexpected any. Specify a different type.", "1"],
      [0, 0, 0, "Unexpected any. Specify a different type.", "2"],
      [0, 0, 0, "Unexpected any. Specify a different type.", "3"],
      [0, 0, 0, "Unexpected any. Specify a different type.", "4"],
      [0, 0, 0, "Unexpected any. Specify a different type.", "5"],
      [0, 0, 0, "Unexpected any. Specify a different type.", "6"],
      [0, 0, 0, "Unexpected any. Specify a different type.", "7"],
      [0, 0, 0, "Unexpected any. Specify a different type.", "8"]
    ],
    "public/app/plugins/datasource/graphite/specs/graphite_query.test.ts:5381": [
      [0, 0, 0, "Unexpected any. Specify a different type.", "0"]
    ],
    "public/app/plugins/datasource/graphite/specs/store.test.ts:5381": [
      [0, 0, 0, "Unexpected any. Specify a different type.", "0"],
      [0, 0, 0, "Unexpected any. Specify a different type.", "1"],
      [0, 0, 0, "Unexpected any. Specify a different type.", "2"],
      [0, 0, 0, "Unexpected any. Specify a different type.", "3"]
    ],
    "public/app/plugins/datasource/graphite/state/context.tsx:5381": [
      [0, 0, 0, "Do not use any type assertions.", "0"],
      [0, 0, 0, "Do not use any type assertions.", "1"]
    ],
    "public/app/plugins/datasource/graphite/state/helpers.ts:5381": [
      [0, 0, 0, "Do not use any type assertions.", "0"]
    ],
    "public/app/plugins/datasource/graphite/state/store.ts:5381": [
      [0, 0, 0, "Do not use any type assertions.", "0"],
      [0, 0, 0, "Do not use any type assertions.", "1"],
      [0, 0, 0, "Do not use any type assertions.", "2"],
      [0, 0, 0, "Do not use any type assertions.", "3"]
    ],
    "public/app/plugins/datasource/graphite/types.ts:5381": [
      [0, 0, 0, "Unexpected any. Specify a different type.", "0"],
      [0, 0, 0, "Unexpected any. Specify a different type.", "1"]
    ],
    "public/app/plugins/datasource/graphite/utils.ts:5381": [
      [0, 0, 0, "Unexpected any. Specify a different type.", "0"],
      [0, 0, 0, "Unexpected any. Specify a different type.", "1"]
    ],
    "public/app/plugins/datasource/influxdb/components/ConfigEditor.tsx:5381": [
      [0, 0, 0, "Unexpected any. Specify a different type.", "0"],
      [0, 0, 0, "Do not use any type assertions.", "1"],
      [0, 0, 0, "Do not use any type assertions.", "2"]
    ],
    "public/app/plugins/datasource/influxdb/components/InfluxCheatSheet.tsx:5381": [
      [0, 0, 0, "Unexpected any. Specify a different type.", "0"]
    ],
    "public/app/plugins/datasource/influxdb/datasource.ts:5381": [
      [0, 0, 0, "Do not use any type assertions.", "0"],
      [0, 0, 0, "Unexpected any. Specify a different type.", "1"],
      [0, 0, 0, "Unexpected any. Specify a different type.", "2"],
      [0, 0, 0, "Unexpected any. Specify a different type.", "3"],
      [0, 0, 0, "Unexpected any. Specify a different type.", "4"],
      [0, 0, 0, "Unexpected any. Specify a different type.", "5"],
      [0, 0, 0, "Do not use any type assertions.", "6"],
      [0, 0, 0, "Unexpected any. Specify a different type.", "7"],
      [0, 0, 0, "Unexpected any. Specify a different type.", "8"],
      [0, 0, 0, "Unexpected any. Specify a different type.", "9"],
      [0, 0, 0, "Unexpected any. Specify a different type.", "10"],
      [0, 0, 0, "Unexpected any. Specify a different type.", "11"],
      [0, 0, 0, "Unexpected any. Specify a different type.", "12"],
      [0, 0, 0, "Unexpected any. Specify a different type.", "13"],
      [0, 0, 0, "Unexpected any. Specify a different type.", "14"],
      [0, 0, 0, "Unexpected any. Specify a different type.", "15"],
      [0, 0, 0, "Unexpected any. Specify a different type.", "16"],
      [0, 0, 0, "Do not use any type assertions.", "17"],
      [0, 0, 0, "Unexpected any. Specify a different type.", "18"],
      [0, 0, 0, "Unexpected any. Specify a different type.", "19"],
      [0, 0, 0, "Unexpected any. Specify a different type.", "20"],
      [0, 0, 0, "Unexpected any. Specify a different type.", "21"],
      [0, 0, 0, "Do not use any type assertions.", "22"],
      [0, 0, 0, "Unexpected any. Specify a different type.", "23"],
      [0, 0, 0, "Unexpected any. Specify a different type.", "24"],
      [0, 0, 0, "Unexpected any. Specify a different type.", "25"],
      [0, 0, 0, "Unexpected any. Specify a different type.", "26"],
      [0, 0, 0, "Unexpected any. Specify a different type.", "27"],
      [0, 0, 0, "Unexpected any. Specify a different type.", "28"],
      [0, 0, 0, "Unexpected any. Specify a different type.", "29"],
      [0, 0, 0, "Unexpected any. Specify a different type.", "30"],
      [0, 0, 0, "Unexpected any. Specify a different type.", "31"],
      [0, 0, 0, "Unexpected any. Specify a different type.", "32"],
      [0, 0, 0, "Unexpected any. Specify a different type.", "33"]
    ],
    "public/app/plugins/datasource/influxdb/influx_query_model.ts:5381": [
      [0, 0, 0, "Unexpected any. Specify a different type.", "0"],
      [0, 0, 0, "Unexpected any. Specify a different type.", "1"],
      [0, 0, 0, "Unexpected any. Specify a different type.", "2"],
      [0, 0, 0, "Unexpected any. Specify a different type.", "3"],
      [0, 0, 0, "Unexpected any. Specify a different type.", "4"],
      [0, 0, 0, "Unexpected any. Specify a different type.", "5"],
      [0, 0, 0, "Unexpected any. Specify a different type.", "6"],
      [0, 0, 0, "Unexpected any. Specify a different type.", "7"],
      [0, 0, 0, "Unexpected any. Specify a different type.", "8"],
      [0, 0, 0, "Unexpected any. Specify a different type.", "9"],
      [0, 0, 0, "Unexpected any. Specify a different type.", "10"],
      [0, 0, 0, "Unexpected any. Specify a different type.", "11"],
      [0, 0, 0, "Unexpected any. Specify a different type.", "12"],
      [0, 0, 0, "Unexpected any. Specify a different type.", "13"],
      [0, 0, 0, "Unexpected any. Specify a different type.", "14"],
      [0, 0, 0, "Unexpected any. Specify a different type.", "15"],
      [0, 0, 0, "Unexpected any. Specify a different type.", "16"],
      [0, 0, 0, "Unexpected any. Specify a different type.", "17"],
      [0, 0, 0, "Unexpected any. Specify a different type.", "18"],
      [0, 0, 0, "Unexpected any. Specify a different type.", "19"],
      [0, 0, 0, "Unexpected any. Specify a different type.", "20"]
    ],
    "public/app/plugins/datasource/influxdb/influx_series.ts:5381": [
      [0, 0, 0, "Unexpected any. Specify a different type.", "0"],
      [0, 0, 0, "Unexpected any. Specify a different type.", "1"],
      [0, 0, 0, "Unexpected any. Specify a different type.", "2"],
      [0, 0, 0, "Unexpected any. Specify a different type.", "3"],
      [0, 0, 0, "Unexpected any. Specify a different type.", "4"],
      [0, 0, 0, "Unexpected any. Specify a different type.", "5"],
      [0, 0, 0, "Unexpected any. Specify a different type.", "6"],
      [0, 0, 0, "Unexpected any. Specify a different type.", "7"],
      [0, 0, 0, "Unexpected any. Specify a different type.", "8"],
      [0, 0, 0, "Unexpected any. Specify a different type.", "9"],
      [0, 0, 0, "Unexpected any. Specify a different type.", "10"],
      [0, 0, 0, "Unexpected any. Specify a different type.", "11"],
      [0, 0, 0, "Unexpected any. Specify a different type.", "12"],
      [0, 0, 0, "Unexpected any. Specify a different type.", "13"],
      [0, 0, 0, "Unexpected any. Specify a different type.", "14"],
      [0, 0, 0, "Unexpected any. Specify a different type.", "15"],
      [0, 0, 0, "Unexpected any. Specify a different type.", "16"],
      [0, 0, 0, "Unexpected any. Specify a different type.", "17"],
      [0, 0, 0, "Unexpected any. Specify a different type.", "18"]
    ],
    "public/app/plugins/datasource/influxdb/migrations.ts:5381": [
      [0, 0, 0, "Unexpected any. Specify a different type.", "0"]
    ],
    "public/app/plugins/datasource/influxdb/query_builder.ts:5381": [
      [0, 0, 0, "Unexpected any. Specify a different type.", "0"],
      [0, 0, 0, "Unexpected any. Specify a different type.", "1"],
      [0, 0, 0, "Unexpected any. Specify a different type.", "2"],
      [0, 0, 0, "Unexpected any. Specify a different type.", "3"],
      [0, 0, 0, "Unexpected any. Specify a different type.", "4"],
      [0, 0, 0, "Do not use any type assertions.", "5"]
    ],
    "public/app/plugins/datasource/influxdb/query_part.ts:5381": [
      [0, 0, 0, "Unexpected any. Specify a different type.", "0"],
      [0, 0, 0, "Unexpected any. Specify a different type.", "1"],
      [0, 0, 0, "Unexpected any. Specify a different type.", "2"],
      [0, 0, 0, "Unexpected any. Specify a different type.", "3"],
      [0, 0, 0, "Unexpected any. Specify a different type.", "4"],
      [0, 0, 0, "Unexpected any. Specify a different type.", "5"],
      [0, 0, 0, "Unexpected any. Specify a different type.", "6"],
      [0, 0, 0, "Unexpected any. Specify a different type.", "7"],
      [0, 0, 0, "Unexpected any. Specify a different type.", "8"],
      [0, 0, 0, "Unexpected any. Specify a different type.", "9"],
      [0, 0, 0, "Unexpected any. Specify a different type.", "10"],
      [0, 0, 0, "Unexpected any. Specify a different type.", "11"],
      [0, 0, 0, "Unexpected any. Specify a different type.", "12"],
      [0, 0, 0, "Unexpected any. Specify a different type.", "13"],
      [0, 0, 0, "Unexpected any. Specify a different type.", "14"],
      [0, 0, 0, "Unexpected any. Specify a different type.", "15"],
      [0, 0, 0, "Unexpected any. Specify a different type.", "16"],
      [0, 0, 0, "Unexpected any. Specify a different type.", "17"]
    ],
    "public/app/plugins/datasource/influxdb/response_parser.ts:5381": [
      [0, 0, 0, "Unexpected any. Specify a different type.", "0"],
      [0, 0, 0, "Unexpected any. Specify a different type.", "1"],
      [0, 0, 0, "Unexpected any. Specify a different type.", "2"],
      [0, 0, 0, "Unexpected any. Specify a different type.", "3"],
      [0, 0, 0, "Do not use any type assertions.", "4"],
      [0, 0, 0, "Unexpected any. Specify a different type.", "5"],
      [0, 0, 0, "Unexpected any. Specify a different type.", "6"],
      [0, 0, 0, "Unexpected any. Specify a different type.", "7"],
      [0, 0, 0, "Unexpected any. Specify a different type.", "8"],
      [0, 0, 0, "Unexpected any. Specify a different type.", "9"],
      [0, 0, 0, "Unexpected any. Specify a different type.", "10"],
      [0, 0, 0, "Unexpected any. Specify a different type.", "11"],
      [0, 0, 0, "Unexpected any. Specify a different type.", "12"]
    ],
    "public/app/plugins/datasource/influxdb/specs/datasource.test.ts:5381": [
      [0, 0, 0, "Unexpected any. Specify a different type.", "0"],
      [0, 0, 0, "Unexpected any. Specify a different type.", "1"],
      [0, 0, 0, "Unexpected any. Specify a different type.", "2"],
      [0, 0, 0, "Unexpected any. Specify a different type.", "3"],
      [0, 0, 0, "Unexpected any. Specify a different type.", "4"],
      [0, 0, 0, "Unexpected any. Specify a different type.", "5"],
      [0, 0, 0, "Unexpected any. Specify a different type.", "6"],
      [0, 0, 0, "Unexpected any. Specify a different type.", "7"],
      [0, 0, 0, "Unexpected any. Specify a different type.", "8"],
      [0, 0, 0, "Unexpected any. Specify a different type.", "9"],
      [0, 0, 0, "Unexpected any. Specify a different type.", "10"],
      [0, 0, 0, "Unexpected any. Specify a different type.", "11"],
      [0, 0, 0, "Unexpected any. Specify a different type.", "12"],
      [0, 0, 0, "Unexpected any. Specify a different type.", "13"],
      [0, 0, 0, "Unexpected any. Specify a different type.", "14"],
      [0, 0, 0, "Unexpected any. Specify a different type.", "15"],
      [0, 0, 0, "Unexpected any. Specify a different type.", "16"]
    ],
    "public/app/plugins/datasource/influxdb/specs/influx_query_model.test.ts:5381": [
      [0, 0, 0, "Unexpected any. Specify a different type.", "0"],
      [0, 0, 0, "Unexpected any. Specify a different type.", "1"]
    ],
    "public/app/plugins/datasource/influxdb/specs/response_parser.test.ts:5381": [
      [0, 0, 0, "Unexpected any. Specify a different type.", "0"],
      [0, 0, 0, "Unexpected any. Specify a different type.", "1"],
      [0, 0, 0, "Unexpected any. Specify a different type.", "2"]
    ],
    "public/app/plugins/datasource/jaeger/components/SearchForm.test.tsx:5381": [
      [0, 0, 0, "Unexpected any. Specify a different type.", "0"],
      [0, 0, 0, "Unexpected any. Specify a different type.", "1"],
      [0, 0, 0, "Unexpected any. Specify a different type.", "2"],
      [0, 0, 0, "Unexpected any. Specify a different type.", "3"],
      [0, 0, 0, "Unexpected any. Specify a different type.", "4"]
    ],
    "public/app/plugins/datasource/jaeger/datasource.test.ts:5381": [
      [0, 0, 0, "Unexpected any. Specify a different type.", "0"],
      [0, 0, 0, "Unexpected any. Specify a different type.", "1"],
      [0, 0, 0, "Unexpected any. Specify a different type.", "2"],
      [0, 0, 0, "Unexpected any. Specify a different type.", "3"],
      [0, 0, 0, "Unexpected any. Specify a different type.", "4"],
      [0, 0, 0, "Unexpected any. Specify a different type.", "5"]
    ],
    "public/app/plugins/datasource/jaeger/datasource.ts:5381": [
      [0, 0, 0, "Unexpected any. Specify a different type.", "0"],
      [0, 0, 0, "Unexpected any. Specify a different type.", "1"],
      [0, 0, 0, "Do not use any type assertions.", "2"],
      [0, 0, 0, "Unexpected any. Specify a different type.", "3"],
      [0, 0, 0, "Unexpected any. Specify a different type.", "4"],
      [0, 0, 0, "Unexpected any. Specify a different type.", "5"],
      [0, 0, 0, "Unexpected any. Specify a different type.", "6"],
      [0, 0, 0, "Unexpected any. Specify a different type.", "7"]
    ],
    "public/app/plugins/datasource/jaeger/testResponse.ts:5381": [
      [0, 0, 0, "Unexpected any. Specify a different type.", "0"],
      [0, 0, 0, "Do not use any type assertions.", "1"],
      [0, 0, 0, "Unexpected any. Specify a different type.", "2"],
      [0, 0, 0, "Unexpected any. Specify a different type.", "3"],
      [0, 0, 0, "Unexpected any. Specify a different type.", "4"]
    ],
    "public/app/plugins/datasource/jaeger/types.ts:5381": [
      [0, 0, 0, "Unexpected any. Specify a different type.", "0"]
    ],
    "public/app/plugins/datasource/jaeger/util.ts:5381": [
      [0, 0, 0, "Unexpected any. Specify a different type.", "0"]
    ],
    "public/app/plugins/datasource/loki/LanguageProvider.ts:5381": [
      [0, 0, 0, "Unexpected any. Specify a different type.", "0"],
      [0, 0, 0, "Unexpected any. Specify a different type.", "1"],
      [0, 0, 0, "Unexpected any. Specify a different type.", "2"]
    ],
    "public/app/plugins/datasource/loki/LiveStreams.ts:5381": [
      [0, 0, 0, "Unexpected any. Specify a different type.", "0"]
    ],
    "public/app/plugins/datasource/loki/components/LokiLabelBrowser.tsx:5381": [
      [0, 0, 0, "Do not use any type assertions.", "0"],
      [0, 0, 0, "Do not use any type assertions.", "1"]
    ],
    "public/app/plugins/datasource/loki/components/LokiQueryField.tsx:5381": [
      [0, 0, 0, "Do not use any type assertions.", "0"],
      [0, 0, 0, "Do not use any type assertions.", "1"]
    ],
    "public/app/plugins/datasource/loki/configuration/ConfigEditor.tsx:5381": [
      [0, 0, 0, "Unexpected any. Specify a different type.", "0"]
    ],
    "public/app/plugins/datasource/loki/configuration/DebugSection.tsx:5381": [
      [0, 0, 0, "Do not use any type assertions.", "0"],
      [0, 0, 0, "Unexpected any. Specify a different type.", "1"]
    ],
    "public/app/plugins/datasource/loki/datasource.test.ts:5381": [
      [0, 0, 0, "Unexpected any. Specify a different type.", "0"],
      [0, 0, 0, "Unexpected any. Specify a different type.", "1"]
    ],
    "public/app/plugins/datasource/loki/datasource.ts:5381": [
      [0, 0, 0, "Unexpected any. Specify a different type.", "0"],
      [0, 0, 0, "Unexpected any. Specify a different type.", "1"],
      [0, 0, 0, "Unexpected any. Specify a different type.", "2"],
      [0, 0, 0, "Unexpected any. Specify a different type.", "3"],
      [0, 0, 0, "Unexpected any. Specify a different type.", "4"],
      [0, 0, 0, "Unexpected any. Specify a different type.", "5"],
      [0, 0, 0, "Unexpected any. Specify a different type.", "6"]
    ],
    "public/app/plugins/datasource/loki/getDerivedFields.ts:5381": [
      [0, 0, 0, "Unexpected any. Specify a different type.", "0"],
      [0, 0, 0, "Do not use any type assertions.", "1"]
    ],
    "public/app/plugins/datasource/loki/liveStreamsResultTransformer.ts:5381": [
      [0, 0, 0, "Unexpected any. Specify a different type.", "0"]
    ],
    "public/app/plugins/datasource/loki/querybuilder/binaryScalarOperations.ts:5381": [
      [0, 0, 0, "Unexpected any. Specify a different type.", "0"]
    ],
    "public/app/plugins/datasource/loki/querybuilder/components/LokiQueryBuilder.tsx:5381": [
      [0, 0, 0, "Unexpected any. Specify a different type.", "0"],
      [0, 0, 0, "Do not use any type assertions.", "1"]
    ],
    "public/app/plugins/datasource/loki/querybuilder/components/LokiQueryBuilderContainer.tsx:5381": [
      [0, 0, 0, "Do not use any type assertions.", "0"]
    ],
    "public/app/plugins/datasource/loki/querybuilder/parsing.ts:5381": [
      [0, 0, 0, "Unexpected any. Specify a different type.", "0"],
      [0, 0, 0, "Do not use any type assertions.", "1"]
    ],
    "public/app/plugins/datasource/loki/querybuilder/state.ts:5381": [
      [0, 0, 0, "Do not use any type assertions.", "0"]
    ],
    "public/app/plugins/datasource/loki/streaming.ts:5381": [
      [0, 0, 0, "Unexpected any. Specify a different type.", "0"],
      [0, 0, 0, "Do not use any type assertions.", "1"],
      [0, 0, 0, "Unexpected any. Specify a different type.", "2"]
    ],
    "public/app/plugins/datasource/mixed/MixedDataSource.test.ts:5381": [
      [0, 0, 0, "Unexpected any. Specify a different type.", "0"],
      [0, 0, 0, "Unexpected any. Specify a different type.", "1"],
      [0, 0, 0, "Unexpected any. Specify a different type.", "2"],
      [0, 0, 0, "Unexpected any. Specify a different type.", "3"],
      [0, 0, 0, "Unexpected any. Specify a different type.", "4"],
      [0, 0, 0, "Unexpected any. Specify a different type.", "5"],
      [0, 0, 0, "Unexpected any. Specify a different type.", "6"],
      [0, 0, 0, "Unexpected any. Specify a different type.", "7"],
      [0, 0, 0, "Unexpected any. Specify a different type.", "8"]
    ],
    "public/app/plugins/datasource/mixed/MixedDataSource.ts:5381": [
      [0, 0, 0, "Do not use any type assertions.", "0"],
      [0, 0, 0, "Do not use any type assertions.", "1"],
      [0, 0, 0, "Do not use any type assertions.", "2"]
    ],
    "public/app/plugins/datasource/opentsdb/datasource.d.ts:5381": [
      [0, 0, 0, "Unexpected any. Specify a different type.", "0"]
    ],
    "public/app/plugins/datasource/opentsdb/datasource.ts:5381": [
      [0, 0, 0, "Unexpected any. Specify a different type.", "0"],
      [0, 0, 0, "Unexpected any. Specify a different type.", "1"],
      [0, 0, 0, "Unexpected any. Specify a different type.", "2"],
      [0, 0, 0, "Unexpected any. Specify a different type.", "3"],
      [0, 0, 0, "Unexpected any. Specify a different type.", "4"],
      [0, 0, 0, "Unexpected any. Specify a different type.", "5"],
      [0, 0, 0, "Unexpected any. Specify a different type.", "6"],
      [0, 0, 0, "Unexpected any. Specify a different type.", "7"],
      [0, 0, 0, "Unexpected any. Specify a different type.", "8"],
      [0, 0, 0, "Unexpected any. Specify a different type.", "9"],
      [0, 0, 0, "Unexpected any. Specify a different type.", "10"],
      [0, 0, 0, "Unexpected any. Specify a different type.", "11"],
      [0, 0, 0, "Unexpected any. Specify a different type.", "12"],
      [0, 0, 0, "Unexpected any. Specify a different type.", "13"],
      [0, 0, 0, "Unexpected any. Specify a different type.", "14"],
      [0, 0, 0, "Unexpected any. Specify a different type.", "15"],
      [0, 0, 0, "Unexpected any. Specify a different type.", "16"],
      [0, 0, 0, "Unexpected any. Specify a different type.", "17"],
      [0, 0, 0, "Unexpected any. Specify a different type.", "18"],
      [0, 0, 0, "Unexpected any. Specify a different type.", "19"],
      [0, 0, 0, "Unexpected any. Specify a different type.", "20"],
      [0, 0, 0, "Unexpected any. Specify a different type.", "21"],
      [0, 0, 0, "Unexpected any. Specify a different type.", "22"],
      [0, 0, 0, "Unexpected any. Specify a different type.", "23"],
      [0, 0, 0, "Unexpected any. Specify a different type.", "24"],
      [0, 0, 0, "Unexpected any. Specify a different type.", "25"],
      [0, 0, 0, "Unexpected any. Specify a different type.", "26"],
      [0, 0, 0, "Unexpected any. Specify a different type.", "27"],
      [0, 0, 0, "Unexpected any. Specify a different type.", "28"],
      [0, 0, 0, "Unexpected any. Specify a different type.", "29"],
      [0, 0, 0, "Unexpected any. Specify a different type.", "30"],
      [0, 0, 0, "Unexpected any. Specify a different type.", "31"],
      [0, 0, 0, "Unexpected any. Specify a different type.", "32"],
      [0, 0, 0, "Unexpected any. Specify a different type.", "33"],
      [0, 0, 0, "Unexpected any. Specify a different type.", "34"],
      [0, 0, 0, "Unexpected any. Specify a different type.", "35"],
      [0, 0, 0, "Unexpected any. Specify a different type.", "36"],
      [0, 0, 0, "Unexpected any. Specify a different type.", "37"],
      [0, 0, 0, "Unexpected any. Specify a different type.", "38"],
      [0, 0, 0, "Unexpected any. Specify a different type.", "39"],
      [0, 0, 0, "Unexpected any. Specify a different type.", "40"],
      [0, 0, 0, "Unexpected any. Specify a different type.", "41"],
      [0, 0, 0, "Unexpected any. Specify a different type.", "42"],
      [0, 0, 0, "Unexpected any. Specify a different type.", "43"],
      [0, 0, 0, "Unexpected any. Specify a different type.", "44"],
      [0, 0, 0, "Unexpected any. Specify a different type.", "45"],
      [0, 0, 0, "Unexpected any. Specify a different type.", "46"],
      [0, 0, 0, "Unexpected any. Specify a different type.", "47"],
      [0, 0, 0, "Unexpected any. Specify a different type.", "48"],
      [0, 0, 0, "Unexpected any. Specify a different type.", "49"],
      [0, 0, 0, "Unexpected any. Specify a different type.", "50"],
      [0, 0, 0, "Unexpected any. Specify a different type.", "51"],
      [0, 0, 0, "Unexpected any. Specify a different type.", "52"],
      [0, 0, 0, "Do not use any type assertions.", "53"],
      [0, 0, 0, "Unexpected any. Specify a different type.", "54"],
      [0, 0, 0, "Unexpected any. Specify a different type.", "55"],
      [0, 0, 0, "Unexpected any. Specify a different type.", "56"],
      [0, 0, 0, "Unexpected any. Specify a different type.", "57"]
    ],
    "public/app/plugins/datasource/opentsdb/migrations.ts:5381": [
      [0, 0, 0, "Unexpected any. Specify a different type.", "0"]
    ],
    "public/app/plugins/datasource/opentsdb/specs/datasource.test.ts:5381": [
      [0, 0, 0, "Unexpected any. Specify a different type.", "0"],
      [0, 0, 0, "Unexpected any. Specify a different type.", "1"]
    ],
    "public/app/plugins/datasource/prometheus/components/PromExploreExtraField.test.tsx:5381": [
      [0, 0, 0, "Unexpected any. Specify a different type.", "0"]
    ],
    "public/app/plugins/datasource/prometheus/components/PromLink.test.tsx:5381": [
      [0, 0, 0, "Unexpected any. Specify a different type.", "0"]
    ],
    "public/app/plugins/datasource/prometheus/components/PromLink.tsx:5381": [
      [0, 0, 0, "Do not use any type assertions.", "0"]
    ],
    "public/app/plugins/datasource/prometheus/components/PromQueryEditorByApp.test.tsx:5381": [
      [0, 0, 0, "Unexpected any. Specify a different type.", "0"]
    ],
    "public/app/plugins/datasource/prometheus/components/PromQueryField.test.tsx:5381": [
      [0, 0, 0, "Unexpected any. Specify a different type.", "0"],
      [0, 0, 0, "Unexpected any. Specify a different type.", "1"],
      [0, 0, 0, "Unexpected any. Specify a different type.", "2"]
    ],
    "public/app/plugins/datasource/prometheus/components/PromQueryField.tsx:5381": [
      [0, 0, 0, "Unexpected any. Specify a different type.", "0"],
      [0, 0, 0, "Unexpected any. Specify a different type.", "1"],
      [0, 0, 0, "Unexpected any. Specify a different type.", "2"],
      [0, 0, 0, "Unexpected any. Specify a different type.", "3"],
      [0, 0, 0, "Do not use any type assertions.", "4"]
    ],
    "public/app/plugins/datasource/prometheus/components/PrometheusMetricsBrowser.tsx:5381": [
      [0, 0, 0, "Do not use any type assertions.", "0"],
      [0, 0, 0, "Do not use any type assertions.", "1"],
      [0, 0, 0, "Do not use any type assertions.", "2"]
    ],
    "public/app/plugins/datasource/prometheus/configuration/AzureCredentials.ts:5381": [
      [0, 0, 0, "Do not use any type assertions.", "0"]
    ],
    "public/app/plugins/datasource/prometheus/configuration/AzureCredentialsConfig.ts:5381": [
      [0, 0, 0, "Unexpected any. Specify a different type.", "0"],
      [0, 0, 0, "Unexpected any. Specify a different type.", "1"],
      [0, 0, 0, "Unexpected any. Specify a different type.", "2"],
      [0, 0, 0, "Unexpected any. Specify a different type.", "3"],
      [0, 0, 0, "Unexpected any. Specify a different type.", "4"],
      [0, 0, 0, "Unexpected any. Specify a different type.", "5"],
      [0, 0, 0, "Do not use any type assertions.", "6"],
      [0, 0, 0, "Unexpected any. Specify a different type.", "7"],
      [0, 0, 0, "Unexpected any. Specify a different type.", "8"],
      [0, 0, 0, "Unexpected any. Specify a different type.", "9"],
      [0, 0, 0, "Unexpected any. Specify a different type.", "10"],
      [0, 0, 0, "Unexpected any. Specify a different type.", "11"],
      [0, 0, 0, "Unexpected any. Specify a different type.", "12"],
      [0, 0, 0, "Unexpected any. Specify a different type.", "13"],
      [0, 0, 0, "Unexpected any. Specify a different type.", "14"],
      [0, 0, 0, "Unexpected any. Specify a different type.", "15"],
      [0, 0, 0, "Unexpected any. Specify a different type.", "16"],
      [0, 0, 0, "Unexpected any. Specify a different type.", "17"],
      [0, 0, 0, "Unexpected any. Specify a different type.", "18"]
    ],
    "public/app/plugins/datasource/prometheus/configuration/ConfigEditor.tsx:5381": [
      [0, 0, 0, "Unexpected any. Specify a different type.", "0"],
      [0, 0, 0, "Unexpected any. Specify a different type.", "1"],
      [0, 0, 0, "Unexpected any. Specify a different type.", "2"],
      [0, 0, 0, "Unexpected any. Specify a different type.", "3"]
    ],
    "public/app/plugins/datasource/prometheus/configuration/PromSettings.tsx:5381": [
      [0, 0, 0, "Do not use any type assertions.", "0"]
    ],
    "public/app/plugins/datasource/prometheus/datasource.test.ts:5381": [
      [0, 0, 0, "Unexpected any. Specify a different type.", "0"],
      [0, 0, 0, "Unexpected any. Specify a different type.", "1"],
      [0, 0, 0, "Unexpected any. Specify a different type.", "2"],
      [0, 0, 0, "Unexpected any. Specify a different type.", "3"],
      [0, 0, 0, "Unexpected any. Specify a different type.", "4"],
      [0, 0, 0, "Unexpected any. Specify a different type.", "5"],
      [0, 0, 0, "Unexpected any. Specify a different type.", "6"],
      [0, 0, 0, "Unexpected any. Specify a different type.", "7"],
      [0, 0, 0, "Unexpected any. Specify a different type.", "8"],
      [0, 0, 0, "Unexpected any. Specify a different type.", "9"],
      [0, 0, 0, "Unexpected any. Specify a different type.", "10"],
      [0, 0, 0, "Unexpected any. Specify a different type.", "11"],
      [0, 0, 0, "Unexpected any. Specify a different type.", "12"],
      [0, 0, 0, "Unexpected any. Specify a different type.", "13"],
      [0, 0, 0, "Unexpected any. Specify a different type.", "14"],
      [0, 0, 0, "Unexpected any. Specify a different type.", "15"],
      [0, 0, 0, "Unexpected any. Specify a different type.", "16"],
      [0, 0, 0, "Unexpected any. Specify a different type.", "17"],
      [0, 0, 0, "Unexpected any. Specify a different type.", "18"],
      [0, 0, 0, "Unexpected any. Specify a different type.", "19"],
      [0, 0, 0, "Unexpected any. Specify a different type.", "20"],
      [0, 0, 0, "Unexpected any. Specify a different type.", "21"],
      [0, 0, 0, "Unexpected any. Specify a different type.", "22"],
      [0, 0, 0, "Unexpected any. Specify a different type.", "23"],
      [0, 0, 0, "Unexpected any. Specify a different type.", "24"],
      [0, 0, 0, "Unexpected any. Specify a different type.", "25"],
      [0, 0, 0, "Unexpected any. Specify a different type.", "26"],
      [0, 0, 0, "Unexpected any. Specify a different type.", "27"],
      [0, 0, 0, "Unexpected any. Specify a different type.", "28"],
      [0, 0, 0, "Unexpected any. Specify a different type.", "29"],
      [0, 0, 0, "Unexpected any. Specify a different type.", "30"],
      [0, 0, 0, "Unexpected any. Specify a different type.", "31"],
      [0, 0, 0, "Unexpected any. Specify a different type.", "32"],
      [0, 0, 0, "Unexpected any. Specify a different type.", "33"],
      [0, 0, 0, "Unexpected any. Specify a different type.", "34"],
      [0, 0, 0, "Unexpected any. Specify a different type.", "35"],
      [0, 0, 0, "Unexpected any. Specify a different type.", "36"],
      [0, 0, 0, "Unexpected any. Specify a different type.", "37"],
      [0, 0, 0, "Unexpected any. Specify a different type.", "38"],
      [0, 0, 0, "Unexpected any. Specify a different type.", "39"],
      [0, 0, 0, "Unexpected any. Specify a different type.", "40"],
      [0, 0, 0, "Unexpected any. Specify a different type.", "41"],
      [0, 0, 0, "Unexpected any. Specify a different type.", "42"],
      [0, 0, 0, "Unexpected any. Specify a different type.", "43"],
      [0, 0, 0, "Unexpected any. Specify a different type.", "44"],
      [0, 0, 0, "Unexpected any. Specify a different type.", "45"],
      [0, 0, 0, "Unexpected any. Specify a different type.", "46"],
      [0, 0, 0, "Unexpected any. Specify a different type.", "47"],
      [0, 0, 0, "Unexpected any. Specify a different type.", "48"],
      [0, 0, 0, "Unexpected any. Specify a different type.", "49"],
      [0, 0, 0, "Unexpected any. Specify a different type.", "50"],
      [0, 0, 0, "Unexpected any. Specify a different type.", "51"],
      [0, 0, 0, "Unexpected any. Specify a different type.", "52"],
      [0, 0, 0, "Unexpected any. Specify a different type.", "53"],
      [0, 0, 0, "Unexpected any. Specify a different type.", "54"],
      [0, 0, 0, "Unexpected any. Specify a different type.", "55"],
      [0, 0, 0, "Unexpected any. Specify a different type.", "56"],
      [0, 0, 0, "Unexpected any. Specify a different type.", "57"],
      [0, 0, 0, "Unexpected any. Specify a different type.", "58"],
      [0, 0, 0, "Unexpected any. Specify a different type.", "59"],
      [0, 0, 0, "Unexpected any. Specify a different type.", "60"],
      [0, 0, 0, "Unexpected any. Specify a different type.", "61"],
      [0, 0, 0, "Unexpected any. Specify a different type.", "62"],
      [0, 0, 0, "Unexpected any. Specify a different type.", "63"],
      [0, 0, 0, "Unexpected any. Specify a different type.", "64"],
      [0, 0, 0, "Unexpected any. Specify a different type.", "65"],
      [0, 0, 0, "Unexpected any. Specify a different type.", "66"],
      [0, 0, 0, "Unexpected any. Specify a different type.", "67"],
      [0, 0, 0, "Unexpected any. Specify a different type.", "68"],
      [0, 0, 0, "Unexpected any. Specify a different type.", "69"],
      [0, 0, 0, "Unexpected any. Specify a different type.", "70"],
      [0, 0, 0, "Unexpected any. Specify a different type.", "71"],
      [0, 0, 0, "Unexpected any. Specify a different type.", "72"],
      [0, 0, 0, "Unexpected any. Specify a different type.", "73"],
      [0, 0, 0, "Unexpected any. Specify a different type.", "74"],
      [0, 0, 0, "Unexpected any. Specify a different type.", "75"],
      [0, 0, 0, "Unexpected any. Specify a different type.", "76"],
      [0, 0, 0, "Unexpected any. Specify a different type.", "77"],
      [0, 0, 0, "Unexpected any. Specify a different type.", "78"],
      [0, 0, 0, "Unexpected any. Specify a different type.", "79"],
      [0, 0, 0, "Unexpected any. Specify a different type.", "80"],
      [0, 0, 0, "Unexpected any. Specify a different type.", "81"],
      [0, 0, 0, "Unexpected any. Specify a different type.", "82"],
      [0, 0, 0, "Unexpected any. Specify a different type.", "83"],
      [0, 0, 0, "Unexpected any. Specify a different type.", "84"],
      [0, 0, 0, "Unexpected any. Specify a different type.", "85"],
      [0, 0, 0, "Unexpected any. Specify a different type.", "86"],
      [0, 0, 0, "Unexpected any. Specify a different type.", "87"],
      [0, 0, 0, "Unexpected any. Specify a different type.", "88"],
      [0, 0, 0, "Unexpected any. Specify a different type.", "89"],
      [0, 0, 0, "Unexpected any. Specify a different type.", "90"],
      [0, 0, 0, "Unexpected any. Specify a different type.", "91"],
      [0, 0, 0, "Unexpected any. Specify a different type.", "92"],
      [0, 0, 0, "Unexpected any. Specify a different type.", "93"],
      [0, 0, 0, "Unexpected any. Specify a different type.", "94"],
      [0, 0, 0, "Unexpected any. Specify a different type.", "95"],
      [0, 0, 0, "Unexpected any. Specify a different type.", "96"],
      [0, 0, 0, "Unexpected any. Specify a different type.", "97"],
      [0, 0, 0, "Unexpected any. Specify a different type.", "98"],
      [0, 0, 0, "Unexpected any. Specify a different type.", "99"],
      [0, 0, 0, "Unexpected any. Specify a different type.", "100"],
      [0, 0, 0, "Unexpected any. Specify a different type.", "101"],
      [0, 0, 0, "Unexpected any. Specify a different type.", "102"],
      [0, 0, 0, "Unexpected any. Specify a different type.", "103"],
      [0, 0, 0, "Unexpected any. Specify a different type.", "104"],
      [0, 0, 0, "Unexpected any. Specify a different type.", "105"],
      [0, 0, 0, "Unexpected any. Specify a different type.", "106"]
    ],
    "public/app/plugins/datasource/prometheus/datasource.tsx:5381": [
      [0, 0, 0, "Unexpected any. Specify a different type.", "0"],
      [0, 0, 0, "Unexpected any. Specify a different type.", "1"],
      [0, 0, 0, "Unexpected any. Specify a different type.", "2"],
      [0, 0, 0, "Unexpected any. Specify a different type.", "3"],
      [0, 0, 0, "Unexpected any. Specify a different type.", "4"],
      [0, 0, 0, "Unexpected any. Specify a different type.", "5"],
      [0, 0, 0, "Unexpected any. Specify a different type.", "6"],
      [0, 0, 0, "Unexpected any. Specify a different type.", "7"],
      [0, 0, 0, "Unexpected any. Specify a different type.", "8"],
      [0, 0, 0, "Unexpected any. Specify a different type.", "9"],
      [0, 0, 0, "Unexpected any. Specify a different type.", "10"],
      [0, 0, 0, "Do not use any type assertions.", "11"],
      [0, 0, 0, "Unexpected any. Specify a different type.", "12"],
      [0, 0, 0, "Unexpected any. Specify a different type.", "13"],
      [0, 0, 0, "Unexpected any. Specify a different type.", "14"],
      [0, 0, 0, "Unexpected any. Specify a different type.", "15"],
      [0, 0, 0, "Unexpected any. Specify a different type.", "16"],
      [0, 0, 0, "Unexpected any. Specify a different type.", "17"],
      [0, 0, 0, "Unexpected any. Specify a different type.", "18"],
      [0, 0, 0, "Unexpected any. Specify a different type.", "19"],
      [0, 0, 0, "Unexpected any. Specify a different type.", "20"],
      [0, 0, 0, "Unexpected any. Specify a different type.", "21"],
      [0, 0, 0, "Do not use any type assertions.", "22"],
      [0, 0, 0, "Unexpected any. Specify a different type.", "23"],
      [0, 0, 0, "Unexpected any. Specify a different type.", "24"],
      [0, 0, 0, "Unexpected any. Specify a different type.", "25"],
      [0, 0, 0, "Unexpected any. Specify a different type.", "26"],
      [0, 0, 0, "Unexpected any. Specify a different type.", "27"],
      [0, 0, 0, "Unexpected any. Specify a different type.", "28"],
      [0, 0, 0, "Unexpected any. Specify a different type.", "29"],
      [0, 0, 0, "Unexpected any. Specify a different type.", "30"],
      [0, 0, 0, "Unexpected any. Specify a different type.", "31"],
      [0, 0, 0, "Unexpected any. Specify a different type.", "32"],
      [0, 0, 0, "Unexpected any. Specify a different type.", "33"]
    ],
    "public/app/plugins/datasource/prometheus/language_provider.test.ts:5381": [
      [0, 0, 0, "Unexpected any. Specify a different type.", "0"],
      [0, 0, 0, "Unexpected any. Specify a different type.", "1"],
      [0, 0, 0, "Unexpected any. Specify a different type.", "2"]
    ],
    "public/app/plugins/datasource/prometheus/language_provider.ts:5381": [
      [0, 0, 0, "Unexpected any. Specify a different type.", "0"],
      [0, 0, 0, "Unexpected any. Specify a different type.", "1"],
      [0, 0, 0, "Unexpected any. Specify a different type.", "2"],
      [0, 0, 0, "Unexpected any. Specify a different type.", "3"],
      [0, 0, 0, "Unexpected any. Specify a different type.", "4"],
      [0, 0, 0, "Unexpected any. Specify a different type.", "5"],
      [0, 0, 0, "Do not use any type assertions.", "6"]
    ],
    "public/app/plugins/datasource/prometheus/language_utils.ts:5381": [
      [0, 0, 0, "Unexpected any. Specify a different type.", "0"],
      [0, 0, 0, "Unexpected any. Specify a different type.", "1"],
      [0, 0, 0, "Do not use any type assertions.", "2"],
      [0, 0, 0, "Do not use any type assertions.", "3"],
      [0, 0, 0, "Unexpected any. Specify a different type.", "4"],
      [0, 0, 0, "Do not use any type assertions.", "5"],
      [0, 0, 0, "Unexpected any. Specify a different type.", "6"],
      [0, 0, 0, "Do not use any type assertions.", "7"],
      [0, 0, 0, "Do not use any type assertions.", "8"],
      [0, 0, 0, "Do not use any type assertions.", "9"]
    ],
    "public/app/plugins/datasource/prometheus/metric_find_query.test.ts:5381": [
      [0, 0, 0, "Unexpected any. Specify a different type.", "0"],
      [0, 0, 0, "Unexpected any. Specify a different type.", "1"],
      [0, 0, 0, "Unexpected any. Specify a different type.", "2"],
      [0, 0, 0, "Unexpected any. Specify a different type.", "3"]
    ],
    "public/app/plugins/datasource/prometheus/metric_find_query.ts:5381": [
      [0, 0, 0, "Unexpected any. Specify a different type.", "0"],
      [0, 0, 0, "Unexpected any. Specify a different type.", "1"],
      [0, 0, 0, "Unexpected any. Specify a different type.", "2"],
      [0, 0, 0, "Unexpected any. Specify a different type.", "3"],
      [0, 0, 0, "Do not use any type assertions.", "4"],
      [0, 0, 0, "Unexpected any. Specify a different type.", "5"]
    ],
    "public/app/plugins/datasource/prometheus/query_hints.ts:5381": [
      [0, 0, 0, "Unexpected any. Specify a different type.", "0"],
      [0, 0, 0, "Do not use any type assertions.", "1"],
      [0, 0, 0, "Do not use any type assertions.", "2"],
      [0, 0, 0, "Do not use any type assertions.", "3"],
      [0, 0, 0, "Do not use any type assertions.", "4"]
    ],
    "public/app/plugins/datasource/prometheus/querybuilder/binaryScalarOperations.ts:5381": [
      [0, 0, 0, "Do not use any type assertions.", "0"],
      [0, 0, 0, "Unexpected any. Specify a different type.", "1"]
    ],
    "public/app/plugins/datasource/prometheus/querybuilder/components/LabelFilterItem.tsx:5381": [
      [0, 0, 0, "Do not use any type assertions.", "0"],
      [0, 0, 0, "Do not use any type assertions.", "1"],
      [0, 0, 0, "Do not use any type assertions.", "2"],
      [0, 0, 0, "Do not use any type assertions.", "3"]
    ],
    "public/app/plugins/datasource/prometheus/querybuilder/components/LabelParamEditor.tsx:5381": [
      [0, 0, 0, "Unexpected any. Specify a different type.", "0"],
      [0, 0, 0, "Do not use any type assertions.", "1"],
      [0, 0, 0, "Unexpected any. Specify a different type.", "2"]
    ],
    "public/app/plugins/datasource/prometheus/querybuilder/components/MetricSelect.tsx:5381": [
      [0, 0, 0, "Unexpected any. Specify a different type.", "0"],
      [0, 0, 0, "Unexpected any. Specify a different type.", "1"],
      [0, 0, 0, "Unexpected any. Specify a different type.", "2"],
      [0, 0, 0, "Unexpected any. Specify a different type.", "3"]
    ],
    "public/app/plugins/datasource/prometheus/querybuilder/components/PromQueryBuilder.tsx:5381": [
      [0, 0, 0, "Do not use any type assertions.", "0"],
      [0, 0, 0, "Do not use any type assertions.", "1"]
    ],
    "public/app/plugins/datasource/prometheus/querybuilder/components/PromQueryBuilderContainer.test.tsx:5381": [
      [0, 0, 0, "Unexpected any. Specify a different type.", "0"],
      [0, 0, 0, "Unexpected any. Specify a different type.", "1"]
    ],
    "public/app/plugins/datasource/prometheus/querybuilder/components/PromQueryBuilderContainer.tsx:5381": [
      [0, 0, 0, "Do not use any type assertions.", "0"]
    ],
    "public/app/plugins/datasource/prometheus/querybuilder/components/PromQueryEditorSelector.test.tsx:5381": [
      [0, 0, 0, "Unexpected any. Specify a different type.", "0"],
      [0, 0, 0, "Unexpected any. Specify a different type.", "1"],
      [0, 0, 0, "Unexpected any. Specify a different type.", "2"]
    ],
    "public/app/plugins/datasource/prometheus/querybuilder/shared/LabelFilterItem.tsx:5381": [
      [0, 0, 0, "Do not use any type assertions.", "0"],
      [0, 0, 0, "Do not use any type assertions.", "1"],
      [0, 0, 0, "Do not use any type assertions.", "2"],
      [0, 0, 0, "Do not use any type assertions.", "3"],
      [0, 0, 0, "Do not use any type assertions.", "4"],
      [0, 0, 0, "Do not use any type assertions.", "5"],
      [0, 0, 0, "Unexpected any. Specify a different type.", "6"],
      [0, 0, 0, "Do not use any type assertions.", "7"],
      [0, 0, 0, "Do not use any type assertions.", "8"]
    ],
    "public/app/plugins/datasource/prometheus/querybuilder/shared/LabelFilters.tsx:5381": [
      [0, 0, 0, "Do not use any type assertions.", "0"]
    ],
    "public/app/plugins/datasource/prometheus/querybuilder/shared/OperationEditor.tsx:5381": [
      [0, 0, 0, "Unexpected any. Specify a different type.", "0"]
    ],
    "public/app/plugins/datasource/prometheus/querybuilder/shared/OperationParamEditor.tsx:5381": [
      [0, 0, 0, "Do not use any type assertions.", "0"],
      [0, 0, 0, "Do not use any type assertions.", "1"],
      [0, 0, 0, "Unexpected any. Specify a different type.", "2"],
      [0, 0, 0, "Do not use any type assertions.", "3"],
      [0, 0, 0, "Do not use any type assertions.", "4"]
    ],
    "public/app/plugins/datasource/prometheus/querybuilder/shared/operationUtils.ts:5381": [
      [0, 0, 0, "Do not use any type assertions.", "0"]
    ],
    "public/app/plugins/datasource/prometheus/querybuilder/shared/parsingUtils.ts:5381": [
      [0, 0, 0, "Unexpected any. Specify a different type.", "0"]
    ],
    "public/app/plugins/datasource/prometheus/querybuilder/shared/types.ts:5381": [
      [0, 0, 0, "Unexpected any. Specify a different type.", "0"],
      [0, 0, 0, "Unexpected any. Specify a different type.", "1"],
      [0, 0, 0, "Unexpected any. Specify a different type.", "2"]
    ],
    "public/app/plugins/datasource/prometheus/result_transformer.test.ts:5381": [
      [0, 0, 0, "Unexpected any. Specify a different type.", "0"],
      [0, 0, 0, "Unexpected any. Specify a different type.", "1"],
      [0, 0, 0, "Unexpected any. Specify a different type.", "2"],
      [0, 0, 0, "Unexpected any. Specify a different type.", "3"],
      [0, 0, 0, "Unexpected any. Specify a different type.", "4"],
      [0, 0, 0, "Unexpected any. Specify a different type.", "5"],
      [0, 0, 0, "Unexpected any. Specify a different type.", "6"],
      [0, 0, 0, "Unexpected any. Specify a different type.", "7"],
      [0, 0, 0, "Unexpected any. Specify a different type.", "8"],
      [0, 0, 0, "Unexpected any. Specify a different type.", "9"],
      [0, 0, 0, "Unexpected any. Specify a different type.", "10"],
      [0, 0, 0, "Unexpected any. Specify a different type.", "11"],
      [0, 0, 0, "Unexpected any. Specify a different type.", "12"],
      [0, 0, 0, "Unexpected any. Specify a different type.", "13"],
      [0, 0, 0, "Unexpected any. Specify a different type.", "14"],
      [0, 0, 0, "Unexpected any. Specify a different type.", "15"],
      [0, 0, 0, "Unexpected any. Specify a different type.", "16"],
      [0, 0, 0, "Unexpected any. Specify a different type.", "17"],
      [0, 0, 0, "Unexpected any. Specify a different type.", "18"],
      [0, 0, 0, "Unexpected any. Specify a different type.", "19"],
      [0, 0, 0, "Unexpected any. Specify a different type.", "20"],
      [0, 0, 0, "Unexpected any. Specify a different type.", "21"],
      [0, 0, 0, "Unexpected any. Specify a different type.", "22"],
      [0, 0, 0, "Unexpected any. Specify a different type.", "23"],
      [0, 0, 0, "Unexpected any. Specify a different type.", "24"],
      [0, 0, 0, "Unexpected any. Specify a different type.", "25"],
      [0, 0, 0, "Unexpected any. Specify a different type.", "26"],
      [0, 0, 0, "Unexpected any. Specify a different type.", "27"],
      [0, 0, 0, "Unexpected any. Specify a different type.", "28"],
      [0, 0, 0, "Unexpected any. Specify a different type.", "29"],
      [0, 0, 0, "Unexpected any. Specify a different type.", "30"],
      [0, 0, 0, "Unexpected any. Specify a different type.", "31"]
    ],
    "public/app/plugins/datasource/prometheus/result_transformer.ts:5381": [
      [0, 0, 0, "Do not use any type assertions.", "0"]
    ],
    "public/app/plugins/datasource/prometheus/types.ts:5381": [
      [0, 0, 0, "Unexpected any. Specify a different type.", "0"],
      [0, 0, 0, "Unexpected any. Specify a different type.", "1"],
      [0, 0, 0, "Unexpected any. Specify a different type.", "2"],
      [0, 0, 0, "Unexpected any. Specify a different type.", "3"]
    ],
    "public/app/plugins/datasource/tempo/QueryEditor/QueryField.tsx:5381": [
      [0, 0, 0, "Do not use any type assertions.", "0"],
      [0, 0, 0, "Do not use any type assertions.", "1"]
    ],
    "public/app/plugins/datasource/tempo/QueryEditor/ServiceGraphSection.tsx:5381": [
      [0, 0, 0, "Do not use any type assertions.", "0"],
      [0, 0, 0, "Do not use any type assertions.", "1"]
    ],
    "public/app/plugins/datasource/tempo/datasource.test.ts:5381": [
      [0, 0, 0, "Unexpected any. Specify a different type.", "0"],
      [0, 0, 0, "Unexpected any. Specify a different type.", "1"],
      [0, 0, 0, "Unexpected any. Specify a different type.", "2"],
      [0, 0, 0, "Unexpected any. Specify a different type.", "3"],
      [0, 0, 0, "Unexpected any. Specify a different type.", "4"],
      [0, 0, 0, "Unexpected any. Specify a different type.", "5"],
      [0, 0, 0, "Unexpected any. Specify a different type.", "6"],
      [0, 0, 0, "Unexpected any. Specify a different type.", "7"],
      [0, 0, 0, "Unexpected any. Specify a different type.", "8"],
      [0, 0, 0, "Unexpected any. Specify a different type.", "9"],
      [0, 0, 0, "Unexpected any. Specify a different type.", "10"],
      [0, 0, 0, "Unexpected any. Specify a different type.", "11"],
      [0, 0, 0, "Unexpected any. Specify a different type.", "12"],
      [0, 0, 0, "Unexpected any. Specify a different type.", "13"],
      [0, 0, 0, "Unexpected any. Specify a different type.", "14"],
      [0, 0, 0, "Unexpected any. Specify a different type.", "15"],
      [0, 0, 0, "Unexpected any. Specify a different type.", "16"]
    ],
    "public/app/plugins/datasource/tempo/datasource.ts:5381": [
      [0, 0, 0, "Do not use any type assertions.", "0"],
      [0, 0, 0, "Unexpected any. Specify a different type.", "1"],
      [0, 0, 0, "Do not use any type assertions.", "2"],
      [0, 0, 0, "Do not use any type assertions.", "3"],
      [0, 0, 0, "Unexpected any. Specify a different type.", "4"],
      [0, 0, 0, "Unexpected any. Specify a different type.", "5"],
      [0, 0, 0, "Unexpected any. Specify a different type.", "6"],
      [0, 0, 0, "Unexpected any. Specify a different type.", "7"],
      [0, 0, 0, "Do not use any type assertions.", "8"],
      [0, 0, 0, "Do not use any type assertions.", "9"],
      [0, 0, 0, "Do not use any type assertions.", "10"],
      [0, 0, 0, "Do not use any type assertions.", "11"],
      [0, 0, 0, "Do not use any type assertions.", "12"],
      [0, 0, 0, "Unexpected any. Specify a different type.", "13"],
      [0, 0, 0, "Unexpected any. Specify a different type.", "14"],
      [0, 0, 0, "Unexpected any. Specify a different type.", "15"],
      [0, 0, 0, "Unexpected any. Specify a different type.", "16"]
    ],
    "public/app/plugins/datasource/tempo/language_provider.ts:5381": [
      [0, 0, 0, "Unexpected any. Specify a different type.", "0"]
    ],
    "public/app/plugins/datasource/tempo/resultTransformer.test.ts:5381": [
      [0, 0, 0, "Unexpected any. Specify a different type.", "0"]
    ],
    "public/app/plugins/datasource/tempo/resultTransformer.ts:5381": [
      [0, 0, 0, "Do not use any type assertions.", "0"],
      [0, 0, 0, "Unexpected any. Specify a different type.", "1"],
      [0, 0, 0, "Do not use any type assertions.", "2"],
      [0, 0, 0, "Unexpected any. Specify a different type.", "3"],
      [0, 0, 0, "Do not use any type assertions.", "4"],
      [0, 0, 0, "Unexpected any. Specify a different type.", "5"],
      [0, 0, 0, "Do not use any type assertions.", "6"],
      [0, 0, 0, "Unexpected any. Specify a different type.", "7"],
      [0, 0, 0, "Do not use any type assertions.", "8"],
      [0, 0, 0, "Do not use any type assertions.", "9"],
      [0, 0, 0, "Do not use any type assertions.", "10"],
      [0, 0, 0, "Unexpected any. Specify a different type.", "11"]
    ],
    "public/app/plugins/datasource/tempo/testResponse.ts:5381": [
      [0, 0, 0, "Do not use any type assertions.", "0"],
      [0, 0, 0, "Unexpected any. Specify a different type.", "1"],
      [0, 0, 0, "Do not use any type assertions.", "2"],
      [0, 0, 0, "Unexpected any. Specify a different type.", "3"]
    ],
    "public/app/plugins/datasource/tempo/traceql/TraceQLEditor.tsx:5381": [
      [0, 0, 0, "Do not use any type assertions.", "0"],
      [0, 0, 0, "Do not use any type assertions.", "1"]
    ],
    "public/app/plugins/datasource/tempo/traceql/autocomplete.test.ts:5381": [
      [0, 0, 0, "Unexpected any. Specify a different type.", "0"],
      [0, 0, 0, "Unexpected any. Specify a different type.", "1"]
    ],
    "public/app/plugins/datasource/testdata/ConfigEditor.tsx:5381": [
      [0, 0, 0, "Unexpected any. Specify a different type.", "0"]
    ],
    "public/app/plugins/datasource/testdata/QueryEditor.test.tsx:5381": [
      [0, 0, 0, "Unexpected any. Specify a different type.", "0"]
    ],
    "public/app/plugins/datasource/testdata/QueryEditor.tsx:5381": [
      [0, 0, 0, "Unexpected any. Specify a different type.", "0"],
      [0, 0, 0, "Do not use any type assertions.", "1"],
      [0, 0, 0, "Unexpected any. Specify a different type.", "2"],
      [0, 0, 0, "Do not use any type assertions.", "3"],
      [0, 0, 0, "Unexpected any. Specify a different type.", "4"],
      [0, 0, 0, "Unexpected any. Specify a different type.", "5"],
      [0, 0, 0, "Unexpected any. Specify a different type.", "6"],
      [0, 0, 0, "Do not use any type assertions.", "7"],
      [0, 0, 0, "Unexpected any. Specify a different type.", "8"]
    ],
    "public/app/plugins/datasource/testdata/components/PredictablePulseEditor.tsx:5381": [
      [0, 0, 0, "Do not use any type assertions.", "0"]
    ],
    "public/app/plugins/datasource/testdata/components/RandomWalkEditor.tsx:5381": [
      [0, 0, 0, "Do not use any type assertions.", "0"],
      [0, 0, 0, "Do not use any type assertions.", "1"],
      [0, 0, 0, "Unexpected any. Specify a different type.", "2"],
      [0, 0, 0, "Do not use any type assertions.", "3"]
    ],
    "public/app/plugins/datasource/testdata/components/RawFrameEditor.tsx:5381": [
      [0, 0, 0, "Unexpected any. Specify a different type.", "0"],
      [0, 0, 0, "Unexpected any. Specify a different type.", "1"]
    ],
    "public/app/plugins/datasource/testdata/components/SimulationQueryEditor.tsx:5381": [
      [0, 0, 0, "Do not use any type assertions.", "0"],
      [0, 0, 0, "Do not use any type assertions.", "1"],
      [0, 0, 0, "Unexpected any. Specify a different type.", "2"],
      [0, 0, 0, "Do not use any type assertions.", "3"],
      [0, 0, 0, "Unexpected any. Specify a different type.", "4"]
    ],
    "public/app/plugins/datasource/testdata/components/SimulationSchemaForm.tsx:5381": [
      [0, 0, 0, "Unexpected any. Specify a different type.", "0"],
      [0, 0, 0, "Unexpected any. Specify a different type.", "1"]
    ],
    "public/app/plugins/datasource/testdata/components/StreamingClientEditor.tsx:5381": [
      [0, 0, 0, "Do not use any type assertions.", "0"]
    ],
    "public/app/plugins/datasource/testdata/constants.ts:5381": [
      [0, 0, 0, "Unexpected any. Specify a different type.", "0"]
    ],
    "public/app/plugins/datasource/testdata/datasource.ts:5381": [
      [0, 0, 0, "Do not use any type assertions.", "0"],
      [0, 0, 0, "Unexpected any. Specify a different type.", "1"],
      [0, 0, 0, "Do not use any type assertions.", "2"],
      [0, 0, 0, "Unexpected any. Specify a different type.", "3"],
      [0, 0, 0, "Unexpected any. Specify a different type.", "4"],
      [0, 0, 0, "Unexpected any. Specify a different type.", "5"]
    ],
    "public/app/plugins/datasource/testdata/module.tsx:5381": [
      [0, 0, 0, "Unexpected any. Specify a different type.", "0"]
    ],
    "public/app/plugins/datasource/testdata/nodeGraphUtils.ts:5381": [
      [0, 0, 0, "Do not use any type assertions.", "0"],
      [0, 0, 0, "Unexpected any. Specify a different type.", "1"],
      [0, 0, 0, "Unexpected any. Specify a different type.", "2"]
    ],
    "public/app/plugins/datasource/testdata/runStreams.ts:5381": [
      [0, 0, 0, "Unexpected any. Specify a different type.", "0"],
      [0, 0, 0, "Unexpected any. Specify a different type.", "1"],
      [0, 0, 0, "Unexpected any. Specify a different type.", "2"],
      [0, 0, 0, "Unexpected any. Specify a different type.", "3"]
    ],
    "public/app/plugins/datasource/testdata/testData/serviceMapResponse.ts:5381": [
      [0, 0, 0, "Do not use any type assertions.", "0"],
      [0, 0, 0, "Do not use any type assertions.", "1"]
    ],
    "public/app/plugins/datasource/testdata/types.ts:5381": [
      [0, 0, 0, "Unexpected any. Specify a different type.", "0"]
    ],
    "public/app/plugins/datasource/zipkin/QueryField.test.tsx:5381": [
      [0, 0, 0, "Unexpected any. Specify a different type.", "0"],
      [0, 0, 0, "Unexpected any. Specify a different type.", "1"],
      [0, 0, 0, "Unexpected any. Specify a different type.", "2"],
      [0, 0, 0, "Unexpected any. Specify a different type.", "3"]
    ],
    "public/app/plugins/datasource/zipkin/QueryField.tsx:5381": [
      [0, 0, 0, "Do not use any type assertions.", "0"],
      [0, 0, 0, "Do not use any type assertions.", "1"],
      [0, 0, 0, "Unexpected any. Specify a different type.", "2"]
    ],
    "public/app/plugins/datasource/zipkin/datasource.test.ts:5381": [
      [0, 0, 0, "Unexpected any. Specify a different type.", "0"],
      [0, 0, 0, "Unexpected any. Specify a different type.", "1"],
      [0, 0, 0, "Unexpected any. Specify a different type.", "2"],
      [0, 0, 0, "Unexpected any. Specify a different type.", "3"],
      [0, 0, 0, "Unexpected any. Specify a different type.", "4"],
      [0, 0, 0, "Unexpected any. Specify a different type.", "5"]
    ],
    "public/app/plugins/datasource/zipkin/datasource.ts:5381": [
      [0, 0, 0, "Do not use any type assertions.", "0"],
      [0, 0, 0, "Unexpected any. Specify a different type.", "1"],
      [0, 0, 0, "Unexpected any. Specify a different type.", "2"],
      [0, 0, 0, "Unexpected any. Specify a different type.", "3"],
      [0, 0, 0, "Unexpected any. Specify a different type.", "4"]
    ],
    "public/app/plugins/datasource/zipkin/utils/testData.ts:5381": [
      [0, 0, 0, "Unexpected any. Specify a different type.", "0"]
    ],
    "public/app/plugins/datasource/zipkin/utils/testResponse.ts:5381": [
      [0, 0, 0, "Unexpected any. Specify a different type.", "0"],
      [0, 0, 0, "Do not use any type assertions.", "1"],
      [0, 0, 0, "Unexpected any. Specify a different type.", "2"],
      [0, 0, 0, "Unexpected any. Specify a different type.", "3"],
      [0, 0, 0, "Unexpected any. Specify a different type.", "4"]
    ],
    "public/app/plugins/datasource/zipkin/utils/transforms.ts:5381": [
      [0, 0, 0, "Do not use any type assertions.", "0"],
      [0, 0, 0, "Unexpected any. Specify a different type.", "1"]
    ],
    "public/app/plugins/panel/alertGroups/AlertGroupsPanel.test.tsx:5381": [
      [0, 0, 0, "Unexpected any. Specify a different type.", "0"],
      [0, 0, 0, "Unexpected any. Specify a different type.", "1"],
      [0, 0, 0, "Unexpected any. Specify a different type.", "2"]
    ],
    "public/app/plugins/panel/alertlist/AlertList.tsx:5381": [
      [0, 0, 0, "Unexpected any. Specify a different type.", "0"],
      [0, 0, 0, "Unexpected any. Specify a different type.", "1"],
      [0, 0, 0, "Unexpected any. Specify a different type.", "2"]
    ],
    "public/app/plugins/panel/alertlist/AlertListMigration.test.ts:5381": [
      [0, 0, 0, "Unexpected any. Specify a different type.", "0"],
      [0, 0, 0, "Unexpected any. Specify a different type.", "1"],
      [0, 0, 0, "Unexpected any. Specify a different type.", "2"]
    ],
    "public/app/plugins/panel/alertlist/AlertListMigrationHandler.ts:5381": [
      [0, 0, 0, "Unexpected any. Specify a different type.", "0"],
      [0, 0, 0, "Unexpected any. Specify a different type.", "1"],
      [0, 0, 0, "Unexpected any. Specify a different type.", "2"]
    ],
    "public/app/plugins/panel/annolist/AnnoListPanel.test.tsx:5381": [
      [0, 0, 0, "Unexpected any. Specify a different type.", "0"],
      [0, 0, 0, "Unexpected any. Specify a different type.", "1"],
      [0, 0, 0, "Unexpected any. Specify a different type.", "2"],
      [0, 0, 0, "Unexpected any. Specify a different type.", "3"]
    ],
    "public/app/plugins/panel/annolist/AnnoListPanel.tsx:5381": [
      [0, 0, 0, "Unexpected any. Specify a different type.", "0"],
      [0, 0, 0, "Unexpected any. Specify a different type.", "1"],
      [0, 0, 0, "Do not use any type assertions.", "2"]
    ],
    "public/app/plugins/panel/annolist/module.tsx:5381": [
      [0, 0, 0, "Do not use any type assertions.", "0"]
    ],
    "public/app/plugins/panel/barchart/BarChartPanel.tsx:5381": [
      [0, 0, 0, "Do not use any type assertions.", "0"],
      [0, 0, 0, "Do not use any type assertions.", "1"]
    ],
    "public/app/plugins/panel/barchart/bars.ts:5381": [
      [0, 0, 0, "Unexpected any. Specify a different type.", "0"],
      [0, 0, 0, "Unexpected any. Specify a different type.", "1"],
      [0, 0, 0, "Unexpected any. Specify a different type.", "2"],
      [0, 0, 0, "Do not use any type assertions.", "3"],
      [0, 0, 0, "Unexpected any. Specify a different type.", "4"],
      [0, 0, 0, "Do not use any type assertions.", "5"],
      [0, 0, 0, "Unexpected any. Specify a different type.", "6"],
      [0, 0, 0, "Do not use any type assertions.", "7"]
    ],
    "public/app/plugins/panel/barchart/module.tsx:5381": [
      [0, 0, 0, "Do not use any type assertions.", "0"],
      [0, 0, 0, "Unexpected any. Specify a different type.", "1"]
    ],
    "public/app/plugins/panel/barchart/quadtree.ts:5381": [
      [0, 0, 0, "Unexpected any. Specify a different type.", "0"]
    ],
    "public/app/plugins/panel/barchart/utils.ts:5381": [
      [0, 0, 0, "Unexpected any. Specify a different type.", "0"],
      [0, 0, 0, "Unexpected any. Specify a different type.", "1"],
      [0, 0, 0, "Unexpected any. Specify a different type.", "2"]
    ],
    "public/app/plugins/panel/candlestick/CandlestickPanel.tsx:5381": [
      [0, 0, 0, "Do not use any type assertions.", "0"],
      [0, 0, 0, "Do not use any type assertions.", "1"],
      [0, 0, 0, "Do not use any type assertions.", "2"],
      [0, 0, 0, "Unexpected any. Specify a different type.", "3"]
    ],
    "public/app/plugins/panel/candlestick/module.tsx:5381": [
      [0, 0, 0, "Do not use any type assertions.", "0"],
      [0, 0, 0, "Do not use any type assertions.", "1"],
      [0, 0, 0, "Do not use any type assertions.", "2"],
      [0, 0, 0, "Do not use any type assertions.", "3"]
    ],
    "public/app/plugins/panel/candlestick/utils.ts:5381": [
      [0, 0, 0, "Do not use any type assertions.", "0"],
      [0, 0, 0, "Do not use any type assertions.", "1"],
      [0, 0, 0, "Do not use any type assertions.", "2"],
      [0, 0, 0, "Do not use any type assertions.", "3"],
      [0, 0, 0, "Do not use any type assertions.", "4"],
      [0, 0, 0, "Do not use any type assertions.", "5"],
      [0, 0, 0, "Do not use any type assertions.", "6"],
      [0, 0, 0, "Do not use any type assertions.", "7"],
      [0, 0, 0, "Do not use any type assertions.", "8"],
      [0, 0, 0, "Do not use any type assertions.", "9"],
      [0, 0, 0, "Do not use any type assertions.", "10"],
      [0, 0, 0, "Do not use any type assertions.", "11"]
    ],
    "public/app/plugins/panel/canvas/CanvasPanel.tsx:5381": [
      [0, 0, 0, "Do not use any type assertions.", "0"],
      [0, 0, 0, "Do not use any type assertions.", "1"]
    ],
    "public/app/plugins/panel/canvas/InlineEdit.tsx:5381": [
      [0, 0, 0, "Unexpected any. Specify a different type.", "0"],
      [0, 0, 0, "Unexpected any. Specify a different type.", "1"]
    ],
    "public/app/plugins/panel/canvas/InlineEditBody.tsx:5381": [
      [0, 0, 0, "Unexpected any. Specify a different type.", "0"],
      [0, 0, 0, "Unexpected any. Specify a different type.", "1"],
      [0, 0, 0, "Unexpected any. Specify a different type.", "2"],
      [0, 0, 0, "Unexpected any. Specify a different type.", "3"],
      [0, 0, 0, "Do not use any type assertions.", "4"],
      [0, 0, 0, "Unexpected any. Specify a different type.", "5"]
    ],
    "public/app/plugins/panel/canvas/editor/APIEditor.tsx:5381": [
      [0, 0, 0, "Do not use any type assertions.", "0"],
      [0, 0, 0, "Unexpected any. Specify a different type.", "1"],
      [0, 0, 0, "Unexpected any. Specify a different type.", "2"],
      [0, 0, 0, "Unexpected any. Specify a different type.", "3"],
      [0, 0, 0, "Unexpected any. Specify a different type.", "4"]
    ],
    "public/app/plugins/panel/canvas/editor/PlacementEditor.tsx:5381": [
      [0, 0, 0, "Unexpected any. Specify a different type.", "0"]
    ],
    "public/app/plugins/panel/canvas/editor/TreeNavigationEditor.tsx:5381": [
      [0, 0, 0, "Unexpected any. Specify a different type.", "0"]
    ],
    "public/app/plugins/panel/canvas/editor/elementEditor.tsx:5381": [
      [0, 0, 0, "Unexpected any. Specify a different type.", "0"],
      [0, 0, 0, "Do not use any type assertions.", "1"],
      [0, 0, 0, "Unexpected any. Specify a different type.", "2"]
    ],
    "public/app/plugins/panel/canvas/editor/layerEditor.tsx:5381": [
      [0, 0, 0, "Do not use any type assertions.", "0"],
      [0, 0, 0, "Unexpected any. Specify a different type.", "1"],
      [0, 0, 0, "Do not use any type assertions.", "2"],
      [0, 0, 0, "Unexpected any. Specify a different type.", "3"],
      [0, 0, 0, "Do not use any type assertions.", "4"],
      [0, 0, 0, "Unexpected any. Specify a different type.", "5"]
    ],
    "public/app/plugins/panel/canvas/utils.ts:5381": [
      [0, 0, 0, "Do not use any type assertions.", "0"]
    ],
    "public/app/plugins/panel/dashlist/module.tsx:5381": [
      [0, 0, 0, "Unexpected any. Specify a different type.", "0"]
    ],
    "public/app/plugins/panel/debug/CursorView.tsx:5381": [
      [0, 0, 0, "Do not use any type assertions.", "0"],
      [0, 0, 0, "Unexpected any. Specify a different type.", "1"]
    ],
    "public/app/plugins/panel/debug/EventBusLogger.tsx:5381": [
      [0, 0, 0, "Unexpected any. Specify a different type.", "0"],
      [0, 0, 0, "Do not use any type assertions.", "1"],
      [0, 0, 0, "Unexpected any. Specify a different type.", "2"]
    ],
    "public/app/plugins/panel/debug/RenderInfoViewer.tsx:5381": [
      [0, 0, 0, "Do not use any type assertions.", "0"]
    ],
    "public/app/plugins/panel/gauge/GaugeMigrations.ts:5381": [
      [0, 0, 0, "Unexpected any. Specify a different type.", "0"],
      [0, 0, 0, "Unexpected any. Specify a different type.", "1"],
      [0, 0, 0, "Do not use any type assertions.", "2"]
    ],
    "public/app/plugins/panel/geomap/components/MarkersLegend.tsx:5381": [
      [0, 0, 0, "Do not use any type assertions.", "0"],
      [0, 0, 0, "Do not use any type assertions.", "1"],
      [0, 0, 0, "Unexpected any. Specify a different type.", "2"],
      [0, 0, 0, "Do not use any type assertions.", "3"],
      [0, 0, 0, "Do not use any type assertions.", "4"]
    ],
    "public/app/plugins/panel/geomap/components/MeasureVectorLayer.ts:5381": [
      [0, 0, 0, "Do not use any type assertions.", "0"],
      [0, 0, 0, "Do not use any type assertions.", "1"],
      [0, 0, 0, "Do not use any type assertions.", "2"]
    ],
    "public/app/plugins/panel/geomap/editor/GeomapStyleRulesEditor.tsx:5381": [
      [0, 0, 0, "Unexpected any. Specify a different type.", "0"],
      [0, 0, 0, "Do not use any type assertions.", "1"]
    ],
    "public/app/plugins/panel/geomap/editor/StyleEditor.tsx:5381": [
      [0, 0, 0, "Do not use any type assertions.", "0"],
      [0, 0, 0, "Do not use any type assertions.", "1"],
      [0, 0, 0, "Do not use any type assertions.", "2"],
      [0, 0, 0, "Do not use any type assertions.", "3"],
      [0, 0, 0, "Do not use any type assertions.", "4"],
      [0, 0, 0, "Do not use any type assertions.", "5"],
      [0, 0, 0, "Do not use any type assertions.", "6"],
      [0, 0, 0, "Do not use any type assertions.", "7"],
      [0, 0, 0, "Do not use any type assertions.", "8"],
      [0, 0, 0, "Do not use any type assertions.", "9"],
      [0, 0, 0, "Do not use any type assertions.", "10"],
      [0, 0, 0, "Do not use any type assertions.", "11"]
    ],
    "public/app/plugins/panel/geomap/editor/StyleRuleEditor.tsx:5381": [
      [0, 0, 0, "Unexpected any. Specify a different type.", "0"],
      [0, 0, 0, "Do not use any type assertions.", "1"]
    ],
    "public/app/plugins/panel/geomap/layers/basemaps/carto.ts:5381": [
      [0, 0, 0, "Do not use any type assertions.", "0"]
    ],
    "public/app/plugins/panel/geomap/layers/basemaps/esri.ts:5381": [
      [0, 0, 0, "Do not use any type assertions.", "0"]
    ],
    "public/app/plugins/panel/geomap/layers/registry.ts:5381": [
      [0, 0, 0, "Unexpected any. Specify a different type.", "0"],
      [0, 0, 0, "Unexpected any. Specify a different type.", "1"]
    ],
    "public/app/plugins/panel/geomap/migrations.test.ts:5381": [
      [0, 0, 0, "Unexpected any. Specify a different type.", "0"]
    ],
    "public/app/plugins/panel/geomap/migrations.ts:5381": [
      [0, 0, 0, "Unexpected any. Specify a different type.", "0"],
      [0, 0, 0, "Unexpected any. Specify a different type.", "1"],
      [0, 0, 0, "Do not use any type assertions.", "2"],
      [0, 0, 0, "Unexpected any. Specify a different type.", "3"],
      [0, 0, 0, "Unexpected any. Specify a different type.", "4"]
    ],
    "public/app/plugins/panel/geomap/utils/layers.ts:5381": [
      [0, 0, 0, "Unexpected any. Specify a different type.", "0"],
      [0, 0, 0, "Do not use any type assertions.", "1"]
    ],
    "public/app/plugins/panel/geomap/utils/selection.ts:5381": [
      [0, 0, 0, "Unexpected any. Specify a different type.", "0"]
    ],
    "public/app/plugins/panel/geomap/utils/tootltip.ts:5381": [
      [0, 0, 0, "Do not use any type assertions.", "0"],
      [0, 0, 0, "Do not use any type assertions.", "1"]
    ],
    "public/app/plugins/panel/gettingstarted/components/Step.tsx:5381": [
      [0, 0, 0, "Do not use any type assertions.", "0"]
    ],
    "public/app/plugins/panel/graph/GraphContextMenuCtrl.ts:5381": [
      [0, 0, 0, "Unexpected any. Specify a different type.", "0"],
      [0, 0, 0, "Unexpected any. Specify a different type.", "1"]
    ],
    "public/app/plugins/panel/graph/GraphMigrations.test.ts:5381": [
      [0, 0, 0, "Unexpected any. Specify a different type.", "0"],
      [0, 0, 0, "Unexpected any. Specify a different type.", "1"]
    ],
    "public/app/plugins/panel/graph/GraphMigrations.ts:5381": [
      [0, 0, 0, "Unexpected any. Specify a different type.", "0"],
      [0, 0, 0, "Unexpected any. Specify a different type.", "1"],
      [0, 0, 0, "Do not use any type assertions.", "2"]
    ],
    "public/app/plugins/panel/graph/Legend/Legend.tsx:5381": [
      [0, 0, 0, "Unexpected any. Specify a different type.", "0"],
      [0, 0, 0, "Unexpected any. Specify a different type.", "1"],
      [0, 0, 0, "Unexpected any. Specify a different type.", "2"],
      [0, 0, 0, "Unexpected any. Specify a different type.", "3"],
      [0, 0, 0, "Unexpected any. Specify a different type.", "4"],
      [0, 0, 0, "Unexpected any. Specify a different type.", "5"],
      [0, 0, 0, "Do not use any type assertions.", "6"],
      [0, 0, 0, "Unexpected any. Specify a different type.", "7"],
      [0, 0, 0, "Unexpected any. Specify a different type.", "8"],
      [0, 0, 0, "Unexpected any. Specify a different type.", "9"],
      [0, 0, 0, "Unexpected any. Specify a different type.", "10"]
    ],
    "public/app/plugins/panel/graph/Legend/LegendSeriesItem.tsx:5381": [
      [0, 0, 0, "Unexpected any. Specify a different type.", "0"],
      [0, 0, 0, "Unexpected any. Specify a different type.", "1"],
      [0, 0, 0, "Unexpected any. Specify a different type.", "2"],
      [0, 0, 0, "Unexpected any. Specify a different type.", "3"],
      [0, 0, 0, "Unexpected any. Specify a different type.", "4"],
      [0, 0, 0, "Unexpected any. Specify a different type.", "5"],
      [0, 0, 0, "Unexpected any. Specify a different type.", "6"]
    ],
    "public/app/plugins/panel/graph/align_yaxes.ts:5381": [
      [0, 0, 0, "Unexpected any. Specify a different type.", "0"],
      [0, 0, 0, "Unexpected any. Specify a different type.", "1"],
      [0, 0, 0, "Unexpected any. Specify a different type.", "2"],
      [0, 0, 0, "Unexpected any. Specify a different type.", "3"]
    ],
    "public/app/plugins/panel/graph/annotation_tooltip.ts:5381": [
      [0, 0, 0, "Unexpected any. Specify a different type.", "0"],
      [0, 0, 0, "Unexpected any. Specify a different type.", "1"],
      [0, 0, 0, "Unexpected any. Specify a different type.", "2"]
    ],
    "public/app/plugins/panel/graph/axes_editor.ts:5381": [
      [0, 0, 0, "Unexpected any. Specify a different type.", "0"],
      [0, 0, 0, "Unexpected any. Specify a different type.", "1"],
      [0, 0, 0, "Unexpected any. Specify a different type.", "2"],
      [0, 0, 0, "Unexpected any. Specify a different type.", "3"],
      [0, 0, 0, "Unexpected any. Specify a different type.", "4"],
      [0, 0, 0, "Unexpected any. Specify a different type.", "5"],
      [0, 0, 0, "Do not use any type assertions.", "6"],
      [0, 0, 0, "Unexpected any. Specify a different type.", "7"]
    ],
    "public/app/plugins/panel/graph/data_processor.ts:5381": [
      [0, 0, 0, "Unexpected any. Specify a different type.", "0"],
      [0, 0, 0, "Unexpected any. Specify a different type.", "1"],
      [0, 0, 0, "Unexpected any. Specify a different type.", "2"],
      [0, 0, 0, "Unexpected any. Specify a different type.", "3"],
      [0, 0, 0, "Unexpected any. Specify a different type.", "4"]
    ],
    "public/app/plugins/panel/graph/event_editor.ts:5381": [
      [0, 0, 0, "Unexpected any. Specify a different type.", "0"],
      [0, 0, 0, "Unexpected any. Specify a different type.", "1"],
      [0, 0, 0, "Unexpected any. Specify a different type.", "2"]
    ],
    "public/app/plugins/panel/graph/event_manager.ts:5381": [
      [0, 0, 0, "Unexpected any. Specify a different type.", "0"],
      [0, 0, 0, "Unexpected any. Specify a different type.", "1"],
      [0, 0, 0, "Unexpected any. Specify a different type.", "2"],
      [0, 0, 0, "Unexpected any. Specify a different type.", "3"],
      [0, 0, 0, "Unexpected any. Specify a different type.", "4"],
      [0, 0, 0, "Unexpected any. Specify a different type.", "5"],
      [0, 0, 0, "Unexpected any. Specify a different type.", "6"],
      [0, 0, 0, "Unexpected any. Specify a different type.", "7"]
    ],
    "public/app/plugins/panel/graph/graph.ts:5381": [
      [0, 0, 0, "Unexpected any. Specify a different type.", "0"],
      [0, 0, 0, "Unexpected any. Specify a different type.", "1"],
      [0, 0, 0, "Unexpected any. Specify a different type.", "2"],
      [0, 0, 0, "Unexpected any. Specify a different type.", "3"],
      [0, 0, 0, "Unexpected any. Specify a different type.", "4"],
      [0, 0, 0, "Unexpected any. Specify a different type.", "5"],
      [0, 0, 0, "Unexpected any. Specify a different type.", "6"],
      [0, 0, 0, "Unexpected any. Specify a different type.", "7"],
      [0, 0, 0, "Unexpected any. Specify a different type.", "8"],
      [0, 0, 0, "Unexpected any. Specify a different type.", "9"],
      [0, 0, 0, "Unexpected any. Specify a different type.", "10"],
      [0, 0, 0, "Unexpected any. Specify a different type.", "11"],
      [0, 0, 0, "Unexpected any. Specify a different type.", "12"],
      [0, 0, 0, "Unexpected any. Specify a different type.", "13"],
      [0, 0, 0, "Do not use any type assertions.", "14"],
      [0, 0, 0, "Unexpected any. Specify a different type.", "15"],
      [0, 0, 0, "Unexpected any. Specify a different type.", "16"],
      [0, 0, 0, "Unexpected any. Specify a different type.", "17"],
      [0, 0, 0, "Unexpected any. Specify a different type.", "18"],
      [0, 0, 0, "Unexpected any. Specify a different type.", "19"],
      [0, 0, 0, "Unexpected any. Specify a different type.", "20"],
      [0, 0, 0, "Unexpected any. Specify a different type.", "21"],
      [0, 0, 0, "Unexpected any. Specify a different type.", "22"],
      [0, 0, 0, "Unexpected any. Specify a different type.", "23"],
      [0, 0, 0, "Unexpected any. Specify a different type.", "24"],
      [0, 0, 0, "Unexpected any. Specify a different type.", "25"],
      [0, 0, 0, "Unexpected any. Specify a different type.", "26"],
      [0, 0, 0, "Unexpected any. Specify a different type.", "27"],
      [0, 0, 0, "Unexpected any. Specify a different type.", "28"],
      [0, 0, 0, "Unexpected any. Specify a different type.", "29"],
      [0, 0, 0, "Unexpected any. Specify a different type.", "30"],
      [0, 0, 0, "Unexpected any. Specify a different type.", "31"],
      [0, 0, 0, "Unexpected any. Specify a different type.", "32"],
      [0, 0, 0, "Unexpected any. Specify a different type.", "33"],
      [0, 0, 0, "Unexpected any. Specify a different type.", "34"],
      [0, 0, 0, "Unexpected any. Specify a different type.", "35"],
      [0, 0, 0, "Unexpected any. Specify a different type.", "36"],
      [0, 0, 0, "Unexpected any. Specify a different type.", "37"],
      [0, 0, 0, "Unexpected any. Specify a different type.", "38"],
      [0, 0, 0, "Unexpected any. Specify a different type.", "39"],
      [0, 0, 0, "Unexpected any. Specify a different type.", "40"],
      [0, 0, 0, "Unexpected any. Specify a different type.", "41"],
      [0, 0, 0, "Unexpected any. Specify a different type.", "42"],
      [0, 0, 0, "Unexpected any. Specify a different type.", "43"],
      [0, 0, 0, "Unexpected any. Specify a different type.", "44"],
      [0, 0, 0, "Unexpected any. Specify a different type.", "45"]
    ],
    "public/app/plugins/panel/graph/graph_tooltip.d.ts:5381": [
      [0, 0, 0, "Unexpected any. Specify a different type.", "0"]
    ],
    "public/app/plugins/panel/graph/graph_tooltip.ts:5381": [
      [0, 0, 0, "Unexpected any. Specify a different type.", "0"],
      [0, 0, 0, "Unexpected any. Specify a different type.", "1"],
      [0, 0, 0, "Unexpected any. Specify a different type.", "2"],
      [0, 0, 0, "Unexpected any. Specify a different type.", "3"],
      [0, 0, 0, "Unexpected any. Specify a different type.", "4"],
      [0, 0, 0, "Unexpected any. Specify a different type.", "5"],
      [0, 0, 0, "Unexpected any. Specify a different type.", "6"],
      [0, 0, 0, "Unexpected any. Specify a different type.", "7"],
      [0, 0, 0, "Unexpected any. Specify a different type.", "8"],
      [0, 0, 0, "Unexpected any. Specify a different type.", "9"],
      [0, 0, 0, "Unexpected any. Specify a different type.", "10"],
      [0, 0, 0, "Unexpected any. Specify a different type.", "11"],
      [0, 0, 0, "Unexpected any. Specify a different type.", "12"],
      [0, 0, 0, "Do not use any type assertions.", "13"],
      [0, 0, 0, "Unexpected any. Specify a different type.", "14"],
      [0, 0, 0, "Unexpected any. Specify a different type.", "15"],
      [0, 0, 0, "Unexpected any. Specify a different type.", "16"],
      [0, 0, 0, "Unexpected any. Specify a different type.", "17"],
      [0, 0, 0, "Unexpected any. Specify a different type.", "18"],
      [0, 0, 0, "Unexpected any. Specify a different type.", "19"]
    ],
    "public/app/plugins/panel/graph/histogram.ts:5381": [
      [0, 0, 0, "Unexpected any. Specify a different type.", "0"],
      [0, 0, 0, "Unexpected any. Specify a different type.", "1"],
      [0, 0, 0, "Unexpected any. Specify a different type.", "2"],
      [0, 0, 0, "Unexpected any. Specify a different type.", "3"],
      [0, 0, 0, "Unexpected any. Specify a different type.", "4"]
    ],
    "public/app/plugins/panel/graph/jquery.flot.events.ts:5381": [
      [0, 0, 0, "Unexpected any. Specify a different type.", "0"],
      [0, 0, 0, "Unexpected any. Specify a different type.", "1"],
      [0, 0, 0, "Unexpected any. Specify a different type.", "2"],
      [0, 0, 0, "Unexpected any. Specify a different type.", "3"],
      [0, 0, 0, "Unexpected any. Specify a different type.", "4"],
      [0, 0, 0, "Unexpected any. Specify a different type.", "5"],
      [0, 0, 0, "Unexpected any. Specify a different type.", "6"],
      [0, 0, 0, "Unexpected any. Specify a different type.", "7"],
      [0, 0, 0, "Unexpected any. Specify a different type.", "8"],
      [0, 0, 0, "Unexpected any. Specify a different type.", "9"],
      [0, 0, 0, "Unexpected any. Specify a different type.", "10"],
      [0, 0, 0, "Unexpected any. Specify a different type.", "11"],
      [0, 0, 0, "Unexpected any. Specify a different type.", "12"],
      [0, 0, 0, "Unexpected any. Specify a different type.", "13"],
      [0, 0, 0, "Unexpected any. Specify a different type.", "14"],
      [0, 0, 0, "Unexpected any. Specify a different type.", "15"],
      [0, 0, 0, "Unexpected any. Specify a different type.", "16"],
      [0, 0, 0, "Unexpected any. Specify a different type.", "17"],
      [0, 0, 0, "Unexpected any. Specify a different type.", "18"],
      [0, 0, 0, "Unexpected any. Specify a different type.", "19"],
      [0, 0, 0, "Unexpected any. Specify a different type.", "20"],
      [0, 0, 0, "Unexpected any. Specify a different type.", "21"],
      [0, 0, 0, "Unexpected any. Specify a different type.", "22"],
      [0, 0, 0, "Unexpected any. Specify a different type.", "23"],
      [0, 0, 0, "Unexpected any. Specify a different type.", "24"],
      [0, 0, 0, "Unexpected any. Specify a different type.", "25"],
      [0, 0, 0, "Unexpected any. Specify a different type.", "26"],
      [0, 0, 0, "Unexpected any. Specify a different type.", "27"],
      [0, 0, 0, "Unexpected any. Specify a different type.", "28"],
      [0, 0, 0, "Unexpected any. Specify a different type.", "29"],
      [0, 0, 0, "Unexpected any. Specify a different type.", "30"],
      [0, 0, 0, "Unexpected any. Specify a different type.", "31"],
      [0, 0, 0, "Unexpected any. Specify a different type.", "32"],
      [0, 0, 0, "Unexpected any. Specify a different type.", "33"],
      [0, 0, 0, "Unexpected any. Specify a different type.", "34"],
      [0, 0, 0, "Unexpected any. Specify a different type.", "35"],
      [0, 0, 0, "Unexpected any. Specify a different type.", "36"],
      [0, 0, 0, "Unexpected any. Specify a different type.", "37"],
      [0, 0, 0, "Unexpected any. Specify a different type.", "38"],
      [0, 0, 0, "Unexpected any. Specify a different type.", "39"],
      [0, 0, 0, "Unexpected any. Specify a different type.", "40"],
      [0, 0, 0, "Unexpected any. Specify a different type.", "41"],
      [0, 0, 0, "Unexpected any. Specify a different type.", "42"],
      [0, 0, 0, "Unexpected any. Specify a different type.", "43"],
      [0, 0, 0, "Unexpected any. Specify a different type.", "44"],
      [0, 0, 0, "Unexpected any. Specify a different type.", "45"],
      [0, 0, 0, "Unexpected any. Specify a different type.", "46"],
      [0, 0, 0, "Unexpected any. Specify a different type.", "47"]
    ],
    "public/app/plugins/panel/graph/module.ts:5381": [
      [0, 0, 0, "Unexpected any. Specify a different type.", "0"],
      [0, 0, 0, "Unexpected any. Specify a different type.", "1"],
      [0, 0, 0, "Unexpected any. Specify a different type.", "2"],
      [0, 0, 0, "Unexpected any. Specify a different type.", "3"],
      [0, 0, 0, "Unexpected any. Specify a different type.", "4"],
      [0, 0, 0, "Unexpected any. Specify a different type.", "5"],
      [0, 0, 0, "Unexpected any. Specify a different type.", "6"],
      [0, 0, 0, "Unexpected any. Specify a different type.", "7"],
      [0, 0, 0, "Unexpected any. Specify a different type.", "8"],
      [0, 0, 0, "Do not use any type assertions.", "9"],
      [0, 0, 0, "Unexpected any. Specify a different type.", "10"],
      [0, 0, 0, "Do not use any type assertions.", "11"],
      [0, 0, 0, "Unexpected any. Specify a different type.", "12"],
      [0, 0, 0, "Unexpected any. Specify a different type.", "13"],
      [0, 0, 0, "Unexpected any. Specify a different type.", "14"],
      [0, 0, 0, "Unexpected any. Specify a different type.", "15"],
      [0, 0, 0, "Unexpected any. Specify a different type.", "16"],
      [0, 0, 0, "Unexpected any. Specify a different type.", "17"],
      [0, 0, 0, "Unexpected any. Specify a different type.", "18"],
      [0, 0, 0, "Unexpected any. Specify a different type.", "19"],
      [0, 0, 0, "Unexpected any. Specify a different type.", "20"],
      [0, 0, 0, "Unexpected any. Specify a different type.", "21"]
    ],
    "public/app/plugins/panel/graph/series_overrides_ctrl.ts:5381": [
      [0, 0, 0, "Unexpected any. Specify a different type.", "0"],
      [0, 0, 0, "Unexpected any. Specify a different type.", "1"],
      [0, 0, 0, "Unexpected any. Specify a different type.", "2"],
      [0, 0, 0, "Unexpected any. Specify a different type.", "3"],
      [0, 0, 0, "Unexpected any. Specify a different type.", "4"],
      [0, 0, 0, "Unexpected any. Specify a different type.", "5"]
    ],
    "public/app/plugins/panel/graph/specs/data_processor.test.ts:5381": [
      [0, 0, 0, "Unexpected any. Specify a different type.", "0"]
    ],
    "public/app/plugins/panel/graph/specs/graph.test.ts:5381": [
      [0, 0, 0, "Unexpected any. Specify a different type.", "0"],
      [0, 0, 0, "Unexpected any. Specify a different type.", "1"],
      [0, 0, 0, "Unexpected any. Specify a different type.", "2"],
      [0, 0, 0, "Unexpected any. Specify a different type.", "3"],
      [0, 0, 0, "Unexpected any. Specify a different type.", "4"],
      [0, 0, 0, "Unexpected any. Specify a different type.", "5"],
      [0, 0, 0, "Unexpected any. Specify a different type.", "6"],
      [0, 0, 0, "Unexpected any. Specify a different type.", "7"],
      [0, 0, 0, "Unexpected any. Specify a different type.", "8"],
      [0, 0, 0, "Unexpected any. Specify a different type.", "9"],
      [0, 0, 0, "Unexpected any. Specify a different type.", "10"]
    ],
    "public/app/plugins/panel/graph/specs/graph_ctrl.test.ts:5381": [
      [0, 0, 0, "Unexpected any. Specify a different type.", "0"],
      [0, 0, 0, "Unexpected any. Specify a different type.", "1"],
      [0, 0, 0, "Unexpected any. Specify a different type.", "2"],
      [0, 0, 0, "Unexpected any. Specify a different type.", "3"]
    ],
    "public/app/plugins/panel/graph/specs/graph_tooltip.test.ts:5381": [
      [0, 0, 0, "Unexpected any. Specify a different type.", "0"]
    ],
    "public/app/plugins/panel/graph/specs/histogram.test.ts:5381": [
      [0, 0, 0, "Unexpected any. Specify a different type.", "0"],
      [0, 0, 0, "Unexpected any. Specify a different type.", "1"]
    ],
    "public/app/plugins/panel/graph/specs/series_override_ctrl.test.ts:5381": [
      [0, 0, 0, "Unexpected any. Specify a different type.", "0"]
    ],
    "public/app/plugins/panel/graph/specs/threshold_manager.test.ts:5381": [
      [0, 0, 0, "Unexpected any. Specify a different type.", "0"],
      [0, 0, 0, "Unexpected any. Specify a different type.", "1"],
      [0, 0, 0, "Unexpected any. Specify a different type.", "2"],
      [0, 0, 0, "Unexpected any. Specify a different type.", "3"],
      [0, 0, 0, "Unexpected any. Specify a different type.", "4"],
      [0, 0, 0, "Unexpected any. Specify a different type.", "5"],
      [0, 0, 0, "Unexpected any. Specify a different type.", "6"],
      [0, 0, 0, "Unexpected any. Specify a different type.", "7"],
      [0, 0, 0, "Unexpected any. Specify a different type.", "8"]
    ],
    "public/app/plugins/panel/graph/specs/time_region_manager.test.ts:5381": [
      [0, 0, 0, "Unexpected any. Specify a different type.", "0"],
      [0, 0, 0, "Unexpected any. Specify a different type.", "1"],
      [0, 0, 0, "Unexpected any. Specify a different type.", "2"],
      [0, 0, 0, "Unexpected any. Specify a different type.", "3"],
      [0, 0, 0, "Unexpected any. Specify a different type.", "4"],
      [0, 0, 0, "Unexpected any. Specify a different type.", "5"],
      [0, 0, 0, "Unexpected any. Specify a different type.", "6"],
      [0, 0, 0, "Unexpected any. Specify a different type.", "7"],
      [0, 0, 0, "Unexpected any. Specify a different type.", "8"],
      [0, 0, 0, "Unexpected any. Specify a different type.", "9"],
      [0, 0, 0, "Unexpected any. Specify a different type.", "10"],
      [0, 0, 0, "Unexpected any. Specify a different type.", "11"],
      [0, 0, 0, "Unexpected any. Specify a different type.", "12"],
      [0, 0, 0, "Unexpected any. Specify a different type.", "13"],
      [0, 0, 0, "Unexpected any. Specify a different type.", "14"],
      [0, 0, 0, "Unexpected any. Specify a different type.", "15"],
      [0, 0, 0, "Unexpected any. Specify a different type.", "16"],
      [0, 0, 0, "Unexpected any. Specify a different type.", "17"],
      [0, 0, 0, "Unexpected any. Specify a different type.", "18"],
      [0, 0, 0, "Unexpected any. Specify a different type.", "19"]
    ],
    "public/app/plugins/panel/graph/threshold_manager.ts:5381": [
      [0, 0, 0, "Unexpected any. Specify a different type.", "0"],
      [0, 0, 0, "Unexpected any. Specify a different type.", "1"],
      [0, 0, 0, "Unexpected any. Specify a different type.", "2"],
      [0, 0, 0, "Unexpected any. Specify a different type.", "3"],
      [0, 0, 0, "Unexpected any. Specify a different type.", "4"],
      [0, 0, 0, "Unexpected any. Specify a different type.", "5"],
      [0, 0, 0, "Unexpected any. Specify a different type.", "6"],
      [0, 0, 0, "Unexpected any. Specify a different type.", "7"],
      [0, 0, 0, "Unexpected any. Specify a different type.", "8"],
      [0, 0, 0, "Do not use any type assertions.", "9"],
      [0, 0, 0, "Unexpected any. Specify a different type.", "10"],
      [0, 0, 0, "Unexpected any. Specify a different type.", "11"],
      [0, 0, 0, "Unexpected any. Specify a different type.", "12"],
      [0, 0, 0, "Unexpected any. Specify a different type.", "13"],
      [0, 0, 0, "Unexpected any. Specify a different type.", "14"]
    ],
    "public/app/plugins/panel/graph/thresholds_form.ts:5381": [
      [0, 0, 0, "Unexpected any. Specify a different type.", "0"],
      [0, 0, 0, "Unexpected any. Specify a different type.", "1"],
      [0, 0, 0, "Unexpected any. Specify a different type.", "2"]
    ],
    "public/app/plugins/panel/graph/time_region_manager.ts:5381": [
      [0, 0, 0, "Unexpected any. Specify a different type.", "0"],
      [0, 0, 0, "Unexpected any. Specify a different type.", "1"],
      [0, 0, 0, "Unexpected any. Specify a different type.", "2"],
      [0, 0, 0, "Unexpected any. Specify a different type.", "3"],
      [0, 0, 0, "Unexpected any. Specify a different type.", "4"],
      [0, 0, 0, "Unexpected any. Specify a different type.", "5"],
      [0, 0, 0, "Unexpected any. Specify a different type.", "6"]
    ],
    "public/app/plugins/panel/graph/time_regions_form.ts:5381": [
      [0, 0, 0, "Unexpected any. Specify a different type.", "0"],
      [0, 0, 0, "Unexpected any. Specify a different type.", "1"],
      [0, 0, 0, "Unexpected any. Specify a different type.", "2"],
      [0, 0, 0, "Unexpected any. Specify a different type.", "3"]
    ],
    "public/app/plugins/panel/heatmap/HeatmapHoverView.tsx:5381": [
      [0, 0, 0, "Unexpected any. Specify a different type.", "0"],
      [0, 0, 0, "Unexpected any. Specify a different type.", "1"],
      [0, 0, 0, "Unexpected any. Specify a different type.", "2"]
    ],
    "public/app/plugins/panel/heatmap/HeatmapPanel.tsx:5381": [
      [0, 0, 0, "Do not use any type assertions.", "0"],
      [0, 0, 0, "Do not use any type assertions.", "1"],
      [0, 0, 0, "Do not use any type assertions.", "2"],
      [0, 0, 0, "Do not use any type assertions.", "3"],
      [0, 0, 0, "Unexpected any. Specify a different type.", "4"]
    ],
    "public/app/plugins/panel/heatmap/migrations.ts:5381": [
      [0, 0, 0, "Unexpected any. Specify a different type.", "0"],
      [0, 0, 0, "Do not use any type assertions.", "1"],
      [0, 0, 0, "Unexpected any. Specify a different type.", "2"]
    ],
    "public/app/plugins/panel/heatmap/module.tsx:5381": [
      [0, 0, 0, "Do not use any type assertions.", "0"],
      [0, 0, 0, "Unexpected any. Specify a different type.", "1"],
      [0, 0, 0, "Do not use any type assertions.", "2"],
      [0, 0, 0, "Unexpected any. Specify a different type.", "3"],
      [0, 0, 0, "Do not use any type assertions.", "4"]
    ],
    "public/app/plugins/panel/heatmap/palettes.ts:5381": [
      [0, 0, 0, "Do not use any type assertions.", "0"],
      [0, 0, 0, "Unexpected any. Specify a different type.", "1"]
    ],
    "public/app/plugins/panel/heatmap/utils.ts:5381": [
      [0, 0, 0, "Do not use any type assertions.", "0"],
      [0, 0, 0, "Do not use any type assertions.", "1"],
      [0, 0, 0, "Do not use any type assertions.", "2"],
      [0, 0, 0, "Do not use any type assertions.", "3"],
      [0, 0, 0, "Do not use any type assertions.", "4"],
      [0, 0, 0, "Do not use any type assertions.", "5"],
      [0, 0, 0, "Do not use any type assertions.", "6"],
      [0, 0, 0, "Do not use any type assertions.", "7"],
      [0, 0, 0, "Do not use any type assertions.", "8"],
      [0, 0, 0, "Do not use any type assertions.", "9"],
      [0, 0, 0, "Do not use any type assertions.", "10"],
      [0, 0, 0, "Do not use any type assertions.", "11"],
      [0, 0, 0, "Do not use any type assertions.", "12"],
      [0, 0, 0, "Do not use any type assertions.", "13"],
      [0, 0, 0, "Do not use any type assertions.", "14"],
      [0, 0, 0, "Do not use any type assertions.", "15"],
      [0, 0, 0, "Do not use any type assertions.", "16"],
      [0, 0, 0, "Do not use any type assertions.", "17"],
      [0, 0, 0, "Do not use any type assertions.", "18"],
      [0, 0, 0, "Do not use any type assertions.", "19"]
    ],
    "public/app/plugins/panel/histogram/Histogram.tsx:5381": [
      [0, 0, 0, "Unexpected any. Specify a different type.", "0"],
      [0, 0, 0, "Do not use any type assertions.", "1"],
      [0, 0, 0, "Do not use any type assertions.", "2"],
      [0, 0, 0, "Unexpected any. Specify a different type.", "3"],
      [0, 0, 0, "Do not use any type assertions.", "4"],
      [0, 0, 0, "Unexpected any. Specify a different type.", "5"]
    ],
    "public/app/plugins/panel/icon/IconPanel.tsx:5381": [
      [0, 0, 0, "Do not use any type assertions.", "0"],
      [0, 0, 0, "Unexpected any. Specify a different type.", "1"]
    ],
    "public/app/plugins/panel/icon/module.tsx:5381": [
      [0, 0, 0, "Do not use any type assertions.", "0"],
      [0, 0, 0, "Unexpected any. Specify a different type.", "1"]
    ],
    "public/app/plugins/panel/live/LiveChannelEditor.tsx:5381": [
      [0, 0, 0, "Unexpected any. Specify a different type.", "0"],
      [0, 0, 0, "Do not use any type assertions.", "1"],
      [0, 0, 0, "Do not use any type assertions.", "2"],
      [0, 0, 0, "Do not use any type assertions.", "3"],
      [0, 0, 0, "Do not use any type assertions.", "4"],
      [0, 0, 0, "Do not use any type assertions.", "5"],
      [0, 0, 0, "Do not use any type assertions.", "6"],
      [0, 0, 0, "Do not use any type assertions.", "7"],
      [0, 0, 0, "Do not use any type assertions.", "8"],
      [0, 0, 0, "Do not use any type assertions.", "9"]
    ],
    "public/app/plugins/panel/live/LivePanel.tsx:5381": [
      [0, 0, 0, "Unexpected any. Specify a different type.", "0"],
      [0, 0, 0, "Unexpected any. Specify a different type.", "1"],
      [0, 0, 0, "Do not use any type assertions.", "2"],
      [0, 0, 0, "Do not use any type assertions.", "3"],
      [0, 0, 0, "Unexpected any. Specify a different type.", "4"]
    ],
    "public/app/plugins/panel/live/types.ts:5381": [
      [0, 0, 0, "Unexpected any. Specify a different type.", "0"]
    ],
    "public/app/plugins/panel/logs/LogsPanel.tsx:5381": [
      [0, 0, 0, "Do not use any type assertions.", "0"]
    ],
    "public/app/plugins/panel/nodeGraph/Edge.tsx:5381": [
      [0, 0, 0, "Do not use any type assertions.", "0"]
    ],
    "public/app/plugins/panel/nodeGraph/EdgeLabel.tsx:5381": [
      [0, 0, 0, "Do not use any type assertions.", "0"]
    ],
    "public/app/plugins/panel/nodeGraph/Legend.tsx:5381": [
      [0, 0, 0, "Do not use any type assertions.", "0"]
    ],
    "public/app/plugins/panel/nodeGraph/NodeGraph.tsx:5381": [
      [0, 0, 0, "Do not use any type assertions.", "0"],
      [0, 0, 0, "Do not use any type assertions.", "1"],
      [0, 0, 0, "Do not use any type assertions.", "2"],
      [0, 0, 0, "Do not use any type assertions.", "3"]
    ],
    "public/app/plugins/panel/nodeGraph/ViewControls.tsx:5381": [
      [0, 0, 0, "Unexpected any. Specify a different type.", "0"]
    ],
    "public/app/plugins/panel/nodeGraph/layout.test.ts:5381": [
      [0, 0, 0, "Unexpected any. Specify a different type.", "0"],
      [0, 0, 0, "Unexpected any. Specify a different type.", "1"],
      [0, 0, 0, "Unexpected any. Specify a different type.", "2"]
    ],
    "public/app/plugins/panel/nodeGraph/layout.ts:5381": [
      [0, 0, 0, "Do not use any type assertions.", "0"],
      [0, 0, 0, "Do not use any type assertions.", "1"]
    ],
    "public/app/plugins/panel/nodeGraph/usePanning.ts:5381": [
      [0, 0, 0, "Do not use any type assertions.", "0"],
      [0, 0, 0, "Unexpected any. Specify a different type.", "1"],
      [0, 0, 0, "Do not use any type assertions.", "2"],
      [0, 0, 0, "Do not use any type assertions.", "3"]
    ],
    "public/app/plugins/panel/nodeGraph/utils.ts:5381": [
      [0, 0, 0, "Unexpected any. Specify a different type.", "0"],
      [0, 0, 0, "Unexpected any. Specify a different type.", "1"]
    ],
    "public/app/plugins/panel/piechart/migrations.ts:5381": [
      [0, 0, 0, "Unexpected any. Specify a different type.", "0"],
      [0, 0, 0, "Unexpected any. Specify a different type.", "1"]
    ],
    "public/app/plugins/panel/piechart/suggestions.ts:5381": [
      [0, 0, 0, "Do not use any type assertions.", "0"],
      [0, 0, 0, "Unexpected any. Specify a different type.", "1"]
    ],
    "public/app/plugins/panel/stat/StatMigrations.test.ts:5381": [
      [0, 0, 0, "Unexpected any. Specify a different type.", "0"]
    ],
    "public/app/plugins/panel/stat/StatMigrations.ts:5381": [
      [0, 0, 0, "Unexpected any. Specify a different type.", "0"],
      [0, 0, 0, "Unexpected any. Specify a different type.", "1"],
      [0, 0, 0, "Do not use any type assertions.", "2"]
    ],
    "public/app/plugins/panel/state-timeline/TimelineChart.tsx:5381": [
      [0, 0, 0, "Do not use any type assertions.", "0"],
      [0, 0, 0, "Unexpected any. Specify a different type.", "1"]
    ],
    "public/app/plugins/panel/state-timeline/migrations.ts:5381": [
      [0, 0, 0, "Unexpected any. Specify a different type.", "0"],
      [0, 0, 0, "Unexpected any. Specify a different type.", "1"],
      [0, 0, 0, "Do not use any type assertions.", "2"],
      [0, 0, 0, "Do not use any type assertions.", "3"],
      [0, 0, 0, "Do not use any type assertions.", "4"],
      [0, 0, 0, "Do not use any type assertions.", "5"],
      [0, 0, 0, "Do not use any type assertions.", "6"],
      [0, 0, 0, "Do not use any type assertions.", "7"]
    ],
    "public/app/plugins/panel/state-timeline/timeline.ts:5381": [
      [0, 0, 0, "Unexpected any. Specify a different type.", "0"],
      [0, 0, 0, "Unexpected any. Specify a different type.", "1"],
      [0, 0, 0, "Unexpected any. Specify a different type.", "2"],
      [0, 0, 0, "Do not use any type assertions.", "3"],
      [0, 0, 0, "Do not use any type assertions.", "4"]
    ],
    "public/app/plugins/panel/state-timeline/types.ts:5381": [
      [0, 0, 0, "Unexpected any. Specify a different type.", "0"]
    ],
    "public/app/plugins/panel/state-timeline/utils.test.ts:5381": [
      [0, 0, 0, "Unexpected any. Specify a different type.", "0"]
    ],
    "public/app/plugins/panel/state-timeline/utils.ts:5381": [
      [0, 0, 0, "Unexpected any. Specify a different type.", "0"]
    ],
    "public/app/plugins/panel/table-old/column_options.ts:5381": [
      [0, 0, 0, "Unexpected any. Specify a different type.", "0"],
      [0, 0, 0, "Unexpected any. Specify a different type.", "1"],
      [0, 0, 0, "Unexpected any. Specify a different type.", "2"],
      [0, 0, 0, "Unexpected any. Specify a different type.", "3"],
      [0, 0, 0, "Unexpected any. Specify a different type.", "4"],
      [0, 0, 0, "Unexpected any. Specify a different type.", "5"],
      [0, 0, 0, "Unexpected any. Specify a different type.", "6"],
      [0, 0, 0, "Unexpected any. Specify a different type.", "7"],
      [0, 0, 0, "Unexpected any. Specify a different type.", "8"],
      [0, 0, 0, "Unexpected any. Specify a different type.", "9"],
      [0, 0, 0, "Unexpected any. Specify a different type.", "10"],
      [0, 0, 0, "Unexpected any. Specify a different type.", "11"],
      [0, 0, 0, "Unexpected any. Specify a different type.", "12"],
      [0, 0, 0, "Unexpected any. Specify a different type.", "13"],
      [0, 0, 0, "Unexpected any. Specify a different type.", "14"],
      [0, 0, 0, "Unexpected any. Specify a different type.", "15"],
      [0, 0, 0, "Unexpected any. Specify a different type.", "16"],
      [0, 0, 0, "Unexpected any. Specify a different type.", "17"],
      [0, 0, 0, "Unexpected any. Specify a different type.", "18"],
      [0, 0, 0, "Unexpected any. Specify a different type.", "19"],
      [0, 0, 0, "Unexpected any. Specify a different type.", "20"],
      [0, 0, 0, "Unexpected any. Specify a different type.", "21"]
    ],
    "public/app/plugins/panel/table-old/editor.ts:5381": [
      [0, 0, 0, "Unexpected any. Specify a different type.", "0"],
      [0, 0, 0, "Unexpected any. Specify a different type.", "1"],
      [0, 0, 0, "Unexpected any. Specify a different type.", "2"],
      [0, 0, 0, "Unexpected any. Specify a different type.", "3"],
      [0, 0, 0, "Unexpected any. Specify a different type.", "4"],
      [0, 0, 0, "Unexpected any. Specify a different type.", "5"],
      [0, 0, 0, "Unexpected any. Specify a different type.", "6"],
      [0, 0, 0, "Unexpected any. Specify a different type.", "7"],
      [0, 0, 0, "Unexpected any. Specify a different type.", "8"],
      [0, 0, 0, "Unexpected any. Specify a different type.", "9"],
      [0, 0, 0, "Unexpected any. Specify a different type.", "10"]
    ],
    "public/app/plugins/panel/table-old/module.ts:5381": [
      [0, 0, 0, "Unexpected any. Specify a different type.", "0"],
      [0, 0, 0, "Unexpected any. Specify a different type.", "1"],
      [0, 0, 0, "Unexpected any. Specify a different type.", "2"],
      [0, 0, 0, "Unexpected any. Specify a different type.", "3"],
      [0, 0, 0, "Unexpected any. Specify a different type.", "4"],
      [0, 0, 0, "Unexpected any. Specify a different type.", "5"],
      [0, 0, 0, "Unexpected any. Specify a different type.", "6"],
      [0, 0, 0, "Unexpected any. Specify a different type.", "7"],
      [0, 0, 0, "Unexpected any. Specify a different type.", "8"],
      [0, 0, 0, "Unexpected any. Specify a different type.", "9"],
      [0, 0, 0, "Unexpected any. Specify a different type.", "10"],
      [0, 0, 0, "Unexpected any. Specify a different type.", "11"],
      [0, 0, 0, "Unexpected any. Specify a different type.", "12"],
      [0, 0, 0, "Unexpected any. Specify a different type.", "13"],
      [0, 0, 0, "Unexpected any. Specify a different type.", "14"],
      [0, 0, 0, "Unexpected any. Specify a different type.", "15"],
      [0, 0, 0, "Unexpected any. Specify a different type.", "16"],
      [0, 0, 0, "Unexpected any. Specify a different type.", "17"],
      [0, 0, 0, "Unexpected any. Specify a different type.", "18"],
      [0, 0, 0, "Unexpected any. Specify a different type.", "19"],
      [0, 0, 0, "Unexpected any. Specify a different type.", "20"],
      [0, 0, 0, "Do not use any type assertions.", "21"],
      [0, 0, 0, "Do not use any type assertions.", "22"],
      [0, 0, 0, "Unexpected any. Specify a different type.", "23"]
    ],
    "public/app/plugins/panel/table-old/renderer.ts:5381": [
      [0, 0, 0, "Unexpected any. Specify a different type.", "0"],
      [0, 0, 0, "Unexpected any. Specify a different type.", "1"],
      [0, 0, 0, "Unexpected any. Specify a different type.", "2"],
      [0, 0, 0, "Unexpected any. Specify a different type.", "3"],
      [0, 0, 0, "Unexpected any. Specify a different type.", "4"],
      [0, 0, 0, "Unexpected any. Specify a different type.", "5"],
      [0, 0, 0, "Unexpected any. Specify a different type.", "6"],
      [0, 0, 0, "Do not use any type assertions.", "7"],
      [0, 0, 0, "Unexpected any. Specify a different type.", "8"],
      [0, 0, 0, "Unexpected any. Specify a different type.", "9"],
      [0, 0, 0, "Unexpected any. Specify a different type.", "10"],
      [0, 0, 0, "Unexpected any. Specify a different type.", "11"],
      [0, 0, 0, "Unexpected any. Specify a different type.", "12"],
      [0, 0, 0, "Unexpected any. Specify a different type.", "13"],
      [0, 0, 0, "Unexpected any. Specify a different type.", "14"],
      [0, 0, 0, "Unexpected any. Specify a different type.", "15"],
      [0, 0, 0, "Unexpected any. Specify a different type.", "16"]
    ],
    "public/app/plugins/panel/table-old/specs/renderer.test.ts:5381": [
      [0, 0, 0, "Unexpected any. Specify a different type.", "0"],
      [0, 0, 0, "Unexpected any. Specify a different type.", "1"]
    ],
    "public/app/plugins/panel/table-old/specs/transformers.test.ts:5381": [
      [0, 0, 0, "Unexpected any. Specify a different type.", "0"],
      [0, 0, 0, "Unexpected any. Specify a different type.", "1"],
      [0, 0, 0, "Unexpected any. Specify a different type.", "2"],
      [0, 0, 0, "Unexpected any. Specify a different type.", "3"],
      [0, 0, 0, "Unexpected any. Specify a different type.", "4"],
      [0, 0, 0, "Unexpected any. Specify a different type.", "5"],
      [0, 0, 0, "Unexpected any. Specify a different type.", "6"]
    ],
    "public/app/plugins/panel/table-old/transformers.ts:5381": [
      [0, 0, 0, "Unexpected any. Specify a different type.", "0"],
      [0, 0, 0, "Unexpected any. Specify a different type.", "1"],
      [0, 0, 0, "Unexpected any. Specify a different type.", "2"],
      [0, 0, 0, "Unexpected any. Specify a different type.", "3"],
      [0, 0, 0, "Unexpected any. Specify a different type.", "4"],
      [0, 0, 0, "Unexpected any. Specify a different type.", "5"],
      [0, 0, 0, "Unexpected any. Specify a different type.", "6"],
      [0, 0, 0, "Unexpected any. Specify a different type.", "7"],
      [0, 0, 0, "Unexpected any. Specify a different type.", "8"],
      [0, 0, 0, "Unexpected any. Specify a different type.", "9"],
      [0, 0, 0, "Unexpected any. Specify a different type.", "10"]
    ],
    "public/app/plugins/panel/table-old/types.ts:5381": [
      [0, 0, 0, "Unexpected any. Specify a different type.", "0"],
      [0, 0, 0, "Unexpected any. Specify a different type.", "1"],
      [0, 0, 0, "Unexpected any. Specify a different type.", "2"],
      [0, 0, 0, "Unexpected any. Specify a different type.", "3"],
      [0, 0, 0, "Unexpected any. Specify a different type.", "4"],
      [0, 0, 0, "Unexpected any. Specify a different type.", "5"],
      [0, 0, 0, "Unexpected any. Specify a different type.", "6"],
      [0, 0, 0, "Unexpected any. Specify a different type.", "7"],
      [0, 0, 0, "Unexpected any. Specify a different type.", "8"],
      [0, 0, 0, "Unexpected any. Specify a different type.", "9"],
      [0, 0, 0, "Unexpected any. Specify a different type.", "10"],
      [0, 0, 0, "Unexpected any. Specify a different type.", "11"],
      [0, 0, 0, "Unexpected any. Specify a different type.", "12"]
    ],
    "public/app/plugins/panel/table/migrations.ts:5381": [
      [0, 0, 0, "Do not use any type assertions.", "0"],
      [0, 0, 0, "Unexpected any. Specify a different type.", "1"],
      [0, 0, 0, "Unexpected any. Specify a different type.", "2"],
      [0, 0, 0, "Unexpected any. Specify a different type.", "3"],
      [0, 0, 0, "Unexpected any. Specify a different type.", "4"],
      [0, 0, 0, "Unexpected any. Specify a different type.", "5"],
      [0, 0, 0, "Unexpected any. Specify a different type.", "6"],
      [0, 0, 0, "Unexpected any. Specify a different type.", "7"]
    ],
    "public/app/plugins/panel/table/module.tsx:5381": [
      [0, 0, 0, "Do not use any type assertions.", "0"],
      [0, 0, 0, "Unexpected any. Specify a different type.", "1"],
      [0, 0, 0, "Do not use any type assertions.", "2"],
      [0, 0, 0, "Unexpected any. Specify a different type.", "3"]
    ],
    "public/app/plugins/panel/text/TextPanelEditor.tsx:5381": [
      [0, 0, 0, "Unexpected any. Specify a different type.", "0"]
    ],
    "public/app/plugins/panel/text/textPanelMigrationHandler.test.ts:5381": [
      [0, 0, 0, "Unexpected any. Specify a different type.", "0"],
      [0, 0, 0, "Unexpected any. Specify a different type.", "1"]
    ],
    "public/app/plugins/panel/text/textPanelMigrationHandler.ts:5381": [
      [0, 0, 0, "Unexpected any. Specify a different type.", "0"],
      [0, 0, 0, "Do not use any type assertions.", "1"],
      [0, 0, 0, "Unexpected any. Specify a different type.", "2"],
      [0, 0, 0, "Do not use any type assertions.", "3"]
    ],
    "public/app/plugins/panel/timeseries/LineStyleEditor.tsx:5381": [
      [0, 0, 0, "Unexpected any. Specify a different type.", "0"]
    ],
    "public/app/plugins/panel/timeseries/SpanNullsEditor.tsx:5381": [
      [0, 0, 0, "Unexpected any. Specify a different type.", "0"],
      [0, 0, 0, "Do not use any type assertions.", "1"],
      [0, 0, 0, "Do not use any type assertions.", "2"],
      [0, 0, 0, "Do not use any type assertions.", "3"],
      [0, 0, 0, "Unexpected any. Specify a different type.", "4"]
    ],
    "public/app/plugins/panel/timeseries/ThresholdsStyleEditor.tsx:5381": [
      [0, 0, 0, "Unexpected any. Specify a different type.", "0"]
    ],
    "public/app/plugins/panel/timeseries/migrations.test.ts:5381": [
      [0, 0, 0, "Unexpected any. Specify a different type.", "0"],
      [0, 0, 0, "Unexpected any. Specify a different type.", "1"],
      [0, 0, 0, "Unexpected any. Specify a different type.", "2"],
      [0, 0, 0, "Unexpected any. Specify a different type.", "3"],
      [0, 0, 0, "Unexpected any. Specify a different type.", "4"],
      [0, 0, 0, "Unexpected any. Specify a different type.", "5"],
      [0, 0, 0, "Unexpected any. Specify a different type.", "6"],
      [0, 0, 0, "Unexpected any. Specify a different type.", "7"],
      [0, 0, 0, "Unexpected any. Specify a different type.", "8"],
      [0, 0, 0, "Unexpected any. Specify a different type.", "9"],
      [0, 0, 0, "Unexpected any. Specify a different type.", "10"],
      [0, 0, 0, "Unexpected any. Specify a different type.", "11"],
      [0, 0, 0, "Unexpected any. Specify a different type.", "12"],
      [0, 0, 0, "Unexpected any. Specify a different type.", "13"],
      [0, 0, 0, "Unexpected any. Specify a different type.", "14"],
      [0, 0, 0, "Unexpected any. Specify a different type.", "15"],
      [0, 0, 0, "Unexpected any. Specify a different type.", "16"],
      [0, 0, 0, "Unexpected any. Specify a different type.", "17"],
      [0, 0, 0, "Unexpected any. Specify a different type.", "18"],
      [0, 0, 0, "Unexpected any. Specify a different type.", "19"],
      [0, 0, 0, "Unexpected any. Specify a different type.", "20"],
      [0, 0, 0, "Unexpected any. Specify a different type.", "21"],
      [0, 0, 0, "Unexpected any. Specify a different type.", "22"],
      [0, 0, 0, "Unexpected any. Specify a different type.", "23"],
      [0, 0, 0, "Unexpected any. Specify a different type.", "24"]
    ],
    "public/app/plugins/panel/timeseries/migrations.ts:5381": [
      [0, 0, 0, "Unexpected any. Specify a different type.", "0"],
      [0, 0, 0, "Do not use any type assertions.", "1"],
      [0, 0, 0, "Do not use any type assertions.", "2"],
      [0, 0, 0, "Do not use any type assertions.", "3"],
      [0, 0, 0, "Unexpected any. Specify a different type.", "4"],
      [0, 0, 0, "Do not use any type assertions.", "5"],
      [0, 0, 0, "Do not use any type assertions.", "6"],
      [0, 0, 0, "Unexpected any. Specify a different type.", "7"],
      [0, 0, 0, "Do not use any type assertions.", "8"],
      [0, 0, 0, "Unexpected any. Specify a different type.", "9"],
      [0, 0, 0, "Do not use any type assertions.", "10"],
      [0, 0, 0, "Unexpected any. Specify a different type.", "11"],
      [0, 0, 0, "Do not use any type assertions.", "12"],
      [0, 0, 0, "Unexpected any. Specify a different type.", "13"],
      [0, 0, 0, "Unexpected any. Specify a different type.", "14"],
      [0, 0, 0, "Unexpected any. Specify a different type.", "15"],
      [0, 0, 0, "Unexpected any. Specify a different type.", "16"]
    ],
    "public/app/plugins/panel/timeseries/plugins/annotations/AnnotationEditor.tsx:5381": [
      [0, 0, 0, "Do not use any type assertions.", "0"]
    ],
    "public/app/plugins/panel/timeseries/suggestions.ts:5381": [
      [0, 0, 0, "Do not use any type assertions.", "0"],
      [0, 0, 0, "Unexpected any. Specify a different type.", "1"]
    ],
    "public/app/plugins/panel/xychart/AutoEditor.tsx:5381": [
      [0, 0, 0, "Unexpected any. Specify a different type.", "0"]
    ],
    "public/app/plugins/panel/xychart/ManualEditor.tsx:5381": [
      [0, 0, 0, "Unexpected any. Specify a different type.", "0"],
      [0, 0, 0, "Unexpected any. Specify a different type.", "1"],
      [0, 0, 0, "Do not use any type assertions.", "2"],
      [0, 0, 0, "Unexpected any. Specify a different type.", "3"],
      [0, 0, 0, "Do not use any type assertions.", "4"],
      [0, 0, 0, "Unexpected any. Specify a different type.", "5"],
      [0, 0, 0, "Do not use any type assertions.", "6"],
      [0, 0, 0, "Unexpected any. Specify a different type.", "7"],
      [0, 0, 0, "Do not use any type assertions.", "8"],
      [0, 0, 0, "Unexpected any. Specify a different type.", "9"],
      [0, 0, 0, "Do not use any type assertions.", "10"],
      [0, 0, 0, "Unexpected any. Specify a different type.", "11"]
    ],
    "public/app/plugins/panel/xychart/TooltipView.tsx:5381": [
      [0, 0, 0, "Do not use any type assertions.", "0"]
    ],
    "public/app/plugins/panel/xychart/XYChartPanel2.tsx:5381": [
      [0, 0, 0, "Unexpected any. Specify a different type.", "0"]
    ],
    "public/app/plugins/panel/xychart/dims.ts:5381": [
      [0, 0, 0, "Do not use any type assertions.", "0"],
      [0, 0, 0, "Do not use any type assertions.", "1"],
      [0, 0, 0, "Do not use any type assertions.", "2"],
      [0, 0, 0, "Unexpected any. Specify a different type.", "3"],
      [0, 0, 0, "Do not use any type assertions.", "4"],
      [0, 0, 0, "Unexpected any. Specify a different type.", "5"]
    ],
    "public/app/plugins/panel/xychart/scatter.ts:5381": [
      [0, 0, 0, "Do not use any type assertions.", "0"],
      [0, 0, 0, "Do not use any type assertions.", "1"],
      [0, 0, 0, "Do not use any type assertions.", "2"],
      [0, 0, 0, "Unexpected any. Specify a different type.", "3"],
      [0, 0, 0, "Do not use any type assertions.", "4"],
      [0, 0, 0, "Unexpected any. Specify a different type.", "5"],
      [0, 0, 0, "Do not use any type assertions.", "6"],
      [0, 0, 0, "Unexpected any. Specify a different type.", "7"],
      [0, 0, 0, "Do not use any type assertions.", "8"],
      [0, 0, 0, "Unexpected any. Specify a different type.", "9"],
      [0, 0, 0, "Do not use any type assertions.", "10"],
      [0, 0, 0, "Unexpected any. Specify a different type.", "11"],
      [0, 0, 0, "Do not use any type assertions.", "12"],
      [0, 0, 0, "Do not use any type assertions.", "13"],
      [0, 0, 0, "Do not use any type assertions.", "14"],
      [0, 0, 0, "Do not use any type assertions.", "15"]
    ],
    "public/app/plugins/panel/xychart/types.ts:5381": [
      [0, 0, 0, "Unexpected any. Specify a different type.", "0"]
    ],
    "public/app/polyfills/old-mediaquerylist.ts:5381": [
      [0, 0, 0, "Unexpected any. Specify a different type.", "0"]
    ],
    "public/app/store/configureStore.ts:5381": [
      [0, 0, 0, "Unexpected any. Specify a different type.", "0"]
    ],
    "public/app/store/store.ts:5381": [
      [0, 0, 0, "Do not use any type assertions.", "0"],
      [0, 0, 0, "Unexpected any. Specify a different type.", "1"]
    ],
    "public/app/types/alerting.ts:5381": [
      [0, 0, 0, "Unexpected any. Specify a different type.", "0"],
      [0, 0, 0, "Unexpected any. Specify a different type.", "1"],
      [0, 0, 0, "Unexpected any. Specify a different type.", "2"],
      [0, 0, 0, "Unexpected any. Specify a different type.", "3"],
      [0, 0, 0, "Unexpected any. Specify a different type.", "4"]
    ],
    "public/app/types/appEvent.ts:5381": [
      [0, 0, 0, "Unexpected any. Specify a different type.", "0"],
      [0, 0, 0, "Unexpected any. Specify a different type.", "1"],
      [0, 0, 0, "Unexpected any. Specify a different type.", "2"],
      [0, 0, 0, "Unexpected any. Specify a different type.", "3"],
      [0, 0, 0, "Unexpected any. Specify a different type.", "4"],
      [0, 0, 0, "Unexpected any. Specify a different type.", "5"],
      [0, 0, 0, "Unexpected any. Specify a different type.", "6"]
    ],
    "public/app/types/dashboard.ts:5381": [
      [0, 0, 0, "Unexpected any. Specify a different type.", "0"],
      [0, 0, 0, "Unexpected any. Specify a different type.", "1"]
    ],
    "public/app/types/events.ts:5381": [
      [0, 0, 0, "Unexpected any. Specify a different type.", "0"],
      [0, 0, 0, "Unexpected any. Specify a different type.", "1"],
      [0, 0, 0, "Unexpected any. Specify a different type.", "2"],
      [0, 0, 0, "Unexpected any. Specify a different type.", "3"],
      [0, 0, 0, "Unexpected any. Specify a different type.", "4"],
      [0, 0, 0, "Unexpected any. Specify a different type.", "5"],
      [0, 0, 0, "Unexpected any. Specify a different type.", "6"],
      [0, 0, 0, "Unexpected any. Specify a different type.", "7"],
      [0, 0, 0, "Unexpected any. Specify a different type.", "8"],
      [0, 0, 0, "Unexpected any. Specify a different type.", "9"],
      [0, 0, 0, "Unexpected any. Specify a different type.", "10"],
      [0, 0, 0, "Unexpected any. Specify a different type.", "11"],
      [0, 0, 0, "Unexpected any. Specify a different type.", "12"]
    ],
    "public/app/types/explore.ts:5381": [
      [0, 0, 0, "Unexpected any. Specify a different type.", "0"]
    ],
    "public/app/types/jquery/jquery.d.ts:5381": [
      [0, 0, 0, "Unexpected any. Specify a different type.", "0"],
      [0, 0, 0, "Unexpected any. Specify a different type.", "1"],
      [0, 0, 0, "Unexpected any. Specify a different type.", "2"],
      [0, 0, 0, "Unexpected any. Specify a different type.", "3"],
      [0, 0, 0, "Unexpected any. Specify a different type.", "4"],
      [0, 0, 0, "Unexpected any. Specify a different type.", "5"],
      [0, 0, 0, "Unexpected any. Specify a different type.", "6"],
      [0, 0, 0, "Unexpected any. Specify a different type.", "7"],
      [0, 0, 0, "Unexpected any. Specify a different type.", "8"]
    ],
    "public/app/types/plugins.ts:5381": [
      [0, 0, 0, "Unexpected any. Specify a different type.", "0"],
      [0, 0, 0, "Unexpected any. Specify a different type.", "1"],
      [0, 0, 0, "Unexpected any. Specify a different type.", "2"]
    ],
    "public/app/types/store.ts:5381": [
      [0, 0, 0, "Unexpected any. Specify a different type.", "0"]
    ],
    "public/app/types/templates.ts:5381": [
      [0, 0, 0, "Unexpected any. Specify a different type.", "0"]
    ],
    "public/app/types/unified-alerting-dto.ts:5381": [
      [0, 0, 0, "Do not use any type assertions.", "0"],
      [0, 0, 0, "Do not use any type assertions.", "1"]
    ],
    "public/app/types/unified-alerting.ts:5381": [
      [0, 0, 0, "Do not use any type assertions.", "0"],
      [0, 0, 0, "Unexpected any. Specify a different type.", "1"],
      [0, 0, 0, "Unexpected any. Specify a different type.", "2"]
    ],
    "public/test/core/redux/mocks.ts:5381": [
      [0, 0, 0, "Unexpected any. Specify a different type.", "0"],
      [0, 0, 0, "Unexpected any. Specify a different type.", "1"],
      [0, 0, 0, "Unexpected any. Specify a different type.", "2"]
    ],
    "public/test/core/redux/reducerTester.ts:5381": [
      [0, 0, 0, "Unexpected any. Specify a different type.", "0"],
      [0, 0, 0, "Unexpected any. Specify a different type.", "1"],
      [0, 0, 0, "Unexpected any. Specify a different type.", "2"],
      [0, 0, 0, "Unexpected any. Specify a different type.", "3"],
      [0, 0, 0, "Unexpected any. Specify a different type.", "4"]
    ],
    "public/test/core/redux/reduxTester.ts:5381": [
      [0, 0, 0, "Unexpected any. Specify a different type.", "0"],
      [0, 0, 0, "Unexpected any. Specify a different type.", "1"],
      [0, 0, 0, "Unexpected any. Specify a different type.", "2"],
      [0, 0, 0, "Unexpected any. Specify a different type.", "3"],
      [0, 0, 0, "Unexpected any. Specify a different type.", "4"],
      [0, 0, 0, "Unexpected any. Specify a different type.", "5"]
    ],
    "public/test/core/thunk/thunkTester.ts:5381": [
      [0, 0, 0, "Unexpected any. Specify a different type.", "0"],
      [0, 0, 0, "Unexpected any. Specify a different type.", "1"],
      [0, 0, 0, "Unexpected any. Specify a different type.", "2"],
      [0, 0, 0, "Unexpected any. Specify a different type.", "3"],
      [0, 0, 0, "Unexpected any. Specify a different type.", "4"],
      [0, 0, 0, "Unexpected any. Specify a different type.", "5"],
      [0, 0, 0, "Unexpected any. Specify a different type.", "6"],
      [0, 0, 0, "Unexpected any. Specify a different type.", "7"],
      [0, 0, 0, "Unexpected any. Specify a different type.", "8"]
    ],
    "public/test/global-jquery-shim.ts:5381": [
      [0, 0, 0, "Unexpected any. Specify a different type.", "0"]
    ],
    "public/test/helpers/convertToStoreState.ts:5381": [
      [0, 0, 0, "Unexpected any. Specify a different type.", "0"]
    ],
    "public/test/helpers/getDashboardModel.ts:5381": [
      [0, 0, 0, "Unexpected any. Specify a different type.", "0"]
    ],
    "public/test/helpers/initTemplateSrv.ts:5381": [
      [0, 0, 0, "Unexpected any. Specify a different type.", "0"]
    ],
    "public/test/jest-setup.ts:5381": [
      [0, 0, 0, "Unexpected any. Specify a different type.", "0"],
      [0, 0, 0, "Unexpected any. Specify a different type.", "1"],
      [0, 0, 0, "Unexpected any. Specify a different type.", "2"]
    ],
    "public/test/jest-shim.ts:5381": [
      [0, 0, 0, "Unexpected any. Specify a different type.", "0"],
      [0, 0, 0, "Unexpected any. Specify a different type.", "1"],
      [0, 0, 0, "Unexpected any. Specify a different type.", "2"],
      [0, 0, 0, "Unexpected any. Specify a different type.", "3"],
      [0, 0, 0, "Unexpected any. Specify a different type.", "4"],
      [0, 0, 0, "Unexpected any. Specify a different type.", "5"]
    ],
    "public/test/lib/common.ts:5381": [
      [0, 0, 0, "Unexpected any. Specify a different type.", "0"]
    ],
    "public/test/matchers/index.ts:5381": [
      [0, 0, 0, "Unexpected any. Specify a different type.", "0"]
    ],
    "public/test/matchers/toEmitValues.ts:5381": [
      [0, 0, 0, "Unexpected any. Specify a different type.", "0"],
      [0, 0, 0, "Unexpected any. Specify a different type.", "1"],
      [0, 0, 0, "Unexpected any. Specify a different type.", "2"],
      [0, 0, 0, "Unexpected any. Specify a different type.", "3"],
      [0, 0, 0, "Unexpected any. Specify a different type.", "4"],
      [0, 0, 0, "Unexpected any. Specify a different type.", "5"],
      [0, 0, 0, "Unexpected any. Specify a different type.", "6"],
      [0, 0, 0, "Unexpected any. Specify a different type.", "7"],
      [0, 0, 0, "Unexpected any. Specify a different type.", "8"]
    ],
    "public/test/matchers/toEmitValuesWith.ts:5381": [
      [0, 0, 0, "Unexpected any. Specify a different type.", "0"],
      [0, 0, 0, "Unexpected any. Specify a different type.", "1"],
      [0, 0, 0, "Unexpected any. Specify a different type.", "2"],
      [0, 0, 0, "Unexpected any. Specify a different type.", "3"],
      [0, 0, 0, "Unexpected any. Specify a different type.", "4"]
    ],
    "public/test/matchers/utils.ts:5381": [
      [0, 0, 0, "Unexpected any. Specify a different type.", "0"]
    ],
    "public/test/mocks/angular.ts:5381": [
      [0, 0, 0, "Unexpected any. Specify a different type.", "0"],
      [0, 0, 0, "Unexpected any. Specify a different type.", "1"],
      [0, 0, 0, "Unexpected any. Specify a different type.", "2"]
    ],
    "public/test/mocks/backend_srv.ts:5381": [
      [0, 0, 0, "Unexpected any. Specify a different type.", "0"]
    ],
    "public/test/mocks/common.ts:5381": [
      [0, 0, 0, "Unexpected any. Specify a different type.", "0"],
      [0, 0, 0, "Unexpected any. Specify a different type.", "1"],
      [0, 0, 0, "Unexpected any. Specify a different type.", "2"]
    ],
    "public/test/mocks/datasource_srv.ts:5381": [
      [0, 0, 0, "Unexpected any. Specify a different type.", "0"],
      [0, 0, 0, "Unexpected any. Specify a different type.", "1"]
    ],
    "public/test/mocks/workers.ts:5381": [
      [0, 0, 0, "Unexpected any. Specify a different type.", "0"],
      [0, 0, 0, "Unexpected any. Specify a different type.", "1"]
    ],
    "public/test/specs/helpers.ts:5381": [
      [0, 0, 0, "Unexpected any. Specify a different type.", "0"],
      [0, 0, 0, "Unexpected any. Specify a different type.", "1"],
      [0, 0, 0, "Unexpected any. Specify a different type.", "2"],
      [0, 0, 0, "Unexpected any. Specify a different type.", "3"],
      [0, 0, 0, "Unexpected any. Specify a different type.", "4"],
      [0, 0, 0, "Unexpected any. Specify a different type.", "5"],
      [0, 0, 0, "Unexpected any. Specify a different type.", "6"],
      [0, 0, 0, "Unexpected any. Specify a different type.", "7"],
      [0, 0, 0, "Unexpected any. Specify a different type.", "8"],
      [0, 0, 0, "Unexpected any. Specify a different type.", "9"],
      [0, 0, 0, "Unexpected any. Specify a different type.", "10"],
      [0, 0, 0, "Unexpected any. Specify a different type.", "11"],
      [0, 0, 0, "Unexpected any. Specify a different type.", "12"],
      [0, 0, 0, "Unexpected any. Specify a different type.", "13"],
      [0, 0, 0, "Unexpected any. Specify a different type.", "14"],
      [0, 0, 0, "Unexpected any. Specify a different type.", "15"]
    ]
  }`
};

exports[`no undocumented stories`] = {
  value: `{
    "packages/grafana-ui/src/components/ButtonCascader/ButtonCascader.story.tsx:5381": [
      [0, 0, 0, "No undocumented stories are allowed, please add an .mdx file with some documentation", "5381"]
    ],
    "packages/grafana-ui/src/components/ColorPicker/ColorPickerPopover.story.tsx:5381": [
      [0, 0, 0, "No undocumented stories are allowed, please add an .mdx file with some documentation", "5381"]
    ],
    "packages/grafana-ui/src/components/ColorPicker/NamedColorsPalette.story.tsx:5381": [
      [0, 0, 0, "No undocumented stories are allowed, please add an .mdx file with some documentation", "5381"]
    ],
    "packages/grafana-ui/src/components/ColorPicker/SpectrumPalette.story.tsx:5381": [
      [0, 0, 0, "No undocumented stories are allowed, please add an .mdx file with some documentation", "5381"]
    ],
    "packages/grafana-ui/src/components/DateTimePickers/RelativeTimeRangePicker/RelativeTimeRangePicker.story.tsx:5381": [
      [0, 0, 0, "No undocumented stories are allowed, please add an .mdx file with some documentation", "5381"]
    ],
    "packages/grafana-ui/src/components/DateTimePickers/TimeOfDayPicker.story.tsx:5381": [
      [0, 0, 0, "No undocumented stories are allowed, please add an .mdx file with some documentation", "5381"]
    ],
    "packages/grafana-ui/src/components/DateTimePickers/TimeRangePicker.story.tsx:5381": [
      [0, 0, 0, "No undocumented stories are allowed, please add an .mdx file with some documentation", "5381"]
    ],
    "packages/grafana-ui/src/components/DateTimePickers/TimeZonePicker.story.tsx:5381": [
      [0, 0, 0, "No undocumented stories are allowed, please add an .mdx file with some documentation", "5381"]
    ],
    "packages/grafana-ui/src/components/DateTimePickers/WeekStartPicker.story.tsx:5381": [
      [0, 0, 0, "No undocumented stories are allowed, please add an .mdx file with some documentation", "5381"]
    ],
    "packages/grafana-ui/src/components/PageLayout/PageToolbar.story.tsx:5381": [
      [0, 0, 0, "No undocumented stories are allowed, please add an .mdx file with some documentation", "5381"]
    ],
    "packages/grafana-ui/src/components/PanelChrome/PanelChrome.story.tsx:5381": [
      [0, 0, 0, "No undocumented stories are allowed, please add an .mdx file with some documentation", "5381"]
    ],
    "packages/grafana-ui/src/components/QueryField/QueryField.story.tsx:5381": [
      [0, 0, 0, "No undocumented stories are allowed, please add an .mdx file with some documentation", "5381"]
    ],
    "packages/grafana-ui/src/components/SecretTextArea/SecretTextArea.story.tsx:5381": [
      [0, 0, 0, "No undocumented stories are allowed, please add an .mdx file with some documentation", "5381"]
    ],
    "packages/grafana-ui/src/components/Segment/Segment.story.tsx:5381": [
      [0, 0, 0, "No undocumented stories are allowed, please add an .mdx file with some documentation", "5381"]
    ],
    "packages/grafana-ui/src/components/Segment/SegmentAsync.story.tsx:5381": [
      [0, 0, 0, "No undocumented stories are allowed, please add an .mdx file with some documentation", "5381"]
    ],
    "packages/grafana-ui/src/components/Segment/SegmentInput.story.tsx:5381": [
      [0, 0, 0, "No undocumented stories are allowed, please add an .mdx file with some documentation", "5381"]
    ],
    "packages/grafana-ui/src/components/StatsPicker/StatsPicker.story.tsx:5381": [
      [0, 0, 0, "No undocumented stories are allowed, please add an .mdx file with some documentation", "5381"]
    ],
    "packages/grafana-ui/src/components/Tabs/Tabs.story.tsx:5381": [
      [0, 0, 0, "No undocumented stories are allowed, please add an .mdx file with some documentation", "5381"]
    ],
    "packages/grafana-ui/src/components/ThemeDemos/ThemeDemo.story.tsx:5381": [
      [0, 0, 0, "No undocumented stories are allowed, please add an .mdx file with some documentation", "5381"]
    ],
    "packages/grafana-ui/src/components/Typography/Typography.story.tsx:5381": [
      [0, 0, 0, "No undocumented stories are allowed, please add an .mdx file with some documentation", "5381"]
    ],
    "packages/grafana-ui/src/components/VizLayout/VizLayout.story.tsx:5381": [
      [0, 0, 0, "No undocumented stories are allowed, please add an .mdx file with some documentation", "5381"]
    ],
    "packages/grafana-ui/src/components/VizLegend/VizLegend.story.tsx:5381": [
      [0, 0, 0, "No undocumented stories are allowed, please add an .mdx file with some documentation", "5381"]
    ],
    "packages/grafana-ui/src/components/VizTooltip/SeriesTable.story.tsx:5381": [
      [0, 0, 0, "No undocumented stories are allowed, please add an .mdx file with some documentation", "5381"]
    ]
  }`
};<|MERGE_RESOLUTION|>--- conflicted
+++ resolved
@@ -1,5 +1,5 @@
 // BETTERER RESULTS V2.
-// 
+//
 // If this file contains merge conflicts, use `betterer merge` to automatically resolve them:
 // https://phenomnomnominal.github.io/betterer/docs/results-file/#merge
 //
@@ -8,11 +8,7 @@
     "packages/grafana-ui/src/components/QueryField/QueryField.test.tsx:2976628669": [
       [0, 26, 13, "RegExp match", "2409514259"]
     ],
-<<<<<<< HEAD
-    "packages/jaeger-ui-components/src/TracePageHeader/SpanGraph/index.test.tsx:596989456": [
-=======
     "packages/jaeger-ui-components/src/TracePageHeader/SpanGraph/ViewingLayer.test.tsx:793800575": [
->>>>>>> 5b2184c4
       [14, 35, 13, "RegExp match", "2409514259"]
     ],
     "packages/jaeger-ui-components/src/TraceTimelineViewer/ListView/index.test.tsx:3266788928": [
