// BETTERER RESULTS V2.
// 
// If this file contains merge conflicts, use `betterer merge` to automatically resolve them:
// https://phenomnomnominal.github.io/betterer/docs/results-file/#merge
//
exports[`better eslint`] = {
  value: `{
    "apps/dashboard/tshack/v0alpha1_spec_gen.ts:5381": [
      [0, 0, 0, "Unexpected any. Specify a different type.", "0"]
    ],
    "apps/dashboard/tshack/v1alpha1_spec_gen.ts:5381": [
      [0, 0, 0, "Unexpected any. Specify a different type.", "0"]
    ],
    "e2e/old-arch/utils/support/types.ts:5381": [
      [0, 0, 0, "Do not use any type assertions.", "0"]
    ],
    "e2e/utils/support/types.ts:5381": [
      [0, 0, 0, "Do not use any type assertions.", "0"]
    ],
    "packages/grafana-data/src/dataframe/ArrayDataFrame.ts:5381": [
      [0, 0, 0, "Unexpected any. Specify a different type.", "0"]
    ],
    "packages/grafana-data/src/dataframe/CircularDataFrame.ts:5381": [
      [0, 0, 0, "Unexpected any. Specify a different type.", "0"]
    ],
    "packages/grafana-data/src/dataframe/DataFrameView.ts:5381": [
      [0, 0, 0, "Do not use any type assertions.", "0"],
      [0, 0, 0, "Do not use any type assertions.", "1"],
      [0, 0, 0, "Unexpected any. Specify a different type.", "2"],
      [0, 0, 0, "Unexpected any. Specify a different type.", "3"]
    ],
    "packages/grafana-data/src/dataframe/MutableDataFrame.ts:5381": [
      [0, 0, 0, "Do not use any type assertions.", "0"],
      [0, 0, 0, "Do not use any type assertions.", "1"],
      [0, 0, 0, "Do not use any type assertions.", "2"],
      [0, 0, 0, "Unexpected any. Specify a different type.", "3"],
      [0, 0, 0, "Unexpected any. Specify a different type.", "4"],
      [0, 0, 0, "Unexpected any. Specify a different type.", "5"],
      [0, 0, 0, "Unexpected any. Specify a different type.", "6"],
      [0, 0, 0, "Unexpected any. Specify a different type.", "7"],
      [0, 0, 0, "Unexpected any. Specify a different type.", "8"],
      [0, 0, 0, "Unexpected any. Specify a different type.", "9"],
      [0, 0, 0, "Unexpected any. Specify a different type.", "10"],
      [0, 0, 0, "Unexpected any. Specify a different type.", "11"]
    ],
    "packages/grafana-data/src/dataframe/StreamingDataFrame.ts:5381": [
      [0, 0, 0, "Do not use any type assertions.", "0"],
      [0, 0, 0, "Do not use any type assertions.", "1"],
      [0, 0, 0, "Do not use any type assertions.", "2"],
      [0, 0, 0, "Do not use any type assertions.", "3"]
    ],
    "packages/grafana-data/src/dataframe/processDataFrame.test.ts:5381": [
      [0, 0, 0, "Unexpected any. Specify a different type.", "0"]
    ],
    "packages/grafana-data/src/dataframe/processDataFrame.ts:5381": [
      [0, 0, 0, "Do not use any type assertions.", "0"],
      [0, 0, 0, "Do not use any type assertions.", "1"],
      [0, 0, 0, "Do not use any type assertions.", "2"],
      [0, 0, 0, "Do not use any type assertions.", "3"],
      [0, 0, 0, "Do not use any type assertions.", "4"],
      [0, 0, 0, "Do not use any type assertions.", "5"],
      [0, 0, 0, "Do not use any type assertions.", "6"],
      [0, 0, 0, "Do not use any type assertions.", "7"],
      [0, 0, 0, "Do not use any type assertions.", "8"],
      [0, 0, 0, "Do not use any type assertions.", "9"],
      [0, 0, 0, "Do not use any type assertions.", "10"],
      [0, 0, 0, "Do not use any type assertions.", "11"],
      [0, 0, 0, "Do not use any type assertions.", "12"],
      [0, 0, 0, "Do not use any type assertions.", "13"],
      [0, 0, 0, "Do not use any type assertions.", "14"],
      [0, 0, 0, "Unexpected any. Specify a different type.", "15"],
      [0, 0, 0, "Unexpected any. Specify a different type.", "16"],
      [0, 0, 0, "Unexpected any. Specify a different type.", "17"],
      [0, 0, 0, "Unexpected any. Specify a different type.", "18"],
      [0, 0, 0, "Unexpected any. Specify a different type.", "19"]
    ],
    "packages/grafana-data/src/datetime/moment_wrapper.ts:5381": [
      [0, 0, 0, "Do not use any type assertions.", "0"],
      [0, 0, 0, "Do not use any type assertions.", "1"],
      [0, 0, 0, "Do not use any type assertions.", "2"],
      [0, 0, 0, "Do not use any type assertions.", "3"],
      [0, 0, 0, "Do not use any type assertions.", "4"],
      [0, 0, 0, "Do not use any type assertions.", "5"],
      [0, 0, 0, "Do not use any type assertions.", "6"],
      [0, 0, 0, "Do not use any type assertions.", "7"],
      [0, 0, 0, "Unexpected any. Specify a different type.", "8"]
    ],
    "packages/grafana-data/src/events/types.ts:5381": [
      [0, 0, 0, "Unexpected any. Specify a different type.", "0"],
      [0, 0, 0, "Unexpected any. Specify a different type.", "1"],
      [0, 0, 0, "Unexpected any. Specify a different type.", "2"]
    ],
    "packages/grafana-data/src/field/displayProcessor.ts:5381": [
      [0, 0, 0, "Do not use any type assertions.", "0"],
      [0, 0, 0, "Do not use any type assertions.", "1"],
      [0, 0, 0, "Do not use any type assertions.", "2"]
    ],
    "packages/grafana-data/src/field/overrides/processors.ts:5381": [
      [0, 0, 0, "Unexpected any. Specify a different type.", "0"],
      [0, 0, 0, "Unexpected any. Specify a different type.", "1"],
      [0, 0, 0, "Unexpected any. Specify a different type.", "2"],
      [0, 0, 0, "Unexpected any. Specify a different type.", "3"],
      [0, 0, 0, "Unexpected any. Specify a different type.", "4"]
    ],
    "packages/grafana-data/src/field/standardFieldConfigEditorRegistry.ts:5381": [
      [0, 0, 0, "Unexpected any. Specify a different type.", "0"],
      [0, 0, 0, "Unexpected any. Specify a different type.", "1"],
      [0, 0, 0, "Unexpected any. Specify a different type.", "2"],
      [0, 0, 0, "Unexpected any. Specify a different type.", "3"],
      [0, 0, 0, "Unexpected any. Specify a different type.", "4"],
      [0, 0, 0, "Unexpected any. Specify a different type.", "5"],
      [0, 0, 0, "Unexpected any. Specify a different type.", "6"]
    ],
    "packages/grafana-data/src/geo/layer.ts:5381": [
      [0, 0, 0, "Unexpected any. Specify a different type.", "0"]
    ],
    "packages/grafana-data/src/panel/PanelPlugin.ts:5381": [
      [0, 0, 0, "Do not use any type assertions.", "0"],
      [0, 0, 0, "Unexpected any. Specify a different type.", "1"],
      [0, 0, 0, "Unexpected any. Specify a different type.", "2"],
      [0, 0, 0, "Unexpected any. Specify a different type.", "3"],
      [0, 0, 0, "Unexpected any. Specify a different type.", "4"],
      [0, 0, 0, "Unexpected any. Specify a different type.", "5"]
    ],
    "packages/grafana-data/src/panel/registryFactories.ts:5381": [
      [0, 0, 0, "Do not use any type assertions.", "0"]
    ],
    "packages/grafana-data/src/table/amendTimeSeries.ts:5381": [
      [0, 0, 0, "Do not use any type assertions.", "0"],
      [0, 0, 0, "Do not use any type assertions.", "1"],
      [0, 0, 0, "Do not use any type assertions.", "2"],
      [0, 0, 0, "Do not use any type assertions.", "3"],
      [0, 0, 0, "Do not use any type assertions.", "4"],
      [0, 0, 0, "Unexpected any. Specify a different type.", "5"]
    ],
    "packages/grafana-data/src/themes/colorManipulator.ts:5381": [
      [0, 0, 0, "Unexpected any. Specify a different type.", "0"],
      [0, 0, 0, "Unexpected any. Specify a different type.", "1"],
      [0, 0, 0, "Unexpected any. Specify a different type.", "2"]
    ],
    "packages/grafana-data/src/themes/createColors.ts:5381": [
      [0, 0, 0, "Do not use any type assertions.", "0"]
    ],
    "packages/grafana-data/src/transformations/matchers/valueMatchers/types.ts:5381": [
      [0, 0, 0, "Unexpected any. Specify a different type.", "0"],
      [0, 0, 0, "Unexpected any. Specify a different type.", "1"]
    ],
    "packages/grafana-data/src/transformations/standardTransformersRegistry.ts:5381": [
      [0, 0, 0, "Unexpected any. Specify a different type.", "0"]
    ],
    "packages/grafana-data/src/transformations/transformDataFrame.ts:5381": [
      [0, 0, 0, "Unexpected any. Specify a different type.", "0"],
      [0, 0, 0, "Unexpected any. Specify a different type.", "1"],
      [0, 0, 0, "Unexpected any. Specify a different type.", "2"],
      [0, 0, 0, "Unexpected any. Specify a different type.", "3"],
      [0, 0, 0, "Unexpected any. Specify a different type.", "4"],
      [0, 0, 0, "Unexpected any. Specify a different type.", "5"]
    ],
    "packages/grafana-data/src/transformations/transformers/nulls/nullInsertThreshold.ts:5381": [
      [0, 0, 0, "Unexpected any. Specify a different type.", "0"],
      [0, 0, 0, "Unexpected any. Specify a different type.", "1"]
    ],
    "packages/grafana-data/src/types/OptionsUIRegistryBuilder.ts:5381": [
      [0, 0, 0, "Unexpected any. Specify a different type.", "0"],
      [0, 0, 0, "Unexpected any. Specify a different type.", "1"],
      [0, 0, 0, "Unexpected any. Specify a different type.", "2"],
      [0, 0, 0, "Unexpected any. Specify a different type.", "3"]
    ],
    "packages/grafana-data/src/types/ScopedVars.ts:5381": [
      [0, 0, 0, "Unexpected any. Specify a different type.", "0"],
      [0, 0, 0, "Unexpected any. Specify a different type.", "1"]
    ],
    "packages/grafana-data/src/types/action.ts:5381": [
      [0, 0, 0, "Unexpected any. Specify a different type.", "0"],
      [0, 0, 0, "Unexpected any. Specify a different type.", "1"],
      [0, 0, 0, "Unexpected any. Specify a different type.", "2"]
    ],
    "packages/grafana-data/src/types/annotations.ts:5381": [
      [0, 0, 0, "Unexpected any. Specify a different type.", "0"],
      [0, 0, 0, "Unexpected any. Specify a different type.", "1"],
      [0, 0, 0, "Unexpected any. Specify a different type.", "2"],
      [0, 0, 0, "Unexpected any. Specify a different type.", "3"],
      [0, 0, 0, "Unexpected any. Specify a different type.", "4"],
      [0, 0, 0, "Unexpected any. Specify a different type.", "5"]
    ],
    "packages/grafana-data/src/types/app.ts:5381": [
      [0, 0, 0, "Do not use any type assertions.", "0"],
      [0, 0, 0, "Do not use any type assertions.", "1"],
      [0, 0, 0, "Do not use any type assertions.", "2"]
    ],
    "packages/grafana-data/src/types/dashboard.ts:5381": [
      [0, 0, 0, "Unexpected any. Specify a different type.", "0"],
      [0, 0, 0, "Unexpected any. Specify a different type.", "1"],
      [0, 0, 0, "Unexpected any. Specify a different type.", "2"]
    ],
    "packages/grafana-data/src/types/data.ts:5381": [
      [0, 0, 0, "Unexpected any. Specify a different type.", "0"],
      [0, 0, 0, "Unexpected any. Specify a different type.", "1"],
      [0, 0, 0, "Unexpected any. Specify a different type.", "2"],
      [0, 0, 0, "Unexpected any. Specify a different type.", "3"]
    ],
    "packages/grafana-data/src/types/dataFrame.ts:5381": [
      [0, 0, 0, "Unexpected any. Specify a different type.", "0"],
      [0, 0, 0, "Unexpected any. Specify a different type.", "1"],
      [0, 0, 0, "Unexpected any. Specify a different type.", "2"],
      [0, 0, 0, "Unexpected any. Specify a different type.", "3"]
    ],
    "packages/grafana-data/src/types/dataLink.ts:5381": [
      [0, 0, 0, "Unexpected any. Specify a different type.", "0"],
      [0, 0, 0, "Unexpected any. Specify a different type.", "1"],
      [0, 0, 0, "Unexpected any. Specify a different type.", "2"],
      [0, 0, 0, "Unexpected any. Specify a different type.", "3"],
      [0, 0, 0, "Unexpected any. Specify a different type.", "4"],
      [0, 0, 0, "Unexpected any. Specify a different type.", "5"],
      [0, 0, 0, "Unexpected any. Specify a different type.", "6"]
    ],
    "packages/grafana-data/src/types/datasource.ts:5381": [
      [0, 0, 0, "Unexpected any. Specify a different type.", "0"],
      [0, 0, 0, "Unexpected any. Specify a different type.", "1"],
      [0, 0, 0, "Unexpected any. Specify a different type.", "2"],
      [0, 0, 0, "Unexpected any. Specify a different type.", "3"],
      [0, 0, 0, "Unexpected any. Specify a different type.", "4"],
      [0, 0, 0, "Unexpected any. Specify a different type.", "5"],
      [0, 0, 0, "Unexpected any. Specify a different type.", "6"],
      [0, 0, 0, "Unexpected any. Specify a different type.", "7"],
      [0, 0, 0, "Unexpected any. Specify a different type.", "8"],
      [0, 0, 0, "Unexpected any. Specify a different type.", "9"],
      [0, 0, 0, "Unexpected any. Specify a different type.", "10"],
      [0, 0, 0, "Unexpected any. Specify a different type.", "11"],
      [0, 0, 0, "Unexpected any. Specify a different type.", "12"],
      [0, 0, 0, "Unexpected any. Specify a different type.", "13"],
      [0, 0, 0, "Unexpected any. Specify a different type.", "14"],
      [0, 0, 0, "Unexpected any. Specify a different type.", "15"],
      [0, 0, 0, "Unexpected any. Specify a different type.", "16"],
      [0, 0, 0, "Unexpected any. Specify a different type.", "17"],
      [0, 0, 0, "Unexpected any. Specify a different type.", "18"],
      [0, 0, 0, "Unexpected any. Specify a different type.", "19"],
      [0, 0, 0, "Unexpected any. Specify a different type.", "20"],
      [0, 0, 0, "Unexpected any. Specify a different type.", "21"],
      [0, 0, 0, "Unexpected any. Specify a different type.", "22"],
      [0, 0, 0, "Unexpected any. Specify a different type.", "23"]
    ],
    "packages/grafana-data/src/types/explore.ts:5381": [
      [0, 0, 0, "Unexpected any. Specify a different type.", "0"]
    ],
    "packages/grafana-data/src/types/fieldOverrides.ts:5381": [
      [0, 0, 0, "Unexpected any. Specify a different type.", "0"],
      [0, 0, 0, "Unexpected any. Specify a different type.", "1"],
      [0, 0, 0, "Unexpected any. Specify a different type.", "2"],
      [0, 0, 0, "Unexpected any. Specify a different type.", "3"],
      [0, 0, 0, "Unexpected any. Specify a different type.", "4"],
      [0, 0, 0, "Unexpected any. Specify a different type.", "5"],
      [0, 0, 0, "Unexpected any. Specify a different type.", "6"],
      [0, 0, 0, "Unexpected any. Specify a different type.", "7"],
      [0, 0, 0, "Unexpected any. Specify a different type.", "8"]
    ],
    "packages/grafana-data/src/types/flot.ts:5381": [
      [0, 0, 0, "Unexpected any. Specify a different type.", "0"]
    ],
    "packages/grafana-data/src/types/graph.ts:5381": [
      [0, 0, 0, "Unexpected any. Specify a different type.", "0"],
      [0, 0, 0, "Unexpected any. Specify a different type.", "1"],
      [0, 0, 0, "Unexpected any. Specify a different type.", "2"]
    ],
    "packages/grafana-data/src/types/legacyEvents.ts:5381": [
      [0, 0, 0, "Unexpected any. Specify a different type.", "0"],
      [0, 0, 0, "Unexpected any. Specify a different type.", "1"]
    ],
    "packages/grafana-data/src/types/live.ts:5381": [
      [0, 0, 0, "Do not use any type assertions.", "0"],
      [0, 0, 0, "Unexpected any. Specify a different type.", "1"],
      [0, 0, 0, "Unexpected any. Specify a different type.", "2"],
      [0, 0, 0, "Unexpected any. Specify a different type.", "3"],
      [0, 0, 0, "Unexpected any. Specify a different type.", "4"],
      [0, 0, 0, "Unexpected any. Specify a different type.", "5"],
      [0, 0, 0, "Unexpected any. Specify a different type.", "6"],
      [0, 0, 0, "Unexpected any. Specify a different type.", "7"]
    ],
    "packages/grafana-data/src/types/options.ts:5381": [
      [0, 0, 0, "Unexpected any. Specify a different type.", "0"],
      [0, 0, 0, "Unexpected any. Specify a different type.", "1"]
    ],
    "packages/grafana-data/src/types/panel.ts:5381": [
      [0, 0, 0, "Unexpected any. Specify a different type.", "0"],
      [0, 0, 0, "Unexpected any. Specify a different type.", "1"],
      [0, 0, 0, "Unexpected any. Specify a different type.", "2"],
      [0, 0, 0, "Unexpected any. Specify a different type.", "3"],
      [0, 0, 0, "Unexpected any. Specify a different type.", "4"],
      [0, 0, 0, "Unexpected any. Specify a different type.", "5"],
      [0, 0, 0, "Unexpected any. Specify a different type.", "6"],
      [0, 0, 0, "Unexpected any. Specify a different type.", "7"],
      [0, 0, 0, "Unexpected any. Specify a different type.", "8"],
      [0, 0, 0, "Unexpected any. Specify a different type.", "9"],
      [0, 0, 0, "Unexpected any. Specify a different type.", "10"],
      [0, 0, 0, "Unexpected any. Specify a different type.", "11"],
      [0, 0, 0, "Unexpected any. Specify a different type.", "12"]
    ],
    "packages/grafana-data/src/types/plugin.ts:5381": [
      [0, 0, 0, "Do not use any type assertions.", "0"],
      [0, 0, 0, "Unexpected any. Specify a different type.", "1"]
    ],
    "packages/grafana-data/src/types/scopes.ts:5381": [
      [0, 0, 0, "Do not use any type assertions.", "0"]
    ],
    "packages/grafana-data/src/types/select.ts:5381": [
      [0, 0, 0, "Unexpected any. Specify a different type.", "0"],
      [0, 0, 0, "Unexpected any. Specify a different type.", "1"]
    ],
    "packages/grafana-data/src/types/templateVars.ts:5381": [
      [0, 0, 0, "Unexpected any. Specify a different type.", "0"],
      [0, 0, 0, "Unexpected any. Specify a different type.", "1"]
    ],
    "packages/grafana-data/src/types/trace.ts:5381": [
      [0, 0, 0, "Unexpected any. Specify a different type.", "0"]
    ],
    "packages/grafana-data/src/types/transformations.ts:5381": [
      [0, 0, 0, "Unexpected any. Specify a different type.", "0"],
      [0, 0, 0, "Unexpected any. Specify a different type.", "1"],
      [0, 0, 0, "Unexpected any. Specify a different type.", "2"],
      [0, 0, 0, "Unexpected any. Specify a different type.", "3"],
      [0, 0, 0, "Unexpected any. Specify a different type.", "4"]
    ],
    "packages/grafana-data/src/types/variables.ts:5381": [
      [0, 0, 0, "Unexpected any. Specify a different type.", "0"]
    ],
    "packages/grafana-data/src/utils/OptionsUIBuilders.ts:5381": [
      [0, 0, 0, "Unexpected any. Specify a different type.", "0"],
      [0, 0, 0, "Unexpected any. Specify a different type.", "1"],
      [0, 0, 0, "Unexpected any. Specify a different type.", "2"],
      [0, 0, 0, "Unexpected any. Specify a different type.", "3"],
      [0, 0, 0, "Unexpected any. Specify a different type.", "4"],
      [0, 0, 0, "Unexpected any. Specify a different type.", "5"],
      [0, 0, 0, "Unexpected any. Specify a different type.", "6"],
      [0, 0, 0, "Unexpected any. Specify a different type.", "7"],
      [0, 0, 0, "Unexpected any. Specify a different type.", "8"],
      [0, 0, 0, "Unexpected any. Specify a different type.", "9"],
      [0, 0, 0, "Unexpected any. Specify a different type.", "10"]
    ],
    "packages/grafana-data/src/utils/Registry.ts:5381": [
      [0, 0, 0, "Unexpected any. Specify a different type.", "0"]
    ],
    "packages/grafana-data/src/utils/arrayUtils.ts:5381": [
      [0, 0, 0, "Unexpected any. Specify a different type.", "0"],
      [0, 0, 0, "Unexpected any. Specify a different type.", "1"]
    ],
    "packages/grafana-data/src/utils/csv.ts:5381": [
      [0, 0, 0, "Do not use any type assertions.", "0"],
      [0, 0, 0, "Do not use any type assertions.", "1"],
      [0, 0, 0, "Do not use any type assertions.", "2"],
      [0, 0, 0, "Unexpected any. Specify a different type.", "3"],
      [0, 0, 0, "Unexpected any. Specify a different type.", "4"]
    ],
    "packages/grafana-data/src/utils/datasource.ts:5381": [
      [0, 0, 0, "Do not use any type assertions.", "0"],
      [0, 0, 0, "Do not use any type assertions.", "1"]
    ],
    "packages/grafana-data/src/utils/flotPairs.ts:5381": [
      [0, 0, 0, "Unexpected any. Specify a different type.", "0"]
    ],
    "packages/grafana-data/src/utils/location.ts:5381": [
      [0, 0, 0, "Do not use any type assertions.", "0"]
    ],
    "packages/grafana-data/src/utils/url.ts:5381": [
      [0, 0, 0, "Do not use any type assertions.", "0"],
      [0, 0, 0, "Do not use any type assertions.", "1"],
      [0, 0, 0, "Unexpected any. Specify a different type.", "2"],
      [0, 0, 0, "Unexpected any. Specify a different type.", "3"],
      [0, 0, 0, "Unexpected any. Specify a different type.", "4"],
      [0, 0, 0, "Unexpected any. Specify a different type.", "5"],
      [0, 0, 0, "Unexpected any. Specify a different type.", "6"],
      [0, 0, 0, "Unexpected any. Specify a different type.", "7"],
      [0, 0, 0, "Unexpected any. Specify a different type.", "8"]
    ],
    "packages/grafana-data/src/utils/valueMappings.ts:5381": [
      [0, 0, 0, "Do not use any type assertions.", "0"],
      [0, 0, 0, "Do not use any type assertions.", "1"],
      [0, 0, 0, "Unexpected any. Specify a different type.", "2"],
      [0, 0, 0, "Unexpected any. Specify a different type.", "3"],
      [0, 0, 0, "Unexpected any. Specify a different type.", "4"]
    ],
    "packages/grafana-data/src/vector/CircularVector.ts:5381": [
      [0, 0, 0, "Unexpected any. Specify a different type.", "0"]
    ],
    "packages/grafana-data/src/vector/FunctionalVector.ts:5381": [
      [0, 0, 0, "Unexpected any. Specify a different type.", "0"],
      [0, 0, 0, "Unexpected any. Specify a different type.", "1"],
      [0, 0, 0, "Unexpected any. Specify a different type.", "2"],
      [0, 0, 0, "Unexpected any. Specify a different type.", "3"],
      [0, 0, 0, "Unexpected any. Specify a different type.", "4"],
      [0, 0, 0, "Unexpected any. Specify a different type.", "5"],
      [0, 0, 0, "Unexpected any. Specify a different type.", "6"],
      [0, 0, 0, "Unexpected any. Specify a different type.", "7"],
      [0, 0, 0, "Unexpected any. Specify a different type.", "8"]
    ],
    "packages/grafana-data/test/helpers/pluginMocks.ts:5381": [
      [0, 0, 0, "Do not use any type assertions.", "0"]
    ],
    "packages/grafana-e2e-selectors/src/resolver.ts:5381": [
      [0, 0, 0, "Do not use any type assertions.", "0"]
    ],
    "packages/grafana-o11y-ds-frontend/src/createNodeGraphFrames.ts:5381": [
      [0, 0, 0, "Do not use any type assertions.", "0"]
    ],
    "packages/grafana-prometheus/src/components/PromQueryField.tsx:5381": [
      [0, 0, 0, "Unexpected any. Specify a different type.", "0"]
    ],
    "packages/grafana-prometheus/src/datasource.ts:5381": [
      [0, 0, 0, "Do not use any type assertions.", "0"],
      [0, 0, 0, "Unexpected any. Specify a different type.", "1"],
      [0, 0, 0, "Unexpected any. Specify a different type.", "2"],
      [0, 0, 0, "Unexpected any. Specify a different type.", "3"],
      [0, 0, 0, "Unexpected any. Specify a different type.", "4"]
    ],
    "packages/grafana-prometheus/src/language_provider.ts:5381": [
      [0, 0, 0, "Unexpected any. Specify a different type.", "0"],
      [0, 0, 0, "Unexpected any. Specify a different type.", "1"],
      [0, 0, 0, "Unexpected any. Specify a different type.", "2"]
    ],
    "packages/grafana-prometheus/src/language_utils.ts:5381": [
      [0, 0, 0, "Do not use any type assertions.", "0"]
    ],
    "packages/grafana-prometheus/src/querybuilder/components/LabelFilterItem.tsx:5381": [
      [0, 0, 0, "Do not use any type assertions.", "0"],
      [0, 0, 0, "Do not use any type assertions.", "1"],
      [0, 0, 0, "Do not use any type assertions.", "2"],
      [0, 0, 0, "Do not use any type assertions.", "3"]
    ],
    "packages/grafana-prometheus/src/querybuilder/components/LabelParamEditor.tsx:5381": [
      [0, 0, 0, "Do not use any type assertions.", "0"]
    ],
    "packages/grafana-prometheus/src/querybuilder/components/MetricSelect.tsx:5381": [
      [0, 0, 0, "Unexpected any. Specify a different type.", "0"]
    ],
    "packages/grafana-prometheus/src/querybuilder/components/PromQueryBuilder.tsx:5381": [
      [0, 0, 0, "Do not use any type assertions.", "0"]
    ],
    "packages/grafana-prometheus/src/querybuilder/shared/OperationEditor.tsx:5381": [
      [0, 0, 0, "Unexpected any. Specify a different type.", "0"]
    ],
    "packages/grafana-prometheus/src/querybuilder/shared/OperationParamEditor.tsx:5381": [
      [0, 0, 0, "Do not use any type assertions.", "0"],
      [0, 0, 0, "Do not use any type assertions.", "1"]
    ],
    "packages/grafana-prometheus/src/querybuilder/shared/types.ts:5381": [
      [0, 0, 0, "Unexpected any. Specify a different type.", "0"],
      [0, 0, 0, "Unexpected any. Specify a different type.", "1"],
      [0, 0, 0, "Unexpected any. Specify a different type.", "2"]
    ],
    "packages/grafana-prometheus/src/types.ts:5381": [
      [0, 0, 0, "Unexpected any. Specify a different type.", "0"],
      [0, 0, 0, "Unexpected any. Specify a different type.", "1"],
      [0, 0, 0, "Unexpected any. Specify a different type.", "2"]
    ],
    "packages/grafana-runtime/src/analytics/types.ts:5381": [
      [0, 0, 0, "Unexpected any. Specify a different type.", "0"]
    ],
    "packages/grafana-runtime/src/config.ts:5381": [
      [0, 0, 0, "Do not use any type assertions.", "0"],
      [0, 0, 0, "Do not use any type assertions.", "1"],
      [0, 0, 0, "Do not use any type assertions.", "2"],
      [0, 0, 0, "Unexpected any. Specify a different type.", "3"],
      [0, 0, 0, "Unexpected any. Specify a different type.", "4"]
    ],
    "packages/grafana-runtime/src/services/EchoSrv.ts:5381": [
      [0, 0, 0, "Unexpected any. Specify a different type.", "0"],
      [0, 0, 0, "Unexpected any. Specify a different type.", "1"],
      [0, 0, 0, "Unexpected any. Specify a different type.", "2"],
      [0, 0, 0, "Unexpected any. Specify a different type.", "3"]
    ],
    "packages/grafana-runtime/src/services/LocationService.tsx:5381": [
      [0, 0, 0, "Do not use any type assertions.", "0"],
      [0, 0, 0, "Unexpected any. Specify a different type.", "1"],
      [0, 0, 0, "Unexpected any. Specify a different type.", "2"],
      [0, 0, 0, "Unexpected any. Specify a different type.", "3"],
      [0, 0, 0, "Unexpected any. Specify a different type.", "4"],
      [0, 0, 0, "Unexpected any. Specify a different type.", "5"]
    ],
    "packages/grafana-runtime/src/services/backendSrv.ts:5381": [
      [0, 0, 0, "Unexpected any. Specify a different type.", "0"],
      [0, 0, 0, "Unexpected any. Specify a different type.", "1"],
      [0, 0, 0, "Unexpected any. Specify a different type.", "2"],
      [0, 0, 0, "Unexpected any. Specify a different type.", "3"],
      [0, 0, 0, "Unexpected any. Specify a different type.", "4"],
      [0, 0, 0, "Unexpected any. Specify a different type.", "5"],
      [0, 0, 0, "Unexpected any. Specify a different type.", "6"],
      [0, 0, 0, "Unexpected any. Specify a different type.", "7"],
      [0, 0, 0, "Unexpected any. Specify a different type.", "8"],
      [0, 0, 0, "Unexpected any. Specify a different type.", "9"],
      [0, 0, 0, "Unexpected any. Specify a different type.", "10"],
      [0, 0, 0, "Unexpected any. Specify a different type.", "11"]
    ],
    "packages/grafana-runtime/src/services/pluginExtensions/getPluginExtensions.ts:5381": [
      [0, 0, 0, "Do not use any type assertions.", "0"]
    ],
    "packages/grafana-runtime/src/services/pluginExtensions/usePluginComponent.ts:5381": [
      [0, 0, 0, "Do not use any type assertions.", "0"]
    ],
    "packages/grafana-runtime/src/services/pluginExtensions/usePluginComponents.ts:5381": [
      [0, 0, 0, "Do not use any type assertions.", "0"]
    ],
    "packages/grafana-runtime/src/services/pluginExtensions/usePluginExtensions.ts:5381": [
      [0, 0, 0, "Do not use any type assertions.", "0"]
    ],
    "packages/grafana-runtime/src/services/pluginExtensions/usePluginFunctions.ts:5381": [
      [0, 0, 0, "Do not use any type assertions.", "0"]
    ],
    "packages/grafana-runtime/src/utils/DataSourceWithBackend.ts:5381": [
      [0, 0, 0, "Unexpected any. Specify a different type.", "0"]
    ],
    "packages/grafana-runtime/src/utils/queryResponse.ts:5381": [
      [0, 0, 0, "Do not use any type assertions.", "0"]
    ],
    "packages/grafana-schema/src/veneer/common.types.ts:5381": [
      [0, 0, 0, "Unexpected any. Specify a different type.", "0"]
    ],
    "packages/grafana-schema/src/veneer/dashboard.types.ts:5381": [
      [0, 0, 0, "Do not use any type assertions.", "0"],
      [0, 0, 0, "Do not use any type assertions.", "1"],
      [0, 0, 0, "Do not use any type assertions.", "2"],
      [0, 0, 0, "Do not use any type assertions.", "3"],
      [0, 0, 0, "Do not use any type assertions.", "4"],
      [0, 0, 0, "Unexpected any. Specify a different type.", "5"],
      [0, 0, 0, "Unexpected any. Specify a different type.", "6"]
    ],
    "packages/grafana-sql/src/components/query-editor-raw/QueryToolbox.tsx:5381": [
      [0, 0, 0, "\'HorizontalGroup\' import from \'@grafana/ui\' is restricted from being used by a pattern. Use Stack component instead.", "0"]
    ],
    "packages/grafana-ui/src/components/ColorPicker/ColorPicker.tsx:5381": [
      [0, 0, 0, "Unexpected any. Specify a different type.", "0"],
      [0, 0, 0, "Unexpected any. Specify a different type.", "1"]
    ],
    "packages/grafana-ui/src/components/Combobox/MultiCombobox.tsx:5381": [
      [0, 0, 0, "Do not use any type assertions.", "0"]
    ],
    "packages/grafana-ui/src/components/Combobox/useOptions.ts:5381": [
      [0, 0, 0, "Do not use any type assertions.", "0"]
    ],
    "packages/grafana-ui/src/components/DataLinks/DataLinkInput.tsx:5381": [
      [0, 0, 0, "Do not use any type assertions.", "0"]
    ],
    "packages/grafana-ui/src/components/DataSourceSettings/CustomHeadersSettings.tsx:5381": [
      [0, 0, 0, "Unexpected any. Specify a different type.", "0"],
      [0, 0, 0, "Unexpected any. Specify a different type.", "1"]
    ],
    "packages/grafana-ui/src/components/DataSourceSettings/types.ts:5381": [
      [0, 0, 0, "Unexpected any. Specify a different type.", "0"],
      [0, 0, 0, "Unexpected any. Specify a different type.", "1"]
    ],
    "packages/grafana-ui/src/components/Forms/Legacy/Input/Input.tsx:5381": [
      [0, 0, 0, "Do not use any type assertions.", "0"],
      [0, 0, 0, "Do not use any type assertions.", "1"],
      [0, 0, 0, "Unexpected any. Specify a different type.", "2"]
    ],
    "packages/grafana-ui/src/components/Forms/Legacy/Select/Select.tsx:5381": [
      [0, 0, 0, "Unexpected any. Specify a different type.", "0"]
    ],
    "packages/grafana-ui/src/components/Forms/Legacy/Select/SelectOption.tsx:5381": [
      [0, 0, 0, "Unexpected any. Specify a different type.", "0"],
      [0, 0, 0, "Unexpected any. Specify a different type.", "1"]
    ],
    "packages/grafana-ui/src/components/Forms/Legacy/Select/SelectOptionGroup.tsx:5381": [
      [0, 0, 0, "Unexpected any. Specify a different type.", "0"],
      [0, 0, 0, "Unexpected any. Specify a different type.", "1"],
      [0, 0, 0, "Unexpected any. Specify a different type.", "2"]
    ],
    "packages/grafana-ui/src/components/JSONFormatter/json_explorer/json_explorer.ts:5381": [
      [0, 0, 0, "Unexpected any. Specify a different type.", "0"],
      [0, 0, 0, "Unexpected any. Specify a different type.", "1"]
    ],
    "packages/grafana-ui/src/components/MatchersUI/FieldValueMatcher.tsx:5381": [
      [0, 0, 0, "Do not use any type assertions.", "0"]
    ],
    "packages/grafana-ui/src/components/MatchersUI/fieldMatchersUI.ts:5381": [
      [0, 0, 0, "Unexpected any. Specify a different type.", "0"]
    ],
    "packages/grafana-ui/src/components/Modal/ModalsContext.tsx:5381": [
      [0, 0, 0, "Unexpected any. Specify a different type.", "0"],
      [0, 0, 0, "Unexpected any. Specify a different type.", "1"],
      [0, 0, 0, "Unexpected any. Specify a different type.", "2"],
      [0, 0, 0, "Unexpected any. Specify a different type.", "3"]
    ],
    "packages/grafana-ui/src/components/PanelChrome/PanelContext.ts:5381": [
      [0, 0, 0, "Unexpected any. Specify a different type.", "0"],
      [0, 0, 0, "Unexpected any. Specify a different type.", "1"]
    ],
    "packages/grafana-ui/src/components/PanelChrome/index.ts:5381": [
      [0, 0, 0, "Do not use any type assertions.", "0"]
    ],
    "packages/grafana-ui/src/components/Segment/SegmentSelect.tsx:5381": [
      [0, 0, 0, "Do not use any type assertions.", "0"]
    ],
    "packages/grafana-ui/src/components/Select/SelectBase.tsx:5381": [
      [0, 0, 0, "Do not use any type assertions.", "0"],
      [0, 0, 0, "Do not use any type assertions.", "1"],
      [0, 0, 0, "Unexpected any. Specify a different type.", "2"],
      [0, 0, 0, "Unexpected any. Specify a different type.", "3"],
      [0, 0, 0, "Unexpected any. Specify a different type.", "4"],
      [0, 0, 0, "Unexpected any. Specify a different type.", "5"]
    ],
    "packages/grafana-ui/src/components/Select/ValueContainer.tsx:5381": [
      [0, 0, 0, "Unexpected any. Specify a different type.", "0"]
    ],
    "packages/grafana-ui/src/components/Select/resetSelectStyles.ts:5381": [
      [0, 0, 0, "Unexpected any. Specify a different type.", "0"],
      [0, 0, 0, "Unexpected any. Specify a different type.", "1"],
      [0, 0, 0, "Unexpected any. Specify a different type.", "2"],
      [0, 0, 0, "Unexpected any. Specify a different type.", "3"]
    ],
    "packages/grafana-ui/src/components/Select/types.ts:5381": [
      [0, 0, 0, "Unexpected any. Specify a different type.", "0"],
      [0, 0, 0, "Unexpected any. Specify a different type.", "1"],
      [0, 0, 0, "Unexpected any. Specify a different type.", "2"],
      [0, 0, 0, "Unexpected any. Specify a different type.", "3"],
      [0, 0, 0, "Unexpected any. Specify a different type.", "4"],
      [0, 0, 0, "Unexpected any. Specify a different type.", "5"]
    ],
    "packages/grafana-ui/src/components/SingleStatShared/SingleStatBaseOptions.ts:5381": [
      [0, 0, 0, "Do not use any type assertions.", "0"],
      [0, 0, 0, "Do not use any type assertions.", "1"],
      [0, 0, 0, "Do not use any type assertions.", "2"],
      [0, 0, 0, "Unexpected any. Specify a different type.", "3"],
      [0, 0, 0, "Unexpected any. Specify a different type.", "4"],
      [0, 0, 0, "Unexpected any. Specify a different type.", "5"],
      [0, 0, 0, "Unexpected any. Specify a different type.", "6"],
      [0, 0, 0, "Unexpected any. Specify a different type.", "7"],
      [0, 0, 0, "Unexpected any. Specify a different type.", "8"],
      [0, 0, 0, "Unexpected any. Specify a different type.", "9"],
      [0, 0, 0, "Unexpected any. Specify a different type.", "10"],
      [0, 0, 0, "Unexpected any. Specify a different type.", "11"],
      [0, 0, 0, "Unexpected any. Specify a different type.", "12"],
      [0, 0, 0, "Unexpected any. Specify a different type.", "13"],
      [0, 0, 0, "Unexpected any. Specify a different type.", "14"],
      [0, 0, 0, "Unexpected any. Specify a different type.", "15"]
    ],
    "packages/grafana-ui/src/components/Table/Cells/TableCell.tsx:5381": [
      [0, 0, 0, "Do not use any type assertions.", "0"],
      [0, 0, 0, "Do not use any type assertions.", "1"],
      [0, 0, 0, "Do not use any type assertions.", "2"],
      [0, 0, 0, "Unexpected any. Specify a different type.", "3"]
    ],
    "packages/grafana-ui/src/components/Table/TableCellInspector.tsx:5381": [
      [0, 0, 0, "Unexpected any. Specify a different type.", "0"]
    ],
    "packages/grafana-ui/src/components/Table/TableNG/Filter/Filter.tsx:5381": [
      [0, 0, 0, "Unexpected any. Specify a different type.", "0"],
      [0, 0, 0, "Unexpected any. Specify a different type.", "1"],
      [0, 0, 0, "Unexpected any. Specify a different type.", "2"]
    ],
    "packages/grafana-ui/src/components/Table/TableNG/Filter/FilterPopup.tsx:5381": [
      [0, 0, 0, "Unexpected any. Specify a different type.", "0"],
      [0, 0, 0, "Unexpected any. Specify a different type.", "1"],
      [0, 0, 0, "Unexpected any. Specify a different type.", "2"]
    ],
    "packages/grafana-ui/src/components/Table/TableNG/Filter/utils.ts:5381": [
      [0, 0, 0, "Unexpected any. Specify a different type.", "0"]
    ],
    "packages/grafana-ui/src/components/Table/TableNG/TableNG.test.tsx:5381": [
      [0, 0, 0, "Unexpected any. Specify a different type.", "0"],
      [0, 0, 0, "Unexpected any. Specify a different type.", "1"]
    ],
    "packages/grafana-ui/src/components/Table/TableNG/utils.test.ts:5381": [
      [0, 0, 0, "Unexpected any. Specify a different type.", "0"],
      [0, 0, 0, "Unexpected any. Specify a different type.", "1"],
      [0, 0, 0, "Unexpected any. Specify a different type.", "2"],
      [0, 0, 0, "Unexpected any. Specify a different type.", "3"]
    ],
    "packages/grafana-ui/src/components/Table/TableNG/utils.ts:5381": [
      [0, 0, 0, "Do not use any type assertions.", "0"],
      [0, 0, 0, "Do not use any type assertions.", "1"]
    ],
    "packages/grafana-ui/src/components/Table/TableRT/Filter.tsx:5381": [
      [0, 0, 0, "Unexpected any. Specify a different type.", "0"]
    ],
    "packages/grafana-ui/src/components/Table/TableRT/FilterPopup.tsx:5381": [
      [0, 0, 0, "Unexpected any. Specify a different type.", "0"]
    ],
    "packages/grafana-ui/src/components/Table/TableRT/FooterRow.tsx:5381": [
      [0, 0, 0, "Do not use any type assertions.", "0"],
      [0, 0, 0, "Unexpected any. Specify a different type.", "1"]
    ],
    "packages/grafana-ui/src/components/Table/TableRT/HeaderRow.tsx:5381": [
      [0, 0, 0, "Unexpected any. Specify a different type.", "0"]
    ],
    "packages/grafana-ui/src/components/Table/TableRT/Table.tsx:5381": [
      [0, 0, 0, "Do not use any type assertions.", "0"],
      [0, 0, 0, "Unexpected any. Specify a different type.", "1"],
      [0, 0, 0, "Unexpected any. Specify a different type.", "2"]
    ],
    "packages/grafana-ui/src/components/Table/reducer.ts:5381": [
      [0, 0, 0, "Do not use any type assertions.", "0"],
      [0, 0, 0, "Unexpected any. Specify a different type.", "1"]
    ],
    "packages/grafana-ui/src/components/Table/types.ts:5381": [
      [0, 0, 0, "Unexpected any. Specify a different type.", "0"],
      [0, 0, 0, "Unexpected any. Specify a different type.", "1"],
      [0, 0, 0, "Unexpected any. Specify a different type.", "2"]
    ],
    "packages/grafana-ui/src/components/Table/utils.ts:5381": [
      [0, 0, 0, "Unexpected any. Specify a different type.", "0"],
      [0, 0, 0, "Unexpected any. Specify a different type.", "1"],
      [0, 0, 0, "Unexpected any. Specify a different type.", "2"],
      [0, 0, 0, "Unexpected any. Specify a different type.", "3"],
      [0, 0, 0, "Unexpected any. Specify a different type.", "4"],
      [0, 0, 0, "Unexpected any. Specify a different type.", "5"]
    ],
    "packages/grafana-ui/src/components/Tags/Tag.tsx:5381": [
      [0, 0, 0, "Do not use any type assertions.", "0"]
    ],
    "packages/grafana-ui/src/components/ValuePicker/ValuePicker.tsx:5381": [
      [0, 0, 0, "Use data-testid for E2E selectors instead of aria-label", "0"]
    ],
    "packages/grafana-ui/src/components/VizLegend/types.ts:5381": [
      [0, 0, 0, "Unexpected any. Specify a different type.", "0"],
      [0, 0, 0, "Unexpected any. Specify a different type.", "1"]
    ],
    "packages/grafana-ui/src/components/VizRepeater/VizRepeater.tsx:5381": [
      [0, 0, 0, "Do not use any type assertions.", "0"],
      [0, 0, 0, "Do not use any type assertions.", "1"]
    ],
    "packages/grafana-ui/src/components/VizTooltip/VizTooltip.tsx:5381": [
      [0, 0, 0, "Unexpected any. Specify a different type.", "0"],
      [0, 0, 0, "Unexpected any. Specify a different type.", "1"]
    ],
    "packages/grafana-ui/src/components/index.ts:5381": [
      [0, 0, 0, "\'HorizontalGroup\' import from \'./Layout/Layout\' is restricted from being used by a pattern. Use Stack component instead.", "0"],
      [0, 0, 0, "\'VerticalGroup\' import from \'./Layout/Layout\' is restricted from being used by a pattern. Use Stack component instead.", "1"]
    ],
    "packages/grafana-ui/src/components/uPlot/Plot.tsx:5381": [
      [0, 0, 0, "Do not use any type assertions.", "0"],
      [0, 0, 0, "Do not use any type assertions.", "1"]
    ],
    "packages/grafana-ui/src/components/uPlot/config/UPlotAxisBuilder.ts:5381": [
      [0, 0, 0, "Do not use any type assertions.", "0"],
      [0, 0, 0, "Unexpected any. Specify a different type.", "1"],
      [0, 0, 0, "Unexpected any. Specify a different type.", "2"]
    ],
    "packages/grafana-ui/src/components/uPlot/config/UPlotConfigBuilder.ts:5381": [
      [0, 0, 0, "Do not use any type assertions.", "0"],
      [0, 0, 0, "Do not use any type assertions.", "1"]
    ],
    "packages/grafana-ui/src/components/uPlot/types.ts:5381": [
      [0, 0, 0, "Unexpected any. Specify a different type.", "0"]
    ],
    "packages/grafana-ui/src/components/uPlot/utils.ts:5381": [
      [0, 0, 0, "Do not use any type assertions.", "0"],
      [0, 0, 0, "Unexpected any. Specify a different type.", "1"]
    ],
    "packages/grafana-ui/src/options/builder/hideSeries.tsx:5381": [
      [0, 0, 0, "Do not use any type assertions.", "0"]
    ],
    "packages/grafana-ui/src/slate-plugins/braces.ts:5381": [
      [0, 0, 0, "Do not use any type assertions.", "0"]
    ],
    "packages/grafana-ui/src/slate-plugins/slate-prism/index.ts:5381": [
      [0, 0, 0, "Do not use any type assertions.", "0"],
      [0, 0, 0, "Do not use any type assertions.", "1"]
    ],
    "packages/grafana-ui/src/slate-plugins/slate-prism/options.tsx:5381": [
      [0, 0, 0, "Unexpected any. Specify a different type.", "0"],
      [0, 0, 0, "Unexpected any. Specify a different type.", "1"]
    ],
    "packages/grafana-ui/src/slate-plugins/suggestions.tsx:5381": [
      [0, 0, 0, "Do not use any type assertions.", "0"],
      [0, 0, 0, "Do not use any type assertions.", "1"],
      [0, 0, 0, "Unexpected any. Specify a different type.", "2"]
    ],
    "packages/grafana-ui/src/themes/ThemeContext.tsx:5381": [
      [0, 0, 0, "Do not use any type assertions.", "0"],
      [0, 0, 0, "Do not use any type assertions.", "1"],
      [0, 0, 0, "Do not use any type assertions.", "2"]
    ],
    "packages/grafana-ui/src/themes/stylesFactory.ts:5381": [
      [0, 0, 0, "Unexpected any. Specify a different type.", "0"]
    ],
    "packages/grafana-ui/src/types/forms.ts:5381": [
      [0, 0, 0, "Unexpected any. Specify a different type.", "0"]
    ],
    "packages/grafana-ui/src/types/jquery.d.ts:5381": [
      [0, 0, 0, "Unexpected any. Specify a different type.", "0"],
      [0, 0, 0, "Unexpected any. Specify a different type.", "1"],
      [0, 0, 0, "Unexpected any. Specify a different type.", "2"]
    ],
    "packages/grafana-ui/src/types/react-table-config.d.ts:5381": [
      [0, 0, 0, "Unexpected any. Specify a different type.", "0"],
      [0, 0, 0, "Unexpected any. Specify a different type.", "1"]
    ],
    "packages/grafana-ui/src/utils/debug.ts:5381": [
      [0, 0, 0, "Unexpected any. Specify a different type.", "0"]
    ],
    "packages/grafana-ui/src/utils/dom.ts:5381": [
      [0, 0, 0, "Unexpected any. Specify a different type.", "0"]
    ],
    "packages/grafana-ui/src/utils/useAsyncDependency.ts:5381": [
      [0, 0, 0, "Unexpected any. Specify a different type.", "0"]
    ],
    "public/app/core/TableModel.ts:5381": [
      [0, 0, 0, "Unexpected any. Specify a different type.", "0"],
      [0, 0, 0, "Unexpected any. Specify a different type.", "1"]
    ],
    "public/app/core/actions/index.ts:5381": [
      [0, 0, 0, "Do not re-export imported variable (\`hideAppNotification\`)", "0"],
      [0, 0, 0, "Do not re-export imported variable (\`notifyApp\`)", "1"],
      [0, 0, 0, "Do not re-export imported variable (\`updateConfigurationSubtitle\`)", "2"],
      [0, 0, 0, "Do not re-export imported variable (\`updateNavIndex\`)", "3"]
    ],
    "public/app/core/components/AccessControl/index.ts:5381": [
      [0, 0, 0, "Do not use export all (\`export * from ...\`)", "0"]
    ],
<<<<<<< HEAD
    "public/app/core/components/AppChrome/MegaMenu/MegaMenuItem.tsx:5381": [
      [0, 0, 0, "No untranslated strings in text props. Wrap text with <Trans /> or use t()", "0"]
    ],
    "public/app/core/components/AppChrome/News/NewsDrawer.tsx:5381": [
      [0, 0, 0, "No untranslated strings in text props. Wrap text with <Trans /> or use t()", "0"]
    ],
    "public/app/core/components/AppChrome/News/NewsWrapper.tsx:5381": [
      [0, 0, 0, "No untranslated strings in text props. Wrap text with <Trans /> or use t()", "0"]
    ],
    "public/app/core/components/AppChrome/OrganizationSwitcher/OrganizationSelect.tsx:5381": [
      [0, 0, 0, "No untranslated strings in text props. Wrap text with <Trans /> or use t()", "0"]
    ],
    "public/app/core/components/AppChrome/QuickAdd/QuickAdd.tsx:5381": [
      [0, 0, 0, "No untranslated strings in text props. Wrap text with <Trans /> or use t()", "0"]
    ],
    "public/app/core/components/AppChrome/TopBar/ProfileButton.tsx:5381": [
      [0, 0, 0, "No untranslated strings in text props. Wrap text with <Trans /> or use t()", "0"]
    ],
    "public/app/core/components/AppChrome/TopBar/SingleTopBar.tsx:5381": [
      [0, 0, 0, "No untranslated strings in text props. Wrap text with <Trans /> or use t()", "0"]
    ],
    "public/app/core/components/Breadcrumbs/Breadcrumbs.tsx:5381": [
      [0, 0, 0, "No untranslated strings in text props. Wrap text with <Trans /> or use t()", "0"]
    ],
    "public/app/core/components/CloseButton/CloseButton.tsx:5381": [
      [0, 0, 0, "No untranslated strings in text props. Wrap text with <Trans /> or use t()", "0"]
    ],
=======
>>>>>>> fc099e9f
    "public/app/core/components/DynamicImports/SafeDynamicImport.tsx:5381": [
      [0, 0, 0, "Unexpected any. Specify a different type.", "0"]
    ],
    "public/app/core/components/GraphNG/GraphNG.tsx:5381": [
      [0, 0, 0, "Do not use any type assertions.", "0"],
      [0, 0, 0, "Do not use any type assertions.", "1"],
      [0, 0, 0, "Do not use any type assertions.", "2"],
      [0, 0, 0, "Do not use any type assertions.", "3"],
      [0, 0, 0, "Unexpected any. Specify a different type.", "4"],
      [0, 0, 0, "Unexpected any. Specify a different type.", "5"]
    ],
    "public/app/core/components/LocalStorageValueProvider/index.tsx:5381": [
      [0, 0, 0, "Do not re-export imported variable (\`./LocalStorageValueProvider\`)", "0"]
    ],
    "public/app/core/components/TagFilter/TagFilter.tsx:5381": [
      [0, 0, 0, "Unexpected any. Specify a different type.", "0"]
    ],
    "public/app/core/components/TimeSeries/utils.ts:5381": [
      [0, 0, 0, "Do not use any type assertions.", "0"],
      [0, 0, 0, "Unexpected any. Specify a different type.", "1"],
      [0, 0, 0, "Unexpected any. Specify a different type.", "2"]
    ],
    "public/app/core/config.ts:5381": [
      [0, 0, 0, "Do not re-export imported variable (\`Settings\`)", "0"],
      [0, 0, 0, "Do not re-export imported variable (\`config\`)", "1"]
    ],
    "public/app/core/core.ts:5381": [
      [0, 0, 0, "Do not re-export imported variable (\`JsonExplorer\`)", "0"],
      [0, 0, 0, "Do not re-export imported variable (\`TimeSeries\`)", "1"],
      [0, 0, 0, "Do not re-export imported variable (\`appEvents\`)", "2"],
      [0, 0, 0, "Do not re-export imported variable (\`assignModelProperties\`)", "3"],
      [0, 0, 0, "Do not re-export imported variable (\`colors\`)", "4"],
      [0, 0, 0, "Do not re-export imported variable (\`contextSrv\`)", "5"],
      [0, 0, 0, "Do not re-export imported variable (\`profiler\`)", "6"],
      [0, 0, 0, "Do not re-export imported variable (\`updateLegendValues\`)", "7"]
    ],
    "public/app/core/navigation/types.ts:5381": [
      [0, 0, 0, "Unexpected any. Specify a different type.", "0"]
    ],
    "public/app/core/services/ResponseQueue.ts:5381": [
      [0, 0, 0, "Unexpected any. Specify a different type.", "0"]
    ],
    "public/app/core/services/backend_srv.ts:5381": [
      [0, 0, 0, "Do not use any type assertions.", "0"],
      [0, 0, 0, "Unexpected any. Specify a different type.", "1"],
      [0, 0, 0, "Unexpected any. Specify a different type.", "2"],
      [0, 0, 0, "Unexpected any. Specify a different type.", "3"],
      [0, 0, 0, "Unexpected any. Specify a different type.", "4"],
      [0, 0, 0, "Unexpected any. Specify a different type.", "5"]
    ],
    "public/app/core/services/context_srv.ts:5381": [
      [0, 0, 0, "Do not use any type assertions.", "0"],
      [0, 0, 0, "Unexpected any. Specify a different type.", "1"]
    ],
    "public/app/core/services/echo/backends/analytics/RudderstackBackend.ts:5381": [
      [0, 0, 0, "Do not use any type assertions.", "0"],
      [0, 0, 0, "Do not use any type assertions.", "1"],
      [0, 0, 0, "Unexpected any. Specify a different type.", "2"],
      [0, 0, 0, "Unexpected any. Specify a different type.", "3"]
    ],
    "public/app/core/specs/backend_srv.test.ts:5381": [
      [0, 0, 0, "Unexpected any. Specify a different type.", "0"]
    ],
    "public/app/core/time_series2.ts:5381": [
      [0, 0, 0, "Unexpected any. Specify a different type.", "0"],
      [0, 0, 0, "Unexpected any. Specify a different type.", "1"],
      [0, 0, 0, "Unexpected any. Specify a different type.", "2"],
      [0, 0, 0, "Unexpected any. Specify a different type.", "3"],
      [0, 0, 0, "Unexpected any. Specify a different type.", "4"],
      [0, 0, 0, "Unexpected any. Specify a different type.", "5"],
      [0, 0, 0, "Unexpected any. Specify a different type.", "6"],
      [0, 0, 0, "Unexpected any. Specify a different type.", "7"],
      [0, 0, 0, "Unexpected any. Specify a different type.", "8"],
      [0, 0, 0, "Unexpected any. Specify a different type.", "9"],
      [0, 0, 0, "Unexpected any. Specify a different type.", "10"],
      [0, 0, 0, "Unexpected any. Specify a different type.", "11"],
      [0, 0, 0, "Unexpected any. Specify a different type.", "12"],
      [0, 0, 0, "Unexpected any. Specify a different type.", "13"],
      [0, 0, 0, "Unexpected any. Specify a different type.", "14"],
      [0, 0, 0, "Unexpected any. Specify a different type.", "15"],
      [0, 0, 0, "Unexpected any. Specify a different type.", "16"],
      [0, 0, 0, "Unexpected any. Specify a different type.", "17"],
      [0, 0, 0, "Unexpected any. Specify a different type.", "18"]
    ],
    "public/app/core/utils/connectWithReduxStore.tsx:5381": [
      [0, 0, 0, "Do not use any type assertions.", "0"],
      [0, 0, 0, "Do not use any type assertions.", "1"],
      [0, 0, 0, "Unexpected any. Specify a different type.", "2"],
      [0, 0, 0, "Unexpected any. Specify a different type.", "3"],
      [0, 0, 0, "Unexpected any. Specify a different type.", "4"],
      [0, 0, 0, "Unexpected any. Specify a different type.", "5"],
      [0, 0, 0, "Unexpected any. Specify a different type.", "6"],
      [0, 0, 0, "Unexpected any. Specify a different type.", "7"],
      [0, 0, 0, "Unexpected any. Specify a different type.", "8"],
      [0, 0, 0, "Unexpected any. Specify a different type.", "9"]
    ],
    "public/app/core/utils/deferred.ts:5381": [
      [0, 0, 0, "Unexpected any. Specify a different type.", "0"]
    ],
    "public/app/core/utils/fetch.ts:5381": [
      [0, 0, 0, "Do not use any type assertions.", "0"],
      [0, 0, 0, "Do not use any type assertions.", "1"],
      [0, 0, 0, "Do not use any type assertions.", "2"],
      [0, 0, 0, "Do not use any type assertions.", "3"],
      [0, 0, 0, "Do not use any type assertions.", "4"],
      [0, 0, 0, "Unexpected any. Specify a different type.", "5"]
    ],
    "public/app/core/utils/object.ts:5381": [
      [0, 0, 0, "Do not use any type assertions.", "0"],
      [0, 0, 0, "Do not use any type assertions.", "1"],
      [0, 0, 0, "Do not use any type assertions.", "2"],
      [0, 0, 0, "Do not use any type assertions.", "3"],
      [0, 0, 0, "Unexpected any. Specify a different type.", "4"],
      [0, 0, 0, "Unexpected any. Specify a different type.", "5"],
      [0, 0, 0, "Unexpected any. Specify a different type.", "6"]
    ],
    "public/app/core/utils/richHistory.test.ts:5381": [
      [0, 0, 0, "Unexpected any. Specify a different type.", "0"]
    ],
    "public/app/core/utils/richHistory.ts:5381": [
      [0, 0, 0, "Do not re-export imported variable (\`RichHistorySearchFilters\`)", "0"],
      [0, 0, 0, "Do not re-export imported variable (\`RichHistorySettings\`)", "1"],
      [0, 0, 0, "Do not re-export imported variable (\`SortOrder\`)", "2"]
    ],
    "public/app/core/utils/ticks.ts:5381": [
      [0, 0, 0, "Do not use any type assertions.", "0"],
      [0, 0, 0, "Do not use any type assertions.", "1"]
    ],
    "public/app/features/actions/ParamsEditor.tsx:5381": [
      [0, 0, 0, "Do not use any type assertions.", "0"]
    ],
    "public/app/features/admin/UpgradePage.tsx:5381": [
      [0, 0, 0, "No untranslated strings in text props. Wrap text with <Trans /> or use t()", "0"],
      [0, 0, 0, "No untranslated strings in text props. Wrap text with <Trans /> or use t()", "1"],
      [0, 0, 0, "No untranslated strings in text props. Wrap text with <Trans /> or use t()", "2"],
      [0, 0, 0, "No untranslated strings in text props. Wrap text with <Trans /> or use t()", "3"],
      [0, 0, 0, "No untranslated strings. Wrap text with <Trans />", "4"],
      [0, 0, 0, "No untranslated strings. Wrap text with <Trans />", "5"]
    ],
    "public/app/features/alerting/routes.tsx:5381": [
      [0, 0, 0, "Unexpected any. Specify a different type.", "0"]
    ],
    "public/app/features/alerting/state/ThresholdMapper.ts:5381": [
      [0, 0, 0, "Unexpected any. Specify a different type.", "0"]
    ],
    "public/app/features/alerting/state/alertDef.ts:5381": [
      [0, 0, 0, "Do not use any type assertions.", "0"],
      [0, 0, 0, "Unexpected any. Specify a different type.", "1"],
      [0, 0, 0, "Unexpected any. Specify a different type.", "2"],
      [0, 0, 0, "Unexpected any. Specify a different type.", "3"],
      [0, 0, 0, "Unexpected any. Specify a different type.", "4"]
    ],
    "public/app/features/alerting/state/query_part.ts:5381": [
      [0, 0, 0, "Unexpected any. Specify a different type.", "0"],
      [0, 0, 0, "Unexpected any. Specify a different type.", "1"],
      [0, 0, 0, "Unexpected any. Specify a different type.", "2"],
      [0, 0, 0, "Unexpected any. Specify a different type.", "3"],
      [0, 0, 0, "Unexpected any. Specify a different type.", "4"],
      [0, 0, 0, "Unexpected any. Specify a different type.", "5"],
      [0, 0, 0, "Unexpected any. Specify a different type.", "6"],
      [0, 0, 0, "Unexpected any. Specify a different type.", "7"],
      [0, 0, 0, "Unexpected any. Specify a different type.", "8"],
      [0, 0, 0, "Unexpected any. Specify a different type.", "9"]
    ],
    "public/app/features/alerting/state/reducers.ts:5381": [
      [0, 0, 0, "Unexpected any. Specify a different type.", "0"],
      [0, 0, 0, "Unexpected any. Specify a different type.", "1"]
    ],
    "public/app/features/alerting/unified/AlertGroups.tsx:5381": [
      [0, 0, 0, "No untranslated strings in text props. Wrap text with <Trans /> or use t()", "0"],
      [0, 0, 0, "No untranslated strings. Wrap text with <Trans />", "1"],
      [0, 0, 0, "No untranslated strings. Wrap text with <Trans />", "2"]
    ],
    "public/app/features/alerting/unified/AlertsFolderView.tsx:5381": [
      [0, 0, 0, "No untranslated strings in text props. Wrap text with <Trans /> or use t()", "0"]
    ],
    "public/app/features/alerting/unified/GrafanaRuleQueryViewer.tsx:5381": [
      [0, 0, 0, "No untranslated strings. Wrap text with <Trans />", "0"],
      [0, 0, 0, "No untranslated strings. Wrap text with <Trans />", "1"]
    ],
    "public/app/features/alerting/unified/NotificationPoliciesPage.tsx:5381": [
      [0, 0, 0, "No untranslated strings in text props. Wrap text with <Trans /> or use t()", "0"],
      [0, 0, 0, "No untranslated strings in text props. Wrap text with <Trans /> or use t()", "1"]
    ],
    "public/app/features/alerting/unified/PanelAlertTabContent.tsx:5381": [
      [0, 0, 0, "No untranslated strings. Wrap text with <Trans />", "0"]
    ],
    "public/app/features/alerting/unified/RedirectToRuleViewer.tsx:5381": [
      [0, 0, 0, "No untranslated strings in text props. Wrap text with <Trans /> or use t()", "0"],
      [0, 0, 0, "No untranslated strings. Wrap text with <Trans />", "1"],
      [0, 0, 0, "No untranslated strings. Wrap text with <Trans />", "2"]
    ],
    "public/app/features/alerting/unified/components/AlertLabelDropdown.tsx:5381": [
      [0, 0, 0, "No untranslated strings in text props. Wrap text with <Trans /> or use t()", "0"]
    ],
    "public/app/features/alerting/unified/components/AlertLabels.tsx:5381": [
      [0, 0, 0, "No untranslated strings. Wrap text with <Trans />", "0"]
    ],
    "public/app/features/alerting/unified/components/AnnotationDetailsField.tsx:5381": [
      [0, 0, 0, "Do not use any type assertions.", "0"]
    ],
    "public/app/features/alerting/unified/components/Authorize.tsx:5381": [
      [0, 0, 0, "Do not use any type assertions.", "0"],
      [0, 0, 0, "Do not use any type assertions.", "1"]
    ],
    "public/app/features/alerting/unified/components/DynamicTable.tsx:5381": [
      [0, 0, 0, "No untranslated strings in text props. Wrap text with <Trans /> or use t()", "0"]
    ],
    "public/app/features/alerting/unified/components/GrafanaAlertmanagerDeliveryWarning.tsx:5381": [
      [0, 0, 0, "No untranslated strings. Wrap text with <Trans />", "0"],
      [0, 0, 0, "No untranslated strings. Wrap text with <Trans />", "1"]
    ],
    "public/app/features/alerting/unified/components/InvalidIntervalWarning.tsx:5381": [
      [0, 0, 0, "No untranslated strings. Wrap text with <Trans />", "0"]
    ],
    "public/app/features/alerting/unified/components/MoreButton.tsx:5381": [
      [0, 0, 0, "No untranslated strings in text props. Wrap text with <Trans /> or use t()", "0"],
      [0, 0, 0, "No untranslated strings. Wrap text with <Trans />", "1"]
    ],
    "public/app/features/alerting/unified/components/NoAlertManagerWarning.tsx:5381": [
      [0, 0, 0, "No untranslated strings. Wrap text with <Trans />", "0"],
      [0, 0, 0, "No untranslated strings. Wrap text with <Trans />", "1"]
    ],
    "public/app/features/alerting/unified/components/Provisioning.tsx:5381": [
      [0, 0, 0, "No untranslated strings in text props. Wrap text with <Trans /> or use t()", "0"],
      [0, 0, 0, "No untranslated strings. Wrap text with <Trans />", "1"]
    ],
    "public/app/features/alerting/unified/components/RuleLocation.tsx:5381": [
      [0, 0, 0, "No untranslated strings in text props. Wrap text with <Trans /> or use t()", "0"]
    ],
    "public/app/features/alerting/unified/components/alert-groups/AlertDetails.tsx:5381": [
      [0, 0, 0, "No untranslated strings. Wrap text with <Trans />", "0"]
    ],
    "public/app/features/alerting/unified/components/alert-groups/AlertGroup.tsx:5381": [
      [0, 0, 0, "No untranslated strings. Wrap text with <Trans />", "0"]
    ],
    "public/app/features/alerting/unified/components/alert-groups/AlertGroupAlertsTable.tsx:5381": [
      [0, 0, 0, "No untranslated strings. Wrap text with <Trans />", "0"]
    ],
    "public/app/features/alerting/unified/components/alert-groups/AlertGroupFilter.tsx:5381": [
      [0, 0, 0, "Do not use any type assertions.", "0"]
    ],
    "public/app/features/alerting/unified/components/alert-groups/AlertGroupHeader.tsx:5381": [
      [0, 0, 0, "Do not use any type assertions.", "0"],
      [0, 0, 0, "Do not use any type assertions.", "1"]
    ],
    "public/app/features/alerting/unified/components/alert-groups/AlertStateFilter.tsx:5381": [
      [0, 0, 0, "No untranslated strings. Wrap text with <Trans />", "0"],
      [0, 0, 0, "No untranslated strings. Wrap text with <Trans />", "1"],
      [0, 0, 0, "No untranslated strings. Wrap text with <Trans />", "2"]
    ],
    "public/app/features/alerting/unified/components/alert-groups/GroupBy.tsx:5381": [
      [0, 0, 0, "Do not use any type assertions.", "0"],
      [0, 0, 0, "No untranslated strings in text props. Wrap text with <Trans /> or use t()", "1"],
      [0, 0, 0, "No untranslated strings. Wrap text with <Trans />", "2"],
      [0, 0, 0, "No untranslated strings. Wrap text with <Trans />", "3"]
    ],
    "public/app/features/alerting/unified/components/alert-groups/MatcherFilter.tsx:5381": [
      [0, 0, 0, "No untranslated strings. Wrap text with <Trans />", "0"]
    ],
    "public/app/features/alerting/unified/components/contact-points/ContactPointHeader.tsx:5381": [
      [0, 0, 0, "No untranslated strings in text props. Wrap text with <Trans /> or use t()", "0"],
      [0, 0, 0, "No untranslated strings in text props. Wrap text with <Trans /> or use t()", "1"]
    ],
    "public/app/features/alerting/unified/components/contact-points/components/GlobalConfigAlert.tsx:5381": [
      [0, 0, 0, "No untranslated strings. Wrap text with <Trans />", "0"]
    ],
    "public/app/features/alerting/unified/components/contact-points/components/Modals.tsx:5381": [
      [0, 0, 0, "No untranslated strings in text props. Wrap text with <Trans /> or use t()", "0"]
    ],
    "public/app/features/alerting/unified/components/contact-points/components/UnusedBadge.tsx:5381": [
      [0, 0, 0, "No untranslated strings in text props. Wrap text with <Trans /> or use t()", "0"]
    ],
    "public/app/features/alerting/unified/components/export/FileExportPreview.tsx:5381": [
      [0, 0, 0, "No untranslated strings. Wrap text with <Trans />", "0"],
      [0, 0, 0, "No untranslated strings. Wrap text with <Trans />", "1"],
      [0, 0, 0, "No untranslated strings. Wrap text with <Trans />", "2"]
    ],
    "public/app/features/alerting/unified/components/export/GrafanaModifyExport.tsx:5381": [
      [0, 0, 0, "No untranslated strings. Wrap text with <Trans />", "0"]
    ],
    "public/app/features/alerting/unified/components/export/GrafanaRuleFolderExporter.tsx:5381": [
      [0, 0, 0, "No untranslated strings in text props. Wrap text with <Trans /> or use t()", "0"]
    ],
    "public/app/features/alerting/unified/components/export/GrafanaRuleGroupExporter.tsx:5381": [
      [0, 0, 0, "No untranslated strings in text props. Wrap text with <Trans /> or use t()", "0"]
    ],
    "public/app/features/alerting/unified/components/expressions/Expression.tsx:5381": [
      [0, 0, 0, "No untranslated strings in text props. Wrap text with <Trans /> or use t()", "0"],
      [0, 0, 0, "No untranslated strings. Wrap text with <Trans />", "1"],
      [0, 0, 0, "No untranslated strings. Wrap text with <Trans />", "2"],
      [0, 0, 0, "No untranslated strings. Wrap text with <Trans />", "3"]
    ],
    "public/app/features/alerting/unified/components/mute-timings/MuteTimingTimeInterval.tsx:5381": [
      [0, 0, 0, "No untranslated strings in text props. Wrap text with <Trans /> or use t()", "0"],
      [0, 0, 0, "No untranslated strings in text props. Wrap text with <Trans /> or use t()", "1"],
      [0, 0, 0, "No untranslated strings. Wrap text with <Trans />", "2"]
    ],
    "public/app/features/alerting/unified/components/mute-timings/MuteTimingTimeRange.tsx:5381": [
      [0, 0, 0, "No untranslated strings in text props. Wrap text with <Trans /> or use t()", "0"]
    ],
    "public/app/features/alerting/unified/components/notification-policies/AlertGroupsSummary.tsx:5381": [
      [0, 0, 0, "No untranslated strings in text props. Wrap text with <Trans /> or use t()", "0"],
      [0, 0, 0, "No untranslated strings in text props. Wrap text with <Trans /> or use t()", "1"],
      [0, 0, 0, "No untranslated strings in text props. Wrap text with <Trans /> or use t()", "2"]
    ],
    "public/app/features/alerting/unified/components/notification-policies/EditDefaultPolicyForm.tsx:5381": [
      [0, 0, 0, "No untranslated strings in text props. Wrap text with <Trans /> or use t()", "0"],
      [0, 0, 0, "No untranslated strings in text props. Wrap text with <Trans /> or use t()", "1"],
      [0, 0, 0, "No untranslated strings in text props. Wrap text with <Trans /> or use t()", "2"],
      [0, 0, 0, "No untranslated strings in text props. Wrap text with <Trans /> or use t()", "3"]
    ],
    "public/app/features/alerting/unified/components/notification-policies/EditNotificationPolicyForm.tsx:5381": [
      [0, 0, 0, "No untranslated strings in text props. Wrap text with <Trans /> or use t()", "0"],
      [0, 0, 0, "No untranslated strings in text props. Wrap text with <Trans /> or use t()", "1"],
      [0, 0, 0, "No untranslated strings in text props. Wrap text with <Trans /> or use t()", "2"]
    ],
    "public/app/features/alerting/unified/components/notification-policies/Policy.tsx:5381": [
      [0, 0, 0, "No untranslated strings in text props. Wrap text with <Trans /> or use t()", "0"]
    ],
    "public/app/features/alerting/unified/components/notification-policies/PromDurationDocs.tsx:5381": [
      [0, 0, 0, "No untranslated strings. Wrap text with <Trans />", "0"]
    ],
    "public/app/features/alerting/unified/components/panel-alerts-tab/NewRuleFromPanelButton.tsx:5381": [
      [0, 0, 0, "No untranslated strings. Wrap text with <Trans />", "0"]
    ],
    "public/app/features/alerting/unified/components/receivers/AlertInstanceModalSelector.tsx:5381": [
      [0, 0, 0, "No untranslated strings. Wrap text with <Trans />", "0"]
    ],
    "public/app/features/alerting/unified/components/receivers/ReceiversSection.tsx:5381": [
      [0, 0, 0, "No untranslated strings. Wrap text with <Trans />", "0"]
    ],
    "public/app/features/alerting/unified/components/receivers/TemplateDataDocs.tsx:5381": [
      [0, 0, 0, "No untranslated strings. Wrap text with <Trans />", "0"],
      [0, 0, 0, "No untranslated strings. Wrap text with <Trans />", "1"],
      [0, 0, 0, "No untranslated strings. Wrap text with <Trans />", "2"]
    ],
    "public/app/features/alerting/unified/components/receivers/TemplateForm.tsx:5381": [
      [0, 0, 0, "No untranslated strings in text props. Wrap text with <Trans /> or use t()", "0"]
    ],
    "public/app/features/alerting/unified/components/receivers/form/ChannelOptions.tsx:5381": [
      [0, 0, 0, "Do not use any type assertions.", "0"],
      [0, 0, 0, "Unexpected any. Specify a different type.", "1"],
      [0, 0, 0, "Unexpected any. Specify a different type.", "2"]
    ],
    "public/app/features/alerting/unified/components/receivers/form/ChannelSubForm.tsx:5381": [
      [0, 0, 0, "No untranslated strings in text props. Wrap text with <Trans /> or use t()", "0"]
    ],
    "public/app/features/alerting/unified/components/receivers/form/CloudReceiverForm.tsx:5381": [
      [0, 0, 0, "No untranslated strings. Wrap text with <Trans />", "0"]
    ],
    "public/app/features/alerting/unified/components/receivers/form/GenerateAlertDataModal.tsx:5381": [
      [0, 0, 0, "No untranslated strings in text props. Wrap text with <Trans /> or use t()", "0"]
    ],
    "public/app/features/alerting/unified/components/receivers/form/GrafanaCommonChannelSettings.tsx:5381": [
      [0, 0, 0, "No untranslated strings in text props. Wrap text with <Trans /> or use t()", "0"]
    ],
    "public/app/features/alerting/unified/components/receivers/form/GrafanaReceiverForm.tsx:5381": [
      [0, 0, 0, "No untranslated strings. Wrap text with <Trans />", "0"]
    ],
    "public/app/features/alerting/unified/components/receivers/form/ReceiverForm.tsx:5381": [
      [0, 0, 0, "Do not use any type assertions.", "0"],
      [0, 0, 0, "Do not use any type assertions.", "1"],
      [0, 0, 0, "No untranslated strings. Wrap text with <Trans />", "2"],
      [0, 0, 0, "Unexpected any. Specify a different type.", "3"]
    ],
    "public/app/features/alerting/unified/components/receivers/form/TestContactPointModal.tsx:5381": [
      [0, 0, 0, "No untranslated strings in text props. Wrap text with <Trans /> or use t()", "0"],
      [0, 0, 0, "No untranslated strings. Wrap text with <Trans />", "1"],
      [0, 0, 0, "No untranslated strings. Wrap text with <Trans />", "2"]
    ],
    "public/app/features/alerting/unified/components/receivers/form/fields/OptionField.tsx:5381": [
      [0, 0, 0, "Do not use any type assertions.", "0"],
      [0, 0, 0, "Unexpected any. Specify a different type.", "1"],
      [0, 0, 0, "Unexpected any. Specify a different type.", "2"],
      [0, 0, 0, "Unexpected any. Specify a different type.", "3"],
      [0, 0, 0, "Unexpected any. Specify a different type.", "4"],
      [0, 0, 0, "Unexpected any. Specify a different type.", "5"]
    ],
    "public/app/features/alerting/unified/components/receivers/form/fields/SubformArrayField.tsx:5381": [
      [0, 0, 0, "No untranslated strings in text props. Wrap text with <Trans /> or use t()", "0"],
      [0, 0, 0, "Unexpected any. Specify a different type.", "1"],
      [0, 0, 0, "Unexpected any. Specify a different type.", "2"]
    ],
    "public/app/features/alerting/unified/components/receivers/form/fields/SubformField.tsx:5381": [
      [0, 0, 0, "Unexpected any. Specify a different type.", "0"],
      [0, 0, 0, "Unexpected any. Specify a different type.", "1"]
    ],
    "public/app/features/alerting/unified/components/receivers/form/fields/TemplateSelector.tsx:5381": [
      [0, 0, 0, "No untranslated strings in text props. Wrap text with <Trans /> or use t()", "0"],
      [0, 0, 0, "No untranslated strings in text props. Wrap text with <Trans /> or use t()", "1"],
      [0, 0, 0, "No untranslated strings in text props. Wrap text with <Trans /> or use t()", "2"]
    ],
    "public/app/features/alerting/unified/components/rule-editor/AlertRuleNameInput.tsx:5381": [
      [0, 0, 0, "No untranslated strings in text props. Wrap text with <Trans /> or use t()", "0"],
      [0, 0, 0, "No untranslated strings in text props. Wrap text with <Trans /> or use t()", "1"],
      [0, 0, 0, "No untranslated strings in text props. Wrap text with <Trans /> or use t()", "2"],
      [0, 0, 0, "No untranslated strings. Wrap text with <Trans />", "3"]
    ],
    "public/app/features/alerting/unified/components/rule-editor/AnnotationKeyInput.tsx:5381": [
      [0, 0, 0, "Do not use any type assertions.", "0"]
    ],
    "public/app/features/alerting/unified/components/rule-editor/CloudAlertPreview.tsx:5381": [
      [0, 0, 0, "No untranslated strings. Wrap text with <Trans />", "0"]
    ],
    "public/app/features/alerting/unified/components/rule-editor/CloudEvaluationBehavior.tsx:5381": [
      [0, 0, 0, "No untranslated strings in text props. Wrap text with <Trans /> or use t()", "0"]
    ],
    "public/app/features/alerting/unified/components/rule-editor/DashboardAnnotationField.tsx:5381": [
      [0, 0, 0, "No untranslated strings. Wrap text with <Trans />", "0"],
      [0, 0, 0, "No untranslated strings. Wrap text with <Trans />", "1"]
    ],
    "public/app/features/alerting/unified/components/rule-editor/DashboardPicker.tsx:5381": [
      [0, 0, 0, "No untranslated strings. Wrap text with <Trans />", "0"],
      [0, 0, 0, "No untranslated strings. Wrap text with <Trans />", "1"]
    ],
    "public/app/features/alerting/unified/components/rule-editor/ExpressionEditor.tsx:5381": [
      [0, 0, 0, "Do not use any type assertions.", "0"],
      [0, 0, 0, "No untranslated strings. Wrap text with <Trans />", "1"]
    ],
    "public/app/features/alerting/unified/components/rule-editor/GrafanaEvaluationBehavior.tsx:5381": [
      [0, 0, 0, "No untranslated strings in text props. Wrap text with <Trans /> or use t()", "0"],
      [0, 0, 0, "No untranslated strings in text props. Wrap text with <Trans /> or use t()", "1"],
      [0, 0, 0, "No untranslated strings in text props. Wrap text with <Trans /> or use t()", "2"],
      [0, 0, 0, "No untranslated strings in text props. Wrap text with <Trans /> or use t()", "3"]
    ],
    "public/app/features/alerting/unified/components/rule-editor/NotificationsStep.tsx:5381": [
      [0, 0, 0, "No untranslated strings. Wrap text with <Trans />", "0"],
      [0, 0, 0, "No untranslated strings. Wrap text with <Trans />", "1"],
      [0, 0, 0, "No untranslated strings. Wrap text with <Trans />", "2"],
      [0, 0, 0, "No untranslated strings. Wrap text with <Trans />", "3"],
      [0, 0, 0, "No untranslated strings. Wrap text with <Trans />", "4"]
    ],
    "public/app/features/alerting/unified/components/rule-editor/PreviewRule.tsx:5381": [
      [0, 0, 0, "No untranslated strings. Wrap text with <Trans />", "0"],
      [0, 0, 0, "Unexpected any. Specify a different type.", "1"]
    ],
    "public/app/features/alerting/unified/components/rule-editor/PreviewRuleResult.tsx:5381": [
      [0, 0, 0, "No untranslated strings. Wrap text with <Trans />", "0"]
    ],
    "public/app/features/alerting/unified/components/rule-editor/QueryOptions.tsx:5381": [
      [0, 0, 0, "No untranslated strings. Wrap text with <Trans />", "0"],
      [0, 0, 0, "No untranslated strings. Wrap text with <Trans />", "1"],
      [0, 0, 0, "No untranslated strings. Wrap text with <Trans />", "2"]
    ],
    "public/app/features/alerting/unified/components/rule-editor/QueryRows.tsx:5381": [
      [0, 0, 0, "Do not use any type assertions.", "0"],
      [0, 0, 0, "No untranslated strings. Wrap text with <Trans />", "1"]
    ],
    "public/app/features/alerting/unified/components/rule-editor/QueryWrapper.tsx:5381": [
      [0, 0, 0, "No untranslated strings in text props. Wrap text with <Trans /> or use t()", "0"],
      [0, 0, 0, "No untranslated strings. Wrap text with <Trans />", "1"],
      [0, 0, 0, "No untranslated strings. Wrap text with <Trans />", "2"]
    ],
    "public/app/features/alerting/unified/components/rule-editor/RecordingRuleEditor.tsx:5381": [
      [0, 0, 0, "No untranslated strings. Wrap text with <Trans />", "0"]
    ],
    "public/app/features/alerting/unified/components/rule-editor/RecordingRulesNameSpaceAndGroupStep.tsx:5381": [
      [0, 0, 0, "No untranslated strings in text props. Wrap text with <Trans /> or use t()", "0"]
    ],
    "public/app/features/alerting/unified/components/rule-editor/RuleEditorSection.tsx:5381": [
      [0, 0, 0, "No untranslated strings. Wrap text with <Trans />", "0"]
    ],
    "public/app/features/alerting/unified/components/rule-editor/RuleInspector.tsx:5381": [
      [0, 0, 0, "Do not use any type assertions.", "0"],
      [0, 0, 0, "No untranslated strings. Wrap text with <Trans />", "1"]
    ],
    "public/app/features/alerting/unified/components/rule-editor/alert-rule-form/AlertRuleForm.tsx:5381": [
      [0, 0, 0, "No untranslated strings. Wrap text with <Trans />", "0"],
      [0, 0, 0, "No untranslated strings. Wrap text with <Trans />", "1"]
    ],
    "public/app/features/alerting/unified/components/rule-editor/alert-rule-form/ModifyExportRuleForm.tsx:5381": [
      [0, 0, 0, "No untranslated strings in text props. Wrap text with <Trans /> or use t()", "0"]
    ],
    "public/app/features/alerting/unified/components/rule-editor/alert-rule-form/simplifiedRouting/route-settings/MuteTimingFields.tsx:5381": [
      [0, 0, 0, "No untranslated strings in text props. Wrap text with <Trans /> or use t()", "0"]
    ],
    "public/app/features/alerting/unified/components/rule-editor/alert-rule-form/simplifiedRouting/route-settings/RouteSettings.tsx:5381": [
      [0, 0, 0, "No untranslated strings in text props. Wrap text with <Trans /> or use t()", "0"],
      [0, 0, 0, "No untranslated strings. Wrap text with <Trans />", "1"],
      [0, 0, 0, "No untranslated strings. Wrap text with <Trans />", "2"]
    ],
    "public/app/features/alerting/unified/components/rule-editor/labels/LabelsField.tsx:5381": [
      [0, 0, 0, "No untranslated strings. Wrap text with <Trans />", "0"],
      [0, 0, 0, "No untranslated strings. Wrap text with <Trans />", "1"]
    ],
    "public/app/features/alerting/unified/components/rule-editor/notificaton-preview/NotificationRoute.tsx:5381": [
      [0, 0, 0, "No untranslated strings. Wrap text with <Trans />", "0"]
    ],
    "public/app/features/alerting/unified/components/rule-editor/notificaton-preview/NotificationRouteDetailsModal.tsx:5381": [
      [0, 0, 0, "No untranslated strings. Wrap text with <Trans />", "0"],
      [0, 0, 0, "No untranslated strings. Wrap text with <Trans />", "1"]
    ],
    "public/app/features/alerting/unified/components/rule-editor/query-and-alert-condition/QueryAndExpressionsStep.tsx:5381": [
      [0, 0, 0, "No untranslated strings. Wrap text with <Trans />", "0"],
      [0, 0, 0, "No untranslated strings. Wrap text with <Trans />", "1"]
    ],
    "public/app/features/alerting/unified/components/rule-editor/query-and-alert-condition/SmartAlertTypeDetector.tsx:5381": [
      [0, 0, 0, "No untranslated strings. Wrap text with <Trans />", "0"],
      [0, 0, 0, "No untranslated strings. Wrap text with <Trans />", "1"],
      [0, 0, 0, "No untranslated strings. Wrap text with <Trans />", "2"],
      [0, 0, 0, "No untranslated strings. Wrap text with <Trans />", "3"]
    ],
    "public/app/features/alerting/unified/components/rule-editor/rule-types/GrafanaManagedAlert.tsx:5381": [
      [0, 0, 0, "No untranslated strings. Wrap text with <Trans />", "0"]
    ],
    "public/app/features/alerting/unified/components/rule-editor/rule-types/MimirOrLokiAlert.tsx:5381": [
      [0, 0, 0, "No untranslated strings. Wrap text with <Trans />", "0"]
    ],
    "public/app/features/alerting/unified/components/rule-editor/rule-types/MimirOrLokiRecordingRule.tsx:5381": [
      [0, 0, 0, "No untranslated strings. Wrap text with <Trans />", "0"]
    ],
    "public/app/features/alerting/unified/components/rule-editor/rule-types/RuleTypePicker.tsx:5381": [
      [0, 0, 0, "No untranslated strings. Wrap text with <Trans />", "0"]
    ],
    "public/app/features/alerting/unified/components/rule-viewer/FederatedRuleWarning.tsx:5381": [
      [0, 0, 0, "No untranslated strings. Wrap text with <Trans />", "0"]
    ],
    "public/app/features/alerting/unified/components/rule-viewer/PausedBadge.tsx:5381": [
      [0, 0, 0, "No untranslated strings. Wrap text with <Trans />", "0"]
    ],
    "public/app/features/alerting/unified/components/rule-viewer/RuleViewer.tsx:5381": [
      [0, 0, 0, "No untranslated strings. Wrap text with <Trans />", "0"]
    ],
    "public/app/features/alerting/unified/components/rules/AlertStateTag.tsx:5381": [
      [0, 0, 0, "No untranslated strings. Wrap text with <Trans />", "0"]
    ],
    "public/app/features/alerting/unified/components/rules/CloneRule.tsx:5381": [
      [0, 0, 0, "No untranslated strings. Wrap text with <Trans />", "0"],
      [0, 0, 0, "No untranslated strings. Wrap text with <Trans />", "1"]
    ],
    "public/app/features/alerting/unified/components/rules/Filter/RulesFilter.v1.tsx:5381": [
      [0, 0, 0, "No untranslated strings. Wrap text with <Trans />", "0"],
      [0, 0, 0, "No untranslated strings. Wrap text with <Trans />", "1"],
      [0, 0, 0, "No untranslated strings. Wrap text with <Trans />", "2"]
    ],
    "public/app/features/alerting/unified/components/rules/Filter/RulesFilter.v2.tsx:5381": [
      [0, 0, 0, "No untranslated strings in text props. Wrap text with <Trans /> or use t()", "0"],
      [0, 0, 0, "No untranslated strings in text props. Wrap text with <Trans /> or use t()", "1"]
    ],
    "public/app/features/alerting/unified/components/rules/RuleConfigStatus.tsx:5381": [
      [0, 0, 0, "No untranslated strings. Wrap text with <Trans />", "0"]
    ],
    "public/app/features/alerting/unified/components/rules/RuleDetails.tsx:5381": [
      [0, 0, 0, "No untranslated strings. Wrap text with <Trans />", "0"]
    ],
    "public/app/features/alerting/unified/components/rules/RuleDetailsMatchingInstances.tsx:5381": [
      [0, 0, 0, "No untranslated strings. Wrap text with <Trans />", "0"],
      [0, 0, 0, "No untranslated strings. Wrap text with <Trans />", "1"]
    ],
    "public/app/features/alerting/unified/components/rules/RuleListErrors.tsx:5381": [
      [0, 0, 0, "No untranslated strings. Wrap text with <Trans />", "0"],
      [0, 0, 0, "No untranslated strings. Wrap text with <Trans />", "1"],
      [0, 0, 0, "No untranslated strings. Wrap text with <Trans />", "2"],
      [0, 0, 0, "No untranslated strings. Wrap text with <Trans />", "3"],
      [0, 0, 0, "No untranslated strings. Wrap text with <Trans />", "4"],
      [0, 0, 0, "No untranslated strings. Wrap text with <Trans />", "5"]
    ],
    "public/app/features/alerting/unified/components/rules/RuleListStateSection.tsx:5381": [
      [0, 0, 0, "No untranslated strings. Wrap text with <Trans />", "0"]
    ],
    "public/app/features/alerting/unified/components/rules/RuleState.tsx:5381": [
      [0, 0, 0, "No untranslated strings. Wrap text with <Trans />", "0"]
    ],
    "public/app/features/alerting/unified/components/rules/RuleStats.tsx:5381": [
      [0, 0, 0, "No untranslated strings in text props. Wrap text with <Trans /> or use t()", "0"],
      [0, 0, 0, "No untranslated strings in text props. Wrap text with <Trans /> or use t()", "1"],
      [0, 0, 0, "No untranslated strings in text props. Wrap text with <Trans /> or use t()", "2"],
      [0, 0, 0, "No untranslated strings in text props. Wrap text with <Trans /> or use t()", "3"],
      [0, 0, 0, "No untranslated strings in text props. Wrap text with <Trans /> or use t()", "4"],
      [0, 0, 0, "No untranslated strings in text props. Wrap text with <Trans /> or use t()", "5"],
      [0, 0, 0, "No untranslated strings in text props. Wrap text with <Trans /> or use t()", "6"],
      [0, 0, 0, "No untranslated strings. Wrap text with <Trans />", "7"]
    ],
    "public/app/features/alerting/unified/components/rules/RulesGroup.tsx:5381": [
      [0, 0, 0, "No untranslated strings. Wrap text with <Trans />", "0"],
      [0, 0, 0, "No untranslated strings. Wrap text with <Trans />", "1"],
      [0, 0, 0, "No untranslated strings. Wrap text with <Trans />", "2"]
    ],
    "public/app/features/alerting/unified/components/rules/state-history/LogRecordViewer.tsx:5381": [
      [0, 0, 0, "No untranslated strings. Wrap text with <Trans />", "0"]
    ],
    "public/app/features/alerting/unified/components/rules/state-history/LokiStateHistory.tsx:5381": [
      [0, 0, 0, "No untranslated strings. Wrap text with <Trans />", "0"]
    ],
    "public/app/features/alerting/unified/components/rules/state-history/StateHistory.tsx:5381": [
      [0, 0, 0, "No untranslated strings in text props. Wrap text with <Trans /> or use t()", "0"],
      [0, 0, 0, "No untranslated strings in text props. Wrap text with <Trans /> or use t()", "1"],
      [0, 0, 0, "No untranslated strings. Wrap text with <Trans />", "2"]
    ],
    "public/app/features/alerting/unified/components/settings/VersionManager.tsx:5381": [
      [0, 0, 0, "No untranslated strings in text props. Wrap text with <Trans /> or use t()", "0"],
      [0, 0, 0, "No untranslated strings. Wrap text with <Trans />", "1"],
      [0, 0, 0, "No untranslated strings. Wrap text with <Trans />", "2"]
    ],
    "public/app/features/alerting/unified/components/silences/SilencePeriod.tsx:5381": [
      [0, 0, 0, "No untranslated strings in text props. Wrap text with <Trans /> or use t()", "0"]
    ],
    "public/app/features/alerting/unified/components/silences/SilencedAlertsTableRow.tsx:5381": [
      [0, 0, 0, "No untranslated strings. Wrap text with <Trans />", "0"]
    ],
    "public/app/features/alerting/unified/components/silences/SilencedInstancesPreview.tsx:5381": [
      [0, 0, 0, "No untranslated strings. Wrap text with <Trans />", "0"]
    ],
    "public/app/features/alerting/unified/components/silences/SilencesEditor.tsx:5381": [
      [0, 0, 0, "Do not use any type assertions.", "0"],
      [0, 0, 0, "No untranslated strings in text props. Wrap text with <Trans /> or use t()", "1"],
      [0, 0, 0, "No untranslated strings in text props. Wrap text with <Trans /> or use t()", "2"]
    ],
    "public/app/features/alerting/unified/components/silences/SilencesFilter.tsx:5381": [
      [0, 0, 0, "Do not use any type assertions.", "0"],
      [0, 0, 0, "No untranslated strings. Wrap text with <Trans />", "1"]
    ],
    "public/app/features/alerting/unified/components/silences/SilencesTable.tsx:5381": [
      [0, 0, 0, "No untranslated strings in text props. Wrap text with <Trans /> or use t()", "0"]
    ],
    "public/app/features/alerting/unified/home/GettingStarted.tsx:5381": [
      [0, 0, 0, "No untranslated strings in text props. Wrap text with <Trans /> or use t()", "0"],
      [0, 0, 0, "No untranslated strings. Wrap text with <Trans />", "1"],
      [0, 0, 0, "No untranslated strings. Wrap text with <Trans />", "2"],
      [0, 0, 0, "No untranslated strings. Wrap text with <Trans />", "3"],
      [0, 0, 0, "No untranslated strings. Wrap text with <Trans />", "4"],
      [0, 0, 0, "No untranslated strings. Wrap text with <Trans />", "5"],
      [0, 0, 0, "No untranslated strings. Wrap text with <Trans />", "6"],
      [0, 0, 0, "No untranslated strings. Wrap text with <Trans />", "7"]
    ],
    "public/app/features/alerting/unified/home/Insights.tsx:5381": [
      [0, 0, 0, "No untranslated strings. Wrap text with <Trans />", "0"],
      [0, 0, 0, "No untranslated strings. Wrap text with <Trans />", "1"]
    ],
    "public/app/features/alerting/unified/home/PluginIntegrations.tsx:5381": [
      [0, 0, 0, "No untranslated strings. Wrap text with <Trans />", "0"]
    ],
    "public/app/features/alerting/unified/hooks/useAlertmanagerConfig.ts:5381": [
      [0, 0, 0, "Do not use any type assertions.", "0"]
    ],
    "public/app/features/alerting/unified/hooks/useControlledFieldArray.ts:5381": [
      [0, 0, 0, "Unexpected any. Specify a different type.", "0"]
    ],
    "public/app/features/alerting/unified/insights/InsightsMenuButton.tsx:5381": [
      [0, 0, 0, "Do not use any type assertions.", "0"],
      [0, 0, 0, "No untranslated strings. Wrap text with <Trans />", "1"]
    ],
    "public/app/features/alerting/unified/mocks.ts:5381": [
      [0, 0, 0, "Do not use any type assertions.", "0"],
      [0, 0, 0, "Do not use any type assertions.", "1"],
      [0, 0, 0, "Do not use any type assertions.", "2"],
      [0, 0, 0, "Do not use any type assertions.", "3"],
      [0, 0, 0, "Do not use any type assertions.", "4"],
      [0, 0, 0, "Unexpected any. Specify a different type.", "5"]
    ],
    "public/app/features/alerting/unified/rule-list/components/AlertRuleListItem.tsx:5381": [
      [0, 0, 0, "No untranslated strings in text props. Wrap text with <Trans /> or use t()", "0"]
    ],
    "public/app/features/alerting/unified/types/receiver-form.ts:5381": [
      [0, 0, 0, "Unexpected any. Specify a different type.", "0"],
      [0, 0, 0, "Unexpected any. Specify a different type.", "1"]
    ],
    "public/app/features/alerting/unified/utils/misc.test.ts:5381": [
      [0, 0, 0, "Unexpected any. Specify a different type.", "0"],
      [0, 0, 0, "Unexpected any. Specify a different type.", "1"],
      [0, 0, 0, "Unexpected any. Specify a different type.", "2"]
    ],
    "public/app/features/alerting/unified/utils/receiver-form.ts:5381": [
      [0, 0, 0, "Do not use any type assertions.", "0"],
      [0, 0, 0, "Do not use any type assertions.", "1"],
      [0, 0, 0, "Do not use any type assertions.", "2"],
      [0, 0, 0, "Unexpected any. Specify a different type.", "3"]
    ],
    "public/app/features/alerting/unified/utils/redux.ts:5381": [
      [0, 0, 0, "Do not use any type assertions.", "0"],
      [0, 0, 0, "Do not use any type assertions.", "1"],
      [0, 0, 0, "Do not use any type assertions.", "2"],
      [0, 0, 0, "Do not use any type assertions.", "3"],
      [0, 0, 0, "Do not use any type assertions.", "4"],
      [0, 0, 0, "Do not use any type assertions.", "5"],
      [0, 0, 0, "Unexpected any. Specify a different type.", "6"],
      [0, 0, 0, "Unexpected any. Specify a different type.", "7"]
    ],
    "public/app/features/alerting/unified/utils/rules.ts:5381": [
      [0, 0, 0, "Do not use any type assertions.", "0"],
      [0, 0, 0, "Do not use any type assertions.", "1"],
      [0, 0, 0, "Do not use any type assertions.", "2"],
      [0, 0, 0, "Unexpected any. Specify a different type.", "3"]
    ],
    "public/app/features/annotations/components/StandardAnnotationQueryEditor.tsx:5381": [
      [0, 0, 0, "No untranslated strings. Wrap text with <Trans />", "0"],
      [0, 0, 0, "No untranslated strings. Wrap text with <Trans />", "1"]
    ],
    "public/app/features/annotations/events_processing.ts:5381": [
      [0, 0, 0, "Unexpected any. Specify a different type.", "0"]
    ],
    "public/app/features/annotations/standardAnnotationSupport.ts:5381": [
      [0, 0, 0, "Do not use any type assertions.", "0"],
      [0, 0, 0, "Unexpected any. Specify a different type.", "1"],
      [0, 0, 0, "Unexpected any. Specify a different type.", "2"]
    ],
    "public/app/features/api-keys/ApiKeysPage.tsx:5381": [
      [0, 0, 0, "No untranslated strings. Wrap text with <Trans />", "0"],
      [0, 0, 0, "No untranslated strings. Wrap text with <Trans />", "1"],
      [0, 0, 0, "No untranslated strings. Wrap text with <Trans />", "2"],
      [0, 0, 0, "No untranslated strings. Wrap text with <Trans />", "3"],
      [0, 0, 0, "No untranslated strings. Wrap text with <Trans />", "4"],
      [0, 0, 0, "No untranslated strings. Wrap text with <Trans />", "5"],
      [0, 0, 0, "No untranslated strings. Wrap text with <Trans />", "6"],
      [0, 0, 0, "No untranslated strings. Wrap text with <Trans />", "7"]
    ],
    "public/app/features/api-keys/MigrateToServiceAccountsCard.tsx:5381": [
      [0, 0, 0, "No untranslated strings in text props. Wrap text with <Trans /> or use t()", "0"],
      [0, 0, 0, "No untranslated strings. Wrap text with <Trans />", "1"],
      [0, 0, 0, "No untranslated strings. Wrap text with <Trans />", "2"]
    ],
    "public/app/features/auth-config/AuthDrawer.tsx:5381": [
      [0, 0, 0, "No untranslated strings in text props. Wrap text with <Trans /> or use t()", "0"],
      [0, 0, 0, "No untranslated strings. Wrap text with <Trans />", "1"],
      [0, 0, 0, "No untranslated strings. Wrap text with <Trans />", "2"]
    ],
    "public/app/features/auth-config/AuthProvidersListPage.tsx:5381": [
      [0, 0, 0, "No untranslated strings. Wrap text with <Trans />", "0"]
    ],
    "public/app/features/auth-config/ProviderConfigForm.tsx:5381": [
      [0, 0, 0, "No untranslated strings in text props. Wrap text with <Trans /> or use t()", "0"],
      [0, 0, 0, "No untranslated strings. Wrap text with <Trans />", "1"]
    ],
    "public/app/features/auth-config/fields.tsx:5381": [
      [0, 0, 0, "No untranslated strings. Wrap text with <Trans />", "0"],
      [0, 0, 0, "No untranslated strings. Wrap text with <Trans />", "1"],
      [0, 0, 0, "No untranslated strings. Wrap text with <Trans />", "2"],
      [0, 0, 0, "No untranslated strings. Wrap text with <Trans />", "3"],
      [0, 0, 0, "No untranslated strings. Wrap text with <Trans />", "4"]
    ],
    "public/app/features/auth-config/index.ts:5381": [
      [0, 0, 0, "Do not use export all (\`export * from ...\`)", "0"]
    ],
    "public/app/features/auth-config/utils/data.ts:5381": [
      [0, 0, 0, "Do not use any type assertions.", "0"]
    ],
    "public/app/features/browse-dashboards/api/browseDashboardsAPI.ts:5381": [
      [0, 0, 0, "Do not re-export imported variable (\`@reduxjs/toolkit/query/react\`)", "0"]
    ],
    "public/app/features/browse-dashboards/state/index.ts:5381": [
      [0, 0, 0, "Do not use export all (\`export * from ...\`)", "0"],
      [0, 0, 0, "Do not use export all (\`export * from ...\`)", "1"],
      [0, 0, 0, "Do not use export all (\`export * from ...\`)", "2"]
    ],
    "public/app/features/canvas/elements/notFound.tsx:5381": [
      [0, 0, 0, "No untranslated strings. Wrap text with <Trans />", "0"]
    ],
    "public/app/features/canvas/runtime/ables.tsx:5381": [
      [0, 0, 0, "No untranslated strings. Wrap text with <Trans />", "0"],
      [0, 0, 0, "No untranslated strings. Wrap text with <Trans />", "1"]
    ],
    "public/app/features/canvas/runtime/frame.tsx:5381": [
      [0, 0, 0, "No untranslated strings. Wrap text with <Trans />", "0"]
    ],
    "public/app/features/commandPalette/ResultItem.tsx:5381": [
      [0, 0, 0, "No untranslated strings. Wrap text with <Trans />", "0"]
    ],
    "public/app/features/connections/components/ConnectionsRedirectNotice/ConnectionsRedirectNotice.tsx:5381": [
      [0, 0, 0, "No untranslated strings. Wrap text with <Trans />", "0"]
    ],
    "public/app/features/connections/components/ConnectionsRedirectNotice/index.ts:5381": [
      [0, 0, 0, "Do not use export all (\`export * from ...\`)", "0"]
    ],
    "public/app/features/connections/pages/DataSourceDetailsPage.tsx:5381": [
      [0, 0, 0, "No untranslated strings. Wrap text with <Trans />", "0"]
    ],
    "public/app/features/connections/pages/index.tsx:5381": [
      [0, 0, 0, "Do not re-export imported variable (\`./AddNewConnectionPage\`)", "0"],
      [0, 0, 0, "Do not re-export imported variable (\`./DataSourceDashboardsPage\`)", "1"],
      [0, 0, 0, "Do not re-export imported variable (\`./DataSourceDetailsPage\`)", "2"],
      [0, 0, 0, "Do not re-export imported variable (\`./DataSourcesListPage\`)", "3"],
      [0, 0, 0, "Do not re-export imported variable (\`./EditDataSourcePage\`)", "4"],
      [0, 0, 0, "Do not re-export imported variable (\`./NewDataSourcePage\`)", "5"]
    ],
    "public/app/features/connections/tabs/ConnectData/CardGrid/index.tsx:5381": [
      [0, 0, 0, "Do not use export all (\`export * from ...\`)", "0"]
    ],
    "public/app/features/connections/tabs/ConnectData/CategoryHeader/index.tsx:5381": [
      [0, 0, 0, "Do not use export all (\`export * from ...\`)", "0"]
    ],
    "public/app/features/connections/tabs/ConnectData/ConnectData.tsx:5381": [
      [0, 0, 0, "Do not use any type assertions.", "0"]
    ],
    "public/app/features/connections/tabs/ConnectData/NoAccessModal/NoAccessModal.tsx:5381": [
      [0, 0, 0, "No untranslated strings in text props. Wrap text with <Trans /> or use t()", "0"],
      [0, 0, 0, "No untranslated strings. Wrap text with <Trans />", "1"],
      [0, 0, 0, "No untranslated strings. Wrap text with <Trans />", "2"]
    ],
    "public/app/features/connections/tabs/ConnectData/NoAccessModal/index.tsx:5381": [
      [0, 0, 0, "Do not use export all (\`export * from ...\`)", "0"]
    ],
    "public/app/features/connections/tabs/ConnectData/Search/Search.tsx:5381": [
      [0, 0, 0, "Do not use the t() function outside of a component or function", "0"]
    ],
    "public/app/features/connections/tabs/ConnectData/Search/index.tsx:5381": [
      [0, 0, 0, "Do not use export all (\`export * from ...\`)", "0"]
    ],
    "public/app/features/connections/tabs/ConnectData/index.tsx:5381": [
      [0, 0, 0, "Do not use export all (\`export * from ...\`)", "0"]
    ],
    "public/app/features/correlations/Forms/ConfigureCorrelationTargetForm.tsx:5381": [
      [0, 0, 0, "Do not use any type assertions.", "0"],
      [0, 0, 0, "Do not use any type assertions.", "1"]
    ],
    "public/app/features/correlations/components/Wizard/index.ts:5381": [
      [0, 0, 0, "Do not use export all (\`export * from ...\`)", "0"],
      [0, 0, 0, "Do not use export all (\`export * from ...\`)", "1"]
    ],
    "public/app/features/correlations/types.ts:5381": [
      [0, 0, 0, "Unexpected any. Specify a different type.", "0"],
      [0, 0, 0, "Unexpected any. Specify a different type.", "1"]
    ],
    "public/app/features/dashboard-scene/edit-pane/DashboardEditPane.tsx:5381": [
      [0, 0, 0, "Do not use any type assertions.", "0"]
    ],
    "public/app/features/dashboard-scene/embedding/EmbeddedDashboardTestPage.tsx:5381": [
      [0, 0, 0, "No untranslated strings. Wrap text with <Trans />", "0"]
    ],
    "public/app/features/dashboard-scene/inspect/HelpWizard/HelpWizard.tsx:5381": [
      [0, 0, 0, "No untranslated strings in text props. Wrap text with <Trans /> or use t()", "0"],
      [0, 0, 0, "No untranslated strings in text props. Wrap text with <Trans /> or use t()", "1"],
      [0, 0, 0, "No untranslated strings. Wrap text with <Trans />", "2"],
      [0, 0, 0, "No untranslated strings. Wrap text with <Trans />", "3"],
      [0, 0, 0, "No untranslated strings. Wrap text with <Trans />", "4"],
      [0, 0, 0, "No untranslated strings. Wrap text with <Trans />", "5"],
      [0, 0, 0, "No untranslated strings. Wrap text with <Trans />", "6"]
    ],
    "public/app/features/dashboard-scene/inspect/HelpWizard/utils.ts:5381": [
      [0, 0, 0, "Do not use any type assertions.", "0"]
    ],
    "public/app/features/dashboard-scene/inspect/PanelInspectDrawer.tsx:5381": [
      [0, 0, 0, "No untranslated strings. Wrap text with <Trans />", "0"]
    ],
    "public/app/features/dashboard-scene/pages/DashboardScenePage.tsx:5381": [
      [0, 0, 0, "Do not use any type assertions.", "0"],
      [0, 0, 0, "Do not use any type assertions.", "1"],
      [0, 0, 0, "Unexpected any. Specify a different type.", "2"]
    ],
    "public/app/features/dashboard-scene/panel-edit/LibraryVizPanelInfo.tsx:5381": [
      [0, 0, 0, "No untranslated strings. Wrap text with <Trans />", "0"]
    ],
    "public/app/features/dashboard-scene/panel-edit/PanelDataPane/NewAlertRuleButton.tsx:5381": [
      [0, 0, 0, "No untranslated strings. Wrap text with <Trans />", "0"]
    ],
    "public/app/features/dashboard-scene/panel-edit/PanelDataPane/PanelDataAlertingTab.tsx:5381": [
      [0, 0, 0, "No untranslated strings. Wrap text with <Trans />", "0"]
    ],
    "public/app/features/dashboard-scene/panel-edit/PanelDataPane/PanelDataPane.tsx:5381": [
      [0, 0, 0, "Do not use any type assertions.", "0"]
    ],
    "public/app/features/dashboard-scene/panel-edit/PanelDataPane/PanelDataQueriesTab.tsx:5381": [
      [0, 0, 0, "No untranslated strings. Wrap text with <Trans />", "0"]
    ],
    "public/app/features/dashboard-scene/panel-edit/PanelDataPane/TransformationsDrawer.tsx:5381": [
      [0, 0, 0, "No untranslated strings. Wrap text with <Trans />", "0"]
    ],
    "public/app/features/dashboard-scene/panel-edit/PanelEditorRenderer.tsx:5381": [
      [0, 0, 0, "No untranslated strings in text props. Wrap text with <Trans /> or use t()", "0"],
      [0, 0, 0, "No untranslated strings in text props. Wrap text with <Trans /> or use t()", "1"],
      [0, 0, 0, "No untranslated strings in text props. Wrap text with <Trans /> or use t()", "2"],
      [0, 0, 0, "No untranslated strings in text props. Wrap text with <Trans /> or use t()", "3"]
    ],
    "public/app/features/dashboard-scene/panel-edit/PanelOptionsPane.test.tsx:5381": [
      [0, 0, 0, "Unexpected any. Specify a different type.", "0"]
    ],
    "public/app/features/dashboard-scene/panel-edit/SaveLibraryVizPanelModal.tsx:5381": [
      [0, 0, 0, "No untranslated strings. Wrap text with <Trans />", "0"]
    ],
    "public/app/features/dashboard-scene/saving/SaveDashboardDrawer.tsx:5381": [
      [0, 0, 0, "No untranslated strings in text props. Wrap text with <Trans /> or use t()", "0"],
      [0, 0, 0, "No untranslated strings in text props. Wrap text with <Trans /> or use t()", "1"]
    ],
    "public/app/features/dashboard-scene/saving/SaveDashboardForm.tsx:5381": [
      [0, 0, 0, "No untranslated strings in text props. Wrap text with <Trans /> or use t()", "0"],
      [0, 0, 0, "No untranslated strings. Wrap text with <Trans />", "1"],
      [0, 0, 0, "No untranslated strings. Wrap text with <Trans />", "2"]
    ],
    "public/app/features/dashboard-scene/saving/SaveProvisionedDashboardForm.tsx:5381": [
      [0, 0, 0, "No untranslated strings. Wrap text with <Trans />", "0"]
    ],
    "public/app/features/dashboard-scene/saving/getDashboardChanges.ts:5381": [
      [0, 0, 0, "Do not use any type assertions.", "0"],
      [0, 0, 0, "Do not use any type assertions.", "1"],
      [0, 0, 0, "Do not use any type assertions.", "2"],
      [0, 0, 0, "Do not use any type assertions.", "3"],
      [0, 0, 0, "Do not use any type assertions.", "4"],
      [0, 0, 0, "Do not use any type assertions.", "5"],
      [0, 0, 0, "Unexpected any. Specify a different type.", "6"]
    ],
    "public/app/features/dashboard-scene/saving/shared.tsx:5381": [
      [0, 0, 0, "No untranslated strings. Wrap text with <Trans />", "0"]
    ],
    "public/app/features/dashboard-scene/scene/PanelMenuBehavior.tsx:5381": [
      [0, 0, 0, "Do not use any type assertions.", "0"]
    ],
    "public/app/features/dashboard-scene/scene/PanelSearchLayout.tsx:5381": [
      [0, 0, 0, "Do not use any type assertions.", "0"]
    ],
    "public/app/features/dashboard-scene/serialization/angularMigration.test.ts:5381": [
      [0, 0, 0, "Unexpected any. Specify a different type.", "0"]
    ],
    "public/app/features/dashboard-scene/serialization/buildNewDashboardSaveModel.ts:5381": [
      [0, 0, 0, "Do not use any type assertions.", "0"]
    ],
    "public/app/features/dashboard-scene/serialization/transformSceneToSaveModel.test.ts:5381": [
      [0, 0, 0, "Unexpected any. Specify a different type.", "0"]
    ],
    "public/app/features/dashboard-scene/serialization/transformSceneToSaveModel.ts:5381": [
      [0, 0, 0, "Do not use any type assertions.", "0"],
      [0, 0, 0, "Do not use any type assertions.", "1"],
      [0, 0, 0, "Do not use any type assertions.", "2"],
      [0, 0, 0, "Do not use any type assertions.", "3"],
      [0, 0, 0, "Do not use any type assertions.", "4"],
      [0, 0, 0, "Do not use any type assertions.", "5"],
      [0, 0, 0, "Do not use any type assertions.", "6"],
      [0, 0, 0, "Do not use any type assertions.", "7"],
      [0, 0, 0, "Unexpected any. Specify a different type.", "8"]
    ],
    "public/app/features/dashboard-scene/serialization/transformToV1TypesUtils.ts:5381": [
      [0, 0, 0, "Unexpected any. Specify a different type.", "0"]
    ],
    "public/app/features/dashboard-scene/settings/DeleteDashboardButton.tsx:5381": [
      [0, 0, 0, "No untranslated strings. Wrap text with <Trans />", "0"],
      [0, 0, 0, "No untranslated strings. Wrap text with <Trans />", "1"]
    ],
    "public/app/features/dashboard-scene/settings/JsonModelEditView.tsx:5381": [
      [0, 0, 0, "No untranslated strings. Wrap text with <Trans />", "0"]
    ],
    "public/app/features/dashboard-scene/settings/annotations/AnnotationSettingsEdit.tsx:5381": [
      [0, 0, 0, "No untranslated strings in text props. Wrap text with <Trans /> or use t()", "0"]
    ],
    "public/app/features/dashboard-scene/settings/annotations/AnnotationSettingsList.tsx:5381": [
      [0, 0, 0, "No untranslated strings in text props. Wrap text with <Trans /> or use t()", "0"],
      [0, 0, 0, "No untranslated strings. Wrap text with <Trans />", "1"],
      [0, 0, 0, "No untranslated strings. Wrap text with <Trans />", "2"]
    ],
    "public/app/features/dashboard-scene/settings/annotations/index.tsx:5381": [
      [0, 0, 0, "Do not re-export imported variable (\`./AnnotationSettingsEdit\`)", "0"],
      [0, 0, 0, "Do not re-export imported variable (\`./AnnotationSettingsList\`)", "1"]
    ],
    "public/app/features/dashboard-scene/settings/links/DashboardLinkList.tsx:5381": [
      [0, 0, 0, "No untranslated strings in text props. Wrap text with <Trans /> or use t()", "0"]
    ],
    "public/app/features/dashboard-scene/settings/variables/components/DataSourceVariableForm.tsx:5381": [
      [0, 0, 0, "No untranslated strings in text props. Wrap text with <Trans /> or use t()", "0"],
      [0, 0, 0, "No untranslated strings. Wrap text with <Trans />", "1"]
    ],
    "public/app/features/dashboard-scene/settings/variables/components/IntervalVariableForm.tsx:5381": [
      [0, 0, 0, "No untranslated strings in text props. Wrap text with <Trans /> or use t()", "0"],
      [0, 0, 0, "No untranslated strings in text props. Wrap text with <Trans /> or use t()", "1"]
    ],
    "public/app/features/dashboard-scene/settings/variables/components/QueryVariableForm.tsx:5381": [
      [0, 0, 0, "No untranslated strings. Wrap text with <Trans />", "0"]
    ],
    "public/app/features/dashboard-scene/settings/variables/components/VariableSelectField.tsx:5381": [
      [0, 0, 0, "Unexpected any. Specify a different type.", "0"]
    ],
    "public/app/features/dashboard-scene/settings/variables/utils.ts:5381": [
      [0, 0, 0, "Unexpected any. Specify a different type.", "0"]
    ],
    "public/app/features/dashboard-scene/settings/version-history/RevertDashboardModal.tsx:5381": [
      [0, 0, 0, "No untranslated strings. Wrap text with <Trans />", "0"]
    ],
    "public/app/features/dashboard-scene/settings/version-history/VersionHistoryComparison.tsx:5381": [
      [0, 0, 0, "No untranslated strings. Wrap text with <Trans />", "0"],
      [0, 0, 0, "No untranslated strings. Wrap text with <Trans />", "1"],
      [0, 0, 0, "No untranslated strings. Wrap text with <Trans />", "2"]
    ],
    "public/app/features/dashboard-scene/settings/version-history/VersionHistoryHeader.tsx:5381": [
      [0, 0, 0, "No untranslated strings. Wrap text with <Trans />", "0"]
    ],
    "public/app/features/dashboard-scene/settings/version-history/VersionHistoryTable.tsx:5381": [
      [0, 0, 0, "No untranslated strings in text props. Wrap text with <Trans /> or use t()", "0"]
    ],
    "public/app/features/dashboard-scene/settings/version-history/index.ts:5381": [
      [0, 0, 0, "Do not re-export imported variable (\`./HistorySrv\`)", "0"],
      [0, 0, 0, "Do not re-export imported variable (\`./VersionHistoryButtons\`)", "1"],
      [0, 0, 0, "Do not re-export imported variable (\`./VersionHistoryComparison\`)", "2"],
      [0, 0, 0, "Do not re-export imported variable (\`./VersionHistoryHeader\`)", "3"],
      [0, 0, 0, "Do not re-export imported variable (\`./VersionHistoryTable\`)", "4"]
    ],
    "public/app/features/dashboard-scene/sharing/ShareButton/share-snapshot/ShareSnapshot.tsx:5381": [
      [0, 0, 0, "No untranslated strings in text props. Wrap text with <Trans /> or use t()", "0"]
    ],
    "public/app/features/dashboard-scene/sharing/ShareButton/share-snapshot/UpsertSnapshot.tsx:5381": [
      [0, 0, 0, "No untranslated strings in text props. Wrap text with <Trans /> or use t()", "0"]
    ],
    "public/app/features/dashboard-scene/sharing/public-dashboards/ConfigPublicDashboard.tsx:5381": [
      [0, 0, 0, "No untranslated strings. Wrap text with <Trans />", "0"]
    ],
    "public/app/features/dashboard-scene/solo/SoloPanelPage.tsx:5381": [
      [0, 0, 0, "No untranslated strings. Wrap text with <Trans />", "0"]
    ],
    "public/app/features/dashboard-scene/utils/DashboardModelCompatibilityWrapper.ts:5381": [
      [0, 0, 0, "Do not use any type assertions.", "0"]
    ],
    "public/app/features/dashboard-scene/utils/PanelModelCompatibilityWrapper.ts:5381": [
      [0, 0, 0, "Do not use any type assertions.", "0"]
    ],
    "public/app/features/dashboard-scene/v2schema/test-helpers.ts:5381": [
      [0, 0, 0, "Do not use any type assertions.", "0"],
      [0, 0, 0, "Do not use any type assertions.", "1"],
      [0, 0, 0, "Do not use any type assertions.", "2"]
    ],
    "public/app/features/dashboard-scene/variables/VariableUsagesButton.tsx:5381": [
      [0, 0, 0, "No untranslated strings in text props. Wrap text with <Trans /> or use t()", "0"]
    ],
    "public/app/features/dashboard/api/ResponseTransformers.ts:5381": [
      [0, 0, 0, "Do not use any type assertions.", "0"],
      [0, 0, 0, "Do not use any type assertions.", "1"],
      [0, 0, 0, "Do not use any type assertions.", "2"],
      [0, 0, 0, "Do not use any type assertions.", "3"],
      [0, 0, 0, "Unexpected any. Specify a different type.", "4"],
      [0, 0, 0, "Unexpected any. Specify a different type.", "5"],
      [0, 0, 0, "Unexpected any. Specify a different type.", "6"]
    ],
    "public/app/features/dashboard/api/v1.ts:5381": [
      [0, 0, 0, "Do not use any type assertions.", "0"]
    ],
    "public/app/features/dashboard/components/AddLibraryPanelWidget/index.ts:5381": [
      [0, 0, 0, "Do not re-export imported variable (\`./AddLibraryPanelWidget\`)", "0"]
    ],
    "public/app/features/dashboard/components/AnnotationSettings/AnnotationSettingsEdit.tsx:5381": [
      [0, 0, 0, "\'HorizontalGroup\' import from \'@grafana/ui\' is restricted from being used by a pattern. Use Stack component instead.", "0"],
      [0, 0, 0, "No untranslated strings in text props. Wrap text with <Trans /> or use t()", "1"]
    ],
    "public/app/features/dashboard/components/AnnotationSettings/AnnotationSettingsList.tsx:5381": [
      [0, 0, 0, "No untranslated strings in text props. Wrap text with <Trans /> or use t()", "0"],
      [0, 0, 0, "No untranslated strings. Wrap text with <Trans />", "1"],
      [0, 0, 0, "No untranslated strings. Wrap text with <Trans />", "2"]
    ],
    "public/app/features/dashboard/components/AnnotationSettings/index.tsx:5381": [
      [0, 0, 0, "Do not re-export imported variable (\`./AnnotationSettingsEdit\`)", "0"],
      [0, 0, 0, "Do not re-export imported variable (\`./AnnotationSettingsList\`)", "1"]
    ],
    "public/app/features/dashboard/components/DashExportModal/DashboardExporter.test.ts:5381": [
      [0, 0, 0, "Unexpected any. Specify a different type.", "0"],
      [0, 0, 0, "Unexpected any. Specify a different type.", "1"],
      [0, 0, 0, "Unexpected any. Specify a different type.", "2"],
      [0, 0, 0, "Unexpected any. Specify a different type.", "3"],
      [0, 0, 0, "Unexpected any. Specify a different type.", "4"],
      [0, 0, 0, "Unexpected any. Specify a different type.", "5"]
    ],
    "public/app/features/dashboard/components/DashExportModal/DashboardExporter.ts:5381": [
      [0, 0, 0, "Do not use any type assertions.", "0"],
      [0, 0, 0, "Do not use any type assertions.", "1"],
      [0, 0, 0, "Do not use any type assertions.", "2"],
      [0, 0, 0, "Unexpected any. Specify a different type.", "3"],
      [0, 0, 0, "Unexpected any. Specify a different type.", "4"],
      [0, 0, 0, "Unexpected any. Specify a different type.", "5"],
      [0, 0, 0, "Unexpected any. Specify a different type.", "6"],
      [0, 0, 0, "Unexpected any. Specify a different type.", "7"],
      [0, 0, 0, "Unexpected any. Specify a different type.", "8"],
      [0, 0, 0, "Unexpected any. Specify a different type.", "9"]
    ],
    "public/app/features/dashboard/components/DashExportModal/index.ts:5381": [
      [0, 0, 0, "Do not re-export imported variable (\`./DashboardExporter\`)", "0"]
    ],
    "public/app/features/dashboard/components/DashNav/DashNav.tsx:5381": [
      [0, 0, 0, "No untranslated strings in text props. Wrap text with <Trans /> or use t()", "0"]
    ],
    "public/app/features/dashboard/components/DashNav/index.ts:5381": [
      [0, 0, 0, "Do not re-export imported variable (\`DashNav\`)", "0"]
    ],
    "public/app/features/dashboard/components/DashboardLoading/DashboardLoading.tsx:5381": [
      [0, 0, 0, "\'HorizontalGroup\' import from \'@grafana/ui\' is restricted from being used by a pattern. Use Stack component instead.", "0"],
      [0, 0, 0, "\'VerticalGroup\' import from \'@grafana/ui\' is restricted from being used by a pattern. Use Stack component instead.", "1"]
    ],
    "public/app/features/dashboard/components/DashboardPrompt/DashboardPrompt.test.tsx:5381": [
      [0, 0, 0, "Unexpected any. Specify a different type.", "0"]
    ],
    "public/app/features/dashboard/components/DashboardPrompt/DashboardPrompt.tsx:5381": [
      [0, 0, 0, "Do not use any type assertions.", "0"],
      [0, 0, 0, "Do not use any type assertions.", "1"],
      [0, 0, 0, "Do not use any type assertions.", "2"],
      [0, 0, 0, "Do not use any type assertions.", "3"],
      [0, 0, 0, "Do not use any type assertions.", "4"],
      [0, 0, 0, "Do not use any type assertions.", "5"],
      [0, 0, 0, "Do not use any type assertions.", "6"],
      [0, 0, 0, "Unexpected any. Specify a different type.", "7"],
      [0, 0, 0, "Unexpected any. Specify a different type.", "8"]
    ],
    "public/app/features/dashboard/components/DashboardRow/DashboardRow.test.tsx:5381": [
      [0, 0, 0, "Unexpected any. Specify a different type.", "0"]
    ],
    "public/app/features/dashboard/components/DashboardRow/DashboardRow.tsx:5381": [
      [0, 0, 0, "No untranslated strings. Wrap text with <Trans />", "0"],
      [0, 0, 0, "No untranslated strings. Wrap text with <Trans />", "1"]
    ],
    "public/app/features/dashboard/components/DashboardRow/index.ts:5381": [
      [0, 0, 0, "Do not re-export imported variable (\`./DashboardRow\`)", "0"]
    ],
    "public/app/features/dashboard/components/DashboardSettings/VersionsSettings.tsx:5381": [
      [0, 0, 0, "\'HorizontalGroup\' import from \'@grafana/ui\' is restricted from being used by a pattern. Use Stack component instead.", "0"]
    ],
    "public/app/features/dashboard/components/DashboardSettings/index.ts:5381": [
      [0, 0, 0, "Do not re-export imported variable (\`./DashboardSettings\`)", "0"]
    ],
    "public/app/features/dashboard/components/GenAI/GenAIHistory.tsx:5381": [
      [0, 0, 0, "No untranslated strings. Wrap text with <Trans />", "0"]
    ],
    "public/app/features/dashboard/components/GenAI/MinimalisticPagination.tsx:5381": [
      [0, 0, 0, "No untranslated strings. Wrap text with <Trans />", "0"]
    ],
    "public/app/features/dashboard/components/HelpWizard/HelpWizard.tsx:5381": [
      [0, 0, 0, "No untranslated strings in text props. Wrap text with <Trans /> or use t()", "0"],
      [0, 0, 0, "No untranslated strings in text props. Wrap text with <Trans /> or use t()", "1"],
      [0, 0, 0, "No untranslated strings in text props. Wrap text with <Trans /> or use t()", "2"],
      [0, 0, 0, "No untranslated strings. Wrap text with <Trans />", "3"],
      [0, 0, 0, "No untranslated strings. Wrap text with <Trans />", "4"],
      [0, 0, 0, "No untranslated strings. Wrap text with <Trans />", "5"]
    ],
    "public/app/features/dashboard/components/Inspector/PanelInspector.tsx:5381": [
      [0, 0, 0, "Do not use any type assertions.", "0"]
    ],
    "public/app/features/dashboard/components/LinksSettings/index.tsx:5381": [
      [0, 0, 0, "Do not re-export imported variable (\`./LinkSettingsEdit\`)", "0"],
      [0, 0, 0, "Do not re-export imported variable (\`./LinkSettingsList\`)", "1"]
    ],
    "public/app/features/dashboard/components/PanelEditor/DynamicConfigValueEditor.tsx:5381": [
      [0, 0, 0, "\'HorizontalGroup\' import from \'@grafana/ui\' is restricted from being used by a pattern. Use Stack component instead.", "0"]
    ],
    "public/app/features/dashboard/components/PanelEditor/OptionsPaneItemDescriptor.tsx:5381": [
      [0, 0, 0, "Unexpected any. Specify a different type.", "0"],
      [0, 0, 0, "Use data-testid for E2E selectors instead of aria-label", "1"]
    ],
    "public/app/features/dashboard/components/PanelEditor/OptionsPaneOptions.tsx:5381": [
      [0, 0, 0, "No untranslated strings in text props. Wrap text with <Trans /> or use t()", "0"],
      [0, 0, 0, "No untranslated strings in text props. Wrap text with <Trans /> or use t()", "1"]
    ],
    "public/app/features/dashboard/components/PanelEditor/OverrideCategoryTitle.tsx:5381": [
      [0, 0, 0, "\'HorizontalGroup\' import from \'@grafana/ui\' is restricted from being used by a pattern. Use Stack component instead.", "0"]
    ],
    "public/app/features/dashboard/components/PanelEditor/PanelEditor.tsx:5381": [
      [0, 0, 0, "\'HorizontalGroup\' import from \'@grafana/ui\' is restricted from being used by a pattern. Use Stack component instead.", "0"],
      [0, 0, 0, "Do not use any type assertions.", "1"],
      [0, 0, 0, "No untranslated strings in text props. Wrap text with <Trans /> or use t()", "2"]
    ],
    "public/app/features/dashboard/components/PanelEditor/VisualizationSelectPane.tsx:5381": [
      [0, 0, 0, "Use data-testid for E2E selectors instead of aria-label", "0"]
    ],
    "public/app/features/dashboard/components/PanelEditor/getVisualizationOptions.tsx:5381": [
      [0, 0, 0, "Unexpected any. Specify a different type.", "0"],
      [0, 0, 0, "Unexpected any. Specify a different type.", "1"]
    ],
    "public/app/features/dashboard/components/PanelEditor/utils.ts:5381": [
      [0, 0, 0, "Do not use any type assertions.", "0"],
      [0, 0, 0, "Do not use any type assertions.", "1"],
      [0, 0, 0, "Unexpected any. Specify a different type.", "2"],
      [0, 0, 0, "Unexpected any. Specify a different type.", "3"],
      [0, 0, 0, "Unexpected any. Specify a different type.", "4"]
    ],
    "public/app/features/dashboard/components/SaveDashboard/DashboardValidation.tsx:5381": [
      [0, 0, 0, "No untranslated strings. Wrap text with <Trans />", "0"]
    ],
    "public/app/features/dashboard/components/SaveDashboard/SaveDashboardButton.tsx:5381": [
      [0, 0, 0, "Use data-testid for E2E selectors instead of aria-label", "0"],
      [0, 0, 0, "Use data-testid for E2E selectors instead of aria-label", "1"]
    ],
    "public/app/features/dashboard/components/SaveDashboard/SaveDashboardDiff.tsx:5381": [
      [0, 0, 0, "No untranslated strings in text props. Wrap text with <Trans /> or use t()", "0"],
      [0, 0, 0, "No untranslated strings in text props. Wrap text with <Trans /> or use t()", "1"]
    ],
    "public/app/features/dashboard/components/SaveDashboard/SaveDashboardDrawer.tsx:5381": [
      [0, 0, 0, "No untranslated strings in text props. Wrap text with <Trans /> or use t()", "0"],
      [0, 0, 0, "No untranslated strings in text props. Wrap text with <Trans /> or use t()", "1"]
    ],
    "public/app/features/dashboard/components/SaveDashboard/SaveDashboardErrorProxy.tsx:5381": [
      [0, 0, 0, "No untranslated strings. Wrap text with <Trans />", "0"],
      [0, 0, 0, "No untranslated strings. Wrap text with <Trans />", "1"],
      [0, 0, 0, "No untranslated strings. Wrap text with <Trans />", "2"]
    ],
    "public/app/features/dashboard/components/SaveDashboard/forms/SaveDashboardForm.tsx:5381": [
      [0, 0, 0, "Use data-testid for E2E selectors instead of aria-label", "0"],
      [0, 0, 0, "Use data-testid for E2E selectors instead of aria-label", "1"],
      [0, 0, 0, "Use data-testid for E2E selectors instead of aria-label", "2"]
    ],
    "public/app/features/dashboard/components/SaveDashboard/forms/SaveProvisionedDashboardForm.tsx:5381": [
      [0, 0, 0, "\'HorizontalGroup\' import from \'@grafana/ui\' is restricted from being used by a pattern. Use Stack component instead.", "0"],
      [0, 0, 0, "No untranslated strings. Wrap text with <Trans />", "1"]
    ],
    "public/app/features/dashboard/components/SaveDashboard/useDashboardSave.tsx:5381": [
      [0, 0, 0, "Unexpected any. Specify a different type.", "0"]
    ],
    "public/app/features/dashboard/components/ShareModal/ShareExport.tsx:5381": [
      [0, 0, 0, "Unexpected any. Specify a different type.", "0"]
    ],
    "public/app/features/dashboard/components/ShareModal/SharePublicDashboard/ConfigPublicDashboard/ConfigPublicDashboard.tsx:5381": [
      [0, 0, 0, "\'HorizontalGroup\' import from \'@grafana/ui\' is restricted from being used by a pattern. Use Stack component instead.", "0"]
    ],
    "public/app/features/dashboard/components/ShareModal/SharePublicDashboard/ConfigPublicDashboard/Configuration.tsx:5381": [
      [0, 0, 0, "\'VerticalGroup\' import from \'@grafana/ui\' is restricted from being used by a pattern. Use Stack component instead.", "0"]
    ],
    "public/app/features/dashboard/components/ShareModal/SharePublicDashboard/CreatePublicDashboard/AcknowledgeCheckboxes.tsx:5381": [
      [0, 0, 0, "\'HorizontalGroup\' import from \'@grafana/ui\' is restricted from being used by a pattern. Use Stack component instead.", "0"],
      [0, 0, 0, "\'VerticalGroup\' import from \'@grafana/ui\' is restricted from being used by a pattern. Use Stack component instead.", "1"]
    ],
    "public/app/features/dashboard/components/ShareModal/SharePublicDashboard/SharePublicDashboard.tsx:5381": [
      [0, 0, 0, "No untranslated strings. Wrap text with <Trans />", "0"]
    ],
    "public/app/features/dashboard/components/SubMenu/DashboardLinksDashboard.tsx:5381": [
      [0, 0, 0, "Do not use any type assertions.", "0"],
      [0, 0, 0, "No untranslated strings in text props. Wrap text with <Trans /> or use t()", "1"],
      [0, 0, 0, "Unexpected any. Specify a different type.", "2"]
    ],
    "public/app/features/dashboard/components/TransformationsEditor/TransformationOperationRow.tsx:5381": [
      [0, 0, 0, "No untranslated strings in text props. Wrap text with <Trans /> or use t()", "0"],
      [0, 0, 0, "No untranslated strings in text props. Wrap text with <Trans /> or use t()", "1"]
    ],
    "public/app/features/dashboard/components/TransformationsEditor/TransformationPicker.tsx:5381": [
      [0, 0, 0, "\'VerticalGroup\' import from \'@grafana/ui\' is restricted from being used by a pattern. Use Stack component instead.", "0"],
      [0, 0, 0, "No untranslated strings. Wrap text with <Trans />", "1"]
    ],
    "public/app/features/dashboard/components/TransformationsEditor/TransformationsEditor.tsx:5381": [
      [0, 0, 0, "Do not use any type assertions.", "0"],
      [0, 0, 0, "Do not use any type assertions.", "1"],
      [0, 0, 0, "No untranslated strings. Wrap text with <Trans />", "2"]
    ],
    "public/app/features/dashboard/components/VersionHistory/RevertDashboardModal.tsx:5381": [
      [0, 0, 0, "No untranslated strings. Wrap text with <Trans />", "0"]
    ],
    "public/app/features/dashboard/components/VersionHistory/VersionHistoryComparison.tsx:5381": [
      [0, 0, 0, "No untranslated strings. Wrap text with <Trans />", "0"],
      [0, 0, 0, "No untranslated strings. Wrap text with <Trans />", "1"],
      [0, 0, 0, "No untranslated strings. Wrap text with <Trans />", "2"]
    ],
    "public/app/features/dashboard/components/VersionHistory/VersionHistoryTable.tsx:5381": [
      [0, 0, 0, "No untranslated strings in text props. Wrap text with <Trans /> or use t()", "0"]
    ],
    "public/app/features/dashboard/components/VersionHistory/useDashboardRestore.tsx:5381": [
      [0, 0, 0, "Do not use any type assertions.", "0"],
      [0, 0, 0, "Unexpected any. Specify a different type.", "1"]
    ],
    "public/app/features/dashboard/containers/DashboardPage.tsx:5381": [
      [0, 0, 0, "Do not use any type assertions.", "0"],
      [0, 0, 0, "Do not use any type assertions.", "1"],
      [0, 0, 0, "Unexpected any. Specify a different type.", "2"],
      [0, 0, 0, "Unexpected any. Specify a different type.", "3"],
      [0, 0, 0, "Use data-testid for E2E selectors instead of aria-label", "4"]
    ],
    "public/app/features/dashboard/containers/DashboardPageProxy.tsx:5381": [
      [0, 0, 0, "Do not use any type assertions.", "0"]
    ],
    "public/app/features/dashboard/containers/NewDashboardWithDS.tsx:5381": [
      [0, 0, 0, "No untranslated strings. Wrap text with <Trans />", "0"]
    ],
    "public/app/features/dashboard/containers/PublicDashboardPage.tsx:5381": [
      [0, 0, 0, "Do not use any type assertions.", "0"]
    ],
    "public/app/features/dashboard/containers/SoloPanelPage.tsx:5381": [
      [0, 0, 0, "No untranslated strings in text props. Wrap text with <Trans /> or use t()", "0"]
    ],
    "public/app/features/dashboard/dashgrid/SeriesVisibilityConfigFactory.ts:5381": [
      [0, 0, 0, "Do not use any type assertions.", "0"]
    ],
    "public/app/features/dashboard/services/DashboardLoaderSrv.ts:5381": [
      [0, 0, 0, "Unexpected any. Specify a different type.", "0"],
      [0, 0, 0, "Unexpected any. Specify a different type.", "1"],
      [0, 0, 0, "Unexpected any. Specify a different type.", "2"]
    ],
    "public/app/features/dashboard/state/DashboardMigrator.test.ts:5381": [
      [0, 0, 0, "Unexpected any. Specify a different type.", "0"],
      [0, 0, 0, "Unexpected any. Specify a different type.", "1"],
      [0, 0, 0, "Unexpected any. Specify a different type.", "2"],
      [0, 0, 0, "Unexpected any. Specify a different type.", "3"],
      [0, 0, 0, "Unexpected any. Specify a different type.", "4"],
      [0, 0, 0, "Unexpected any. Specify a different type.", "5"],
      [0, 0, 0, "Unexpected any. Specify a different type.", "6"],
      [0, 0, 0, "Unexpected any. Specify a different type.", "7"],
      [0, 0, 0, "Unexpected any. Specify a different type.", "8"],
      [0, 0, 0, "Unexpected any. Specify a different type.", "9"]
    ],
    "public/app/features/dashboard/state/DashboardMigrator.ts:5381": [
      [0, 0, 0, "Do not use any type assertions.", "0"],
      [0, 0, 0, "Do not use any type assertions.", "1"],
      [0, 0, 0, "Do not use any type assertions.", "2"],
      [0, 0, 0, "Do not use any type assertions.", "3"],
      [0, 0, 0, "Unexpected any. Specify a different type.", "4"],
      [0, 0, 0, "Unexpected any. Specify a different type.", "5"],
      [0, 0, 0, "Unexpected any. Specify a different type.", "6"],
      [0, 0, 0, "Unexpected any. Specify a different type.", "7"],
      [0, 0, 0, "Unexpected any. Specify a different type.", "8"],
      [0, 0, 0, "Unexpected any. Specify a different type.", "9"],
      [0, 0, 0, "Unexpected any. Specify a different type.", "10"],
      [0, 0, 0, "Unexpected any. Specify a different type.", "11"],
      [0, 0, 0, "Unexpected any. Specify a different type.", "12"],
      [0, 0, 0, "Unexpected any. Specify a different type.", "13"],
      [0, 0, 0, "Unexpected any. Specify a different type.", "14"],
      [0, 0, 0, "Unexpected any. Specify a different type.", "15"],
      [0, 0, 0, "Unexpected any. Specify a different type.", "16"],
      [0, 0, 0, "Unexpected any. Specify a different type.", "17"],
      [0, 0, 0, "Unexpected any. Specify a different type.", "18"],
      [0, 0, 0, "Unexpected any. Specify a different type.", "19"],
      [0, 0, 0, "Unexpected any. Specify a different type.", "20"],
      [0, 0, 0, "Unexpected any. Specify a different type.", "21"],
      [0, 0, 0, "Unexpected any. Specify a different type.", "22"],
      [0, 0, 0, "Unexpected any. Specify a different type.", "23"],
      [0, 0, 0, "Unexpected any. Specify a different type.", "24"],
      [0, 0, 0, "Unexpected any. Specify a different type.", "25"],
      [0, 0, 0, "Unexpected any. Specify a different type.", "26"],
      [0, 0, 0, "Unexpected any. Specify a different type.", "27"]
    ],
    "public/app/features/dashboard/state/DashboardModel.repeat.test.ts:5381": [
      [0, 0, 0, "Unexpected any. Specify a different type.", "0"],
      [0, 0, 0, "Unexpected any. Specify a different type.", "1"],
      [0, 0, 0, "Unexpected any. Specify a different type.", "2"],
      [0, 0, 0, "Unexpected any. Specify a different type.", "3"]
    ],
    "public/app/features/dashboard/state/DashboardModel.test.ts:5381": [
      [0, 0, 0, "Unexpected any. Specify a different type.", "0"]
    ],
    "public/app/features/dashboard/state/DashboardModel.ts:5381": [
      [0, 0, 0, "Do not use any type assertions.", "0"],
      [0, 0, 0, "Unexpected any. Specify a different type.", "1"],
      [0, 0, 0, "Unexpected any. Specify a different type.", "2"],
      [0, 0, 0, "Unexpected any. Specify a different type.", "3"],
      [0, 0, 0, "Unexpected any. Specify a different type.", "4"],
      [0, 0, 0, "Unexpected any. Specify a different type.", "5"],
      [0, 0, 0, "Unexpected any. Specify a different type.", "6"],
      [0, 0, 0, "Unexpected any. Specify a different type.", "7"],
      [0, 0, 0, "Unexpected any. Specify a different type.", "8"],
      [0, 0, 0, "Unexpected any. Specify a different type.", "9"],
      [0, 0, 0, "Unexpected any. Specify a different type.", "10"],
      [0, 0, 0, "Unexpected any. Specify a different type.", "11"],
      [0, 0, 0, "Unexpected any. Specify a different type.", "12"],
      [0, 0, 0, "Unexpected any. Specify a different type.", "13"],
      [0, 0, 0, "Unexpected any. Specify a different type.", "14"],
      [0, 0, 0, "Unexpected any. Specify a different type.", "15"],
      [0, 0, 0, "Unexpected any. Specify a different type.", "16"],
      [0, 0, 0, "Unexpected any. Specify a different type.", "17"],
      [0, 0, 0, "Unexpected any. Specify a different type.", "18"],
      [0, 0, 0, "Unexpected any. Specify a different type.", "19"],
      [0, 0, 0, "Unexpected any. Specify a different type.", "20"],
      [0, 0, 0, "Unexpected any. Specify a different type.", "21"],
      [0, 0, 0, "Unexpected any. Specify a different type.", "22"],
      [0, 0, 0, "Unexpected any. Specify a different type.", "23"]
    ],
    "public/app/features/dashboard/state/PanelModel.test.ts:5381": [
      [0, 0, 0, "Unexpected any. Specify a different type.", "0"]
    ],
    "public/app/features/dashboard/state/PanelModel.ts:5381": [
      [0, 0, 0, "Do not use any type assertions.", "0"],
      [0, 0, 0, "Do not use any type assertions.", "1"],
      [0, 0, 0, "Do not use any type assertions.", "2"],
      [0, 0, 0, "Do not use any type assertions.", "3"],
      [0, 0, 0, "Do not use any type assertions.", "4"],
      [0, 0, 0, "Unexpected any. Specify a different type.", "5"],
      [0, 0, 0, "Unexpected any. Specify a different type.", "6"],
      [0, 0, 0, "Unexpected any. Specify a different type.", "7"],
      [0, 0, 0, "Unexpected any. Specify a different type.", "8"],
      [0, 0, 0, "Unexpected any. Specify a different type.", "9"],
      [0, 0, 0, "Unexpected any. Specify a different type.", "10"],
      [0, 0, 0, "Unexpected any. Specify a different type.", "11"],
      [0, 0, 0, "Unexpected any. Specify a different type.", "12"],
      [0, 0, 0, "Unexpected any. Specify a different type.", "13"],
      [0, 0, 0, "Unexpected any. Specify a different type.", "14"],
      [0, 0, 0, "Unexpected any. Specify a different type.", "15"],
      [0, 0, 0, "Unexpected any. Specify a different type.", "16"],
      [0, 0, 0, "Unexpected any. Specify a different type.", "17"],
      [0, 0, 0, "Unexpected any. Specify a different type.", "18"],
      [0, 0, 0, "Unexpected any. Specify a different type.", "19"],
      [0, 0, 0, "Unexpected any. Specify a different type.", "20"],
      [0, 0, 0, "Unexpected any. Specify a different type.", "21"]
    ],
    "public/app/features/dashboard/state/TimeModel.ts:5381": [
      [0, 0, 0, "Unexpected any. Specify a different type.", "0"],
      [0, 0, 0, "Unexpected any. Specify a different type.", "1"]
    ],
    "public/app/features/dashboard/state/actions.ts:5381": [
      [0, 0, 0, "Unexpected any. Specify a different type.", "0"]
    ],
    "public/app/features/dashboard/state/getPanelPluginToMigrateTo.ts:5381": [
      [0, 0, 0, "Unexpected any. Specify a different type.", "0"]
    ],
    "public/app/features/dashboard/state/initDashboard.test.ts:5381": [
      [0, 0, 0, "Unexpected any. Specify a different type.", "0"]
    ],
    "public/app/features/dashboard/utils/getPanelMenu.test.ts:5381": [
      [0, 0, 0, "Unexpected any. Specify a different type.", "0"]
    ],
    "public/app/features/dashboard/utils/getPanelMenu.ts:5381": [
      [0, 0, 0, "Do not use any type assertions.", "0"],
      [0, 0, 0, "Unexpected any. Specify a different type.", "1"]
    ],
    "public/app/features/dashboard/utils/panelMerge.ts:5381": [
      [0, 0, 0, "Do not use any type assertions.", "0"],
      [0, 0, 0, "Do not use any type assertions.", "1"],
      [0, 0, 0, "Unexpected any. Specify a different type.", "2"],
      [0, 0, 0, "Unexpected any. Specify a different type.", "3"]
    ],
    "public/app/features/dataframe-import/index.ts:5381": [
      [0, 0, 0, "Do not use export all (\`export * from ...\`)", "0"],
      [0, 0, 0, "Do not use export all (\`export * from ...\`)", "1"]
    ],
    "public/app/features/datasources/__mocks__/index.ts:5381": [
      [0, 0, 0, "Do not use export all (\`export * from ...\`)", "0"],
      [0, 0, 0, "Do not use export all (\`export * from ...\`)", "1"]
    ],
    "public/app/features/datasources/components/BasicSettings.tsx:5381": [
      [0, 0, 0, "No untranslated strings in text props. Wrap text with <Trans /> or use t()", "0"]
    ],
    "public/app/features/datasources/components/ButtonRow.tsx:5381": [
      [0, 0, 0, "No untranslated strings. Wrap text with <Trans />", "0"]
    ],
    "public/app/features/datasources/components/CloudInfoBox.tsx:5381": [
      [0, 0, 0, "No untranslated strings in text props. Wrap text with <Trans /> or use t()", "0"],
      [0, 0, 0, "No untranslated strings. Wrap text with <Trans />", "1"]
    ],
    "public/app/features/datasources/components/DataSourcePluginConfigPage.tsx:5381": [
      [0, 0, 0, "No untranslated strings. Wrap text with <Trans />", "0"]
    ],
    "public/app/features/datasources/components/DataSourceTestingStatus.tsx:5381": [
      [0, 0, 0, "No untranslated strings in text props. Wrap text with <Trans /> or use t()", "0"],
      [0, 0, 0, "No untranslated strings in text props. Wrap text with <Trans /> or use t()", "1"],
      [0, 0, 0, "No untranslated strings in text props. Wrap text with <Trans /> or use t()", "2"]
    ],
    "public/app/features/datasources/components/DataSourceTypeCard.tsx:5381": [
      [0, 0, 0, "No untranslated strings in text props. Wrap text with <Trans /> or use t()", "0"],
      [0, 0, 0, "Use data-testid for E2E selectors instead of aria-label", "1"]
    ],
    "public/app/features/datasources/state/actions.test.ts:5381": [
      [0, 0, 0, "Unexpected any. Specify a different type.", "0"],
      [0, 0, 0, "Unexpected any. Specify a different type.", "1"]
    ],
    "public/app/features/datasources/state/actions.ts:5381": [
      [0, 0, 0, "Do not use any type assertions.", "0"],
      [0, 0, 0, "Unexpected any. Specify a different type.", "1"]
    ],
    "public/app/features/datasources/state/index.ts:5381": [
      [0, 0, 0, "Do not use export all (\`export * from ...\`)", "0"],
      [0, 0, 0, "Do not use export all (\`export * from ...\`)", "1"],
      [0, 0, 0, "Do not use export all (\`export * from ...\`)", "2"],
      [0, 0, 0, "Do not use export all (\`export * from ...\`)", "3"],
      [0, 0, 0, "Do not use export all (\`export * from ...\`)", "4"],
      [0, 0, 0, "Do not use export all (\`export * from ...\`)", "5"]
    ],
    "public/app/features/datasources/state/navModel.ts:5381": [
      [0, 0, 0, "Do not use any type assertions.", "0"],
      [0, 0, 0, "Unexpected any. Specify a different type.", "1"]
    ],
    "public/app/features/datasources/state/reducers.ts:5381": [
      [0, 0, 0, "Do not use any type assertions.", "0"],
      [0, 0, 0, "Do not use any type assertions.", "1"]
    ],
    "public/app/features/datasources/state/selectors.ts:5381": [
      [0, 0, 0, "Do not use any type assertions.", "0"],
      [0, 0, 0, "Do not use any type assertions.", "1"]
    ],
    "public/app/features/dimensions/editors/FolderPickerTab.tsx:5381": [
      [0, 0, 0, "Do not use any type assertions.", "0"]
    ],
    "public/app/features/dimensions/editors/ResourceDimensionEditor.tsx:5381": [
      [0, 0, 0, "Do not use any type assertions.", "0"],
      [0, 0, 0, "No untranslated strings in text props. Wrap text with <Trans /> or use t()", "1"],
      [0, 0, 0, "No untranslated strings. Wrap text with <Trans />", "2"]
    ],
    "public/app/features/dimensions/editors/ResourcePicker.tsx:5381": [
      [0, 0, 0, "No untranslated strings in text props. Wrap text with <Trans /> or use t()", "0"]
    ],
    "public/app/features/dimensions/editors/TextDimensionEditor.tsx:5381": [
      [0, 0, 0, "Do not use any type assertions.", "0"],
      [0, 0, 0, "Do not use any type assertions.", "1"],
      [0, 0, 0, "No untranslated strings in text props. Wrap text with <Trans /> or use t()", "2"]
    ],
    "public/app/features/dimensions/editors/ThresholdsEditor/ThresholdsEditor.tsx:5381": [
      [0, 0, 0, "Do not use any type assertions.", "0"],
      [0, 0, 0, "No untranslated strings in text props. Wrap text with <Trans /> or use t()", "1"],
      [0, 0, 0, "No untranslated strings. Wrap text with <Trans />", "2"]
    ],
    "public/app/features/dimensions/editors/ValueMappingsEditor/ValueMappingEditRow.tsx:5381": [
      [0, 0, 0, "\'HorizontalGroup\' import from \'@grafana/ui\' is restricted from being used by a pattern. Use Stack component instead.", "0"]
    ],
    "public/app/features/dimensions/editors/ValueMappingsEditor/ValueMappingsEditor.tsx:5381": [
      [0, 0, 0, "\'VerticalGroup\' import from \'@grafana/ui\' is restricted from being used by a pattern. Use Stack component instead.", "0"],
      [0, 0, 0, "No untranslated strings. Wrap text with <Trans />", "1"]
    ],
    "public/app/features/dimensions/editors/index.ts:5381": [
      [0, 0, 0, "Do not use export all (\`export * from ...\`)", "0"],
      [0, 0, 0, "Do not use export all (\`export * from ...\`)", "1"],
      [0, 0, 0, "Do not use export all (\`export * from ...\`)", "2"],
      [0, 0, 0, "Do not use export all (\`export * from ...\`)", "3"],
      [0, 0, 0, "Do not use export all (\`export * from ...\`)", "4"],
      [0, 0, 0, "Do not use export all (\`export * from ...\`)", "5"]
    ],
    "public/app/features/dimensions/index.ts:5381": [
      [0, 0, 0, "Do not use export all (\`export * from ...\`)", "0"],
      [0, 0, 0, "Do not use export all (\`export * from ...\`)", "1"],
      [0, 0, 0, "Do not use export all (\`export * from ...\`)", "2"],
      [0, 0, 0, "Do not use export all (\`export * from ...\`)", "3"],
      [0, 0, 0, "Do not use export all (\`export * from ...\`)", "4"],
      [0, 0, 0, "Do not use export all (\`export * from ...\`)", "5"],
      [0, 0, 0, "Do not use export all (\`export * from ...\`)", "6"],
      [0, 0, 0, "Do not use export all (\`export * from ...\`)", "7"]
    ],
    "public/app/features/dimensions/scale.ts:5381": [
      [0, 0, 0, "Do not use any type assertions.", "0"]
    ],
    "public/app/features/dimensions/types.ts:5381": [
      [0, 0, 0, "Unexpected any. Specify a different type.", "0"]
    ],
    "public/app/features/dimensions/utils.ts:5381": [
      [0, 0, 0, "Do not use any type assertions.", "0"]
    ],
    "public/app/features/explore/CorrelationHelper.tsx:5381": [
      [0, 0, 0, "No untranslated strings. Wrap text with <Trans />", "0"],
      [0, 0, 0, "No untranslated strings. Wrap text with <Trans />", "1"],
      [0, 0, 0, "No untranslated strings. Wrap text with <Trans />", "2"],
      [0, 0, 0, "No untranslated strings. Wrap text with <Trans />", "3"],
      [0, 0, 0, "No untranslated strings. Wrap text with <Trans />", "4"]
    ],
    "public/app/features/explore/CorrelationTransformationAddModal.tsx:5381": [
      [0, 0, 0, "No untranslated strings in text props. Wrap text with <Trans /> or use t()", "0"],
      [0, 0, 0, "No untranslated strings. Wrap text with <Trans />", "1"],
      [0, 0, 0, "No untranslated strings. Wrap text with <Trans />", "2"]
    ],
    "public/app/features/explore/CorrelationUnsavedChangesModal.tsx:5381": [
      [0, 0, 0, "No untranslated strings in text props. Wrap text with <Trans /> or use t()", "0"]
    ],
    "public/app/features/explore/ExploreRunQueryButton.tsx:5381": [
      [0, 0, 0, "No untranslated strings in text props. Wrap text with <Trans /> or use t()", "0"]
    ],
    "public/app/features/explore/FeatureTogglePage.tsx:5381": [
      [0, 0, 0, "No untranslated strings. Wrap text with <Trans />", "0"]
    ],
    "public/app/features/explore/Logs/LiveLogs.tsx:5381": [
      [0, 0, 0, "No untranslated strings. Wrap text with <Trans />", "0"]
    ],
    "public/app/features/explore/Logs/Logs.tsx:5381": [
      [0, 0, 0, "No untranslated strings in text props. Wrap text with <Trans /> or use t()", "0"],
      [0, 0, 0, "No untranslated strings. Wrap text with <Trans />", "1"]
    ],
    "public/app/features/explore/Logs/LogsColumnSearch.tsx:5381": [
      [0, 0, 0, "No untranslated strings in text props. Wrap text with <Trans /> or use t()", "0"]
    ],
    "public/app/features/explore/Logs/LogsFeedback.tsx:5381": [
      [0, 0, 0, "No untranslated strings in text props. Wrap text with <Trans /> or use t()", "0"],
      [0, 0, 0, "No untranslated strings. Wrap text with <Trans />", "1"]
    ],
    "public/app/features/explore/Logs/LogsMetaRow.tsx:5381": [
      [0, 0, 0, "Do not use any type assertions.", "0"]
    ],
    "public/app/features/explore/Logs/LogsSamplePanel.tsx:5381": [
      [0, 0, 0, "No untranslated strings. Wrap text with <Trans />", "0"]
    ],
    "public/app/features/explore/Logs/LogsTableAvailableFields.tsx:5381": [
      [0, 0, 0, "No untranslated strings in text props. Wrap text with <Trans /> or use t()", "0"]
    ],
    "public/app/features/explore/Logs/LogsTableMultiSelect.tsx:5381": [
      [0, 0, 0, "No untranslated strings. Wrap text with <Trans />", "0"]
    ],
    "public/app/features/explore/Logs/LogsTableNavField.tsx:5381": [
      [0, 0, 0, "No untranslated strings. Wrap text with <Trans />", "0"]
    ],
    "public/app/features/explore/Logs/LogsTableWrap.tsx:5381": [
      [0, 0, 0, "No untranslated strings in text props. Wrap text with <Trans /> or use t()", "0"]
    ],
    "public/app/features/explore/Logs/LogsVolumePanelList.tsx:5381": [
      [0, 0, 0, "No untranslated strings. Wrap text with <Trans />", "0"]
    ],
    "public/app/features/explore/MetaInfoText.tsx:5381": [
      [0, 0, 0, "No untranslated strings. Wrap text with <Trans />", "0"]
    ],
    "public/app/features/explore/NodeGraph/NodeGraphContainer.tsx:5381": [
      [0, 0, 0, "No untranslated strings in text props. Wrap text with <Trans /> or use t()", "0"],
      [0, 0, 0, "No untranslated strings. Wrap text with <Trans />", "1"]
    ],
    "public/app/features/explore/PrometheusListView/RawListContainer.tsx:5381": [
      [0, 0, 0, "No untranslated strings in text props. Wrap text with <Trans /> or use t()", "0"],
      [0, 0, 0, "No untranslated strings in text props. Wrap text with <Trans /> or use t()", "1"],
      [0, 0, 0, "No untranslated strings. Wrap text with <Trans />", "2"]
    ],
    "public/app/features/explore/PrometheusListView/RawListItem.tsx:5381": [
      [0, 0, 0, "No untranslated strings. Wrap text with <Trans />", "0"]
    ],
    "public/app/features/explore/PrometheusListView/RawListItemAttributes.tsx:5381": [
      [0, 0, 0, "No untranslated strings. Wrap text with <Trans />", "0"],
      [0, 0, 0, "No untranslated strings. Wrap text with <Trans />", "1"],
      [0, 0, 0, "No untranslated strings. Wrap text with <Trans />", "2"],
      [0, 0, 0, "No untranslated strings. Wrap text with <Trans />", "3"]
    ],
    "public/app/features/explore/RichHistory/RichHistorySettingsTab.tsx:5381": [
      [0, 0, 0, "Do not use the t() function outside of a component or function", "0"],
      [0, 0, 0, "Do not use the t() function outside of a component or function", "1"],
      [0, 0, 0, "Do not use the t() function outside of a component or function", "2"],
      [0, 0, 0, "Do not use the t() function outside of a component or function", "3"]
    ],
    "public/app/features/explore/RichHistory/RichHistoryStarredTab.tsx:5381": [
      [0, 0, 0, "No untranslated strings. Wrap text with <Trans />", "0"]
    ],
    "public/app/features/explore/ShortLinkButtonMenu.tsx:5381": [
      [0, 0, 0, "Do not use the t() function outside of a component or function", "0"]
    ],
    "public/app/features/explore/TraceView/TraceView.tsx:5381": [
      [0, 0, 0, "Do not use any type assertions.", "0"],
      [0, 0, 0, "Do not use any type assertions.", "1"]
    ],
    "public/app/features/explore/TraceView/components/TracePageHeader/Actions/TracePageActions.tsx:5381": [
      [0, 0, 0, "No untranslated strings in text props. Wrap text with <Trans /> or use t()", "0"]
    ],
    "public/app/features/explore/TraceView/components/TracePageHeader/SearchBar/NextPrevResult.tsx:5381": [
      [0, 0, 0, "No untranslated strings in text props. Wrap text with <Trans /> or use t()", "0"],
      [0, 0, 0, "No untranslated strings in text props. Wrap text with <Trans /> or use t()", "1"],
      [0, 0, 0, "No untranslated strings. Wrap text with <Trans />", "2"],
      [0, 0, 0, "No untranslated strings. Wrap text with <Trans />", "3"],
      [0, 0, 0, "No untranslated strings. Wrap text with <Trans />", "4"],
      [0, 0, 0, "No untranslated strings. Wrap text with <Trans />", "5"]
    ],
    "public/app/features/explore/TraceView/components/TracePageHeader/SearchBar/TracePageSearchBar.tsx:5381": [
      [0, 0, 0, "No untranslated strings in text props. Wrap text with <Trans /> or use t()", "0"],
      [0, 0, 0, "No untranslated strings in text props. Wrap text with <Trans /> or use t()", "1"],
      [0, 0, 0, "No untranslated strings in text props. Wrap text with <Trans /> or use t()", "2"]
    ],
    "public/app/features/explore/TraceView/components/TracePageHeader/SpanFilters/SpanFilters.tsx:5381": [
      [0, 0, 0, "\'HorizontalGroup\' import from \'@grafana/ui\' is restricted from being used by a pattern. Use Stack component instead.", "0"],
      [0, 0, 0, "No untranslated strings in text props. Wrap text with <Trans /> or use t()", "1"],
      [0, 0, 0, "No untranslated strings in text props. Wrap text with <Trans /> or use t()", "2"],
      [0, 0, 0, "No untranslated strings in text props. Wrap text with <Trans /> or use t()", "3"],
      [0, 0, 0, "No untranslated strings in text props. Wrap text with <Trans /> or use t()", "4"],
      [0, 0, 0, "No untranslated strings. Wrap text with <Trans />", "5"]
    ],
    "public/app/features/explore/TraceView/components/TracePageHeader/TracePageHeader.tsx:5381": [
      [0, 0, 0, "No untranslated strings in text props. Wrap text with <Trans /> or use t()", "0"],
      [0, 0, 0, "No untranslated strings. Wrap text with <Trans />", "1"],
      [0, 0, 0, "No untranslated strings. Wrap text with <Trans />", "2"]
    ],
    "public/app/features/explore/TraceView/components/TracePageHeader/index.tsx:5381": [
      [0, 0, 0, "Do not re-export imported variable (\`./TracePageHeader\`)", "0"]
    ],
    "public/app/features/explore/TraceView/components/TraceTimelineViewer/SpanBar.tsx:5381": [
      [0, 0, 0, "No untranslated strings. Wrap text with <Trans />", "0"]
    ],
    "public/app/features/explore/TraceView/components/TraceTimelineViewer/SpanDetail/AccordianKeyValues.tsx:5381": [
      [0, 0, 0, "No untranslated strings. Wrap text with <Trans />", "0"]
    ],
    "public/app/features/explore/TraceView/components/TraceTimelineViewer/SpanDetail/AccordianLogs.tsx:5381": [
      [0, 0, 0, "No untranslated strings. Wrap text with <Trans />", "0"],
      [0, 0, 0, "No untranslated strings. Wrap text with <Trans />", "1"],
      [0, 0, 0, "No untranslated strings. Wrap text with <Trans />", "2"]
    ],
    "public/app/features/explore/TraceView/components/TraceTimelineViewer/SpanDetail/AccordianReferences.tsx:5381": [
      [0, 0, 0, "No untranslated strings in text props. Wrap text with <Trans /> or use t()", "0"],
      [0, 0, 0, "No untranslated strings. Wrap text with <Trans />", "1"],
      [0, 0, 0, "No untranslated strings. Wrap text with <Trans />", "2"]
    ],
    "public/app/features/explore/TraceView/components/TraceTimelineViewer/SpanDetail/AccordianText.tsx:5381": [
      [0, 0, 0, "No untranslated strings. Wrap text with <Trans />", "0"]
    ],
    "public/app/features/explore/TraceView/components/TraceTimelineViewer/SpanDetail/SpanDetailLinkButtons.tsx:5381": [
      [0, 0, 0, "No untranslated strings in text props. Wrap text with <Trans /> or use t()", "0"],
      [0, 0, 0, "No untranslated strings. Wrap text with <Trans />", "1"]
    ],
    "public/app/features/explore/TraceView/components/TraceTimelineViewer/TimelineHeaderRow/TimelineHeaderRow.tsx:5381": [
      [0, 0, 0, "No untranslated strings. Wrap text with <Trans />", "0"]
    ],
    "public/app/features/explore/TraceView/components/TraceTimelineViewer/TimelineHeaderRow/index.tsx:5381": [
      [0, 0, 0, "Do not re-export imported variable (\`./TimelineHeaderRow\`)", "0"]
    ],
    "public/app/features/explore/TraceView/components/TraceTimelineViewer/utils.tsx:5381": [
      [0, 0, 0, "Do not re-export imported variable (\`../utils/date\`)", "0"]
    ],
    "public/app/features/explore/TraceView/components/demo/trace-generators.ts:5381": [
      [0, 0, 0, "Do not use any type assertions.", "0"]
    ],
    "public/app/features/explore/TraceView/components/index.ts:5381": [
      [0, 0, 0, "Do not re-export imported variable (\`./TracePageHeader\`)", "0"],
      [0, 0, 0, "Do not re-export imported variable (\`./TraceTimelineViewer/SpanDetail/DetailState\`)", "1"],
      [0, 0, 0, "Do not re-export imported variable (\`./TraceTimelineViewer\`)", "2"],
      [0, 0, 0, "Do not re-export imported variable (\`./model/transform-trace-data\`)", "3"],
      [0, 0, 0, "Do not re-export imported variable (\`./settings/SpanBarSettings\`)", "4"],
      [0, 0, 0, "Do not re-export imported variable (\`./utils/filter-spans\`)", "5"],
      [0, 0, 0, "Do not use export all (\`export * from ...\`)", "6"],
      [0, 0, 0, "Do not use export all (\`export * from ...\`)", "7"],
      [0, 0, 0, "Do not use export all (\`export * from ...\`)", "8"]
    ],
    "public/app/features/explore/TraceView/components/model/ddg/types.tsx:5381": [
      [0, 0, 0, "Do not re-export imported variable (\`./PathElem\`)", "0"]
    ],
    "public/app/features/explore/TraceView/components/model/link-patterns.tsx:5381": [
      [0, 0, 0, "Do not use any type assertions.", "0"],
      [0, 0, 0, "Do not use any type assertions.", "1"],
      [0, 0, 0, "Unexpected any. Specify a different type.", "2"],
      [0, 0, 0, "Unexpected any. Specify a different type.", "3"],
      [0, 0, 0, "Unexpected any. Specify a different type.", "4"],
      [0, 0, 0, "Unexpected any. Specify a different type.", "5"],
      [0, 0, 0, "Unexpected any. Specify a different type.", "6"],
      [0, 0, 0, "Unexpected any. Specify a different type.", "7"],
      [0, 0, 0, "Unexpected any. Specify a different type.", "8"],
      [0, 0, 0, "Unexpected any. Specify a different type.", "9"],
      [0, 0, 0, "Unexpected any. Specify a different type.", "10"],
      [0, 0, 0, "Unexpected any. Specify a different type.", "11"]
    ],
    "public/app/features/explore/TraceView/components/model/transform-trace-data.tsx:5381": [
      [0, 0, 0, "Do not use any type assertions.", "0"]
    ],
    "public/app/features/explore/TraceView/components/settings/SpanBarSettings.tsx:5381": [
      [0, 0, 0, "No untranslated strings in text props. Wrap text with <Trans /> or use t()", "0"],
      [0, 0, 0, "No untranslated strings in text props. Wrap text with <Trans /> or use t()", "1"],
      [0, 0, 0, "No untranslated strings in text props. Wrap text with <Trans /> or use t()", "2"]
    ],
    "public/app/features/explore/TraceView/components/types/index.tsx:5381": [
      [0, 0, 0, "Do not re-export imported variable (\`../settings/SpanBarSettings\`)", "0"],
      [0, 0, 0, "Do not re-export imported variable (\`./TNil\`)", "1"],
      [0, 0, 0, "Do not re-export imported variable (\`./TTraceTimeline\`)", "2"],
      [0, 0, 0, "Do not re-export imported variable (\`./links\`)", "3"],
      [0, 0, 0, "Do not re-export imported variable (\`./trace\`)", "4"]
    ],
    "public/app/features/explore/TraceView/components/utils/DraggableManager/demo/DraggableManagerDemo.tsx:5381": [
      [0, 0, 0, "No untranslated strings. Wrap text with <Trans />", "0"],
      [0, 0, 0, "No untranslated strings. Wrap text with <Trans />", "1"],
      [0, 0, 0, "No untranslated strings. Wrap text with <Trans />", "2"]
    ],
    "public/app/features/explore/TraceView/components/utils/DraggableManager/demo/index.tsx:5381": [
      [0, 0, 0, "Do not re-export imported variable (\`./DraggableManagerDemo\`)", "0"]
    ],
    "public/app/features/explore/TraceView/components/utils/DraggableManager/index.tsx:5381": [
      [0, 0, 0, "Do not re-export imported variable (\`./DraggableManager\`)", "0"],
      [0, 0, 0, "Do not re-export imported variable (\`./EUpdateTypes\`)", "1"],
      [0, 0, 0, "Do not use export all (\`export * from ...\`)", "2"]
    ],
    "public/app/features/explore/TraceView/createSpanLink.tsx:5381": [
      [0, 0, 0, "Do not use any type assertions.", "0"],
      [0, 0, 0, "Do not use any type assertions.", "1"]
    ],
    "public/app/features/explore/extensions/ConfirmNavigationModal.tsx:5381": [
      [0, 0, 0, "No untranslated strings. Wrap text with <Trans />", "0"]
    ],
    "public/app/features/explore/hooks/useStateSync/index.ts:5381": [
      [0, 0, 0, "Do not re-export imported variable (\`./external.utils\`)", "0"]
    ],
    "public/app/features/explore/spec/helper/setup.tsx:5381": [
      [0, 0, 0, "Do not use any type assertions.", "0"],
      [0, 0, 0, "No untranslated strings. Wrap text with <Trans />", "1"],
      [0, 0, 0, "Unexpected any. Specify a different type.", "2"]
    ],
    "public/app/features/explore/state/time.test.ts:5381": [
      [0, 0, 0, "Unexpected any. Specify a different type.", "0"]
    ],
    "public/app/features/explore/state/utils.ts:5381": [
      [0, 0, 0, "Do not use any type assertions.", "0"],
      [0, 0, 0, "Do not use any type assertions.", "1"],
      [0, 0, 0, "Do not use any type assertions.", "2"],
      [0, 0, 0, "Do not use any type assertions.", "3"],
      [0, 0, 0, "Unexpected any. Specify a different type.", "4"],
      [0, 0, 0, "Unexpected any. Specify a different type.", "5"]
    ],
    "public/app/features/expressions/ExpressionDatasource.ts:5381": [
      [0, 0, 0, "Do not use any type assertions.", "0"],
      [0, 0, 0, "Do not use any type assertions.", "1"]
    ],
    "public/app/features/expressions/components/Condition.tsx:5381": [
      [0, 0, 0, "No untranslated strings. Wrap text with <Trans />", "0"],
      [0, 0, 0, "No untranslated strings. Wrap text with <Trans />", "1"],
      [0, 0, 0, "No untranslated strings. Wrap text with <Trans />", "2"]
    ],
    "public/app/features/expressions/components/Math.tsx:5381": [
      [0, 0, 0, "No untranslated strings in text props. Wrap text with <Trans /> or use t()", "0"],
      [0, 0, 0, "No untranslated strings in text props. Wrap text with <Trans /> or use t()", "1"],
      [0, 0, 0, "No untranslated strings in text props. Wrap text with <Trans /> or use t()", "2"],
      [0, 0, 0, "No untranslated strings in text props. Wrap text with <Trans /> or use t()", "3"],
      [0, 0, 0, "No untranslated strings in text props. Wrap text with <Trans /> or use t()", "4"],
      [0, 0, 0, "No untranslated strings in text props. Wrap text with <Trans /> or use t()", "5"],
      [0, 0, 0, "No untranslated strings in text props. Wrap text with <Trans /> or use t()", "6"],
      [0, 0, 0, "No untranslated strings in text props. Wrap text with <Trans /> or use t()", "7"],
      [0, 0, 0, "No untranslated strings in text props. Wrap text with <Trans /> or use t()", "8"],
      [0, 0, 0, "No untranslated strings in text props. Wrap text with <Trans /> or use t()", "9"],
      [0, 0, 0, "No untranslated strings. Wrap text with <Trans />", "10"],
      [0, 0, 0, "No untranslated strings. Wrap text with <Trans />", "11"],
      [0, 0, 0, "No untranslated strings. Wrap text with <Trans />", "12"],
      [0, 0, 0, "No untranslated strings. Wrap text with <Trans />", "13"]
    ],
    "public/app/features/expressions/guards.ts:5381": [
      [0, 0, 0, "Do not use any type assertions.", "0"]
    ],
    "public/app/features/geo/editor/GazetteerPathEditor.tsx:5381": [
      [0, 0, 0, "No untranslated strings. Wrap text with <Trans />", "0"],
      [0, 0, 0, "No untranslated strings. Wrap text with <Trans />", "1"]
    ],
    "public/app/features/geo/editor/locationModeEditor.tsx:5381": [
      [0, 0, 0, "\'HorizontalGroup\' import from \'@grafana/ui\' is restricted from being used by a pattern. Use Stack component instead.", "0"]
    ],
    "public/app/features/geo/gazetteer/gazetteer.ts:5381": [
      [0, 0, 0, "Do not use any type assertions.", "0"],
      [0, 0, 0, "Unexpected any. Specify a different type.", "1"]
    ],
    "public/app/features/geo/utils/frameVectorSource.ts:5381": [
      [0, 0, 0, "Do not use any type assertions.", "0"],
      [0, 0, 0, "Do not use any type assertions.", "1"]
    ],
    "public/app/features/gops/configuration-tracker/components/Essentials.tsx:5381": [
      [0, 0, 0, "No untranslated strings. Wrap text with <Trans />", "0"]
    ],
    "public/app/features/gops/configuration-tracker/components/ProgressBar.tsx:5381": [
      [0, 0, 0, "No untranslated strings. Wrap text with <Trans />", "0"]
    ],
    "public/app/features/inspector/InspectDataOptions.tsx:5381": [
      [0, 0, 0, "\'HorizontalGroup\' import from \'@grafana/ui\' is restricted from being used by a pattern. Use Stack component instead.", "0"],
      [0, 0, 0, "\'VerticalGroup\' import from \'@grafana/ui\' is restricted from being used by a pattern. Use Stack component instead.", "1"],
      [0, 0, 0, "Do not use any type assertions.", "2"]
    ],
    "public/app/features/inspector/InspectDataTab.tsx:5381": [
      [0, 0, 0, "No untranslated strings. Wrap text with <Trans />", "0"],
      [0, 0, 0, "Use data-testid for E2E selectors instead of aria-label", "1"]
    ],
    "public/app/features/inspector/InspectErrorTab.tsx:5381": [
      [0, 0, 0, "No untranslated strings. Wrap text with <Trans />", "0"],
      [0, 0, 0, "No untranslated strings. Wrap text with <Trans />", "1"],
      [0, 0, 0, "No untranslated strings. Wrap text with <Trans />", "2"]
    ],
    "public/app/features/inspector/InspectJSONTab.tsx:5381": [
      [0, 0, 0, "Do not use the t() function outside of a component or function", "0"],
      [0, 0, 0, "Do not use the t() function outside of a component or function", "1"],
      [0, 0, 0, "Do not use the t() function outside of a component or function", "2"],
      [0, 0, 0, "Do not use the t() function outside of a component or function", "3"],
      [0, 0, 0, "Do not use the t() function outside of a component or function", "4"],
      [0, 0, 0, "Do not use the t() function outside of a component or function", "5"]
    ],
    "public/app/features/inspector/InspectStatsTab.tsx:5381": [
      [0, 0, 0, "Use data-testid for E2E selectors instead of aria-label", "0"]
    ],
    "public/app/features/inspector/QueryInspector.tsx:5381": [
      [0, 0, 0, "No untranslated strings. Wrap text with <Trans />", "0"],
      [0, 0, 0, "No untranslated strings. Wrap text with <Trans />", "1"],
      [0, 0, 0, "No untranslated strings. Wrap text with <Trans />", "2"],
      [0, 0, 0, "Unexpected any. Specify a different type.", "3"],
      [0, 0, 0, "Use data-testid for E2E selectors instead of aria-label", "4"],
      [0, 0, 0, "Use data-testid for E2E selectors instead of aria-label", "5"]
    ],
    "public/app/features/invites/SignupInvited.tsx:5381": [
      [0, 0, 0, "No untranslated strings. Wrap text with <Trans />", "0"],
      [0, 0, 0, "No untranslated strings. Wrap text with <Trans />", "1"]
    ],
    "public/app/features/library-panels/components/LibraryPanelInfo/LibraryPanelInfo.tsx:5381": [
      [0, 0, 0, "No untranslated strings. Wrap text with <Trans />", "0"]
    ],
    "public/app/features/library-panels/components/LibraryPanelsSearch/LibraryPanelsSearch.tsx:5381": [
      [0, 0, 0, "\'VerticalGroup\' import from \'@grafana/ui\' is restricted from being used by a pattern. Use Stack component instead.", "0"]
    ],
    "public/app/features/library-panels/components/PanelLibraryOptionsGroup/PanelLibraryOptionsGroup.tsx:5381": [
      [0, 0, 0, "\'VerticalGroup\' import from \'@grafana/ui\' is restricted from being used by a pattern. Use Stack component instead.", "0"]
    ],
    "public/app/features/library-panels/components/SaveLibraryPanelModal/SaveLibraryPanelModal.tsx:5381": [
      [0, 0, 0, "No untranslated strings. Wrap text with <Trans />", "0"]
    ],
    "public/app/features/live/centrifuge/LiveDataStream.ts:5381": [
      [0, 0, 0, "Do not use any type assertions.", "0"]
    ],
    "public/app/features/live/centrifuge/channel.ts:5381": [
      [0, 0, 0, "Unexpected any. Specify a different type.", "0"]
    ],
    "public/app/features/live/centrifuge/serviceWorkerProxy.ts:5381": [
      [0, 0, 0, "Do not use any type assertions.", "0"]
    ],
    "public/app/features/live/dashboard/DashboardChangedModal.tsx:5381": [
      [0, 0, 0, "No untranslated strings. Wrap text with <Trans />", "0"]
    ],
    "public/app/features/logs/components/LogDetailsRow.tsx:5381": [
      [0, 0, 0, "No untranslated strings in text props. Wrap text with <Trans /> or use t()", "0"]
    ],
    "public/app/features/logs/components/LogLabelStats.tsx:5381": [
      [0, 0, 0, "No untranslated strings. Wrap text with <Trans />", "0"]
    ],
    "public/app/features/logs/logsFrame.ts:5381": [
      [0, 0, 0, "Do not use any type assertions.", "0"]
    ],
    "public/app/features/logs/utils.ts:5381": [
      [0, 0, 0, "Do not use any type assertions.", "0"]
    ],
    "public/app/features/manage-dashboards/components/ImportDashboardForm.tsx:5381": [
      [0, 0, 0, "No untranslated strings in text props. Wrap text with <Trans /> or use t()", "0"],
      [0, 0, 0, "No untranslated strings in text props. Wrap text with <Trans /> or use t()", "1"]
    ],
    "public/app/features/manage-dashboards/components/ImportDashboardLibraryPanelsList.tsx:5381": [
      [0, 0, 0, "Do not use any type assertions.", "0"]
    ],
    "public/app/features/manage-dashboards/components/ImportDashboardOverview.tsx:5381": [
      [0, 0, 0, "No untranslated strings. Wrap text with <Trans />", "0"]
    ],
    "public/app/features/manage-dashboards/state/actions.ts:5381": [
      [0, 0, 0, "Do not use any type assertions.", "0"],
      [0, 0, 0, "Unexpected any. Specify a different type.", "1"],
      [0, 0, 0, "Unexpected any. Specify a different type.", "2"],
      [0, 0, 0, "Unexpected any. Specify a different type.", "3"],
      [0, 0, 0, "Unexpected any. Specify a different type.", "4"],
      [0, 0, 0, "Unexpected any. Specify a different type.", "5"],
      [0, 0, 0, "Unexpected any. Specify a different type.", "6"],
      [0, 0, 0, "Unexpected any. Specify a different type.", "7"]
    ],
    "public/app/features/manage-dashboards/state/reducers.ts:5381": [
      [0, 0, 0, "Do not use any type assertions.", "0"],
      [0, 0, 0, "Unexpected any. Specify a different type.", "1"],
      [0, 0, 0, "Unexpected any. Specify a different type.", "2"],
      [0, 0, 0, "Unexpected any. Specify a different type.", "3"],
      [0, 0, 0, "Unexpected any. Specify a different type.", "4"]
    ],
    "public/app/features/migrate-to-cloud/api/index.ts:5381": [
      [0, 0, 0, "Do not use export all (\`export * from ...\`)", "0"]
    ],
    "public/app/features/migrate-to-cloud/onprem/NameCell.tsx:5381": [
      [0, 0, 0, "No untranslated strings. Wrap text with <Trans />", "0"],
      [0, 0, 0, "No untranslated strings. Wrap text with <Trans />", "1"]
    ],
    "public/app/features/migrate-to-cloud/onprem/useNotifyOnSuccess.tsx:5381": [
      [0, 0, 0, "Do not use any type assertions.", "0"]
    ],
    "public/app/features/notifications/StoredNotifications.tsx:5381": [
      [0, 0, 0, "No untranslated strings in text props. Wrap text with <Trans /> or use t()", "0"]
    ],
    "public/app/features/org/NewOrgPage.tsx:5381": [
      [0, 0, 0, "No untranslated strings. Wrap text with <Trans />", "0"]
    ],
    "public/app/features/org/SelectOrgPage.tsx:5381": [
      [0, 0, 0, "No untranslated strings. Wrap text with <Trans />", "0"]
    ],
    "public/app/features/org/UserInviteForm.tsx:5381": [
      [0, 0, 0, "No untranslated strings. Wrap text with <Trans />", "0"]
    ],
    "public/app/features/org/UserInvitePage.tsx:5381": [
      [0, 0, 0, "No untranslated strings. Wrap text with <Trans />", "0"]
    ],
    "public/app/features/org/state/reducers.ts:5381": [
      [0, 0, 0, "Do not use any type assertions.", "0"]
    ],
    "public/app/features/panel/components/PanelPluginError.tsx:5381": [
      [0, 0, 0, "No untranslated strings in text props. Wrap text with <Trans /> or use t()", "0"],
      [0, 0, 0, "No untranslated strings in text props. Wrap text with <Trans /> or use t()", "1"],
      [0, 0, 0, "No untranslated strings. Wrap text with <Trans />", "2"]
    ],
    "public/app/features/panel/components/PanelRenderer.tsx:5381": [
      [0, 0, 0, "No untranslated strings. Wrap text with <Trans />", "0"],
      [0, 0, 0, "No untranslated strings. Wrap text with <Trans />", "1"]
    ],
    "public/app/features/panel/components/VizTypePicker/PanelTypeCard.tsx:5381": [
      [0, 0, 0, "Use data-testid for E2E selectors instead of aria-label", "0"]
    ],
    "public/app/features/panel/panellinks/linkSuppliers.ts:5381": [
      [0, 0, 0, "Unexpected any. Specify a different type.", "0"]
    ],
    "public/app/features/playlist/PlaylistForm.tsx:5381": [
      [0, 0, 0, "Use data-testid for E2E selectors instead of aria-label", "0"],
      [0, 0, 0, "Use data-testid for E2E selectors instead of aria-label", "1"]
    ],
    "public/app/features/playlist/PlaylistTableRows.tsx:5381": [
      [0, 0, 0, "No untranslated strings in text props. Wrap text with <Trans /> or use t()", "0"],
      [0, 0, 0, "No untranslated strings. Wrap text with <Trans />", "1"],
      [0, 0, 0, "No untranslated strings. Wrap text with <Trans />", "2"],
      [0, 0, 0, "No untranslated strings. Wrap text with <Trans />", "3"]
    ],
    "public/app/features/playlist/StartModal.tsx:5381": [
      [0, 0, 0, "No untranslated strings. Wrap text with <Trans />", "0"]
    ],
    "public/app/features/plugins/admin/__mocks__/index.ts:5381": [
      [0, 0, 0, "Do not re-export imported variable (\`./localPlugin.mock\`)", "0"],
      [0, 0, 0, "Do not re-export imported variable (\`./remotePlugin.mock\`)", "1"],
      [0, 0, 0, "Do not use export all (\`export * from ...\`)", "2"]
    ],
    "public/app/features/plugins/admin/components/Badges/index.ts:5381": [
      [0, 0, 0, "Do not re-export imported variable (\`./PluginDeprecatedBadge\`)", "0"],
      [0, 0, 0, "Do not re-export imported variable (\`./PluginDisabledBadge\`)", "1"],
      [0, 0, 0, "Do not re-export imported variable (\`./PluginEnterpriseBadge\`)", "2"],
      [0, 0, 0, "Do not re-export imported variable (\`./PluginInstallBadge\`)", "3"],
      [0, 0, 0, "Do not re-export imported variable (\`./PluginUpdateAvailableBadge\`)", "4"]
    ],
    "public/app/features/plugins/admin/components/GetStartedWithPlugin/GetStartedWithDataSource.tsx:5381": [
      [0, 0, 0, "Do not use any type assertions.", "0"]
    ],
    "public/app/features/plugins/admin/components/GetStartedWithPlugin/index.ts:5381": [
      [0, 0, 0, "Do not re-export imported variable (\`./GetStartedWithPlugin\`)", "0"]
    ],
    "public/app/features/plugins/admin/components/InstallControls/InstallControlsButton.tsx:5381": [
      [0, 0, 0, "No untranslated strings in text props. Wrap text with <Trans /> or use t()", "0"]
    ],
    "public/app/features/plugins/admin/components/InstallControls/InstallControlsWarning.tsx:5381": [
      [0, 0, 0, "\'HorizontalGroup\' import from \'@grafana/ui\' is restricted from being used by a pattern. Use Stack component instead.", "0"],
      [0, 0, 0, "No untranslated strings in text props. Wrap text with <Trans /> or use t()", "1"],
      [0, 0, 0, "No untranslated strings in text props. Wrap text with <Trans /> or use t()", "2"],
      [0, 0, 0, "No untranslated strings. Wrap text with <Trans />", "3"]
    ],
    "public/app/features/plugins/admin/components/InstallControls/index.tsx:5381": [
      [0, 0, 0, "Do not re-export imported variable (\`./InstallControlsButton\`)", "0"],
      [0, 0, 0, "Do not re-export imported variable (\`./InstallControlsWarning\`)", "1"]
    ],
    "public/app/features/plugins/admin/components/PluginDetailsBody.tsx:5381": [
      [0, 0, 0, "No untranslated strings. Wrap text with <Trans />", "0"]
    ],
    "public/app/features/plugins/admin/components/PluginDetailsDeprecatedWarning.tsx:5381": [
      [0, 0, 0, "No untranslated strings. Wrap text with <Trans />", "0"]
    ],
    "public/app/features/plugins/admin/components/PluginDetailsHeaderDependencies.tsx:5381": [
      [0, 0, 0, "No untranslated strings. Wrap text with <Trans />", "0"]
    ],
    "public/app/features/plugins/admin/components/PluginDetailsPage.tsx:5381": [
      [0, 0, 0, "Do not use any type assertions.", "0"],
      [0, 0, 0, "No untranslated strings. Wrap text with <Trans />", "1"]
    ],
    "public/app/features/plugins/admin/components/PluginDetailsSignature.tsx:5381": [
      [0, 0, 0, "No untranslated strings. Wrap text with <Trans />", "0"]
    ],
    "public/app/features/plugins/admin/components/PluginListItem.tsx:5381": [
      [0, 0, 0, "No untranslated strings in text props. Wrap text with <Trans /> or use t()", "0"],
      [0, 0, 0, "No untranslated strings. Wrap text with <Trans />", "1"]
    ],
    "public/app/features/plugins/admin/components/PluginUsage.tsx:5381": [
      [0, 0, 0, "No untranslated strings in text props. Wrap text with <Trans /> or use t()", "0"],
      [0, 0, 0, "No untranslated strings. Wrap text with <Trans />", "1"],
      [0, 0, 0, "No untranslated strings. Wrap text with <Trans />", "2"]
    ],
    "public/app/features/plugins/admin/components/VersionList.tsx:5381": [
      [0, 0, 0, "No untranslated strings. Wrap text with <Trans />", "0"],
      [0, 0, 0, "No untranslated strings. Wrap text with <Trans />", "1"]
    ],
    "public/app/features/plugins/admin/pages/Browse.tsx:5381": [
      [0, 0, 0, "Do not use any type assertions.", "0"],
      [0, 0, 0, "Do not use any type assertions.", "1"],
      [0, 0, 0, "No untranslated strings. Wrap text with <Trans />", "2"]
    ],
    "public/app/features/plugins/admin/state/actions.ts:5381": [
      [0, 0, 0, "Do not use any type assertions.", "0"]
    ],
    "public/app/features/plugins/admin/types.ts:5381": [
      [0, 0, 0, "Unexpected any. Specify a different type.", "0"]
    ],
    "public/app/features/plugins/components/PluginsErrorsInfo.tsx:5381": [
      [0, 0, 0, "No untranslated strings in text props. Wrap text with <Trans /> or use t()", "0"],
      [0, 0, 0, "No untranslated strings. Wrap text with <Trans />", "1"],
      [0, 0, 0, "No untranslated strings. Wrap text with <Trans />", "2"]
    ],
    "public/app/features/plugins/datasource_srv.ts:5381": [
      [0, 0, 0, "Do not use any type assertions.", "0"],
      [0, 0, 0, "Do not use any type assertions.", "1"],
      [0, 0, 0, "Do not use any type assertions.", "2"],
      [0, 0, 0, "Unexpected any. Specify a different type.", "3"]
    ],
    "public/app/features/plugins/extensions/usePluginComponents.tsx:5381": [
      [0, 0, 0, "Do not use any type assertions.", "0"]
    ],
    "public/app/features/plugins/extensions/usePluginFunctions.tsx:5381": [
      [0, 0, 0, "Do not use any type assertions.", "0"]
    ],
    "public/app/features/plugins/loader/sharedDependencies.ts:5381": [
      [0, 0, 0, "* import is invalid because \'Layout,HorizontalGroup,VerticalGroup\' from \'@grafana/ui\' is restricted from being used by a pattern. Use Stack component instead.", "0"]
    ],
    "public/app/features/plugins/sandbox/distortion_map.ts:5381": [
      [0, 0, 0, "Do not use any type assertions.", "0"]
    ],
    "public/app/features/plugins/sandbox/sandbox_plugin_loader.ts:5381": [
      [0, 0, 0, "Do not use any type assertions.", "0"],
      [0, 0, 0, "Do not use any type assertions.", "1"],
      [0, 0, 0, "Do not use any type assertions.", "2"]
    ],
    "public/app/features/plugins/tests/datasource_srv.test.ts:5381": [
      [0, 0, 0, "Unexpected any. Specify a different type.", "0"],
      [0, 0, 0, "Unexpected any. Specify a different type.", "1"],
      [0, 0, 0, "Unexpected any. Specify a different type.", "2"]
    ],
    "public/app/features/plugins/utils.ts:5381": [
      [0, 0, 0, "Do not use any type assertions.", "0"],
      [0, 0, 0, "Do not use any type assertions.", "1"],
      [0, 0, 0, "Do not use any type assertions.", "2"],
      [0, 0, 0, "Do not use any type assertions.", "3"]
    ],
    "public/app/features/profile/FeatureTogglePage.tsx:5381": [
      [0, 0, 0, "No untranslated strings. Wrap text with <Trans />", "0"]
    ],
    "public/app/features/profile/UserSessions.tsx:5381": [
      [0, 0, 0, "No untranslated strings. Wrap text with <Trans />", "0"]
    ],
    "public/app/features/provisioning/File/FileStatusPage.tsx:5381": [
      [0, 0, 0, "Do not use any type assertions.", "0"],
      [0, 0, 0, "Do not use any type assertions.", "1"]
    ],
    "public/app/features/provisioning/types.ts:5381": [
      [0, 0, 0, "Unexpected any. Specify a different type.", "0"]
    ],
    "public/app/features/query/components/QueryEditorRow.tsx:5381": [
      [0, 0, 0, "Do not use any type assertions.", "0"],
      [0, 0, 0, "Do not use any type assertions.", "1"],
      [0, 0, 0, "Do not use any type assertions.", "2"],
      [0, 0, 0, "Use data-testid for E2E selectors instead of aria-label", "3"]
    ],
    "public/app/features/query/components/QueryEditorRowHeader.tsx:5381": [
      [0, 0, 0, "No untranslated strings. Wrap text with <Trans />", "0"],
      [0, 0, 0, "Use data-testid for E2E selectors instead of aria-label", "1"]
    ],
    "public/app/features/query/components/QueryErrorAlert.tsx:5381": [
      [0, 0, 0, "No untranslated strings. Wrap text with <Trans />", "0"]
    ],
    "public/app/features/query/components/QueryGroup.tsx:5381": [
      [0, 0, 0, "\'HorizontalGroup\' import from \'@grafana/ui\' is restricted from being used by a pattern. Use Stack component instead.", "0"],
      [0, 0, 0, "No untranslated strings. Wrap text with <Trans />", "1"],
      [0, 0, 0, "Use data-testid for E2E selectors instead of aria-label", "2"],
      [0, 0, 0, "Use data-testid for E2E selectors instead of aria-label", "3"]
    ],
    "public/app/features/query/components/QueryGroupOptions.tsx:5381": [
      [0, 0, 0, "No untranslated strings in text props. Wrap text with <Trans /> or use t()", "0"],
      [0, 0, 0, "No untranslated strings in text props. Wrap text with <Trans /> or use t()", "1"],
      [0, 0, 0, "No untranslated strings in text props. Wrap text with <Trans /> or use t()", "2"],
      [0, 0, 0, "No untranslated strings. Wrap text with <Trans />", "3"],
      [0, 0, 0, "No untranslated strings. Wrap text with <Trans />", "4"],
      [0, 0, 0, "No untranslated strings. Wrap text with <Trans />", "5"],
      [0, 0, 0, "No untranslated strings. Wrap text with <Trans />", "6"],
      [0, 0, 0, "No untranslated strings. Wrap text with <Trans />", "7"],
      [0, 0, 0, "No untranslated strings. Wrap text with <Trans />", "8"],
      [0, 0, 0, "No untranslated strings. Wrap text with <Trans />", "9"],
      [0, 0, 0, "No untranslated strings. Wrap text with <Trans />", "10"],
      [0, 0, 0, "No untranslated strings. Wrap text with <Trans />", "11"]
    ],
    "public/app/features/query/state/DashboardQueryRunner/AnnotationsQueryRunner.ts:5381": [
      [0, 0, 0, "Do not use any type assertions.", "0"]
    ],
    "public/app/features/query/state/DashboardQueryRunner/PublicAnnotationsDataSource.ts:5381": [
      [0, 0, 0, "Do not use any type assertions.", "0"]
    ],
    "public/app/features/query/state/DashboardQueryRunner/testHelpers.ts:5381": [
      [0, 0, 0, "Do not use any type assertions.", "0"],
      [0, 0, 0, "Unexpected any. Specify a different type.", "1"],
      [0, 0, 0, "Unexpected any. Specify a different type.", "2"]
    ],
    "public/app/features/query/state/DashboardQueryRunner/utils.ts:5381": [
      [0, 0, 0, "Unexpected any. Specify a different type.", "0"],
      [0, 0, 0, "Unexpected any. Specify a different type.", "1"],
      [0, 0, 0, "Unexpected any. Specify a different type.", "2"],
      [0, 0, 0, "Unexpected any. Specify a different type.", "3"]
    ],
    "public/app/features/query/state/PanelQueryRunner.ts:5381": [
      [0, 0, 0, "Do not use any type assertions.", "0"],
      [0, 0, 0, "Do not use any type assertions.", "1"]
    ],
    "public/app/features/query/state/runRequest.ts:5381": [
      [0, 0, 0, "Do not use any type assertions.", "0"]
    ],
    "public/app/features/query/state/updateQueries.test.ts:5381": [
      [0, 0, 0, "Unexpected any. Specify a different type.", "0"],
      [0, 0, 0, "Unexpected any. Specify a different type.", "1"],
      [0, 0, 0, "Unexpected any. Specify a different type.", "2"]
    ],
    "public/app/features/search/page/components/ActionRow.tsx:5381": [
      [0, 0, 0, "No untranslated strings. Wrap text with <Trans />", "0"]
    ],
    "public/app/features/search/page/components/columns.tsx:5381": [
      [0, 0, 0, "Do not use any type assertions.", "0"]
    ],
    "public/app/features/search/service/bluge.ts:5381": [
      [0, 0, 0, "Do not use any type assertions.", "0"],
      [0, 0, 0, "Do not use any type assertions.", "1"]
    ],
    "public/app/features/search/service/unified.ts:5381": [
      [0, 0, 0, "Do not use any type assertions.", "0"],
      [0, 0, 0, "Do not use any type assertions.", "1"]
    ],
    "public/app/features/search/service/utils.ts:5381": [
      [0, 0, 0, "Do not use any type assertions.", "0"]
    ],
    "public/app/features/search/state/SearchStateManager.ts:5381": [
      [0, 0, 0, "Do not use any type assertions.", "0"]
    ],
    "public/app/features/search/types.ts:5381": [
      [0, 0, 0, "Unexpected any. Specify a different type.", "0"]
    ],
    "public/app/features/search/utils.ts:5381": [
      [0, 0, 0, "Do not use any type assertions.", "0"]
    ],
    "public/app/features/serviceaccounts/ServiceAccountPage.tsx:5381": [
      [0, 0, 0, "No untranslated strings in text props. Wrap text with <Trans /> or use t()", "0"]
    ],
    "public/app/features/serviceaccounts/ServiceAccountTable.tsx:5381": [
      [0, 0, 0, "No untranslated strings in text props. Wrap text with <Trans /> or use t()", "0"],
      [0, 0, 0, "No untranslated strings in text props. Wrap text with <Trans /> or use t()", "1"]
    ],
    "public/app/features/serviceaccounts/ServiceAccountsListPage.tsx:5381": [
      [0, 0, 0, "No untranslated strings. Wrap text with <Trans />", "0"],
      [0, 0, 0, "No untranslated strings. Wrap text with <Trans />", "1"]
    ],
    "public/app/features/serviceaccounts/components/CreateTokenModal.tsx:5381": [
      [0, 0, 0, "No untranslated strings in text props. Wrap text with <Trans /> or use t()", "0"]
    ],
    "public/app/features/serviceaccounts/components/ServiceAccountProfileRow.tsx:5381": [
      [0, 0, 0, "No untranslated strings. Wrap text with <Trans />", "0"]
    ],
    "public/app/features/serviceaccounts/components/ServiceAccountTokensTable.tsx:5381": [
      [0, 0, 0, "No untranslated strings in text props. Wrap text with <Trans /> or use t()", "0"],
      [0, 0, 0, "No untranslated strings. Wrap text with <Trans />", "1"],
      [0, 0, 0, "No untranslated strings. Wrap text with <Trans />", "2"]
    ],
    "public/app/features/serviceaccounts/components/ServiceAccountsListItem.tsx:5381": [
      [0, 0, 0, "No untranslated strings in text props. Wrap text with <Trans /> or use t()", "0"],
      [0, 0, 0, "No untranslated strings in text props. Wrap text with <Trans /> or use t()", "1"]
    ],
    "public/app/features/serviceaccounts/state/reducers.ts:5381": [
      [0, 0, 0, "Do not use any type assertions.", "0"]
    ],
    "public/app/features/support-bundles/SupportBundles.tsx:5381": [
      [0, 0, 0, "No untranslated strings. Wrap text with <Trans />", "0"]
    ],
    "public/app/features/support-bundles/SupportBundlesCreate.tsx:5381": [
      [0, 0, 0, "No untranslated strings. Wrap text with <Trans />", "0"]
    ],
    "public/app/features/teams/CreateTeam.tsx:5381": [
      [0, 0, 0, "No untranslated strings in text props. Wrap text with <Trans /> or use t()", "0"],
      [0, 0, 0, "No untranslated strings in text props. Wrap text with <Trans /> or use t()", "1"]
    ],
    "public/app/features/teams/TeamGroupSync.tsx:5381": [
      [0, 0, 0, "No untranslated strings in text props. Wrap text with <Trans /> or use t()", "0"],
      [0, 0, 0, "No untranslated strings in text props. Wrap text with <Trans /> or use t()", "1"],
      [0, 0, 0, "No untranslated strings in text props. Wrap text with <Trans /> or use t()", "2"],
      [0, 0, 0, "No untranslated strings in text props. Wrap text with <Trans /> or use t()", "3"],
      [0, 0, 0, "No untranslated strings in text props. Wrap text with <Trans /> or use t()", "4"],
      [0, 0, 0, "No untranslated strings. Wrap text with <Trans />", "5"]
    ],
    "public/app/features/teams/TeamList.tsx:5381": [
      [0, 0, 0, "No untranslated strings in text props. Wrap text with <Trans /> or use t()", "0"],
      [0, 0, 0, "No untranslated strings in text props. Wrap text with <Trans /> or use t()", "1"],
      [0, 0, 0, "No untranslated strings in text props. Wrap text with <Trans /> or use t()", "2"]
    ],
    "public/app/features/teams/TeamSettings.tsx:5381": [
      [0, 0, 0, "No untranslated strings in text props. Wrap text with <Trans /> or use t()", "0"]
    ],
    "public/app/features/teams/state/reducers.ts:5381": [
      [0, 0, 0, "Do not use any type assertions.", "0"]
    ],
    "public/app/features/templating/fieldAccessorCache.ts:5381": [
      [0, 0, 0, "Unexpected any. Specify a different type.", "0"]
    ],
    "public/app/features/templating/formatVariableValue.ts:5381": [
      [0, 0, 0, "Unexpected any. Specify a different type.", "0"],
      [0, 0, 0, "Unexpected any. Specify a different type.", "1"],
      [0, 0, 0, "Unexpected any. Specify a different type.", "2"]
    ],
    "public/app/features/templating/templateProxies.ts:5381": [
      [0, 0, 0, "Unexpected any. Specify a different type.", "0"]
    ],
    "public/app/features/templating/template_srv.mock.ts:5381": [
      [0, 0, 0, "Do not use any type assertions.", "0"],
      [0, 0, 0, "Do not use any type assertions.", "1"],
      [0, 0, 0, "Do not use any type assertions.", "2"],
      [0, 0, 0, "Do not use any type assertions.", "3"]
    ],
    "public/app/features/templating/template_srv.ts:5381": [
      [0, 0, 0, "Do not use any type assertions.", "0"],
      [0, 0, 0, "Do not use any type assertions.", "1"],
      [0, 0, 0, "Do not use any type assertions.", "2"],
      [0, 0, 0, "Unexpected any. Specify a different type.", "3"],
      [0, 0, 0, "Unexpected any. Specify a different type.", "4"],
      [0, 0, 0, "Unexpected any. Specify a different type.", "5"],
      [0, 0, 0, "Unexpected any. Specify a different type.", "6"],
      [0, 0, 0, "Unexpected any. Specify a different type.", "7"],
      [0, 0, 0, "Unexpected any. Specify a different type.", "8"],
      [0, 0, 0, "Unexpected any. Specify a different type.", "9"],
      [0, 0, 0, "Unexpected any. Specify a different type.", "10"],
      [0, 0, 0, "Unexpected any. Specify a different type.", "11"]
    ],
    "public/app/features/trails/Breakdown/LabelBreakdownScene.tsx:5381": [
      [0, 0, 0, "No untranslated strings in text props. Wrap text with <Trans /> or use t()", "0"]
    ],
    "public/app/features/trails/Breakdown/SearchInput.tsx:5381": [
      [0, 0, 0, "No untranslated strings in text props. Wrap text with <Trans /> or use t()", "0"]
    ],
    "public/app/features/trails/Breakdown/SortByScene.tsx:5381": [
      [0, 0, 0, "No untranslated strings in text props. Wrap text with <Trans /> or use t()", "0"]
    ],
    "public/app/features/trails/Breakdown/types.ts:5381": [
      [0, 0, 0, "Do not use any type assertions.", "0"]
    ],
    "public/app/features/trails/Breakdown/utils.ts:5381": [
      [0, 0, 0, "Unexpected any. Specify a different type.", "0"]
    ],
    "public/app/features/trails/DataTrailBookmarks.tsx:5381": [
      [0, 0, 0, "No untranslated strings in text props. Wrap text with <Trans /> or use t()", "0"]
    ],
    "public/app/features/trails/DataTrailCard.tsx:5381": [
      [0, 0, 0, "No untranslated strings. Wrap text with <Trans />", "0"]
    ],
    "public/app/features/trails/MetricScene.tsx:5381": [
      [0, 0, 0, "No untranslated strings in text props. Wrap text with <Trans /> or use t()", "0"]
    ],
    "public/app/features/trails/MetricSelect/MetricSelectScene.tsx:5381": [
      [0, 0, 0, "No untranslated strings in text props. Wrap text with <Trans /> or use t()", "0"],
      [0, 0, 0, "No untranslated strings. Wrap text with <Trans />", "1"],
      [0, 0, 0, "No untranslated strings. Wrap text with <Trans />", "2"]
    ],
    "public/app/features/trails/TrailStore/utils.tsx:5381": [
      [0, 0, 0, "No untranslated strings. Wrap text with <Trans />", "0"]
    ],
    "public/app/features/trails/banners/NativeHistogramBanner.tsx:5381": [
      [0, 0, 0, "No untranslated strings in text props. Wrap text with <Trans /> or use t()", "0"]
    ],
    "public/app/features/transformers/FilterByValueTransformer/ValueMatchers/BasicMatcherEditor.tsx:5381": [
      [0, 0, 0, "Unexpected any. Specify a different type.", "0"]
    ],
    "public/app/features/transformers/FilterByValueTransformer/ValueMatchers/types.ts:5381": [
      [0, 0, 0, "Unexpected any. Specify a different type.", "0"],
      [0, 0, 0, "Unexpected any. Specify a different type.", "1"],
      [0, 0, 0, "Unexpected any. Specify a different type.", "2"]
    ],
    "public/app/features/transformers/FilterByValueTransformer/ValueMatchers/utils.ts:5381": [
      [0, 0, 0, "Unexpected any. Specify a different type.", "0"]
    ],
    "public/app/features/transformers/FilterByValueTransformer/ValueMatchers/valueMatchersUI.ts:5381": [
      [0, 0, 0, "Unexpected any. Specify a different type.", "0"]
    ],
    "public/app/features/transformers/calculateHeatmap/editor/AxisEditor.tsx:5381": [
      [0, 0, 0, "\'HorizontalGroup\' import from \'@grafana/ui\' is restricted from being used by a pattern. Use Stack component instead.", "0"]
    ],
    "public/app/features/transformers/calculateHeatmap/editor/helper.ts:5381": [
      [0, 0, 0, "Unexpected any. Specify a different type.", "0"]
    ],
    "public/app/features/transformers/calculateHeatmap/heatmap.ts:5381": [
      [0, 0, 0, "Do not use any type assertions.", "0"],
      [0, 0, 0, "Do not use any type assertions.", "1"]
    ],
    "public/app/features/transformers/editors/CalculateFieldTransformerEditor/CumulativeOptionsEditor.tsx:5381": [
      [0, 0, 0, "Do not use any type assertions.", "0"]
    ],
    "public/app/features/transformers/editors/CalculateFieldTransformerEditor/ReduceRowOptionsEditor.tsx:5381": [
      [0, 0, 0, "\'HorizontalGroup\' import from \'@grafana/ui\' is restricted from being used by a pattern. Use Stack component instead.", "0"],
      [0, 0, 0, "Do not use any type assertions.", "1"]
    ],
    "public/app/features/transformers/editors/CalculateFieldTransformerEditor/UnaryOperationEditor.tsx:5381": [
      [0, 0, 0, "No untranslated strings in text props. Wrap text with <Trans /> or use t()", "0"],
      [0, 0, 0, "No untranslated strings. Wrap text with <Trans />", "1"]
    ],
    "public/app/features/transformers/editors/CalculateFieldTransformerEditor/WindowOptionsEditor.tsx:5381": [
      [0, 0, 0, "Do not use any type assertions.", "0"]
    ],
    "public/app/features/transformers/editors/CalculateFieldTransformerEditor/index.ts:5381": [
      [0, 0, 0, "Do not re-export imported variable (\`CalculateFieldTransformerEditor\`)", "0"],
      [0, 0, 0, "Do not re-export imported variable (\`calculateFieldTransformRegistryItem\`)", "1"]
    ],
    "public/app/features/transformers/editors/ConvertFieldTypeTransformerEditor.tsx:5381": [
      [0, 0, 0, "Do not use any type assertions.", "0"],
      [0, 0, 0, "No untranslated strings in text props. Wrap text with <Trans /> or use t()", "1"],
      [0, 0, 0, "No untranslated strings in text props. Wrap text with <Trans /> or use t()", "2"],
      [0, 0, 0, "No untranslated strings in text props. Wrap text with <Trans /> or use t()", "3"],
      [0, 0, 0, "No untranslated strings in text props. Wrap text with <Trans /> or use t()", "4"],
      [0, 0, 0, "No untranslated strings in text props. Wrap text with <Trans /> or use t()", "5"],
      [0, 0, 0, "No untranslated strings in text props. Wrap text with <Trans /> or use t()", "6"],
      [0, 0, 0, "No untranslated strings in text props. Wrap text with <Trans /> or use t()", "7"],
      [0, 0, 0, "No untranslated strings in text props. Wrap text with <Trans /> or use t()", "8"],
      [0, 0, 0, "No untranslated strings in text props. Wrap text with <Trans /> or use t()", "9"]
    ],
    "public/app/features/transformers/editors/EnumMappingEditor.tsx:5381": [
      [0, 0, 0, "\'HorizontalGroup\' import from \'@grafana/ui\' is restricted from being used by a pattern. Use Stack component instead.", "0"],
      [0, 0, 0, "\'VerticalGroup\' import from \'@grafana/ui\' is restricted from being used by a pattern. Use Stack component instead.", "1"]
    ],
    "public/app/features/transformers/editors/EnumMappingRow.tsx:5381": [
      [0, 0, 0, "\'HorizontalGroup\' import from \'@grafana/ui\' is restricted from being used by a pattern. Use Stack component instead.", "0"]
    ],
    "public/app/features/transformers/editors/FormatStringTransformerEditor.tsx:5381": [
      [0, 0, 0, "No untranslated strings in text props. Wrap text with <Trans /> or use t()", "0"]
    ],
    "public/app/features/transformers/editors/FormatTimeTransformerEditor.tsx:5381": [
      [0, 0, 0, "No untranslated strings. Wrap text with <Trans />", "0"]
    ],
    "public/app/features/transformers/editors/GroupByTransformerEditor.tsx:5381": [
      [0, 0, 0, "Do not use any type assertions.", "0"],
      [0, 0, 0, "No untranslated strings in text props. Wrap text with <Trans /> or use t()", "1"]
    ],
    "public/app/features/transformers/editors/GroupToNestedTableTransformerEditor.tsx:5381": [
      [0, 0, 0, "No untranslated strings in text props. Wrap text with <Trans /> or use t()", "0"],
      [0, 0, 0, "No untranslated strings in text props. Wrap text with <Trans /> or use t()", "1"]
    ],
    "public/app/features/transformers/editors/HistogramTransformerEditor.tsx:5381": [
      [0, 0, 0, "No untranslated strings in text props. Wrap text with <Trans /> or use t()", "0"],
      [0, 0, 0, "No untranslated strings in text props. Wrap text with <Trans /> or use t()", "1"]
    ],
    "public/app/features/transformers/editors/LabelsToFieldsTransformerEditor.tsx:5381": [
      [0, 0, 0, "No untranslated strings in text props. Wrap text with <Trans /> or use t()", "0"],
      [0, 0, 0, "No untranslated strings in text props. Wrap text with <Trans /> or use t()", "1"],
      [0, 0, 0, "No untranslated strings in text props. Wrap text with <Trans /> or use t()", "2"]
    ],
    "public/app/features/transformers/editors/OrganizeFieldsTransformerEditor.tsx:5381": [
      [0, 0, 0, "No untranslated strings in text props. Wrap text with <Trans /> or use t()", "0"],
      [0, 0, 0, "No untranslated strings. Wrap text with <Trans />", "1"]
    ],
    "public/app/features/transformers/editors/ReduceTransformerEditor.tsx:5381": [
      [0, 0, 0, "Do not use any type assertions.", "0"]
    ],
    "public/app/features/transformers/editors/SortByTransformerEditor.tsx:5381": [
      [0, 0, 0, "Do not use any type assertions.", "0"]
    ],
    "public/app/features/transformers/editors/TransposeTransformerEditor.tsx:5381": [
      [0, 0, 0, "No untranslated strings in text props. Wrap text with <Trans /> or use t()", "0"],
      [0, 0, 0, "No untranslated strings in text props. Wrap text with <Trans /> or use t()", "1"],
      [0, 0, 0, "No untranslated strings in text props. Wrap text with <Trans /> or use t()", "2"]
    ],
    "public/app/features/transformers/extractFields/ExtractFieldsTransformerEditor.tsx:5381": [
      [0, 0, 0, "Do not use any type assertions.", "0"],
      [0, 0, 0, "Do not use any type assertions.", "1"],
      [0, 0, 0, "No untranslated strings in text props. Wrap text with <Trans /> or use t()", "2"],
      [0, 0, 0, "No untranslated strings in text props. Wrap text with <Trans /> or use t()", "3"],
      [0, 0, 0, "No untranslated strings in text props. Wrap text with <Trans /> or use t()", "4"],
      [0, 0, 0, "No untranslated strings in text props. Wrap text with <Trans /> or use t()", "5"],
      [0, 0, 0, "No untranslated strings in text props. Wrap text with <Trans /> or use t()", "6"],
      [0, 0, 0, "No untranslated strings in text props. Wrap text with <Trans /> or use t()", "7"],
      [0, 0, 0, "No untranslated strings in text props. Wrap text with <Trans /> or use t()", "8"],
      [0, 0, 0, "No untranslated strings in text props. Wrap text with <Trans /> or use t()", "9"],
      [0, 0, 0, "Unexpected any. Specify a different type.", "10"],
      [0, 0, 0, "Unexpected any. Specify a different type.", "11"]
    ],
    "public/app/features/transformers/extractFields/components/JSONPathEditor.tsx:5381": [
      [0, 0, 0, "No untranslated strings. Wrap text with <Trans />", "0"]
    ],
    "public/app/features/transformers/extractFields/fieldExtractors.ts:5381": [
      [0, 0, 0, "Unexpected any. Specify a different type.", "0"]
    ],
    "public/app/features/transformers/fieldToConfigMapping/FieldConfigMappingHandlerArgumentsEditor.tsx:5381": [
      [0, 0, 0, "No untranslated strings in text props. Wrap text with <Trans /> or use t()", "0"]
    ],
    "public/app/features/transformers/fieldToConfigMapping/FieldToConfigMappingEditor.tsx:5381": [
      [0, 0, 0, "Do not use any type assertions.", "0"],
      [0, 0, 0, "Do not use any type assertions.", "1"]
    ],
    "public/app/features/transformers/fieldToConfigMapping/fieldToConfigMapping.ts:5381": [
      [0, 0, 0, "Do not use any type assertions.", "0"],
      [0, 0, 0, "Unexpected any. Specify a different type.", "1"],
      [0, 0, 0, "Unexpected any. Specify a different type.", "2"],
      [0, 0, 0, "Unexpected any. Specify a different type.", "3"],
      [0, 0, 0, "Unexpected any. Specify a different type.", "4"]
    ],
    "public/app/features/transformers/joinByLabels/JoinByLabelsTransformerEditor.tsx:5381": [
      [0, 0, 0, "\'HorizontalGroup\' import from \'@grafana/ui\' is restricted from being used by a pattern. Use Stack component instead.", "0"],
      [0, 0, 0, "No untranslated strings in text props. Wrap text with <Trans /> or use t()", "1"],
      [0, 0, 0, "No untranslated strings in text props. Wrap text with <Trans /> or use t()", "2"],
      [0, 0, 0, "No untranslated strings in text props. Wrap text with <Trans /> or use t()", "3"],
      [0, 0, 0, "No untranslated strings in text props. Wrap text with <Trans /> or use t()", "4"]
    ],
    "public/app/features/transformers/lookupGazetteer/FieldLookupTransformerEditor.tsx:5381": [
      [0, 0, 0, "Do not use any type assertions.", "0"],
      [0, 0, 0, "No untranslated strings in text props. Wrap text with <Trans /> or use t()", "1"],
      [0, 0, 0, "No untranslated strings in text props. Wrap text with <Trans /> or use t()", "2"]
    ],
    "public/app/features/transformers/partitionByValues/PartitionByValuesEditor.tsx:5381": [
      [0, 0, 0, "\'HorizontalGroup\' import from \'@grafana/ui\' is restricted from being used by a pattern. Use Stack component instead.", "0"],
      [0, 0, 0, "No untranslated strings in text props. Wrap text with <Trans /> or use t()", "1"],
      [0, 0, 0, "No untranslated strings in text props. Wrap text with <Trans /> or use t()", "2"],
      [0, 0, 0, "No untranslated strings in text props. Wrap text with <Trans /> or use t()", "3"],
      [0, 0, 0, "No untranslated strings in text props. Wrap text with <Trans /> or use t()", "4"]
    ],
    "public/app/features/transformers/prepareTimeSeries/PrepareTimeSeriesEditor.tsx:5381": [
      [0, 0, 0, "No untranslated strings. Wrap text with <Trans />", "0"],
      [0, 0, 0, "No untranslated strings. Wrap text with <Trans />", "1"]
    ],
    "public/app/features/transformers/regression/regressionEditor.tsx:5381": [
      [0, 0, 0, "No untranslated strings in text props. Wrap text with <Trans /> or use t()", "0"]
    ],
    "public/app/features/transformers/spatial/optionsHelper.tsx:5381": [
      [0, 0, 0, "Do not use any type assertions.", "0"],
      [0, 0, 0, "Do not use any type assertions.", "1"],
      [0, 0, 0, "Do not use any type assertions.", "2"],
      [0, 0, 0, "Unexpected any. Specify a different type.", "3"],
      [0, 0, 0, "Unexpected any. Specify a different type.", "4"],
      [0, 0, 0, "Unexpected any. Specify a different type.", "5"]
    ],
    "public/app/features/transformers/suggestionsInput/SuggestionsInput.tsx:5381": [
      [0, 0, 0, "Do not use any type assertions.", "0"],
      [0, 0, 0, "Do not use any type assertions.", "1"],
      [0, 0, 0, "Do not use any type assertions.", "2"],
      [0, 0, 0, "Do not use any type assertions.", "3"]
    ],
    "public/app/features/transformers/timeSeriesTable/TimeSeriesTableTransformEditor.tsx:5381": [
      [0, 0, 0, "No untranslated strings in text props. Wrap text with <Trans /> or use t()", "0"]
    ],
    "public/app/features/users/TokenRevokedModal.tsx:5381": [
      [0, 0, 0, "No untranslated strings. Wrap text with <Trans />", "0"],
      [0, 0, 0, "No untranslated strings. Wrap text with <Trans />", "1"]
    ],
    "public/app/features/variables/adapters.ts:5381": [
      [0, 0, 0, "Unexpected any. Specify a different type.", "0"],
      [0, 0, 0, "Unexpected any. Specify a different type.", "1"],
      [0, 0, 0, "Unexpected any. Specify a different type.", "2"]
    ],
    "public/app/features/variables/adhoc/picker/AdHocFilterKey.tsx:5381": [
      [0, 0, 0, "No untranslated strings in text props. Wrap text with <Trans /> or use t()", "0"]
    ],
    "public/app/features/variables/constant/reducer.ts:5381": [
      [0, 0, 0, "Do not use any type assertions.", "0"]
    ],
    "public/app/features/variables/custom/reducer.ts:5381": [
      [0, 0, 0, "Do not use any type assertions.", "0"]
    ],
    "public/app/features/variables/editor/VariableEditorContainer.tsx:5381": [
      [0, 0, 0, "Do not use any type assertions.", "0"],
      [0, 0, 0, "Do not use any type assertions.", "1"]
    ],
    "public/app/features/variables/editor/VariableEditorEditor.tsx:5381": [
      [0, 0, 0, "\'HorizontalGroup\' import from \'@grafana/ui\' is restricted from being used by a pattern. Use Stack component instead.", "0"],
      [0, 0, 0, "No untranslated strings. Wrap text with <Trans />", "1"]
    ],
    "public/app/features/variables/editor/VariableEditorList.tsx:5381": [
      [0, 0, 0, "Use data-testid for E2E selectors instead of aria-label", "0"],
      [0, 0, 0, "Use data-testid for E2E selectors instead of aria-label", "1"]
    ],
    "public/app/features/variables/editor/VariableEditorListRow.tsx:5381": [
      [0, 0, 0, "Use data-testid for E2E selectors instead of aria-label", "0"],
      [0, 0, 0, "Use data-testid for E2E selectors instead of aria-label", "1"],
      [0, 0, 0, "Use data-testid for E2E selectors instead of aria-label", "2"],
      [0, 0, 0, "Use data-testid for E2E selectors instead of aria-label", "3"]
    ],
    "public/app/features/variables/editor/getVariableQueryEditor.tsx:5381": [
      [0, 0, 0, "Unexpected any. Specify a different type.", "0"],
      [0, 0, 0, "Unexpected any. Specify a different type.", "1"]
    ],
    "public/app/features/variables/inspect/NetworkGraph.tsx:5381": [
      [0, 0, 0, "Unexpected any. Specify a different type.", "0"],
      [0, 0, 0, "Unexpected any. Specify a different type.", "1"],
      [0, 0, 0, "Unexpected any. Specify a different type.", "2"],
      [0, 0, 0, "Unexpected any. Specify a different type.", "3"],
      [0, 0, 0, "Unexpected any. Specify a different type.", "4"]
    ],
    "public/app/features/variables/inspect/VariableUsagesButton.tsx:5381": [
      [0, 0, 0, "No untranslated strings in text props. Wrap text with <Trans /> or use t()", "0"]
    ],
    "public/app/features/variables/inspect/VariablesUnknownButton.tsx:5381": [
      [0, 0, 0, "No untranslated strings in text props. Wrap text with <Trans /> or use t()", "0"]
    ],
    "public/app/features/variables/inspect/VariablesUnknownTable.tsx:5381": [
      [0, 0, 0, "\'HorizontalGroup\' import from \'@grafana/ui\' is restricted from being used by a pattern. Use Stack component instead.", "0"],
      [0, 0, 0, "\'VerticalGroup\' import from \'@grafana/ui\' is restricted from being used by a pattern. Use Stack component instead.", "1"],
      [0, 0, 0, "No untranslated strings. Wrap text with <Trans />", "2"]
    ],
    "public/app/features/variables/inspect/utils.ts:5381": [
      [0, 0, 0, "Do not use any type assertions.", "0"],
      [0, 0, 0, "Do not use any type assertions.", "1"],
      [0, 0, 0, "Unexpected any. Specify a different type.", "2"],
      [0, 0, 0, "Unexpected any. Specify a different type.", "3"],
      [0, 0, 0, "Unexpected any. Specify a different type.", "4"],
      [0, 0, 0, "Unexpected any. Specify a different type.", "5"]
    ],
    "public/app/features/variables/pickers/OptionsPicker/actions.ts:5381": [
      [0, 0, 0, "Unexpected any. Specify a different type.", "0"],
      [0, 0, 0, "Unexpected any. Specify a different type.", "1"]
    ],
    "public/app/features/variables/pickers/PickerRenderer.tsx:5381": [
      [0, 0, 0, "No untranslated strings. Wrap text with <Trans />", "0"]
    ],
    "public/app/features/variables/pickers/index.ts:5381": [
      [0, 0, 0, "Do not re-export imported variable (\`./OptionsPicker/OptionsPicker\`)", "0"]
    ],
    "public/app/features/variables/pickers/shared/VariableOptions.tsx:5381": [
      [0, 0, 0, "No untranslated strings. Wrap text with <Trans />", "0"],
      [0, 0, 0, "Use data-testid for E2E selectors instead of aria-label", "1"]
    ],
    "public/app/features/variables/query/QueryVariableEditor.tsx:5381": [
      [0, 0, 0, "Unexpected any. Specify a different type.", "0"],
      [0, 0, 0, "Unexpected any. Specify a different type.", "1"]
    ],
    "public/app/features/variables/query/VariableQueryRunner.ts:5381": [
      [0, 0, 0, "Do not use any type assertions.", "0"],
      [0, 0, 0, "Unexpected any. Specify a different type.", "1"]
    ],
    "public/app/features/variables/query/actions.test.tsx:5381": [
      [0, 0, 0, "Unexpected any. Specify a different type.", "0"]
    ],
    "public/app/features/variables/query/actions.ts:5381": [
      [0, 0, 0, "Unexpected any. Specify a different type.", "0"],
      [0, 0, 0, "Unexpected any. Specify a different type.", "1"],
      [0, 0, 0, "Unexpected any. Specify a different type.", "2"],
      [0, 0, 0, "Unexpected any. Specify a different type.", "3"]
    ],
    "public/app/features/variables/query/operators.ts:5381": [
      [0, 0, 0, "Unexpected any. Specify a different type.", "0"]
    ],
    "public/app/features/variables/query/queryRunners.ts:5381": [
      [0, 0, 0, "Unexpected any. Specify a different type.", "0"],
      [0, 0, 0, "Unexpected any. Specify a different type.", "1"]
    ],
    "public/app/features/variables/query/reducer.ts:5381": [
      [0, 0, 0, "Unexpected any. Specify a different type.", "0"],
      [0, 0, 0, "Unexpected any. Specify a different type.", "1"]
    ],
    "public/app/features/variables/shared/formatVariable.ts:5381": [
      [0, 0, 0, "Do not use any type assertions.", "0"],
      [0, 0, 0, "Do not use any type assertions.", "1"]
    ],
    "public/app/features/variables/shared/testing/optionsVariableBuilder.ts:5381": [
      [0, 0, 0, "Do not use any type assertions.", "0"],
      [0, 0, 0, "Do not use any type assertions.", "1"]
    ],
    "public/app/features/variables/shared/testing/variableBuilder.ts:5381": [
      [0, 0, 0, "Do not use any type assertions.", "0"]
    ],
    "public/app/features/variables/state/actions.ts:5381": [
      [0, 0, 0, "Do not use any type assertions.", "0"],
      [0, 0, 0, "Do not use any type assertions.", "1"],
      [0, 0, 0, "Do not use any type assertions.", "2"],
      [0, 0, 0, "Do not use any type assertions.", "3"],
      [0, 0, 0, "Do not use any type assertions.", "4"],
      [0, 0, 0, "Do not use any type assertions.", "5"],
      [0, 0, 0, "Do not use any type assertions.", "6"]
    ],
    "public/app/features/variables/state/keyedVariablesReducer.ts:5381": [
      [0, 0, 0, "Unexpected any. Specify a different type.", "0"],
      [0, 0, 0, "Unexpected any. Specify a different type.", "1"]
    ],
    "public/app/features/variables/state/sharedReducer.ts:5381": [
      [0, 0, 0, "Do not use any type assertions.", "0"],
      [0, 0, 0, "Unexpected any. Specify a different type.", "1"],
      [0, 0, 0, "Unexpected any. Specify a different type.", "2"]
    ],
    "public/app/features/variables/state/upgradeLegacyQueries.test.ts:5381": [
      [0, 0, 0, "Unexpected any. Specify a different type.", "0"],
      [0, 0, 0, "Unexpected any. Specify a different type.", "1"]
    ],
    "public/app/features/variables/system/adapter.ts:5381": [
      [0, 0, 0, "Do not use any type assertions.", "0"],
      [0, 0, 0, "Do not use any type assertions.", "1"],
      [0, 0, 0, "Do not use any type assertions.", "2"],
      [0, 0, 0, "Do not use any type assertions.", "3"],
      [0, 0, 0, "Unexpected any. Specify a different type.", "4"],
      [0, 0, 0, "Unexpected any. Specify a different type.", "5"],
      [0, 0, 0, "Unexpected any. Specify a different type.", "6"],
      [0, 0, 0, "Unexpected any. Specify a different type.", "7"]
    ],
    "public/app/features/variables/types.ts:5381": [
      [0, 0, 0, "Do not re-export imported variable (\`@grafana/data\`)", "0"],
      [0, 0, 0, "Do not re-export imported variable (\`VariableModel\`)", "1"],
      [0, 0, 0, "Unexpected any. Specify a different type.", "2"],
      [0, 0, 0, "Unexpected any. Specify a different type.", "3"],
      [0, 0, 0, "Unexpected any. Specify a different type.", "4"],
      [0, 0, 0, "Unexpected any. Specify a different type.", "5"],
      [0, 0, 0, "Unexpected any. Specify a different type.", "6"]
    ],
    "public/app/features/variables/utils.ts:5381": [
      [0, 0, 0, "Do not use any type assertions.", "0"],
      [0, 0, 0, "Unexpected any. Specify a different type.", "1"],
      [0, 0, 0, "Unexpected any. Specify a different type.", "2"],
      [0, 0, 0, "Unexpected any. Specify a different type.", "3"]
    ],
    "public/app/features/visualization/data-hover/DataHoverRows.tsx:5381": [
      [0, 0, 0, "No untranslated strings. Wrap text with <Trans />", "0"],
      [0, 0, 0, "No untranslated strings. Wrap text with <Trans />", "1"]
    ],
    "public/app/plugins/datasource/alertmanager/types.ts:5381": [
      [0, 0, 0, "Unexpected any. Specify a different type.", "0"],
      [0, 0, 0, "Unexpected any. Specify a different type.", "1"]
    ],
    "public/app/plugins/datasource/azuremonitor/azureMetadata/index.ts:5381": [
      [0, 0, 0, "Do not use export all (\`export * from ...\`)", "0"],
      [0, 0, 0, "Do not use export all (\`export * from ...\`)", "1"]
    ],
    "public/app/plugins/datasource/azuremonitor/components/ArgQueryEditor/index.tsx:5381": [
      [0, 0, 0, "Do not re-export imported variable (\`./ArgQueryEditor\`)", "0"]
    ],
    "public/app/plugins/datasource/azuremonitor/components/LogsQueryEditor/index.tsx:5381": [
      [0, 0, 0, "Do not re-export imported variable (\`./LogsQueryEditor\`)", "0"]
    ],
    "public/app/plugins/datasource/azuremonitor/components/MetricsQueryEditor/DimensionFields.tsx:5381": [
      [0, 0, 0, "\'HorizontalGroup\' import from \'@grafana/ui\' is restricted from being used by a pattern. Use Stack component instead.", "0"]
    ],
    "public/app/plugins/datasource/azuremonitor/components/QueryEditor/QueryEditor.test.tsx:5381": [
      [0, 0, 0, "* import is invalid because \'Layout,HorizontalGroup,VerticalGroup\' from \'@grafana/ui\' is restricted from being used by a pattern. Use Stack component instead.", "0"]
    ],
    "public/app/plugins/datasource/azuremonitor/components/QueryEditor/QueryEditor.tsx:5381": [
      [0, 0, 0, "Do not use any type assertions.", "0"]
    ],
    "public/app/plugins/datasource/azuremonitor/components/QueryEditor/index.tsx:5381": [
      [0, 0, 0, "Do not re-export imported variable (\`./QueryEditor\`)", "0"]
    ],
    "public/app/plugins/datasource/azuremonitor/components/ResourceField/index.tsx:5381": [
      [0, 0, 0, "Do not re-export imported variable (\`./ResourceField\`)", "0"]
    ],
    "public/app/plugins/datasource/azuremonitor/components/ResourcePicker/index.tsx:5381": [
      [0, 0, 0, "Do not re-export imported variable (\`./ResourcePicker\`)", "0"]
    ],
    "public/app/plugins/datasource/azuremonitor/components/TracesQueryEditor/Filter.tsx:5381": [
      [0, 0, 0, "\'HorizontalGroup\' import from \'@grafana/ui\' is restricted from being used by a pattern. Use Stack component instead.", "0"]
    ],
    "public/app/plugins/datasource/azuremonitor/components/TracesQueryEditor/index.tsx:5381": [
      [0, 0, 0, "Do not re-export imported variable (\`./TracesQueryEditor\`)", "0"]
    ],
    "public/app/plugins/datasource/azuremonitor/components/VariableEditor/VariableEditor.test.tsx:5381": [
      [0, 0, 0, "* import is invalid because \'Layout,HorizontalGroup,VerticalGroup\' from \'@grafana/ui\' is restricted from being used by a pattern. Use Stack component instead.", "0"]
    ],
    "public/app/plugins/datasource/azuremonitor/types/index.ts:5381": [
      [0, 0, 0, "Do not use export all (\`export * from ...\`)", "0"],
      [0, 0, 0, "Do not use export all (\`export * from ...\`)", "1"],
      [0, 0, 0, "Do not use export all (\`export * from ...\`)", "2"]
    ],
    "public/app/plugins/datasource/azuremonitor/types/query.ts:5381": [
      [0, 0, 0, "Do not re-export imported variable (\`../dataquery.gen\`)", "0"],
      [0, 0, 0, "Do not re-export imported variable (\`../dataquery.gen\`)", "1"],
      [0, 0, 0, "Do not re-export imported variable (\`AzureQueryType\`)", "2"]
    ],
    "public/app/plugins/datasource/azuremonitor/types/templateVariables.ts:5381": [
      [0, 0, 0, "Do not re-export imported variable (\`../dataquery.gen\`)", "0"]
    ],
    "public/app/plugins/datasource/azuremonitor/utils/common.ts:5381": [
      [0, 0, 0, "Do not use any type assertions.", "0"]
    ],
    "public/app/plugins/datasource/azuremonitor/utils/messageFromError.ts:5381": [
      [0, 0, 0, "Unexpected any. Specify a different type.", "0"]
    ],
    "public/app/plugins/datasource/cloud-monitoring/CloudMonitoringMetricFindQuery.ts:5381": [
      [0, 0, 0, "Do not use any type assertions.", "0"],
      [0, 0, 0, "Unexpected any. Specify a different type.", "1"]
    ],
    "public/app/plugins/datasource/cloud-monitoring/annotationSupport.ts:5381": [
      [0, 0, 0, "Do not use any type assertions.", "0"],
      [0, 0, 0, "Do not use any type assertions.", "1"]
    ],
    "public/app/plugins/datasource/cloud-monitoring/components/Aggregation.tsx:5381": [
      [0, 0, 0, "Do not use any type assertions.", "0"]
    ],
    "public/app/plugins/datasource/cloud-monitoring/components/GraphPeriod.tsx:5381": [
      [0, 0, 0, "\'HorizontalGroup\' import from \'@grafana/ui\' is restricted from being used by a pattern. Use Stack component instead.", "0"]
    ],
    "public/app/plugins/datasource/cloud-monitoring/components/LabelFilter.tsx:5381": [
      [0, 0, 0, "\'HorizontalGroup\' import from \'@grafana/ui\' is restricted from being used by a pattern. Use Stack component instead.", "0"]
    ],
    "public/app/plugins/datasource/cloud-monitoring/components/VariableQueryEditor.tsx:5381": [
      [0, 0, 0, "Do not use any type assertions.", "0"]
    ],
    "public/app/plugins/datasource/cloud-monitoring/components/index.ts:5381": [
      [0, 0, 0, "Do not re-export imported variable (\`./Aggregation\`)", "0"],
      [0, 0, 0, "Do not re-export imported variable (\`./AliasBy\`)", "1"],
      [0, 0, 0, "Do not re-export imported variable (\`./AlignmentFunction\`)", "2"],
      [0, 0, 0, "Do not re-export imported variable (\`./Alignment\`)", "3"],
      [0, 0, 0, "Do not re-export imported variable (\`./AnnotationsHelp\`)", "4"],
      [0, 0, 0, "Do not re-export imported variable (\`./Fields\`)", "5"],
      [0, 0, 0, "Do not re-export imported variable (\`./GroupBy\`)", "6"],
      [0, 0, 0, "Do not re-export imported variable (\`./LabelFilter\`)", "7"],
      [0, 0, 0, "Do not re-export imported variable (\`./MQLQueryEditor\`)", "8"],
      [0, 0, 0, "Do not re-export imported variable (\`./MetricQueryEditor\`)", "9"],
      [0, 0, 0, "Do not re-export imported variable (\`./PeriodSelect\`)", "10"],
      [0, 0, 0, "Do not re-export imported variable (\`./Preprocessor\`)", "11"],
      [0, 0, 0, "Do not re-export imported variable (\`./Project\`)", "12"],
      [0, 0, 0, "Do not re-export imported variable (\`./SLOQueryEditor\`)", "13"],
      [0, 0, 0, "Do not re-export imported variable (\`./VisualMetricQueryEditor\`)", "14"]
    ],
    "public/app/plugins/datasource/cloud-monitoring/datasource.ts:5381": [
      [0, 0, 0, "Do not use any type assertions.", "0"],
      [0, 0, 0, "Do not use any type assertions.", "1"],
      [0, 0, 0, "Do not use any type assertions.", "2"],
      [0, 0, 0, "Unexpected any. Specify a different type.", "3"],
      [0, 0, 0, "Unexpected any. Specify a different type.", "4"]
    ],
    "public/app/plugins/datasource/cloud-monitoring/functions.ts:5381": [
      [0, 0, 0, "Do not use any type assertions.", "0"],
      [0, 0, 0, "Do not use any type assertions.", "1"]
    ],
    "public/app/plugins/datasource/cloud-monitoring/types/query.ts:5381": [
      [0, 0, 0, "Do not re-export imported variable (\`../dataquery.gen\`)", "0"],
      [0, 0, 0, "Do not re-export imported variable (\`../dataquery.gen\`)", "1"],
      [0, 0, 0, "Do not re-export imported variable (\`QueryType\`)", "2"]
    ],
    "public/app/plugins/datasource/cloud-monitoring/types/types.ts:5381": [
      [0, 0, 0, "Unexpected any. Specify a different type.", "0"]
    ],
    "public/app/plugins/datasource/cloud-monitoring/webpack.config.ts:5381": [
      [0, 0, 0, "Do not re-export imported variable (\`config\`)", "0"]
    ],
    "public/app/plugins/datasource/cloudwatch/__mocks__/cloudwatch-logs-test-data/index.ts:5381": [
      [0, 0, 0, "Do not re-export imported variable (\`./commentOnlyQuery\`)", "0"],
      [0, 0, 0, "Do not re-export imported variable (\`./empty\`)", "1"],
      [0, 0, 0, "Do not re-export imported variable (\`./filterQuery\`)", "2"],
      [0, 0, 0, "Do not re-export imported variable (\`./multiLineFullQuery\`)", "3"],
      [0, 0, 0, "Do not re-export imported variable (\`./newCommandQuery\`)", "4"],
      [0, 0, 0, "Do not re-export imported variable (\`./singleLineFullQuery\`)", "5"],
      [0, 0, 0, "Do not re-export imported variable (\`./sortQuery\`)", "6"],
      [0, 0, 0, "Do not re-export imported variable (\`./whitespaceQuery\`)", "7"]
    ],
    "public/app/plugins/datasource/cloudwatch/__mocks__/cloudwatch-sql-test-data/index.ts:5381": [
      [0, 0, 0, "Do not re-export imported variable (\`./multiLineFullQuery\`)", "0"],
      [0, 0, 0, "Do not re-export imported variable (\`./multiLineIncompleteQueryWithoutNamespace\`)", "1"],
      [0, 0, 0, "Do not re-export imported variable (\`./singleLineEmptyQuery\`)", "2"],
      [0, 0, 0, "Do not re-export imported variable (\`./singleLineFullQuery\`)", "3"],
      [0, 0, 0, "Do not re-export imported variable (\`./singleLineTwoQueries\`)", "4"]
    ],
    "public/app/plugins/datasource/cloudwatch/__mocks__/dynamic-label-test-data/index.ts:5381": [
      [0, 0, 0, "Do not re-export imported variable (\`./afterLabelValue\`)", "0"],
      [0, 0, 0, "Do not re-export imported variable (\`./insideLabelValue\`)", "1"]
    ],
    "public/app/plugins/datasource/cloudwatch/__mocks__/metric-math-test-data/index.ts:5381": [
      [0, 0, 0, "Do not re-export imported variable (\`./afterFunctionQuery\`)", "0"],
      [0, 0, 0, "Do not re-export imported variable (\`./secondArgAfterSearchQuery\`)", "1"],
      [0, 0, 0, "Do not re-export imported variable (\`./secondArgQuery\`)", "2"],
      [0, 0, 0, "Do not re-export imported variable (\`./singleLineEmptyQuery\`)", "3"],
      [0, 0, 0, "Do not re-export imported variable (\`./thirdArgAfterSearchQuery\`)", "4"],
      [0, 0, 0, "Do not re-export imported variable (\`./withinStringQuery\`)", "5"]
    ],
    "public/app/plugins/datasource/cloudwatch/components/QueryEditor/MetricsQueryEditor/MetricsQueryEditor.test.tsx:5381": [
      [0, 0, 0, "* import is invalid because \'Layout,HorizontalGroup,VerticalGroup\' from \'@grafana/ui\' is restricted from being used by a pattern. Use Stack component instead.", "0"]
    ],
    "public/app/plugins/datasource/cloudwatch/components/QueryEditor/MetricsQueryEditor/SQLBuilderEditor/index.tsx:5381": [
      [0, 0, 0, "Do not re-export imported variable (\`./SQLBuilderEditor\`)", "0"]
    ],
    "public/app/plugins/datasource/cloudwatch/components/QueryEditor/QueryEditor.test.tsx:5381": [
      [0, 0, 0, "Do not re-export imported variable (\`./MetricsQueryEditor/SQLCodeEditor\`)", "0"]
    ],
    "public/app/plugins/datasource/cloudwatch/components/shared/MetricStatEditor/index.ts:5381": [
      [0, 0, 0, "Do not re-export imported variable (\`./MetricStatEditor\`)", "0"]
    ],
    "public/app/plugins/datasource/cloudwatch/datasource.ts:5381": [
      [0, 0, 0, "Unexpected any. Specify a different type.", "0"]
    ],
    "public/app/plugins/datasource/cloudwatch/expressions.ts:5381": [
      [0, 0, 0, "Do not re-export imported variable (\`./dataquery.gen\`)", "0"]
    ],
    "public/app/plugins/datasource/cloudwatch/guards.ts:5381": [
      [0, 0, 0, "Do not use any type assertions.", "0"]
    ],
    "public/app/plugins/datasource/cloudwatch/language/cloudwatch-logs/CloudWatchLogsLanguageProvider.ts:5381": [
      [0, 0, 0, "Unexpected any. Specify a different type.", "0"],
      [0, 0, 0, "Unexpected any. Specify a different type.", "1"],
      [0, 0, 0, "Unexpected any. Specify a different type.", "2"]
    ],
    "public/app/plugins/datasource/cloudwatch/types.ts:5381": [
      [0, 0, 0, "Do not use export all (\`export * from ...\`)", "0"],
      [0, 0, 0, "Unexpected any. Specify a different type.", "1"],
      [0, 0, 0, "Unexpected any. Specify a different type.", "2"],
      [0, 0, 0, "Unexpected any. Specify a different type.", "3"],
      [0, 0, 0, "Unexpected any. Specify a different type.", "4"],
      [0, 0, 0, "Unexpected any. Specify a different type.", "5"],
      [0, 0, 0, "Unexpected any. Specify a different type.", "6"],
      [0, 0, 0, "Unexpected any. Specify a different type.", "7"]
    ],
    "public/app/plugins/datasource/cloudwatch/utils/datalinks.ts:5381": [
      [0, 0, 0, "Do not use any type assertions.", "0"],
      [0, 0, 0, "Do not use any type assertions.", "1"]
    ],
    "public/app/plugins/datasource/dashboard/datasource.ts:5381": [
      [0, 0, 0, "Do not use any type assertions.", "0"]
    ],
    "public/app/plugins/datasource/dashboard/runSharedRequest.ts:5381": [
      [0, 0, 0, "Do not use any type assertions.", "0"],
      [0, 0, 0, "Do not use any type assertions.", "1"]
    ],
    "public/app/plugins/datasource/elasticsearch/ElasticResponse.ts:5381": [
      [0, 0, 0, "Do not use any type assertions.", "0"],
      [0, 0, 0, "Do not use any type assertions.", "1"],
      [0, 0, 0, "Unexpected any. Specify a different type.", "2"],
      [0, 0, 0, "Unexpected any. Specify a different type.", "3"],
      [0, 0, 0, "Unexpected any. Specify a different type.", "4"],
      [0, 0, 0, "Unexpected any. Specify a different type.", "5"],
      [0, 0, 0, "Unexpected any. Specify a different type.", "6"],
      [0, 0, 0, "Unexpected any. Specify a different type.", "7"],
      [0, 0, 0, "Unexpected any. Specify a different type.", "8"],
      [0, 0, 0, "Unexpected any. Specify a different type.", "9"],
      [0, 0, 0, "Unexpected any. Specify a different type.", "10"],
      [0, 0, 0, "Unexpected any. Specify a different type.", "11"],
      [0, 0, 0, "Unexpected any. Specify a different type.", "12"],
      [0, 0, 0, "Unexpected any. Specify a different type.", "13"],
      [0, 0, 0, "Unexpected any. Specify a different type.", "14"],
      [0, 0, 0, "Unexpected any. Specify a different type.", "15"],
      [0, 0, 0, "Unexpected any. Specify a different type.", "16"],
      [0, 0, 0, "Unexpected any. Specify a different type.", "17"],
      [0, 0, 0, "Unexpected any. Specify a different type.", "18"],
      [0, 0, 0, "Unexpected any. Specify a different type.", "19"],
      [0, 0, 0, "Unexpected any. Specify a different type.", "20"],
      [0, 0, 0, "Unexpected any. Specify a different type.", "21"],
      [0, 0, 0, "Unexpected any. Specify a different type.", "22"],
      [0, 0, 0, "Unexpected any. Specify a different type.", "23"],
      [0, 0, 0, "Unexpected any. Specify a different type.", "24"],
      [0, 0, 0, "Unexpected any. Specify a different type.", "25"],
      [0, 0, 0, "Unexpected any. Specify a different type.", "26"],
      [0, 0, 0, "Unexpected any. Specify a different type.", "27"],
      [0, 0, 0, "Unexpected any. Specify a different type.", "28"],
      [0, 0, 0, "Unexpected any. Specify a different type.", "29"],
      [0, 0, 0, "Unexpected any. Specify a different type.", "30"],
      [0, 0, 0, "Unexpected any. Specify a different type.", "31"]
    ],
    "public/app/plugins/datasource/elasticsearch/LanguageProvider.ts:5381": [
      [0, 0, 0, "Unexpected any. Specify a different type.", "0"],
      [0, 0, 0, "Unexpected any. Specify a different type.", "1"],
      [0, 0, 0, "Unexpected any. Specify a different type.", "2"],
      [0, 0, 0, "Unexpected any. Specify a different type.", "3"]
    ],
    "public/app/plugins/datasource/elasticsearch/QueryBuilder.ts:5381": [
      [0, 0, 0, "Do not use any type assertions.", "0"],
      [0, 0, 0, "Unexpected any. Specify a different type.", "1"],
      [0, 0, 0, "Unexpected any. Specify a different type.", "2"],
      [0, 0, 0, "Unexpected any. Specify a different type.", "3"],
      [0, 0, 0, "Unexpected any. Specify a different type.", "4"],
      [0, 0, 0, "Unexpected any. Specify a different type.", "5"],
      [0, 0, 0, "Unexpected any. Specify a different type.", "6"],
      [0, 0, 0, "Unexpected any. Specify a different type.", "7"],
      [0, 0, 0, "Unexpected any. Specify a different type.", "8"]
    ],
    "public/app/plugins/datasource/elasticsearch/components/QueryEditor/BucketAggregationsEditor/BucketAggregationEditor.tsx:5381": [
      [0, 0, 0, "Do not use any type assertions.", "0"]
    ],
    "public/app/plugins/datasource/elasticsearch/components/QueryEditor/BucketAggregationsEditor/SettingsEditor/DateHistogramSettingsEditor.tsx:5381": [
      [0, 0, 0, "Do not use any type assertions.", "0"]
    ],
    "public/app/plugins/datasource/elasticsearch/components/QueryEditor/BucketAggregationsEditor/SettingsEditor/TermsSettingsEditor.tsx:5381": [
      [0, 0, 0, "Do not use any type assertions.", "0"]
    ],
    "public/app/plugins/datasource/elasticsearch/components/QueryEditor/BucketAggregationsEditor/aggregations.ts:5381": [
      [0, 0, 0, "Do not use any type assertions.", "0"]
    ],
    "public/app/plugins/datasource/elasticsearch/components/QueryEditor/BucketAggregationsEditor/state/reducer.ts:5381": [
      [0, 0, 0, "Do not use any type assertions.", "0"]
    ],
    "public/app/plugins/datasource/elasticsearch/components/QueryEditor/MetricAggregationsEditor/MetricEditor.tsx:5381": [
      [0, 0, 0, "Do not use any type assertions.", "0"]
    ],
    "public/app/plugins/datasource/elasticsearch/components/QueryEditor/MetricAggregationsEditor/SettingsEditor/SettingField.tsx:5381": [
      [0, 0, 0, "Do not use any type assertions.", "0"],
      [0, 0, 0, "Do not use any type assertions.", "1"]
    ],
    "public/app/plugins/datasource/elasticsearch/components/QueryEditor/MetricAggregationsEditor/aggregations.ts:5381": [
      [0, 0, 0, "Do not use any type assertions.", "0"]
    ],
    "public/app/plugins/datasource/elasticsearch/components/QueryEditor/MetricAggregationsEditor/state/reducer.ts:5381": [
      [0, 0, 0, "Do not use any type assertions.", "0"]
    ],
    "public/app/plugins/datasource/elasticsearch/datasource.ts:5381": [
      [0, 0, 0, "Unexpected any. Specify a different type.", "0"],
      [0, 0, 0, "Unexpected any. Specify a different type.", "1"],
      [0, 0, 0, "Unexpected any. Specify a different type.", "2"],
      [0, 0, 0, "Unexpected any. Specify a different type.", "3"],
      [0, 0, 0, "Unexpected any. Specify a different type.", "4"]
    ],
    "public/app/plugins/datasource/elasticsearch/hooks/useStatelessReducer.ts:5381": [
      [0, 0, 0, "Do not use any type assertions.", "0"]
    ],
    "public/app/plugins/datasource/elasticsearch/test-helpers/render.tsx:5381": [
      [0, 0, 0, "Do not use any type assertions.", "0"]
    ],
    "public/app/plugins/datasource/elasticsearch/types.ts:5381": [
      [0, 0, 0, "Do not re-export imported variable (\`./dataquery.gen\`)", "0"],
      [0, 0, 0, "Do not re-export imported variable (\`ElasticsearchQuery\`)", "1"],
      [0, 0, 0, "Do not use export all (\`export * from ...\`)", "2"]
    ],
    "public/app/plugins/datasource/grafana-pyroscope-datasource/utils.ts:5381": [
      [0, 0, 0, "Do not use any type assertions.", "0"]
    ],
    "public/app/plugins/datasource/grafana-testdata-datasource/QueryEditor.tsx:5381": [
      [0, 0, 0, "Do not use any type assertions.", "0"],
      [0, 0, 0, "Do not use any type assertions.", "1"],
      [0, 0, 0, "Do not use any type assertions.", "2"],
      [0, 0, 0, "Unexpected any. Specify a different type.", "3"],
      [0, 0, 0, "Unexpected any. Specify a different type.", "4"]
    ],
    "public/app/plugins/datasource/grafana-testdata-datasource/components/RandomWalkEditor.tsx:5381": [
      [0, 0, 0, "Do not use any type assertions.", "0"],
      [0, 0, 0, "Do not use any type assertions.", "1"],
      [0, 0, 0, "Unexpected any. Specify a different type.", "2"]
    ],
    "public/app/plugins/datasource/grafana-testdata-datasource/components/SimulationQueryEditor.tsx:5381": [
      [0, 0, 0, "Do not use any type assertions.", "0"],
      [0, 0, 0, "Unexpected any. Specify a different type.", "1"],
      [0, 0, 0, "Unexpected any. Specify a different type.", "2"]
    ],
    "public/app/plugins/datasource/grafana-testdata-datasource/components/SimulationSchemaForm.tsx:5381": [
      [0, 0, 0, "Unexpected any. Specify a different type.", "0"]
    ],
    "public/app/plugins/datasource/grafana-testdata-datasource/components/index.ts:5381": [
      [0, 0, 0, "Do not re-export imported variable (\`./RandomWalkEditor\`)", "0"],
      [0, 0, 0, "Do not re-export imported variable (\`./StreamingClientEditor\`)", "1"]
    ],
    "public/app/plugins/datasource/grafana-testdata-datasource/datasource.ts:5381": [
      [0, 0, 0, "Do not use any type assertions.", "0"],
      [0, 0, 0, "Unexpected any. Specify a different type.", "1"]
    ],
    "public/app/plugins/datasource/grafana-testdata-datasource/webpack.config.ts:5381": [
      [0, 0, 0, "Do not re-export imported variable (\`config\`)", "0"]
    ],
    "public/app/plugins/datasource/grafana/components/AnnotationQueryEditor.tsx:5381": [
      [0, 0, 0, "Do not use any type assertions.", "0"]
    ],
    "public/app/plugins/datasource/grafana/components/QueryEditor.tsx:5381": [
      [0, 0, 0, "Do not use any type assertions.", "0"],
      [0, 0, 0, "Do not use any type assertions.", "1"],
      [0, 0, 0, "Unexpected any. Specify a different type.", "2"]
    ],
    "public/app/plugins/datasource/grafana/datasource.ts:5381": [
      [0, 0, 0, "Do not use any type assertions.", "0"],
      [0, 0, 0, "Do not use any type assertions.", "1"],
      [0, 0, 0, "Do not use any type assertions.", "2"],
      [0, 0, 0, "Do not use any type assertions.", "3"],
      [0, 0, 0, "Do not use any type assertions.", "4"],
      [0, 0, 0, "Do not use any type assertions.", "5"],
      [0, 0, 0, "Do not use any type assertions.", "6"],
      [0, 0, 0, "Unexpected any. Specify a different type.", "7"],
      [0, 0, 0, "Unexpected any. Specify a different type.", "8"]
    ],
    "public/app/plugins/datasource/graphite/datasource.test.ts:5381": [
      [0, 0, 0, "Unexpected any. Specify a different type.", "0"],
      [0, 0, 0, "Unexpected any. Specify a different type.", "1"],
      [0, 0, 0, "Unexpected any. Specify a different type.", "2"]
    ],
    "public/app/plugins/datasource/graphite/datasource.ts:5381": [
      [0, 0, 0, "Do not use any type assertions.", "0"],
      [0, 0, 0, "Do not use any type assertions.", "1"],
      [0, 0, 0, "Do not use any type assertions.", "2"],
      [0, 0, 0, "Do not use any type assertions.", "3"],
      [0, 0, 0, "Unexpected any. Specify a different type.", "4"],
      [0, 0, 0, "Unexpected any. Specify a different type.", "5"],
      [0, 0, 0, "Unexpected any. Specify a different type.", "6"],
      [0, 0, 0, "Unexpected any. Specify a different type.", "7"],
      [0, 0, 0, "Unexpected any. Specify a different type.", "8"],
      [0, 0, 0, "Unexpected any. Specify a different type.", "9"],
      [0, 0, 0, "Unexpected any. Specify a different type.", "10"],
      [0, 0, 0, "Unexpected any. Specify a different type.", "11"],
      [0, 0, 0, "Unexpected any. Specify a different type.", "12"],
      [0, 0, 0, "Unexpected any. Specify a different type.", "13"],
      [0, 0, 0, "Unexpected any. Specify a different type.", "14"],
      [0, 0, 0, "Unexpected any. Specify a different type.", "15"],
      [0, 0, 0, "Unexpected any. Specify a different type.", "16"],
      [0, 0, 0, "Unexpected any. Specify a different type.", "17"],
      [0, 0, 0, "Unexpected any. Specify a different type.", "18"],
      [0, 0, 0, "Unexpected any. Specify a different type.", "19"]
    ],
    "public/app/plugins/datasource/graphite/gfunc.ts:5381": [
      [0, 0, 0, "Do not use any type assertions.", "0"],
      [0, 0, 0, "Do not use any type assertions.", "1"],
      [0, 0, 0, "Unexpected any. Specify a different type.", "2"]
    ],
    "public/app/plugins/datasource/graphite/graphite_query.ts:5381": [
      [0, 0, 0, "Do not use any type assertions.", "0"],
      [0, 0, 0, "Unexpected any. Specify a different type.", "1"],
      [0, 0, 0, "Unexpected any. Specify a different type.", "2"],
      [0, 0, 0, "Unexpected any. Specify a different type.", "3"],
      [0, 0, 0, "Unexpected any. Specify a different type.", "4"],
      [0, 0, 0, "Unexpected any. Specify a different type.", "5"],
      [0, 0, 0, "Unexpected any. Specify a different type.", "6"],
      [0, 0, 0, "Unexpected any. Specify a different type.", "7"],
      [0, 0, 0, "Unexpected any. Specify a different type.", "8"],
      [0, 0, 0, "Unexpected any. Specify a different type.", "9"],
      [0, 0, 0, "Unexpected any. Specify a different type.", "10"]
    ],
    "public/app/plugins/datasource/graphite/lexer.ts:5381": [
      [0, 0, 0, "Unexpected any. Specify a different type.", "0"],
      [0, 0, 0, "Unexpected any. Specify a different type.", "1"],
      [0, 0, 0, "Unexpected any. Specify a different type.", "2"]
    ],
    "public/app/plugins/datasource/graphite/migrations.ts:5381": [
      [0, 0, 0, "Unexpected any. Specify a different type.", "0"]
    ],
    "public/app/plugins/datasource/graphite/specs/graphite_query.test.ts:5381": [
      [0, 0, 0, "Unexpected any. Specify a different type.", "0"]
    ],
    "public/app/plugins/datasource/graphite/specs/store.test.ts:5381": [
      [0, 0, 0, "Unexpected any. Specify a different type.", "0"],
      [0, 0, 0, "Unexpected any. Specify a different type.", "1"]
    ],
    "public/app/plugins/datasource/graphite/state/context.tsx:5381": [
      [0, 0, 0, "Do not use any type assertions.", "0"],
      [0, 0, 0, "Do not use any type assertions.", "1"]
    ],
    "public/app/plugins/datasource/graphite/state/store.ts:5381": [
      [0, 0, 0, "Do not use any type assertions.", "0"],
      [0, 0, 0, "Do not use any type assertions.", "1"]
    ],
    "public/app/plugins/datasource/graphite/types.ts:5381": [
      [0, 0, 0, "Unexpected any. Specify a different type.", "0"],
      [0, 0, 0, "Unexpected any. Specify a different type.", "1"]
    ],
    "public/app/plugins/datasource/graphite/utils.ts:5381": [
      [0, 0, 0, "Unexpected any. Specify a different type.", "0"]
    ],
    "public/app/plugins/datasource/influxdb/components/editor/config/ConfigEditor.tsx:5381": [
      [0, 0, 0, "Do not use any type assertions.", "0"]
    ],
    "public/app/plugins/datasource/influxdb/datasource.ts:5381": [
      [0, 0, 0, "Do not use any type assertions.", "0"],
      [0, 0, 0, "Do not use any type assertions.", "1"],
      [0, 0, 0, "Unexpected any. Specify a different type.", "2"],
      [0, 0, 0, "Unexpected any. Specify a different type.", "3"],
      [0, 0, 0, "Unexpected any. Specify a different type.", "4"],
      [0, 0, 0, "Unexpected any. Specify a different type.", "5"],
      [0, 0, 0, "Unexpected any. Specify a different type.", "6"],
      [0, 0, 0, "Unexpected any. Specify a different type.", "7"],
      [0, 0, 0, "Unexpected any. Specify a different type.", "8"],
      [0, 0, 0, "Unexpected any. Specify a different type.", "9"],
      [0, 0, 0, "Unexpected any. Specify a different type.", "10"],
      [0, 0, 0, "Unexpected any. Specify a different type.", "11"],
      [0, 0, 0, "Unexpected any. Specify a different type.", "12"]
    ],
    "public/app/plugins/datasource/influxdb/influx_query_model.ts:5381": [
      [0, 0, 0, "Unexpected any. Specify a different type.", "0"]
    ],
    "public/app/plugins/datasource/influxdb/influx_series.ts:5381": [
      [0, 0, 0, "Unexpected any. Specify a different type.", "0"],
      [0, 0, 0, "Unexpected any. Specify a different type.", "1"],
      [0, 0, 0, "Unexpected any. Specify a different type.", "2"],
      [0, 0, 0, "Unexpected any. Specify a different type.", "3"],
      [0, 0, 0, "Unexpected any. Specify a different type.", "4"],
      [0, 0, 0, "Unexpected any. Specify a different type.", "5"],
      [0, 0, 0, "Unexpected any. Specify a different type.", "6"],
      [0, 0, 0, "Unexpected any. Specify a different type.", "7"],
      [0, 0, 0, "Unexpected any. Specify a different type.", "8"]
    ],
    "public/app/plugins/datasource/influxdb/query_part.ts:5381": [
      [0, 0, 0, "Unexpected any. Specify a different type.", "0"],
      [0, 0, 0, "Unexpected any. Specify a different type.", "1"],
      [0, 0, 0, "Unexpected any. Specify a different type.", "2"],
      [0, 0, 0, "Unexpected any. Specify a different type.", "3"],
      [0, 0, 0, "Unexpected any. Specify a different type.", "4"],
      [0, 0, 0, "Unexpected any. Specify a different type.", "5"],
      [0, 0, 0, "Unexpected any. Specify a different type.", "6"],
      [0, 0, 0, "Unexpected any. Specify a different type.", "7"],
      [0, 0, 0, "Unexpected any. Specify a different type.", "8"],
      [0, 0, 0, "Unexpected any. Specify a different type.", "9"],
      [0, 0, 0, "Unexpected any. Specify a different type.", "10"],
      [0, 0, 0, "Unexpected any. Specify a different type.", "11"],
      [0, 0, 0, "Unexpected any. Specify a different type.", "12"],
      [0, 0, 0, "Unexpected any. Specify a different type.", "13"]
    ],
    "public/app/plugins/datasource/influxdb/response_parser.ts:5381": [
      [0, 0, 0, "Unexpected any. Specify a different type.", "0"]
    ],
    "public/app/plugins/datasource/jaeger/_importedDependencies/model/transform-trace-data.tsx:5381": [
      [0, 0, 0, "Do not use any type assertions.", "0"]
    ],
    "public/app/plugins/datasource/jaeger/_importedDependencies/types/index.tsx:5381": [
      [0, 0, 0, "Do not re-export imported variable (\`./trace\`)", "0"]
    ],
    "public/app/plugins/datasource/jaeger/components/QueryEditor.tsx:5381": [
      [0, 0, 0, "\'HorizontalGroup\' import from \'@grafana/ui\' is restricted from being used by a pattern. Use Stack component instead.", "0"]
    ],
    "public/app/plugins/datasource/jaeger/datasource.ts:5381": [
      [0, 0, 0, "Do not use any type assertions.", "0"],
      [0, 0, 0, "Unexpected any. Specify a different type.", "1"]
    ],
    "public/app/plugins/datasource/loki/LanguageProvider.ts:5381": [
      [0, 0, 0, "Unexpected any. Specify a different type.", "0"]
    ],
    "public/app/plugins/datasource/loki/configuration/ConfigEditor.tsx:5381": [
      [0, 0, 0, "Unexpected any. Specify a different type.", "0"]
    ],
    "public/app/plugins/datasource/loki/datasource.ts:5381": [
      [0, 0, 0, "Unexpected any. Specify a different type.", "0"],
      [0, 0, 0, "Unexpected any. Specify a different type.", "1"]
    ],
    "public/app/plugins/datasource/loki/querybuilder/components/LokiQueryBuilder.tsx:5381": [
      [0, 0, 0, "Do not use any type assertions.", "0"]
    ],
    "public/app/plugins/datasource/loki/types.ts:5381": [
      [0, 0, 0, "Do not re-export imported variable (\`LokiQueryDirection\`)", "0"],
      [0, 0, 0, "Do not re-export imported variable (\`LokiQueryType\`)", "1"],
      [0, 0, 0, "Do not re-export imported variable (\`SupportingQueryType\`)", "2"]
    ],
    "public/app/plugins/datasource/mixed/module.ts:5381": [
      [0, 0, 0, "Do not re-export imported variable (\`Datasource\`)", "0"],
      [0, 0, 0, "Do not re-export imported variable (\`MixedDatasource\`)", "1"]
    ],
    "public/app/plugins/datasource/opentsdb/datasource.d.ts:5381": [
      [0, 0, 0, "Unexpected any. Specify a different type.", "0"]
    ],
    "public/app/plugins/datasource/opentsdb/datasource.ts:5381": [
      [0, 0, 0, "Unexpected any. Specify a different type.", "0"],
      [0, 0, 0, "Unexpected any. Specify a different type.", "1"],
      [0, 0, 0, "Unexpected any. Specify a different type.", "2"],
      [0, 0, 0, "Unexpected any. Specify a different type.", "3"],
      [0, 0, 0, "Unexpected any. Specify a different type.", "4"],
      [0, 0, 0, "Unexpected any. Specify a different type.", "5"],
      [0, 0, 0, "Unexpected any. Specify a different type.", "6"],
      [0, 0, 0, "Unexpected any. Specify a different type.", "7"],
      [0, 0, 0, "Unexpected any. Specify a different type.", "8"],
      [0, 0, 0, "Unexpected any. Specify a different type.", "9"],
      [0, 0, 0, "Unexpected any. Specify a different type.", "10"],
      [0, 0, 0, "Unexpected any. Specify a different type.", "11"],
      [0, 0, 0, "Unexpected any. Specify a different type.", "12"],
      [0, 0, 0, "Unexpected any. Specify a different type.", "13"],
      [0, 0, 0, "Unexpected any. Specify a different type.", "14"],
      [0, 0, 0, "Unexpected any. Specify a different type.", "15"],
      [0, 0, 0, "Unexpected any. Specify a different type.", "16"],
      [0, 0, 0, "Unexpected any. Specify a different type.", "17"]
    ],
    "public/app/plugins/datasource/parca/webpack.config.ts:5381": [
      [0, 0, 0, "Do not re-export imported variable (\`config\`)", "0"]
    ],
    "public/app/plugins/datasource/tempo/QueryField.tsx:5381": [
      [0, 0, 0, "\'HorizontalGroup\' import from \'@grafana/ui\' is restricted from being used by a pattern. Use Stack component instead.", "0"]
    ],
    "public/app/plugins/datasource/tempo/SearchTraceQLEditor/DurationInput.tsx:5381": [
      [0, 0, 0, "\'HorizontalGroup\' import from \'@grafana/ui\' is restricted from being used by a pattern. Use Stack component instead.", "0"]
    ],
    "public/app/plugins/datasource/tempo/SearchTraceQLEditor/SearchField.tsx:5381": [
      [0, 0, 0, "\'HorizontalGroup\' import from \'@grafana/ui\' is restricted from being used by a pattern. Use Stack component instead.", "0"]
    ],
    "public/app/plugins/datasource/tempo/SearchTraceQLEditor/TraceQLSearch.tsx:5381": [
      [0, 0, 0, "\'HorizontalGroup\' import from \'@grafana/ui\' is restricted from being used by a pattern. Use Stack component instead.", "0"]
    ],
    "public/app/plugins/datasource/tempo/ServiceGraphSection.tsx:5381": [
      [0, 0, 0, "Do not use any type assertions.", "0"]
    ],
    "public/app/plugins/datasource/tempo/_importedDependencies/components/AdHocFilter/AdHocFilterRenderer.tsx:5381": [
      [0, 0, 0, "Unexpected any. Specify a different type.", "0"]
    ],
    "public/app/plugins/datasource/tempo/_importedDependencies/datasources/prometheus/language_utils.ts:5381": [
      [0, 0, 0, "Do not use any type assertions.", "0"]
    ],
    "public/app/plugins/datasource/tempo/_importedDependencies/datasources/prometheus/types.ts:5381": [
      [0, 0, 0, "Unexpected any. Specify a different type.", "0"],
      [0, 0, 0, "Unexpected any. Specify a different type.", "1"],
      [0, 0, 0, "Unexpected any. Specify a different type.", "2"]
    ],
    "public/app/plugins/datasource/tempo/configuration/TraceQLSearchSettings.tsx:5381": [
      [0, 0, 0, "Do not use any type assertions.", "0"]
    ],
    "public/app/plugins/datasource/tempo/datasource.ts:5381": [
      [0, 0, 0, "Do not use any type assertions.", "0"],
      [0, 0, 0, "Unexpected any. Specify a different type.", "1"],
      [0, 0, 0, "Unexpected any. Specify a different type.", "2"]
    ],
    "public/app/plugins/datasource/tempo/language_provider.ts:5381": [
      [0, 0, 0, "Unexpected any. Specify a different type.", "0"]
    ],
    "public/app/plugins/datasource/tempo/resultTransformer.ts:5381": [
      [0, 0, 0, "Do not use any type assertions.", "0"],
      [0, 0, 0, "Do not use any type assertions.", "1"],
      [0, 0, 0, "Unexpected any. Specify a different type.", "2"],
      [0, 0, 0, "Unexpected any. Specify a different type.", "3"]
    ],
    "public/app/plugins/datasource/tempo/webpack.config.ts:5381": [
      [0, 0, 0, "Do not re-export imported variable (\`config\`)", "0"]
    ],
    "public/app/plugins/datasource/zipkin/QueryField.tsx:5381": [
      [0, 0, 0, "\'HorizontalGroup\' import from \'@grafana/ui\' is restricted from being used by a pattern. Use Stack component instead.", "0"],
      [0, 0, 0, "Do not use any type assertions.", "1"],
      [0, 0, 0, "Unexpected any. Specify a different type.", "2"]
    ],
    "public/app/plugins/datasource/zipkin/datasource.ts:5381": [
      [0, 0, 0, "Do not use any type assertions.", "0"]
    ],
    "public/app/plugins/datasource/zipkin/utils/transforms.ts:5381": [
      [0, 0, 0, "Unexpected any. Specify a different type.", "0"]
    ],
    "public/app/plugins/datasource/zipkin/webpack.config.ts:5381": [
      [0, 0, 0, "Do not re-export imported variable (\`config\`)", "0"]
    ],
    "public/app/plugins/panel/annolist/AnnoListPanel.tsx:5381": [
      [0, 0, 0, "Do not use any type assertions.", "0"]
    ],
    "public/app/plugins/panel/barchart/TickSpacingEditor.tsx:5381": [
      [0, 0, 0, "\'HorizontalGroup\' import from \'@grafana/ui\' is restricted from being used by a pattern. Use Stack component instead.", "0"]
    ],
    "public/app/plugins/panel/barchart/bars.ts:5381": [
      [0, 0, 0, "Do not use any type assertions.", "0"]
    ],
    "public/app/plugins/panel/barchart/quadtree.ts:5381": [
      [0, 0, 0, "Unexpected any. Specify a different type.", "0"]
    ],
    "public/app/plugins/panel/candlestick/CandlestickPanel.tsx:5381": [
      [0, 0, 0, "Do not use any type assertions.", "0"],
      [0, 0, 0, "Unexpected any. Specify a different type.", "1"]
    ],
    "public/app/plugins/panel/candlestick/types.ts:5381": [
      [0, 0, 0, "Do not re-export imported variable (\`CandleStyle\`)", "0"],
      [0, 0, 0, "Do not re-export imported variable (\`CandlestickColors\`)", "1"],
      [0, 0, 0, "Do not re-export imported variable (\`CandlestickFieldMap\`)", "2"],
      [0, 0, 0, "Do not re-export imported variable (\`ColorStrategy\`)", "3"],
      [0, 0, 0, "Do not re-export imported variable (\`FieldConfig\`)", "4"],
      [0, 0, 0, "Do not re-export imported variable (\`Options\`)", "5"],
      [0, 0, 0, "Do not re-export imported variable (\`VizDisplayMode\`)", "6"],
      [0, 0, 0, "Do not re-export imported variable (\`defaultCandlestickColors\`)", "7"]
    ],
    "public/app/plugins/panel/debug/CursorView.tsx:5381": [
      [0, 0, 0, "Do not use any type assertions.", "0"],
      [0, 0, 0, "Unexpected any. Specify a different type.", "1"]
    ],
    "public/app/plugins/panel/debug/EventBusLogger.tsx:5381": [
      [0, 0, 0, "Unexpected any. Specify a different type.", "0"],
      [0, 0, 0, "Unexpected any. Specify a different type.", "1"]
    ],
    "public/app/plugins/panel/gauge/GaugeMigrations.ts:5381": [
      [0, 0, 0, "Unexpected any. Specify a different type.", "0"]
    ],
    "public/app/plugins/panel/geomap/components/MarkersLegend.tsx:5381": [
      [0, 0, 0, "Do not use any type assertions.", "0"],
      [0, 0, 0, "Do not use any type assertions.", "1"],
      [0, 0, 0, "Unexpected any. Specify a different type.", "2"]
    ],
    "public/app/plugins/panel/geomap/editor/GeomapStyleRulesEditor.tsx:5381": [
      [0, 0, 0, "Do not use any type assertions.", "0"]
    ],
    "public/app/plugins/panel/geomap/editor/MapViewEditor.tsx:5381": [
      [0, 0, 0, "\'VerticalGroup\' import from \'@grafana/ui\' is restricted from being used by a pattern. Use Stack component instead.", "0"]
    ],
    "public/app/plugins/panel/geomap/editor/StyleEditor.tsx:5381": [
      [0, 0, 0, "\'HorizontalGroup\' import from \'@grafana/ui\' is restricted from being used by a pattern. Use Stack component instead.", "0"],
      [0, 0, 0, "Do not use any type assertions.", "1"],
      [0, 0, 0, "Do not use any type assertions.", "2"],
      [0, 0, 0, "Do not use any type assertions.", "3"],
      [0, 0, 0, "Do not use any type assertions.", "4"],
      [0, 0, 0, "Do not use any type assertions.", "5"],
      [0, 0, 0, "Do not use any type assertions.", "6"],
      [0, 0, 0, "Do not use any type assertions.", "7"],
      [0, 0, 0, "Do not use any type assertions.", "8"],
      [0, 0, 0, "Do not use any type assertions.", "9"],
      [0, 0, 0, "Do not use any type assertions.", "10"],
      [0, 0, 0, "Do not use any type assertions.", "11"],
      [0, 0, 0, "Do not use any type assertions.", "12"]
    ],
    "public/app/plugins/panel/geomap/editor/StyleRuleEditor.tsx:5381": [
      [0, 0, 0, "Do not use any type assertions.", "0"]
    ],
    "public/app/plugins/panel/geomap/layers/basemaps/esri.ts:5381": [
      [0, 0, 0, "Do not use any type assertions.", "0"]
    ],
    "public/app/plugins/panel/geomap/layers/data/geojsonDynamic.ts:5381": [
      [0, 0, 0, "Do not use any type assertions.", "0"]
    ],
    "public/app/plugins/panel/geomap/layers/data/routeLayer.tsx:5381": [
      [0, 0, 0, "Do not use any type assertions.", "0"]
    ],
    "public/app/plugins/panel/geomap/layers/registry.ts:5381": [
      [0, 0, 0, "Unexpected any. Specify a different type.", "0"],
      [0, 0, 0, "Unexpected any. Specify a different type.", "1"]
    ],
    "public/app/plugins/panel/geomap/migrations.ts:5381": [
      [0, 0, 0, "Unexpected any. Specify a different type.", "0"],
      [0, 0, 0, "Unexpected any. Specify a different type.", "1"]
    ],
    "public/app/plugins/panel/geomap/types.ts:5381": [
      [0, 0, 0, "Do not re-export imported variable (\`./panelcfg.gen\`)", "0"]
    ],
    "public/app/plugins/panel/geomap/utils/layers.ts:5381": [
      [0, 0, 0, "Unexpected any. Specify a different type.", "0"]
    ],
    "public/app/plugins/panel/geomap/utils/tooltip.ts:5381": [
      [0, 0, 0, "Do not use any type assertions.", "0"]
    ],
    "public/app/plugins/panel/heatmap/HeatmapPanel.tsx:5381": [
      [0, 0, 0, "Do not use any type assertions.", "0"],
      [0, 0, 0, "Unexpected any. Specify a different type.", "1"]
    ],
    "public/app/plugins/panel/heatmap/migrations.ts:5381": [
      [0, 0, 0, "Unexpected any. Specify a different type.", "0"]
    ],
    "public/app/plugins/panel/heatmap/palettes.ts:5381": [
      [0, 0, 0, "Do not use any type assertions.", "0"],
      [0, 0, 0, "Unexpected any. Specify a different type.", "1"]
    ],
    "public/app/plugins/panel/heatmap/types.ts:5381": [
      [0, 0, 0, "Do not use any type assertions.", "0"],
      [0, 0, 0, "Do not use export all (\`export * from ...\`)", "1"]
    ],
    "public/app/plugins/panel/heatmap/utils.ts:5381": [
      [0, 0, 0, "Do not use any type assertions.", "0"],
      [0, 0, 0, "Do not use any type assertions.", "1"],
      [0, 0, 0, "Do not use any type assertions.", "2"],
      [0, 0, 0, "Do not use any type assertions.", "3"],
      [0, 0, 0, "Do not use any type assertions.", "4"],
      [0, 0, 0, "Do not use any type assertions.", "5"],
      [0, 0, 0, "Do not use any type assertions.", "6"],
      [0, 0, 0, "Do not use any type assertions.", "7"],
      [0, 0, 0, "Do not use any type assertions.", "8"],
      [0, 0, 0, "Do not use any type assertions.", "9"],
      [0, 0, 0, "Do not use any type assertions.", "10"],
      [0, 0, 0, "Do not use any type assertions.", "11"],
      [0, 0, 0, "Do not use any type assertions.", "12"],
      [0, 0, 0, "Do not use any type assertions.", "13"],
      [0, 0, 0, "Do not use any type assertions.", "14"],
      [0, 0, 0, "Do not use any type assertions.", "15"],
      [0, 0, 0, "Do not use any type assertions.", "16"]
    ],
    "public/app/plugins/panel/live/LiveChannelEditor.tsx:5381": [
      [0, 0, 0, "Do not use any type assertions.", "0"],
      [0, 0, 0, "Do not use any type assertions.", "1"],
      [0, 0, 0, "Unexpected any. Specify a different type.", "2"]
    ],
    "public/app/plugins/panel/live/LivePanel.tsx:5381": [
      [0, 0, 0, "Do not use any type assertions.", "0"]
    ],
    "public/app/plugins/panel/logs/LogsPanel.test.tsx:5381": [
      [0, 0, 0, "* import is invalid because \'Layout,HorizontalGroup,VerticalGroup\' from \'@grafana/ui\' is restricted from being used by a pattern. Use Stack component instead.", "0"]
    ],
    "public/app/plugins/panel/logs/types.ts:5381": [
      [0, 0, 0, "Do not re-export imported variable (\`./panelcfg.gen\`)", "0"]
    ],
    "public/app/plugins/panel/nodeGraph/Edge.tsx:5381": [
      [0, 0, 0, "Do not use any type assertions.", "0"]
    ],
    "public/app/plugins/panel/nodeGraph/NodeGraph.tsx:5381": [
      [0, 0, 0, "Do not use any type assertions.", "0"],
      [0, 0, 0, "Do not use any type assertions.", "1"],
      [0, 0, 0, "Do not use any type assertions.", "2"],
      [0, 0, 0, "Do not use any type assertions.", "3"]
    ],
    "public/app/plugins/panel/nodeGraph/ViewControls.tsx:5381": [
      [0, 0, 0, "\'HorizontalGroup\' import from \'@grafana/ui\' is restricted from being used by a pattern. Use Stack component instead.", "0"],
      [0, 0, 0, "\'VerticalGroup\' import from \'@grafana/ui\' is restricted from being used by a pattern. Use Stack component instead.", "1"],
      [0, 0, 0, "Unexpected any. Specify a different type.", "2"]
    ],
    "public/app/plugins/panel/nodeGraph/index.ts:5381": [
      [0, 0, 0, "Do not re-export imported variable (\`./NodeGraph\`)", "0"]
    ],
    "public/app/plugins/panel/nodeGraph/layout.ts:5381": [
      [0, 0, 0, "Do not use any type assertions.", "0"]
    ],
    "public/app/plugins/panel/nodeGraph/types.ts:5381": [
      [0, 0, 0, "Do not re-export imported variable (\`./panelcfg.gen\`)", "0"]
    ],
    "public/app/plugins/panel/piechart/migrations.ts:5381": [
      [0, 0, 0, "Unexpected any. Specify a different type.", "0"],
      [0, 0, 0, "Unexpected any. Specify a different type.", "1"]
    ],
    "public/app/plugins/panel/stat/StatMigrations.ts:5381": [
      [0, 0, 0, "Unexpected any. Specify a different type.", "0"]
    ],
    "public/app/plugins/panel/state-timeline/migrations.ts:5381": [
      [0, 0, 0, "Unexpected any. Specify a different type.", "0"],
      [0, 0, 0, "Unexpected any. Specify a different type.", "1"]
    ],
    "public/app/plugins/panel/table/cells/SparklineCellOptionsEditor.tsx:5381": [
      [0, 0, 0, "\'VerticalGroup\' import from \'@grafana/ui\' is restricted from being used by a pattern. Use Stack component instead.", "0"]
    ],
    "public/app/plugins/panel/table/migrations.ts:5381": [
      [0, 0, 0, "Unexpected any. Specify a different type.", "0"],
      [0, 0, 0, "Unexpected any. Specify a different type.", "1"],
      [0, 0, 0, "Unexpected any. Specify a different type.", "2"],
      [0, 0, 0, "Unexpected any. Specify a different type.", "3"]
    ],
    "public/app/plugins/panel/table/table-new/cells/SparklineCellOptionsEditor.tsx:5381": [
      [0, 0, 0, "\'VerticalGroup\' import from \'@grafana/ui\' is restricted from being used by a pattern. Use Stack component instead.", "0"]
    ],
    "public/app/plugins/panel/table/table-new/migrations.ts:5381": [
      [0, 0, 0, "Unexpected any. Specify a different type.", "0"],
      [0, 0, 0, "Unexpected any. Specify a different type.", "1"],
      [0, 0, 0, "Unexpected any. Specify a different type.", "2"],
      [0, 0, 0, "Unexpected any. Specify a different type.", "3"]
    ],
    "public/app/plugins/panel/text/textPanelMigrationHandler.ts:5381": [
      [0, 0, 0, "Unexpected any. Specify a different type.", "0"]
    ],
    "public/app/plugins/panel/timeseries/InsertNullsEditor.tsx:5381": [
      [0, 0, 0, "\'HorizontalGroup\' import from \'@grafana/ui\' is restricted from being used by a pattern. Use Stack component instead.", "0"]
    ],
    "public/app/plugins/panel/timeseries/LineStyleEditor.tsx:5381": [
      [0, 0, 0, "\'HorizontalGroup\' import from \'@grafana/ui\' is restricted from being used by a pattern. Use Stack component instead.", "0"]
    ],
    "public/app/plugins/panel/timeseries/SpanNullsEditor.tsx:5381": [
      [0, 0, 0, "\'HorizontalGroup\' import from \'@grafana/ui\' is restricted from being used by a pattern. Use Stack component instead.", "0"]
    ],
    "public/app/plugins/panel/timeseries/migrations.ts:5381": [
      [0, 0, 0, "Do not use any type assertions.", "0"],
      [0, 0, 0, "Do not use any type assertions.", "1"],
      [0, 0, 0, "Do not use any type assertions.", "2"],
      [0, 0, 0, "Do not use any type assertions.", "3"],
      [0, 0, 0, "Unexpected any. Specify a different type.", "4"],
      [0, 0, 0, "Unexpected any. Specify a different type.", "5"],
      [0, 0, 0, "Unexpected any. Specify a different type.", "6"],
      [0, 0, 0, "Unexpected any. Specify a different type.", "7"],
      [0, 0, 0, "Unexpected any. Specify a different type.", "8"],
      [0, 0, 0, "Unexpected any. Specify a different type.", "9"]
    ],
    "public/app/plugins/panel/timeseries/plugins/AnnotationsPlugin2.tsx:5381": [
      [0, 0, 0, "Unexpected any. Specify a different type.", "0"]
    ],
    "public/app/plugins/panel/timeseries/plugins/annotations2/AnnotationEditor2.tsx:5381": [
      [0, 0, 0, "Unexpected any. Specify a different type.", "0"]
    ],
    "public/app/plugins/panel/timeseries/plugins/annotations2/AnnotationMarker2.tsx:5381": [
      [0, 0, 0, "Unexpected any. Specify a different type.", "0"]
    ],
    "public/app/plugins/panel/timeseries/plugins/annotations2/AnnotationTooltip2.tsx:5381": [
      [0, 0, 0, "\'HorizontalGroup\' import from \'@grafana/ui\' is restricted from being used by a pattern. Use Stack component instead.", "0"],
      [0, 0, 0, "Unexpected any. Specify a different type.", "1"]
    ],
    "public/app/plugins/panel/xychart/SeriesEditor.tsx:5381": [
      [0, 0, 0, "Do not use any type assertions.", "0"],
      [0, 0, 0, "Do not use any type assertions.", "1"],
      [0, 0, 0, "Do not use any type assertions.", "2"],
      [0, 0, 0, "Do not use any type assertions.", "3"]
    ],
    "public/app/plugins/panel/xychart/migrations.ts:5381": [
      [0, 0, 0, "Do not use any type assertions.", "0"]
    ],
    "public/app/plugins/panel/xychart/scatter.ts:5381": [
      [0, 0, 0, "Do not use any type assertions.", "0"],
      [0, 0, 0, "Do not use any type assertions.", "1"],
      [0, 0, 0, "Do not use any type assertions.", "2"],
      [0, 0, 0, "Do not use any type assertions.", "3"],
      [0, 0, 0, "Do not use any type assertions.", "4"],
      [0, 0, 0, "Do not use any type assertions.", "5"],
      [0, 0, 0, "Do not use any type assertions.", "6"],
      [0, 0, 0, "Do not use any type assertions.", "7"],
      [0, 0, 0, "Do not use any type assertions.", "8"],
      [0, 0, 0, "Do not use any type assertions.", "9"],
      [0, 0, 0, "Do not use any type assertions.", "10"],
      [0, 0, 0, "Do not use any type assertions.", "11"],
      [0, 0, 0, "Do not use any type assertions.", "12"],
      [0, 0, 0, "Do not use any type assertions.", "13"],
      [0, 0, 0, "Unexpected any. Specify a different type.", "14"],
      [0, 0, 0, "Unexpected any. Specify a different type.", "15"],
      [0, 0, 0, "Unexpected any. Specify a different type.", "16"],
      [0, 0, 0, "Unexpected any. Specify a different type.", "17"]
    ],
    "public/app/routes/RoutesWrapper.tsx:5381": [
      [0, 0, 0, "No untranslated strings in text props. Wrap text with <Trans /> or use t()", "0"]
    ],
    "public/app/store/configureStore.ts:5381": [
      [0, 0, 0, "Unexpected any. Specify a different type.", "0"]
    ],
    "public/app/store/store.ts:5381": [
      [0, 0, 0, "Do not use any type assertions.", "0"],
      [0, 0, 0, "Unexpected any. Specify a different type.", "1"]
    ],
    "public/app/types/acl.ts:5381": [
      [0, 0, 0, "Do not re-export imported variable (\`OrgRole\`)", "0"]
    ],
    "public/app/types/alerting.ts:5381": [
      [0, 0, 0, "Unexpected any. Specify a different type.", "0"],
      [0, 0, 0, "Unexpected any. Specify a different type.", "1"],
      [0, 0, 0, "Unexpected any. Specify a different type.", "2"],
      [0, 0, 0, "Unexpected any. Specify a different type.", "3"],
      [0, 0, 0, "Unexpected any. Specify a different type.", "4"]
    ],
    "public/app/types/dashboard.ts:5381": [
      [0, 0, 0, "Unexpected any. Specify a different type.", "0"]
    ],
    "public/app/types/events.ts:5381": [
      [0, 0, 0, "Unexpected any. Specify a different type.", "0"],
      [0, 0, 0, "Unexpected any. Specify a different type.", "1"],
      [0, 0, 0, "Unexpected any. Specify a different type.", "2"],
      [0, 0, 0, "Unexpected any. Specify a different type.", "3"],
      [0, 0, 0, "Unexpected any. Specify a different type.", "4"],
      [0, 0, 0, "Unexpected any. Specify a different type.", "5"],
      [0, 0, 0, "Unexpected any. Specify a different type.", "6"],
      [0, 0, 0, "Unexpected any. Specify a different type.", "7"],
      [0, 0, 0, "Unexpected any. Specify a different type.", "8"]
    ],
    "public/app/types/index.ts:5381": [
      [0, 0, 0, "Do not re-export imported variable (\`CoreEvents\`)", "0"],
      [0, 0, 0, "Do not use export all (\`export * from ...\`)", "1"],
      [0, 0, 0, "Do not use export all (\`export * from ...\`)", "2"],
      [0, 0, 0, "Do not use export all (\`export * from ...\`)", "3"],
      [0, 0, 0, "Do not use export all (\`export * from ...\`)", "4"],
      [0, 0, 0, "Do not use export all (\`export * from ...\`)", "5"],
      [0, 0, 0, "Do not use export all (\`export * from ...\`)", "6"],
      [0, 0, 0, "Do not use export all (\`export * from ...\`)", "7"],
      [0, 0, 0, "Do not use export all (\`export * from ...\`)", "8"],
      [0, 0, 0, "Do not use export all (\`export * from ...\`)", "9"],
      [0, 0, 0, "Do not use export all (\`export * from ...\`)", "10"],
      [0, 0, 0, "Do not use export all (\`export * from ...\`)", "11"],
      [0, 0, 0, "Do not use export all (\`export * from ...\`)", "12"],
      [0, 0, 0, "Do not use export all (\`export * from ...\`)", "13"],
      [0, 0, 0, "Do not use export all (\`export * from ...\`)", "14"],
      [0, 0, 0, "Do not use export all (\`export * from ...\`)", "15"],
      [0, 0, 0, "Do not use export all (\`export * from ...\`)", "16"],
      [0, 0, 0, "Do not use export all (\`export * from ...\`)", "17"],
      [0, 0, 0, "Do not use export all (\`export * from ...\`)", "18"],
      [0, 0, 0, "Do not use export all (\`export * from ...\`)", "19"],
      [0, 0, 0, "Do not use export all (\`export * from ...\`)", "20"]
    ],
    "public/app/types/jquery/jquery.d.ts:5381": [
      [0, 0, 0, "Unexpected any. Specify a different type.", "0"],
      [0, 0, 0, "Unexpected any. Specify a different type.", "1"],
      [0, 0, 0, "Unexpected any. Specify a different type.", "2"],
      [0, 0, 0, "Unexpected any. Specify a different type.", "3"],
      [0, 0, 0, "Unexpected any. Specify a different type.", "4"],
      [0, 0, 0, "Unexpected any. Specify a different type.", "5"],
      [0, 0, 0, "Unexpected any. Specify a different type.", "6"],
      [0, 0, 0, "Unexpected any. Specify a different type.", "7"]
    ],
    "public/app/types/store.ts:5381": [
      [0, 0, 0, "Do not use any type assertions.", "0"],
      [0, 0, 0, "Unexpected any. Specify a different type.", "1"]
    ],
    "public/app/types/unified-alerting-dto.ts:5381": [
      [0, 0, 0, "Do not use any type assertions.", "0"]
    ],
    "public/swagger/SwaggerPage.tsx:5381": [
      [0, 0, 0, "No untranslated strings. Wrap text with <Trans />", "0"],
      [0, 0, 0, "No untranslated strings. Wrap text with <Trans />", "1"],
      [0, 0, 0, "Unexpected any. Specify a different type.", "2"]
    ],
    "public/swagger/index.tsx:5381": [
      [0, 0, 0, "Do not use any type assertions.", "0"],
      [0, 0, 0, "Do not use any type assertions.", "1"]
    ],
    "public/swagger/plugins.tsx:5381": [
      [0, 0, 0, "Unexpected any. Specify a different type.", "0"],
      [0, 0, 0, "Unexpected any. Specify a different type.", "1"]
    ],
    "public/test/core/redux/reduxTester.ts:5381": [
      [0, 0, 0, "Unexpected any. Specify a different type.", "0"],
      [0, 0, 0, "Unexpected any. Specify a different type.", "1"],
      [0, 0, 0, "Unexpected any. Specify a different type.", "2"],
      [0, 0, 0, "Unexpected any. Specify a different type.", "3"]
    ],
    "public/test/core/thunk/thunkTester.ts:5381": [
      [0, 0, 0, "Unexpected any. Specify a different type.", "0"],
      [0, 0, 0, "Unexpected any. Specify a different type.", "1"],
      [0, 0, 0, "Unexpected any. Specify a different type.", "2"],
      [0, 0, 0, "Unexpected any. Specify a different type.", "3"],
      [0, 0, 0, "Unexpected any. Specify a different type.", "4"],
      [0, 0, 0, "Unexpected any. Specify a different type.", "5"]
    ],
    "public/test/global-jquery-shim.ts:5381": [
      [0, 0, 0, "Unexpected any. Specify a different type.", "0"]
    ],
    "public/test/helpers/getDashboardModel.ts:5381": [
      [0, 0, 0, "Unexpected any. Specify a different type.", "0"]
    ],
    "public/test/helpers/initTemplateSrv.ts:5381": [
      [0, 0, 0, "Unexpected any. Specify a different type.", "0"]
    ],
    "public/test/jest-setup.ts:5381": [
      [0, 0, 0, "Unexpected any. Specify a different type.", "0"]
    ],
    "public/test/specs/helpers.ts:5381": [
      [0, 0, 0, "Unexpected any. Specify a different type.", "0"],
      [0, 0, 0, "Unexpected any. Specify a different type.", "1"],
      [0, 0, 0, "Unexpected any. Specify a different type.", "2"],
      [0, 0, 0, "Unexpected any. Specify a different type.", "3"],
      [0, 0, 0, "Unexpected any. Specify a different type.", "4"]
    ]
  }`
};

exports[`no undocumented stories`] = {
  value: `{
    "packages/grafana-ui/src/components/ButtonCascader/ButtonCascader.story.tsx:5381": [
      [0, 0, 0, "No undocumented stories are allowed, please add an .mdx file with some documentation", "5381"]
    ],
    "packages/grafana-ui/src/components/DateTimePickers/RelativeTimeRangePicker/RelativeTimeRangePicker.story.tsx:5381": [
      [0, 0, 0, "No undocumented stories are allowed, please add an .mdx file with some documentation", "5381"]
    ],
    "packages/grafana-ui/src/components/DateTimePickers/TimeOfDayPicker.story.tsx:5381": [
      [0, 0, 0, "No undocumented stories are allowed, please add an .mdx file with some documentation", "5381"]
    ],
    "packages/grafana-ui/src/components/DateTimePickers/TimeRangePicker.story.tsx:5381": [
      [0, 0, 0, "No undocumented stories are allowed, please add an .mdx file with some documentation", "5381"]
    ],
    "packages/grafana-ui/src/components/DateTimePickers/TimeZonePicker.story.tsx:5381": [
      [0, 0, 0, "No undocumented stories are allowed, please add an .mdx file with some documentation", "5381"]
    ],
    "packages/grafana-ui/src/components/DateTimePickers/WeekStartPicker.story.tsx:5381": [
      [0, 0, 0, "No undocumented stories are allowed, please add an .mdx file with some documentation", "5381"]
    ],
    "packages/grafana-ui/src/components/PageLayout/PageToolbar.story.tsx:5381": [
      [0, 0, 0, "No undocumented stories are allowed, please add an .mdx file with some documentation", "5381"]
    ],
    "packages/grafana-ui/src/components/QueryField/QueryField.story.tsx:5381": [
      [0, 0, 0, "No undocumented stories are allowed, please add an .mdx file with some documentation", "5381"]
    ],
    "packages/grafana-ui/src/components/SecretTextArea/SecretTextArea.story.tsx:5381": [
      [0, 0, 0, "No undocumented stories are allowed, please add an .mdx file with some documentation", "5381"]
    ],
    "packages/grafana-ui/src/components/Segment/Segment.story.tsx:5381": [
      [0, 0, 0, "No undocumented stories are allowed, please add an .mdx file with some documentation", "5381"]
    ],
    "packages/grafana-ui/src/components/Segment/SegmentAsync.story.tsx:5381": [
      [0, 0, 0, "No undocumented stories are allowed, please add an .mdx file with some documentation", "5381"]
    ],
    "packages/grafana-ui/src/components/Segment/SegmentInput.story.tsx:5381": [
      [0, 0, 0, "No undocumented stories are allowed, please add an .mdx file with some documentation", "5381"]
    ],
    "packages/grafana-ui/src/components/Slider/RangeSlider.story.tsx:5381": [
      [0, 0, 0, "No undocumented stories are allowed, please add an .mdx file with some documentation", "5381"]
    ],
    "packages/grafana-ui/src/components/Slider/Slider.story.tsx:5381": [
      [0, 0, 0, "No undocumented stories are allowed, please add an .mdx file with some documentation", "5381"]
    ],
    "packages/grafana-ui/src/components/StatsPicker/StatsPicker.story.tsx:5381": [
      [0, 0, 0, "No undocumented stories are allowed, please add an .mdx file with some documentation", "5381"]
    ],
    "packages/grafana-ui/src/components/ThemeDemos/ThemeDemo.story.tsx:5381": [
      [0, 0, 0, "No undocumented stories are allowed, please add an .mdx file with some documentation", "5381"]
    ],
    "packages/grafana-ui/src/components/UnitPicker/UnitPicker.story.tsx:5381": [
      [0, 0, 0, "No undocumented stories are allowed, please add an .mdx file with some documentation", "5381"]
    ],
    "packages/grafana-ui/src/components/VizLayout/VizLayout.story.tsx:5381": [
      [0, 0, 0, "No undocumented stories are allowed, please add an .mdx file with some documentation", "5381"]
    ],
    "packages/grafana-ui/src/components/VizLegend/VizLegend.story.tsx:5381": [
      [0, 0, 0, "No undocumented stories are allowed, please add an .mdx file with some documentation", "5381"]
    ],
    "packages/grafana-ui/src/components/VizTooltip/SeriesTable.story.tsx:5381": [
      [0, 0, 0, "No undocumented stories are allowed, please add an .mdx file with some documentation", "5381"]
    ]
  }`
};

exports[`no gf-form usage`] = {
  value: `{
    "packages/grafana-prometheus/src/components/PromExploreExtraField.tsx:5381": [
      [0, 0, 0, "gf-form usage has been deprecated. Use a component from @grafana/ui or custom CSS instead.", "5381"],
      [0, 0, 0, "gf-form usage has been deprecated. Use a component from @grafana/ui or custom CSS instead.", "5381"],
      [0, 0, 0, "gf-form usage has been deprecated. Use a component from @grafana/ui or custom CSS instead.", "5381"],
      [0, 0, 0, "gf-form usage has been deprecated. Use a component from @grafana/ui or custom CSS instead.", "5381"]
    ],
    "packages/grafana-prometheus/src/components/PromQueryField.tsx:5381": [
      [0, 0, 0, "gf-form usage has been deprecated. Use a component from @grafana/ui or custom CSS instead.", "5381"],
      [0, 0, 0, "gf-form usage has been deprecated. Use a component from @grafana/ui or custom CSS instead.", "5381"],
      [0, 0, 0, "gf-form usage has been deprecated. Use a component from @grafana/ui or custom CSS instead.", "5381"],
      [0, 0, 0, "gf-form usage has been deprecated. Use a component from @grafana/ui or custom CSS instead.", "5381"]
    ],
    "packages/grafana-prometheus/src/configuration/AlertingSettingsOverhaul.tsx:5381": [
      [0, 0, 0, "gf-form usage has been deprecated. Use a component from @grafana/ui or custom CSS instead.", "5381"],
      [0, 0, 0, "gf-form usage has been deprecated. Use a component from @grafana/ui or custom CSS instead.", "5381"],
      [0, 0, 0, "gf-form usage has been deprecated. Use a component from @grafana/ui or custom CSS instead.", "5381"]
    ],
    "packages/grafana-prometheus/src/configuration/ExemplarSetting.tsx:5381": [
      [0, 0, 0, "gf-form usage has been deprecated. Use a component from @grafana/ui or custom CSS instead.", "5381"]
    ],
    "packages/grafana-prometheus/src/configuration/PromSettings.tsx:5381": [
      [0, 0, 0, "gf-form usage has been deprecated. Use a component from @grafana/ui or custom CSS instead.", "5381"],
      [0, 0, 0, "gf-form usage has been deprecated. Use a component from @grafana/ui or custom CSS instead.", "5381"],
      [0, 0, 0, "gf-form usage has been deprecated. Use a component from @grafana/ui or custom CSS instead.", "5381"],
      [0, 0, 0, "gf-form usage has been deprecated. Use a component from @grafana/ui or custom CSS instead.", "5381"],
      [0, 0, 0, "gf-form usage has been deprecated. Use a component from @grafana/ui or custom CSS instead.", "5381"],
      [0, 0, 0, "gf-form usage has been deprecated. Use a component from @grafana/ui or custom CSS instead.", "5381"],
      [0, 0, 0, "gf-form usage has been deprecated. Use a component from @grafana/ui or custom CSS instead.", "5381"],
      [0, 0, 0, "gf-form usage has been deprecated. Use a component from @grafana/ui or custom CSS instead.", "5381"],
      [0, 0, 0, "gf-form usage has been deprecated. Use a component from @grafana/ui or custom CSS instead.", "5381"],
      [0, 0, 0, "gf-form usage has been deprecated. Use a component from @grafana/ui or custom CSS instead.", "5381"],
      [0, 0, 0, "gf-form usage has been deprecated. Use a component from @grafana/ui or custom CSS instead.", "5381"],
      [0, 0, 0, "gf-form usage has been deprecated. Use a component from @grafana/ui or custom CSS instead.", "5381"],
      [0, 0, 0, "gf-form usage has been deprecated. Use a component from @grafana/ui or custom CSS instead.", "5381"],
      [0, 0, 0, "gf-form usage has been deprecated. Use a component from @grafana/ui or custom CSS instead.", "5381"],
      [0, 0, 0, "gf-form usage has been deprecated. Use a component from @grafana/ui or custom CSS instead.", "5381"],
      [0, 0, 0, "gf-form usage has been deprecated. Use a component from @grafana/ui or custom CSS instead.", "5381"],
      [0, 0, 0, "gf-form usage has been deprecated. Use a component from @grafana/ui or custom CSS instead.", "5381"],
      [0, 0, 0, "gf-form usage has been deprecated. Use a component from @grafana/ui or custom CSS instead.", "5381"],
      [0, 0, 0, "gf-form usage has been deprecated. Use a component from @grafana/ui or custom CSS instead.", "5381"],
      [0, 0, 0, "gf-form usage has been deprecated. Use a component from @grafana/ui or custom CSS instead.", "5381"],
      [0, 0, 0, "gf-form usage has been deprecated. Use a component from @grafana/ui or custom CSS instead.", "5381"],
      [0, 0, 0, "gf-form usage has been deprecated. Use a component from @grafana/ui or custom CSS instead.", "5381"],
      [0, 0, 0, "gf-form usage has been deprecated. Use a component from @grafana/ui or custom CSS instead.", "5381"],
      [0, 0, 0, "gf-form usage has been deprecated. Use a component from @grafana/ui or custom CSS instead.", "5381"],
      [0, 0, 0, "gf-form usage has been deprecated. Use a component from @grafana/ui or custom CSS instead.", "5381"],
      [0, 0, 0, "gf-form usage has been deprecated. Use a component from @grafana/ui or custom CSS instead.", "5381"],
      [0, 0, 0, "gf-form usage has been deprecated. Use a component from @grafana/ui or custom CSS instead.", "5381"]
    ],
    "packages/grafana-prometheus/src/querybuilder/components/PromQueryCodeEditor.tsx:5381": [
      [0, 0, 0, "gf-form usage has been deprecated. Use a component from @grafana/ui or custom CSS instead.", "5381"]
    ],
    "packages/grafana-ui/src/components/DataSourceSettings/AlertingSettings.tsx:5381": [
      [0, 0, 0, "gf-form usage has been deprecated. Use a component from @grafana/ui or custom CSS instead.", "5381"],
      [0, 0, 0, "gf-form usage has been deprecated. Use a component from @grafana/ui or custom CSS instead.", "5381"],
      [0, 0, 0, "gf-form usage has been deprecated. Use a component from @grafana/ui or custom CSS instead.", "5381"]
    ],
    "packages/grafana-ui/src/components/DataSourceSettings/CustomHeadersSettings.tsx:5381": [
      [0, 0, 0, "gf-form usage has been deprecated. Use a component from @grafana/ui or custom CSS instead.", "5381"],
      [0, 0, 0, "gf-form usage has been deprecated. Use a component from @grafana/ui or custom CSS instead.", "5381"],
      [0, 0, 0, "gf-form usage has been deprecated. Use a component from @grafana/ui or custom CSS instead.", "5381"]
    ],
    "packages/grafana-ui/src/components/DataSourceSettings/SecureSocksProxySettings.tsx:5381": [
      [0, 0, 0, "gf-form usage has been deprecated. Use a component from @grafana/ui or custom CSS instead.", "5381"],
      [0, 0, 0, "gf-form usage has been deprecated. Use a component from @grafana/ui or custom CSS instead.", "5381"],
      [0, 0, 0, "gf-form usage has been deprecated. Use a component from @grafana/ui or custom CSS instead.", "5381"]
    ],
    "packages/grafana-ui/src/components/DataSourceSettings/TLSAuthSettings.tsx:5381": [
      [0, 0, 0, "gf-form usage has been deprecated. Use a component from @grafana/ui or custom CSS instead.", "5381"],
      [0, 0, 0, "gf-form usage has been deprecated. Use a component from @grafana/ui or custom CSS instead.", "5381"],
      [0, 0, 0, "gf-form usage has been deprecated. Use a component from @grafana/ui or custom CSS instead.", "5381"]
    ],
    "packages/grafana-ui/src/components/FormField/FormField.tsx:5381": [
      [0, 0, 0, "gf-form usage has been deprecated. Use a component from @grafana/ui or custom CSS instead.", "5381"]
    ],
    "packages/grafana-ui/src/components/FormLabel/FormLabel.tsx:5381": [
      [0, 0, 0, "gf-form usage has been deprecated. Use a component from @grafana/ui or custom CSS instead.", "5381"],
      [0, 0, 0, "gf-form usage has been deprecated. Use a component from @grafana/ui or custom CSS instead.", "5381"],
      [0, 0, 0, "gf-form usage has been deprecated. Use a component from @grafana/ui or custom CSS instead.", "5381"]
    ],
    "packages/grafana-ui/src/components/Forms/Legacy/Input/Input.tsx:5381": [
      [0, 0, 0, "gf-form usage has been deprecated. Use a component from @grafana/ui or custom CSS instead.", "5381"]
    ],
    "packages/grafana-ui/src/components/Forms/Legacy/Select/NoOptionsMessage.tsx:5381": [
      [0, 0, 0, "gf-form usage has been deprecated. Use a component from @grafana/ui or custom CSS instead.", "5381"],
      [0, 0, 0, "gf-form usage has been deprecated. Use a component from @grafana/ui or custom CSS instead.", "5381"]
    ],
    "packages/grafana-ui/src/components/Forms/Legacy/Select/Select.tsx:5381": [
      [0, 0, 0, "gf-form usage has been deprecated. Use a component from @grafana/ui or custom CSS instead.", "5381"],
      [0, 0, 0, "gf-form usage has been deprecated. Use a component from @grafana/ui or custom CSS instead.", "5381"],
      [0, 0, 0, "gf-form usage has been deprecated. Use a component from @grafana/ui or custom CSS instead.", "5381"],
      [0, 0, 0, "gf-form usage has been deprecated. Use a component from @grafana/ui or custom CSS instead.", "5381"],
      [0, 0, 0, "gf-form usage has been deprecated. Use a component from @grafana/ui or custom CSS instead.", "5381"],
      [0, 0, 0, "gf-form usage has been deprecated. Use a component from @grafana/ui or custom CSS instead.", "5381"]
    ],
    "packages/grafana-ui/src/components/Forms/Legacy/Select/SelectOption.tsx:5381": [
      [0, 0, 0, "gf-form usage has been deprecated. Use a component from @grafana/ui or custom CSS instead.", "5381"],
      [0, 0, 0, "gf-form usage has been deprecated. Use a component from @grafana/ui or custom CSS instead.", "5381"],
      [0, 0, 0, "gf-form usage has been deprecated. Use a component from @grafana/ui or custom CSS instead.", "5381"],
      [0, 0, 0, "gf-form usage has been deprecated. Use a component from @grafana/ui or custom CSS instead.", "5381"]
    ],
    "packages/grafana-ui/src/components/Forms/Legacy/Switch/Switch.tsx:5381": [
      [0, 0, 0, "gf-form usage has been deprecated. Use a component from @grafana/ui or custom CSS instead.", "5381"],
      [0, 0, 0, "gf-form usage has been deprecated. Use a component from @grafana/ui or custom CSS instead.", "5381"],
      [0, 0, 0, "gf-form usage has been deprecated. Use a component from @grafana/ui or custom CSS instead.", "5381"]
    ],
    "packages/grafana-ui/src/components/SecretFormField/SecretFormField.tsx:5381": [
      [0, 0, 0, "gf-form usage has been deprecated. Use a component from @grafana/ui or custom CSS instead.", "5381"],
      [0, 0, 0, "gf-form usage has been deprecated. Use a component from @grafana/ui or custom CSS instead.", "5381"]
    ],
    "packages/grafana-ui/src/components/Segment/Segment.story.tsx:5381": [
      [0, 0, 0, "gf-form usage has been deprecated. Use a component from @grafana/ui or custom CSS instead.", "5381"],
      [0, 0, 0, "gf-form usage has been deprecated. Use a component from @grafana/ui or custom CSS instead.", "5381"]
    ],
    "packages/grafana-ui/src/components/Segment/SegmentAsync.story.tsx:5381": [
      [0, 0, 0, "gf-form usage has been deprecated. Use a component from @grafana/ui or custom CSS instead.", "5381"],
      [0, 0, 0, "gf-form usage has been deprecated. Use a component from @grafana/ui or custom CSS instead.", "5381"]
    ],
    "packages/grafana-ui/src/components/Segment/SegmentInput.story.tsx:5381": [
      [0, 0, 0, "gf-form usage has been deprecated. Use a component from @grafana/ui or custom CSS instead.", "5381"]
    ],
    "packages/grafana-ui/src/components/Segment/SegmentInput.tsx:5381": [
      [0, 0, 0, "gf-form usage has been deprecated. Use a component from @grafana/ui or custom CSS instead.", "5381"],
      [0, 0, 0, "gf-form usage has been deprecated. Use a component from @grafana/ui or custom CSS instead.", "5381"]
    ],
    "public/app/core/components/AccessControl/PermissionList.tsx:5381": [
      [0, 0, 0, "gf-form usage has been deprecated. Use a component from @grafana/ui or custom CSS instead.", "5381"]
    ],
    "public/app/features/admin/UserLdapSyncInfo.tsx:5381": [
      [0, 0, 0, "gf-form usage has been deprecated. Use a component from @grafana/ui or custom CSS instead.", "5381"],
      [0, 0, 0, "gf-form usage has been deprecated. Use a component from @grafana/ui or custom CSS instead.", "5381"],
      [0, 0, 0, "gf-form usage has been deprecated. Use a component from @grafana/ui or custom CSS instead.", "5381"]
    ],
    "public/app/features/annotations/partials/event_editor.html:5381": [
      [0, 0, 0, "gf-form usage has been deprecated. Use a component from @grafana/ui or custom CSS instead.", "5381"],
      [0, 0, 0, "gf-form usage has been deprecated. Use a component from @grafana/ui or custom CSS instead.", "5381"],
      [0, 0, 0, "gf-form usage has been deprecated. Use a component from @grafana/ui or custom CSS instead.", "5381"],
      [0, 0, 0, "gf-form usage has been deprecated. Use a component from @grafana/ui or custom CSS instead.", "5381"],
      [0, 0, 0, "gf-form usage has been deprecated. Use a component from @grafana/ui or custom CSS instead.", "5381"],
      [0, 0, 0, "gf-form usage has been deprecated. Use a component from @grafana/ui or custom CSS instead.", "5381"],
      [0, 0, 0, "gf-form usage has been deprecated. Use a component from @grafana/ui or custom CSS instead.", "5381"]
    ],
    "public/app/features/dashboard-scene/sharing/ShareLinkTab.tsx:5381": [
      [0, 0, 0, "gf-form usage has been deprecated. Use a component from @grafana/ui or custom CSS instead.", "5381"]
    ],
    "public/app/features/dashboard/components/SubMenu/AnnotationPicker.tsx:5381": [
      [0, 0, 0, "gf-form usage has been deprecated. Use a component from @grafana/ui or custom CSS instead.", "5381"],
      [0, 0, 0, "gf-form usage has been deprecated. Use a component from @grafana/ui or custom CSS instead.", "5381"]
    ],
    "public/app/features/dashboard/components/SubMenu/SubMenuItems.tsx:5381": [
      [0, 0, 0, "gf-form usage has been deprecated. Use a component from @grafana/ui or custom CSS instead.", "5381"]
    ],
    "public/app/features/datasources/components/BasicSettings.tsx:5381": [
      [0, 0, 0, "gf-form usage has been deprecated. Use a component from @grafana/ui or custom CSS instead.", "5381"],
      [0, 0, 0, "gf-form usage has been deprecated. Use a component from @grafana/ui or custom CSS instead.", "5381"],
      [0, 0, 0, "gf-form usage has been deprecated. Use a component from @grafana/ui or custom CSS instead.", "5381"]
    ],
    "public/app/features/datasources/components/ButtonRow.tsx:5381": [
      [0, 0, 0, "gf-form usage has been deprecated. Use a component from @grafana/ui or custom CSS instead.", "5381"]
    ],
    "public/app/features/datasources/components/DataSourceLoadError.tsx:5381": [
      [0, 0, 0, "gf-form usage has been deprecated. Use a component from @grafana/ui or custom CSS instead.", "5381"]
    ],
    "public/app/features/datasources/components/DataSourcePluginState.tsx:5381": [
      [0, 0, 0, "gf-form usage has been deprecated. Use a component from @grafana/ui or custom CSS instead.", "5381"],
      [0, 0, 0, "gf-form usage has been deprecated. Use a component from @grafana/ui or custom CSS instead.", "5381"],
      [0, 0, 0, "gf-form usage has been deprecated. Use a component from @grafana/ui or custom CSS instead.", "5381"],
      [0, 0, 0, "gf-form usage has been deprecated. Use a component from @grafana/ui or custom CSS instead.", "5381"]
    ],
    "public/app/features/datasources/components/DataSourceTestingStatus.tsx:5381": [
      [0, 0, 0, "gf-form usage has been deprecated. Use a component from @grafana/ui or custom CSS instead.", "5381"]
    ],
    "public/app/features/query/components/QueryEditorRow.tsx:5381": [
      [0, 0, 0, "gf-form usage has been deprecated. Use a component from @grafana/ui or custom CSS instead.", "5381"]
    ],
    "public/app/features/variables/adhoc/picker/AdHocFilter.tsx:5381": [
      [0, 0, 0, "gf-form usage has been deprecated. Use a component from @grafana/ui or custom CSS instead.", "5381"]
    ],
    "public/app/features/variables/adhoc/picker/AdHocFilterKey.tsx:5381": [
      [0, 0, 0, "gf-form usage has been deprecated. Use a component from @grafana/ui or custom CSS instead.", "5381"],
      [0, 0, 0, "gf-form usage has been deprecated. Use a component from @grafana/ui or custom CSS instead.", "5381"],
      [0, 0, 0, "gf-form usage has been deprecated. Use a component from @grafana/ui or custom CSS instead.", "5381"]
    ],
    "public/app/features/variables/adhoc/picker/AdHocFilterRenderer.tsx:5381": [
      [0, 0, 0, "gf-form usage has been deprecated. Use a component from @grafana/ui or custom CSS instead.", "5381"]
    ],
    "public/app/features/variables/adhoc/picker/AdHocFilterValue.tsx:5381": [
      [0, 0, 0, "gf-form usage has been deprecated. Use a component from @grafana/ui or custom CSS instead.", "5381"]
    ],
    "public/app/features/variables/adhoc/picker/ConditionSegment.tsx:5381": [
      [0, 0, 0, "gf-form usage has been deprecated. Use a component from @grafana/ui or custom CSS instead.", "5381"],
      [0, 0, 0, "gf-form usage has been deprecated. Use a component from @grafana/ui or custom CSS instead.", "5381"]
    ],
    "public/app/features/variables/pickers/PickerRenderer.tsx:5381": [
      [0, 0, 0, "gf-form usage has been deprecated. Use a component from @grafana/ui or custom CSS instead.", "5381"],
      [0, 0, 0, "gf-form usage has been deprecated. Use a component from @grafana/ui or custom CSS instead.", "5381"],
      [0, 0, 0, "gf-form usage has been deprecated. Use a component from @grafana/ui or custom CSS instead.", "5381"],
      [0, 0, 0, "gf-form usage has been deprecated. Use a component from @grafana/ui or custom CSS instead.", "5381"]
    ],
    "public/app/features/variables/pickers/shared/VariableInput.tsx:5381": [
      [0, 0, 0, "gf-form usage has been deprecated. Use a component from @grafana/ui or custom CSS instead.", "5381"]
    ],
    "public/app/partials/confirm_modal.html:5381": [
      [0, 0, 0, "gf-form usage has been deprecated. Use a component from @grafana/ui or custom CSS instead.", "5381"]
    ],
    "public/app/partials/reset_password.html:5381": [
      [0, 0, 0, "gf-form usage has been deprecated. Use a component from @grafana/ui or custom CSS instead.", "5381"],
      [0, 0, 0, "gf-form usage has been deprecated. Use a component from @grafana/ui or custom CSS instead.", "5381"],
      [0, 0, 0, "gf-form usage has been deprecated. Use a component from @grafana/ui or custom CSS instead.", "5381"],
      [0, 0, 0, "gf-form usage has been deprecated. Use a component from @grafana/ui or custom CSS instead.", "5381"],
      [0, 0, 0, "gf-form usage has been deprecated. Use a component from @grafana/ui or custom CSS instead.", "5381"],
      [0, 0, 0, "gf-form usage has been deprecated. Use a component from @grafana/ui or custom CSS instead.", "5381"],
      [0, 0, 0, "gf-form usage has been deprecated. Use a component from @grafana/ui or custom CSS instead.", "5381"],
      [0, 0, 0, "gf-form usage has been deprecated. Use a component from @grafana/ui or custom CSS instead.", "5381"],
      [0, 0, 0, "gf-form usage has been deprecated. Use a component from @grafana/ui or custom CSS instead.", "5381"],
      [0, 0, 0, "gf-form usage has been deprecated. Use a component from @grafana/ui or custom CSS instead.", "5381"],
      [0, 0, 0, "gf-form usage has been deprecated. Use a component from @grafana/ui or custom CSS instead.", "5381"],
      [0, 0, 0, "gf-form usage has been deprecated. Use a component from @grafana/ui or custom CSS instead.", "5381"],
      [0, 0, 0, "gf-form usage has been deprecated. Use a component from @grafana/ui or custom CSS instead.", "5381"]
    ],
    "public/app/partials/signup_invited.html:5381": [
      [0, 0, 0, "gf-form usage has been deprecated. Use a component from @grafana/ui or custom CSS instead.", "5381"],
      [0, 0, 0, "gf-form usage has been deprecated. Use a component from @grafana/ui or custom CSS instead.", "5381"],
      [0, 0, 0, "gf-form usage has been deprecated. Use a component from @grafana/ui or custom CSS instead.", "5381"],
      [0, 0, 0, "gf-form usage has been deprecated. Use a component from @grafana/ui or custom CSS instead.", "5381"],
      [0, 0, 0, "gf-form usage has been deprecated. Use a component from @grafana/ui or custom CSS instead.", "5381"],
      [0, 0, 0, "gf-form usage has been deprecated. Use a component from @grafana/ui or custom CSS instead.", "5381"],
      [0, 0, 0, "gf-form usage has been deprecated. Use a component from @grafana/ui or custom CSS instead.", "5381"],
      [0, 0, 0, "gf-form usage has been deprecated. Use a component from @grafana/ui or custom CSS instead.", "5381"],
      [0, 0, 0, "gf-form usage has been deprecated. Use a component from @grafana/ui or custom CSS instead.", "5381"],
      [0, 0, 0, "gf-form usage has been deprecated. Use a component from @grafana/ui or custom CSS instead.", "5381"],
      [0, 0, 0, "gf-form usage has been deprecated. Use a component from @grafana/ui or custom CSS instead.", "5381"],
      [0, 0, 0, "gf-form usage has been deprecated. Use a component from @grafana/ui or custom CSS instead.", "5381"],
      [0, 0, 0, "gf-form usage has been deprecated. Use a component from @grafana/ui or custom CSS instead.", "5381"],
      [0, 0, 0, "gf-form usage has been deprecated. Use a component from @grafana/ui or custom CSS instead.", "5381"]
    ],
    "public/app/plugins/datasource/cloudwatch/components/ConfigEditor/XrayLinkConfig.tsx:5381": [
      [0, 0, 0, "gf-form usage has been deprecated. Use a component from @grafana/ui or custom CSS instead.", "5381"]
    ],
    "public/app/plugins/datasource/cloudwatch/components/shared/LogGroups/LegacyLogGroupNamesSelection.tsx:5381": [
      [0, 0, 0, "gf-form usage has been deprecated. Use a component from @grafana/ui or custom CSS instead.", "5381"],
      [0, 0, 0, "gf-form usage has been deprecated. Use a component from @grafana/ui or custom CSS instead.", "5381"]
    ],
    "public/app/plugins/datasource/elasticsearch/components/QueryEditor/SettingsEditorContainer.tsx:5381": [
      [0, 0, 0, "gf-form usage has been deprecated. Use a component from @grafana/ui or custom CSS instead.", "5381"]
    ],
    "public/app/plugins/datasource/elasticsearch/configuration/DataLinks.tsx:5381": [
      [0, 0, 0, "gf-form usage has been deprecated. Use a component from @grafana/ui or custom CSS instead.", "5381"]
    ],
    "public/app/plugins/datasource/influxdb/components/editor/annotation/AnnotationEditor.tsx:5381": [
      [0, 0, 0, "gf-form usage has been deprecated. Use a component from @grafana/ui or custom CSS instead.", "5381"]
    ],
    "public/app/plugins/datasource/influxdb/components/editor/query/QueryEditor.tsx:5381": [
      [0, 0, 0, "gf-form usage has been deprecated. Use a component from @grafana/ui or custom CSS instead.", "5381"]
    ],
    "public/app/plugins/datasource/influxdb/components/editor/query/flux/FluxQueryEditor.tsx:5381": [
      [0, 0, 0, "gf-form usage has been deprecated. Use a component from @grafana/ui or custom CSS instead.", "5381"],
      [0, 0, 0, "gf-form usage has been deprecated. Use a component from @grafana/ui or custom CSS instead.", "5381"],
      [0, 0, 0, "gf-form usage has been deprecated. Use a component from @grafana/ui or custom CSS instead.", "5381"],
      [0, 0, 0, "gf-form usage has been deprecated. Use a component from @grafana/ui or custom CSS instead.", "5381"],
      [0, 0, 0, "gf-form usage has been deprecated. Use a component from @grafana/ui or custom CSS instead.", "5381"]
    ],
    "public/app/plugins/datasource/influxdb/components/editor/query/fsql/FSQLEditor.tsx:5381": [
      [0, 0, 0, "gf-form usage has been deprecated. Use a component from @grafana/ui or custom CSS instead.", "5381"],
      [0, 0, 0, "gf-form usage has been deprecated. Use a component from @grafana/ui or custom CSS instead.", "5381"],
      [0, 0, 0, "gf-form usage has been deprecated. Use a component from @grafana/ui or custom CSS instead.", "5381"],
      [0, 0, 0, "gf-form usage has been deprecated. Use a component from @grafana/ui or custom CSS instead.", "5381"],
      [0, 0, 0, "gf-form usage has been deprecated. Use a component from @grafana/ui or custom CSS instead.", "5381"]
    ],
    "public/app/plugins/datasource/influxdb/components/editor/query/influxql/visual/PartListSection.tsx:5381": [
      [0, 0, 0, "gf-form usage has been deprecated. Use a component from @grafana/ui or custom CSS instead.", "5381"],
      [0, 0, 0, "gf-form usage has been deprecated. Use a component from @grafana/ui or custom CSS instead.", "5381"],
      [0, 0, 0, "gf-form usage has been deprecated. Use a component from @grafana/ui or custom CSS instead.", "5381"]
    ],
    "public/app/plugins/datasource/influxdb/components/editor/query/influxql/visual/TagsSection.tsx:5381": [
      [0, 0, 0, "gf-form usage has been deprecated. Use a component from @grafana/ui or custom CSS instead.", "5381"]
    ],
    "public/app/plugins/datasource/loki/components/LokiQueryField.tsx:5381": [
      [0, 0, 0, "gf-form usage has been deprecated. Use a component from @grafana/ui or custom CSS instead.", "5381"],
      [0, 0, 0, "gf-form usage has been deprecated. Use a component from @grafana/ui or custom CSS instead.", "5381"],
      [0, 0, 0, "gf-form usage has been deprecated. Use a component from @grafana/ui or custom CSS instead.", "5381"]
    ],
    "public/app/plugins/datasource/loki/configuration/DerivedField.tsx:5381": [
      [0, 0, 0, "gf-form usage has been deprecated. Use a component from @grafana/ui or custom CSS instead.", "5381"],
      [0, 0, 0, "gf-form usage has been deprecated. Use a component from @grafana/ui or custom CSS instead.", "5381"],
      [0, 0, 0, "gf-form usage has been deprecated. Use a component from @grafana/ui or custom CSS instead.", "5381"],
      [0, 0, 0, "gf-form usage has been deprecated. Use a component from @grafana/ui or custom CSS instead.", "5381"]
    ],
    "public/app/plugins/datasource/loki/querybuilder/components/LokiQueryCodeEditor.tsx:5381": [
      [0, 0, 0, "gf-form usage has been deprecated. Use a component from @grafana/ui or custom CSS instead.", "5381"]
    ],
    "public/app/plugins/datasource/opentsdb/components/AnnotationEditor.tsx:5381": [
      [0, 0, 0, "gf-form usage has been deprecated. Use a component from @grafana/ui or custom CSS instead.", "5381"],
      [0, 0, 0, "gf-form usage has been deprecated. Use a component from @grafana/ui or custom CSS instead.", "5381"],
      [0, 0, 0, "gf-form usage has been deprecated. Use a component from @grafana/ui or custom CSS instead.", "5381"]
    ],
    "public/app/plugins/datasource/prometheus/configuration/AzureAuthSettings.tsx:5381": [
      [0, 0, 0, "gf-form usage has been deprecated. Use a component from @grafana/ui or custom CSS instead.", "5381"]
    ],
    "public/app/plugins/datasource/prometheus/configuration/AzureCredentialsForm.tsx:5381": [
      [0, 0, 0, "gf-form usage has been deprecated. Use a component from @grafana/ui or custom CSS instead.", "5381"],
      [0, 0, 0, "gf-form usage has been deprecated. Use a component from @grafana/ui or custom CSS instead.", "5381"],
      [0, 0, 0, "gf-form usage has been deprecated. Use a component from @grafana/ui or custom CSS instead.", "5381"],
      [0, 0, 0, "gf-form usage has been deprecated. Use a component from @grafana/ui or custom CSS instead.", "5381"],
      [0, 0, 0, "gf-form usage has been deprecated. Use a component from @grafana/ui or custom CSS instead.", "5381"],
      [0, 0, 0, "gf-form usage has been deprecated. Use a component from @grafana/ui or custom CSS instead.", "5381"],
      [0, 0, 0, "gf-form usage has been deprecated. Use a component from @grafana/ui or custom CSS instead.", "5381"],
      [0, 0, 0, "gf-form usage has been deprecated. Use a component from @grafana/ui or custom CSS instead.", "5381"],
      [0, 0, 0, "gf-form usage has been deprecated. Use a component from @grafana/ui or custom CSS instead.", "5381"],
      [0, 0, 0, "gf-form usage has been deprecated. Use a component from @grafana/ui or custom CSS instead.", "5381"],
      [0, 0, 0, "gf-form usage has been deprecated. Use a component from @grafana/ui or custom CSS instead.", "5381"],
      [0, 0, 0, "gf-form usage has been deprecated. Use a component from @grafana/ui or custom CSS instead.", "5381"],
      [0, 0, 0, "gf-form usage has been deprecated. Use a component from @grafana/ui or custom CSS instead.", "5381"],
      [0, 0, 0, "gf-form usage has been deprecated. Use a component from @grafana/ui or custom CSS instead.", "5381"],
      [0, 0, 0, "gf-form usage has been deprecated. Use a component from @grafana/ui or custom CSS instead.", "5381"]
    ],
    "public/app/plugins/datasource/tempo/_importedDependencies/components/AdHocFilter/AdHocFilter.tsx:5381": [
      [0, 0, 0, "gf-form usage has been deprecated. Use a component from @grafana/ui or custom CSS instead.", "5381"]
    ],
    "public/app/plugins/datasource/tempo/_importedDependencies/components/AdHocFilter/AdHocFilterKey.tsx:5381": [
      [0, 0, 0, "gf-form usage has been deprecated. Use a component from @grafana/ui or custom CSS instead.", "5381"],
      [0, 0, 0, "gf-form usage has been deprecated. Use a component from @grafana/ui or custom CSS instead.", "5381"],
      [0, 0, 0, "gf-form usage has been deprecated. Use a component from @grafana/ui or custom CSS instead.", "5381"]
    ],
    "public/app/plugins/datasource/tempo/_importedDependencies/components/AdHocFilter/AdHocFilterRenderer.tsx:5381": [
      [0, 0, 0, "gf-form usage has been deprecated. Use a component from @grafana/ui or custom CSS instead.", "5381"]
    ],
    "public/app/plugins/datasource/tempo/_importedDependencies/components/AdHocFilter/AdHocFilterValue.tsx:5381": [
      [0, 0, 0, "gf-form usage has been deprecated. Use a component from @grafana/ui or custom CSS instead.", "5381"]
    ],
    "public/app/plugins/datasource/tempo/_importedDependencies/components/AdHocFilter/ConditionSegment.tsx:5381": [
      [0, 0, 0, "gf-form usage has been deprecated. Use a component from @grafana/ui or custom CSS instead.", "5381"],
      [0, 0, 0, "gf-form usage has been deprecated. Use a component from @grafana/ui or custom CSS instead.", "5381"]
    ],
    "public/app/plugins/datasource/zipkin/QueryField.tsx:5381": [
      [0, 0, 0, "gf-form usage has been deprecated. Use a component from @grafana/ui or custom CSS instead.", "5381"],
      [0, 0, 0, "gf-form usage has been deprecated. Use a component from @grafana/ui or custom CSS instead.", "5381"]
    ],
    "public/app/plugins/panel/heatmap/partials/axes_editor.html:5381": [
      [0, 0, 0, "gf-form usage has been deprecated. Use a component from @grafana/ui or custom CSS instead.", "5381"],
      [0, 0, 0, "gf-form usage has been deprecated. Use a component from @grafana/ui or custom CSS instead.", "5381"],
      [0, 0, 0, "gf-form usage has been deprecated. Use a component from @grafana/ui or custom CSS instead.", "5381"],
      [0, 0, 0, "gf-form usage has been deprecated. Use a component from @grafana/ui or custom CSS instead.", "5381"],
      [0, 0, 0, "gf-form usage has been deprecated. Use a component from @grafana/ui or custom CSS instead.", "5381"],
      [0, 0, 0, "gf-form usage has been deprecated. Use a component from @grafana/ui or custom CSS instead.", "5381"],
      [0, 0, 0, "gf-form usage has been deprecated. Use a component from @grafana/ui or custom CSS instead.", "5381"],
      [0, 0, 0, "gf-form usage has been deprecated. Use a component from @grafana/ui or custom CSS instead.", "5381"],
      [0, 0, 0, "gf-form usage has been deprecated. Use a component from @grafana/ui or custom CSS instead.", "5381"],
      [0, 0, 0, "gf-form usage has been deprecated. Use a component from @grafana/ui or custom CSS instead.", "5381"],
      [0, 0, 0, "gf-form usage has been deprecated. Use a component from @grafana/ui or custom CSS instead.", "5381"],
      [0, 0, 0, "gf-form usage has been deprecated. Use a component from @grafana/ui or custom CSS instead.", "5381"],
      [0, 0, 0, "gf-form usage has been deprecated. Use a component from @grafana/ui or custom CSS instead.", "5381"],
      [0, 0, 0, "gf-form usage has been deprecated. Use a component from @grafana/ui or custom CSS instead.", "5381"],
      [0, 0, 0, "gf-form usage has been deprecated. Use a component from @grafana/ui or custom CSS instead.", "5381"],
      [0, 0, 0, "gf-form usage has been deprecated. Use a component from @grafana/ui or custom CSS instead.", "5381"],
      [0, 0, 0, "gf-form usage has been deprecated. Use a component from @grafana/ui or custom CSS instead.", "5381"],
      [0, 0, 0, "gf-form usage has been deprecated. Use a component from @grafana/ui or custom CSS instead.", "5381"],
      [0, 0, 0, "gf-form usage has been deprecated. Use a component from @grafana/ui or custom CSS instead.", "5381"],
      [0, 0, 0, "gf-form usage has been deprecated. Use a component from @grafana/ui or custom CSS instead.", "5381"],
      [0, 0, 0, "gf-form usage has been deprecated. Use a component from @grafana/ui or custom CSS instead.", "5381"],
      [0, 0, 0, "gf-form usage has been deprecated. Use a component from @grafana/ui or custom CSS instead.", "5381"],
      [0, 0, 0, "gf-form usage has been deprecated. Use a component from @grafana/ui or custom CSS instead.", "5381"],
      [0, 0, 0, "gf-form usage has been deprecated. Use a component from @grafana/ui or custom CSS instead.", "5381"],
      [0, 0, 0, "gf-form usage has been deprecated. Use a component from @grafana/ui or custom CSS instead.", "5381"],
      [0, 0, 0, "gf-form usage has been deprecated. Use a component from @grafana/ui or custom CSS instead.", "5381"],
      [0, 0, 0, "gf-form usage has been deprecated. Use a component from @grafana/ui or custom CSS instead.", "5381"],
      [0, 0, 0, "gf-form usage has been deprecated. Use a component from @grafana/ui or custom CSS instead.", "5381"],
      [0, 0, 0, "gf-form usage has been deprecated. Use a component from @grafana/ui or custom CSS instead.", "5381"],
      [0, 0, 0, "gf-form usage has been deprecated. Use a component from @grafana/ui or custom CSS instead.", "5381"],
      [0, 0, 0, "gf-form usage has been deprecated. Use a component from @grafana/ui or custom CSS instead.", "5381"],
      [0, 0, 0, "gf-form usage has been deprecated. Use a component from @grafana/ui or custom CSS instead.", "5381"],
      [0, 0, 0, "gf-form usage has been deprecated. Use a component from @grafana/ui or custom CSS instead.", "5381"],
      [0, 0, 0, "gf-form usage has been deprecated. Use a component from @grafana/ui or custom CSS instead.", "5381"],
      [0, 0, 0, "gf-form usage has been deprecated. Use a component from @grafana/ui or custom CSS instead.", "5381"],
      [0, 0, 0, "gf-form usage has been deprecated. Use a component from @grafana/ui or custom CSS instead.", "5381"],
      [0, 0, 0, "gf-form usage has been deprecated. Use a component from @grafana/ui or custom CSS instead.", "5381"],
      [0, 0, 0, "gf-form usage has been deprecated. Use a component from @grafana/ui or custom CSS instead.", "5381"],
      [0, 0, 0, "gf-form usage has been deprecated. Use a component from @grafana/ui or custom CSS instead.", "5381"],
      [0, 0, 0, "gf-form usage has been deprecated. Use a component from @grafana/ui or custom CSS instead.", "5381"],
      [0, 0, 0, "gf-form usage has been deprecated. Use a component from @grafana/ui or custom CSS instead.", "5381"],
      [0, 0, 0, "gf-form usage has been deprecated. Use a component from @grafana/ui or custom CSS instead.", "5381"],
      [0, 0, 0, "gf-form usage has been deprecated. Use a component from @grafana/ui or custom CSS instead.", "5381"],
      [0, 0, 0, "gf-form usage has been deprecated. Use a component from @grafana/ui or custom CSS instead.", "5381"],
      [0, 0, 0, "gf-form usage has been deprecated. Use a component from @grafana/ui or custom CSS instead.", "5381"],
      [0, 0, 0, "gf-form usage has been deprecated. Use a component from @grafana/ui or custom CSS instead.", "5381"],
      [0, 0, 0, "gf-form usage has been deprecated. Use a component from @grafana/ui or custom CSS instead.", "5381"],
      [0, 0, 0, "gf-form usage has been deprecated. Use a component from @grafana/ui or custom CSS instead.", "5381"],
      [0, 0, 0, "gf-form usage has been deprecated. Use a component from @grafana/ui or custom CSS instead.", "5381"],
      [0, 0, 0, "gf-form usage has been deprecated. Use a component from @grafana/ui or custom CSS instead.", "5381"],
      [0, 0, 0, "gf-form usage has been deprecated. Use a component from @grafana/ui or custom CSS instead.", "5381"],
      [0, 0, 0, "gf-form usage has been deprecated. Use a component from @grafana/ui or custom CSS instead.", "5381"],
      [0, 0, 0, "gf-form usage has been deprecated. Use a component from @grafana/ui or custom CSS instead.", "5381"]
    ],
    "public/app/plugins/panel/heatmap/partials/display_editor.html:5381": [
      [0, 0, 0, "gf-form usage has been deprecated. Use a component from @grafana/ui or custom CSS instead.", "5381"],
      [0, 0, 0, "gf-form usage has been deprecated. Use a component from @grafana/ui or custom CSS instead.", "5381"],
      [0, 0, 0, "gf-form usage has been deprecated. Use a component from @grafana/ui or custom CSS instead.", "5381"],
      [0, 0, 0, "gf-form usage has been deprecated. Use a component from @grafana/ui or custom CSS instead.", "5381"],
      [0, 0, 0, "gf-form usage has been deprecated. Use a component from @grafana/ui or custom CSS instead.", "5381"],
      [0, 0, 0, "gf-form usage has been deprecated. Use a component from @grafana/ui or custom CSS instead.", "5381"],
      [0, 0, 0, "gf-form usage has been deprecated. Use a component from @grafana/ui or custom CSS instead.", "5381"],
      [0, 0, 0, "gf-form usage has been deprecated. Use a component from @grafana/ui or custom CSS instead.", "5381"],
      [0, 0, 0, "gf-form usage has been deprecated. Use a component from @grafana/ui or custom CSS instead.", "5381"],
      [0, 0, 0, "gf-form usage has been deprecated. Use a component from @grafana/ui or custom CSS instead.", "5381"],
      [0, 0, 0, "gf-form usage has been deprecated. Use a component from @grafana/ui or custom CSS instead.", "5381"],
      [0, 0, 0, "gf-form usage has been deprecated. Use a component from @grafana/ui or custom CSS instead.", "5381"],
      [0, 0, 0, "gf-form usage has been deprecated. Use a component from @grafana/ui or custom CSS instead.", "5381"],
      [0, 0, 0, "gf-form usage has been deprecated. Use a component from @grafana/ui or custom CSS instead.", "5381"],
      [0, 0, 0, "gf-form usage has been deprecated. Use a component from @grafana/ui or custom CSS instead.", "5381"],
      [0, 0, 0, "gf-form usage has been deprecated. Use a component from @grafana/ui or custom CSS instead.", "5381"],
      [0, 0, 0, "gf-form usage has been deprecated. Use a component from @grafana/ui or custom CSS instead.", "5381"],
      [0, 0, 0, "gf-form usage has been deprecated. Use a component from @grafana/ui or custom CSS instead.", "5381"],
      [0, 0, 0, "gf-form usage has been deprecated. Use a component from @grafana/ui or custom CSS instead.", "5381"],
      [0, 0, 0, "gf-form usage has been deprecated. Use a component from @grafana/ui or custom CSS instead.", "5381"],
      [0, 0, 0, "gf-form usage has been deprecated. Use a component from @grafana/ui or custom CSS instead.", "5381"],
      [0, 0, 0, "gf-form usage has been deprecated. Use a component from @grafana/ui or custom CSS instead.", "5381"],
      [0, 0, 0, "gf-form usage has been deprecated. Use a component from @grafana/ui or custom CSS instead.", "5381"],
      [0, 0, 0, "gf-form usage has been deprecated. Use a component from @grafana/ui or custom CSS instead.", "5381"],
      [0, 0, 0, "gf-form usage has been deprecated. Use a component from @grafana/ui or custom CSS instead.", "5381"],
      [0, 0, 0, "gf-form usage has been deprecated. Use a component from @grafana/ui or custom CSS instead.", "5381"],
      [0, 0, 0, "gf-form usage has been deprecated. Use a component from @grafana/ui or custom CSS instead.", "5381"],
      [0, 0, 0, "gf-form usage has been deprecated. Use a component from @grafana/ui or custom CSS instead.", "5381"],
      [0, 0, 0, "gf-form usage has been deprecated. Use a component from @grafana/ui or custom CSS instead.", "5381"],
      [0, 0, 0, "gf-form usage has been deprecated. Use a component from @grafana/ui or custom CSS instead.", "5381"],
      [0, 0, 0, "gf-form usage has been deprecated. Use a component from @grafana/ui or custom CSS instead.", "5381"],
      [0, 0, 0, "gf-form usage has been deprecated. Use a component from @grafana/ui or custom CSS instead.", "5381"],
      [0, 0, 0, "gf-form usage has been deprecated. Use a component from @grafana/ui or custom CSS instead.", "5381"],
      [0, 0, 0, "gf-form usage has been deprecated. Use a component from @grafana/ui or custom CSS instead.", "5381"],
      [0, 0, 0, "gf-form usage has been deprecated. Use a component from @grafana/ui or custom CSS instead.", "5381"],
      [0, 0, 0, "gf-form usage has been deprecated. Use a component from @grafana/ui or custom CSS instead.", "5381"],
      [0, 0, 0, "gf-form usage has been deprecated. Use a component from @grafana/ui or custom CSS instead.", "5381"],
      [0, 0, 0, "gf-form usage has been deprecated. Use a component from @grafana/ui or custom CSS instead.", "5381"],
      [0, 0, 0, "gf-form usage has been deprecated. Use a component from @grafana/ui or custom CSS instead.", "5381"],
      [0, 0, 0, "gf-form usage has been deprecated. Use a component from @grafana/ui or custom CSS instead.", "5381"],
      [0, 0, 0, "gf-form usage has been deprecated. Use a component from @grafana/ui or custom CSS instead.", "5381"],
      [0, 0, 0, "gf-form usage has been deprecated. Use a component from @grafana/ui or custom CSS instead.", "5381"],
      [0, 0, 0, "gf-form usage has been deprecated. Use a component from @grafana/ui or custom CSS instead.", "5381"],
      [0, 0, 0, "gf-form usage has been deprecated. Use a component from @grafana/ui or custom CSS instead.", "5381"],
      [0, 0, 0, "gf-form usage has been deprecated. Use a component from @grafana/ui or custom CSS instead.", "5381"],
      [0, 0, 0, "gf-form usage has been deprecated. Use a component from @grafana/ui or custom CSS instead.", "5381"],
      [0, 0, 0, "gf-form usage has been deprecated. Use a component from @grafana/ui or custom CSS instead.", "5381"],
      [0, 0, 0, "gf-form usage has been deprecated. Use a component from @grafana/ui or custom CSS instead.", "5381"],
      [0, 0, 0, "gf-form usage has been deprecated. Use a component from @grafana/ui or custom CSS instead.", "5381"],
      [0, 0, 0, "gf-form usage has been deprecated. Use a component from @grafana/ui or custom CSS instead.", "5381"],
      [0, 0, 0, "gf-form usage has been deprecated. Use a component from @grafana/ui or custom CSS instead.", "5381"]
    ]
  }`
};<|MERGE_RESOLUTION|>--- conflicted
+++ resolved
@@ -806,36 +806,6 @@
     "public/app/core/components/AccessControl/index.ts:5381": [
       [0, 0, 0, "Do not use export all (\`export * from ...\`)", "0"]
     ],
-<<<<<<< HEAD
-    "public/app/core/components/AppChrome/MegaMenu/MegaMenuItem.tsx:5381": [
-      [0, 0, 0, "No untranslated strings in text props. Wrap text with <Trans /> or use t()", "0"]
-    ],
-    "public/app/core/components/AppChrome/News/NewsDrawer.tsx:5381": [
-      [0, 0, 0, "No untranslated strings in text props. Wrap text with <Trans /> or use t()", "0"]
-    ],
-    "public/app/core/components/AppChrome/News/NewsWrapper.tsx:5381": [
-      [0, 0, 0, "No untranslated strings in text props. Wrap text with <Trans /> or use t()", "0"]
-    ],
-    "public/app/core/components/AppChrome/OrganizationSwitcher/OrganizationSelect.tsx:5381": [
-      [0, 0, 0, "No untranslated strings in text props. Wrap text with <Trans /> or use t()", "0"]
-    ],
-    "public/app/core/components/AppChrome/QuickAdd/QuickAdd.tsx:5381": [
-      [0, 0, 0, "No untranslated strings in text props. Wrap text with <Trans /> or use t()", "0"]
-    ],
-    "public/app/core/components/AppChrome/TopBar/ProfileButton.tsx:5381": [
-      [0, 0, 0, "No untranslated strings in text props. Wrap text with <Trans /> or use t()", "0"]
-    ],
-    "public/app/core/components/AppChrome/TopBar/SingleTopBar.tsx:5381": [
-      [0, 0, 0, "No untranslated strings in text props. Wrap text with <Trans /> or use t()", "0"]
-    ],
-    "public/app/core/components/Breadcrumbs/Breadcrumbs.tsx:5381": [
-      [0, 0, 0, "No untranslated strings in text props. Wrap text with <Trans /> or use t()", "0"]
-    ],
-    "public/app/core/components/CloseButton/CloseButton.tsx:5381": [
-      [0, 0, 0, "No untranslated strings in text props. Wrap text with <Trans /> or use t()", "0"]
-    ],
-=======
->>>>>>> fc099e9f
     "public/app/core/components/DynamicImports/SafeDynamicImport.tsx:5381": [
       [0, 0, 0, "Unexpected any. Specify a different type.", "0"]
     ],
