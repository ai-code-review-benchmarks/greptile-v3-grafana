--- conflicted
+++ resolved
@@ -2786,15 +2786,6 @@
       [0, 0, 0, "Unexpected any. Specify a different type.", "1"],
       [0, 0, 0, "Unexpected any. Specify a different type.", "2"]
     ],
-<<<<<<< HEAD
-=======
-    "public/app/features/scopes/selector/ScopesSelectorService.ts:5381": [
-      [0, 0, 0, "Direct usage of localStorage is not allowed. import store from @grafana/data instead", "0"],
-      [0, 0, 0, "Direct usage of localStorage is not allowed. import store from @grafana/data instead", "1"],
-      [0, 0, 0, "Direct usage of localStorage is not allowed. import store from @grafana/data instead", "2"],
-      [0, 0, 0, "Direct usage of localStorage is not allowed. import store from @grafana/data instead", "3"]
-    ],
->>>>>>> 18216a9a
     "public/app/features/search/page/components/columns.tsx:5381": [
       [0, 0, 0, "Do not use any type assertions.", "0"]
     ],
