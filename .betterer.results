--- conflicted
+++ resolved
@@ -1627,17 +1627,10 @@
       [0, 0, 0, "Do not use any type assertions.", "0"],
       [0, 0, 0, "Do not use any type assertions.", "1"]
     ],
-<<<<<<< HEAD
-=======
     "public/app/features/alerting/unified/components/Authorize.tsx:5381": [
       [0, 0, 0, "Do not use any type assertions.", "0"],
       [0, 0, 0, "Do not use any type assertions.", "1"]
     ],
-    "public/app/features/alerting/unified/components/Expression.tsx:5381": [
-      [0, 0, 0, "Unexpected any. Specify a different type.", "0"],
-      [0, 0, 0, "Do not use any type assertions.", "1"]
-    ],
->>>>>>> bd23d486
     "public/app/features/alerting/unified/components/alert-groups/AlertGroupFilter.tsx:5381": [
       [0, 0, 0, "Do not use any type assertions.", "0"]
     ],
@@ -1727,15 +1720,6 @@
     "public/app/features/alerting/unified/types/receiver-form.ts:5381": [
       [0, 0, 0, "Unexpected any. Specify a different type.", "0"],
       [0, 0, 0, "Unexpected any. Specify a different type.", "1"]
-    ],
-<<<<<<< HEAD
-    "public/app/features/alerting/unified/utils/datasource.ts:5381": [
-      [0, 0, 0, "Do not use any type assertions.", "0"]
-=======
-    "public/app/features/alerting/unified/utils/amroutes.ts:5381": [
-      [0, 0, 0, "Do not use any type assertions.", "0"],
-      [0, 0, 0, "Do not use any type assertions.", "1"]
->>>>>>> bd23d486
     ],
     "public/app/features/alerting/unified/utils/misc.test.ts:5381": [
       [0, 0, 0, "Unexpected any. Specify a different type.", "0"],
