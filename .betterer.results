// BETTERER RESULTS V2.
// 
// If this file contains merge conflicts, use `betterer merge` to automatically resolve them:
// https://phenomnomnominal.github.io/betterer/docs/results-file/#merge
//
exports[`better eslint`] = {
  value: `{
    "apps/dashboard/tshack/v0alpha1_spec_gen.ts:5381": [
      [0, 0, 0, "Unexpected any. Specify a different type.", "0"]
    ],
    "apps/dashboard/tshack/v1alpha1_spec_gen.ts:5381": [
      [0, 0, 0, "Unexpected any. Specify a different type.", "0"]
    ],
    "e2e/old-arch/utils/support/types.ts:5381": [
      [0, 0, 0, "Do not use any type assertions.", "0"]
    ],
    "e2e/utils/support/types.ts:5381": [
      [0, 0, 0, "Do not use any type assertions.", "0"]
    ],
    "packages/grafana-data/src/dataframe/ArrayDataFrame.ts:5381": [
      [0, 0, 0, "Unexpected any. Specify a different type.", "0"]
    ],
    "packages/grafana-data/src/dataframe/CircularDataFrame.ts:5381": [
      [0, 0, 0, "Unexpected any. Specify a different type.", "0"]
    ],
    "packages/grafana-data/src/dataframe/DataFrameView.ts:5381": [
      [0, 0, 0, "Do not use any type assertions.", "0"],
      [0, 0, 0, "Do not use any type assertions.", "1"],
      [0, 0, 0, "Unexpected any. Specify a different type.", "2"],
      [0, 0, 0, "Unexpected any. Specify a different type.", "3"]
    ],
    "packages/grafana-data/src/dataframe/MutableDataFrame.ts:5381": [
      [0, 0, 0, "Do not use any type assertions.", "0"],
      [0, 0, 0, "Do not use any type assertions.", "1"],
      [0, 0, 0, "Do not use any type assertions.", "2"],
      [0, 0, 0, "Unexpected any. Specify a different type.", "3"],
      [0, 0, 0, "Unexpected any. Specify a different type.", "4"],
      [0, 0, 0, "Unexpected any. Specify a different type.", "5"],
      [0, 0, 0, "Unexpected any. Specify a different type.", "6"],
      [0, 0, 0, "Unexpected any. Specify a different type.", "7"],
      [0, 0, 0, "Unexpected any. Specify a different type.", "8"],
      [0, 0, 0, "Unexpected any. Specify a different type.", "9"],
      [0, 0, 0, "Unexpected any. Specify a different type.", "10"],
      [0, 0, 0, "Unexpected any. Specify a different type.", "11"]
    ],
    "packages/grafana-data/src/dataframe/StreamingDataFrame.ts:5381": [
      [0, 0, 0, "Do not use any type assertions.", "0"],
      [0, 0, 0, "Do not use any type assertions.", "1"],
      [0, 0, 0, "Do not use any type assertions.", "2"],
      [0, 0, 0, "Do not use any type assertions.", "3"]
    ],
    "packages/grafana-data/src/dataframe/processDataFrame.test.ts:5381": [
      [0, 0, 0, "Unexpected any. Specify a different type.", "0"]
    ],
    "packages/grafana-data/src/dataframe/processDataFrame.ts:5381": [
      [0, 0, 0, "Do not use any type assertions.", "0"],
      [0, 0, 0, "Do not use any type assertions.", "1"],
      [0, 0, 0, "Do not use any type assertions.", "2"],
      [0, 0, 0, "Do not use any type assertions.", "3"],
      [0, 0, 0, "Do not use any type assertions.", "4"],
      [0, 0, 0, "Do not use any type assertions.", "5"],
      [0, 0, 0, "Do not use any type assertions.", "6"],
      [0, 0, 0, "Do not use any type assertions.", "7"],
      [0, 0, 0, "Do not use any type assertions.", "8"],
      [0, 0, 0, "Do not use any type assertions.", "9"],
      [0, 0, 0, "Do not use any type assertions.", "10"],
      [0, 0, 0, "Do not use any type assertions.", "11"],
      [0, 0, 0, "Do not use any type assertions.", "12"],
      [0, 0, 0, "Do not use any type assertions.", "13"],
      [0, 0, 0, "Do not use any type assertions.", "14"],
      [0, 0, 0, "Unexpected any. Specify a different type.", "15"],
      [0, 0, 0, "Unexpected any. Specify a different type.", "16"],
      [0, 0, 0, "Unexpected any. Specify a different type.", "17"],
      [0, 0, 0, "Unexpected any. Specify a different type.", "18"],
      [0, 0, 0, "Unexpected any. Specify a different type.", "19"]
    ],
    "packages/grafana-data/src/datetime/moment_wrapper.ts:5381": [
      [0, 0, 0, "Do not use any type assertions.", "0"],
      [0, 0, 0, "Do not use any type assertions.", "1"],
      [0, 0, 0, "Do not use any type assertions.", "2"],
      [0, 0, 0, "Do not use any type assertions.", "3"],
      [0, 0, 0, "Do not use any type assertions.", "4"],
      [0, 0, 0, "Do not use any type assertions.", "5"],
      [0, 0, 0, "Do not use any type assertions.", "6"],
      [0, 0, 0, "Do not use any type assertions.", "7"],
      [0, 0, 0, "Unexpected any. Specify a different type.", "8"]
    ],
    "packages/grafana-data/src/events/types.ts:5381": [
      [0, 0, 0, "Unexpected any. Specify a different type.", "0"],
      [0, 0, 0, "Unexpected any. Specify a different type.", "1"],
      [0, 0, 0, "Unexpected any. Specify a different type.", "2"]
    ],
    "packages/grafana-data/src/field/displayProcessor.ts:5381": [
      [0, 0, 0, "Do not use any type assertions.", "0"],
      [0, 0, 0, "Do not use any type assertions.", "1"],
      [0, 0, 0, "Do not use any type assertions.", "2"]
    ],
    "packages/grafana-data/src/field/overrides/processors.ts:5381": [
      [0, 0, 0, "Unexpected any. Specify a different type.", "0"],
      [0, 0, 0, "Unexpected any. Specify a different type.", "1"],
      [0, 0, 0, "Unexpected any. Specify a different type.", "2"],
      [0, 0, 0, "Unexpected any. Specify a different type.", "3"],
      [0, 0, 0, "Unexpected any. Specify a different type.", "4"]
    ],
    "packages/grafana-data/src/field/standardFieldConfigEditorRegistry.ts:5381": [
      [0, 0, 0, "Unexpected any. Specify a different type.", "0"],
      [0, 0, 0, "Unexpected any. Specify a different type.", "1"],
      [0, 0, 0, "Unexpected any. Specify a different type.", "2"],
      [0, 0, 0, "Unexpected any. Specify a different type.", "3"],
      [0, 0, 0, "Unexpected any. Specify a different type.", "4"],
      [0, 0, 0, "Unexpected any. Specify a different type.", "5"],
      [0, 0, 0, "Unexpected any. Specify a different type.", "6"]
    ],
    "packages/grafana-data/src/geo/layer.ts:5381": [
      [0, 0, 0, "Unexpected any. Specify a different type.", "0"]
    ],
    "packages/grafana-data/src/panel/PanelPlugin.ts:5381": [
      [0, 0, 0, "Do not use any type assertions.", "0"],
      [0, 0, 0, "Unexpected any. Specify a different type.", "1"],
      [0, 0, 0, "Unexpected any. Specify a different type.", "2"],
      [0, 0, 0, "Unexpected any. Specify a different type.", "3"],
      [0, 0, 0, "Unexpected any. Specify a different type.", "4"],
      [0, 0, 0, "Unexpected any. Specify a different type.", "5"]
    ],
    "packages/grafana-data/src/panel/registryFactories.ts:5381": [
      [0, 0, 0, "Do not use any type assertions.", "0"]
    ],
    "packages/grafana-data/src/table/amendTimeSeries.ts:5381": [
      [0, 0, 0, "Do not use any type assertions.", "0"],
      [0, 0, 0, "Do not use any type assertions.", "1"],
      [0, 0, 0, "Do not use any type assertions.", "2"],
      [0, 0, 0, "Do not use any type assertions.", "3"],
      [0, 0, 0, "Do not use any type assertions.", "4"],
      [0, 0, 0, "Unexpected any. Specify a different type.", "5"]
    ],
    "packages/grafana-data/src/themes/colorManipulator.ts:5381": [
      [0, 0, 0, "Unexpected any. Specify a different type.", "0"],
      [0, 0, 0, "Unexpected any. Specify a different type.", "1"],
      [0, 0, 0, "Unexpected any. Specify a different type.", "2"]
    ],
    "packages/grafana-data/src/themes/createColors.ts:5381": [
      [0, 0, 0, "Do not use any type assertions.", "0"]
    ],
    "packages/grafana-data/src/transformations/matchers/valueMatchers/types.ts:5381": [
      [0, 0, 0, "Unexpected any. Specify a different type.", "0"],
      [0, 0, 0, "Unexpected any. Specify a different type.", "1"]
    ],
    "packages/grafana-data/src/transformations/standardTransformersRegistry.ts:5381": [
      [0, 0, 0, "Unexpected any. Specify a different type.", "0"]
    ],
    "packages/grafana-data/src/transformations/transformDataFrame.ts:5381": [
      [0, 0, 0, "Unexpected any. Specify a different type.", "0"],
      [0, 0, 0, "Unexpected any. Specify a different type.", "1"],
      [0, 0, 0, "Unexpected any. Specify a different type.", "2"],
      [0, 0, 0, "Unexpected any. Specify a different type.", "3"],
      [0, 0, 0, "Unexpected any. Specify a different type.", "4"],
      [0, 0, 0, "Unexpected any. Specify a different type.", "5"]
    ],
    "packages/grafana-data/src/transformations/transformers/nulls/nullInsertThreshold.ts:5381": [
      [0, 0, 0, "Unexpected any. Specify a different type.", "0"],
      [0, 0, 0, "Unexpected any. Specify a different type.", "1"]
    ],
    "packages/grafana-data/src/types/OptionsUIRegistryBuilder.ts:5381": [
      [0, 0, 0, "Unexpected any. Specify a different type.", "0"],
      [0, 0, 0, "Unexpected any. Specify a different type.", "1"],
      [0, 0, 0, "Unexpected any. Specify a different type.", "2"],
      [0, 0, 0, "Unexpected any. Specify a different type.", "3"]
    ],
    "packages/grafana-data/src/types/ScopedVars.ts:5381": [
      [0, 0, 0, "Unexpected any. Specify a different type.", "0"],
      [0, 0, 0, "Unexpected any. Specify a different type.", "1"]
    ],
    "packages/grafana-data/src/types/action.ts:5381": [
      [0, 0, 0, "Unexpected any. Specify a different type.", "0"],
      [0, 0, 0, "Unexpected any. Specify a different type.", "1"],
      [0, 0, 0, "Unexpected any. Specify a different type.", "2"]
    ],
    "packages/grafana-data/src/types/annotations.ts:5381": [
      [0, 0, 0, "Unexpected any. Specify a different type.", "0"],
      [0, 0, 0, "Unexpected any. Specify a different type.", "1"],
      [0, 0, 0, "Unexpected any. Specify a different type.", "2"],
      [0, 0, 0, "Unexpected any. Specify a different type.", "3"],
      [0, 0, 0, "Unexpected any. Specify a different type.", "4"],
      [0, 0, 0, "Unexpected any. Specify a different type.", "5"]
    ],
    "packages/grafana-data/src/types/app.ts:5381": [
      [0, 0, 0, "Do not use any type assertions.", "0"],
      [0, 0, 0, "Do not use any type assertions.", "1"],
      [0, 0, 0, "Do not use any type assertions.", "2"]
    ],
    "packages/grafana-data/src/types/dashboard.ts:5381": [
      [0, 0, 0, "Unexpected any. Specify a different type.", "0"],
      [0, 0, 0, "Unexpected any. Specify a different type.", "1"],
      [0, 0, 0, "Unexpected any. Specify a different type.", "2"]
    ],
    "packages/grafana-data/src/types/data.ts:5381": [
      [0, 0, 0, "Unexpected any. Specify a different type.", "0"],
      [0, 0, 0, "Unexpected any. Specify a different type.", "1"],
      [0, 0, 0, "Unexpected any. Specify a different type.", "2"],
      [0, 0, 0, "Unexpected any. Specify a different type.", "3"]
    ],
    "packages/grafana-data/src/types/dataFrame.ts:5381": [
      [0, 0, 0, "Unexpected any. Specify a different type.", "0"],
      [0, 0, 0, "Unexpected any. Specify a different type.", "1"],
      [0, 0, 0, "Unexpected any. Specify a different type.", "2"],
      [0, 0, 0, "Unexpected any. Specify a different type.", "3"]
    ],
    "packages/grafana-data/src/types/dataLink.ts:5381": [
      [0, 0, 0, "Unexpected any. Specify a different type.", "0"],
      [0, 0, 0, "Unexpected any. Specify a different type.", "1"],
      [0, 0, 0, "Unexpected any. Specify a different type.", "2"],
      [0, 0, 0, "Unexpected any. Specify a different type.", "3"],
      [0, 0, 0, "Unexpected any. Specify a different type.", "4"],
      [0, 0, 0, "Unexpected any. Specify a different type.", "5"],
      [0, 0, 0, "Unexpected any. Specify a different type.", "6"]
    ],
    "packages/grafana-data/src/types/datasource.ts:5381": [
      [0, 0, 0, "Unexpected any. Specify a different type.", "0"],
      [0, 0, 0, "Unexpected any. Specify a different type.", "1"],
      [0, 0, 0, "Unexpected any. Specify a different type.", "2"],
      [0, 0, 0, "Unexpected any. Specify a different type.", "3"],
      [0, 0, 0, "Unexpected any. Specify a different type.", "4"],
      [0, 0, 0, "Unexpected any. Specify a different type.", "5"],
      [0, 0, 0, "Unexpected any. Specify a different type.", "6"],
      [0, 0, 0, "Unexpected any. Specify a different type.", "7"],
      [0, 0, 0, "Unexpected any. Specify a different type.", "8"],
      [0, 0, 0, "Unexpected any. Specify a different type.", "9"],
      [0, 0, 0, "Unexpected any. Specify a different type.", "10"],
      [0, 0, 0, "Unexpected any. Specify a different type.", "11"],
      [0, 0, 0, "Unexpected any. Specify a different type.", "12"],
      [0, 0, 0, "Unexpected any. Specify a different type.", "13"],
      [0, 0, 0, "Unexpected any. Specify a different type.", "14"],
      [0, 0, 0, "Unexpected any. Specify a different type.", "15"],
      [0, 0, 0, "Unexpected any. Specify a different type.", "16"],
      [0, 0, 0, "Unexpected any. Specify a different type.", "17"],
      [0, 0, 0, "Unexpected any. Specify a different type.", "18"],
      [0, 0, 0, "Unexpected any. Specify a different type.", "19"],
      [0, 0, 0, "Unexpected any. Specify a different type.", "20"],
      [0, 0, 0, "Unexpected any. Specify a different type.", "21"],
      [0, 0, 0, "Unexpected any. Specify a different type.", "22"],
      [0, 0, 0, "Unexpected any. Specify a different type.", "23"]
    ],
    "packages/grafana-data/src/types/explore.ts:5381": [
      [0, 0, 0, "Unexpected any. Specify a different type.", "0"]
    ],
    "packages/grafana-data/src/types/fieldOverrides.ts:5381": [
      [0, 0, 0, "Unexpected any. Specify a different type.", "0"],
      [0, 0, 0, "Unexpected any. Specify a different type.", "1"],
      [0, 0, 0, "Unexpected any. Specify a different type.", "2"],
      [0, 0, 0, "Unexpected any. Specify a different type.", "3"],
      [0, 0, 0, "Unexpected any. Specify a different type.", "4"],
      [0, 0, 0, "Unexpected any. Specify a different type.", "5"],
      [0, 0, 0, "Unexpected any. Specify a different type.", "6"],
      [0, 0, 0, "Unexpected any. Specify a different type.", "7"],
      [0, 0, 0, "Unexpected any. Specify a different type.", "8"]
    ],
    "packages/grafana-data/src/types/flot.ts:5381": [
      [0, 0, 0, "Unexpected any. Specify a different type.", "0"]
    ],
    "packages/grafana-data/src/types/graph.ts:5381": [
      [0, 0, 0, "Unexpected any. Specify a different type.", "0"],
      [0, 0, 0, "Unexpected any. Specify a different type.", "1"],
      [0, 0, 0, "Unexpected any. Specify a different type.", "2"]
    ],
    "packages/grafana-data/src/types/legacyEvents.ts:5381": [
      [0, 0, 0, "Unexpected any. Specify a different type.", "0"],
      [0, 0, 0, "Unexpected any. Specify a different type.", "1"]
    ],
    "packages/grafana-data/src/types/live.ts:5381": [
      [0, 0, 0, "Do not use any type assertions.", "0"],
      [0, 0, 0, "Unexpected any. Specify a different type.", "1"],
      [0, 0, 0, "Unexpected any. Specify a different type.", "2"],
      [0, 0, 0, "Unexpected any. Specify a different type.", "3"],
      [0, 0, 0, "Unexpected any. Specify a different type.", "4"],
      [0, 0, 0, "Unexpected any. Specify a different type.", "5"],
      [0, 0, 0, "Unexpected any. Specify a different type.", "6"],
      [0, 0, 0, "Unexpected any. Specify a different type.", "7"]
    ],
    "packages/grafana-data/src/types/options.ts:5381": [
      [0, 0, 0, "Unexpected any. Specify a different type.", "0"],
      [0, 0, 0, "Unexpected any. Specify a different type.", "1"]
    ],
    "packages/grafana-data/src/types/panel.ts:5381": [
      [0, 0, 0, "Unexpected any. Specify a different type.", "0"],
      [0, 0, 0, "Unexpected any. Specify a different type.", "1"],
      [0, 0, 0, "Unexpected any. Specify a different type.", "2"],
      [0, 0, 0, "Unexpected any. Specify a different type.", "3"],
      [0, 0, 0, "Unexpected any. Specify a different type.", "4"],
      [0, 0, 0, "Unexpected any. Specify a different type.", "5"],
      [0, 0, 0, "Unexpected any. Specify a different type.", "6"],
      [0, 0, 0, "Unexpected any. Specify a different type.", "7"],
      [0, 0, 0, "Unexpected any. Specify a different type.", "8"],
      [0, 0, 0, "Unexpected any. Specify a different type.", "9"],
      [0, 0, 0, "Unexpected any. Specify a different type.", "10"],
      [0, 0, 0, "Unexpected any. Specify a different type.", "11"],
      [0, 0, 0, "Unexpected any. Specify a different type.", "12"]
    ],
    "packages/grafana-data/src/types/plugin.ts:5381": [
      [0, 0, 0, "Do not use any type assertions.", "0"],
      [0, 0, 0, "Unexpected any. Specify a different type.", "1"]
    ],
    "packages/grafana-data/src/types/scopes.ts:5381": [
      [0, 0, 0, "Do not use any type assertions.", "0"]
    ],
    "packages/grafana-data/src/types/select.ts:5381": [
      [0, 0, 0, "Unexpected any. Specify a different type.", "0"],
      [0, 0, 0, "Unexpected any. Specify a different type.", "1"]
    ],
    "packages/grafana-data/src/types/templateVars.ts:5381": [
      [0, 0, 0, "Unexpected any. Specify a different type.", "0"],
      [0, 0, 0, "Unexpected any. Specify a different type.", "1"]
    ],
    "packages/grafana-data/src/types/trace.ts:5381": [
      [0, 0, 0, "Unexpected any. Specify a different type.", "0"]
    ],
    "packages/grafana-data/src/types/transformations.ts:5381": [
      [0, 0, 0, "Unexpected any. Specify a different type.", "0"],
      [0, 0, 0, "Unexpected any. Specify a different type.", "1"],
      [0, 0, 0, "Unexpected any. Specify a different type.", "2"],
      [0, 0, 0, "Unexpected any. Specify a different type.", "3"],
      [0, 0, 0, "Unexpected any. Specify a different type.", "4"]
    ],
    "packages/grafana-data/src/types/variables.ts:5381": [
      [0, 0, 0, "Unexpected any. Specify a different type.", "0"]
    ],
    "packages/grafana-data/src/utils/OptionsUIBuilders.ts:5381": [
      [0, 0, 0, "Unexpected any. Specify a different type.", "0"],
      [0, 0, 0, "Unexpected any. Specify a different type.", "1"],
      [0, 0, 0, "Unexpected any. Specify a different type.", "2"],
      [0, 0, 0, "Unexpected any. Specify a different type.", "3"],
      [0, 0, 0, "Unexpected any. Specify a different type.", "4"],
      [0, 0, 0, "Unexpected any. Specify a different type.", "5"],
      [0, 0, 0, "Unexpected any. Specify a different type.", "6"],
      [0, 0, 0, "Unexpected any. Specify a different type.", "7"],
      [0, 0, 0, "Unexpected any. Specify a different type.", "8"],
      [0, 0, 0, "Unexpected any. Specify a different type.", "9"],
      [0, 0, 0, "Unexpected any. Specify a different type.", "10"]
    ],
    "packages/grafana-data/src/utils/Registry.ts:5381": [
      [0, 0, 0, "Unexpected any. Specify a different type.", "0"]
    ],
    "packages/grafana-data/src/utils/arrayUtils.ts:5381": [
      [0, 0, 0, "Unexpected any. Specify a different type.", "0"],
      [0, 0, 0, "Unexpected any. Specify a different type.", "1"]
    ],
    "packages/grafana-data/src/utils/csv.ts:5381": [
      [0, 0, 0, "Do not use any type assertions.", "0"],
      [0, 0, 0, "Do not use any type assertions.", "1"],
      [0, 0, 0, "Do not use any type assertions.", "2"],
      [0, 0, 0, "Unexpected any. Specify a different type.", "3"],
      [0, 0, 0, "Unexpected any. Specify a different type.", "4"]
    ],
    "packages/grafana-data/src/utils/datasource.ts:5381": [
      [0, 0, 0, "Do not use any type assertions.", "0"],
      [0, 0, 0, "Do not use any type assertions.", "1"]
    ],
    "packages/grafana-data/src/utils/flotPairs.ts:5381": [
      [0, 0, 0, "Unexpected any. Specify a different type.", "0"]
    ],
    "packages/grafana-data/src/utils/location.ts:5381": [
      [0, 0, 0, "Do not use any type assertions.", "0"]
    ],
    "packages/grafana-data/src/utils/url.ts:5381": [
      [0, 0, 0, "Do not use any type assertions.", "0"],
      [0, 0, 0, "Do not use any type assertions.", "1"],
      [0, 0, 0, "Unexpected any. Specify a different type.", "2"],
      [0, 0, 0, "Unexpected any. Specify a different type.", "3"],
      [0, 0, 0, "Unexpected any. Specify a different type.", "4"],
      [0, 0, 0, "Unexpected any. Specify a different type.", "5"],
      [0, 0, 0, "Unexpected any. Specify a different type.", "6"],
      [0, 0, 0, "Unexpected any. Specify a different type.", "7"],
      [0, 0, 0, "Unexpected any. Specify a different type.", "8"]
    ],
    "packages/grafana-data/src/utils/valueMappings.ts:5381": [
      [0, 0, 0, "Do not use any type assertions.", "0"],
      [0, 0, 0, "Do not use any type assertions.", "1"],
      [0, 0, 0, "Unexpected any. Specify a different type.", "2"],
      [0, 0, 0, "Unexpected any. Specify a different type.", "3"],
      [0, 0, 0, "Unexpected any. Specify a different type.", "4"]
    ],
    "packages/grafana-data/src/vector/CircularVector.ts:5381": [
      [0, 0, 0, "Unexpected any. Specify a different type.", "0"]
    ],
    "packages/grafana-data/src/vector/FunctionalVector.ts:5381": [
      [0, 0, 0, "Unexpected any. Specify a different type.", "0"],
      [0, 0, 0, "Unexpected any. Specify a different type.", "1"],
      [0, 0, 0, "Unexpected any. Specify a different type.", "2"],
      [0, 0, 0, "Unexpected any. Specify a different type.", "3"],
      [0, 0, 0, "Unexpected any. Specify a different type.", "4"],
      [0, 0, 0, "Unexpected any. Specify a different type.", "5"],
      [0, 0, 0, "Unexpected any. Specify a different type.", "6"],
      [0, 0, 0, "Unexpected any. Specify a different type.", "7"],
      [0, 0, 0, "Unexpected any. Specify a different type.", "8"]
    ],
    "packages/grafana-data/test/helpers/pluginMocks.ts:5381": [
      [0, 0, 0, "Do not use any type assertions.", "0"]
    ],
    "packages/grafana-e2e-selectors/src/resolver.ts:5381": [
      [0, 0, 0, "Do not use any type assertions.", "0"]
    ],
    "packages/grafana-o11y-ds-frontend/src/createNodeGraphFrames.ts:5381": [
      [0, 0, 0, "Do not use any type assertions.", "0"]
    ],
    "packages/grafana-prometheus/src/components/PromQueryField.tsx:5381": [
      [0, 0, 0, "Unexpected any. Specify a different type.", "0"]
    ],
    "packages/grafana-prometheus/src/datasource.ts:5381": [
      [0, 0, 0, "Do not use any type assertions.", "0"],
      [0, 0, 0, "Unexpected any. Specify a different type.", "1"],
      [0, 0, 0, "Unexpected any. Specify a different type.", "2"],
      [0, 0, 0, "Unexpected any. Specify a different type.", "3"],
      [0, 0, 0, "Unexpected any. Specify a different type.", "4"]
    ],
    "packages/grafana-prometheus/src/language_provider.ts:5381": [
      [0, 0, 0, "Unexpected any. Specify a different type.", "0"],
      [0, 0, 0, "Unexpected any. Specify a different type.", "1"],
      [0, 0, 0, "Unexpected any. Specify a different type.", "2"]
    ],
    "packages/grafana-prometheus/src/language_utils.ts:5381": [
      [0, 0, 0, "Do not use any type assertions.", "0"]
    ],
    "packages/grafana-prometheus/src/querybuilder/components/LabelFilterItem.tsx:5381": [
      [0, 0, 0, "Do not use any type assertions.", "0"],
      [0, 0, 0, "Do not use any type assertions.", "1"],
      [0, 0, 0, "Do not use any type assertions.", "2"],
      [0, 0, 0, "Do not use any type assertions.", "3"]
    ],
    "packages/grafana-prometheus/src/querybuilder/components/LabelParamEditor.tsx:5381": [
      [0, 0, 0, "Do not use any type assertions.", "0"]
    ],
    "packages/grafana-prometheus/src/querybuilder/components/MetricSelect.tsx:5381": [
      [0, 0, 0, "Unexpected any. Specify a different type.", "0"]
    ],
    "packages/grafana-prometheus/src/querybuilder/components/PromQueryBuilder.tsx:5381": [
      [0, 0, 0, "Do not use any type assertions.", "0"]
    ],
    "packages/grafana-prometheus/src/querybuilder/shared/OperationEditor.tsx:5381": [
      [0, 0, 0, "Unexpected any. Specify a different type.", "0"]
    ],
    "packages/grafana-prometheus/src/querybuilder/shared/OperationParamEditor.tsx:5381": [
      [0, 0, 0, "Do not use any type assertions.", "0"],
      [0, 0, 0, "Do not use any type assertions.", "1"]
    ],
    "packages/grafana-prometheus/src/querybuilder/shared/types.ts:5381": [
      [0, 0, 0, "Unexpected any. Specify a different type.", "0"],
      [0, 0, 0, "Unexpected any. Specify a different type.", "1"],
      [0, 0, 0, "Unexpected any. Specify a different type.", "2"]
    ],
    "packages/grafana-prometheus/src/types.ts:5381": [
      [0, 0, 0, "Unexpected any. Specify a different type.", "0"],
      [0, 0, 0, "Unexpected any. Specify a different type.", "1"],
      [0, 0, 0, "Unexpected any. Specify a different type.", "2"]
    ],
    "packages/grafana-runtime/src/analytics/types.ts:5381": [
      [0, 0, 0, "Unexpected any. Specify a different type.", "0"]
    ],
    "packages/grafana-runtime/src/config.ts:5381": [
      [0, 0, 0, "Do not use any type assertions.", "0"],
      [0, 0, 0, "Do not use any type assertions.", "1"],
      [0, 0, 0, "Do not use any type assertions.", "2"],
      [0, 0, 0, "Unexpected any. Specify a different type.", "3"],
      [0, 0, 0, "Unexpected any. Specify a different type.", "4"]
    ],
    "packages/grafana-runtime/src/services/EchoSrv.ts:5381": [
      [0, 0, 0, "Unexpected any. Specify a different type.", "0"],
      [0, 0, 0, "Unexpected any. Specify a different type.", "1"],
      [0, 0, 0, "Unexpected any. Specify a different type.", "2"],
      [0, 0, 0, "Unexpected any. Specify a different type.", "3"]
    ],
    "packages/grafana-runtime/src/services/LocationService.tsx:5381": [
      [0, 0, 0, "Do not use any type assertions.", "0"],
      [0, 0, 0, "Unexpected any. Specify a different type.", "1"],
      [0, 0, 0, "Unexpected any. Specify a different type.", "2"],
      [0, 0, 0, "Unexpected any. Specify a different type.", "3"],
      [0, 0, 0, "Unexpected any. Specify a different type.", "4"],
      [0, 0, 0, "Unexpected any. Specify a different type.", "5"]
    ],
    "packages/grafana-runtime/src/services/backendSrv.ts:5381": [
      [0, 0, 0, "Unexpected any. Specify a different type.", "0"],
      [0, 0, 0, "Unexpected any. Specify a different type.", "1"],
      [0, 0, 0, "Unexpected any. Specify a different type.", "2"],
      [0, 0, 0, "Unexpected any. Specify a different type.", "3"],
      [0, 0, 0, "Unexpected any. Specify a different type.", "4"],
      [0, 0, 0, "Unexpected any. Specify a different type.", "5"],
      [0, 0, 0, "Unexpected any. Specify a different type.", "6"],
      [0, 0, 0, "Unexpected any. Specify a different type.", "7"],
      [0, 0, 0, "Unexpected any. Specify a different type.", "8"],
      [0, 0, 0, "Unexpected any. Specify a different type.", "9"],
      [0, 0, 0, "Unexpected any. Specify a different type.", "10"],
      [0, 0, 0, "Unexpected any. Specify a different type.", "11"]
    ],
    "packages/grafana-runtime/src/services/pluginExtensions/getPluginExtensions.ts:5381": [
      [0, 0, 0, "Do not use any type assertions.", "0"]
    ],
    "packages/grafana-runtime/src/services/pluginExtensions/usePluginComponent.ts:5381": [
      [0, 0, 0, "Do not use any type assertions.", "0"]
    ],
    "packages/grafana-runtime/src/services/pluginExtensions/usePluginComponents.ts:5381": [
      [0, 0, 0, "Do not use any type assertions.", "0"]
    ],
    "packages/grafana-runtime/src/services/pluginExtensions/usePluginExtensions.ts:5381": [
      [0, 0, 0, "Do not use any type assertions.", "0"]
    ],
    "packages/grafana-runtime/src/services/pluginExtensions/usePluginFunctions.ts:5381": [
      [0, 0, 0, "Do not use any type assertions.", "0"]
    ],
    "packages/grafana-runtime/src/utils/DataSourceWithBackend.ts:5381": [
      [0, 0, 0, "Unexpected any. Specify a different type.", "0"]
    ],
    "packages/grafana-runtime/src/utils/queryResponse.ts:5381": [
      [0, 0, 0, "Do not use any type assertions.", "0"]
    ],
    "packages/grafana-schema/src/veneer/common.types.ts:5381": [
      [0, 0, 0, "Unexpected any. Specify a different type.", "0"]
    ],
    "packages/grafana-schema/src/veneer/dashboard.types.ts:5381": [
      [0, 0, 0, "Do not use any type assertions.", "0"],
      [0, 0, 0, "Do not use any type assertions.", "1"],
      [0, 0, 0, "Do not use any type assertions.", "2"],
      [0, 0, 0, "Do not use any type assertions.", "3"],
      [0, 0, 0, "Do not use any type assertions.", "4"],
      [0, 0, 0, "Unexpected any. Specify a different type.", "5"],
      [0, 0, 0, "Unexpected any. Specify a different type.", "6"]
    ],
    "packages/grafana-sql/src/components/query-editor-raw/QueryToolbox.tsx:5381": [
      [0, 0, 0, "\'HorizontalGroup\' import from \'@grafana/ui\' is restricted from being used by a pattern. Use Stack component instead.", "0"]
    ],
    "packages/grafana-ui/src/components/ColorPicker/ColorPicker.tsx:5381": [
      [0, 0, 0, "Unexpected any. Specify a different type.", "0"],
      [0, 0, 0, "Unexpected any. Specify a different type.", "1"]
    ],
    "packages/grafana-ui/src/components/Combobox/MultiCombobox.tsx:5381": [
      [0, 0, 0, "Do not use any type assertions.", "0"]
    ],
    "packages/grafana-ui/src/components/Combobox/useOptions.ts:5381": [
      [0, 0, 0, "Do not use any type assertions.", "0"]
    ],
    "packages/grafana-ui/src/components/DataLinks/DataLinkInput.tsx:5381": [
      [0, 0, 0, "Do not use any type assertions.", "0"]
    ],
    "packages/grafana-ui/src/components/DataSourceSettings/CustomHeadersSettings.tsx:5381": [
      [0, 0, 0, "Unexpected any. Specify a different type.", "0"],
      [0, 0, 0, "Unexpected any. Specify a different type.", "1"]
    ],
    "packages/grafana-ui/src/components/DataSourceSettings/types.ts:5381": [
      [0, 0, 0, "Unexpected any. Specify a different type.", "0"],
      [0, 0, 0, "Unexpected any. Specify a different type.", "1"]
    ],
    "packages/grafana-ui/src/components/Forms/Legacy/Input/Input.tsx:5381": [
      [0, 0, 0, "Do not use any type assertions.", "0"],
      [0, 0, 0, "Do not use any type assertions.", "1"],
      [0, 0, 0, "Unexpected any. Specify a different type.", "2"]
    ],
    "packages/grafana-ui/src/components/Forms/Legacy/Select/Select.tsx:5381": [
      [0, 0, 0, "Unexpected any. Specify a different type.", "0"]
    ],
    "packages/grafana-ui/src/components/Forms/Legacy/Select/SelectOption.tsx:5381": [
      [0, 0, 0, "Unexpected any. Specify a different type.", "0"],
      [0, 0, 0, "Unexpected any. Specify a different type.", "1"]
    ],
    "packages/grafana-ui/src/components/Forms/Legacy/Select/SelectOptionGroup.tsx:5381": [
      [0, 0, 0, "Unexpected any. Specify a different type.", "0"],
      [0, 0, 0, "Unexpected any. Specify a different type.", "1"],
      [0, 0, 0, "Unexpected any. Specify a different type.", "2"]
    ],
    "packages/grafana-ui/src/components/JSONFormatter/json_explorer/json_explorer.ts:5381": [
      [0, 0, 0, "Unexpected any. Specify a different type.", "0"],
      [0, 0, 0, "Unexpected any. Specify a different type.", "1"]
    ],
    "packages/grafana-ui/src/components/MatchersUI/FieldValueMatcher.tsx:5381": [
      [0, 0, 0, "Do not use any type assertions.", "0"]
    ],
    "packages/grafana-ui/src/components/MatchersUI/fieldMatchersUI.ts:5381": [
      [0, 0, 0, "Unexpected any. Specify a different type.", "0"]
    ],
    "packages/grafana-ui/src/components/Modal/ModalsContext.tsx:5381": [
      [0, 0, 0, "Unexpected any. Specify a different type.", "0"],
      [0, 0, 0, "Unexpected any. Specify a different type.", "1"],
      [0, 0, 0, "Unexpected any. Specify a different type.", "2"],
      [0, 0, 0, "Unexpected any. Specify a different type.", "3"]
    ],
    "packages/grafana-ui/src/components/PanelChrome/PanelContext.ts:5381": [
      [0, 0, 0, "Unexpected any. Specify a different type.", "0"],
      [0, 0, 0, "Unexpected any. Specify a different type.", "1"]
    ],
    "packages/grafana-ui/src/components/PanelChrome/index.ts:5381": [
      [0, 0, 0, "Do not use any type assertions.", "0"]
    ],
    "packages/grafana-ui/src/components/Segment/SegmentSelect.tsx:5381": [
      [0, 0, 0, "Do not use any type assertions.", "0"]
    ],
    "packages/grafana-ui/src/components/Select/SelectBase.tsx:5381": [
      [0, 0, 0, "Do not use any type assertions.", "0"],
      [0, 0, 0, "Do not use any type assertions.", "1"],
      [0, 0, 0, "Unexpected any. Specify a different type.", "2"],
      [0, 0, 0, "Unexpected any. Specify a different type.", "3"],
      [0, 0, 0, "Unexpected any. Specify a different type.", "4"],
      [0, 0, 0, "Unexpected any. Specify a different type.", "5"]
    ],
    "packages/grafana-ui/src/components/Select/ValueContainer.tsx:5381": [
      [0, 0, 0, "Unexpected any. Specify a different type.", "0"]
    ],
    "packages/grafana-ui/src/components/Select/resetSelectStyles.ts:5381": [
      [0, 0, 0, "Unexpected any. Specify a different type.", "0"],
      [0, 0, 0, "Unexpected any. Specify a different type.", "1"],
      [0, 0, 0, "Unexpected any. Specify a different type.", "2"],
      [0, 0, 0, "Unexpected any. Specify a different type.", "3"]
    ],
    "packages/grafana-ui/src/components/Select/types.ts:5381": [
      [0, 0, 0, "Unexpected any. Specify a different type.", "0"],
      [0, 0, 0, "Unexpected any. Specify a different type.", "1"],
      [0, 0, 0, "Unexpected any. Specify a different type.", "2"],
      [0, 0, 0, "Unexpected any. Specify a different type.", "3"],
      [0, 0, 0, "Unexpected any. Specify a different type.", "4"],
      [0, 0, 0, "Unexpected any. Specify a different type.", "5"]
    ],
    "packages/grafana-ui/src/components/SingleStatShared/SingleStatBaseOptions.ts:5381": [
      [0, 0, 0, "Do not use any type assertions.", "0"],
      [0, 0, 0, "Do not use any type assertions.", "1"],
      [0, 0, 0, "Do not use any type assertions.", "2"],
      [0, 0, 0, "Unexpected any. Specify a different type.", "3"],
      [0, 0, 0, "Unexpected any. Specify a different type.", "4"],
      [0, 0, 0, "Unexpected any. Specify a different type.", "5"],
      [0, 0, 0, "Unexpected any. Specify a different type.", "6"],
      [0, 0, 0, "Unexpected any. Specify a different type.", "7"],
      [0, 0, 0, "Unexpected any. Specify a different type.", "8"],
      [0, 0, 0, "Unexpected any. Specify a different type.", "9"],
      [0, 0, 0, "Unexpected any. Specify a different type.", "10"],
      [0, 0, 0, "Unexpected any. Specify a different type.", "11"],
      [0, 0, 0, "Unexpected any. Specify a different type.", "12"],
      [0, 0, 0, "Unexpected any. Specify a different type.", "13"],
      [0, 0, 0, "Unexpected any. Specify a different type.", "14"],
      [0, 0, 0, "Unexpected any. Specify a different type.", "15"]
    ],
    "packages/grafana-ui/src/components/Table/Cells/TableCell.tsx:5381": [
      [0, 0, 0, "Do not use any type assertions.", "0"],
      [0, 0, 0, "Do not use any type assertions.", "1"],
      [0, 0, 0, "Do not use any type assertions.", "2"],
      [0, 0, 0, "Unexpected any. Specify a different type.", "3"]
    ],
    "packages/grafana-ui/src/components/Table/TableCellInspector.tsx:5381": [
      [0, 0, 0, "Unexpected any. Specify a different type.", "0"]
    ],
    "packages/grafana-ui/src/components/Table/TableNG/Filter/Filter.tsx:5381": [
      [0, 0, 0, "Unexpected any. Specify a different type.", "0"],
      [0, 0, 0, "Unexpected any. Specify a different type.", "1"],
      [0, 0, 0, "Unexpected any. Specify a different type.", "2"]
    ],
    "packages/grafana-ui/src/components/Table/TableNG/Filter/FilterPopup.tsx:5381": [
      [0, 0, 0, "Unexpected any. Specify a different type.", "0"],
      [0, 0, 0, "Unexpected any. Specify a different type.", "1"],
      [0, 0, 0, "Unexpected any. Specify a different type.", "2"]
    ],
    "packages/grafana-ui/src/components/Table/TableNG/Filter/utils.ts:5381": [
      [0, 0, 0, "Unexpected any. Specify a different type.", "0"]
    ],
    "packages/grafana-ui/src/components/Table/TableNG/TableNG.test.tsx:5381": [
      [0, 0, 0, "Unexpected any. Specify a different type.", "0"],
<<<<<<< HEAD
      [0, 0, 0, "Unexpected any. Specify a different type.", "1"],
      [0, 0, 0, "Unexpected any. Specify a different type.", "2"],
      [0, 0, 0, "Unexpected any. Specify a different type.", "3"],
      [0, 0, 0, "Unexpected any. Specify a different type.", "4"],
      [0, 0, 0, "Unexpected any. Specify a different type.", "5"],
      [0, 0, 0, "Unexpected any. Specify a different type.", "6"],
      [0, 0, 0, "Unexpected any. Specify a different type.", "7"],
      [0, 0, 0, "Unexpected any. Specify a different type.", "8"]
    ],
    "packages/grafana-ui/src/components/Table/TableNG/TableNG.tsx:5381": [
      [0, 0, 0, "Do not use any type assertions.", "0"],
      [0, 0, 0, "Do not use any type assertions.", "1"],
      [0, 0, 0, "Do not use any type assertions.", "2"],
      [0, 0, 0, "Do not use any type assertions.", "3"],
      [0, 0, 0, "Do not use any type assertions.", "4"],
      [0, 0, 0, "No untranslated strings in text props. Wrap text with <Trans /> or use t()", "5"]
=======
      [0, 0, 0, "Unexpected any. Specify a different type.", "1"]
>>>>>>> fa7ea6ee
    ],
    "packages/grafana-ui/src/components/Table/TableNG/utils.test.ts:5381": [
      [0, 0, 0, "Unexpected any. Specify a different type.", "0"],
      [0, 0, 0, "Unexpected any. Specify a different type.", "1"],
      [0, 0, 0, "Unexpected any. Specify a different type.", "2"],
      [0, 0, 0, "Unexpected any. Specify a different type.", "3"]
    ],
    "packages/grafana-ui/src/components/Table/TableNG/utils.ts:5381": [
      [0, 0, 0, "Do not use any type assertions.", "0"],
      [0, 0, 0, "Do not use any type assertions.", "1"],
      [0, 0, 0, "Do not use any type assertions.", "2"],
      [0, 0, 0, "Do not use any type assertions.", "3"]
    ],
    "packages/grafana-ui/src/components/Table/TableRT/Filter.tsx:5381": [
      [0, 0, 0, "Unexpected any. Specify a different type.", "0"]
    ],
    "packages/grafana-ui/src/components/Table/TableRT/FilterPopup.tsx:5381": [
      [0, 0, 0, "Unexpected any. Specify a different type.", "0"]
    ],
    "packages/grafana-ui/src/components/Table/TableRT/FooterRow.tsx:5381": [
      [0, 0, 0, "Do not use any type assertions.", "0"],
      [0, 0, 0, "Unexpected any. Specify a different type.", "1"]
    ],
    "packages/grafana-ui/src/components/Table/TableRT/HeaderRow.tsx:5381": [
      [0, 0, 0, "Unexpected any. Specify a different type.", "0"]
    ],
    "packages/grafana-ui/src/components/Table/TableRT/Table.tsx:5381": [
      [0, 0, 0, "Do not use any type assertions.", "0"],
      [0, 0, 0, "Unexpected any. Specify a different type.", "1"],
      [0, 0, 0, "Unexpected any. Specify a different type.", "2"]
    ],
    "packages/grafana-ui/src/components/Table/reducer.ts:5381": [
      [0, 0, 0, "Do not use any type assertions.", "0"],
      [0, 0, 0, "Unexpected any. Specify a different type.", "1"]
    ],
    "packages/grafana-ui/src/components/Table/types.ts:5381": [
      [0, 0, 0, "Unexpected any. Specify a different type.", "0"],
      [0, 0, 0, "Unexpected any. Specify a different type.", "1"],
      [0, 0, 0, "Unexpected any. Specify a different type.", "2"]
    ],
    "packages/grafana-ui/src/components/Table/utils.ts:5381": [
      [0, 0, 0, "Unexpected any. Specify a different type.", "0"],
      [0, 0, 0, "Unexpected any. Specify a different type.", "1"],
      [0, 0, 0, "Unexpected any. Specify a different type.", "2"],
      [0, 0, 0, "Unexpected any. Specify a different type.", "3"],
      [0, 0, 0, "Unexpected any. Specify a different type.", "4"],
      [0, 0, 0, "Unexpected any. Specify a different type.", "5"]
    ],
    "packages/grafana-ui/src/components/Tags/Tag.tsx:5381": [
      [0, 0, 0, "Do not use any type assertions.", "0"]
    ],
    "packages/grafana-ui/src/components/ValuePicker/ValuePicker.tsx:5381": [
      [0, 0, 0, "Use data-testid for E2E selectors instead of aria-label", "0"]
    ],
    "packages/grafana-ui/src/components/VizLegend/types.ts:5381": [
      [0, 0, 0, "Unexpected any. Specify a different type.", "0"],
      [0, 0, 0, "Unexpected any. Specify a different type.", "1"]
    ],
    "packages/grafana-ui/src/components/VizRepeater/VizRepeater.tsx:5381": [
      [0, 0, 0, "Do not use any type assertions.", "0"],
      [0, 0, 0, "Do not use any type assertions.", "1"]
    ],
    "packages/grafana-ui/src/components/VizTooltip/VizTooltip.tsx:5381": [
      [0, 0, 0, "Unexpected any. Specify a different type.", "0"],
      [0, 0, 0, "Unexpected any. Specify a different type.", "1"]
    ],
    "packages/grafana-ui/src/components/index.ts:5381": [
      [0, 0, 0, "\'HorizontalGroup\' import from \'./Layout/Layout\' is restricted from being used by a pattern. Use Stack component instead.", "0"],
      [0, 0, 0, "\'VerticalGroup\' import from \'./Layout/Layout\' is restricted from being used by a pattern. Use Stack component instead.", "1"]
    ],
    "packages/grafana-ui/src/components/uPlot/Plot.tsx:5381": [
      [0, 0, 0, "Do not use any type assertions.", "0"],
      [0, 0, 0, "Do not use any type assertions.", "1"]
    ],
    "packages/grafana-ui/src/components/uPlot/config/UPlotAxisBuilder.ts:5381": [
      [0, 0, 0, "Do not use any type assertions.", "0"],
      [0, 0, 0, "Unexpected any. Specify a different type.", "1"],
      [0, 0, 0, "Unexpected any. Specify a different type.", "2"]
    ],
    "packages/grafana-ui/src/components/uPlot/config/UPlotConfigBuilder.ts:5381": [
      [0, 0, 0, "Do not use any type assertions.", "0"],
      [0, 0, 0, "Do not use any type assertions.", "1"]
    ],
    "packages/grafana-ui/src/components/uPlot/types.ts:5381": [
      [0, 0, 0, "Unexpected any. Specify a different type.", "0"]
    ],
    "packages/grafana-ui/src/components/uPlot/utils.ts:5381": [
      [0, 0, 0, "Do not use any type assertions.", "0"],
      [0, 0, 0, "Unexpected any. Specify a different type.", "1"]
    ],
    "packages/grafana-ui/src/options/builder/hideSeries.tsx:5381": [
      [0, 0, 0, "Do not use any type assertions.", "0"]
    ],
    "packages/grafana-ui/src/slate-plugins/braces.ts:5381": [
      [0, 0, 0, "Do not use any type assertions.", "0"]
    ],
    "packages/grafana-ui/src/slate-plugins/slate-prism/index.ts:5381": [
      [0, 0, 0, "Do not use any type assertions.", "0"],
      [0, 0, 0, "Do not use any type assertions.", "1"]
    ],
    "packages/grafana-ui/src/slate-plugins/slate-prism/options.tsx:5381": [
      [0, 0, 0, "Unexpected any. Specify a different type.", "0"],
      [0, 0, 0, "Unexpected any. Specify a different type.", "1"]
    ],
    "packages/grafana-ui/src/slate-plugins/suggestions.tsx:5381": [
      [0, 0, 0, "Do not use any type assertions.", "0"],
      [0, 0, 0, "Do not use any type assertions.", "1"],
      [0, 0, 0, "Unexpected any. Specify a different type.", "2"]
    ],
    "packages/grafana-ui/src/themes/ThemeContext.tsx:5381": [
      [0, 0, 0, "Do not use any type assertions.", "0"],
      [0, 0, 0, "Do not use any type assertions.", "1"],
      [0, 0, 0, "Do not use any type assertions.", "2"]
    ],
    "packages/grafana-ui/src/themes/stylesFactory.ts:5381": [
      [0, 0, 0, "Unexpected any. Specify a different type.", "0"]
    ],
    "packages/grafana-ui/src/types/forms.ts:5381": [
      [0, 0, 0, "Unexpected any. Specify a different type.", "0"]
    ],
    "packages/grafana-ui/src/types/jquery.d.ts:5381": [
      [0, 0, 0, "Unexpected any. Specify a different type.", "0"],
      [0, 0, 0, "Unexpected any. Specify a different type.", "1"],
      [0, 0, 0, "Unexpected any. Specify a different type.", "2"]
    ],
    "packages/grafana-ui/src/types/react-table-config.d.ts:5381": [
      [0, 0, 0, "Unexpected any. Specify a different type.", "0"],
      [0, 0, 0, "Unexpected any. Specify a different type.", "1"]
    ],
    "packages/grafana-ui/src/utils/debug.ts:5381": [
      [0, 0, 0, "Unexpected any. Specify a different type.", "0"]
    ],
    "packages/grafana-ui/src/utils/dom.ts:5381": [
      [0, 0, 0, "Unexpected any. Specify a different type.", "0"]
    ],
    "packages/grafana-ui/src/utils/useAsyncDependency.ts:5381": [
      [0, 0, 0, "Unexpected any. Specify a different type.", "0"]
    ],
    "public/app/core/TableModel.ts:5381": [
      [0, 0, 0, "Unexpected any. Specify a different type.", "0"],
      [0, 0, 0, "Unexpected any. Specify a different type.", "1"]
    ],
    "public/app/core/actions/index.ts:5381": [
      [0, 0, 0, "Do not re-export imported variable (\`hideAppNotification\`)", "0"],
      [0, 0, 0, "Do not re-export imported variable (\`notifyApp\`)", "1"],
      [0, 0, 0, "Do not re-export imported variable (\`updateConfigurationSubtitle\`)", "2"],
      [0, 0, 0, "Do not re-export imported variable (\`updateNavIndex\`)", "3"]
    ],
    "public/app/core/components/AccessControl/index.ts:5381": [
      [0, 0, 0, "Do not use export all (\`export * from ...\`)", "0"]
    ],
    "public/app/core/components/DynamicImports/SafeDynamicImport.tsx:5381": [
      [0, 0, 0, "Unexpected any. Specify a different type.", "0"]
    ],
    "public/app/core/components/GraphNG/GraphNG.tsx:5381": [
      [0, 0, 0, "Do not use any type assertions.", "0"],
      [0, 0, 0, "Do not use any type assertions.", "1"],
      [0, 0, 0, "Do not use any type assertions.", "2"],
      [0, 0, 0, "Do not use any type assertions.", "3"],
      [0, 0, 0, "Unexpected any. Specify a different type.", "4"],
      [0, 0, 0, "Unexpected any. Specify a different type.", "5"]
    ],
    "public/app/core/components/LocalStorageValueProvider/index.tsx:5381": [
      [0, 0, 0, "Do not re-export imported variable (\`./LocalStorageValueProvider\`)", "0"]
    ],
    "public/app/core/components/TagFilter/TagFilter.tsx:5381": [
      [0, 0, 0, "Unexpected any. Specify a different type.", "0"]
    ],
    "public/app/core/components/TimeSeries/utils.ts:5381": [
      [0, 0, 0, "Do not use any type assertions.", "0"],
      [0, 0, 0, "Unexpected any. Specify a different type.", "1"],
      [0, 0, 0, "Unexpected any. Specify a different type.", "2"]
    ],
    "public/app/core/config.ts:5381": [
      [0, 0, 0, "Do not re-export imported variable (\`Settings\`)", "0"],
      [0, 0, 0, "Do not re-export imported variable (\`config\`)", "1"]
    ],
    "public/app/core/core.ts:5381": [
      [0, 0, 0, "Do not re-export imported variable (\`JsonExplorer\`)", "0"],
      [0, 0, 0, "Do not re-export imported variable (\`TimeSeries\`)", "1"],
      [0, 0, 0, "Do not re-export imported variable (\`appEvents\`)", "2"],
      [0, 0, 0, "Do not re-export imported variable (\`assignModelProperties\`)", "3"],
      [0, 0, 0, "Do not re-export imported variable (\`colors\`)", "4"],
      [0, 0, 0, "Do not re-export imported variable (\`contextSrv\`)", "5"],
      [0, 0, 0, "Do not re-export imported variable (\`profiler\`)", "6"],
      [0, 0, 0, "Do not re-export imported variable (\`updateLegendValues\`)", "7"]
    ],
    "public/app/core/navigation/types.ts:5381": [
      [0, 0, 0, "Unexpected any. Specify a different type.", "0"]
    ],
    "public/app/core/services/ResponseQueue.ts:5381": [
      [0, 0, 0, "Unexpected any. Specify a different type.", "0"]
    ],
    "public/app/core/services/backend_srv.ts:5381": [
      [0, 0, 0, "Do not use any type assertions.", "0"],
      [0, 0, 0, "Unexpected any. Specify a different type.", "1"],
      [0, 0, 0, "Unexpected any. Specify a different type.", "2"],
      [0, 0, 0, "Unexpected any. Specify a different type.", "3"],
      [0, 0, 0, "Unexpected any. Specify a different type.", "4"],
      [0, 0, 0, "Unexpected any. Specify a different type.", "5"]
    ],
    "public/app/core/services/context_srv.ts:5381": [
      [0, 0, 0, "Do not use any type assertions.", "0"],
      [0, 0, 0, "Unexpected any. Specify a different type.", "1"]
    ],
    "public/app/core/services/echo/backends/analytics/RudderstackBackend.ts:5381": [
      [0, 0, 0, "Do not use any type assertions.", "0"],
      [0, 0, 0, "Do not use any type assertions.", "1"],
      [0, 0, 0, "Unexpected any. Specify a different type.", "2"],
      [0, 0, 0, "Unexpected any. Specify a different type.", "3"]
    ],
    "public/app/core/specs/backend_srv.test.ts:5381": [
      [0, 0, 0, "Unexpected any. Specify a different type.", "0"]
    ],
    "public/app/core/time_series2.ts:5381": [
      [0, 0, 0, "Unexpected any. Specify a different type.", "0"],
      [0, 0, 0, "Unexpected any. Specify a different type.", "1"],
      [0, 0, 0, "Unexpected any. Specify a different type.", "2"],
      [0, 0, 0, "Unexpected any. Specify a different type.", "3"],
      [0, 0, 0, "Unexpected any. Specify a different type.", "4"],
      [0, 0, 0, "Unexpected any. Specify a different type.", "5"],
      [0, 0, 0, "Unexpected any. Specify a different type.", "6"],
      [0, 0, 0, "Unexpected any. Specify a different type.", "7"],
      [0, 0, 0, "Unexpected any. Specify a different type.", "8"],
      [0, 0, 0, "Unexpected any. Specify a different type.", "9"],
      [0, 0, 0, "Unexpected any. Specify a different type.", "10"],
      [0, 0, 0, "Unexpected any. Specify a different type.", "11"],
      [0, 0, 0, "Unexpected any. Specify a different type.", "12"],
      [0, 0, 0, "Unexpected any. Specify a different type.", "13"],
      [0, 0, 0, "Unexpected any. Specify a different type.", "14"],
      [0, 0, 0, "Unexpected any. Specify a different type.", "15"],
      [0, 0, 0, "Unexpected any. Specify a different type.", "16"],
      [0, 0, 0, "Unexpected any. Specify a different type.", "17"],
      [0, 0, 0, "Unexpected any. Specify a different type.", "18"]
    ],
    "public/app/core/utils/connectWithReduxStore.tsx:5381": [
      [0, 0, 0, "Do not use any type assertions.", "0"],
      [0, 0, 0, "Do not use any type assertions.", "1"],
      [0, 0, 0, "Unexpected any. Specify a different type.", "2"],
      [0, 0, 0, "Unexpected any. Specify a different type.", "3"],
      [0, 0, 0, "Unexpected any. Specify a different type.", "4"],
      [0, 0, 0, "Unexpected any. Specify a different type.", "5"],
      [0, 0, 0, "Unexpected any. Specify a different type.", "6"],
      [0, 0, 0, "Unexpected any. Specify a different type.", "7"],
      [0, 0, 0, "Unexpected any. Specify a different type.", "8"],
      [0, 0, 0, "Unexpected any. Specify a different type.", "9"]
    ],
    "public/app/core/utils/deferred.ts:5381": [
      [0, 0, 0, "Unexpected any. Specify a different type.", "0"]
    ],
    "public/app/core/utils/fetch.ts:5381": [
      [0, 0, 0, "Do not use any type assertions.", "0"],
      [0, 0, 0, "Do not use any type assertions.", "1"],
      [0, 0, 0, "Do not use any type assertions.", "2"],
      [0, 0, 0, "Do not use any type assertions.", "3"],
      [0, 0, 0, "Do not use any type assertions.", "4"],
      [0, 0, 0, "Unexpected any. Specify a different type.", "5"]
    ],
    "public/app/core/utils/object.ts:5381": [
      [0, 0, 0, "Do not use any type assertions.", "0"],
      [0, 0, 0, "Do not use any type assertions.", "1"],
      [0, 0, 0, "Do not use any type assertions.", "2"],
      [0, 0, 0, "Do not use any type assertions.", "3"],
      [0, 0, 0, "Unexpected any. Specify a different type.", "4"],
      [0, 0, 0, "Unexpected any. Specify a different type.", "5"],
      [0, 0, 0, "Unexpected any. Specify a different type.", "6"]
    ],
    "public/app/core/utils/richHistory.test.ts:5381": [
      [0, 0, 0, "Unexpected any. Specify a different type.", "0"]
    ],
    "public/app/core/utils/richHistory.ts:5381": [
      [0, 0, 0, "Do not re-export imported variable (\`RichHistorySearchFilters\`)", "0"],
      [0, 0, 0, "Do not re-export imported variable (\`RichHistorySettings\`)", "1"],
      [0, 0, 0, "Do not re-export imported variable (\`SortOrder\`)", "2"]
    ],
    "public/app/core/utils/ticks.ts:5381": [
      [0, 0, 0, "Do not use any type assertions.", "0"],
      [0, 0, 0, "Do not use any type assertions.", "1"]
    ],
    "public/app/features/actions/ParamsEditor.tsx:5381": [
      [0, 0, 0, "Do not use any type assertions.", "0"]
    ],
    "public/app/features/admin/UpgradePage.tsx:5381": [
      [0, 0, 0, "No untranslated strings in text props. Wrap text with <Trans /> or use t()", "0"],
      [0, 0, 0, "No untranslated strings in text props. Wrap text with <Trans /> or use t()", "1"],
      [0, 0, 0, "No untranslated strings in text props. Wrap text with <Trans /> or use t()", "2"],
      [0, 0, 0, "No untranslated strings in text props. Wrap text with <Trans /> or use t()", "3"],
      [0, 0, 0, "No untranslated strings. Wrap text with <Trans />", "4"],
      [0, 0, 0, "No untranslated strings. Wrap text with <Trans />", "5"]
    ],
    "public/app/features/alerting/routes.tsx:5381": [
      [0, 0, 0, "Unexpected any. Specify a different type.", "0"]
    ],
    "public/app/features/alerting/state/ThresholdMapper.ts:5381": [
      [0, 0, 0, "Unexpected any. Specify a different type.", "0"]
    ],
    "public/app/features/alerting/state/alertDef.ts:5381": [
      [0, 0, 0, "Do not use any type assertions.", "0"],
      [0, 0, 0, "Unexpected any. Specify a different type.", "1"],
      [0, 0, 0, "Unexpected any. Specify a different type.", "2"],
      [0, 0, 0, "Unexpected any. Specify a different type.", "3"],
      [0, 0, 0, "Unexpected any. Specify a different type.", "4"]
    ],
    "public/app/features/alerting/state/query_part.ts:5381": [
      [0, 0, 0, "Unexpected any. Specify a different type.", "0"],
      [0, 0, 0, "Unexpected any. Specify a different type.", "1"],
      [0, 0, 0, "Unexpected any. Specify a different type.", "2"],
      [0, 0, 0, "Unexpected any. Specify a different type.", "3"],
      [0, 0, 0, "Unexpected any. Specify a different type.", "4"],
      [0, 0, 0, "Unexpected any. Specify a different type.", "5"],
      [0, 0, 0, "Unexpected any. Specify a different type.", "6"],
      [0, 0, 0, "Unexpected any. Specify a different type.", "7"],
      [0, 0, 0, "Unexpected any. Specify a different type.", "8"],
      [0, 0, 0, "Unexpected any. Specify a different type.", "9"]
    ],
    "public/app/features/alerting/state/reducers.ts:5381": [
      [0, 0, 0, "Unexpected any. Specify a different type.", "0"],
      [0, 0, 0, "Unexpected any. Specify a different type.", "1"]
    ],
    "public/app/features/alerting/unified/AlertGroups.tsx:5381": [
      [0, 0, 0, "No untranslated strings in text props. Wrap text with <Trans /> or use t()", "0"],
      [0, 0, 0, "No untranslated strings. Wrap text with <Trans />", "1"],
      [0, 0, 0, "No untranslated strings. Wrap text with <Trans />", "2"]
    ],
    "public/app/features/alerting/unified/AlertsFolderView.tsx:5381": [
      [0, 0, 0, "No untranslated strings in text props. Wrap text with <Trans /> or use t()", "0"]
    ],
    "public/app/features/alerting/unified/GrafanaRuleQueryViewer.tsx:5381": [
      [0, 0, 0, "No untranslated strings. Wrap text with <Trans />", "0"],
      [0, 0, 0, "No untranslated strings. Wrap text with <Trans />", "1"]
    ],
    "public/app/features/alerting/unified/NotificationPoliciesPage.tsx:5381": [
      [0, 0, 0, "No untranslated strings in text props. Wrap text with <Trans /> or use t()", "0"],
      [0, 0, 0, "No untranslated strings in text props. Wrap text with <Trans /> or use t()", "1"]
    ],
    "public/app/features/alerting/unified/PanelAlertTabContent.tsx:5381": [
      [0, 0, 0, "No untranslated strings. Wrap text with <Trans />", "0"]
    ],
    "public/app/features/alerting/unified/RedirectToRuleViewer.tsx:5381": [
      [0, 0, 0, "No untranslated strings in text props. Wrap text with <Trans /> or use t()", "0"],
      [0, 0, 0, "No untranslated strings. Wrap text with <Trans />", "1"],
      [0, 0, 0, "No untranslated strings. Wrap text with <Trans />", "2"]
    ],
    "public/app/features/alerting/unified/components/AlertLabelDropdown.tsx:5381": [
      [0, 0, 0, "No untranslated strings in text props. Wrap text with <Trans /> or use t()", "0"]
    ],
    "public/app/features/alerting/unified/components/AlertLabels.tsx:5381": [
      [0, 0, 0, "No untranslated strings. Wrap text with <Trans />", "0"]
    ],
    "public/app/features/alerting/unified/components/AnnotationDetailsField.tsx:5381": [
      [0, 0, 0, "Do not use any type assertions.", "0"]
    ],
    "public/app/features/alerting/unified/components/Authorize.tsx:5381": [
      [0, 0, 0, "Do not use any type assertions.", "0"],
      [0, 0, 0, "Do not use any type assertions.", "1"]
    ],
    "public/app/features/alerting/unified/components/DynamicTable.tsx:5381": [
      [0, 0, 0, "No untranslated strings in text props. Wrap text with <Trans /> or use t()", "0"]
    ],
    "public/app/features/alerting/unified/components/GrafanaAlertmanagerDeliveryWarning.tsx:5381": [
      [0, 0, 0, "No untranslated strings. Wrap text with <Trans />", "0"],
      [0, 0, 0, "No untranslated strings. Wrap text with <Trans />", "1"]
    ],
    "public/app/features/alerting/unified/components/InvalidIntervalWarning.tsx:5381": [
      [0, 0, 0, "No untranslated strings. Wrap text with <Trans />", "0"]
    ],
    "public/app/features/alerting/unified/components/MoreButton.tsx:5381": [
      [0, 0, 0, "No untranslated strings in text props. Wrap text with <Trans /> or use t()", "0"],
      [0, 0, 0, "No untranslated strings. Wrap text with <Trans />", "1"]
    ],
    "public/app/features/alerting/unified/components/NoAlertManagerWarning.tsx:5381": [
      [0, 0, 0, "No untranslated strings. Wrap text with <Trans />", "0"],
      [0, 0, 0, "No untranslated strings. Wrap text with <Trans />", "1"]
    ],
    "public/app/features/alerting/unified/components/Provisioning.tsx:5381": [
      [0, 0, 0, "No untranslated strings in text props. Wrap text with <Trans /> or use t()", "0"],
      [0, 0, 0, "No untranslated strings. Wrap text with <Trans />", "1"]
    ],
    "public/app/features/alerting/unified/components/RuleLocation.tsx:5381": [
      [0, 0, 0, "No untranslated strings in text props. Wrap text with <Trans /> or use t()", "0"]
    ],
    "public/app/features/alerting/unified/components/alert-groups/AlertDetails.tsx:5381": [
      [0, 0, 0, "No untranslated strings. Wrap text with <Trans />", "0"]
    ],
    "public/app/features/alerting/unified/components/alert-groups/AlertGroup.tsx:5381": [
      [0, 0, 0, "No untranslated strings. Wrap text with <Trans />", "0"]
    ],
    "public/app/features/alerting/unified/components/alert-groups/AlertGroupAlertsTable.tsx:5381": [
      [0, 0, 0, "No untranslated strings. Wrap text with <Trans />", "0"]
    ],
    "public/app/features/alerting/unified/components/alert-groups/AlertGroupFilter.tsx:5381": [
      [0, 0, 0, "Do not use any type assertions.", "0"]
    ],
    "public/app/features/alerting/unified/components/alert-groups/AlertGroupHeader.tsx:5381": [
      [0, 0, 0, "Do not use any type assertions.", "0"],
      [0, 0, 0, "Do not use any type assertions.", "1"]
    ],
    "public/app/features/alerting/unified/components/alert-groups/AlertStateFilter.tsx:5381": [
      [0, 0, 0, "No untranslated strings. Wrap text with <Trans />", "0"],
      [0, 0, 0, "No untranslated strings. Wrap text with <Trans />", "1"],
      [0, 0, 0, "No untranslated strings. Wrap text with <Trans />", "2"]
    ],
    "public/app/features/alerting/unified/components/alert-groups/GroupBy.tsx:5381": [
      [0, 0, 0, "Do not use any type assertions.", "0"],
      [0, 0, 0, "No untranslated strings in text props. Wrap text with <Trans /> or use t()", "1"],
      [0, 0, 0, "No untranslated strings. Wrap text with <Trans />", "2"],
      [0, 0, 0, "No untranslated strings. Wrap text with <Trans />", "3"]
    ],
    "public/app/features/alerting/unified/components/alert-groups/MatcherFilter.tsx:5381": [
      [0, 0, 0, "No untranslated strings. Wrap text with <Trans />", "0"]
    ],
    "public/app/features/alerting/unified/components/contact-points/ContactPointHeader.tsx:5381": [
      [0, 0, 0, "No untranslated strings in text props. Wrap text with <Trans /> or use t()", "0"],
      [0, 0, 0, "No untranslated strings in text props. Wrap text with <Trans /> or use t()", "1"]
    ],
    "public/app/features/alerting/unified/components/contact-points/components/GlobalConfigAlert.tsx:5381": [
      [0, 0, 0, "No untranslated strings. Wrap text with <Trans />", "0"]
    ],
    "public/app/features/alerting/unified/components/contact-points/components/Modals.tsx:5381": [
      [0, 0, 0, "No untranslated strings in text props. Wrap text with <Trans /> or use t()", "0"]
    ],
    "public/app/features/alerting/unified/components/contact-points/components/UnusedBadge.tsx:5381": [
      [0, 0, 0, "No untranslated strings in text props. Wrap text with <Trans /> or use t()", "0"]
    ],
    "public/app/features/alerting/unified/components/export/FileExportPreview.tsx:5381": [
      [0, 0, 0, "No untranslated strings. Wrap text with <Trans />", "0"],
      [0, 0, 0, "No untranslated strings. Wrap text with <Trans />", "1"],
      [0, 0, 0, "No untranslated strings. Wrap text with <Trans />", "2"]
    ],
    "public/app/features/alerting/unified/components/export/GrafanaModifyExport.tsx:5381": [
      [0, 0, 0, "No untranslated strings. Wrap text with <Trans />", "0"]
    ],
    "public/app/features/alerting/unified/components/export/GrafanaRuleFolderExporter.tsx:5381": [
      [0, 0, 0, "No untranslated strings in text props. Wrap text with <Trans /> or use t()", "0"]
    ],
    "public/app/features/alerting/unified/components/export/GrafanaRuleGroupExporter.tsx:5381": [
      [0, 0, 0, "No untranslated strings in text props. Wrap text with <Trans /> or use t()", "0"]
    ],
    "public/app/features/alerting/unified/components/expressions/Expression.tsx:5381": [
      [0, 0, 0, "No untranslated strings in text props. Wrap text with <Trans /> or use t()", "0"],
      [0, 0, 0, "No untranslated strings. Wrap text with <Trans />", "1"],
      [0, 0, 0, "No untranslated strings. Wrap text with <Trans />", "2"],
      [0, 0, 0, "No untranslated strings. Wrap text with <Trans />", "3"]
    ],
    "public/app/features/alerting/unified/components/mute-timings/MuteTimingTimeInterval.tsx:5381": [
      [0, 0, 0, "No untranslated strings in text props. Wrap text with <Trans /> or use t()", "0"],
      [0, 0, 0, "No untranslated strings in text props. Wrap text with <Trans /> or use t()", "1"],
      [0, 0, 0, "No untranslated strings. Wrap text with <Trans />", "2"]
    ],
    "public/app/features/alerting/unified/components/mute-timings/MuteTimingTimeRange.tsx:5381": [
      [0, 0, 0, "No untranslated strings in text props. Wrap text with <Trans /> or use t()", "0"]
    ],
    "public/app/features/alerting/unified/components/notification-policies/AlertGroupsSummary.tsx:5381": [
      [0, 0, 0, "No untranslated strings in text props. Wrap text with <Trans /> or use t()", "0"],
      [0, 0, 0, "No untranslated strings in text props. Wrap text with <Trans /> or use t()", "1"],
      [0, 0, 0, "No untranslated strings in text props. Wrap text with <Trans /> or use t()", "2"]
    ],
    "public/app/features/alerting/unified/components/notification-policies/EditDefaultPolicyForm.tsx:5381": [
      [0, 0, 0, "No untranslated strings in text props. Wrap text with <Trans /> or use t()", "0"],
      [0, 0, 0, "No untranslated strings in text props. Wrap text with <Trans /> or use t()", "1"],
      [0, 0, 0, "No untranslated strings in text props. Wrap text with <Trans /> or use t()", "2"],
      [0, 0, 0, "No untranslated strings in text props. Wrap text with <Trans /> or use t()", "3"]
    ],
    "public/app/features/alerting/unified/components/notification-policies/EditNotificationPolicyForm.tsx:5381": [
      [0, 0, 0, "No untranslated strings in text props. Wrap text with <Trans /> or use t()", "0"],
      [0, 0, 0, "No untranslated strings in text props. Wrap text with <Trans /> or use t()", "1"],
      [0, 0, 0, "No untranslated strings in text props. Wrap text with <Trans /> or use t()", "2"]
    ],
    "public/app/features/alerting/unified/components/notification-policies/Policy.tsx:5381": [
      [0, 0, 0, "No untranslated strings in text props. Wrap text with <Trans /> or use t()", "0"]
    ],
    "public/app/features/alerting/unified/components/notification-policies/PromDurationDocs.tsx:5381": [
      [0, 0, 0, "No untranslated strings. Wrap text with <Trans />", "0"]
    ],
    "public/app/features/alerting/unified/components/panel-alerts-tab/NewRuleFromPanelButton.tsx:5381": [
      [0, 0, 0, "No untranslated strings. Wrap text with <Trans />", "0"]
    ],
    "public/app/features/alerting/unified/components/receivers/AlertInstanceModalSelector.tsx:5381": [
      [0, 0, 0, "No untranslated strings. Wrap text with <Trans />", "0"]
    ],
    "public/app/features/alerting/unified/components/receivers/ReceiversSection.tsx:5381": [
      [0, 0, 0, "No untranslated strings. Wrap text with <Trans />", "0"]
    ],
    "public/app/features/alerting/unified/components/receivers/TemplateDataDocs.tsx:5381": [
      [0, 0, 0, "No untranslated strings. Wrap text with <Trans />", "0"],
      [0, 0, 0, "No untranslated strings. Wrap text with <Trans />", "1"],
      [0, 0, 0, "No untranslated strings. Wrap text with <Trans />", "2"]
    ],
    "public/app/features/alerting/unified/components/receivers/TemplateForm.tsx:5381": [
      [0, 0, 0, "No untranslated strings in text props. Wrap text with <Trans /> or use t()", "0"]
    ],
    "public/app/features/alerting/unified/components/receivers/form/ChannelOptions.tsx:5381": [
      [0, 0, 0, "Do not use any type assertions.", "0"],
      [0, 0, 0, "Unexpected any. Specify a different type.", "1"],
      [0, 0, 0, "Unexpected any. Specify a different type.", "2"]
    ],
    "public/app/features/alerting/unified/components/receivers/form/ChannelSubForm.tsx:5381": [
      [0, 0, 0, "No untranslated strings in text props. Wrap text with <Trans /> or use t()", "0"]
    ],
    "public/app/features/alerting/unified/components/receivers/form/CloudReceiverForm.tsx:5381": [
      [0, 0, 0, "No untranslated strings. Wrap text with <Trans />", "0"]
    ],
    "public/app/features/alerting/unified/components/receivers/form/GenerateAlertDataModal.tsx:5381": [
      [0, 0, 0, "No untranslated strings in text props. Wrap text with <Trans /> or use t()", "0"]
    ],
    "public/app/features/alerting/unified/components/receivers/form/GrafanaCommonChannelSettings.tsx:5381": [
      [0, 0, 0, "No untranslated strings in text props. Wrap text with <Trans /> or use t()", "0"]
    ],
    "public/app/features/alerting/unified/components/receivers/form/GrafanaReceiverForm.tsx:5381": [
      [0, 0, 0, "No untranslated strings. Wrap text with <Trans />", "0"]
    ],
    "public/app/features/alerting/unified/components/receivers/form/ReceiverForm.tsx:5381": [
      [0, 0, 0, "Do not use any type assertions.", "0"],
      [0, 0, 0, "Do not use any type assertions.", "1"],
      [0, 0, 0, "No untranslated strings. Wrap text with <Trans />", "2"],
      [0, 0, 0, "Unexpected any. Specify a different type.", "3"]
    ],
    "public/app/features/alerting/unified/components/receivers/form/TestContactPointModal.tsx:5381": [
      [0, 0, 0, "No untranslated strings in text props. Wrap text with <Trans /> or use t()", "0"],
      [0, 0, 0, "No untranslated strings. Wrap text with <Trans />", "1"],
      [0, 0, 0, "No untranslated strings. Wrap text with <Trans />", "2"]
    ],
    "public/app/features/alerting/unified/components/receivers/form/fields/OptionField.tsx:5381": [
      [0, 0, 0, "Do not use any type assertions.", "0"],
      [0, 0, 0, "Unexpected any. Specify a different type.", "1"],
      [0, 0, 0, "Unexpected any. Specify a different type.", "2"],
      [0, 0, 0, "Unexpected any. Specify a different type.", "3"],
      [0, 0, 0, "Unexpected any. Specify a different type.", "4"],
      [0, 0, 0, "Unexpected any. Specify a different type.", "5"]
    ],
    "public/app/features/alerting/unified/components/receivers/form/fields/SubformArrayField.tsx:5381": [
      [0, 0, 0, "No untranslated strings in text props. Wrap text with <Trans /> or use t()", "0"],
      [0, 0, 0, "Unexpected any. Specify a different type.", "1"],
      [0, 0, 0, "Unexpected any. Specify a different type.", "2"]
    ],
    "public/app/features/alerting/unified/components/receivers/form/fields/SubformField.tsx:5381": [
      [0, 0, 0, "Unexpected any. Specify a different type.", "0"],
      [0, 0, 0, "Unexpected any. Specify a different type.", "1"]
    ],
    "public/app/features/alerting/unified/components/receivers/form/fields/TemplateSelector.tsx:5381": [
      [0, 0, 0, "No untranslated strings in text props. Wrap text with <Trans /> or use t()", "0"],
      [0, 0, 0, "No untranslated strings in text props. Wrap text with <Trans /> or use t()", "1"],
      [0, 0, 0, "No untranslated strings in text props. Wrap text with <Trans /> or use t()", "2"]
    ],
    "public/app/features/alerting/unified/components/rule-editor/AlertRuleNameInput.tsx:5381": [
      [0, 0, 0, "No untranslated strings in text props. Wrap text with <Trans /> or use t()", "0"],
      [0, 0, 0, "No untranslated strings in text props. Wrap text with <Trans /> or use t()", "1"],
      [0, 0, 0, "No untranslated strings in text props. Wrap text with <Trans /> or use t()", "2"],
      [0, 0, 0, "No untranslated strings. Wrap text with <Trans />", "3"]
    ],
    "public/app/features/alerting/unified/components/rule-editor/AnnotationKeyInput.tsx:5381": [
      [0, 0, 0, "Do not use any type assertions.", "0"]
    ],
    "public/app/features/alerting/unified/components/rule-editor/CloudAlertPreview.tsx:5381": [
      [0, 0, 0, "No untranslated strings. Wrap text with <Trans />", "0"]
    ],
    "public/app/features/alerting/unified/components/rule-editor/CloudEvaluationBehavior.tsx:5381": [
      [0, 0, 0, "No untranslated strings in text props. Wrap text with <Trans /> or use t()", "0"]
    ],
    "public/app/features/alerting/unified/components/rule-editor/DashboardAnnotationField.tsx:5381": [
      [0, 0, 0, "No untranslated strings. Wrap text with <Trans />", "0"],
      [0, 0, 0, "No untranslated strings. Wrap text with <Trans />", "1"]
    ],
    "public/app/features/alerting/unified/components/rule-editor/DashboardPicker.tsx:5381": [
      [0, 0, 0, "No untranslated strings. Wrap text with <Trans />", "0"],
      [0, 0, 0, "No untranslated strings. Wrap text with <Trans />", "1"]
    ],
    "public/app/features/alerting/unified/components/rule-editor/ExpressionEditor.tsx:5381": [
      [0, 0, 0, "Do not use any type assertions.", "0"],
      [0, 0, 0, "No untranslated strings. Wrap text with <Trans />", "1"]
    ],
    "public/app/features/alerting/unified/components/rule-editor/GrafanaEvaluationBehavior.tsx:5381": [
      [0, 0, 0, "No untranslated strings in text props. Wrap text with <Trans /> or use t()", "0"],
      [0, 0, 0, "No untranslated strings in text props. Wrap text with <Trans /> or use t()", "1"],
      [0, 0, 0, "No untranslated strings in text props. Wrap text with <Trans /> or use t()", "2"],
      [0, 0, 0, "No untranslated strings in text props. Wrap text with <Trans /> or use t()", "3"]
    ],
    "public/app/features/alerting/unified/components/rule-editor/NotificationsStep.tsx:5381": [
      [0, 0, 0, "No untranslated strings. Wrap text with <Trans />", "0"],
      [0, 0, 0, "No untranslated strings. Wrap text with <Trans />", "1"],
      [0, 0, 0, "No untranslated strings. Wrap text with <Trans />", "2"],
      [0, 0, 0, "No untranslated strings. Wrap text with <Trans />", "3"],
      [0, 0, 0, "No untranslated strings. Wrap text with <Trans />", "4"]
    ],
    "public/app/features/alerting/unified/components/rule-editor/PreviewRule.tsx:5381": [
      [0, 0, 0, "No untranslated strings. Wrap text with <Trans />", "0"],
      [0, 0, 0, "Unexpected any. Specify a different type.", "1"]
    ],
    "public/app/features/alerting/unified/components/rule-editor/PreviewRuleResult.tsx:5381": [
      [0, 0, 0, "No untranslated strings. Wrap text with <Trans />", "0"]
    ],
    "public/app/features/alerting/unified/components/rule-editor/QueryOptions.tsx:5381": [
      [0, 0, 0, "No untranslated strings. Wrap text with <Trans />", "0"],
      [0, 0, 0, "No untranslated strings. Wrap text with <Trans />", "1"],
      [0, 0, 0, "No untranslated strings. Wrap text with <Trans />", "2"]
    ],
    "public/app/features/alerting/unified/components/rule-editor/QueryRows.tsx:5381": [
      [0, 0, 0, "Do not use any type assertions.", "0"],
      [0, 0, 0, "No untranslated strings. Wrap text with <Trans />", "1"]
    ],
    "public/app/features/alerting/unified/components/rule-editor/QueryWrapper.tsx:5381": [
      [0, 0, 0, "No untranslated strings in text props. Wrap text with <Trans /> or use t()", "0"],
      [0, 0, 0, "No untranslated strings. Wrap text with <Trans />", "1"],
      [0, 0, 0, "No untranslated strings. Wrap text with <Trans />", "2"]
    ],
    "public/app/features/alerting/unified/components/rule-editor/RecordingRuleEditor.tsx:5381": [
      [0, 0, 0, "No untranslated strings. Wrap text with <Trans />", "0"]
    ],
    "public/app/features/alerting/unified/components/rule-editor/RecordingRulesNameSpaceAndGroupStep.tsx:5381": [
      [0, 0, 0, "No untranslated strings in text props. Wrap text with <Trans /> or use t()", "0"]
    ],
    "public/app/features/alerting/unified/components/rule-editor/RuleEditorSection.tsx:5381": [
      [0, 0, 0, "No untranslated strings. Wrap text with <Trans />", "0"]
    ],
    "public/app/features/alerting/unified/components/rule-editor/RuleInspector.tsx:5381": [
      [0, 0, 0, "Do not use any type assertions.", "0"],
      [0, 0, 0, "No untranslated strings. Wrap text with <Trans />", "1"]
    ],
    "public/app/features/alerting/unified/components/rule-editor/alert-rule-form/AlertRuleForm.tsx:5381": [
      [0, 0, 0, "No untranslated strings. Wrap text with <Trans />", "0"],
      [0, 0, 0, "No untranslated strings. Wrap text with <Trans />", "1"]
    ],
    "public/app/features/alerting/unified/components/rule-editor/alert-rule-form/ModifyExportRuleForm.tsx:5381": [
      [0, 0, 0, "No untranslated strings in text props. Wrap text with <Trans /> or use t()", "0"]
    ],
    "public/app/features/alerting/unified/components/rule-editor/alert-rule-form/simplifiedRouting/route-settings/MuteTimingFields.tsx:5381": [
      [0, 0, 0, "No untranslated strings in text props. Wrap text with <Trans /> or use t()", "0"]
    ],
    "public/app/features/alerting/unified/components/rule-editor/alert-rule-form/simplifiedRouting/route-settings/RouteSettings.tsx:5381": [
      [0, 0, 0, "No untranslated strings in text props. Wrap text with <Trans /> or use t()", "0"],
      [0, 0, 0, "No untranslated strings. Wrap text with <Trans />", "1"],
      [0, 0, 0, "No untranslated strings. Wrap text with <Trans />", "2"]
    ],
    "public/app/features/alerting/unified/components/rule-editor/labels/LabelsField.tsx:5381": [
      [0, 0, 0, "No untranslated strings. Wrap text with <Trans />", "0"],
      [0, 0, 0, "No untranslated strings. Wrap text with <Trans />", "1"]
    ],
    "public/app/features/alerting/unified/components/rule-editor/notificaton-preview/NotificationRoute.tsx:5381": [
      [0, 0, 0, "No untranslated strings. Wrap text with <Trans />", "0"]
    ],
    "public/app/features/alerting/unified/components/rule-editor/notificaton-preview/NotificationRouteDetailsModal.tsx:5381": [
      [0, 0, 0, "No untranslated strings. Wrap text with <Trans />", "0"],
      [0, 0, 0, "No untranslated strings. Wrap text with <Trans />", "1"]
    ],
    "public/app/features/alerting/unified/components/rule-editor/query-and-alert-condition/QueryAndExpressionsStep.tsx:5381": [
      [0, 0, 0, "No untranslated strings. Wrap text with <Trans />", "0"],
      [0, 0, 0, "No untranslated strings. Wrap text with <Trans />", "1"]
    ],
    "public/app/features/alerting/unified/components/rule-editor/query-and-alert-condition/SmartAlertTypeDetector.tsx:5381": [
      [0, 0, 0, "No untranslated strings. Wrap text with <Trans />", "0"],
      [0, 0, 0, "No untranslated strings. Wrap text with <Trans />", "1"],
      [0, 0, 0, "No untranslated strings. Wrap text with <Trans />", "2"],
      [0, 0, 0, "No untranslated strings. Wrap text with <Trans />", "3"]
    ],
    "public/app/features/alerting/unified/components/rule-editor/rule-types/GrafanaManagedAlert.tsx:5381": [
      [0, 0, 0, "No untranslated strings. Wrap text with <Trans />", "0"]
    ],
    "public/app/features/alerting/unified/components/rule-editor/rule-types/MimirOrLokiAlert.tsx:5381": [
      [0, 0, 0, "No untranslated strings. Wrap text with <Trans />", "0"]
    ],
    "public/app/features/alerting/unified/components/rule-editor/rule-types/MimirOrLokiRecordingRule.tsx:5381": [
      [0, 0, 0, "No untranslated strings. Wrap text with <Trans />", "0"]
    ],
    "public/app/features/alerting/unified/components/rule-editor/rule-types/RuleTypePicker.tsx:5381": [
      [0, 0, 0, "No untranslated strings. Wrap text with <Trans />", "0"]
    ],
    "public/app/features/alerting/unified/components/rule-viewer/FederatedRuleWarning.tsx:5381": [
      [0, 0, 0, "No untranslated strings. Wrap text with <Trans />", "0"]
    ],
    "public/app/features/alerting/unified/components/rule-viewer/PausedBadge.tsx:5381": [
      [0, 0, 0, "No untranslated strings. Wrap text with <Trans />", "0"]
    ],
    "public/app/features/alerting/unified/components/rule-viewer/RuleViewer.tsx:5381": [
      [0, 0, 0, "No untranslated strings. Wrap text with <Trans />", "0"]
    ],
    "public/app/features/alerting/unified/components/rules/AlertStateTag.tsx:5381": [
      [0, 0, 0, "No untranslated strings. Wrap text with <Trans />", "0"]
    ],
    "public/app/features/alerting/unified/components/rules/CloneRule.tsx:5381": [
      [0, 0, 0, "No untranslated strings. Wrap text with <Trans />", "0"],
      [0, 0, 0, "No untranslated strings. Wrap text with <Trans />", "1"]
    ],
    "public/app/features/alerting/unified/components/rules/Filter/RulesFilter.v1.tsx:5381": [
      [0, 0, 0, "No untranslated strings. Wrap text with <Trans />", "0"],
      [0, 0, 0, "No untranslated strings. Wrap text with <Trans />", "1"],
      [0, 0, 0, "No untranslated strings. Wrap text with <Trans />", "2"]
    ],
    "public/app/features/alerting/unified/components/rules/Filter/RulesFilter.v2.tsx:5381": [
      [0, 0, 0, "No untranslated strings in text props. Wrap text with <Trans /> or use t()", "0"],
      [0, 0, 0, "No untranslated strings in text props. Wrap text with <Trans /> or use t()", "1"]
    ],
    "public/app/features/alerting/unified/components/rules/RuleConfigStatus.tsx:5381": [
      [0, 0, 0, "No untranslated strings. Wrap text with <Trans />", "0"]
    ],
    "public/app/features/alerting/unified/components/rules/RuleDetailsMatchingInstances.tsx:5381": [
      [0, 0, 0, "No untranslated strings. Wrap text with <Trans />", "0"],
      [0, 0, 0, "No untranslated strings. Wrap text with <Trans />", "1"]
    ],
    "public/app/features/alerting/unified/components/rules/RuleListErrors.tsx:5381": [
      [0, 0, 0, "No untranslated strings. Wrap text with <Trans />", "0"],
      [0, 0, 0, "No untranslated strings. Wrap text with <Trans />", "1"],
      [0, 0, 0, "No untranslated strings. Wrap text with <Trans />", "2"],
      [0, 0, 0, "No untranslated strings. Wrap text with <Trans />", "3"],
      [0, 0, 0, "No untranslated strings. Wrap text with <Trans />", "4"],
      [0, 0, 0, "No untranslated strings. Wrap text with <Trans />", "5"]
    ],
    "public/app/features/alerting/unified/components/rules/RuleListStateSection.tsx:5381": [
      [0, 0, 0, "No untranslated strings. Wrap text with <Trans />", "0"]
    ],
    "public/app/features/alerting/unified/components/rules/RuleState.tsx:5381": [
      [0, 0, 0, "No untranslated strings. Wrap text with <Trans />", "0"]
    ],
    "public/app/features/alerting/unified/components/rules/RuleStats.tsx:5381": [
      [0, 0, 0, "No untranslated strings. Wrap text with <Trans />", "0"]
    ],
    "public/app/features/alerting/unified/components/rules/RulesGroup.tsx:5381": [
      [0, 0, 0, "No untranslated strings. Wrap text with <Trans />", "0"],
      [0, 0, 0, "No untranslated strings. Wrap text with <Trans />", "1"],
      [0, 0, 0, "No untranslated strings. Wrap text with <Trans />", "2"]
    ],
    "public/app/features/alerting/unified/components/rules/state-history/LogRecordViewer.tsx:5381": [
      [0, 0, 0, "No untranslated strings. Wrap text with <Trans />", "0"]
    ],
    "public/app/features/alerting/unified/components/rules/state-history/LokiStateHistory.tsx:5381": [
      [0, 0, 0, "No untranslated strings. Wrap text with <Trans />", "0"]
    ],
    "public/app/features/alerting/unified/components/rules/state-history/StateHistory.tsx:5381": [
      [0, 0, 0, "No untranslated strings in text props. Wrap text with <Trans /> or use t()", "0"],
      [0, 0, 0, "No untranslated strings in text props. Wrap text with <Trans /> or use t()", "1"],
      [0, 0, 0, "No untranslated strings. Wrap text with <Trans />", "2"]
    ],
    "public/app/features/alerting/unified/components/settings/VersionManager.tsx:5381": [
      [0, 0, 0, "No untranslated strings in text props. Wrap text with <Trans /> or use t()", "0"],
      [0, 0, 0, "No untranslated strings. Wrap text with <Trans />", "1"],
      [0, 0, 0, "No untranslated strings. Wrap text with <Trans />", "2"]
    ],
    "public/app/features/alerting/unified/components/silences/SilencePeriod.tsx:5381": [
      [0, 0, 0, "No untranslated strings in text props. Wrap text with <Trans /> or use t()", "0"]
    ],
    "public/app/features/alerting/unified/components/silences/SilencedAlertsTableRow.tsx:5381": [
      [0, 0, 0, "No untranslated strings. Wrap text with <Trans />", "0"]
    ],
    "public/app/features/alerting/unified/components/silences/SilencedInstancesPreview.tsx:5381": [
      [0, 0, 0, "No untranslated strings. Wrap text with <Trans />", "0"]
    ],
    "public/app/features/alerting/unified/components/silences/SilencesEditor.tsx:5381": [
      [0, 0, 0, "Do not use any type assertions.", "0"],
      [0, 0, 0, "No untranslated strings in text props. Wrap text with <Trans /> or use t()", "1"],
      [0, 0, 0, "No untranslated strings in text props. Wrap text with <Trans /> or use t()", "2"]
    ],
    "public/app/features/alerting/unified/components/silences/SilencesFilter.tsx:5381": [
      [0, 0, 0, "Do not use any type assertions.", "0"],
      [0, 0, 0, "No untranslated strings. Wrap text with <Trans />", "1"]
    ],
    "public/app/features/alerting/unified/components/silences/SilencesTable.tsx:5381": [
      [0, 0, 0, "No untranslated strings in text props. Wrap text with <Trans /> or use t()", "0"]
    ],
    "public/app/features/alerting/unified/home/GettingStarted.tsx:5381": [
      [0, 0, 0, "No untranslated strings in text props. Wrap text with <Trans /> or use t()", "0"],
      [0, 0, 0, "No untranslated strings. Wrap text with <Trans />", "1"],
      [0, 0, 0, "No untranslated strings. Wrap text with <Trans />", "2"],
      [0, 0, 0, "No untranslated strings. Wrap text with <Trans />", "3"],
      [0, 0, 0, "No untranslated strings. Wrap text with <Trans />", "4"],
      [0, 0, 0, "No untranslated strings. Wrap text with <Trans />", "5"],
      [0, 0, 0, "No untranslated strings. Wrap text with <Trans />", "6"],
      [0, 0, 0, "No untranslated strings. Wrap text with <Trans />", "7"]
    ],
    "public/app/features/alerting/unified/home/Insights.tsx:5381": [
      [0, 0, 0, "No untranslated strings. Wrap text with <Trans />", "0"],
      [0, 0, 0, "No untranslated strings. Wrap text with <Trans />", "1"]
    ],
    "public/app/features/alerting/unified/home/PluginIntegrations.tsx:5381": [
      [0, 0, 0, "No untranslated strings. Wrap text with <Trans />", "0"]
    ],
    "public/app/features/alerting/unified/hooks/useAlertmanagerConfig.ts:5381": [
      [0, 0, 0, "Do not use any type assertions.", "0"]
    ],
    "public/app/features/alerting/unified/hooks/useControlledFieldArray.ts:5381": [
      [0, 0, 0, "Unexpected any. Specify a different type.", "0"]
    ],
    "public/app/features/alerting/unified/insights/InsightsMenuButton.tsx:5381": [
      [0, 0, 0, "Do not use any type assertions.", "0"],
      [0, 0, 0, "No untranslated strings. Wrap text with <Trans />", "1"]
    ],
    "public/app/features/alerting/unified/mocks.ts:5381": [
      [0, 0, 0, "Do not use any type assertions.", "0"],
      [0, 0, 0, "Do not use any type assertions.", "1"],
      [0, 0, 0, "Do not use any type assertions.", "2"],
      [0, 0, 0, "Do not use any type assertions.", "3"],
      [0, 0, 0, "Do not use any type assertions.", "4"],
      [0, 0, 0, "Unexpected any. Specify a different type.", "5"]
    ],
    "public/app/features/alerting/unified/rule-list/components/AlertRuleListItem.tsx:5381": [
      [0, 0, 0, "No untranslated strings in text props. Wrap text with <Trans /> or use t()", "0"]
    ],
    "public/app/features/alerting/unified/types/receiver-form.ts:5381": [
      [0, 0, 0, "Unexpected any. Specify a different type.", "0"],
      [0, 0, 0, "Unexpected any. Specify a different type.", "1"]
    ],
    "public/app/features/alerting/unified/utils/misc.test.ts:5381": [
      [0, 0, 0, "Unexpected any. Specify a different type.", "0"],
      [0, 0, 0, "Unexpected any. Specify a different type.", "1"],
      [0, 0, 0, "Unexpected any. Specify a different type.", "2"]
    ],
    "public/app/features/alerting/unified/utils/receiver-form.ts:5381": [
      [0, 0, 0, "Do not use any type assertions.", "0"],
      [0, 0, 0, "Do not use any type assertions.", "1"],
      [0, 0, 0, "Do not use any type assertions.", "2"],
      [0, 0, 0, "Unexpected any. Specify a different type.", "3"]
    ],
    "public/app/features/alerting/unified/utils/redux.ts:5381": [
      [0, 0, 0, "Do not use any type assertions.", "0"],
      [0, 0, 0, "Do not use any type assertions.", "1"],
      [0, 0, 0, "Do not use any type assertions.", "2"],
      [0, 0, 0, "Do not use any type assertions.", "3"],
      [0, 0, 0, "Do not use any type assertions.", "4"],
      [0, 0, 0, "Do not use any type assertions.", "5"],
      [0, 0, 0, "Unexpected any. Specify a different type.", "6"],
      [0, 0, 0, "Unexpected any. Specify a different type.", "7"]
    ],
    "public/app/features/alerting/unified/utils/rules.ts:5381": [
      [0, 0, 0, "Do not use any type assertions.", "0"],
      [0, 0, 0, "Do not use any type assertions.", "1"],
      [0, 0, 0, "Do not use any type assertions.", "2"],
      [0, 0, 0, "Unexpected any. Specify a different type.", "3"]
    ],
    "public/app/features/annotations/components/StandardAnnotationQueryEditor.tsx:5381": [
      [0, 0, 0, "No untranslated strings. Wrap text with <Trans />", "0"],
      [0, 0, 0, "No untranslated strings. Wrap text with <Trans />", "1"]
    ],
    "public/app/features/annotations/events_processing.ts:5381": [
      [0, 0, 0, "Unexpected any. Specify a different type.", "0"]
    ],
    "public/app/features/annotations/standardAnnotationSupport.ts:5381": [
      [0, 0, 0, "Do not use any type assertions.", "0"],
      [0, 0, 0, "Unexpected any. Specify a different type.", "1"],
      [0, 0, 0, "Unexpected any. Specify a different type.", "2"]
    ],
    "public/app/features/api-keys/ApiKeysPage.tsx:5381": [
      [0, 0, 0, "No untranslated strings. Wrap text with <Trans />", "0"],
      [0, 0, 0, "No untranslated strings. Wrap text with <Trans />", "1"],
      [0, 0, 0, "No untranslated strings. Wrap text with <Trans />", "2"],
      [0, 0, 0, "No untranslated strings. Wrap text with <Trans />", "3"],
      [0, 0, 0, "No untranslated strings. Wrap text with <Trans />", "4"],
      [0, 0, 0, "No untranslated strings. Wrap text with <Trans />", "5"],
      [0, 0, 0, "No untranslated strings. Wrap text with <Trans />", "6"],
      [0, 0, 0, "No untranslated strings. Wrap text with <Trans />", "7"]
    ],
    "public/app/features/api-keys/MigrateToServiceAccountsCard.tsx:5381": [
      [0, 0, 0, "No untranslated strings in text props. Wrap text with <Trans /> or use t()", "0"],
      [0, 0, 0, "No untranslated strings. Wrap text with <Trans />", "1"],
      [0, 0, 0, "No untranslated strings. Wrap text with <Trans />", "2"]
    ],
    "public/app/features/auth-config/AuthDrawer.tsx:5381": [
      [0, 0, 0, "No untranslated strings in text props. Wrap text with <Trans /> or use t()", "0"],
      [0, 0, 0, "No untranslated strings. Wrap text with <Trans />", "1"],
      [0, 0, 0, "No untranslated strings. Wrap text with <Trans />", "2"]
    ],
    "public/app/features/auth-config/AuthProvidersListPage.tsx:5381": [
      [0, 0, 0, "No untranslated strings. Wrap text with <Trans />", "0"]
    ],
    "public/app/features/auth-config/ProviderConfigForm.tsx:5381": [
      [0, 0, 0, "No untranslated strings in text props. Wrap text with <Trans /> or use t()", "0"],
      [0, 0, 0, "No untranslated strings. Wrap text with <Trans />", "1"]
    ],
    "public/app/features/auth-config/fields.tsx:5381": [
      [0, 0, 0, "No untranslated strings. Wrap text with <Trans />", "0"],
      [0, 0, 0, "No untranslated strings. Wrap text with <Trans />", "1"],
      [0, 0, 0, "No untranslated strings. Wrap text with <Trans />", "2"],
      [0, 0, 0, "No untranslated strings. Wrap text with <Trans />", "3"],
      [0, 0, 0, "No untranslated strings. Wrap text with <Trans />", "4"]
    ],
    "public/app/features/auth-config/index.ts:5381": [
      [0, 0, 0, "Do not use export all (\`export * from ...\`)", "0"]
    ],
    "public/app/features/auth-config/utils/data.ts:5381": [
      [0, 0, 0, "Do not use any type assertions.", "0"]
    ],
    "public/app/features/browse-dashboards/api/browseDashboardsAPI.ts:5381": [
      [0, 0, 0, "Do not re-export imported variable (\`@reduxjs/toolkit/query/react\`)", "0"]
    ],
    "public/app/features/browse-dashboards/state/index.ts:5381": [
      [0, 0, 0, "Do not use export all (\`export * from ...\`)", "0"],
      [0, 0, 0, "Do not use export all (\`export * from ...\`)", "1"],
      [0, 0, 0, "Do not use export all (\`export * from ...\`)", "2"]
    ],
    "public/app/features/canvas/elements/notFound.tsx:5381": [
      [0, 0, 0, "No untranslated strings. Wrap text with <Trans />", "0"]
    ],
    "public/app/features/canvas/runtime/ables.tsx:5381": [
      [0, 0, 0, "No untranslated strings. Wrap text with <Trans />", "0"],
      [0, 0, 0, "No untranslated strings. Wrap text with <Trans />", "1"]
    ],
    "public/app/features/canvas/runtime/frame.tsx:5381": [
      [0, 0, 0, "No untranslated strings. Wrap text with <Trans />", "0"]
    ],
    "public/app/features/commandPalette/ResultItem.tsx:5381": [
      [0, 0, 0, "No untranslated strings. Wrap text with <Trans />", "0"]
    ],
    "public/app/features/connections/components/ConnectionsRedirectNotice/ConnectionsRedirectNotice.tsx:5381": [
      [0, 0, 0, "No untranslated strings. Wrap text with <Trans />", "0"]
    ],
    "public/app/features/connections/components/ConnectionsRedirectNotice/index.ts:5381": [
      [0, 0, 0, "Do not use export all (\`export * from ...\`)", "0"]
    ],
    "public/app/features/connections/pages/DataSourceDetailsPage.tsx:5381": [
      [0, 0, 0, "No untranslated strings. Wrap text with <Trans />", "0"]
    ],
    "public/app/features/connections/pages/index.tsx:5381": [
      [0, 0, 0, "Do not re-export imported variable (\`./AddNewConnectionPage\`)", "0"],
      [0, 0, 0, "Do not re-export imported variable (\`./DataSourceDashboardsPage\`)", "1"],
      [0, 0, 0, "Do not re-export imported variable (\`./DataSourceDetailsPage\`)", "2"],
      [0, 0, 0, "Do not re-export imported variable (\`./DataSourcesListPage\`)", "3"],
      [0, 0, 0, "Do not re-export imported variable (\`./EditDataSourcePage\`)", "4"],
      [0, 0, 0, "Do not re-export imported variable (\`./NewDataSourcePage\`)", "5"]
    ],
    "public/app/features/connections/tabs/ConnectData/CardGrid/index.tsx:5381": [
      [0, 0, 0, "Do not use export all (\`export * from ...\`)", "0"]
    ],
    "public/app/features/connections/tabs/ConnectData/CategoryHeader/index.tsx:5381": [
      [0, 0, 0, "Do not use export all (\`export * from ...\`)", "0"]
    ],
    "public/app/features/connections/tabs/ConnectData/ConnectData.tsx:5381": [
      [0, 0, 0, "Do not use any type assertions.", "0"]
    ],
    "public/app/features/connections/tabs/ConnectData/NoAccessModal/NoAccessModal.tsx:5381": [
      [0, 0, 0, "No untranslated strings in text props. Wrap text with <Trans /> or use t()", "0"],
      [0, 0, 0, "No untranslated strings. Wrap text with <Trans />", "1"],
      [0, 0, 0, "No untranslated strings. Wrap text with <Trans />", "2"]
    ],
    "public/app/features/connections/tabs/ConnectData/NoAccessModal/index.tsx:5381": [
      [0, 0, 0, "Do not use export all (\`export * from ...\`)", "0"]
    ],
    "public/app/features/connections/tabs/ConnectData/Search/Search.tsx:5381": [
      [0, 0, 0, "Do not use the t() function outside of a component or function", "0"]
    ],
    "public/app/features/connections/tabs/ConnectData/Search/index.tsx:5381": [
      [0, 0, 0, "Do not use export all (\`export * from ...\`)", "0"]
    ],
    "public/app/features/connections/tabs/ConnectData/index.tsx:5381": [
      [0, 0, 0, "Do not use export all (\`export * from ...\`)", "0"]
    ],
    "public/app/features/correlations/Forms/ConfigureCorrelationTargetForm.tsx:5381": [
      [0, 0, 0, "Do not use any type assertions.", "0"],
      [0, 0, 0, "Do not use any type assertions.", "1"]
    ],
    "public/app/features/correlations/components/Wizard/index.ts:5381": [
      [0, 0, 0, "Do not use export all (\`export * from ...\`)", "0"],
      [0, 0, 0, "Do not use export all (\`export * from ...\`)", "1"]
    ],
    "public/app/features/correlations/types.ts:5381": [
      [0, 0, 0, "Unexpected any. Specify a different type.", "0"],
      [0, 0, 0, "Unexpected any. Specify a different type.", "1"]
    ],
    "public/app/features/dashboard-scene/edit-pane/DashboardEditPane.tsx:5381": [
      [0, 0, 0, "Do not use any type assertions.", "0"]
    ],
    "public/app/features/dashboard-scene/embedding/EmbeddedDashboardTestPage.tsx:5381": [
      [0, 0, 0, "No untranslated strings. Wrap text with <Trans />", "0"]
    ],
    "public/app/features/dashboard-scene/inspect/HelpWizard/HelpWizard.tsx:5381": [
      [0, 0, 0, "No untranslated strings in text props. Wrap text with <Trans /> or use t()", "0"],
      [0, 0, 0, "No untranslated strings in text props. Wrap text with <Trans /> or use t()", "1"],
      [0, 0, 0, "No untranslated strings. Wrap text with <Trans />", "2"],
      [0, 0, 0, "No untranslated strings. Wrap text with <Trans />", "3"],
      [0, 0, 0, "No untranslated strings. Wrap text with <Trans />", "4"],
      [0, 0, 0, "No untranslated strings. Wrap text with <Trans />", "5"],
      [0, 0, 0, "No untranslated strings. Wrap text with <Trans />", "6"]
    ],
    "public/app/features/dashboard-scene/inspect/HelpWizard/utils.ts:5381": [
      [0, 0, 0, "Do not use any type assertions.", "0"]
    ],
    "public/app/features/dashboard-scene/inspect/PanelInspectDrawer.tsx:5381": [
      [0, 0, 0, "No untranslated strings. Wrap text with <Trans />", "0"]
    ],
    "public/app/features/dashboard-scene/pages/DashboardScenePage.tsx:5381": [
      [0, 0, 0, "Do not use any type assertions.", "0"],
      [0, 0, 0, "Do not use any type assertions.", "1"],
      [0, 0, 0, "Unexpected any. Specify a different type.", "2"]
    ],
    "public/app/features/dashboard-scene/panel-edit/LibraryVizPanelInfo.tsx:5381": [
      [0, 0, 0, "No untranslated strings. Wrap text with <Trans />", "0"]
    ],
    "public/app/features/dashboard-scene/panel-edit/PanelDataPane/NewAlertRuleButton.tsx:5381": [
      [0, 0, 0, "No untranslated strings. Wrap text with <Trans />", "0"]
    ],
    "public/app/features/dashboard-scene/panel-edit/PanelDataPane/PanelDataAlertingTab.tsx:5381": [
      [0, 0, 0, "No untranslated strings. Wrap text with <Trans />", "0"]
    ],
    "public/app/features/dashboard-scene/panel-edit/PanelDataPane/PanelDataPane.tsx:5381": [
      [0, 0, 0, "Do not use any type assertions.", "0"]
    ],
    "public/app/features/dashboard-scene/panel-edit/PanelDataPane/PanelDataQueriesTab.tsx:5381": [
      [0, 0, 0, "No untranslated strings. Wrap text with <Trans />", "0"]
    ],
    "public/app/features/dashboard-scene/panel-edit/PanelDataPane/TransformationsDrawer.tsx:5381": [
      [0, 0, 0, "No untranslated strings. Wrap text with <Trans />", "0"]
    ],
    "public/app/features/dashboard-scene/panel-edit/PanelEditorRenderer.tsx:5381": [
      [0, 0, 0, "No untranslated strings in text props. Wrap text with <Trans /> or use t()", "0"],
      [0, 0, 0, "No untranslated strings in text props. Wrap text with <Trans /> or use t()", "1"],
      [0, 0, 0, "No untranslated strings in text props. Wrap text with <Trans /> or use t()", "2"],
      [0, 0, 0, "No untranslated strings in text props. Wrap text with <Trans /> or use t()", "3"]
    ],
    "public/app/features/dashboard-scene/panel-edit/PanelOptionsPane.test.tsx:5381": [
      [0, 0, 0, "Unexpected any. Specify a different type.", "0"]
    ],
    "public/app/features/dashboard-scene/panel-edit/SaveLibraryVizPanelModal.tsx:5381": [
      [0, 0, 0, "No untranslated strings. Wrap text with <Trans />", "0"]
    ],
    "public/app/features/dashboard-scene/saving/SaveDashboardDrawer.tsx:5381": [
      [0, 0, 0, "No untranslated strings in text props. Wrap text with <Trans /> or use t()", "0"],
      [0, 0, 0, "No untranslated strings in text props. Wrap text with <Trans /> or use t()", "1"]
    ],
    "public/app/features/dashboard-scene/saving/SaveDashboardForm.tsx:5381": [
      [0, 0, 0, "No untranslated strings in text props. Wrap text with <Trans /> or use t()", "0"],
      [0, 0, 0, "No untranslated strings. Wrap text with <Trans />", "1"],
      [0, 0, 0, "No untranslated strings. Wrap text with <Trans />", "2"]
    ],
    "public/app/features/dashboard-scene/saving/SaveProvisionedDashboardForm.tsx:5381": [
      [0, 0, 0, "No untranslated strings. Wrap text with <Trans />", "0"]
    ],
    "public/app/features/dashboard-scene/saving/getDashboardChanges.ts:5381": [
      [0, 0, 0, "Do not use any type assertions.", "0"],
      [0, 0, 0, "Do not use any type assertions.", "1"],
      [0, 0, 0, "Do not use any type assertions.", "2"],
      [0, 0, 0, "Do not use any type assertions.", "3"],
      [0, 0, 0, "Do not use any type assertions.", "4"],
      [0, 0, 0, "Do not use any type assertions.", "5"],
      [0, 0, 0, "Unexpected any. Specify a different type.", "6"]
    ],
    "public/app/features/dashboard-scene/saving/shared.tsx:5381": [
      [0, 0, 0, "No untranslated strings. Wrap text with <Trans />", "0"]
    ],
    "public/app/features/dashboard-scene/scene/PanelMenuBehavior.tsx:5381": [
      [0, 0, 0, "Do not use any type assertions.", "0"]
    ],
    "public/app/features/dashboard-scene/scene/PanelSearchLayout.tsx:5381": [
      [0, 0, 0, "Do not use any type assertions.", "0"]
    ],
    "public/app/features/dashboard-scene/serialization/angularMigration.test.ts:5381": [
      [0, 0, 0, "Unexpected any. Specify a different type.", "0"]
    ],
    "public/app/features/dashboard-scene/serialization/buildNewDashboardSaveModel.ts:5381": [
      [0, 0, 0, "Do not use any type assertions.", "0"]
    ],
    "public/app/features/dashboard-scene/serialization/transformSceneToSaveModel.test.ts:5381": [
      [0, 0, 0, "Unexpected any. Specify a different type.", "0"]
    ],
    "public/app/features/dashboard-scene/serialization/transformSceneToSaveModel.ts:5381": [
      [0, 0, 0, "Do not use any type assertions.", "0"],
      [0, 0, 0, "Do not use any type assertions.", "1"],
      [0, 0, 0, "Do not use any type assertions.", "2"],
      [0, 0, 0, "Do not use any type assertions.", "3"],
      [0, 0, 0, "Do not use any type assertions.", "4"],
      [0, 0, 0, "Do not use any type assertions.", "5"],
      [0, 0, 0, "Do not use any type assertions.", "6"],
      [0, 0, 0, "Do not use any type assertions.", "7"],
      [0, 0, 0, "Unexpected any. Specify a different type.", "8"]
    ],
    "public/app/features/dashboard-scene/serialization/transformToV1TypesUtils.ts:5381": [
      [0, 0, 0, "Unexpected any. Specify a different type.", "0"]
    ],
    "public/app/features/dashboard-scene/settings/DeleteDashboardButton.tsx:5381": [
      [0, 0, 0, "No untranslated strings. Wrap text with <Trans />", "0"],
      [0, 0, 0, "No untranslated strings. Wrap text with <Trans />", "1"]
    ],
    "public/app/features/dashboard-scene/settings/JsonModelEditView.tsx:5381": [
      [0, 0, 0, "No untranslated strings. Wrap text with <Trans />", "0"]
    ],
    "public/app/features/dashboard-scene/settings/annotations/AnnotationSettingsEdit.tsx:5381": [
      [0, 0, 0, "No untranslated strings in text props. Wrap text with <Trans /> or use t()", "0"]
    ],
    "public/app/features/dashboard-scene/settings/annotations/AnnotationSettingsList.tsx:5381": [
      [0, 0, 0, "No untranslated strings in text props. Wrap text with <Trans /> or use t()", "0"],
      [0, 0, 0, "No untranslated strings. Wrap text with <Trans />", "1"],
      [0, 0, 0, "No untranslated strings. Wrap text with <Trans />", "2"]
    ],
    "public/app/features/dashboard-scene/settings/annotations/index.tsx:5381": [
      [0, 0, 0, "Do not re-export imported variable (\`./AnnotationSettingsEdit\`)", "0"],
      [0, 0, 0, "Do not re-export imported variable (\`./AnnotationSettingsList\`)", "1"]
    ],
    "public/app/features/dashboard-scene/settings/links/DashboardLinkList.tsx:5381": [
      [0, 0, 0, "No untranslated strings in text props. Wrap text with <Trans /> or use t()", "0"]
    ],
    "public/app/features/dashboard-scene/settings/variables/components/DataSourceVariableForm.tsx:5381": [
      [0, 0, 0, "No untranslated strings in text props. Wrap text with <Trans /> or use t()", "0"],
      [0, 0, 0, "No untranslated strings. Wrap text with <Trans />", "1"]
    ],
    "public/app/features/dashboard-scene/settings/variables/components/IntervalVariableForm.tsx:5381": [
      [0, 0, 0, "No untranslated strings in text props. Wrap text with <Trans /> or use t()", "0"],
      [0, 0, 0, "No untranslated strings in text props. Wrap text with <Trans /> or use t()", "1"]
    ],
    "public/app/features/dashboard-scene/settings/variables/components/QueryVariableForm.tsx:5381": [
      [0, 0, 0, "No untranslated strings. Wrap text with <Trans />", "0"]
    ],
    "public/app/features/dashboard-scene/settings/variables/components/VariableSelectField.tsx:5381": [
      [0, 0, 0, "Unexpected any. Specify a different type.", "0"]
    ],
    "public/app/features/dashboard-scene/settings/variables/utils.ts:5381": [
      [0, 0, 0, "Unexpected any. Specify a different type.", "0"]
    ],
    "public/app/features/dashboard-scene/settings/version-history/RevertDashboardModal.tsx:5381": [
      [0, 0, 0, "No untranslated strings. Wrap text with <Trans />", "0"]
    ],
    "public/app/features/dashboard-scene/settings/version-history/VersionHistoryComparison.tsx:5381": [
      [0, 0, 0, "No untranslated strings. Wrap text with <Trans />", "0"],
      [0, 0, 0, "No untranslated strings. Wrap text with <Trans />", "1"],
      [0, 0, 0, "No untranslated strings. Wrap text with <Trans />", "2"]
    ],
    "public/app/features/dashboard-scene/settings/version-history/VersionHistoryHeader.tsx:5381": [
      [0, 0, 0, "No untranslated strings. Wrap text with <Trans />", "0"]
    ],
    "public/app/features/dashboard-scene/settings/version-history/VersionHistoryTable.tsx:5381": [
      [0, 0, 0, "No untranslated strings in text props. Wrap text with <Trans /> or use t()", "0"]
    ],
    "public/app/features/dashboard-scene/settings/version-history/index.ts:5381": [
      [0, 0, 0, "Do not re-export imported variable (\`./HistorySrv\`)", "0"],
      [0, 0, 0, "Do not re-export imported variable (\`./VersionHistoryButtons\`)", "1"],
      [0, 0, 0, "Do not re-export imported variable (\`./VersionHistoryComparison\`)", "2"],
      [0, 0, 0, "Do not re-export imported variable (\`./VersionHistoryHeader\`)", "3"],
      [0, 0, 0, "Do not re-export imported variable (\`./VersionHistoryTable\`)", "4"]
    ],
    "public/app/features/dashboard-scene/sharing/ShareButton/share-snapshot/ShareSnapshot.tsx:5381": [
      [0, 0, 0, "No untranslated strings in text props. Wrap text with <Trans /> or use t()", "0"]
    ],
    "public/app/features/dashboard-scene/sharing/ShareButton/share-snapshot/UpsertSnapshot.tsx:5381": [
      [0, 0, 0, "No untranslated strings in text props. Wrap text with <Trans /> or use t()", "0"]
    ],
    "public/app/features/dashboard-scene/sharing/public-dashboards/ConfigPublicDashboard.tsx:5381": [
      [0, 0, 0, "No untranslated strings. Wrap text with <Trans />", "0"]
    ],
    "public/app/features/dashboard-scene/solo/SoloPanelPage.tsx:5381": [
      [0, 0, 0, "No untranslated strings. Wrap text with <Trans />", "0"]
    ],
    "public/app/features/dashboard-scene/utils/DashboardModelCompatibilityWrapper.ts:5381": [
      [0, 0, 0, "Do not use any type assertions.", "0"]
    ],
    "public/app/features/dashboard-scene/utils/PanelModelCompatibilityWrapper.ts:5381": [
      [0, 0, 0, "Do not use any type assertions.", "0"]
    ],
    "public/app/features/dashboard-scene/v2schema/test-helpers.ts:5381": [
      [0, 0, 0, "Do not use any type assertions.", "0"],
      [0, 0, 0, "Do not use any type assertions.", "1"],
      [0, 0, 0, "Do not use any type assertions.", "2"]
    ],
    "public/app/features/dashboard-scene/variables/VariableUsagesButton.tsx:5381": [
      [0, 0, 0, "No untranslated strings in text props. Wrap text with <Trans /> or use t()", "0"]
    ],
    "public/app/features/dashboard/api/ResponseTransformers.ts:5381": [
      [0, 0, 0, "Do not use any type assertions.", "0"],
      [0, 0, 0, "Do not use any type assertions.", "1"],
      [0, 0, 0, "Do not use any type assertions.", "2"],
      [0, 0, 0, "Do not use any type assertions.", "3"],
      [0, 0, 0, "Unexpected any. Specify a different type.", "4"],
      [0, 0, 0, "Unexpected any. Specify a different type.", "5"],
      [0, 0, 0, "Unexpected any. Specify a different type.", "6"]
    ],
    "public/app/features/dashboard/api/v1.ts:5381": [
      [0, 0, 0, "Do not use any type assertions.", "0"]
    ],
    "public/app/features/dashboard/components/AddLibraryPanelWidget/index.ts:5381": [
      [0, 0, 0, "Do not re-export imported variable (\`./AddLibraryPanelWidget\`)", "0"]
    ],
    "public/app/features/dashboard/components/AnnotationSettings/AnnotationSettingsEdit.tsx:5381": [
      [0, 0, 0, "\'HorizontalGroup\' import from \'@grafana/ui\' is restricted from being used by a pattern. Use Stack component instead.", "0"],
      [0, 0, 0, "No untranslated strings in text props. Wrap text with <Trans /> or use t()", "1"]
    ],
    "public/app/features/dashboard/components/AnnotationSettings/AnnotationSettingsList.tsx:5381": [
      [0, 0, 0, "No untranslated strings in text props. Wrap text with <Trans /> or use t()", "0"],
      [0, 0, 0, "No untranslated strings. Wrap text with <Trans />", "1"],
      [0, 0, 0, "No untranslated strings. Wrap text with <Trans />", "2"]
    ],
    "public/app/features/dashboard/components/AnnotationSettings/index.tsx:5381": [
      [0, 0, 0, "Do not re-export imported variable (\`./AnnotationSettingsEdit\`)", "0"],
      [0, 0, 0, "Do not re-export imported variable (\`./AnnotationSettingsList\`)", "1"]
    ],
    "public/app/features/dashboard/components/DashExportModal/DashboardExporter.test.ts:5381": [
      [0, 0, 0, "Unexpected any. Specify a different type.", "0"],
      [0, 0, 0, "Unexpected any. Specify a different type.", "1"],
      [0, 0, 0, "Unexpected any. Specify a different type.", "2"],
      [0, 0, 0, "Unexpected any. Specify a different type.", "3"],
      [0, 0, 0, "Unexpected any. Specify a different type.", "4"],
      [0, 0, 0, "Unexpected any. Specify a different type.", "5"]
    ],
    "public/app/features/dashboard/components/DashExportModal/DashboardExporter.ts:5381": [
      [0, 0, 0, "Do not use any type assertions.", "0"],
      [0, 0, 0, "Do not use any type assertions.", "1"],
      [0, 0, 0, "Do not use any type assertions.", "2"],
      [0, 0, 0, "Unexpected any. Specify a different type.", "3"],
      [0, 0, 0, "Unexpected any. Specify a different type.", "4"],
      [0, 0, 0, "Unexpected any. Specify a different type.", "5"],
      [0, 0, 0, "Unexpected any. Specify a different type.", "6"],
      [0, 0, 0, "Unexpected any. Specify a different type.", "7"],
      [0, 0, 0, "Unexpected any. Specify a different type.", "8"],
      [0, 0, 0, "Unexpected any. Specify a different type.", "9"]
    ],
    "public/app/features/dashboard/components/DashExportModal/index.ts:5381": [
      [0, 0, 0, "Do not re-export imported variable (\`./DashboardExporter\`)", "0"]
    ],
    "public/app/features/dashboard/components/DashNav/DashNav.tsx:5381": [
      [0, 0, 0, "No untranslated strings in text props. Wrap text with <Trans /> or use t()", "0"]
    ],
    "public/app/features/dashboard/components/DashNav/index.ts:5381": [
      [0, 0, 0, "Do not re-export imported variable (\`DashNav\`)", "0"]
    ],
    "public/app/features/dashboard/components/DashboardLoading/DashboardLoading.tsx:5381": [
      [0, 0, 0, "\'HorizontalGroup\' import from \'@grafana/ui\' is restricted from being used by a pattern. Use Stack component instead.", "0"],
      [0, 0, 0, "\'VerticalGroup\' import from \'@grafana/ui\' is restricted from being used by a pattern. Use Stack component instead.", "1"]
    ],
    "public/app/features/dashboard/components/DashboardPrompt/DashboardPrompt.test.tsx:5381": [
      [0, 0, 0, "Unexpected any. Specify a different type.", "0"]
    ],
    "public/app/features/dashboard/components/DashboardPrompt/DashboardPrompt.tsx:5381": [
      [0, 0, 0, "Do not use any type assertions.", "0"],
      [0, 0, 0, "Do not use any type assertions.", "1"],
      [0, 0, 0, "Do not use any type assertions.", "2"],
      [0, 0, 0, "Do not use any type assertions.", "3"],
      [0, 0, 0, "Do not use any type assertions.", "4"],
      [0, 0, 0, "Do not use any type assertions.", "5"],
      [0, 0, 0, "Do not use any type assertions.", "6"],
      [0, 0, 0, "Unexpected any. Specify a different type.", "7"],
      [0, 0, 0, "Unexpected any. Specify a different type.", "8"]
    ],
    "public/app/features/dashboard/components/DashboardRow/DashboardRow.test.tsx:5381": [
      [0, 0, 0, "Unexpected any. Specify a different type.", "0"]
    ],
    "public/app/features/dashboard/components/DashboardRow/DashboardRow.tsx:5381": [
      [0, 0, 0, "No untranslated strings. Wrap text with <Trans />", "0"],
      [0, 0, 0, "No untranslated strings. Wrap text with <Trans />", "1"]
    ],
    "public/app/features/dashboard/components/DashboardRow/index.ts:5381": [
      [0, 0, 0, "Do not re-export imported variable (\`./DashboardRow\`)", "0"]
    ],
    "public/app/features/dashboard/components/DashboardSettings/VersionsSettings.tsx:5381": [
      [0, 0, 0, "\'HorizontalGroup\' import from \'@grafana/ui\' is restricted from being used by a pattern. Use Stack component instead.", "0"]
    ],
    "public/app/features/dashboard/components/DashboardSettings/index.ts:5381": [
      [0, 0, 0, "Do not re-export imported variable (\`./DashboardSettings\`)", "0"]
    ],
    "public/app/features/dashboard/components/GenAI/GenAIHistory.tsx:5381": [
      [0, 0, 0, "No untranslated strings. Wrap text with <Trans />", "0"]
    ],
    "public/app/features/dashboard/components/GenAI/MinimalisticPagination.tsx:5381": [
      [0, 0, 0, "No untranslated strings. Wrap text with <Trans />", "0"]
    ],
    "public/app/features/dashboard/components/HelpWizard/HelpWizard.tsx:5381": [
      [0, 0, 0, "No untranslated strings in text props. Wrap text with <Trans /> or use t()", "0"],
      [0, 0, 0, "No untranslated strings in text props. Wrap text with <Trans /> or use t()", "1"],
      [0, 0, 0, "No untranslated strings in text props. Wrap text with <Trans /> or use t()", "2"],
      [0, 0, 0, "No untranslated strings. Wrap text with <Trans />", "3"],
      [0, 0, 0, "No untranslated strings. Wrap text with <Trans />", "4"],
      [0, 0, 0, "No untranslated strings. Wrap text with <Trans />", "5"]
    ],
    "public/app/features/dashboard/components/Inspector/PanelInspector.tsx:5381": [
      [0, 0, 0, "Do not use any type assertions.", "0"]
    ],
    "public/app/features/dashboard/components/LinksSettings/index.tsx:5381": [
      [0, 0, 0, "Do not re-export imported variable (\`./LinkSettingsEdit\`)", "0"],
      [0, 0, 0, "Do not re-export imported variable (\`./LinkSettingsList\`)", "1"]
    ],
    "public/app/features/dashboard/components/PanelEditor/DynamicConfigValueEditor.tsx:5381": [
      [0, 0, 0, "\'HorizontalGroup\' import from \'@grafana/ui\' is restricted from being used by a pattern. Use Stack component instead.", "0"]
    ],
    "public/app/features/dashboard/components/PanelEditor/OptionsPaneItemDescriptor.tsx:5381": [
      [0, 0, 0, "Unexpected any. Specify a different type.", "0"],
      [0, 0, 0, "Use data-testid for E2E selectors instead of aria-label", "1"]
    ],
    "public/app/features/dashboard/components/PanelEditor/OptionsPaneOptions.tsx:5381": [
      [0, 0, 0, "No untranslated strings in text props. Wrap text with <Trans /> or use t()", "0"],
      [0, 0, 0, "No untranslated strings in text props. Wrap text with <Trans /> or use t()", "1"]
    ],
    "public/app/features/dashboard/components/PanelEditor/OverrideCategoryTitle.tsx:5381": [
      [0, 0, 0, "\'HorizontalGroup\' import from \'@grafana/ui\' is restricted from being used by a pattern. Use Stack component instead.", "0"]
    ],
    "public/app/features/dashboard/components/PanelEditor/PanelEditor.tsx:5381": [
      [0, 0, 0, "\'HorizontalGroup\' import from \'@grafana/ui\' is restricted from being used by a pattern. Use Stack component instead.", "0"],
      [0, 0, 0, "Do not use any type assertions.", "1"],
      [0, 0, 0, "No untranslated strings in text props. Wrap text with <Trans /> or use t()", "2"]
    ],
    "public/app/features/dashboard/components/PanelEditor/VisualizationSelectPane.tsx:5381": [
      [0, 0, 0, "Use data-testid for E2E selectors instead of aria-label", "0"]
    ],
    "public/app/features/dashboard/components/PanelEditor/getVisualizationOptions.tsx:5381": [
      [0, 0, 0, "Unexpected any. Specify a different type.", "0"],
      [0, 0, 0, "Unexpected any. Specify a different type.", "1"]
    ],
    "public/app/features/dashboard/components/PanelEditor/utils.ts:5381": [
      [0, 0, 0, "Do not use any type assertions.", "0"],
      [0, 0, 0, "Do not use any type assertions.", "1"],
      [0, 0, 0, "Unexpected any. Specify a different type.", "2"],
      [0, 0, 0, "Unexpected any. Specify a different type.", "3"],
      [0, 0, 0, "Unexpected any. Specify a different type.", "4"]
    ],
    "public/app/features/dashboard/components/SaveDashboard/DashboardValidation.tsx:5381": [
      [0, 0, 0, "No untranslated strings. Wrap text with <Trans />", "0"]
    ],
    "public/app/features/dashboard/components/SaveDashboard/SaveDashboardButton.tsx:5381": [
      [0, 0, 0, "Use data-testid for E2E selectors instead of aria-label", "0"],
      [0, 0, 0, "Use data-testid for E2E selectors instead of aria-label", "1"]
    ],
    "public/app/features/dashboard/components/SaveDashboard/SaveDashboardDiff.tsx:5381": [
      [0, 0, 0, "No untranslated strings in text props. Wrap text with <Trans /> or use t()", "0"],
      [0, 0, 0, "No untranslated strings in text props. Wrap text with <Trans /> or use t()", "1"]
    ],
    "public/app/features/dashboard/components/SaveDashboard/SaveDashboardDrawer.tsx:5381": [
      [0, 0, 0, "No untranslated strings in text props. Wrap text with <Trans /> or use t()", "0"],
      [0, 0, 0, "No untranslated strings in text props. Wrap text with <Trans /> or use t()", "1"]
    ],
    "public/app/features/dashboard/components/SaveDashboard/SaveDashboardErrorProxy.tsx:5381": [
      [0, 0, 0, "No untranslated strings. Wrap text with <Trans />", "0"],
      [0, 0, 0, "No untranslated strings. Wrap text with <Trans />", "1"],
      [0, 0, 0, "No untranslated strings. Wrap text with <Trans />", "2"]
    ],
    "public/app/features/dashboard/components/SaveDashboard/forms/SaveDashboardForm.tsx:5381": [
      [0, 0, 0, "Use data-testid for E2E selectors instead of aria-label", "0"],
      [0, 0, 0, "Use data-testid for E2E selectors instead of aria-label", "1"],
      [0, 0, 0, "Use data-testid for E2E selectors instead of aria-label", "2"]
    ],
    "public/app/features/dashboard/components/SaveDashboard/forms/SaveProvisionedDashboardForm.tsx:5381": [
      [0, 0, 0, "\'HorizontalGroup\' import from \'@grafana/ui\' is restricted from being used by a pattern. Use Stack component instead.", "0"],
      [0, 0, 0, "No untranslated strings. Wrap text with <Trans />", "1"]
    ],
    "public/app/features/dashboard/components/SaveDashboard/useDashboardSave.tsx:5381": [
      [0, 0, 0, "Unexpected any. Specify a different type.", "0"]
    ],
    "public/app/features/dashboard/components/ShareModal/ShareExport.tsx:5381": [
      [0, 0, 0, "Unexpected any. Specify a different type.", "0"]
    ],
    "public/app/features/dashboard/components/ShareModal/SharePublicDashboard/ConfigPublicDashboard/ConfigPublicDashboard.tsx:5381": [
      [0, 0, 0, "\'HorizontalGroup\' import from \'@grafana/ui\' is restricted from being used by a pattern. Use Stack component instead.", "0"]
    ],
    "public/app/features/dashboard/components/ShareModal/SharePublicDashboard/ConfigPublicDashboard/Configuration.tsx:5381": [
      [0, 0, 0, "\'VerticalGroup\' import from \'@grafana/ui\' is restricted from being used by a pattern. Use Stack component instead.", "0"]
    ],
    "public/app/features/dashboard/components/ShareModal/SharePublicDashboard/CreatePublicDashboard/AcknowledgeCheckboxes.tsx:5381": [
      [0, 0, 0, "\'HorizontalGroup\' import from \'@grafana/ui\' is restricted from being used by a pattern. Use Stack component instead.", "0"],
      [0, 0, 0, "\'VerticalGroup\' import from \'@grafana/ui\' is restricted from being used by a pattern. Use Stack component instead.", "1"]
    ],
    "public/app/features/dashboard/components/ShareModal/SharePublicDashboard/SharePublicDashboard.tsx:5381": [
      [0, 0, 0, "No untranslated strings. Wrap text with <Trans />", "0"]
    ],
    "public/app/features/dashboard/components/SubMenu/DashboardLinksDashboard.tsx:5381": [
      [0, 0, 0, "Do not use any type assertions.", "0"],
      [0, 0, 0, "No untranslated strings in text props. Wrap text with <Trans /> or use t()", "1"],
      [0, 0, 0, "Unexpected any. Specify a different type.", "2"]
    ],
    "public/app/features/dashboard/components/TransformationsEditor/TransformationOperationRow.tsx:5381": [
      [0, 0, 0, "No untranslated strings in text props. Wrap text with <Trans /> or use t()", "0"],
      [0, 0, 0, "No untranslated strings in text props. Wrap text with <Trans /> or use t()", "1"]
    ],
    "public/app/features/dashboard/components/TransformationsEditor/TransformationPicker.tsx:5381": [
      [0, 0, 0, "\'VerticalGroup\' import from \'@grafana/ui\' is restricted from being used by a pattern. Use Stack component instead.", "0"],
      [0, 0, 0, "No untranslated strings. Wrap text with <Trans />", "1"]
    ],
    "public/app/features/dashboard/components/TransformationsEditor/TransformationsEditor.tsx:5381": [
      [0, 0, 0, "Do not use any type assertions.", "0"],
      [0, 0, 0, "Do not use any type assertions.", "1"],
      [0, 0, 0, "No untranslated strings. Wrap text with <Trans />", "2"]
    ],
    "public/app/features/dashboard/components/VersionHistory/RevertDashboardModal.tsx:5381": [
      [0, 0, 0, "No untranslated strings. Wrap text with <Trans />", "0"]
    ],
    "public/app/features/dashboard/components/VersionHistory/VersionHistoryComparison.tsx:5381": [
      [0, 0, 0, "No untranslated strings. Wrap text with <Trans />", "0"],
      [0, 0, 0, "No untranslated strings. Wrap text with <Trans />", "1"],
      [0, 0, 0, "No untranslated strings. Wrap text with <Trans />", "2"]
    ],
    "public/app/features/dashboard/components/VersionHistory/VersionHistoryTable.tsx:5381": [
      [0, 0, 0, "No untranslated strings in text props. Wrap text with <Trans /> or use t()", "0"]
    ],
    "public/app/features/dashboard/components/VersionHistory/useDashboardRestore.tsx:5381": [
      [0, 0, 0, "Do not use any type assertions.", "0"],
      [0, 0, 0, "Unexpected any. Specify a different type.", "1"]
    ],
    "public/app/features/dashboard/containers/DashboardPage.tsx:5381": [
      [0, 0, 0, "Do not use any type assertions.", "0"],
      [0, 0, 0, "Do not use any type assertions.", "1"],
      [0, 0, 0, "Unexpected any. Specify a different type.", "2"],
      [0, 0, 0, "Unexpected any. Specify a different type.", "3"],
      [0, 0, 0, "Use data-testid for E2E selectors instead of aria-label", "4"]
    ],
    "public/app/features/dashboard/containers/DashboardPageProxy.tsx:5381": [
      [0, 0, 0, "Do not use any type assertions.", "0"]
    ],
    "public/app/features/dashboard/containers/NewDashboardWithDS.tsx:5381": [
      [0, 0, 0, "No untranslated strings. Wrap text with <Trans />", "0"]
    ],
    "public/app/features/dashboard/containers/PublicDashboardPage.tsx:5381": [
      [0, 0, 0, "Do not use any type assertions.", "0"]
    ],
    "public/app/features/dashboard/containers/SoloPanelPage.tsx:5381": [
      [0, 0, 0, "No untranslated strings in text props. Wrap text with <Trans /> or use t()", "0"]
    ],
    "public/app/features/dashboard/dashgrid/SeriesVisibilityConfigFactory.ts:5381": [
      [0, 0, 0, "Do not use any type assertions.", "0"]
    ],
    "public/app/features/dashboard/services/DashboardLoaderSrv.ts:5381": [
      [0, 0, 0, "Unexpected any. Specify a different type.", "0"],
      [0, 0, 0, "Unexpected any. Specify a different type.", "1"],
      [0, 0, 0, "Unexpected any. Specify a different type.", "2"]
    ],
    "public/app/features/dashboard/state/DashboardMigrator.test.ts:5381": [
      [0, 0, 0, "Unexpected any. Specify a different type.", "0"],
      [0, 0, 0, "Unexpected any. Specify a different type.", "1"],
      [0, 0, 0, "Unexpected any. Specify a different type.", "2"],
      [0, 0, 0, "Unexpected any. Specify a different type.", "3"],
      [0, 0, 0, "Unexpected any. Specify a different type.", "4"],
      [0, 0, 0, "Unexpected any. Specify a different type.", "5"],
      [0, 0, 0, "Unexpected any. Specify a different type.", "6"],
      [0, 0, 0, "Unexpected any. Specify a different type.", "7"],
      [0, 0, 0, "Unexpected any. Specify a different type.", "8"],
      [0, 0, 0, "Unexpected any. Specify a different type.", "9"]
    ],
    "public/app/features/dashboard/state/DashboardMigrator.ts:5381": [
      [0, 0, 0, "Do not use any type assertions.", "0"],
      [0, 0, 0, "Do not use any type assertions.", "1"],
      [0, 0, 0, "Do not use any type assertions.", "2"],
      [0, 0, 0, "Do not use any type assertions.", "3"],
      [0, 0, 0, "Unexpected any. Specify a different type.", "4"],
      [0, 0, 0, "Unexpected any. Specify a different type.", "5"],
      [0, 0, 0, "Unexpected any. Specify a different type.", "6"],
      [0, 0, 0, "Unexpected any. Specify a different type.", "7"],
      [0, 0, 0, "Unexpected any. Specify a different type.", "8"],
      [0, 0, 0, "Unexpected any. Specify a different type.", "9"],
      [0, 0, 0, "Unexpected any. Specify a different type.", "10"],
      [0, 0, 0, "Unexpected any. Specify a different type.", "11"],
      [0, 0, 0, "Unexpected any. Specify a different type.", "12"],
      [0, 0, 0, "Unexpected any. Specify a different type.", "13"],
      [0, 0, 0, "Unexpected any. Specify a different type.", "14"],
      [0, 0, 0, "Unexpected any. Specify a different type.", "15"],
      [0, 0, 0, "Unexpected any. Specify a different type.", "16"],
      [0, 0, 0, "Unexpected any. Specify a different type.", "17"],
      [0, 0, 0, "Unexpected any. Specify a different type.", "18"],
      [0, 0, 0, "Unexpected any. Specify a different type.", "19"],
      [0, 0, 0, "Unexpected any. Specify a different type.", "20"],
      [0, 0, 0, "Unexpected any. Specify a different type.", "21"],
      [0, 0, 0, "Unexpected any. Specify a different type.", "22"],
      [0, 0, 0, "Unexpected any. Specify a different type.", "23"],
      [0, 0, 0, "Unexpected any. Specify a different type.", "24"],
      [0, 0, 0, "Unexpected any. Specify a different type.", "25"],
      [0, 0, 0, "Unexpected any. Specify a different type.", "26"],
      [0, 0, 0, "Unexpected any. Specify a different type.", "27"]
    ],
    "public/app/features/dashboard/state/DashboardModel.repeat.test.ts:5381": [
      [0, 0, 0, "Unexpected any. Specify a different type.", "0"],
      [0, 0, 0, "Unexpected any. Specify a different type.", "1"],
      [0, 0, 0, "Unexpected any. Specify a different type.", "2"],
      [0, 0, 0, "Unexpected any. Specify a different type.", "3"]
    ],
    "public/app/features/dashboard/state/DashboardModel.test.ts:5381": [
      [0, 0, 0, "Unexpected any. Specify a different type.", "0"]
    ],
    "public/app/features/dashboard/state/DashboardModel.ts:5381": [
      [0, 0, 0, "Do not use any type assertions.", "0"],
      [0, 0, 0, "Unexpected any. Specify a different type.", "1"],
      [0, 0, 0, "Unexpected any. Specify a different type.", "2"],
      [0, 0, 0, "Unexpected any. Specify a different type.", "3"],
      [0, 0, 0, "Unexpected any. Specify a different type.", "4"],
      [0, 0, 0, "Unexpected any. Specify a different type.", "5"],
      [0, 0, 0, "Unexpected any. Specify a different type.", "6"],
      [0, 0, 0, "Unexpected any. Specify a different type.", "7"],
      [0, 0, 0, "Unexpected any. Specify a different type.", "8"],
      [0, 0, 0, "Unexpected any. Specify a different type.", "9"],
      [0, 0, 0, "Unexpected any. Specify a different type.", "10"],
      [0, 0, 0, "Unexpected any. Specify a different type.", "11"],
      [0, 0, 0, "Unexpected any. Specify a different type.", "12"],
      [0, 0, 0, "Unexpected any. Specify a different type.", "13"],
      [0, 0, 0, "Unexpected any. Specify a different type.", "14"],
      [0, 0, 0, "Unexpected any. Specify a different type.", "15"],
      [0, 0, 0, "Unexpected any. Specify a different type.", "16"],
      [0, 0, 0, "Unexpected any. Specify a different type.", "17"],
      [0, 0, 0, "Unexpected any. Specify a different type.", "18"],
      [0, 0, 0, "Unexpected any. Specify a different type.", "19"],
      [0, 0, 0, "Unexpected any. Specify a different type.", "20"],
      [0, 0, 0, "Unexpected any. Specify a different type.", "21"],
      [0, 0, 0, "Unexpected any. Specify a different type.", "22"],
      [0, 0, 0, "Unexpected any. Specify a different type.", "23"]
    ],
    "public/app/features/dashboard/state/PanelModel.test.ts:5381": [
      [0, 0, 0, "Unexpected any. Specify a different type.", "0"]
    ],
    "public/app/features/dashboard/state/PanelModel.ts:5381": [
      [0, 0, 0, "Do not use any type assertions.", "0"],
      [0, 0, 0, "Do not use any type assertions.", "1"],
      [0, 0, 0, "Do not use any type assertions.", "2"],
      [0, 0, 0, "Do not use any type assertions.", "3"],
      [0, 0, 0, "Do not use any type assertions.", "4"],
      [0, 0, 0, "Unexpected any. Specify a different type.", "5"],
      [0, 0, 0, "Unexpected any. Specify a different type.", "6"],
      [0, 0, 0, "Unexpected any. Specify a different type.", "7"],
      [0, 0, 0, "Unexpected any. Specify a different type.", "8"],
      [0, 0, 0, "Unexpected any. Specify a different type.", "9"],
      [0, 0, 0, "Unexpected any. Specify a different type.", "10"],
      [0, 0, 0, "Unexpected any. Specify a different type.", "11"],
      [0, 0, 0, "Unexpected any. Specify a different type.", "12"],
      [0, 0, 0, "Unexpected any. Specify a different type.", "13"],
      [0, 0, 0, "Unexpected any. Specify a different type.", "14"],
      [0, 0, 0, "Unexpected any. Specify a different type.", "15"],
      [0, 0, 0, "Unexpected any. Specify a different type.", "16"],
      [0, 0, 0, "Unexpected any. Specify a different type.", "17"],
      [0, 0, 0, "Unexpected any. Specify a different type.", "18"],
      [0, 0, 0, "Unexpected any. Specify a different type.", "19"],
      [0, 0, 0, "Unexpected any. Specify a different type.", "20"],
      [0, 0, 0, "Unexpected any. Specify a different type.", "21"]
    ],
    "public/app/features/dashboard/state/TimeModel.ts:5381": [
      [0, 0, 0, "Unexpected any. Specify a different type.", "0"],
      [0, 0, 0, "Unexpected any. Specify a different type.", "1"]
    ],
    "public/app/features/dashboard/state/actions.ts:5381": [
      [0, 0, 0, "Unexpected any. Specify a different type.", "0"]
    ],
    "public/app/features/dashboard/state/getPanelPluginToMigrateTo.ts:5381": [
      [0, 0, 0, "Unexpected any. Specify a different type.", "0"]
    ],
    "public/app/features/dashboard/state/initDashboard.test.ts:5381": [
      [0, 0, 0, "Unexpected any. Specify a different type.", "0"]
    ],
    "public/app/features/dashboard/utils/getPanelMenu.test.ts:5381": [
      [0, 0, 0, "Unexpected any. Specify a different type.", "0"]
    ],
    "public/app/features/dashboard/utils/getPanelMenu.ts:5381": [
      [0, 0, 0, "Do not use any type assertions.", "0"],
      [0, 0, 0, "Unexpected any. Specify a different type.", "1"]
    ],
    "public/app/features/dashboard/utils/panelMerge.ts:5381": [
      [0, 0, 0, "Do not use any type assertions.", "0"],
      [0, 0, 0, "Do not use any type assertions.", "1"],
      [0, 0, 0, "Unexpected any. Specify a different type.", "2"],
      [0, 0, 0, "Unexpected any. Specify a different type.", "3"]
    ],
    "public/app/features/dataframe-import/index.ts:5381": [
      [0, 0, 0, "Do not use export all (\`export * from ...\`)", "0"],
      [0, 0, 0, "Do not use export all (\`export * from ...\`)", "1"]
    ],
    "public/app/features/datasources/__mocks__/index.ts:5381": [
      [0, 0, 0, "Do not use export all (\`export * from ...\`)", "0"],
      [0, 0, 0, "Do not use export all (\`export * from ...\`)", "1"]
    ],
    "public/app/features/datasources/components/BasicSettings.tsx:5381": [
      [0, 0, 0, "No untranslated strings in text props. Wrap text with <Trans /> or use t()", "0"]
    ],
    "public/app/features/datasources/components/ButtonRow.tsx:5381": [
      [0, 0, 0, "No untranslated strings. Wrap text with <Trans />", "0"]
    ],
    "public/app/features/datasources/components/CloudInfoBox.tsx:5381": [
      [0, 0, 0, "No untranslated strings in text props. Wrap text with <Trans /> or use t()", "0"],
      [0, 0, 0, "No untranslated strings. Wrap text with <Trans />", "1"]
    ],
    "public/app/features/datasources/components/DataSourcePluginConfigPage.tsx:5381": [
      [0, 0, 0, "No untranslated strings. Wrap text with <Trans />", "0"]
    ],
    "public/app/features/datasources/components/DataSourceTestingStatus.tsx:5381": [
      [0, 0, 0, "No untranslated strings in text props. Wrap text with <Trans /> or use t()", "0"],
      [0, 0, 0, "No untranslated strings in text props. Wrap text with <Trans /> or use t()", "1"],
      [0, 0, 0, "No untranslated strings in text props. Wrap text with <Trans /> or use t()", "2"]
    ],
    "public/app/features/datasources/components/DataSourceTypeCard.tsx:5381": [
      [0, 0, 0, "No untranslated strings in text props. Wrap text with <Trans /> or use t()", "0"],
      [0, 0, 0, "Use data-testid for E2E selectors instead of aria-label", "1"]
    ],
    "public/app/features/datasources/state/actions.test.ts:5381": [
      [0, 0, 0, "Unexpected any. Specify a different type.", "0"],
      [0, 0, 0, "Unexpected any. Specify a different type.", "1"]
    ],
    "public/app/features/datasources/state/actions.ts:5381": [
      [0, 0, 0, "Do not use any type assertions.", "0"],
      [0, 0, 0, "Unexpected any. Specify a different type.", "1"]
    ],
    "public/app/features/datasources/state/index.ts:5381": [
      [0, 0, 0, "Do not use export all (\`export * from ...\`)", "0"],
      [0, 0, 0, "Do not use export all (\`export * from ...\`)", "1"],
      [0, 0, 0, "Do not use export all (\`export * from ...\`)", "2"],
      [0, 0, 0, "Do not use export all (\`export * from ...\`)", "3"],
      [0, 0, 0, "Do not use export all (\`export * from ...\`)", "4"],
      [0, 0, 0, "Do not use export all (\`export * from ...\`)", "5"]
    ],
    "public/app/features/datasources/state/navModel.ts:5381": [
      [0, 0, 0, "Do not use any type assertions.", "0"],
      [0, 0, 0, "Unexpected any. Specify a different type.", "1"]
    ],
    "public/app/features/datasources/state/reducers.ts:5381": [
      [0, 0, 0, "Do not use any type assertions.", "0"],
      [0, 0, 0, "Do not use any type assertions.", "1"]
    ],
    "public/app/features/datasources/state/selectors.ts:5381": [
      [0, 0, 0, "Do not use any type assertions.", "0"],
      [0, 0, 0, "Do not use any type assertions.", "1"]
    ],
    "public/app/features/dimensions/editors/FolderPickerTab.tsx:5381": [
      [0, 0, 0, "Do not use any type assertions.", "0"]
    ],
    "public/app/features/dimensions/editors/ResourceDimensionEditor.tsx:5381": [
      [0, 0, 0, "Do not use any type assertions.", "0"],
      [0, 0, 0, "No untranslated strings in text props. Wrap text with <Trans /> or use t()", "1"],
      [0, 0, 0, "No untranslated strings. Wrap text with <Trans />", "2"]
    ],
    "public/app/features/dimensions/editors/ResourcePicker.tsx:5381": [
      [0, 0, 0, "No untranslated strings in text props. Wrap text with <Trans /> or use t()", "0"]
    ],
    "public/app/features/dimensions/editors/TextDimensionEditor.tsx:5381": [
      [0, 0, 0, "Do not use any type assertions.", "0"],
      [0, 0, 0, "Do not use any type assertions.", "1"],
      [0, 0, 0, "No untranslated strings in text props. Wrap text with <Trans /> or use t()", "2"]
    ],
    "public/app/features/dimensions/editors/ThresholdsEditor/ThresholdsEditor.tsx:5381": [
      [0, 0, 0, "Do not use any type assertions.", "0"],
      [0, 0, 0, "No untranslated strings in text props. Wrap text with <Trans /> or use t()", "1"],
      [0, 0, 0, "No untranslated strings. Wrap text with <Trans />", "2"]
    ],
    "public/app/features/dimensions/editors/ValueMappingsEditor/ValueMappingEditRow.tsx:5381": [
      [0, 0, 0, "\'HorizontalGroup\' import from \'@grafana/ui\' is restricted from being used by a pattern. Use Stack component instead.", "0"]
    ],
    "public/app/features/dimensions/editors/ValueMappingsEditor/ValueMappingsEditor.tsx:5381": [
      [0, 0, 0, "\'VerticalGroup\' import from \'@grafana/ui\' is restricted from being used by a pattern. Use Stack component instead.", "0"],
      [0, 0, 0, "No untranslated strings. Wrap text with <Trans />", "1"]
    ],
    "public/app/features/dimensions/editors/index.ts:5381": [
      [0, 0, 0, "Do not use export all (\`export * from ...\`)", "0"],
      [0, 0, 0, "Do not use export all (\`export * from ...\`)", "1"],
      [0, 0, 0, "Do not use export all (\`export * from ...\`)", "2"],
      [0, 0, 0, "Do not use export all (\`export * from ...\`)", "3"],
      [0, 0, 0, "Do not use export all (\`export * from ...\`)", "4"],
      [0, 0, 0, "Do not use export all (\`export * from ...\`)", "5"]
    ],
    "public/app/features/dimensions/index.ts:5381": [
      [0, 0, 0, "Do not use export all (\`export * from ...\`)", "0"],
      [0, 0, 0, "Do not use export all (\`export * from ...\`)", "1"],
      [0, 0, 0, "Do not use export all (\`export * from ...\`)", "2"],
      [0, 0, 0, "Do not use export all (\`export * from ...\`)", "3"],
      [0, 0, 0, "Do not use export all (\`export * from ...\`)", "4"],
      [0, 0, 0, "Do not use export all (\`export * from ...\`)", "5"],
      [0, 0, 0, "Do not use export all (\`export * from ...\`)", "6"],
      [0, 0, 0, "Do not use export all (\`export * from ...\`)", "7"]
    ],
    "public/app/features/dimensions/scale.ts:5381": [
      [0, 0, 0, "Do not use any type assertions.", "0"]
    ],
    "public/app/features/dimensions/types.ts:5381": [
      [0, 0, 0, "Unexpected any. Specify a different type.", "0"]
    ],
    "public/app/features/dimensions/utils.ts:5381": [
      [0, 0, 0, "Do not use any type assertions.", "0"]
    ],
    "public/app/features/explore/CorrelationHelper.tsx:5381": [
      [0, 0, 0, "No untranslated strings. Wrap text with <Trans />", "0"],
      [0, 0, 0, "No untranslated strings. Wrap text with <Trans />", "1"],
      [0, 0, 0, "No untranslated strings. Wrap text with <Trans />", "2"],
      [0, 0, 0, "No untranslated strings. Wrap text with <Trans />", "3"],
      [0, 0, 0, "No untranslated strings. Wrap text with <Trans />", "4"]
    ],
    "public/app/features/explore/CorrelationTransformationAddModal.tsx:5381": [
      [0, 0, 0, "No untranslated strings in text props. Wrap text with <Trans /> or use t()", "0"],
      [0, 0, 0, "No untranslated strings. Wrap text with <Trans />", "1"],
      [0, 0, 0, "No untranslated strings. Wrap text with <Trans />", "2"]
    ],
    "public/app/features/explore/CorrelationUnsavedChangesModal.tsx:5381": [
      [0, 0, 0, "No untranslated strings in text props. Wrap text with <Trans /> or use t()", "0"]
    ],
    "public/app/features/explore/ExploreRunQueryButton.tsx:5381": [
      [0, 0, 0, "No untranslated strings in text props. Wrap text with <Trans /> or use t()", "0"]
    ],
    "public/app/features/explore/FeatureTogglePage.tsx:5381": [
      [0, 0, 0, "No untranslated strings. Wrap text with <Trans />", "0"]
    ],
    "public/app/features/explore/Logs/LiveLogs.tsx:5381": [
      [0, 0, 0, "No untranslated strings. Wrap text with <Trans />", "0"]
    ],
    "public/app/features/explore/Logs/Logs.tsx:5381": [
      [0, 0, 0, "No untranslated strings in text props. Wrap text with <Trans /> or use t()", "0"],
      [0, 0, 0, "No untranslated strings. Wrap text with <Trans />", "1"]
    ],
    "public/app/features/explore/Logs/LogsColumnSearch.tsx:5381": [
      [0, 0, 0, "No untranslated strings in text props. Wrap text with <Trans /> or use t()", "0"]
    ],
    "public/app/features/explore/Logs/LogsFeedback.tsx:5381": [
      [0, 0, 0, "No untranslated strings in text props. Wrap text with <Trans /> or use t()", "0"],
      [0, 0, 0, "No untranslated strings. Wrap text with <Trans />", "1"]
    ],
    "public/app/features/explore/Logs/LogsSamplePanel.tsx:5381": [
      [0, 0, 0, "No untranslated strings. Wrap text with <Trans />", "0"]
    ],
    "public/app/features/explore/Logs/LogsTableAvailableFields.tsx:5381": [
      [0, 0, 0, "No untranslated strings in text props. Wrap text with <Trans /> or use t()", "0"]
    ],
    "public/app/features/explore/Logs/LogsTableMultiSelect.tsx:5381": [
      [0, 0, 0, "No untranslated strings. Wrap text with <Trans />", "0"]
    ],
    "public/app/features/explore/Logs/LogsTableNavField.tsx:5381": [
      [0, 0, 0, "No untranslated strings. Wrap text with <Trans />", "0"]
    ],
    "public/app/features/explore/Logs/LogsTableWrap.tsx:5381": [
      [0, 0, 0, "No untranslated strings in text props. Wrap text with <Trans /> or use t()", "0"]
    ],
    "public/app/features/explore/Logs/LogsVolumePanelList.tsx:5381": [
      [0, 0, 0, "No untranslated strings. Wrap text with <Trans />", "0"]
    ],
    "public/app/features/explore/MetaInfoText.tsx:5381": [
      [0, 0, 0, "No untranslated strings. Wrap text with <Trans />", "0"]
    ],
    "public/app/features/explore/NodeGraph/NodeGraphContainer.tsx:5381": [
      [0, 0, 0, "No untranslated strings in text props. Wrap text with <Trans /> or use t()", "0"],
      [0, 0, 0, "No untranslated strings. Wrap text with <Trans />", "1"]
    ],
    "public/app/features/explore/PrometheusListView/RawListContainer.tsx:5381": [
      [0, 0, 0, "No untranslated strings in text props. Wrap text with <Trans /> or use t()", "0"],
      [0, 0, 0, "No untranslated strings in text props. Wrap text with <Trans /> or use t()", "1"],
      [0, 0, 0, "No untranslated strings. Wrap text with <Trans />", "2"]
    ],
    "public/app/features/explore/PrometheusListView/RawListItem.tsx:5381": [
      [0, 0, 0, "No untranslated strings. Wrap text with <Trans />", "0"]
    ],
    "public/app/features/explore/PrometheusListView/RawListItemAttributes.tsx:5381": [
      [0, 0, 0, "No untranslated strings. Wrap text with <Trans />", "0"],
      [0, 0, 0, "No untranslated strings. Wrap text with <Trans />", "1"],
      [0, 0, 0, "No untranslated strings. Wrap text with <Trans />", "2"],
      [0, 0, 0, "No untranslated strings. Wrap text with <Trans />", "3"]
    ],
    "public/app/features/explore/RichHistory/RichHistorySettingsTab.tsx:5381": [
      [0, 0, 0, "Do not use the t() function outside of a component or function", "0"],
      [0, 0, 0, "Do not use the t() function outside of a component or function", "1"],
      [0, 0, 0, "Do not use the t() function outside of a component or function", "2"],
      [0, 0, 0, "Do not use the t() function outside of a component or function", "3"]
    ],
    "public/app/features/explore/RichHistory/RichHistoryStarredTab.tsx:5381": [
      [0, 0, 0, "No untranslated strings. Wrap text with <Trans />", "0"]
    ],
    "public/app/features/explore/ShortLinkButtonMenu.tsx:5381": [
      [0, 0, 0, "Do not use the t() function outside of a component or function", "0"]
    ],
    "public/app/features/explore/TraceView/TraceView.tsx:5381": [
      [0, 0, 0, "Do not use any type assertions.", "0"],
      [0, 0, 0, "Do not use any type assertions.", "1"]
    ],
    "public/app/features/explore/TraceView/components/TracePageHeader/Actions/TracePageActions.tsx:5381": [
      [0, 0, 0, "No untranslated strings in text props. Wrap text with <Trans /> or use t()", "0"]
    ],
    "public/app/features/explore/TraceView/components/TracePageHeader/SearchBar/NextPrevResult.tsx:5381": [
      [0, 0, 0, "No untranslated strings in text props. Wrap text with <Trans /> or use t()", "0"],
      [0, 0, 0, "No untranslated strings in text props. Wrap text with <Trans /> or use t()", "1"],
      [0, 0, 0, "No untranslated strings. Wrap text with <Trans />", "2"],
      [0, 0, 0, "No untranslated strings. Wrap text with <Trans />", "3"],
      [0, 0, 0, "No untranslated strings. Wrap text with <Trans />", "4"],
      [0, 0, 0, "No untranslated strings. Wrap text with <Trans />", "5"]
    ],
    "public/app/features/explore/TraceView/components/TracePageHeader/SearchBar/TracePageSearchBar.tsx:5381": [
      [0, 0, 0, "No untranslated strings in text props. Wrap text with <Trans /> or use t()", "0"],
      [0, 0, 0, "No untranslated strings in text props. Wrap text with <Trans /> or use t()", "1"],
      [0, 0, 0, "No untranslated strings in text props. Wrap text with <Trans /> or use t()", "2"]
    ],
    "public/app/features/explore/TraceView/components/TracePageHeader/SpanFilters/SpanFilters.tsx:5381": [
      [0, 0, 0, "\'HorizontalGroup\' import from \'@grafana/ui\' is restricted from being used by a pattern. Use Stack component instead.", "0"],
      [0, 0, 0, "No untranslated strings in text props. Wrap text with <Trans /> or use t()", "1"],
      [0, 0, 0, "No untranslated strings in text props. Wrap text with <Trans /> or use t()", "2"],
      [0, 0, 0, "No untranslated strings in text props. Wrap text with <Trans /> or use t()", "3"],
      [0, 0, 0, "No untranslated strings in text props. Wrap text with <Trans /> or use t()", "4"],
      [0, 0, 0, "No untranslated strings. Wrap text with <Trans />", "5"]
    ],
    "public/app/features/explore/TraceView/components/TracePageHeader/TracePageHeader.tsx:5381": [
      [0, 0, 0, "No untranslated strings in text props. Wrap text with <Trans /> or use t()", "0"],
      [0, 0, 0, "No untranslated strings. Wrap text with <Trans />", "1"],
      [0, 0, 0, "No untranslated strings. Wrap text with <Trans />", "2"]
    ],
    "public/app/features/explore/TraceView/components/TracePageHeader/index.tsx:5381": [
      [0, 0, 0, "Do not re-export imported variable (\`./TracePageHeader\`)", "0"]
    ],
    "public/app/features/explore/TraceView/components/TraceTimelineViewer/SpanBar.tsx:5381": [
      [0, 0, 0, "No untranslated strings. Wrap text with <Trans />", "0"]
    ],
    "public/app/features/explore/TraceView/components/TraceTimelineViewer/SpanDetail/AccordianKeyValues.tsx:5381": [
      [0, 0, 0, "No untranslated strings. Wrap text with <Trans />", "0"]
    ],
    "public/app/features/explore/TraceView/components/TraceTimelineViewer/SpanDetail/AccordianLogs.tsx:5381": [
      [0, 0, 0, "No untranslated strings. Wrap text with <Trans />", "0"],
      [0, 0, 0, "No untranslated strings. Wrap text with <Trans />", "1"],
      [0, 0, 0, "No untranslated strings. Wrap text with <Trans />", "2"]
    ],
    "public/app/features/explore/TraceView/components/TraceTimelineViewer/SpanDetail/AccordianReferences.tsx:5381": [
      [0, 0, 0, "No untranslated strings in text props. Wrap text with <Trans /> or use t()", "0"],
      [0, 0, 0, "No untranslated strings. Wrap text with <Trans />", "1"],
      [0, 0, 0, "No untranslated strings. Wrap text with <Trans />", "2"]
    ],
    "public/app/features/explore/TraceView/components/TraceTimelineViewer/SpanDetail/AccordianText.tsx:5381": [
      [0, 0, 0, "No untranslated strings. Wrap text with <Trans />", "0"]
    ],
    "public/app/features/explore/TraceView/components/TraceTimelineViewer/SpanDetail/SpanDetailLinkButtons.tsx:5381": [
      [0, 0, 0, "No untranslated strings in text props. Wrap text with <Trans /> or use t()", "0"],
      [0, 0, 0, "No untranslated strings. Wrap text with <Trans />", "1"]
    ],
    "public/app/features/explore/TraceView/components/TraceTimelineViewer/TimelineHeaderRow/TimelineHeaderRow.tsx:5381": [
      [0, 0, 0, "No untranslated strings. Wrap text with <Trans />", "0"]
    ],
    "public/app/features/explore/TraceView/components/TraceTimelineViewer/TimelineHeaderRow/index.tsx:5381": [
      [0, 0, 0, "Do not re-export imported variable (\`./TimelineHeaderRow\`)", "0"]
    ],
    "public/app/features/explore/TraceView/components/TraceTimelineViewer/utils.tsx:5381": [
      [0, 0, 0, "Do not re-export imported variable (\`../utils/date\`)", "0"]
    ],
    "public/app/features/explore/TraceView/components/demo/trace-generators.ts:5381": [
      [0, 0, 0, "Do not use any type assertions.", "0"]
    ],
    "public/app/features/explore/TraceView/components/index.ts:5381": [
      [0, 0, 0, "Do not re-export imported variable (\`./TracePageHeader\`)", "0"],
      [0, 0, 0, "Do not re-export imported variable (\`./TraceTimelineViewer/SpanDetail/DetailState\`)", "1"],
      [0, 0, 0, "Do not re-export imported variable (\`./TraceTimelineViewer\`)", "2"],
      [0, 0, 0, "Do not re-export imported variable (\`./model/transform-trace-data\`)", "3"],
      [0, 0, 0, "Do not re-export imported variable (\`./settings/SpanBarSettings\`)", "4"],
      [0, 0, 0, "Do not re-export imported variable (\`./utils/filter-spans\`)", "5"],
      [0, 0, 0, "Do not use export all (\`export * from ...\`)", "6"],
      [0, 0, 0, "Do not use export all (\`export * from ...\`)", "7"],
      [0, 0, 0, "Do not use export all (\`export * from ...\`)", "8"]
    ],
    "public/app/features/explore/TraceView/components/model/ddg/types.tsx:5381": [
      [0, 0, 0, "Do not re-export imported variable (\`./PathElem\`)", "0"]
    ],
    "public/app/features/explore/TraceView/components/model/link-patterns.tsx:5381": [
      [0, 0, 0, "Do not use any type assertions.", "0"],
      [0, 0, 0, "Do not use any type assertions.", "1"],
      [0, 0, 0, "Unexpected any. Specify a different type.", "2"],
      [0, 0, 0, "Unexpected any. Specify a different type.", "3"],
      [0, 0, 0, "Unexpected any. Specify a different type.", "4"],
      [0, 0, 0, "Unexpected any. Specify a different type.", "5"],
      [0, 0, 0, "Unexpected any. Specify a different type.", "6"],
      [0, 0, 0, "Unexpected any. Specify a different type.", "7"],
      [0, 0, 0, "Unexpected any. Specify a different type.", "8"],
      [0, 0, 0, "Unexpected any. Specify a different type.", "9"],
      [0, 0, 0, "Unexpected any. Specify a different type.", "10"],
      [0, 0, 0, "Unexpected any. Specify a different type.", "11"]
    ],
    "public/app/features/explore/TraceView/components/model/transform-trace-data.tsx:5381": [
      [0, 0, 0, "Do not use any type assertions.", "0"]
    ],
    "public/app/features/explore/TraceView/components/settings/SpanBarSettings.tsx:5381": [
      [0, 0, 0, "No untranslated strings in text props. Wrap text with <Trans /> or use t()", "0"],
      [0, 0, 0, "No untranslated strings in text props. Wrap text with <Trans /> or use t()", "1"],
      [0, 0, 0, "No untranslated strings in text props. Wrap text with <Trans /> or use t()", "2"]
    ],
    "public/app/features/explore/TraceView/components/types/index.tsx:5381": [
      [0, 0, 0, "Do not re-export imported variable (\`../settings/SpanBarSettings\`)", "0"],
      [0, 0, 0, "Do not re-export imported variable (\`./TNil\`)", "1"],
      [0, 0, 0, "Do not re-export imported variable (\`./TTraceTimeline\`)", "2"],
      [0, 0, 0, "Do not re-export imported variable (\`./links\`)", "3"],
      [0, 0, 0, "Do not re-export imported variable (\`./trace\`)", "4"]
    ],
    "public/app/features/explore/TraceView/components/utils/DraggableManager/demo/DraggableManagerDemo.tsx:5381": [
      [0, 0, 0, "No untranslated strings. Wrap text with <Trans />", "0"],
      [0, 0, 0, "No untranslated strings. Wrap text with <Trans />", "1"],
      [0, 0, 0, "No untranslated strings. Wrap text with <Trans />", "2"]
    ],
    "public/app/features/explore/TraceView/components/utils/DraggableManager/demo/index.tsx:5381": [
      [0, 0, 0, "Do not re-export imported variable (\`./DraggableManagerDemo\`)", "0"]
    ],
    "public/app/features/explore/TraceView/components/utils/DraggableManager/index.tsx:5381": [
      [0, 0, 0, "Do not re-export imported variable (\`./DraggableManager\`)", "0"],
      [0, 0, 0, "Do not re-export imported variable (\`./EUpdateTypes\`)", "1"],
      [0, 0, 0, "Do not use export all (\`export * from ...\`)", "2"]
    ],
    "public/app/features/explore/TraceView/createSpanLink.tsx:5381": [
      [0, 0, 0, "Do not use any type assertions.", "0"],
      [0, 0, 0, "Do not use any type assertions.", "1"]
    ],
    "public/app/features/explore/extensions/ConfirmNavigationModal.tsx:5381": [
      [0, 0, 0, "No untranslated strings. Wrap text with <Trans />", "0"]
    ],
    "public/app/features/explore/hooks/useStateSync/index.ts:5381": [
      [0, 0, 0, "Do not re-export imported variable (\`./external.utils\`)", "0"]
    ],
    "public/app/features/explore/spec/helper/setup.tsx:5381": [
      [0, 0, 0, "Do not use any type assertions.", "0"],
      [0, 0, 0, "No untranslated strings. Wrap text with <Trans />", "1"],
      [0, 0, 0, "Unexpected any. Specify a different type.", "2"]
    ],
    "public/app/features/explore/state/time.test.ts:5381": [
      [0, 0, 0, "Unexpected any. Specify a different type.", "0"]
    ],
    "public/app/features/explore/state/utils.ts:5381": [
      [0, 0, 0, "Do not use any type assertions.", "0"],
      [0, 0, 0, "Do not use any type assertions.", "1"],
      [0, 0, 0, "Do not use any type assertions.", "2"],
      [0, 0, 0, "Do not use any type assertions.", "3"],
      [0, 0, 0, "Unexpected any. Specify a different type.", "4"],
      [0, 0, 0, "Unexpected any. Specify a different type.", "5"]
    ],
    "public/app/features/expressions/ExpressionDatasource.ts:5381": [
      [0, 0, 0, "Do not use any type assertions.", "0"],
      [0, 0, 0, "Do not use any type assertions.", "1"]
    ],
    "public/app/features/expressions/components/Condition.tsx:5381": [
      [0, 0, 0, "No untranslated strings. Wrap text with <Trans />", "0"],
      [0, 0, 0, "No untranslated strings. Wrap text with <Trans />", "1"],
      [0, 0, 0, "No untranslated strings. Wrap text with <Trans />", "2"]
    ],
    "public/app/features/expressions/components/Math.tsx:5381": [
      [0, 0, 0, "No untranslated strings in text props. Wrap text with <Trans /> or use t()", "0"],
      [0, 0, 0, "No untranslated strings in text props. Wrap text with <Trans /> or use t()", "1"],
      [0, 0, 0, "No untranslated strings in text props. Wrap text with <Trans /> or use t()", "2"],
      [0, 0, 0, "No untranslated strings in text props. Wrap text with <Trans /> or use t()", "3"],
      [0, 0, 0, "No untranslated strings in text props. Wrap text with <Trans /> or use t()", "4"],
      [0, 0, 0, "No untranslated strings in text props. Wrap text with <Trans /> or use t()", "5"],
      [0, 0, 0, "No untranslated strings in text props. Wrap text with <Trans /> or use t()", "6"],
      [0, 0, 0, "No untranslated strings in text props. Wrap text with <Trans /> or use t()", "7"],
      [0, 0, 0, "No untranslated strings in text props. Wrap text with <Trans /> or use t()", "8"],
      [0, 0, 0, "No untranslated strings in text props. Wrap text with <Trans /> or use t()", "9"],
      [0, 0, 0, "No untranslated strings. Wrap text with <Trans />", "10"],
      [0, 0, 0, "No untranslated strings. Wrap text with <Trans />", "11"],
      [0, 0, 0, "No untranslated strings. Wrap text with <Trans />", "12"],
      [0, 0, 0, "No untranslated strings. Wrap text with <Trans />", "13"]
    ],
    "public/app/features/expressions/guards.ts:5381": [
      [0, 0, 0, "Do not use any type assertions.", "0"]
    ],
    "public/app/features/geo/editor/GazetteerPathEditor.tsx:5381": [
      [0, 0, 0, "No untranslated strings. Wrap text with <Trans />", "0"],
      [0, 0, 0, "No untranslated strings. Wrap text with <Trans />", "1"]
    ],
    "public/app/features/geo/editor/locationModeEditor.tsx:5381": [
      [0, 0, 0, "\'HorizontalGroup\' import from \'@grafana/ui\' is restricted from being used by a pattern. Use Stack component instead.", "0"]
    ],
    "public/app/features/geo/gazetteer/gazetteer.ts:5381": [
      [0, 0, 0, "Do not use any type assertions.", "0"],
      [0, 0, 0, "Unexpected any. Specify a different type.", "1"]
    ],
    "public/app/features/geo/utils/frameVectorSource.ts:5381": [
      [0, 0, 0, "Do not use any type assertions.", "0"],
      [0, 0, 0, "Do not use any type assertions.", "1"]
    ],
    "public/app/features/gops/configuration-tracker/components/Essentials.tsx:5381": [
      [0, 0, 0, "No untranslated strings. Wrap text with <Trans />", "0"]
    ],
    "public/app/features/gops/configuration-tracker/components/ProgressBar.tsx:5381": [
      [0, 0, 0, "No untranslated strings. Wrap text with <Trans />", "0"]
    ],
    "public/app/features/inspector/InspectDataOptions.tsx:5381": [
      [0, 0, 0, "\'HorizontalGroup\' import from \'@grafana/ui\' is restricted from being used by a pattern. Use Stack component instead.", "0"],
      [0, 0, 0, "\'VerticalGroup\' import from \'@grafana/ui\' is restricted from being used by a pattern. Use Stack component instead.", "1"],
      [0, 0, 0, "Do not use any type assertions.", "2"]
    ],
    "public/app/features/inspector/InspectDataTab.tsx:5381": [
      [0, 0, 0, "No untranslated strings. Wrap text with <Trans />", "0"],
      [0, 0, 0, "Use data-testid for E2E selectors instead of aria-label", "1"]
    ],
    "public/app/features/inspector/InspectErrorTab.tsx:5381": [
      [0, 0, 0, "No untranslated strings. Wrap text with <Trans />", "0"],
      [0, 0, 0, "No untranslated strings. Wrap text with <Trans />", "1"],
      [0, 0, 0, "No untranslated strings. Wrap text with <Trans />", "2"]
    ],
    "public/app/features/inspector/InspectJSONTab.tsx:5381": [
      [0, 0, 0, "Do not use the t() function outside of a component or function", "0"],
      [0, 0, 0, "Do not use the t() function outside of a component or function", "1"],
      [0, 0, 0, "Do not use the t() function outside of a component or function", "2"],
      [0, 0, 0, "Do not use the t() function outside of a component or function", "3"],
      [0, 0, 0, "Do not use the t() function outside of a component or function", "4"],
      [0, 0, 0, "Do not use the t() function outside of a component or function", "5"]
    ],
    "public/app/features/inspector/InspectStatsTab.tsx:5381": [
      [0, 0, 0, "Use data-testid for E2E selectors instead of aria-label", "0"]
    ],
    "public/app/features/inspector/QueryInspector.tsx:5381": [
      [0, 0, 0, "No untranslated strings. Wrap text with <Trans />", "0"],
      [0, 0, 0, "No untranslated strings. Wrap text with <Trans />", "1"],
      [0, 0, 0, "No untranslated strings. Wrap text with <Trans />", "2"],
      [0, 0, 0, "Unexpected any. Specify a different type.", "3"],
      [0, 0, 0, "Use data-testid for E2E selectors instead of aria-label", "4"],
      [0, 0, 0, "Use data-testid for E2E selectors instead of aria-label", "5"]
    ],
    "public/app/features/invites/SignupInvited.tsx:5381": [
      [0, 0, 0, "No untranslated strings. Wrap text with <Trans />", "0"],
      [0, 0, 0, "No untranslated strings. Wrap text with <Trans />", "1"]
    ],
    "public/app/features/library-panels/components/LibraryPanelInfo/LibraryPanelInfo.tsx:5381": [
      [0, 0, 0, "No untranslated strings. Wrap text with <Trans />", "0"]
    ],
    "public/app/features/library-panels/components/LibraryPanelsSearch/LibraryPanelsSearch.tsx:5381": [
      [0, 0, 0, "\'VerticalGroup\' import from \'@grafana/ui\' is restricted from being used by a pattern. Use Stack component instead.", "0"]
    ],
    "public/app/features/library-panels/components/PanelLibraryOptionsGroup/PanelLibraryOptionsGroup.tsx:5381": [
      [0, 0, 0, "\'VerticalGroup\' import from \'@grafana/ui\' is restricted from being used by a pattern. Use Stack component instead.", "0"]
    ],
    "public/app/features/library-panels/components/SaveLibraryPanelModal/SaveLibraryPanelModal.tsx:5381": [
      [0, 0, 0, "No untranslated strings. Wrap text with <Trans />", "0"]
    ],
    "public/app/features/live/centrifuge/LiveDataStream.ts:5381": [
      [0, 0, 0, "Do not use any type assertions.", "0"]
    ],
    "public/app/features/live/centrifuge/channel.ts:5381": [
      [0, 0, 0, "Unexpected any. Specify a different type.", "0"]
    ],
    "public/app/features/live/dashboard/DashboardChangedModal.tsx:5381": [
      [0, 0, 0, "No untranslated strings. Wrap text with <Trans />", "0"]
    ],
    "public/app/features/logs/components/LogDetailsRow.tsx:5381": [
      [0, 0, 0, "No untranslated strings in text props. Wrap text with <Trans /> or use t()", "0"]
    ],
    "public/app/features/logs/components/LogLabelStats.tsx:5381": [
      [0, 0, 0, "No untranslated strings. Wrap text with <Trans />", "0"]
    ],
    "public/app/features/logs/logsFrame.ts:5381": [
      [0, 0, 0, "Do not use any type assertions.", "0"]
    ],
    "public/app/features/logs/utils.ts:5381": [
      [0, 0, 0, "Do not use any type assertions.", "0"]
    ],
    "public/app/features/manage-dashboards/components/ImportDashboardForm.tsx:5381": [
      [0, 0, 0, "No untranslated strings in text props. Wrap text with <Trans /> or use t()", "0"],
      [0, 0, 0, "No untranslated strings in text props. Wrap text with <Trans /> or use t()", "1"]
    ],
    "public/app/features/manage-dashboards/components/ImportDashboardLibraryPanelsList.tsx:5381": [
      [0, 0, 0, "Do not use any type assertions.", "0"]
    ],
    "public/app/features/manage-dashboards/components/ImportDashboardOverview.tsx:5381": [
      [0, 0, 0, "No untranslated strings. Wrap text with <Trans />", "0"]
    ],
    "public/app/features/manage-dashboards/state/actions.ts:5381": [
      [0, 0, 0, "Do not use any type assertions.", "0"],
      [0, 0, 0, "Unexpected any. Specify a different type.", "1"],
      [0, 0, 0, "Unexpected any. Specify a different type.", "2"],
      [0, 0, 0, "Unexpected any. Specify a different type.", "3"],
      [0, 0, 0, "Unexpected any. Specify a different type.", "4"],
      [0, 0, 0, "Unexpected any. Specify a different type.", "5"],
      [0, 0, 0, "Unexpected any. Specify a different type.", "6"],
      [0, 0, 0, "Unexpected any. Specify a different type.", "7"]
    ],
    "public/app/features/manage-dashboards/state/reducers.ts:5381": [
      [0, 0, 0, "Do not use any type assertions.", "0"],
      [0, 0, 0, "Unexpected any. Specify a different type.", "1"],
      [0, 0, 0, "Unexpected any. Specify a different type.", "2"],
      [0, 0, 0, "Unexpected any. Specify a different type.", "3"],
      [0, 0, 0, "Unexpected any. Specify a different type.", "4"]
    ],
    "public/app/features/migrate-to-cloud/api/index.ts:5381": [
      [0, 0, 0, "Do not use export all (\`export * from ...\`)", "0"]
    ],
    "public/app/features/migrate-to-cloud/onprem/NameCell.tsx:5381": [
      [0, 0, 0, "No untranslated strings. Wrap text with <Trans />", "0"],
      [0, 0, 0, "No untranslated strings. Wrap text with <Trans />", "1"]
    ],
    "public/app/features/migrate-to-cloud/onprem/useNotifyOnSuccess.tsx:5381": [
      [0, 0, 0, "Do not use any type assertions.", "0"]
    ],
    "public/app/features/notifications/StoredNotifications.tsx:5381": [
      [0, 0, 0, "No untranslated strings in text props. Wrap text with <Trans /> or use t()", "0"]
    ],
    "public/app/features/org/NewOrgPage.tsx:5381": [
      [0, 0, 0, "No untranslated strings. Wrap text with <Trans />", "0"]
    ],
    "public/app/features/org/SelectOrgPage.tsx:5381": [
      [0, 0, 0, "No untranslated strings. Wrap text with <Trans />", "0"]
    ],
    "public/app/features/org/UserInviteForm.tsx:5381": [
      [0, 0, 0, "No untranslated strings. Wrap text with <Trans />", "0"]
    ],
    "public/app/features/org/UserInvitePage.tsx:5381": [
      [0, 0, 0, "No untranslated strings. Wrap text with <Trans />", "0"]
    ],
    "public/app/features/org/state/reducers.ts:5381": [
      [0, 0, 0, "Do not use any type assertions.", "0"]
    ],
    "public/app/features/panel/components/PanelPluginError.tsx:5381": [
      [0, 0, 0, "No untranslated strings in text props. Wrap text with <Trans /> or use t()", "0"],
      [0, 0, 0, "No untranslated strings in text props. Wrap text with <Trans /> or use t()", "1"],
      [0, 0, 0, "No untranslated strings. Wrap text with <Trans />", "2"]
    ],
    "public/app/features/panel/components/PanelRenderer.tsx:5381": [
      [0, 0, 0, "No untranslated strings. Wrap text with <Trans />", "0"],
      [0, 0, 0, "No untranslated strings. Wrap text with <Trans />", "1"]
    ],
    "public/app/features/panel/components/VizTypePicker/PanelTypeCard.tsx:5381": [
      [0, 0, 0, "Use data-testid for E2E selectors instead of aria-label", "0"]
    ],
    "public/app/features/panel/panellinks/linkSuppliers.ts:5381": [
      [0, 0, 0, "Unexpected any. Specify a different type.", "0"]
    ],
    "public/app/features/playlist/PlaylistForm.tsx:5381": [
      [0, 0, 0, "Use data-testid for E2E selectors instead of aria-label", "0"],
      [0, 0, 0, "Use data-testid for E2E selectors instead of aria-label", "1"]
    ],
    "public/app/features/playlist/PlaylistTableRows.tsx:5381": [
      [0, 0, 0, "No untranslated strings in text props. Wrap text with <Trans /> or use t()", "0"],
      [0, 0, 0, "No untranslated strings. Wrap text with <Trans />", "1"],
      [0, 0, 0, "No untranslated strings. Wrap text with <Trans />", "2"],
      [0, 0, 0, "No untranslated strings. Wrap text with <Trans />", "3"]
    ],
    "public/app/features/playlist/StartModal.tsx:5381": [
      [0, 0, 0, "No untranslated strings. Wrap text with <Trans />", "0"]
    ],
    "public/app/features/plugins/admin/__mocks__/index.ts:5381": [
      [0, 0, 0, "Do not re-export imported variable (\`./localPlugin.mock\`)", "0"],
      [0, 0, 0, "Do not re-export imported variable (\`./remotePlugin.mock\`)", "1"],
      [0, 0, 0, "Do not use export all (\`export * from ...\`)", "2"]
    ],
    "public/app/features/plugins/admin/components/Badges/index.ts:5381": [
      [0, 0, 0, "Do not re-export imported variable (\`./PluginDeprecatedBadge\`)", "0"],
      [0, 0, 0, "Do not re-export imported variable (\`./PluginDisabledBadge\`)", "1"],
      [0, 0, 0, "Do not re-export imported variable (\`./PluginEnterpriseBadge\`)", "2"],
      [0, 0, 0, "Do not re-export imported variable (\`./PluginInstallBadge\`)", "3"],
      [0, 0, 0, "Do not re-export imported variable (\`./PluginUpdateAvailableBadge\`)", "4"]
    ],
    "public/app/features/plugins/admin/components/GetStartedWithPlugin/GetStartedWithDataSource.tsx:5381": [
      [0, 0, 0, "Do not use any type assertions.", "0"]
    ],
    "public/app/features/plugins/admin/components/GetStartedWithPlugin/index.ts:5381": [
      [0, 0, 0, "Do not re-export imported variable (\`./GetStartedWithPlugin\`)", "0"]
    ],
    "public/app/features/plugins/admin/components/InstallControls/InstallControlsButton.tsx:5381": [
      [0, 0, 0, "No untranslated strings in text props. Wrap text with <Trans /> or use t()", "0"]
    ],
    "public/app/features/plugins/admin/components/InstallControls/InstallControlsWarning.tsx:5381": [
      [0, 0, 0, "\'HorizontalGroup\' import from \'@grafana/ui\' is restricted from being used by a pattern. Use Stack component instead.", "0"],
      [0, 0, 0, "No untranslated strings in text props. Wrap text with <Trans /> or use t()", "1"],
      [0, 0, 0, "No untranslated strings in text props. Wrap text with <Trans /> or use t()", "2"],
      [0, 0, 0, "No untranslated strings. Wrap text with <Trans />", "3"]
    ],
    "public/app/features/plugins/admin/components/InstallControls/index.tsx:5381": [
      [0, 0, 0, "Do not re-export imported variable (\`./InstallControlsButton\`)", "0"],
      [0, 0, 0, "Do not re-export imported variable (\`./InstallControlsWarning\`)", "1"]
    ],
    "public/app/features/plugins/admin/components/PluginDetailsBody.tsx:5381": [
      [0, 0, 0, "No untranslated strings. Wrap text with <Trans />", "0"]
    ],
    "public/app/features/plugins/admin/components/PluginDetailsDeprecatedWarning.tsx:5381": [
      [0, 0, 0, "No untranslated strings. Wrap text with <Trans />", "0"]
    ],
    "public/app/features/plugins/admin/components/PluginDetailsHeaderDependencies.tsx:5381": [
      [0, 0, 0, "No untranslated strings. Wrap text with <Trans />", "0"]
    ],
    "public/app/features/plugins/admin/components/PluginDetailsPage.tsx:5381": [
      [0, 0, 0, "Do not use any type assertions.", "0"],
      [0, 0, 0, "No untranslated strings. Wrap text with <Trans />", "1"]
    ],
    "public/app/features/plugins/admin/components/PluginDetailsSignature.tsx:5381": [
      [0, 0, 0, "No untranslated strings. Wrap text with <Trans />", "0"]
    ],
    "public/app/features/plugins/admin/components/PluginListItem.tsx:5381": [
      [0, 0, 0, "No untranslated strings in text props. Wrap text with <Trans /> or use t()", "0"],
      [0, 0, 0, "No untranslated strings. Wrap text with <Trans />", "1"]
    ],
    "public/app/features/plugins/admin/components/PluginUsage.tsx:5381": [
      [0, 0, 0, "No untranslated strings in text props. Wrap text with <Trans /> or use t()", "0"],
      [0, 0, 0, "No untranslated strings. Wrap text with <Trans />", "1"],
      [0, 0, 0, "No untranslated strings. Wrap text with <Trans />", "2"]
    ],
    "public/app/features/plugins/admin/components/VersionList.tsx:5381": [
      [0, 0, 0, "No untranslated strings. Wrap text with <Trans />", "0"],
      [0, 0, 0, "No untranslated strings. Wrap text with <Trans />", "1"]
    ],
    "public/app/features/plugins/admin/pages/Browse.tsx:5381": [
      [0, 0, 0, "Do not use any type assertions.", "0"],
      [0, 0, 0, "Do not use any type assertions.", "1"],
      [0, 0, 0, "No untranslated strings. Wrap text with <Trans />", "2"]
    ],
    "public/app/features/plugins/admin/state/actions.ts:5381": [
      [0, 0, 0, "Do not use any type assertions.", "0"]
    ],
    "public/app/features/plugins/admin/types.ts:5381": [
      [0, 0, 0, "Unexpected any. Specify a different type.", "0"]
    ],
    "public/app/features/plugins/components/PluginsErrorsInfo.tsx:5381": [
      [0, 0, 0, "No untranslated strings in text props. Wrap text with <Trans /> or use t()", "0"],
      [0, 0, 0, "No untranslated strings. Wrap text with <Trans />", "1"],
      [0, 0, 0, "No untranslated strings. Wrap text with <Trans />", "2"]
    ],
    "public/app/features/plugins/datasource_srv.ts:5381": [
      [0, 0, 0, "Do not use any type assertions.", "0"],
      [0, 0, 0, "Do not use any type assertions.", "1"],
      [0, 0, 0, "Do not use any type assertions.", "2"],
      [0, 0, 0, "Unexpected any. Specify a different type.", "3"]
    ],
    "public/app/features/plugins/extensions/usePluginComponents.tsx:5381": [
      [0, 0, 0, "Do not use any type assertions.", "0"]
    ],
    "public/app/features/plugins/extensions/usePluginFunctions.tsx:5381": [
      [0, 0, 0, "Do not use any type assertions.", "0"]
    ],
    "public/app/features/plugins/loader/sharedDependencies.ts:5381": [
      [0, 0, 0, "* import is invalid because \'Layout,HorizontalGroup,VerticalGroup\' from \'@grafana/ui\' is restricted from being used by a pattern. Use Stack component instead.", "0"]
    ],
    "public/app/features/plugins/sandbox/distortion_map.ts:5381": [
      [0, 0, 0, "Do not use any type assertions.", "0"]
    ],
    "public/app/features/plugins/sandbox/sandbox_plugin_loader.ts:5381": [
      [0, 0, 0, "Do not use any type assertions.", "0"],
      [0, 0, 0, "Do not use any type assertions.", "1"],
      [0, 0, 0, "Do not use any type assertions.", "2"]
    ],
    "public/app/features/plugins/tests/datasource_srv.test.ts:5381": [
      [0, 0, 0, "Unexpected any. Specify a different type.", "0"],
      [0, 0, 0, "Unexpected any. Specify a different type.", "1"],
      [0, 0, 0, "Unexpected any. Specify a different type.", "2"]
    ],
    "public/app/features/plugins/utils.ts:5381": [
      [0, 0, 0, "Do not use any type assertions.", "0"],
      [0, 0, 0, "Do not use any type assertions.", "1"],
      [0, 0, 0, "Do not use any type assertions.", "2"],
      [0, 0, 0, "Do not use any type assertions.", "3"]
    ],
    "public/app/features/profile/FeatureTogglePage.tsx:5381": [
      [0, 0, 0, "No untranslated strings. Wrap text with <Trans />", "0"]
    ],
    "public/app/features/profile/UserSessions.tsx:5381": [
      [0, 0, 0, "No untranslated strings. Wrap text with <Trans />", "0"]
    ],
    "public/app/features/provisioning/File/FileStatusPage.tsx:5381": [
      [0, 0, 0, "Do not use any type assertions.", "0"],
      [0, 0, 0, "Do not use any type assertions.", "1"]
    ],
    "public/app/features/provisioning/types.ts:5381": [
      [0, 0, 0, "Unexpected any. Specify a different type.", "0"]
    ],
    "public/app/features/query/components/QueryEditorRow.tsx:5381": [
      [0, 0, 0, "Do not use any type assertions.", "0"],
      [0, 0, 0, "Do not use any type assertions.", "1"],
      [0, 0, 0, "Do not use any type assertions.", "2"],
      [0, 0, 0, "Use data-testid for E2E selectors instead of aria-label", "3"]
    ],
    "public/app/features/query/components/QueryEditorRowHeader.tsx:5381": [
      [0, 0, 0, "No untranslated strings. Wrap text with <Trans />", "0"],
      [0, 0, 0, "Use data-testid for E2E selectors instead of aria-label", "1"]
    ],
    "public/app/features/query/components/QueryErrorAlert.tsx:5381": [
      [0, 0, 0, "No untranslated strings. Wrap text with <Trans />", "0"]
    ],
    "public/app/features/query/components/QueryGroup.tsx:5381": [
      [0, 0, 0, "\'HorizontalGroup\' import from \'@grafana/ui\' is restricted from being used by a pattern. Use Stack component instead.", "0"],
      [0, 0, 0, "No untranslated strings. Wrap text with <Trans />", "1"],
      [0, 0, 0, "Use data-testid for E2E selectors instead of aria-label", "2"],
      [0, 0, 0, "Use data-testid for E2E selectors instead of aria-label", "3"]
    ],
    "public/app/features/query/components/QueryGroupOptions.tsx:5381": [
      [0, 0, 0, "No untranslated strings in text props. Wrap text with <Trans /> or use t()", "0"],
      [0, 0, 0, "No untranslated strings in text props. Wrap text with <Trans /> or use t()", "1"],
      [0, 0, 0, "No untranslated strings in text props. Wrap text with <Trans /> or use t()", "2"],
      [0, 0, 0, "No untranslated strings. Wrap text with <Trans />", "3"],
      [0, 0, 0, "No untranslated strings. Wrap text with <Trans />", "4"],
      [0, 0, 0, "No untranslated strings. Wrap text with <Trans />", "5"],
      [0, 0, 0, "No untranslated strings. Wrap text with <Trans />", "6"],
      [0, 0, 0, "No untranslated strings. Wrap text with <Trans />", "7"],
      [0, 0, 0, "No untranslated strings. Wrap text with <Trans />", "8"],
      [0, 0, 0, "No untranslated strings. Wrap text with <Trans />", "9"],
      [0, 0, 0, "No untranslated strings. Wrap text with <Trans />", "10"],
      [0, 0, 0, "No untranslated strings. Wrap text with <Trans />", "11"]
    ],
    "public/app/features/query/state/DashboardQueryRunner/AnnotationsQueryRunner.ts:5381": [
      [0, 0, 0, "Do not use any type assertions.", "0"]
    ],
    "public/app/features/query/state/DashboardQueryRunner/PublicAnnotationsDataSource.ts:5381": [
      [0, 0, 0, "Do not use any type assertions.", "0"]
    ],
    "public/app/features/query/state/DashboardQueryRunner/testHelpers.ts:5381": [
      [0, 0, 0, "Do not use any type assertions.", "0"],
      [0, 0, 0, "Unexpected any. Specify a different type.", "1"],
      [0, 0, 0, "Unexpected any. Specify a different type.", "2"]
    ],
    "public/app/features/query/state/DashboardQueryRunner/utils.ts:5381": [
      [0, 0, 0, "Unexpected any. Specify a different type.", "0"],
      [0, 0, 0, "Unexpected any. Specify a different type.", "1"],
      [0, 0, 0, "Unexpected any. Specify a different type.", "2"],
      [0, 0, 0, "Unexpected any. Specify a different type.", "3"]
    ],
    "public/app/features/query/state/PanelQueryRunner.ts:5381": [
      [0, 0, 0, "Do not use any type assertions.", "0"],
      [0, 0, 0, "Do not use any type assertions.", "1"]
    ],
    "public/app/features/query/state/runRequest.ts:5381": [
      [0, 0, 0, "Do not use any type assertions.", "0"]
    ],
    "public/app/features/query/state/updateQueries.test.ts:5381": [
      [0, 0, 0, "Unexpected any. Specify a different type.", "0"],
      [0, 0, 0, "Unexpected any. Specify a different type.", "1"],
      [0, 0, 0, "Unexpected any. Specify a different type.", "2"]
    ],
    "public/app/features/search/page/components/ActionRow.tsx:5381": [
      [0, 0, 0, "No untranslated strings. Wrap text with <Trans />", "0"]
    ],
    "public/app/features/search/page/components/columns.tsx:5381": [
      [0, 0, 0, "Do not use any type assertions.", "0"]
    ],
    "public/app/features/search/service/bluge.ts:5381": [
      [0, 0, 0, "Do not use any type assertions.", "0"],
      [0, 0, 0, "Do not use any type assertions.", "1"]
    ],
    "public/app/features/search/service/unified.ts:5381": [
      [0, 0, 0, "Do not use any type assertions.", "0"],
      [0, 0, 0, "Do not use any type assertions.", "1"]
    ],
    "public/app/features/search/service/utils.ts:5381": [
      [0, 0, 0, "Do not use any type assertions.", "0"]
    ],
    "public/app/features/search/state/SearchStateManager.ts:5381": [
      [0, 0, 0, "Do not use any type assertions.", "0"]
    ],
    "public/app/features/search/types.ts:5381": [
      [0, 0, 0, "Unexpected any. Specify a different type.", "0"]
    ],
    "public/app/features/search/utils.ts:5381": [
      [0, 0, 0, "Do not use any type assertions.", "0"]
    ],
    "public/app/features/serviceaccounts/ServiceAccountPage.tsx:5381": [
      [0, 0, 0, "No untranslated strings in text props. Wrap text with <Trans /> or use t()", "0"]
    ],
    "public/app/features/serviceaccounts/ServiceAccountTable.tsx:5381": [
      [0, 0, 0, "No untranslated strings in text props. Wrap text with <Trans /> or use t()", "0"],
      [0, 0, 0, "No untranslated strings in text props. Wrap text with <Trans /> or use t()", "1"]
    ],
    "public/app/features/serviceaccounts/ServiceAccountsListPage.tsx:5381": [
      [0, 0, 0, "No untranslated strings. Wrap text with <Trans />", "0"],
      [0, 0, 0, "No untranslated strings. Wrap text with <Trans />", "1"]
    ],
    "public/app/features/serviceaccounts/components/CreateTokenModal.tsx:5381": [
      [0, 0, 0, "No untranslated strings in text props. Wrap text with <Trans /> or use t()", "0"]
    ],
    "public/app/features/serviceaccounts/components/ServiceAccountProfileRow.tsx:5381": [
      [0, 0, 0, "No untranslated strings. Wrap text with <Trans />", "0"]
    ],
    "public/app/features/serviceaccounts/components/ServiceAccountTokensTable.tsx:5381": [
      [0, 0, 0, "No untranslated strings in text props. Wrap text with <Trans /> or use t()", "0"],
      [0, 0, 0, "No untranslated strings. Wrap text with <Trans />", "1"],
      [0, 0, 0, "No untranslated strings. Wrap text with <Trans />", "2"]
    ],
    "public/app/features/serviceaccounts/components/ServiceAccountsListItem.tsx:5381": [
      [0, 0, 0, "No untranslated strings in text props. Wrap text with <Trans /> or use t()", "0"],
      [0, 0, 0, "No untranslated strings in text props. Wrap text with <Trans /> or use t()", "1"]
    ],
    "public/app/features/serviceaccounts/state/reducers.ts:5381": [
      [0, 0, 0, "Do not use any type assertions.", "0"]
    ],
    "public/app/features/support-bundles/SupportBundles.tsx:5381": [
      [0, 0, 0, "No untranslated strings. Wrap text with <Trans />", "0"]
    ],
    "public/app/features/support-bundles/SupportBundlesCreate.tsx:5381": [
      [0, 0, 0, "No untranslated strings. Wrap text with <Trans />", "0"]
    ],
    "public/app/features/teams/CreateTeam.tsx:5381": [
      [0, 0, 0, "No untranslated strings in text props. Wrap text with <Trans /> or use t()", "0"],
      [0, 0, 0, "No untranslated strings in text props. Wrap text with <Trans /> or use t()", "1"]
    ],
    "public/app/features/teams/TeamGroupSync.tsx:5381": [
      [0, 0, 0, "No untranslated strings in text props. Wrap text with <Trans /> or use t()", "0"],
      [0, 0, 0, "No untranslated strings in text props. Wrap text with <Trans /> or use t()", "1"],
      [0, 0, 0, "No untranslated strings in text props. Wrap text with <Trans /> or use t()", "2"],
      [0, 0, 0, "No untranslated strings in text props. Wrap text with <Trans /> or use t()", "3"],
      [0, 0, 0, "No untranslated strings in text props. Wrap text with <Trans /> or use t()", "4"],
      [0, 0, 0, "No untranslated strings. Wrap text with <Trans />", "5"]
    ],
    "public/app/features/teams/TeamList.tsx:5381": [
      [0, 0, 0, "No untranslated strings in text props. Wrap text with <Trans /> or use t()", "0"],
      [0, 0, 0, "No untranslated strings in text props. Wrap text with <Trans /> or use t()", "1"],
      [0, 0, 0, "No untranslated strings in text props. Wrap text with <Trans /> or use t()", "2"]
    ],
    "public/app/features/teams/TeamSettings.tsx:5381": [
      [0, 0, 0, "No untranslated strings in text props. Wrap text with <Trans /> or use t()", "0"]
    ],
    "public/app/features/teams/state/reducers.ts:5381": [
      [0, 0, 0, "Do not use any type assertions.", "0"]
    ],
    "public/app/features/templating/fieldAccessorCache.ts:5381": [
      [0, 0, 0, "Unexpected any. Specify a different type.", "0"]
    ],
    "public/app/features/templating/formatVariableValue.ts:5381": [
      [0, 0, 0, "Unexpected any. Specify a different type.", "0"],
      [0, 0, 0, "Unexpected any. Specify a different type.", "1"],
      [0, 0, 0, "Unexpected any. Specify a different type.", "2"]
    ],
    "public/app/features/templating/templateProxies.ts:5381": [
      [0, 0, 0, "Unexpected any. Specify a different type.", "0"]
    ],
    "public/app/features/templating/template_srv.mock.ts:5381": [
      [0, 0, 0, "Do not use any type assertions.", "0"],
      [0, 0, 0, "Do not use any type assertions.", "1"],
      [0, 0, 0, "Do not use any type assertions.", "2"],
      [0, 0, 0, "Do not use any type assertions.", "3"]
    ],
    "public/app/features/templating/template_srv.ts:5381": [
      [0, 0, 0, "Do not use any type assertions.", "0"],
      [0, 0, 0, "Do not use any type assertions.", "1"],
      [0, 0, 0, "Do not use any type assertions.", "2"],
      [0, 0, 0, "Unexpected any. Specify a different type.", "3"],
      [0, 0, 0, "Unexpected any. Specify a different type.", "4"],
      [0, 0, 0, "Unexpected any. Specify a different type.", "5"],
      [0, 0, 0, "Unexpected any. Specify a different type.", "6"],
      [0, 0, 0, "Unexpected any. Specify a different type.", "7"],
      [0, 0, 0, "Unexpected any. Specify a different type.", "8"],
      [0, 0, 0, "Unexpected any. Specify a different type.", "9"],
      [0, 0, 0, "Unexpected any. Specify a different type.", "10"],
      [0, 0, 0, "Unexpected any. Specify a different type.", "11"]
    ],
    "public/app/features/trails/Breakdown/LabelBreakdownScene.tsx:5381": [
      [0, 0, 0, "No untranslated strings in text props. Wrap text with <Trans /> or use t()", "0"]
    ],
    "public/app/features/trails/Breakdown/SearchInput.tsx:5381": [
      [0, 0, 0, "No untranslated strings in text props. Wrap text with <Trans /> or use t()", "0"]
    ],
    "public/app/features/trails/Breakdown/SortByScene.tsx:5381": [
      [0, 0, 0, "No untranslated strings in text props. Wrap text with <Trans /> or use t()", "0"]
    ],
    "public/app/features/trails/Breakdown/types.ts:5381": [
      [0, 0, 0, "Do not use any type assertions.", "0"]
    ],
    "public/app/features/trails/Breakdown/utils.ts:5381": [
      [0, 0, 0, "Unexpected any. Specify a different type.", "0"]
    ],
    "public/app/features/trails/DataTrailBookmarks.tsx:5381": [
      [0, 0, 0, "No untranslated strings in text props. Wrap text with <Trans /> or use t()", "0"]
    ],
    "public/app/features/trails/DataTrailCard.tsx:5381": [
      [0, 0, 0, "No untranslated strings. Wrap text with <Trans />", "0"]
    ],
    "public/app/features/trails/MetricScene.tsx:5381": [
      [0, 0, 0, "No untranslated strings in text props. Wrap text with <Trans /> or use t()", "0"]
    ],
    "public/app/features/trails/MetricSelect/MetricSelectScene.tsx:5381": [
      [0, 0, 0, "No untranslated strings in text props. Wrap text with <Trans /> or use t()", "0"],
      [0, 0, 0, "No untranslated strings. Wrap text with <Trans />", "1"],
      [0, 0, 0, "No untranslated strings. Wrap text with <Trans />", "2"]
    ],
    "public/app/features/trails/TrailStore/utils.tsx:5381": [
      [0, 0, 0, "No untranslated strings. Wrap text with <Trans />", "0"]
    ],
    "public/app/features/trails/banners/NativeHistogramBanner.tsx:5381": [
      [0, 0, 0, "No untranslated strings in text props. Wrap text with <Trans /> or use t()", "0"]
    ],
    "public/app/features/transformers/FilterByValueTransformer/ValueMatchers/BasicMatcherEditor.tsx:5381": [
      [0, 0, 0, "Unexpected any. Specify a different type.", "0"]
    ],
    "public/app/features/transformers/FilterByValueTransformer/ValueMatchers/types.ts:5381": [
      [0, 0, 0, "Unexpected any. Specify a different type.", "0"],
      [0, 0, 0, "Unexpected any. Specify a different type.", "1"],
      [0, 0, 0, "Unexpected any. Specify a different type.", "2"]
    ],
    "public/app/features/transformers/FilterByValueTransformer/ValueMatchers/utils.ts:5381": [
      [0, 0, 0, "Unexpected any. Specify a different type.", "0"]
    ],
    "public/app/features/transformers/FilterByValueTransformer/ValueMatchers/valueMatchersUI.ts:5381": [
      [0, 0, 0, "Unexpected any. Specify a different type.", "0"]
    ],
    "public/app/features/transformers/calculateHeatmap/editor/AxisEditor.tsx:5381": [
      [0, 0, 0, "\'HorizontalGroup\' import from \'@grafana/ui\' is restricted from being used by a pattern. Use Stack component instead.", "0"]
    ],
    "public/app/features/transformers/calculateHeatmap/editor/helper.ts:5381": [
      [0, 0, 0, "Unexpected any. Specify a different type.", "0"]
    ],
    "public/app/features/transformers/calculateHeatmap/heatmap.ts:5381": [
      [0, 0, 0, "Do not use any type assertions.", "0"],
      [0, 0, 0, "Do not use any type assertions.", "1"]
    ],
    "public/app/features/transformers/editors/CalculateFieldTransformerEditor/CumulativeOptionsEditor.tsx:5381": [
      [0, 0, 0, "Do not use any type assertions.", "0"]
    ],
    "public/app/features/transformers/editors/CalculateFieldTransformerEditor/ReduceRowOptionsEditor.tsx:5381": [
      [0, 0, 0, "\'HorizontalGroup\' import from \'@grafana/ui\' is restricted from being used by a pattern. Use Stack component instead.", "0"],
      [0, 0, 0, "Do not use any type assertions.", "1"]
    ],
    "public/app/features/transformers/editors/CalculateFieldTransformerEditor/UnaryOperationEditor.tsx:5381": [
      [0, 0, 0, "No untranslated strings in text props. Wrap text with <Trans /> or use t()", "0"],
      [0, 0, 0, "No untranslated strings. Wrap text with <Trans />", "1"]
    ],
    "public/app/features/transformers/editors/CalculateFieldTransformerEditor/WindowOptionsEditor.tsx:5381": [
      [0, 0, 0, "Do not use any type assertions.", "0"]
    ],
    "public/app/features/transformers/editors/CalculateFieldTransformerEditor/index.ts:5381": [
      [0, 0, 0, "Do not re-export imported variable (\`CalculateFieldTransformerEditor\`)", "0"],
      [0, 0, 0, "Do not re-export imported variable (\`calculateFieldTransformRegistryItem\`)", "1"]
    ],
    "public/app/features/transformers/editors/ConvertFieldTypeTransformerEditor.tsx:5381": [
      [0, 0, 0, "Do not use any type assertions.", "0"],
      [0, 0, 0, "No untranslated strings in text props. Wrap text with <Trans /> or use t()", "1"],
      [0, 0, 0, "No untranslated strings in text props. Wrap text with <Trans /> or use t()", "2"],
      [0, 0, 0, "No untranslated strings in text props. Wrap text with <Trans /> or use t()", "3"],
      [0, 0, 0, "No untranslated strings in text props. Wrap text with <Trans /> or use t()", "4"],
      [0, 0, 0, "No untranslated strings in text props. Wrap text with <Trans /> or use t()", "5"],
      [0, 0, 0, "No untranslated strings in text props. Wrap text with <Trans /> or use t()", "6"],
      [0, 0, 0, "No untranslated strings in text props. Wrap text with <Trans /> or use t()", "7"],
      [0, 0, 0, "No untranslated strings in text props. Wrap text with <Trans /> or use t()", "8"],
      [0, 0, 0, "No untranslated strings in text props. Wrap text with <Trans /> or use t()", "9"]
    ],
    "public/app/features/transformers/editors/EnumMappingEditor.tsx:5381": [
      [0, 0, 0, "\'HorizontalGroup\' import from \'@grafana/ui\' is restricted from being used by a pattern. Use Stack component instead.", "0"],
      [0, 0, 0, "\'VerticalGroup\' import from \'@grafana/ui\' is restricted from being used by a pattern. Use Stack component instead.", "1"]
    ],
    "public/app/features/transformers/editors/EnumMappingRow.tsx:5381": [
      [0, 0, 0, "\'HorizontalGroup\' import from \'@grafana/ui\' is restricted from being used by a pattern. Use Stack component instead.", "0"]
    ],
    "public/app/features/transformers/editors/FormatStringTransformerEditor.tsx:5381": [
      [0, 0, 0, "No untranslated strings in text props. Wrap text with <Trans /> or use t()", "0"]
    ],
    "public/app/features/transformers/editors/FormatTimeTransformerEditor.tsx:5381": [
      [0, 0, 0, "No untranslated strings. Wrap text with <Trans />", "0"]
    ],
    "public/app/features/transformers/editors/GroupByTransformerEditor.tsx:5381": [
      [0, 0, 0, "Do not use any type assertions.", "0"],
      [0, 0, 0, "No untranslated strings in text props. Wrap text with <Trans /> or use t()", "1"]
    ],
    "public/app/features/transformers/editors/GroupToNestedTableTransformerEditor.tsx:5381": [
      [0, 0, 0, "No untranslated strings in text props. Wrap text with <Trans /> or use t()", "0"],
      [0, 0, 0, "No untranslated strings in text props. Wrap text with <Trans /> or use t()", "1"]
    ],
    "public/app/features/transformers/editors/HistogramTransformerEditor.tsx:5381": [
      [0, 0, 0, "No untranslated strings in text props. Wrap text with <Trans /> or use t()", "0"],
      [0, 0, 0, "No untranslated strings in text props. Wrap text with <Trans /> or use t()", "1"]
    ],
    "public/app/features/transformers/editors/LabelsToFieldsTransformerEditor.tsx:5381": [
      [0, 0, 0, "No untranslated strings in text props. Wrap text with <Trans /> or use t()", "0"],
      [0, 0, 0, "No untranslated strings in text props. Wrap text with <Trans /> or use t()", "1"],
      [0, 0, 0, "No untranslated strings in text props. Wrap text with <Trans /> or use t()", "2"]
    ],
    "public/app/features/transformers/editors/OrganizeFieldsTransformerEditor.tsx:5381": [
      [0, 0, 0, "No untranslated strings in text props. Wrap text with <Trans /> or use t()", "0"],
      [0, 0, 0, "No untranslated strings. Wrap text with <Trans />", "1"]
    ],
    "public/app/features/transformers/editors/ReduceTransformerEditor.tsx:5381": [
      [0, 0, 0, "Do not use any type assertions.", "0"]
    ],
    "public/app/features/transformers/editors/SortByTransformerEditor.tsx:5381": [
      [0, 0, 0, "Do not use any type assertions.", "0"]
    ],
    "public/app/features/transformers/editors/TransposeTransformerEditor.tsx:5381": [
      [0, 0, 0, "No untranslated strings in text props. Wrap text with <Trans /> or use t()", "0"],
      [0, 0, 0, "No untranslated strings in text props. Wrap text with <Trans /> or use t()", "1"],
      [0, 0, 0, "No untranslated strings in text props. Wrap text with <Trans /> or use t()", "2"]
    ],
    "public/app/features/transformers/extractFields/ExtractFieldsTransformerEditor.tsx:5381": [
      [0, 0, 0, "Do not use any type assertions.", "0"],
      [0, 0, 0, "Do not use any type assertions.", "1"],
      [0, 0, 0, "No untranslated strings in text props. Wrap text with <Trans /> or use t()", "2"],
      [0, 0, 0, "No untranslated strings in text props. Wrap text with <Trans /> or use t()", "3"],
      [0, 0, 0, "No untranslated strings in text props. Wrap text with <Trans /> or use t()", "4"],
      [0, 0, 0, "No untranslated strings in text props. Wrap text with <Trans /> or use t()", "5"],
      [0, 0, 0, "No untranslated strings in text props. Wrap text with <Trans /> or use t()", "6"],
      [0, 0, 0, "No untranslated strings in text props. Wrap text with <Trans /> or use t()", "7"],
      [0, 0, 0, "No untranslated strings in text props. Wrap text with <Trans /> or use t()", "8"],
      [0, 0, 0, "No untranslated strings in text props. Wrap text with <Trans /> or use t()", "9"],
      [0, 0, 0, "Unexpected any. Specify a different type.", "10"],
      [0, 0, 0, "Unexpected any. Specify a different type.", "11"]
    ],
    "public/app/features/transformers/extractFields/components/JSONPathEditor.tsx:5381": [
      [0, 0, 0, "No untranslated strings. Wrap text with <Trans />", "0"]
    ],
    "public/app/features/transformers/extractFields/fieldExtractors.ts:5381": [
      [0, 0, 0, "Unexpected any. Specify a different type.", "0"]
    ],
    "public/app/features/transformers/fieldToConfigMapping/FieldConfigMappingHandlerArgumentsEditor.tsx:5381": [
      [0, 0, 0, "No untranslated strings in text props. Wrap text with <Trans /> or use t()", "0"]
    ],
    "public/app/features/transformers/fieldToConfigMapping/FieldToConfigMappingEditor.tsx:5381": [
      [0, 0, 0, "Do not use any type assertions.", "0"],
      [0, 0, 0, "Do not use any type assertions.", "1"]
    ],
    "public/app/features/transformers/fieldToConfigMapping/fieldToConfigMapping.ts:5381": [
      [0, 0, 0, "Do not use any type assertions.", "0"],
      [0, 0, 0, "Unexpected any. Specify a different type.", "1"],
      [0, 0, 0, "Unexpected any. Specify a different type.", "2"],
      [0, 0, 0, "Unexpected any. Specify a different type.", "3"],
      [0, 0, 0, "Unexpected any. Specify a different type.", "4"]
    ],
    "public/app/features/transformers/joinByLabels/JoinByLabelsTransformerEditor.tsx:5381": [
      [0, 0, 0, "\'HorizontalGroup\' import from \'@grafana/ui\' is restricted from being used by a pattern. Use Stack component instead.", "0"],
      [0, 0, 0, "No untranslated strings in text props. Wrap text with <Trans /> or use t()", "1"],
      [0, 0, 0, "No untranslated strings in text props. Wrap text with <Trans /> or use t()", "2"],
      [0, 0, 0, "No untranslated strings in text props. Wrap text with <Trans /> or use t()", "3"],
      [0, 0, 0, "No untranslated strings in text props. Wrap text with <Trans /> or use t()", "4"]
    ],
    "public/app/features/transformers/lookupGazetteer/FieldLookupTransformerEditor.tsx:5381": [
      [0, 0, 0, "Do not use any type assertions.", "0"],
      [0, 0, 0, "No untranslated strings in text props. Wrap text with <Trans /> or use t()", "1"],
      [0, 0, 0, "No untranslated strings in text props. Wrap text with <Trans /> or use t()", "2"]
    ],
    "public/app/features/transformers/partitionByValues/PartitionByValuesEditor.tsx:5381": [
      [0, 0, 0, "\'HorizontalGroup\' import from \'@grafana/ui\' is restricted from being used by a pattern. Use Stack component instead.", "0"],
      [0, 0, 0, "No untranslated strings in text props. Wrap text with <Trans /> or use t()", "1"],
      [0, 0, 0, "No untranslated strings in text props. Wrap text with <Trans /> or use t()", "2"],
      [0, 0, 0, "No untranslated strings in text props. Wrap text with <Trans /> or use t()", "3"],
      [0, 0, 0, "No untranslated strings in text props. Wrap text with <Trans /> or use t()", "4"]
    ],
    "public/app/features/transformers/prepareTimeSeries/PrepareTimeSeriesEditor.tsx:5381": [
      [0, 0, 0, "No untranslated strings. Wrap text with <Trans />", "0"],
      [0, 0, 0, "No untranslated strings. Wrap text with <Trans />", "1"]
    ],
    "public/app/features/transformers/regression/regressionEditor.tsx:5381": [
      [0, 0, 0, "No untranslated strings in text props. Wrap text with <Trans /> or use t()", "0"]
    ],
    "public/app/features/transformers/spatial/optionsHelper.tsx:5381": [
      [0, 0, 0, "Do not use any type assertions.", "0"],
      [0, 0, 0, "Do not use any type assertions.", "1"],
      [0, 0, 0, "Do not use any type assertions.", "2"],
      [0, 0, 0, "Unexpected any. Specify a different type.", "3"],
      [0, 0, 0, "Unexpected any. Specify a different type.", "4"],
      [0, 0, 0, "Unexpected any. Specify a different type.", "5"]
    ],
    "public/app/features/transformers/suggestionsInput/SuggestionsInput.tsx:5381": [
      [0, 0, 0, "Do not use any type assertions.", "0"],
      [0, 0, 0, "Do not use any type assertions.", "1"],
      [0, 0, 0, "Do not use any type assertions.", "2"],
      [0, 0, 0, "Do not use any type assertions.", "3"]
    ],
    "public/app/features/transformers/timeSeriesTable/TimeSeriesTableTransformEditor.tsx:5381": [
      [0, 0, 0, "No untranslated strings in text props. Wrap text with <Trans /> or use t()", "0"]
    ],
    "public/app/features/users/TokenRevokedModal.tsx:5381": [
      [0, 0, 0, "No untranslated strings. Wrap text with <Trans />", "0"],
      [0, 0, 0, "No untranslated strings. Wrap text with <Trans />", "1"]
    ],
    "public/app/features/variables/adapters.ts:5381": [
      [0, 0, 0, "Unexpected any. Specify a different type.", "0"],
      [0, 0, 0, "Unexpected any. Specify a different type.", "1"],
      [0, 0, 0, "Unexpected any. Specify a different type.", "2"]
    ],
    "public/app/features/variables/adhoc/picker/AdHocFilterKey.tsx:5381": [
      [0, 0, 0, "No untranslated strings in text props. Wrap text with <Trans /> or use t()", "0"]
    ],
    "public/app/features/variables/constant/reducer.ts:5381": [
      [0, 0, 0, "Do not use any type assertions.", "0"]
    ],
    "public/app/features/variables/custom/reducer.ts:5381": [
      [0, 0, 0, "Do not use any type assertions.", "0"]
    ],
    "public/app/features/variables/editor/VariableEditorContainer.tsx:5381": [
      [0, 0, 0, "Do not use any type assertions.", "0"],
      [0, 0, 0, "Do not use any type assertions.", "1"]
    ],
    "public/app/features/variables/editor/VariableEditorEditor.tsx:5381": [
      [0, 0, 0, "\'HorizontalGroup\' import from \'@grafana/ui\' is restricted from being used by a pattern. Use Stack component instead.", "0"],
      [0, 0, 0, "No untranslated strings. Wrap text with <Trans />", "1"]
    ],
    "public/app/features/variables/editor/VariableEditorList.tsx:5381": [
      [0, 0, 0, "Use data-testid for E2E selectors instead of aria-label", "0"],
      [0, 0, 0, "Use data-testid for E2E selectors instead of aria-label", "1"]
    ],
    "public/app/features/variables/editor/VariableEditorListRow.tsx:5381": [
      [0, 0, 0, "Use data-testid for E2E selectors instead of aria-label", "0"],
      [0, 0, 0, "Use data-testid for E2E selectors instead of aria-label", "1"],
      [0, 0, 0, "Use data-testid for E2E selectors instead of aria-label", "2"],
      [0, 0, 0, "Use data-testid for E2E selectors instead of aria-label", "3"]
    ],
    "public/app/features/variables/editor/getVariableQueryEditor.tsx:5381": [
      [0, 0, 0, "Unexpected any. Specify a different type.", "0"],
      [0, 0, 0, "Unexpected any. Specify a different type.", "1"]
    ],
    "public/app/features/variables/inspect/NetworkGraph.tsx:5381": [
      [0, 0, 0, "Unexpected any. Specify a different type.", "0"],
      [0, 0, 0, "Unexpected any. Specify a different type.", "1"],
      [0, 0, 0, "Unexpected any. Specify a different type.", "2"],
      [0, 0, 0, "Unexpected any. Specify a different type.", "3"],
      [0, 0, 0, "Unexpected any. Specify a different type.", "4"]
    ],
    "public/app/features/variables/inspect/VariableUsagesButton.tsx:5381": [
      [0, 0, 0, "No untranslated strings in text props. Wrap text with <Trans /> or use t()", "0"]
    ],
    "public/app/features/variables/inspect/VariablesUnknownButton.tsx:5381": [
      [0, 0, 0, "No untranslated strings in text props. Wrap text with <Trans /> or use t()", "0"]
    ],
    "public/app/features/variables/inspect/VariablesUnknownTable.tsx:5381": [
      [0, 0, 0, "\'HorizontalGroup\' import from \'@grafana/ui\' is restricted from being used by a pattern. Use Stack component instead.", "0"],
      [0, 0, 0, "\'VerticalGroup\' import from \'@grafana/ui\' is restricted from being used by a pattern. Use Stack component instead.", "1"],
      [0, 0, 0, "No untranslated strings. Wrap text with <Trans />", "2"]
    ],
    "public/app/features/variables/inspect/utils.ts:5381": [
      [0, 0, 0, "Do not use any type assertions.", "0"],
      [0, 0, 0, "Do not use any type assertions.", "1"],
      [0, 0, 0, "Unexpected any. Specify a different type.", "2"],
      [0, 0, 0, "Unexpected any. Specify a different type.", "3"],
      [0, 0, 0, "Unexpected any. Specify a different type.", "4"],
      [0, 0, 0, "Unexpected any. Specify a different type.", "5"]
    ],
    "public/app/features/variables/pickers/OptionsPicker/actions.ts:5381": [
      [0, 0, 0, "Unexpected any. Specify a different type.", "0"],
      [0, 0, 0, "Unexpected any. Specify a different type.", "1"]
    ],
    "public/app/features/variables/pickers/PickerRenderer.tsx:5381": [
      [0, 0, 0, "No untranslated strings. Wrap text with <Trans />", "0"]
    ],
    "public/app/features/variables/pickers/index.ts:5381": [
      [0, 0, 0, "Do not re-export imported variable (\`./OptionsPicker/OptionsPicker\`)", "0"]
    ],
    "public/app/features/variables/pickers/shared/VariableOptions.tsx:5381": [
      [0, 0, 0, "No untranslated strings. Wrap text with <Trans />", "0"],
      [0, 0, 0, "Use data-testid for E2E selectors instead of aria-label", "1"]
    ],
    "public/app/features/variables/query/QueryVariableEditor.tsx:5381": [
      [0, 0, 0, "Unexpected any. Specify a different type.", "0"],
      [0, 0, 0, "Unexpected any. Specify a different type.", "1"]
    ],
    "public/app/features/variables/query/VariableQueryRunner.ts:5381": [
      [0, 0, 0, "Do not use any type assertions.", "0"],
      [0, 0, 0, "Unexpected any. Specify a different type.", "1"]
    ],
    "public/app/features/variables/query/actions.test.tsx:5381": [
      [0, 0, 0, "Unexpected any. Specify a different type.", "0"]
    ],
    "public/app/features/variables/query/actions.ts:5381": [
      [0, 0, 0, "Unexpected any. Specify a different type.", "0"],
      [0, 0, 0, "Unexpected any. Specify a different type.", "1"],
      [0, 0, 0, "Unexpected any. Specify a different type.", "2"],
      [0, 0, 0, "Unexpected any. Specify a different type.", "3"]
    ],
    "public/app/features/variables/query/operators.ts:5381": [
      [0, 0, 0, "Unexpected any. Specify a different type.", "0"]
    ],
    "public/app/features/variables/query/queryRunners.ts:5381": [
      [0, 0, 0, "Unexpected any. Specify a different type.", "0"],
      [0, 0, 0, "Unexpected any. Specify a different type.", "1"]
    ],
    "public/app/features/variables/query/reducer.ts:5381": [
      [0, 0, 0, "Unexpected any. Specify a different type.", "0"],
      [0, 0, 0, "Unexpected any. Specify a different type.", "1"]
    ],
    "public/app/features/variables/shared/formatVariable.ts:5381": [
      [0, 0, 0, "Do not use any type assertions.", "0"],
      [0, 0, 0, "Do not use any type assertions.", "1"]
    ],
    "public/app/features/variables/shared/testing/optionsVariableBuilder.ts:5381": [
      [0, 0, 0, "Do not use any type assertions.", "0"],
      [0, 0, 0, "Do not use any type assertions.", "1"]
    ],
    "public/app/features/variables/shared/testing/variableBuilder.ts:5381": [
      [0, 0, 0, "Do not use any type assertions.", "0"]
    ],
    "public/app/features/variables/state/actions.ts:5381": [
      [0, 0, 0, "Do not use any type assertions.", "0"],
      [0, 0, 0, "Do not use any type assertions.", "1"],
      [0, 0, 0, "Do not use any type assertions.", "2"],
      [0, 0, 0, "Do not use any type assertions.", "3"],
      [0, 0, 0, "Do not use any type assertions.", "4"],
      [0, 0, 0, "Do not use any type assertions.", "5"],
      [0, 0, 0, "Do not use any type assertions.", "6"]
    ],
    "public/app/features/variables/state/keyedVariablesReducer.ts:5381": [
      [0, 0, 0, "Unexpected any. Specify a different type.", "0"],
      [0, 0, 0, "Unexpected any. Specify a different type.", "1"]
    ],
    "public/app/features/variables/state/sharedReducer.ts:5381": [
      [0, 0, 0, "Do not use any type assertions.", "0"],
      [0, 0, 0, "Unexpected any. Specify a different type.", "1"],
      [0, 0, 0, "Unexpected any. Specify a different type.", "2"]
    ],
    "public/app/features/variables/state/upgradeLegacyQueries.test.ts:5381": [
      [0, 0, 0, "Unexpected any. Specify a different type.", "0"],
      [0, 0, 0, "Unexpected any. Specify a different type.", "1"]
    ],
    "public/app/features/variables/system/adapter.ts:5381": [
      [0, 0, 0, "Do not use any type assertions.", "0"],
      [0, 0, 0, "Do not use any type assertions.", "1"],
      [0, 0, 0, "Do not use any type assertions.", "2"],
      [0, 0, 0, "Do not use any type assertions.", "3"],
      [0, 0, 0, "Unexpected any. Specify a different type.", "4"],
      [0, 0, 0, "Unexpected any. Specify a different type.", "5"],
      [0, 0, 0, "Unexpected any. Specify a different type.", "6"],
      [0, 0, 0, "Unexpected any. Specify a different type.", "7"]
    ],
    "public/app/features/variables/types.ts:5381": [
      [0, 0, 0, "Do not re-export imported variable (\`@grafana/data\`)", "0"],
      [0, 0, 0, "Do not re-export imported variable (\`VariableModel\`)", "1"],
      [0, 0, 0, "Unexpected any. Specify a different type.", "2"],
      [0, 0, 0, "Unexpected any. Specify a different type.", "3"],
      [0, 0, 0, "Unexpected any. Specify a different type.", "4"],
      [0, 0, 0, "Unexpected any. Specify a different type.", "5"],
      [0, 0, 0, "Unexpected any. Specify a different type.", "6"]
    ],
    "public/app/features/variables/utils.ts:5381": [
      [0, 0, 0, "Do not use any type assertions.", "0"],
      [0, 0, 0, "Unexpected any. Specify a different type.", "1"],
      [0, 0, 0, "Unexpected any. Specify a different type.", "2"],
      [0, 0, 0, "Unexpected any. Specify a different type.", "3"]
    ],
    "public/app/features/visualization/data-hover/DataHoverRows.tsx:5381": [
      [0, 0, 0, "No untranslated strings. Wrap text with <Trans />", "0"],
      [0, 0, 0, "No untranslated strings. Wrap text with <Trans />", "1"]
    ],
    "public/app/plugins/datasource/alertmanager/types.ts:5381": [
      [0, 0, 0, "Unexpected any. Specify a different type.", "0"],
      [0, 0, 0, "Unexpected any. Specify a different type.", "1"]
    ],
    "public/app/plugins/datasource/azuremonitor/azureMetadata/index.ts:5381": [
      [0, 0, 0, "Do not use export all (\`export * from ...\`)", "0"],
      [0, 0, 0, "Do not use export all (\`export * from ...\`)", "1"]
    ],
    "public/app/plugins/datasource/azuremonitor/components/ArgQueryEditor/index.tsx:5381": [
      [0, 0, 0, "Do not re-export imported variable (\`./ArgQueryEditor\`)", "0"]
    ],
    "public/app/plugins/datasource/azuremonitor/components/LogsQueryEditor/index.tsx:5381": [
      [0, 0, 0, "Do not re-export imported variable (\`./LogsQueryEditor\`)", "0"]
    ],
    "public/app/plugins/datasource/azuremonitor/components/MetricsQueryEditor/DimensionFields.tsx:5381": [
      [0, 0, 0, "\'HorizontalGroup\' import from \'@grafana/ui\' is restricted from being used by a pattern. Use Stack component instead.", "0"]
    ],
    "public/app/plugins/datasource/azuremonitor/components/QueryEditor/QueryEditor.test.tsx:5381": [
      [0, 0, 0, "* import is invalid because \'Layout,HorizontalGroup,VerticalGroup\' from \'@grafana/ui\' is restricted from being used by a pattern. Use Stack component instead.", "0"]
    ],
    "public/app/plugins/datasource/azuremonitor/components/QueryEditor/QueryEditor.tsx:5381": [
      [0, 0, 0, "Do not use any type assertions.", "0"]
    ],
    "public/app/plugins/datasource/azuremonitor/components/QueryEditor/index.tsx:5381": [
      [0, 0, 0, "Do not re-export imported variable (\`./QueryEditor\`)", "0"]
    ],
    "public/app/plugins/datasource/azuremonitor/components/ResourceField/index.tsx:5381": [
      [0, 0, 0, "Do not re-export imported variable (\`./ResourceField\`)", "0"]
    ],
    "public/app/plugins/datasource/azuremonitor/components/ResourcePicker/index.tsx:5381": [
      [0, 0, 0, "Do not re-export imported variable (\`./ResourcePicker\`)", "0"]
    ],
    "public/app/plugins/datasource/azuremonitor/components/TracesQueryEditor/Filter.tsx:5381": [
      [0, 0, 0, "\'HorizontalGroup\' import from \'@grafana/ui\' is restricted from being used by a pattern. Use Stack component instead.", "0"]
    ],
    "public/app/plugins/datasource/azuremonitor/components/TracesQueryEditor/index.tsx:5381": [
      [0, 0, 0, "Do not re-export imported variable (\`./TracesQueryEditor\`)", "0"]
    ],
    "public/app/plugins/datasource/azuremonitor/components/VariableEditor/VariableEditor.test.tsx:5381": [
      [0, 0, 0, "* import is invalid because \'Layout,HorizontalGroup,VerticalGroup\' from \'@grafana/ui\' is restricted from being used by a pattern. Use Stack component instead.", "0"]
    ],
    "public/app/plugins/datasource/azuremonitor/types/index.ts:5381": [
      [0, 0, 0, "Do not use export all (\`export * from ...\`)", "0"],
      [0, 0, 0, "Do not use export all (\`export * from ...\`)", "1"],
      [0, 0, 0, "Do not use export all (\`export * from ...\`)", "2"]
    ],
    "public/app/plugins/datasource/azuremonitor/types/query.ts:5381": [
      [0, 0, 0, "Do not re-export imported variable (\`../dataquery.gen\`)", "0"],
      [0, 0, 0, "Do not re-export imported variable (\`../dataquery.gen\`)", "1"],
      [0, 0, 0, "Do not re-export imported variable (\`AzureQueryType\`)", "2"]
    ],
    "public/app/plugins/datasource/azuremonitor/types/templateVariables.ts:5381": [
      [0, 0, 0, "Do not re-export imported variable (\`../dataquery.gen\`)", "0"]
    ],
    "public/app/plugins/datasource/azuremonitor/utils/common.ts:5381": [
      [0, 0, 0, "Do not use any type assertions.", "0"]
    ],
    "public/app/plugins/datasource/azuremonitor/utils/messageFromError.ts:5381": [
      [0, 0, 0, "Unexpected any. Specify a different type.", "0"]
    ],
    "public/app/plugins/datasource/cloud-monitoring/CloudMonitoringMetricFindQuery.ts:5381": [
      [0, 0, 0, "Do not use any type assertions.", "0"],
      [0, 0, 0, "Unexpected any. Specify a different type.", "1"]
    ],
    "public/app/plugins/datasource/cloud-monitoring/annotationSupport.ts:5381": [
      [0, 0, 0, "Do not use any type assertions.", "0"],
      [0, 0, 0, "Do not use any type assertions.", "1"]
    ],
    "public/app/plugins/datasource/cloud-monitoring/components/Aggregation.tsx:5381": [
      [0, 0, 0, "Do not use any type assertions.", "0"]
    ],
    "public/app/plugins/datasource/cloud-monitoring/components/GraphPeriod.tsx:5381": [
      [0, 0, 0, "\'HorizontalGroup\' import from \'@grafana/ui\' is restricted from being used by a pattern. Use Stack component instead.", "0"]
    ],
    "public/app/plugins/datasource/cloud-monitoring/components/LabelFilter.tsx:5381": [
      [0, 0, 0, "\'HorizontalGroup\' import from \'@grafana/ui\' is restricted from being used by a pattern. Use Stack component instead.", "0"]
    ],
    "public/app/plugins/datasource/cloud-monitoring/components/VariableQueryEditor.tsx:5381": [
      [0, 0, 0, "Do not use any type assertions.", "0"]
    ],
    "public/app/plugins/datasource/cloud-monitoring/components/index.ts:5381": [
      [0, 0, 0, "Do not re-export imported variable (\`./Aggregation\`)", "0"],
      [0, 0, 0, "Do not re-export imported variable (\`./AliasBy\`)", "1"],
      [0, 0, 0, "Do not re-export imported variable (\`./AlignmentFunction\`)", "2"],
      [0, 0, 0, "Do not re-export imported variable (\`./Alignment\`)", "3"],
      [0, 0, 0, "Do not re-export imported variable (\`./AnnotationsHelp\`)", "4"],
      [0, 0, 0, "Do not re-export imported variable (\`./Fields\`)", "5"],
      [0, 0, 0, "Do not re-export imported variable (\`./GroupBy\`)", "6"],
      [0, 0, 0, "Do not re-export imported variable (\`./LabelFilter\`)", "7"],
      [0, 0, 0, "Do not re-export imported variable (\`./MQLQueryEditor\`)", "8"],
      [0, 0, 0, "Do not re-export imported variable (\`./MetricQueryEditor\`)", "9"],
      [0, 0, 0, "Do not re-export imported variable (\`./PeriodSelect\`)", "10"],
      [0, 0, 0, "Do not re-export imported variable (\`./Preprocessor\`)", "11"],
      [0, 0, 0, "Do not re-export imported variable (\`./Project\`)", "12"],
      [0, 0, 0, "Do not re-export imported variable (\`./SLOQueryEditor\`)", "13"],
      [0, 0, 0, "Do not re-export imported variable (\`./VisualMetricQueryEditor\`)", "14"]
    ],
    "public/app/plugins/datasource/cloud-monitoring/datasource.ts:5381": [
      [0, 0, 0, "Do not use any type assertions.", "0"],
      [0, 0, 0, "Do not use any type assertions.", "1"],
      [0, 0, 0, "Do not use any type assertions.", "2"],
      [0, 0, 0, "Unexpected any. Specify a different type.", "3"],
      [0, 0, 0, "Unexpected any. Specify a different type.", "4"]
    ],
    "public/app/plugins/datasource/cloud-monitoring/functions.ts:5381": [
      [0, 0, 0, "Do not use any type assertions.", "0"],
      [0, 0, 0, "Do not use any type assertions.", "1"]
    ],
    "public/app/plugins/datasource/cloud-monitoring/types/query.ts:5381": [
      [0, 0, 0, "Do not re-export imported variable (\`../dataquery.gen\`)", "0"],
      [0, 0, 0, "Do not re-export imported variable (\`../dataquery.gen\`)", "1"],
      [0, 0, 0, "Do not re-export imported variable (\`QueryType\`)", "2"]
    ],
    "public/app/plugins/datasource/cloud-monitoring/types/types.ts:5381": [
      [0, 0, 0, "Unexpected any. Specify a different type.", "0"]
    ],
    "public/app/plugins/datasource/cloud-monitoring/webpack.config.ts:5381": [
      [0, 0, 0, "Do not re-export imported variable (\`config\`)", "0"]
    ],
    "public/app/plugins/datasource/cloudwatch/__mocks__/cloudwatch-logs-test-data/index.ts:5381": [
      [0, 0, 0, "Do not re-export imported variable (\`./commentOnlyQuery\`)", "0"],
      [0, 0, 0, "Do not re-export imported variable (\`./empty\`)", "1"],
      [0, 0, 0, "Do not re-export imported variable (\`./filterQuery\`)", "2"],
      [0, 0, 0, "Do not re-export imported variable (\`./multiLineFullQuery\`)", "3"],
      [0, 0, 0, "Do not re-export imported variable (\`./newCommandQuery\`)", "4"],
      [0, 0, 0, "Do not re-export imported variable (\`./singleLineFullQuery\`)", "5"],
      [0, 0, 0, "Do not re-export imported variable (\`./sortQuery\`)", "6"],
      [0, 0, 0, "Do not re-export imported variable (\`./whitespaceQuery\`)", "7"]
    ],
    "public/app/plugins/datasource/cloudwatch/__mocks__/cloudwatch-sql-test-data/index.ts:5381": [
      [0, 0, 0, "Do not re-export imported variable (\`./multiLineFullQuery\`)", "0"],
      [0, 0, 0, "Do not re-export imported variable (\`./multiLineIncompleteQueryWithoutNamespace\`)", "1"],
      [0, 0, 0, "Do not re-export imported variable (\`./singleLineEmptyQuery\`)", "2"],
      [0, 0, 0, "Do not re-export imported variable (\`./singleLineFullQuery\`)", "3"],
      [0, 0, 0, "Do not re-export imported variable (\`./singleLineTwoQueries\`)", "4"]
    ],
    "public/app/plugins/datasource/cloudwatch/__mocks__/dynamic-label-test-data/index.ts:5381": [
      [0, 0, 0, "Do not re-export imported variable (\`./afterLabelValue\`)", "0"],
      [0, 0, 0, "Do not re-export imported variable (\`./insideLabelValue\`)", "1"]
    ],
    "public/app/plugins/datasource/cloudwatch/__mocks__/metric-math-test-data/index.ts:5381": [
      [0, 0, 0, "Do not re-export imported variable (\`./afterFunctionQuery\`)", "0"],
      [0, 0, 0, "Do not re-export imported variable (\`./secondArgAfterSearchQuery\`)", "1"],
      [0, 0, 0, "Do not re-export imported variable (\`./secondArgQuery\`)", "2"],
      [0, 0, 0, "Do not re-export imported variable (\`./singleLineEmptyQuery\`)", "3"],
      [0, 0, 0, "Do not re-export imported variable (\`./thirdArgAfterSearchQuery\`)", "4"],
      [0, 0, 0, "Do not re-export imported variable (\`./withinStringQuery\`)", "5"]
    ],
    "public/app/plugins/datasource/cloudwatch/components/QueryEditor/MetricsQueryEditor/MetricsQueryEditor.test.tsx:5381": [
      [0, 0, 0, "* import is invalid because \'Layout,HorizontalGroup,VerticalGroup\' from \'@grafana/ui\' is restricted from being used by a pattern. Use Stack component instead.", "0"]
    ],
    "public/app/plugins/datasource/cloudwatch/components/QueryEditor/MetricsQueryEditor/SQLBuilderEditor/index.tsx:5381": [
      [0, 0, 0, "Do not re-export imported variable (\`./SQLBuilderEditor\`)", "0"]
    ],
    "public/app/plugins/datasource/cloudwatch/components/QueryEditor/QueryEditor.test.tsx:5381": [
      [0, 0, 0, "Do not re-export imported variable (\`./MetricsQueryEditor/SQLCodeEditor\`)", "0"]
    ],
    "public/app/plugins/datasource/cloudwatch/components/shared/MetricStatEditor/index.ts:5381": [
      [0, 0, 0, "Do not re-export imported variable (\`./MetricStatEditor\`)", "0"]
    ],
    "public/app/plugins/datasource/cloudwatch/datasource.ts:5381": [
      [0, 0, 0, "Unexpected any. Specify a different type.", "0"]
    ],
    "public/app/plugins/datasource/cloudwatch/expressions.ts:5381": [
      [0, 0, 0, "Do not re-export imported variable (\`./dataquery.gen\`)", "0"]
    ],
    "public/app/plugins/datasource/cloudwatch/guards.ts:5381": [
      [0, 0, 0, "Do not use any type assertions.", "0"]
    ],
    "public/app/plugins/datasource/cloudwatch/language/cloudwatch-logs/CloudWatchLogsLanguageProvider.ts:5381": [
      [0, 0, 0, "Unexpected any. Specify a different type.", "0"],
      [0, 0, 0, "Unexpected any. Specify a different type.", "1"],
      [0, 0, 0, "Unexpected any. Specify a different type.", "2"]
    ],
    "public/app/plugins/datasource/cloudwatch/types.ts:5381": [
      [0, 0, 0, "Do not use export all (\`export * from ...\`)", "0"],
      [0, 0, 0, "Unexpected any. Specify a different type.", "1"],
      [0, 0, 0, "Unexpected any. Specify a different type.", "2"],
      [0, 0, 0, "Unexpected any. Specify a different type.", "3"],
      [0, 0, 0, "Unexpected any. Specify a different type.", "4"],
      [0, 0, 0, "Unexpected any. Specify a different type.", "5"],
      [0, 0, 0, "Unexpected any. Specify a different type.", "6"],
      [0, 0, 0, "Unexpected any. Specify a different type.", "7"]
    ],
    "public/app/plugins/datasource/cloudwatch/utils/datalinks.ts:5381": [
      [0, 0, 0, "Do not use any type assertions.", "0"],
      [0, 0, 0, "Do not use any type assertions.", "1"]
    ],
    "public/app/plugins/datasource/dashboard/datasource.ts:5381": [
      [0, 0, 0, "Do not use any type assertions.", "0"]
    ],
    "public/app/plugins/datasource/dashboard/runSharedRequest.ts:5381": [
      [0, 0, 0, "Do not use any type assertions.", "0"],
      [0, 0, 0, "Do not use any type assertions.", "1"]
    ],
    "public/app/plugins/datasource/elasticsearch/ElasticResponse.ts:5381": [
      [0, 0, 0, "Do not use any type assertions.", "0"],
      [0, 0, 0, "Do not use any type assertions.", "1"],
      [0, 0, 0, "Unexpected any. Specify a different type.", "2"],
      [0, 0, 0, "Unexpected any. Specify a different type.", "3"],
      [0, 0, 0, "Unexpected any. Specify a different type.", "4"],
      [0, 0, 0, "Unexpected any. Specify a different type.", "5"],
      [0, 0, 0, "Unexpected any. Specify a different type.", "6"],
      [0, 0, 0, "Unexpected any. Specify a different type.", "7"],
      [0, 0, 0, "Unexpected any. Specify a different type.", "8"],
      [0, 0, 0, "Unexpected any. Specify a different type.", "9"],
      [0, 0, 0, "Unexpected any. Specify a different type.", "10"],
      [0, 0, 0, "Unexpected any. Specify a different type.", "11"],
      [0, 0, 0, "Unexpected any. Specify a different type.", "12"],
      [0, 0, 0, "Unexpected any. Specify a different type.", "13"],
      [0, 0, 0, "Unexpected any. Specify a different type.", "14"],
      [0, 0, 0, "Unexpected any. Specify a different type.", "15"],
      [0, 0, 0, "Unexpected any. Specify a different type.", "16"],
      [0, 0, 0, "Unexpected any. Specify a different type.", "17"],
      [0, 0, 0, "Unexpected any. Specify a different type.", "18"],
      [0, 0, 0, "Unexpected any. Specify a different type.", "19"],
      [0, 0, 0, "Unexpected any. Specify a different type.", "20"],
      [0, 0, 0, "Unexpected any. Specify a different type.", "21"],
      [0, 0, 0, "Unexpected any. Specify a different type.", "22"],
      [0, 0, 0, "Unexpected any. Specify a different type.", "23"],
      [0, 0, 0, "Unexpected any. Specify a different type.", "24"],
      [0, 0, 0, "Unexpected any. Specify a different type.", "25"],
      [0, 0, 0, "Unexpected any. Specify a different type.", "26"],
      [0, 0, 0, "Unexpected any. Specify a different type.", "27"],
      [0, 0, 0, "Unexpected any. Specify a different type.", "28"],
      [0, 0, 0, "Unexpected any. Specify a different type.", "29"],
      [0, 0, 0, "Unexpected any. Specify a different type.", "30"],
      [0, 0, 0, "Unexpected any. Specify a different type.", "31"]
    ],
    "public/app/plugins/datasource/elasticsearch/LanguageProvider.ts:5381": [
      [0, 0, 0, "Unexpected any. Specify a different type.", "0"],
      [0, 0, 0, "Unexpected any. Specify a different type.", "1"],
      [0, 0, 0, "Unexpected any. Specify a different type.", "2"],
      [0, 0, 0, "Unexpected any. Specify a different type.", "3"]
    ],
    "public/app/plugins/datasource/elasticsearch/QueryBuilder.ts:5381": [
      [0, 0, 0, "Do not use any type assertions.", "0"],
      [0, 0, 0, "Unexpected any. Specify a different type.", "1"],
      [0, 0, 0, "Unexpected any. Specify a different type.", "2"],
      [0, 0, 0, "Unexpected any. Specify a different type.", "3"],
      [0, 0, 0, "Unexpected any. Specify a different type.", "4"],
      [0, 0, 0, "Unexpected any. Specify a different type.", "5"],
      [0, 0, 0, "Unexpected any. Specify a different type.", "6"],
      [0, 0, 0, "Unexpected any. Specify a different type.", "7"],
      [0, 0, 0, "Unexpected any. Specify a different type.", "8"]
    ],
    "public/app/plugins/datasource/elasticsearch/components/QueryEditor/BucketAggregationsEditor/BucketAggregationEditor.tsx:5381": [
      [0, 0, 0, "Do not use any type assertions.", "0"]
    ],
    "public/app/plugins/datasource/elasticsearch/components/QueryEditor/BucketAggregationsEditor/SettingsEditor/DateHistogramSettingsEditor.tsx:5381": [
      [0, 0, 0, "Do not use any type assertions.", "0"]
    ],
    "public/app/plugins/datasource/elasticsearch/components/QueryEditor/BucketAggregationsEditor/SettingsEditor/TermsSettingsEditor.tsx:5381": [
      [0, 0, 0, "Do not use any type assertions.", "0"]
    ],
    "public/app/plugins/datasource/elasticsearch/components/QueryEditor/BucketAggregationsEditor/aggregations.ts:5381": [
      [0, 0, 0, "Do not use any type assertions.", "0"]
    ],
    "public/app/plugins/datasource/elasticsearch/components/QueryEditor/BucketAggregationsEditor/state/reducer.ts:5381": [
      [0, 0, 0, "Do not use any type assertions.", "0"]
    ],
    "public/app/plugins/datasource/elasticsearch/components/QueryEditor/MetricAggregationsEditor/MetricEditor.tsx:5381": [
      [0, 0, 0, "Do not use any type assertions.", "0"]
    ],
    "public/app/plugins/datasource/elasticsearch/components/QueryEditor/MetricAggregationsEditor/SettingsEditor/SettingField.tsx:5381": [
      [0, 0, 0, "Do not use any type assertions.", "0"],
      [0, 0, 0, "Do not use any type assertions.", "1"]
    ],
    "public/app/plugins/datasource/elasticsearch/components/QueryEditor/MetricAggregationsEditor/aggregations.ts:5381": [
      [0, 0, 0, "Do not use any type assertions.", "0"]
    ],
    "public/app/plugins/datasource/elasticsearch/components/QueryEditor/MetricAggregationsEditor/state/reducer.ts:5381": [
      [0, 0, 0, "Do not use any type assertions.", "0"]
    ],
    "public/app/plugins/datasource/elasticsearch/datasource.ts:5381": [
      [0, 0, 0, "Unexpected any. Specify a different type.", "0"],
      [0, 0, 0, "Unexpected any. Specify a different type.", "1"],
      [0, 0, 0, "Unexpected any. Specify a different type.", "2"],
      [0, 0, 0, "Unexpected any. Specify a different type.", "3"],
      [0, 0, 0, "Unexpected any. Specify a different type.", "4"]
    ],
    "public/app/plugins/datasource/elasticsearch/hooks/useStatelessReducer.ts:5381": [
      [0, 0, 0, "Do not use any type assertions.", "0"]
    ],
    "public/app/plugins/datasource/elasticsearch/test-helpers/render.tsx:5381": [
      [0, 0, 0, "Do not use any type assertions.", "0"]
    ],
    "public/app/plugins/datasource/elasticsearch/types.ts:5381": [
      [0, 0, 0, "Do not re-export imported variable (\`./dataquery.gen\`)", "0"],
      [0, 0, 0, "Do not re-export imported variable (\`ElasticsearchQuery\`)", "1"],
      [0, 0, 0, "Do not use export all (\`export * from ...\`)", "2"]
    ],
    "public/app/plugins/datasource/grafana-pyroscope-datasource/utils.ts:5381": [
      [0, 0, 0, "Do not use any type assertions.", "0"]
    ],
    "public/app/plugins/datasource/grafana-testdata-datasource/QueryEditor.tsx:5381": [
      [0, 0, 0, "Do not use any type assertions.", "0"],
      [0, 0, 0, "Do not use any type assertions.", "1"],
      [0, 0, 0, "Do not use any type assertions.", "2"],
      [0, 0, 0, "Unexpected any. Specify a different type.", "3"],
      [0, 0, 0, "Unexpected any. Specify a different type.", "4"]
    ],
    "public/app/plugins/datasource/grafana-testdata-datasource/components/RandomWalkEditor.tsx:5381": [
      [0, 0, 0, "Do not use any type assertions.", "0"],
      [0, 0, 0, "Do not use any type assertions.", "1"],
      [0, 0, 0, "Unexpected any. Specify a different type.", "2"]
    ],
    "public/app/plugins/datasource/grafana-testdata-datasource/components/SimulationQueryEditor.tsx:5381": [
      [0, 0, 0, "Do not use any type assertions.", "0"],
      [0, 0, 0, "Unexpected any. Specify a different type.", "1"],
      [0, 0, 0, "Unexpected any. Specify a different type.", "2"]
    ],
    "public/app/plugins/datasource/grafana-testdata-datasource/components/SimulationSchemaForm.tsx:5381": [
      [0, 0, 0, "Unexpected any. Specify a different type.", "0"]
    ],
    "public/app/plugins/datasource/grafana-testdata-datasource/components/index.ts:5381": [
      [0, 0, 0, "Do not re-export imported variable (\`./RandomWalkEditor\`)", "0"],
      [0, 0, 0, "Do not re-export imported variable (\`./StreamingClientEditor\`)", "1"]
    ],
    "public/app/plugins/datasource/grafana-testdata-datasource/datasource.ts:5381": [
      [0, 0, 0, "Do not use any type assertions.", "0"],
      [0, 0, 0, "Unexpected any. Specify a different type.", "1"]
    ],
    "public/app/plugins/datasource/grafana-testdata-datasource/webpack.config.ts:5381": [
      [0, 0, 0, "Do not re-export imported variable (\`config\`)", "0"]
    ],
    "public/app/plugins/datasource/grafana/components/AnnotationQueryEditor.tsx:5381": [
      [0, 0, 0, "Do not use any type assertions.", "0"]
    ],
    "public/app/plugins/datasource/grafana/components/QueryEditor.tsx:5381": [
      [0, 0, 0, "Do not use any type assertions.", "0"],
      [0, 0, 0, "Do not use any type assertions.", "1"],
      [0, 0, 0, "Unexpected any. Specify a different type.", "2"]
    ],
    "public/app/plugins/datasource/grafana/datasource.ts:5381": [
      [0, 0, 0, "Do not use any type assertions.", "0"],
      [0, 0, 0, "Do not use any type assertions.", "1"],
      [0, 0, 0, "Do not use any type assertions.", "2"],
      [0, 0, 0, "Do not use any type assertions.", "3"],
      [0, 0, 0, "Do not use any type assertions.", "4"],
      [0, 0, 0, "Do not use any type assertions.", "5"],
      [0, 0, 0, "Do not use any type assertions.", "6"],
      [0, 0, 0, "Unexpected any. Specify a different type.", "7"],
      [0, 0, 0, "Unexpected any. Specify a different type.", "8"]
    ],
    "public/app/plugins/datasource/graphite/datasource.test.ts:5381": [
      [0, 0, 0, "Unexpected any. Specify a different type.", "0"],
      [0, 0, 0, "Unexpected any. Specify a different type.", "1"],
      [0, 0, 0, "Unexpected any. Specify a different type.", "2"]
    ],
    "public/app/plugins/datasource/graphite/datasource.ts:5381": [
      [0, 0, 0, "Do not use any type assertions.", "0"],
      [0, 0, 0, "Do not use any type assertions.", "1"],
      [0, 0, 0, "Do not use any type assertions.", "2"],
      [0, 0, 0, "Do not use any type assertions.", "3"],
      [0, 0, 0, "Unexpected any. Specify a different type.", "4"],
      [0, 0, 0, "Unexpected any. Specify a different type.", "5"],
      [0, 0, 0, "Unexpected any. Specify a different type.", "6"],
      [0, 0, 0, "Unexpected any. Specify a different type.", "7"],
      [0, 0, 0, "Unexpected any. Specify a different type.", "8"],
      [0, 0, 0, "Unexpected any. Specify a different type.", "9"],
      [0, 0, 0, "Unexpected any. Specify a different type.", "10"],
      [0, 0, 0, "Unexpected any. Specify a different type.", "11"],
      [0, 0, 0, "Unexpected any. Specify a different type.", "12"],
      [0, 0, 0, "Unexpected any. Specify a different type.", "13"],
      [0, 0, 0, "Unexpected any. Specify a different type.", "14"],
      [0, 0, 0, "Unexpected any. Specify a different type.", "15"],
      [0, 0, 0, "Unexpected any. Specify a different type.", "16"],
      [0, 0, 0, "Unexpected any. Specify a different type.", "17"],
      [0, 0, 0, "Unexpected any. Specify a different type.", "18"],
      [0, 0, 0, "Unexpected any. Specify a different type.", "19"]
    ],
    "public/app/plugins/datasource/graphite/gfunc.ts:5381": [
      [0, 0, 0, "Do not use any type assertions.", "0"],
      [0, 0, 0, "Do not use any type assertions.", "1"],
      [0, 0, 0, "Unexpected any. Specify a different type.", "2"]
    ],
    "public/app/plugins/datasource/graphite/graphite_query.ts:5381": [
      [0, 0, 0, "Do not use any type assertions.", "0"],
      [0, 0, 0, "Unexpected any. Specify a different type.", "1"],
      [0, 0, 0, "Unexpected any. Specify a different type.", "2"],
      [0, 0, 0, "Unexpected any. Specify a different type.", "3"],
      [0, 0, 0, "Unexpected any. Specify a different type.", "4"],
      [0, 0, 0, "Unexpected any. Specify a different type.", "5"],
      [0, 0, 0, "Unexpected any. Specify a different type.", "6"],
      [0, 0, 0, "Unexpected any. Specify a different type.", "7"],
      [0, 0, 0, "Unexpected any. Specify a different type.", "8"],
      [0, 0, 0, "Unexpected any. Specify a different type.", "9"],
      [0, 0, 0, "Unexpected any. Specify a different type.", "10"]
    ],
    "public/app/plugins/datasource/graphite/lexer.ts:5381": [
      [0, 0, 0, "Unexpected any. Specify a different type.", "0"],
      [0, 0, 0, "Unexpected any. Specify a different type.", "1"],
      [0, 0, 0, "Unexpected any. Specify a different type.", "2"]
    ],
    "public/app/plugins/datasource/graphite/migrations.ts:5381": [
      [0, 0, 0, "Unexpected any. Specify a different type.", "0"]
    ],
    "public/app/plugins/datasource/graphite/specs/graphite_query.test.ts:5381": [
      [0, 0, 0, "Unexpected any. Specify a different type.", "0"]
    ],
    "public/app/plugins/datasource/graphite/specs/store.test.ts:5381": [
      [0, 0, 0, "Unexpected any. Specify a different type.", "0"],
      [0, 0, 0, "Unexpected any. Specify a different type.", "1"]
    ],
    "public/app/plugins/datasource/graphite/state/context.tsx:5381": [
      [0, 0, 0, "Do not use any type assertions.", "0"],
      [0, 0, 0, "Do not use any type assertions.", "1"]
    ],
    "public/app/plugins/datasource/graphite/state/store.ts:5381": [
      [0, 0, 0, "Do not use any type assertions.", "0"],
      [0, 0, 0, "Do not use any type assertions.", "1"]
    ],
    "public/app/plugins/datasource/graphite/types.ts:5381": [
      [0, 0, 0, "Unexpected any. Specify a different type.", "0"],
      [0, 0, 0, "Unexpected any. Specify a different type.", "1"]
    ],
    "public/app/plugins/datasource/graphite/utils.ts:5381": [
      [0, 0, 0, "Unexpected any. Specify a different type.", "0"]
    ],
    "public/app/plugins/datasource/influxdb/components/editor/config/ConfigEditor.tsx:5381": [
      [0, 0, 0, "Do not use any type assertions.", "0"]
    ],
    "public/app/plugins/datasource/influxdb/datasource.ts:5381": [
      [0, 0, 0, "Do not use any type assertions.", "0"],
      [0, 0, 0, "Do not use any type assertions.", "1"],
      [0, 0, 0, "Unexpected any. Specify a different type.", "2"],
      [0, 0, 0, "Unexpected any. Specify a different type.", "3"],
      [0, 0, 0, "Unexpected any. Specify a different type.", "4"],
      [0, 0, 0, "Unexpected any. Specify a different type.", "5"],
      [0, 0, 0, "Unexpected any. Specify a different type.", "6"],
      [0, 0, 0, "Unexpected any. Specify a different type.", "7"],
      [0, 0, 0, "Unexpected any. Specify a different type.", "8"],
      [0, 0, 0, "Unexpected any. Specify a different type.", "9"],
      [0, 0, 0, "Unexpected any. Specify a different type.", "10"],
      [0, 0, 0, "Unexpected any. Specify a different type.", "11"],
      [0, 0, 0, "Unexpected any. Specify a different type.", "12"]
    ],
    "public/app/plugins/datasource/influxdb/influx_query_model.ts:5381": [
      [0, 0, 0, "Unexpected any. Specify a different type.", "0"]
    ],
    "public/app/plugins/datasource/influxdb/influx_series.ts:5381": [
      [0, 0, 0, "Unexpected any. Specify a different type.", "0"],
      [0, 0, 0, "Unexpected any. Specify a different type.", "1"],
      [0, 0, 0, "Unexpected any. Specify a different type.", "2"],
      [0, 0, 0, "Unexpected any. Specify a different type.", "3"],
      [0, 0, 0, "Unexpected any. Specify a different type.", "4"],
      [0, 0, 0, "Unexpected any. Specify a different type.", "5"],
      [0, 0, 0, "Unexpected any. Specify a different type.", "6"],
      [0, 0, 0, "Unexpected any. Specify a different type.", "7"],
      [0, 0, 0, "Unexpected any. Specify a different type.", "8"]
    ],
    "public/app/plugins/datasource/influxdb/query_part.ts:5381": [
      [0, 0, 0, "Unexpected any. Specify a different type.", "0"],
      [0, 0, 0, "Unexpected any. Specify a different type.", "1"],
      [0, 0, 0, "Unexpected any. Specify a different type.", "2"],
      [0, 0, 0, "Unexpected any. Specify a different type.", "3"],
      [0, 0, 0, "Unexpected any. Specify a different type.", "4"],
      [0, 0, 0, "Unexpected any. Specify a different type.", "5"],
      [0, 0, 0, "Unexpected any. Specify a different type.", "6"],
      [0, 0, 0, "Unexpected any. Specify a different type.", "7"],
      [0, 0, 0, "Unexpected any. Specify a different type.", "8"],
      [0, 0, 0, "Unexpected any. Specify a different type.", "9"],
      [0, 0, 0, "Unexpected any. Specify a different type.", "10"],
      [0, 0, 0, "Unexpected any. Specify a different type.", "11"],
      [0, 0, 0, "Unexpected any. Specify a different type.", "12"],
      [0, 0, 0, "Unexpected any. Specify a different type.", "13"]
    ],
    "public/app/plugins/datasource/influxdb/response_parser.ts:5381": [
      [0, 0, 0, "Unexpected any. Specify a different type.", "0"]
    ],
    "public/app/plugins/datasource/jaeger/_importedDependencies/model/transform-trace-data.tsx:5381": [
      [0, 0, 0, "Do not use any type assertions.", "0"]
    ],
    "public/app/plugins/datasource/jaeger/_importedDependencies/types/index.tsx:5381": [
      [0, 0, 0, "Do not re-export imported variable (\`./trace\`)", "0"]
    ],
    "public/app/plugins/datasource/jaeger/components/QueryEditor.tsx:5381": [
      [0, 0, 0, "\'HorizontalGroup\' import from \'@grafana/ui\' is restricted from being used by a pattern. Use Stack component instead.", "0"]
    ],
    "public/app/plugins/datasource/jaeger/datasource.ts:5381": [
      [0, 0, 0, "Do not use any type assertions.", "0"],
      [0, 0, 0, "Unexpected any. Specify a different type.", "1"]
    ],
    "public/app/plugins/datasource/loki/LanguageProvider.ts:5381": [
      [0, 0, 0, "Unexpected any. Specify a different type.", "0"]
    ],
    "public/app/plugins/datasource/loki/configuration/ConfigEditor.tsx:5381": [
      [0, 0, 0, "Unexpected any. Specify a different type.", "0"]
    ],
    "public/app/plugins/datasource/loki/datasource.ts:5381": [
      [0, 0, 0, "Unexpected any. Specify a different type.", "0"],
      [0, 0, 0, "Unexpected any. Specify a different type.", "1"]
    ],
    "public/app/plugins/datasource/loki/querybuilder/components/LokiQueryBuilder.tsx:5381": [
      [0, 0, 0, "Do not use any type assertions.", "0"]
    ],
    "public/app/plugins/datasource/loki/types.ts:5381": [
      [0, 0, 0, "Do not re-export imported variable (\`LokiQueryDirection\`)", "0"],
      [0, 0, 0, "Do not re-export imported variable (\`LokiQueryType\`)", "1"],
      [0, 0, 0, "Do not re-export imported variable (\`SupportingQueryType\`)", "2"]
    ],
    "public/app/plugins/datasource/mixed/module.ts:5381": [
      [0, 0, 0, "Do not re-export imported variable (\`Datasource\`)", "0"],
      [0, 0, 0, "Do not re-export imported variable (\`MixedDatasource\`)", "1"]
    ],
    "public/app/plugins/datasource/opentsdb/datasource.d.ts:5381": [
      [0, 0, 0, "Unexpected any. Specify a different type.", "0"]
    ],
    "public/app/plugins/datasource/opentsdb/datasource.ts:5381": [
      [0, 0, 0, "Unexpected any. Specify a different type.", "0"],
      [0, 0, 0, "Unexpected any. Specify a different type.", "1"],
      [0, 0, 0, "Unexpected any. Specify a different type.", "2"],
      [0, 0, 0, "Unexpected any. Specify a different type.", "3"],
      [0, 0, 0, "Unexpected any. Specify a different type.", "4"],
      [0, 0, 0, "Unexpected any. Specify a different type.", "5"],
      [0, 0, 0, "Unexpected any. Specify a different type.", "6"],
      [0, 0, 0, "Unexpected any. Specify a different type.", "7"],
      [0, 0, 0, "Unexpected any. Specify a different type.", "8"],
      [0, 0, 0, "Unexpected any. Specify a different type.", "9"],
      [0, 0, 0, "Unexpected any. Specify a different type.", "10"],
      [0, 0, 0, "Unexpected any. Specify a different type.", "11"],
      [0, 0, 0, "Unexpected any. Specify a different type.", "12"],
      [0, 0, 0, "Unexpected any. Specify a different type.", "13"],
      [0, 0, 0, "Unexpected any. Specify a different type.", "14"],
      [0, 0, 0, "Unexpected any. Specify a different type.", "15"],
      [0, 0, 0, "Unexpected any. Specify a different type.", "16"],
      [0, 0, 0, "Unexpected any. Specify a different type.", "17"]
    ],
    "public/app/plugins/datasource/parca/webpack.config.ts:5381": [
      [0, 0, 0, "Do not re-export imported variable (\`config\`)", "0"]
    ],
    "public/app/plugins/datasource/tempo/QueryField.tsx:5381": [
      [0, 0, 0, "\'HorizontalGroup\' import from \'@grafana/ui\' is restricted from being used by a pattern. Use Stack component instead.", "0"]
    ],
    "public/app/plugins/datasource/tempo/SearchTraceQLEditor/DurationInput.tsx:5381": [
      [0, 0, 0, "\'HorizontalGroup\' import from \'@grafana/ui\' is restricted from being used by a pattern. Use Stack component instead.", "0"]
    ],
    "public/app/plugins/datasource/tempo/SearchTraceQLEditor/SearchField.tsx:5381": [
      [0, 0, 0, "\'HorizontalGroup\' import from \'@grafana/ui\' is restricted from being used by a pattern. Use Stack component instead.", "0"]
    ],
    "public/app/plugins/datasource/tempo/SearchTraceQLEditor/TraceQLSearch.tsx:5381": [
      [0, 0, 0, "\'HorizontalGroup\' import from \'@grafana/ui\' is restricted from being used by a pattern. Use Stack component instead.", "0"]
    ],
    "public/app/plugins/datasource/tempo/ServiceGraphSection.tsx:5381": [
      [0, 0, 0, "Do not use any type assertions.", "0"]
    ],
    "public/app/plugins/datasource/tempo/_importedDependencies/components/AdHocFilter/AdHocFilterRenderer.tsx:5381": [
      [0, 0, 0, "Unexpected any. Specify a different type.", "0"]
    ],
    "public/app/plugins/datasource/tempo/_importedDependencies/datasources/prometheus/language_utils.ts:5381": [
      [0, 0, 0, "Do not use any type assertions.", "0"]
    ],
    "public/app/plugins/datasource/tempo/_importedDependencies/datasources/prometheus/types.ts:5381": [
      [0, 0, 0, "Unexpected any. Specify a different type.", "0"],
      [0, 0, 0, "Unexpected any. Specify a different type.", "1"],
      [0, 0, 0, "Unexpected any. Specify a different type.", "2"]
    ],
    "public/app/plugins/datasource/tempo/configuration/TraceQLSearchSettings.tsx:5381": [
      [0, 0, 0, "Do not use any type assertions.", "0"]
    ],
    "public/app/plugins/datasource/tempo/datasource.ts:5381": [
      [0, 0, 0, "Do not use any type assertions.", "0"],
      [0, 0, 0, "Unexpected any. Specify a different type.", "1"],
      [0, 0, 0, "Unexpected any. Specify a different type.", "2"]
    ],
    "public/app/plugins/datasource/tempo/language_provider.ts:5381": [
      [0, 0, 0, "Unexpected any. Specify a different type.", "0"]
    ],
    "public/app/plugins/datasource/tempo/resultTransformer.ts:5381": [
      [0, 0, 0, "Do not use any type assertions.", "0"],
      [0, 0, 0, "Do not use any type assertions.", "1"],
      [0, 0, 0, "Unexpected any. Specify a different type.", "2"],
      [0, 0, 0, "Unexpected any. Specify a different type.", "3"]
    ],
    "public/app/plugins/datasource/tempo/webpack.config.ts:5381": [
      [0, 0, 0, "Do not re-export imported variable (\`config\`)", "0"]
    ],
    "public/app/plugins/datasource/zipkin/QueryField.tsx:5381": [
      [0, 0, 0, "\'HorizontalGroup\' import from \'@grafana/ui\' is restricted from being used by a pattern. Use Stack component instead.", "0"],
      [0, 0, 0, "Do not use any type assertions.", "1"],
      [0, 0, 0, "Unexpected any. Specify a different type.", "2"]
    ],
    "public/app/plugins/datasource/zipkin/datasource.ts:5381": [
      [0, 0, 0, "Do not use any type assertions.", "0"]
    ],
    "public/app/plugins/datasource/zipkin/utils/transforms.ts:5381": [
      [0, 0, 0, "Unexpected any. Specify a different type.", "0"]
    ],
    "public/app/plugins/datasource/zipkin/webpack.config.ts:5381": [
      [0, 0, 0, "Do not re-export imported variable (\`config\`)", "0"]
    ],
    "public/app/plugins/panel/annolist/AnnoListPanel.tsx:5381": [
      [0, 0, 0, "Do not use any type assertions.", "0"]
    ],
    "public/app/plugins/panel/barchart/TickSpacingEditor.tsx:5381": [
      [0, 0, 0, "\'HorizontalGroup\' import from \'@grafana/ui\' is restricted from being used by a pattern. Use Stack component instead.", "0"]
    ],
    "public/app/plugins/panel/barchart/bars.ts:5381": [
      [0, 0, 0, "Do not use any type assertions.", "0"]
    ],
    "public/app/plugins/panel/barchart/quadtree.ts:5381": [
      [0, 0, 0, "Unexpected any. Specify a different type.", "0"]
    ],
    "public/app/plugins/panel/candlestick/CandlestickPanel.tsx:5381": [
      [0, 0, 0, "Do not use any type assertions.", "0"],
      [0, 0, 0, "Unexpected any. Specify a different type.", "1"]
    ],
    "public/app/plugins/panel/candlestick/types.ts:5381": [
      [0, 0, 0, "Do not re-export imported variable (\`CandleStyle\`)", "0"],
      [0, 0, 0, "Do not re-export imported variable (\`CandlestickColors\`)", "1"],
      [0, 0, 0, "Do not re-export imported variable (\`CandlestickFieldMap\`)", "2"],
      [0, 0, 0, "Do not re-export imported variable (\`ColorStrategy\`)", "3"],
      [0, 0, 0, "Do not re-export imported variable (\`FieldConfig\`)", "4"],
      [0, 0, 0, "Do not re-export imported variable (\`Options\`)", "5"],
      [0, 0, 0, "Do not re-export imported variable (\`VizDisplayMode\`)", "6"],
      [0, 0, 0, "Do not re-export imported variable (\`defaultCandlestickColors\`)", "7"]
    ],
    "public/app/plugins/panel/debug/CursorView.tsx:5381": [
      [0, 0, 0, "Do not use any type assertions.", "0"],
      [0, 0, 0, "Unexpected any. Specify a different type.", "1"]
    ],
    "public/app/plugins/panel/debug/EventBusLogger.tsx:5381": [
      [0, 0, 0, "Unexpected any. Specify a different type.", "0"],
      [0, 0, 0, "Unexpected any. Specify a different type.", "1"]
    ],
    "public/app/plugins/panel/gauge/GaugeMigrations.ts:5381": [
      [0, 0, 0, "Unexpected any. Specify a different type.", "0"]
    ],
    "public/app/plugins/panel/geomap/components/MarkersLegend.tsx:5381": [
      [0, 0, 0, "Do not use any type assertions.", "0"],
      [0, 0, 0, "Do not use any type assertions.", "1"],
      [0, 0, 0, "Unexpected any. Specify a different type.", "2"]
    ],
    "public/app/plugins/panel/geomap/editor/GeomapStyleRulesEditor.tsx:5381": [
      [0, 0, 0, "Do not use any type assertions.", "0"]
    ],
    "public/app/plugins/panel/geomap/editor/MapViewEditor.tsx:5381": [
      [0, 0, 0, "\'VerticalGroup\' import from \'@grafana/ui\' is restricted from being used by a pattern. Use Stack component instead.", "0"]
    ],
    "public/app/plugins/panel/geomap/editor/StyleEditor.tsx:5381": [
      [0, 0, 0, "\'HorizontalGroup\' import from \'@grafana/ui\' is restricted from being used by a pattern. Use Stack component instead.", "0"],
      [0, 0, 0, "Do not use any type assertions.", "1"],
      [0, 0, 0, "Do not use any type assertions.", "2"],
      [0, 0, 0, "Do not use any type assertions.", "3"],
      [0, 0, 0, "Do not use any type assertions.", "4"],
      [0, 0, 0, "Do not use any type assertions.", "5"],
      [0, 0, 0, "Do not use any type assertions.", "6"],
      [0, 0, 0, "Do not use any type assertions.", "7"],
      [0, 0, 0, "Do not use any type assertions.", "8"],
      [0, 0, 0, "Do not use any type assertions.", "9"],
      [0, 0, 0, "Do not use any type assertions.", "10"],
      [0, 0, 0, "Do not use any type assertions.", "11"],
      [0, 0, 0, "Do not use any type assertions.", "12"]
    ],
    "public/app/plugins/panel/geomap/editor/StyleRuleEditor.tsx:5381": [
      [0, 0, 0, "Do not use any type assertions.", "0"]
    ],
    "public/app/plugins/panel/geomap/layers/basemaps/esri.ts:5381": [
      [0, 0, 0, "Do not use any type assertions.", "0"]
    ],
    "public/app/plugins/panel/geomap/layers/data/geojsonDynamic.ts:5381": [
      [0, 0, 0, "Do not use any type assertions.", "0"]
    ],
    "public/app/plugins/panel/geomap/layers/data/routeLayer.tsx:5381": [
      [0, 0, 0, "Do not use any type assertions.", "0"]
    ],
    "public/app/plugins/panel/geomap/layers/registry.ts:5381": [
      [0, 0, 0, "Unexpected any. Specify a different type.", "0"],
      [0, 0, 0, "Unexpected any. Specify a different type.", "1"]
    ],
    "public/app/plugins/panel/geomap/migrations.ts:5381": [
      [0, 0, 0, "Unexpected any. Specify a different type.", "0"],
      [0, 0, 0, "Unexpected any. Specify a different type.", "1"]
    ],
    "public/app/plugins/panel/geomap/types.ts:5381": [
      [0, 0, 0, "Do not re-export imported variable (\`./panelcfg.gen\`)", "0"]
    ],
    "public/app/plugins/panel/geomap/utils/layers.ts:5381": [
      [0, 0, 0, "Unexpected any. Specify a different type.", "0"]
    ],
    "public/app/plugins/panel/geomap/utils/tooltip.ts:5381": [
      [0, 0, 0, "Do not use any type assertions.", "0"]
    ],
    "public/app/plugins/panel/heatmap/HeatmapPanel.tsx:5381": [
      [0, 0, 0, "Do not use any type assertions.", "0"],
      [0, 0, 0, "Unexpected any. Specify a different type.", "1"]
    ],
    "public/app/plugins/panel/heatmap/migrations.ts:5381": [
      [0, 0, 0, "Unexpected any. Specify a different type.", "0"]
    ],
    "public/app/plugins/panel/heatmap/palettes.ts:5381": [
      [0, 0, 0, "Do not use any type assertions.", "0"],
      [0, 0, 0, "Unexpected any. Specify a different type.", "1"]
    ],
    "public/app/plugins/panel/heatmap/types.ts:5381": [
      [0, 0, 0, "Do not use any type assertions.", "0"],
      [0, 0, 0, "Do not use export all (\`export * from ...\`)", "1"]
    ],
    "public/app/plugins/panel/heatmap/utils.ts:5381": [
      [0, 0, 0, "Do not use any type assertions.", "0"],
      [0, 0, 0, "Do not use any type assertions.", "1"],
      [0, 0, 0, "Do not use any type assertions.", "2"],
      [0, 0, 0, "Do not use any type assertions.", "3"],
      [0, 0, 0, "Do not use any type assertions.", "4"],
      [0, 0, 0, "Do not use any type assertions.", "5"],
      [0, 0, 0, "Do not use any type assertions.", "6"],
      [0, 0, 0, "Do not use any type assertions.", "7"],
      [0, 0, 0, "Do not use any type assertions.", "8"],
      [0, 0, 0, "Do not use any type assertions.", "9"],
      [0, 0, 0, "Do not use any type assertions.", "10"],
      [0, 0, 0, "Do not use any type assertions.", "11"],
      [0, 0, 0, "Do not use any type assertions.", "12"],
      [0, 0, 0, "Do not use any type assertions.", "13"],
      [0, 0, 0, "Do not use any type assertions.", "14"],
      [0, 0, 0, "Do not use any type assertions.", "15"],
      [0, 0, 0, "Do not use any type assertions.", "16"]
    ],
    "public/app/plugins/panel/live/LiveChannelEditor.tsx:5381": [
      [0, 0, 0, "Do not use any type assertions.", "0"],
      [0, 0, 0, "Do not use any type assertions.", "1"],
      [0, 0, 0, "Unexpected any. Specify a different type.", "2"]
    ],
    "public/app/plugins/panel/live/LivePanel.tsx:5381": [
      [0, 0, 0, "Do not use any type assertions.", "0"]
    ],
    "public/app/plugins/panel/logs/LogsPanel.test.tsx:5381": [
      [0, 0, 0, "* import is invalid because \'Layout,HorizontalGroup,VerticalGroup\' from \'@grafana/ui\' is restricted from being used by a pattern. Use Stack component instead.", "0"]
    ],
    "public/app/plugins/panel/logs/types.ts:5381": [
      [0, 0, 0, "Do not re-export imported variable (\`./panelcfg.gen\`)", "0"]
    ],
    "public/app/plugins/panel/nodeGraph/Edge.tsx:5381": [
      [0, 0, 0, "Do not use any type assertions.", "0"]
    ],
    "public/app/plugins/panel/nodeGraph/NodeGraph.tsx:5381": [
      [0, 0, 0, "Do not use any type assertions.", "0"],
      [0, 0, 0, "Do not use any type assertions.", "1"],
      [0, 0, 0, "Do not use any type assertions.", "2"],
      [0, 0, 0, "Do not use any type assertions.", "3"]
    ],
    "public/app/plugins/panel/nodeGraph/ViewControls.tsx:5381": [
      [0, 0, 0, "\'HorizontalGroup\' import from \'@grafana/ui\' is restricted from being used by a pattern. Use Stack component instead.", "0"],
      [0, 0, 0, "\'VerticalGroup\' import from \'@grafana/ui\' is restricted from being used by a pattern. Use Stack component instead.", "1"],
      [0, 0, 0, "Unexpected any. Specify a different type.", "2"]
    ],
    "public/app/plugins/panel/nodeGraph/index.ts:5381": [
      [0, 0, 0, "Do not re-export imported variable (\`./NodeGraph\`)", "0"]
    ],
    "public/app/plugins/panel/nodeGraph/layout.ts:5381": [
      [0, 0, 0, "Do not use any type assertions.", "0"]
    ],
    "public/app/plugins/panel/nodeGraph/types.ts:5381": [
      [0, 0, 0, "Do not re-export imported variable (\`./panelcfg.gen\`)", "0"]
    ],
    "public/app/plugins/panel/piechart/migrations.ts:5381": [
      [0, 0, 0, "Unexpected any. Specify a different type.", "0"],
      [0, 0, 0, "Unexpected any. Specify a different type.", "1"]
    ],
    "public/app/plugins/panel/stat/StatMigrations.ts:5381": [
      [0, 0, 0, "Unexpected any. Specify a different type.", "0"]
    ],
    "public/app/plugins/panel/state-timeline/migrations.ts:5381": [
      [0, 0, 0, "Unexpected any. Specify a different type.", "0"],
      [0, 0, 0, "Unexpected any. Specify a different type.", "1"]
    ],
    "public/app/plugins/panel/table/cells/SparklineCellOptionsEditor.tsx:5381": [
      [0, 0, 0, "\'VerticalGroup\' import from \'@grafana/ui\' is restricted from being used by a pattern. Use Stack component instead.", "0"]
    ],
    "public/app/plugins/panel/table/migrations.ts:5381": [
      [0, 0, 0, "Unexpected any. Specify a different type.", "0"],
      [0, 0, 0, "Unexpected any. Specify a different type.", "1"],
      [0, 0, 0, "Unexpected any. Specify a different type.", "2"],
      [0, 0, 0, "Unexpected any. Specify a different type.", "3"]
    ],
    "public/app/plugins/panel/table/table-new/cells/SparklineCellOptionsEditor.tsx:5381": [
      [0, 0, 0, "\'VerticalGroup\' import from \'@grafana/ui\' is restricted from being used by a pattern. Use Stack component instead.", "0"]
    ],
    "public/app/plugins/panel/table/table-new/migrations.ts:5381": [
      [0, 0, 0, "Unexpected any. Specify a different type.", "0"],
      [0, 0, 0, "Unexpected any. Specify a different type.", "1"],
      [0, 0, 0, "Unexpected any. Specify a different type.", "2"],
      [0, 0, 0, "Unexpected any. Specify a different type.", "3"]
    ],
    "public/app/plugins/panel/text/textPanelMigrationHandler.ts:5381": [
      [0, 0, 0, "Unexpected any. Specify a different type.", "0"]
    ],
    "public/app/plugins/panel/timeseries/InsertNullsEditor.tsx:5381": [
      [0, 0, 0, "\'HorizontalGroup\' import from \'@grafana/ui\' is restricted from being used by a pattern. Use Stack component instead.", "0"]
    ],
    "public/app/plugins/panel/timeseries/LineStyleEditor.tsx:5381": [
      [0, 0, 0, "\'HorizontalGroup\' import from \'@grafana/ui\' is restricted from being used by a pattern. Use Stack component instead.", "0"]
    ],
    "public/app/plugins/panel/timeseries/SpanNullsEditor.tsx:5381": [
      [0, 0, 0, "\'HorizontalGroup\' import from \'@grafana/ui\' is restricted from being used by a pattern. Use Stack component instead.", "0"]
    ],
    "public/app/plugins/panel/timeseries/migrations.ts:5381": [
      [0, 0, 0, "Do not use any type assertions.", "0"],
      [0, 0, 0, "Do not use any type assertions.", "1"],
      [0, 0, 0, "Do not use any type assertions.", "2"],
      [0, 0, 0, "Do not use any type assertions.", "3"],
      [0, 0, 0, "Unexpected any. Specify a different type.", "4"],
      [0, 0, 0, "Unexpected any. Specify a different type.", "5"],
      [0, 0, 0, "Unexpected any. Specify a different type.", "6"],
      [0, 0, 0, "Unexpected any. Specify a different type.", "7"],
      [0, 0, 0, "Unexpected any. Specify a different type.", "8"],
      [0, 0, 0, "Unexpected any. Specify a different type.", "9"]
    ],
    "public/app/plugins/panel/timeseries/plugins/AnnotationsPlugin2.tsx:5381": [
      [0, 0, 0, "Unexpected any. Specify a different type.", "0"]
    ],
    "public/app/plugins/panel/timeseries/plugins/annotations2/AnnotationEditor2.tsx:5381": [
      [0, 0, 0, "Unexpected any. Specify a different type.", "0"]
    ],
    "public/app/plugins/panel/timeseries/plugins/annotations2/AnnotationMarker2.tsx:5381": [
      [0, 0, 0, "Unexpected any. Specify a different type.", "0"]
    ],
    "public/app/plugins/panel/timeseries/plugins/annotations2/AnnotationTooltip2.tsx:5381": [
      [0, 0, 0, "\'HorizontalGroup\' import from \'@grafana/ui\' is restricted from being used by a pattern. Use Stack component instead.", "0"],
      [0, 0, 0, "Unexpected any. Specify a different type.", "1"]
    ],
    "public/app/plugins/panel/xychart/SeriesEditor.tsx:5381": [
      [0, 0, 0, "Do not use any type assertions.", "0"],
      [0, 0, 0, "Do not use any type assertions.", "1"],
      [0, 0, 0, "Do not use any type assertions.", "2"],
      [0, 0, 0, "Do not use any type assertions.", "3"]
    ],
    "public/app/plugins/panel/xychart/migrations.ts:5381": [
      [0, 0, 0, "Do not use any type assertions.", "0"]
    ],
    "public/app/plugins/panel/xychart/scatter.ts:5381": [
      [0, 0, 0, "Do not use any type assertions.", "0"],
      [0, 0, 0, "Do not use any type assertions.", "1"],
      [0, 0, 0, "Do not use any type assertions.", "2"],
      [0, 0, 0, "Do not use any type assertions.", "3"],
      [0, 0, 0, "Do not use any type assertions.", "4"],
      [0, 0, 0, "Do not use any type assertions.", "5"],
      [0, 0, 0, "Do not use any type assertions.", "6"],
      [0, 0, 0, "Do not use any type assertions.", "7"],
      [0, 0, 0, "Do not use any type assertions.", "8"],
      [0, 0, 0, "Do not use any type assertions.", "9"],
      [0, 0, 0, "Do not use any type assertions.", "10"],
      [0, 0, 0, "Do not use any type assertions.", "11"],
      [0, 0, 0, "Do not use any type assertions.", "12"],
      [0, 0, 0, "Do not use any type assertions.", "13"],
      [0, 0, 0, "Unexpected any. Specify a different type.", "14"],
      [0, 0, 0, "Unexpected any. Specify a different type.", "15"],
      [0, 0, 0, "Unexpected any. Specify a different type.", "16"],
      [0, 0, 0, "Unexpected any. Specify a different type.", "17"]
    ],
    "public/app/routes/RoutesWrapper.tsx:5381": [
      [0, 0, 0, "No untranslated strings in text props. Wrap text with <Trans /> or use t()", "0"]
    ],
    "public/app/store/configureStore.ts:5381": [
      [0, 0, 0, "Unexpected any. Specify a different type.", "0"]
    ],
    "public/app/store/store.ts:5381": [
      [0, 0, 0, "Do not use any type assertions.", "0"],
      [0, 0, 0, "Unexpected any. Specify a different type.", "1"]
    ],
    "public/app/types/acl.ts:5381": [
      [0, 0, 0, "Do not re-export imported variable (\`OrgRole\`)", "0"]
    ],
    "public/app/types/alerting.ts:5381": [
      [0, 0, 0, "Unexpected any. Specify a different type.", "0"],
      [0, 0, 0, "Unexpected any. Specify a different type.", "1"],
      [0, 0, 0, "Unexpected any. Specify a different type.", "2"],
      [0, 0, 0, "Unexpected any. Specify a different type.", "3"],
      [0, 0, 0, "Unexpected any. Specify a different type.", "4"]
    ],
    "public/app/types/dashboard.ts:5381": [
      [0, 0, 0, "Unexpected any. Specify a different type.", "0"]
    ],
    "public/app/types/events.ts:5381": [
      [0, 0, 0, "Unexpected any. Specify a different type.", "0"],
      [0, 0, 0, "Unexpected any. Specify a different type.", "1"],
      [0, 0, 0, "Unexpected any. Specify a different type.", "2"],
      [0, 0, 0, "Unexpected any. Specify a different type.", "3"],
      [0, 0, 0, "Unexpected any. Specify a different type.", "4"],
      [0, 0, 0, "Unexpected any. Specify a different type.", "5"],
      [0, 0, 0, "Unexpected any. Specify a different type.", "6"],
      [0, 0, 0, "Unexpected any. Specify a different type.", "7"],
      [0, 0, 0, "Unexpected any. Specify a different type.", "8"]
    ],
    "public/app/types/index.ts:5381": [
      [0, 0, 0, "Do not re-export imported variable (\`CoreEvents\`)", "0"],
      [0, 0, 0, "Do not use export all (\`export * from ...\`)", "1"],
      [0, 0, 0, "Do not use export all (\`export * from ...\`)", "2"],
      [0, 0, 0, "Do not use export all (\`export * from ...\`)", "3"],
      [0, 0, 0, "Do not use export all (\`export * from ...\`)", "4"],
      [0, 0, 0, "Do not use export all (\`export * from ...\`)", "5"],
      [0, 0, 0, "Do not use export all (\`export * from ...\`)", "6"],
      [0, 0, 0, "Do not use export all (\`export * from ...\`)", "7"],
      [0, 0, 0, "Do not use export all (\`export * from ...\`)", "8"],
      [0, 0, 0, "Do not use export all (\`export * from ...\`)", "9"],
      [0, 0, 0, "Do not use export all (\`export * from ...\`)", "10"],
      [0, 0, 0, "Do not use export all (\`export * from ...\`)", "11"],
      [0, 0, 0, "Do not use export all (\`export * from ...\`)", "12"],
      [0, 0, 0, "Do not use export all (\`export * from ...\`)", "13"],
      [0, 0, 0, "Do not use export all (\`export * from ...\`)", "14"],
      [0, 0, 0, "Do not use export all (\`export * from ...\`)", "15"],
      [0, 0, 0, "Do not use export all (\`export * from ...\`)", "16"],
      [0, 0, 0, "Do not use export all (\`export * from ...\`)", "17"],
      [0, 0, 0, "Do not use export all (\`export * from ...\`)", "18"],
      [0, 0, 0, "Do not use export all (\`export * from ...\`)", "19"],
      [0, 0, 0, "Do not use export all (\`export * from ...\`)", "20"]
    ],
    "public/app/types/jquery/jquery.d.ts:5381": [
      [0, 0, 0, "Unexpected any. Specify a different type.", "0"],
      [0, 0, 0, "Unexpected any. Specify a different type.", "1"],
      [0, 0, 0, "Unexpected any. Specify a different type.", "2"],
      [0, 0, 0, "Unexpected any. Specify a different type.", "3"],
      [0, 0, 0, "Unexpected any. Specify a different type.", "4"],
      [0, 0, 0, "Unexpected any. Specify a different type.", "5"],
      [0, 0, 0, "Unexpected any. Specify a different type.", "6"],
      [0, 0, 0, "Unexpected any. Specify a different type.", "7"]
    ],
    "public/app/types/store.ts:5381": [
      [0, 0, 0, "Do not use any type assertions.", "0"],
      [0, 0, 0, "Unexpected any. Specify a different type.", "1"]
    ],
    "public/app/types/unified-alerting-dto.ts:5381": [
      [0, 0, 0, "Do not use any type assertions.", "0"]
    ],
    "public/swagger/SwaggerPage.tsx:5381": [
      [0, 0, 0, "No untranslated strings. Wrap text with <Trans />", "0"],
      [0, 0, 0, "No untranslated strings. Wrap text with <Trans />", "1"],
      [0, 0, 0, "Unexpected any. Specify a different type.", "2"]
    ],
    "public/swagger/index.tsx:5381": [
      [0, 0, 0, "Do not use any type assertions.", "0"],
      [0, 0, 0, "Do not use any type assertions.", "1"]
    ],
    "public/swagger/plugins.tsx:5381": [
      [0, 0, 0, "Unexpected any. Specify a different type.", "0"],
      [0, 0, 0, "Unexpected any. Specify a different type.", "1"]
    ],
    "public/test/core/redux/reduxTester.ts:5381": [
      [0, 0, 0, "Unexpected any. Specify a different type.", "0"],
      [0, 0, 0, "Unexpected any. Specify a different type.", "1"],
      [0, 0, 0, "Unexpected any. Specify a different type.", "2"],
      [0, 0, 0, "Unexpected any. Specify a different type.", "3"]
    ],
    "public/test/core/thunk/thunkTester.ts:5381": [
      [0, 0, 0, "Unexpected any. Specify a different type.", "0"],
      [0, 0, 0, "Unexpected any. Specify a different type.", "1"],
      [0, 0, 0, "Unexpected any. Specify a different type.", "2"],
      [0, 0, 0, "Unexpected any. Specify a different type.", "3"],
      [0, 0, 0, "Unexpected any. Specify a different type.", "4"],
      [0, 0, 0, "Unexpected any. Specify a different type.", "5"]
    ],
    "public/test/global-jquery-shim.ts:5381": [
      [0, 0, 0, "Unexpected any. Specify a different type.", "0"]
    ],
    "public/test/helpers/getDashboardModel.ts:5381": [
      [0, 0, 0, "Unexpected any. Specify a different type.", "0"]
    ],
    "public/test/helpers/initTemplateSrv.ts:5381": [
      [0, 0, 0, "Unexpected any. Specify a different type.", "0"]
    ],
    "public/test/jest-setup.ts:5381": [
      [0, 0, 0, "Unexpected any. Specify a different type.", "0"]
    ],
    "public/test/specs/helpers.ts:5381": [
      [0, 0, 0, "Unexpected any. Specify a different type.", "0"],
      [0, 0, 0, "Unexpected any. Specify a different type.", "1"],
      [0, 0, 0, "Unexpected any. Specify a different type.", "2"],
      [0, 0, 0, "Unexpected any. Specify a different type.", "3"],
      [0, 0, 0, "Unexpected any. Specify a different type.", "4"]
    ]
  }`
};

exports[`no undocumented stories`] = {
  value: `{
    "packages/grafana-ui/src/components/ButtonCascader/ButtonCascader.story.tsx:5381": [
      [0, 0, 0, "No undocumented stories are allowed, please add an .mdx file with some documentation", "5381"]
    ],
    "packages/grafana-ui/src/components/DateTimePickers/RelativeTimeRangePicker/RelativeTimeRangePicker.story.tsx:5381": [
      [0, 0, 0, "No undocumented stories are allowed, please add an .mdx file with some documentation", "5381"]
    ],
    "packages/grafana-ui/src/components/DateTimePickers/TimeOfDayPicker.story.tsx:5381": [
      [0, 0, 0, "No undocumented stories are allowed, please add an .mdx file with some documentation", "5381"]
    ],
    "packages/grafana-ui/src/components/DateTimePickers/TimeRangePicker.story.tsx:5381": [
      [0, 0, 0, "No undocumented stories are allowed, please add an .mdx file with some documentation", "5381"]
    ],
    "packages/grafana-ui/src/components/DateTimePickers/TimeZonePicker.story.tsx:5381": [
      [0, 0, 0, "No undocumented stories are allowed, please add an .mdx file with some documentation", "5381"]
    ],
    "packages/grafana-ui/src/components/DateTimePickers/WeekStartPicker.story.tsx:5381": [
      [0, 0, 0, "No undocumented stories are allowed, please add an .mdx file with some documentation", "5381"]
    ],
    "packages/grafana-ui/src/components/PageLayout/PageToolbar.story.tsx:5381": [
      [0, 0, 0, "No undocumented stories are allowed, please add an .mdx file with some documentation", "5381"]
    ],
    "packages/grafana-ui/src/components/QueryField/QueryField.story.tsx:5381": [
      [0, 0, 0, "No undocumented stories are allowed, please add an .mdx file with some documentation", "5381"]
    ],
    "packages/grafana-ui/src/components/SecretTextArea/SecretTextArea.story.tsx:5381": [
      [0, 0, 0, "No undocumented stories are allowed, please add an .mdx file with some documentation", "5381"]
    ],
    "packages/grafana-ui/src/components/Segment/Segment.story.tsx:5381": [
      [0, 0, 0, "No undocumented stories are allowed, please add an .mdx file with some documentation", "5381"]
    ],
    "packages/grafana-ui/src/components/Segment/SegmentAsync.story.tsx:5381": [
      [0, 0, 0, "No undocumented stories are allowed, please add an .mdx file with some documentation", "5381"]
    ],
    "packages/grafana-ui/src/components/Segment/SegmentInput.story.tsx:5381": [
      [0, 0, 0, "No undocumented stories are allowed, please add an .mdx file with some documentation", "5381"]
    ],
    "packages/grafana-ui/src/components/Slider/RangeSlider.story.tsx:5381": [
      [0, 0, 0, "No undocumented stories are allowed, please add an .mdx file with some documentation", "5381"]
    ],
    "packages/grafana-ui/src/components/Slider/Slider.story.tsx:5381": [
      [0, 0, 0, "No undocumented stories are allowed, please add an .mdx file with some documentation", "5381"]
    ],
    "packages/grafana-ui/src/components/StatsPicker/StatsPicker.story.tsx:5381": [
      [0, 0, 0, "No undocumented stories are allowed, please add an .mdx file with some documentation", "5381"]
    ],
    "packages/grafana-ui/src/components/ThemeDemos/ThemeDemo.story.tsx:5381": [
      [0, 0, 0, "No undocumented stories are allowed, please add an .mdx file with some documentation", "5381"]
    ],
    "packages/grafana-ui/src/components/UnitPicker/UnitPicker.story.tsx:5381": [
      [0, 0, 0, "No undocumented stories are allowed, please add an .mdx file with some documentation", "5381"]
    ],
    "packages/grafana-ui/src/components/VizLayout/VizLayout.story.tsx:5381": [
      [0, 0, 0, "No undocumented stories are allowed, please add an .mdx file with some documentation", "5381"]
    ],
    "packages/grafana-ui/src/components/VizLegend/VizLegend.story.tsx:5381": [
      [0, 0, 0, "No undocumented stories are allowed, please add an .mdx file with some documentation", "5381"]
    ],
    "packages/grafana-ui/src/components/VizTooltip/SeriesTable.story.tsx:5381": [
      [0, 0, 0, "No undocumented stories are allowed, please add an .mdx file with some documentation", "5381"]
    ]
  }`
};

exports[`no gf-form usage`] = {
  value: `{
    "packages/grafana-prometheus/src/components/PromExploreExtraField.tsx:5381": [
      [0, 0, 0, "gf-form usage has been deprecated. Use a component from @grafana/ui or custom CSS instead.", "5381"],
      [0, 0, 0, "gf-form usage has been deprecated. Use a component from @grafana/ui or custom CSS instead.", "5381"],
      [0, 0, 0, "gf-form usage has been deprecated. Use a component from @grafana/ui or custom CSS instead.", "5381"],
      [0, 0, 0, "gf-form usage has been deprecated. Use a component from @grafana/ui or custom CSS instead.", "5381"]
    ],
    "packages/grafana-prometheus/src/components/PromQueryField.tsx:5381": [
      [0, 0, 0, "gf-form usage has been deprecated. Use a component from @grafana/ui or custom CSS instead.", "5381"],
      [0, 0, 0, "gf-form usage has been deprecated. Use a component from @grafana/ui or custom CSS instead.", "5381"],
      [0, 0, 0, "gf-form usage has been deprecated. Use a component from @grafana/ui or custom CSS instead.", "5381"],
      [0, 0, 0, "gf-form usage has been deprecated. Use a component from @grafana/ui or custom CSS instead.", "5381"]
    ],
    "packages/grafana-prometheus/src/configuration/AlertingSettingsOverhaul.tsx:5381": [
      [0, 0, 0, "gf-form usage has been deprecated. Use a component from @grafana/ui or custom CSS instead.", "5381"],
      [0, 0, 0, "gf-form usage has been deprecated. Use a component from @grafana/ui or custom CSS instead.", "5381"],
      [0, 0, 0, "gf-form usage has been deprecated. Use a component from @grafana/ui or custom CSS instead.", "5381"]
    ],
    "packages/grafana-prometheus/src/configuration/ExemplarSetting.tsx:5381": [
      [0, 0, 0, "gf-form usage has been deprecated. Use a component from @grafana/ui or custom CSS instead.", "5381"]
    ],
    "packages/grafana-prometheus/src/configuration/PromSettings.tsx:5381": [
      [0, 0, 0, "gf-form usage has been deprecated. Use a component from @grafana/ui or custom CSS instead.", "5381"],
      [0, 0, 0, "gf-form usage has been deprecated. Use a component from @grafana/ui or custom CSS instead.", "5381"],
      [0, 0, 0, "gf-form usage has been deprecated. Use a component from @grafana/ui or custom CSS instead.", "5381"],
      [0, 0, 0, "gf-form usage has been deprecated. Use a component from @grafana/ui or custom CSS instead.", "5381"],
      [0, 0, 0, "gf-form usage has been deprecated. Use a component from @grafana/ui or custom CSS instead.", "5381"],
      [0, 0, 0, "gf-form usage has been deprecated. Use a component from @grafana/ui or custom CSS instead.", "5381"],
      [0, 0, 0, "gf-form usage has been deprecated. Use a component from @grafana/ui or custom CSS instead.", "5381"],
      [0, 0, 0, "gf-form usage has been deprecated. Use a component from @grafana/ui or custom CSS instead.", "5381"],
      [0, 0, 0, "gf-form usage has been deprecated. Use a component from @grafana/ui or custom CSS instead.", "5381"],
      [0, 0, 0, "gf-form usage has been deprecated. Use a component from @grafana/ui or custom CSS instead.", "5381"],
      [0, 0, 0, "gf-form usage has been deprecated. Use a component from @grafana/ui or custom CSS instead.", "5381"],
      [0, 0, 0, "gf-form usage has been deprecated. Use a component from @grafana/ui or custom CSS instead.", "5381"],
      [0, 0, 0, "gf-form usage has been deprecated. Use a component from @grafana/ui or custom CSS instead.", "5381"],
      [0, 0, 0, "gf-form usage has been deprecated. Use a component from @grafana/ui or custom CSS instead.", "5381"],
      [0, 0, 0, "gf-form usage has been deprecated. Use a component from @grafana/ui or custom CSS instead.", "5381"],
      [0, 0, 0, "gf-form usage has been deprecated. Use a component from @grafana/ui or custom CSS instead.", "5381"],
      [0, 0, 0, "gf-form usage has been deprecated. Use a component from @grafana/ui or custom CSS instead.", "5381"],
      [0, 0, 0, "gf-form usage has been deprecated. Use a component from @grafana/ui or custom CSS instead.", "5381"],
      [0, 0, 0, "gf-form usage has been deprecated. Use a component from @grafana/ui or custom CSS instead.", "5381"],
      [0, 0, 0, "gf-form usage has been deprecated. Use a component from @grafana/ui or custom CSS instead.", "5381"],
      [0, 0, 0, "gf-form usage has been deprecated. Use a component from @grafana/ui or custom CSS instead.", "5381"],
      [0, 0, 0, "gf-form usage has been deprecated. Use a component from @grafana/ui or custom CSS instead.", "5381"],
      [0, 0, 0, "gf-form usage has been deprecated. Use a component from @grafana/ui or custom CSS instead.", "5381"],
      [0, 0, 0, "gf-form usage has been deprecated. Use a component from @grafana/ui or custom CSS instead.", "5381"],
      [0, 0, 0, "gf-form usage has been deprecated. Use a component from @grafana/ui or custom CSS instead.", "5381"],
      [0, 0, 0, "gf-form usage has been deprecated. Use a component from @grafana/ui or custom CSS instead.", "5381"],
      [0, 0, 0, "gf-form usage has been deprecated. Use a component from @grafana/ui or custom CSS instead.", "5381"]
    ],
    "packages/grafana-prometheus/src/querybuilder/components/PromQueryCodeEditor.tsx:5381": [
      [0, 0, 0, "gf-form usage has been deprecated. Use a component from @grafana/ui or custom CSS instead.", "5381"]
    ],
    "packages/grafana-ui/src/components/DataSourceSettings/AlertingSettings.tsx:5381": [
      [0, 0, 0, "gf-form usage has been deprecated. Use a component from @grafana/ui or custom CSS instead.", "5381"],
      [0, 0, 0, "gf-form usage has been deprecated. Use a component from @grafana/ui or custom CSS instead.", "5381"],
      [0, 0, 0, "gf-form usage has been deprecated. Use a component from @grafana/ui or custom CSS instead.", "5381"]
    ],
    "packages/grafana-ui/src/components/DataSourceSettings/CustomHeadersSettings.tsx:5381": [
      [0, 0, 0, "gf-form usage has been deprecated. Use a component from @grafana/ui or custom CSS instead.", "5381"],
      [0, 0, 0, "gf-form usage has been deprecated. Use a component from @grafana/ui or custom CSS instead.", "5381"],
      [0, 0, 0, "gf-form usage has been deprecated. Use a component from @grafana/ui or custom CSS instead.", "5381"]
    ],
    "packages/grafana-ui/src/components/DataSourceSettings/SecureSocksProxySettings.tsx:5381": [
      [0, 0, 0, "gf-form usage has been deprecated. Use a component from @grafana/ui or custom CSS instead.", "5381"],
      [0, 0, 0, "gf-form usage has been deprecated. Use a component from @grafana/ui or custom CSS instead.", "5381"],
      [0, 0, 0, "gf-form usage has been deprecated. Use a component from @grafana/ui or custom CSS instead.", "5381"]
    ],
    "packages/grafana-ui/src/components/DataSourceSettings/TLSAuthSettings.tsx:5381": [
      [0, 0, 0, "gf-form usage has been deprecated. Use a component from @grafana/ui or custom CSS instead.", "5381"],
      [0, 0, 0, "gf-form usage has been deprecated. Use a component from @grafana/ui or custom CSS instead.", "5381"],
      [0, 0, 0, "gf-form usage has been deprecated. Use a component from @grafana/ui or custom CSS instead.", "5381"]
    ],
    "packages/grafana-ui/src/components/FormField/FormField.tsx:5381": [
      [0, 0, 0, "gf-form usage has been deprecated. Use a component from @grafana/ui or custom CSS instead.", "5381"]
    ],
    "packages/grafana-ui/src/components/FormLabel/FormLabel.tsx:5381": [
      [0, 0, 0, "gf-form usage has been deprecated. Use a component from @grafana/ui or custom CSS instead.", "5381"],
      [0, 0, 0, "gf-form usage has been deprecated. Use a component from @grafana/ui or custom CSS instead.", "5381"],
      [0, 0, 0, "gf-form usage has been deprecated. Use a component from @grafana/ui or custom CSS instead.", "5381"]
    ],
    "packages/grafana-ui/src/components/Forms/Legacy/Input/Input.tsx:5381": [
      [0, 0, 0, "gf-form usage has been deprecated. Use a component from @grafana/ui or custom CSS instead.", "5381"]
    ],
    "packages/grafana-ui/src/components/Forms/Legacy/Select/NoOptionsMessage.tsx:5381": [
      [0, 0, 0, "gf-form usage has been deprecated. Use a component from @grafana/ui or custom CSS instead.", "5381"],
      [0, 0, 0, "gf-form usage has been deprecated. Use a component from @grafana/ui or custom CSS instead.", "5381"]
    ],
    "packages/grafana-ui/src/components/Forms/Legacy/Select/Select.tsx:5381": [
      [0, 0, 0, "gf-form usage has been deprecated. Use a component from @grafana/ui or custom CSS instead.", "5381"],
      [0, 0, 0, "gf-form usage has been deprecated. Use a component from @grafana/ui or custom CSS instead.", "5381"],
      [0, 0, 0, "gf-form usage has been deprecated. Use a component from @grafana/ui or custom CSS instead.", "5381"],
      [0, 0, 0, "gf-form usage has been deprecated. Use a component from @grafana/ui or custom CSS instead.", "5381"],
      [0, 0, 0, "gf-form usage has been deprecated. Use a component from @grafana/ui or custom CSS instead.", "5381"],
      [0, 0, 0, "gf-form usage has been deprecated. Use a component from @grafana/ui or custom CSS instead.", "5381"]
    ],
    "packages/grafana-ui/src/components/Forms/Legacy/Select/SelectOption.tsx:5381": [
      [0, 0, 0, "gf-form usage has been deprecated. Use a component from @grafana/ui or custom CSS instead.", "5381"],
      [0, 0, 0, "gf-form usage has been deprecated. Use a component from @grafana/ui or custom CSS instead.", "5381"],
      [0, 0, 0, "gf-form usage has been deprecated. Use a component from @grafana/ui or custom CSS instead.", "5381"],
      [0, 0, 0, "gf-form usage has been deprecated. Use a component from @grafana/ui or custom CSS instead.", "5381"]
    ],
    "packages/grafana-ui/src/components/Forms/Legacy/Switch/Switch.tsx:5381": [
      [0, 0, 0, "gf-form usage has been deprecated. Use a component from @grafana/ui or custom CSS instead.", "5381"],
      [0, 0, 0, "gf-form usage has been deprecated. Use a component from @grafana/ui or custom CSS instead.", "5381"],
      [0, 0, 0, "gf-form usage has been deprecated. Use a component from @grafana/ui or custom CSS instead.", "5381"]
    ],
    "packages/grafana-ui/src/components/SecretFormField/SecretFormField.tsx:5381": [
      [0, 0, 0, "gf-form usage has been deprecated. Use a component from @grafana/ui or custom CSS instead.", "5381"],
      [0, 0, 0, "gf-form usage has been deprecated. Use a component from @grafana/ui or custom CSS instead.", "5381"]
    ],
    "packages/grafana-ui/src/components/Segment/Segment.story.tsx:5381": [
      [0, 0, 0, "gf-form usage has been deprecated. Use a component from @grafana/ui or custom CSS instead.", "5381"],
      [0, 0, 0, "gf-form usage has been deprecated. Use a component from @grafana/ui or custom CSS instead.", "5381"]
    ],
    "packages/grafana-ui/src/components/Segment/SegmentAsync.story.tsx:5381": [
      [0, 0, 0, "gf-form usage has been deprecated. Use a component from @grafana/ui or custom CSS instead.", "5381"],
      [0, 0, 0, "gf-form usage has been deprecated. Use a component from @grafana/ui or custom CSS instead.", "5381"]
    ],
    "packages/grafana-ui/src/components/Segment/SegmentInput.story.tsx:5381": [
      [0, 0, 0, "gf-form usage has been deprecated. Use a component from @grafana/ui or custom CSS instead.", "5381"]
    ],
    "packages/grafana-ui/src/components/Segment/SegmentInput.tsx:5381": [
      [0, 0, 0, "gf-form usage has been deprecated. Use a component from @grafana/ui or custom CSS instead.", "5381"],
      [0, 0, 0, "gf-form usage has been deprecated. Use a component from @grafana/ui or custom CSS instead.", "5381"]
    ],
    "public/app/core/components/AccessControl/PermissionList.tsx:5381": [
      [0, 0, 0, "gf-form usage has been deprecated. Use a component from @grafana/ui or custom CSS instead.", "5381"]
    ],
    "public/app/features/admin/UserLdapSyncInfo.tsx:5381": [
      [0, 0, 0, "gf-form usage has been deprecated. Use a component from @grafana/ui or custom CSS instead.", "5381"],
      [0, 0, 0, "gf-form usage has been deprecated. Use a component from @grafana/ui or custom CSS instead.", "5381"],
      [0, 0, 0, "gf-form usage has been deprecated. Use a component from @grafana/ui or custom CSS instead.", "5381"]
    ],
    "public/app/features/annotations/partials/event_editor.html:5381": [
      [0, 0, 0, "gf-form usage has been deprecated. Use a component from @grafana/ui or custom CSS instead.", "5381"],
      [0, 0, 0, "gf-form usage has been deprecated. Use a component from @grafana/ui or custom CSS instead.", "5381"],
      [0, 0, 0, "gf-form usage has been deprecated. Use a component from @grafana/ui or custom CSS instead.", "5381"],
      [0, 0, 0, "gf-form usage has been deprecated. Use a component from @grafana/ui or custom CSS instead.", "5381"],
      [0, 0, 0, "gf-form usage has been deprecated. Use a component from @grafana/ui or custom CSS instead.", "5381"],
      [0, 0, 0, "gf-form usage has been deprecated. Use a component from @grafana/ui or custom CSS instead.", "5381"],
      [0, 0, 0, "gf-form usage has been deprecated. Use a component from @grafana/ui or custom CSS instead.", "5381"]
    ],
    "public/app/features/dashboard-scene/sharing/ShareLinkTab.tsx:5381": [
      [0, 0, 0, "gf-form usage has been deprecated. Use a component from @grafana/ui or custom CSS instead.", "5381"]
    ],
    "public/app/features/dashboard/components/SubMenu/AnnotationPicker.tsx:5381": [
      [0, 0, 0, "gf-form usage has been deprecated. Use a component from @grafana/ui or custom CSS instead.", "5381"],
      [0, 0, 0, "gf-form usage has been deprecated. Use a component from @grafana/ui or custom CSS instead.", "5381"]
    ],
    "public/app/features/dashboard/components/SubMenu/SubMenuItems.tsx:5381": [
      [0, 0, 0, "gf-form usage has been deprecated. Use a component from @grafana/ui or custom CSS instead.", "5381"]
    ],
    "public/app/features/datasources/components/BasicSettings.tsx:5381": [
      [0, 0, 0, "gf-form usage has been deprecated. Use a component from @grafana/ui or custom CSS instead.", "5381"],
      [0, 0, 0, "gf-form usage has been deprecated. Use a component from @grafana/ui or custom CSS instead.", "5381"],
      [0, 0, 0, "gf-form usage has been deprecated. Use a component from @grafana/ui or custom CSS instead.", "5381"]
    ],
    "public/app/features/datasources/components/ButtonRow.tsx:5381": [
      [0, 0, 0, "gf-form usage has been deprecated. Use a component from @grafana/ui or custom CSS instead.", "5381"]
    ],
    "public/app/features/datasources/components/DataSourceLoadError.tsx:5381": [
      [0, 0, 0, "gf-form usage has been deprecated. Use a component from @grafana/ui or custom CSS instead.", "5381"]
    ],
    "public/app/features/datasources/components/DataSourcePluginState.tsx:5381": [
      [0, 0, 0, "gf-form usage has been deprecated. Use a component from @grafana/ui or custom CSS instead.", "5381"],
      [0, 0, 0, "gf-form usage has been deprecated. Use a component from @grafana/ui or custom CSS instead.", "5381"],
      [0, 0, 0, "gf-form usage has been deprecated. Use a component from @grafana/ui or custom CSS instead.", "5381"],
      [0, 0, 0, "gf-form usage has been deprecated. Use a component from @grafana/ui or custom CSS instead.", "5381"]
    ],
    "public/app/features/datasources/components/DataSourceTestingStatus.tsx:5381": [
      [0, 0, 0, "gf-form usage has been deprecated. Use a component from @grafana/ui or custom CSS instead.", "5381"]
    ],
    "public/app/features/query/components/QueryEditorRow.tsx:5381": [
      [0, 0, 0, "gf-form usage has been deprecated. Use a component from @grafana/ui or custom CSS instead.", "5381"]
    ],
    "public/app/features/variables/adhoc/picker/AdHocFilter.tsx:5381": [
      [0, 0, 0, "gf-form usage has been deprecated. Use a component from @grafana/ui or custom CSS instead.", "5381"]
    ],
    "public/app/features/variables/adhoc/picker/AdHocFilterKey.tsx:5381": [
      [0, 0, 0, "gf-form usage has been deprecated. Use a component from @grafana/ui or custom CSS instead.", "5381"],
      [0, 0, 0, "gf-form usage has been deprecated. Use a component from @grafana/ui or custom CSS instead.", "5381"],
      [0, 0, 0, "gf-form usage has been deprecated. Use a component from @grafana/ui or custom CSS instead.", "5381"]
    ],
    "public/app/features/variables/adhoc/picker/AdHocFilterRenderer.tsx:5381": [
      [0, 0, 0, "gf-form usage has been deprecated. Use a component from @grafana/ui or custom CSS instead.", "5381"]
    ],
    "public/app/features/variables/adhoc/picker/AdHocFilterValue.tsx:5381": [
      [0, 0, 0, "gf-form usage has been deprecated. Use a component from @grafana/ui or custom CSS instead.", "5381"]
    ],
    "public/app/features/variables/adhoc/picker/ConditionSegment.tsx:5381": [
      [0, 0, 0, "gf-form usage has been deprecated. Use a component from @grafana/ui or custom CSS instead.", "5381"],
      [0, 0, 0, "gf-form usage has been deprecated. Use a component from @grafana/ui or custom CSS instead.", "5381"]
    ],
    "public/app/features/variables/pickers/PickerRenderer.tsx:5381": [
      [0, 0, 0, "gf-form usage has been deprecated. Use a component from @grafana/ui or custom CSS instead.", "5381"],
      [0, 0, 0, "gf-form usage has been deprecated. Use a component from @grafana/ui or custom CSS instead.", "5381"],
      [0, 0, 0, "gf-form usage has been deprecated. Use a component from @grafana/ui or custom CSS instead.", "5381"],
      [0, 0, 0, "gf-form usage has been deprecated. Use a component from @grafana/ui or custom CSS instead.", "5381"]
    ],
    "public/app/features/variables/pickers/shared/VariableInput.tsx:5381": [
      [0, 0, 0, "gf-form usage has been deprecated. Use a component from @grafana/ui or custom CSS instead.", "5381"]
    ],
    "public/app/partials/confirm_modal.html:5381": [
      [0, 0, 0, "gf-form usage has been deprecated. Use a component from @grafana/ui or custom CSS instead.", "5381"]
    ],
    "public/app/partials/reset_password.html:5381": [
      [0, 0, 0, "gf-form usage has been deprecated. Use a component from @grafana/ui or custom CSS instead.", "5381"],
      [0, 0, 0, "gf-form usage has been deprecated. Use a component from @grafana/ui or custom CSS instead.", "5381"],
      [0, 0, 0, "gf-form usage has been deprecated. Use a component from @grafana/ui or custom CSS instead.", "5381"],
      [0, 0, 0, "gf-form usage has been deprecated. Use a component from @grafana/ui or custom CSS instead.", "5381"],
      [0, 0, 0, "gf-form usage has been deprecated. Use a component from @grafana/ui or custom CSS instead.", "5381"],
      [0, 0, 0, "gf-form usage has been deprecated. Use a component from @grafana/ui or custom CSS instead.", "5381"],
      [0, 0, 0, "gf-form usage has been deprecated. Use a component from @grafana/ui or custom CSS instead.", "5381"],
      [0, 0, 0, "gf-form usage has been deprecated. Use a component from @grafana/ui or custom CSS instead.", "5381"],
      [0, 0, 0, "gf-form usage has been deprecated. Use a component from @grafana/ui or custom CSS instead.", "5381"],
      [0, 0, 0, "gf-form usage has been deprecated. Use a component from @grafana/ui or custom CSS instead.", "5381"],
      [0, 0, 0, "gf-form usage has been deprecated. Use a component from @grafana/ui or custom CSS instead.", "5381"],
      [0, 0, 0, "gf-form usage has been deprecated. Use a component from @grafana/ui or custom CSS instead.", "5381"],
      [0, 0, 0, "gf-form usage has been deprecated. Use a component from @grafana/ui or custom CSS instead.", "5381"]
    ],
    "public/app/partials/signup_invited.html:5381": [
      [0, 0, 0, "gf-form usage has been deprecated. Use a component from @grafana/ui or custom CSS instead.", "5381"],
      [0, 0, 0, "gf-form usage has been deprecated. Use a component from @grafana/ui or custom CSS instead.", "5381"],
      [0, 0, 0, "gf-form usage has been deprecated. Use a component from @grafana/ui or custom CSS instead.", "5381"],
      [0, 0, 0, "gf-form usage has been deprecated. Use a component from @grafana/ui or custom CSS instead.", "5381"],
      [0, 0, 0, "gf-form usage has been deprecated. Use a component from @grafana/ui or custom CSS instead.", "5381"],
      [0, 0, 0, "gf-form usage has been deprecated. Use a component from @grafana/ui or custom CSS instead.", "5381"],
      [0, 0, 0, "gf-form usage has been deprecated. Use a component from @grafana/ui or custom CSS instead.", "5381"],
      [0, 0, 0, "gf-form usage has been deprecated. Use a component from @grafana/ui or custom CSS instead.", "5381"],
      [0, 0, 0, "gf-form usage has been deprecated. Use a component from @grafana/ui or custom CSS instead.", "5381"],
      [0, 0, 0, "gf-form usage has been deprecated. Use a component from @grafana/ui or custom CSS instead.", "5381"],
      [0, 0, 0, "gf-form usage has been deprecated. Use a component from @grafana/ui or custom CSS instead.", "5381"],
      [0, 0, 0, "gf-form usage has been deprecated. Use a component from @grafana/ui or custom CSS instead.", "5381"],
      [0, 0, 0, "gf-form usage has been deprecated. Use a component from @grafana/ui or custom CSS instead.", "5381"],
      [0, 0, 0, "gf-form usage has been deprecated. Use a component from @grafana/ui or custom CSS instead.", "5381"]
    ],
    "public/app/plugins/datasource/cloudwatch/components/ConfigEditor/XrayLinkConfig.tsx:5381": [
      [0, 0, 0, "gf-form usage has been deprecated. Use a component from @grafana/ui or custom CSS instead.", "5381"]
    ],
    "public/app/plugins/datasource/cloudwatch/components/shared/LogGroups/LegacyLogGroupNamesSelection.tsx:5381": [
      [0, 0, 0, "gf-form usage has been deprecated. Use a component from @grafana/ui or custom CSS instead.", "5381"],
      [0, 0, 0, "gf-form usage has been deprecated. Use a component from @grafana/ui or custom CSS instead.", "5381"]
    ],
    "public/app/plugins/datasource/elasticsearch/components/QueryEditor/SettingsEditorContainer.tsx:5381": [
      [0, 0, 0, "gf-form usage has been deprecated. Use a component from @grafana/ui or custom CSS instead.", "5381"]
    ],
    "public/app/plugins/datasource/elasticsearch/configuration/DataLinks.tsx:5381": [
      [0, 0, 0, "gf-form usage has been deprecated. Use a component from @grafana/ui or custom CSS instead.", "5381"]
    ],
    "public/app/plugins/datasource/influxdb/components/editor/annotation/AnnotationEditor.tsx:5381": [
      [0, 0, 0, "gf-form usage has been deprecated. Use a component from @grafana/ui or custom CSS instead.", "5381"]
    ],
    "public/app/plugins/datasource/influxdb/components/editor/query/QueryEditor.tsx:5381": [
      [0, 0, 0, "gf-form usage has been deprecated. Use a component from @grafana/ui or custom CSS instead.", "5381"]
    ],
    "public/app/plugins/datasource/influxdb/components/editor/query/flux/FluxQueryEditor.tsx:5381": [
      [0, 0, 0, "gf-form usage has been deprecated. Use a component from @grafana/ui or custom CSS instead.", "5381"],
      [0, 0, 0, "gf-form usage has been deprecated. Use a component from @grafana/ui or custom CSS instead.", "5381"],
      [0, 0, 0, "gf-form usage has been deprecated. Use a component from @grafana/ui or custom CSS instead.", "5381"],
      [0, 0, 0, "gf-form usage has been deprecated. Use a component from @grafana/ui or custom CSS instead.", "5381"],
      [0, 0, 0, "gf-form usage has been deprecated. Use a component from @grafana/ui or custom CSS instead.", "5381"]
    ],
    "public/app/plugins/datasource/influxdb/components/editor/query/fsql/FSQLEditor.tsx:5381": [
      [0, 0, 0, "gf-form usage has been deprecated. Use a component from @grafana/ui or custom CSS instead.", "5381"],
      [0, 0, 0, "gf-form usage has been deprecated. Use a component from @grafana/ui or custom CSS instead.", "5381"],
      [0, 0, 0, "gf-form usage has been deprecated. Use a component from @grafana/ui or custom CSS instead.", "5381"],
      [0, 0, 0, "gf-form usage has been deprecated. Use a component from @grafana/ui or custom CSS instead.", "5381"],
      [0, 0, 0, "gf-form usage has been deprecated. Use a component from @grafana/ui or custom CSS instead.", "5381"]
    ],
    "public/app/plugins/datasource/influxdb/components/editor/query/influxql/visual/PartListSection.tsx:5381": [
      [0, 0, 0, "gf-form usage has been deprecated. Use a component from @grafana/ui or custom CSS instead.", "5381"],
      [0, 0, 0, "gf-form usage has been deprecated. Use a component from @grafana/ui or custom CSS instead.", "5381"],
      [0, 0, 0, "gf-form usage has been deprecated. Use a component from @grafana/ui or custom CSS instead.", "5381"]
    ],
    "public/app/plugins/datasource/influxdb/components/editor/query/influxql/visual/TagsSection.tsx:5381": [
      [0, 0, 0, "gf-form usage has been deprecated. Use a component from @grafana/ui or custom CSS instead.", "5381"]
    ],
    "public/app/plugins/datasource/loki/components/LokiQueryField.tsx:5381": [
      [0, 0, 0, "gf-form usage has been deprecated. Use a component from @grafana/ui or custom CSS instead.", "5381"],
      [0, 0, 0, "gf-form usage has been deprecated. Use a component from @grafana/ui or custom CSS instead.", "5381"],
      [0, 0, 0, "gf-form usage has been deprecated. Use a component from @grafana/ui or custom CSS instead.", "5381"]
    ],
    "public/app/plugins/datasource/loki/configuration/DerivedField.tsx:5381": [
      [0, 0, 0, "gf-form usage has been deprecated. Use a component from @grafana/ui or custom CSS instead.", "5381"],
      [0, 0, 0, "gf-form usage has been deprecated. Use a component from @grafana/ui or custom CSS instead.", "5381"],
      [0, 0, 0, "gf-form usage has been deprecated. Use a component from @grafana/ui or custom CSS instead.", "5381"],
      [0, 0, 0, "gf-form usage has been deprecated. Use a component from @grafana/ui or custom CSS instead.", "5381"]
    ],
    "public/app/plugins/datasource/loki/querybuilder/components/LokiQueryCodeEditor.tsx:5381": [
      [0, 0, 0, "gf-form usage has been deprecated. Use a component from @grafana/ui or custom CSS instead.", "5381"]
    ],
    "public/app/plugins/datasource/opentsdb/components/AnnotationEditor.tsx:5381": [
      [0, 0, 0, "gf-form usage has been deprecated. Use a component from @grafana/ui or custom CSS instead.", "5381"],
      [0, 0, 0, "gf-form usage has been deprecated. Use a component from @grafana/ui or custom CSS instead.", "5381"],
      [0, 0, 0, "gf-form usage has been deprecated. Use a component from @grafana/ui or custom CSS instead.", "5381"]
    ],
    "public/app/plugins/datasource/prometheus/configuration/AzureAuthSettings.tsx:5381": [
      [0, 0, 0, "gf-form usage has been deprecated. Use a component from @grafana/ui or custom CSS instead.", "5381"]
    ],
    "public/app/plugins/datasource/prometheus/configuration/AzureCredentialsForm.tsx:5381": [
      [0, 0, 0, "gf-form usage has been deprecated. Use a component from @grafana/ui or custom CSS instead.", "5381"],
      [0, 0, 0, "gf-form usage has been deprecated. Use a component from @grafana/ui or custom CSS instead.", "5381"],
      [0, 0, 0, "gf-form usage has been deprecated. Use a component from @grafana/ui or custom CSS instead.", "5381"],
      [0, 0, 0, "gf-form usage has been deprecated. Use a component from @grafana/ui or custom CSS instead.", "5381"],
      [0, 0, 0, "gf-form usage has been deprecated. Use a component from @grafana/ui or custom CSS instead.", "5381"],
      [0, 0, 0, "gf-form usage has been deprecated. Use a component from @grafana/ui or custom CSS instead.", "5381"],
      [0, 0, 0, "gf-form usage has been deprecated. Use a component from @grafana/ui or custom CSS instead.", "5381"],
      [0, 0, 0, "gf-form usage has been deprecated. Use a component from @grafana/ui or custom CSS instead.", "5381"],
      [0, 0, 0, "gf-form usage has been deprecated. Use a component from @grafana/ui or custom CSS instead.", "5381"],
      [0, 0, 0, "gf-form usage has been deprecated. Use a component from @grafana/ui or custom CSS instead.", "5381"],
      [0, 0, 0, "gf-form usage has been deprecated. Use a component from @grafana/ui or custom CSS instead.", "5381"],
      [0, 0, 0, "gf-form usage has been deprecated. Use a component from @grafana/ui or custom CSS instead.", "5381"],
      [0, 0, 0, "gf-form usage has been deprecated. Use a component from @grafana/ui or custom CSS instead.", "5381"],
      [0, 0, 0, "gf-form usage has been deprecated. Use a component from @grafana/ui or custom CSS instead.", "5381"],
      [0, 0, 0, "gf-form usage has been deprecated. Use a component from @grafana/ui or custom CSS instead.", "5381"]
    ],
    "public/app/plugins/datasource/tempo/_importedDependencies/components/AdHocFilter/AdHocFilter.tsx:5381": [
      [0, 0, 0, "gf-form usage has been deprecated. Use a component from @grafana/ui or custom CSS instead.", "5381"]
    ],
    "public/app/plugins/datasource/tempo/_importedDependencies/components/AdHocFilter/AdHocFilterKey.tsx:5381": [
      [0, 0, 0, "gf-form usage has been deprecated. Use a component from @grafana/ui or custom CSS instead.", "5381"],
      [0, 0, 0, "gf-form usage has been deprecated. Use a component from @grafana/ui or custom CSS instead.", "5381"],
      [0, 0, 0, "gf-form usage has been deprecated. Use a component from @grafana/ui or custom CSS instead.", "5381"]
    ],
    "public/app/plugins/datasource/tempo/_importedDependencies/components/AdHocFilter/AdHocFilterRenderer.tsx:5381": [
      [0, 0, 0, "gf-form usage has been deprecated. Use a component from @grafana/ui or custom CSS instead.", "5381"]
    ],
    "public/app/plugins/datasource/tempo/_importedDependencies/components/AdHocFilter/AdHocFilterValue.tsx:5381": [
      [0, 0, 0, "gf-form usage has been deprecated. Use a component from @grafana/ui or custom CSS instead.", "5381"]
    ],
    "public/app/plugins/datasource/tempo/_importedDependencies/components/AdHocFilter/ConditionSegment.tsx:5381": [
      [0, 0, 0, "gf-form usage has been deprecated. Use a component from @grafana/ui or custom CSS instead.", "5381"],
      [0, 0, 0, "gf-form usage has been deprecated. Use a component from @grafana/ui or custom CSS instead.", "5381"]
    ],
    "public/app/plugins/datasource/zipkin/QueryField.tsx:5381": [
      [0, 0, 0, "gf-form usage has been deprecated. Use a component from @grafana/ui or custom CSS instead.", "5381"],
      [0, 0, 0, "gf-form usage has been deprecated. Use a component from @grafana/ui or custom CSS instead.", "5381"]
    ],
    "public/app/plugins/panel/heatmap/partials/axes_editor.html:5381": [
      [0, 0, 0, "gf-form usage has been deprecated. Use a component from @grafana/ui or custom CSS instead.", "5381"],
      [0, 0, 0, "gf-form usage has been deprecated. Use a component from @grafana/ui or custom CSS instead.", "5381"],
      [0, 0, 0, "gf-form usage has been deprecated. Use a component from @grafana/ui or custom CSS instead.", "5381"],
      [0, 0, 0, "gf-form usage has been deprecated. Use a component from @grafana/ui or custom CSS instead.", "5381"],
      [0, 0, 0, "gf-form usage has been deprecated. Use a component from @grafana/ui or custom CSS instead.", "5381"],
      [0, 0, 0, "gf-form usage has been deprecated. Use a component from @grafana/ui or custom CSS instead.", "5381"],
      [0, 0, 0, "gf-form usage has been deprecated. Use a component from @grafana/ui or custom CSS instead.", "5381"],
      [0, 0, 0, "gf-form usage has been deprecated. Use a component from @grafana/ui or custom CSS instead.", "5381"],
      [0, 0, 0, "gf-form usage has been deprecated. Use a component from @grafana/ui or custom CSS instead.", "5381"],
      [0, 0, 0, "gf-form usage has been deprecated. Use a component from @grafana/ui or custom CSS instead.", "5381"],
      [0, 0, 0, "gf-form usage has been deprecated. Use a component from @grafana/ui or custom CSS instead.", "5381"],
      [0, 0, 0, "gf-form usage has been deprecated. Use a component from @grafana/ui or custom CSS instead.", "5381"],
      [0, 0, 0, "gf-form usage has been deprecated. Use a component from @grafana/ui or custom CSS instead.", "5381"],
      [0, 0, 0, "gf-form usage has been deprecated. Use a component from @grafana/ui or custom CSS instead.", "5381"],
      [0, 0, 0, "gf-form usage has been deprecated. Use a component from @grafana/ui or custom CSS instead.", "5381"],
      [0, 0, 0, "gf-form usage has been deprecated. Use a component from @grafana/ui or custom CSS instead.", "5381"],
      [0, 0, 0, "gf-form usage has been deprecated. Use a component from @grafana/ui or custom CSS instead.", "5381"],
      [0, 0, 0, "gf-form usage has been deprecated. Use a component from @grafana/ui or custom CSS instead.", "5381"],
      [0, 0, 0, "gf-form usage has been deprecated. Use a component from @grafana/ui or custom CSS instead.", "5381"],
      [0, 0, 0, "gf-form usage has been deprecated. Use a component from @grafana/ui or custom CSS instead.", "5381"],
      [0, 0, 0, "gf-form usage has been deprecated. Use a component from @grafana/ui or custom CSS instead.", "5381"],
      [0, 0, 0, "gf-form usage has been deprecated. Use a component from @grafana/ui or custom CSS instead.", "5381"],
      [0, 0, 0, "gf-form usage has been deprecated. Use a component from @grafana/ui or custom CSS instead.", "5381"],
      [0, 0, 0, "gf-form usage has been deprecated. Use a component from @grafana/ui or custom CSS instead.", "5381"],
      [0, 0, 0, "gf-form usage has been deprecated. Use a component from @grafana/ui or custom CSS instead.", "5381"],
      [0, 0, 0, "gf-form usage has been deprecated. Use a component from @grafana/ui or custom CSS instead.", "5381"],
      [0, 0, 0, "gf-form usage has been deprecated. Use a component from @grafana/ui or custom CSS instead.", "5381"],
      [0, 0, 0, "gf-form usage has been deprecated. Use a component from @grafana/ui or custom CSS instead.", "5381"],
      [0, 0, 0, "gf-form usage has been deprecated. Use a component from @grafana/ui or custom CSS instead.", "5381"],
      [0, 0, 0, "gf-form usage has been deprecated. Use a component from @grafana/ui or custom CSS instead.", "5381"],
      [0, 0, 0, "gf-form usage has been deprecated. Use a component from @grafana/ui or custom CSS instead.", "5381"],
      [0, 0, 0, "gf-form usage has been deprecated. Use a component from @grafana/ui or custom CSS instead.", "5381"],
      [0, 0, 0, "gf-form usage has been deprecated. Use a component from @grafana/ui or custom CSS instead.", "5381"],
      [0, 0, 0, "gf-form usage has been deprecated. Use a component from @grafana/ui or custom CSS instead.", "5381"],
      [0, 0, 0, "gf-form usage has been deprecated. Use a component from @grafana/ui or custom CSS instead.", "5381"],
      [0, 0, 0, "gf-form usage has been deprecated. Use a component from @grafana/ui or custom CSS instead.", "5381"],
      [0, 0, 0, "gf-form usage has been deprecated. Use a component from @grafana/ui or custom CSS instead.", "5381"],
      [0, 0, 0, "gf-form usage has been deprecated. Use a component from @grafana/ui or custom CSS instead.", "5381"],
      [0, 0, 0, "gf-form usage has been deprecated. Use a component from @grafana/ui or custom CSS instead.", "5381"],
      [0, 0, 0, "gf-form usage has been deprecated. Use a component from @grafana/ui or custom CSS instead.", "5381"],
      [0, 0, 0, "gf-form usage has been deprecated. Use a component from @grafana/ui or custom CSS instead.", "5381"],
      [0, 0, 0, "gf-form usage has been deprecated. Use a component from @grafana/ui or custom CSS instead.", "5381"],
      [0, 0, 0, "gf-form usage has been deprecated. Use a component from @grafana/ui or custom CSS instead.", "5381"],
      [0, 0, 0, "gf-form usage has been deprecated. Use a component from @grafana/ui or custom CSS instead.", "5381"],
      [0, 0, 0, "gf-form usage has been deprecated. Use a component from @grafana/ui or custom CSS instead.", "5381"],
      [0, 0, 0, "gf-form usage has been deprecated. Use a component from @grafana/ui or custom CSS instead.", "5381"],
      [0, 0, 0, "gf-form usage has been deprecated. Use a component from @grafana/ui or custom CSS instead.", "5381"],
      [0, 0, 0, "gf-form usage has been deprecated. Use a component from @grafana/ui or custom CSS instead.", "5381"],
      [0, 0, 0, "gf-form usage has been deprecated. Use a component from @grafana/ui or custom CSS instead.", "5381"],
      [0, 0, 0, "gf-form usage has been deprecated. Use a component from @grafana/ui or custom CSS instead.", "5381"],
      [0, 0, 0, "gf-form usage has been deprecated. Use a component from @grafana/ui or custom CSS instead.", "5381"],
      [0, 0, 0, "gf-form usage has been deprecated. Use a component from @grafana/ui or custom CSS instead.", "5381"],
      [0, 0, 0, "gf-form usage has been deprecated. Use a component from @grafana/ui or custom CSS instead.", "5381"]
    ],
    "public/app/plugins/panel/heatmap/partials/display_editor.html:5381": [
      [0, 0, 0, "gf-form usage has been deprecated. Use a component from @grafana/ui or custom CSS instead.", "5381"],
      [0, 0, 0, "gf-form usage has been deprecated. Use a component from @grafana/ui or custom CSS instead.", "5381"],
      [0, 0, 0, "gf-form usage has been deprecated. Use a component from @grafana/ui or custom CSS instead.", "5381"],
      [0, 0, 0, "gf-form usage has been deprecated. Use a component from @grafana/ui or custom CSS instead.", "5381"],
      [0, 0, 0, "gf-form usage has been deprecated. Use a component from @grafana/ui or custom CSS instead.", "5381"],
      [0, 0, 0, "gf-form usage has been deprecated. Use a component from @grafana/ui or custom CSS instead.", "5381"],
      [0, 0, 0, "gf-form usage has been deprecated. Use a component from @grafana/ui or custom CSS instead.", "5381"],
      [0, 0, 0, "gf-form usage has been deprecated. Use a component from @grafana/ui or custom CSS instead.", "5381"],
      [0, 0, 0, "gf-form usage has been deprecated. Use a component from @grafana/ui or custom CSS instead.", "5381"],
      [0, 0, 0, "gf-form usage has been deprecated. Use a component from @grafana/ui or custom CSS instead.", "5381"],
      [0, 0, 0, "gf-form usage has been deprecated. Use a component from @grafana/ui or custom CSS instead.", "5381"],
      [0, 0, 0, "gf-form usage has been deprecated. Use a component from @grafana/ui or custom CSS instead.", "5381"],
      [0, 0, 0, "gf-form usage has been deprecated. Use a component from @grafana/ui or custom CSS instead.", "5381"],
      [0, 0, 0, "gf-form usage has been deprecated. Use a component from @grafana/ui or custom CSS instead.", "5381"],
      [0, 0, 0, "gf-form usage has been deprecated. Use a component from @grafana/ui or custom CSS instead.", "5381"],
      [0, 0, 0, "gf-form usage has been deprecated. Use a component from @grafana/ui or custom CSS instead.", "5381"],
      [0, 0, 0, "gf-form usage has been deprecated. Use a component from @grafana/ui or custom CSS instead.", "5381"],
      [0, 0, 0, "gf-form usage has been deprecated. Use a component from @grafana/ui or custom CSS instead.", "5381"],
      [0, 0, 0, "gf-form usage has been deprecated. Use a component from @grafana/ui or custom CSS instead.", "5381"],
      [0, 0, 0, "gf-form usage has been deprecated. Use a component from @grafana/ui or custom CSS instead.", "5381"],
      [0, 0, 0, "gf-form usage has been deprecated. Use a component from @grafana/ui or custom CSS instead.", "5381"],
      [0, 0, 0, "gf-form usage has been deprecated. Use a component from @grafana/ui or custom CSS instead.", "5381"],
      [0, 0, 0, "gf-form usage has been deprecated. Use a component from @grafana/ui or custom CSS instead.", "5381"],
      [0, 0, 0, "gf-form usage has been deprecated. Use a component from @grafana/ui or custom CSS instead.", "5381"],
      [0, 0, 0, "gf-form usage has been deprecated. Use a component from @grafana/ui or custom CSS instead.", "5381"],
      [0, 0, 0, "gf-form usage has been deprecated. Use a component from @grafana/ui or custom CSS instead.", "5381"],
      [0, 0, 0, "gf-form usage has been deprecated. Use a component from @grafana/ui or custom CSS instead.", "5381"],
      [0, 0, 0, "gf-form usage has been deprecated. Use a component from @grafana/ui or custom CSS instead.", "5381"],
      [0, 0, 0, "gf-form usage has been deprecated. Use a component from @grafana/ui or custom CSS instead.", "5381"],
      [0, 0, 0, "gf-form usage has been deprecated. Use a component from @grafana/ui or custom CSS instead.", "5381"],
      [0, 0, 0, "gf-form usage has been deprecated. Use a component from @grafana/ui or custom CSS instead.", "5381"],
      [0, 0, 0, "gf-form usage has been deprecated. Use a component from @grafana/ui or custom CSS instead.", "5381"],
      [0, 0, 0, "gf-form usage has been deprecated. Use a component from @grafana/ui or custom CSS instead.", "5381"],
      [0, 0, 0, "gf-form usage has been deprecated. Use a component from @grafana/ui or custom CSS instead.", "5381"],
      [0, 0, 0, "gf-form usage has been deprecated. Use a component from @grafana/ui or custom CSS instead.", "5381"],
      [0, 0, 0, "gf-form usage has been deprecated. Use a component from @grafana/ui or custom CSS instead.", "5381"],
      [0, 0, 0, "gf-form usage has been deprecated. Use a component from @grafana/ui or custom CSS instead.", "5381"],
      [0, 0, 0, "gf-form usage has been deprecated. Use a component from @grafana/ui or custom CSS instead.", "5381"],
      [0, 0, 0, "gf-form usage has been deprecated. Use a component from @grafana/ui or custom CSS instead.", "5381"],
      [0, 0, 0, "gf-form usage has been deprecated. Use a component from @grafana/ui or custom CSS instead.", "5381"],
      [0, 0, 0, "gf-form usage has been deprecated. Use a component from @grafana/ui or custom CSS instead.", "5381"],
      [0, 0, 0, "gf-form usage has been deprecated. Use a component from @grafana/ui or custom CSS instead.", "5381"],
      [0, 0, 0, "gf-form usage has been deprecated. Use a component from @grafana/ui or custom CSS instead.", "5381"],
      [0, 0, 0, "gf-form usage has been deprecated. Use a component from @grafana/ui or custom CSS instead.", "5381"],
      [0, 0, 0, "gf-form usage has been deprecated. Use a component from @grafana/ui or custom CSS instead.", "5381"],
      [0, 0, 0, "gf-form usage has been deprecated. Use a component from @grafana/ui or custom CSS instead.", "5381"],
      [0, 0, 0, "gf-form usage has been deprecated. Use a component from @grafana/ui or custom CSS instead.", "5381"],
      [0, 0, 0, "gf-form usage has been deprecated. Use a component from @grafana/ui or custom CSS instead.", "5381"],
      [0, 0, 0, "gf-form usage has been deprecated. Use a component from @grafana/ui or custom CSS instead.", "5381"],
      [0, 0, 0, "gf-form usage has been deprecated. Use a component from @grafana/ui or custom CSS instead.", "5381"],
      [0, 0, 0, "gf-form usage has been deprecated. Use a component from @grafana/ui or custom CSS instead.", "5381"]
    ]
  }`
};<|MERGE_RESOLUTION|>--- conflicted
+++ resolved
@@ -656,26 +656,12 @@
     ],
     "packages/grafana-ui/src/components/Table/TableNG/TableNG.test.tsx:5381": [
       [0, 0, 0, "Unexpected any. Specify a different type.", "0"],
-<<<<<<< HEAD
-      [0, 0, 0, "Unexpected any. Specify a different type.", "1"],
-      [0, 0, 0, "Unexpected any. Specify a different type.", "2"],
-      [0, 0, 0, "Unexpected any. Specify a different type.", "3"],
-      [0, 0, 0, "Unexpected any. Specify a different type.", "4"],
-      [0, 0, 0, "Unexpected any. Specify a different type.", "5"],
-      [0, 0, 0, "Unexpected any. Specify a different type.", "6"],
-      [0, 0, 0, "Unexpected any. Specify a different type.", "7"],
-      [0, 0, 0, "Unexpected any. Specify a different type.", "8"]
+      [0, 0, 0, "Unexpected any. Specify a different type.", "1"]
     ],
     "packages/grafana-ui/src/components/Table/TableNG/TableNG.tsx:5381": [
       [0, 0, 0, "Do not use any type assertions.", "0"],
       [0, 0, 0, "Do not use any type assertions.", "1"],
-      [0, 0, 0, "Do not use any type assertions.", "2"],
-      [0, 0, 0, "Do not use any type assertions.", "3"],
-      [0, 0, 0, "Do not use any type assertions.", "4"],
-      [0, 0, 0, "No untranslated strings in text props. Wrap text with <Trans /> or use t()", "5"]
-=======
-      [0, 0, 0, "Unexpected any. Specify a different type.", "1"]
->>>>>>> fa7ea6ee
+      [0, 0, 0, "Do not use any type assertions.", "2"]
     ],
     "packages/grafana-ui/src/components/Table/TableNG/utils.test.ts:5381": [
       [0, 0, 0, "Unexpected any. Specify a different type.", "0"],
