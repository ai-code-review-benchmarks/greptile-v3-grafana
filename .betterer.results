--- conflicted
+++ resolved
@@ -1670,14 +1670,10 @@
       [0, 0, 0, "Do not use any type assertions.", "1"]
     ],
     "public/app/features/explore/TraceView/components/TracePageHeader/SpanFilters/SpanFilters.tsx:5381": [
-<<<<<<< HEAD
       [0, 0, 0, "No untranslated strings. Wrap text with <Trans />", "0"]
     ],
     "public/app/features/explore/TraceView/components/TracePageHeader/TracePageHeader.tsx:5381": [
       [0, 0, 0, "No untranslated strings. Wrap text with <Trans />", "0"]
-=======
-      [0, 0, 0, "\'HorizontalGroup\' import from \'@grafana/ui\' is restricted from being used by a pattern. Use Stack component instead.", "0"]
->>>>>>> 9ed3c9ee
     ],
     "public/app/features/explore/TraceView/components/TracePageHeader/index.tsx:5381": [
       [0, 0, 0, "Do not re-export imported variable (\`./TracePageHeader\`)", "0"]
