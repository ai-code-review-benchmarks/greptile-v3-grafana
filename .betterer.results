--- conflicted
+++ resolved
@@ -1023,138 +1023,7 @@
       [0, 0, 0, "Do not use any type assertions.", "0"]
     ],
     "public/app/features/alerting/unified/components/rule-editor/RuleInspector.tsx:5381": [
-<<<<<<< HEAD
-      [0, 0, 0, "Do not use any type assertions.", "0"],
-      [0, 0, 0, "No untranslated strings. Wrap text with <Trans />", "1"]
-    ],
-    "public/app/features/alerting/unified/components/rule-editor/alert-rule-form/AlertRuleForm.tsx:5381": [
-      [0, 0, 0, "No untranslated strings. Wrap text with <Trans />", "0"]
-    ],
-    "public/app/features/alerting/unified/components/rule-editor/alert-rule-form/ModifyExportRuleForm.tsx:5381": [
-      [0, 0, 0, "No untranslated strings in text props. Wrap text with <Trans /> or use t()", "0"]
-    ],
-    "public/app/features/alerting/unified/components/rule-editor/alert-rule-form/simplifiedRouting/route-settings/MuteTimingFields.tsx:5381": [
-      [0, 0, 0, "No untranslated strings in text props. Wrap text with <Trans /> or use t()", "0"]
-    ],
-    "public/app/features/alerting/unified/components/rule-editor/alert-rule-form/simplifiedRouting/route-settings/RouteSettings.tsx:5381": [
-      [0, 0, 0, "No untranslated strings in text props. Wrap text with <Trans /> or use t()", "0"],
-      [0, 0, 0, "No untranslated strings. Wrap text with <Trans />", "1"],
-      [0, 0, 0, "No untranslated strings. Wrap text with <Trans />", "2"]
-    ],
-    "public/app/features/alerting/unified/components/rule-editor/labels/LabelsField.tsx:5381": [
-      [0, 0, 0, "No untranslated strings. Wrap text with <Trans />", "0"],
-      [0, 0, 0, "No untranslated strings. Wrap text with <Trans />", "1"]
-    ],
-    "public/app/features/alerting/unified/components/rule-editor/notificaton-preview/NotificationRoute.tsx:5381": [
-      [0, 0, 0, "No untranslated strings. Wrap text with <Trans />", "0"]
-    ],
-    "public/app/features/alerting/unified/components/rule-editor/notificaton-preview/NotificationRouteDetailsModal.tsx:5381": [
-      [0, 0, 0, "No untranslated strings. Wrap text with <Trans />", "0"],
-      [0, 0, 0, "No untranslated strings. Wrap text with <Trans />", "1"]
-    ],
-    "public/app/features/alerting/unified/components/rule-editor/query-and-alert-condition/QueryAndExpressionsStep.tsx:5381": [
-      [0, 0, 0, "No untranslated strings. Wrap text with <Trans />", "0"],
-      [0, 0, 0, "No untranslated strings. Wrap text with <Trans />", "1"]
-    ],
-    "public/app/features/alerting/unified/components/rule-editor/query-and-alert-condition/SmartAlertTypeDetector.tsx:5381": [
-      [0, 0, 0, "No untranslated strings. Wrap text with <Trans />", "0"],
-      [0, 0, 0, "No untranslated strings. Wrap text with <Trans />", "1"],
-      [0, 0, 0, "No untranslated strings. Wrap text with <Trans />", "2"],
-      [0, 0, 0, "No untranslated strings. Wrap text with <Trans />", "3"]
-    ],
-    "public/app/features/alerting/unified/components/rule-editor/rule-types/GrafanaManagedAlert.tsx:5381": [
-      [0, 0, 0, "No untranslated strings. Wrap text with <Trans />", "0"]
-    ],
-    "public/app/features/alerting/unified/components/rule-editor/rule-types/MimirOrLokiAlert.tsx:5381": [
-      [0, 0, 0, "No untranslated strings. Wrap text with <Trans />", "0"]
-    ],
-    "public/app/features/alerting/unified/components/rule-editor/rule-types/MimirOrLokiRecordingRule.tsx:5381": [
-      [0, 0, 0, "No untranslated strings. Wrap text with <Trans />", "0"]
-    ],
-    "public/app/features/alerting/unified/components/rule-editor/rule-types/RuleTypePicker.tsx:5381": [
-      [0, 0, 0, "No untranslated strings. Wrap text with <Trans />", "0"]
-    ],
-    "public/app/features/alerting/unified/components/rule-viewer/FederatedRuleWarning.tsx:5381": [
-      [0, 0, 0, "No untranslated strings. Wrap text with <Trans />", "0"]
-    ],
-    "public/app/features/alerting/unified/components/rule-viewer/PausedBadge.tsx:5381": [
-      [0, 0, 0, "No untranslated strings. Wrap text with <Trans />", "0"]
-    ],
-    "public/app/features/alerting/unified/components/rule-viewer/RuleViewer.tsx:5381": [
-      [0, 0, 0, "No untranslated strings. Wrap text with <Trans />", "0"]
-    ],
-    "public/app/features/alerting/unified/components/rules/AlertStateTag.tsx:5381": [
-      [0, 0, 0, "No untranslated strings. Wrap text with <Trans />", "0"]
-    ],
-    "public/app/features/alerting/unified/components/rules/CloneRule.tsx:5381": [
-      [0, 0, 0, "No untranslated strings. Wrap text with <Trans />", "0"],
-      [0, 0, 0, "No untranslated strings. Wrap text with <Trans />", "1"]
-    ],
-    "public/app/features/alerting/unified/components/rules/Filter/RulesFilter.v1.tsx:5381": [
-      [0, 0, 0, "No untranslated strings. Wrap text with <Trans />", "0"],
-      [0, 0, 0, "No untranslated strings. Wrap text with <Trans />", "1"],
-      [0, 0, 0, "No untranslated strings. Wrap text with <Trans />", "2"]
-    ],
-    "public/app/features/alerting/unified/components/rules/Filter/RulesFilter.v2.tsx:5381": [
-      [0, 0, 0, "No untranslated strings in text props. Wrap text with <Trans /> or use t()", "0"],
-      [0, 0, 0, "No untranslated strings in text props. Wrap text with <Trans /> or use t()", "1"]
-    ],
-    "public/app/features/alerting/unified/components/rules/RuleConfigStatus.tsx:5381": [
-      [0, 0, 0, "No untranslated strings. Wrap text with <Trans />", "0"]
-    ],
-    "public/app/features/alerting/unified/components/rules/RuleDetailsMatchingInstances.tsx:5381": [
-      [0, 0, 0, "No untranslated strings. Wrap text with <Trans />", "0"],
-      [0, 0, 0, "No untranslated strings. Wrap text with <Trans />", "1"]
-    ],
-    "public/app/features/alerting/unified/components/rules/RuleListErrors.tsx:5381": [
-      [0, 0, 0, "No untranslated strings. Wrap text with <Trans />", "0"],
-      [0, 0, 0, "No untranslated strings. Wrap text with <Trans />", "1"],
-      [0, 0, 0, "No untranslated strings. Wrap text with <Trans />", "2"],
-      [0, 0, 0, "No untranslated strings. Wrap text with <Trans />", "3"],
-      [0, 0, 0, "No untranslated strings. Wrap text with <Trans />", "4"],
-      [0, 0, 0, "No untranslated strings. Wrap text with <Trans />", "5"]
-    ],
-    "public/app/features/alerting/unified/components/rules/RuleListStateSection.tsx:5381": [
-      [0, 0, 0, "No untranslated strings. Wrap text with <Trans />", "0"]
-    ],
-    "public/app/features/alerting/unified/components/rules/RuleState.tsx:5381": [
-      [0, 0, 0, "No untranslated strings. Wrap text with <Trans />", "0"]
-    ],
-    "public/app/features/alerting/unified/components/rules/RuleStats.tsx:5381": [
-      [0, 0, 0, "No untranslated strings. Wrap text with <Trans />", "0"]
-    ],
-    "public/app/features/alerting/unified/components/rules/RulesGroup.tsx:5381": [
-      [0, 0, 0, "No untranslated strings. Wrap text with <Trans />", "0"],
-      [0, 0, 0, "No untranslated strings. Wrap text with <Trans />", "1"],
-      [0, 0, 0, "No untranslated strings. Wrap text with <Trans />", "2"]
-    ],
-    "public/app/features/alerting/unified/components/rules/state-history/LogRecordViewer.tsx:5381": [
-      [0, 0, 0, "No untranslated strings. Wrap text with <Trans />", "0"]
-    ],
-    "public/app/features/alerting/unified/components/rules/state-history/LokiStateHistory.tsx:5381": [
-      [0, 0, 0, "No untranslated strings. Wrap text with <Trans />", "0"]
-    ],
-    "public/app/features/alerting/unified/components/rules/state-history/StateHistory.tsx:5381": [
-      [0, 0, 0, "No untranslated strings in text props. Wrap text with <Trans /> or use t()", "0"],
-      [0, 0, 0, "No untranslated strings in text props. Wrap text with <Trans /> or use t()", "1"],
-      [0, 0, 0, "No untranslated strings. Wrap text with <Trans />", "2"]
-    ],
-    "public/app/features/alerting/unified/components/settings/VersionManager.tsx:5381": [
-      [0, 0, 0, "No untranslated strings in text props. Wrap text with <Trans /> or use t()", "0"],
-      [0, 0, 0, "No untranslated strings. Wrap text with <Trans />", "1"],
-      [0, 0, 0, "No untranslated strings. Wrap text with <Trans />", "2"]
-    ],
-    "public/app/features/alerting/unified/components/silences/SilencePeriod.tsx:5381": [
-      [0, 0, 0, "No untranslated strings in text props. Wrap text with <Trans /> or use t()", "0"]
-    ],
-    "public/app/features/alerting/unified/components/silences/SilencedAlertsTableRow.tsx:5381": [
-      [0, 0, 0, "No untranslated strings. Wrap text with <Trans />", "0"]
-    ],
-    "public/app/features/alerting/unified/components/silences/SilencedInstancesPreview.tsx:5381": [
-      [0, 0, 0, "No untranslated strings. Wrap text with <Trans />", "0"]
-=======
-      [0, 0, 0, "Do not use any type assertions.", "0"]
->>>>>>> 3380ea44
+      [0, 0, 0, "Do not use any type assertions.", "0"]
     ],
     "public/app/features/alerting/unified/components/silences/SilencesEditor.tsx:5381": [
       [0, 0, 0, "Do not use any type assertions.", "0"]
