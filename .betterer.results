--- conflicted
+++ resolved
@@ -1,5 +1,5 @@
 // BETTERER RESULTS V2.
-// 
+//
 // If this file contains merge conflicts, use `betterer merge` to automatically resolve them:
 // https://phenomnomnominal.github.io/betterer/docs/results-file/#merge
 //
@@ -71,14 +71,6 @@
     "packages/jaeger-ui-components/src/TraceTimelineViewer/ListView/index.test.js:1734982398": [
       [14, 26, 13, "RegExp match", "2409514259"]
     ],
-<<<<<<< HEAD
-    "packages/jaeger-ui-components/src/TraceTimelineViewer/SpanBar.test.js:1478502145": [
-      [14, 17, 13, "RegExp match", "2409514259"]
-=======
-    "packages/jaeger-ui-components/src/TraceTimelineViewer/SpanBarRow.test.js:1451240090": [
-      [14, 26, 13, "RegExp match", "2409514259"]
->>>>>>> 887adc3d
-    ],
     "packages/jaeger-ui-components/src/TraceTimelineViewer/SpanDetail/AccordianKeyValues.test.js:2408389970": [
       [14, 19, 13, "RegExp match", "2409514259"]
     ],
