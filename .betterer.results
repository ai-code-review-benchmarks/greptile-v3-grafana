--- conflicted
+++ resolved
@@ -46,16 +46,6 @@
     ],
     "packages/jaeger-ui-components/src/TraceTimelineViewer/ListView/index.test.js:1734982398": [
       [14, 26, 13, "RegExp match", "2409514259"]
-    ],
-<<<<<<< HEAD
-    "packages/jaeger-ui-components/src/TraceTimelineViewer/SpanDetail/AccordianKeyValues.test.js:2408389970": [
-      [14, 19, 13, "RegExp match", "2409514259"]
-    ],
-    "packages/jaeger-ui-components/src/TraceTimelineViewer/SpanDetail/AccordianLogs.test.js:3960703835": [
-=======
-    "packages/jaeger-ui-components/src/TraceTimelineViewer/SpanDetail/AccordianReferences.test.js:2025513694": [
->>>>>>> a0949314
-      [14, 19, 13, "RegExp match", "2409514259"]
     ],
     "packages/jaeger-ui-components/src/TraceTimelineViewer/SpanDetail/KeyValuesTable.test.js:3813002651": [
       [14, 19, 13, "RegExp match", "2409514259"]
