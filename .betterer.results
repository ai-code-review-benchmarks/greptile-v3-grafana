--- conflicted
+++ resolved
@@ -200,20 +200,7 @@
     "public/app/features/dimensions/editors/ThresholdsEditor/ThresholdsEditor.test.tsx:4164297658": [
       [0, 17, 13, "RegExp match", "2409514259"]
     ],
-<<<<<<< HEAD
-    "public/app/features/explore/LiveLogs.test.tsx:156663779": [
-      [0, 17, 13, "RegExp match", "2409514259"]
-    ],
-    "public/app/features/explore/RichHistory/RichHistoryStarredTab.test.tsx:3776538970": [
-      [0, 17, 13, "RegExp match", "2409514259"]
-    ],
-    "public/app/features/explore/SecondaryActions.test.tsx:1177396128": [
-      [0, 19, 13, "RegExp match", "2409514259"]
-    ],
-    "public/app/features/explore/TimeSyncButton.test.tsx:853739820": [
-=======
-    "public/app/features/explore/RichHistory/RichHistoryStarredTab.test.tsx:3420464349": [
->>>>>>> f252e893
+    "public/app/features/explore/RichHistory/RichHistoryStarredTab.test.tsx:523695501": [
       [0, 17, 13, "RegExp match", "2409514259"]
     ],
     "public/app/features/folders/FolderSettingsPage.test.tsx:1109052730": [
