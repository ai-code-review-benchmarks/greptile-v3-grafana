--- conflicted
+++ resolved
@@ -1,5 +1,5 @@
 // BETTERER RESULTS V2.
-// 
+//
 // If this file contains merge conflicts, use `betterer merge` to automatically resolve them:
 // https://phenomnomnominal.github.io/betterer/docs/results-file/#merge
 //
@@ -11,11 +11,7 @@
     "packages/jaeger-ui-components/src/TraceTimelineViewer/ListView/index.test.tsx:3266788928": [
       [14, 56, 13, "RegExp match", "2409514259"]
     ],
-<<<<<<< HEAD
-    "packages/jaeger-ui-components/src/TraceTimelineViewer/TimelineHeaderRow/TimelineColumnResizer.test.tsx:1220382119": [
-=======
     "packages/jaeger-ui-components/src/TraceTimelineViewer/TimelineHeaderRow/TimelineViewingLayer.test.tsx:3450948735": [
->>>>>>> 0d70eb18
       [15, 31, 13, "RegExp match", "2409514259"]
     ],
     "packages/jaeger-ui-components/src/TraceTimelineViewer/VirtualizedTraceView.test.tsx:3891071965": [
