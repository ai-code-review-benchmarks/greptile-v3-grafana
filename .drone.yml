--- conflicted
+++ resolved
@@ -515,20 +515,12 @@
 - name: build-windows-installer
   image: grafana/ci-wix:0.1.0
   commands:
-<<<<<<< HEAD
-  - $gcpKey = $env:GCP_KEY
-  - "[System.Text.Encoding]::UTF8.GetString([System.Convert]::FromBase64String($gcpKey)) > gcpkey.json"
-  - gcloud auth activate-service-account --key-file=gcpkey.json
-  - rm gcpkey.json
-  - $ProgressPreference = "SilentlyContinue"
-=======
   - "echo TEST_MAX_WORKERS: $$env:TEST_MAX_WORKERS"
   - $$gcpKey = $$env:GCP_KEY
   - "[System.Text.Encoding]::UTF8.GetString([System.Convert]::FromBase64String($$gcpKey)) > gcpkey.json"
   - gcloud auth activate-service-account --key-file=gcpkey.json
   - rm gcpkey.json
   - $$ProgressPreference = "SilentlyContinue"
->>>>>>> 3e1a2a58
   - Invoke-WebRequest https://grafana-downloads.storage.googleapis.com/grafana-build-pipeline/v0.5.1/windows/grabpl.exe -OutFile grabpl.exe
   - Invoke-WebRequest https://grafana-downloads.storage.googleapis.com/oss/master/grafana-7.2.0-9fffe273pre.windows-amd64.zip -OutFile grafana.zip
   - cp C:\App\nssm-2.24.zip .
@@ -539,10 +531,7 @@
   environment:
     GCP_KEY:
       from_secret: gcp_key
-<<<<<<< HEAD
-=======
     TEST_MAX_WORKERS: 50%
->>>>>>> 3e1a2a58
 
 trigger:
   branch:
