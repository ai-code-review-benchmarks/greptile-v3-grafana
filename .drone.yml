---
kind: pipeline
type: docker
name: test-pr

platform:
  os: linux
  arch: amd64

steps:
- name: identify-runner
  image: alpine:3.14.1
  commands:
  - echo $DRONE_RUNNER_NAME

- name: initialize
  image: grafana/build-container:1.4.1
  commands:
  - mkdir -p bin
  - curl -fL -o bin/grabpl https://grafana-downloads.storage.googleapis.com/grafana-build-pipeline/v2.3.3/grabpl
  - chmod +x bin/grabpl
  - ./bin/grabpl verify-drone
  - curl -fLO https://github.com/jwilder/dockerize/releases/download/v$${DOCKERIZE_VERSION}/dockerize-linux-amd64-v$${DOCKERIZE_VERSION}.tar.gz
  - tar -C bin -xzvf dockerize-linux-amd64-v$${DOCKERIZE_VERSION}.tar.gz
  - rm dockerize-linux-amd64-v$${DOCKERIZE_VERSION}.tar.gz
  - yarn install --frozen-lockfile --no-progress
  environment:
    DOCKERIZE_VERSION: 0.6.1

- name: codespell
  image: grafana/build-container:1.4.1
  commands:
  - "echo -e \"unknwon\nreferer\nerrorstring\neror\niam\nwan\" > words_to_ignore.txt"
  - codespell -I words_to_ignore.txt docs/
  depends_on:
  - initialize

- name: shellcheck
  image: grafana/build-container:1.4.1
  commands:
  - ./bin/grabpl shellcheck
  depends_on:
  - initialize

<<<<<<< HEAD
- name: test-backend
  image: grafana/build-container:1.4.1
  commands:
  - make gen-go
  - "[ $(grep FocusConvey -R pkg | wc -l) -eq \"0\" ] || exit 1"
  - ./bin/grabpl test-backend --edition oss
  - ./bin/grabpl integration-tests --edition oss
  depends_on:
  - initialize

=======
>>>>>>> 7c97b9d0
- name: lint-backend
  image: grafana/build-container:1.4.1
  commands:
  - ./bin/grabpl lint-backend --edition oss
  environment:
    CGO_ENABLED: 1
  depends_on:
  - initialize

- name: test-backend
  image: grafana/build-container:1.4.1
  commands:
  - "[ $(grep FocusConvey -R pkg | wc -l) -eq \"0\" ] || exit 1"
  - ./bin/grabpl test-backend --edition oss
  - ./bin/grabpl integration-tests --edition oss
  depends_on:
  - lint-backend

- name: test-frontend
  image: grafana/build-container:1.4.1
  commands:
  - yarn run ci:test-frontend
  environment:
    TEST_MAX_WORKERS: 50%
  depends_on:
  - lint-backend

- name: build-backend
  image: grafana/build-container:1.4.1
  commands:
  - ./bin/grabpl build-backend --jobs 8 --edition oss --build-id ${DRONE_BUILD_NUMBER} --variants linux-x64,linux-x64-musl,osx64,win64 --no-pull-enterprise
  depends_on:
  - test-backend

- name: build-frontend
  image: grafana/build-container:1.4.1
  commands:
  - ./bin/grabpl build-frontend --jobs 8 --no-install-deps --edition oss --build-id ${DRONE_BUILD_NUMBER} --no-pull-enterprise
  depends_on:
  - test-frontend

- name: build-plugins
  image: grafana/build-container:1.4.1
  commands:
  - ./bin/grabpl build-plugins --jobs 8 --edition oss --no-install-deps
  depends_on:
  - lint-backend

- name: validate-scuemata
  image: grafana/build-container:1.4.1
  commands:
  - ./bin/linux-amd64/grafana-cli cue validate-schema --grafana-root .
  depends_on:
  - build-backend

- name: gen-version
  image: grafana/build-container:1.4.1
  commands:
  - ./bin/grabpl gen-version --build-id ${DRONE_BUILD_NUMBER}
  depends_on:
  - build-plugins
  - build-backend
  - build-frontend
  - codespell
  - shellcheck

- name: package
  image: grafana/build-container:1.4.1
  commands:
  - . scripts/build/gpg-test-vars.sh && ./bin/grabpl package --jobs 8 --edition oss --build-id ${DRONE_BUILD_NUMBER} --no-pull-enterprise --variants linux-x64,linux-x64-musl,osx64,win64
  depends_on:
  - gen-version

- name: end-to-end-tests-server
  image: grafana/build-container:1.4.1
  detach: true
  commands:
  - ./e2e/start-server
  environment:
    PORT: 3001
  depends_on:
  - package

- name: end-to-end-tests
  image: grafana/ci-e2e:12.19.0-1
  commands:
  - ./node_modules/.bin/cypress install
  - ./bin/grabpl e2e-tests --port 3001
  environment:
    HOST: end-to-end-tests-server
  depends_on:
  - end-to-end-tests-server

- name: build-storybook
  image: grafana/build-container:1.4.1
  commands:
  - yarn storybook:build
  - ./bin/grabpl verify-storybook
  environment:
    NODE_OPTIONS: --max_old_space_size=4096
  depends_on:
  - package

- name: build-frontend-docs
  image: grafana/build-container:1.4.1
  commands:
  - ./scripts/ci-reference-docs-lint.sh ci
  depends_on:
  - build-frontend

- name: build-docs-website
  image: grafana/docs-base:latest
  commands:
  - mkdir -p /hugo/content/docs/grafana
  - cp -r docs/sources/* /hugo/content/docs/grafana/latest/
  - cd /hugo && make prod
  depends_on:
  - build-frontend-docs

- name: copy-packages-for-docker
  image: grafana/build-container:1.4.1
  commands:
  - ls dist/*.tar.gz*
  - cp dist/*.tar.gz* packaging/docker/
  depends_on:
  - end-to-end-tests-server

- name: build-docker-images
  image: grafana/drone-grafana-docker:0.3.2
  settings:
    archs: amd64
    dry_run: true
    edition: oss
  depends_on:
  - copy-packages-for-docker

- name: postgres-integration-tests
  image: grafana/build-container:1.4.1
  commands:
  - apt-get update
  - apt-get install -yq postgresql-client
  - ./bin/dockerize -wait tcp://postgres:5432 -timeout 120s
  - psql -p 5432 -h postgres -U grafanatest -d grafanatest -f devenv/docker/blocks/postgres_tests/setup.sql
  - go clean -testcache
  - ./bin/grabpl integration-tests --database postgres
  environment:
    GRAFANA_TEST_DB: postgres
    PGPASSWORD: grafanatest
    POSTGRES_HOST: postgres
  depends_on:
  - test-backend
  - test-frontend

- name: mysql-integration-tests
  image: grafana/build-container:1.4.1
  commands:
  - apt-get update
  - apt-get install -yq default-mysql-client
  - ./bin/dockerize -wait tcp://mysql:3306 -timeout 120s
  - cat devenv/docker/blocks/mysql_tests/setup.sql | mysql -h mysql -P 3306 -u root -prootpass
  - go clean -testcache
  - ./bin/grabpl integration-tests --database mysql
  environment:
    GRAFANA_TEST_DB: mysql
    MYSQL_HOST: mysql
  depends_on:
  - test-backend
  - test-frontend

services:
- name: postgres
  image: postgres:12.3-alpine
  environment:
    POSTGRES_DB: grafanatest
    POSTGRES_PASSWORD: grafanatest
    POSTGRES_USER: grafanatest

- name: mysql
  image: mysql:5.6.48
  environment:
    MYSQL_DATABASE: grafana_tests
    MYSQL_PASSWORD: password
    MYSQL_ROOT_PASSWORD: rootpass
    MYSQL_USER: grafana

node:
  type: no-parallel

trigger:
  event:
  - pull_request

---
kind: pipeline
type: docker
name: build-main

platform:
  os: linux
  arch: amd64

steps:
- name: identify-runner
  image: alpine:3.14.1
  commands:
  - echo $DRONE_RUNNER_NAME

- name: initialize
  image: grafana/build-container:1.4.1
  commands:
  - mkdir -p bin
  - curl -fL -o bin/grabpl https://grafana-downloads.storage.googleapis.com/grafana-build-pipeline/v2.3.3/grabpl
  - chmod +x bin/grabpl
  - ./bin/grabpl verify-drone
  - curl -fLO https://github.com/jwilder/dockerize/releases/download/v$${DOCKERIZE_VERSION}/dockerize-linux-amd64-v$${DOCKERIZE_VERSION}.tar.gz
  - tar -C bin -xzvf dockerize-linux-amd64-v$${DOCKERIZE_VERSION}.tar.gz
  - rm dockerize-linux-amd64-v$${DOCKERIZE_VERSION}.tar.gz
  - yarn install --frozen-lockfile --no-progress
  environment:
    DOCKERIZE_VERSION: 0.6.1

- name: trigger-enterprise-downstream
  image: grafana/drone-downstream
  settings:
    params:
    - SOURCE_BUILD_NUMBER=${DRONE_BUILD_NUMBER}
    - SOURCE_COMMIT=${DRONE_COMMIT}
    repositories:
    - grafana/grafana-enterprise@main
    server: https://drone.grafana.net
    token:
      from_secret: drone_token

- name: codespell
  image: grafana/build-container:1.4.1
  commands:
  - "echo -e \"unknwon\nreferer\nerrorstring\neror\niam\nwan\" > words_to_ignore.txt"
  - codespell -I words_to_ignore.txt docs/
  depends_on:
  - initialize

- name: shellcheck
  image: grafana/build-container:1.4.1
  commands:
  - ./bin/grabpl shellcheck
  depends_on:
  - initialize

<<<<<<< HEAD
- name: test-backend
  image: grafana/build-container:1.4.1
  commands:
  - make gen-go
  - "[ $(grep FocusConvey -R pkg | wc -l) -eq \"0\" ] || exit 1"
  - ./bin/grabpl test-backend --edition oss
  - ./bin/grabpl integration-tests --edition oss
  depends_on:
  - initialize

=======
>>>>>>> 7c97b9d0
- name: lint-backend
  image: grafana/build-container:1.4.1
  commands:
  - ./bin/grabpl lint-backend --edition oss
  environment:
    CGO_ENABLED: 1
  depends_on:
  - initialize

- name: test-backend
  image: grafana/build-container:1.4.1
  commands:
  - "[ $(grep FocusConvey -R pkg | wc -l) -eq \"0\" ] || exit 1"
  - ./bin/grabpl test-backend --edition oss
  - ./bin/grabpl integration-tests --edition oss
  depends_on:
  - lint-backend

- name: test-frontend
  image: grafana/build-container:1.4.1
  commands:
  - yarn run ci:test-frontend
  environment:
    TEST_MAX_WORKERS: 50%
  depends_on:
  - lint-backend

- name: build-backend
  image: grafana/build-container:1.4.1
  commands:
  - ./bin/grabpl build-backend --jobs 8 --edition oss --build-id ${DRONE_BUILD_NUMBER} --no-pull-enterprise
  depends_on:
  - test-backend

- name: build-frontend
  image: grafana/build-container:1.4.1
  commands:
  - ./bin/grabpl build-frontend --jobs 8 --no-install-deps --edition oss --build-id ${DRONE_BUILD_NUMBER} --no-pull-enterprise
  depends_on:
  - test-frontend

- name: build-plugins
  image: grafana/build-container:1.4.1
  commands:
  - ./bin/grabpl build-plugins --jobs 8 --edition oss --no-install-deps --sign --signing-admin
  environment:
    GRAFANA_API_KEY:
      from_secret: grafana_api_key
  depends_on:
  - lint-backend

- name: validate-scuemata
  image: grafana/build-container:1.4.1
  commands:
  - ./bin/linux-amd64/grafana-cli cue validate-schema --grafana-root .
  depends_on:
  - build-backend

- name: gen-version
  image: grafana/build-container:1.4.1
  commands:
  - ./bin/grabpl gen-version --build-id ${DRONE_BUILD_NUMBER}
  depends_on:
  - build-plugins
  - build-backend
  - build-frontend
  - codespell
  - shellcheck

- name: package
  image: grafana/build-container:1.4.1
  commands:
  - ./bin/grabpl package --jobs 8 --edition oss --build-id ${DRONE_BUILD_NUMBER} --no-pull-enterprise --sign
  environment:
    GITHUB_TOKEN:
      from_secret: github_token
    GPG_KEY_PASSWORD:
      from_secret: gpg_key_password
    GPG_PRIV_KEY:
      from_secret: gpg_priv_key
    GPG_PUB_KEY:
      from_secret: gpg_pub_key
    GRAFANA_API_KEY:
      from_secret: grafana_api_key
  depends_on:
  - gen-version

- name: end-to-end-tests-server
  image: grafana/build-container:1.4.1
  detach: true
  commands:
  - ./e2e/start-server
  environment:
    PORT: 3001
  depends_on:
  - package

- name: end-to-end-tests
  image: grafana/ci-e2e:12.19.0-1
  commands:
  - ./node_modules/.bin/cypress install
  - ./bin/grabpl e2e-tests --port 3001
  environment:
    HOST: end-to-end-tests-server
  depends_on:
  - end-to-end-tests-server

- name: build-storybook
  image: grafana/build-container:1.4.1
  commands:
  - yarn storybook:build
  - ./bin/grabpl verify-storybook
  environment:
    NODE_OPTIONS: --max_old_space_size=4096
  depends_on:
  - package

- name: publish-storybook
  image: grafana/grafana-ci-deploy:1.3.1
  commands:
  - printenv GCP_KEY | base64 -d > /tmp/gcpkey.json
  - gcloud auth activate-service-account --key-file=/tmp/gcpkey.json
  - gsutil -m rsync -d -r ./packages/grafana-ui/dist/storybook gs://grafana-storybook/canary
  environment:
    GCP_KEY:
      from_secret: gcp_key
  depends_on:
  - build-storybook
  - end-to-end-tests

- name: test-a11y-frontend
  image: buildkite/puppeteer
  commands:
  - yarn wait-on http://$HOST:$PORT
  - yarn -s test:accessibility --json > pa11y-ci-results.json
  environment:
    GRAFANA_MISC_STATS_API_KEY:
      from_secret: grafana_misc_stats_api_key
    HOST: end-to-end-tests-server
    PORT: 3001
  failure: ignore
  depends_on:
  - end-to-end-tests-server

- name: publish-frontend-metrics
  image: grafana/build-container:1.4.1
  commands:
  - ./scripts/ci-frontend-metrics.sh | ./bin/grabpl publish-metrics $${GRAFANA_MISC_STATS_API_KEY}
  environment:
    GRAFANA_MISC_STATS_API_KEY:
      from_secret: grafana_misc_stats_api_key
  failure: ignore
  depends_on:
  - test-a11y-frontend

- name: build-frontend-docs
  image: grafana/build-container:1.4.1
  commands:
  - ./scripts/ci-reference-docs-lint.sh ci
  depends_on:
  - build-frontend

- name: copy-packages-for-docker
  image: grafana/build-container:1.4.1
  commands:
  - ls dist/*.tar.gz*
  - cp dist/*.tar.gz* packaging/docker/
  depends_on:
  - end-to-end-tests-server

- name: build-docker-images
  image: grafana/drone-grafana-docker:0.3.2
  settings:
    edition: oss
    password:
      from_secret: docker_password
    username:
      from_secret: docker_user
  depends_on:
  - copy-packages-for-docker

- name: build-docker-images-ubuntu
  image: grafana/drone-grafana-docker:0.3.2
  settings:
    edition: oss
    password:
      from_secret: docker_password
    ubuntu: true
    username:
      from_secret: docker_user
  depends_on:
  - copy-packages-for-docker

- name: postgres-integration-tests
  image: grafana/build-container:1.4.1
  commands:
  - apt-get update
  - apt-get install -yq postgresql-client
  - ./bin/dockerize -wait tcp://postgres:5432 -timeout 120s
  - psql -p 5432 -h postgres -U grafanatest -d grafanatest -f devenv/docker/blocks/postgres_tests/setup.sql
  - go clean -testcache
  - ./bin/grabpl integration-tests --database postgres
  environment:
    GRAFANA_TEST_DB: postgres
    PGPASSWORD: grafanatest
    POSTGRES_HOST: postgres
  depends_on:
  - test-backend
  - test-frontend

- name: mysql-integration-tests
  image: grafana/build-container:1.4.1
  commands:
  - apt-get update
  - apt-get install -yq default-mysql-client
  - ./bin/dockerize -wait tcp://mysql:3306 -timeout 120s
  - cat devenv/docker/blocks/mysql_tests/setup.sql | mysql -h mysql -P 3306 -u root -prootpass
  - go clean -testcache
  - ./bin/grabpl integration-tests --database mysql
  environment:
    GRAFANA_TEST_DB: mysql
    MYSQL_HOST: mysql
  depends_on:
  - test-backend
  - test-frontend

- name: release-canary-npm-packages
  image: grafana/build-container:1.4.1
  commands:
  - ./scripts/circle-release-canary-packages.sh
  environment:
    GITHUB_PACKAGE_TOKEN:
      from_secret: github_package_token
  depends_on:
  - end-to-end-tests
  - end-to-end-tests-server

- name: upload-packages
  image: grafana/grafana-ci-deploy:1.3.1
  commands:
  - ./bin/grabpl upload-packages --edition oss --packages-bucket grafana-downloads
  environment:
    GCP_GRAFANA_UPLOAD_KEY:
      from_secret: gcp_key
  depends_on:
  - package
  - end-to-end-tests
  - end-to-end-tests-server
  - mysql-integration-tests
  - postgres-integration-tests

- name: upload-cdn-assets
  image: grafana/grafana-ci-deploy:1.3.1
  commands:
  - ./bin/grabpl upload-cdn --edition oss --bucket "grafana-static-assets"
  environment:
    GCP_GRAFANA_UPLOAD_KEY:
      from_secret: gcp_key
  depends_on:
  - package

services:
- name: postgres
  image: postgres:12.3-alpine
  environment:
    POSTGRES_DB: grafanatest
    POSTGRES_PASSWORD: grafanatest
    POSTGRES_USER: grafanatest

- name: mysql
  image: mysql:5.6.48
  environment:
    MYSQL_DATABASE: grafana_tests
    MYSQL_PASSWORD: password
    MYSQL_ROOT_PASSWORD: rootpass
    MYSQL_USER: grafana

node:
  type: no-parallel

trigger:
  branch:
  - main
  event:
  - push

---
kind: pipeline
type: docker
name: windows-main

platform:
  os: windows
  arch: amd64
  version: 1809

steps:
- name: identify-runner
  image: mcr.microsoft.com/windows:1809
  commands:
  - echo $env:DRONE_RUNNER_NAME

- name: initialize
  image: grafana/ci-wix:0.1.1
  commands:
  - $$ProgressPreference = "SilentlyContinue"
  - Invoke-WebRequest https://grafana-downloads.storage.googleapis.com/grafana-build-pipeline/v2.3.3/windows/grabpl.exe -OutFile grabpl.exe

- name: build-windows-installer
  image: grafana/ci-wix:0.1.1
  commands:
  - $$gcpKey = $$env:GCP_KEY
  - "[System.Text.Encoding]::UTF8.GetString([System.Convert]::FromBase64String($$gcpKey)) > gcpkey.json"
  - dos2unix gcpkey.json
  - gcloud auth activate-service-account --key-file=gcpkey.json
  - rm gcpkey.json
  - cp C:\App\nssm-2.24.zip .
  - .\grabpl.exe windows-installer --edition oss --build-id $$env:DRONE_BUILD_NUMBER
  - $$fname = ((Get-Childitem grafana*.msi -name) -split "`n")[0]
  - gsutil cp $$fname gs://grafana-downloads/oss/main/
  - gsutil cp "$$fname.sha256" gs://grafana-downloads/oss/main/
  environment:
    GCP_KEY:
      from_secret: gcp_key
  depends_on:
  - initialize

trigger:
  branch:
  - main
  event:
  - push

depends_on:
- build-main

---
kind: pipeline
type: docker
name: publish-main

platform:
  os: linux
  arch: amd64

steps:
- name: identify-runner
  image: alpine:3.14.1
  commands:
  - echo $DRONE_RUNNER_NAME

- name: initialize
  image: grafana/build-container:1.4.1
  commands:
  - mkdir -p bin
  - curl -fL -o bin/grabpl https://grafana-downloads.storage.googleapis.com/grafana-build-pipeline/v2.3.3/grabpl
  - chmod +x bin/grabpl
  - ./bin/grabpl verify-drone
  environment:
    DOCKERIZE_VERSION: 0.6.1

- name: publish-packages-oss
  image: grafana/grafana-ci-deploy:1.3.1
  commands:
  - printenv GCP_KEY | base64 -d > /tmp/gcpkey.json
  - ./bin/grabpl publish-packages --edition oss --gcp-key /tmp/gcpkey.json --build-id ${DRONE_BUILD_NUMBER}
  environment:
    GCP_KEY:
      from_secret: gcp_key
    GPG_KEY_PASSWORD:
      from_secret: gpg_key_password
    GPG_PRIV_KEY:
      from_secret: gpg_priv_key
    GPG_PUB_KEY:
      from_secret: gpg_pub_key
    GRAFANA_COM_API_KEY:
      from_secret: grafana_api_key
  depends_on:
  - initialize

node:
  type: no-parallel

trigger:
  branch:
  - main
  event:
  - push

depends_on:
- build-main
- windows-main

---
kind: pipeline
type: docker
name: notify-main

platform:
  os: linux
  arch: amd64

steps:
- name: slack
  image: plugins/slack
  settings:
    channel: grafana-ci-notifications
    template: "Build {{build.number}} failed for commit: <https://github.com/{{repo.owner}}/{{repo.name}}/commit/{{build.commit}}|{{ truncate build.commit 8 }}>: {{build.link}}\nBranch: <https://github.com/{{ repo.owner }}/{{ repo.name }}/commits/{{ build.branch }}|{{ build.branch }}>\nAuthor: {{build.author}}"
    webhook:
      from_secret: slack_webhook

trigger:
  branch:
  - main
  event:
  - push
  status:
  - failure

depends_on:
- build-main
- windows-main
- publish-main

---
kind: pipeline
type: docker
name: oss-build-release

platform:
  os: linux
  arch: amd64

steps:
- name: identify-runner
  image: alpine:3.14.1
  commands:
  - echo $DRONE_RUNNER_NAME

- name: initialize
  image: grafana/build-container:1.4.1
  commands:
  - mkdir -p bin
  - curl -fL -o bin/grabpl https://grafana-downloads.storage.googleapis.com/grafana-build-pipeline/v2.3.3/grabpl
  - chmod +x bin/grabpl
  - ./bin/grabpl verify-drone
  - ./bin/grabpl verify-version ${DRONE_TAG}
  - curl -fLO https://github.com/jwilder/dockerize/releases/download/v$${DOCKERIZE_VERSION}/dockerize-linux-amd64-v$${DOCKERIZE_VERSION}.tar.gz
  - tar -C bin -xzvf dockerize-linux-amd64-v$${DOCKERIZE_VERSION}.tar.gz
  - rm dockerize-linux-amd64-v$${DOCKERIZE_VERSION}.tar.gz
  - yarn install --frozen-lockfile --no-progress
  environment:
    DOCKERIZE_VERSION: 0.6.1

- name: codespell
  image: grafana/build-container:1.4.1
  commands:
  - "echo -e \"unknwon\nreferer\nerrorstring\neror\niam\nwan\" > words_to_ignore.txt"
  - codespell -I words_to_ignore.txt docs/
  depends_on:
  - initialize

- name: shellcheck
  image: grafana/build-container:1.4.1
  commands:
  - ./bin/grabpl shellcheck
  depends_on:
  - initialize

<<<<<<< HEAD
- name: test-backend
  image: grafana/build-container:1.4.1
  commands:
  - make gen-go
  - "[ $(grep FocusConvey -R pkg | wc -l) -eq \"0\" ] || exit 1"
  - ./bin/grabpl test-backend --edition oss --tries 5
  - ./bin/grabpl integration-tests --edition oss --tries 5
  depends_on:
  - initialize

=======
>>>>>>> 7c97b9d0
- name: lint-backend
  image: grafana/build-container:1.4.1
  commands:
  - ./bin/grabpl lint-backend --edition oss
  environment:
    CGO_ENABLED: 1
  depends_on:
  - initialize

- name: test-backend
  image: grafana/build-container:1.4.1
  commands:
  - "[ $(grep FocusConvey -R pkg | wc -l) -eq \"0\" ] || exit 1"
  - ./bin/grabpl test-backend --edition oss --tries 5
  - ./bin/grabpl integration-tests --edition oss --tries 5
  depends_on:
  - lint-backend

- name: test-frontend
  image: grafana/build-container:1.4.1
  commands:
  - yarn run ci:test-frontend
  environment:
    TEST_MAX_WORKERS: 50%
  depends_on:
  - lint-backend

- name: build-backend
  image: grafana/build-container:1.4.1
  commands:
  - ./bin/grabpl build-backend --jobs 8 --edition oss --github-token $${GITHUB_TOKEN} --no-pull-enterprise ${DRONE_TAG}
  environment:
    GITHUB_TOKEN:
      from_secret: github_token
  depends_on:
  - test-backend

- name: build-frontend
  image: grafana/build-container:1.4.1
  commands:
  - ./bin/grabpl build-frontend --jobs 8 --github-token $${GITHUB_TOKEN} --no-install-deps --edition oss --no-pull-enterprise ${DRONE_TAG}
  depends_on:
  - test-frontend

- name: build-plugins
  image: grafana/build-container:1.4.1
  commands:
  - ./bin/grabpl build-plugins --jobs 8 --edition oss --no-install-deps --sign --signing-admin
  environment:
    GRAFANA_API_KEY:
      from_secret: grafana_api_key
  depends_on:
  - lint-backend

- name: validate-scuemata
  image: grafana/build-container:1.4.1
  commands:
  - ./bin/linux-amd64/grafana-cli cue validate-schema --grafana-root .
  depends_on:
  - build-backend

- name: gen-version
  image: grafana/build-container:1.4.1
  commands:
  - ./bin/grabpl gen-version ${DRONE_TAG}
  depends_on:
  - build-plugins
  - build-backend
  - build-frontend
  - codespell
  - shellcheck

- name: package
  image: grafana/build-container:1.4.1
  commands:
  - ./bin/grabpl package --jobs 8 --edition oss --github-token $${GITHUB_TOKEN} --no-pull-enterprise --sign ${DRONE_TAG}
  environment:
    GITHUB_TOKEN:
      from_secret: github_token
    GPG_KEY_PASSWORD:
      from_secret: gpg_key_password
    GPG_PRIV_KEY:
      from_secret: gpg_priv_key
    GPG_PUB_KEY:
      from_secret: gpg_pub_key
    GRAFANA_API_KEY:
      from_secret: grafana_api_key
  depends_on:
  - gen-version

- name: end-to-end-tests-server
  image: grafana/build-container:1.4.1
  detach: true
  commands:
  - ./e2e/start-server
  environment:
    PORT: 3001
  depends_on:
  - package

- name: end-to-end-tests
  image: grafana/ci-e2e:12.19.0-1
  commands:
  - ./node_modules/.bin/cypress install
  - ./bin/grabpl e2e-tests --port 3001 --tries 3
  environment:
    HOST: end-to-end-tests-server
  depends_on:
  - end-to-end-tests-server

- name: build-storybook
  image: grafana/build-container:1.4.1
  commands:
  - yarn storybook:build
  - ./bin/grabpl verify-storybook
  environment:
    NODE_OPTIONS: --max_old_space_size=4096
  depends_on:
  - package

- name: copy-packages-for-docker
  image: grafana/build-container:1.4.1
  commands:
  - ls dist/*.tar.gz*
  - cp dist/*.tar.gz* packaging/docker/
  depends_on:
  - end-to-end-tests-server

- name: build-docker-images
  image: grafana/drone-grafana-docker:0.3.2
  settings:
    edition: oss
    password:
      from_secret: docker_password
    username:
      from_secret: docker_user
  depends_on:
  - copy-packages-for-docker

- name: build-docker-images-ubuntu
  image: grafana/drone-grafana-docker:0.3.2
  settings:
    edition: oss
    password:
      from_secret: docker_password
    ubuntu: true
    username:
      from_secret: docker_user
  depends_on:
  - copy-packages-for-docker

- name: postgres-integration-tests
  image: grafana/build-container:1.4.1
  commands:
  - apt-get update
  - apt-get install -yq postgresql-client
  - ./bin/dockerize -wait tcp://postgres:5432 -timeout 120s
  - psql -p 5432 -h postgres -U grafanatest -d grafanatest -f devenv/docker/blocks/postgres_tests/setup.sql
  - go clean -testcache
  - ./bin/grabpl integration-tests --database postgres
  environment:
    GRAFANA_TEST_DB: postgres
    PGPASSWORD: grafanatest
    POSTGRES_HOST: postgres
  depends_on:
  - test-backend
  - test-frontend

- name: mysql-integration-tests
  image: grafana/build-container:1.4.1
  commands:
  - apt-get update
  - apt-get install -yq default-mysql-client
  - ./bin/dockerize -wait tcp://mysql:3306 -timeout 120s
  - cat devenv/docker/blocks/mysql_tests/setup.sql | mysql -h mysql -P 3306 -u root -prootpass
  - go clean -testcache
  - ./bin/grabpl integration-tests --database mysql
  environment:
    GRAFANA_TEST_DB: mysql
    MYSQL_HOST: mysql
  depends_on:
  - test-backend
  - test-frontend

- name: upload-cdn-assets
  image: grafana/grafana-ci-deploy:1.3.1
  commands:
  - ./bin/grabpl upload-cdn --edition oss --bucket "grafana-static-assets"
  environment:
    GCP_GRAFANA_UPLOAD_KEY:
      from_secret: gcp_key
  depends_on:
  - package

- name: upload-packages
  image: grafana/grafana-ci-deploy:1.3.1
  commands:
  - ./bin/grabpl upload-packages --edition oss --packages-bucket grafana-downloads
  environment:
    GCP_GRAFANA_UPLOAD_KEY:
      from_secret: gcp_key
  depends_on:
  - package
  - end-to-end-tests
  - end-to-end-tests-server
  - mysql-integration-tests
  - postgres-integration-tests

- name: publish-storybook
  image: grafana/grafana-ci-deploy:1.3.1
  commands:
  - printenv GCP_KEY | base64 -d > /tmp/gcpkey.json
  - gcloud auth activate-service-account --key-file=/tmp/gcpkey.json
  - gsutil -m rsync -d -r ./packages/grafana-ui/dist/storybook gs://grafana-storybook/latest
  - gsutil -m rsync -d -r ./packages/grafana-ui/dist/storybook gs://grafana-storybook/${DRONE_TAG}
  environment:
    GCP_KEY:
      from_secret: gcp_key
  depends_on:
  - build-storybook
  - end-to-end-tests

- name: release-npm-packages
  image: grafana/build-container:1.4.1
  commands:
  - ./scripts/build/release-packages.sh ${DRONE_TAG}
  environment:
    GITHUB_PACKAGE_TOKEN:
      from_secret: github_package_token
    NPM_TOKEN:
      from_secret: npm_token
  depends_on:
  - publish-storybook

services:
- name: postgres
  image: postgres:12.3-alpine
  environment:
    POSTGRES_DB: grafanatest
    POSTGRES_PASSWORD: grafanatest
    POSTGRES_USER: grafanatest

- name: mysql
  image: mysql:5.6.48
  environment:
    MYSQL_DATABASE: grafana_tests
    MYSQL_PASSWORD: password
    MYSQL_ROOT_PASSWORD: rootpass
    MYSQL_USER: grafana

node:
  type: no-parallel

trigger:
  ref:
  - refs/tags/v*

---
kind: pipeline
type: docker
name: oss-windows-release

platform:
  os: windows
  arch: amd64
  version: 1809

steps:
- name: identify-runner
  image: mcr.microsoft.com/windows:1809
  commands:
  - echo $env:DRONE_RUNNER_NAME

- name: initialize
  image: grafana/ci-wix:0.1.1
  commands:
  - $$ProgressPreference = "SilentlyContinue"
  - Invoke-WebRequest https://grafana-downloads.storage.googleapis.com/grafana-build-pipeline/v2.3.3/windows/grabpl.exe -OutFile grabpl.exe

- name: build-windows-installer
  image: grafana/ci-wix:0.1.1
  commands:
  - $$gcpKey = $$env:GCP_KEY
  - "[System.Text.Encoding]::UTF8.GetString([System.Convert]::FromBase64String($$gcpKey)) > gcpkey.json"
  - dos2unix gcpkey.json
  - gcloud auth activate-service-account --key-file=gcpkey.json
  - rm gcpkey.json
  - cp C:\App\nssm-2.24.zip .
  - .\grabpl.exe windows-installer --edition oss ${DRONE_TAG}
  - $$fname = ((Get-Childitem grafana*.msi -name) -split "`n")[0]
  - gsutil cp $$fname gs://grafana-downloads/oss/release/
  - gsutil cp "$$fname.sha256" gs://grafana-downloads/oss/release/
  environment:
    GCP_KEY:
      from_secret: gcp_key
  depends_on:
  - initialize

trigger:
  ref:
  - refs/tags/v*

depends_on:
- oss-build-release

---
kind: pipeline
type: docker
name: enterprise-build-release

platform:
  os: linux
  arch: amd64

clone:
  disable: true

steps:
- name: identify-runner
  image: alpine:3.14.1
  commands:
  - echo $DRONE_RUNNER_NAME

- name: clone
  image: grafana/build-container:1.4.1
  commands:
  - mkdir -p bin
  - curl -fL -o bin/grabpl https://grafana-downloads.storage.googleapis.com/grafana-build-pipeline/v2.3.3/grabpl
  - chmod +x bin/grabpl
  - git clone "https://$${GITHUB_TOKEN}@github.com/grafana/grafana-enterprise.git"
  - cd grafana-enterprise
  - git checkout ${DRONE_TAG}
  environment:
    GITHUB_TOKEN:
      from_secret: github_token

- name: initialize
  image: grafana/build-container:1.4.1
  commands:
  - mv bin/grabpl /tmp/
  - rmdir bin
  - mv grafana-enterprise /tmp/
  - /tmp/grabpl init-enterprise /tmp/grafana-enterprise ${DRONE_TAG}
  - mv /tmp/grafana-enterprise/deployment_tools_config.json deployment_tools_config.json
  - mkdir bin
  - mv /tmp/grabpl bin/
  - ./bin/grabpl verify-drone
  - ./bin/grabpl verify-version ${DRONE_TAG}
  - curl -fLO https://github.com/jwilder/dockerize/releases/download/v$${DOCKERIZE_VERSION}/dockerize-linux-amd64-v$${DOCKERIZE_VERSION}.tar.gz
  - tar -C bin -xzvf dockerize-linux-amd64-v$${DOCKERIZE_VERSION}.tar.gz
  - rm dockerize-linux-amd64-v$${DOCKERIZE_VERSION}.tar.gz
  - yarn install --frozen-lockfile --no-progress
  environment:
    DOCKERIZE_VERSION: 0.6.1
  depends_on:
  - clone

- name: codespell
  image: grafana/build-container:1.4.1
  commands:
  - "echo -e \"unknwon\nreferer\nerrorstring\neror\niam\nwan\" > words_to_ignore.txt"
  - codespell -I words_to_ignore.txt docs/
  depends_on:
  - initialize

- name: shellcheck
  image: grafana/build-container:1.4.1
  commands:
  - ./bin/grabpl shellcheck
  depends_on:
  - initialize

<<<<<<< HEAD
- name: test-backend
  image: grafana/build-container:1.4.1
  commands:
  - make gen-go
  - "[ $(grep FocusConvey -R pkg | wc -l) -eq \"0\" ] || exit 1"
  - ./bin/grabpl test-backend --edition enterprise --tries 5
  - ./bin/grabpl integration-tests --edition enterprise --tries 5
  depends_on:
  - initialize

=======
>>>>>>> 7c97b9d0
- name: lint-backend
  image: grafana/build-container:1.4.1
  commands:
  - ./bin/grabpl lint-backend --edition enterprise
  environment:
    CGO_ENABLED: 1
  depends_on:
  - initialize

- name: test-backend
  image: grafana/build-container:1.4.1
  commands:
  - "[ $(grep FocusConvey -R pkg | wc -l) -eq \"0\" ] || exit 1"
  - ./bin/grabpl test-backend --edition enterprise --tries 5
  - ./bin/grabpl integration-tests --edition enterprise --tries 5
  depends_on:
  - lint-backend

- name: test-frontend
  image: grafana/build-container:1.4.1
  commands:
  - yarn run ci:test-frontend
  environment:
    TEST_MAX_WORKERS: 50%
  depends_on:
  - lint-backend

- name: build-backend
  image: grafana/build-container:1.4.1
  commands:
  - ./bin/grabpl build-backend --jobs 8 --edition enterprise --github-token $${GITHUB_TOKEN} --no-pull-enterprise ${DRONE_TAG}
  environment:
    GITHUB_TOKEN:
      from_secret: github_token
  depends_on:
  - test-backend

- name: build-frontend
  image: grafana/build-container:1.4.1
  commands:
  - ./bin/grabpl build-frontend --jobs 8 --github-token $${GITHUB_TOKEN} --no-install-deps --edition enterprise --no-pull-enterprise ${DRONE_TAG}
  depends_on:
  - test-frontend

- name: build-plugins
  image: grafana/build-container:1.4.1
  commands:
  - ./bin/grabpl build-plugins --jobs 8 --edition enterprise --no-install-deps --sign --signing-admin
  environment:
    GRAFANA_API_KEY:
      from_secret: grafana_api_key
  depends_on:
  - lint-backend

- name: validate-scuemata
  image: grafana/build-container:1.4.1
  commands:
  - ./bin/linux-amd64/grafana-cli cue validate-schema --grafana-root .
  depends_on:
  - build-backend

<<<<<<< HEAD
- name: test-backend-enterprise2
  image: grafana/build-container:1.4.1
  commands:
  - make gen-go
  - "[ $(grep FocusConvey -R pkg | wc -l) -eq \"0\" ] || exit 1"
  - ./bin/grabpl test-backend --edition enterprise2 --tries 5
  - ./bin/grabpl integration-tests --edition enterprise2 --tries 5
  depends_on:
  - initialize

=======
>>>>>>> 7c97b9d0
- name: lint-backend-enterprise2
  image: grafana/build-container:1.4.1
  commands:
  - ./bin/grabpl lint-backend --edition enterprise2
  environment:
    CGO_ENABLED: 1
  depends_on:
  - initialize

- name: test-backend-enterprise2
  image: grafana/build-container:1.4.1
  commands:
  - "[ $(grep FocusConvey -R pkg | wc -l) -eq \"0\" ] || exit 1"
  - ./bin/grabpl test-backend --edition enterprise2 --tries 5
  - ./bin/grabpl integration-tests --edition enterprise2 --tries 5
  depends_on:
  - lint-backend

- name: build-backend-enterprise2
  image: grafana/build-container:1.4.1
  commands:
  - ./bin/grabpl build-backend --jobs 8 --edition enterprise2 --github-token $${GITHUB_TOKEN} --no-pull-enterprise ${DRONE_TAG}
  environment:
    GITHUB_TOKEN:
      from_secret: github_token
  depends_on:
  - test-backend-enterprise2

- name: gen-version
  image: grafana/build-container:1.4.1
  commands:
  - ./bin/grabpl gen-version ${DRONE_TAG}
  depends_on:
  - build-plugins
  - build-backend
  - build-frontend
  - codespell
  - shellcheck
  - build-backend-enterprise2
  - test-backend-enterprise2

- name: package
  image: grafana/build-container:1.4.1
  commands:
  - ./bin/grabpl package --jobs 8 --edition enterprise --github-token $${GITHUB_TOKEN} --no-pull-enterprise --sign ${DRONE_TAG}
  environment:
    GITHUB_TOKEN:
      from_secret: github_token
    GPG_KEY_PASSWORD:
      from_secret: gpg_key_password
    GPG_PRIV_KEY:
      from_secret: gpg_priv_key
    GPG_PUB_KEY:
      from_secret: gpg_pub_key
    GRAFANA_API_KEY:
      from_secret: grafana_api_key
  depends_on:
  - gen-version

- name: end-to-end-tests-server
  image: grafana/build-container:1.4.1
  detach: true
  commands:
  - ./e2e/start-server
  environment:
    PACKAGE_FILE: dist/grafana-enterprise-*linux-amd64.tar.gz
    PORT: 3001
    RUNDIR: e2e/tmp-grafana-enterprise
  depends_on:
  - package

- name: end-to-end-tests
  image: grafana/ci-e2e:12.19.0-1
  commands:
  - ./node_modules/.bin/cypress install
  - ./bin/grabpl e2e-tests --port 3001 --tries 3
  environment:
    HOST: end-to-end-tests-server
  depends_on:
  - end-to-end-tests-server

- name: copy-packages-for-docker
  image: grafana/build-container:1.4.1
  commands:
  - ls dist/*.tar.gz*
  - cp dist/*.tar.gz* packaging/docker/
  depends_on:
  - end-to-end-tests-server

- name: build-docker-images
  image: grafana/drone-grafana-docker:0.3.2
  settings:
    edition: enterprise
    password:
      from_secret: docker_password
    username:
      from_secret: docker_user
  depends_on:
  - copy-packages-for-docker

- name: build-docker-images-ubuntu
  image: grafana/drone-grafana-docker:0.3.2
  settings:
    edition: enterprise
    password:
      from_secret: docker_password
    ubuntu: true
    username:
      from_secret: docker_user
  depends_on:
  - copy-packages-for-docker

- name: postgres-integration-tests
  image: grafana/build-container:1.4.1
  commands:
  - apt-get update
  - apt-get install -yq postgresql-client
  - ./bin/dockerize -wait tcp://postgres:5432 -timeout 120s
  - psql -p 5432 -h postgres -U grafanatest -d grafanatest -f devenv/docker/blocks/postgres_tests/setup.sql
  - go clean -testcache
  - ./bin/grabpl integration-tests --database postgres
  environment:
    GRAFANA_TEST_DB: postgres
    PGPASSWORD: grafanatest
    POSTGRES_HOST: postgres
  depends_on:
  - test-backend
  - test-frontend

- name: mysql-integration-tests
  image: grafana/build-container:1.4.1
  commands:
  - apt-get update
  - apt-get install -yq default-mysql-client
  - ./bin/dockerize -wait tcp://mysql:3306 -timeout 120s
  - cat devenv/docker/blocks/mysql_tests/setup.sql | mysql -h mysql -P 3306 -u root -prootpass
  - go clean -testcache
  - ./bin/grabpl integration-tests --database mysql
  environment:
    GRAFANA_TEST_DB: mysql
    MYSQL_HOST: mysql
  depends_on:
  - test-backend
  - test-frontend

- name: redis-integration-tests
  image: grafana/build-container:1.4.1
  commands:
  - ./bin/dockerize -wait tcp://redis:6379/0 -timeout 120s
  - ./bin/grabpl integration-tests
  environment:
    REDIS_URL: redis://redis:6379/0
  depends_on:
  - test-backend
  - test-frontend

- name: memcached-integration-tests
  image: grafana/build-container:1.4.1
  commands:
  - ./bin/dockerize -wait tcp://memcached:11211 -timeout 120s
  - ./bin/grabpl integration-tests
  environment:
    MEMCACHED_HOSTS: memcached:11211
  depends_on:
  - test-backend
  - test-frontend

- name: upload-cdn-assets
  image: grafana/grafana-ci-deploy:1.3.1
  commands:
  - ./bin/grabpl upload-cdn --edition enterprise --bucket "grafana-static-assets"
  environment:
    GCP_GRAFANA_UPLOAD_KEY:
      from_secret: gcp_key
  depends_on:
  - package

- name: upload-packages
  image: grafana/grafana-ci-deploy:1.3.1
  commands:
  - ./bin/grabpl upload-packages --edition enterprise --packages-bucket grafana-downloads
  environment:
    GCP_GRAFANA_UPLOAD_KEY:
      from_secret: gcp_key
  depends_on:
  - package
  - end-to-end-tests
  - end-to-end-tests-server
  - mysql-integration-tests
  - postgres-integration-tests
  - redis-integration-tests
  - memcached-integration-tests

- name: package-enterprise2
  image: grafana/build-container:1.4.1
  commands:
  - ./bin/grabpl package --jobs 8 --edition enterprise2 --github-token $${GITHUB_TOKEN} --no-pull-enterprise --sign ${DRONE_TAG}
  environment:
    GITHUB_TOKEN:
      from_secret: github_token
    GPG_KEY_PASSWORD:
      from_secret: gpg_key_password
    GPG_PRIV_KEY:
      from_secret: gpg_priv_key
    GPG_PUB_KEY:
      from_secret: gpg_pub_key
    GRAFANA_API_KEY:
      from_secret: grafana_api_key
  depends_on:
  - gen-version

- name: upload-cdn-assets-enterprise2
  image: grafana/grafana-ci-deploy:1.3.1
  commands:
  - ./bin/grabpl upload-cdn --edition enterprise2 --bucket "grafana-static-assets"
  environment:
    GCP_GRAFANA_UPLOAD_KEY:
      from_secret: gcp_key
  depends_on:
  - package-enterprise2

- name: end-to-end-tests-server-enterprise2
  image: grafana/build-container:1.4.1
  detach: true
  commands:
  - ./e2e/start-server
  environment:
    PACKAGE_FILE: dist/grafana-enterprise2-*linux-amd64.tar.gz
    PORT: 3002
    RUNDIR: e2e/tmp-grafana-enterprise2
  depends_on:
  - package-enterprise2

- name: end-to-end-tests-enterprise2
  image: grafana/ci-e2e:12.19.0-1
  commands:
  - ./node_modules/.bin/cypress install
  - ./bin/grabpl e2e-tests --port 3002 --tries 3
  environment:
    HOST: end-to-end-tests-server-enterprise2
  depends_on:
  - end-to-end-tests-server-enterprise2

- name: upload-packages-enterprise2
  image: grafana/grafana-ci-deploy:1.3.1
  commands:
  - ./bin/grabpl upload-packages --edition enterprise2 --packages-bucket grafana-downloads-enterprise2
  environment:
    GCP_GRAFANA_UPLOAD_KEY:
      from_secret: gcp_key
  depends_on:
  - package-enterprise2
  - end-to-end-tests-enterprise2
  - end-to-end-tests-server
  - mysql-integration-tests
  - postgres-integration-tests
  - redis-integration-tests
  - memcached-integration-tests

services:
- name: postgres
  image: postgres:12.3-alpine
  environment:
    POSTGRES_DB: grafanatest
    POSTGRES_PASSWORD: grafanatest
    POSTGRES_USER: grafanatest

- name: mysql
  image: mysql:5.6.48
  environment:
    MYSQL_DATABASE: grafana_tests
    MYSQL_PASSWORD: password
    MYSQL_ROOT_PASSWORD: rootpass
    MYSQL_USER: grafana

- name: redis
  image: redis:6.2.1-alpine

- name: memcached
  image: memcached:1.6.9-alpine

image_pull_secrets:
- dockerconfigjson

node:
  type: no-parallel

trigger:
  ref:
  - refs/tags/v*

---
kind: pipeline
type: docker
name: enterprise-windows-release

platform:
  os: windows
  arch: amd64
  version: 1809

clone:
  disable: true

steps:
- name: identify-runner
  image: mcr.microsoft.com/windows:1809
  commands:
  - echo $env:DRONE_RUNNER_NAME

- name: clone
  image: grafana/ci-wix:0.1.1
  commands:
  - $$ProgressPreference = "SilentlyContinue"
  - Invoke-WebRequest https://grafana-downloads.storage.googleapis.com/grafana-build-pipeline/v2.3.3/windows/grabpl.exe -OutFile grabpl.exe
  - git clone "https://$$env:GITHUB_TOKEN@github.com/grafana/grafana-enterprise.git"
  - cd grafana-enterprise
  - git checkout ${DRONE_TAG}
  environment:
    GITHUB_TOKEN:
      from_secret: github_token

- name: initialize
  image: grafana/ci-wix:0.1.1
  commands:
  - cp -r grafana-enterprise C:\App\grafana-enterprise
  - rm -r -force grafana-enterprise
  - cp grabpl.exe C:\App\grabpl.exe
  - rm -force grabpl.exe
  - C:\App\grabpl.exe init-enterprise C:\App\grafana-enterprise
  - cp C:\App\grabpl.exe grabpl.exe
  depends_on:
  - clone

- name: build-windows-installer
  image: grafana/ci-wix:0.1.1
  commands:
  - $$gcpKey = $$env:GCP_KEY
  - "[System.Text.Encoding]::UTF8.GetString([System.Convert]::FromBase64String($$gcpKey)) > gcpkey.json"
  - dos2unix gcpkey.json
  - gcloud auth activate-service-account --key-file=gcpkey.json
  - rm gcpkey.json
  - cp C:\App\nssm-2.24.zip .
  - .\grabpl.exe windows-installer --edition enterprise ${DRONE_TAG}
  - $$fname = ((Get-Childitem grafana*.msi -name) -split "`n")[0]
  - gsutil cp $$fname gs://grafana-downloads/enterprise/release/
  - gsutil cp "$$fname.sha256" gs://grafana-downloads/enterprise/release/
  environment:
    GCP_KEY:
      from_secret: gcp_key
  depends_on:
  - initialize

image_pull_secrets:
- dockerconfigjson

trigger:
  ref:
  - refs/tags/v*

depends_on:
- enterprise-build-release

---
kind: pipeline
type: docker
name: publish-release

platform:
  os: linux
  arch: amd64

steps:
- name: identify-runner
  image: alpine:3.14.1
  commands:
  - echo $DRONE_RUNNER_NAME

- name: initialize
  image: grafana/build-container:1.4.1
  commands:
  - mkdir -p bin
  - curl -fL -o bin/grabpl https://grafana-downloads.storage.googleapis.com/grafana-build-pipeline/v2.3.3/grabpl
  - chmod +x bin/grabpl
  - ./bin/grabpl verify-drone
  - ./bin/grabpl verify-version ${DRONE_TAG}
  environment:
    DOCKERIZE_VERSION: 0.6.1

- name: publish-packages-oss
  image: grafana/grafana-ci-deploy:1.3.1
  commands:
  - printenv GCP_KEY | base64 -d > /tmp/gcpkey.json
  - ./bin/grabpl publish-packages --edition oss --gcp-key /tmp/gcpkey.json ${DRONE_TAG}
  environment:
    GCP_KEY:
      from_secret: gcp_key
    GPG_KEY_PASSWORD:
      from_secret: gpg_key_password
    GPG_PRIV_KEY:
      from_secret: gpg_priv_key
    GPG_PUB_KEY:
      from_secret: gpg_pub_key
    GRAFANA_COM_API_KEY:
      from_secret: grafana_api_key
  depends_on:
  - initialize

- name: publish-packages-enterprise
  image: grafana/grafana-ci-deploy:1.3.1
  commands:
  - printenv GCP_KEY | base64 -d > /tmp/gcpkey.json
  - ./bin/grabpl publish-packages --edition enterprise --gcp-key /tmp/gcpkey.json ${DRONE_TAG}
  environment:
    GCP_KEY:
      from_secret: gcp_key
    GPG_KEY_PASSWORD:
      from_secret: gpg_key_password
    GPG_PRIV_KEY:
      from_secret: gpg_priv_key
    GPG_PUB_KEY:
      from_secret: gpg_pub_key
    GRAFANA_COM_API_KEY:
      from_secret: grafana_api_key
  depends_on:
  - initialize

node:
  type: no-parallel

trigger:
  ref:
  - refs/tags/v*

depends_on:
- oss-build-release
- oss-windows-release
- enterprise-build-release
- enterprise-windows-release

---
kind: pipeline
type: docker
name: notify-release

platform:
  os: linux
  arch: amd64

steps:
- name: slack
  image: plugins/slack
  settings:
    channel: grafana-ci-notifications
    template: "Build {{build.number}} failed for commit: <https://github.com/{{repo.owner}}/{{repo.name}}/commit/{{build.commit}}|{{ truncate build.commit 8 }}>: {{build.link}}\nBranch: <https://github.com/{{ repo.owner }}/{{ repo.name }}/commits/{{ build.branch }}|{{ build.branch }}>\nAuthor: {{build.author}}"
    webhook:
      from_secret: slack_webhook

trigger:
  ref:
  - refs/tags/v*
  status:
  - failure

depends_on:
- oss-build-release
- oss-windows-release
- enterprise-build-release
- enterprise-windows-release
- publish-release

---
kind: pipeline
type: docker
name: oss-build-test-release

platform:
  os: linux
  arch: amd64

steps:
- name: identify-runner
  image: alpine:3.14.1
  commands:
  - echo $DRONE_RUNNER_NAME

- name: initialize
  image: grafana/build-container:1.4.1
  commands:
  - mkdir -p bin
  - curl -fL -o bin/grabpl https://grafana-downloads.storage.googleapis.com/grafana-build-pipeline/v2.3.3/grabpl
  - chmod +x bin/grabpl
  - ./bin/grabpl verify-drone
  - ./bin/grabpl verify-version v7.3.0-test
  - curl -fLO https://github.com/jwilder/dockerize/releases/download/v$${DOCKERIZE_VERSION}/dockerize-linux-amd64-v$${DOCKERIZE_VERSION}.tar.gz
  - tar -C bin -xzvf dockerize-linux-amd64-v$${DOCKERIZE_VERSION}.tar.gz
  - rm dockerize-linux-amd64-v$${DOCKERIZE_VERSION}.tar.gz
  - yarn install --frozen-lockfile --no-progress
  environment:
    DOCKERIZE_VERSION: 0.6.1

- name: codespell
  image: grafana/build-container:1.4.1
  commands:
  - "echo -e \"unknwon\nreferer\nerrorstring\neror\niam\nwan\" > words_to_ignore.txt"
  - codespell -I words_to_ignore.txt docs/
  depends_on:
  - initialize

- name: shellcheck
  image: grafana/build-container:1.4.1
  commands:
  - ./bin/grabpl shellcheck
  depends_on:
  - initialize

<<<<<<< HEAD
- name: test-backend
  image: grafana/build-container:1.4.1
  commands:
  - make gen-go
  - "[ $(grep FocusConvey -R pkg | wc -l) -eq \"0\" ] || exit 1"
  - ./bin/grabpl test-backend --edition oss --tries 5
  - ./bin/grabpl integration-tests --edition oss --tries 5
  depends_on:
  - initialize

=======
>>>>>>> 7c97b9d0
- name: lint-backend
  image: grafana/build-container:1.4.1
  commands:
  - ./bin/grabpl lint-backend --edition oss
  environment:
    CGO_ENABLED: 1
  depends_on:
  - initialize

- name: test-backend
  image: grafana/build-container:1.4.1
  commands:
  - "[ $(grep FocusConvey -R pkg | wc -l) -eq \"0\" ] || exit 1"
  - ./bin/grabpl test-backend --edition oss --tries 5
  - ./bin/grabpl integration-tests --edition oss --tries 5
  depends_on:
  - lint-backend

- name: test-frontend
  image: grafana/build-container:1.4.1
  commands:
  - yarn run ci:test-frontend
  environment:
    TEST_MAX_WORKERS: 50%
  depends_on:
  - lint-backend

- name: build-backend
  image: grafana/build-container:1.4.1
  commands:
  - ./bin/grabpl build-backend --jobs 8 --edition oss --github-token $${GITHUB_TOKEN} --no-pull-enterprise v7.3.0-test
  environment:
    GITHUB_TOKEN:
      from_secret: github_token
  depends_on:
  - test-backend

- name: build-frontend
  image: grafana/build-container:1.4.1
  commands:
  - ./bin/grabpl build-frontend --jobs 8 --github-token $${GITHUB_TOKEN} --no-install-deps --edition oss --no-pull-enterprise v7.3.0-test
  depends_on:
  - test-frontend

- name: build-plugins
  image: grafana/build-container:1.4.1
  commands:
  - ./bin/grabpl build-plugins --jobs 8 --edition oss --no-install-deps --sign --signing-admin
  environment:
    GRAFANA_API_KEY:
      from_secret: grafana_api_key
  depends_on:
  - lint-backend

- name: validate-scuemata
  image: grafana/build-container:1.4.1
  commands:
  - ./bin/linux-amd64/grafana-cli cue validate-schema --grafana-root .
  depends_on:
  - build-backend

- name: gen-version
  image: grafana/build-container:1.4.1
  commands:
  - ./bin/grabpl gen-version v7.3.0-test
  depends_on:
  - build-plugins
  - build-backend
  - build-frontend
  - codespell
  - shellcheck

- name: package
  image: grafana/build-container:1.4.1
  commands:
  - ./bin/grabpl package --jobs 8 --edition oss --github-token $${GITHUB_TOKEN} --no-pull-enterprise --sign v7.3.0-test
  environment:
    GITHUB_TOKEN:
      from_secret: github_token
    GPG_KEY_PASSWORD:
      from_secret: gpg_key_password
    GPG_PRIV_KEY:
      from_secret: gpg_priv_key
    GPG_PUB_KEY:
      from_secret: gpg_pub_key
    GRAFANA_API_KEY:
      from_secret: grafana_api_key
  depends_on:
  - gen-version

- name: end-to-end-tests-server
  image: grafana/build-container:1.4.1
  detach: true
  commands:
  - ./e2e/start-server
  environment:
    PORT: 3001
  depends_on:
  - package

- name: end-to-end-tests
  image: grafana/ci-e2e:12.19.0-1
  commands:
  - ./node_modules/.bin/cypress install
  - ./bin/grabpl e2e-tests --port 3001 --tries 3
  environment:
    HOST: end-to-end-tests-server
  depends_on:
  - end-to-end-tests-server

- name: build-storybook
  image: grafana/build-container:1.4.1
  commands:
  - yarn storybook:build
  - ./bin/grabpl verify-storybook
  environment:
    NODE_OPTIONS: --max_old_space_size=4096
  depends_on:
  - package

- name: copy-packages-for-docker
  image: grafana/build-container:1.4.1
  commands:
  - ls dist/*.tar.gz*
  - cp dist/*.tar.gz* packaging/docker/
  depends_on:
  - end-to-end-tests-server

- name: build-docker-images
  image: grafana/drone-grafana-docker:0.3.2
  settings:
    dry_run: true
    edition: oss
  depends_on:
  - copy-packages-for-docker

- name: build-docker-images-ubuntu
  image: grafana/drone-grafana-docker:0.3.2
  settings:
    dry_run: true
    edition: oss
    ubuntu: true
  depends_on:
  - copy-packages-for-docker

- name: postgres-integration-tests
  image: grafana/build-container:1.4.1
  commands:
  - apt-get update
  - apt-get install -yq postgresql-client
  - ./bin/dockerize -wait tcp://postgres:5432 -timeout 120s
  - psql -p 5432 -h postgres -U grafanatest -d grafanatest -f devenv/docker/blocks/postgres_tests/setup.sql
  - go clean -testcache
  - ./bin/grabpl integration-tests --database postgres
  environment:
    GRAFANA_TEST_DB: postgres
    PGPASSWORD: grafanatest
    POSTGRES_HOST: postgres
  depends_on:
  - test-backend
  - test-frontend

- name: mysql-integration-tests
  image: grafana/build-container:1.4.1
  commands:
  - apt-get update
  - apt-get install -yq default-mysql-client
  - ./bin/dockerize -wait tcp://mysql:3306 -timeout 120s
  - cat devenv/docker/blocks/mysql_tests/setup.sql | mysql -h mysql -P 3306 -u root -prootpass
  - go clean -testcache
  - ./bin/grabpl integration-tests --database mysql
  environment:
    GRAFANA_TEST_DB: mysql
    MYSQL_HOST: mysql
  depends_on:
  - test-backend
  - test-frontend

- name: upload-cdn-assets
  image: grafana/grafana-ci-deploy:1.3.1
  commands:
  - ./bin/grabpl upload-cdn --edition oss --bucket "grafana-static-assets"
  environment:
    GCP_GRAFANA_UPLOAD_KEY:
      from_secret: gcp_key
  depends_on:
  - package

- name: upload-packages
  image: grafana/grafana-ci-deploy:1.3.1
  commands:
  - ./bin/grabpl upload-packages --edition oss --packages-bucket grafana-downloads-test
  environment:
    GCP_GRAFANA_UPLOAD_KEY:
      from_secret: gcp_key
  depends_on:
  - package
  - end-to-end-tests
  - end-to-end-tests-server
  - mysql-integration-tests
  - postgres-integration-tests

- name: publish-storybook
  image: grafana/grafana-ci-deploy:1.3.1
  commands:
  - echo Testing release
  environment:
    GCP_KEY:
      from_secret: gcp_key
  depends_on:
  - build-storybook
  - end-to-end-tests

- name: release-npm-packages
  image: grafana/build-container:1.4.1
  environment:
    GITHUB_PACKAGE_TOKEN:
      from_secret: github_package_token
    NPM_TOKEN:
      from_secret: npm_token
  depends_on:
  - publish-storybook

services:
- name: postgres
  image: postgres:12.3-alpine
  environment:
    POSTGRES_DB: grafanatest
    POSTGRES_PASSWORD: grafanatest
    POSTGRES_USER: grafanatest

- name: mysql
  image: mysql:5.6.48
  environment:
    MYSQL_DATABASE: grafana_tests
    MYSQL_PASSWORD: password
    MYSQL_ROOT_PASSWORD: rootpass
    MYSQL_USER: grafana

node:
  type: no-parallel

trigger:
  event:
  - custom

---
kind: pipeline
type: docker
name: oss-windows-test-release

platform:
  os: windows
  arch: amd64
  version: 1809

steps:
- name: identify-runner
  image: mcr.microsoft.com/windows:1809
  commands:
  - echo $env:DRONE_RUNNER_NAME

- name: initialize
  image: grafana/ci-wix:0.1.1
  commands:
  - $$ProgressPreference = "SilentlyContinue"
  - Invoke-WebRequest https://grafana-downloads.storage.googleapis.com/grafana-build-pipeline/v2.3.3/windows/grabpl.exe -OutFile grabpl.exe

- name: build-windows-installer
  image: grafana/ci-wix:0.1.1
  commands:
  - $$gcpKey = $$env:GCP_KEY
  - "[System.Text.Encoding]::UTF8.GetString([System.Convert]::FromBase64String($$gcpKey)) > gcpkey.json"
  - dos2unix gcpkey.json
  - gcloud auth activate-service-account --key-file=gcpkey.json
  - rm gcpkey.json
  - cp C:\App\nssm-2.24.zip .
  - .\grabpl.exe windows-installer --edition oss --packages-bucket grafana-downloads-test v7.3.0-test
  - $$fname = ((Get-Childitem grafana*.msi -name) -split "`n")[0]
  - gsutil cp $$fname gs://grafana-downloads-test/oss/release/
  - gsutil cp "$$fname.sha256" gs://grafana-downloads-test/oss/release/
  environment:
    GCP_KEY:
      from_secret: gcp_key
  depends_on:
  - initialize

trigger:
  event:
  - custom

depends_on:
- oss-build-test-release

---
kind: pipeline
type: docker
name: enterprise-build-test-release

platform:
  os: linux
  arch: amd64

clone:
  disable: true

steps:
- name: identify-runner
  image: alpine:3.14.1
  commands:
  - echo $DRONE_RUNNER_NAME

- name: clone
  image: grafana/build-container:1.4.1
  commands:
  - mkdir -p bin
  - curl -fL -o bin/grabpl https://grafana-downloads.storage.googleapis.com/grafana-build-pipeline/v2.3.3/grabpl
  - chmod +x bin/grabpl
  - git clone "https://$${GITHUB_TOKEN}@github.com/grafana/grafana-enterprise.git"
  - cd grafana-enterprise
  - git checkout main
  environment:
    GITHUB_TOKEN:
      from_secret: github_token

- name: initialize
  image: grafana/build-container:1.4.1
  commands:
  - mv bin/grabpl /tmp/
  - rmdir bin
  - mv grafana-enterprise /tmp/
  - /tmp/grabpl init-enterprise /tmp/grafana-enterprise
  - mv /tmp/grafana-enterprise/deployment_tools_config.json deployment_tools_config.json
  - mkdir bin
  - mv /tmp/grabpl bin/
  - ./bin/grabpl verify-drone
  - ./bin/grabpl verify-version v7.3.0-test
  - curl -fLO https://github.com/jwilder/dockerize/releases/download/v$${DOCKERIZE_VERSION}/dockerize-linux-amd64-v$${DOCKERIZE_VERSION}.tar.gz
  - tar -C bin -xzvf dockerize-linux-amd64-v$${DOCKERIZE_VERSION}.tar.gz
  - rm dockerize-linux-amd64-v$${DOCKERIZE_VERSION}.tar.gz
  - yarn install --frozen-lockfile --no-progress
  environment:
    DOCKERIZE_VERSION: 0.6.1
  depends_on:
  - clone

- name: codespell
  image: grafana/build-container:1.4.1
  commands:
  - "echo -e \"unknwon\nreferer\nerrorstring\neror\niam\nwan\" > words_to_ignore.txt"
  - codespell -I words_to_ignore.txt docs/
  depends_on:
  - initialize

- name: shellcheck
  image: grafana/build-container:1.4.1
  commands:
  - ./bin/grabpl shellcheck
  depends_on:
  - initialize

<<<<<<< HEAD
- name: test-backend
  image: grafana/build-container:1.4.1
  commands:
  - make gen-go
  - "[ $(grep FocusConvey -R pkg | wc -l) -eq \"0\" ] || exit 1"
  - ./bin/grabpl test-backend --edition enterprise --tries 5
  - ./bin/grabpl integration-tests --edition enterprise --tries 5
  depends_on:
  - initialize

=======
>>>>>>> 7c97b9d0
- name: lint-backend
  image: grafana/build-container:1.4.1
  commands:
  - ./bin/grabpl lint-backend --edition enterprise
  environment:
    CGO_ENABLED: 1
  depends_on:
  - initialize

- name: test-backend
  image: grafana/build-container:1.4.1
  commands:
  - "[ $(grep FocusConvey -R pkg | wc -l) -eq \"0\" ] || exit 1"
  - ./bin/grabpl test-backend --edition enterprise --tries 5
  - ./bin/grabpl integration-tests --edition enterprise --tries 5
  depends_on:
  - lint-backend

- name: test-frontend
  image: grafana/build-container:1.4.1
  commands:
  - yarn run ci:test-frontend
  environment:
    TEST_MAX_WORKERS: 50%
  depends_on:
  - lint-backend

- name: build-backend
  image: grafana/build-container:1.4.1
  commands:
  - ./bin/grabpl build-backend --jobs 8 --edition enterprise --github-token $${GITHUB_TOKEN} --no-pull-enterprise v7.3.0-test
  environment:
    GITHUB_TOKEN:
      from_secret: github_token
  depends_on:
  - test-backend

- name: build-frontend
  image: grafana/build-container:1.4.1
  commands:
  - ./bin/grabpl build-frontend --jobs 8 --github-token $${GITHUB_TOKEN} --no-install-deps --edition enterprise --no-pull-enterprise v7.3.0-test
  depends_on:
  - test-frontend

- name: build-plugins
  image: grafana/build-container:1.4.1
  commands:
  - ./bin/grabpl build-plugins --jobs 8 --edition enterprise --no-install-deps --sign --signing-admin
  environment:
    GRAFANA_API_KEY:
      from_secret: grafana_api_key
  depends_on:
  - lint-backend

- name: validate-scuemata
  image: grafana/build-container:1.4.1
  commands:
  - ./bin/linux-amd64/grafana-cli cue validate-schema --grafana-root .
  depends_on:
  - build-backend

<<<<<<< HEAD
- name: test-backend-enterprise2
  image: grafana/build-container:1.4.1
  commands:
  - make gen-go
  - "[ $(grep FocusConvey -R pkg | wc -l) -eq \"0\" ] || exit 1"
  - ./bin/grabpl test-backend --edition enterprise2 --tries 5
  - ./bin/grabpl integration-tests --edition enterprise2 --tries 5
  depends_on:
  - initialize

=======
>>>>>>> 7c97b9d0
- name: lint-backend-enterprise2
  image: grafana/build-container:1.4.1
  commands:
  - ./bin/grabpl lint-backend --edition enterprise2
  environment:
    CGO_ENABLED: 1
  depends_on:
  - initialize

- name: test-backend-enterprise2
  image: grafana/build-container:1.4.1
  commands:
  - "[ $(grep FocusConvey -R pkg | wc -l) -eq \"0\" ] || exit 1"
  - ./bin/grabpl test-backend --edition enterprise2 --tries 5
  - ./bin/grabpl integration-tests --edition enterprise2 --tries 5
  depends_on:
  - lint-backend

- name: build-backend-enterprise2
  image: grafana/build-container:1.4.1
  commands:
  - ./bin/grabpl build-backend --jobs 8 --edition enterprise2 --github-token $${GITHUB_TOKEN} --no-pull-enterprise v7.3.0-test
  environment:
    GITHUB_TOKEN:
      from_secret: github_token
  depends_on:
  - test-backend-enterprise2

- name: gen-version
  image: grafana/build-container:1.4.1
  commands:
  - ./bin/grabpl gen-version v7.3.0-test
  depends_on:
  - build-plugins
  - build-backend
  - build-frontend
  - codespell
  - shellcheck
  - build-backend-enterprise2
  - test-backend-enterprise2

- name: package
  image: grafana/build-container:1.4.1
  commands:
  - ./bin/grabpl package --jobs 8 --edition enterprise --github-token $${GITHUB_TOKEN} --no-pull-enterprise --sign v7.3.0-test
  environment:
    GITHUB_TOKEN:
      from_secret: github_token
    GPG_KEY_PASSWORD:
      from_secret: gpg_key_password
    GPG_PRIV_KEY:
      from_secret: gpg_priv_key
    GPG_PUB_KEY:
      from_secret: gpg_pub_key
    GRAFANA_API_KEY:
      from_secret: grafana_api_key
  depends_on:
  - gen-version

- name: end-to-end-tests-server
  image: grafana/build-container:1.4.1
  detach: true
  commands:
  - ./e2e/start-server
  environment:
    PACKAGE_FILE: dist/grafana-enterprise-*linux-amd64.tar.gz
    PORT: 3001
    RUNDIR: e2e/tmp-grafana-enterprise
  depends_on:
  - package

- name: end-to-end-tests
  image: grafana/ci-e2e:12.19.0-1
  commands:
  - ./node_modules/.bin/cypress install
  - ./bin/grabpl e2e-tests --port 3001 --tries 3
  environment:
    HOST: end-to-end-tests-server
  depends_on:
  - end-to-end-tests-server

- name: copy-packages-for-docker
  image: grafana/build-container:1.4.1
  commands:
  - ls dist/*.tar.gz*
  - cp dist/*.tar.gz* packaging/docker/
  depends_on:
  - end-to-end-tests-server

- name: build-docker-images
  image: grafana/drone-grafana-docker:0.3.2
  settings:
    dry_run: true
    edition: enterprise
  depends_on:
  - copy-packages-for-docker

- name: build-docker-images-ubuntu
  image: grafana/drone-grafana-docker:0.3.2
  settings:
    dry_run: true
    edition: enterprise
    ubuntu: true
  depends_on:
  - copy-packages-for-docker

- name: postgres-integration-tests
  image: grafana/build-container:1.4.1
  commands:
  - apt-get update
  - apt-get install -yq postgresql-client
  - ./bin/dockerize -wait tcp://postgres:5432 -timeout 120s
  - psql -p 5432 -h postgres -U grafanatest -d grafanatest -f devenv/docker/blocks/postgres_tests/setup.sql
  - go clean -testcache
  - ./bin/grabpl integration-tests --database postgres
  environment:
    GRAFANA_TEST_DB: postgres
    PGPASSWORD: grafanatest
    POSTGRES_HOST: postgres
  depends_on:
  - test-backend
  - test-frontend

- name: mysql-integration-tests
  image: grafana/build-container:1.4.1
  commands:
  - apt-get update
  - apt-get install -yq default-mysql-client
  - ./bin/dockerize -wait tcp://mysql:3306 -timeout 120s
  - cat devenv/docker/blocks/mysql_tests/setup.sql | mysql -h mysql -P 3306 -u root -prootpass
  - go clean -testcache
  - ./bin/grabpl integration-tests --database mysql
  environment:
    GRAFANA_TEST_DB: mysql
    MYSQL_HOST: mysql
  depends_on:
  - test-backend
  - test-frontend

- name: redis-integration-tests
  image: grafana/build-container:1.4.1
  commands:
  - ./bin/dockerize -wait tcp://redis:6379/0 -timeout 120s
  - ./bin/grabpl integration-tests
  environment:
    REDIS_URL: redis://redis:6379/0
  depends_on:
  - test-backend
  - test-frontend

- name: memcached-integration-tests
  image: grafana/build-container:1.4.1
  commands:
  - ./bin/dockerize -wait tcp://memcached:11211 -timeout 120s
  - ./bin/grabpl integration-tests
  environment:
    MEMCACHED_HOSTS: memcached:11211
  depends_on:
  - test-backend
  - test-frontend

- name: upload-cdn-assets
  image: grafana/grafana-ci-deploy:1.3.1
  commands:
  - ./bin/grabpl upload-cdn --edition enterprise --bucket "grafana-static-assets"
  environment:
    GCP_GRAFANA_UPLOAD_KEY:
      from_secret: gcp_key
  depends_on:
  - package

- name: upload-packages
  image: grafana/grafana-ci-deploy:1.3.1
  commands:
  - ./bin/grabpl upload-packages --edition enterprise --packages-bucket grafana-downloads-test
  environment:
    GCP_GRAFANA_UPLOAD_KEY:
      from_secret: gcp_key
  depends_on:
  - package
  - end-to-end-tests
  - end-to-end-tests-server
  - mysql-integration-tests
  - postgres-integration-tests
  - redis-integration-tests
  - memcached-integration-tests

- name: package-enterprise2
  image: grafana/build-container:1.4.1
  commands:
  - ./bin/grabpl package --jobs 8 --edition enterprise2 --github-token $${GITHUB_TOKEN} --no-pull-enterprise --sign v7.3.0-test
  environment:
    GITHUB_TOKEN:
      from_secret: github_token
    GPG_KEY_PASSWORD:
      from_secret: gpg_key_password
    GPG_PRIV_KEY:
      from_secret: gpg_priv_key
    GPG_PUB_KEY:
      from_secret: gpg_pub_key
    GRAFANA_API_KEY:
      from_secret: grafana_api_key
  depends_on:
  - gen-version

- name: upload-cdn-assets-enterprise2
  image: grafana/grafana-ci-deploy:1.3.1
  commands:
  - ./bin/grabpl upload-cdn --edition enterprise2 --bucket "grafana-static-assets"
  environment:
    GCP_GRAFANA_UPLOAD_KEY:
      from_secret: gcp_key
  depends_on:
  - package-enterprise2

- name: end-to-end-tests-server-enterprise2
  image: grafana/build-container:1.4.1
  detach: true
  commands:
  - ./e2e/start-server
  environment:
    PACKAGE_FILE: dist/grafana-enterprise2-*linux-amd64.tar.gz
    PORT: 3002
    RUNDIR: e2e/tmp-grafana-enterprise2
  depends_on:
  - package-enterprise2

- name: end-to-end-tests-enterprise2
  image: grafana/ci-e2e:12.19.0-1
  commands:
  - ./node_modules/.bin/cypress install
  - ./bin/grabpl e2e-tests --port 3002 --tries 3
  environment:
    HOST: end-to-end-tests-server-enterprise2
  depends_on:
  - end-to-end-tests-server-enterprise2

- name: upload-packages-enterprise2
  image: grafana/grafana-ci-deploy:1.3.1
  commands:
  - ./bin/grabpl upload-packages --edition enterprise2 --packages-bucket grafana-downloads-test
  environment:
    GCP_GRAFANA_UPLOAD_KEY:
      from_secret: gcp_key
  depends_on:
  - package-enterprise2
  - end-to-end-tests-enterprise2
  - end-to-end-tests-server
  - mysql-integration-tests
  - postgres-integration-tests
  - redis-integration-tests
  - memcached-integration-tests

services:
- name: postgres
  image: postgres:12.3-alpine
  environment:
    POSTGRES_DB: grafanatest
    POSTGRES_PASSWORD: grafanatest
    POSTGRES_USER: grafanatest

- name: mysql
  image: mysql:5.6.48
  environment:
    MYSQL_DATABASE: grafana_tests
    MYSQL_PASSWORD: password
    MYSQL_ROOT_PASSWORD: rootpass
    MYSQL_USER: grafana

- name: redis
  image: redis:6.2.1-alpine

- name: memcached
  image: memcached:1.6.9-alpine

image_pull_secrets:
- dockerconfigjson

node:
  type: no-parallel

trigger:
  event:
  - custom

---
kind: pipeline
type: docker
name: enterprise-windows-test-release

platform:
  os: windows
  arch: amd64
  version: 1809

clone:
  disable: true

steps:
- name: identify-runner
  image: mcr.microsoft.com/windows:1809
  commands:
  - echo $env:DRONE_RUNNER_NAME

- name: clone
  image: grafana/ci-wix:0.1.1
  commands:
  - $$ProgressPreference = "SilentlyContinue"
  - Invoke-WebRequest https://grafana-downloads.storage.googleapis.com/grafana-build-pipeline/v2.3.3/windows/grabpl.exe -OutFile grabpl.exe
  - git clone "https://$$env:GITHUB_TOKEN@github.com/grafana/grafana-enterprise.git"
  - cd grafana-enterprise
  - git checkout main
  environment:
    GITHUB_TOKEN:
      from_secret: github_token

- name: initialize
  image: grafana/ci-wix:0.1.1
  commands:
  - cp -r grafana-enterprise C:\App\grafana-enterprise
  - rm -r -force grafana-enterprise
  - cp grabpl.exe C:\App\grabpl.exe
  - rm -force grabpl.exe
  - C:\App\grabpl.exe init-enterprise C:\App\grafana-enterprise
  - cp C:\App\grabpl.exe grabpl.exe
  depends_on:
  - clone

- name: build-windows-installer
  image: grafana/ci-wix:0.1.1
  commands:
  - $$gcpKey = $$env:GCP_KEY
  - "[System.Text.Encoding]::UTF8.GetString([System.Convert]::FromBase64String($$gcpKey)) > gcpkey.json"
  - dos2unix gcpkey.json
  - gcloud auth activate-service-account --key-file=gcpkey.json
  - rm gcpkey.json
  - cp C:\App\nssm-2.24.zip .
  - .\grabpl.exe windows-installer --edition enterprise --packages-bucket grafana-downloads-test v7.3.0-test
  - $$fname = ((Get-Childitem grafana*.msi -name) -split "`n")[0]
  - gsutil cp $$fname gs://grafana-downloads-test/enterprise/release/
  - gsutil cp "$$fname.sha256" gs://grafana-downloads-test/enterprise/release/
  environment:
    GCP_KEY:
      from_secret: gcp_key
  depends_on:
  - initialize

image_pull_secrets:
- dockerconfigjson

trigger:
  event:
  - custom

depends_on:
- enterprise-build-test-release

---
kind: pipeline
type: docker
name: publish-test-release

platform:
  os: linux
  arch: amd64

steps:
- name: identify-runner
  image: alpine:3.14.1
  commands:
  - echo $DRONE_RUNNER_NAME

- name: initialize
  image: grafana/build-container:1.4.1
  commands:
  - mkdir -p bin
  - curl -fL -o bin/grabpl https://grafana-downloads.storage.googleapis.com/grafana-build-pipeline/v2.3.3/grabpl
  - chmod +x bin/grabpl
  - ./bin/grabpl verify-drone
  - ./bin/grabpl verify-version v7.3.0-test
  environment:
    DOCKERIZE_VERSION: 0.6.1

- name: publish-packages-oss
  image: grafana/grafana-ci-deploy:1.3.1
  commands:
  - printenv GCP_KEY | base64 -d > /tmp/gcpkey.json
  - ./bin/grabpl publish-packages --edition oss --gcp-key /tmp/gcpkey.json --deb-db-bucket grafana-testing-aptly-db --deb-repo-bucket grafana-testing-repo --packages-bucket grafana-downloads-test --rpm-repo-bucket grafana-testing-repo --simulate-release v7.3.0-test
  environment:
    GCP_KEY:
      from_secret: gcp_key
    GPG_KEY_PASSWORD:
      from_secret: gpg_key_password
    GPG_PRIV_KEY:
      from_secret: gpg_priv_key
    GPG_PUB_KEY:
      from_secret: gpg_pub_key
    GRAFANA_COM_API_KEY:
      from_secret: grafana_api_key
  depends_on:
  - initialize

- name: publish-packages-enterprise
  image: grafana/grafana-ci-deploy:1.3.1
  commands:
  - printenv GCP_KEY | base64 -d > /tmp/gcpkey.json
  - ./bin/grabpl publish-packages --edition enterprise --gcp-key /tmp/gcpkey.json --deb-db-bucket grafana-testing-aptly-db --deb-repo-bucket grafana-testing-repo --packages-bucket grafana-downloads-test --rpm-repo-bucket grafana-testing-repo --simulate-release v7.3.0-test
  environment:
    GCP_KEY:
      from_secret: gcp_key
    GPG_KEY_PASSWORD:
      from_secret: gpg_key_password
    GPG_PRIV_KEY:
      from_secret: gpg_priv_key
    GPG_PUB_KEY:
      from_secret: gpg_pub_key
    GRAFANA_COM_API_KEY:
      from_secret: grafana_api_key
  depends_on:
  - initialize

node:
  type: no-parallel

trigger:
  event:
  - custom

depends_on:
- oss-build-test-release
- oss-windows-test-release
- enterprise-build-test-release
- enterprise-windows-test-release

---
kind: pipeline
type: docker
name: notify-test-release

platform:
  os: linux
  arch: amd64

steps:
- name: slack
  image: plugins/slack
  settings:
    channel: grafana-ci-notifications
    template: "Build {{build.number}} failed for commit: <https://github.com/{{repo.owner}}/{{repo.name}}/commit/{{build.commit}}|{{ truncate build.commit 8 }}>: {{build.link}}\nBranch: <https://github.com/{{ repo.owner }}/{{ repo.name }}/commits/{{ build.branch }}|{{ build.branch }}>\nAuthor: {{build.author}}"
    webhook:
      from_secret: slack_webhook

trigger:
  event:
  - custom
  status:
  - failure

depends_on:
- oss-build-test-release
- oss-windows-test-release
- enterprise-build-test-release
- enterprise-windows-test-release
- publish-test-release

---
kind: pipeline
type: docker
name: oss-build-release-branch

platform:
  os: linux
  arch: amd64

steps:
- name: identify-runner
  image: alpine:3.14.1
  commands:
  - echo $DRONE_RUNNER_NAME

- name: initialize
  image: grafana/build-container:1.4.1
  commands:
  - mkdir -p bin
  - curl -fL -o bin/grabpl https://grafana-downloads.storage.googleapis.com/grafana-build-pipeline/v2.3.3/grabpl
  - chmod +x bin/grabpl
  - ./bin/grabpl verify-drone
  - curl -fLO https://github.com/jwilder/dockerize/releases/download/v$${DOCKERIZE_VERSION}/dockerize-linux-amd64-v$${DOCKERIZE_VERSION}.tar.gz
  - tar -C bin -xzvf dockerize-linux-amd64-v$${DOCKERIZE_VERSION}.tar.gz
  - rm dockerize-linux-amd64-v$${DOCKERIZE_VERSION}.tar.gz
  - yarn install --frozen-lockfile --no-progress
  environment:
    DOCKERIZE_VERSION: 0.6.1

- name: codespell
  image: grafana/build-container:1.4.1
  commands:
  - "echo -e \"unknwon\nreferer\nerrorstring\neror\niam\nwan\" > words_to_ignore.txt"
  - codespell -I words_to_ignore.txt docs/
  depends_on:
  - initialize

- name: shellcheck
  image: grafana/build-container:1.4.1
  commands:
  - ./bin/grabpl shellcheck
  depends_on:
  - initialize

<<<<<<< HEAD
- name: test-backend
  image: grafana/build-container:1.4.1
  commands:
  - make gen-go
  - "[ $(grep FocusConvey -R pkg | wc -l) -eq \"0\" ] || exit 1"
  - ./bin/grabpl test-backend --edition oss
  - ./bin/grabpl integration-tests --edition oss
  depends_on:
  - initialize

=======
>>>>>>> 7c97b9d0
- name: lint-backend
  image: grafana/build-container:1.4.1
  commands:
  - ./bin/grabpl lint-backend --edition oss
  environment:
    CGO_ENABLED: 1
  depends_on:
  - initialize

- name: test-backend
  image: grafana/build-container:1.4.1
  commands:
  - "[ $(grep FocusConvey -R pkg | wc -l) -eq \"0\" ] || exit 1"
  - ./bin/grabpl test-backend --edition oss
  - ./bin/grabpl integration-tests --edition oss
  depends_on:
  - lint-backend

- name: test-frontend
  image: grafana/build-container:1.4.1
  commands:
  - yarn run ci:test-frontend
  environment:
    TEST_MAX_WORKERS: 50%
  depends_on:
  - lint-backend

- name: build-backend
  image: grafana/build-container:1.4.1
  commands:
  - ./bin/grabpl build-backend --jobs 8 --edition oss --build-id ${DRONE_BUILD_NUMBER} --no-pull-enterprise
  depends_on:
  - test-backend

- name: build-frontend
  image: grafana/build-container:1.4.1
  commands:
  - ./bin/grabpl build-frontend --jobs 8 --no-install-deps --edition oss --build-id ${DRONE_BUILD_NUMBER} --no-pull-enterprise
  depends_on:
  - test-frontend

- name: build-plugins
  image: grafana/build-container:1.4.1
  commands:
  - ./bin/grabpl build-plugins --jobs 8 --edition oss --no-install-deps --sign --signing-admin
  environment:
    GRAFANA_API_KEY:
      from_secret: grafana_api_key
  depends_on:
  - lint-backend

- name: validate-scuemata
  image: grafana/build-container:1.4.1
  commands:
  - ./bin/linux-amd64/grafana-cli cue validate-schema --grafana-root .
  depends_on:
  - build-backend

- name: gen-version
  image: grafana/build-container:1.4.1
  commands:
  - ./bin/grabpl gen-version --build-id ${DRONE_BUILD_NUMBER}
  depends_on:
  - build-plugins
  - build-backend
  - build-frontend
  - codespell
  - shellcheck

- name: package
  image: grafana/build-container:1.4.1
  commands:
  - ./bin/grabpl package --jobs 8 --edition oss --build-id ${DRONE_BUILD_NUMBER} --no-pull-enterprise --sign
  environment:
    GITHUB_TOKEN:
      from_secret: github_token
    GPG_KEY_PASSWORD:
      from_secret: gpg_key_password
    GPG_PRIV_KEY:
      from_secret: gpg_priv_key
    GPG_PUB_KEY:
      from_secret: gpg_pub_key
    GRAFANA_API_KEY:
      from_secret: grafana_api_key
  depends_on:
  - gen-version

- name: end-to-end-tests-server
  image: grafana/build-container:1.4.1
  detach: true
  commands:
  - ./e2e/start-server
  environment:
    PORT: 3001
  depends_on:
  - package

- name: end-to-end-tests
  image: grafana/ci-e2e:12.19.0-1
  commands:
  - ./node_modules/.bin/cypress install
  - ./bin/grabpl e2e-tests --port 3001 --tries 3
  environment:
    HOST: end-to-end-tests-server
  depends_on:
  - end-to-end-tests-server

- name: build-storybook
  image: grafana/build-container:1.4.1
  commands:
  - yarn storybook:build
  - ./bin/grabpl verify-storybook
  environment:
    NODE_OPTIONS: --max_old_space_size=4096
  depends_on:
  - package

- name: copy-packages-for-docker
  image: grafana/build-container:1.4.1
  commands:
  - ls dist/*.tar.gz*
  - cp dist/*.tar.gz* packaging/docker/
  depends_on:
  - end-to-end-tests-server

- name: build-docker-images
  image: grafana/drone-grafana-docker:0.3.2
  settings:
    dry_run: true
    edition: oss
  depends_on:
  - copy-packages-for-docker

- name: build-docker-images-ubuntu
  image: grafana/drone-grafana-docker:0.3.2
  settings:
    dry_run: true
    edition: oss
    ubuntu: true
  depends_on:
  - copy-packages-for-docker

- name: postgres-integration-tests
  image: grafana/build-container:1.4.1
  commands:
  - apt-get update
  - apt-get install -yq postgresql-client
  - ./bin/dockerize -wait tcp://postgres:5432 -timeout 120s
  - psql -p 5432 -h postgres -U grafanatest -d grafanatest -f devenv/docker/blocks/postgres_tests/setup.sql
  - go clean -testcache
  - ./bin/grabpl integration-tests --database postgres
  environment:
    GRAFANA_TEST_DB: postgres
    PGPASSWORD: grafanatest
    POSTGRES_HOST: postgres
  depends_on:
  - test-backend
  - test-frontend

- name: mysql-integration-tests
  image: grafana/build-container:1.4.1
  commands:
  - apt-get update
  - apt-get install -yq default-mysql-client
  - ./bin/dockerize -wait tcp://mysql:3306 -timeout 120s
  - cat devenv/docker/blocks/mysql_tests/setup.sql | mysql -h mysql -P 3306 -u root -prootpass
  - go clean -testcache
  - ./bin/grabpl integration-tests --database mysql
  environment:
    GRAFANA_TEST_DB: mysql
    MYSQL_HOST: mysql
  depends_on:
  - test-backend
  - test-frontend

- name: upload-cdn-assets
  image: grafana/grafana-ci-deploy:1.3.1
  commands:
  - ./bin/grabpl upload-cdn --edition oss --bucket "grafana-static-assets"
  environment:
    GCP_GRAFANA_UPLOAD_KEY:
      from_secret: gcp_key
  depends_on:
  - package

- name: upload-packages
  image: grafana/grafana-ci-deploy:1.3.1
  commands:
  - ./bin/grabpl upload-packages --edition oss --packages-bucket grafana-downloads
  environment:
    GCP_GRAFANA_UPLOAD_KEY:
      from_secret: gcp_key
  depends_on:
  - package
  - end-to-end-tests
  - end-to-end-tests-server
  - mysql-integration-tests
  - postgres-integration-tests

services:
- name: postgres
  image: postgres:12.3-alpine
  environment:
    POSTGRES_DB: grafanatest
    POSTGRES_PASSWORD: grafanatest
    POSTGRES_USER: grafanatest

- name: mysql
  image: mysql:5.6.48
  environment:
    MYSQL_DATABASE: grafana_tests
    MYSQL_PASSWORD: password
    MYSQL_ROOT_PASSWORD: rootpass
    MYSQL_USER: grafana

node:
  type: no-parallel

trigger:
  ref:
  - refs/heads/v[0-9]*

---
kind: pipeline
type: docker
name: oss-windows-release-branch

platform:
  os: windows
  arch: amd64
  version: 1809

steps:
- name: identify-runner
  image: mcr.microsoft.com/windows:1809
  commands:
  - echo $env:DRONE_RUNNER_NAME

- name: initialize
  image: grafana/ci-wix:0.1.1
  commands:
  - $$ProgressPreference = "SilentlyContinue"
  - Invoke-WebRequest https://grafana-downloads.storage.googleapis.com/grafana-build-pipeline/v2.3.3/windows/grabpl.exe -OutFile grabpl.exe

- name: build-windows-installer
  image: grafana/ci-wix:0.1.1
  commands:
  - $$gcpKey = $$env:GCP_KEY
  - "[System.Text.Encoding]::UTF8.GetString([System.Convert]::FromBase64String($$gcpKey)) > gcpkey.json"
  - dos2unix gcpkey.json
  - gcloud auth activate-service-account --key-file=gcpkey.json
  - rm gcpkey.json
  - cp C:\App\nssm-2.24.zip .
  environment:
    GCP_KEY:
      from_secret: gcp_key
  depends_on:
  - initialize

trigger:
  ref:
  - refs/heads/v[0-9]*

depends_on:
- oss-build-release-branch

---
kind: pipeline
type: docker
name: enterprise-build-release-branch

platform:
  os: linux
  arch: amd64

clone:
  disable: true

steps:
- name: identify-runner
  image: alpine:3.14.1
  commands:
  - echo $DRONE_RUNNER_NAME

- name: clone
  image: grafana/build-container:1.4.1
  commands:
  - mkdir -p bin
  - curl -fL -o bin/grabpl https://grafana-downloads.storage.googleapis.com/grafana-build-pipeline/v2.3.3/grabpl
  - chmod +x bin/grabpl
  - git clone "https://$${GITHUB_TOKEN}@github.com/grafana/grafana-enterprise.git"
  - cd grafana-enterprise
  - git checkout ${DRONE_BRANCH}
  environment:
    GITHUB_TOKEN:
      from_secret: github_token

- name: initialize
  image: grafana/build-container:1.4.1
  commands:
  - mv bin/grabpl /tmp/
  - rmdir bin
  - mv grafana-enterprise /tmp/
  - /tmp/grabpl init-enterprise /tmp/grafana-enterprise
  - mv /tmp/grafana-enterprise/deployment_tools_config.json deployment_tools_config.json
  - mkdir bin
  - mv /tmp/grabpl bin/
  - ./bin/grabpl verify-drone
  - curl -fLO https://github.com/jwilder/dockerize/releases/download/v$${DOCKERIZE_VERSION}/dockerize-linux-amd64-v$${DOCKERIZE_VERSION}.tar.gz
  - tar -C bin -xzvf dockerize-linux-amd64-v$${DOCKERIZE_VERSION}.tar.gz
  - rm dockerize-linux-amd64-v$${DOCKERIZE_VERSION}.tar.gz
  - yarn install --frozen-lockfile --no-progress
  environment:
    DOCKERIZE_VERSION: 0.6.1
  depends_on:
  - clone

- name: codespell
  image: grafana/build-container:1.4.1
  commands:
  - "echo -e \"unknwon\nreferer\nerrorstring\neror\niam\nwan\" > words_to_ignore.txt"
  - codespell -I words_to_ignore.txt docs/
  depends_on:
  - initialize

- name: shellcheck
  image: grafana/build-container:1.4.1
  commands:
  - ./bin/grabpl shellcheck
  depends_on:
  - initialize

<<<<<<< HEAD
- name: test-backend
  image: grafana/build-container:1.4.1
  commands:
  - make gen-go
  - "[ $(grep FocusConvey -R pkg | wc -l) -eq \"0\" ] || exit 1"
  - ./bin/grabpl test-backend --edition enterprise
  - ./bin/grabpl integration-tests --edition enterprise
  depends_on:
  - initialize

=======
>>>>>>> 7c97b9d0
- name: lint-backend
  image: grafana/build-container:1.4.1
  commands:
  - ./bin/grabpl lint-backend --edition enterprise
  environment:
    CGO_ENABLED: 1
  depends_on:
  - initialize

- name: test-backend
  image: grafana/build-container:1.4.1
  commands:
  - "[ $(grep FocusConvey -R pkg | wc -l) -eq \"0\" ] || exit 1"
  - ./bin/grabpl test-backend --edition enterprise
  - ./bin/grabpl integration-tests --edition enterprise
  depends_on:
  - lint-backend

- name: test-frontend
  image: grafana/build-container:1.4.1
  commands:
  - yarn run ci:test-frontend
  environment:
    TEST_MAX_WORKERS: 50%
  depends_on:
  - lint-backend

- name: build-backend
  image: grafana/build-container:1.4.1
  commands:
  - ./bin/grabpl build-backend --jobs 8 --edition enterprise --build-id ${DRONE_BUILD_NUMBER} --no-pull-enterprise
  depends_on:
  - test-backend

- name: build-frontend
  image: grafana/build-container:1.4.1
  commands:
  - ./bin/grabpl build-frontend --jobs 8 --no-install-deps --edition enterprise --build-id ${DRONE_BUILD_NUMBER} --no-pull-enterprise
  depends_on:
  - test-frontend

- name: build-plugins
  image: grafana/build-container:1.4.1
  commands:
  - ./bin/grabpl build-plugins --jobs 8 --edition enterprise --no-install-deps --sign --signing-admin
  environment:
    GRAFANA_API_KEY:
      from_secret: grafana_api_key
  depends_on:
  - lint-backend

- name: validate-scuemata
  image: grafana/build-container:1.4.1
  commands:
  - ./bin/linux-amd64/grafana-cli cue validate-schema --grafana-root .
  depends_on:
  - build-backend

<<<<<<< HEAD
- name: test-backend-enterprise2
  image: grafana/build-container:1.4.1
  commands:
  - make gen-go
  - "[ $(grep FocusConvey -R pkg | wc -l) -eq \"0\" ] || exit 1"
  - ./bin/grabpl test-backend --edition enterprise2
  - ./bin/grabpl integration-tests --edition enterprise2
  depends_on:
  - initialize

=======
>>>>>>> 7c97b9d0
- name: lint-backend-enterprise2
  image: grafana/build-container:1.4.1
  commands:
  - ./bin/grabpl lint-backend --edition enterprise2
  environment:
    CGO_ENABLED: 1
  depends_on:
  - initialize

- name: test-backend-enterprise2
  image: grafana/build-container:1.4.1
  commands:
  - "[ $(grep FocusConvey -R pkg | wc -l) -eq \"0\" ] || exit 1"
  - ./bin/grabpl test-backend --edition enterprise2
  - ./bin/grabpl integration-tests --edition enterprise2
  depends_on:
  - lint-backend

- name: build-backend-enterprise2
  image: grafana/build-container:1.4.1
  commands:
  - ./bin/grabpl build-backend --jobs 8 --edition enterprise2 --build-id ${DRONE_BUILD_NUMBER} --variants linux-x64 --no-pull-enterprise
  depends_on:
  - test-backend-enterprise2

- name: gen-version
  image: grafana/build-container:1.4.1
  commands:
  - ./bin/grabpl gen-version --build-id ${DRONE_BUILD_NUMBER}
  depends_on:
  - build-plugins
  - build-backend
  - build-frontend
  - codespell
  - shellcheck
  - build-backend-enterprise2
  - test-backend-enterprise2

- name: package
  image: grafana/build-container:1.4.1
  commands:
  - ./bin/grabpl package --jobs 8 --edition enterprise --build-id ${DRONE_BUILD_NUMBER} --no-pull-enterprise --sign
  environment:
    GITHUB_TOKEN:
      from_secret: github_token
    GPG_KEY_PASSWORD:
      from_secret: gpg_key_password
    GPG_PRIV_KEY:
      from_secret: gpg_priv_key
    GPG_PUB_KEY:
      from_secret: gpg_pub_key
    GRAFANA_API_KEY:
      from_secret: grafana_api_key
  depends_on:
  - gen-version

- name: end-to-end-tests-server
  image: grafana/build-container:1.4.1
  detach: true
  commands:
  - ./e2e/start-server
  environment:
    PACKAGE_FILE: dist/grafana-enterprise-*linux-amd64.tar.gz
    PORT: 3001
    RUNDIR: e2e/tmp-grafana-enterprise
  depends_on:
  - package

- name: end-to-end-tests
  image: grafana/ci-e2e:12.19.0-1
  commands:
  - ./node_modules/.bin/cypress install
  - ./bin/grabpl e2e-tests --port 3001 --tries 3
  environment:
    HOST: end-to-end-tests-server
  depends_on:
  - end-to-end-tests-server

- name: build-storybook
  image: grafana/build-container:1.4.1
  commands:
  - yarn storybook:build
  - ./bin/grabpl verify-storybook
  environment:
    NODE_OPTIONS: --max_old_space_size=4096
  depends_on:
  - package

- name: copy-packages-for-docker
  image: grafana/build-container:1.4.1
  commands:
  - ls dist/*.tar.gz*
  - cp dist/*.tar.gz* packaging/docker/
  depends_on:
  - end-to-end-tests-server

- name: build-docker-images
  image: grafana/drone-grafana-docker:0.3.2
  settings:
    dry_run: true
    edition: enterprise
  depends_on:
  - copy-packages-for-docker

- name: build-docker-images-ubuntu
  image: grafana/drone-grafana-docker:0.3.2
  settings:
    dry_run: true
    edition: enterprise
    ubuntu: true
  depends_on:
  - copy-packages-for-docker

- name: postgres-integration-tests
  image: grafana/build-container:1.4.1
  commands:
  - apt-get update
  - apt-get install -yq postgresql-client
  - ./bin/dockerize -wait tcp://postgres:5432 -timeout 120s
  - psql -p 5432 -h postgres -U grafanatest -d grafanatest -f devenv/docker/blocks/postgres_tests/setup.sql
  - go clean -testcache
  - ./bin/grabpl integration-tests --database postgres
  environment:
    GRAFANA_TEST_DB: postgres
    PGPASSWORD: grafanatest
    POSTGRES_HOST: postgres
  depends_on:
  - test-backend
  - test-frontend

- name: mysql-integration-tests
  image: grafana/build-container:1.4.1
  commands:
  - apt-get update
  - apt-get install -yq default-mysql-client
  - ./bin/dockerize -wait tcp://mysql:3306 -timeout 120s
  - cat devenv/docker/blocks/mysql_tests/setup.sql | mysql -h mysql -P 3306 -u root -prootpass
  - go clean -testcache
  - ./bin/grabpl integration-tests --database mysql
  environment:
    GRAFANA_TEST_DB: mysql
    MYSQL_HOST: mysql
  depends_on:
  - test-backend
  - test-frontend

- name: redis-integration-tests
  image: grafana/build-container:1.4.1
  commands:
  - ./bin/dockerize -wait tcp://redis:6379/0 -timeout 120s
  - ./bin/grabpl integration-tests
  environment:
    REDIS_URL: redis://redis:6379/0
  depends_on:
  - test-backend
  - test-frontend

- name: memcached-integration-tests
  image: grafana/build-container:1.4.1
  commands:
  - ./bin/dockerize -wait tcp://memcached:11211 -timeout 120s
  - ./bin/grabpl integration-tests
  environment:
    MEMCACHED_HOSTS: memcached:11211
  depends_on:
  - test-backend
  - test-frontend

- name: upload-cdn-assets
  image: grafana/grafana-ci-deploy:1.3.1
  commands:
  - ./bin/grabpl upload-cdn --edition enterprise --bucket "grafana-static-assets"
  environment:
    GCP_GRAFANA_UPLOAD_KEY:
      from_secret: gcp_key
  depends_on:
  - package

- name: upload-packages
  image: grafana/grafana-ci-deploy:1.3.1
  commands:
  - ./bin/grabpl upload-packages --edition enterprise --packages-bucket grafana-downloads
  environment:
    GCP_GRAFANA_UPLOAD_KEY:
      from_secret: gcp_key
  depends_on:
  - package
  - end-to-end-tests
  - end-to-end-tests-server
  - mysql-integration-tests
  - postgres-integration-tests
  - redis-integration-tests
  - memcached-integration-tests

- name: package-enterprise2
  image: grafana/build-container:1.4.1
  commands:
  - ./bin/grabpl package --jobs 8 --edition enterprise2 --build-id ${DRONE_BUILD_NUMBER} --no-pull-enterprise --variants linux-x64 --sign
  environment:
    GITHUB_TOKEN:
      from_secret: github_token
    GPG_KEY_PASSWORD:
      from_secret: gpg_key_password
    GPG_PRIV_KEY:
      from_secret: gpg_priv_key
    GPG_PUB_KEY:
      from_secret: gpg_pub_key
    GRAFANA_API_KEY:
      from_secret: grafana_api_key
  depends_on:
  - gen-version

- name: upload-cdn-assets-enterprise2
  image: grafana/grafana-ci-deploy:1.3.1
  commands:
  - ./bin/grabpl upload-cdn --edition enterprise2 --bucket "grafana-static-assets"
  environment:
    GCP_GRAFANA_UPLOAD_KEY:
      from_secret: gcp_key
  depends_on:
  - package-enterprise2

- name: end-to-end-tests-server-enterprise2
  image: grafana/build-container:1.4.1
  detach: true
  commands:
  - ./e2e/start-server
  environment:
    PACKAGE_FILE: dist/grafana-enterprise2-*linux-amd64.tar.gz
    PORT: 3002
    RUNDIR: e2e/tmp-grafana-enterprise2
  depends_on:
  - package-enterprise2

- name: end-to-end-tests-enterprise2
  image: grafana/ci-e2e:12.19.0-1
  commands:
  - ./node_modules/.bin/cypress install
  - ./bin/grabpl e2e-tests --port 3002 --tries 3
  environment:
    HOST: end-to-end-tests-server-enterprise2
  depends_on:
  - end-to-end-tests-server-enterprise2

- name: upload-packages-enterprise2
  image: grafana/grafana-ci-deploy:1.3.1
  commands:
  - ./bin/grabpl upload-packages --edition enterprise2 --packages-bucket grafana-downloads-enterprise2
  environment:
    GCP_GRAFANA_UPLOAD_KEY:
      from_secret: gcp_key
  depends_on:
  - package-enterprise2
  - end-to-end-tests-enterprise2
  - end-to-end-tests-server
  - mysql-integration-tests
  - postgres-integration-tests
  - redis-integration-tests
  - memcached-integration-tests

services:
- name: postgres
  image: postgres:12.3-alpine
  environment:
    POSTGRES_DB: grafanatest
    POSTGRES_PASSWORD: grafanatest
    POSTGRES_USER: grafanatest

- name: mysql
  image: mysql:5.6.48
  environment:
    MYSQL_DATABASE: grafana_tests
    MYSQL_PASSWORD: password
    MYSQL_ROOT_PASSWORD: rootpass
    MYSQL_USER: grafana

- name: redis
  image: redis:6.2.1-alpine

- name: memcached
  image: memcached:1.6.9-alpine

image_pull_secrets:
- dockerconfigjson

node:
  type: no-parallel

trigger:
  ref:
  - refs/heads/v[0-9]*

---
kind: pipeline
type: docker
name: enterprise-windows-release-branch

platform:
  os: windows
  arch: amd64
  version: 1809

clone:
  disable: true

steps:
- name: identify-runner
  image: mcr.microsoft.com/windows:1809
  commands:
  - echo $env:DRONE_RUNNER_NAME

- name: clone
  image: grafana/ci-wix:0.1.1
  commands:
  - $$ProgressPreference = "SilentlyContinue"
  - Invoke-WebRequest https://grafana-downloads.storage.googleapis.com/grafana-build-pipeline/v2.3.3/windows/grabpl.exe -OutFile grabpl.exe
  - git clone "https://$$env:GITHUB_TOKEN@github.com/grafana/grafana-enterprise.git"
  - cd grafana-enterprise
  - git checkout $$env:DRONE_BRANCH
  environment:
    GITHUB_TOKEN:
      from_secret: github_token

- name: initialize
  image: grafana/ci-wix:0.1.1
  commands:
  - cp -r grafana-enterprise C:\App\grafana-enterprise
  - rm -r -force grafana-enterprise
  - cp grabpl.exe C:\App\grabpl.exe
  - rm -force grabpl.exe
  - C:\App\grabpl.exe init-enterprise C:\App\grafana-enterprise
  - cp C:\App\grabpl.exe grabpl.exe
  depends_on:
  - clone

- name: build-windows-installer
  image: grafana/ci-wix:0.1.1
  commands:
  - $$gcpKey = $$env:GCP_KEY
  - "[System.Text.Encoding]::UTF8.GetString([System.Convert]::FromBase64String($$gcpKey)) > gcpkey.json"
  - dos2unix gcpkey.json
  - gcloud auth activate-service-account --key-file=gcpkey.json
  - rm gcpkey.json
  - cp C:\App\nssm-2.24.zip .
  environment:
    GCP_KEY:
      from_secret: gcp_key
  depends_on:
  - initialize

image_pull_secrets:
- dockerconfigjson

trigger:
  ref:
  - refs/heads/v[0-9]*

depends_on:
- enterprise-build-release-branch

---
kind: pipeline
type: docker
name: notify-release-branch

platform:
  os: linux
  arch: amd64

steps:
- name: slack
  image: plugins/slack
  settings:
    channel: grafana-ci-notifications
    template: "Build {{build.number}} failed for commit: <https://github.com/{{repo.owner}}/{{repo.name}}/commit/{{build.commit}}|{{ truncate build.commit 8 }}>: {{build.link}}\nBranch: <https://github.com/{{ repo.owner }}/{{ repo.name }}/commits/{{ build.branch }}|{{ build.branch }}>\nAuthor: {{build.author}}"
    webhook:
      from_secret: slack_webhook

trigger:
  ref:
  - refs/heads/v[0-9]*
  status:
  - failure

depends_on:
- oss-build-release-branch
- oss-windows-release-branch
- enterprise-build-release-branch
- enterprise-windows-release-branch

---
kind: pipeline
type: docker
name: scan-docker-images

platform:
  os: linux
  arch: amd64

steps:
- name: scan-docker-images-unkown-low-medium-vulnerabilities
  image: aquasec/trivy:0.18.3
  commands:
  - trivy --exit-code 0 --severity UNKNOWN,LOW,MEDIUM grafana/grafana:latest
  - trivy --exit-code 0 --severity UNKNOWN,LOW,MEDIUM grafana/grafana:main
  - trivy --exit-code 0 --severity UNKNOWN,LOW,MEDIUM grafana/grafana:latest-ubuntu
  - trivy --exit-code 0 --severity UNKNOWN,LOW,MEDIUM grafana/grafana:main-ubuntu

- name: scan-docker-images-high-critical-vulnerabilities
  image: aquasec/trivy:0.18.3
  commands:
  - trivy --exit-code 1 --severity HIGH,CRITICAL grafana/grafana:latest
  - trivy --exit-code 1 --severity HIGH,CRITICAL grafana/grafana:main
  - trivy --exit-code 1 --severity HIGH,CRITICAL grafana/grafana:latest-ubuntu
  - trivy --exit-code 1 --severity HIGH,CRITICAL grafana/grafana:main-ubuntu

- name: slack-notify-failure
  image: plugins/slack
  settings:
    channel: grafana-backend-ops
    template: "Nightly docker image scan job for {{repo.name}} failed: {{build.link}}"
    webhook:
      from_secret: slack_webhook_backend
  when:
    status:
    - failure

trigger:
  cron:
  - nightly
  event:
  - cron

---
kind: secret
name: dockerconfigjson

get:
  path: secret/data/common/gcr
  name: .dockerconfigjson

---
kind: secret
name: github_token

get:
  path: infra/data/ci/github/grafanabot
  name: pat

---
kind: secret
name: drone_token

get:
  path: infra/data/ci/drone
  name: machine-user-token

---
kind: signature
<<<<<<< HEAD
hmac: 78df537fc3f529fa9260a978c54c7306ece5b2119d60ba78332beac360b5dc5b
=======
hmac: 136823e64c71ad2b4b447ef869ba3c896800f7df8111083665753a9db243dcb6
>>>>>>> 7c97b9d0

...<|MERGE_RESOLUTION|>--- conflicted
+++ resolved
@@ -42,31 +42,19 @@
   depends_on:
   - initialize
 
-<<<<<<< HEAD
+- name: lint-backend
+  image: grafana/build-container:1.4.1
+  commands:
+  - ./bin/grabpl lint-backend --edition oss
+  environment:
+    CGO_ENABLED: 1
+  depends_on:
+  - initialize
+
 - name: test-backend
   image: grafana/build-container:1.4.1
   commands:
   - make gen-go
-  - "[ $(grep FocusConvey -R pkg | wc -l) -eq \"0\" ] || exit 1"
-  - ./bin/grabpl test-backend --edition oss
-  - ./bin/grabpl integration-tests --edition oss
-  depends_on:
-  - initialize
-
-=======
->>>>>>> 7c97b9d0
-- name: lint-backend
-  image: grafana/build-container:1.4.1
-  commands:
-  - ./bin/grabpl lint-backend --edition oss
-  environment:
-    CGO_ENABLED: 1
-  depends_on:
-  - initialize
-
-- name: test-backend
-  image: grafana/build-container:1.4.1
-  commands:
   - "[ $(grep FocusConvey -R pkg | wc -l) -eq \"0\" ] || exit 1"
   - ./bin/grabpl test-backend --edition oss
   - ./bin/grabpl integration-tests --edition oss
@@ -303,31 +291,19 @@
   depends_on:
   - initialize
 
-<<<<<<< HEAD
+- name: lint-backend
+  image: grafana/build-container:1.4.1
+  commands:
+  - ./bin/grabpl lint-backend --edition oss
+  environment:
+    CGO_ENABLED: 1
+  depends_on:
+  - initialize
+
 - name: test-backend
   image: grafana/build-container:1.4.1
   commands:
   - make gen-go
-  - "[ $(grep FocusConvey -R pkg | wc -l) -eq \"0\" ] || exit 1"
-  - ./bin/grabpl test-backend --edition oss
-  - ./bin/grabpl integration-tests --edition oss
-  depends_on:
-  - initialize
-
-=======
->>>>>>> 7c97b9d0
-- name: lint-backend
-  image: grafana/build-container:1.4.1
-  commands:
-  - ./bin/grabpl lint-backend --edition oss
-  environment:
-    CGO_ENABLED: 1
-  depends_on:
-  - initialize
-
-- name: test-backend
-  image: grafana/build-container:1.4.1
-  commands:
   - "[ $(grep FocusConvey -R pkg | wc -l) -eq \"0\" ] || exit 1"
   - ./bin/grabpl test-backend --edition oss
   - ./bin/grabpl integration-tests --edition oss
@@ -785,31 +761,19 @@
   depends_on:
   - initialize
 
-<<<<<<< HEAD
+- name: lint-backend
+  image: grafana/build-container:1.4.1
+  commands:
+  - ./bin/grabpl lint-backend --edition oss
+  environment:
+    CGO_ENABLED: 1
+  depends_on:
+  - initialize
+
 - name: test-backend
   image: grafana/build-container:1.4.1
   commands:
   - make gen-go
-  - "[ $(grep FocusConvey -R pkg | wc -l) -eq \"0\" ] || exit 1"
-  - ./bin/grabpl test-backend --edition oss --tries 5
-  - ./bin/grabpl integration-tests --edition oss --tries 5
-  depends_on:
-  - initialize
-
-=======
->>>>>>> 7c97b9d0
-- name: lint-backend
-  image: grafana/build-container:1.4.1
-  commands:
-  - ./bin/grabpl lint-backend --edition oss
-  environment:
-    CGO_ENABLED: 1
-  depends_on:
-  - initialize
-
-- name: test-backend
-  image: grafana/build-container:1.4.1
-  commands:
   - "[ $(grep FocusConvey -R pkg | wc -l) -eq \"0\" ] || exit 1"
   - ./bin/grabpl test-backend --edition oss --tries 5
   - ./bin/grabpl integration-tests --edition oss --tries 5
@@ -1170,7 +1134,15 @@
   depends_on:
   - initialize
 
-<<<<<<< HEAD
+- name: lint-backend
+  image: grafana/build-container:1.4.1
+  commands:
+  - ./bin/grabpl lint-backend --edition enterprise
+  environment:
+    CGO_ENABLED: 1
+  depends_on:
+  - initialize
+
 - name: test-backend
   image: grafana/build-container:1.4.1
   commands:
@@ -1179,26 +1151,6 @@
   - ./bin/grabpl test-backend --edition enterprise --tries 5
   - ./bin/grabpl integration-tests --edition enterprise --tries 5
   depends_on:
-  - initialize
-
-=======
->>>>>>> 7c97b9d0
-- name: lint-backend
-  image: grafana/build-container:1.4.1
-  commands:
-  - ./bin/grabpl lint-backend --edition enterprise
-  environment:
-    CGO_ENABLED: 1
-  depends_on:
-  - initialize
-
-- name: test-backend
-  image: grafana/build-container:1.4.1
-  commands:
-  - "[ $(grep FocusConvey -R pkg | wc -l) -eq \"0\" ] || exit 1"
-  - ./bin/grabpl test-backend --edition enterprise --tries 5
-  - ./bin/grabpl integration-tests --edition enterprise --tries 5
-  depends_on:
   - lint-backend
 
 - name: test-frontend
@@ -1244,31 +1196,19 @@
   depends_on:
   - build-backend
 
-<<<<<<< HEAD
+- name: lint-backend-enterprise2
+  image: grafana/build-container:1.4.1
+  commands:
+  - ./bin/grabpl lint-backend --edition enterprise2
+  environment:
+    CGO_ENABLED: 1
+  depends_on:
+  - initialize
+
 - name: test-backend-enterprise2
   image: grafana/build-container:1.4.1
   commands:
   - make gen-go
-  - "[ $(grep FocusConvey -R pkg | wc -l) -eq \"0\" ] || exit 1"
-  - ./bin/grabpl test-backend --edition enterprise2 --tries 5
-  - ./bin/grabpl integration-tests --edition enterprise2 --tries 5
-  depends_on:
-  - initialize
-
-=======
->>>>>>> 7c97b9d0
-- name: lint-backend-enterprise2
-  image: grafana/build-container:1.4.1
-  commands:
-  - ./bin/grabpl lint-backend --edition enterprise2
-  environment:
-    CGO_ENABLED: 1
-  depends_on:
-  - initialize
-
-- name: test-backend-enterprise2
-  image: grafana/build-container:1.4.1
-  commands:
   - "[ $(grep FocusConvey -R pkg | wc -l) -eq \"0\" ] || exit 1"
   - ./bin/grabpl test-backend --edition enterprise2 --tries 5
   - ./bin/grabpl integration-tests --edition enterprise2 --tries 5
@@ -1773,31 +1713,19 @@
   depends_on:
   - initialize
 
-<<<<<<< HEAD
+- name: lint-backend
+  image: grafana/build-container:1.4.1
+  commands:
+  - ./bin/grabpl lint-backend --edition oss
+  environment:
+    CGO_ENABLED: 1
+  depends_on:
+  - initialize
+
 - name: test-backend
   image: grafana/build-container:1.4.1
   commands:
   - make gen-go
-  - "[ $(grep FocusConvey -R pkg | wc -l) -eq \"0\" ] || exit 1"
-  - ./bin/grabpl test-backend --edition oss --tries 5
-  - ./bin/grabpl integration-tests --edition oss --tries 5
-  depends_on:
-  - initialize
-
-=======
->>>>>>> 7c97b9d0
-- name: lint-backend
-  image: grafana/build-container:1.4.1
-  commands:
-  - ./bin/grabpl lint-backend --edition oss
-  environment:
-    CGO_ENABLED: 1
-  depends_on:
-  - initialize
-
-- name: test-backend
-  image: grafana/build-container:1.4.1
-  commands:
   - "[ $(grep FocusConvey -R pkg | wc -l) -eq \"0\" ] || exit 1"
   - ./bin/grabpl test-backend --edition oss --tries 5
   - ./bin/grabpl integration-tests --edition oss --tries 5
@@ -2147,7 +2075,15 @@
   depends_on:
   - initialize
 
-<<<<<<< HEAD
+- name: lint-backend
+  image: grafana/build-container:1.4.1
+  commands:
+  - ./bin/grabpl lint-backend --edition enterprise
+  environment:
+    CGO_ENABLED: 1
+  depends_on:
+  - initialize
+
 - name: test-backend
   image: grafana/build-container:1.4.1
   commands:
@@ -2156,26 +2092,6 @@
   - ./bin/grabpl test-backend --edition enterprise --tries 5
   - ./bin/grabpl integration-tests --edition enterprise --tries 5
   depends_on:
-  - initialize
-
-=======
->>>>>>> 7c97b9d0
-- name: lint-backend
-  image: grafana/build-container:1.4.1
-  commands:
-  - ./bin/grabpl lint-backend --edition enterprise
-  environment:
-    CGO_ENABLED: 1
-  depends_on:
-  - initialize
-
-- name: test-backend
-  image: grafana/build-container:1.4.1
-  commands:
-  - "[ $(grep FocusConvey -R pkg | wc -l) -eq \"0\" ] || exit 1"
-  - ./bin/grabpl test-backend --edition enterprise --tries 5
-  - ./bin/grabpl integration-tests --edition enterprise --tries 5
-  depends_on:
   - lint-backend
 
 - name: test-frontend
@@ -2221,31 +2137,19 @@
   depends_on:
   - build-backend
 
-<<<<<<< HEAD
+- name: lint-backend-enterprise2
+  image: grafana/build-container:1.4.1
+  commands:
+  - ./bin/grabpl lint-backend --edition enterprise2
+  environment:
+    CGO_ENABLED: 1
+  depends_on:
+  - initialize
+
 - name: test-backend-enterprise2
   image: grafana/build-container:1.4.1
   commands:
   - make gen-go
-  - "[ $(grep FocusConvey -R pkg | wc -l) -eq \"0\" ] || exit 1"
-  - ./bin/grabpl test-backend --edition enterprise2 --tries 5
-  - ./bin/grabpl integration-tests --edition enterprise2 --tries 5
-  depends_on:
-  - initialize
-
-=======
->>>>>>> 7c97b9d0
-- name: lint-backend-enterprise2
-  image: grafana/build-container:1.4.1
-  commands:
-  - ./bin/grabpl lint-backend --edition enterprise2
-  environment:
-    CGO_ENABLED: 1
-  depends_on:
-  - initialize
-
-- name: test-backend-enterprise2
-  image: grafana/build-container:1.4.1
-  commands:
   - "[ $(grep FocusConvey -R pkg | wc -l) -eq \"0\" ] || exit 1"
   - ./bin/grabpl test-backend --edition enterprise2 --tries 5
   - ./bin/grabpl integration-tests --edition enterprise2 --tries 5
@@ -2743,31 +2647,19 @@
   depends_on:
   - initialize
 
-<<<<<<< HEAD
+- name: lint-backend
+  image: grafana/build-container:1.4.1
+  commands:
+  - ./bin/grabpl lint-backend --edition oss
+  environment:
+    CGO_ENABLED: 1
+  depends_on:
+  - initialize
+
 - name: test-backend
   image: grafana/build-container:1.4.1
   commands:
   - make gen-go
-  - "[ $(grep FocusConvey -R pkg | wc -l) -eq \"0\" ] || exit 1"
-  - ./bin/grabpl test-backend --edition oss
-  - ./bin/grabpl integration-tests --edition oss
-  depends_on:
-  - initialize
-
-=======
->>>>>>> 7c97b9d0
-- name: lint-backend
-  image: grafana/build-container:1.4.1
-  commands:
-  - ./bin/grabpl lint-backend --edition oss
-  environment:
-    CGO_ENABLED: 1
-  depends_on:
-  - initialize
-
-- name: test-backend
-  image: grafana/build-container:1.4.1
-  commands:
   - "[ $(grep FocusConvey -R pkg | wc -l) -eq \"0\" ] || exit 1"
   - ./bin/grabpl test-backend --edition oss
   - ./bin/grabpl integration-tests --edition oss
@@ -3088,7 +2980,15 @@
   depends_on:
   - initialize
 
-<<<<<<< HEAD
+- name: lint-backend
+  image: grafana/build-container:1.4.1
+  commands:
+  - ./bin/grabpl lint-backend --edition enterprise
+  environment:
+    CGO_ENABLED: 1
+  depends_on:
+  - initialize
+
 - name: test-backend
   image: grafana/build-container:1.4.1
   commands:
@@ -3097,26 +2997,6 @@
   - ./bin/grabpl test-backend --edition enterprise
   - ./bin/grabpl integration-tests --edition enterprise
   depends_on:
-  - initialize
-
-=======
->>>>>>> 7c97b9d0
-- name: lint-backend
-  image: grafana/build-container:1.4.1
-  commands:
-  - ./bin/grabpl lint-backend --edition enterprise
-  environment:
-    CGO_ENABLED: 1
-  depends_on:
-  - initialize
-
-- name: test-backend
-  image: grafana/build-container:1.4.1
-  commands:
-  - "[ $(grep FocusConvey -R pkg | wc -l) -eq \"0\" ] || exit 1"
-  - ./bin/grabpl test-backend --edition enterprise
-  - ./bin/grabpl integration-tests --edition enterprise
-  depends_on:
   - lint-backend
 
 - name: test-frontend
@@ -3159,31 +3039,19 @@
   depends_on:
   - build-backend
 
-<<<<<<< HEAD
+- name: lint-backend-enterprise2
+  image: grafana/build-container:1.4.1
+  commands:
+  - ./bin/grabpl lint-backend --edition enterprise2
+  environment:
+    CGO_ENABLED: 1
+  depends_on:
+  - initialize
+
 - name: test-backend-enterprise2
   image: grafana/build-container:1.4.1
   commands:
   - make gen-go
-  - "[ $(grep FocusConvey -R pkg | wc -l) -eq \"0\" ] || exit 1"
-  - ./bin/grabpl test-backend --edition enterprise2
-  - ./bin/grabpl integration-tests --edition enterprise2
-  depends_on:
-  - initialize
-
-=======
->>>>>>> 7c97b9d0
-- name: lint-backend-enterprise2
-  image: grafana/build-container:1.4.1
-  commands:
-  - ./bin/grabpl lint-backend --edition enterprise2
-  environment:
-    CGO_ENABLED: 1
-  depends_on:
-  - initialize
-
-- name: test-backend-enterprise2
-  image: grafana/build-container:1.4.1
-  commands:
   - "[ $(grep FocusConvey -R pkg | wc -l) -eq \"0\" ] || exit 1"
   - ./bin/grabpl test-backend --edition enterprise2
   - ./bin/grabpl integration-tests --edition enterprise2
@@ -3631,10 +3499,6 @@
 
 ---
 kind: signature
-<<<<<<< HEAD
-hmac: 78df537fc3f529fa9260a978c54c7306ece5b2119d60ba78332beac360b5dc5b
-=======
-hmac: 136823e64c71ad2b4b447ef869ba3c896800f7df8111083665753a9db243dcb6
->>>>>>> 7c97b9d0
+hmac: 9de2c50f084b3cbb84d604e5f1ccb26115f4e9e2fde8850a02271a0028fdfd5c
 
 ...