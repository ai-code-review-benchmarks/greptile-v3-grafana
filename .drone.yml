---
clone:
  retries: 3
depends_on: []
environment:
  EDITION: oss
image_pull_secrets:
- dockerconfigjson
kind: pipeline
name: pr-verify-drone
node:
  type: no-parallel
platform:
  arch: amd64
  os: linux
services: []
steps:
- commands:
  - echo $DRONE_RUNNER_NAME
  image: alpine:3.18.4
  name: identify-runner
- commands:
  - go build -o ./bin/build -ldflags '-extldflags -static' ./pkg/build/cmd
  depends_on: []
  environment:
    CGO_ENABLED: 0
  image: golang:1.21.3-alpine
  name: compile-build-cmd
- commands:
  - ./bin/build verify-drone
  depends_on:
  - compile-build-cmd
  image: byrnedo/alpine-curl:0.1.8
  name: lint-drone
trigger:
  event:
  - pull_request
  paths:
    exclude:
    - docs/**
    - '*.md'
    include:
    - scripts/drone/**
    - .drone.yml
    - .drone.star
type: docker
volumes:
- host:
    path: /var/run/docker.sock
  name: docker
---
clone:
  retries: 3
depends_on: []
environment:
  EDITION: oss
image_pull_secrets:
- dockerconfigjson
kind: pipeline
name: pr-verify-starlark
node:
  type: no-parallel
platform:
  arch: amd64
  os: linux
services: []
steps:
- commands:
  - echo $DRONE_RUNNER_NAME
  image: alpine:3.18.4
  name: identify-runner
- commands:
  - go build -o ./bin/build -ldflags '-extldflags -static' ./pkg/build/cmd
  depends_on: []
  environment:
    CGO_ENABLED: 0
  image: golang:1.21.3-alpine
  name: compile-build-cmd
- commands:
  - go install github.com/bazelbuild/buildtools/buildifier@latest
  - buildifier --lint=warn -mode=check -r .
  depends_on:
  - compile-build-cmd
  image: golang:1.21.3-alpine
  name: lint-starlark
trigger:
  event:
  - pull_request
  paths:
    exclude:
    - docs/**
    - '*.md'
    include:
    - scripts/drone/**
    - .drone.star
type: docker
volumes:
- host:
    path: /var/run/docker.sock
  name: docker
---
clone:
  retries: 3
depends_on: []
environment:
  EDITION: oss
image_pull_secrets:
- dockerconfigjson
kind: pipeline
name: pr-test-frontend
node:
  type: no-parallel
platform:
  arch: amd64
  os: linux
services: []
steps:
- commands:
  - echo $DRONE_RUNNER_NAME
  image: alpine:3.18.4
  name: identify-runner
- commands:
  - yarn install --immutable
  depends_on: []
  image: node:20.9.0-alpine
  name: yarn-install
- commands:
  - apk add --update git bash
  - yarn betterer ci
  depends_on:
  - yarn-install
  image: node:20.9.0-alpine
  name: betterer-frontend
- commands:
  - apk add --update curl jq bash
  - is_fork=$(curl "https://$GITHUB_TOKEN@api.github.com/repos/grafana/grafana/pulls/$DRONE_PULL_REQUEST"
    | jq .head.repo.fork)
  - if [ "$is_fork" != false ]; then return 1; fi
  - git clone "https://$${GITHUB_TOKEN}@github.com/grafana/grafana-enterprise.git"
    ../grafana-enterprise
  - cd ../grafana-enterprise
  - if git checkout ${DRONE_SOURCE_BRANCH}; then echo "checked out ${DRONE_SOURCE_BRANCH}";
    elif git checkout ${DRONE_TARGET_BRANCH}; then echo "git checkout ${DRONE_TARGET_BRANCH}";
    else git checkout main; fi
  - cd ../
  - ln -s src grafana
  - cd ./grafana-enterprise
  - ./build.sh
  environment:
    GITHUB_TOKEN:
      from_secret: github_token
  failure: ignore
  image: alpine/git:2.40.1
  name: clone-enterprise
- commands:
  - yarn run ci:test-frontend
  depends_on:
  - yarn-install
  - clone-enterprise
  environment:
    TEST_MAX_WORKERS: 50%
  image: node:20.9.0-alpine
  name: test-frontend
trigger:
  event:
  - pull_request
  paths:
    exclude:
    - docs/**
    - '*.md'
    - pkg/**
    - packaging/**
    - go.sum
    - go.mod
    include: []
type: docker
volumes:
- host:
    path: /var/run/docker.sock
  name: docker
---
clone:
  retries: 3
depends_on: []
environment:
  EDITION: oss
image_pull_secrets:
- dockerconfigjson
kind: pipeline
name: pr-lint-frontend
node:
  type: no-parallel
platform:
  arch: amd64
  os: linux
services: []
steps:
- commands:
  - apk add --update curl jq bash
  - is_fork=$(curl "https://$GITHUB_TOKEN@api.github.com/repos/grafana/grafana/pulls/$DRONE_PULL_REQUEST"
    | jq .head.repo.fork)
  - if [ "$is_fork" != false ]; then return 1; fi
  - git clone "https://$${GITHUB_TOKEN}@github.com/grafana/grafana-enterprise.git"
    ../grafana-enterprise
  - cd ../grafana-enterprise
  - if git checkout ${DRONE_SOURCE_BRANCH}; then echo "checked out ${DRONE_SOURCE_BRANCH}";
    elif git checkout ${DRONE_TARGET_BRANCH}; then echo "git checkout ${DRONE_TARGET_BRANCH}";
    else git checkout main; fi
  - cd ../
  - ln -s src grafana
  - cd ./grafana-enterprise
  - ./build.sh
  environment:
    GITHUB_TOKEN:
      from_secret: github_token
  failure: ignore
  image: alpine/git:2.40.1
  name: clone-enterprise
- commands:
  - echo $DRONE_RUNNER_NAME
  image: alpine:3.18.4
  name: identify-runner
- commands:
  - yarn install --immutable
  depends_on: []
  image: node:20.9.0-alpine
  name: yarn-install
- commands:
  - yarn run prettier:check
  - yarn run lint
  - yarn run typecheck
  depends_on:
  - yarn-install
  - clone-enterprise
  environment:
    TEST_MAX_WORKERS: 50%
  image: node:20.9.0-alpine
  name: lint-frontend
- commands:
  - apk add --update git
  - |-
    yarn run i18n:extract || (echo "
    Extraction failed. Make sure that you have no dynamic translation phrases, such as 't(\`preferences.theme.\$${themeID}\`, themeName)' and that no translation key is used twice. Search the output for '[warning]' to find the offending file." && false)
  - "\n            file_diff=$(git diff --dirstat public/locales)\n            if
    [ -n \"$file_diff\" ]; then\n                echo $file_diff\n                echo
    \"\nTranslation extraction has not been committed. Please run 'yarn i18n:extract',
    commit the changes and push again.\"\n                exit 1\n            fi\n
    \           "
  - yarn run i18n:compile
  depends_on:
  - yarn-install
  image: node:20.9.0-alpine
  name: verify-i18n
trigger:
  event:
  - pull_request
  paths:
    exclude:
    - docs/**
    - '*.md'
    - pkg/**
    - packaging/**
    - go.sum
    - go.mod
    include: []
type: docker
volumes:
- host:
    path: /var/run/docker.sock
  name: docker
---
clone:
  retries: 3
depends_on: []
environment:
  EDITION: oss
image_pull_secrets:
- dockerconfigjson
kind: pipeline
name: pr-test-backend
node:
  type: no-parallel
platform:
  arch: amd64
  os: linux
services: []
steps:
- commands:
  - apk add --update curl jq bash
  - is_fork=$(curl "https://$GITHUB_TOKEN@api.github.com/repos/grafana/grafana/pulls/$DRONE_PULL_REQUEST"
    | jq .head.repo.fork)
  - if [ "$is_fork" != false ]; then return 1; fi
  - git clone "https://$${GITHUB_TOKEN}@github.com/grafana/grafana-enterprise.git"
    ../grafana-enterprise
  - cd ../grafana-enterprise
  - if git checkout ${DRONE_SOURCE_BRANCH}; then echo "checked out ${DRONE_SOURCE_BRANCH}";
    elif git checkout ${DRONE_TARGET_BRANCH}; then echo "git checkout ${DRONE_TARGET_BRANCH}";
    else git checkout main; fi
  - cd ../
  - ln -s src grafana
  - cd ./grafana-enterprise
  - ./build.sh
  environment:
    GITHUB_TOKEN:
      from_secret: github_token
  failure: ignore
  image: alpine/git:2.40.1
  name: clone-enterprise
- commands:
  - echo $DRONE_RUNNER_NAME
  image: alpine:3.18.4
  name: identify-runner
- commands:
  - '# It is required that code generated from Thema/CUE be committed and in sync
    with its inputs.'
  - '# The following command will fail if running code generators produces any diff
    in output.'
  - apk add --update make
  - CODEGEN_VERIFY=1 make gen-cue
  depends_on: []
  image: golang:1.21.3-alpine
  name: verify-gen-cue
- commands:
  - '# It is required that generated jsonnet is committed and in sync with its inputs.'
  - '# The following command will fail if running code generators produces any diff
    in output.'
  - apk add --update make
  - CODEGEN_VERIFY=1 make gen-jsonnet
  depends_on: []
  image: golang:1.21.3-alpine
  name: verify-gen-jsonnet
- commands:
  - apk add --update make
  - make gen-go
  depends_on:
  - verify-gen-cue
  image: golang:1.21.3-alpine
  name: wire-install
- commands:
  - apk add --update build-base shared-mime-info shared-mime-info-lang
  - go test -tags requires_buildifer -short -covermode=atomic -timeout=5m ./pkg/...
  depends_on:
  - wire-install
  image: golang:1.21.3-alpine
  name: test-backend
- commands:
  - apk add --update build-base
  - go test -count=1 -covermode=atomic -timeout=5m -run '^TestIntegration' $(find
    ./pkg -type f -name '*_test.go' -exec grep -l '^func TestIntegration' '{}' '+'
    | grep -o '\(.*\)/' | sort -u)
  depends_on:
  - wire-install
  image: golang:1.21.3-alpine
  name: test-backend-integration
trigger:
  event:
  - pull_request
  paths:
    exclude:
    - docs/**
    - '*.md'
    include:
    - pkg/**
    - packaging/**
    - .drone.yml
    - conf/**
    - go.sum
    - go.mod
    - public/app/plugins/**/plugin.json
    - docs/sources/setup-grafana/configure-grafana/feature-toggles/**
    - devenv/**
type: docker
volumes:
- host:
    path: /var/run/docker.sock
  name: docker
---
clone:
  retries: 3
depends_on: []
environment:
  EDITION: oss
image_pull_secrets:
- dockerconfigjson
kind: pipeline
name: pr-lint-backend
node:
  type: no-parallel
platform:
  arch: amd64
  os: linux
services: []
steps:
- commands:
  - echo $DRONE_RUNNER_NAME
  image: alpine:3.18.4
  name: identify-runner
- commands:
  - go build -o ./bin/build -ldflags '-extldflags -static' ./pkg/build/cmd
  depends_on: []
  environment:
    CGO_ENABLED: 0
  image: golang:1.21.3-alpine
  name: compile-build-cmd
- commands:
  - apk add --update curl jq bash
  - is_fork=$(curl "https://$GITHUB_TOKEN@api.github.com/repos/grafana/grafana/pulls/$DRONE_PULL_REQUEST"
    | jq .head.repo.fork)
  - if [ "$is_fork" != false ]; then return 1; fi
  - git clone "https://$${GITHUB_TOKEN}@github.com/grafana/grafana-enterprise.git"
    ../grafana-enterprise
  - cd ../grafana-enterprise
  - if git checkout ${DRONE_SOURCE_BRANCH}; then echo "checked out ${DRONE_SOURCE_BRANCH}";
    elif git checkout ${DRONE_TARGET_BRANCH}; then echo "git checkout ${DRONE_TARGET_BRANCH}";
    else git checkout main; fi
  - cd ../
  - ln -s src grafana
  - cd ./grafana-enterprise
  - ./build.sh
  environment:
    GITHUB_TOKEN:
      from_secret: github_token
  failure: ignore
  image: alpine/git:2.40.1
  name: clone-enterprise
- commands:
  - apk add --update make
  - make gen-go
  depends_on: []
  image: golang:1.21.3-alpine
  name: wire-install
- commands:
  - apk add --update make build-base
  - make lint-go
  depends_on:
  - wire-install
  environment:
    CGO_ENABLED: "1"
  image: golang:1.21.3-alpine
  name: lint-backend
- commands:
  - go run scripts/modowners/modowners.go check go.mod
  image: golang:1.21.3-alpine
  name: validate-modfile
- commands:
  - apk add --update make
  - make swagger-validate
  image: golang:1.21.3-alpine
  name: validate-openapi-spec
trigger:
  event:
  - pull_request
  paths:
    exclude:
    - docs/**
    - '*.md'
    include:
    - pkg/**
    - packaging/**
    - .drone.yml
    - conf/**
    - go.sum
    - go.mod
    - public/app/plugins/**/plugin.json
    - devenv/**
    - .bingo/**
type: docker
volumes:
- host:
    path: /var/run/docker.sock
  name: docker
---
clone:
  retries: 3
depends_on: []
environment:
  EDITION: oss
image_pull_secrets:
- dockerconfigjson
kind: pipeline
name: pr-build-e2e
node:
  type: no-parallel
platform:
  arch: amd64
  os: linux
services: []
steps:
- commands:
  - echo $DRONE_RUNNER_NAME
  image: alpine:3.18.4
  name: identify-runner
- commands:
  - mkdir -p bin
  - curl -fL -o bin/grabpl https://grafana-downloads.storage.googleapis.com/grafana-build-pipeline/v3.0.42/grabpl
  - chmod +x bin/grabpl
  image: byrnedo/alpine-curl:0.1.8
  name: grabpl
- commands:
  - go build -o ./bin/build -ldflags '-extldflags -static' ./pkg/build/cmd
  depends_on: []
  environment:
    CGO_ENABLED: 0
  image: golang:1.21.3-alpine
  name: compile-build-cmd
- commands:
  - '# It is required that code generated from Thema/CUE be committed and in sync
    with its inputs.'
  - '# The following command will fail if running code generators produces any diff
    in output.'
  - apk add --update make
  - CODEGEN_VERIFY=1 make gen-cue
  depends_on: []
  image: golang:1.21.3-alpine
  name: verify-gen-cue
- commands:
  - '# It is required that generated jsonnet is committed and in sync with its inputs.'
  - '# The following command will fail if running code generators produces any diff
    in output.'
  - apk add --update make
  - CODEGEN_VERIFY=1 make gen-jsonnet
  depends_on: []
  image: golang:1.21.3-alpine
  name: verify-gen-jsonnet
- commands:
  - apk add --update make
  - make gen-go
  depends_on:
  - verify-gen-cue
  image: golang:1.21.3-alpine
  name: wire-install
- commands:
  - yarn install --immutable
  depends_on: []
  image: node:20.9.0-alpine
  name: yarn-install
- commands:
  - apk add --update jq bash
  - yarn packages:build
  - yarn packages:pack
  - ./scripts/validate-npm-packages.sh
  depends_on:
  - yarn-install
  environment:
    NODE_OPTIONS: --max_old_space_size=8192
  image: node:20.9.0-alpine
  name: build-frontend-packages
- failure: ignore
  image: grafana/drone-downstream
  name: trigger-enterprise-downstream
  settings:
    params:
    - SOURCE_BUILD_NUMBER=${DRONE_COMMIT}
    - SOURCE_COMMIT=${DRONE_COMMIT}
    - OSS_PULL_REQUEST=${DRONE_PULL_REQUEST}
    repositories:
    - grafana/grafana-enterprise@${DRONE_SOURCE_BRANCH}
    server: https://drone.grafana.net
    token:
      from_secret: drone_token
- commands:
  - /src/grafana-build artifacts -a targz:grafana:linux/amd64 -a targz:grafana:linux/arm64
    --go-version=1.21.3 --yarn-cache=$$YARN_CACHE_FOLDER --build-id=$$DRONE_BUILD_NUMBER
    --grafana-dir=$$PWD > packages.txt
  depends_on:
  - compile-build-cmd
  - yarn-install
  image: grafana/grafana-build:main
  name: rgm-package
  pull: always
  volumes:
  - name: docker
    path: /var/run/docker.sock
- commands:
  - apk add --update tar bash
  - mkdir grafana
  - tar --strip-components=1 -xvf ./dist/*amd64.tar.gz -C grafana
  - cp -r devenv scripts tools grafana && cd grafana && ./scripts/grafana-server/start-server
  depends_on:
  - rgm-package
  detach: true
  environment:
    GF_APP_MODE: development
    GF_SERVER_HTTP_PORT: "3001"
    GF_SERVER_ROUTER_LOGGING: "1"
  image: alpine:3.18.4
  name: grafana-server
- commands:
  - ./bin/build e2e-tests --port 3001 --suite dashboards-suite
  depends_on:
  - grafana-server
  environment:
    HOST: grafana-server
  image: cypress/included:13.1.0
  name: end-to-end-tests-dashboards-suite
- commands:
  - ./bin/build e2e-tests --port 3001 --suite smoke-tests-suite
  depends_on:
  - grafana-server
  environment:
    HOST: grafana-server
  image: cypress/included:13.1.0
  name: end-to-end-tests-smoke-tests-suite
- commands:
  - ./bin/build e2e-tests --port 3001 --suite panels-suite
  depends_on:
  - grafana-server
  environment:
    HOST: grafana-server
  image: cypress/included:13.1.0
  name: end-to-end-tests-panels-suite
- commands:
  - ./bin/build e2e-tests --port 3001 --suite various-suite
  depends_on:
  - grafana-server
  environment:
    HOST: grafana-server
  image: cypress/included:13.1.0
  name: end-to-end-tests-various-suite
- commands:
  - cd /
  - ./cpp-e2e/scripts/ci-run.sh azure ${DRONE_SOURCE_BRANCH}
  depends_on:
  - grafana-server
  environment:
    AZURE_SP_APP_ID:
      from_secret: azure_sp_app_id
    AZURE_SP_PASSWORD:
      from_secret: azure_sp_app_pw
    AZURE_TENANT:
      from_secret: azure_tenant
    CYPRESS_CI: "true"
    GITHUB_TOKEN:
      from_secret: github_token
    HOST: grafana-server
  image: us-docker.pkg.dev/grafanalabs-dev/cloud-data-sources/e2e:3.0.0
  name: end-to-end-tests-cloud-plugins-suite-azure
  when:
    paths:
      include:
      - pkg/tsdb/azuremonitor/**
      - public/app/plugins/datasource/azuremonitor/**
      - e2e/cloud-plugins-suite/azure-monitor.spec.ts
    repo:
    - grafana/grafana
- commands:
  - apt-get update
  - apt-get install -yq zip
  - printenv GCP_GRAFANA_UPLOAD_ARTIFACTS_KEY > /tmp/gcpkey_upload_artifacts.json
  - gcloud auth activate-service-account --key-file=/tmp/gcpkey_upload_artifacts.json
  - find ./e2e -type f -name "*spec.ts.mp4" | zip e2e/videos.zip -@
  - gsutil cp e2e/videos.zip gs://$${E2E_TEST_ARTIFACTS_BUCKET}/${DRONE_BUILD_NUMBER}/artifacts/videos/videos.zip
  - export E2E_ARTIFACTS_VIDEO_ZIP=https://storage.googleapis.com/$${E2E_TEST_ARTIFACTS_BUCKET}/${DRONE_BUILD_NUMBER}/artifacts/videos/videos.zip
  - 'echo "E2E Test artifacts uploaded to: $${E2E_ARTIFACTS_VIDEO_ZIP}"'
  - 'curl -X POST https://api.github.com/repos/${DRONE_REPO}/statuses/${DRONE_COMMIT_SHA}
    -H "Authorization: token $${GITHUB_TOKEN}" -d "{\"state\":\"success\",\"target_url\":\"$${E2E_ARTIFACTS_VIDEO_ZIP}\",
    \"description\": \"Click on the details to download e2e recording videos\", \"context\":
    \"e2e_artifacts\"}"'
  depends_on:
  - end-to-end-tests-dashboards-suite
  - end-to-end-tests-panels-suite
  - end-to-end-tests-smoke-tests-suite
  - end-to-end-tests-various-suite
  environment:
    E2E_TEST_ARTIFACTS_BUCKET: releng-pipeline-artifacts-dev
    GCP_GRAFANA_UPLOAD_ARTIFACTS_KEY:
      from_secret: gcp_upload_artifacts_key
    GITHUB_TOKEN:
      from_secret: github_token
  failure: ignore
  image: google/cloud-sdk:431.0.0
  name: e2e-tests-artifacts-upload
  when:
    status:
    - success
    - failure
- commands:
  - yarn storybook:build
  - ./bin/build verify-storybook
  depends_on:
  - rgm-package
  - build-frontend-packages
  environment:
    NODE_OPTIONS: --max_old_space_size=4096
  image: node:20.9.0-alpine
  name: build-storybook
  when:
    paths:
      include:
      - packages/grafana-ui/**
- commands:
  - npx wait-on@7.0.1 http://$HOST:$PORT
  - pa11y-ci --config .pa11yci-pr.conf.js
  depends_on:
  - grafana-server
  environment:
    GRAFANA_MISC_STATS_API_KEY:
      from_secret: grafana_misc_stats_api_key
    HOST: grafana-server
    PORT: 3001
  failure: always
  image: grafana/docker-puppeteer:1.1.0
  name: test-a11y-frontend
- commands:
  - docker run --privileged --rm tonistiigi/binfmt --install all
  - /src/grafana-build artifacts -a docker:grafana:linux/amd64 -a docker:grafana:linux/amd64:ubuntu
    -a docker:grafana:linux/arm64 -a docker:grafana:linux/arm64:ubuntu --yarn-cache=$$YARN_CACHE_FOLDER
    --build-id=$$DRONE_BUILD_NUMBER --ubuntu-base=ubuntu:22.04 --alpine-base=alpine:3.18.4
    --tag-format='{{ .version_base }}-{{ .buildID }}-{{ .arch }}' --grafana-dir=$$PWD
    --ubuntu-tag-format='{{ .version_base }}-{{ .buildID }}-ubuntu-{{ .arch }}' >
    docker.txt
  - find ./dist -name '*docker*.tar.gz' -type f | xargs -n1 docker load -i
  depends_on:
  - yarn-install
  image: grafana/grafana-build:main
  name: rgm-build-docker
  pull: always
  volumes:
  - name: docker
    path: /var/run/docker.sock
- commands:
  - ./bin/grabpl artifacts docker publish --dockerhub-repo grafana/grafana
  depends_on:
  - rgm-build-docker
  environment:
    DOCKER_PASSWORD:
      from_secret: docker_password
    DOCKER_USER:
      from_secret: docker_username
    GITHUB_APP_ID:
      from_secret: delivery-bot-app-id
    GITHUB_APP_INSTALLATION_ID:
      from_secret: delivery-bot-app-installation-id
    GITHUB_APP_PRIVATE_KEY:
      from_secret: delivery-bot-app-private-key
  failure: ignore
  image: google/cloud-sdk:431.0.0
  name: publish-images-grafana
  volumes:
  - name: docker
    path: /var/run/docker.sock
- commands:
  - ./bin/build build-docker --edition oss --ubuntu -archs amd64
  depends_on:
  - copy-packages-for-docker
  - compile-build-cmd
  environment:
    GCP_KEY:
      from_secret: gcp_key
  image: google/cloud-sdk
  name: build-docker-images-ubuntu
  volumes:
  - name: docker
    path: /var/run/docker.sock
- commands:
  - ./bin/grabpl artifacts docker publish --dockerhub-repo grafana/grafana
  depends_on:
  - build-docker-images
  - build-docker-images-ubuntu
  environment:
    DOCKER_PASSWORD:
      from_secret: docker_password_pr
    DOCKER_USER:
      from_secret: docker_username_pr
    GITHUB_APP_ID:
      from_secret: delivery-bot-app-id
    GITHUB_APP_INSTALLATION_ID:
      from_secret: delivery-bot-app-installation-id
    GITHUB_APP_PRIVATE_KEY:
      from_secret: delivery-bot-app-private-key
  failure: ignore
  image: google/cloud-sdk
  name: publish-images-grafana
  volumes:
  - name: docker
    path: /var/run/docker.sock
trigger:
  event:
  - pull_request
  paths:
    exclude:
    - '*.md'
    - docs/**
    - latest.json
type: docker
volumes:
- host:
    path: /var/run/docker.sock
  name: docker
---
clone:
  retries: 3
depends_on: []
environment:
  EDITION: oss
image_pull_secrets:
- dockerconfigjson
kind: pipeline
name: pr-integration-tests
node:
  type: no-parallel
platform:
  arch: amd64
  os: linux
services:
- environment:
    PGDATA: /var/lib/postgresql/data/pgdata
    POSTGRES_DB: grafanatest
    POSTGRES_PASSWORD: grafanatest
    POSTGRES_USER: grafanatest
  image: postgres:12.3-alpine
  name: postgres
  volumes:
  - name: postgres
    path: /var/lib/postgresql/data/pgdata
- commands:
  - docker-entrypoint.sh mysqld --character-set-server=utf8mb4 --collation-server=utf8mb4_unicode_ci
  environment:
    MYSQL_DATABASE: grafana_tests
    MYSQL_PASSWORD: password
    MYSQL_ROOT_PASSWORD: rootpass
    MYSQL_USER: grafana
  image: mysql:5.7.39
  name: mysql57
  volumes:
  - name: mysql57
    path: /var/lib/mysql
- commands:
  - docker-entrypoint.sh mysqld --default-authentication-plugin=mysql_native_password
  environment:
    MYSQL_DATABASE: grafana_tests
    MYSQL_PASSWORD: password
    MYSQL_ROOT_PASSWORD: rootpass
    MYSQL_USER: grafana
  image: mysql:8.0.32
  name: mysql80
  volumes:
  - name: mysql80
    path: /var/lib/mysql
- commands:
  - /bin/mimir -target=backend
  environment: {}
  image: us.gcr.io/kubernetes-dev/mimir:gotjosh-state-config-grafana-663a0ae78
  name: mimir_backend
- environment: {}
  image: redis:6.2.11-alpine
  name: redis
- environment: {}
  image: memcached:1.6.9-alpine
  name: memcached
steps:
- commands:
  - apk add --update curl jq bash
  - is_fork=$(curl "https://$GITHUB_TOKEN@api.github.com/repos/grafana/grafana/pulls/$DRONE_PULL_REQUEST"
    | jq .head.repo.fork)
  - if [ "$is_fork" != false ]; then return 1; fi
  - git clone "https://$${GITHUB_TOKEN}@github.com/grafana/grafana-enterprise.git"
    ../grafana-enterprise
  - cd ../grafana-enterprise
  - if git checkout ${DRONE_SOURCE_BRANCH}; then echo "checked out ${DRONE_SOURCE_BRANCH}";
    elif git checkout ${DRONE_TARGET_BRANCH}; then echo "git checkout ${DRONE_TARGET_BRANCH}";
    else git checkout main; fi
  - cd ../
  - ln -s src grafana
  - cd ./grafana-enterprise
  - ./build.sh
  environment:
    GITHUB_TOKEN:
      from_secret: github_token
  failure: ignore
  image: alpine/git:2.40.1
  name: clone-enterprise
- commands:
  - mkdir -p bin
  - curl -fL -o bin/grabpl https://grafana-downloads.storage.googleapis.com/grafana-build-pipeline/v3.0.42/grabpl
  - chmod +x bin/grabpl
  image: byrnedo/alpine-curl:0.1.8
  name: grabpl
- commands:
  - go build -o ./bin/build -ldflags '-extldflags -static' ./pkg/build/cmd
  depends_on: []
  environment:
    CGO_ENABLED: 0
  image: golang:1.21.3-alpine
  name: compile-build-cmd
- commands:
  - echo $DRONE_RUNNER_NAME
  image: alpine:3.18.4
  name: identify-runner
- commands:
  - '# It is required that code generated from Thema/CUE be committed and in sync
    with its inputs.'
  - '# The following command will fail if running code generators produces any diff
    in output.'
  - apk add --update make
  - CODEGEN_VERIFY=1 make gen-cue
  depends_on: []
  image: golang:1.21.3-alpine
  name: verify-gen-cue
- commands:
  - '# It is required that generated jsonnet is committed and in sync with its inputs.'
  - '# The following command will fail if running code generators produces any diff
    in output.'
  - apk add --update make
  - CODEGEN_VERIFY=1 make gen-jsonnet
  depends_on: []
  image: golang:1.21.3-alpine
  name: verify-gen-jsonnet
- commands:
  - apk add --update make
  - make gen-go
  depends_on:
  - verify-gen-cue
  image: golang:1.21.3-alpine
  name: wire-install
- commands:
  - dockerize -wait tcp://postgres:5432 -timeout 120s
  image: jwilder/dockerize:0.6.1
  name: wait-for-postgres
- commands:
  - apk add --update build-base
  - apk add --update postgresql-client
  - psql -p 5432 -h postgres -U grafanatest -d grafanatest -f devenv/docker/blocks/postgres_tests/setup.sql
  - go clean -testcache
  - go test -p=1 -count=1 -covermode=atomic -timeout=5m -run '^TestIntegration' $(find
    ./pkg -type f -name '*_test.go' -exec grep -l '^func TestIntegration' '{}' '+'
    | grep -o '\(.*\)/' | sort -u)
  depends_on:
  - wire-install
  - wait-for-postgres
  environment:
    GRAFANA_TEST_DB: postgres
    PGPASSWORD: grafanatest
    POSTGRES_HOST: postgres
  image: golang:1.21.3-alpine
  name: postgres-integration-tests
- commands:
  - dockerize -wait tcp://mysql57:3306 -timeout 120s
  image: jwilder/dockerize:0.6.1
  name: wait-for-mysql-5.7
- commands:
  - apk add --update build-base
  - apk add --update mysql-client
  - cat devenv/docker/blocks/mysql_tests/setup.sql | mysql -h mysql57 -P 3306 -u root
    -prootpass
  - go clean -testcache
  - go test -p=1 -count=1 -covermode=atomic -timeout=5m -run '^TestIntegration' $(find
    ./pkg -type f -name '*_test.go' -exec grep -l '^func TestIntegration' '{}' '+'
    | grep -o '\(.*\)/' | sort -u)
  depends_on:
  - wire-install
  - wait-for-mysql-5.7
  environment:
    GRAFANA_TEST_DB: mysql
    MYSQL_HOST: mysql57
  image: golang:1.21.3-alpine
  name: mysql-5.7-integration-tests
- commands:
  - dockerize -wait tcp://mysql80:3306 -timeout 120s
  image: jwilder/dockerize:0.6.1
  name: wait-for-mysql-8.0
- commands:
  - apk add --update build-base
  - apk add --update mysql-client
  - cat devenv/docker/blocks/mysql_tests/setup.sql | mysql -h mysql80 -P 3306 -u root
    -prootpass
  - go clean -testcache
  - go test -p=1 -count=1 -covermode=atomic -timeout=5m -run '^TestIntegration' $(find
    ./pkg -type f -name '*_test.go' -exec grep -l '^func TestIntegration' '{}' '+'
    | grep -o '\(.*\)/' | sort -u)
  depends_on:
  - wire-install
  - wait-for-mysql-8.0
  environment:
    GRAFANA_TEST_DB: mysql
    MYSQL_HOST: mysql80
  image: golang:1.21.3-alpine
  name: mysql-8.0-integration-tests
- commands:
  - dockerize -wait tcp://redis:6379 -timeout 120s
  image: jwilder/dockerize:0.6.1
  name: wait-for-redis
- commands:
  - apk add --update build-base
  - go clean -testcache
  - go test -run IntegrationRedis -covermode=atomic -timeout=2m ./pkg/...
  depends_on:
  - wire-install
  - wait-for-redis
  environment:
    REDIS_URL: redis://redis:6379/0
  image: golang:1.21.3-alpine
  name: redis-integration-tests
- commands:
  - dockerize -wait tcp://memcached:11211 -timeout 120s
  image: jwilder/dockerize:0.6.1
  name: wait-for-memcached
- commands:
  - apk add --update build-base
  - go clean -testcache
  - go test -run IntegrationMemcached -covermode=atomic -timeout=2m ./pkg/...
  depends_on:
  - wire-install
  - wait-for-memcached
  environment:
    MEMCACHED_HOSTS: memcached:11211
  image: golang:1.21.3-alpine
  name: memcached-integration-tests
- commands:
  - dockerize -wait tcp://mimir_backend:8080 -timeout 120s
  image: jwilder/dockerize:0.6.1
  name: wait-for-remote-alertmanager
- commands:
  - apk add --update build-base
  - go clean -testcache
  - go test -run TestIntegrationRemoteAlertmanager -covermode=atomic -timeout=2m ./pkg/services/ngalert/...
  depends_on:
  - wire-install
  - wait-for-remote-alertmanager
  environment:
    AM_TENANT_ID: test
    AM_URL: http://mimir_backend:8080
  image: golang:1.21.3-alpine
  name: remote-alertmanager-integration-tests
trigger:
  event:
  - pull_request
  paths:
    exclude:
    - docs/**
    - '*.md'
    include:
    - pkg/**
    - packaging/**
    - .drone.yml
    - conf/**
    - go.sum
    - go.mod
    - public/app/plugins/**/plugin.json
type: docker
volumes:
- host:
    path: /var/run/docker.sock
  name: docker
- name: postgres
  temp:
    medium: memory
- name: mysql57
  temp:
    medium: memory
- name: mysql80
  temp:
    medium: memory
---
clone:
  retries: 3
depends_on: []
environment:
  EDITION: oss
image_pull_secrets:
- dockerconfigjson
kind: pipeline
name: pr-docs
node:
  type: no-parallel
platform:
  arch: amd64
  os: linux
services: []
steps:
- commands:
  - echo $DRONE_RUNNER_NAME
  image: alpine:3.18.4
  name: identify-runner
- commands:
  - yarn install --immutable
  depends_on: []
  image: node:20.9.0-alpine
  name: yarn-install
- commands:
  - pip3 install codespell
  - codespell -I .codespellignore docs/
  image: python:3.8
  name: codespell
- commands:
  - yarn run prettier:checkDocs
  depends_on:
  - yarn-install
  environment:
    NODE_OPTIONS: --max_old_space_size=8192
  image: node:20.9.0-alpine
  name: lint-docs
- commands:
  - mkdir -p /hugo/content/docs/grafana/latest
  - 'echo -e ''---\nredirectURL: /docs/grafana/latest/\ntype: redirect\nversioned:
    true\n---\n'' > /hugo/content/docs/grafana/_index.md'
  - cp -r docs/sources/* /hugo/content/docs/grafana/latest/
  - cd /hugo && make prod
  image: grafana/docs-base:latest
  name: build-docs-website
  pull: always
- commands:
  - '# It is required that code generated from Thema/CUE be committed and in sync
    with its inputs.'
  - '# The following command will fail if running code generators produces any diff
    in output.'
  - apk add --update make
  - CODEGEN_VERIFY=1 make gen-cue
  depends_on: []
  image: golang:1.21.3-alpine
  name: verify-gen-cue
trigger:
  event:
  - pull_request
  paths:
    include:
    - '*.md'
    - docs/**
    - packages/**/*.md
    - latest.json
  repo:
  - grafana/grafana
type: docker
volumes:
- host:
    path: /var/run/docker.sock
  name: docker
---
clone:
  retries: 3
depends_on: []
environment:
  EDITION: oss
image_pull_secrets:
- dockerconfigjson
kind: pipeline
name: pr-shellcheck
node:
  type: no-parallel
platform:
  arch: amd64
  os: linux
services: []
steps:
- commands:
  - go build -o ./bin/build -ldflags '-extldflags -static' ./pkg/build/cmd
  depends_on: []
  environment:
    CGO_ENABLED: 0
  image: golang:1.21.3-alpine
  name: compile-build-cmd
- commands:
  - apt-get update -yq && apt-get install shellcheck
  - shellcheck -e SC1071 -e SC2162 scripts/**/*.sh
  image: ubuntu:22.04
  name: shellcheck
trigger:
  event:
  - pull_request
  paths:
    exclude:
    - '*.md'
    - docs/**
    - latest.json
    include:
    - scripts/**/*.sh
type: docker
volumes:
- host:
    path: /var/run/docker.sock
  name: docker
---
clone:
  retries: 3
depends_on: []
image_pull_secrets:
- dockerconfigjson
kind: pipeline
name: pr-swagger-gen
node:
  type: no-parallel
platform:
  arch: amd64
  os: linux
services: []
steps:
- commands:
  - apk add --update curl jq bash
  - is_fork=$(curl "https://$GITHUB_TOKEN@api.github.com/repos/grafana/grafana/pulls/$DRONE_PULL_REQUEST"
    | jq .head.repo.fork)
  - if [ "$is_fork" != false ]; then return 1; fi
  - git clone "https://$${GITHUB_TOKEN}@github.com/grafana/grafana-enterprise.git"
    grafana-enterprise
  - cd grafana-enterprise
  - if git checkout ${DRONE_SOURCE_BRANCH}; then echo "checked out ${DRONE_SOURCE_BRANCH}";
    elif git checkout main; then echo "git checkout main"; else git checkout main;
    fi
  environment:
    GITHUB_TOKEN:
      from_secret: github_token
  failure: ignore
  image: alpine/git:2.40.1
  name: clone-enterprise
- commands:
  - apk add --update git make
  - make swagger-clean && make openapi3-gen
  - for f in public/api-merged.json public/openapi3.json; do git add $f; done
  - if [ -z "$(git diff --name-only --cached)" ]; then echo "Everything seems up to
    date!"; else echo "Please ensure the branch is up-to-date, then regenerate the
    specification by running make swagger-clean && make openapi3-gen" && return 1;
    fi
  depends_on:
  - clone-enterprise
  environment:
    GITHUB_TOKEN:
      from_secret: github_token
  image: golang:1.21.3-alpine
  name: swagger-gen
trigger:
  event:
  - pull_request
  paths:
    exclude:
    - docs/**
    - '*.md'
    include:
    - pkg/**
type: docker
volumes:
- host:
    path: /var/run/docker.sock
  name: docker
---
clone:
  retries: 3
depends_on: []
environment:
  EDITION: oss
image_pull_secrets:
- dockerconfigjson
kind: pipeline
name: pr-integration-benchmarks
node:
  type: no-parallel
platform:
  arch: amd64
  os: linux
services:
- environment:
    PGDATA: /var/lib/postgresql/data/pgdata
    POSTGRES_DB: grafanatest
    POSTGRES_PASSWORD: grafanatest
    POSTGRES_USER: grafanatest
  image: postgres:12.3-alpine
  name: postgres
  volumes:
  - name: postgres
    path: /var/lib/postgresql/data/pgdata
- commands:
  - docker-entrypoint.sh mysqld --character-set-server=utf8mb4 --collation-server=utf8mb4_unicode_ci
  environment:
    MYSQL_DATABASE: grafana_tests
    MYSQL_PASSWORD: password
    MYSQL_ROOT_PASSWORD: rootpass
    MYSQL_USER: grafana
  image: mysql:5.7.39
  name: mysql57
  volumes:
  - name: mysql57
    path: /var/lib/mysql
- commands:
  - docker-entrypoint.sh mysqld --default-authentication-plugin=mysql_native_password
  environment:
    MYSQL_DATABASE: grafana_tests
    MYSQL_PASSWORD: password
    MYSQL_ROOT_PASSWORD: rootpass
    MYSQL_USER: grafana
  image: mysql:8.0.32
  name: mysql80
  volumes:
  - name: mysql80
    path: /var/lib/mysql
- commands:
  - /bin/mimir -target=backend
  environment: {}
  image: us.gcr.io/kubernetes-dev/mimir:gotjosh-state-config-grafana-663a0ae78
  name: mimir_backend
- environment: {}
  image: redis:6.2.11-alpine
  name: redis
- environment: {}
  image: memcached:1.6.9-alpine
  name: memcached
steps:
- commands:
  - apk add --update curl jq bash
  - git clone "https://$${GITHUB_TOKEN}@github.com/grafana/grafana-enterprise.git"
    ../grafana-enterprise
  - cd ../grafana-enterprise
  - if git checkout ${DRONE_SOURCE_BRANCH}; then echo "checked out ${DRONE_SOURCE_BRANCH}";
    elif git checkout ${DRONE_TARGET_BRANCH}; then echo "git checkout ${DRONE_TARGET_BRANCH}";
    else git checkout main; fi
  - cd ../
  - ln -s src grafana
  - cd ./grafana-enterprise
  - ./build.sh
  environment:
    GITHUB_TOKEN:
      from_secret: github_token
  failure: ignore
  image: alpine/git:2.40.1
  name: clone-enterprise
- commands:
  - go build -o ./bin/build -ldflags '-extldflags -static' ./pkg/build/cmd
  depends_on: []
  environment:
    CGO_ENABLED: 0
  image: golang:1.21.3-alpine
  name: compile-build-cmd
- commands:
  - '# It is required that code generated from Thema/CUE be committed and in sync
    with its inputs.'
  - '# The following command will fail if running code generators produces any diff
    in output.'
  - apk add --update make
  - CODEGEN_VERIFY=1 make gen-cue
  depends_on:
  - clone-enterprise
  image: golang:1.21.3-alpine
  name: verify-gen-cue
- commands:
  - '# It is required that generated jsonnet is committed and in sync with its inputs.'
  - '# The following command will fail if running code generators produces any diff
    in output.'
  - apk add --update make
  - CODEGEN_VERIFY=1 make gen-jsonnet
  depends_on:
  - clone-enterprise
  image: golang:1.21.3-alpine
  name: verify-gen-jsonnet
- commands:
  - apk add --update make
  - make gen-go
  depends_on:
  - verify-gen-cue
  image: golang:1.21.3-alpine
  name: wire-install
- commands:
  - apk add --update build-base
  - if [ -z ${GO_PACKAGES} ]; then echo 'missing GO_PACKAGES'; false; fi
  - go test -v -run=^$ -benchmem -timeout=1h -count=8 -bench=. ${GO_PACKAGES}
  depends_on:
  - wire-install
  image: golang:1.21.3-alpine
  name: sqlite-benchmark-integration-tests
- commands:
  - apk add --update build-base
  - if [ -z ${GO_PACKAGES} ]; then echo 'missing GO_PACKAGES'; false; fi
  - go test -v -run=^$ -benchmem -timeout=1h -count=8 -bench=. ${GO_PACKAGES}
  depends_on:
  - wire-install
  environment:
    GRAFANA_TEST_DB: postgres
    PGPASSWORD: grafanatest
    POSTGRES_HOST: postgres
  image: golang:1.21.3-alpine
  name: postgres-benchmark-integration-tests
- commands:
  - apk add --update build-base
  - if [ -z ${GO_PACKAGES} ]; then echo 'missing GO_PACKAGES'; false; fi
  - go test -v -run=^$ -benchmem -timeout=1h -count=8 -bench=. ${GO_PACKAGES}
  depends_on:
  - wire-install
  environment:
    GRAFANA_TEST_DB: mysql
    MYSQL_HOST: mysql57
  image: golang:1.21.3-alpine
  name: mysql-5.7-benchmark-integration-tests
- commands:
  - apk add --update build-base
  - if [ -z ${GO_PACKAGES} ]; then echo 'missing GO_PACKAGES'; false; fi
  - go test -v -run=^$ -benchmem -timeout=1h -count=8 -bench=. ${GO_PACKAGES}
  depends_on:
  - wire-install
  environment:
    GRAFANA_TEST_DB: mysql
    MYSQL_HOST: mysql80
  image: golang:1.21.3-alpine
  name: mysql-8.0-benchmark-integration-tests
trigger:
  event:
  - promote
  target:
  - gobenchmarks
type: docker
volumes:
- host:
    path: /var/run/docker.sock
  name: docker
- name: postgres
  temp:
    medium: memory
- name: mysql57
  temp:
    medium: memory
- name: mysql80
  temp:
    medium: memory
---
clone:
  retries: 3
depends_on: []
environment:
  EDITION: oss
image_pull_secrets:
- dockerconfigjson
kind: pipeline
name: main-docs
node:
  type: no-parallel
platform:
  arch: amd64
  os: linux
services: []
steps:
- commands:
  - echo $DRONE_RUNNER_NAME
  image: alpine:3.18.4
  name: identify-runner
- commands:
  - yarn install --immutable
  depends_on: []
  image: node:20.9.0-alpine
  name: yarn-install
- commands:
  - pip3 install codespell
  - codespell -I .codespellignore docs/
  image: python:3.8
  name: codespell
- commands:
  - yarn run prettier:checkDocs
  depends_on:
  - yarn-install
  environment:
    NODE_OPTIONS: --max_old_space_size=8192
  image: node:20.9.0-alpine
  name: lint-docs
- commands:
  - mkdir -p /hugo/content/docs/grafana/latest
  - 'echo -e ''---\nredirectURL: /docs/grafana/latest/\ntype: redirect\nversioned:
    true\n---\n'' > /hugo/content/docs/grafana/_index.md'
  - cp -r docs/sources/* /hugo/content/docs/grafana/latest/
  - cd /hugo && make prod
  image: grafana/docs-base:latest
  name: build-docs-website
  pull: always
- commands:
  - '# It is required that code generated from Thema/CUE be committed and in sync
    with its inputs.'
  - '# The following command will fail if running code generators produces any diff
    in output.'
  - apk add --update make
  - CODEGEN_VERIFY=1 make gen-cue
  depends_on: []
  image: golang:1.21.3-alpine
  name: verify-gen-cue
trigger:
  branch: main
  event:
  - push
  paths:
    include:
    - '*.md'
    - docs/**
    - packages/**/*.md
    - latest.json
  repo:
  - grafana/grafana
type: docker
volumes:
- host:
    path: /var/run/docker.sock
  name: docker
---
clone:
  retries: 3
depends_on: []
environment:
  EDITION: oss
image_pull_secrets:
- dockerconfigjson
kind: pipeline
name: main-test-frontend
node:
  type: no-parallel
platform:
  arch: amd64
  os: linux
services: []
steps:
- commands:
  - echo $DRONE_RUNNER_NAME
  image: alpine:3.18.4
  name: identify-runner
- commands:
  - yarn install --immutable
  depends_on: []
  image: node:20.9.0-alpine
  name: yarn-install
- commands:
  - apk add --update git bash
  - yarn betterer ci
  depends_on:
  - yarn-install
  image: node:20.9.0-alpine
  name: betterer-frontend
- commands:
  - yarn run ci:test-frontend
  depends_on:
  - yarn-install
  environment:
    TEST_MAX_WORKERS: 50%
  image: node:20.9.0-alpine
  name: test-frontend
trigger:
  branch: main
  event:
  - push
  paths:
    exclude:
    - '*.md'
    - docs/**
    - latest.json
  repo:
  - grafana/grafana
type: docker
volumes:
- host:
    path: /var/run/docker.sock
  name: docker
---
clone:
  retries: 3
depends_on: []
environment:
  EDITION: oss
image_pull_secrets:
- dockerconfigjson
kind: pipeline
name: main-lint-frontend
node:
  type: no-parallel
platform:
  arch: amd64
  os: linux
services: []
steps:
- commands:
  - echo $DRONE_RUNNER_NAME
  image: alpine:3.18.4
  name: identify-runner
- commands:
  - yarn install --immutable
  depends_on: []
  image: node:20.9.0-alpine
  name: yarn-install
- commands:
  - yarn run prettier:check
  - yarn run lint
  - yarn run typecheck
  depends_on:
  - yarn-install
  environment:
    TEST_MAX_WORKERS: 50%
  image: node:20.9.0-alpine
  name: lint-frontend
- commands:
  - apk add --update git
  - |-
    yarn run i18n:extract || (echo "
    Extraction failed. Make sure that you have no dynamic translation phrases, such as 't(\`preferences.theme.\$${themeID}\`, themeName)' and that no translation key is used twice. Search the output for '[warning]' to find the offending file." && false)
  - "\n            file_diff=$(git diff --dirstat public/locales)\n            if
    [ -n \"$file_diff\" ]; then\n                echo $file_diff\n                echo
    \"\nTranslation extraction has not been committed. Please run 'yarn i18n:extract',
    commit the changes and push again.\"\n                exit 1\n            fi\n
    \           "
  - yarn run i18n:compile
  depends_on:
  - yarn-install
  image: node:20.9.0-alpine
  name: verify-i18n
trigger:
  branch: main
  event:
  - push
  paths:
    exclude:
    - '*.md'
    - docs/**
    - latest.json
  repo:
  - grafana/grafana
type: docker
volumes:
- host:
    path: /var/run/docker.sock
  name: docker
---
clone:
  retries: 3
depends_on: []
environment:
  EDITION: oss
image_pull_secrets:
- dockerconfigjson
kind: pipeline
name: main-test-backend
node:
  type: no-parallel
platform:
  arch: amd64
  os: linux
services: []
steps:
- commands:
  - echo $DRONE_RUNNER_NAME
  image: alpine:3.18.4
  name: identify-runner
- commands:
  - '# It is required that code generated from Thema/CUE be committed and in sync
    with its inputs.'
  - '# The following command will fail if running code generators produces any diff
    in output.'
  - apk add --update make
  - CODEGEN_VERIFY=1 make gen-cue
  depends_on: []
  image: golang:1.21.3-alpine
  name: verify-gen-cue
- commands:
  - '# It is required that generated jsonnet is committed and in sync with its inputs.'
  - '# The following command will fail if running code generators produces any diff
    in output.'
  - apk add --update make
  - CODEGEN_VERIFY=1 make gen-jsonnet
  depends_on: []
  image: golang:1.21.3-alpine
  name: verify-gen-jsonnet
- commands:
  - apk add --update make
  - make gen-go
  depends_on:
  - verify-gen-cue
  image: golang:1.21.3-alpine
  name: wire-install
- commands:
  - apk add --update build-base shared-mime-info shared-mime-info-lang
  - go test -tags requires_buildifer -short -covermode=atomic -timeout=5m ./pkg/...
  depends_on:
  - wire-install
  image: golang:1.21.3-alpine
  name: test-backend
- commands:
  - apk add --update build-base
  - go test -count=1 -covermode=atomic -timeout=5m -run '^TestIntegration' $(find
    ./pkg -type f -name '*_test.go' -exec grep -l '^func TestIntegration' '{}' '+'
    | grep -o '\(.*\)/' | sort -u)
  depends_on:
  - wire-install
  image: golang:1.21.3-alpine
  name: test-backend-integration
trigger:
  branch: main
  event:
  - push
  paths:
    exclude:
    - '*.md'
    - docs/**
    - latest.json
  repo:
  - grafana/grafana
type: docker
volumes:
- host:
    path: /var/run/docker.sock
  name: docker
---
clone:
  retries: 3
depends_on: []
environment:
  EDITION: oss
image_pull_secrets:
- dockerconfigjson
kind: pipeline
name: main-lint-backend
node:
  type: no-parallel
platform:
  arch: amd64
  os: linux
services: []
steps:
- commands:
  - echo $DRONE_RUNNER_NAME
  image: alpine:3.18.4
  name: identify-runner
- commands:
  - go build -o ./bin/build -ldflags '-extldflags -static' ./pkg/build/cmd
  depends_on: []
  environment:
    CGO_ENABLED: 0
  image: golang:1.21.3-alpine
  name: compile-build-cmd
- commands:
  - apk add --update make
  - make gen-go
  depends_on: []
  image: golang:1.21.3-alpine
  name: wire-install
- commands:
  - apk add --update make build-base
  - make lint-go
  depends_on:
  - wire-install
  environment:
    CGO_ENABLED: "1"
  image: golang:1.21.3-alpine
  name: lint-backend
- commands:
  - go run scripts/modowners/modowners.go check go.mod
  image: golang:1.21.3-alpine
  name: validate-modfile
- commands:
  - apk add --update make
  - make swagger-validate
  image: golang:1.21.3-alpine
  name: validate-openapi-spec
- commands:
  - ./bin/build verify-drone
  depends_on:
  - compile-build-cmd
  image: byrnedo/alpine-curl:0.1.8
  name: lint-drone
trigger:
  branch: main
  event:
  - push
  paths:
    exclude:
    - '*.md'
    - docs/**
    - latest.json
  repo:
  - grafana/grafana
type: docker
volumes:
- host:
    path: /var/run/docker.sock
  name: docker
---
clone:
  retries: 3
depends_on: []
environment:
  EDITION: oss
image_pull_secrets:
- dockerconfigjson
kind: pipeline
name: main-build-e2e-publish
node:
  type: no-parallel
platform:
  arch: amd64
  os: linux
services: []
steps:
- commands:
  - echo $DRONE_RUNNER_NAME
  image: alpine:3.18.4
  name: identify-runner
- commands:
  - mkdir -p bin
  - curl -fL -o bin/grabpl https://grafana-downloads.storage.googleapis.com/grafana-build-pipeline/v3.0.42/grabpl
  - chmod +x bin/grabpl
  image: byrnedo/alpine-curl:0.1.8
  name: grabpl
- commands:
  - go build -o ./bin/build -ldflags '-extldflags -static' ./pkg/build/cmd
  depends_on: []
  environment:
    CGO_ENABLED: 0
  image: golang:1.21.3-alpine
  name: compile-build-cmd
- commands:
  - '# It is required that code generated from Thema/CUE be committed and in sync
    with its inputs.'
  - '# The following command will fail if running code generators produces any diff
    in output.'
  - apk add --update make
  - CODEGEN_VERIFY=1 make gen-cue
  depends_on: []
  image: golang:1.21.3-alpine
  name: verify-gen-cue
- commands:
  - '# It is required that generated jsonnet is committed and in sync with its inputs.'
  - '# The following command will fail if running code generators produces any diff
    in output.'
  - apk add --update make
  - CODEGEN_VERIFY=1 make gen-jsonnet
  depends_on: []
  image: golang:1.21.3-alpine
  name: verify-gen-jsonnet
- commands:
  - apk add --update make
  - make gen-go
  depends_on:
  - verify-gen-cue
  image: golang:1.21.3-alpine
  name: wire-install
- commands:
  - yarn install --immutable
  depends_on: []
  image: node:20.9.0-alpine
  name: yarn-install
- commands:
  - apk add --update jq
  - new_version=$(cat package.json | jq .version | sed s/pre/${DRONE_BUILD_NUMBER}/g)
  - 'echo "New version: $new_version"'
  - yarn run lerna version $new_version --exact --no-git-tag-version --no-push --force-publish
    -y
  - yarn install --mode=update-lockfile
  depends_on:
  - compile-build-cmd
  - yarn-install
  image: node:20.9.0-alpine
  name: update-package-json-version
- commands:
  - apk add --update jq bash
  - yarn packages:build
  - yarn packages:pack
  - ./scripts/validate-npm-packages.sh
  depends_on:
  - yarn-install
  - update-package-json-version
  environment:
    NODE_OPTIONS: --max_old_space_size=8192
  image: node:20.9.0-alpine
  name: build-frontend-packages
- commands:
  - /src/grafana-build artifacts -a targz:grafana:linux/amd64 -a targz:grafana:linux/arm64
    --go-version=1.21.3 --yarn-cache=$$YARN_CACHE_FOLDER --build-id=$$DRONE_BUILD_NUMBER
    --grafana-dir=$$PWD > packages.txt
  depends_on:
<<<<<<< HEAD
  - compile-build-cmd
  - yarn-install
=======
  - update-package-json-version
>>>>>>> 1e84fede
  image: grafana/grafana-build:main
  name: rgm-package
  pull: always
  volumes:
  - name: docker
    path: /var/run/docker.sock
- commands:
  - apk add --update tar bash
  - mkdir grafana
  - tar --strip-components=1 -xvf ./dist/*amd64.tar.gz -C grafana
  - cp -r devenv scripts tools grafana && cd grafana && ./scripts/grafana-server/start-server
  depends_on:
  - rgm-package
  detach: true
  environment:
    GF_APP_MODE: development
    GF_SERVER_HTTP_PORT: "3001"
    GF_SERVER_ROUTER_LOGGING: "1"
  image: alpine:3.18.4
  name: grafana-server
- commands:
  - ./bin/build e2e-tests --port 3001 --suite dashboards-suite
  depends_on:
  - grafana-server
  environment:
    HOST: grafana-server
  image: cypress/included:13.1.0
  name: end-to-end-tests-dashboards-suite
- commands:
  - ./bin/build e2e-tests --port 3001 --suite smoke-tests-suite
  depends_on:
  - grafana-server
  environment:
    HOST: grafana-server
  image: cypress/included:13.1.0
  name: end-to-end-tests-smoke-tests-suite
- commands:
  - ./bin/build e2e-tests --port 3001 --suite panels-suite
  depends_on:
  - grafana-server
  environment:
    HOST: grafana-server
  image: cypress/included:13.1.0
  name: end-to-end-tests-panels-suite
- commands:
  - ./bin/build e2e-tests --port 3001 --suite various-suite
  depends_on:
  - grafana-server
  environment:
    HOST: grafana-server
  image: cypress/included:13.1.0
  name: end-to-end-tests-various-suite
- commands:
  - cd /
  - ./cpp-e2e/scripts/ci-run.sh azure ${DRONE_SOURCE_BRANCH}
  depends_on:
  - grafana-server
  environment:
    AZURE_SP_APP_ID:
      from_secret: azure_sp_app_id
    AZURE_SP_PASSWORD:
      from_secret: azure_sp_app_pw
    AZURE_TENANT:
      from_secret: azure_tenant
    CYPRESS_CI: "true"
    GITHUB_TOKEN:
      from_secret: github_token
    HOST: grafana-server
  image: us-docker.pkg.dev/grafanalabs-dev/cloud-data-sources/e2e:3.0.0
  name: end-to-end-tests-cloud-plugins-suite-azure
  when:
    paths:
      include:
      - pkg/tsdb/azuremonitor/**
      - public/app/plugins/datasource/azuremonitor/**
      - e2e/cloud-plugins-suite/azure-monitor.spec.ts
    repo:
    - grafana/grafana
- commands:
  - apt-get update
  - apt-get install -yq zip
  - printenv GCP_GRAFANA_UPLOAD_ARTIFACTS_KEY > /tmp/gcpkey_upload_artifacts.json
  - gcloud auth activate-service-account --key-file=/tmp/gcpkey_upload_artifacts.json
  - find ./e2e -type f -name "*spec.ts.mp4" | zip e2e/videos.zip -@
  - gsutil cp e2e/videos.zip gs://$${E2E_TEST_ARTIFACTS_BUCKET}/${DRONE_BUILD_NUMBER}/artifacts/videos/videos.zip
  - export E2E_ARTIFACTS_VIDEO_ZIP=https://storage.googleapis.com/$${E2E_TEST_ARTIFACTS_BUCKET}/${DRONE_BUILD_NUMBER}/artifacts/videos/videos.zip
  - 'echo "E2E Test artifacts uploaded to: $${E2E_ARTIFACTS_VIDEO_ZIP}"'
  - 'curl -X POST https://api.github.com/repos/${DRONE_REPO}/statuses/${DRONE_COMMIT_SHA}
    -H "Authorization: token $${GITHUB_TOKEN}" -d "{\"state\":\"success\",\"target_url\":\"$${E2E_ARTIFACTS_VIDEO_ZIP}\",
    \"description\": \"Click on the details to download e2e recording videos\", \"context\":
    \"e2e_artifacts\"}"'
  depends_on:
  - end-to-end-tests-dashboards-suite
  - end-to-end-tests-panels-suite
  - end-to-end-tests-smoke-tests-suite
  - end-to-end-tests-various-suite
  environment:
    E2E_TEST_ARTIFACTS_BUCKET: releng-pipeline-artifacts-dev
    GCP_GRAFANA_UPLOAD_ARTIFACTS_KEY:
      from_secret: gcp_upload_artifacts_key
    GITHUB_TOKEN:
      from_secret: github_token
  failure: ignore
  image: google/cloud-sdk:431.0.0
  name: e2e-tests-artifacts-upload
  when:
    status:
    - success
    - failure
- commands:
  - yarn storybook:build
  - ./bin/build verify-storybook
  depends_on:
  - rgm-package
  - build-frontend-packages
  environment:
    NODE_OPTIONS: --max_old_space_size=4096
  image: node:20.9.0-alpine
  name: build-storybook
  when:
    paths:
      include:
      - packages/grafana-ui/**
- commands:
  - npx wait-on@7.0.1 http://$HOST:$PORT
  - pa11y-ci --config .pa11yci.conf.js --json > pa11y-ci-results.json
  depends_on:
  - grafana-server
  environment:
    GRAFANA_MISC_STATS_API_KEY:
      from_secret: grafana_misc_stats_api_key
    HOST: grafana-server
    PORT: 3001
  failure: ignore
  image: grafana/docker-puppeteer:1.1.0
  name: test-a11y-frontend
- commands:
  - ./bin/build store-storybook --deployment canary
  depends_on:
  - build-storybook
  - end-to-end-tests-dashboards-suite
  - end-to-end-tests-panels-suite
  - end-to-end-tests-smoke-tests-suite
  - end-to-end-tests-various-suite
  environment:
    GCP_KEY:
      from_secret: gcp_grafanauploads
    PRERELEASE_BUCKET:
      from_secret: prerelease_bucket
  image: grafana/grafana-ci-deploy:1.3.3
  name: store-storybook
  when:
    paths:
      include:
      - packages/grafana-ui/**
    repo:
    - grafana/grafana
- commands:
  - apk add --update bash grep git
  - ./scripts/ci-frontend-metrics.sh ./grafana/public/build | ./bin/build publish-metrics
    $$GRAFANA_MISC_STATS_API_KEY
  depends_on:
  - test-a11y-frontend
  environment:
    GRAFANA_MISC_STATS_API_KEY:
      from_secret: grafana_misc_stats_api_key
  failure: ignore
  image: node:20.9.0-alpine
  name: publish-frontend-metrics
  when:
    repo:
    - grafana/grafana
- commands:
  - docker run --privileged --rm tonistiigi/binfmt --install all
  - /src/grafana-build artifacts -a docker:grafana:linux/amd64 -a docker:grafana:linux/amd64:ubuntu
    -a docker:grafana:linux/arm64 -a docker:grafana:linux/arm64:ubuntu --yarn-cache=$$YARN_CACHE_FOLDER
    --build-id=$$DRONE_BUILD_NUMBER --ubuntu-base=ubuntu:22.04 --alpine-base=alpine:3.18.4
    --tag-format='{{ .version_base }}-{{ .buildID }}-{{ .arch }}' --grafana-dir=$$PWD
    --ubuntu-tag-format='{{ .version_base }}-{{ .buildID }}-ubuntu-{{ .arch }}' >
    docker.txt
  - find ./dist -name '*docker*.tar.gz' -type f | xargs -n1 docker load -i
  depends_on:
  - update-package-json-version
  image: grafana/grafana-build:main
  name: rgm-build-docker
  pull: always
  volumes:
  - name: docker
    path: /var/run/docker.sock
- commands:
  - ./bin/grabpl artifacts docker publish --dockerhub-repo grafana/grafana
  depends_on:
  - rgm-build-docker
  environment:
    DOCKER_PASSWORD:
      from_secret: docker_password
    DOCKER_USER:
      from_secret: docker_username
    GCP_KEY:
      from_secret: gcp_grafanauploads
    GITHUB_APP_ID:
      from_secret: delivery-bot-app-id
    GITHUB_APP_INSTALLATION_ID:
      from_secret: delivery-bot-app-installation-id
    GITHUB_APP_PRIVATE_KEY:
      from_secret: delivery-bot-app-private-key
  image: google/cloud-sdk:431.0.0
  name: publish-images-grafana
  volumes:
  - name: docker
    path: /var/run/docker.sock
  when:
    repo:
    - grafana/grafana
- commands:
  - ./bin/grabpl artifacts docker publish --dockerhub-repo grafana/grafana-oss
  depends_on:
  - rgm-build-docker
  environment:
    DOCKER_PASSWORD:
      from_secret: docker_password
    DOCKER_USER:
      from_secret: docker_username
    GCP_KEY:
      from_secret: gcp_grafanauploads
    GITHUB_APP_ID:
      from_secret: delivery-bot-app-id
    GITHUB_APP_INSTALLATION_ID:
      from_secret: delivery-bot-app-installation-id
    GITHUB_APP_PRIVATE_KEY:
      from_secret: delivery-bot-app-private-key
  image: google/cloud-sdk:431.0.0
  name: publish-images-grafana-oss
  volumes:
  - name: docker
    path: /var/run/docker.sock
  when:
    repo:
    - grafana/grafana
- commands:
  - apk add --update bash
  - ./scripts/publish-npm-packages.sh --dist-tag 'canary' --registry 'https://registry.npmjs.org'
  depends_on:
  - end-to-end-tests-dashboards-suite
  - end-to-end-tests-panels-suite
  - end-to-end-tests-smoke-tests-suite
  - end-to-end-tests-various-suite
  - build-frontend-packages
  environment:
    NPM_TOKEN:
      from_secret: npm_token
  image: node:20.9.0-alpine
  name: release-canary-npm-packages
  when:
    paths:
      include:
      - packages/**
    repo:
    - grafana/grafana
- commands:
  - ./bin/build upload-packages --edition oss
  depends_on:
  - end-to-end-tests-dashboards-suite
  - end-to-end-tests-panels-suite
  - end-to-end-tests-smoke-tests-suite
  - end-to-end-tests-various-suite
  environment:
    GCP_KEY:
      from_secret: gcp_grafanauploads_base64
    PRERELEASE_BUCKET:
      from_secret: prerelease_bucket
  image: grafana/grafana-ci-deploy:1.3.3
  name: upload-packages
  when:
    repo:
    - grafana/grafana
- commands:
  - ./bin/build upload-cdn --edition oss
  depends_on:
  - grafana-server
  environment:
    GCP_KEY:
      from_secret: gcp_grafanauploads
    PRERELEASE_BUCKET:
      from_secret: prerelease_bucket
  image: grafana/grafana-ci-deploy:1.3.3
  name: upload-cdn-assets
  when:
    repo:
    - grafana/grafana
trigger:
  branch: main
  event:
  - push
  paths:
    exclude:
    - '*.md'
    - docs/**
    - latest.json
  repo:
  - grafana/grafana
type: docker
volumes:
- host:
    path: /var/run/docker.sock
  name: docker
---
clone:
  retries: 3
depends_on: []
environment:
  EDITION: oss
image_pull_secrets:
- dockerconfigjson
kind: pipeline
name: main-integration-tests
node:
  type: no-parallel
platform:
  arch: amd64
  os: linux
services:
- environment:
    PGDATA: /var/lib/postgresql/data/pgdata
    POSTGRES_DB: grafanatest
    POSTGRES_PASSWORD: grafanatest
    POSTGRES_USER: grafanatest
  image: postgres:12.3-alpine
  name: postgres
  volumes:
  - name: postgres
    path: /var/lib/postgresql/data/pgdata
- commands:
  - docker-entrypoint.sh mysqld --character-set-server=utf8mb4 --collation-server=utf8mb4_unicode_ci
  environment:
    MYSQL_DATABASE: grafana_tests
    MYSQL_PASSWORD: password
    MYSQL_ROOT_PASSWORD: rootpass
    MYSQL_USER: grafana
  image: mysql:5.7.39
  name: mysql57
  volumes:
  - name: mysql57
    path: /var/lib/mysql
- commands:
  - docker-entrypoint.sh mysqld --default-authentication-plugin=mysql_native_password
  environment:
    MYSQL_DATABASE: grafana_tests
    MYSQL_PASSWORD: password
    MYSQL_ROOT_PASSWORD: rootpass
    MYSQL_USER: grafana
  image: mysql:8.0.32
  name: mysql80
  volumes:
  - name: mysql80
    path: /var/lib/mysql
- commands:
  - /bin/mimir -target=backend
  environment: {}
  image: us.gcr.io/kubernetes-dev/mimir:gotjosh-state-config-grafana-663a0ae78
  name: mimir_backend
- environment: {}
  image: redis:6.2.11-alpine
  name: redis
- environment: {}
  image: memcached:1.6.9-alpine
  name: memcached
steps:
- commands:
  - mkdir -p bin
  - curl -fL -o bin/grabpl https://grafana-downloads.storage.googleapis.com/grafana-build-pipeline/v3.0.42/grabpl
  - chmod +x bin/grabpl
  image: byrnedo/alpine-curl:0.1.8
  name: grabpl
- commands:
  - go build -o ./bin/build -ldflags '-extldflags -static' ./pkg/build/cmd
  depends_on: []
  environment:
    CGO_ENABLED: 0
  image: golang:1.21.3-alpine
  name: compile-build-cmd
- commands:
  - echo $DRONE_RUNNER_NAME
  image: alpine:3.18.4
  name: identify-runner
- commands:
  - '# It is required that code generated from Thema/CUE be committed and in sync
    with its inputs.'
  - '# The following command will fail if running code generators produces any diff
    in output.'
  - apk add --update make
  - CODEGEN_VERIFY=1 make gen-cue
  depends_on: []
  image: golang:1.21.3-alpine
  name: verify-gen-cue
- commands:
  - '# It is required that generated jsonnet is committed and in sync with its inputs.'
  - '# The following command will fail if running code generators produces any diff
    in output.'
  - apk add --update make
  - CODEGEN_VERIFY=1 make gen-jsonnet
  depends_on: []
  image: golang:1.21.3-alpine
  name: verify-gen-jsonnet
- commands:
  - apk add --update make
  - make gen-go
  depends_on:
  - verify-gen-cue
  image: golang:1.21.3-alpine
  name: wire-install
- commands:
  - dockerize -wait tcp://postgres:5432 -timeout 120s
  image: jwilder/dockerize:0.6.1
  name: wait-for-postgres
- commands:
  - apk add --update build-base
  - apk add --update postgresql-client
  - psql -p 5432 -h postgres -U grafanatest -d grafanatest -f devenv/docker/blocks/postgres_tests/setup.sql
  - go clean -testcache
  - go test -p=1 -count=1 -covermode=atomic -timeout=5m -run '^TestIntegration' $(find
    ./pkg -type f -name '*_test.go' -exec grep -l '^func TestIntegration' '{}' '+'
    | grep -o '\(.*\)/' | sort -u)
  depends_on:
  - wire-install
  - wait-for-postgres
  environment:
    GRAFANA_TEST_DB: postgres
    PGPASSWORD: grafanatest
    POSTGRES_HOST: postgres
  image: golang:1.21.3-alpine
  name: postgres-integration-tests
- commands:
  - dockerize -wait tcp://mysql57:3306 -timeout 120s
  image: jwilder/dockerize:0.6.1
  name: wait-for-mysql-5.7
- commands:
  - apk add --update build-base
  - apk add --update mysql-client
  - cat devenv/docker/blocks/mysql_tests/setup.sql | mysql -h mysql57 -P 3306 -u root
    -prootpass
  - go clean -testcache
  - go test -p=1 -count=1 -covermode=atomic -timeout=5m -run '^TestIntegration' $(find
    ./pkg -type f -name '*_test.go' -exec grep -l '^func TestIntegration' '{}' '+'
    | grep -o '\(.*\)/' | sort -u)
  depends_on:
  - wire-install
  - wait-for-mysql-5.7
  environment:
    GRAFANA_TEST_DB: mysql
    MYSQL_HOST: mysql57
  image: golang:1.21.3-alpine
  name: mysql-5.7-integration-tests
- commands:
  - dockerize -wait tcp://mysql80:3306 -timeout 120s
  image: jwilder/dockerize:0.6.1
  name: wait-for-mysql-8.0
- commands:
  - apk add --update build-base
  - apk add --update mysql-client
  - cat devenv/docker/blocks/mysql_tests/setup.sql | mysql -h mysql80 -P 3306 -u root
    -prootpass
  - go clean -testcache
  - go test -p=1 -count=1 -covermode=atomic -timeout=5m -run '^TestIntegration' $(find
    ./pkg -type f -name '*_test.go' -exec grep -l '^func TestIntegration' '{}' '+'
    | grep -o '\(.*\)/' | sort -u)
  depends_on:
  - wire-install
  - wait-for-mysql-8.0
  environment:
    GRAFANA_TEST_DB: mysql
    MYSQL_HOST: mysql80
  image: golang:1.21.3-alpine
  name: mysql-8.0-integration-tests
- commands:
  - dockerize -wait tcp://redis:6379 -timeout 120s
  image: jwilder/dockerize:0.6.1
  name: wait-for-redis
- commands:
  - apk add --update build-base
  - go clean -testcache
  - go test -run IntegrationRedis -covermode=atomic -timeout=2m ./pkg/...
  depends_on:
  - wire-install
  - wait-for-redis
  environment:
    REDIS_URL: redis://redis:6379/0
  image: golang:1.21.3-alpine
  name: redis-integration-tests
- commands:
  - dockerize -wait tcp://memcached:11211 -timeout 120s
  image: jwilder/dockerize:0.6.1
  name: wait-for-memcached
- commands:
  - apk add --update build-base
  - go clean -testcache
  - go test -run IntegrationMemcached -covermode=atomic -timeout=2m ./pkg/...
  depends_on:
  - wire-install
  - wait-for-memcached
  environment:
    MEMCACHED_HOSTS: memcached:11211
  image: golang:1.21.3-alpine
  name: memcached-integration-tests
- commands:
  - dockerize -wait tcp://mimir_backend:8080 -timeout 120s
  image: jwilder/dockerize:0.6.1
  name: wait-for-remote-alertmanager
- commands:
  - apk add --update build-base
  - go clean -testcache
  - go test -run TestIntegrationRemoteAlertmanager -covermode=atomic -timeout=2m ./pkg/services/ngalert/...
  depends_on:
  - wire-install
  - wait-for-remote-alertmanager
  environment:
    AM_TENANT_ID: test
    AM_URL: http://mimir_backend:8080
  image: golang:1.21.3-alpine
  name: remote-alertmanager-integration-tests
trigger:
  branch: main
  event:
  - push
  paths:
    exclude:
    - '*.md'
    - docs/**
    - latest.json
  repo:
  - grafana/grafana
type: docker
volumes:
- host:
    path: /var/run/docker.sock
  name: docker
- name: postgres
  temp:
    medium: memory
- name: mysql57
  temp:
    medium: memory
- name: mysql80
  temp:
    medium: memory
---
clone:
  retries: 3
depends_on:
- main-test-frontend
- main-test-backend
- main-build-e2e-publish
- main-integration-tests
environment:
  EDITION: oss
image_pull_secrets:
- dockerconfigjson
kind: pipeline
name: main-windows
platform:
  arch: amd64
  os: windows
  version: "1809"
services: []
steps:
- commands:
  - echo $env:DRONE_RUNNER_NAME
  image: mcr.microsoft.com/windows:1809
  name: identify-runner
- commands:
  - $$ProgressPreference = "SilentlyContinue"
  - Invoke-WebRequest https://grafana-downloads.storage.googleapis.com/grafana-build-pipeline/v3.0.42/windows/grabpl.exe
    -OutFile grabpl.exe
  image: grafana/ci-wix:0.1.1
  name: windows-init
trigger:
  branch: main
  event:
  - push
  paths:
    exclude:
    - '*.md'
    - docs/**
    - latest.json
  repo:
  - grafana/grafana
type: docker
volumes:
- host:
    path: //./pipe/docker_engine/
  name: docker
---
clone:
  retries: 3
depends_on:
- main-build-e2e-publish
- main-integration-tests
environment:
  EDITION: oss
image_pull_secrets:
- dockerconfigjson
kind: pipeline
name: main-trigger-downstream
node:
  type: no-parallel
platform:
  arch: amd64
  os: linux
services: []
steps:
- image: grafana/drone-downstream
  name: trigger-enterprise-downstream
  settings:
    params:
    - SOURCE_BUILD_NUMBER=${DRONE_COMMIT}
    - SOURCE_COMMIT=${DRONE_COMMIT}
    repositories:
    - grafana/grafana-enterprise@main
    server: https://drone.grafana.net
    token:
      from_secret: drone_token
trigger:
  branch: main
  event:
  - push
  paths:
    exclude:
    - '*.md'
    - docs/**
    - latest.json
  repo:
  - grafana/grafana-security-mirror
type: docker
volumes:
- host:
    path: /var/run/docker.sock
  name: docker
---
clone:
  retries: 3
depends_on:
- main-test-frontend
- main-test-backend
- main-build-e2e-publish
- main-integration-tests
- main-windows
kind: pipeline
name: main-notify
platform:
  arch: amd64
  os: linux
steps:
- image: plugins/slack
  name: slack
  settings:
    channel: grafana-ci-notifications
    template: |-
      Build {{build.number}} failed for commit: <https://github.com/{{repo.owner}}/{{repo.name}}/commit/{{build.commit}}|{{ truncate build.commit 8 }}>: {{build.link}}
      Branch: <https://github.com/{{ repo.owner }}/{{ repo.name }}/commits/{{ build.branch }}|{{ build.branch }}>
      Author: {{build.author}}
    webhook:
      from_secret: slack_webhook
trigger:
  branch: main
  event:
  - push
  paths:
    exclude:
    - '*.md'
    - docs/**
    - latest.json
  repo:
  - grafana/grafana
  status:
  - failure
type: docker
---
clone:
  retries: 3
depends_on: []
environment:
  EDITION: oss
image_pull_secrets:
- dockerconfigjson
kind: pipeline
name: publish-docker-public
node:
  type: no-parallel
platform:
  arch: amd64
  os: linux
services: []
steps:
- commands:
  - echo $DRONE_RUNNER_NAME
  image: alpine:3.18.4
  name: identify-runner
- commands:
  - mkdir -p bin
  - curl -fL -o bin/grabpl https://grafana-downloads.storage.googleapis.com/grafana-build-pipeline/v3.0.42/grabpl
  - chmod +x bin/grabpl
  image: byrnedo/alpine-curl:0.1.8
  name: grabpl
- commands:
  - go build -o ./bin/build -ldflags '-extldflags -static' ./pkg/build/cmd
  depends_on: []
  environment:
    CGO_ENABLED: 0
  image: golang:1.21.3-alpine
  name: compile-build-cmd
- commands:
  - ./bin/build artifacts docker fetch --edition oss
  depends_on:
  - compile-build-cmd
  environment:
    DOCKER_ENTERPRISE2_REPO:
      from_secret: docker_enterprise2_repo
    DOCKER_PASSWORD:
      from_secret: docker_password
    DOCKER_USER:
      from_secret: docker_username
    GCP_KEY:
      from_secret: gcp_grafanauploads
  image: google/cloud-sdk:431.0.0
  name: fetch-images
  volumes:
  - name: docker
    path: /var/run/docker.sock
- commands:
  - ./bin/grabpl artifacts docker publish --dockerhub-repo grafana/grafana --version-tag
    ${DRONE_TAG}
  depends_on:
  - fetch-images
  environment:
    DOCKER_PASSWORD:
      from_secret: docker_password
    DOCKER_USER:
      from_secret: docker_username
    GCP_KEY:
      from_secret: gcp_grafanauploads
    GITHUB_APP_ID:
      from_secret: delivery-bot-app-id
    GITHUB_APP_INSTALLATION_ID:
      from_secret: delivery-bot-app-installation-id
    GITHUB_APP_PRIVATE_KEY:
      from_secret: delivery-bot-app-private-key
  image: google/cloud-sdk:431.0.0
  name: publish-images-grafana
  volumes:
  - name: docker
    path: /var/run/docker.sock
- commands:
  - ./bin/grabpl artifacts docker publish --dockerhub-repo grafana/grafana-oss --version-tag
    ${DRONE_TAG}
  depends_on:
  - fetch-images
  environment:
    DOCKER_PASSWORD:
      from_secret: docker_password
    DOCKER_USER:
      from_secret: docker_username
    GCP_KEY:
      from_secret: gcp_grafanauploads
    GITHUB_APP_ID:
      from_secret: delivery-bot-app-id
    GITHUB_APP_INSTALLATION_ID:
      from_secret: delivery-bot-app-installation-id
    GITHUB_APP_PRIVATE_KEY:
      from_secret: delivery-bot-app-private-key
  image: google/cloud-sdk:431.0.0
  name: publish-images-grafana-oss
  volumes:
  - name: docker
    path: /var/run/docker.sock
trigger:
  event:
  - promote
  target:
  - public
type: docker
volumes:
- host:
    path: /var/run/docker.sock
  name: docker
---
clone:
  retries: 3
depends_on: []
environment:
  EDITION: oss
image_pull_secrets:
- dockerconfigjson
kind: pipeline
name: publish-artifacts-public
node:
  type: no-parallel
platform:
  arch: amd64
  os: linux
services: []
steps:
- commands:
  - go build -o ./bin/build -ldflags '-extldflags -static' ./pkg/build/cmd
  depends_on: []
  environment:
    CGO_ENABLED: 0
  image: golang:1.21.3-alpine
  name: compile-build-cmd
- commands:
  - ./bin/build artifacts packages --tag $${DRONE_TAG} --src-bucket $${PRERELEASE_BUCKET}
  depends_on:
  - compile-build-cmd
  environment:
    GCP_KEY:
      from_secret: gcp_grafanauploads_base64
    PRERELEASE_BUCKET:
      from_secret: prerelease_bucket
  image: grafana/grafana-ci-deploy:1.3.3
  name: publish-artifacts
- commands:
  - ./bin/build artifacts static-assets --tag ${DRONE_TAG} --static-asset-editions=grafana-oss
  depends_on:
  - compile-build-cmd
  environment:
    GCP_KEY:
      from_secret: gcp_grafanauploads_base64
    PRERELEASE_BUCKET:
      from_secret: prerelease_bucket
    STATIC_ASSET_EDITIONS:
      from_secret: static_asset_editions
  image: grafana/grafana-ci-deploy:1.3.3
  name: publish-static-assets
- commands:
  - ./bin/build artifacts storybook --tag ${DRONE_TAG}
  depends_on:
  - compile-build-cmd
  environment:
    GCP_KEY:
      from_secret: gcp_grafanauploads_base64
    PRERELEASE_BUCKET:
      from_secret: prerelease_bucket
  image: grafana/grafana-ci-deploy:1.3.3
  name: publish-storybook
trigger:
  event:
  - promote
  target:
  - public
type: docker
volumes:
- host:
    path: /var/run/docker.sock
  name: docker
---
clone:
  retries: 3
depends_on: []
environment:
  EDITION: oss
image_pull_secrets:
- dockerconfigjson
kind: pipeline
name: publish-npm-packages-public
node:
  type: no-parallel
platform:
  arch: amd64
  os: linux
services: []
steps:
- commands:
  - go build -o ./bin/build -ldflags '-extldflags -static' ./pkg/build/cmd
  depends_on: []
  environment:
    CGO_ENABLED: 0
  image: golang:1.21.3-alpine
  name: compile-build-cmd
- commands:
  - yarn install --immutable
  depends_on: []
  image: node:20.9.0-alpine
  name: yarn-install
- commands:
  - ./bin/build artifacts npm retrieve --tag ${DRONE_TAG}
  depends_on:
  - compile-build-cmd
  - yarn-install
  environment:
    GCP_KEY:
      from_secret: gcp_grafanauploads_base64
    PRERELEASE_BUCKET:
      from_secret: prerelease_bucket
  failure: ignore
  image: grafana/grafana-ci-deploy:1.3.3
  name: retrieve-npm-packages
- commands:
  - ./bin/build artifacts npm release --tag ${DRONE_TAG}
  depends_on:
  - compile-build-cmd
  - retrieve-npm-packages
  environment:
    NPM_TOKEN:
      from_secret: npm_token
  failure: ignore
  image: node:20.9.0-alpine
  name: release-npm-packages
trigger:
  event:
  - promote
  target:
  - public
type: docker
volumes:
- host:
    path: /var/run/docker.sock
  name: docker
---
clone:
  retries: 3
depends_on:
- publish-artifacts-public
- publish-docker-public
environment:
  EDITION: oss
image_pull_secrets:
- dockerconfigjson
kind: pipeline
name: publish-packages
node:
  type: no-parallel
platform:
  arch: amd64
  os: linux
services: []
steps:
- commands:
  - go build -o ./bin/build -ldflags '-extldflags -static' ./pkg/build/cmd
  depends_on: []
  environment:
    CGO_ENABLED: 0
  image: golang:1.21.3-alpine
  name: compile-build-cmd
- depends_on:
  - compile-build-cmd
  image: us.gcr.io/kubernetes-dev/package-publish:latest
  name: publish-linux-packages-deb
  privileged: true
  settings:
    access_key_id:
      from_secret: packages_access_key_id
    deb_distribution: auto
    gpg_passphrase:
      from_secret: packages_gpg_passphrase
    gpg_private_key:
      from_secret: packages_gpg_private_key
    gpg_public_key:
      from_secret: packages_gpg_public_key
    package_path: gs://grafana-prerelease/artifacts/downloads/*${DRONE_TAG}/oss/**.deb
    secret_access_key:
      from_secret: packages_secret_access_key
    service_account_json:
      from_secret: packages_service_account
    target_bucket: grafana-packages
- depends_on:
  - compile-build-cmd
  image: us.gcr.io/kubernetes-dev/package-publish:latest
  name: publish-linux-packages-rpm
  privileged: true
  settings:
    access_key_id:
      from_secret: packages_access_key_id
    deb_distribution: auto
    gpg_passphrase:
      from_secret: packages_gpg_passphrase
    gpg_private_key:
      from_secret: packages_gpg_private_key
    gpg_public_key:
      from_secret: packages_gpg_public_key
    package_path: gs://grafana-prerelease/artifacts/downloads/*${DRONE_TAG}/oss/**.rpm
    secret_access_key:
      from_secret: packages_secret_access_key
    service_account_json:
      from_secret: packages_service_account
    target_bucket: grafana-packages
- commands:
  - ./bin/build publish grafana-com --edition oss ${DRONE_TAG}
  depends_on:
  - publish-linux-packages-deb
  - publish-linux-packages-rpm
  environment:
    GCP_KEY:
      from_secret: gcp_grafanauploads_base64
    GRAFANA_COM_API_KEY:
      from_secret: grafana_api_key
  image: grafana/grafana-ci-deploy:1.3.3
  name: publish-grafanacom
trigger:
  event:
  - promote
  target:
  - public
type: docker
volumes:
- host:
    path: /var/run/docker.sock
  name: docker
---
clone:
  retries: 3
depends_on:
- main-test-backend
- main-test-frontend
image_pull_secrets:
- dockerconfigjson
kind: pipeline
name: rgm-main-prerelease
node:
  type: no-parallel
platform:
  arch: amd64
  os: linux
services: []
steps:
- commands:
  - export GRAFANA_DIR=$$(pwd)
  - cd /src && ./scripts/drone_build_main.sh
  environment:
    _EXPERIMENTAL_DAGGER_CLOUD_TOKEN:
      from_secret: dagger_token
    ALPINE_BASE: alpine:3.18.4
    CDN_DESTINATION:
      from_secret: rgm_cdn_destination
    DESTINATION:
      from_secret: destination
    DOCKER_PASSWORD:
      from_secret: docker_password
    DOCKER_USERNAME:
      from_secret: docker_username
    DOWNLOADS_DESTINATION:
      from_secret: rgm_downloads_destination
    GCOM_API_KEY:
      from_secret: grafana_api_key
    GCP_KEY_BASE64:
      from_secret: gcp_key_base64
    GITHUB_TOKEN:
      from_secret: github_token
    GO_VERSION: 1.21.3
    GPG_PASSPHRASE:
      from_secret: packages_gpg_passphrase
    GPG_PRIVATE_KEY:
      from_secret: packages_gpg_private_key
    GPG_PUBLIC_KEY:
      from_secret: packages_gpg_public_key
    NPM_TOKEN:
      from_secret: npm_token
    STORYBOOK_DESTINATION:
      from_secret: rgm_storybook_destination
    UBUNTU_BASE: ubuntu:22.04
  image: grafana/grafana-build:main
  name: rgm-build
  pull: always
  volumes:
  - name: docker
    path: /var/run/docker.sock
trigger:
  branch: main
  event:
  - push
  paths:
    exclude:
    - '*.md'
    - docs/**
    - packages/**/*.md
    - latest.json
  repo:
  - grafana/grafana
type: docker
volumes:
- host:
    path: /var/run/docker.sock
  name: docker
---
clone:
  retries: 3
depends_on: []
environment:
  EDITION: oss
image_pull_secrets:
- dockerconfigjson
kind: pipeline
name: release-whatsnew-checker
node:
  type: no-parallel
platform:
  arch: amd64
  os: linux
services: []
steps:
- commands:
  - go build -o ./bin/build -ldflags '-extldflags -static' ./pkg/build/cmd
  depends_on: []
  environment:
    CGO_ENABLED: 0
  image: golang:1.21.3-alpine
  name: compile-build-cmd
- commands:
  - ./bin/build whatsnew-checker
  depends_on:
  - compile-build-cmd
  image: golang:1.21.3-alpine
  name: whats-new-checker
trigger:
  event:
    exclude:
    - promote
  ref:
    exclude:
    - refs/tags/*-cloud*
    include:
    - refs/tags/v*
type: docker
volumes:
- host:
    path: /var/run/docker.sock
  name: docker
---
clone:
  retries: 3
depends_on: []
environment:
  EDITION: oss
image_pull_secrets:
- dockerconfigjson
kind: pipeline
name: release-test-frontend
node:
  type: no-parallel
platform:
  arch: amd64
  os: linux
services: []
steps:
- commands:
  - echo $DRONE_RUNNER_NAME
  image: alpine:3.18.4
  name: identify-runner
- commands:
  - yarn install --immutable
  depends_on: []
  image: node:20.9.0-alpine
  name: yarn-install
- commands:
  - apk add --update git bash
  - yarn betterer ci
  depends_on:
  - yarn-install
  image: node:20.9.0-alpine
  name: betterer-frontend
- commands:
  - yarn run ci:test-frontend
  depends_on:
  - yarn-install
  environment:
    TEST_MAX_WORKERS: 50%
  image: node:20.9.0-alpine
  name: test-frontend
trigger:
  event:
    exclude:
    - promote
  ref:
    exclude:
    - refs/tags/*-cloud*
    include:
    - refs/tags/v*
type: docker
volumes:
- host:
    path: /var/run/docker.sock
  name: docker
---
clone:
  retries: 3
depends_on: []
environment:
  EDITION: oss
image_pull_secrets:
- dockerconfigjson
kind: pipeline
name: release-test-backend
node:
  type: no-parallel
platform:
  arch: amd64
  os: linux
services: []
steps:
- commands:
  - echo $DRONE_RUNNER_NAME
  image: alpine:3.18.4
  name: identify-runner
- commands:
  - '# It is required that code generated from Thema/CUE be committed and in sync
    with its inputs.'
  - '# The following command will fail if running code generators produces any diff
    in output.'
  - apk add --update make
  - CODEGEN_VERIFY=1 make gen-cue
  depends_on: []
  image: golang:1.21.3-alpine
  name: verify-gen-cue
- commands:
  - '# It is required that generated jsonnet is committed and in sync with its inputs.'
  - '# The following command will fail if running code generators produces any diff
    in output.'
  - apk add --update make
  - CODEGEN_VERIFY=1 make gen-jsonnet
  depends_on: []
  image: golang:1.21.3-alpine
  name: verify-gen-jsonnet
- commands:
  - apk add --update make
  - make gen-go
  depends_on:
  - verify-gen-cue
  image: golang:1.21.3-alpine
  name: wire-install
- commands:
  - apk add --update build-base shared-mime-info shared-mime-info-lang
  - go test -tags requires_buildifer -short -covermode=atomic -timeout=5m ./pkg/...
  depends_on:
  - wire-install
  image: golang:1.21.3-alpine
  name: test-backend
- commands:
  - apk add --update build-base
  - go test -count=1 -covermode=atomic -timeout=5m -run '^TestIntegration' $(find
    ./pkg -type f -name '*_test.go' -exec grep -l '^func TestIntegration' '{}' '+'
    | grep -o '\(.*\)/' | sort -u)
  depends_on:
  - wire-install
  image: golang:1.21.3-alpine
  name: test-backend-integration
trigger:
  event:
    exclude:
    - promote
  ref:
    exclude:
    - refs/tags/*-cloud*
    include:
    - refs/tags/v*
type: docker
volumes:
- host:
    path: /var/run/docker.sock
  name: docker
---
clone:
  retries: 3
depends_on:
- release-test-backend
- release-test-frontend
image_pull_secrets:
- dockerconfigjson
kind: pipeline
name: rgm-tag-prerelease
node:
  type: no-parallel
platform:
  arch: amd64
  os: linux
services: []
steps:
- commands:
  - export GRAFANA_DIR=$$(pwd)
  - cd /src && ./scripts/drone_build_tag_grafana.sh
  environment:
    _EXPERIMENTAL_DAGGER_CLOUD_TOKEN:
      from_secret: dagger_token
    ALPINE_BASE: alpine:3.18.4
    CDN_DESTINATION:
      from_secret: rgm_cdn_destination
    DESTINATION:
      from_secret: destination
    DOCKER_PASSWORD:
      from_secret: docker_password
    DOCKER_USERNAME:
      from_secret: docker_username
    DOWNLOADS_DESTINATION:
      from_secret: rgm_downloads_destination
    GCOM_API_KEY:
      from_secret: grafana_api_key
    GCP_KEY_BASE64:
      from_secret: gcp_key_base64
    GITHUB_TOKEN:
      from_secret: github_token
    GO_VERSION: 1.21.3
    GPG_PASSPHRASE:
      from_secret: packages_gpg_passphrase
    GPG_PRIVATE_KEY:
      from_secret: packages_gpg_private_key
    GPG_PUBLIC_KEY:
      from_secret: packages_gpg_public_key
    NPM_TOKEN:
      from_secret: npm_token
    STORYBOOK_DESTINATION:
      from_secret: rgm_storybook_destination
    UBUNTU_BASE: ubuntu:22.04
  image: grafana/grafana-build:main
  name: rgm-build
  pull: always
  volumes:
  - name: docker
    path: /var/run/docker.sock
trigger:
  event:
    exclude:
    - promote
  ref:
    exclude:
    - refs/tags/*-cloud*
    include:
    - refs/tags/v*
type: docker
volumes:
- host:
    path: /var/run/docker.sock
  name: docker
---
clone:
  retries: 3
depends_on:
- rgm-tag-prerelease
image_pull_secrets:
- dockerconfigjson
kind: pipeline
name: rgm-tag-prerelease-windows
platform:
  arch: amd64
  os: windows
  version: "1809"
services: []
steps:
- commands:
  - echo $env:DRONE_RUNNER_NAME
  image: mcr.microsoft.com/windows:1809
  name: identify-runner
- commands:
  - $$ProgressPreference = "SilentlyContinue"
  - Invoke-WebRequest https://grafana-downloads.storage.googleapis.com/grafana-build-pipeline/v3.0.42/windows/grabpl.exe
    -OutFile grabpl.exe
  image: grafana/ci-wix:0.1.1
  name: windows-init
- commands:
  - $$gcpKey = $$env:GCP_KEY
  - '[System.Text.Encoding]::UTF8.GetString([System.Convert]::FromBase64String($$gcpKey))
    > gcpkey.json'
  - dos2unix gcpkey.json
  - gcloud auth activate-service-account --key-file=gcpkey.json
  - rm gcpkey.json
  - cp C:\App\nssm-2.24.zip .
  - .\grabpl.exe windows-installer --target gs://grafana-prerelease/artifacts/downloads/${DRONE_TAG}/oss/release/grafana-${DRONE_TAG:1}.windows-amd64.zip
    --edition oss ${DRONE_TAG}
  - $$fname = ((Get-Childitem grafana*.msi -name) -split "`n")[0]
  - gsutil cp $$fname gs://grafana-prerelease/artifacts/downloads/${DRONE_TAG}/oss/release/
  - gsutil cp "$$fname.sha256" gs://grafana-prerelease/artifacts/downloads/${DRONE_TAG}/oss/release/
  depends_on:
  - windows-init
  environment:
    GCP_KEY:
      from_secret: gcp_grafanauploads_base64
    GITHUB_TOKEN:
      from_secret: github_token
    PRERELEASE_BUCKET:
      from_secret: prerelease_bucket
  image: grafana/ci-wix:0.1.1
  name: build-windows-installer
trigger:
  event:
    exclude:
    - promote
  ref:
    exclude:
    - refs/tags/*-cloud*
    include:
    - refs/tags/v*
type: docker
volumes:
- host:
    path: //./pipe/docker_engine/
  name: docker
---
clone:
  retries: 3
depends_on:
- rgm-tag-prerelease
- rgm-tag-prerelease-windows
image_pull_secrets:
- dockerconfigjson
kind: pipeline
name: rgm-tag-verify-prerelease-assets
node:
  type: no-parallel
platform:
  arch: amd64
  os: linux
services: []
steps:
- commands:
  - apt-get update && apt-get install -yq gettext
  - printenv GCP_KEY | base64 -d > /tmp/key.json
  - gcloud auth activate-service-account --key-file=/tmp/key.json
  - ./scripts/list-release-artifacts.sh ${DRONE_TAG} | xargs -n1 gsutil stat >> /tmp/stat.log
  - '! cat /tmp/stat.log | grep "No URLs matched"'
  depends_on:
  - clone
  environment:
    BUCKET: grafana-prerelease
    GCP_KEY:
      from_secret: gcp_key_base64
  image: google/cloud-sdk:431.0.0
  name: gsutil-stat
trigger:
  event:
    exclude:
    - promote
  ref:
    exclude:
    - refs/tags/*-cloud*
    include:
    - refs/tags/v*
type: docker
volumes:
- host:
    path: /var/run/docker.sock
  name: docker
---
clone:
  retries: 3
depends_on:
- release-test-backend
- release-test-frontend
image_pull_secrets:
- dockerconfigjson
kind: pipeline
name: rgm-version-branch-prerelease
node:
  type: no-parallel
platform:
  arch: amd64
  os: linux
services: []
steps:
- commands:
  - export GRAFANA_DIR=$$(pwd)
  - cd /src && ./scripts/drone_build_tag_grafana.sh
  environment:
    _EXPERIMENTAL_DAGGER_CLOUD_TOKEN:
      from_secret: dagger_token
    ALPINE_BASE: alpine:3.18.4
    CDN_DESTINATION:
      from_secret: rgm_cdn_destination
    DESTINATION:
      from_secret: destination
    DOCKER_PASSWORD:
      from_secret: docker_password
    DOCKER_USERNAME:
      from_secret: docker_username
    DOWNLOADS_DESTINATION:
      from_secret: rgm_downloads_destination
    GCOM_API_KEY:
      from_secret: grafana_api_key
    GCP_KEY_BASE64:
      from_secret: gcp_key_base64
    GITHUB_TOKEN:
      from_secret: github_token
    GO_VERSION: 1.21.3
    GPG_PASSPHRASE:
      from_secret: packages_gpg_passphrase
    GPG_PRIVATE_KEY:
      from_secret: packages_gpg_private_key
    GPG_PUBLIC_KEY:
      from_secret: packages_gpg_public_key
    NPM_TOKEN:
      from_secret: npm_token
    STORYBOOK_DESTINATION:
      from_secret: rgm_storybook_destination
    UBUNTU_BASE: ubuntu:22.04
  image: grafana/grafana-build:main
  name: rgm-build
  pull: always
  volumes:
  - name: docker
    path: /var/run/docker.sock
trigger:
  ref:
  - refs/heads/v[0-9]*
type: docker
volumes:
- host:
    path: /var/run/docker.sock
  name: docker
---
clone:
  retries: 3
depends_on:
- rgm-version-branch-prerelease
image_pull_secrets:
- dockerconfigjson
kind: pipeline
name: rgm-prerelease-verify-prerelease-assets
node:
  type: no-parallel
platform:
  arch: amd64
  os: linux
services: []
steps:
- commands:
  - apt-get update && apt-get install -yq gettext
  - printenv GCP_KEY | base64 -d > /tmp/key.json
  - gcloud auth activate-service-account --key-file=/tmp/key.json
  - ./scripts/list-release-artifacts.sh ${DRONE_TAG} | xargs -n1 gsutil stat >> /tmp/stat.log
  - '! cat /tmp/stat.log | grep "No URLs matched"'
  depends_on:
  - clone
  environment:
    BUCKET: grafana-prerelease
    GCP_KEY:
      from_secret: gcp_key_base64
  image: google/cloud-sdk:431.0.0
  name: gsutil-stat
trigger:
  ref:
  - refs/heads/v[0-9]*
type: docker
volumes:
- host:
    path: /var/run/docker.sock
  name: docker
---
clone:
  retries: 3
depends_on: []
environment:
  EDITION: oss
image_pull_secrets:
- dockerconfigjson
kind: pipeline
name: nightly-test-frontend
node:
  type: no-parallel
platform:
  arch: amd64
  os: linux
services: []
steps:
- commands:
  - echo $DRONE_RUNNER_NAME
  image: alpine:3.18.4
  name: identify-runner
- commands:
  - yarn install --immutable
  depends_on: []
  image: node:20.9.0-alpine
  name: yarn-install
- commands:
  - apk add --update git bash
  - yarn betterer ci
  depends_on:
  - yarn-install
  image: node:20.9.0-alpine
  name: betterer-frontend
- commands:
  - yarn run ci:test-frontend
  depends_on:
  - init-enterprise
  - yarn-install
  environment:
    TEST_MAX_WORKERS: 50%
  image: node:20.9.0-alpine
  name: test-frontend
trigger:
  cron:
    include:
    - nightly-release
  event:
    include:
    - cron
type: docker
volumes:
- host:
    path: /var/run/docker.sock
  name: docker
---
clone:
  retries: 3
depends_on: []
environment:
  EDITION: oss
image_pull_secrets:
- dockerconfigjson
kind: pipeline
name: nightly-test-backend
node:
  type: no-parallel
platform:
  arch: amd64
  os: linux
services: []
steps:
- commands:
  - echo $DRONE_RUNNER_NAME
  image: alpine:3.18.4
  name: identify-runner
- commands:
  - '# It is required that code generated from Thema/CUE be committed and in sync
    with its inputs.'
  - '# The following command will fail if running code generators produces any diff
    in output.'
  - apk add --update make
  - CODEGEN_VERIFY=1 make gen-cue
  depends_on: []
  image: golang:1.21.3-alpine
  name: verify-gen-cue
- commands:
  - '# It is required that generated jsonnet is committed and in sync with its inputs.'
  - '# The following command will fail if running code generators produces any diff
    in output.'
  - apk add --update make
  - CODEGEN_VERIFY=1 make gen-jsonnet
  depends_on: []
  image: golang:1.21.3-alpine
  name: verify-gen-jsonnet
- commands:
  - apk add --update make
  - make gen-go
  depends_on:
  - verify-gen-cue
  image: golang:1.21.3-alpine
  name: wire-install
- commands:
  - apk add --update build-base shared-mime-info shared-mime-info-lang
  - go test -tags requires_buildifer -short -covermode=atomic -timeout=5m ./pkg/...
  depends_on:
  - wire-install
  image: golang:1.21.3-alpine
  name: test-backend
- commands:
  - apk add --update build-base
  - go test -count=1 -covermode=atomic -timeout=5m -run '^TestIntegration' $(find
    ./pkg -type f -name '*_test.go' -exec grep -l '^func TestIntegration' '{}' '+'
    | grep -o '\(.*\)/' | sort -u)
  depends_on:
  - wire-install
  image: golang:1.21.3-alpine
  name: test-backend-integration
trigger:
  cron:
    include:
    - nightly-release
  event:
    include:
    - cron
type: docker
volumes:
- host:
    path: /var/run/docker.sock
  name: docker
---
clone:
  retries: 3
depends_on:
- nightly-test-backend
- nightly-test-frontend
image_pull_secrets:
- dockerconfigjson
kind: pipeline
name: rgm-nightly-build
node:
  type: no-parallel
platform:
  arch: amd64
  os: linux
services: []
steps:
- commands:
  - export GRAFANA_DIR=$$(pwd)
  - cd /src && ./scripts/drone_build_nightly_grafana.sh
  environment:
    _EXPERIMENTAL_DAGGER_CLOUD_TOKEN:
      from_secret: dagger_token
    ALPINE_BASE: alpine:3.18.4
    CDN_DESTINATION:
      from_secret: rgm_cdn_destination
    DESTINATION:
      from_secret: destination
    DOCKER_PASSWORD:
      from_secret: docker_password
    DOCKER_USERNAME:
      from_secret: docker_username
    DOWNLOADS_DESTINATION:
      from_secret: rgm_downloads_destination
    GCOM_API_KEY:
      from_secret: grafana_api_key
    GCP_KEY_BASE64:
      from_secret: gcp_key_base64
    GITHUB_TOKEN:
      from_secret: github_token
    GO_VERSION: 1.21.3
    GPG_PASSPHRASE:
      from_secret: packages_gpg_passphrase
    GPG_PRIVATE_KEY:
      from_secret: packages_gpg_private_key
    GPG_PUBLIC_KEY:
      from_secret: packages_gpg_public_key
    NPM_TOKEN:
      from_secret: npm_token
    STORYBOOK_DESTINATION:
      from_secret: rgm_storybook_destination
    UBUNTU_BASE: ubuntu:22.04
  image: grafana/grafana-build:main
  name: rgm-build
  pull: always
  volumes:
  - name: docker
    path: /var/run/docker.sock
- commands:
  - mkdir -p $${DESTINATION}/$${DRONE_BUILD_EVENT}
  - printenv GCP_KEY_BASE64 | base64 -d > /tmp/key.json
  - gcloud auth activate-service-account --key-file=/tmp/key.json
  - gcloud storage cp -r $${DRONE_WORKSPACE}/dist/* $${DESTINATION}/$${DRONE_BUILD_EVENT}
  depends_on:
  - rgm-build
  environment:
    _EXPERIMENTAL_DAGGER_CLOUD_TOKEN:
      from_secret: dagger_token
    CDN_DESTINATION:
      from_secret: rgm_cdn_destination
    DESTINATION:
      from_secret: destination
    DOCKER_PASSWORD:
      from_secret: docker_password
    DOCKER_USERNAME:
      from_secret: docker_username
    DOWNLOADS_DESTINATION:
      from_secret: rgm_downloads_destination
    GCOM_API_KEY:
      from_secret: grafana_api_key
    GCP_KEY_BASE64:
      from_secret: gcp_key_base64
    GITHUB_TOKEN:
      from_secret: github_token
    GPG_PASSPHRASE:
      from_secret: packages_gpg_passphrase
    GPG_PRIVATE_KEY:
      from_secret: packages_gpg_private_key
    GPG_PUBLIC_KEY:
      from_secret: packages_gpg_public_key
    NPM_TOKEN:
      from_secret: npm_token
    STORYBOOK_DESTINATION:
      from_secret: rgm_storybook_destination
  image: google/cloud-sdk:alpine
  name: rgm-copy
trigger:
  cron:
    include:
    - nightly-release
  event:
    include:
    - cron
type: docker
volumes:
- host:
    path: /var/run/docker.sock
  name: docker
---
clone:
  retries: 3
depends_on:
- rgm-nightly-build
image_pull_secrets:
- dockerconfigjson
kind: pipeline
name: rgm-nightly-publish
node:
  type: no-parallel
platform:
  arch: amd64
  os: linux
services: []
steps:
- commands:
  - mkdir -p $${DRONE_WORKSPACE}/dist
  - printenv GCP_KEY_BASE64 | base64 -d > /tmp/key.json
  - gcloud auth activate-service-account --key-file=/tmp/key.json
  - gcloud storage cp -r $${DESTINATION}/$${DRONE_BUILD_EVENT}/*_$${DRONE_BUILD_NUMBER}_*
    $${DRONE_WORKSPACE}/dist
  environment:
    _EXPERIMENTAL_DAGGER_CLOUD_TOKEN:
      from_secret: dagger_token
    CDN_DESTINATION:
      from_secret: rgm_cdn_destination
    DESTINATION:
      from_secret: destination
    DOCKER_PASSWORD:
      from_secret: docker_password
    DOCKER_USERNAME:
      from_secret: docker_username
    DOWNLOADS_DESTINATION:
      from_secret: rgm_downloads_destination
    GCOM_API_KEY:
      from_secret: grafana_api_key
    GCP_KEY_BASE64:
      from_secret: gcp_key_base64
    GITHUB_TOKEN:
      from_secret: github_token
    GPG_PASSPHRASE:
      from_secret: packages_gpg_passphrase
    GPG_PRIVATE_KEY:
      from_secret: packages_gpg_private_key
    GPG_PUBLIC_KEY:
      from_secret: packages_gpg_public_key
    NPM_TOKEN:
      from_secret: npm_token
    STORYBOOK_DESTINATION:
      from_secret: rgm_storybook_destination
  image: google/cloud-sdk:alpine
  name: rgm-copy
- commands:
  - export GRAFANA_DIR=$$(pwd)
  - cd /src && ./scripts/drone_publish_nightly_grafana.sh
  depends_on:
  - rgm-copy
  environment:
    _EXPERIMENTAL_DAGGER_CLOUD_TOKEN:
      from_secret: dagger_token
    ALPINE_BASE: alpine:3.18.4
    CDN_DESTINATION:
      from_secret: rgm_cdn_destination
    DESTINATION:
      from_secret: destination
    DOCKER_PASSWORD:
      from_secret: docker_password
    DOCKER_USERNAME:
      from_secret: docker_username
    DOWNLOADS_DESTINATION:
      from_secret: rgm_downloads_destination
    GCOM_API_KEY:
      from_secret: grafana_api_key
    GCP_KEY_BASE64:
      from_secret: gcp_key_base64
    GITHUB_TOKEN:
      from_secret: github_token
    GO_VERSION: 1.21.3
    GPG_PASSPHRASE:
      from_secret: packages_gpg_passphrase
    GPG_PRIVATE_KEY:
      from_secret: packages_gpg_private_key
    GPG_PUBLIC_KEY:
      from_secret: packages_gpg_public_key
    NPM_TOKEN:
      from_secret: npm_token
    STORYBOOK_DESTINATION:
      from_secret: rgm_storybook_destination
    UBUNTU_BASE: ubuntu:22.04
  image: grafana/grafana-build:main
  name: rgm-publish
  pull: always
  volumes:
  - name: docker
    path: /var/run/docker.sock
- depends_on:
  - rgm-publish
  image: us.gcr.io/kubernetes-dev/package-publish:latest
  name: publish-deb
  privileged: true
  settings:
    access_key_id:
      from_secret: packages_access_key_id
    gpg_passphrase:
      from_secret: packages_gpg_passphrase
    gpg_private_key:
      from_secret: packages_gpg_private_key
    gpg_public_key:
      from_secret: packages_gpg_public_key
    package_path: file:///drone/src/dist/*.deb
    secret_access_key:
      from_secret: packages_secret_access_key
    service_account_json:
      from_secret: packages_service_account
    target_bucket: grafana-packages
- depends_on:
  - rgm-publish
  image: us.gcr.io/kubernetes-dev/package-publish:latest
  name: publish-rpm
  privileged: true
  settings:
    access_key_id:
      from_secret: packages_access_key_id
    gpg_passphrase:
      from_secret: packages_gpg_passphrase
    gpg_private_key:
      from_secret: packages_gpg_private_key
    gpg_public_key:
      from_secret: packages_gpg_public_key
    package_path: file:///drone/src/dist/*.rpm
    secret_access_key:
      from_secret: packages_secret_access_key
    service_account_json:
      from_secret: packages_service_account
    target_bucket: grafana-packages
trigger:
  cron:
    include:
    - nightly-release
  event:
    include:
    - cron
type: docker
volumes:
- host:
    path: /var/run/docker.sock
  name: docker
---
clone:
  disable: true
depends_on: []
environment:
  EDITION: oss
image_pull_secrets:
- dockerconfigjson
kind: pipeline
name: testing-test-backend-windows
platform:
  arch: amd64
  os: windows
  version: "1809"
services: []
steps:
- commands:
  - git clone "https://$$env:GITHUB_TOKEN@github.com/$$env:DRONE_REPO.git" .
  - git checkout -f $$env:DRONE_COMMIT
  environment:
    GITHUB_TOKEN:
      from_secret: github_token
  image: grafana/ci-wix:0.1.1
  name: clone
- commands: []
  depends_on:
  - clone
  image: golang:1.21.3-windowsservercore-1809
  name: windows-init
- commands:
  - go install github.com/google/wire/cmd/wire@v0.5.0
  - wire gen -tags oss ./pkg/server
  depends_on:
  - windows-init
  image: golang:1.21.3-windowsservercore-1809
  name: wire-install
- commands:
  - go test -tags requires_buildifer -short -covermode=atomic -timeout=5m ./pkg/...
  depends_on:
  - wire-install
  image: golang:1.21.3-windowsservercore-1809
  name: test-backend
trigger:
  event:
  - promote
  target:
  - test-windows
type: docker
volumes:
- host:
    path: //./pipe/docker_engine/
  name: docker
---
clone:
  retries: 3
depends_on: []
environment:
  EDITION: oss
image_pull_secrets:
- dockerconfigjson
kind: pipeline
name: integration-tests
node:
  type: no-parallel
platform:
  arch: amd64
  os: linux
services:
- environment:
    PGDATA: /var/lib/postgresql/data/pgdata
    POSTGRES_DB: grafanatest
    POSTGRES_PASSWORD: grafanatest
    POSTGRES_USER: grafanatest
  image: postgres:12.3-alpine
  name: postgres
  volumes:
  - name: postgres
    path: /var/lib/postgresql/data/pgdata
- commands:
  - docker-entrypoint.sh mysqld --character-set-server=utf8mb4 --collation-server=utf8mb4_unicode_ci
  environment:
    MYSQL_DATABASE: grafana_tests
    MYSQL_PASSWORD: password
    MYSQL_ROOT_PASSWORD: rootpass
    MYSQL_USER: grafana
  image: mysql:5.7.39
  name: mysql57
  volumes:
  - name: mysql57
    path: /var/lib/mysql
- commands:
  - docker-entrypoint.sh mysqld --default-authentication-plugin=mysql_native_password
  environment:
    MYSQL_DATABASE: grafana_tests
    MYSQL_PASSWORD: password
    MYSQL_ROOT_PASSWORD: rootpass
    MYSQL_USER: grafana
  image: mysql:8.0.32
  name: mysql80
  volumes:
  - name: mysql80
    path: /var/lib/mysql
- commands:
  - /bin/mimir -target=backend
  environment: {}
  image: us.gcr.io/kubernetes-dev/mimir:gotjosh-state-config-grafana-663a0ae78
  name: mimir_backend
- environment: {}
  image: redis:6.2.11-alpine
  name: redis
- environment: {}
  image: memcached:1.6.9-alpine
  name: memcached
steps:
- commands:
  - mkdir -p bin
  - curl -fL -o bin/grabpl https://grafana-downloads.storage.googleapis.com/grafana-build-pipeline/v3.0.42/grabpl
  - chmod +x bin/grabpl
  image: byrnedo/alpine-curl:0.1.8
  name: grabpl
- commands:
  - echo $DRONE_RUNNER_NAME
  image: alpine:3.18.4
  name: identify-runner
- commands:
  - '# It is required that code generated from Thema/CUE be committed and in sync
    with its inputs.'
  - '# The following command will fail if running code generators produces any diff
    in output.'
  - apk add --update make
  - CODEGEN_VERIFY=1 make gen-cue
  depends_on: []
  image: golang:1.21.3-alpine
  name: verify-gen-cue
- commands:
  - '# It is required that generated jsonnet is committed and in sync with its inputs.'
  - '# The following command will fail if running code generators produces any diff
    in output.'
  - apk add --update make
  - CODEGEN_VERIFY=1 make gen-jsonnet
  depends_on: []
  image: golang:1.21.3-alpine
  name: verify-gen-jsonnet
- commands:
  - apk add --update make
  - make gen-go
  depends_on:
  - verify-gen-cue
  image: golang:1.21.3-alpine
  name: wire-install
- commands:
  - dockerize -wait tcp://postgres:5432 -timeout 120s
  image: jwilder/dockerize:0.6.1
  name: wait-for-postgres
- commands:
  - apk add --update build-base
  - apk add --update postgresql-client
  - psql -p 5432 -h postgres -U grafanatest -d grafanatest -f devenv/docker/blocks/postgres_tests/setup.sql
  - go clean -testcache
  - go test -p=1 -count=1 -covermode=atomic -timeout=5m -run '^TestIntegration' $(find
    ./pkg -type f -name '*_test.go' -exec grep -l '^func TestIntegration' '{}' '+'
    | grep -o '\(.*\)/' | sort -u)
  depends_on:
  - wire-install
  - wait-for-postgres
  environment:
    GRAFANA_TEST_DB: postgres
    PGPASSWORD: grafanatest
    POSTGRES_HOST: postgres
  image: golang:1.21.3-alpine
  name: postgres-integration-tests
- commands:
  - dockerize -wait tcp://mysql57:3306 -timeout 120s
  image: jwilder/dockerize:0.6.1
  name: wait-for-mysql-5.7
- commands:
  - apk add --update build-base
  - apk add --update mysql-client
  - cat devenv/docker/blocks/mysql_tests/setup.sql | mysql -h mysql57 -P 3306 -u root
    -prootpass
  - go clean -testcache
  - go test -p=1 -count=1 -covermode=atomic -timeout=5m -run '^TestIntegration' $(find
    ./pkg -type f -name '*_test.go' -exec grep -l '^func TestIntegration' '{}' '+'
    | grep -o '\(.*\)/' | sort -u)
  depends_on:
  - wire-install
  - wait-for-mysql-5.7
  environment:
    GRAFANA_TEST_DB: mysql
    MYSQL_HOST: mysql57
  image: golang:1.21.3-alpine
  name: mysql-5.7-integration-tests
- commands:
  - dockerize -wait tcp://mysql80:3306 -timeout 120s
  image: jwilder/dockerize:0.6.1
  name: wait-for-mysql-8.0
- commands:
  - apk add --update build-base
  - apk add --update mysql-client
  - cat devenv/docker/blocks/mysql_tests/setup.sql | mysql -h mysql80 -P 3306 -u root
    -prootpass
  - go clean -testcache
  - go test -p=1 -count=1 -covermode=atomic -timeout=5m -run '^TestIntegration' $(find
    ./pkg -type f -name '*_test.go' -exec grep -l '^func TestIntegration' '{}' '+'
    | grep -o '\(.*\)/' | sort -u)
  depends_on:
  - wire-install
  - wait-for-mysql-8.0
  environment:
    GRAFANA_TEST_DB: mysql
    MYSQL_HOST: mysql80
  image: golang:1.21.3-alpine
  name: mysql-8.0-integration-tests
- commands:
  - dockerize -wait tcp://redis:6379 -timeout 120s
  image: jwilder/dockerize:0.6.1
  name: wait-for-redis
- commands:
  - apk add --update build-base
  - go clean -testcache
  - go test -run IntegrationRedis -covermode=atomic -timeout=2m ./pkg/...
  depends_on:
  - wire-install
  - wait-for-redis
  environment:
    REDIS_URL: redis://redis:6379/0
  image: golang:1.21.3-alpine
  name: redis-integration-tests
- commands:
  - dockerize -wait tcp://memcached:11211 -timeout 120s
  image: jwilder/dockerize:0.6.1
  name: wait-for-memcached
- commands:
  - apk add --update build-base
  - go clean -testcache
  - go test -run IntegrationMemcached -covermode=atomic -timeout=2m ./pkg/...
  depends_on:
  - wire-install
  - wait-for-memcached
  environment:
    MEMCACHED_HOSTS: memcached:11211
  image: golang:1.21.3-alpine
  name: memcached-integration-tests
- commands:
  - dockerize -wait tcp://mimir_backend:8080 -timeout 120s
  image: jwilder/dockerize:0.6.1
  name: wait-for-remote-alertmanager
- commands:
  - apk add --update build-base
  - go clean -testcache
  - go test -run TestIntegrationRemoteAlertmanager -covermode=atomic -timeout=2m ./pkg/services/ngalert/...
  depends_on:
  - wire-install
  - wait-for-remote-alertmanager
  environment:
    AM_TENANT_ID: test
    AM_URL: http://mimir_backend:8080
  image: golang:1.21.3-alpine
  name: remote-alertmanager-integration-tests
trigger:
  event:
  - promote
  target: integration-tests
type: docker
volumes:
- host:
    path: /var/run/docker.sock
  name: docker
- name: postgres
  temp:
    medium: memory
- name: mysql57
  temp:
    medium: memory
- name: mysql80
  temp:
    medium: memory
---
clone:
  disable: true
depends_on: []
image_pull_secrets:
- dockerconfigjson
kind: pipeline
name: publish-ci-windows-test-image
platform:
  arch: amd64
  os: windows
  version: "1809"
services: []
steps:
- commands:
  - git clone "https://$$env:GITHUB_TOKEN@github.com/grafana/grafana-ci-sandbox.git"
    .
  - git checkout -f $$env:DRONE_COMMIT
  environment:
    GITHUB_TOKEN:
      from_secret: github_token
  image: grafana/ci-wix:0.1.1
  name: clone
- commands:
  - cd scripts\build\ci-windows-test
  - docker login -u $$env:DOCKER_USERNAME -p $$env:DOCKER_PASSWORD
  - docker build -t grafana/grafana-ci-windows-test:$$env:TAG .
  - docker push grafana/grafana-ci-windows-test:$$env:TAG
  environment:
    DOCKER_PASSWORD:
      from_secret: docker_password
    DOCKER_USERNAME:
      from_secret: docker_username
  image: docker:windowsservercore-1809
  name: build-and-publish
  volumes:
  - name: docker
    path: //./pipe/docker_engine/
trigger:
  event:
  - promote
  target:
  - ci-windows-test-image
type: docker
volumes:
- host:
    path: //./pipe/docker_engine/
  name: docker
---
clone:
  retries: 3
depends_on: []
image_pull_secrets:
- dockerconfigjson
kind: pipeline
name: publish-ci-build-container-image
node:
  type: no-parallel
platform:
  arch: amd64
  os: linux
services: []
steps:
- commands:
  - if [ -z "${BUILD_CONTAINER_VERSION}" ]; then echo Missing BUILD_CONTAINER_VERSION;
    false; fi
  image: alpine:3.18.4
  name: validate-version
- commands:
  - printenv GCP_KEY > /tmp/key.json
  - gcloud auth activate-service-account --key-file=/tmp/key.json
  - gsutil cp gs://grafana-private-downloads/MacOSX10.15.sdk.tar.xz ./scripts/build/ci-build/MacOSX10.15.sdk.tar.xz
  environment:
    GCP_KEY:
      from_secret: gcp_download_build_container_assets_key
  image: google/cloud-sdk:431.0.0
  name: download-macos-sdk
- commands:
  - printenv DOCKER_PASSWORD | docker login -u "$DOCKER_USERNAME" --password-stdin
  - docker build -t "grafana/build-container:${BUILD_CONTAINER_VERSION}" ./scripts/build/ci-build
  - docker push "grafana/build-container:${BUILD_CONTAINER_VERSION}"
  environment:
    DOCKER_PASSWORD:
      from_secret: docker_password
    DOCKER_USERNAME:
      from_secret: docker_username
  image: google/cloud-sdk:431.0.0
  name: build-and-publish
  volumes:
  - name: docker
    path: /var/run/docker.sock
trigger:
  event:
  - promote
  target:
  - ci-build-container-image
type: docker
volumes:
- host:
    path: //./pipe/docker_engine/
  name: docker
---
clone:
  disable: true
depends_on: []
environment:
  EDITION: enterprise2
image_pull_secrets:
- dockerconfigjson
kind: pipeline
name: release-branch-enterprise2-build-e2e-publish
node:
  type: no-parallel
platform:
  arch: amd64
  os: linux
services: []
steps:
- commands:
  - mkdir -p bin
  - curl -fL -o bin/grabpl https://grafana-downloads.storage.googleapis.com/grafana-build-pipeline/v3.0.37/grabpl
  - chmod +x bin/grabpl
  image: byrnedo/alpine-curl:0.1.8
  name: grabpl
- commands:
  - echo $DRONE_RUNNER_NAME
  image: alpine:3.17.1
  name: identify-runner
- commands:
  - git clone "https://$${GITHUB_TOKEN}@github.com/grafana/grafana-enterprise.git"
  - cd grafana-enterprise
  - git checkout ${DRONE_BRANCH}
  environment:
    GITHUB_TOKEN:
      from_secret: github_token
  image: grafana/build-container:1.7.4
  name: clone-enterprise
- commands:
  - mv bin/grabpl /tmp/
  - rmdir bin
  - mv grafana-enterprise /tmp/
  - /tmp/grabpl init-enterprise --github-token $${GITHUB_TOKEN} /tmp/grafana-enterprise
  - mv /tmp/grafana-enterprise/deployment_tools_config.json deployment_tools_config.json
  - mkdir bin
  - mv /tmp/grabpl bin/
  depends_on:
  - clone-enterprise
  - grabpl
  environment:
    GITHUB_TOKEN:
      from_secret: github_token
  image: grafana/build-container:1.7.4
  name: init-enterprise
- commands:
  - go build -o ./bin/build -ldflags '-extldflags -static' ./pkg/build/cmd
  depends_on:
  - init-enterprise
  environment:
    CGO_ENABLED: 0
  image: golang:1.20.4
  name: compile-build-cmd
- commands:
  - make gen-go
  depends_on:
  - init-enterprise
  image: grafana/build-container:1.7.4
  name: wire-install
- commands:
  - yarn install --immutable
  depends_on:
  - init-enterprise
  image: grafana/build-container:1.7.4
  name: yarn-install
- commands:
  - '# It is required that code generated from Thema/CUE be committed and in sync
    with its inputs.'
  - '# The following command will fail if running code generators produces any diff
    in output.'
  - CODEGEN_VERIFY=1 make gen-cue
  depends_on:
  - init-enterprise
  image: grafana/build-container:1.7.4
  name: verify-gen-cue
- commands:
  - ./bin/build build-frontend --jobs 8 --edition enterprise --build-id ${DRONE_BUILD_NUMBER}
  depends_on:
  - compile-build-cmd
  - yarn-install
  environment:
    NODE_OPTIONS: --max_old_space_size=8192
  image: grafana/build-container:1.7.4
  name: build-frontend
- commands:
  - ./bin/build build-frontend-packages --jobs 8 --edition enterprise --build-id ${DRONE_BUILD_NUMBER}
  depends_on:
  - compile-build-cmd
  - yarn-install
  environment:
    NODE_OPTIONS: --max_old_space_size=8192
  image: grafana/build-container:1.7.4
  name: build-frontend-packages
- commands:
  - ./bin/build  build-plugins --jobs 8 --edition enterprise
  depends_on:
  - compile-build-cmd
  - yarn-install
  environment:
    GRAFANA_API_KEY:
      from_secret: grafana_api_key
  image: grafana/build-container:1.7.4
  name: build-plugins
- commands:
  - ./bin/build build-backend --jobs 8 --edition enterprise2 --build-id ${DRONE_BUILD_NUMBER}
    --variants linux-amd64
  depends_on:
  - wire-install
  - compile-build-cmd
  image: grafana/build-container:1.7.4
  name: build-backend-enterprise2
- commands:
  - ./bin/build package --jobs 8 --edition enterprise2 --build-id ${DRONE_BUILD_NUMBER}
    --sign
  depends_on:
  - build-plugins
  - build-backend-enterprise2
  - build-frontend
  - build-frontend-packages
  environment:
    GPG_KEY_PASSWORD:
      from_secret: packages_gpg_passphrase
    GPG_PRIV_KEY:
      from_secret: packages_gpg_private_key
    GPG_PUB_KEY:
      from_secret: packages_gpg_public_key
    GRAFANA_API_KEY:
      from_secret: grafana_api_key
  image: grafana/build-container:1.7.4
  name: package-enterprise2
- commands:
  - ./bin/build upload-cdn --edition enterprise2
  depends_on:
  - package-enterprise2
  environment:
    ENTERPRISE2_CDN_PATH:
      from_secret: enterprise2-cdn-path
    GCP_KEY:
      from_secret: gcp_key
    PRERELEASE_BUCKET:
      from_secret: prerelease_bucket
  image: grafana/grafana-ci-deploy:1.3.3
  name: upload-cdn-assets-enterprise2
- commands:
  - ls dist/*.tar.gz*
  - cp dist/*.tar.gz* packaging/docker/
  depends_on:
  - package-enterprise2
  image: grafana/build-container:1.7.4
  name: copy-packages-for-docker
- commands:
  - ./bin/build build-docker --edition enterprise2 --shouldSave
  depends_on:
  - copy-packages-for-docker
  - compile-build-cmd
  environment:
    DOCKER_ENTERPRISE2_REPO:
      from_secret: docker_enterprise2_repo
    GCP_KEY:
      from_secret: gcp_key
  image: google/cloud-sdk
  name: build-docker-images
  volumes:
  - name: docker
    path: /var/run/docker.sock
- commands:
  - ./bin/build build-docker --edition enterprise2 --shouldSave --ubuntu
  depends_on:
  - copy-packages-for-docker
  - compile-build-cmd
  environment:
    DOCKER_ENTERPRISE2_REPO:
      from_secret: docker_enterprise2_repo
    GCP_KEY:
      from_secret: gcp_key
  image: google/cloud-sdk
  name: build-docker-images-ubuntu
  volumes:
  - name: docker
    path: /var/run/docker.sock
- commands:
  - ./bin/build artifacts docker fetch --edition enterprise2
  depends_on:
  - build-docker-images
  - build-docker-images-ubuntu
  environment:
    DOCKER_ENTERPRISE2_REPO:
      from_secret: docker_enterprise2_repo
    DOCKER_PASSWORD:
      from_secret: docker_password
    DOCKER_USER:
      from_secret: docker_username
    GCP_KEY:
      from_secret: gcp_key
  image: google/cloud-sdk
  name: fetch-images-enterprise2
  volumes:
  - name: docker
    path: /var/run/docker.sock
- commands:
  - ./bin/build artifacts docker publish-enterprise2 --dockerhub-repo $${DOCKER_ENTERPRISE2_REPO}
  depends_on:
  - fetch-images-enterprise2
  environment:
    DOCKER_ENTERPRISE2_REPO:
      from_secret: docker_enterprise2_repo
    DOCKER_PASSWORD:
      from_secret: docker_password
    DOCKER_USER:
      from_secret: docker_username
    GCP_KEY:
      from_secret: gcp_key_hg
    GITHUB_APP_ID:
      from_secret: delivery-bot-app-id
    GITHUB_APP_INSTALLATION_ID:
      from_secret: delivery-bot-app-installation-id
    GITHUB_APP_PRIVATE_KEY:
      from_secret: delivery-bot-app-private-key
  image: google/cloud-sdk
  name: publish-images-enterprise2
  volumes:
  - name: docker
    path: /var/run/docker.sock
- commands:
  - ./bin/build upload-packages --edition enterprise2
  depends_on:
  - package-enterprise2
  environment:
    GCP_KEY:
      from_secret: gcp_key
    PRERELEASE_BUCKET:
      from_secret: prerelease_bucket
  image: grafana/grafana-ci-deploy:1.3.3
  name: upload-packages-enterprise2
trigger:
  ref:
  - refs/heads/v[0-9]*
type: docker
volumes:
- host:
    path: /var/run/docker.sock
  name: docker
- name: postgres
  temp:
    medium: memory
- name: mysql
  temp:
    medium: memory
---
clone:
  retries: 3
depends_on: []
environment:
  EDITION: oss
image_pull_secrets:
- dockerconfigjson
kind: pipeline
name: integration-tests-oss
node:
  type: no-parallel
platform:
  arch: amd64
  os: linux
services:
- environment:
    PGDATA: /var/lib/postgresql/data/pgdata
    POSTGRES_DB: grafanatest
    POSTGRES_PASSWORD: grafanatest
    POSTGRES_USER: grafanatest
  image: postgres:12.3-alpine
  name: postgres
  volumes:
  - name: postgres
    path: /var/lib/postgresql/data/pgdata
- environment:
    MYSQL_DATABASE: grafana_tests
    MYSQL_PASSWORD: password
    MYSQL_ROOT_PASSWORD: rootpass
    MYSQL_USER: grafana
  image: mysql:5.7.39
  name: mysql
  volumes:
  - name: mysql
    path: /var/lib/mysql
steps:
- commands:
  - mkdir -p bin
  - curl -fL -o bin/grabpl https://grafana-downloads.storage.googleapis.com/grafana-build-pipeline/v3.0.37/grabpl
  - chmod +x bin/grabpl
  image: byrnedo/alpine-curl:0.1.8
  name: grabpl
- commands:
  - echo $DRONE_RUNNER_NAME
  image: alpine:3.17.1
  name: identify-runner
- commands:
  - '# It is required that code generated from Thema/CUE be committed and in sync
    with its inputs.'
  - '# The following command will fail if running code generators produces any diff
    in output.'
  - CODEGEN_VERIFY=1 make gen-cue
  depends_on: []
  image: grafana/build-container:1.7.4
  name: verify-gen-cue
- commands:
  - make gen-go
  depends_on:
  - verify-gen-cue
  image: grafana/build-container:1.7.4
  name: wire-install
- commands:
  - apt-get update
  - apt-get install -yq postgresql-client
  - dockerize -wait tcp://postgres:5432 -timeout 120s
  - psql -p 5432 -h postgres -U grafanatest -d grafanatest -f devenv/docker/blocks/postgres_tests/setup.sql
  - go clean -testcache
  - go list './pkg/...' | xargs -I {} sh -c 'go test -run Integration -covermode=atomic
    -timeout=5m {}'
  depends_on:
  - wire-install
  environment:
    GRAFANA_TEST_DB: postgres
    PGPASSWORD: grafanatest
    POSTGRES_HOST: postgres
  image: grafana/build-container:1.7.4
  name: postgres-integration-tests
- commands:
  - apt-get update
  - apt-get install -yq default-mysql-client
  - dockerize -wait tcp://mysql:3306 -timeout 120s
  - cat devenv/docker/blocks/mysql_tests/setup.sql | mysql -h mysql -P 3306 -u root
    -prootpass
  - go clean -testcache
  - go list './pkg/...' | xargs -I {} sh -c 'go test -run Integration -covermode=atomic
    -timeout=5m {}'
  depends_on:
  - wire-install
  environment:
    GRAFANA_TEST_DB: mysql
    MYSQL_HOST: mysql
  image: grafana/build-container:1.7.4
  name: mysql-integration-tests
trigger:
  event:
  - promote
  target: integration-tests
type: docker
volumes:
- host:
    path: /var/run/docker.sock
  name: docker
- name: postgres
  temp:
    medium: memory
- name: mysql
  temp:
    medium: memory
---
clone:
  disable: true
depends_on: []
environment:
  EDITION: enterprise
image_pull_secrets:
- dockerconfigjson
kind: pipeline
name: integration-tests-enterprise
node:
  type: no-parallel
platform:
  arch: amd64
  os: linux
services:
- environment:
    PGDATA: /var/lib/postgresql/data/pgdata
    POSTGRES_DB: grafanatest
    POSTGRES_PASSWORD: grafanatest
    POSTGRES_USER: grafanatest
  image: postgres:12.3-alpine
  name: postgres
  volumes:
  - name: postgres
    path: /var/lib/postgresql/data/pgdata
- environment:
    MYSQL_DATABASE: grafana_tests
    MYSQL_PASSWORD: password
    MYSQL_ROOT_PASSWORD: rootpass
    MYSQL_USER: grafana
  image: mysql:5.7.39
  name: mysql
  volumes:
  - name: mysql
    path: /var/lib/mysql
- environment: {}
  image: redis:6.2.1-alpine
  name: redis
- environment: {}
  image: memcached:1.6.9-alpine
  name: memcached
steps:
- commands:
  - mkdir -p bin
  - curl -fL -o bin/grabpl https://grafana-downloads.storage.googleapis.com/grafana-build-pipeline/v3.0.37/grabpl
  - chmod +x bin/grabpl
  image: byrnedo/alpine-curl:0.1.8
  name: grabpl
- commands:
  - echo $DRONE_RUNNER_NAME
  image: alpine:3.17.1
  name: identify-runner
- commands:
  - git clone "https://$${GITHUB_TOKEN}@github.com/grafana/grafana-enterprise.git"
  - cd grafana-enterprise
  - git checkout ${DRONE_TAG}
  environment:
    GITHUB_TOKEN:
      from_secret: github_token
  image: grafana/build-container:1.7.4
  name: clone-enterprise
- commands:
  - mv bin/grabpl /tmp/
  - rmdir bin
  - mv grafana-enterprise /tmp/
  - /tmp/grabpl init-enterprise --github-token $${GITHUB_TOKEN} /tmp/grafana-enterprise
    ${DRONE_TAG}
  - mv /tmp/grafana-enterprise/deployment_tools_config.json deployment_tools_config.json
  - mkdir bin
  - mv /tmp/grabpl bin/
  depends_on:
  - clone-enterprise
  - grabpl
  environment:
    GITHUB_TOKEN:
      from_secret: github_token
  image: grafana/build-container:1.7.4
  name: init-enterprise
- commands:
  - '# It is required that code generated from Thema/CUE be committed and in sync
    with its inputs.'
  - '# The following command will fail if running code generators produces any diff
    in output.'
  - CODEGEN_VERIFY=1 make gen-cue
  depends_on:
  - init-enterprise
  image: grafana/build-container:1.7.4
  name: verify-gen-cue
- commands:
  - make gen-go
  depends_on:
  - verify-gen-cue
  image: grafana/build-container:1.7.4
  name: wire-install
- commands:
  - apt-get update
  - apt-get install -yq postgresql-client
  - dockerize -wait tcp://postgres:5432 -timeout 120s
  - psql -p 5432 -h postgres -U grafanatest -d grafanatest -f devenv/docker/blocks/postgres_tests/setup.sql
  - go clean -testcache
  - go list './pkg/...' | xargs -I {} sh -c 'go test -run Integration -covermode=atomic
    -timeout=5m {}'
  depends_on:
  - wire-install
  environment:
    GRAFANA_TEST_DB: postgres
    PGPASSWORD: grafanatest
    POSTGRES_HOST: postgres
  image: grafana/build-container:1.7.4
  name: postgres-integration-tests
- commands:
  - apt-get update
  - apt-get install -yq default-mysql-client
  - dockerize -wait tcp://mysql:3306 -timeout 120s
  - cat devenv/docker/blocks/mysql_tests/setup.sql | mysql -h mysql -P 3306 -u root
    -prootpass
  - go clean -testcache
  - go list './pkg/...' | xargs -I {} sh -c 'go test -run Integration -covermode=atomic
    -timeout=5m {}'
  depends_on:
  - wire-install
  environment:
    GRAFANA_TEST_DB: mysql
    MYSQL_HOST: mysql
  image: grafana/build-container:1.7.4
  name: mysql-integration-tests
- commands:
  - dockerize -wait tcp://redis:6379/0 -timeout 120s
  - go clean -testcache
  - go list './pkg/...' | xargs -I {} sh -c 'go test -run Integration -covermode=atomic
    -timeout=5m {}'
  depends_on:
  - wire-install
  environment:
    REDIS_URL: redis://redis:6379/0
  image: grafana/build-container:1.7.4
  name: redis-integration-tests
- commands:
  - dockerize -wait tcp://memcached:11211 -timeout 120s
  - go clean -testcache
  - go list './pkg/...' | xargs -I {} sh -c 'go test -run Integration -covermode=atomic
    -timeout=5m {}'
  depends_on:
  - wire-install
  environment:
    MEMCACHED_HOSTS: memcached:11211
  image: grafana/build-container:1.7.4
  name: memcached-integration-tests
trigger:
  event:
  - promote
  target: integration-tests
type: docker
volumes:
- host:
    path: /var/run/docker.sock
  name: docker
- name: postgres
  temp:
    medium: memory
- name: mysql
  temp:
    medium: memory
---
clone:
  disable: true
depends_on: []
image_pull_secrets:
- dockerconfigjson
kind: pipeline
name: publish-ci-windows-test-image
platform:
  arch: amd64
  os: windows
  version: "1809"
services: []
steps:
- commands:
  - git clone "https://$$env:GITHUB_TOKEN@github.com/grafana/grafana-ci-sandbox.git"
    .
  - git checkout -f $$env:DRONE_COMMIT
  environment:
    GITHUB_TOKEN:
      from_secret: github_token
  image: grafana/ci-wix:0.1.1
  name: clone
- commands:
  - cd scripts\build\ci-windows-test
  - docker login -u $$env:DOCKER_USERNAME -p $$env:DOCKER_PASSWORD
  - docker build -t grafana/grafana-ci-windows-test:$$env:TAG .
  - docker push grafana/grafana-ci-windows-test:$$env:TAG
  environment:
    DOCKER_PASSWORD:
      from_secret: docker_password
    DOCKER_USERNAME:
      from_secret: docker_username
  image: docker:windowsservercore-1809
  name: build-and-publish
  volumes:
  - name: docker
    path: //./pipe/docker_engine/
trigger:
  event:
  - promote
  target:
  - ci-windows-test-image
type: docker
volumes:
- host:
    path: //./pipe/docker_engine/
  name: docker
---
clone:
  retries: 3
kind: pipeline
name: scan-grafana/grafana:latest-image
platform:
  arch: amd64
  os: linux
steps:
- commands:
  - echo $${GCR_CREDENTIALS} | docker login -u _json_key --password-stdin https://us.gcr.io
  environment:
    GCR_CREDENTIALS:
      from_secret: gcr_credentials
  image: docker:dind
  name: authenticate-gcr
  volumes:
  - name: docker
    path: /var/run/docker.sock
  - name: config
    path: /root/.docker/
- commands:
  - trivy image --exit-code 0 --severity UNKNOWN,LOW,MEDIUM grafana/grafana:latest
  depends_on:
  - authenticate-gcr
  image: aquasec/trivy:0.21.0
  name: scan-unknown-low-medium-vulnerabilities
  volumes:
  - name: docker
    path: /var/run/docker.sock
  - name: config
    path: /root/.docker/
- commands:
  - trivy image --exit-code 1 --severity HIGH,CRITICAL grafana/grafana:latest
  depends_on:
  - authenticate-gcr
  environment:
    GOOGLE_APPLICATION_CREDENTIALS:
      from_secret: gcr_credentials_json
  image: aquasec/trivy:0.21.0
  name: scan-high-critical-vulnerabilities
  volumes:
  - name: docker
    path: /var/run/docker.sock
  - name: config
    path: /root/.docker/
- image: plugins/slack
  name: slack-notify-failure
  settings:
    channel: grafana-backend-ops
    template: 'Nightly docker image scan job for grafana/grafana:latest failed: {{build.link}}'
    webhook:
      from_secret: slack_webhook_backend
  when:
    status: failure
trigger:
  cron: nightly
  event: cron
type: docker
volumes:
- host:
    path: /var/run/docker.sock
  name: docker
- name: config
  temp: {}
---
clone:
  retries: 3
kind: pipeline
name: scan-grafana/grafana:main-image
platform:
  arch: amd64
  os: linux
steps:
- commands:
  - echo $${GCR_CREDENTIALS} | docker login -u _json_key --password-stdin https://us.gcr.io
  environment:
    GCR_CREDENTIALS:
      from_secret: gcr_credentials
  image: docker:dind
  name: authenticate-gcr
  volumes:
  - name: docker
    path: /var/run/docker.sock
  - name: config
    path: /root/.docker/
- commands:
  - trivy image --exit-code 0 --severity UNKNOWN,LOW,MEDIUM grafana/grafana:main
  depends_on:
  - authenticate-gcr
  image: aquasec/trivy:0.21.0
  name: scan-unknown-low-medium-vulnerabilities
  volumes:
  - name: docker
    path: /var/run/docker.sock
  - name: config
    path: /root/.docker/
- commands:
  - trivy image --exit-code 1 --severity HIGH,CRITICAL grafana/grafana:main
  depends_on:
  - authenticate-gcr
  environment:
    GOOGLE_APPLICATION_CREDENTIALS:
      from_secret: gcr_credentials_json
  image: aquasec/trivy:0.21.0
  name: scan-high-critical-vulnerabilities
  volumes:
  - name: docker
    path: /var/run/docker.sock
  - name: config
    path: /root/.docker/
- image: plugins/slack
  name: slack-notify-failure
  settings:
    channel: grafana-backend-ops
    template: 'Nightly docker image scan job for grafana/grafana:main failed: {{build.link}}'
    webhook:
      from_secret: slack_webhook_backend
  when:
    status: failure
trigger:
  cron: nightly
  event: cron
type: docker
volumes:
- host:
    path: /var/run/docker.sock
  name: docker
- name: config
  temp: {}
---
clone:
  retries: 3
kind: pipeline
name: scan-grafana/grafana:latest-ubuntu-image
platform:
  arch: amd64
  os: linux
steps:
- commands:
  - echo $${GCR_CREDENTIALS} | docker login -u _json_key --password-stdin https://us.gcr.io
  environment:
    GCR_CREDENTIALS:
      from_secret: gcr_credentials
  image: docker:dind
  name: authenticate-gcr
  volumes:
  - name: docker
    path: /var/run/docker.sock
  - name: config
    path: /root/.docker/
- commands:
  - trivy image --exit-code 0 --severity UNKNOWN,LOW,MEDIUM grafana/grafana:latest-ubuntu
  depends_on:
  - authenticate-gcr
  image: aquasec/trivy:0.21.0
  name: scan-unknown-low-medium-vulnerabilities
  volumes:
  - name: docker
    path: /var/run/docker.sock
  - name: config
    path: /root/.docker/
- commands:
  - trivy image --exit-code 1 --severity HIGH,CRITICAL grafana/grafana:latest-ubuntu
  depends_on:
  - authenticate-gcr
  environment:
    GOOGLE_APPLICATION_CREDENTIALS:
      from_secret: gcr_credentials_json
  image: aquasec/trivy:0.21.0
  name: scan-high-critical-vulnerabilities
  volumes:
  - name: docker
    path: /var/run/docker.sock
  - name: config
    path: /root/.docker/
- image: plugins/slack
  name: slack-notify-failure
  settings:
    channel: grafana-backend-ops
    template: 'Nightly docker image scan job for grafana/grafana:latest-ubuntu failed:
      {{build.link}}'
    webhook:
      from_secret: slack_webhook_backend
  when:
    status: failure
trigger:
  cron: nightly
  event: cron
type: docker
volumes:
- host:
    path: /var/run/docker.sock
  name: docker
- name: config
  temp: {}
---
clone:
  retries: 3
kind: pipeline
name: scan-grafana/grafana:main-ubuntu-image
platform:
  arch: amd64
  os: linux
steps:
- commands:
  - echo $${GCR_CREDENTIALS} | docker login -u _json_key --password-stdin https://us.gcr.io
  environment:
    GCR_CREDENTIALS:
      from_secret: gcr_credentials
  image: docker:dind
  name: authenticate-gcr
  volumes:
  - name: docker
    path: /var/run/docker.sock
  - name: config
    path: /root/.docker/
- commands:
  - trivy image --exit-code 0 --severity UNKNOWN,LOW,MEDIUM grafana/grafana:main-ubuntu
  depends_on:
  - authenticate-gcr
  image: aquasec/trivy:0.21.0
  name: scan-unknown-low-medium-vulnerabilities
  volumes:
  - name: docker
    path: /var/run/docker.sock
  - name: config
    path: /root/.docker/
- commands:
  - trivy image --exit-code 1 --severity HIGH,CRITICAL grafana/grafana:main-ubuntu
  depends_on:
  - authenticate-gcr
  environment:
    GOOGLE_APPLICATION_CREDENTIALS:
      from_secret: gcr_credentials_json
  image: aquasec/trivy:0.21.0
  name: scan-high-critical-vulnerabilities
  volumes:
  - name: docker
    path: /var/run/docker.sock
  - name: config
    path: /root/.docker/
- image: plugins/slack
  name: slack-notify-failure
  settings:
    channel: grafana-backend-ops
    template: 'Nightly docker image scan job for grafana/grafana:main-ubuntu failed:
      {{build.link}}'
    webhook:
      from_secret: slack_webhook_backend
  when:
    status: failure
trigger:
  cron: nightly
  event: cron
type: docker
volumes:
- host:
    path: /var/run/docker.sock
  name: docker
- name: config
  temp: {}
---
clone:
  retries: 3
kind: pipeline
name: scan-build-test-and-publish-docker-images
platform:
  arch: amd64
  os: linux
steps:
- commands:
  - echo $${GCR_CREDENTIALS} | docker login -u _json_key --password-stdin https://us.gcr.io
  environment:
    GCR_CREDENTIALS:
      from_secret: gcr_credentials
  image: docker:dind
  name: authenticate-gcr
  volumes:
  - name: docker
    path: /var/run/docker.sock
  - name: config
    path: /root/.docker/
- commands:
  - trivy --exit-code 0 --severity UNKNOWN,LOW,MEDIUM alpine/git:2.40.1
  - trivy --exit-code 0 --severity UNKNOWN,LOW,MEDIUM golang:1.21.3-alpine
  - trivy --exit-code 0 --severity UNKNOWN,LOW,MEDIUM node:20.9.0-alpine
  - trivy --exit-code 0 --severity UNKNOWN,LOW,MEDIUM google/cloud-sdk:431.0.0
  - trivy --exit-code 0 --severity UNKNOWN,LOW,MEDIUM grafana/grafana-ci-deploy:1.3.3
  - trivy --exit-code 0 --severity UNKNOWN,LOW,MEDIUM alpine:3.18.4
  - trivy --exit-code 0 --severity UNKNOWN,LOW,MEDIUM ubuntu:22.04
  - trivy --exit-code 0 --severity UNKNOWN,LOW,MEDIUM byrnedo/alpine-curl:0.1.8
  - trivy --exit-code 0 --severity UNKNOWN,LOW,MEDIUM plugins/slack
  - trivy --exit-code 0 --severity UNKNOWN,LOW,MEDIUM python:3.8
  - trivy --exit-code 0 --severity UNKNOWN,LOW,MEDIUM postgres:12.3-alpine
  - trivy --exit-code 0 --severity UNKNOWN,LOW,MEDIUM us.gcr.io/kubernetes-dev/mimir:gotjosh-state-config-grafana-663a0ae78
  - trivy --exit-code 0 --severity UNKNOWN,LOW,MEDIUM mysql:5.7.39
  - trivy --exit-code 0 --severity UNKNOWN,LOW,MEDIUM mysql:8.0.32
  - trivy --exit-code 0 --severity UNKNOWN,LOW,MEDIUM redis:6.2.11-alpine
  - trivy --exit-code 0 --severity UNKNOWN,LOW,MEDIUM memcached:1.6.9-alpine
  - trivy --exit-code 0 --severity UNKNOWN,LOW,MEDIUM us.gcr.io/kubernetes-dev/package-publish:latest
  - trivy --exit-code 0 --severity UNKNOWN,LOW,MEDIUM osixia/openldap:1.4.0
  - trivy --exit-code 0 --severity UNKNOWN,LOW,MEDIUM grafana/drone-downstream
  - trivy --exit-code 0 --severity UNKNOWN,LOW,MEDIUM grafana/docker-puppeteer:1.1.0
  - trivy --exit-code 0 --severity UNKNOWN,LOW,MEDIUM grafana/docs-base:latest
  - trivy --exit-code 0 --severity UNKNOWN,LOW,MEDIUM cypress/included:13.1.0
  - trivy --exit-code 0 --severity UNKNOWN,LOW,MEDIUM jwilder/dockerize:0.6.1
  - trivy --exit-code 0 --severity UNKNOWN,LOW,MEDIUM koalaman/shellcheck:stable
  depends_on:
  - authenticate-gcr
  image: aquasec/trivy:0.21.0
  name: scan-unknown-low-medium-vulnerabilities
  volumes:
  - name: docker
    path: /var/run/docker.sock
  - name: config
    path: /root/.docker/
- commands:
  - trivy --exit-code 1 --severity HIGH,CRITICAL alpine/git:2.40.1
  - trivy --exit-code 1 --severity HIGH,CRITICAL golang:1.21.3-alpine
  - trivy --exit-code 1 --severity HIGH,CRITICAL node:20.9.0-alpine
  - trivy --exit-code 1 --severity HIGH,CRITICAL google/cloud-sdk:431.0.0
  - trivy --exit-code 1 --severity HIGH,CRITICAL grafana/grafana-ci-deploy:1.3.3
  - trivy --exit-code 1 --severity HIGH,CRITICAL alpine:3.18.4
  - trivy --exit-code 1 --severity HIGH,CRITICAL ubuntu:22.04
  - trivy --exit-code 1 --severity HIGH,CRITICAL byrnedo/alpine-curl:0.1.8
  - trivy --exit-code 1 --severity HIGH,CRITICAL plugins/slack
  - trivy --exit-code 1 --severity HIGH,CRITICAL python:3.8
  - trivy --exit-code 1 --severity HIGH,CRITICAL postgres:12.3-alpine
  - trivy --exit-code 1 --severity HIGH,CRITICAL us.gcr.io/kubernetes-dev/mimir:gotjosh-state-config-grafana-663a0ae78
  - trivy --exit-code 1 --severity HIGH,CRITICAL mysql:5.7.39
  - trivy --exit-code 1 --severity HIGH,CRITICAL mysql:8.0.32
  - trivy --exit-code 1 --severity HIGH,CRITICAL redis:6.2.11-alpine
  - trivy --exit-code 1 --severity HIGH,CRITICAL memcached:1.6.9-alpine
  - trivy --exit-code 1 --severity HIGH,CRITICAL us.gcr.io/kubernetes-dev/package-publish:latest
  - trivy --exit-code 1 --severity HIGH,CRITICAL osixia/openldap:1.4.0
  - trivy --exit-code 1 --severity HIGH,CRITICAL grafana/drone-downstream
  - trivy --exit-code 1 --severity HIGH,CRITICAL grafana/docker-puppeteer:1.1.0
  - trivy --exit-code 1 --severity HIGH,CRITICAL grafana/docs-base:latest
  - trivy --exit-code 1 --severity HIGH,CRITICAL cypress/included:13.1.0
  - trivy --exit-code 1 --severity HIGH,CRITICAL jwilder/dockerize:0.6.1
  - trivy --exit-code 1 --severity HIGH,CRITICAL koalaman/shellcheck:stable
  depends_on:
  - authenticate-gcr
  environment:
    GOOGLE_APPLICATION_CREDENTIALS:
      from_secret: gcr_credentials_json
  image: aquasec/trivy:0.21.0
  name: scan-high-critical-vulnerabilities
  volumes:
  - name: docker
    path: /var/run/docker.sock
  - name: config
    path: /root/.docker/
- image: plugins/slack
  name: slack-notify-failure
  settings:
    channel: grafana-backend-ops
    template: 'Nightly docker image scan job for build-images failed: {{build.link}}'
    webhook:
      from_secret: slack_webhook_backend
  when:
    status: failure
trigger:
  cron: nightly
  event: cron
type: docker
volumes:
- host:
    path: /var/run/docker.sock
  name: docker
- name: config
  temp: {}
---
get:
  name: credentials.json
  path: infra/data/ci/grafana-release-eng/grafanauploads
kind: secret
name: gcp_grafanauploads
---
get:
  name: credentials_base64
  path: infra/data/ci/grafana-release-eng/grafanauploads
kind: secret
name: gcp_grafanauploads_base64
---
get:
  name: api_key
  path: infra/data/ci/grafana-release-eng/grafanacom
kind: secret
name: grafana_api_key
---
clone:
  retries: 3
kind: pipeline
name: grafana-com-nightly
platform:
  arch: amd64
  os: linux
steps:
- commands:
  - go build -o ./bin/build -ldflags '-extldflags -static' ./pkg/build/cmd
  depends_on: []
  environment:
    CGO_ENABLED: 0
  image: golang:1.20.4
  name: compile-build-cmd
- commands:
  - ./bin/build publish grafana-com --edition oss
  depends_on:
  - compile-build-cmd
  environment:
    GCP_KEY:
      from_secret: gcp_key
    GRAFANA_COM_API_KEY:
      from_secret: grafana_api_key
  image: grafana/grafana-ci-deploy:1.3.3
  name: post-to-grafana-com
trigger:
  cron: grafana-com-nightly
  event: cron
type: docker
---
get:
  name: .dockerconfigjson
  path: secret/data/common/gcr
kind: secret
name: dockerconfigjson
---
get:
  name: pat
  path: infra/data/ci/github/grafanabot
kind: secret
name: github_token
---
get:
  name: machine-user-token
  path: infra/data/ci/drone
kind: secret
name: drone_token
---
get:
  name: bucket
  path: infra/data/ci/grafana/prerelease
kind: secret
name: prerelease_bucket
---
get:
  name: username
  path: infra/data/ci/grafanaci-docker-hub
kind: secret
name: docker_username
---
get:
  name: password
  path: infra/data/ci/grafanaci-docker-hub
kind: secret
name: docker_password
---
get:
  name: credentials.json
  path: infra/data/ci/grafana/releng/artifacts-uploader-service-account
kind: secret
name: gcp_upload_artifacts_key
---
get:
  name: credentials.json
  path: infra/data/ci/grafana/assets-downloader-build-container-service-account
kind: secret
name: gcp_download_build_container_assets_key
---
get:
  name: application_id
  path: infra/data/ci/datasources/cpp-azure-resourcemanager-credentials
kind: secret
name: azure_sp_app_id
---
get:
  name: application_secret
  path: infra/data/ci/datasources/cpp-azure-resourcemanager-credentials
kind: secret
name: azure_sp_app_pw
---
get:
  name: tenant_id
  path: infra/data/ci/datasources/cpp-azure-resourcemanager-credentials
kind: secret
name: azure_tenant
---
get:
  name: token
  path: infra/data/ci/grafana-release-eng/npm
kind: secret
name: npm_token
---
get:
  name: public-key-b64
  path: infra/data/ci/packages-publish/gpg
kind: secret
name: packages_gpg_public_key
---
get:
  name: private-key-b64
  path: infra/data/ci/packages-publish/gpg
kind: secret
name: packages_gpg_private_key
---
get:
  name: passphrase
  path: infra/data/ci/packages-publish/gpg
kind: secret
name: packages_gpg_passphrase
---
get:
  name: credentials.json
  path: infra/data/ci/packages-publish/service-account
kind: secret
name: packages_service_account
---
get:
  name: AccessID
  path: infra/data/ci/packages-publish/bucket-credentials
kind: secret
name: packages_access_key_id
---
get:
  name: Secret
  path: infra/data/ci/packages-publish/bucket-credentials
kind: secret
name: packages_secret_access_key
---
get:
  name: static_asset_editions
  path: infra/data/ci/grafana-release-eng/artifact-publishing
kind: secret
name: static_asset_editions
---
get:
  name: gcp_service_account_prod_base64
  path: infra/data/ci/grafana-release-eng/rgm
kind: secret
name: gcp_key_base64
---
get:
  name: destination_prod
  path: infra/data/ci/grafana-release-eng/rgm
kind: secret
name: destination
---
get:
  name: storybook_destination
  path: infra/data/ci/grafana-release-eng/rgm
kind: secret
name: rgm_storybook_destination
---
get:
  name: cdn_destination
  path: infra/data/ci/grafana-release-eng/rgm
kind: secret
name: rgm_cdn_destination
---
get:
  name: downloads_destination
  path: infra/data/ci/grafana-release-eng/rgm
kind: secret
name: rgm_downloads_destination
---
get:
  name: dagger_token
  path: infra/data/ci/grafana-release-eng/rgm
kind: secret
name: dagger_token
---
get:
  name: app-id
  path: infra/data/ci/grafana-release-eng/grafana-delivery-bot
kind: secret
name: delivery-bot-app-id
---
get:
  name: app-installation-id
  path: infra/data/ci/grafana-release-eng/grafana-delivery-bot
kind: secret
name: delivery-bot-app-installation-id
---
get:
  name: app-private-key
  path: infra/data/ci/grafana-release-eng/grafana-delivery-bot
kind: secret
name: delivery-bot-app-private-key
---
get:
  name: service-account
  path: secret/data/common/gcr
kind: secret
name: gcr_credentials
---
kind: signature
hmac: 0e9f67184e414d3afbda81c86dfa58b3c2cf7c1a668be5313c851ff5f42de44d

...<|MERGE_RESOLUTION|>--- conflicted
+++ resolved
@@ -1852,12 +1852,7 @@
     --go-version=1.21.3 --yarn-cache=$$YARN_CACHE_FOLDER --build-id=$$DRONE_BUILD_NUMBER
     --grafana-dir=$$PWD > packages.txt
   depends_on:
-<<<<<<< HEAD
-  - compile-build-cmd
-  - yarn-install
-=======
   - update-package-json-version
->>>>>>> 1e84fede
   image: grafana/grafana-build:main
   name: rgm-package
   pull: always
