--- conflicted
+++ resolved
@@ -33,12 +33,8 @@
   - revive -formatter stylish -config scripts/go/configs/revive.toml ./pkg/...
   - ./scripts/revive-strict
   - ./scripts/tidy-check.sh
-<<<<<<< HEAD
-  - ./scripts/mixin-check.sh
-=======
   - ./grafana-mixin/scripts/lint.sh
   - ./grafana-mixin/scripts/build.sh
->>>>>>> 847dc0be
   environment:
     CGO_ENABLED: 1
   depends_on:
@@ -307,12 +303,8 @@
   - revive -formatter stylish -config scripts/go/configs/revive.toml ./pkg/...
   - ./scripts/revive-strict
   - ./scripts/tidy-check.sh
-<<<<<<< HEAD
-  - ./scripts/mixin-check.sh
-=======
   - ./grafana-mixin/scripts/lint.sh
   - ./grafana-mixin/scripts/build.sh
->>>>>>> 847dc0be
   environment:
     CGO_ENABLED: 1
   depends_on:
@@ -755,12 +747,8 @@
   - revive -formatter stylish -config scripts/go/configs/revive.toml ./pkg/...
   - ./scripts/revive-strict
   - ./scripts/tidy-check.sh
-<<<<<<< HEAD
-  - ./scripts/mixin-check.sh
-=======
   - ./grafana-mixin/scripts/lint.sh
   - ./grafana-mixin/scripts/build.sh
->>>>>>> 847dc0be
   environment:
     CGO_ENABLED: 1
   depends_on:
@@ -1121,12 +1109,8 @@
   - revive -formatter stylish -config scripts/go/configs/revive.toml ./pkg/...
   - ./scripts/revive-strict
   - ./scripts/tidy-check.sh
-<<<<<<< HEAD
-  - ./scripts/mixin-check.sh
-=======
   - ./grafana-mixin/scripts/lint.sh
   - ./grafana-mixin/scripts/build.sh
->>>>>>> 847dc0be
   environment:
     CGO_ENABLED: 1
   depends_on:
@@ -1532,12 +1516,8 @@
   - revive -formatter stylish -config scripts/go/configs/revive.toml ./pkg/...
   - ./scripts/revive-strict
   - ./scripts/tidy-check.sh
-<<<<<<< HEAD
-  - ./scripts/mixin-check.sh
-=======
   - ./grafana-mixin/scripts/lint.sh
   - ./grafana-mixin/scripts/build.sh
->>>>>>> 847dc0be
   environment:
     CGO_ENABLED: 1
   depends_on:
@@ -1888,12 +1868,8 @@
   - revive -formatter stylish -config scripts/go/configs/revive.toml ./pkg/...
   - ./scripts/revive-strict
   - ./scripts/tidy-check.sh
-<<<<<<< HEAD
-  - ./scripts/mixin-check.sh
-=======
   - ./grafana-mixin/scripts/lint.sh
   - ./grafana-mixin/scripts/build.sh
->>>>>>> 847dc0be
   environment:
     CGO_ENABLED: 1
   depends_on:
