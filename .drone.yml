--- conflicted
+++ resolved
@@ -746,14 +746,9 @@
     paths:
       include:
       - .drone.yml
-<<<<<<< HEAD
-- depends_on: []
-  image: grafana/drone-downstream
-=======
     repo:
     - grafana/grafana
 - image: grafana/drone-downstream
->>>>>>> 2cf88cfe
   name: trigger-enterprise-downstream
   settings:
     params:
@@ -4481,10 +4476,6 @@
 name: gcp_upload_artifacts_key
 ---
 kind: signature
-<<<<<<< HEAD
-hmac: d25a5e3ef7e9830eb546500e20b936ad18a4e0655025e8c1748c589d275dfaa9
-=======
 hmac: 9b87d4bb17d422973023c6ad1a59980c37832ae60ba6bb0d11ee024ea1e35b1a
->>>>>>> 2cf88cfe
 
 ...