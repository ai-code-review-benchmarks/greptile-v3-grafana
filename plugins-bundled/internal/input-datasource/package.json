--- conflicted
+++ resolved
@@ -1,10 +1,6 @@
 {
   "name": "@grafana-plugins/input-datasource",
-<<<<<<< HEAD
-  "version": "10.2.0",
-=======
   "version": "10.2.3",
->>>>>>> 1e84fede
   "description": "Input Datasource",
   "private": true,
   "repository": {
@@ -32,13 +28,8 @@
     "webpack": "5.76.0"
   },
   "dependencies": {
-<<<<<<< HEAD
-    "@grafana/data": "10.2.0",
-    "@grafana/ui": "10.2.0",
-=======
     "@grafana/data": "10.2.3",
     "@grafana/ui": "10.2.3",
->>>>>>> 1e84fede
     "react": "18.2.0",
     "tslib": "2.5.0"
   }
