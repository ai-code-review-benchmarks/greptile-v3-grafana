{
  "name": "@grafana-plugins/input-datasource",
<<<<<<< HEAD
  "version": "9.1.0",
=======
  "version": "9.1.1",
>>>>>>> 9e60a1bf
  "description": "Input Datasource",
  "private": true,
  "repository": {
    "type": "git",
    "url": "http://github.com/grafana/grafana.git"
  },
  "scripts": {
    "build": "grafana-toolkit plugin:build",
    "test": "grafana-toolkit plugin:test",
    "dev": "grafana-toolkit plugin:dev",
    "watch": "grafana-toolkit plugin:dev --watch"
  },
  "author": "Grafana Labs",
  "devDependencies": {
<<<<<<< HEAD
    "@grafana/toolkit": "9.1.0",
=======
    "@grafana/toolkit": "9.1.1",
>>>>>>> 9e60a1bf
    "@types/jest": "26.0.15",
    "@types/lodash": "4.14.149",
    "@types/react": "17.0.30",
    "lodash": "4.17.21"
  },
  "dependencies": {
<<<<<<< HEAD
    "@grafana/data": "9.1.0",
    "@grafana/ui": "9.1.0",
=======
    "@grafana/data": "9.1.1",
    "@grafana/ui": "9.1.1",
>>>>>>> 9e60a1bf
    "jquery": "3.5.1",
    "react": "17.0.1",
    "react-dom": "17.0.1",
    "react-hook-form": "7.5.3",
    "react-router-dom": "^5.2.0",
    "tslib": "2.4.0"
  }
}<|MERGE_RESOLUTION|>--- conflicted
+++ resolved
@@ -1,10 +1,6 @@
 {
   "name": "@grafana-plugins/input-datasource",
-<<<<<<< HEAD
-  "version": "9.1.0",
-=======
   "version": "9.1.1",
->>>>>>> 9e60a1bf
   "description": "Input Datasource",
   "private": true,
   "repository": {
@@ -19,24 +15,15 @@
   },
   "author": "Grafana Labs",
   "devDependencies": {
-<<<<<<< HEAD
-    "@grafana/toolkit": "9.1.0",
-=======
     "@grafana/toolkit": "9.1.1",
->>>>>>> 9e60a1bf
     "@types/jest": "26.0.15",
     "@types/lodash": "4.14.149",
     "@types/react": "17.0.30",
     "lodash": "4.17.21"
   },
   "dependencies": {
-<<<<<<< HEAD
-    "@grafana/data": "9.1.0",
-    "@grafana/ui": "9.1.0",
-=======
     "@grafana/data": "9.1.1",
     "@grafana/ui": "9.1.1",
->>>>>>> 9e60a1bf
     "jquery": "3.5.1",
     "react": "17.0.1",
     "react-dom": "17.0.1",
