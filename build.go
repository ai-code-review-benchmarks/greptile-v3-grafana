--- conflicted
+++ resolved
@@ -260,13 +260,10 @@
 		"--license", "Apache 2.0",
 		"--maintainer", "contact@grafana.org",
 		"--config-files", options.configFilePath,
-<<<<<<< HEAD
-=======
 		"--config-files", options.ldapFilePath,
 		"--config-files", options.initdScriptFilePath,
 		"--config-files", options.etcDefaultFilePath,
 		"--config-files", options.systemdServiceFilePath,
->>>>>>> 364d9de7
 		"--after-install", options.postinstSrc,
 		"--name", "grafana",
 		"--version", options.version,
