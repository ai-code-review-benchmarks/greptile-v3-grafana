module github.com/grafana/grafana

go 1.21.0

// Override docker/docker to avoid:
// go: github.com/drone-runners/drone-runner-docker@v1.8.2 requires
// github.com/docker/docker@v0.0.0-00010101000000-000000000000: invalid version: unknown revision 000000000000
replace github.com/docker/docker => github.com/moby/moby v23.0.4+incompatible

// contains openapi encoder fixes. remove ASAP
replace cuelang.org/go => github.com/grafana/cue v0.0.0-20230926092038-971951014e3f // @grafana/grafana-as-code

<<<<<<< HEAD
=======
// TODO: following otel replaces to pin the libraries so k8s.io/apiserver doesn't downgrade us inadvertantly
// will need bumps as we upgrade otel in Grafana
replace (
	go.opentelemetry.io/contrib/instrumentation/net/http/otelhttp => go.opentelemetry.io/contrib/instrumentation/net/http/otelhttp v0.49.0 // @grafana/backend-platform
	go.opentelemetry.io/otel => go.opentelemetry.io/otel v1.24.0 // @grafana/backend-platform
	go.opentelemetry.io/otel/metric => go.opentelemetry.io/otel/metric v1.24.0 // @grafana/backend-platform
	go.opentelemetry.io/otel/trace => go.opentelemetry.io/otel/trace v1.24.0 // @grafana/backend-platform
)

>>>>>>> 5c784941
// Override Prometheus version because Prometheus v2.X is tagged as v0.X for Go modules purposes and Go assumes
// that v1.Y is higher than v0.X, so when we resolve dependencies if any dependency imports v1.Y we'd
// import that instead of v0.X even though v0.X is newer.
replace github.com/prometheus/prometheus => github.com/prometheus/prometheus v0.49.0

// The v0.120.0 is needed for now to be compatible with grafana/thema.
replace github.com/getkin/kin-openapi => github.com/getkin/kin-openapi v0.120.0

require (
	cloud.google.com/go/storage v1.36.0 // @grafana/backend-platform
	cuelang.org/go v0.6.0-0.dev // @grafana/grafana-as-code
	github.com/Azure/azure-sdk-for-go v68.0.0+incompatible // @grafana/partner-datasources
	github.com/Azure/go-autorest/autorest v0.11.29 // @grafana/backend-platform
	github.com/BurntSushi/toml v1.3.2 // @grafana/grafana-authnz-team
	github.com/Masterminds/semver v1.5.0 // @grafana/backend-platform
	github.com/VividCortex/mysqlerr v0.0.0-20170204212430-6c6b55f8796f // @grafana/backend-platform
	github.com/aws/aws-sdk-go v1.50.8 // @grafana/aws-datasources
	github.com/beevik/etree v1.2.0 // @grafana/backend-platform
	github.com/benbjohnson/clock v1.3.5 // @grafana/alerting-squad-backend
	github.com/blang/semver/v4 v4.0.0 // @grafana/grafana-release-guild
	github.com/bradfitz/gomemcache v0.0.0-20190913173617-a41fca850d0b // @grafana/backend-platform
	github.com/centrifugal/centrifuge v0.30.2 // @grafana/grafana-app-platform-squad
	github.com/crewjam/saml v0.4.13 // @grafana/grafana-authnz-team
	github.com/fatih/color v1.15.0 // @grafana/backend-platform
	github.com/gchaincl/sqlhooks v1.3.0 // @grafana/backend-platform
	github.com/go-ldap/ldap/v3 v3.4.4 // @grafana/grafana-authnz-team
	github.com/go-openapi/strfmt v0.22.0 // @grafana/alerting-squad-backend
	github.com/go-redis/redis/v8 v8.11.5 // @grafana/backend-platform
	github.com/go-sourcemap/sourcemap v2.1.3+incompatible // @grafana/backend-platform
	github.com/go-sql-driver/mysql v1.7.1 // @grafana/backend-platform
	github.com/go-stack/stack v1.8.1 // @grafana/backend-platform
	github.com/gobwas/glob v0.2.3 // @grafana/backend-platform
	github.com/gofrs/uuid v4.4.0+incompatible // indirect
	github.com/gogo/protobuf v1.3.2 // @grafana/alerting-squad-backend
	github.com/golang/mock v1.6.0 // @grafana/alerting-squad-backend
	github.com/golang/snappy v0.0.4 // @grafana/alerting-squad-backend
	github.com/google/go-cmp v0.6.0 // @grafana/backend-platform
	github.com/google/uuid v1.6.0 // @grafana/backend-platform
	github.com/google/wire v0.5.0 // @grafana/backend-platform
	github.com/gorilla/websocket v1.5.0 // @grafana/grafana-app-platform-squad
	github.com/grafana/alerting v0.0.0-20240306130925-bc622368256d // @grafana/alerting-squad-backend
	github.com/grafana/cuetsy v0.1.11 // @grafana/grafana-as-code
	github.com/grafana/grafana-aws-sdk v0.24.0 // @grafana/aws-datasources
	github.com/grafana/grafana-azure-sdk-go v1.12.0 // @grafana/partner-datasources
	github.com/grafana/grafana-plugin-sdk-go v0.215.0 // @grafana/plugins-platform-backend
	github.com/grpc-ecosystem/go-grpc-middleware v1.4.0 // @grafana/backend-platform
	github.com/hashicorp/go-hclog v1.6.2 // @grafana/plugins-platform-backend
	github.com/hashicorp/go-plugin v1.6.0 // @grafana/plugins-platform-backend
	github.com/hashicorp/go-version v1.6.0 // @grafana/backend-platform
	github.com/hashicorp/hcl/v2 v2.17.0 // @grafana/alerting-squad-backend
	github.com/influxdata/influxdb-client-go/v2 v2.12.3 // @grafana/observability-metrics
	github.com/influxdata/line-protocol v0.0.0-20210311194329-9aa0e372d097 // @grafana/grafana-app-platform-squad
	github.com/jmespath/go-jmespath v0.4.0 // @grafana/backend-platform
	github.com/json-iterator/go v1.1.12 // @grafana/backend-platform
	github.com/lib/pq v1.10.9 // @grafana/backend-platform
	github.com/linkedin/goavro/v2 v2.10.0 // @grafana/backend-platform
	github.com/m3db/prometheus_remote_client_golang v0.4.4 // @grafana/backend-platform
	github.com/magefile/mage v1.15.0 // @grafana/grafana-release-guild
	github.com/mattn/go-isatty v0.0.19 // @grafana/backend-platform
	github.com/mattn/go-sqlite3 v1.14.19 // @grafana/backend-platform
	github.com/matttproud/golang_protobuf_extensions v1.0.4 // @grafana/alerting-squad-backend
	github.com/mwitkow/go-conntrack v0.0.0-20190716064945-2f068394615f // @grafana/grafana-operator-experience-squad
	github.com/opentracing/opentracing-go v1.2.0 // indirect
	github.com/patrickmn/go-cache v2.1.0+incompatible // @grafana/alerting-squad-backend
	github.com/pkg/browser v0.0.0-20240102092130-5ac0b6a4141c // indirect
	github.com/pkg/errors v0.9.1 // indirect
	github.com/prometheus/alertmanager v0.26.0 // @grafana/alerting-squad-backend
	github.com/prometheus/client_golang v1.18.0 // @grafana/alerting-squad-backend
	github.com/prometheus/client_model v0.5.0 // @grafana/backend-platform
	github.com/prometheus/common v0.46.0 // @grafana/alerting-squad-backend
	github.com/prometheus/prometheus v1.8.2-0.20221021121301-51a44e6657c3 // @grafana/alerting-squad-backend
	github.com/robfig/cron/v3 v3.0.1 // @grafana/backend-platform
	github.com/russellhaering/goxmldsig v1.4.0 // @grafana/backend-platform
	github.com/scottlepp/go-duck v0.0.15 // @grafana/grafana-app-platform-squad
	github.com/stretchr/testify v1.8.4 // @grafana/backend-platform
	github.com/teris-io/shortid v0.0.0-20171029131806-771a37caa5cf // @grafana/backend-platform
	github.com/ua-parser/uap-go v0.0.0-20211112212520-00c877edfe0f // @grafana/backend-platform
	github.com/uber/jaeger-client-go v2.30.0+incompatible // indirect
	github.com/urfave/cli/v2 v2.25.0 // @grafana/backend-platform
	github.com/vectordotdev/go-datemath v0.1.1-0.20220323213446-f3954d0b18ae // @grafana/backend-platform
	github.com/yalue/merged_fs v1.2.2 // @grafana/grafana-as-code
	github.com/yudai/gojsondiff v1.0.0 // @grafana/backend-platform
	go.opentelemetry.io/collector/pdata v1.0.1 // @grafana/backend-platform
	go.opentelemetry.io/contrib/instrumentation/net/http/httptrace/otelhttptrace v0.49.0 // @grafana/grafana-operator-experience-squad
	go.opentelemetry.io/otel/exporters/jaeger v1.10.0 // @grafana/backend-platform
	go.opentelemetry.io/otel/sdk v1.24.0 // @grafana/backend-platform
	go.opentelemetry.io/otel/trace v1.24.0 // @grafana/backend-platform
	golang.org/x/crypto v0.19.0 // @grafana/backend-platform
	golang.org/x/exp v0.0.0-20231206192017-f3f8817b8deb // @grafana/alerting-squad-backend
	golang.org/x/net v0.21.0 // @grafana/oss-big-tent @grafana/partner-datasources
	golang.org/x/oauth2 v0.16.0 // @grafana/grafana-authnz-team
	golang.org/x/sync v0.6.0 // @grafana/alerting-squad-backend
	golang.org/x/time v0.5.0 // @grafana/backend-platform
	golang.org/x/tools v0.17.0 // @grafana/grafana-as-code
	gonum.org/v1/gonum v0.12.0 // @grafana/observability-metrics
	google.golang.org/api v0.155.0 // @grafana/backend-platform
	google.golang.org/grpc v1.62.1 // @grafana/plugins-platform-backend
	google.golang.org/protobuf v1.32.0 // @grafana/plugins-platform-backend
	gopkg.in/alexcesaro/quotedprintable.v3 v3.0.0-20150716171945-2caba252f4dc // indirect
	gopkg.in/ini.v1 v1.67.0 // @grafana/alerting-squad-backend
	gopkg.in/mail.v2 v2.3.1 // @grafana/backend-platform
	gopkg.in/yaml.v2 v2.4.0 // indirect
	gopkg.in/yaml.v3 v3.0.1 // @grafana/alerting-squad-backend
	xorm.io/builder v0.3.6 // indirect; @grafana/backend-platform
	xorm.io/core v0.7.3 // @grafana/backend-platform
	xorm.io/xorm v0.8.2 // @grafana/alerting-squad-backend
)

require (
	github.com/Azure/azure-sdk-for-go/sdk/internal v1.5.1 // indirect
	github.com/Azure/go-autorest v14.2.0+incompatible // indirect
	github.com/Azure/go-autorest/autorest/date v0.3.0 // indirect
	github.com/Azure/go-autorest/autorest/to v0.4.0 // indirect
	github.com/Azure/go-autorest/autorest/validation v0.3.1 // indirect
	github.com/Azure/go-autorest/logger v0.2.1 // indirect
	github.com/Azure/go-autorest/tracing v0.6.0 // indirect
	github.com/FZambia/eagle v0.1.0 // indirect
	github.com/alecthomas/units v0.0.0-20231202071711-9a357b53e9c9 // indirect
	github.com/andybalholm/brotli v1.0.5 // @grafana/partner-datasources
	github.com/asaskevich/govalidator v0.0.0-20230301143203-a9d515a09cc2 // indirect
	github.com/beorn7/perks v1.0.1 // indirect
	github.com/cenkalti/backoff/v4 v4.2.1 // indirect
	github.com/cespare/xxhash/v2 v2.2.0 // indirect
	github.com/cheekybits/genny v1.0.0 // indirect
	github.com/cockroachdb/apd/v2 v2.0.2 // indirect
	github.com/deepmap/oapi-codegen v1.12.4 // indirect
	github.com/dennwc/varint v1.0.0 // indirect
	github.com/dgryski/go-rendezvous v0.0.0-20200823014737-9f7001d12a5f // indirect
	github.com/docker/go-units v0.5.0 // indirect
	github.com/edsrzf/mmap-go v1.1.0 // indirect
	github.com/emicklei/proto v1.10.0 // indirect
	github.com/go-kit/log v0.2.1 //  @grafana/backend-platform
	github.com/go-logfmt/logfmt v0.6.0 // indirect
	github.com/go-openapi/analysis v0.22.2 // indirect
	github.com/go-openapi/errors v0.21.0 // indirect
	github.com/go-openapi/jsonpointer v0.20.2 // indirect
	github.com/go-openapi/jsonreference v0.20.4 // indirect
	github.com/go-openapi/loads v0.21.5 // @grafana/alerting-squad-backend
	github.com/go-openapi/runtime v0.27.1 // @grafana/alerting-squad-backend
	github.com/go-openapi/spec v0.20.14 // indirect
	github.com/go-openapi/swag v0.22.9 // indirect
	github.com/go-openapi/validate v0.23.0 // indirect
	github.com/golang-jwt/jwt/v4 v4.5.0 // @grafana/backend-platform
	github.com/golang-sql/civil v0.0.0-20220223132316-b832511892a9 // indirect
	github.com/golang/glog v1.2.0 // indirect
	github.com/golang/groupcache v0.0.0-20210331224755-41bb18bfe9da // indirect
	github.com/golang/protobuf v1.5.3 // @grafana/backend-platform
	github.com/google/btree v1.1.2 // indirect
	github.com/google/flatbuffers v23.5.26+incompatible // indirect
	github.com/googleapis/gax-go/v2 v2.12.0 // @grafana/backend-platform
	github.com/gorilla/mux v1.8.0 // @grafana/backend-platform
	github.com/grafana/grafana-google-sdk-go v0.1.0 // @grafana/partner-datasources
	github.com/grpc-ecosystem/go-grpc-prometheus v1.2.1-0.20191002090509-6af20e3a5340 // indirect
	github.com/hashicorp/errwrap v1.1.0 // indirect
	github.com/hashicorp/go-msgpack v0.5.5 // indirect
	github.com/hashicorp/go-multierror v1.1.1 // indirect; @grafana/alerting-squad
	github.com/hashicorp/go-sockaddr v1.0.6 // indirect
	github.com/hashicorp/golang-lru v0.6.0 // indirect
	github.com/hashicorp/yamux v0.1.1 // indirect
	github.com/igm/sockjs-go/v3 v3.0.2 // indirect
	github.com/jessevdk/go-flags v1.5.0 // indirect
	github.com/jonboulle/clockwork v0.4.0 // indirect
	github.com/josharian/intern v1.0.0 // indirect
	github.com/jpillora/backoff v1.0.0 // indirect
	github.com/mailru/easyjson v0.7.7 // indirect
	github.com/mattermost/xml-roundtrip-validator v0.1.0 // indirect
	github.com/mattetti/filebuffer v1.0.1 // indirect
	github.com/mattn/go-runewidth v0.0.13 // indirect
	github.com/miekg/dns v1.1.57 // indirect
	github.com/mitchellh/go-testing-interface v1.14.1 // indirect
	github.com/modern-go/concurrent v0.0.0-20180306012644-bacd9c7ef1dd // indirect
	github.com/modern-go/reflect2 v1.0.2 // @grafana/alerting-squad-backend
	github.com/mpvl/unique v0.0.0-20150818121801-cbe035fff7de // indirect
	github.com/oklog/run v1.1.0 // indirect
	github.com/oklog/ulid v1.3.1 // indirect
	github.com/olekukonko/tablewriter v0.0.5 // @grafana/backend-platform
	github.com/pmezard/go-difflib v1.0.1-0.20181226105442-5d4384ee4fb2 // indirect
	github.com/prometheus/common/sigv4 v0.1.0 // indirect
	github.com/prometheus/exporter-toolkit v0.11.0 // indirect
	github.com/prometheus/procfs v0.12.0 // indirect
	github.com/protocolbuffers/txtpbfmt v0.0.0-20220428173112-74888fd59c2b // indirect
	github.com/rs/cors v1.10.1 // indirect
	github.com/sean-/seed v0.0.0-20170313163322-e2103e2c3529 // indirect
	github.com/segmentio/encoding v0.3.6 // indirect
	github.com/sergi/go-diff v1.3.1 // indirect
	github.com/shurcooL/httpfs v0.0.0-20230704072500-f1e31cf0ba5c // indirect
	github.com/shurcooL/vfsgen v0.0.0-20200824052919-0d455de96546 // indirect
	github.com/stretchr/objx v0.5.0 // indirect
	github.com/uber/jaeger-lib v2.4.1+incompatible // indirect
	github.com/valyala/bytebufferpool v1.0.0 // indirect
	github.com/yudai/golcs v0.0.0-20170316035057-ecda9a501e82 // indirect
	go.mongodb.org/mongo-driver v1.13.1 // indirect
	go.opencensus.io v0.24.0 // indirect
	go.uber.org/atomic v1.11.0 // @grafana/alerting-squad-backend
	go.uber.org/goleak v1.3.0 // indirect
	golang.org/x/sys v0.17.0 // indirect
	golang.org/x/text v0.14.0 // @grafana/backend-platform
	golang.org/x/xerrors v0.0.0-20231012003039-104605ab7028 // indirect
	google.golang.org/appengine v1.6.8 // indirect
	google.golang.org/genproto v0.0.0-20240123012728-ef4313101c80 // indirect; @grafana/backend-platform
)

require (
	cloud.google.com/go/kms v1.15.5 // @grafana/backend-platform
	github.com/Azure/azure-sdk-for-go/sdk/azidentity v1.5.1 // @grafana/backend-platform
	github.com/Azure/azure-sdk-for-go/sdk/keyvault/azkeys v0.9.0 // @grafana/backend-platform
	github.com/Azure/azure-storage-blob-go v0.15.0 // @grafana/backend-platform
	github.com/Azure/go-autorest/autorest/adal v0.9.23 // @grafana/backend-platform
	github.com/armon/go-radix v1.0.0 // @grafana/grafana-app-platform-squad
	github.com/blugelabs/bluge v0.1.9 // @grafana/backend-platform
	github.com/blugelabs/bluge_segment_api v0.2.0 // @grafana/backend-platform
	github.com/bufbuild/connect-go v1.10.0 // @grafana/observability-traces-and-profiling
	github.com/dlmiddlecote/sqlstats v1.0.2 // @grafana/backend-platform
	github.com/drone/drone-cli v1.6.1 // @grafana/grafana-release-guild
	github.com/getkin/kin-openapi v0.120.0 // @grafana/grafana-operator-experience-squad
	github.com/golang-migrate/migrate/v4 v4.7.0 // @grafana/backend-platform
	github.com/google/go-github v17.0.0+incompatible // @grafana/grafana-release-guild
	github.com/google/go-github/v45 v45.2.0 // @grafana/grafana-release-guild
	github.com/grafana/codejen v0.0.3 // @grafana/dataviz-squad
	github.com/grafana/dskit v0.0.0-20240104111617-ea101a3b86eb // @grafana/backend-platform
	github.com/huandu/xstrings v1.3.2 // @grafana/partner-datasources
	github.com/jmoiron/sqlx v1.3.5 // @grafana/backend-platform
	github.com/matryer/is v1.4.0 // @grafana/grafana-as-code
	github.com/urfave/cli v1.22.14 // @grafana/backend-platform
	go.opentelemetry.io/contrib/instrumentation/google.golang.org/grpc/otelgrpc v0.49.0 // @grafana/plugins-platform-backend
	go.opentelemetry.io/contrib/propagators/jaeger v1.22.0 // @grafana/backend-platform
	go.opentelemetry.io/otel/exporters/otlp/otlptrace v1.24.0 // @grafana/backend-platform
	go.opentelemetry.io/otel/exporters/otlp/otlptrace/otlptracegrpc v1.24.0 // @grafana/backend-platform
	gocloud.dev v0.25.0 // @grafana/grafana-app-platform-squad
)

require (
	buf.build/gen/go/parca-dev/parca/bufbuild/connect-go v1.4.1-20221222094228-8b1d3d0f62e6.1 // @grafana/observability-traces-and-profiling
	buf.build/gen/go/parca-dev/parca/protocolbuffers/go v1.28.1-20221222094228-8b1d3d0f62e6.4 // @grafana/observability-traces-and-profiling
	github.com/Masterminds/semver/v3 v3.1.1 // @grafana/grafana-release-guild
	github.com/alicebob/miniredis/v2 v2.30.1 // @grafana/alerting-squad-backend
	github.com/dave/dst v0.27.2 // @grafana/grafana-as-code
	github.com/go-jose/go-jose/v3 v3.0.3 // @grafana/grafana-authnz-team
	github.com/grafana/dataplane/examples v0.0.1 // @grafana/observability-metrics
	github.com/grafana/dataplane/sdata v0.0.7 // @grafana/observability-metrics
	github.com/grafana/kindsys v0.0.0-20230508162304-452481b63482 //  @grafana/grafana-as-code
	github.com/grafana/tempo v1.5.1-0.20230524121406-1dc1bfe7085b // @grafana/observability-traces-and-profiling
	github.com/grafana/thema v0.0.0-20230712153715-375c1b45f3ed // @grafana/grafana-as-code
	github.com/microsoft/go-mssqldb v1.6.1-0.20240214161942-b65008136246 // @grafana/grafana-bi-squad
	github.com/redis/go-redis/v9 v9.0.2 // @grafana/alerting-squad-backend
	go.opentelemetry.io/contrib/samplers/jaegerremote v0.18.0 // @grafana/backend-platform
	golang.org/x/mod v0.14.0 // @grafana/backend-platform
	k8s.io/utils v0.0.0-20230726121419-3b25d923346b // @grafana/partner-datasources
)

require (
	github.com/spf13/cobra v1.8.0 // @grafana/grafana-app-platform-squad
	go.opentelemetry.io/otel v1.24.0 // @grafana/backend-platform
	k8s.io/api v0.29.2 // @grafana/grafana-app-platform-squad
	k8s.io/apimachinery v0.29.2 // @grafana/grafana-app-platform-squad
	k8s.io/apiserver v0.29.2 // @grafana/grafana-app-platform-squad
	k8s.io/client-go v0.29.2 // @grafana/grafana-app-platform-squad
	k8s.io/component-base v0.29.2 // @grafana/grafana-app-platform-squad
	k8s.io/klog/v2 v2.120.1 // @grafana/grafana-app-platform-squad
	k8s.io/kube-aggregator v0.29.0 // @grafana/grafana-app-platform-squad
	k8s.io/kube-openapi v0.0.0-20240220201932-37d671a357a5 // @grafana/grafana-app-platform-squad
)

require github.com/grafana/gofpdf v0.0.0-20231002120153-857cc45be447 // @grafana/sharing-squad

require github.com/grafana/pyroscope/api v0.3.0 // @grafana/observability-traces-and-profiling

require github.com/grafana/pyroscope-go/godeltaprof v0.1.6 // @grafana/observability-traces-and-profiling

require github.com/apache/arrow/go/v15 v15.0.0 // @grafana/observability-metrics

require (
	cloud.google.com/go v0.112.0 // indirect
	cloud.google.com/go/compute/metadata v0.2.3 // indirect
	github.com/Azure/azure-pipeline-go v0.2.3 // indirect
	github.com/Azure/go-ntlmssp v0.0.0-20220621081337-cb9428e4ac1e // indirect
	github.com/Masterminds/goutils v1.1.1 // indirect
	github.com/NYTimes/gziphandler v1.1.1 // indirect
	github.com/agext/levenshtein v1.2.1 // indirect
	github.com/alicebob/gopher-json v0.0.0-20200520072559-a9ecdc9d1d3a // indirect
	github.com/apapsch/go-jsonmerge/v2 v2.0.0 // indirect
	github.com/apparentlymart/go-textseg/v13 v13.0.0 // indirect
	github.com/armon/go-metrics v0.4.1 // indirect
	github.com/bmatcuk/doublestar v1.1.1 // indirect
	github.com/buildkite/yaml v2.1.0+incompatible // indirect
	github.com/bwmarrin/snowflake v0.3.0 // @grafan/grafana-app-platform-squad
	github.com/centrifugal/protocol v0.10.0 // indirect
	github.com/cloudflare/circl v1.3.7 // indirect
	github.com/cockroachdb/errors v1.9.1 // indirect
	github.com/cockroachdb/logtags v0.0.0-20211118104740-dabe8e521a4f // indirect
	github.com/cockroachdb/redact v1.1.3 // indirect
	github.com/coreos/go-systemd/v22 v22.5.0 // indirect
	github.com/cpuguy83/go-md2man/v2 v2.0.3 // indirect
	github.com/davecgh/go-spew v1.1.2-0.20180830191138-d8f796af33cc // indirect
	github.com/docker/distribution v2.8.2+incompatible // indirect
	github.com/docker/go-connections v0.4.0 // indirect
	github.com/drone-runners/drone-runner-docker v1.8.2 // indirect
	github.com/drone/drone-go v1.7.1 // indirect
	github.com/drone/envsubst v1.0.3 // indirect
	github.com/drone/runner-go v1.12.0 // indirect
	github.com/dustin/go-humanize v1.0.1 // indirect
	github.com/emicklei/go-restful/v3 v3.11.0 // indirect
	github.com/evanphx/json-patch v5.6.0+incompatible // indirect
	github.com/felixge/httpsnoop v1.0.4 // indirect
	github.com/fsnotify/fsnotify v1.7.0 // indirect
	github.com/getsentry/sentry-go v0.12.0 // indirect
	github.com/go-asn1-ber/asn1-ber v1.5.4 // indirect
	github.com/goccy/go-json v0.10.2 // indirect
	github.com/gogo/googleapis v1.4.1 // indirect
	github.com/gogo/status v1.1.1 // indirect
	github.com/golang-sql/sqlexp v0.1.0 // indirect
	github.com/google/cel-go v0.17.7 // indirect
	github.com/google/go-querystring v1.1.0 // indirect
	github.com/google/gofuzz v1.2.0 // indirect
	github.com/google/s2a-go v0.1.7 // indirect
	github.com/googleapis/enterprise-certificate-proxy v0.3.2 // indirect
	github.com/grafana/regexp v0.0.0-20221123153739-15dc172cd2db // indirect
	github.com/hashicorp/go-immutable-radix v1.3.1 // indirect
	github.com/hashicorp/golang-lru/v2 v2.0.7 // indirect; @grafana/alerting-squad-backend
	github.com/hashicorp/memberlist v0.5.0 // indirect
	github.com/inconshreveable/mousetrap v1.1.0 // indirect
	github.com/invopop/yaml v0.2.0 // indirect
	github.com/kballard/go-shellquote v0.0.0-20180428030007-95032a82bc51 // indirect
	github.com/klauspost/cpuid/v2 v2.2.5 // indirect
	github.com/kr/pretty v0.3.1 // indirect
	github.com/kr/text v0.2.0 // indirect
	github.com/mattn/go-colorable v0.1.13 // indirect
	github.com/mattn/go-ieproxy v0.0.3 // indirect
	github.com/mitchellh/copystructure v1.2.0 // indirect
	github.com/mitchellh/mapstructure v1.5.0 //@grafana/grafana-authnz-team
	github.com/mitchellh/reflectwalk v1.0.2 // indirect
	github.com/mohae/deepcopy v0.0.0-20170929034955-c48cc78d4826 // indirect
	github.com/munnerz/goautoneg v0.0.0-20191010083416-a7dc8b61c822 // indirect
	github.com/opencontainers/go-digest v1.0.0 // indirect
	github.com/opencontainers/image-spec v1.0.3-0.20220512140940-7b36cea86235 // indirect
	github.com/opentracing-contrib/go-stdlib v1.0.0 // indirect
	github.com/perimeterx/marshmallow v1.1.5 // indirect
	github.com/redis/rueidis v1.0.16 // indirect
	github.com/remyoudompheng/bigfft v0.0.0-20230129092748-24d4a6f8daec // indirect
	github.com/rivo/uniseg v0.3.4 // indirect
	github.com/rogpeppe/go-internal v1.11.0 // indirect
	github.com/russross/blackfriday/v2 v2.1.0 // indirect
	github.com/segmentio/asm v1.2.0 // indirect
	github.com/shopspring/decimal v1.2.0 // indirect
	github.com/spf13/cast v1.5.0 // indirect
	github.com/spf13/pflag v1.0.5 // @grafana-app-platform-squad
	github.com/stoewer/go-strcase v1.3.0 // indirect
	github.com/unknwon/bra v0.0.0-20200517080246-1e3013ecaff8 // indirect
	github.com/unknwon/com v1.0.1 // indirect
	github.com/unknwon/log v0.0.0-20150304194804-e617c87089d3 // indirect
	github.com/xrash/smetrics v0.0.0-20201216005158-039620a65673 // indirect
	github.com/yuin/gopher-lua v1.1.0 // indirect
	github.com/zclconf/go-cty v1.13.0 // indirect
	github.com/zeebo/xxh3 v1.0.2 // indirect
	go.etcd.io/etcd/api/v3 v3.5.10 // indirect
	go.etcd.io/etcd/client/pkg/v3 v3.5.10 // indirect
	go.etcd.io/etcd/client/v3 v3.5.10 // indirect
	go.opentelemetry.io/contrib/instrumentation/net/http/otelhttp v0.49.0 // indirect
	go.opentelemetry.io/otel/metric v1.24.0 // indirect
	go.starlark.net v0.0.0-20230525235612-a134d8f9ddca // indirect
	go.uber.org/multierr v1.11.0 // indirect
	go.uber.org/zap v1.26.0 // indirect
	golang.org/x/term v0.17.0 // indirect
	google.golang.org/genproto/googleapis/api v0.0.0-20240123012728-ef4313101c80 // indirect
	google.golang.org/genproto/googleapis/rpc v0.0.0-20240123012728-ef4313101c80 // indirect
	gopkg.in/fsnotify/fsnotify.v1 v1.4.7 // indirect
	gopkg.in/inf.v0 v0.9.1 // indirect
	gopkg.in/natefinch/lumberjack.v2 v2.2.1 // indirect
	k8s.io/kms v0.29.2 // indirect
	lukechampine.com/uint128 v1.3.0 // indirect
	modernc.org/cc/v3 v3.40.0 // indirect
	modernc.org/ccgo/v3 v3.16.13 // indirect
	modernc.org/libc v1.22.4 // indirect
	modernc.org/mathutil v1.5.0 // indirect
	modernc.org/memory v1.5.0 // indirect
	modernc.org/opt v0.1.3 // indirect
	modernc.org/sqlite v1.21.2 // indirect
	modernc.org/strutil v1.1.3 // indirect
	modernc.org/token v1.1.0 // indirect
	sigs.k8s.io/apiserver-network-proxy/konnectivity-client v0.28.0 // indirect
	sigs.k8s.io/json v0.0.0-20221116044647-bc3834ca7abd // indirect
	sigs.k8s.io/structured-merge-diff/v4 v4.4.1 // @grafana-app-platform-squad
	sigs.k8s.io/yaml v1.3.0 // indirect; @grafana-app-platform-squad
)

require (
	cloud.google.com/go/compute v1.23.3 // indirect
	cloud.google.com/go/iam v1.1.5 // indirect
	filippo.io/age v1.1.1 // @grafana/grafana-authnz-team
	github.com/Azure/azure-sdk-for-go/sdk/azcore v1.9.1 // indirect
	github.com/Azure/azure-sdk-for-go/sdk/keyvault/internal v0.7.0 // indirect
	github.com/AzureAD/microsoft-authentication-library-for-go v1.2.1 // indirect
	github.com/Masterminds/sprig/v3 v3.2.2 // @grafana/backend-platform
	github.com/Microsoft/go-winio v0.6.1 // indirect
	github.com/ProtonMail/go-crypto v0.0.0-20230828082145-3c4c8a2d2371 // @grafana/plugins-platform-backend
	github.com/RoaringBitmap/roaring v0.9.4 // indirect
	github.com/axiomhq/hyperloglog v0.0.0-20191112132149-a4c4c47bc57f // indirect
	github.com/bits-and-blooms/bitset v1.2.0 // indirect
	github.com/blevesearch/go-porterstemmer v1.0.3 // indirect
	github.com/blevesearch/mmap-go v1.0.4 // indirect
	github.com/blevesearch/segment v0.9.0 // indirect
	github.com/blevesearch/snowballstem v0.9.0 // indirect
	github.com/blevesearch/vellum v1.0.7 // indirect
	github.com/blugelabs/ice v1.0.0 // indirect
	github.com/caio/go-tdigest v3.1.0+incompatible // indirect
	github.com/chromedp/cdproto v0.0.0-20230802225258-3cf4e6d46a89 // indirect
	github.com/coreos/go-semver v0.3.1 // indirect
	github.com/dgryski/go-metro v0.0.0-20211217172704-adc40b04c140 // indirect
	github.com/docker/docker v24.0.7+incompatible // @grafana/grafana-release-guild
	github.com/elazarl/goproxy v0.0.0-20230731152917-f99041a5c027 // indirect
	github.com/ghodss/yaml v1.0.1-0.20190212211648-25d852aebe32 // indirect
	github.com/go-logr/logr v1.4.1 // @grafana/grafana-app-platform-squad
	github.com/go-logr/stdr v1.2.2 // indirect
	github.com/grpc-ecosystem/grpc-gateway/v2 v2.19.0 // indirect
	github.com/imdario/mergo v0.3.16 // indirect
	github.com/klauspost/compress v1.17.4 // indirect
	github.com/kylelemons/godebug v1.1.0 // indirect
	github.com/labstack/echo/v4 v4.10.2 // indirect
	github.com/labstack/gommon v0.4.0 // indirect
	github.com/mitchellh/go-wordwrap v1.0.1 // indirect
	github.com/mschoch/smat v0.2.0 // indirect
	github.com/pierrec/lz4/v4 v4.1.18 // indirect
	github.com/valyala/fasttemplate v1.2.2 // indirect
	github.com/wk8/go-ordered-map v1.0.0 // @grafana/backend-platform
	github.com/xlab/treeprint v1.2.0 // @grafana/observability-traces-and-profiling
	go.opentelemetry.io/proto/otlp v1.1.0 // indirect
)

require (
	github.com/antlr/antlr4/runtime/Go/antlr/v4 v4.0.0-20230305170008-8188dc5388df // indirect
	github.com/go-errors/errors v1.4.2 // indirect
	github.com/golang-jwt/jwt/v5 v5.2.0 // indirect
	github.com/google/gnostic-models v0.6.8 // indirect
	github.com/grafana/grafana-openapi-client-go v0.0.0-20231213163343-bd475d63fb79 // @grafana/backend-platform
	github.com/moby/spdystream v0.2.0 // indirect
	github.com/mxk/go-flowrate v0.0.0-20140419014527-cca7078d478f // indirect
)

require k8s.io/code-generator v0.29.1 // @grafana/grafana-app-platform-squad

require github.com/spyzhov/ajson v0.9.0 // @grafana/grafana-app-platform-squad

require github.com/fullstorydev/grpchan v1.1.1 // @grafana/backend-platform

// This needs to be here for other projects that import grafana/grafana
// For local development grafana/grafana will always use the local files
// Check go.work file for details
require github.com/grafana/grafana/pkg/promlib v0.0.1 // @grafana/observability-metrics

require (
	github.com/JohnCGriffin/overflow v0.0.0-20211019200055-46fa312c352c // indirect
	github.com/apache/arrow/go/arrow v0.0.0-20211112161151-bc219186db40 // indirect
	github.com/apache/thrift v0.18.1 // indirect
	github.com/grafana/grafana/pkg/apimachinery v0.0.0-20240226124929-648abdbd0ea4 // @grafana/grafana-app-platform-squad
	github.com/grafana/grafana/pkg/apiserver v0.0.0-20240226124929-648abdbd0ea4 // @grafana/grafana-app-platform-squad
)

require (
	github.com/bufbuild/protocompile v0.4.0 // indirect
	github.com/grafana/sqlds/v3 v3.2.0 // indirect
	github.com/jhump/protoreflect v1.15.1 // indirect
	github.com/klauspost/asmfmt v1.3.2 // indirect
	github.com/krasun/gosqlparser v1.0.5 // @grafana/grafana-app-platform-squad
	github.com/minio/asm2plan9s v0.0.0-20200509001527-cdd76441f9d8 // indirect
	github.com/minio/c2goasm v0.0.0-20190812172519-36a3d3bbc4f3 // indirect
	github.com/mitchellh/go-homedir v1.1.0 // indirect
	github.com/mithrandie/csvq v1.17.10 // indirect
	github.com/mithrandie/csvq-driver v1.6.8 // indirect
	github.com/mithrandie/go-file/v2 v2.1.0 // indirect
	github.com/mithrandie/go-text v1.5.4 // indirect
	github.com/mithrandie/ternary v1.1.1 // indirect
	github.com/xwb1989/sqlparser v0.0.0-20180606152119-120387863bf2 // @grafana/grafana-app-platform-squad
)

require github.com/jackc/pgx/v5 v5.5.5 // @grafana/oss-big-tent

require (
	github.com/bahlo/generic-list-go v0.2.0 // indirect
	github.com/buger/jsonparser v1.1.1 // indirect
	github.com/invopop/jsonschema v0.12.0 // indirect
	github.com/jackc/pgpassfile v1.0.0 // indirect
	github.com/jackc/pgservicefile v0.0.0-20221227161230-091c0ba34f0a // indirect
	github.com/jackc/puddle/v2 v2.2.1 // indirect
	github.com/wk8/go-ordered-map/v2 v2.1.8 // indirect
)

// Use fork of crewjam/saml with fixes for some issues until changes get merged into upstream
replace github.com/crewjam/saml => github.com/grafana/saml v0.4.15-0.20231025143828-a6c0e9b86a4c

// replace github.com/google/cel-go => github.com/google/cel-go v0.16.1

// Thema's thema CLI requires cobra, which eventually works its way down to go-hclog@v1.0.0.
// Upgrading affects backend plugins: https://github.com/grafana/grafana/pull/47653#discussion_r850508593
// No harm to Thema because it's only a dependency in its main package.
replace github.com/hashicorp/go-hclog => github.com/hashicorp/go-hclog v0.16.1

// Use our fork of the upstream alertmanagers.
// This is required in order to get notification delivery errors from the receivers API.
replace github.com/prometheus/alertmanager => github.com/grafana/prometheus-alertmanager v0.25.1-0.20240208102907-e82436ce63e6

exclude github.com/mattn/go-sqlite3 v2.0.3+incompatible

// Use our fork xorm. go.work currently overrides this and points to the local ./pkg/util/xorm directory.
replace xorm.io/xorm => github.com/grafana/grafana/pkg/util/xorm v0.0.1<|MERGE_RESOLUTION|>--- conflicted
+++ resolved
@@ -10,18 +10,6 @@
 // contains openapi encoder fixes. remove ASAP
 replace cuelang.org/go => github.com/grafana/cue v0.0.0-20230926092038-971951014e3f // @grafana/grafana-as-code
 
-<<<<<<< HEAD
-=======
-// TODO: following otel replaces to pin the libraries so k8s.io/apiserver doesn't downgrade us inadvertantly
-// will need bumps as we upgrade otel in Grafana
-replace (
-	go.opentelemetry.io/contrib/instrumentation/net/http/otelhttp => go.opentelemetry.io/contrib/instrumentation/net/http/otelhttp v0.49.0 // @grafana/backend-platform
-	go.opentelemetry.io/otel => go.opentelemetry.io/otel v1.24.0 // @grafana/backend-platform
-	go.opentelemetry.io/otel/metric => go.opentelemetry.io/otel/metric v1.24.0 // @grafana/backend-platform
-	go.opentelemetry.io/otel/trace => go.opentelemetry.io/otel/trace v1.24.0 // @grafana/backend-platform
-)
-
->>>>>>> 5c784941
 // Override Prometheus version because Prometheus v2.X is tagged as v0.X for Go modules purposes and Go assumes
 // that v1.Y is higher than v0.X, so when we resolve dependencies if any dependency imports v1.Y we'd
 // import that instead of v0.X even though v0.X is newer.
