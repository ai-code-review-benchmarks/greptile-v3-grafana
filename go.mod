--- conflicted
+++ resolved
@@ -266,12 +266,9 @@
 
 require (
 	cloud.google.com/go v0.100.2 // indirect
-<<<<<<< HEAD
+	github.com/Azure/azure-pipeline-go v0.2.3 // indirect
 	github.com/Masterminds/goutils v1.1.1 // indirect
 	github.com/Masterminds/semver/v3 v3.1.1 // indirect
-=======
-	github.com/Azure/azure-pipeline-go v0.2.3 // indirect
->>>>>>> 05f630a5
 	github.com/armon/go-metrics v0.3.10 // indirect
 	github.com/bmatcuk/doublestar v1.1.1 // indirect
 	github.com/buildkite/yaml v2.1.0+incompatible // indirect
@@ -286,15 +283,11 @@
 	github.com/huandu/xstrings v1.3.1 // indirect
 	github.com/kr/text v0.2.0 // indirect
 	github.com/mattn/go-colorable v0.1.12 // indirect
-<<<<<<< HEAD
+	github.com/mattn/go-ieproxy v0.0.3 // indirect
 	github.com/mitchellh/copystructure v1.2.0 // indirect
 	github.com/mitchellh/mapstructure v1.4.3 // indirect
 	github.com/mitchellh/reflectwalk v1.0.2 // indirect
-=======
-	github.com/mattn/go-ieproxy v0.0.3 // indirect
-	github.com/mitchellh/mapstructure v1.4.3 // indirect
 	github.com/rivo/uniseg v0.2.0 // indirect
->>>>>>> 05f630a5
 	github.com/russross/blackfriday/v2 v2.1.0 // indirect
 	github.com/segmentio/asm v1.1.4 // indirect
 	github.com/shopspring/decimal v1.2.0 // indirect
