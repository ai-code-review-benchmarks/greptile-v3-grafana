--- conflicted
+++ resolved
@@ -2,7 +2,6 @@
 
 import (
 	"flag"
-	"fmt"
 	"io/ioutil"
 	"os"
 	"os/signal"
@@ -11,20 +10,12 @@
 	"strconv"
 	"time"
 
-<<<<<<< HEAD
-	"github.com/Dieterbe/statsd-go"
-=======
->>>>>>> c4542885
 	"github.com/grafana/grafana/pkg/alerting"
 	"github.com/grafana/grafana/pkg/api"
 	"github.com/grafana/grafana/pkg/cmd"
 	"github.com/grafana/grafana/pkg/log"
 	"github.com/grafana/grafana/pkg/metrics"
 	"github.com/grafana/grafana/pkg/plugins"
-<<<<<<< HEAD
-	"github.com/grafana/grafana/pkg/search"
-=======
->>>>>>> c4542885
 	"github.com/grafana/grafana/pkg/services/elasticstore"
 	"github.com/grafana/grafana/pkg/services/eventpublisher"
 	"github.com/grafana/grafana/pkg/services/metricpublisher"
@@ -42,8 +33,6 @@
 var configFile = flag.String("config", "", "path to config file")
 var homePath = flag.String("homepath", "", "path to grafana install/home path, defaults to working directory")
 var pidFile = flag.String("pidfile", "", "path to pid file")
-
-var Stat statsd.Client
 
 func init() {
 	runtime.GOMAXPROCS(runtime.NumCPU())
@@ -68,12 +57,6 @@
 	writePIDFile()
 	initRuntime()
 
-	fmt.Println("creating statsdclient. enabled", setting.StatsdEnabled, "addr", setting.StatsdAddr)
-	Stat, err := statsd.NewClient(setting.StatsdEnabled, setting.StatsdAddr, "grafana")
-	if err != nil {
-		log.Error(3, "Statsd client:", err)
-	}
-
 	search.Init()
 	social.NewOAuthService()
 	eventpublisher.Init()
@@ -89,11 +72,6 @@
 
 	if setting.ReportingEnabled {
 		go metrics.StartUsageReportLoop()
-	}
-	alerting.Init(Stat)
-	go alerting.Dispatcher()
-	for i := 0; i < 10; i++ {
-		go alerting.Executor(alerting.GraphiteAuthContextReturner)
 	}
 
 	cmd.StartServer()
