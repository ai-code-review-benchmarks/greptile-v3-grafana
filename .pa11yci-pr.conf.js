var config = {
  defaults: {
    concurrency: 1,
    runners: ['axe'],
    useIncognitoBrowserContext: false,
    chromeLaunchConfig: {
      args: ['--no-sandbox'],
    },
<<<<<<< HEAD
    hideElements: '#updateVersion',
=======
    // see https://github.com/grafana/grafana/pull/41693#issuecomment-979921463 for context
    // on why we're ignoring singleValue/react-select-*-placeholder elements
    hideElements: '#updateVersion, [class*="-singleValue"], [id^="react-select-"][id$="-placeholder"]',
>>>>>>> 0ca4ccfa
  },

  urls: [
    {
      url: '${HOST}/login',
      wait: 500,
      rootElement: '.main-view',
      threshold: 12,
    },
    {
      url: '${HOST}/login',
      wait: 500,
      actions: [
        "wait for element input[name='user'] to be added",
        "set field input[name='user'] to admin",
        "set field input[name='password'] to admin",
        "click element button[aria-label='Login button']",
        "wait for element [aria-label='Skip change password button'] to be visible",
      ],
      threshold: 13,
      rootElement: '.main-view',
    },
    {
      url: '${HOST}/?orgId=1',
      wait: 500,
      threshold: 0,
    },
    {
      url: '${HOST}/d/O6f11TZWk/panel-tests-bar-gauge',
      wait: 500,
      rootElement: '.main-view',
      threshold: 0,
    },
    {
      url: '${HOST}/d/O6f11TZWk/panel-tests-bar-gauge?orgId=1&editview=settings',
      wait: 500,
      rootElement: '.main-view',
      threshold: 0,
    },
    {
      url: '${HOST}/?orgId=1&search=open',
      wait: 500,
      rootElement: '.main-view',
      threshold: 0,
    },
    {
      url: '${HOST}/alerting/list',
      wait: 500,
      rootElement: '.main-view',
      // the unified alerting promotion alert's content contrast is too low
      // see https://github.com/grafana/grafana/pull/41829
      threshold: 5,
    },
    {
      url: '${HOST}/datasources',
      wait: 500,
      rootElement: '.main-view',
      threshold: 0,
    },
    {
      url: '${HOST}/org/users',
      wait: 500,
      rootElement: '.main-view',
      threshold: 0,
    },
    {
      url: '${HOST}/org/teams',
      wait: 500,
      rootElement: '.main-view',
      threshold: 0,
    },
    {
      url: '${HOST}/plugins',
      wait: 500,
      rootElement: '.main-view',
      threshold: 0,
    },
    {
      url: '${HOST}/org',
      wait: 500,
      rootElement: '.main-view',
      threshold: 0,
    },
    {
      url: '${HOST}/org/apikeys',
      wait: 500,
      rootElement: '.main-view',
      threshold: 0,
    },
    {
      url: '${HOST}/dashboards',
      wait: 500,
      rootElement: '.main-view',
      threshold: 0,
    },
  ],
};

function myPa11yCiConfiguration(urls, defaults) {
  const HOST_SERVER = process.env.HOST || 'localhost';
  const PORT_SERVER = process.env.PORT || '3001';
  for (var idx = 0; idx < urls.length; idx++) {
    urls[idx] = { ...urls[idx], url: urls[idx].url.replace('${HOST}', `${HOST_SERVER}:${PORT_SERVER}`) };
  }

  return {
    defaults: defaults,
    urls: urls,
  };
}

module.exports = myPa11yCiConfiguration(config.urls, config.defaults);<|MERGE_RESOLUTION|>--- conflicted
+++ resolved
@@ -6,13 +6,9 @@
     chromeLaunchConfig: {
       args: ['--no-sandbox'],
     },
-<<<<<<< HEAD
-    hideElements: '#updateVersion',
-=======
     // see https://github.com/grafana/grafana/pull/41693#issuecomment-979921463 for context
     // on why we're ignoring singleValue/react-select-*-placeholder elements
     hideElements: '#updateVersion, [class*="-singleValue"], [id^="react-select-"][id$="-placeholder"]',
->>>>>>> 0ca4ccfa
   },
 
   urls: [
