--- conflicted
+++ resolved
@@ -14,21 +14,12 @@
 			"Rev": "93de4f3fad97bf246b838f828e2348f46f21f20a"
 		},
 		{
-<<<<<<< HEAD
-			"ImportPath": "github.com/araddon/gou",
-			"Rev": "83835b52401515352c9234fecfa61e55aaab793b"
-		},
-		{
-			"ImportPath": "github.com/bitly/go-hostpool",
-			"Rev": "e83c9e8d24926d4897baaaac1c9428e07bacb377"
-=======
 			"ImportPath": "github.com/dalu/slug",
 			"Rev": "6dbd13912e9be466e2c1de349a2c7d1466c97e07"
 		},
 		{
 			"ImportPath": "github.com/dalu/unidecode",
 			"Rev": "339814d47f3e32a6f7036a0a4c56ed9b373dd755"
->>>>>>> 380b7f4d
 		},
 		{
 			"ImportPath": "github.com/go-sql-driver/mysql",
@@ -45,26 +36,6 @@
 			"Rev": "e2889e5517600b82905f1d2ba8b70deb71823ffe"
 		},
 		{
-<<<<<<< HEAD
-			"ImportPath": "github.com/googollee/go-engine.io",
-			"Rev": "597faf3df88a01780a5881fafbcbccd9d5c3fab0"
-		},
-		{
-			"ImportPath": "github.com/googollee/go-socket.io",
-			"Comment": "0.9.x-24-g2a8532d",
-			"Rev": "2a8532d68ee77d0cce9dcfaf9ec8fb6eb9a7c62e"
-		},
-		{
-			"ImportPath": "github.com/gorilla/websocket",
-			"Rev": "2dbddebb8266b93c5e6b119efb54e89043186f3f"
-		},
-		{
-			"ImportPath": "github.com/gosimple/slug",
-			"Rev": "a2392a4a87fa0366cbff131d3fd421f83f52492f"
-		},
-		{
-=======
->>>>>>> 380b7f4d
 			"ImportPath": "github.com/jtolds/gls",
 			"Rev": "f1ac7f4f24f50328e6bc838ca4437d1612a0243c"
 		},
