{
	"ImportPath": "github.com/grafana/grafana",
	"GoVersion": "go1.4.2",
<<<<<<< HEAD
=======
	"Packages": [
		"./pkg/..."
	],
>>>>>>> e9a174d1
	"Deps": [
		{
			"ImportPath": "github.com/Unknwon/com",
			"Rev": "d9bcf409c8a368d06c9b347705c381e7c12d54df"
		},
		{
			"ImportPath": "github.com/Unknwon/macaron",
			"Rev": "93de4f3fad97bf246b838f828e2348f46f21f20a"
		},
		{
<<<<<<< HEAD
			"ImportPath": "github.com/araddon/gou",
			"Rev": "83835b52401515352c9234fecfa61e55aaab793b"
		},
		{
			"ImportPath": "github.com/bitly/go-hostpool",
			"Rev": "e83c9e8d24926d4897baaaac1c9428e07bacb377"
		},
		{
			"ImportPath": "github.com/codegangsta/cli",
			"Comment": "1.2.0-38-g9908e96",
			"Rev": "9908e96513e5a94de37004098a3974a567f18111"
		},
		{
=======
>>>>>>> e9a174d1
			"ImportPath": "github.com/go-sql-driver/mysql",
			"Comment": "v1.2-26-g9543750",
			"Rev": "9543750295406ef070f7de8ae9c43ccddd44e15e"
		},
		{
			"ImportPath": "github.com/go-xorm/core",
			"Rev": "be6e7ac47dc57bd0ada25322fa526944f66ccaa6"
		},
		{
			"ImportPath": "github.com/go-xorm/xorm",
			"Comment": "v0.4.2-58-ge2889e5",
			"Rev": "e2889e5517600b82905f1d2ba8b70deb71823ffe"
		},
		{
<<<<<<< HEAD
			"ImportPath": "github.com/googollee/go-engine.io",
			"Rev": "597faf3df88a01780a5881fafbcbccd9d5c3fab0"
		},
		{
			"ImportPath": "github.com/googollee/go-socket.io",
			"Comment": "0.9.x-24-g2a8532d",
			"Rev": "2a8532d68ee77d0cce9dcfaf9ec8fb6eb9a7c62e"
		},
		{
			"ImportPath": "github.com/gorilla/websocket",
			"Rev": "2dbddebb8266b93c5e6b119efb54e89043186f3f"
=======
			"ImportPath": "github.com/gosimple/slug",
			"Rev": "a2392a4a87fa0366cbff131d3fd421f83f52492f"
		},
		{
			"ImportPath": "github.com/jtolds/gls",
			"Rev": "f1ac7f4f24f50328e6bc838ca4437d1612a0243c"
>>>>>>> e9a174d1
		},
		{
			"ImportPath": "github.com/lib/pq",
			"Comment": "go1.0-cutoff-13-g19eeca3",
			"Rev": "19eeca3e30d2577b1761db471ec130810e67f532"
		},
		{
			"ImportPath": "github.com/macaron-contrib/binding",
			"Rev": "0fbe4b9707e6eb556ef843e5471592f55ce0a5e7"
		},
		{
			"ImportPath": "github.com/macaron-contrib/session",
			"Rev": "31e841d95c7302b9ac456c830ea2d6dfcef4f84a"
		},
		{
			"ImportPath": "github.com/mattbaird/elastigo/lib",
			"Comment": "v1.0-139-gba038c1",
			"Rev": "ba038c10f634af5e7f3bd27b81bd8c37af844edf"
		},
		{
			"ImportPath": "github.com/mattn/go-sqlite3",
			"Rev": "e28cd440fabdd39b9520344bc26829f61db40ece"
		},
		{
			"ImportPath": "github.com/streadway/amqp",
			"Rev": "150b7f24d6ad507e6026c13d85ce1f1391ac7400"
		},
		{
			"ImportPath": "golang.org/x/net/context",
			"Rev": "972f0c5fbe4ae29e666c3f78c3ed42ae7a448b0a"
		},
		{
			"ImportPath": "golang.org/x/oauth2",
			"Rev": "c58fcf0ffc1c772aa2e1ee4894bc19f2649263b2"
		},
		{
			"ImportPath": "gopkg.in/bufio.v1",
			"Comment": "v1",
			"Rev": "567b2bfa514e796916c4747494d6ff5132a1dfce"
		},
		{
			"ImportPath": "gopkg.in/ini.v1",
			"Comment": "v0-16-g1772191",
			"Rev": "177219109c97e7920c933e21c9b25f874357b237"
		},
		{
			"ImportPath": "gopkg.in/redis.v2",
			"Comment": "v2.3.2",
			"Rev": "e6179049628164864e6e84e973cfb56335748dea"
		},
		{
			"ImportPath": "gopkgs.com/pool.v1",
			"Rev": "c850f092aad1780cbffff25f471c5cc32097932a"
		},
		{
			"ImportPath": "gopkgs.com/unidecode.v1",
			"Rev": "4deae2c05236b41cc39f8144ac87a837ba974d40"
		}
	]
}<|MERGE_RESOLUTION|>--- conflicted
+++ resolved
@@ -1,12 +1,11 @@
 {
 	"ImportPath": "github.com/grafana/grafana",
 	"GoVersion": "go1.4.2",
-<<<<<<< HEAD
-=======
+},
+{
 	"Packages": [
 		"./pkg/..."
 	],
->>>>>>> e9a174d1
 	"Deps": [
 		{
 			"ImportPath": "github.com/Unknwon/com",
@@ -17,7 +16,6 @@
 			"Rev": "93de4f3fad97bf246b838f828e2348f46f21f20a"
 		},
 		{
-<<<<<<< HEAD
 			"ImportPath": "github.com/araddon/gou",
 			"Rev": "83835b52401515352c9234fecfa61e55aaab793b"
 		},
@@ -26,13 +24,6 @@
 			"Rev": "e83c9e8d24926d4897baaaac1c9428e07bacb377"
 		},
 		{
-			"ImportPath": "github.com/codegangsta/cli",
-			"Comment": "1.2.0-38-g9908e96",
-			"Rev": "9908e96513e5a94de37004098a3974a567f18111"
-		},
-		{
-=======
->>>>>>> e9a174d1
 			"ImportPath": "github.com/go-sql-driver/mysql",
 			"Comment": "v1.2-26-g9543750",
 			"Rev": "9543750295406ef070f7de8ae9c43ccddd44e15e"
@@ -47,7 +38,6 @@
 			"Rev": "e2889e5517600b82905f1d2ba8b70deb71823ffe"
 		},
 		{
-<<<<<<< HEAD
 			"ImportPath": "github.com/googollee/go-engine.io",
 			"Rev": "597faf3df88a01780a5881fafbcbccd9d5c3fab0"
 		},
@@ -59,14 +49,14 @@
 		{
 			"ImportPath": "github.com/gorilla/websocket",
 			"Rev": "2dbddebb8266b93c5e6b119efb54e89043186f3f"
-=======
+		},
+		{
 			"ImportPath": "github.com/gosimple/slug",
 			"Rev": "a2392a4a87fa0366cbff131d3fd421f83f52492f"
 		},
 		{
 			"ImportPath": "github.com/jtolds/gls",
 			"Rev": "f1ac7f4f24f50328e6bc838ca4437d1612a0243c"
->>>>>>> e9a174d1
 		},
 		{
 			"ImportPath": "github.com/lib/pq",
