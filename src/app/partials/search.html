  <style>
    #grafana-search {
      position: fixed;
      right: 0;
      left: 0;
      top: 39px;
      margin-right: auto;
      margin-left: auto;
      /* give it dimensions */
      min-height: 10em;
      width: 90%;
    }
  </style>

  <a href="#" bs-tooltip="'Search'" data-placement="bottom" ng-click="openSearch()" class="dropdown-toggle" data-toggle="dropdown">
    <i class='icon-folder-open'></i>
  </a>

  <ul class="dropdown-menu" id="grafana-search" ng-if="searchOpened">
    <li ng-if="!showImport">
      <div class="grafana-search-panel">
        <div class="search-field-wrapper">
          <button class="btn btn-success pull-right" config-modal="app/partials/playlist.html">
            <i class="icon-play"></i>
            Playlist
          </button>
          <button class="btn btn-success pull-right" ng-click="toggleImport($event)">
            <i class="icon-download-alt"></i>
            Import
          </button>
          <button class="btn btn-success pull-right" ng-click="newDashboard()">
            <i class="icon-th-large"></i>
            New
          </button>
          <span class="position: relative;">
            <input  type="text"
                    placeholder="search dashboards, metrics, or graphs"
                    xng-focus="giveSearchFocus"
                    ng-keydown="keyDown($event)"
                    ng-model="query.query" spellcheck='false'
                    ng-change="search()" />
            <a class="search-tagview-switch" href="javascript:void(0);"
              ng-class="{'active': tagsOnly}"
              ng-click="showTags($event)">tags</a>
          </span>
        </div>

        <h6 ng-hide="results.dashboards.length || results.metrics.length">No dashboards or metrics matching your query found</h6>

<<<<<<< HEAD
        <table class="table table-condensed table-striped" ng-if="tagsOnly">
          <tr ng-repeat="tag in results.tags" ng-class="{'selected-tag': $index === selectedIndex }">
            <td>
              <a ng-click="filterByTag(tag.term, $event)" class="label label-tag" tag-color-from-name>
                {{tag.term}} &nbsp;({{tag.count}})
              </a>
            </td>
            <td style="width:100%;padding-left: 10px;font-weight: bold;">
            </td>
          </tr>
        </table>

        <table class="table table-condensed table-striped" ng-if="!tagsOnly">
					<tbody style="max-height: 570px; overflow: auto; display: block">

          <tr bindonce
              ng-repeat="row in results.dashboards"
              ng-class="{'selected': $index === selectedIndex }">
            <td><a ng-click="deleteDashboard(row.id)"><i class="icon-remove"></i></a></td>
            <td style="width:100%">
              <a href="#/dashboard/db/{{row.id}}" bo-text="row.id"></a>
            </td>
            <td style="white-space: nowrap; text-align: right;">
              <a ng-click="filterByTag(tag, $event)" ng-repeat="tag in row.tags" class="label label-tag" style="margin-left: 5px;" tag-color-from-name>
                {{tag}}
              </a>
            </td>
            <td><a><i class="icon-share" ng-click="shareDashboard(row.id, row.id)" config-modal="app/partials/dashLoaderShare.html"></i></a></td>
          </tr>
					</tbody>
        </table>
=======
        <div class="search-results-container" ng-if="tagsOnly">
					<div ng-repeat="tag in results.tags"
						   class="search-result-item pointer"
							 ng-class="{'selected': $index === selectedIndex }"
							 ng-click="filterByTag(tag.term, $event)">
						<a class="search-result-link" >
							<i class="icon icon-tag"></i>
							<span class="label label-tag">{{tag.term}} &nbsp;({{tag.count}})</span>
						</a>
          </div>
        </div>

				<div class="search-results-container" ng-if="!tagsOnly">
					<div class="search-result-item pointer"
							bindonce ng-repeat="row in results.dashboards"
							ng-class="{'selected': $index === selectedIndex }" ng-click="goToDashboard(row.id)">

							<a class="search-result-link" href="#/dashboard/db/{{row.id}}">
								<i class="icon icon-th-large"></i>
								<span bo-text="row.id"></span>
							</a>

							<div class="search-result-actions">
								<a ng-click="shareDashboard(row.id, row.id, $event)" config-modal="app/partials/dashLoaderShare.html">
									<i class="icon-share"></i> share &nbsp;&nbsp;&nbsp;
								</a>
								<a ng-click="deleteDashboard(row.id, $event)">
									<i class="icon-remove"></i> delete
								</a>
							</div>

							<div class="search-result-tags">
								<a ng-click="filterByTag(tag, $event)" ng-repeat="tag in row.tags" style="margin-right: 5px;" class="label label-tag">
									{{tag}}
								</a>
							</div>

					</div>
				</div>

>>>>>>> a64604de
      </div>
    </li>

    <li ng-if="showImport" style="margin: 20px;">
      <div class="editor-row">
        <div class="section">
          <div class="editor-option">
            <h5>Local File <tip>Load dashboard JSON layout from file</tip></h5>
            <form>
              <input type="file" id="dashupload" dash-upload /><br>
            </form>
          </div>
        </div>
      </div>
    </li>
  </ul><|MERGE_RESOLUTION|>--- conflicted
+++ resolved
@@ -47,45 +47,12 @@
 
         <h6 ng-hide="results.dashboards.length || results.metrics.length">No dashboards or metrics matching your query found</h6>
 
-<<<<<<< HEAD
-        <table class="table table-condensed table-striped" ng-if="tagsOnly">
-          <tr ng-repeat="tag in results.tags" ng-class="{'selected-tag': $index === selectedIndex }">
-            <td>
-              <a ng-click="filterByTag(tag.term, $event)" class="label label-tag" tag-color-from-name>
-                {{tag.term}} &nbsp;({{tag.count}})
-              </a>
-            </td>
-            <td style="width:100%;padding-left: 10px;font-weight: bold;">
-            </td>
-          </tr>
-        </table>
-
-        <table class="table table-condensed table-striped" ng-if="!tagsOnly">
-					<tbody style="max-height: 570px; overflow: auto; display: block">
-
-          <tr bindonce
-              ng-repeat="row in results.dashboards"
-              ng-class="{'selected': $index === selectedIndex }">
-            <td><a ng-click="deleteDashboard(row.id)"><i class="icon-remove"></i></a></td>
-            <td style="width:100%">
-              <a href="#/dashboard/db/{{row.id}}" bo-text="row.id"></a>
-            </td>
-            <td style="white-space: nowrap; text-align: right;">
-              <a ng-click="filterByTag(tag, $event)" ng-repeat="tag in row.tags" class="label label-tag" style="margin-left: 5px;" tag-color-from-name>
-                {{tag}}
-              </a>
-            </td>
-            <td><a><i class="icon-share" ng-click="shareDashboard(row.id, row.id)" config-modal="app/partials/dashLoaderShare.html"></i></a></td>
-          </tr>
-					</tbody>
-        </table>
-=======
         <div class="search-results-container" ng-if="tagsOnly">
 					<div ng-repeat="tag in results.tags"
 						   class="search-result-item pointer"
 							 ng-class="{'selected': $index === selectedIndex }"
-							 ng-click="filterByTag(tag.term, $event)">
-						<a class="search-result-link" >
+							 ng-click="filterByTag(tag.term, $event)" >
+						<a class="search-result-link">
 							<i class="icon icon-tag"></i>
 							<span class="label label-tag">{{tag.term}} &nbsp;({{tag.count}})</span>
 						</a>
@@ -120,7 +87,6 @@
 					</div>
 				</div>
 
->>>>>>> a64604de
       </div>
     </li>
 
