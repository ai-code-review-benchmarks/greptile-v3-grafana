<<<<<<< HEAD
<section class="pro-sidemenu-items">
	<div class="dropdown">
		<a class="pro-sidemenu-link pointer gravatar" data-toggle="dropdown" title="{{grafana.user.email}}">
			<span class="gravatar-missing">f</span>
			<img ng-src="{{grafana.user.gravatarUrl}}" width="35"> <span class="gravatar-email small">{{grafana.user.login}}</span>
		</a>
		<ul class="dropdown-menu">
			<li><a href="/login?logout">Logout</a></li>
		</ul>
	</div>
	<a class="pro-sidemenu-link" ng-href="{{appSubUrl}}/">
		<i class="fa fa-th-large"></i>
		Dashboards
	</a>
	<a class="pro-sidemenu-link" href="account/datasources">
		<i class="fa fa-sitemap"></i>
		Data
	</a>
	<a class="pro-sidemenu-link" href="account/users">
		<i class="fa fa-users"></i>Users
	</a>
	<a class="pro-sidemenu-link" href="account/apikeys">
		<i class="fa fa-key"></i>API Keys
	</a>
	<a class="pro-sidemenu-link" href="account/import">
		<i class="fa fa-download"></i>
		Import
	</a>

	<a class="pro-sidemenu-link" href="profile">
		<i class="fa fa-user"></i>
		Profile
	</a>

	<a class="pro-sidemenu-link" href="admin/users" ng-if="grafana.user.isGrafanaAdmin">
		<i class="fa fa-institution"></i>Admin
	</a>
	<a class="pro-sidemenu-link" href="location">
		<i class="fa fa-globe"></i>
		Locations
	</a>
	<a class="pro-sidemenu-link" href="monitor">
		<i class="fa fa-cloud"></i>
		Monitors
	</a>
	<a class="pro-sidemenu-link" href="login?logout">
		<i class="fa fa-sign-out"></i>Sign out
	</a>

</section>
=======
<div ng-controller="SideMenuCtrl" ng-init="init()">
>>>>>>> 4572747b

	<ul class="sidemenu">
		<li class="dropdown">
			<a class="sidemenu-user pointer" data-toggle="dropdown" title="{{grafana.user.email}}">
				<span class="gravatar-missing">f</span>
				<img ng-src="{{grafana.user.gravatarUrl}}" width="35">
				<span class="gravatar-email small">{{grafana.user.login}}</span>
			</a>
			<ul class="dropdown-menu">
				<li><a href="{{appSubUrl}}/login?logout">Logout</a></li>
			</ul>
		</li>
		<li ng-repeat-start="item in menu" ng-class="{'active': item.active}">
			<a href="{{item.href}}" class="sidemenu-item"><i class="{{item.icon}}"></i>{{item.text}}</a>
		</li>
		<li ng-repeat-end ng-if="item.active">
			<ul class="sidemenu-links">
				<li ng-repeat="link in item.links">
					<a href="{{link.href}}" class="sidemenu-link" ng-class="{active: link.active}"><i class="fa fa-angle-right"></i>{{link.text}}</a>
				</li>
			</ul>
		</li>
	</ul>
</div><|MERGE_RESOLUTION|>--- conflicted
+++ resolved
@@ -1,57 +1,4 @@
-<<<<<<< HEAD
-<section class="pro-sidemenu-items">
-	<div class="dropdown">
-		<a class="pro-sidemenu-link pointer gravatar" data-toggle="dropdown" title="{{grafana.user.email}}">
-			<span class="gravatar-missing">f</span>
-			<img ng-src="{{grafana.user.gravatarUrl}}" width="35"> <span class="gravatar-email small">{{grafana.user.login}}</span>
-		</a>
-		<ul class="dropdown-menu">
-			<li><a href="/login?logout">Logout</a></li>
-		</ul>
-	</div>
-	<a class="pro-sidemenu-link" ng-href="{{appSubUrl}}/">
-		<i class="fa fa-th-large"></i>
-		Dashboards
-	</a>
-	<a class="pro-sidemenu-link" href="account/datasources">
-		<i class="fa fa-sitemap"></i>
-		Data
-	</a>
-	<a class="pro-sidemenu-link" href="account/users">
-		<i class="fa fa-users"></i>Users
-	</a>
-	<a class="pro-sidemenu-link" href="account/apikeys">
-		<i class="fa fa-key"></i>API Keys
-	</a>
-	<a class="pro-sidemenu-link" href="account/import">
-		<i class="fa fa-download"></i>
-		Import
-	</a>
-
-	<a class="pro-sidemenu-link" href="profile">
-		<i class="fa fa-user"></i>
-		Profile
-	</a>
-
-	<a class="pro-sidemenu-link" href="admin/users" ng-if="grafana.user.isGrafanaAdmin">
-		<i class="fa fa-institution"></i>Admin
-	</a>
-	<a class="pro-sidemenu-link" href="location">
-		<i class="fa fa-globe"></i>
-		Locations
-	</a>
-	<a class="pro-sidemenu-link" href="monitor">
-		<i class="fa fa-cloud"></i>
-		Monitors
-	</a>
-	<a class="pro-sidemenu-link" href="login?logout">
-		<i class="fa fa-sign-out"></i>Sign out
-	</a>
-
-</section>
-=======
 <div ng-controller="SideMenuCtrl" ng-init="init()">
->>>>>>> 4572747b
 
 	<ul class="sidemenu">
 		<li class="dropdown">
