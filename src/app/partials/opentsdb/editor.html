--- conflicted
+++ resolved
@@ -41,7 +41,6 @@
         </ul>
 
         <ul class="grafana-segment-list" role="menu">
-          
           <li>
             <input type="text"
                    class="grafana-target-segment-input"
@@ -74,10 +73,6 @@
             </a>
           </li>
 
-<<<<<<< HEAD
-          
-              
-=======
           <li class="grafana-target-segment">
               Rate:
               <input type="checkbox"
@@ -108,7 +103,6 @@
                    />
           </li>
 
->>>>>>> 7fe76d32
         </ul>
 
         <div class="clearfix"></div>
@@ -116,7 +110,7 @@
 
       <div class="grafana-target-inner">
         <ul class="grafana-segment-list" role="menu">
-            
+
           <li class="grafana-target-segment">
             Downsample:
             <input type="checkbox"
