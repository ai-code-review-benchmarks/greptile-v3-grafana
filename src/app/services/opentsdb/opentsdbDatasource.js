define([
  'angular',
  'lodash',
  'kbn'
],
function (angular, _, kbn) {
  'use strict';

  var module = angular.module('grafana.services');

  module.factory('OpenTSDBDatasource', function($q, $http) {

    function OpenTSDBDatasource(datasource) {
      this.type = 'opentsdb';
      this.editorSrc = 'app/partials/opentsdb/editor.html';
      this.url = datasource.url;
      this.name = datasource.name;
<<<<<<< HEAD
      this.tagNames = [];
=======
      this.supportMetrics = true;
>>>>>>> 7fe76d32
    }

    // Called once per panel (graph)
    OpenTSDBDatasource.prototype.query = function(options) {
      var start = convertToTSDBTime(options.range.from);
      var end = convertToTSDBTime(options.range.to);
      var queries = _.compact(_.map(options.targets, convertTargetToQuery));

      // No valid targets, return the empty result to save a round trip.
      if (_.isEmpty(queries)) {
        var d = $q.defer();
        d.resolve({ data: [] });
        return d.promise;
      }

      var groupByTags = {};
      _.each(queries, function(query) {
        _.each(query.tags, function(val, key) {
          groupByTags[key] = true;
        });
      });

      return this.performTimeSeriesQuery(queries, start, end)
        .then(_.bind(function(response) {
          var result = _.map(response.data, _.bind(function(metricData, index) {
            return transformMetricData(metricData, groupByTags, this.targets[index]);
          }, this));
          return { data: result };
        }, options));
    };

    OpenTSDBDatasource.prototype.performTimeSeriesQuery = function(queries, start, end) {
      var reqBody = {
        start: start,
        queries: queries
      };

      // Relative queries (e.g. last hour) don't include an end time
      if (end) {
        reqBody.end = end;
      }

      var options = {
        method: 'POST',
        url: this.url + '/api/query',
        data: reqBody
      };

      return $http(options);
    };

    OpenTSDBDatasource.prototype.performSuggestQuery = function(query, type) {
      var options = {
        method: 'GET',
        url: this.url + '/api/suggest',
        params: {
          type: type,
          q: query
        }
      };
      return $http(options).then(function(result) {
        return result.data;
      });
    };

<<<<<<< HEAD
    function transformMetricData(md, groupByTags) {
      var dps = [];
=======
    function transformMetricData(md, groupByTags, options) {
      var dps = [],
          tagData = [],
          metricLabel = null;

      if (!_.isEmpty(md.tags)) {
        _.each(_.pairs(md.tags), function(tag) {
          if (_.has(groupByTags, tag[0])) {
            tagData.push(tag[0] + "=" + tag[1]);
          }
        });
      }

      metricLabel = createMetricLabel(md.metric, tagData, options);

>>>>>>> 7fe76d32
      // TSDB returns datapoints has a hash of ts => value.
      // Can't use _.pairs(invert()) because it stringifies keys/values
      _.each(md.dps, function (v, k) {
        dps.push([v, k]);
      });

      return { target: metricLabel, datapoints: dps };
    }

    function createMetricLabel(metric, tagData, options) {
      if (!_.isUndefined(options) && options.alias) {
        return options.alias;
      }

      if (!_.isEmpty(tagData)) {
        metric += "{" + tagData.join(", ") + "}";
      }
<<<<<<< HEAD
      var candTags = md.aggregateTags.concat(Object.keys(md.tags));
      return {metric: md.metric, target: target, datapoints: dps, aggregateTags: candTags };
=======

      return metric;
>>>>>>> 7fe76d32
    }

    function convertTargetToQuery(target) {
      if (!target.metric) {
        return null;
      }

      var query = {
        metric: target.metric,
        aggregator: "avg"
      };

      if (target.aggregator) {
        query.aggregator = target.aggregator;
      }

      if (target.shouldComputeRate) {
        query.rate = true;

        if (target.isCounter) {
          query.rateOptions = {
            counter: !!target.isCounter,
          };

          if (target.resetValue) {
            query.rateOptions.resetValue = target.resetValue;
          }

          if (target.counterMax) {
            query.rateOptions.counterMax = target.counterMax;
          }
        }
      }

      if (target.shouldDownsample) {
        query.downsample = target.downsampleInterval + "-" + target.downsampleAggregator;
      }

      query.tags = angular.copy(target.tags);
      return query;
    }

    function convertToTSDBTime(date) {
      if (date === 'now') {
        return null;
      }

      date = kbn.parseDate(date);

      return date.getTime();
    }

    return OpenTSDBDatasource;
  });

});<|MERGE_RESOLUTION|>--- conflicted
+++ resolved
@@ -15,11 +15,8 @@
       this.editorSrc = 'app/partials/opentsdb/editor.html';
       this.url = datasource.url;
       this.name = datasource.name;
-<<<<<<< HEAD
       this.tagNames = [];
-=======
       this.supportMetrics = true;
->>>>>>> 7fe76d32
     }
 
     // Called once per panel (graph)
@@ -85,10 +82,6 @@
       });
     };
 
-<<<<<<< HEAD
-    function transformMetricData(md, groupByTags) {
-      var dps = [];
-=======
     function transformMetricData(md, groupByTags, options) {
       var dps = [],
           tagData = [],
@@ -104,14 +97,14 @@
 
       metricLabel = createMetricLabel(md.metric, tagData, options);
 
->>>>>>> 7fe76d32
       // TSDB returns datapoints has a hash of ts => value.
       // Can't use _.pairs(invert()) because it stringifies keys/values
       _.each(md.dps, function (v, k) {
         dps.push([v, k]);
       });
 
-      return { target: metricLabel, datapoints: dps };
+      var candTags = md.aggregateTags.concat(Object.keys(md.tags));
+      return { target: metricLabel, datapoints: dps, aggregateTags: candTags };
     }
 
     function createMetricLabel(metric, tagData, options) {
@@ -122,13 +115,8 @@
       if (!_.isEmpty(tagData)) {
         metric += "{" + tagData.join(", ") + "}";
       }
-<<<<<<< HEAD
-      var candTags = md.aggregateTags.concat(Object.keys(md.tags));
-      return {metric: md.metric, target: target, datapoints: dps, aggregateTags: candTags };
-=======
 
       return metric;
->>>>>>> 7fe76d32
     }
 
     function convertTargetToQuery(target) {
@@ -168,6 +156,7 @@
       }
 
       query.tags = angular.copy(target.tags);
+
       return query;
     }
 
