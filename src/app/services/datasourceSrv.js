define([
  'angular',
  'underscore',
  'config',
  './graphite/graphiteDatasource',
  './influxdb/influxdbDatasource',
<<<<<<< HEAD
  './mon/monDatasource',
  './opentsdb/opentsdbDatasource'
=======
  './opentsdb/opentsdbDatasource',
  './elasticsearch/es-datasource',
>>>>>>> 966ba97b
],
function (angular, _, config) {
  'use strict';

  var module = angular.module('grafana.services');

<<<<<<< HEAD
  module.service('datasourceSrv', function($q, filterSrv, $http, GraphiteDatasource, InfluxDatasource, OpenTSDBDatasource, MonDatasource) {
=======
  module.service('datasourceSrv', function($q, filterSrv, $http, $injector) {
    var datasources = {};
    var metricSources = [];
    var annotationSources = [];
    var grafanaDB = {};
>>>>>>> 966ba97b

    this.init = function() {
      _.each(config.datasources, function(value, key) {
        datasources[key] = this.datasourceFactory(value);
        if (value.default) {
          this.default = datasources[key];
        }
      }, this);

      if (!this.default) {
        this.default = datasources[_.keys(datasources)[0]];
        this.default.default = true;
      }

      // create list of different source types
      _.each(datasources, function(value, key) {
        if (value.supportMetrics) {
          metricSources.push({
            name: value.name,
            value: value.default ? null : key,
          });
        }
        if (value.supportAnnotations) {
          annotationSources.push({
            name: key,
            editorSrc: value.annotationEditorSrc,
          });
        }
        if (value.grafanaDB) {
          grafanaDB = value;
        }
      });

    };

    this.datasourceFactory = function(ds) {
<<<<<<< HEAD
        switch (ds.type) {
            case 'graphite':
                return new GraphiteDatasource(ds);
            case 'influxdb':
                return new InfluxDatasource(ds);
            case 'opentsdb':
              return new OpenTSDBDatasource(ds);
            case 'mon':
                return new MonDatasource(ds);
        }
=======
      var Datasource = null;
      switch(ds.type) {
      case 'graphite':
        Datasource = $injector.get('GraphiteDatasource');
        break;
      case 'influxdb':
        Datasource = $injector.get('InfluxDatasource');
        break;
      case 'opentsdb':
        Datasource = $injector.get('OpenTSDBDatasource');
        break;
      case 'elasticsearch':
        Datasource = $injector.get('ElasticDatasource');
        break;
      }
      return new Datasource(ds);
>>>>>>> 966ba97b
    };

    this.get = function(name) {
      if (!name) { return this.default; }
      if (datasources[name]) { return datasources[name]; }

      throw "Unable to find datasource: " + name;
    };

    this.getAnnotationSources = function() {
      return annotationSources;
    };

    this.getMetricSources = function() {
      return metricSources;
    };

    this.getGrafanaDB = function() {
      return grafanaDB;
    };

    this.init();
  });
});<|MERGE_RESOLUTION|>--- conflicted
+++ resolved
@@ -4,28 +4,20 @@
   'config',
   './graphite/graphiteDatasource',
   './influxdb/influxdbDatasource',
-<<<<<<< HEAD
   './mon/monDatasource',
-  './opentsdb/opentsdbDatasource'
-=======
   './opentsdb/opentsdbDatasource',
   './elasticsearch/es-datasource',
->>>>>>> 966ba97b
 ],
 function (angular, _, config) {
   'use strict';
 
   var module = angular.module('grafana.services');
 
-<<<<<<< HEAD
-  module.service('datasourceSrv', function($q, filterSrv, $http, GraphiteDatasource, InfluxDatasource, OpenTSDBDatasource, MonDatasource) {
-=======
   module.service('datasourceSrv', function($q, filterSrv, $http, $injector) {
     var datasources = {};
     var metricSources = [];
     var annotationSources = [];
     var grafanaDB = {};
->>>>>>> 966ba97b
 
     this.init = function() {
       _.each(config.datasources, function(value, key) {
@@ -62,18 +54,6 @@
     };
 
     this.datasourceFactory = function(ds) {
-<<<<<<< HEAD
-        switch (ds.type) {
-            case 'graphite':
-                return new GraphiteDatasource(ds);
-            case 'influxdb':
-                return new InfluxDatasource(ds);
-            case 'opentsdb':
-              return new OpenTSDBDatasource(ds);
-            case 'mon':
-                return new MonDatasource(ds);
-        }
-=======
       var Datasource = null;
       switch(ds.type) {
       case 'graphite':
@@ -88,9 +68,11 @@
       case 'elasticsearch':
         Datasource = $injector.get('ElasticDatasource');
         break;
+      case 'mon':
+        Datasource = $injector.get('MonDatasource');
+        break;
       }
       return new Datasource(ds);
->>>>>>> 966ba97b
     };
 
     this.get = function(name) {
