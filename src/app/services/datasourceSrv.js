--- conflicted
+++ resolved
@@ -4,22 +4,15 @@
   'config',
   './graphite/graphiteDatasource',
   './influxdb/influxdbDatasource',
-<<<<<<< HEAD
   './mon/monDatasource'
-=======
   './opentsdb/opentsdbDatasource',
->>>>>>> 810f46c4
 ],
 function (angular, _, config) {
   'use strict';
 
   var module = angular.module('kibana.services');
 
-<<<<<<< HEAD
-  module.service('datasourceSrv', function($q, $http, GraphiteDatasource, InfluxDatasource, MonDatasource) {
-=======
-  module.service('datasourceSrv', function($q, filterSrv, $http, GraphiteDatasource, InfluxDatasource, OpenTSDBDatasource) {
->>>>>>> 810f46c4
+  module.service('datasourceSrv', function($q, filterSrv, $http, GraphiteDatasource, InfluxDatasource, OpenTSDBDatasource, MonDatasource) {
 
     this.init = function() {
       var defaultDatasource = _.findWhere(_.values(config.datasources), { default: true });
@@ -27,25 +20,16 @@
     };
 
     this.datasourceFactory = function(ds) {
-<<<<<<< HEAD
         switch (ds.type) {
             case 'graphite':
                 return new GraphiteDatasource(ds);
             case 'influxdb':
                 return new InfluxDatasource(ds);
+            case 'opentsdb':
+              return new OpenTSDBDatasource(ds);
             case 'mon':
                 return new MonDatasource(ds);
         }
-=======
-      switch(ds.type) {
-      case 'graphite':
-        return new GraphiteDatasource(ds);
-      case 'influxdb':
-        return new InfluxDatasource(ds);
-      case 'opentsdb':
-        return new OpenTSDBDatasource(ds);
-      }
->>>>>>> 810f46c4
     };
 
     this.get = function(name) {
