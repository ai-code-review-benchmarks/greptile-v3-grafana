define([
  'angular',
  'lodash',
  'jquery',
  'config',
],
function (angular, _, $, config) {
  'use strict';

  var module = angular.module('grafana.controllers');

  module.controller('SideMenuCtrl', function($scope, $location) {

    $scope.getUrl = function(url) {
      return config.appSubUrl + url;
    };

    $scope.menu = [];
    $scope.menu.push({
      text: "Dashbords",
      icon: "fa fa-th-large",
      href: $scope.getUrl("/"),
      startsWith: config.appSubUrl + '/dashboard/',
    });

    $scope.menu.push({
      text: "Data Sources",
      icon: "fa fa-database",
      href: $scope.getUrl("/account/datasources"),
    });

    if ($scope.grafana.user.accountRole === 'Admin') {
      $scope.menu.push({
        text: "Account", href: $scope.getUrl("/account"),
        requireRole: "Admin",
        icon: "fa fa-shield",
      });
      $scope.menu.push({
        text: "Users", href: $scope.getUrl("/account/users"),
        requireRole: "Admin",
        icon: "fa fa-users",
      });
      $scope.menu.push({
        text: "API Keys", href: $scope.getUrl("/account/apikeys"),
        requireRole: "Admin",
        icon: "fa fa-key",
      });
    }

    if ($scope.grafana.user.isSignedIn) {
      $scope.menu.push({
        text: "Profile", href: $scope.getUrl("/profile"),
        icon: "fa fa-user",
      });
    }

    if ($scope.grafana.user.isGrafanaAdmin) {
      $scope.menu.push({
        text: "Admin", href: $scope.getUrl("/admin/users"),
        icon: "fa fa-cube",
        requireSignedIn: true,
        links: [
          { text: 'Settings', href: $scope.getUrl("/admin/settings")},
          { text: 'Users',    href: $scope.getUrl("/admin/users"), icon: "fa fa-lock" },
          { text: 'Log',      href: "", icon: "fa fa-lock" },
        ]
<<<<<<< HEAD
      },
      {
        text: "Raintank", href: $scope.getUrl("/monitor"),
        icon: "fa fa-cloud",
        links: [
          { text: 'Monitor', href: $scope.getUrl("/monitor"), icon: "fa fa-eye" },
          { text: 'Locations', href: $scope.getUrl("/location"), icon: "fa fa-globe" },
        ]
      }
    ];
=======
      });
    }

    if ($scope.grafana.user.isSignedIn) {
      $scope.menu.push({
        text: "Sign out", href: $scope.getUrl("/logout"),
        target: "_self",
        icon: "fa fa-sign-out",
      });
    }
>>>>>>> 26535e16

    $scope.onAppEvent('$routeUpdate', function() {
      $scope.updateState();
    });

    $scope.onAppEvent('$routeChangeSuccess', function() {
      $scope.updateState();
    });

    $scope.updateState = function() {
      var currentPath = config.appSubUrl + $location.path();
      var search = $location.search();
      var activeIndex;

      _.each($scope.menu, function(item, index) {
        item.active = false;

        if (item.href === currentPath) {
          item.active = true;
          activeIndex = index;
        }

        if (item.startsWith) {
          if (currentPath.indexOf(item.startsWith) === 0) {
            item.active = true;
            item.href = currentPath;
            activeIndex = index;
          }
        }

        _.each(item.links, function(link) {
          link.active = false;

          if (link.editview) {
            var params = {};
            _.each(search, function(value, key) {
              if (value !== null) { params[key] = value; }
            });

            params.editview = link.editview;
            link.href = currentPath + '?' + $.param(params);
          }

          if (link.href === currentPath) {
            item.active = true;
            link.active = true;
          }
        });
      });

      //$scope.menu.splice(0, 0, $scope.menu.splice(activeIndex, 1)[0]);
    };

    $scope.init = function() {
      $scope.updateState();
    };
  });

});<|MERGE_RESOLUTION|>--- conflicted
+++ resolved
@@ -54,6 +54,16 @@
       });
     }
 
+
+    $scope.menu.push({
+      text: "Monitor", href: $scope.getUrl("/monitor"),
+      icon: "fa fa-eye",
+    });
+    $scope.menu.push({
+      text: 'Locations', href: $scope.getUrl("/location"), 
+      icon: "fa fa-globe"
+    });
+
     if ($scope.grafana.user.isGrafanaAdmin) {
       $scope.menu.push({
         text: "Admin", href: $scope.getUrl("/admin/users"),
@@ -64,18 +74,6 @@
           { text: 'Users',    href: $scope.getUrl("/admin/users"), icon: "fa fa-lock" },
           { text: 'Log',      href: "", icon: "fa fa-lock" },
         ]
-<<<<<<< HEAD
-      },
-      {
-        text: "Raintank", href: $scope.getUrl("/monitor"),
-        icon: "fa fa-cloud",
-        links: [
-          { text: 'Monitor', href: $scope.getUrl("/monitor"), icon: "fa fa-eye" },
-          { text: 'Locations', href: $scope.getUrl("/location"), icon: "fa fa-globe" },
-        ]
-      }
-    ];
-=======
       });
     }
 
@@ -86,7 +84,6 @@
         icon: "fa fa-sign-out",
       });
     }
->>>>>>> 26535e16
 
     $scope.onAppEvent('$routeUpdate', function() {
       $scope.updateState();
