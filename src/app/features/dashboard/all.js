define([
  './dashboardCtrl',
  './dashboardNavCtrl',
  './playlistCtrl',
  './rowCtrl',
  './sharePanelCtrl',
  './submenuCtrl',
  './dashboardSrv',
  './keybindings',
  './viewStateSrv',
  './playlistSrv',
<<<<<<< HEAD
  './panelSrv',
  './soloPanelCtrl',
=======
>>>>>>> df51be02
  './timeSrv',
  './unsavedChangesSrv',
], function () {});<|MERGE_RESOLUTION|>--- conflicted
+++ resolved
@@ -9,11 +9,6 @@
   './keybindings',
   './viewStateSrv',
   './playlistSrv',
-<<<<<<< HEAD
-  './panelSrv',
-  './soloPanelCtrl',
-=======
->>>>>>> df51be02
   './timeSrv',
   './unsavedChangesSrv',
 ], function () {});