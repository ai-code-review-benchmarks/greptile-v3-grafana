--- conflicted
+++ resolved
@@ -36,14 +36,7 @@
       $rootScope.performance.panelsInitialized = 0;
       $rootScope.performance.panelsRendered = 0;
 
-<<<<<<< HEAD
-      $scope.dashboard = dashboardSrv.create(dashboard.model);
-      console.log($scope.dashboard);
-      $scope.dashboardViewState = dashboardViewStateSrv.create($scope);
-      $scope.dashboardMeta = dashboard.meta;
-=======
       var dashboard = dashboardSrv.create(data.model);
->>>>>>> 32071445
 
       // init services
       timeSrv.init(dashboard);
