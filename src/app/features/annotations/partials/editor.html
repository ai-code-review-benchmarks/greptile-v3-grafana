<div ng-controller="AnnotationsEditorCtrl" ng-init="init()">

	<div class="gf-box-header">
		<div class="gf-box-title">
			<i class="fa fa-bolt"></i>
			Annotations
		</div>

		<div ng-model="editor.index" bs-tabs style="text-transform:capitalize;">
			<div ng-repeat="tab in ['Overview', 'Add', 'Edit']" data-title="{{tab}}">
			</div>
		</div>
		<button class="gf-box-header-close-btn" ng-click="dismiss();dashboard.refresh();">
			<i class="fa fa-remove"></i>
		</button>
	</div>

	<div class="gf-box-body">
		<div class="editor-row row" ng-if="editor.index == 0">
			<div class="span6">
				<div ng-if="annotations.length === 0">
					<em>No annotations defined</em>
				</div>
				<table class="grafana-options-table">
					<tr ng-repeat="annotation in annotations">
						<td style="width:90%">
							<i class="fa fa-bolt"></i> &nbsp;
							{{annotation.name}}
						</td>
						<td style="width: 1%">
							<a ng-click="edit(annotation)" class="btn btn-success btn-small">
								<i class="fa fa-edit"></i>
								Edit
							</a>
						</td>
						<td style="width: 1%"><i ng-click="_.move(annotations,$index,$index-1)" ng-hide="$first" class="pointer fa fa-arrow-up"></i></td>
						<td style="width: 1%"><i ng-click="_.move(annotations,$index,$index+1)" ng-hide="$last" class="pointer fa fa-arrow-down"></i></td>
						<td style="width: 1%">
							<a ng-click="removeAnnotation(annotation)" class="btn btn-danger btn-small">
								<i class="fa fa-remove"></i>
							</a>
						</td>
					</tr>
				</table>
			</div>
		</div>

		<div ng-if="editor.index == 1 || (editor.index == 2 && !currentIsNew)">
			<div class="editor-row">
				<div class="editor-option">
					<label class="small">Name</label>
					<input type="text" class="input-medium" ng-model='currentAnnotation.name' placeholder="name"></input>
				</div>
				<div class="editor-option">
					<label class="small">Datasource</label>
					<select ng-model="currentAnnotation.datasource" ng-options="f.name as f.name for f in datasources" ng-change="datasourceChanged()"></select>
				</div>
				<div class="editor-option text-center">
					<label class="small">Icon color</label>
					<spectrum-picker ng-model="currentAnnotation.iconColor"></spectrum-picker>
				</div>
				<div class="editor-option">
					<label class="small">Icon size</label>
					<select class="input-mini" ng-model="currentAnnotation.iconSize" ng-options="f for f in [7,8,9,10,13,15,17,20,25,30]"></select>
				</div>
				<editor-opt-bool text="Grid line" model="currentAnnotation.showLine"></editor-opt-bool>
				<div class="editor-option text-center">
					<label class="small">Line color</label>
					<spectrum-picker ng-model="currentAnnotation.lineColor"></spectrum-picker>
				</div>
			</div>

			<div ng-include src="currentDatasource.editorSrc">
			</div>

<<<<<<< HEAD
			<div class="dashboard-editor-footer">
				<button ng-show="editor.index === 1" type="button" class="btn btn-success" ng-click="add()">Add</button>
				<button ng-show="editor.index === 2" type="button" class="btn btn-success pull-left" ng-click="update();">Update</button>
			</div>
=======
			<br>
			<button ng-show="editor.index === 1" type="button" class="btn btn-success" ng-click="add()">Add</button>
			<button ng-show="editor.index === 2" type="button" class="btn btn-success pull-left" ng-click="update();">Update</button>
			<br>
			<br>

>>>>>>> df51be02
		</div>
	</div>
</div><|MERGE_RESOLUTION|>--- conflicted
+++ resolved
@@ -73,19 +73,12 @@
 			<div ng-include src="currentDatasource.editorSrc">
 			</div>
 
-<<<<<<< HEAD
-			<div class="dashboard-editor-footer">
-				<button ng-show="editor.index === 1" type="button" class="btn btn-success" ng-click="add()">Add</button>
-				<button ng-show="editor.index === 2" type="button" class="btn btn-success pull-left" ng-click="update();">Update</button>
-			</div>
-=======
 			<br>
 			<button ng-show="editor.index === 1" type="button" class="btn btn-success" ng-click="add()">Add</button>
 			<button ng-show="editor.index === 2" type="button" class="btn btn-success pull-left" ng-click="update();">Update</button>
 			<br>
 			<br>
 
->>>>>>> df51be02
 		</div>
 	</div>
 </div>