define([
  'angular',
  'app',
  'jquery',
  'lodash',
  'kbn',
  'moment',
  'components/timeSeries',
  './seriesOverridesCtrl',
  'services/panelSrv',
  'services/annotationsSrv',
  'services/datasourceSrv',
  'jquery.flot',
  'jquery.flot.events',
  'jquery.flot.selection',
  'jquery.flot.time',
  'jquery.flot.stack',
  'jquery.flot.stackpercent'
],
function (angular, app, $, _, kbn, moment, TimeSeries) {
  'use strict';

  var module = angular.module('grafana.panels.graph');
  app.useModule(module);

  module.controller('GraphCtrl', function($scope, $rootScope, panelSrv, annotationsSrv, timeSrv) {

    $scope.panelMeta = {
      modals : [],
      editorTabs: [],
      fullEditorTabs : [
        {
          title: 'General',
          src:'app/partials/panelgeneral.html'
        },
        {
          title: 'Metrics',
          src:'app/partials/metrics.html'
        },
        {
          title:'Axes & Grid',
          src:'app/panels/graph/axisEditor.html'
        },
        {
          title:'Display Styles',
          src:'app/panels/graph/styleEditor.html'
        }
      ],
      fullscreenEdit: true,
      fullscreenView: true,
      description : "Graphing"
    };

    // Set and populate defaults
    var _d = {

      datasource: null,

      /** @scratch /panels/histogram/3
       * renderer:: sets client side (flot) or native graphite png renderer (png)
       */
      renderer: 'flot',
      /** @scratch /panels/histogram/3
       * x-axis:: Show the x-axis
       */
      'x-axis'      : true,
      /** @scratch /panels/histogram/3
       * y-axis:: Show the y-axis
       */
      'y-axis'      : true,
      /** @scratch /panels/histogram/3
       * scale:: Scale the y-axis by this factor
       */
      scale         : 1,
      /** @scratch /panels/histogram/3
       * y_formats :: 'none','bytes','bits','bps','short', 's', 'ms'
       */
      y_formats    : ['short', 'short'],
      /** @scratch /panels/histogram/5
       * grid object:: Min and max y-axis values
       * grid.min::: Minimum y-axis value
       * grid.ma1::: Maximum y-axis value
       */
      grid          : {
        leftMax: null,
        rightMax: null,
        leftMin: null,
        rightMin: null,
        threshold1: null,
        threshold2: null,
        threshold1Color: 'rgba(216, 200, 27, 0.27)',
        threshold2Color: 'rgba(234, 112, 112, 0.22)'
      },

      annotate      : {
        enable      : false,
      },

      /** @scratch /panels/histogram/3
       * resolution:: If auto_int is true, shoot for this many bars.
       */
      resolution    : 100,

      /** @scratch /panels/histogram/3
       * ==== Drawing options
       * lines:: Show line chart
       */
      lines         : true,
      /** @scratch /panels/histogram/3
       * fill:: Area fill factor for line charts, 1-10
       */
      fill          : 0,
      /** @scratch /panels/histogram/3
       * linewidth:: Weight of lines in pixels
       */
      linewidth     : 1,
      /** @scratch /panels/histogram/3
       * points:: Show points on chart
       */
      points        : false,
      /** @scratch /panels/histogram/3
       * pointradius:: Size of points in pixels
       */
      pointradius   : 5,
      /** @scratch /panels/histogram/3
       * bars:: Show bars on chart
       */
      bars          : false,
      /** @scratch /panels/histogram/3
       * stack:: Stack multiple series
       */
      stack         : false,
      /** @scratch /panels/histogram/3
       * legend:: Display the legend
       */
      legend: {
        show: true, // disable/enable legend
        values: false, // disable/enable legend values
        min: false,
        max: false,
        current: false,
        total: false,
        avg: false
      },
      /** @scratch /panels/histogram/3
       * ==== Transformations
      /** @scratch /panels/histogram/3
       * percentage:: Show the y-axis as a percentage of the axis total. Only makes sense for multiple
       * queries
       */
      percentage    : false,
      /** @scratch /panels/histogram/3
       * zerofill:: Improves the accuracy of line charts at a small performance cost.
       */
      zerofill      : true,

      nullPointMode : 'connected',

      steppedLine: false,

      tooltip       : {
        value_type: 'cumulative',
        query_as_alias: true
      },

      targets: [{}],

      aliasColors: {},

      seriesOverrides: [],
    };

    _.defaults($scope.panel,_d);
    _.defaults($scope.panel.tooltip, _d.tooltip);
    _.defaults($scope.panel.annotate, _d.annotate);
    _.defaults($scope.panel.grid, _d.grid);
    _.defaults($scope.panel.legend, _d.legend);

    $scope.hiddenSeries = {};

    $scope.updateTimeRange = function () {
      $scope.range = timeSrv.timeRange();
      $scope.rangeUnparsed = timeSrv.timeRange(false);
      $scope.resolution = Math.ceil($(window).width() * ($scope.panel.span / 12));
      $scope.interval = kbn.calculateInterval($scope.range, $scope.resolution, $scope.panel.interval);
    };

    $scope.get_data = function() {
      $scope.updateTimeRange();

      var metricsQuery = {
        range: $scope.rangeUnparsed,
        interval: $scope.interval,
        targets: $scope.panel.targets,
        format: $scope.panel.renderer === 'png' ? 'png' : 'json',
        maxDataPoints: $scope.resolution,
        cacheTimeout: $scope.panel.cacheTimeout
      };

      $scope.annotationsPromise = annotationsSrv.getAnnotations($scope.rangeUnparsed, $scope.dashboard);

      return $scope.datasource.query(metricsQuery)
        .then($scope.dataHandler)
        .then(null, function(err) {
          $scope.panelMeta.loading = false;
          $scope.panelMeta.error = err.message || "Timeseries data request error";
          $scope.inspector.error = err;
          $scope.render([]);
        });
    };

    $scope.dataHandler = function(results) {
      $scope.panelMeta.loading = false;
      $scope.legend = [];

      // png renderer returns just a url
      if (_.isString(results)) {
        $scope.render(results);
        return;
      }

      $scope.datapointsWarning = false;
      $scope.datapointsCount = 0;
      $scope.datapointsOutside = false;
      var data = _.map(results.data, $scope.seriesHandler);

      $scope.datapointsWarning = $scope.datapointsCount === 0 || $scope.datapointsOutside;

      $scope.annotationsPromise
        .then(function(annotations) {
          data.annotations = annotations;
          $scope.render(data);
        }, function() {
          $scope.render(data);
        });
    };

    $scope.aggregateTags = $scope.aggregateTags || {} ;

    $scope.seriesHandler = function(seriesData, index) {
      var datapoints = seriesData.datapoints;
      var alias = seriesData.target;
      var color = $scope.panel.aliasColors[alias] || $rootScope.colors[index];

      var seriesInfo = {
        alias: alias,
        color:  color,
<<<<<<< HEAD
        enable: true,
        yaxis: yaxis,
=======
>>>>>>> 7fe76d32
      };

      if (!$scope.aggregateTags[seriesData.metric]) {
        $scope.aggregateTags[seriesData.metric] = seriesData.aggregateTags;
      }
      $scope.legend.push(seriesInfo);

      var series = new TimeSeries({
        datapoints: datapoints,
        info: seriesInfo,
      });

      if (datapoints && datapoints.length > 0) {
        var last = moment.utc(datapoints[datapoints.length - 1][1] * 1000);
        var from = moment.utc($scope.range.from);
        if (last - from < -10000) {
          $scope.datapointsOutside = true;
        }

        $scope.datapointsCount += datapoints.length;
      }

      return series;
    };

    $scope.render = function(data) {
      $scope.$emit('render', data);
    };

    $scope.changeSeriesColor = function(series, color) {
      series.color = color;
      $scope.panel.aliasColors[series.alias] = series.color;
      $scope.render();
    };

    $scope.toggleSeries = function(serie, event) {
      if ($scope.hiddenSeries[serie.alias]) {
        delete $scope.hiddenSeries[serie.alias];
      }
      else {
        $scope.hiddenSeries[serie.alias] = true;
      }

      if (event.ctrlKey || event.metaKey || event.shiftKey) {
        $scope.toggleSeriesExclusiveMode(serie);
      }

      $scope.$emit('toggleLegend', $scope.legend);
    };

    $scope.toggleSeriesExclusiveMode = function(serie) {
      var hidden = $scope.hiddenSeries;

      if (hidden[serie.alias]) {
        delete hidden[serie.alias];
      }

      // check if every other series is hidden
      var alreadyExclusive = _.every($scope.legend, function(value) {
        if (value.alias === serie.alias) {
          return true;
        }

        return hidden[value.alias];
      });

      if (alreadyExclusive) {
        // remove all hidden series
        _.each($scope.legend, function(value) {
          delete $scope.hiddenSeries[value.alias];
        });
      }
      else {
        // hide all but this serie
        _.each($scope.legend, function(value) {
          if (value.alias === serie.alias) {
            return;
          }

          $scope.hiddenSeries[value.alias] = true;
        });
      }
    };

    $scope.toggleYAxis = function(info) {
      var override = _.findWhere($scope.panel.seriesOverrides, { alias: info.alias });
      if (!override) {
        override = { alias: info.alias };
        $scope.panel.seriesOverrides.push(override);
      }
      override.yaxis = info.yaxis === 2 ? 1 : 2;
      $scope.render();
    };

    $scope.toggleGridMinMax = function(key) {
      $scope.panel.grid[key] = _.toggle($scope.panel.grid[key], null, 0);
      $scope.render();
    };

    $scope.addSeriesOverride = function() {
      $scope.panel.seriesOverrides.push({});
    };

    $scope.removeSeriesOverride = function(override) {
      $scope.panel.seriesOverrides = _.without($scope.panel.seriesOverrides, override);
      $scope.render();
    };

    $scope.toggleEditorHelp = function(index) {
      if ($scope.editorHelpIndex === index) {
        $scope.editorHelpIndex = null;
        return;
      }
      $scope.editorHelpIndex = index;
    };

    panelSrv.init($scope);
  });

});<|MERGE_RESOLUTION|>--- conflicted
+++ resolved
@@ -222,6 +222,7 @@
       $scope.datapointsWarning = false;
       $scope.datapointsCount = 0;
       $scope.datapointsOutside = false;
+
       var data = _.map(results.data, $scope.seriesHandler);
 
       $scope.datapointsWarning = $scope.datapointsCount === 0 || $scope.datapointsOutside;
@@ -245,15 +246,10 @@
       var seriesInfo = {
         alias: alias,
         color:  color,
-<<<<<<< HEAD
-        enable: true,
-        yaxis: yaxis,
-=======
->>>>>>> 7fe76d32
       };
 
-      if (!$scope.aggregateTags[seriesData.metric]) {
-        $scope.aggregateTags[seriesData.metric] = seriesData.aggregateTags;
+      if (!$scope.aggregateTags[seriesData.target]) {
+        $scope.aggregateTags[seriesData.target] = seriesData.aggregateTags;
       }
       $scope.legend.push(seriesInfo);
 
