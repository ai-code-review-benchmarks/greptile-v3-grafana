--- conflicted
+++ resolved
@@ -1,28 +1,4 @@
 <grafana-panel>
 	<div class="singlestat-panel" singlestat-panel></div>
   <div class="clearfix"></div>
-<<<<<<< HEAD
-
-	<div class="gf-box gf-box-full-edit" ng-if="editMode">
-		<div class="gf-box-header">
-			<div class="gf-box-title">
-				<i class="fa fa-dashboard"></i>
-			  Singlestat
-			</div>
-
-			<div ng-model="editor.index" bs-tabs>
-				<div ng-repeat="tab in panelMeta.editorTabs" data-title="{{tab.title}}">
-				</div>
-			</div>
-		</div>
-
-		<div class="gf-box-body">
-			<div ng-repeat="tab in panelMeta.editorTabs" ng-if="editor.index === $index">
-				<div ng-include src="tab.src"></div>
-			</div>
-		</div>
-	</div>
-</div>
-=======
-</grafana-panel>
->>>>>>> df51be02
+</grafana-panel>