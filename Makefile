## This is a self-documented Makefile. For usage information, run `make help`:
##
## For more information, refer to https://suva.sh/posts/well-documented-makefiles/

-include local/Makefile

.PHONY: all deps-go deps-js deps build-go build-server build-cli build-js build build-docker-dev build-docker-full lint-go gosec revive golangci-lint go-vet test-go test-js test run run-frontend clean devenv devenv-down revive-alerting help

GO = GO111MODULE=on go
GO_FILES ?= ./pkg/...
SH_FILES ?= $(shell find ./scripts -name *.sh)

all: deps build

##@ Dependencies

deps-go: ## Install backend dependencies.
	$(GO) run build.go setup

deps-js: node_modules ## Install frontend dependencies.

deps: deps-js ## Install all dependencies.

node_modules: package.json yarn.lock ## Install node modules.
	@echo "install frontend dependencies"
	yarn install --pure-lockfile --no-progress

##@ Building

build-go: ## Build all Go binaries.
	@echo "build go files"
	$(GO) run build.go build

build-server: ## Build Grafana server.
	@echo "build server"
	$(GO) run build.go build-server

build-cli: ## Build Grafana CLI application.
	@echo "build in CI environment"
	$(GO) run build.go build-cli

build-js: ## Build frontend assets.
	@echo "build frontend"
	yarn run build

build: build-go build-js ## Build backend and frontend.

scripts/go/bin/bra: scripts/go/go.mod
	@cd scripts/go; \
	$(GO) build -o ./bin/bra github.com/unknwon/bra

run: scripts/go/bin/bra ## Build and run web server on filesystem changes.
	@GO111MODULE=on scripts/go/bin/bra run

run-frontend: deps-js ## Fetch js dependencies and watch frontend for rebuild
	yarn start

##@ Testing

test-go: ## Run tests for backend.
	@echo "test backend"
	$(GO) test -v ./pkg/...

test-js: ## Run tests for frontend.
	@echo "test frontend"
	yarn test

test: test-go test-js ## Run all tests.

##@ Linting

scripts/go/bin/revive: scripts/go/go.mod
	@cd scripts/go; \
	$(GO) build -o ./bin/revive github.com/mgechev/revive

revive: scripts/go/bin/revive
	@echo "lint via revive"
	@scripts/go/bin/revive \
		-formatter stylish \
		-config ./scripts/go/configs/revive.toml \
		$(GO_FILES)

revive-alerting: scripts/go/bin/revive
	@echo "lint alerting via revive"
	@scripts/go/bin/revive \
		-formatter stylish \
		./pkg/services/alerting/... \
<<<<<<< HEAD
		./pkg/services/provisioning/dashboards/...
=======
		./pkg/services/provisioning/datasources/...
>>>>>>> 0fd59455

scripts/go/bin/golangci-lint: scripts/go/go.mod
	@cd scripts/go; \
	$(GO) build -o ./bin/golangci-lint github.com/golangci/golangci-lint/cmd/golangci-lint

golangci-lint: scripts/go/bin/golangci-lint
	@echo "lint via golangci-lint"
	@scripts/go/bin/golangci-lint run \
		--config ./scripts/go/configs/.golangci.yml \
		$(GO_FILES)

scripts/go/bin/gosec: scripts/go/go.mod
	@cd scripts/go; \
	$(GO) build -o ./bin/gosec github.com/securego/gosec/cmd/gosec

# TODO recheck the rules and leave only necessary exclusions
gosec: scripts/go/bin/gosec
	@echo "lint via gosec"
	@scripts/go/bin/gosec -quiet \
		-exclude=G104,G107,G108,G201,G202,G204,G301,G304,G401,G402,G501 \
		-conf=./scripts/go/configs/gosec.json \
		$(GO_FILES)

go-vet:
	@echo "lint via go vet"
	@$(GO) vet $(GO_FILES)

lint-go: go-vet golangci-lint revive revive-alerting gosec ## Run all code checks for backend.

# with disabled SC1071 we are ignored some TCL,Expect `/usr/bin/env expect` scripts
shellcheck: $(SH_FILES) ## Run checks for shell scripts.
	@docker run --rm -v "$$PWD:/mnt" koalaman/shellcheck:stable \
	$(SH_FILES) -e SC1071 -e SC2162

##@ Docker

build-docker-dev: ## Build Docker image for development (fast).
	@echo "build development container"
	@echo "\033[92mInfo:\033[0m the frontend code is expected to be built already."
	$(GO) run build.go -goos linux -pkg-arch amd64 ${OPT} build pkg-archive latest
	cp dist/grafana-latest.linux-x64.tar.gz packaging/docker
	cd packaging/docker && docker build --tag grafana/grafana:dev .

build-docker-full: ## Build Docker image for development.
	@echo "build docker container"
	docker build --tag grafana/grafana:dev .

##@ Services

# create docker-compose file with provided sources and start them
# example: make devenv sources=postgres,openldap
ifeq ($(sources),)
devenv:
	@printf 'You have to define sources for this command \nexample: make devenv sources=postgres,openldap\n'
else
devenv: devenv-down ## Start optional services, e.g. postgres, prometheus, and elasticsearch.
	$(eval targets := $(shell echo '$(sources)' | tr "," " "))

	@cd devenv; \
	./create_docker_compose.sh $(targets) || \
	(rm -rf {docker-compose.yaml,conf.tmp,.env}; exit 1)

	@cd devenv; \
	docker-compose up -d --build
endif

devenv-down: ## Stop optional services.
	@cd devenv; \
	test -f docker-compose.yaml && \
	docker-compose down || exit 0;

##@ Helpers

clean: ## Clean up intermediate build artifacts.
	@echo "cleaning"
	rm -rf node_modules
	rm -rf public/build

help: ## Display this help.
	@awk 'BEGIN {FS = ":.*##"; printf "\nUsage:\n  make \033[36m<target>\033[0m\n"} /^[a-zA-Z_-]+:.*?##/ { printf "  \033[36m%-15s\033[0m %s\n", $$1, $$2 } /^##@/ { printf "\n\033[1m%s\033[0m\n", substr($$0, 5) } ' $(MAKEFILE_LIST)<|MERGE_RESOLUTION|>--- conflicted
+++ resolved
@@ -85,11 +85,8 @@
 	@scripts/go/bin/revive \
 		-formatter stylish \
 		./pkg/services/alerting/... \
-<<<<<<< HEAD
+		./pkg/services/provisioning/datasources/... \
 		./pkg/services/provisioning/dashboards/...
-=======
-		./pkg/services/provisioning/datasources/...
->>>>>>> 0fd59455
 
 scripts/go/bin/golangci-lint: scripts/go/go.mod
 	@cd scripts/go; \
