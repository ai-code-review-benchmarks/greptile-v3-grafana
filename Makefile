--- conflicted
+++ resolved
@@ -191,14 +191,9 @@
 	--build-arg GO_BUILD_TAGS=$(GO_BUILD_TAGS) \
 	--build-arg WIRE_TAGS=$(WIRE_TAGS) \
 	--build-arg BASE_IMAGE=ubuntu:20.04 \
-<<<<<<< HEAD
-	--build-arg GO_IMAGE=golang:1.19.4 \
+	--build-arg GO_IMAGE=golang:1.20.1 \
 	--tag grafana/grafana$(TAG_SUFFIX):dev-ubuntu \
 	$(DOCKER_BUILD_ARGS)
-=======
-	--build-arg GO_IMAGE=golang:1.20.1 \
-	--tag grafana/grafana:dev-ubuntu .
->>>>>>> 2141b1ea
 
 ##@ Services
 
