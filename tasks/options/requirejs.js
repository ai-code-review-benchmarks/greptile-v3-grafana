--- conflicted
+++ resolved
@@ -60,16 +60,10 @@
           'app/controllers/all',
           'app/components/partials',
           // bundle the datasources
-<<<<<<< HEAD
-          'plugins/datasource/grafana/datasource',
-          'plugins/datasource/graphite/datasource',
-          'plugins/datasource/influxdb_08/datasource',
-          'plugins/datasource/netcrunch/datasource'
-=======
           'app/plugins/datasource/grafana/datasource',
           'app/plugins/datasource/graphite/datasource',
           'app/plugins/datasource/influxdb/datasource',
->>>>>>> cb7424ce
+          'app/plugins/datasource/netcrunch/datasource'
         ]
       },
     ];
