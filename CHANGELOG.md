<<<<<<< HEAD
<!-- 11.6.0 START -->

# 11.6.0 (2025-03-25)

### Features and enhancements

- **API keys:** Migrate API keys to service accounts at startup [#96924](https://github.com/grafana/grafana/pull/96924), [@dmihai](https://github.com/dmihai)
- **AccessControl:** Allow plugin roles to include `plugins:write` [#101089](https://github.com/grafana/grafana/pull/101089), [@gamab](https://github.com/gamab)
- **Alerting:** Add DAG errors to alert rule creation and view [#99423](https://github.com/grafana/grafana/pull/99423), [@soniaAguilarPeiron](https://github.com/soniaAguilarPeiron)
- **Alerting:** Add Jira integration to cloud AMs [#100482](https://github.com/grafana/grafana/pull/100482), [@soniaAguilarPeiron](https://github.com/soniaAguilarPeiron)
- **Alerting:** Add alert rule version history - part1 [#99490](https://github.com/grafana/grafana/pull/99490), [@soniaAguilarPeiron](https://github.com/soniaAguilarPeiron)
- **Alerting:** Add migration to clean up rule versions table [#102562](https://github.com/grafana/grafana/pull/102562), [@yuri-tceretian](https://github.com/yuri-tceretian)
- **Alerting:** Add multiple threshold operators [#99516](https://github.com/grafana/grafana/pull/99516), [@paulojmdias](https://github.com/paulojmdias)
- **Alerting:** Add tracking for the mode used in query and notifications step when c… [#100824](https://github.com/grafana/grafana/pull/100824), [@soniaAguilarPeiron](https://github.com/soniaAguilarPeiron)
- **Alerting:** Adding color option for slack receiver [#99615](https://github.com/grafana/grafana/pull/99615), [@wymangr](https://github.com/wymangr)
- **Alerting:** Allow selection of recording rule write target on per-rule basis. [#101778](https://github.com/grafana/grafana/pull/101778), [@stevesg](https://github.com/stevesg)
- **Alerting:** Allow specifying uid for new rules added to groups [#99858](https://github.com/grafana/grafana/pull/99858), [@moustafab](https://github.com/moustafab)
- **Alerting:** Improve template testing by trying non-root scopes [#101471](https://github.com/grafana/grafana/pull/101471), [@JacobsonMT](https://github.com/JacobsonMT)
- **Alerting:** Include time range in template dashboard and panel urls [#101095](https://github.com/grafana/grafana/pull/101095), [@JacobsonMT](https://github.com/JacobsonMT)
- **Alerting:** Keep the latest version of deleted rule in version table [#101481](https://github.com/grafana/grafana/pull/101481), [@yuri-tceretian](https://github.com/yuri-tceretian)
- **Alerting:** Promote alertingSaveStateCompressed flag to public preview [#99935](https://github.com/grafana/grafana/pull/99935), [@alexander-akhmetov](https://github.com/alexander-akhmetov)
- **Alerting:** Remove ID and OrgID from hash calculation [#100140](https://github.com/grafana/grafana/pull/100140), [@yuri-tceretian](https://github.com/yuri-tceretian)
- **Alerting:** Remove feature toggle alertingNoNormalState [#99905](https://github.com/grafana/grafana/pull/99905), [@yuri-tceretian](https://github.com/yuri-tceretian)
- **Alerting:** Remove rule group edit from single rule editor [#100191](https://github.com/grafana/grafana/pull/100191), [@gillesdemey](https://github.com/gillesdemey)
- **Alerting:** Return 404 when /api/ruler/grafana/api/v1/rules/{Namespace}/{Groupname} does not exist [#100264](https://github.com/grafana/grafana/pull/100264), [@fayzal-g](https://github.com/fayzal-g)
- **Alerting:** Rule history restore feature [#100609](https://github.com/grafana/grafana/pull/100609), [@soniaAguilarPeiron](https://github.com/soniaAguilarPeiron)
- **Alerting:** Support Jira Integration [#100480](https://github.com/grafana/grafana/pull/100480), [@yuri-tceretian](https://github.com/yuri-tceretian)
- **Alerting:** Track if new gm rules are created with queries and expressions transformable to simple mode [#101121](https://github.com/grafana/grafana/pull/101121), [@soniaAguilarPeiron](https://github.com/soniaAguilarPeiron)
- **Alerting:** Update IRM copies in Configuration Tracker [#100069](https://github.com/grafana/grafana/pull/100069), [@teodosii](https://github.com/teodosii)
- **Alerting:** Update design of rule details tab and add `updated by` [#99895](https://github.com/grafana/grafana/pull/99895), [@tomratcliffe](https://github.com/tomratcliffe)
- **Alerting:** Update irm links for incident and oncall in case new irm plugin is present [#99952](https://github.com/grafana/grafana/pull/99952), [@soniaAguilarPeiron](https://github.com/soniaAguilarPeiron)
- **Alerting:** Use exponential backoff in the remote Alertmanager readiness check [#99756](https://github.com/grafana/grafana/pull/99756), [@santihernandezc](https://github.com/santihernandezc)
- **Alerting:** Use uid instead of id in AnnotationsStateHistory [#101207](https://github.com/grafana/grafana/pull/101207), [@soniaAguilarPeiron](https://github.com/soniaAguilarPeiron)
- **Auth:** Add IP address login attempt validation [#98123](https://github.com/grafana/grafana/pull/98123), [@colin-stuart](https://github.com/colin-stuart)
- **Auth:** Add support for the TlsSkipVerify parameter to JWT Auth [#91514](https://github.com/grafana/grafana/pull/91514), [@Ret2Me](https://github.com/Ret2Me)
- **Auth:** Make ssoSettingsSAML GA and enabled by default [#101766](https://github.com/grafana/grafana/pull/101766), [@mgyongyosi](https://github.com/mgyongyosi)
- **Azure Monitor:** Filter namespaces by resource group [#100325](https://github.com/grafana/grafana/pull/100325), [@alyssabull](https://github.com/alyssabull)
- **Azure:** Resource picker improvements [#101462](https://github.com/grafana/grafana/pull/101462), [@aangelisc](https://github.com/aangelisc)
- **Azure:** Variable editor and resource picker improvements [#101695](https://github.com/grafana/grafana/pull/101695), [@alyssabull](https://github.com/alyssabull)
- **Badge:** Add darkgrey color [#100699](https://github.com/grafana/grafana/pull/100699), [@Clarity-89](https://github.com/Clarity-89)
- **Canvas:** One click links and actions [#99616](https://github.com/grafana/grafana/pull/99616), [@adela-almasan](https://github.com/adela-almasan)
- **Chore:** Bump Go to 1.23.7 [#101576](https://github.com/grafana/grafana/pull/101576), [@macabu](https://github.com/macabu)
- **Chore:** Bump Go to 1.23.7 (Enterprise)
- **Chore:** Bump github.com/expr-lang/expr to v1.17.0 to address CVE-2025-29786 [#102533](https://github.com/grafana/grafana/pull/102533), [@macabu](https://github.com/macabu)
- **Chore:** Remove `sqlQuerybuilderFunctionParameters` feature toggle [#100809](https://github.com/grafana/grafana/pull/100809), [@zoltanbedi](https://github.com/zoltanbedi)
- **CloudWatch:** Track Logs Insights query language [#100254](https://github.com/grafana/grafana/pull/100254), [@idastambuk](https://github.com/idastambuk)
- **Configuration tracker:** Update copy in IRM and point to new IRM slack integration [#100440](https://github.com/grafana/grafana/pull/100440), [@teodosii](https://github.com/teodosii)
- **Dashboard:** Folder move unexpected behavior [#100394](https://github.com/grafana/grafana/pull/100394), [@yincongcyincong](https://github.com/yincongcyincong)
- **Dashboards:** Allow custom quick time ranges specified in dashboard model [#93724](https://github.com/grafana/grafana/pull/93724), [@sknaumov](https://github.com/sknaumov)
- **Dashboards:** Monitor dashboard loading performance [#99629](https://github.com/grafana/grafana/pull/99629), [@dprokop](https://github.com/dprokop)
- **Dashboards:** Remove default empty string from variable create view [#98922](https://github.com/grafana/grafana/pull/98922), [@yincongcyincong](https://github.com/yincongcyincong)
- **Dashboards:** WeekStart is now of type WeekStart | undefined instead of string [#101123](https://github.com/grafana/grafana/pull/101123), [@oscarkilhed](https://github.com/oscarkilhed)
- **DesignSystem:** Menu and popover styling update to use new elevated background token [#100255](https://github.com/grafana/grafana/pull/100255), [@torkelo](https://github.com/torkelo)
- **Docker:** Use our own glibc 2.40 binaries [#99903](https://github.com/grafana/grafana/pull/99903), [@DanCech](https://github.com/DanCech)
- **Docs:** Add a note on query caching for Cloudwatch datasource [#100180](https://github.com/grafana/grafana/pull/100180), [@idastambuk](https://github.com/idastambuk)
- **Drilldown:** Require `datasources:explore` RBAC action [#101366](https://github.com/grafana/grafana/pull/101366), [@svennergr](https://github.com/svennergr)
- **Elasticsearch:** Remove frontend testDatasource method [#99894](https://github.com/grafana/grafana/pull/99894), [@idastambuk](https://github.com/idastambuk)
- **Elasticsearch:** Replace level in adhoc filters with level field name [#100315](https://github.com/grafana/grafana/pull/100315), [@iwysiu](https://github.com/iwysiu)
- **Elasticsearch:** Replace term size dropdown with text input [#99718](https://github.com/grafana/grafana/pull/99718), [@iwysiu](https://github.com/iwysiu)
- **Explore:** Add `hide_logs_download` and hide button to download logs [#99512](https://github.com/grafana/grafana/pull/99512), [@svennergr](https://github.com/svennergr)
- **Explore:** Move drilldown apps from Explore to a new navbar item "Drilldown" [#100409](https://github.com/grafana/grafana/pull/100409), [@adrapereira](https://github.com/adrapereira)
- **ExploreMetrics:** Add toggle to enable routing to externalized Explore Metrics app plugin [#99481](https://github.com/grafana/grafana/pull/99481), [@NWRichmond](https://github.com/NWRichmond)
- **Feat:** OSS connections page state filter and update all added [#100688](https://github.com/grafana/grafana/pull/100688), [@s4kh](https://github.com/s4kh)
- **Features:** Remove openSearchBackendFlowEnabled feature toggle [#99068](https://github.com/grafana/grafana/pull/99068), [@idastambuk](https://github.com/idastambuk)
- **Folders:** Add validation that folder is not a parent of itself [#101569](https://github.com/grafana/grafana/pull/101569), [@stephaniehingtgen](https://github.com/stephaniehingtgen)
- **Geomap:** WebGL for Marker Layer [#95457](https://github.com/grafana/grafana/pull/95457), [@drew08t](https://github.com/drew08t)
- **Grafana/ui:** Export UsersIndicator [#100698](https://github.com/grafana/grafana/pull/100698), [@Clarity-89](https://github.com/Clarity-89)
- **Graphite:** Compare query builder query to raw query [#101104](https://github.com/grafana/grafana/pull/101104), [@bossinc](https://github.com/bossinc)
- **Histogram:** Handle multiple native histograms [#98404](https://github.com/grafana/grafana/pull/98404), [@domasx2](https://github.com/domasx2)
- **Image Renderer:** Add support for SSL in plugin mode [#98009](https://github.com/grafana/grafana/pull/98009), [@nmarrs](https://github.com/nmarrs)
- **ImportDashboards:** Use NestedFolderPicker [#99696](https://github.com/grafana/grafana/pull/99696), [@joshhunt](https://github.com/joshhunt)
- **Loki:** Removal of `Resolution` in query editors [#101860](https://github.com/grafana/grafana/pull/101860), [@svennergr](https://github.com/svennergr)
- **Menu:** Uniform padding to make menu item hover state look better [#100275](https://github.com/grafana/grafana/pull/100275), [@torkelo](https://github.com/torkelo)
- **MetricsDrilldown:** Update name of queryless metrics experience [#100675](https://github.com/grafana/grafana/pull/100675), [@yangkb09](https://github.com/yangkb09)
- **MultiCombobox:** Export from grafana/ui [#100368](https://github.com/grafana/grafana/pull/100368), [@Clarity-89](https://github.com/Clarity-89)
- **NodeGraph:** Improve view traces for uninstrumented services [#98442](https://github.com/grafana/grafana/pull/98442), [@edvard-falkskar](https://github.com/edvard-falkskar)
- **PluginExtensions:** Added support for sharing functions [#98888](https://github.com/grafana/grafana/pull/98888), [@theSuess](https://github.com/theSuess)
- **PluginExtensions:** Added support for sharing functions (Enterprise)
- **PluginExtensions:** Exposing registry meta for components returned via `usePluginComponents` [#100587](https://github.com/grafana/grafana/pull/100587), [@mckn](https://github.com/mckn)
- **Plugins:** Improve plugin details UX for core plugins [#99830](https://github.com/grafana/grafana/pull/99830), [@oshirohugo](https://github.com/oshirohugo)
- **Plugins:** Remove managedPluginsInstall feature toggle [#100416](https://github.com/grafana/grafana/pull/100416), [@oshirohugo](https://github.com/oshirohugo)
- **Plugins:** Remove managedPluginsInstall feature toggle (Enterprise)
- **Plugins:** Remove uninstall plugin step from cli plugins update-all [#101632](https://github.com/grafana/grafana/pull/101632), [@oshirohugo](https://github.com/oshirohugo)
- **Prometheus:** Get the utcOffset value of timezone when it's specified [#99910](https://github.com/grafana/grafana/pull/99910), [@itsmylife](https://github.com/itsmylife)
- **Prometheus:** Remove query assistant and related components [#100669](https://github.com/grafana/grafana/pull/100669), [@edwardcqian](https://github.com/edwardcqian)
- **QueryOptions:** Handle invalid time shift values [#101670](https://github.com/grafana/grafana/pull/101670), [@ivanortegaalba](https://github.com/ivanortegaalba)
- **RBAC:** Remove accessControlOnCall feature toggle [#101222](https://github.com/grafana/grafana/pull/101222), [@gamab](https://github.com/gamab)
- **RBAC:** Remove accessControlOnCall feature toggle (Enterprise)
- **Reporting:** Add email subject support (Enterprise)
- **Security:** Update to Go 1.23.5 (Enterprise)
- **Tempo:** Support TraceQL instant metrics queries [#99732](https://github.com/grafana/grafana/pull/99732), [@joey-grafana](https://github.com/joey-grafana)
- **Tempo:** TraceQL metrics streaming [#99037](https://github.com/grafana/grafana/pull/99037), [@adrapereira](https://github.com/adrapereira)
- **Time regions:** Add option for cron syntax to support complex schedules [#99548](https://github.com/grafana/grafana/pull/99548), [@leeoniya](https://github.com/leeoniya)
- **TimePicker:** Ability to manually specify quick ranges [#101465](https://github.com/grafana/grafana/pull/101465), [@Sergej-Vlasov](https://github.com/Sergej-Vlasov)
- **TimeRangePicker:** Options list padding [#100343](https://github.com/grafana/grafana/pull/100343), [@torkelo](https://github.com/torkelo)
- **TopNav:** Move news into profile menu [#99535](https://github.com/grafana/grafana/pull/99535), [@bergquist](https://github.com/bergquist)
- **Trace View:** Add link from the Trace View to the Profiles Drilldown [#101422](https://github.com/grafana/grafana/pull/101422), [@joey-grafana](https://github.com/joey-grafana)
- **Transformation:** Add support for variables to ALL transformations [#100225](https://github.com/grafana/grafana/pull/100225), [@dprokop](https://github.com/dprokop)
- **Transformations:** Add round() to Unary mode of `Add field from calc` [#101295](https://github.com/grafana/grafana/pull/101295), [@leeoniya](https://github.com/leeoniya)
- **VizActions:** Add confirmation message [#100012](https://github.com/grafana/grafana/pull/100012), [@adela-almasan](https://github.com/adela-almasan)
- **grafana-ui:** Update InlineField error prop type to React.ReactNode [#100347](https://github.com/grafana/grafana/pull/100347), [@Clarity-89](https://github.com/Clarity-89)

### Bug fixes

- **Alerting:** Add error handling for missing data source [#101508](https://github.com/grafana/grafana/pull/101508), [@gillesdemey](https://github.com/gillesdemey)
- **Alerting:** Call RLock() before reading sendAlertsTo map [#99812](https://github.com/grafana/grafana/pull/99812), [@santihernandezc](https://github.com/santihernandezc)
- **Alerting:** Disable create rule menu item from panel when unifiedAlerting is disabled [#100701](https://github.com/grafana/grafana/pull/100701), [@soniaAguilarPeiron](https://github.com/soniaAguilarPeiron)
- **Alerting:** Fix KeyValueMap input bug [#101367](https://github.com/grafana/grafana/pull/101367), [@soniaAguilarPeiron](https://github.com/soniaAguilarPeiron)
- **Alerting:** Fix crash when invalid matcher is used in silence query params [#101500](https://github.com/grafana/grafana/pull/101500), [@gillesdemey](https://github.com/gillesdemey)
- **Alerting:** Fix evaluation of rules with no-op math expressions [#101436](https://github.com/grafana/grafana/pull/101436), [@moustafab](https://github.com/moustafab)
- **Alerting:** Fix exporting new rule with a new group [#101404](https://github.com/grafana/grafana/pull/101404), [@soniaAguilarPeiron](https://github.com/soniaAguilarPeiron)
- **Alerting:** Fix fieldSelector encoding [#99751](https://github.com/grafana/grafana/pull/99751), [@gillesdemey](https://github.com/gillesdemey)
- **Alerting:** Fix inheritance of the timing options for policy tree [#99398](https://github.com/grafana/grafana/pull/99398), [@gillesdemey](https://github.com/gillesdemey)
- **Alerting:** Fix notification templates layout [#101232](https://github.com/grafana/grafana/pull/101232), [@gillesdemey](https://github.com/gillesdemey)
- **Alerting:** Fix state reason [#101530](https://github.com/grafana/grafana/pull/101530), [@yuri-tceretian](https://github.com/yuri-tceretian)
- **Alerting:** Fix token-based Slack image upload to work with channel names [#100988](https://github.com/grafana/grafana/pull/100988), [@JacobsonMT](https://github.com/JacobsonMT)
- **App Platform:** Pin bleve to fix CVE-2022-31022 [#102531](https://github.com/grafana/grafana/pull/102531), [@Proximyst](https://github.com/Proximyst)
- **App:** Fix web app behaviour on iOS [#100382](https://github.com/grafana/grafana/pull/100382), [@ashharrison90](https://github.com/ashharrison90)
- **Auth:** Fix AzureAD config UI's ClientAuthentication dropdown [#100752](https://github.com/grafana/grafana/pull/100752), [@mgyongyosi](https://github.com/mgyongyosi)
- **Auth:** Fix redirect with JWT auth URL login [#100295](https://github.com/grafana/grafana/pull/100295), [@mgyongyosi](https://github.com/mgyongyosi)
- **AuthN:** Refetch user on "ErrUserAlreadyExists" [#100346](https://github.com/grafana/grafana/pull/100346), [@kalleep](https://github.com/kalleep)
- **Caching:** Fix duplicate metric registration for cache size (Enterprise)
- **CloudWatch:** Fix condition for running annotation queries to require dimensions [#101660](https://github.com/grafana/grafana/pull/101660), [@kevinwcyu](https://github.com/kevinwcyu)
- **Combobox:** Fix list not being virtualized initially in some cases [#100188](https://github.com/grafana/grafana/pull/100188), [@tskarhed](https://github.com/tskarhed)
- **Dashboard:** Fix for overwriting an edited dashboard in the old architecture [#100247](https://github.com/grafana/grafana/pull/100247), [@bfmatei](https://github.com/bfmatei)
- **Dashboard:** Fix the unintentional time range and variables updates on saving [#101475](https://github.com/grafana/grafana/pull/101475), [@harisrozajac](https://github.com/harisrozajac)
- **Dashboard:** Playlist - Fix issue with back button [#99401](https://github.com/grafana/grafana/pull/99401), [@yincongcyincong](https://github.com/yincongcyincong)
- **DashboardList:** Throttle the re-renders [#99982](https://github.com/grafana/grafana/pull/99982), [@bfmatei](https://github.com/bfmatei)
- **Dashboards:** Bring back scripted dashboards [#100575](https://github.com/grafana/grafana/pull/100575), [@dprokop](https://github.com/dprokop)
- **Dashboards:** Fix missing `v/e/i` keybindings to return back to dashboard [#102364](https://github.com/grafana/grafana/pull/102364), [@mdvictor](https://github.com/mdvictor)
- **Explore:** Fix resizing split view with Loki query editor [#100257](https://github.com/grafana/grafana/pull/100257), [@ifrost](https://github.com/ifrost)
- **ExploreMetrics:** Fix escaping of regex metacharacters in label filters [#100513](https://github.com/grafana/grafana/pull/100513), [@NWRichmond](https://github.com/NWRichmond)
- **Fix:** Optimise frontend Postgresql plugin cache busting [#100406](https://github.com/grafana/grafana/pull/100406), [@jackw](https://github.com/jackw)
- **InfluxDB:** Improve handling of template variables contained in regular expressions (InfluxQL) [#100762](https://github.com/grafana/grafana/pull/100762), [@aangelisc](https://github.com/aangelisc)
- **Interval variable:** Fix $\_\_auto value behavior [#100479](https://github.com/grafana/grafana/pull/100479), [@yincongcyincong](https://github.com/yincongcyincong)
- **Log Context:** Fix bug where variables are not replaced in dashboards [#100433](https://github.com/grafana/grafana/pull/100433), [@svennergr](https://github.com/svennergr)
- **OpenTSDB:** Support v2.4 [#100673](https://github.com/grafana/grafana/pull/100673), [@aangelisc](https://github.com/aangelisc)
- **PDF:** Fix repeating panels when there are less items than maxPerRow (Enterprise)
- **Plugin Metrics:** Eliminate data race in plugin metrics middleware [#99396](https://github.com/grafana/grafana/pull/99396), [@clord](https://github.com/clord)
- **Plugins:** Fix update button behavior on downgrade [#101048](https://github.com/grafana/grafana/pull/101048), [@oshirohugo](https://github.com/oshirohugo)
- **Plugins:** Fix version tab breaking for non semantic version [#101225](https://github.com/grafana/grafana/pull/101225), [@oshirohugo](https://github.com/oshirohugo)
- **PromLib:** Take AdHoc filters into account when requesting suggestions without label [#101555](https://github.com/grafana/grafana/pull/101555), [@tskarhed](https://github.com/tskarhed)
- **Prometheus:** Fix cursor jump in prometheus code editor [#100273](https://github.com/grafana/grafana/pull/100273), [@itsmylife](https://github.com/itsmylife)
- **Prometheus:** Fix operator handling when making label expressions utf-8 friendly [#100475](https://github.com/grafana/grafana/pull/100475), [@NWRichmond](https://github.com/NWRichmond)
- **Prometheus:** Fix setting utcOffset when absolute time range is used [#101065](https://github.com/grafana/grafana/pull/101065), [@itsmylife](https://github.com/itsmylife)
- **RBAC:** Don't check folder access if `annotationPermissionUpdate` FT is enabled [#99717](https://github.com/grafana/grafana/pull/99717), [@IevaVasiljeva](https://github.com/IevaVasiljeva)
- **SSO:** Fix team_ids validation for Generic OAuth [#100732](https://github.com/grafana/grafana/pull/100732), [@dmihai](https://github.com/dmihai)
- **Service Accounts:** Don't show error pop-ups for Service Account and Renderer UI flows [#101776](https://github.com/grafana/grafana/pull/101776), [@IevaVasiljeva](https://github.com/IevaVasiljeva)
- **Share:** Fix short links when root_url is different from the browser URL [#99950](https://github.com/grafana/grafana/pull/99950), [@AgnesToulet](https://github.com/AgnesToulet)

### Breaking changes

- **Data source:** Change Permissions for query to only have query and not `read OR query` (Enterprise)

### Plugin development fixes & changes

- **GrafanaUI:** Deprecate Select in favor of Combobox [#100294](https://github.com/grafana/grafana/pull/100294), [@joshhunt](https://github.com/joshhunt)
- **Multi/Combobox:** Use pointer cursor when not focused [#100878](https://github.com/grafana/grafana/pull/100878), [@tskarhed](https://github.com/tskarhed)
- **Slider:** Fix text input box being too wide [#100138](https://github.com/grafana/grafana/pull/100138), [@joshhunt](https://github.com/joshhunt)

<!-- 11.6.0 END -->
<!-- 10.4.17 START -->
=======
<!-- 11.5.3 START -->
>>>>>>> acbaf4da

# 11.5.3 (2025-03-25)

### Features and enhancements

- **Chore:** Bump Go to 1.23.7 [#101581](https://github.com/grafana/grafana/pull/101581), [@macabu](https://github.com/macabu)
- **Chore:** Bump Go to 1.23.7 (Enterprise)

### Bug fixes

- **Alerting:** Fix token-based Slack image upload to work with channel names [#101078](https://github.com/grafana/grafana/pull/101078), [@JacobsonMT](https://github.com/JacobsonMT)
- **Auth:** Fix AzureAD config UI's ClientAuthentication dropdown [#100869](https://github.com/grafana/grafana/pull/100869), [@mgyongyosi](https://github.com/mgyongyosi)
- **Dashboard:** Fix the unintentional time range and variables updates on saving [#101671](https://github.com/grafana/grafana/pull/101671), [@harisrozajac](https://github.com/harisrozajac)
- **Dashboards:** Fix missing `v/e/i` keybindings to return back to dashboard [#102365](https://github.com/grafana/grafana/pull/102365), [@mdvictor](https://github.com/mdvictor)
- **InfluxDB:** Improve handling of template variables contained in regular expressions (InfluxQL) [#100977](https://github.com/grafana/grafana/pull/100977), [@aangelisc](https://github.com/aangelisc)
- **Org redirection:** Fix linking between orgs [#102089](https://github.com/grafana/grafana/pull/102089), [@ashharrison90](https://github.com/ashharrison90)

<!-- 11.5.3 END -->
<!-- 11.4.3 START -->

# 11.4.3 (2025-03-25)

### Features and enhancements

- **Chore:** Bump Go to 1.23.7 [#101582](https://github.com/grafana/grafana/pull/101582), [@macabu](https://github.com/macabu)
- **Alerting:** Fix token-based Slack image upload to work with channel names [#101072](https://github.com/grafana/grafana/pull/101072), [@JacobsonMT](https://github.com/JacobsonMT)
- **InfluxDB:** Improve handling of template variables contained in regular expressions (InfluxQL) [#100987](https://github.com/grafana/grafana/pull/100987), [@aangelisc](https://github.com/aangelisc)
- **Service Accounts:** Do not show error pop-ups for Service Account and Renderer UI flows [#101790](https://github.com/grafana/grafana/pull/101790), [@IevaVasiljeva](https://github.com/IevaVasiljeva)

<!-- 11.4.3 END -->
<!-- 11.3.5 START -->

# 11.3.5 (2025-03-25)

### Features and enhancements

- **Chore:** Bump Go to 1.23.7 [#101583](https://github.com/grafana/grafana/pull/101583), [@macabu](https://github.com/macabu)
- **Alerting:** Fix token-based Slack image upload to work with channel names [#101488](https://github.com/grafana/grafana/pull/101488), [@moustafab](https://github.com/moustafab)
- **Service Accounts:** Do not show error pop-ups for Service Account and Renderer UI flows [#101791](https://github.com/grafana/grafana/pull/101791), [@IevaVasiljeva](https://github.com/IevaVasiljeva)

<!-- 11.3.5 END -->
<!-- 11.2.8 START -->

# 11.2.8 (2025-03-25)

### Features and enhancements

- **Chore:** Bump Go version to 1.23.7 [#101294](https://github.com/grafana/grafana/pull/101294), [@macabu](https://github.com/macabu)
- **Chore:** Bump Go version to 1.23.7 (Enterprise)

### Bug fixes

- **Alerting:** Update slack image upload to use new API [#101487](https://github.com/grafana/grafana/pull/101487), [@moustafab](https://github.com/moustafab)
- **CloudMigrations:** Fix OrderBy clause in GetSnapshotList sql handler [#102351](https://github.com/grafana/grafana/pull/102351), [@mmandrus](https://github.com/mmandrus)
- **Service Accounts:** Do not show error pop-ups for Service Account and Renderer UI flows [#101795](https://github.com/grafana/grafana/pull/101795), [@IevaVasiljeva](https://github.com/IevaVasiljeva)

<!-- 11.2.8 END -->
<!-- 11.1.13 START -->

# 11.1.13 (2025-03-25)

### Features and enhancements

- **Chore:** Bump Go version to 1.23.7 [#101562](https://github.com/grafana/grafana/pull/101562), [@macabu](https://github.com/macabu)
- **Alerting:** Update slack image upload to use new API [#101485](https://github.com/grafana/grafana/pull/101485), [@moustafab](https://github.com/moustafab)
- **Service Accounts:** Do not show error pop-ups for Service Account and Renderer UI flows [#101796](https://github.com/grafana/grafana/pull/101796), [@IevaVasiljeva](https://github.com/IevaVasiljeva)

<!-- 11.1.13 END -->
<!-- 10.4.17 START -->

# 10.4.17 (2025-03-25)

### Features and enhancements

- **Chore:** Bump Go version to 1.23.7 [#101565](https://github.com/grafana/grafana/pull/101565), [@macabu](https://github.com/macabu)
- **Alerting:** Update slack image upload to use new API [#101483](https://github.com/grafana/grafana/pull/101483), [@moustafab](https://github.com/moustafab)
- **Service Accounts:** Do not show error pop-ups for Service Account and Renderer UI flows [#101804](https://github.com/grafana/grafana/pull/101804), [@IevaVasiljeva](https://github.com/IevaVasiljeva)

<!-- 10.4.17 END -->
<!-- 11.5.2 START -->

# 11.5.2 (2025-02-18)

### Features and enhancements

- **Docker:** Use our own glibc 2.40 binaries [#99918](https://github.com/grafana/grafana/pull/99918), [@DanCech](https://github.com/DanCech)
- **TransformationFilter:** Include transformation outputs in transformation filtering options [#99878](https://github.com/grafana/grafana/pull/99878), [@Sergej-Vlasov](https://github.com/Sergej-Vlasov)
- **grafana-ui:** Update InlineField error prop type to React.ReactNode [#100373](https://github.com/grafana/grafana/pull/100373), [@Clarity-89](https://github.com/Clarity-89)

### Bug fixes

- **Alerting:** Allow specifying uid for new rules added to groups [#100450](https://github.com/grafana/grafana/pull/100450), [@yuri-tceretian](https://github.com/yuri-tceretian)
- **Alerting:** Allow specifying uid for new rules added to groups [#100450](https://github.com/grafana/grafana/pull/100450), [@yuri-tceretian](https://github.com/yuri-tceretian)
- **Alerting:** Call RLock() before reading sendAlertsTo map [#99880](https://github.com/grafana/grafana/pull/99880), [@santihernandezc](https://github.com/santihernandezc)
- **Auth:** Fix redirect with JWT auth URL login [#100355](https://github.com/grafana/grafana/pull/100355), [@mgyongyosi](https://github.com/mgyongyosi)
- **AuthN:** Refetch user on "ErrUserAlreadyExists" [#100582](https://github.com/grafana/grafana/pull/100582), [@kalleep](https://github.com/kalleep)
- **Azure:** Correctly set application insights resource values [#99599](https://github.com/grafana/grafana/pull/99599), [@aangelisc](https://github.com/aangelisc)
- **CodeEditor:** Fix cursor alignment [#99863](https://github.com/grafana/grafana/pull/99863), [@ashharrison90](https://github.com/ashharrison90)
- **DashboardList:** Throttle the re-renders [#100046](https://github.com/grafana/grafana/pull/100046), [@bfmatei](https://github.com/bfmatei)
- **Dashboards:** Bring back scripted dashboards [#100633](https://github.com/grafana/grafana/pull/100633), [@dprokop](https://github.com/dprokop)
- **Plugin Metrics:** Eliminate data race in plugin metrics middleware [#100078](https://github.com/grafana/grafana/pull/100078), [@clord](https://github.com/clord)
- **RBAC:** Don't check folder access if `annotationPermissionUpdate` FT is enabled [#100117](https://github.com/grafana/grafana/pull/100117), [@IevaVasiljeva](https://github.com/IevaVasiljeva)

<!-- 11.5.2 END -->
<!-- 11.4.2 START -->

# 11.4.2 (2025-02-18)

### Features and enhancements

- **Docker:** Use our own glibc 2.40 binaries [#99924](https://github.com/grafana/grafana/pull/99924), [@DanCech](https://github.com/DanCech)

### Bug fixes

- **Auth:** Fix redirect with JWT auth URL login [#100494](https://github.com/grafana/grafana/pull/100494), [@mgyongyosi](https://github.com/mgyongyosi)
- **AuthN:** Refetch user on "ErrUserAlreadyExists" [#100585](https://github.com/grafana/grafana/pull/100585), [@kalleep](https://github.com/kalleep)
- **Azure:** Correctly set application insights resource values [#99598](https://github.com/grafana/grafana/pull/99598), [@aangelisc](https://github.com/aangelisc)
- **Dashboards:** Bring back scripted dashboards [#100629](https://github.com/grafana/grafana/pull/100629), [@dprokop](https://github.com/dprokop)
- **Plugin Metrics:** Eliminate data race in plugin metrics middleware [#100077](https://github.com/grafana/grafana/pull/100077), [@clord](https://github.com/clord)
- **RBAC:** Don't check folder access if `annotationPermissionUpdate` FT is enabled [#100116](https://github.com/grafana/grafana/pull/100116), [@IevaVasiljeva](https://github.com/IevaVasiljeva)

<!-- 11.4.2 END -->
<!-- 11.3.4 START -->

# 11.3.4 (2025-02-18)

### Features and enhancements

- **Docker:** Use our own glibc 2.40 binaries [#99923](https://github.com/grafana/grafana/pull/99923), [@DanCech](https://github.com/DanCech)

### Bug fixes

- **Auth:** Fix redirect with JWT auth URL login [#100495](https://github.com/grafana/grafana/pull/100495), [@mgyongyosi](https://github.com/mgyongyosi)
- **Azure:** Correctly set application insights resource values [#99597](https://github.com/grafana/grafana/pull/99597), [@aangelisc](https://github.com/aangelisc)
- **Dashboards:** Bring back scripted dashboards [#100627](https://github.com/grafana/grafana/pull/100627), [@dprokop](https://github.com/dprokop)
- **Plugin Metrics:** Eliminate data race in plugin metrics middleware [#100076](https://github.com/grafana/grafana/pull/100076), [@clord](https://github.com/clord)

<!-- 11.3.4 END -->
<!-- 11.2.7 START -->

# 11.2.7 (2025-02-18)

### Features and enhancements

- **Docker:** Use our own glibc 2.40 binaries [#99922](https://github.com/grafana/grafana/pull/99922), [@DanCech](https://github.com/DanCech)

### Bug fixes

- **Azure:** Correctly set application insights resource values [#99596](https://github.com/grafana/grafana/pull/99596), [@aangelisc](https://github.com/aangelisc)

<!-- 11.2.7 END -->
<!-- 11.1.12 START -->

# 11.1.12 (2025-02-18)

### Features and enhancements

- **Docker:** Use our own glibc 2.40 binaries [#99917](https://github.com/grafana/grafana/pull/99917), [@DanCech](https://github.com/DanCech)

### Bug fixes

- **Azure:** Correctly set application insights resource values [#99595](https://github.com/grafana/grafana/pull/99595), [@aangelisc](https://github.com/aangelisc)

<!-- 11.1.12 END -->
<!-- 11.0.11 START -->

# 11.0.11 (2025-02-18)

### Features and enhancements

- **Docker:** Use our own glibc 2.40 binaries [#100730](https://github.com/grafana/grafana/pull/100730), [@DanCech](https://github.com/DanCech)

### Bug fixes

- **Azure:** Correctly set application insights resource values [#99594](https://github.com/grafana/grafana/pull/99594), [@aangelisc](https://github.com/aangelisc)

<!-- 11.0.11 END -->
<!-- 10.4.16 START -->

# 10.4.16 (2025-02-18)

### Features and enhancements

- **Docker:** Use our own glibc 2.40 binaries [#99920](https://github.com/grafana/grafana/pull/99920), [@DanCech](https://github.com/DanCech)

### Bug fixes

- **Dashboard:** Fix for overwriting an edited dashboard in the old architecture [#100288](https://github.com/grafana/grafana/pull/100288), [@bfmatei](https://github.com/bfmatei)

<!-- 10.4.16 END -->
<!-- 11.5.1 START -->

# 11.5.1 (2025-02-03)

### Bug fixes

- **CodeEditor:** Fix cursor alignment [#99090](https://github.com/grafana/grafana/pull/99090), [@ashharrison90](https://github.com/ashharrison90)
- **TransformationFilter**: Include transformation outputs in transformation filtering options: Include transformation outputs in transformation filtering options [#98323](https://github.com/grafana/grafana/pull/98323), [@Sergej-Vlasov](https://github.com/Sergej-Vlasov)

<!-- 11.5.1 END -->
<!-- 11.5.0 START -->

# 11.5.0 (2025-01-28)

### Features and enhancements

- ** CloudMigration:** Create authapi service [#96581](https://github.com/grafana/grafana/pull/96581), [@leandro-deveikis](https://github.com/leandro-deveikis)
- **Alerting:** Add new button for exporting new alert rule in HCL format [#96785](https://github.com/grafana/grafana/pull/96785), [@soniaAguilarPeiron](https://github.com/soniaAguilarPeiron)
- **Alerting:** Add option to show inactive alerts in alert list panel [#96888](https://github.com/grafana/grafana/pull/96888), [@bradleypettit](https://github.com/bradleypettit)
- **Alerting:** Add state_periodic_save_batch_size config option [#98019](https://github.com/grafana/grafana/pull/98019), [@alexander-akhmetov](https://github.com/alexander-akhmetov)
- **Alerting:** Change default for max_attempts to 3. [#97461](https://github.com/grafana/grafana/pull/97461), [@stevesg](https://github.com/stevesg)
- **Alerting:** Consume k8s API for notification policies tree [#96147](https://github.com/grafana/grafana/pull/96147), [@konrad147](https://github.com/konrad147)
- **Alerting:** Enable flag alertingApiServer by default [#98282](https://github.com/grafana/grafana/pull/98282), [@yuri-tceretian](https://github.com/yuri-tceretian)
- **Alerting:** Explore button in Insights view [#96496](https://github.com/grafana/grafana/pull/96496), [@ppcano](https://github.com/ppcano)
- **Alerting:** Improve performance ash page [#97619](https://github.com/grafana/grafana/pull/97619), [@soniaAguilarPeiron](https://github.com/soniaAguilarPeiron)
- **Alerting:** Make alert rule policies preview use k8s API [#97070](https://github.com/grafana/grafana/pull/97070), [@tomratcliffe](https://github.com/tomratcliffe)
- **Alerting:** Return default builtin templates in k8s templategroup API and UI [#96330](https://github.com/grafana/grafana/pull/96330), [@JacobsonMT](https://github.com/JacobsonMT)
- **Alerting:** Simplify notification step [#96430](https://github.com/grafana/grafana/pull/96430), [@soniaAguilarPeiron](https://github.com/soniaAguilarPeiron)
- **Alerting:** Update state manager to take image only once per rule evaluation [#98289](https://github.com/grafana/grafana/pull/98289), [@yuri-tceretian](https://github.com/yuri-tceretian)
- **Analytics Views:** Deprecate :dashboardID endpoints in favor of uid/:dashboardUID (Enterprise)
- **Analytics:** Summaries: Deprecate dashboard_id endpoints in favor of dashboard_uid (Enterprise)
- **Announcement Banners:** Enable feature for all cloud tiers (Enterprise)
- **Announcement banner:** Remove feature toggle [#98782](https://github.com/grafana/grafana/pull/98782), [@Clarity-89](https://github.com/Clarity-89)
- **Announcement banner:** Remove feature toggle (Enterprise)
- **Announcement banner:** Sort by last updated (Enterprise)
- **Auth:** Return error when retries have been exhausted for OAuth token refresh [#98034](https://github.com/grafana/grafana/pull/98034), [@mgyongyosi](https://github.com/mgyongyosi)
- **Azure Monitor:** Add a feature flag to toggle user auth for Azure Monitor only [#96858](https://github.com/grafana/grafana/pull/96858), [@adamyeats](https://github.com/adamyeats)
- **Azure:** Improve Azure Prometheus exemplars UI/UX [#97198](https://github.com/grafana/grafana/pull/97198), [@aangelisc](https://github.com/aangelisc)
- **Azure:** Unify credentials in frontend for Prometheus [#96568](https://github.com/grafana/grafana/pull/96568), [@yjsong11](https://github.com/yjsong11)
- **Chore:** Bump Go to 1.23.4 [#98853](https://github.com/grafana/grafana/pull/98853), [@Proximyst](https://github.com/Proximyst)
- **Chore:** Bump Go to 1.23.4 (Enterprise)
- **Chore:** Remove experimental Storage UI [#96887](https://github.com/grafana/grafana/pull/96887), [@ryantxu](https://github.com/ryantxu)
- **Chore:** Update to node 22 [#97779](https://github.com/grafana/grafana/pull/97779), [@ashharrison90](https://github.com/ashharrison90)
- **CloudMigrations:** Enable feature toggle by default in 11.5 [#98686](https://github.com/grafana/grafana/pull/98686), [@mmandrus](https://github.com/mmandrus)
- **CloudMigrations:** Introduce RBAC role for migration assistant [#98588](https://github.com/grafana/grafana/pull/98588), [@macabu](https://github.com/macabu)
- **CloudWatch:** Add OpenSearch PPL and SQL support in Logs Insights [#97508](https://github.com/grafana/grafana/pull/97508), [@idastambuk](https://github.com/idastambuk)
- **CloudWatch:** Batch different time ranges separately [#98230](https://github.com/grafana/grafana/pull/98230), [@iwysiu](https://github.com/iwysiu)
- **Cloudwatch:** Accept empty string for logstimeout and mark errors downstream [#96947](https://github.com/grafana/grafana/pull/96947), [@iwysiu](https://github.com/iwysiu)
- **Cloudwatch:** Update grafana-aws-sdk for AWS/AmplifyHosting metrics [#97799](https://github.com/grafana/grafana/pull/97799), [@iwysiu](https://github.com/iwysiu)
- **Dashboard Scene:** Shows usages in variables list [#96000](https://github.com/grafana/grafana/pull/96000), [@harisrozajac](https://github.com/harisrozajac)
- **Dashboards:** Add option to specify explicit percent change text size for stat panels [#96952](https://github.com/grafana/grafana/pull/96952), [@XZCendence](https://github.com/XZCendence)
- **Dashboards:** Allow DashboardDS subqueries in MixedDS [#97116](https://github.com/grafana/grafana/pull/97116), [@mdvictor](https://github.com/mdvictor)
- **Dashboards:** Update docs of the `overwrite` param in Save Dashboard API Call [#97011](https://github.com/grafana/grafana/pull/97011), [@ArturWierzbicki](https://github.com/ArturWierzbicki)
- **Datasources:** Add toggle to control default behaviour of 'Manage alerts via Alerts UI' toggle [#98441](https://github.com/grafana/grafana/pull/98441), [@macabu](https://github.com/macabu)
- **Datasources:** Allow clearing trace to logs, metrics and profiles datasource pickers [#96554](https://github.com/grafana/grafana/pull/96554), [@adrapereira](https://github.com/adrapereira)
- **Docker:** Don't use legacy ENV syntax [#93218](https://github.com/grafana/grafana/pull/93218), [@simPod](https://github.com/simPod)
- **Elasticsearch:** Health endpoint should handle http errors [#96803](https://github.com/grafana/grafana/pull/96803), [@iwysiu](https://github.com/iwysiu)
- **Elasticsearch:** Use \_field_caps instead of \_mapping to get fields [#97607](https://github.com/grafana/grafana/pull/97607), [@iwysiu](https://github.com/iwysiu)
- **Explore Profiles:** Preinstall for onprem Grafana instances [#97775](https://github.com/grafana/grafana/pull/97775), [@ifrost](https://github.com/ifrost)
- **Explore metrics:** Consolidate filters with the OTel experience [#98371](https://github.com/grafana/grafana/pull/98371), [@bohandley](https://github.com/bohandley)
- **Explore:** Show links to queryless apps [#96625](https://github.com/grafana/grafana/pull/96625), [@ifrost](https://github.com/ifrost)
- **Expressions:** Add notification for Strict Mode behavior in Reduce component [#97224](https://github.com/grafana/grafana/pull/97224), [@shubhankarunhale](https://github.com/shubhankarunhale)
- **Faro:** Improve performance of TRACKING_URLS regex [#98022](https://github.com/grafana/grafana/pull/98022), [@kpelelis](https://github.com/kpelelis)
- **FeatureToggles:** Make newFiltersUI feature toggle generally available [#97460](https://github.com/grafana/grafana/pull/97460), [@Sergej-Vlasov](https://github.com/Sergej-Vlasov)
- **Features:** Remove cloudwatchMetricInsightsCrossAccount feature toggle [#98826](https://github.com/grafana/grafana/pull/98826), [@idastambuk](https://github.com/idastambuk)
- **Frontend Sandbox:** Add switch to toggle plugins frontend sandbox via catalog UI (Enterprise)
- **Graphite:** Set `maxDataPoints` based on user value in alerting [#97178](https://github.com/grafana/grafana/pull/97178), [@aangelisc](https://github.com/aangelisc)
- **Licensing:** Tidy up license token database code (Enterprise)
- **LoginAttempt:** Add setting to control max number of attempts before user login gets locked [#97091](https://github.com/grafana/grafana/pull/97091), [@kalleep](https://github.com/kalleep)
- **Logs Panel:** Add infinite scrolling support for Dashboards and Apps [#97095](https://github.com/grafana/grafana/pull/97095), [@matyax](https://github.com/matyax)
- **Logs Panel:** Allow text selection without changing Log Details state [#96995](https://github.com/grafana/grafana/pull/96995), [@matyax](https://github.com/matyax)
- **Logs Panel:** Limit displayed characters to MAX_CHARACTERS [#96997](https://github.com/grafana/grafana/pull/96997), [@matyax](https://github.com/matyax)
- **Logs:** Added option to show the log line body when displayed fields are used [#97209](https://github.com/grafana/grafana/pull/97209), [@matyax](https://github.com/matyax)
- **Logs:** Added support to disable and re-enable the popover menu [#98254](https://github.com/grafana/grafana/pull/98254), [@matyax](https://github.com/matyax)
- **Logs:** Allow scroll to reach the bottom of the log list before loading more [#96668](https://github.com/grafana/grafana/pull/96668), [@matyax](https://github.com/matyax)
- **Loki:** Added support for disabled operations in Query Builder [#96751](https://github.com/grafana/grafana/pull/96751), [@matyax](https://github.com/matyax)
- **Loki:** Added support to show label types in Log Details [#97284](https://github.com/grafana/grafana/pull/97284), [@matyax](https://github.com/matyax)
- **Loki:** Allow regex in `label` derived field [#96609](https://github.com/grafana/grafana/pull/96609), [@svennergr](https://github.com/svennergr)
- **Loki:** Hide internal labels [#97323](https://github.com/grafana/grafana/pull/97323), [@svennergr](https://github.com/svennergr)
- **Loki:** Sync query direction with sort order in Explore and Dashboards [#98722](https://github.com/grafana/grafana/pull/98722), [@matyax](https://github.com/matyax)
- **OAuth:** Support client_secret_jwt for oauth providers when doing token exchange [#95455](https://github.com/grafana/grafana/pull/95455), [@naizerjohn-ms](https://github.com/naizerjohn-ms)
- **OAuth:** Use the attached external session data in OAuthToken and OAuthTokenSync [#96655](https://github.com/grafana/grafana/pull/96655), [@mgyongyosi](https://github.com/mgyongyosi)
- **Org Selection:** Show correct selected org when select is open [#96601](https://github.com/grafana/grafana/pull/96601), [@yincongcyincong](https://github.com/yincongcyincong)
- **PDF:** Add new zoom options (Enterprise)
- **Plugin Extensions:** Only load app plugins when necessary [#86624](https://github.com/grafana/grafana/pull/86624), [@leventebalogh](https://github.com/leventebalogh)
- **Plugins:** Add token to gcom requests [#96261](https://github.com/grafana/grafana/pull/96261), [@oshirohugo](https://github.com/oshirohugo)
- **Plugins:** Add token to gcom requests (Enterprise)
- **Plugins:** Disable version install when angular version is not supported [#97189](https://github.com/grafana/grafana/pull/97189), [@oshirohugo](https://github.com/oshirohugo)
- **Plugins:** Disable version installation for specific plugin types [#98597](https://github.com/grafana/grafana/pull/98597), [@oshirohugo](https://github.com/oshirohugo)
- **Plugins:** Update to latest go plugin SDK (v0.260.3) w/ arrow v18 [#97561](https://github.com/grafana/grafana/pull/97561), [@ryantxu](https://github.com/ryantxu)
- **Plugins:** Use grafana-com sso_api_token [#97096](https://github.com/grafana/grafana/pull/97096), [@oshirohugo](https://github.com/oshirohugo)
- **Plugins:** Use grafana-com sso_api_token (Enterprise)
- **Prometheus datasource:** Show info annotations in the UI [#97978](https://github.com/grafana/grafana/pull/97978), [@zenador](https://github.com/zenador)
- **Prometheus:** Improve handling of special chars in label values [#96067](https://github.com/grafana/grafana/pull/96067), [@NWRichmond](https://github.com/NWRichmond)
- **PublicDashboards:** Remove publicDashboards FF [#96578](https://github.com/grafana/grafana/pull/96578), [@juanicabanas](https://github.com/juanicabanas)
- **Reporting:** Add allow list email domain configuration (Enterprise)
- **Reporting:** Include the apiserver by default and deprecated internal ids (Enterprise)
- **RuntimeDataSource:** Support in core for runtime registered data sources [#93956](https://github.com/grafana/grafana/pull/93956), [@torkelo](https://github.com/torkelo)
- **SAML:** Add the ability to specify EntityID (Enterprise)
- **SAML:** Implement correct SLO with NameID and SessionIndex handling (Enterprise)
- **Security:** Update to Go 1.23.5 - Backport to v11.5.x [#99122](https://github.com/grafana/grafana/pull/99122), [@Proximyst](https://github.com/Proximyst)
- **Security:** Update to Go 1.23.5 - Backport to v11.5.x (Enterprise)
- **Snapshots:** Add RBAC roles for creating and deleting [#96126](https://github.com/grafana/grafana/pull/96126), [@evictorero](https://github.com/evictorero)
- **Storage:** Removes integration tests for MySQL 5.7 since it is EOL [#98013](https://github.com/grafana/grafana/pull/98013), [@inf0rmer](https://github.com/inf0rmer)
- **Tempo:** Add support for TraceQL Metrics exemplars [#96859](https://github.com/grafana/grafana/pull/96859), [@adrapereira](https://github.com/adrapereira)
- **Tempo:** Honor datasource TLS settings for gRPC requests [#97484](https://github.com/grafana/grafana/pull/97484), [@mdisibio](https://github.com/mdisibio)
- **Tempo:** Improve handling of multiple values in the Search tab query generation [#98427](https://github.com/grafana/grafana/pull/98427), [@adrapereira](https://github.com/adrapereira)
- **ToolbarButton:** Auto width on smaller screen sizes [#96023](https://github.com/grafana/grafana/pull/96023), [@yincongcyincong](https://github.com/yincongcyincong)
- **Trace View:** Set span filters as panel options [#98328](https://github.com/grafana/grafana/pull/98328), [@adrapereira](https://github.com/adrapereira)
- **TransformationFilter:** Implement RefID multi picker [#96841](https://github.com/grafana/grafana/pull/96841), [@Sergej-Vlasov](https://github.com/Sergej-Vlasov)
- **Transformations:** Add Delimiter format option to Extract fields [#97340](https://github.com/grafana/grafana/pull/97340), [@tskarhed](https://github.com/tskarhed)
- **Transformations:** Add RegExp option to Extract fields transformer [#96593](https://github.com/grafana/grafana/pull/96593), [@leeoniya](https://github.com/leeoniya)
- **Transformations:** GroupToMatrix add 0 as special value [#97642](https://github.com/grafana/grafana/pull/97642), [@tskarhed](https://github.com/tskarhed)
- **Zipkin:** Run queries through backend [#97754](https://github.com/grafana/grafana/pull/97754), [@ivanahuckova](https://github.com/ivanahuckova)

### Bug fixes

- **Alerting:** AlertingQueryRunner should skip descendant nodes of invalid queries [#97528](https://github.com/grafana/grafana/pull/97528), [@gillesdemey](https://github.com/gillesdemey)
- **Alerting:** Allow notification policy filters to match quoted matchers [#98525](https://github.com/grafana/grafana/pull/98525), [@gillesdemey](https://github.com/gillesdemey)
- **Alerting:** Fix alert rule list view summaries [#98433](https://github.com/grafana/grafana/pull/98433), [@yincongcyincong](https://github.com/yincongcyincong)
- **Alerting:** Fix alert rules unpausing after moving rule to different folder [#97580](https://github.com/grafana/grafana/pull/97580), [@santihernandezc](https://github.com/santihernandezc)
- **Alerting:** Fix ash not showing history graph in firefox [#98128](https://github.com/grafana/grafana/pull/98128), [@soniaAguilarPeiron](https://github.com/soniaAguilarPeiron)
- **Alerting:** Fix bug when saving a rule more than once [#96658](https://github.com/grafana/grafana/pull/96658), [@soniaAguilarPeiron](https://github.com/soniaAguilarPeiron)
- **Alerting:** Fix data-testid in RuleEditorSection [#97473](https://github.com/grafana/grafana/pull/97473), [@soniaAguilarPeiron](https://github.com/soniaAguilarPeiron)
- **Alerting:** Fix filtering rule group permissions based on their full path (Enterprise)
- **Alerting:** Fix go template parsing [#97145](https://github.com/grafana/grafana/pull/97145), [@konrad147](https://github.com/konrad147)
- **Alerting:** Fix label escaping in rule export [#97985](https://github.com/grafana/grafana/pull/97985), [@moustafab](https://github.com/moustafab)
- **Alerting:** Fix missing instances and history when Grafana rule is stored in folder with / [#97956](https://github.com/grafana/grafana/pull/97956), [@gillesdemey](https://github.com/gillesdemey)
- **Alerting:** Fix navigating to URLs with "%25" [#96992](https://github.com/grafana/grafana/pull/96992), [@gillesdemey](https://github.com/gillesdemey)
- **Alerting:** Fix no-change scenario in provisioning rule update API [#98389](https://github.com/grafana/grafana/pull/98389), [@alexander-akhmetov](https://github.com/alexander-akhmetov)
- **Alerting:** Fix not being able to remove a reducer when using range query [#97757](https://github.com/grafana/grafana/pull/97757), [@soniaAguilarPeiron](https://github.com/soniaAguilarPeiron)
- **Alerting:** Fix recording rules rendering simplified condition [#97497](https://github.com/grafana/grafana/pull/97497), [@soniaAguilarPeiron](https://github.com/soniaAguilarPeiron)
- **Alerting:** Fix removing reducer when inital value is instant [#97054](https://github.com/grafana/grafana/pull/97054), [@soniaAguilarPeiron](https://github.com/soniaAguilarPeiron)
- **Alerting:** Fix simplified query step [#97046](https://github.com/grafana/grafana/pull/97046), [@soniaAguilarPeiron](https://github.com/soniaAguilarPeiron)
- **Alerting:** Fix slack image uploading to use new api [#97817](https://github.com/grafana/grafana/pull/97817), [@moustafab](https://github.com/moustafab)
- **Alerting:** Fix terraform export of notification policy [#98429](https://github.com/grafana/grafana/pull/98429), [@moustafab](https://github.com/moustafab)
- **Alerting:** Fix updating condition when refId changes [#97753](https://github.com/grafana/grafana/pull/97753), [@soniaAguilarPeiron](https://github.com/soniaAguilarPeiron)
- **Alerting:** Fix using stacks- prefix instead of stack- for checking the namespace in boot data [#97492](https://github.com/grafana/grafana/pull/97492), [@soniaAguilarPeiron](https://github.com/soniaAguilarPeiron)
- **Anonymous User:** Adds validator service for anonymous users (Enterprise)
- **Auth:** Fix SAML user IsExternallySynced not being set correctly [#98487](https://github.com/grafana/grafana/pull/98487), [@volcanonoodle](https://github.com/volcanonoodle)
- **Azure Monitor:** Add safety around usage of frame.Meta.Custom struct [#97766](https://github.com/grafana/grafana/pull/97766), [@adamyeats](https://github.com/adamyeats)
- **Azure/GCM:** Improve error display [#96921](https://github.com/grafana/grafana/pull/96921), [@aangelisc](https://github.com/aangelisc)
- **CloudWatch:** Fix conditions for fetching wildcards [#98648](https://github.com/grafana/grafana/pull/98648), [@iwysiu](https://github.com/iwysiu)
- **CloudWatch:** Fix interpolation of log groups when fetching fields [#98054](https://github.com/grafana/grafana/pull/98054), [@idastambuk](https://github.com/idastambuk)
- **Dashboard:** Fixes issue with compatability of old DashboardModel.annotations [#97328](https://github.com/grafana/grafana/pull/97328), [@torkelo](https://github.com/torkelo)
- **Dashboards:** Fix issue where filtered panels would not react to variable changes [#98718](https://github.com/grafana/grafana/pull/98718), [@oscarkilhed](https://github.com/oscarkilhed)
- **Dashboards:** Fixes week relative time ranges when weekStart was changed [#98167](https://github.com/grafana/grafana/pull/98167), [@torkelo](https://github.com/torkelo)
- **Dashboards:** Panel react for `timeFrom` and `timeShift` changes using variables [#98510](https://github.com/grafana/grafana/pull/98510), [@Sergej-Vlasov](https://github.com/Sergej-Vlasov)
- **DateTimePicker:** Fixes issue with date picker showing invalid date [#97888](https://github.com/grafana/grafana/pull/97888), [@torkelo](https://github.com/torkelo)
- **Fix:** Add support for datasource variable queries [#98098](https://github.com/grafana/grafana/pull/98098), [@sunker](https://github.com/sunker)
- **Fix:** Do not fetch Orgs if the user is authenticated by apikey/sa or render key [#97162](https://github.com/grafana/grafana/pull/97162), [@mgyongyosi](https://github.com/mgyongyosi)
- **Fix:** Double encoding of URLs when using data proxy [#98494](https://github.com/grafana/grafana/pull/98494), [@s4kh](https://github.com/s4kh)
- **Font:** Disable contextual font ligatures [#98521](https://github.com/grafana/grafana/pull/98521), [@ashharrison90](https://github.com/ashharrison90)
- **GrafanaUI:** Fix inconsistent controlled/uncontrolled state in AutoSizeInput [#96696](https://github.com/grafana/grafana/pull/96696), [@joshhunt](https://github.com/joshhunt)
- **GrafanaUI:** Revert: Fix inconsistent controlled/uncontrolled state in AutoSizeInput [#97551](https://github.com/grafana/grafana/pull/97551), [@itsmylife](https://github.com/itsmylife)
- **InfluxDB:** Adhoc filters can use template vars as values [#98567](https://github.com/grafana/grafana/pull/98567), [@bossinc](https://github.com/bossinc)
- **Library Panel:** Fix issue where library panels did not display panel links. [#98655](https://github.com/grafana/grafana/pull/98655), [@yincongcyincong](https://github.com/yincongcyincong)
- **LibraryPanel:** Fallback to panel title if library panel title is not set [#99411](https://github.com/grafana/grafana/pull/99411), [@ivanortegaalba](https://github.com/ivanortegaalba)
- **Loki:** Fix a bug when reading frames without values but warnings [#97197](https://github.com/grafana/grafana/pull/97197), [@svennergr](https://github.com/svennergr)
- **Loki:** Only hide a set of labels instead of every label starting with `__` [#98730](https://github.com/grafana/grafana/pull/98730), [@svennergr](https://github.com/svennergr)
- **Org:** Fix redirection logic to work consistently [#96521](https://github.com/grafana/grafana/pull/96521), [@yincongcyincong](https://github.com/yincongcyincong)
- **Panel inspect:** Fix file names of data download included uninterpolated variable names. [#98832](https://github.com/grafana/grafana/pull/98832), [@alexrosenfeld10](https://github.com/alexrosenfeld10)
- **Scenes:** Upgrade to 5.36.3 [#98661](https://github.com/grafana/grafana/pull/98661), [@ivanortegaalba](https://github.com/ivanortegaalba)
- **Snapshot:** Show proper breadcrumb path [#98806](https://github.com/grafana/grafana/pull/98806), [@ashharrison90](https://github.com/ashharrison90)
- **Time Picker:** Fix "Fiscal year start month" selection behaviour [#98576](https://github.com/grafana/grafana/pull/98576), [@ashharrison90](https://github.com/ashharrison90)
- **Unified Storage:** Add support for verify-full in postgres [#96825](https://github.com/grafana/grafana/pull/96825), [@chaudyg](https://github.com/chaudyg)
- **Unified Storage:** Use tls preferred when grafana db using ssl [#97378](https://github.com/grafana/grafana/pull/97378), [@owensmallwood](https://github.com/owensmallwood)
- **Usage Insights:** Fix usage insight errors being logged as [object Object] [#93502](https://github.com/grafana/grafana/pull/93502), [@mmandrus](https://github.com/mmandrus)

### Breaking changes

- **Loki:** Default to `/labels` API with `query` param instead of `/series` API [#97935](https://github.com/grafana/grafana/pull/97935), [@svennergr](https://github.com/svennergr)

### Plugin development fixes & changes

- **Grafana UI:** Re-add react-router-dom as a dependency [#97540](https://github.com/grafana/grafana/pull/97540), [@leventebalogh](https://github.com/leventebalogh)

<!-- 11.5.0 END -->
<!-- 11.4.1 START -->

# 11.4.1 (2025-01-28)

### Features and enhancements

- **Security:** Update to Go 1.23.5 - Backport to v11.4.x [#99123](https://github.com/grafana/grafana/pull/99123), [@Proximyst](https://github.com/Proximyst)
- **Security:** Update to Go 1.23.5 - Backport to v11.4.x (Enterprise)

### Bug fixes

- **Alerting:** AlertingQueryRunner should skip descendant nodes of invalid queries [#97830](https://github.com/grafana/grafana/pull/97830), [@gillesdemey](https://github.com/gillesdemey)
- **Alerting:** Fix alert rules unpausing after moving rule to different folder [#97583](https://github.com/grafana/grafana/pull/97583), [@santihernandezc](https://github.com/santihernandezc)
- **Alerting:** Fix label escaping in rule export [#98649](https://github.com/grafana/grafana/pull/98649), [@moustafab](https://github.com/moustafab)
- **Alerting:** Fix slack image uploading to use new api [#98066](https://github.com/grafana/grafana/pull/98066), [@moustafab](https://github.com/moustafab)
- **Azure/GCM:** Improve error display [#97594](https://github.com/grafana/grafana/pull/97594), [@aangelisc](https://github.com/aangelisc)
- **Dashboards:** Fix issue where filtered panels would not react to variable changes [#98734](https://github.com/grafana/grafana/pull/98734), [@oscarkilhed](https://github.com/oscarkilhed)
- **Dashboards:** Fixes issue with panel header showing even when hide time override was enabled [#98747](https://github.com/grafana/grafana/pull/98747), [@torkelo](https://github.com/torkelo)
- **Dashboards:** Fixes week relative time ranges when weekStart was changed [#98269](https://github.com/grafana/grafana/pull/98269), [@torkelo](https://github.com/torkelo)
- **Dashboards:** Panel react for `timeFrom` and `timeShift` changes using variables [#98659](https://github.com/grafana/grafana/pull/98659), [@Sergej-Vlasov](https://github.com/Sergej-Vlasov)
- **DateTimePicker:** Fixes issue with date picker showing invalid date [#97971](https://github.com/grafana/grafana/pull/97971), [@torkelo](https://github.com/torkelo)
- **Fix:** Add support for datasource variable queries [#98119](https://github.com/grafana/grafana/pull/98119), [@sunker](https://github.com/sunker)
- **InfluxDB:** Adhoc filters can use template vars as values [#98786](https://github.com/grafana/grafana/pull/98786), [@bossinc](https://github.com/bossinc)
- **LibraryPanel:** Fallback to panel title if library panel title is not set [#99410](https://github.com/grafana/grafana/pull/99410), [@ivanortegaalba](https://github.com/ivanortegaalba)

### Plugin development fixes & changes

- **Grafana UI:** Re-add react-router-dom as a dependency [#98422](https://github.com/grafana/grafana/pull/98422), [@leventebalogh](https://github.com/leventebalogh)

<!-- 11.4.1 END -->
<!-- 11.3.3 START -->

# 11.3.3 (2025-01-28)

### Features and enhancements

- **Azure Monitor:** Add a feature flag to toggle user auth for Azure Monitor only [#97576](https://github.com/grafana/grafana/pull/97576), [@adamyeats](https://github.com/adamyeats)
- **Security:** Update to Go 1.23.5 - Backport to v11.3.x [#99124](https://github.com/grafana/grafana/pull/99124), [@Proximyst](https://github.com/Proximyst)
- **Security:** Update to Go 1.23.5 - Backport to v11.3.x (Enterprise)

### Bug fixes

- **Alerting:** AlertingQueryRunner should skip descendant nodes of invalid queries [#97829](https://github.com/grafana/grafana/pull/97829), [@gillesdemey](https://github.com/gillesdemey)
- **Azure/GCM:** Improve error display [#97593](https://github.com/grafana/grafana/pull/97593), [@aangelisc](https://github.com/aangelisc)
- **Dashboard:** Fixes issue with compatability of old DashboardModel.annotations [#97467](https://github.com/grafana/grafana/pull/97467), [@torkelo](https://github.com/torkelo)
- **Dashboards:** Fix issue where filtered panels would not react to variable changes [#98733](https://github.com/grafana/grafana/pull/98733), [@oscarkilhed](https://github.com/oscarkilhed)
- **Dashboards:** Fixes issue with panel header showing even when hide time override was enabled [#97389](https://github.com/grafana/grafana/pull/97389), [@torkelo](https://github.com/torkelo)
- **Dashboards:** Fixes week relative time ranges when weekStart was changed [#98268](https://github.com/grafana/grafana/pull/98268), [@torkelo](https://github.com/torkelo)
- **DateTimePicker:** Fixes issue with date picker showing invalid date [#97970](https://github.com/grafana/grafana/pull/97970), [@torkelo](https://github.com/torkelo)
- **Fix:** Add support for datasource variable queries [#98118](https://github.com/grafana/grafana/pull/98118), [@sunker](https://github.com/sunker)
- **InfluxDB:** Adhoc filters can use template vars as values [#98785](https://github.com/grafana/grafana/pull/98785), [@bossinc](https://github.com/bossinc)
- **Unified Storage:** Use tls preferred when grafana db using ssl [#97379](https://github.com/grafana/grafana/pull/97379), [@owensmallwood](https://github.com/owensmallwood)

### Plugin development fixes & changes

- **Grafana UI:** Re-add react-router-dom as a dependency [#98421](https://github.com/grafana/grafana/pull/98421), [@leventebalogh](https://github.com/leventebalogh)

<!-- 11.3.3 END -->
<!-- 11.2.6 START -->

# 11.2.6 (2025-01-28)

### Features and enhancements

- **Azure Monitor:** Add a feature flag to toggle user auth for Azure Monitor only [#97565](https://github.com/grafana/grafana/pull/97565), [@adamyeats](https://github.com/adamyeats)
- **Security:** Update to Go 1.22.11 - Backport to v11.2.x [#99125](https://github.com/grafana/grafana/pull/99125), [@Proximyst](https://github.com/Proximyst)
- **Security:** Update to Go 1.22.11 - Backport to v11.2.x (Enterprise)

### Bug fixes

- **Azure/GCM:** Improve error display [#97591](https://github.com/grafana/grafana/pull/97591), [@aangelisc](https://github.com/aangelisc)

<!-- 11.2.6 END -->
<!-- 11.1.11 START -->

# 11.1.11 (2025-01-28)

### Features and enhancements

- **Security:** Update to Go 1.22.11 - Backport to v11.1.x [#99126](https://github.com/grafana/grafana/pull/99126), [@Proximyst](https://github.com/Proximyst)
- **Security:** Update to Go 1.22.11 - Backport to v11.1.x (Enterprise)

### Bug fixes

- **Azure/GCM:** Improve error display [#97595](https://github.com/grafana/grafana/pull/97595), [@aangelisc](https://github.com/aangelisc)

<!-- 11.1.11 END -->
<!-- 11.0.10 START -->

# 11.0.10 (2025-01-28)

### Features and enhancements

- **Security:** Update to Go 1.22.11 - Backport to v11.0.x [#99127](https://github.com/grafana/grafana/pull/99127), [@Proximyst](https://github.com/Proximyst)
- **Security:** Update to Go 1.22.11 - Backport to v11.0.x (Enterprise)

### Bug fixes

- **Azure/GCM:** Improve error display [#97592](https://github.com/grafana/grafana/pull/97592), [@aangelisc](https://github.com/aangelisc)

<!-- 11.0.10 END -->
<!-- 10.4.15 START -->

# 10.4.15 (2025-01-28)

### Features and enhancements

- **Security:** Update to Go 1.22.11 - Backport to v10.4.x [#99128](https://github.com/grafana/grafana/pull/99128), [@Proximyst](https://github.com/Proximyst)
- **Security:** Update to Go 1.22.11 - Backport to v10.4.x (Enterprise)

### Bug fixes

- **Azure/GCM:** Improve error display [#97590](https://github.com/grafana/grafana/pull/97590), [@aangelisc](https://github.com/aangelisc)

<!-- 10.4.15 END -->
<!-- 11.4.0 START -->

# 11.4.0 (2024-12-05)

### Features and enhancements

- **Cloudwatch:** OpenSearch PPL and SQL support in Logs Insights

<!-- 11.4.0 END -->
<!-- 11.3.2 START -->

# 11.3.2 (2024-12-04)

### Features and enhancements

- **Backport:** Announcement Banners: Enable feature for all cloud tiers (Enterprise)

### Bug fixes

- **Fix:** Do not fetch Orgs if the user is authenticated by apikey/sa or render key [#97262](https://github.com/grafana/grafana/pull/97262), [@mgyongyosi](https://github.com/mgyongyosi)

<!-- 11.3.2 END -->
<!-- 11.2.5 START -->

# 11.2.5 (2024-12-04)

### Bug fixes

- **Fix:** Do not fetch Orgs if the user is authenticated by apikey/sa or render key [#97264](https://github.com/grafana/grafana/pull/97264), [@mgyongyosi](https://github.com/mgyongyosi)

<!-- 11.2.5 END -->
<!-- 11.1.10 START -->

# 11.1.10 (2024-12-04)

### Bug fixes

- **Fix:** Do not fetch Orgs if the user is authenticated by apikey/sa or render key [#97261](https://github.com/grafana/grafana/pull/97261), [@mgyongyosi](https://github.com/mgyongyosi)

<!-- 11.1.10 END -->
<!-- 11.0.9 START -->

# 11.0.9 (2024-12-04)

### Bug fixes

- **Fix:** Do not fetch Orgs if the user is authenticated by apikey/sa or render key [#97265](https://github.com/grafana/grafana/pull/97265), [@mgyongyosi](https://github.com/mgyongyosi)

<!-- 11.0.9 END -->
<!-- 10.4.14 START -->

# 10.4.14 (2024-12-04)

### Bug fixes

- **Fix:** Do not fetch Orgs if the user is authenticated by apikey/sa or render key [#97263](https://github.com/grafana/grafana/pull/97263), [@mgyongyosi](https://github.com/mgyongyosi)

<!-- 10.4.14 END -->
<!-- 11.3.1 START -->

# 11.3.1 (2024-11-19)

### Features and enhancements

- **Alerting:** Make context deadline on AlertNG service startup configurable [#96135](https://github.com/grafana/grafana/pull/96135), [@fayzal-g](https://github.com/fayzal-g)
- **MigrationAssistant:** Restrict dashboards, folders and datasources by the org id of the signed in user [#96345](https://github.com/grafana/grafana/pull/96345), [@leandro-deveikis](https://github.com/leandro-deveikis)
- **User:** Check SignedInUser OrgID in RevokeInvite [#95490](https://github.com/grafana/grafana/pull/95490), [@mgyongyosi](https://github.com/mgyongyosi)

### Bug fixes

- **Alerting:** Fix escaping of silence matchers in utf8 mode [#95347](https://github.com/grafana/grafana/pull/95347), [@tomratcliffe](https://github.com/tomratcliffe)
- **Alerting:** Fix overflow for long receiver names [#95133](https://github.com/grafana/grafana/pull/95133), [@gillesdemey](https://github.com/gillesdemey)
- **Alerting:** Fix saving advanced mode toggle state in the alert rule editor [#95981](https://github.com/grafana/grafana/pull/95981), [@alexander-akhmetov](https://github.com/alexander-akhmetov)
- **Alerting:** Fix setting datasource uid, when datasource is string in old version [#96273](https://github.com/grafana/grafana/pull/96273), [@soniaAguilarPeiron](https://github.com/soniaAguilarPeiron)
- **Alerting:** Force refetch prom rules when refreshing panel [#96125](https://github.com/grafana/grafana/pull/96125), [@soniaAguilarPeiron](https://github.com/soniaAguilarPeiron)
- **Anonymous User:** Adds validator service for anonymous users [#94994](https://github.com/grafana/grafana/pull/94994), [@leandro-deveikis](https://github.com/leandro-deveikis)
- **Anonymous User:** Adds validator service for anonymous users (Enterprise)
- **Azure Monitor:** Support metric namespaces fallback [#95155](https://github.com/grafana/grafana/pull/95155), [@aangelisc](https://github.com/aangelisc)
- **Azure:** Fix duplicated traces in multi-resource trace query [#95247](https://github.com/grafana/grafana/pull/95247), [@aangelisc](https://github.com/aangelisc)
- **Azure:** Handle namespace request rejection [#95909](https://github.com/grafana/grafana/pull/95909), [@aangelisc](https://github.com/aangelisc)
- **CloudWatch:** Interpolate region in log context query [#94990](https://github.com/grafana/grafana/pull/94990), [@iwysiu](https://github.com/iwysiu)
- **Dashboard datasource:** Return annotations as series when query topic is "annotations" [#95971](https://github.com/grafana/grafana/pull/95971), [@kaydelaney](https://github.com/kaydelaney)
- **Dashboard:** Append orgId to URL [#95963](https://github.com/grafana/grafana/pull/95963), [@bfmatei](https://github.com/bfmatei)
- **Dashboards:** Fixes performance issue expanding a row [#95321](https://github.com/grafana/grafana/pull/95321), [@torkelo](https://github.com/torkelo)
- **Flame Graph:** Fix crash when it receives empty data [#96211](https://github.com/grafana/grafana/pull/96211), [@yincongcyincong](https://github.com/yincongcyincong)
- **Folders:** Add admin permissions upon creation of a folder w. SA [#95365](https://github.com/grafana/grafana/pull/95365), [@eleijonmarck](https://github.com/eleijonmarck)
- **Folders:** Don't show error pop-up if the user can't fetch the root folder [#95600](https://github.com/grafana/grafana/pull/95600), [@IevaVasiljeva](https://github.com/IevaVasiljeva)
- **Migration:** Remove table aliasing in delete statement to make it work for mariadb [#95232](https://github.com/grafana/grafana/pull/95232), [@kalleep](https://github.com/kalleep)
- **ServerLock:** Fix pg concurrency/locking issue [#95935](https://github.com/grafana/grafana/pull/95935), [@mgyongyosi](https://github.com/mgyongyosi)
- **Service Accounts:** Run service account creation in transaction [#94803](https://github.com/grafana/grafana/pull/94803), [@IevaVasiljeva](https://github.com/IevaVasiljeva)
- **Table:** Fix text wrapping applying to wrong field [#95425](https://github.com/grafana/grafana/pull/95425), [@codeincarnate](https://github.com/codeincarnate)
- **Unified Storage:** Use ssl_mode instead of sslmode [#95662](https://github.com/grafana/grafana/pull/95662), [@chaudyg](https://github.com/chaudyg)

<!-- 11.3.1 END -->
<!-- 11.2.4 START -->

# 11.2.4 (2024-11-19)

### Features and enhancements

- **Alerting:** Make context deadline on AlertNG service startup configurable [#96133](https://github.com/grafana/grafana/pull/96133), [@fayzal-g](https://github.com/fayzal-g)
- **MigrationAssistant:** Restrict dashboards, folders and datasources by the org id of the signed in user [#96344](https://github.com/grafana/grafana/pull/96344), [@leandro-deveikis](https://github.com/leandro-deveikis)
- **Transformations:** Add 'transpose' transform [#95076](https://github.com/grafana/grafana/pull/95076), [@jmdane](https://github.com/jmdane)
- **User:** Check SignedInUser OrgID in RevokeInvite [#95489](https://github.com/grafana/grafana/pull/95489), [@mgyongyosi](https://github.com/mgyongyosi)

### Bug fixes

- **Alerting:** Force refetch prom rules when refreshing panel [#96124](https://github.com/grafana/grafana/pull/96124), [@soniaAguilarPeiron](https://github.com/soniaAguilarPeiron)
- **Anonymous User:** Adds validator service for anonymous users [#94993](https://github.com/grafana/grafana/pull/94993), [@leandro-deveikis](https://github.com/leandro-deveikis)
- **Anonymous User:** Adds validator service for anonymous users (Enterprise)
- **Azure Monitor:** Support metric namespaces fallback [#95154](https://github.com/grafana/grafana/pull/95154), [@aangelisc](https://github.com/aangelisc)
- **Azure:** Fix duplicated traces in multi-resource trace query [#95246](https://github.com/grafana/grafana/pull/95246), [@aangelisc](https://github.com/aangelisc)
- **Azure:** Handle namespace request rejection [#95908](https://github.com/grafana/grafana/pull/95908), [@aangelisc](https://github.com/aangelisc)
- **Folders:** Add admin permissions upon creation of a folder w. SA [#95416](https://github.com/grafana/grafana/pull/95416), [@eleijonmarck](https://github.com/eleijonmarck)
- **Migration:** Remove table aliasing in delete statement to make it work for mariadb [#95231](https://github.com/grafana/grafana/pull/95231), [@kalleep](https://github.com/kalleep)
- **ServerLock:** Fix pg concurrency/locking issue [#95934](https://github.com/grafana/grafana/pull/95934), [@mgyongyosi](https://github.com/mgyongyosi)
- **ServerSideExpressions:** Disable SQL Expressions to prevent RCE and LFI vulnerability [#94959](https://github.com/grafana/grafana/pull/94959), [@samjewell](https://github.com/samjewell)

<!-- 11.2.4 END -->
<!-- 11.1.9 START -->

# 11.1.9 (2024-11-19)

### Features and enhancements

- **Alerting:** Make context deadline on AlertNG service startup configurable [#96132](https://github.com/grafana/grafana/pull/96132), [@fayzal-g](https://github.com/fayzal-g)
- **User:** Check SignedInUser OrgID in RevokeInvite [#95488](https://github.com/grafana/grafana/pull/95488), [@mgyongyosi](https://github.com/mgyongyosi)

### Bug fixes

- **Alerting:** Force refetch prom rules when refreshing panel [#96123](https://github.com/grafana/grafana/pull/96123), [@soniaAguilarPeiron](https://github.com/soniaAguilarPeiron)
- **Anonymous User:** Adds validator service for anonymous users [#94992](https://github.com/grafana/grafana/pull/94992), [@leandro-deveikis](https://github.com/leandro-deveikis)
- **Anonymous User:** Adds validator service for anonymous users (Enterprise)
- **Azure Monitor:** Support metric namespaces fallback [#95153](https://github.com/grafana/grafana/pull/95153), [@aangelisc](https://github.com/aangelisc)
- **Azure:** Fix duplicated traces in multi-resource trace query [#95245](https://github.com/grafana/grafana/pull/95245), [@aangelisc](https://github.com/aangelisc)
- **Azure:** Handle namespace request rejection [#95907](https://github.com/grafana/grafana/pull/95907), [@aangelisc](https://github.com/aangelisc)
- **Migration:** Remove table aliasing in delete statement to make it work for mariadb [#95230](https://github.com/grafana/grafana/pull/95230), [@kalleep](https://github.com/kalleep)
- **Prometheus:** Fix interpolating adhoc filters with template variables [#95977](https://github.com/grafana/grafana/pull/95977), [@cazeaux](https://github.com/cazeaux)
- **ServerLock:** Fix pg concurrency/locking issue [#95933](https://github.com/grafana/grafana/pull/95933), [@mgyongyosi](https://github.com/mgyongyosi)
- **ServerSideExpressions:** Disable SQL Expressions to prevent RCE and LFI vulnerability [#94969](https://github.com/grafana/grafana/pull/94969), [@scottlepp](https://github.com/scottlepp)

<!-- 11.1.9 END -->
<!-- 11.0.8 START -->

# 11.0.8 (2024-11-19)

### Features and enhancements

- **Alerting:** Make context deadline on AlertNG service startup configurable [#96131](https://github.com/grafana/grafana/pull/96131), [@fayzal-g](https://github.com/fayzal-g)
- **User:** Check SignedInUser OrgID in RevokeInvite [#95487](https://github.com/grafana/grafana/pull/95487), [@mgyongyosi](https://github.com/mgyongyosi)

### Bug fixes

- **Anonymous User:** Adds validator service for anonymous users [#95151](https://github.com/grafana/grafana/pull/95151), [@leandro-deveikis](https://github.com/leandro-deveikis)
- **Anonymous User:** Adds validator service for anonymous users (Enterprise)
- **Azure Monitor:** Support metric namespaces fallback [#95152](https://github.com/grafana/grafana/pull/95152), [@aangelisc](https://github.com/aangelisc)
- **Azure:** Fix duplicated traces in multi-resource trace query [#95244](https://github.com/grafana/grafana/pull/95244), [@aangelisc](https://github.com/aangelisc)
- **Azure:** Handle namespace request rejection [#95906](https://github.com/grafana/grafana/pull/95906), [@aangelisc](https://github.com/aangelisc)
- **Migration:** Remove table aliasing in delete statement to make it work for mariadb [#95229](https://github.com/grafana/grafana/pull/95229), [@kalleep](https://github.com/kalleep)
- **Prometheus:** Fix interpolating adhoc filters with template variables [#95986](https://github.com/grafana/grafana/pull/95986), [@cazeaux](https://github.com/cazeaux)
- **ServerLock:** Fix pg concurrency/locking issue [#95932](https://github.com/grafana/grafana/pull/95932), [@mgyongyosi](https://github.com/mgyongyosi)
- **ServerSideExpressions:** Disable SQL Expressions to prevent RCE and LFI vulnerability [#94971](https://github.com/grafana/grafana/pull/94971), [@samjewell](https://github.com/samjewell)

<!-- 11.0.8 END -->
<!-- 10.4.13 START -->

# 10.4.13 (2024-11-19)

<!-- 10.4.13 END -->
<!-- 11.3.0+security-01 START -->

# 11.3.0+security-01 (2024-11-12)

### Bug fixes

- **MigrationAssistant:** Fix Migration Assistant issue [CVE-2024-9476]

<!-- 11.3.0+security-01 END -->
<!-- 11.2.3+security-01 START -->

# 11.2.3+security-01 (2024-11-12)

- **MigrationAssistant:** Fix Migration Assistant issue [CVE-2024-9476]

<!-- 11.2.3+security-01 END -->
<!-- 10.4.12 START -->

# 10.4.12 (2024-11-08)

### Bug fixes

- **Alerting:** Make context deadline on AlertNG service startup configurable [#96058](https://github.com/grafana/grafana/pull/96058), [@fayzal-g](https://github.com/fayzal-g)

<!-- 10.4.12 END -->
<!-- 11.3.0 START -->

# 11.3.0 (2024-10-22)

### Features and enhancements

- **Alerting:** Add manage permissions UI logic for Contact Points [#92885](https://github.com/grafana/grafana/pull/92885), [@tomratcliffe](https://github.com/tomratcliffe)
- **Alerting:** Allow linking to silence form with `__alert_rule_uid__` value preset [#93526](https://github.com/grafana/grafana/pull/93526), [@tomratcliffe](https://github.com/tomratcliffe)
- **Alerting:** Hide query name when using simplified mode in the alert rule [#93779](https://github.com/grafana/grafana/pull/93779), [@soniaAguilarPeiron](https://github.com/soniaAguilarPeiron)
- **Alerting:** Limit and clean up old alert rules versions [#89754](https://github.com/grafana/grafana/pull/89754), [@igloo12](https://github.com/igloo12)
- **Alerting:** Style nits for the simple query mode [#93930](https://github.com/grafana/grafana/pull/93930), [@soniaAguilarPeiron](https://github.com/soniaAguilarPeiron)
- **Alerting:** Update texts in annotations step [#93977](https://github.com/grafana/grafana/pull/93977), [@soniaAguilarPeiron](https://github.com/soniaAguilarPeiron)
- **Alerting:** Use useProduceNewAlertmanagerConfiguration for contact points [#88456](https://github.com/grafana/grafana/pull/88456), [@gillesdemey](https://github.com/gillesdemey)
- **Auth:** Attach external session info to Grafana session [#93849](https://github.com/grafana/grafana/pull/93849), [@mgyongyosi](https://github.com/mgyongyosi)
- **Auth:** Replace jmespath/go-jmespath with jmespath-community/go-jmespath [#94203](https://github.com/grafana/grafana/pull/94203), [@mgyongyosi](https://github.com/mgyongyosi)
- **CloudMigrations:** Add support for migration of Library Elements (Panels) resources [#93898](https://github.com/grafana/grafana/pull/93898), [@macabu](https://github.com/macabu)
- **Cloudwatch:** Update grafana-aws-sdk [#94155](https://github.com/grafana/grafana/pull/94155), [@iwysiu](https://github.com/iwysiu)
- **Explore Logs:** Preinstall for onprem Grafana instances [#94221](https://github.com/grafana/grafana/pull/94221), [@svennergr](https://github.com/svennergr)
- **ExploreMetrics:** Ensure compatibility with Incremental Querying [#94355](https://github.com/grafana/grafana/pull/94355), [@NWRichmond](https://github.com/NWRichmond)
- **FieldConfig:** Add support for Actions [#92874](https://github.com/grafana/grafana/pull/92874), [@adela-almasan](https://github.com/adela-almasan)
- **Plugin Extensions:** Require meta-data to be defined in `plugin.json` during development mode [#93429](https://github.com/grafana/grafana/pull/93429), [@leventebalogh](https://github.com/leventebalogh)
- **Reporting:** Display template variables in the PDF (Enterprise)
- **Tempo:** Add deprecation notice for Aggregate By [#94050](https://github.com/grafana/grafana/pull/94050), [@joey-grafana](https://github.com/joey-grafana)

### Bug fixes

- **Alerting/Chore:** Fix TimeRangeInput not working across multiple months [#93622](https://github.com/grafana/grafana/pull/93622), [@tomratcliffe](https://github.com/tomratcliffe)
- **Alerting:** Fix default value for input in simple condition [#94248](https://github.com/grafana/grafana/pull/94248), [@soniaAguilarPeiron](https://github.com/soniaAguilarPeiron)
- **Alerting:** Fix eval interval not being saved when creating a new group [#93821](https://github.com/grafana/grafana/pull/93821), [@tomratcliffe](https://github.com/tomratcliffe)
- **Alerting:** Fix incorrect permission on POST external rule groups endpoint [CVE-2024-8118] [#93940](https://github.com/grafana/grafana/pull/93940), [@alexweav](https://github.com/alexweav)
- **Alerting:** Fix panics when attempting to create an Alertmanager after failing [#94023](https://github.com/grafana/grafana/pull/94023), [@santihernandezc](https://github.com/santihernandezc)
- **DashboardScene:** Fixes url issue with subpath when exiting edit mode [#93962](https://github.com/grafana/grafana/pull/93962), [@torkelo](https://github.com/torkelo)
- **Dashboards:** Enable scenes by default [#93818](https://github.com/grafana/grafana/pull/93818), [@ivanortegaalba](https://github.com/ivanortegaalba)
- **Dashboards:** Fixes view & edit keyboard shortcuts when grafana is behind a subpath [#93955](https://github.com/grafana/grafana/pull/93955), [@torkelo](https://github.com/torkelo)
- **ElasticSearch:** Fix errorsource in newInstanceSettings [#93859](https://github.com/grafana/grafana/pull/93859), [@iwysiu](https://github.com/iwysiu)
- **Reporting:** Fix reports on multi-org instance (Enterprise)
- **SubMenu:** Fix expanding sub menu items on touch devices [#93208](https://github.com/grafana/grafana/pull/93208), [@yincongcyincong](https://github.com/yincongcyincong)

<!-- 11.3.0 END -->
<!-- 11.2.3 START -->

# 11.2.3 (2024-10-22)

### Bug fixes

- **Alerting:** Fix incorrect permission on POST external rule groups endpoint [CVE-2024-8118] [#93947](https://github.com/grafana/grafana/pull/93947), [@alexweav](https://github.com/alexweav)
- **AzureMonitor:** Fix App Insights portal URL for multi-resource trace queries [#94475](https://github.com/grafana/grafana/pull/94475), [@aangelisc](https://github.com/aangelisc)
- **Canvas:** Allow API calls to grafana origin [#94129](https://github.com/grafana/grafana/pull/94129), [@adela-almasan](https://github.com/adela-almasan)
- **Folders:** Correctly show new folder button under root folder [#94712](https://github.com/grafana/grafana/pull/94712), [@IevaVasiljeva](https://github.com/IevaVasiljeva)
- **OrgSync:** Do not set default Organization for a user to a non-existent Organization [#94549](https://github.com/grafana/grafana/pull/94549), [@mgyongyosi](https://github.com/mgyongyosi)
- **Plugins:** Skip install errors if dependency plugin already exists [#94717](https://github.com/grafana/grafana/pull/94717), [@wbrowne](https://github.com/wbrowne)
- **ServerSideExpressions:** Disable SQL Expressions to prevent RCE and LFI vulnerability [#94959](https://github.com/grafana/grafana/pull/94959), [@samjewell](https://github.com/samjewell)

<!-- 11.2.3 END -->
<!-- 11.2.2+security-01 START -->

# 11.2.2+security-01 (2024-10-17)

### Bug fixes

- **SQL Expressions**: Fixes CVE-2024-9264

<!-- 11.2.2+security-01 END -->
<!-- 11.2.1+security-01 START -->

# 11.2.1+security-01 (2024-10-17)

### Features and enhancements

### Bug fixes

- **SQL Expressions**: Fixes CVE-2024-9264

<!-- 11.2.1+security-01 END -->
<!-- 11.1.8 START -->

# 11.1.8 (2024-10-22)

### Bug fixes

- **Alerting:** Fix incorrect permission on POST external rule groups endpoint [CVE-2024-8118] [#93948](https://github.com/grafana/grafana/pull/93948), [@alexweav](https://github.com/alexweav)
- **AzureMonitor:** Fix App Insights portal URL for multi-resource trace queries [#94474](https://github.com/grafana/grafana/pull/94474), [@aangelisc](https://github.com/aangelisc)
- **OrgSync:** Do not set default Organization for a user to a non-existent Organization [#94551](https://github.com/grafana/grafana/pull/94551), [@mgyongyosi](https://github.com/mgyongyosi)
- **ServerSideExpressions:** Disable SQL Expressions to prevent RCE and LFI vulnerability [#94969](https://github.com/grafana/grafana/pull/94969), [@scottlepp](https://github.com/scottlepp)

<!-- 11.1.8 END -->
<!-- 11.1.7+security-01 START -->

# 11.1.7+security-01 (2024-10-17)

### Bug fixes

- **SQL Expressions**: Fixes CVE-2024-9264

<!-- 11.1.7+security-01 END -->
<!-- 11.1.6+security-01 START -->

# 11.1.6+security-01 (2024-10-17)

### Bug fixes

- **SQL Expressions**: Fixes CVE-2024-9264

<!-- 11.1.6+security-01 END -->
<!-- 11.0.6+security-01 START -->

# 11.0.6+security-01 (2024-10-17)

### Bug fixes

- **SQL Expressions**: Fixes CVE-2024-9264

<!-- 11.0.6+security-01 END -->
<!-- 11.0.5+security-01 START -->

# 11.0.5+security-01 (2024-10-17)

### Bug fixes

- **SQL Expressions**: Fixes CVE-2024-9264

<!-- 11.0.5+security-01 END -->
<!-- 11.2.2 START -->

# 11.2.2 (2024-10-01)

### Features and enhancements

- **Chore:** Bump Go to 1.22.7 [#93353](https://github.com/grafana/grafana/pull/93353), [@hairyhenderson](https://github.com/hairyhenderson)
- **Chore:** Bump Go to 1.22.7 (Enterprise)
- **Data sources:** Hide the datasource redirection banner for users who can't interact with data sources [#93103](https://github.com/grafana/grafana/pull/93103), [@IevaVasiljeva](https://github.com/IevaVasiljeva)

### Bug fixes

- **Alerting:** Fix preview of silences when label name contains spaces [#93051](https://github.com/grafana/grafana/pull/93051), [@tomratcliffe](https://github.com/tomratcliffe)
- **Alerting:** Make query wrapper match up datasource UIDs if necessary [#93114](https://github.com/grafana/grafana/pull/93114), [@tomratcliffe](https://github.com/tomratcliffe)
- **AzureMonitor:** Deduplicate resource picker rows [#93705](https://github.com/grafana/grafana/pull/93705), [@aangelisc](https://github.com/aangelisc)
- **AzureMonitor:** Improve resource picker efficiency [#93440](https://github.com/grafana/grafana/pull/93440), [@aangelisc](https://github.com/aangelisc)
- **AzureMonitor:** Remove Basic Logs retention warning [#93123](https://github.com/grafana/grafana/pull/93123), [@aangelisc](https://github.com/aangelisc)
- **CloudWatch:** Fix segfault when migrating legacy queries [#93544](https://github.com/grafana/grafana/pull/93544), [@iwysiu](https://github.com/iwysiu)
- **Correlations:** Limit access to correlations page to users who can access Explore [#93676](https://github.com/grafana/grafana/pull/93676), [@ifrost](https://github.com/ifrost)
- **DashboardScene:** Fix broken error handling and error rendering [#93690](https://github.com/grafana/grafana/pull/93690), [@torkelo](https://github.com/torkelo)
- **Plugins:** Avoid returning 404 for `AutoEnabled` apps [#93488](https://github.com/grafana/grafana/pull/93488), [@wbrowne](https://github.com/wbrowne)

<!-- 11.2.2 END -->
<!-- 11.1.7 START -->

# 11.1.7 (2024-10-01)

### Features and enhancements

- **Chore:** Bump Go to 1.22.7 [#93355](https://github.com/grafana/grafana/pull/93355), [@hairyhenderson](https://github.com/hairyhenderson)
- **Chore:** Bump Go to 1.22.7 (Enterprise)

### Bug fixes

- **Alerting:** Fix preview of silences when label name contains spaces [#93050](https://github.com/grafana/grafana/pull/93050), [@tomratcliffe](https://github.com/tomratcliffe)
- **Alerting:** Make query wrapper match up datasource UIDs if necessary [#93115](https://github.com/grafana/grafana/pull/93115), [@tomratcliffe](https://github.com/tomratcliffe)
- **AzureMonitor:** Deduplicate resource picker rows [#93704](https://github.com/grafana/grafana/pull/93704), [@aangelisc](https://github.com/aangelisc)
- **AzureMonitor:** Improve resource picker efficiency [#93439](https://github.com/grafana/grafana/pull/93439), [@aangelisc](https://github.com/aangelisc)
- **AzureMonitor:** Remove Basic Logs retention warning [#93122](https://github.com/grafana/grafana/pull/93122), [@aangelisc](https://github.com/aangelisc)
- **Correlations:** Limit access to correlations page to users who can access Explore [#93675](https://github.com/grafana/grafana/pull/93675), [@ifrost](https://github.com/ifrost)
- **Plugins:** Avoid returning 404 for `AutoEnabled` apps [#93487](https://github.com/grafana/grafana/pull/93487), [@wbrowne](https://github.com/wbrowne)

<!-- 11.1.7 END -->
<!-- 11.0.7 START -->

# 11.0.7 (2024-10-22)

### Bug fixes

- **Alerting:** Fix incorrect permission on POST external rule groups endpoint [CVE-2024-8118] [#93949](https://github.com/grafana/grafana/pull/93949), [@alexweav](https://github.com/alexweav)
- **AzureMonitor:** Fix App Insights portal URL for multi-resource trace queries [#94489](https://github.com/grafana/grafana/pull/94489), [@aangelisc](https://github.com/aangelisc)
- **Dashboard:** Make dashboard search faster [#94702](https://github.com/grafana/grafana/pull/94702), [@knuzhdin](https://github.com/knuzhdin)
- **OrgSync:** Do not set default Organization for a user to a non-existent Organization [#94552](https://github.com/grafana/grafana/pull/94552), [@mgyongyosi](https://github.com/mgyongyosi)
- **ServerSideExpressions:** Disable SQL Expressions to prevent RCE and LFI vulnerability [#94971](https://github.com/grafana/grafana/pull/94971), [@samjewell](https://github.com/samjewell)

<!-- 11.0.7 END -->
<!-- 11.0.6 START -->

# 11.0.6 (2024-10-01)

### Features and enhancements

- **Chore:** Bump Go to 1.22.7 [#93358](https://github.com/grafana/grafana/pull/93358), [@hairyhenderson](https://github.com/hairyhenderson)
- **Chore:** Bump Go to 1.22.7 (Enterprise)

### Bug fixes

- **AzureMonitor:** Deduplicate resource picker rows [#93703](https://github.com/grafana/grafana/pull/93703), [@aangelisc](https://github.com/aangelisc)
- **AzureMonitor:** Improve resource picker efficiency [#93438](https://github.com/grafana/grafana/pull/93438), [@aangelisc](https://github.com/aangelisc)
- **Correlations:** Limit access to correlations page to users who can access Explore [#93674](https://github.com/grafana/grafana/pull/93674), [@ifrost](https://github.com/ifrost)
- **Plugins:** Avoid returning 404 for `AutoEnabled` apps [#93486](https://github.com/grafana/grafana/pull/93486), [@wbrowne](https://github.com/wbrowne)

<!-- 11.0.6 END -->
<!-- 10.4.11 START -->

# 10.4.11 (2024-10-22)

### Bug fixes

- **Alerting:** Fix broken panelId links [#94686](https://github.com/grafana/grafana/pull/94686), [@gillesdemey](https://github.com/gillesdemey)
- **Alerting:** Fix incorrect permission on POST external rule groups endpoint [CVE-2024-8118] [#93946](https://github.com/grafana/grafana/pull/93946), [@alexweav](https://github.com/alexweav)
- **Dashboard:** Make dashboard search faster [#94703](https://github.com/grafana/grafana/pull/94703), [@knuzhdin](https://github.com/knuzhdin)

<!-- 10.4.11 END -->
<!-- 10.4.10 START -->

# 10.4.10 (2024-10-01)

### Features and enhancements

- **Chore:** Bump Go to 1.22.7 [#93359](https://github.com/grafana/grafana/pull/93359), [@hairyhenderson](https://github.com/hairyhenderson)
- **Chore:** Bump Go to 1.22.7 (Enterprise)

### Bug fixes

- **AzureMonitor:** Deduplicate resource picker rows [#93702](https://github.com/grafana/grafana/pull/93702), [@aangelisc](https://github.com/aangelisc)
- **Correlations:** Limit access to correlations page to users who can access Explore [#93673](https://github.com/grafana/grafana/pull/93673), [@ifrost](https://github.com/ifrost)

<!-- 10.4.10 END -->
<!-- 10.3.12 START -->

# 10.3.12 (2024-10-22)

### Bug fixes

- **Alerting:** Fix incorrect permission on POST external rule groups endpoint [CVE-2024-8118] [#93945](https://github.com/grafana/grafana/pull/93945), [@alexweav](https://github.com/alexweav)
- **Dashboard:** Make dashboard search faster [#94704](https://github.com/grafana/grafana/pull/94704), [@knuzhdin](https://github.com/knuzhdin)

<!-- 10.3.12 END -->
<!-- 10.3.11 START -->

# 10.3.11 (2024-10-01)

### Features and enhancements

- **Chore:** Bump Go to 1.22.7 [#93360](https://github.com/grafana/grafana/pull/93360), [@hairyhenderson](https://github.com/hairyhenderson)
- **Chore:** Bump Go to 1.22.7 (Enterprise)

### Bug fixes

- **Correlations:** Limit access to correlations page to users who can access Explore [#93672](https://github.com/grafana/grafana/pull/93672), [@ifrost](https://github.com/ifrost)

<!-- 10.3.11 END -->
<!-- 11.2.1 START -->

# 11.2.1 (2024-09-26)

### Features and enhancements

- **Alerting:** Support for optimistic concurrency in priovisioning Tempate API [#92251](https://github.com/grafana/grafana/pull/92251), [@yuri-tceretian](https://github.com/yuri-tceretian)
- **Logs panel:** Enable displayedFields in dashboards and apps [#92675](https://github.com/grafana/grafana/pull/92675), [@matyax](https://github.com/matyax)
- **State timeline:** Add pagination support [#92257](https://github.com/grafana/grafana/pull/92257), [@kevinputera](https://github.com/kevinputera)

### Bug fixes

- **Authn:** No longer hash service account token twice during authentication [#92639](https://github.com/grafana/grafana/pull/92639), [@kalleep](https://github.com/kalleep)
- **CloudMigrations:** Fix snapshot creation on Windows systems [#92981](https://github.com/grafana/grafana/pull/92981), [@macabu](https://github.com/macabu)
- **DashGPT:** Fixes issue with generation on Safari [#92952](https://github.com/grafana/grafana/pull/92952), [@kaydelaney](https://github.com/kaydelaney)
- **Dashboard:** Fix Annotation runtime error when a data source does not support annotations [#92830](https://github.com/grafana/grafana/pull/92830), [@axelavargas](https://github.com/axelavargas)
- **Grafana SQL:** Fix broken import in NumberInput component [#92808](https://github.com/grafana/grafana/pull/92808), [@chessman](https://github.com/chessman)
- **Logs:** Show older logs button when infinite scroll is enabled and sort order is descending [#92867](https://github.com/grafana/grafana/pull/92867), [@matyax](https://github.com/matyax)
- **RBAC:** Fix an issue with server admins not being able to manage users in orgs that they don't belong to [#92274](https://github.com/grafana/grafana/pull/92274), [@IevaVasiljeva](https://github.com/IevaVasiljeva)
- **RBAC:** Fix an issue with server admins not being able to manage users in orgs that they don't belong to (Enterprise)
- **Reporting:** Disable dashboardSceneSolo when rendering PDFs the old way (Enterprise)
- **Templating:** Fix searching non-latin template variables [#92893](https://github.com/grafana/grafana/pull/92893), [@leeoniya](https://github.com/leeoniya)
- **TutorialCard:** Fix link to tutorial not opening [#92647](https://github.com/grafana/grafana/pull/92647), [@eledobleefe](https://github.com/eledobleefe)
- **Alerting:** Fixed CVE-2024-8118.

### Plugin development fixes & changes

- **AutoSizeInput:** Allow to be controlled by value [#92999](https://github.com/grafana/grafana/pull/92999), [@ivanortegaalba](https://github.com/ivanortegaalba)

<!-- 11.2.1 END -->
<!-- 11.1.6 START -->

# 11.1.6 (2024-09-26)

### Features and enhancements

- **Chore:** Update swagger ui (4.3.0 to 5.17.14) [#92341](https://github.com/grafana/grafana/pull/92341), [@ryantxu](https://github.com/ryantxu)

### Bug fixes

- **Templating:** Fix searching non-latin template variables [#92892](https://github.com/grafana/grafana/pull/92892), [@leeoniya](https://github.com/leeoniya)
- **TutorialCard:** Fix link to tutorial not opening [#92646](https://github.com/grafana/grafana/pull/92646), [@eledobleefe](https://github.com/eledobleefe)

### Plugin development fixes & changes

- **Bugfix:** QueryField typeahead missing background color [#92316](https://github.com/grafana/grafana/pull/92316), [@mckn](https://github.com/mckn)
- **Alerting:** Fixed CVE-2024-8118.

<!-- 11.1.6 END -->
<!-- 11.0.5 START -->

# 11.0.5 (2024-09-26)

### Features and enhancements

- **Chore:** Update swagger ui (4.3.0 to 5.17.14) [#92345](https://github.com/grafana/grafana/pull/92345), [@ryantxu](https://github.com/ryantxu)

### Bug fixes

- **Provisioning:** Prevent provisioning folder errors from failing startup [#92588](https://github.com/grafana/grafana/pull/92588), [@suntala](https://github.com/suntala)
- **TutorialCard:** Fix link to tutorial not opening [#92645](https://github.com/grafana/grafana/pull/92645), [@eledobleefe](https://github.com/eledobleefe)
- **Alerting:** Fixed CVE-2024-8118.

<!-- 11.0.5 END -->
<!-- 10.4.9 START -->

# 10.4.9 (2024-09-26)

### Features and enhancements

- **Chore:** Update swagger ui (4.3.0 to 5.17.14) [#92344](https://github.com/grafana/grafana/pull/92344), [@ryantxu](https://github.com/ryantxu)

### Bug fixes

- **Provisioning:** Prevent provisioning folder errors from failing startup [#92591](https://github.com/grafana/grafana/pull/92591), [@suntala](https://github.com/suntala)
- **Alerting:** Fixed CVE-2024-8118.

<!-- 10.4.9 END -->
<!-- 10.3.10 START -->

# 10.3.10 (2024-09-26)

### Bug fixes

- **Alerting:** Fixed CVE-2024-8118.

<!-- 10.3.10 END -->
<!-- 11.2.0 START -->

# 11.2.0 (2024-08-27)

### Features and enhancements

- **@grafana/data:** Introduce new getTagKeys/getTagValues response interface [#88369](https://github.com/grafana/grafana/pull/88369), [@kaydelaney](https://github.com/kaydelaney)
- **AWS:** Update deprecated aws-sdk functions from env variable versions [#89643](https://github.com/grafana/grafana/pull/89643), [@iwysiu](https://github.com/iwysiu)
- **Alerting:** Add ha_reconnect_timeout configuration option [#88823](https://github.com/grafana/grafana/pull/88823), [@JacobValdemar](https://github.com/JacobValdemar)
- **Alerting:** Add setting for maximum allowed rule evaluation results [#89468](https://github.com/grafana/grafana/pull/89468), [@alexander-akhmetov](https://github.com/alexander-akhmetov)
- **Alerting:** Add warning in telegram contact point [#89397](https://github.com/grafana/grafana/pull/89397), [@soniaAguilarPeiron](https://github.com/soniaAguilarPeiron)
- **Alerting:** Central alert history part4 [#90088](https://github.com/grafana/grafana/pull/90088), [@soniaAguilarPeiron](https://github.com/soniaAguilarPeiron)
- **Alerting:** Don't crash the page when trying to filter rules by regex [#89466](https://github.com/grafana/grafana/pull/89466), [@tomratcliffe](https://github.com/tomratcliffe)
- **Alerting:** Enable remote primary mode using feature toggles [#88976](https://github.com/grafana/grafana/pull/88976), [@santihernandezc](https://github.com/santihernandezc)
- **Alerting:** Hide edit/view rule buttons according to deleting/creating state [#90375](https://github.com/grafana/grafana/pull/90375), [@tomratcliffe](https://github.com/tomratcliffe)
- **Alerting:** Implement UI for grafana-managed recording rules [#90360](https://github.com/grafana/grafana/pull/90360), [@soniaAguilarPeiron](https://github.com/soniaAguilarPeiron)
- **Alerting:** Improve performance of /api/prometheus for large numbers of alerts. [#89268](https://github.com/grafana/grafana/pull/89268), [@stevesg](https://github.com/stevesg)
- **Alerting:** Include a list of ref_Id and aggregated datasource UIDs to alerts when state reason is NoData [#88819](https://github.com/grafana/grafana/pull/88819), [@wasim-nihal](https://github.com/wasim-nihal)
- **Alerting:** Instrument outbound requests for Loki Historian and Remote Alertmanager with tracing [#89185](https://github.com/grafana/grafana/pull/89185), [@alexweav](https://github.com/alexweav)
- **Alerting:** Limit instances on alert detail view unless in instances tab [#89368](https://github.com/grafana/grafana/pull/89368), [@gillesdemey](https://github.com/gillesdemey)
- **Alerting:** Make alert group editing safer [#88627](https://github.com/grafana/grafana/pull/88627), [@gillesdemey](https://github.com/gillesdemey)
- **Alerting:** Make whitespace more visible on labels [#90223](https://github.com/grafana/grafana/pull/90223), [@tomratcliffe](https://github.com/tomratcliffe)
- **Alerting:** Remove option to return settings from api/v1/receivers and restrict provisioning action access [#90861](https://github.com/grafana/grafana/pull/90861), [@JacobsonMT](https://github.com/JacobsonMT)
- **Alerting:** Resend resolved notifications for ResolvedRetention duration [#88938](https://github.com/grafana/grafana/pull/88938), [@JacobsonMT](https://github.com/JacobsonMT)
- **Alerting:** Show Insights page only on cloud (when required ds's are available) [#89679](https://github.com/grafana/grafana/pull/89679), [@soniaAguilarPeiron](https://github.com/soniaAguilarPeiron)
- **Alerting:** Show repeat interval in timing options meta [#89414](https://github.com/grafana/grafana/pull/89414), [@gillesdemey](https://github.com/gillesdemey)
- **Alerting:** Support median in reduce expressions [#91119](https://github.com/grafana/grafana/pull/91119), [@alexander-akhmetov](https://github.com/alexander-akhmetov)
- **Alerting:** Track central ash interactions [#90330](https://github.com/grafana/grafana/pull/90330), [@soniaAguilarPeiron](https://github.com/soniaAguilarPeiron)
- **Alerting:** Update alerting state history API to authorize access using RBAC [#89579](https://github.com/grafana/grafana/pull/89579), [@yuri-tceretian](https://github.com/yuri-tceretian)
- **Alerting:** Update warning message for Telegram parse_mode and default to empty value [#89630](https://github.com/grafana/grafana/pull/89630), [@tomratcliffe](https://github.com/tomratcliffe)
- **Alerting:** Use Runbook URL label everywhere and add validation in the alert rule… [#90523](https://github.com/grafana/grafana/pull/90523), [@soniaAguilarPeiron](https://github.com/soniaAguilarPeiron)
- **Alerting:** Use cloud notifier types for metadata on Cloud AMs [#91054](https://github.com/grafana/grafana/pull/91054), [@tomratcliffe](https://github.com/tomratcliffe)
- **Alerting:** Use stable identifier of a group when export to HCL [#90196](https://github.com/grafana/grafana/pull/90196), [@KyriosGN0](https://github.com/KyriosGN0)
- **Alerting:** Use stable identifier of a group,contact point,mute timing when export to HCL [#90917](https://github.com/grafana/grafana/pull/90917), [@KyriosGN0](https://github.com/KyriosGN0)
- **Alertmanager:** Support limits for silences [#90826](https://github.com/grafana/grafana/pull/90826), [@santihernandezc](https://github.com/santihernandezc)
- **Angular deprecation:** Disable dynamic angular inspector if CheckForPluginUpdates is false [#91194](https://github.com/grafana/grafana/pull/91194), [@xnyo](https://github.com/xnyo)
- **App events:** Add "info" variant [#89903](https://github.com/grafana/grafana/pull/89903), [@Clarity-89](https://github.com/Clarity-89)
- **Auth:** Add org to role mappings support to AzureAD/Entra integration [#88861](https://github.com/grafana/grafana/pull/88861), [@mgyongyosi](https://github.com/mgyongyosi)
- **Auth:** Add organization mapping configuration to the UI [#90003](https://github.com/grafana/grafana/pull/90003), [@mgyongyosi](https://github.com/mgyongyosi)
- **Auth:** Add support for escaping colon characters in org_mapping [#89951](https://github.com/grafana/grafana/pull/89951), [@mgyongyosi](https://github.com/mgyongyosi)
- **Azure:** Add new Azure infrastructure dashboards [#88869](https://github.com/grafana/grafana/pull/88869), [@yves-chan](https://github.com/yves-chan)
- **BrowseDashboards:** Update results when starred param changes [#89944](https://github.com/grafana/grafana/pull/89944), [@Clarity-89](https://github.com/Clarity-89)
- **Caching:** Handle memcached reconnects [#91498](https://github.com/grafana/grafana/pull/91498), [@mmandrus](https://github.com/mmandrus)
- **Calendar:** Add labels for next/previous month [#89019](https://github.com/grafana/grafana/pull/89019), [@ashharrison90](https://github.com/ashharrison90)
- **Canvas:** Element level data links [#89079](https://github.com/grafana/grafana/pull/89079), [@adela-almasan](https://github.com/adela-almasan)
- **Canvas:** Improved tooltip [#90162](https://github.com/grafana/grafana/pull/90162), [@adela-almasan](https://github.com/adela-almasan)
- **Canvas:** Support template variables in base URL of actions [#91227](https://github.com/grafana/grafana/pull/91227), [@nmarrs](https://github.com/nmarrs)
- **Chore:** Add missing build elements to Dockerfile [#89714](https://github.com/grafana/grafana/pull/89714), [@azilly-de](https://github.com/azilly-de)
- **Chore:** Add unit test for cloudmigration package [#88868](https://github.com/grafana/grafana/pull/88868), [@leandro-deveikis](https://github.com/leandro-deveikis)
- **Chore:** Commit results of bingo get [#90256](https://github.com/grafana/grafana/pull/90256), [@mmandrus](https://github.com/mmandrus)
- **CloudMigrations:** Change onPremToCloudMigrations feature toggle to public preview [#90757](https://github.com/grafana/grafana/pull/90757), [@mmandrus](https://github.com/mmandrus)
- **CloudWatch:** Add errorsource for QueryData [#91085](https://github.com/grafana/grafana/pull/91085), [@iwysiu](https://github.com/iwysiu)
- **CloudWatch:** Update grafana-aws-sdk for updated metrics [#91364](https://github.com/grafana/grafana/pull/91364), [@iwysiu](https://github.com/iwysiu)
- **Cloudwatch:** Clear cached PDC transport when PDC is disabled [#91357](https://github.com/grafana/grafana/pull/91357), [@njvrzm](https://github.com/njvrzm)
- **Cloudwatch:** Metrics Query Builder should clear old query [#88950](https://github.com/grafana/grafana/pull/88950), [@iwysiu](https://github.com/iwysiu)
- **Cloudwatch:** Remove awsDatasourcesNewFormStyling feature toggle [#90128](https://github.com/grafana/grafana/pull/90128), [@idastambuk](https://github.com/idastambuk)
- **Cloudwatch:** Rename Metric Query to Metric Insights [#89955](https://github.com/grafana/grafana/pull/89955), [@idastambuk](https://github.com/idastambuk)
- **Cloudwatch:** Round up endTime in GetMetricData to next minute [#89341](https://github.com/grafana/grafana/pull/89341), [@idastambuk](https://github.com/idastambuk)
- **Dashboard:** Use preferred timezone on create [#89833](https://github.com/grafana/grafana/pull/89833), [@Clarity-89](https://github.com/Clarity-89)
- **Datalinks:** UX improvements [#91352](https://github.com/grafana/grafana/pull/91352), [@adela-almasan](https://github.com/adela-almasan)
- **DateTimePicker:** Add "timeZone" prop [#90031](https://github.com/grafana/grafana/pull/90031), [@Clarity-89](https://github.com/Clarity-89)
- **Dynatrace:** Add to list of DS with custom label logic [#90258](https://github.com/grafana/grafana/pull/90258), [@fabrizio-grafana](https://github.com/fabrizio-grafana)
- **Elasticsearch:** Decouple backend from infra/http [#90408](https://github.com/grafana/grafana/pull/90408), [@njvrzm](https://github.com/njvrzm)
- **Elasticsearch:** Decouple backend from infra/log [#90527](https://github.com/grafana/grafana/pull/90527), [@njvrzm](https://github.com/njvrzm)
- **Elasticsearch:** Decouple backend from infra/tracing [#90528](https://github.com/grafana/grafana/pull/90528), [@njvrzm](https://github.com/njvrzm)
- **Explore:** Add setting for default time offset [#90401](https://github.com/grafana/grafana/pull/90401), [@gelicia](https://github.com/gelicia)
- **Feat:** Extending report interaction with static context that can be appended to all interaction events [#88927](https://github.com/grafana/grafana/pull/88927), [@tolzhabayev](https://github.com/tolzhabayev)
- **Feature management:** Add openSearchBackendFlowEnabled feature toggle [#89208](https://github.com/grafana/grafana/pull/89208), [@idastambuk](https://github.com/idastambuk)
- **Features:** Add cloudwatchMetricInsightsCrossAccount feature toggle [#89848](https://github.com/grafana/grafana/pull/89848), [@idastambuk](https://github.com/idastambuk)
- **Features:** Release Cloudwatch Metric Insights cross-account querying to public preview [#91066](https://github.com/grafana/grafana/pull/91066), [@idastambuk](https://github.com/idastambuk)
- **FlameGraph:** Remove flameGraphItemCollapsing feature toggle [#90190](https://github.com/grafana/grafana/pull/90190), [@joey-grafana](https://github.com/joey-grafana)
- **GCP:** Update GKE monitoring dashboard [#90091](https://github.com/grafana/grafana/pull/90091), [@aangelisc](https://github.com/aangelisc)
- **GOps:** Add Grafana SLO steps to IRM configuration tracker [#88098](https://github.com/grafana/grafana/pull/88098), [@obetomuniz](https://github.com/obetomuniz)
- **Grafana:** Enables use of encrypted certificates with password for https [#91418](https://github.com/grafana/grafana/pull/91418), [@leandro-deveikis](https://github.com/leandro-deveikis)
- **IDToken:** Add current user's DisplayName to the ID token [#90992](https://github.com/grafana/grafana/pull/90992), [@colin-stuart](https://github.com/colin-stuart)
- **IDToken:** Add current user's Username and UID to the ID token [#90240](https://github.com/grafana/grafana/pull/90240), [@mgyongyosi](https://github.com/mgyongyosi)
- **Keybinds:** Allow move time range shortcuts (t left / t right) to be chained [#88904](https://github.com/grafana/grafana/pull/88904), [@joshhunt](https://github.com/joshhunt)
- **LibraryPanels:** Use new folder picker when creating a library panel [#89228](https://github.com/grafana/grafana/pull/89228), [@joshhunt](https://github.com/joshhunt)
- **Log:** Added panel support for filtering callbacks [#88980](https://github.com/grafana/grafana/pull/88980), [@matyax](https://github.com/matyax)
- **Logs:** Add log line to content outline when clicking on datalinks [#90207](https://github.com/grafana/grafana/pull/90207), [@gtk-grafana](https://github.com/gtk-grafana)
- **Loki:** Add option to issue forward queries [#91181](https://github.com/grafana/grafana/pull/91181), [@svennergr](https://github.com/svennergr)
- **Loki:** Added support for negative numbers in LogQL [#88719](https://github.com/grafana/grafana/pull/88719), [@matyax](https://github.com/matyax)
- **Loki:** Also replace `step` with vars [#91031](https://github.com/grafana/grafana/pull/91031), [@svennergr](https://github.com/svennergr)
- **Loki:** Remove `instant` query type from Log queries [#90137](https://github.com/grafana/grafana/pull/90137), [@svennergr](https://github.com/svennergr)
- **Loki:** Respect pre-selected filters in adhoc filter queries [#89022](https://github.com/grafana/grafana/pull/89022), [@ivanahuckova](https://github.com/ivanahuckova)
- **MSSQL:** Password auth for Azure AD [#89746](https://github.com/grafana/grafana/pull/89746), [@bossinc](https://github.com/bossinc)
- **Metrics:** Add ability to disable classic histogram for HTTP metric [#88315](https://github.com/grafana/grafana/pull/88315), [@hairyhenderson](https://github.com/hairyhenderson)
- **Nav:** Add items to saved [#89908](https://github.com/grafana/grafana/pull/89908), [@Clarity-89](https://github.com/Clarity-89)
- **OpenAPI:** Document the `/api/health` endpoint [#88203](https://github.com/grafana/grafana/pull/88203), [@julienduchesne](https://github.com/julienduchesne)
- **PanelChrome:** Use labelledby for accessible title [#88781](https://github.com/grafana/grafana/pull/88781), [@tskarhed](https://github.com/tskarhed)
- **Plugins:** Add filters by update available [#91526](https://github.com/grafana/grafana/pull/91526), [@oshirohugo](https://github.com/oshirohugo)
- **Plugins:** Add logs to for plugin management actions [#90587](https://github.com/grafana/grafana/pull/90587), [@oshirohugo](https://github.com/oshirohugo)
- **Plugins:** Disable install controls for provisioned plugin in cloud [#90479](https://github.com/grafana/grafana/pull/90479), [@oshirohugo](https://github.com/oshirohugo)
- **Plugins:** Expose functions to plugins for checking RBAC permissions [#89047](https://github.com/grafana/grafana/pull/89047), [@jackw](https://github.com/jackw)
- **Plugins:** Improve levitate / breaking changes report in grafana/grafana [#89822](https://github.com/grafana/grafana/pull/89822), [@oshirohugo](https://github.com/oshirohugo)
- **Plugins:** Support > 1 levels of plugin dependencies [#90174](https://github.com/grafana/grafana/pull/90174), [@wbrowne](https://github.com/wbrowne)
- **Plugins:** Update CLI check if plugin is already installed [#91213](https://github.com/grafana/grafana/pull/91213), [@wbrowne](https://github.com/wbrowne)
- **Prometheus:** Deprecation message for SigV4 in core Prom [#90250](https://github.com/grafana/grafana/pull/90250), [@bohandley](https://github.com/bohandley)
- **Prometheus:** Reintroduce Azure audience override feature flag [#90339](https://github.com/grafana/grafana/pull/90339), [@aangelisc](https://github.com/aangelisc)
- **RBAC:** Allow plugins to use scoped actions [#90946](https://github.com/grafana/grafana/pull/90946), [@gamab](https://github.com/gamab)
- **RBAC:** Default to plugins.app:access for plugin includes [#90969](https://github.com/grafana/grafana/pull/90969), [@gamab](https://github.com/gamab)
- **Restore dashboards:** Add RBAC [#90270](https://github.com/grafana/grafana/pull/90270), [@Clarity-89](https://github.com/Clarity-89)
- **Revert:** Calcs: Update diff percent to be a percent [#91563](https://github.com/grafana/grafana/pull/91563), [@Develer](https://github.com/Develer)
- **SAML:** Add button to generate a certificate and private key (Enterprise)
- **SSO:** Make SAML certificate/private key optional (Enterprise)
- **SearchV2:** Support soft deletion [#90217](https://github.com/grafana/grafana/pull/90217), [@ryantxu](https://github.com/ryantxu)
- **Select:** Add orange indicator to selected item [#88695](https://github.com/grafana/grafana/pull/88695), [@tskarhed](https://github.com/tskarhed)
- **Snapshots:** Remove deprecated option snapshot_remove_expired [#91231](https://github.com/grafana/grafana/pull/91231), [@ryantxu](https://github.com/ryantxu)
- **Table panel:** Add alt and title text options to image cell type [#89930](https://github.com/grafana/grafana/pull/89930), [@codeincarnate](https://github.com/codeincarnate)
- **Tempo:** Add toggle for streaming [#88685](https://github.com/grafana/grafana/pull/88685), [@fabrizio-grafana](https://github.com/fabrizio-grafana)
- **Tempo:** Remove kind=server from metrics summary [#89419](https://github.com/grafana/grafana/pull/89419), [@joey-grafana](https://github.com/joey-grafana)
- **Tempo:** Run `go get` [#89335](https://github.com/grafana/grafana/pull/89335), [@fabrizio-grafana](https://github.com/fabrizio-grafana)
- **Tempo:** TraceQL metrics step option [#89434](https://github.com/grafana/grafana/pull/89434), [@adrapereira](https://github.com/adrapereira)
- **Tempo:** Virtualize tags select to improve performance [#90269](https://github.com/grafana/grafana/pull/90269), [@adrapereira](https://github.com/adrapereira)
- **Tempo:** Virtualized search dropdowns for attribute values [#88569](https://github.com/grafana/grafana/pull/88569), [@RonanQuigley](https://github.com/RonanQuigley)
- **TimePicker:** Improve screen reader support [#89409](https://github.com/grafana/grafana/pull/89409), [@tskarhed](https://github.com/tskarhed)
- **TimeRangePicker:** Add weekStart prop [#89650](https://github.com/grafana/grafana/pull/89650), [@Clarity-89](https://github.com/Clarity-89)
- **TimeRangePicker:** Use week start [#89765](https://github.com/grafana/grafana/pull/89765), [@Clarity-89](https://github.com/Clarity-89)
- **Tooltip:** Add tooltip support to Histogram [#89196](https://github.com/grafana/grafana/pull/89196), [@adela-almasan](https://github.com/adela-almasan)
- **Trace View:** Add Session for this span button [#89656](https://github.com/grafana/grafana/pull/89656), [@javiruiz01](https://github.com/javiruiz01)
- **Tracing:** Add regex support for span filters [#89885](https://github.com/grafana/grafana/pull/89885), [@ektasorathia](https://github.com/ektasorathia)
- **Transformations:** Add variable support to select groupingToMatrix [#88551](https://github.com/grafana/grafana/pull/88551), [@kazeborja](https://github.com/kazeborja)
- **Transformations:** Move transformation variables to general availability [#89111](https://github.com/grafana/grafana/pull/89111), [@samjewell](https://github.com/samjewell)
- **Transformations:** Promote add field from calc stat function cumulative and window calcs as generally available [#91160](https://github.com/grafana/grafana/pull/91160), [@nmarrs](https://github.com/nmarrs)
- **Transformations:** Promote format string as generally available [#91161](https://github.com/grafana/grafana/pull/91161), [@nmarrs](https://github.com/nmarrs)
- **Transformations:** Promote group to nested table as generally available [#90253](https://github.com/grafana/grafana/pull/90253), [@nmarrs](https://github.com/nmarrs)
- **Users:** Add config option to control how often last_seen is updated [#88721](https://github.com/grafana/grafana/pull/88721), [@parambath92](https://github.com/parambath92)
- **XYChart:** Promote to generally available [#91417](https://github.com/grafana/grafana/pull/91417), [@nmarrs](https://github.com/nmarrs)

### Bug fixes

- **Admin:** Fixes logic for enabled a user [#88117](https://github.com/grafana/grafana/pull/88117), [@gonvee](https://github.com/gonvee)
- **Alerting:** Add validation for path separators in the rule group edit modal [#90887](https://github.com/grafana/grafana/pull/90887), [@gillesdemey](https://github.com/gillesdemey)
- **Alerting:** Allow future relative time [#89405](https://github.com/grafana/grafana/pull/89405), [@gillesdemey](https://github.com/gillesdemey)
- **Alerting:** Disable simplified routing when internal alert manager is disabled [#90648](https://github.com/grafana/grafana/pull/90648), [@soniaAguilarPeiron](https://github.com/soniaAguilarPeiron)
- **Alerting:** Do not check evaluation interval for external rulers [#89354](https://github.com/grafana/grafana/pull/89354), [@gillesdemey](https://github.com/gillesdemey)
- **Alerting:** Do not count rule health for totals [#89349](https://github.com/grafana/grafana/pull/89349), [@gillesdemey](https://github.com/gillesdemey)
- **Alerting:** Fix Recording Rules creation issues [#90362](https://github.com/grafana/grafana/pull/90362), [@tomratcliffe](https://github.com/tomratcliffe)
- **Alerting:** Fix contact point export 500 error and notifications/receivers missing settings [#90342](https://github.com/grafana/grafana/pull/90342), [@JacobsonMT](https://github.com/JacobsonMT)
- **Alerting:** Fix permissions for prometheus rule endpoints [#91409](https://github.com/grafana/grafana/pull/91409), [@yuri-tceretian](https://github.com/yuri-tceretian)
- **Alerting:** Fix persisting result fingerprint that is used by recovery threshold [#91224](https://github.com/grafana/grafana/pull/91224), [@yuri-tceretian](https://github.com/yuri-tceretian)
- **Alerting:** Fix rule storage to filter by group names using case-sensitive comparison [#88992](https://github.com/grafana/grafana/pull/88992), [@yuri-tceretian](https://github.com/yuri-tceretian)
- **Alerting:** Fix saving telegram contact point to Cloud AM config [#89182](https://github.com/grafana/grafana/pull/89182), [@tomratcliffe](https://github.com/tomratcliffe)
- **Alerting:** Fix setting of existing Telegram Chat ID value [#89287](https://github.com/grafana/grafana/pull/89287), [@tomratcliffe](https://github.com/tomratcliffe)
- **Alerting:** Fix silencing from policy instances [#90417](https://github.com/grafana/grafana/pull/90417), [@soniaAguilarPeiron](https://github.com/soniaAguilarPeiron)
- **Alerting:** Fix some status codes returned from provisioning API. [#90117](https://github.com/grafana/grafana/pull/90117), [@stevesg](https://github.com/stevesg)
- **Alerting:** Fix stale values associated with states that have gone to NoData, unify values calculation [#89807](https://github.com/grafana/grafana/pull/89807), [@alexweav](https://github.com/alexweav)
- **Alerting:** Refactor PromQL-style matcher parsing [#90129](https://github.com/grafana/grafana/pull/90129), [@gillesdemey](https://github.com/gillesdemey)
- **Alerting:** Skip fetching alerts for unsaved dashboards [#90061](https://github.com/grafana/grafana/pull/90061), [@gillesdemey](https://github.com/gillesdemey)
- **Alerting:** Skip loading alert rules for dashboards when disabled [#89361](https://github.com/grafana/grafana/pull/89361), [@gillesdemey](https://github.com/gillesdemey)
- **Alerting:** Support `utf8_strict_mode: false` in Mimir [#90092](https://github.com/grafana/grafana/pull/90092), [@gillesdemey](https://github.com/gillesdemey)
- **Alerting:** Time interval Delete API to check for usages in alert rules [#90500](https://github.com/grafana/grafana/pull/90500), [@yuri-tceretian](https://github.com/yuri-tceretian)
- **Analytics:** Fix ApplicationInsights integration [#89299](https://github.com/grafana/grafana/pull/89299), [@ashharrison90](https://github.com/ashharrison90)
- **Azure Monitor:** Add validation for namespace field in AdvancedResourcePicker when entering a forward slash [#89288](https://github.com/grafana/grafana/pull/89288), [@adamyeats](https://github.com/adamyeats)
- **AzureMonitor:** Fix out of bounds error when accessing `metricNamespaceArray` and `resourceNameArray` in `buildResourceURI` [#89222](https://github.com/grafana/grafana/pull/89222), [@adamyeats](https://github.com/adamyeats)
- **BrowseDashboards:** Prepend subpath to New Browse Dashboard actions [#89109](https://github.com/grafana/grafana/pull/89109), [@joshhunt](https://github.com/joshhunt)
- **CloudWatch:** Fix labels for raw metric search queries [#88943](https://github.com/grafana/grafana/pull/88943), [@iwysiu](https://github.com/iwysiu)
- **CloudWatch:** Fix raw queries with dimensions set [#90348](https://github.com/grafana/grafana/pull/90348), [@iwysiu](https://github.com/iwysiu)
- **Correlations:** Fix wrong target data source name in the form [#90340](https://github.com/grafana/grafana/pull/90340), [@aocenas](https://github.com/aocenas)
- **DashboardScene:** Fixes issue removing override rule [#89124](https://github.com/grafana/grafana/pull/89124), [@torkelo](https://github.com/torkelo)
- **DashboardScene:** Fixes lack of re-render when updating field override properties [#88796](https://github.com/grafana/grafana/pull/88796), [@torkelo](https://github.com/torkelo)
- **DataSourcePicker:** Create new data source does not work for subpath [#90536](https://github.com/grafana/grafana/pull/90536), [@ivanortegaalba](https://github.com/ivanortegaalba)
- **Docs:** Add fixed role UUIDs to docs for terraform provisioning [#89457](https://github.com/grafana/grafana/pull/89457), [@Jguer](https://github.com/Jguer)
- **Echo:** Suppress errors from frontend-metrics API call failing [#89379](https://github.com/grafana/grafana/pull/89379), [@joshhunt](https://github.com/joshhunt)
- **Explore Metrics:** Implement grouping with metric prefixes [#89481](https://github.com/grafana/grafana/pull/89481), [@itsmylife](https://github.com/itsmylife)
- **Fix:** Portuguese Brazilian wasn't loading translations [#89302](https://github.com/grafana/grafana/pull/89302), [@JoaoSilvaGrafana](https://github.com/JoaoSilvaGrafana)
- **Folders:** Fix folder pagination for cloud instances with many folders [#90008](https://github.com/grafana/grafana/pull/90008), [@IevaVasiljeva](https://github.com/IevaVasiljeva)
- **Folders:** Improve folder move permission checks [#90588](https://github.com/grafana/grafana/pull/90588), [@IevaVasiljeva](https://github.com/IevaVasiljeva)
- **InfluxDB:** Fix query builder produces invalid SQL query when using wildcard column name [#89032](https://github.com/grafana/grafana/pull/89032), [@wasim-nihal](https://github.com/wasim-nihal)
- **Inspect:** Include only BOM char for excel files [#88994](https://github.com/grafana/grafana/pull/88994), [@ivanortegaalba](https://github.com/ivanortegaalba)
- **Jaeger:** Fix calling of search query with the correct time range [#90320](https://github.com/grafana/grafana/pull/90320), [@EgorKluch](https://github.com/EgorKluch)
- **Metrics:** Fix internal metrics endpoint not accessible from browser if basic auth is enabled [#86904](https://github.com/grafana/grafana/pull/86904), [@wasim-nihal](https://github.com/wasim-nihal)
- **Notifications:** Redact URL from errors [#85687](https://github.com/grafana/grafana/pull/85687), [@alexweav](https://github.com/alexweav)
- **PDF:** Fix layout for page-size panel after row (Enterprise)
- **Panel:** Fix text aliasing bug when panel is loading [#89538](https://github.com/grafana/grafana/pull/89538), [@ashharrison90](https://github.com/ashharrison90)
- **Plugin extensions:** Return react components from `usePluginComponents()` [#89237](https://github.com/grafana/grafana/pull/89237), [@leventebalogh](https://github.com/leventebalogh)
- **Plugins:** Ensure grafana cli can install multiple plugin dependencies [#91230](https://github.com/grafana/grafana/pull/91230), [@yincongcyincong](https://github.com/yincongcyincong)
- **Prometheus:** Fix interpolating adhoc filters with template variables [#88626](https://github.com/grafana/grafana/pull/88626), [@cazeaux](https://github.com/cazeaux)
- **Prometheus:** Fix query builder visualization when a query has by() clause for quantile [#88480](https://github.com/grafana/grafana/pull/88480), [@yuri-rs](https://github.com/yuri-rs)
- **QueryEditor:** Break with Scenes because the default query is not empty string [#90583](https://github.com/grafana/grafana/pull/90583), [@ivanortegaalba](https://github.com/ivanortegaalba)
- **RBAC:** Fix seeder failures when inserting duplicated permissions (Enterprise)
- **RBAC:** List only the folders that the user has access to [#88599](https://github.com/grafana/grafana/pull/88599), [@IevaVasiljeva](https://github.com/IevaVasiljeva)
- **Scenes/Dashboards:** Fix issue where changes in panel height weren't saved [#91125](https://github.com/grafana/grafana/pull/91125), [@kaydelaney](https://github.com/kaydelaney)
- **Scenes:** Fixes issue with panel repeat height calculation [#90221](https://github.com/grafana/grafana/pull/90221), [@kaydelaney](https://github.com/kaydelaney)
- **Scenes:** Implement 't a' shortcut [#89619](https://github.com/grafana/grafana/pull/89619), [@kaydelaney](https://github.com/kaydelaney)
- **Table Panel:** Fix Image hover without datalinks [#89751](https://github.com/grafana/grafana/pull/89751), [@codeincarnate](https://github.com/codeincarnate)
- **Table component:** Fix sub-table rows not displaying correctly [#89082](https://github.com/grafana/grafana/pull/89082), [@codeincarnate](https://github.com/codeincarnate)
- **Tempo:** Fix grpc streaming support over pdc-agent [#89883](https://github.com/grafana/grafana/pull/89883), [@taylor-s-dean](https://github.com/taylor-s-dean)
- **Tempo:** Fix query history [#89991](https://github.com/grafana/grafana/pull/89991), [@joey-grafana](https://github.com/joey-grafana)

### Breaking changes

- **Folders:** Allow folder editors and admins to create subfolders without any additional permissions [#91215](https://github.com/grafana/grafana/pull/91215), [@IevaVasiljeva](https://github.com/IevaVasiljeva)

### Plugin development fixes & changes

- **Runtime:** Add provider and access hook for location service [#90759](https://github.com/grafana/grafana/pull/90759), [@aocenas](https://github.com/aocenas)

<!-- 11.2.0 END -->
<!-- 11.1.5 START -->

# 11.1.5 (2024-08-27)

### Bug fixes

- **Alerting:** Fix permissions for prometheus rule endpoints [#91414](https://github.com/grafana/grafana/pull/91414), [@yuri-tceretian](https://github.com/yuri-tceretian)
- **Alerting:** Fix persisting result fingerprint that is used by recovery threshold [#91290](https://github.com/grafana/grafana/pull/91290), [@yuri-tceretian](https://github.com/yuri-tceretian)
- **Auditing:** Fix a possible crash when audit logger parses responses for failed requests (Enterprise)
- **RBAC:** Fix an issue with server admins not being able to manage users in orgs that they don't belong to [#92273](https://github.com/grafana/grafana/pull/92273), [@IevaVasiljeva](https://github.com/IevaVasiljeva)
- **RBAC:** Fix an issue with server admins not being able to manage users in orgs that they dont belong to (Enterprise)
- **RBAC:** Fix seeder failures when inserting duplicated permissions (Enterprise)
- **Snapshots:** Fix panic when snapshot_remove_expired is true [#91232](https://github.com/grafana/grafana/pull/91232), [@ryantxu](https://github.com/ryantxu)
- **VizTooltip:** Fix positioning at bottom and right edges on mobile [#92137](https://github.com/grafana/grafana/pull/92137), [@leeoniya](https://github.com/leeoniya)

### Plugin development fixes & changes

- **Bugfix:** QueryField typeahead missing background color [#92316](https://github.com/grafana/grafana/pull/92316), [@mckn](https://github.com/mckn)

<!-- 11.1.5 END -->
<!-- 11.0.4 START -->

# 11.0.4 (2024-08-27)

### Bug fixes

- **Alerting:** Fix persisting result fingerprint that is used by recovery threshold [#91328](https://github.com/grafana/grafana/pull/91328), [@yuri-tceretian](https://github.com/yuri-tceretian)
- **Auditing:** Fix a possible crash when audit logger parses responses for failed requests (Enterprise)
- **RBAC:** Fix seeder failures when inserting duplicated permissions (Enterprise)
- **Snapshots:** Fix panic when snapshot_remove_expired is true [#91330](https://github.com/grafana/grafana/pull/91330), [@ryantxu](https://github.com/ryantxu)

<!-- 11.0.4 END -->
<!-- 10.4.8 START -->

# 10.4.8 (2024-08-27)

### Bug fixes

- **Alerting:** Fix persisting result fingerprint that is used by recovery threshold [#91331](https://github.com/grafana/grafana/pull/91331), [@yuri-tceretian](https://github.com/yuri-tceretian)
- **Auditing:** Fix a possible crash when audit logger parses responses for failed requests (Enterprise)
- **RBAC:** Fix seeder failures when inserting duplicated permissions (Enterprise)
- **Snapshots:** Fix panic when snapshot_remove_expired is true [#91329](https://github.com/grafana/grafana/pull/91329), [@ryantxu](https://github.com/ryantxu)

<!-- 10.4.8 END -->
<!-- 10.3.9 START -->

# 10.3.9 (2024-08-27)

<!-- 10.3.9 END -->
<!-- 11.1.4 START -->

# 11.1.4 (2024-08-14)

### Bug fixes

- **Swagger:** Fixed CVE-2024-6837.

<!-- 11.1.4 END -->
<!-- 11.0.3 START -->

# 11.0.3 (2024-08-14)

### Bug fixes

- **Swagger:** Fixed CVE-2024-6837.

<!-- 11.0.3 END -->
<!-- 10.4.7 START -->

# 10.4.7 (2024-08-14)

### Bug fixes

- **Swagger:** Fixed CVE-2024-6837.

<!-- 10.4.7 END -->
<!-- 11.1.3 START -->

# 11.1.3 (2024-07-26)

### Bug fixes

- **RBAC**: Allow plugins to use scoped actions [#90946](https://github.com/grafana/grafana/pull/90946), [@gamab](https://github.com/gamab)

<!-- 11.1.3 END -->
<!-- 11.0.2 START -->

# 11.0.2 (2024-07-25)

### Features and enhancements

- **Alerting:** Update grafana/alerting to c340765c985a12603bbdfcd10576ddfdbf9dc284 [#90388](https://github.com/grafana/grafana/pull/90388), [@yuri-tceretian](https://github.com/yuri-tceretian)
- **Prometheus:** Reintroduce Azure audience override feature flag [#90558](https://github.com/grafana/grafana/pull/90558), [@aangelisc](https://github.com/aangelisc)

### Bug fixes

- **Alerting:** Skip loading alert rules for dashboards when disabled [#89904](https://github.com/grafana/grafana/pull/89904), [@gillesdemey](https://github.com/gillesdemey)
- **Folders:** Improve folder move permission checks [#90849](https://github.com/grafana/grafana/pull/90849), [@IevaVasiljeva](https://github.com/IevaVasiljeva)
- **Folders:** Improve folder move permission checks [#90849](https://github.com/grafana/grafana/pull/90849), [@IevaVasiljeva](https://github.com/IevaVasiljeva)
- **Folders:** Improve folder move permission checks [#90849](https://github.com/grafana/grafana/pull/90849), [@IevaVasiljeva](https://github.com/IevaVasiljeva)

<!-- 11.0.2 END -->
<!-- 10.4.6 START -->

# 10.4.6 (2024-07-25)

### Features and enhancements

- **Alerting:** Update grafana/alerting to ce0d024b67ea714b06d0f5309025466f50e381ef [#90389](https://github.com/grafana/grafana/pull/90389), [@yuri-tceretian](https://github.com/yuri-tceretian)
- **Prometheus:** Reintroduce Azure audience override feature flag [#90557](https://github.com/grafana/grafana/pull/90557), [@aangelisc](https://github.com/aangelisc)

### Bug fixes

- **Alerting:** Fix panic in provisioning filter contacts by unknown name [#90440](https://github.com/grafana/grafana/pull/90440), [@JacobsonMT](https://github.com/JacobsonMT)
- **Alerting:** Skip loading alert rules for dashboards when disabled [v10.4.x] [#90331](https://github.com/grafana/grafana/pull/90331), [@gillesdemey](https://github.com/gillesdemey)
- **Echo:** Suppress errors from frontend-metrics API call failing [#89498](https://github.com/grafana/grafana/pull/89498), [@joshhunt](https://github.com/joshhunt)

<!-- 10.4.6 END -->
<!-- 11.1.1 START -->

# 11.1.1 (2024-07-25)

### Bug fixes

- **Alerting:** Skip fetching alerts for unsaved dashboards [#90074](https://github.com/grafana/grafana/pull/90074), [@gillesdemey](https://github.com/gillesdemey)
- **Alerting:** Skip loading alert rules for dashboards when disabled [#89905](https://github.com/grafana/grafana/pull/89905), [@gillesdemey](https://github.com/gillesdemey)
- **Alerting:** Support `utf8_strict_mode: false` in Mimir [#90148](https://github.com/grafana/grafana/pull/90148), [@gillesdemey](https://github.com/gillesdemey)
- **Scenes:** Fixes issue with panel repeat height calculation [#90232](https://github.com/grafana/grafana/pull/90232), [@kaydelaney](https://github.com/kaydelaney)
- **Table Panel:** Fix Image hover without datalinks [#89922](https://github.com/grafana/grafana/pull/89922), [@codeincarnate](https://github.com/codeincarnate)
- **Tempo:** Fix grpc streaming support over pdc-agent [#90055](https://github.com/grafana/grafana/pull/90055), [@taylor-s-dean](https://github.com/taylor-s-dean)
- **RBAC**: Allow plugins to use scoped actions [#90946](https://github.com/grafana/grafana/pull/90946), [@gamab](https://github.com/gamab)

<!-- 11.1.1 END -->
<!-- 11.1.0 START -->

# 11.1.0 (2024-06-21)

### Features and enhancements

- **Tracing:** Enable traces to profiles. [#88896](https://github.com/grafana/grafana/issues/88896), [@marefr](https://github.com/marefr)
- **Auth:** Add org to role mappings support to Google integration. [#88891](https://github.com/grafana/grafana/issues/88891), [@kalleep](https://github.com/kalleep)
- **Alerting:** Support AWS SNS integration in Grafana. [#88867](https://github.com/grafana/grafana/issues/88867), [@yuri-tceretian](https://github.com/yuri-tceretian)
- **Auth:** Add org to role mappings support to Okta integration. [#88770](https://github.com/grafana/grafana/issues/88770), [@mgyongyosi](https://github.com/mgyongyosi)
- **Auth:** Add org to role mappings support to Gitlab integration. [#88751](https://github.com/grafana/grafana/issues/88751), [@kalleep](https://github.com/kalleep)
- **Cloudwatch:** Use the metric map from grafana-aws-sdk. [#88733](https://github.com/grafana/grafana/issues/88733), [@iwysiu](https://github.com/iwysiu)
- **Alerting:** Add option to use Redis in cluster mode for Alerting HA. [#88696](https://github.com/grafana/grafana/issues/88696), [@fayzal-g](https://github.com/fayzal-g)
- **VizTooltip:** Allow setting the `maxWidth` option. [#88652](https://github.com/grafana/grafana/issues/88652), [@adela-almasan](https://github.com/adela-almasan)
- **Auth:** Add org to role mappings support to GitHub integration . [#88537](https://github.com/grafana/grafana/issues/88537), [@mgyongyosi](https://github.com/mgyongyosi)
- **CloudWatch:** Handle permissions error and update docs. [#88524](https://github.com/grafana/grafana/issues/88524), [@iwysiu](https://github.com/iwysiu)
- ** Alerting:** Correctly handle duplicating notification templates. [#88487](https://github.com/grafana/grafana/issues/88487), [@gillesdemey](https://github.com/gillesdemey)
- **Alerting:** Mute Timing service to prevent changing provenance status to none. [#88462](https://github.com/grafana/grafana/issues/88462), [@yuri-tceretian](https://github.com/yuri-tceretian)
- **Alerting:** Ensure we fetch AM config before saving new configuration. [#88458](https://github.com/grafana/grafana/issues/88458), [@tomratcliffe](https://github.com/tomratcliffe)
- **Alerting:** Remove regex reference in silences filter tooltip. [#88455](https://github.com/grafana/grafana/issues/88455), [@tomratcliffe](https://github.com/tomratcliffe)
- **Cloudwatch:** Update AWS DynamoDB Metrics. [#88418](https://github.com/grafana/grafana/issues/88418), [@LeonardoBoleli](https://github.com/LeonardoBoleli)
- **Alerting:** Make regex notification routing preview consistent with notification policies implementation. [#88413](https://github.com/grafana/grafana/issues/88413), [@tomratcliffe](https://github.com/tomratcliffe)
- **DateTimePicker:** Return cleared value in onChange. [#88377](https://github.com/grafana/grafana/issues/88377), [@Clarity-89](https://github.com/Clarity-89)
- **NodeGraph:** Add msagl and the layered layout code. [#88375](https://github.com/grafana/grafana/issues/88375), [@aocenas](https://github.com/aocenas)
- **API:** Add in theme support to /render/\* endpoint. [#88304](https://github.com/grafana/grafana/issues/88304), [@timlevett](https://github.com/timlevett)
- **Alerting:** Add filters for RouteGetRuleStatuses. [#88295](https://github.com/grafana/grafana/issues/88295), [@fayzal-g](https://github.com/fayzal-g)
- **Plugins:** Update the `plugin.json` schema with UI extensions meta-data. [#88288](https://github.com/grafana/grafana/issues/88288), [@leventebalogh](https://github.com/leventebalogh)
- **Auth:** Update SAML lib to improve HTTP-Post binding. [#88287](https://github.com/grafana/grafana/issues/88287), [@mgyongyosi](https://github.com/mgyongyosi)
- **Tempo:** Send current filters when retrieving tags for AdHocFilters. [#88270](https://github.com/grafana/grafana/issues/88270), [@joey-grafana](https://github.com/joey-grafana)
- **Tempo:** Support standard span convention. [#88268](https://github.com/grafana/grafana/issues/88268), [@fabrizio-grafana](https://github.com/fabrizio-grafana)
- **ValueFormats:** Add Uruguay peso currency. [#88260](https://github.com/grafana/grafana/issues/88260), [@lfdominguez](https://github.com/lfdominguez)
- **DateTimePicker:** Add clearable prop. [#88215](https://github.com/grafana/grafana/issues/88215), [@Clarity-89](https://github.com/Clarity-89)
- **Correlations:** Enable feature toggle by default (on-prem). [#88208](https://github.com/grafana/grafana/issues/88208), [@ifrost](https://github.com/ifrost)
- **Stat:** Add percent change color modes. [#88205](https://github.com/grafana/grafana/issues/88205), [@drew08t](https://github.com/drew08t)
- **Logs:** Added multi-line display control to the "wrap lines" option. [#88144](https://github.com/grafana/grafana/issues/88144), [@matyax](https://github.com/matyax)
- **Tempo:** Update lezer autocomplete (histogram, quantile) and add missing functions. [#88131](https://github.com/grafana/grafana/issues/88131), [@joey-grafana](https://github.com/joey-grafana)
- **AnnotationsPlugin2:** Implement support for rectangular annotations in Heatmap. [#88107](https://github.com/grafana/grafana/issues/88107), [@adrapereira](https://github.com/adrapereira)
- **CodeEditor:** Improved styles when the code editor is loading. [#88102](https://github.com/grafana/grafana/issues/88102), [@NWRichmond](https://github.com/NWRichmond)
- **CloudWatch:** Add additional AWS/KinesisAnalytics metrics . [#88101](https://github.com/grafana/grafana/issues/88101), [@tristanburgess](https://github.com/tristanburgess)
- **Cloudwatch:** Add AWS/Events Metrics. [#88097](https://github.com/grafana/grafana/issues/88097), [@LeonardoBoleli](https://github.com/LeonardoBoleli)
- **Azure:** Basic Logs support. [#88025](https://github.com/grafana/grafana/issues/88025), [@aangelisc](https://github.com/aangelisc)
- **Dashboard:** Make dashboard search faster. [#88019](https://github.com/grafana/grafana/issues/88019), [@knuzhdin](https://github.com/knuzhdin)
- **Alerting:** Support custom API URL for PagerDuty integration. [#88007](https://github.com/grafana/grafana/issues/88007), [@gaurav1999](https://github.com/gaurav1999)
- **Alerting:** Add optional metadata via query param to silence GET requests. [#88000](https://github.com/grafana/grafana/issues/88000), [@JacobsonMT](https://github.com/JacobsonMT)
- **Store:** Enable adding extra middleware. [#87984](https://github.com/grafana/grafana/issues/87984), [@Clarity-89](https://github.com/Clarity-89)
- **Tempo:** Don't modify the passed time range when using timeShiftEnabled. [#87980](https://github.com/grafana/grafana/issues/87980), [@aocenas](https://github.com/aocenas)
- **InfluxDB:** Introduce maxDataPoints setting for flux variable query editor. [#87935](https://github.com/grafana/grafana/issues/87935), [@itsmylife](https://github.com/itsmylife)
- **Alerting:** New list view UI – Part 1. [#87907](https://github.com/grafana/grafana/issues/87907), [@gillesdemey](https://github.com/gillesdemey)
- **NodeGraph:** Remove msagl lib and layered layout option. [#87905](https://github.com/grafana/grafana/issues/87905), [@aocenas](https://github.com/aocenas)
- **InfluxDB:** Introduce custom variable support. [#87903](https://github.com/grafana/grafana/issues/87903), [@itsmylife](https://github.com/itsmylife)
- **Gops:** Add tracking for data source check. [#87886](https://github.com/grafana/grafana/issues/87886), [@soniaAguilarPeiron](https://github.com/soniaAguilarPeiron)
- **AzureMonitor:** Prometheus exemplars support . [#87742](https://github.com/grafana/grafana/issues/87742), [@aangelisc](https://github.com/aangelisc)
- **Feature Management:** Move awsDatasourcesNewFormStyling to GA. [#87696](https://github.com/grafana/grafana/issues/87696), [@idastambuk](https://github.com/idastambuk)
- **TimeRangePicker:** Announce to screen reader when time range is updated. [#87692](https://github.com/grafana/grafana/issues/87692), [@tskarhed](https://github.com/tskarhed)
- **Alerting:** Template selector in contact points form. [#87689](https://github.com/grafana/grafana/issues/87689), [@soniaAguilarPeiron](https://github.com/soniaAguilarPeiron)
- **Azure:** Load custom clouds from ini file. [#87667](https://github.com/grafana/grafana/issues/87667), [@JonCole](https://github.com/JonCole)
- **Loki:** Kick start your query now applies templates to the current query. [#87658](https://github.com/grafana/grafana/issues/87658), [@matyax](https://github.com/matyax)
- **Elasticsearch:** Queries no longer executed while typing. [#87652](https://github.com/grafana/grafana/issues/87652), [@matyax](https://github.com/matyax)
- **Alerting:** Add options to configure TLS for HA using Redis. [#87567](https://github.com/grafana/grafana/issues/87567), [@fayzal-g](https://github.com/fayzal-g)
- **VizLegend:** Represent line style in series legend and tooltip. [#87558](https://github.com/grafana/grafana/issues/87558), [@domasx2](https://github.com/domasx2)
- **FeatureBadge:** Update FeatureBadge to support current release stages. [#87555](https://github.com/grafana/grafana/issues/87555), [@ivanahuckova](https://github.com/ivanahuckova)
- **Logs:** Infinite scrolling in Explore enabled by default. [#87493](https://github.com/grafana/grafana/issues/87493), [@matyax](https://github.com/matyax)
- **Plugins:** Improve frontend loader cache. [#87488](https://github.com/grafana/grafana/issues/87488), [@jackw](https://github.com/jackw)
- **Chore:** Upgrade go from 1.21.0 to 1.21.10. [#87479](https://github.com/grafana/grafana/issues/87479), [@stephaniehingtgen](https://github.com/stephaniehingtgen)
- **Chore:** Upgrade go to 1.22.3. [#87463](https://github.com/grafana/grafana/issues/87463), [@stephaniehingtgen](https://github.com/stephaniehingtgen)
- **Team:** Add an endpoint for bulk team membership updates. [#87441](https://github.com/grafana/grafana/issues/87441), [@IevaVasiljeva](https://github.com/IevaVasiljeva)
- **Flamegraph:** Add collapse and expand group buttons to toolbar. [#87395](https://github.com/grafana/grafana/issues/87395), [@aocenas](https://github.com/aocenas)
- **OIDC:** Support Generic OAuth org to role mappings. [#87394](https://github.com/grafana/grafana/issues/87394), [@sathieu](https://github.com/sathieu)
- **Search:** Announce to screen reader when query returns no result. [#87382](https://github.com/grafana/grafana/issues/87382), [@tskarhed](https://github.com/tskarhed)
- **Logs:** Added support for numeric log levels. [#87366](https://github.com/grafana/grafana/issues/87366), [@nailgun](https://github.com/nailgun)
- **Prometheus:** Place custom inputs first when using regex filter values in the query builder. [#87360](https://github.com/grafana/grafana/issues/87360), [@NWRichmond](https://github.com/NWRichmond)
- **Alerting:** Remove requirement for datasource query on rule read. [#87349](https://github.com/grafana/grafana/issues/87349), [@rwwiv](https://github.com/rwwiv)
- **Alerting:** Add RBAC logic for silences creation. [#87322](https://github.com/grafana/grafana/issues/87322), [@tomratcliffe](https://github.com/tomratcliffe)
- **Alerting:** Update silences creation to support `__alert_rule_uid__` and move into drawer. [#87320](https://github.com/grafana/grafana/issues/87320), [@tomratcliffe](https://github.com/tomratcliffe)
- **Flamegraph:** Add diff mode color legend. [#87319](https://github.com/grafana/grafana/issues/87319), [@aocenas](https://github.com/aocenas)
- **Dashboard:** Keyboard and mouse panel shortcuts improvement. [#87317](https://github.com/grafana/grafana/issues/87317), [@tskarhed](https://github.com/tskarhed)
- **PanelHeaderCorner:** Remove font-awesome icons. [#87303](https://github.com/grafana/grafana/issues/87303), [@Clarity-89](https://github.com/Clarity-89)
- **Alerting:** Add OAuth2 to HTTP settings for vanilla Alertmanager / Mimir. [#87272](https://github.com/grafana/grafana/issues/87272), [@gillesdemey](https://github.com/gillesdemey)
- **Plugins:** Allow apps to expose components. Update the extensions API. [#87236](https://github.com/grafana/grafana/issues/87236), [@leventebalogh](https://github.com/leventebalogh)
- **Plugins:** Catalog to show all plugins by default. [#87168](https://github.com/grafana/grafana/issues/87168), [@sympatheticmoose](https://github.com/sympatheticmoose)
- **Prometheus:** Ensure values in metric selector are visible. [#87150](https://github.com/grafana/grafana/issues/87150), [@NWRichmond](https://github.com/NWRichmond)
- **Select:** Add data-testid to Input. [#87105](https://github.com/grafana/grafana/issues/87105), [@Clarity-89](https://github.com/Clarity-89)
- **Prometheus:** Add native histogram types metric explorer to allow filter by type. [#87090](https://github.com/grafana/grafana/issues/87090), [@bohandley](https://github.com/bohandley)
- **Prometheus:** Add hints for native histograms. [#87017](https://github.com/grafana/grafana/issues/87017), [@bohandley](https://github.com/bohandley)
- **Alerting:** Reduce number of request fetching rules in the dashboard view using rtkq. [#86991](https://github.com/grafana/grafana/issues/86991), [@soniaAguilarPeiron](https://github.com/soniaAguilarPeiron)
- **Plugins:** Make grafana-com API URL usage consistent. [#86920](https://github.com/grafana/grafana/issues/86920), [@oshirohugo](https://github.com/oshirohugo)
- **Stack:** Add size props. [#86900](https://github.com/grafana/grafana/issues/86900), [@Clarity-89](https://github.com/Clarity-89)
- **Table Panel:** Enable Text Wrapping. [#86895](https://github.com/grafana/grafana/issues/86895), [@codeincarnate](https://github.com/codeincarnate)
- **Alerting:** Get grafana-managed alert rule by UID. [#86845](https://github.com/grafana/grafana/issues/86845), [@fayzal-g](https://github.com/fayzal-g)
- **Cloudwatch:** Add Kendra metrics. [#86809](https://github.com/grafana/grafana/issues/86809), [@scottschreckengaust](https://github.com/scottschreckengaust)
- **Auth:** Added support to filter for parent teams in GitHub connector's team membership filter. [#86754](https://github.com/grafana/grafana/issues/86754), [@wasim-nihal](https://github.com/wasim-nihal)
- **Alerting:** Hook up GMA silence APIs to new authentication handler. [#86625](https://github.com/grafana/grafana/issues/86625), [@JacobsonMT](https://github.com/JacobsonMT)
- **GeoMap:** Pan and zoom keyboard support. [#86573](https://github.com/grafana/grafana/issues/86573), [@tskarhed](https://github.com/tskarhed)
- **Alerting:** Optimize rule status gathering APIs when a limit is applied. [#86568](https://github.com/grafana/grafana/issues/86568), [@stevesg](https://github.com/stevesg)
- **Plugins:** Add an auto-generated part to the `plugin.json` schema. [#86520](https://github.com/grafana/grafana/issues/86520), [@leventebalogh](https://github.com/leventebalogh)
- **Loki/Prometheus Query Editor:** Disabled cmd/ctrl+f keybinding within the editor. [#86418](https://github.com/grafana/grafana/issues/86418), [@matyax](https://github.com/matyax)
- **Grafana packages:** Remove E2E workspace. [#86416](https://github.com/grafana/grafana/issues/86416), [@sunker](https://github.com/sunker)
- **RefreshPicker:** Change running state to be less distracting . [#86405](https://github.com/grafana/grafana/issues/86405), [@torkelo](https://github.com/torkelo)
- **Prometheus:** Cancellable label values requests. [#86403](https://github.com/grafana/grafana/issues/86403), [@NWRichmond](https://github.com/NWRichmond)
- **SQLStore:** Improve recursive CTE support detection. [#86397](https://github.com/grafana/grafana/issues/86397), [@mildwonkey](https://github.com/mildwonkey)
- **CloudMonitoring:** Ensure variables can be used in all variable queries. [#86377](https://github.com/grafana/grafana/issues/86377), [@aangelisc](https://github.com/aangelisc)
- **Common labels/displayed fields:** Show label names with values. [#86345](https://github.com/grafana/grafana/issues/86345), [@matyax](https://github.com/matyax)
- **AuthZ:** Further protect admin endpoints. [#86285](https://github.com/grafana/grafana/issues/86285), [@IevaVasiljeva](https://github.com/IevaVasiljeva)
- **Explore:** Deprecate local storage singular datasource key. [#86250](https://github.com/grafana/grafana/issues/86250), [@gelicia](https://github.com/gelicia)
- **Loki:** Add label filters after label_format if present. [#86124](https://github.com/grafana/grafana/issues/86124), [@matyax](https://github.com/matyax)
- **Alerting:** Immutable plugin rules and alerting plugins extensions. [#86042](https://github.com/grafana/grafana/issues/86042), [@konrad147](https://github.com/konrad147)
- **Tempo:** Group by template vars. [#86022](https://github.com/grafana/grafana/issues/86022), [@joey-grafana](https://github.com/joey-grafana)
- **Short Links:** Add setting for changing expiration time. [#86003](https://github.com/grafana/grafana/issues/86003), [@gelicia](https://github.com/gelicia)
- **Prometheus:** Add native histogram functions. [#86002](https://github.com/grafana/grafana/issues/86002), [@bohandley](https://github.com/bohandley)
- **Plugins:** Removed feature toggle pluginsDynamicAngularDetectionPatterns. [#85956](https://github.com/grafana/grafana/issues/85956), [@xnyo](https://github.com/xnyo)
- **Plugins:** Removed feature toggle enablePluginsTracingByDefault. [#85953](https://github.com/grafana/grafana/issues/85953), [@xnyo](https://github.com/xnyo)
- **Tracing:** Allow otel service name and attributes to be overridden from env. [#85937](https://github.com/grafana/grafana/issues/85937), [@marefr](https://github.com/marefr)
- **PanelChrome:** Improve accessibility landmark markup. [#85863](https://github.com/grafana/grafana/issues/85863), [@tskarhed](https://github.com/tskarhed)
- **Gops:** Add configuration tracker on the existing IRM page. [#85838](https://github.com/grafana/grafana/issues/85838), [@soniaAguilarPeiron](https://github.com/soniaAguilarPeiron)
- **CloudWatch:** Add additional Glue metrics. [#85798](https://github.com/grafana/grafana/issues/85798), [@tristanburgess](https://github.com/tristanburgess)
- **CloudWatch:** Add labels for Metric Query type queries. [#85766](https://github.com/grafana/grafana/issues/85766), [@kevinwcyu](https://github.com/kevinwcyu)
- **Util:** Support parsing and splitting strings enclosed in quotes in util.SplitString. [#85735](https://github.com/grafana/grafana/issues/85735), [@mgyongyosi](https://github.com/mgyongyosi)
- **Loki:** Handle `X-Scope-OrgID` and tenant IDs. [#85726](https://github.com/grafana/grafana/issues/85726), [@fabrizio-grafana](https://github.com/fabrizio-grafana)
- **CloudWatch:** Add a Performance Insights and other missing metrics to aws/rds. [#85680](https://github.com/grafana/grafana/issues/85680), [@kgeckhart](https://github.com/kgeckhart)
- **Prometheus:** Respect dashboard queries when querying ad hoc filter labels. [#85674](https://github.com/grafana/grafana/issues/85674), [@itsmylife](https://github.com/itsmylife)
- **Pyroscope:** Add adhoc filters support. [#85601](https://github.com/grafana/grafana/issues/85601), [@aocenas](https://github.com/aocenas)
- **Table Panel:** Update background colors to respect transparency. [#85565](https://github.com/grafana/grafana/issues/85565), [@codeincarnate](https://github.com/codeincarnate)
- **Canvas:** Add support for line animation. [#85556](https://github.com/grafana/grafana/issues/85556), [@adela-almasan](https://github.com/adela-almasan)
- **Reducers:** Add in basic Percentile Support. [#85554](https://github.com/grafana/grafana/issues/85554), [@timlevett](https://github.com/timlevett)
- **Storage:** Watch tests. [#85496](https://github.com/grafana/grafana/issues/85496), [@DanCech](https://github.com/DanCech)
- **Plugins:** Show update buttons when instance version is different. [#85486](https://github.com/grafana/grafana/issues/85486), [@oshirohugo](https://github.com/oshirohugo)
- **Tempo:** Always use time range even if timeShiftEnabled is false. [#85477](https://github.com/grafana/grafana/issues/85477), [@ogxd](https://github.com/ogxd)
- **Alerting:** Gops labels integration. [#85467](https://github.com/grafana/grafana/issues/85467), [@soniaAguilarPeiron](https://github.com/soniaAguilarPeiron)
- **Explore:** Set X-Cache-Skip to true for query requests. [#85460](https://github.com/grafana/grafana/issues/85460), [@Elfo404](https://github.com/Elfo404)
- **Explore:** Make Explore breadcrumb clickable. [#85437](https://github.com/grafana/grafana/issues/85437), [@Elfo404](https://github.com/Elfo404)
- **Prometheus:** Fuzzy search for metric names in Code Mode. [#85396](https://github.com/grafana/grafana/issues/85396), [@NWRichmond](https://github.com/NWRichmond)
- **Storage Api:** Adds traces. [#85391](https://github.com/grafana/grafana/issues/85391), [@owensmallwood](https://github.com/owensmallwood)
- **Storage Api:** Add metrics. [#85316](https://github.com/grafana/grafana/issues/85316), [@owensmallwood](https://github.com/owensmallwood)
- **Alerting:** Improve paused alert visibility and allow pausing/resuming from alert list view. [#85116](https://github.com/grafana/grafana/issues/85116), [@tomratcliffe](https://github.com/tomratcliffe)
- **CloudWatch:** Clarify match exact tooltip and docs. [#85095](https://github.com/grafana/grafana/issues/85095), [@iwysiu](https://github.com/iwysiu)
- **Alerting:** Evaluation quick buttons. [#85010](https://github.com/grafana/grafana/issues/85010), [@gillesdemey](https://github.com/gillesdemey)
- **Alerting:** Add state history polling interval. [#84837](https://github.com/grafana/grafana/issues/84837), [@gillesdemey](https://github.com/gillesdemey)
- **CloudWatch:** Improve metric label parsing. [#84835](https://github.com/grafana/grafana/issues/84835), [@iwysiu](https://github.com/iwysiu)
- **Alerting:** Improve template preview. [#84798](https://github.com/grafana/grafana/issues/84798), [@konrad147](https://github.com/konrad147)
- **Alerting:** New settings page. [#84501](https://github.com/grafana/grafana/issues/84501), [@gillesdemey](https://github.com/gillesdemey)
- **Explore:** Move Query History to be screen wide. [#84321](https://github.com/grafana/grafana/issues/84321), [@gelicia](https://github.com/gelicia)
- **MixedDataSource:** Support multi value data source variable that issues a query to each data source. [#83356](https://github.com/grafana/grafana/issues/83356), [@torkelo](https://github.com/torkelo)
- **PluginExtensions:** Make the extensions registry reactive. [#83085](https://github.com/grafana/grafana/issues/83085), [@mckn](https://github.com/mckn)
- **Loki:** Use label/&lt;name&gt;/values API instead of series API for label values discovery. [#83044](https://github.com/grafana/grafana/issues/83044), [@yuri-rs](https://github.com/yuri-rs)
- **Tempo:** Escape backslash in span name for promsql query. [#83024](https://github.com/grafana/grafana/issues/83024), [@ttshivers](https://github.com/ttshivers)
- **Alerting:** Export and provisioning rules into subfolders. [#77450](https://github.com/grafana/grafana/issues/77450), [@papagian](https://github.com/papagian)
- **Notification banner:** Integrate with RBAC. (Enterprise)
- **Auth:** Assign users using SAML to AutoAssignOrgRole if no role matches. (Enterprise)
- **Notification banner:** Display preview. (Enterprise)
- **Auth:** Add None and Viewer roles as options to SAML UI config. (Enterprise)
- **SAML:** Add nonce to the generated script tag. (Enterprise)
- **Notification banner:** Add settings page. (Enterprise)
- **Notification banner:** Add API client. (Enterprise)
- **Chore:** Upgrade go version to 1.22.3. (Enterprise)
- **Auditing:** Correctly parse the URL for auditing through Loki. (Enterprise)
- **Auditlog:** Refactor action to post-action in default auditlogging. (Enterprise)
- **Plugins:** Make grafana-com API URL usage consistent. (Enterprise)
- **Plugins:** Make grafana-com API URL usage consistent. (Enterprise)
- **Caching:** Implement mtls-enabled memcached integration. (Enterprise)
- **OpenAPI:** Document the datasource caching API. (Enterprise)

### Bug fixes

- **Alerting:** Fix go-swagger extraction and several embedded types from Alertmanager in Swagger docs. [#88879](https://github.com/grafana/grafana/issues/88879), [@alexweav](https://github.com/alexweav)
- **DashboardScene:** Fixes inspect with transforms issue. [#88843](https://github.com/grafana/grafana/issues/88843), [@torkelo](https://github.com/torkelo)
- **Elasticsearch:** Fix stripping of trailing slashes in datasource URLs. [#88779](https://github.com/grafana/grafana/issues/88779), [@ivanahuckova](https://github.com/ivanahuckova)
- **Loki:** Fix editor history in wrong order. [#88666](https://github.com/grafana/grafana/issues/88666), [@svennergr](https://github.com/svennergr)
- **Cli:** Fix bug where password is hashed twice. [#88589](https://github.com/grafana/grafana/issues/88589), [@kalleep](https://github.com/kalleep)
- **AzureMonitor:** Fix bug detecting app insights queries. [#88572](https://github.com/grafana/grafana/issues/88572), [@aangelisc](https://github.com/aangelisc)
- **SSE:** Fix threshold unmarshal to avoid panic. [#88521](https://github.com/grafana/grafana/issues/88521), [@yuri-tceretian](https://github.com/yuri-tceretian)
- **Dashboard:** Fix Variables query hides fields with non-supported datasources. [#88516](https://github.com/grafana/grafana/issues/88516), [@axelavargas](https://github.com/axelavargas)
- **Explore:** Align time filters properly to day boundaries in query history. [#88498](https://github.com/grafana/grafana/issues/88498), [@aocenas](https://github.com/aocenas)
- **Access Control:** Clean up permissions for deprovisioned data sources. [#88483](https://github.com/grafana/grafana/issues/88483), [@IevaVasiljeva](https://github.com/IevaVasiljeva)
- **Dashboards:** Correctly display Admin access to dashboards in the UI. [#88439](https://github.com/grafana/grafana/issues/88439), [@IevaVasiljeva](https://github.com/IevaVasiljeva)
- **LibraryPanels/RBAC:** Ignore old folder permission check when deleting/patching lib panel. [#88422](https://github.com/grafana/grafana/issues/88422), [@kaydelaney](https://github.com/kaydelaney)
- **LogsTable:** Fix default sort by time. [#88398](https://github.com/grafana/grafana/issues/88398), [@svennergr](https://github.com/svennergr)
- **Dashboards:** Fix regression when deleting folder. [#88311](https://github.com/grafana/grafana/issues/88311), [@papagian](https://github.com/papagian)
- **Docker:** Fix renderer plugin in custom Dockerfile. [#88223](https://github.com/grafana/grafana/issues/88223), [@AgnesToulet](https://github.com/AgnesToulet)
- **Alerting:** Fix rules deleting when reordering whilst filtered. [#88221](https://github.com/grafana/grafana/issues/88221), [@tomratcliffe](https://github.com/tomratcliffe)
- **Alerting:** Fix "copy link" not including full URL. [#88210](https://github.com/grafana/grafana/issues/88210), [@tomratcliffe](https://github.com/tomratcliffe)
- **Alerting:** Fix typo in JSON response for rule export. [#88028](https://github.com/grafana/grafana/issues/88028), [@yuri-tceretian](https://github.com/yuri-tceretian)
- **Alerting:** Fix scheduler to sort rules before evaluation. [#88006](https://github.com/grafana/grafana/issues/88006), [@yuri-tceretian](https://github.com/yuri-tceretian)
- **CloudMonitoring:** Fix query type selection issue. [#87990](https://github.com/grafana/grafana/issues/87990), [@aangelisc](https://github.com/aangelisc)
- **Alerting:** Assume built-in AM is receiving alerts in case of not having admin config. [#87893](https://github.com/grafana/grafana/issues/87893), [@soniaAguilarPeiron](https://github.com/soniaAguilarPeiron)
- **DashboardScene:** Skip panel repeats when values are the same. [#87788](https://github.com/grafana/grafana/issues/87788), [@torkelo](https://github.com/torkelo)
- **Alerting:** Fix deleting rules when silencing/resuming rule from a panel alert tab. [#87710](https://github.com/grafana/grafana/issues/87710), [@soniaAguilarPeiron](https://github.com/soniaAguilarPeiron)
- **Dashboards:** Don't set dashboard creator/updater if the action is done by an API key. [#87704](https://github.com/grafana/grafana/issues/87704), [@IevaVasiljeva](https://github.com/IevaVasiljeva)
- **Elasticsearch:** Fix setting of default maxConcurrentShardRequests. [#87703](https://github.com/grafana/grafana/issues/87703), [@ivanahuckova](https://github.com/ivanahuckova)
- **Graphite:** Fix alignment of elements in the query editor. [#87662](https://github.com/grafana/grafana/issues/87662), [@NWRichmond](https://github.com/NWRichmond)
- **DashboardScene:** Fixing major row repeat issues. [#87539](https://github.com/grafana/grafana/issues/87539), [@torkelo](https://github.com/torkelo)
- **Alerting:** Do not store series values from past evaluations in state manager for no reason. [#87525](https://github.com/grafana/grafana/issues/87525), [@alexweav](https://github.com/alexweav)
- **RBAC:** Update role picker in team page, fix a bug with roles being removed upon team setting update. [#87519](https://github.com/grafana/grafana/issues/87519), [@IevaVasiljeva](https://github.com/IevaVasiljeva)
- **Transformations:** Fix true inner join in `joinByField` transformation. [#87409](https://github.com/grafana/grafana/issues/87409), [@baldm0mma](https://github.com/baldm0mma)
- **Alerting:** Do not retry rule evaluations with "input data must be a wide series but got type long" style errors. [#87343](https://github.com/grafana/grafana/issues/87343), [@alexweav](https://github.com/alexweav)
- **Tempo:** Fix sorting for nested tables. [#87214](https://github.com/grafana/grafana/issues/87214), [@fabrizio-grafana](https://github.com/fabrizio-grafana)
- **Cloudwatch Logs:** Fix bug where we did not return errors to user. [#87190](https://github.com/grafana/grafana/issues/87190), [@sarahzinger](https://github.com/sarahzinger)
- **CloudWatch:** Fix apostrophes in dimension values not being escaped. [#87182](https://github.com/grafana/grafana/issues/87182), [@kevinwcyu](https://github.com/kevinwcyu)
- **AnnotationList:** Fix link for annotation with no panel or dashboard. [#87048](https://github.com/grafana/grafana/issues/87048), [@tskarhed](https://github.com/tskarhed)
- **Graphite:** Fix splitting expressions in tag_value with template variables. [#86958](https://github.com/grafana/grafana/issues/86958), [@EduardZaydler](https://github.com/EduardZaydler)
- **SQL Query Editor:** Fix label-for IDs, associate "Table" label. [#86944](https://github.com/grafana/grafana/issues/86944), [@timo](https://github.com/timo)
- **SSO:** Add SSO settings to secrets migrator. [#86913](https://github.com/grafana/grafana/issues/86913), [@dmihai](https://github.com/dmihai)
- **Plugins:** Preserve trailing slash in plugin proxy. [#86859](https://github.com/grafana/grafana/issues/86859), [@marefr](https://github.com/marefr)
- **TimeSeries:** Improve keyboard focus and fix spacebar override. [#86848](https://github.com/grafana/grafana/issues/86848), [@tskarhed](https://github.com/tskarhed)
- **NodeGraph:** Use values from fixedX/fixedY column for layout. [#86643](https://github.com/grafana/grafana/issues/86643), [@timo](https://github.com/timo)
- **Alerting:** Prevent simplified routing zero duration GroupInterval and RepeatInterval. [#86561](https://github.com/grafana/grafana/issues/86561), [@JacobsonMT](https://github.com/JacobsonMT)
- **Loki:** Fix setting of tenant ID. [#86433](https://github.com/grafana/grafana/issues/86433), [@fabrizio-grafana](https://github.com/fabrizio-grafana)
- **DashboardScene:** Fixes checkbox orienation in save forms. [#86408](https://github.com/grafana/grafana/issues/86408), [@torkelo](https://github.com/torkelo)
- **CloudMonitoring:** Correctly interpolate multi-valued template variables in PromQL queries. [#86391](https://github.com/grafana/grafana/issues/86391), [@aangelisc](https://github.com/aangelisc)
- **Expressions:** Fix erroneous sorting of metrics and expressions. [#86372](https://github.com/grafana/grafana/issues/86372), [@NWRichmond](https://github.com/NWRichmond)
- **CloudMonitoring:** Allow a custom group by value. [#86288](https://github.com/grafana/grafana/issues/86288), [@aangelisc](https://github.com/aangelisc)
- **DataLinks:** Fixes datalinks with onClick and variables in url not being interpolated . [#86253](https://github.com/grafana/grafana/issues/86253), [@gng0](https://github.com/gng0)
- **I18N:** Fix untranslated descriptions in data source picker. [#86216](https://github.com/grafana/grafana/issues/86216), [@joshhunt](https://github.com/joshhunt)
- **RBAC:** Fix global role deletion in hosted Grafana. [#85980](https://github.com/grafana/grafana/issues/85980), [@IevaVasiljeva](https://github.com/IevaVasiljeva)
- **Expression:** Fix a bug of the display name of the threshold expression result. [#85912](https://github.com/grafana/grafana/issues/85912), [@lingyufei](https://github.com/lingyufei)
- **Alerting:** Fix incorrect display of pending period in alert rule form. [#85893](https://github.com/grafana/grafana/issues/85893), [@tomratcliffe](https://github.com/tomratcliffe)
- **Alerting:** Fix redirect after saving a notification template. [#85667](https://github.com/grafana/grafana/issues/85667), [@tomratcliffe](https://github.com/tomratcliffe)
- **Alerting:** Get oncall metada only when we have alert manager configuration data. [#85622](https://github.com/grafana/grafana/issues/85622), [@soniaAguilarPeiron](https://github.com/soniaAguilarPeiron)
- **Alerting:** Return better error for invalid time range on alert queries. [#85611](https://github.com/grafana/grafana/issues/85611), [@alexweav](https://github.com/alexweav)
- **CloudWatch:** Fix SageMaker MBP namespace typo. [#85557](https://github.com/grafana/grafana/issues/85557), [@tristanburgess](https://github.com/tristanburgess)
- **Alerting:** Only append `/alertmanager` when sending alerts to mimir targets if not already present. [#85543](https://github.com/grafana/grafana/issues/85543), [@alexweav](https://github.com/alexweav)
- **Alerting:** Set mimir implementation in jsonData by default when creating a new a…. [#85513](https://github.com/grafana/grafana/issues/85513), [@soniaAguilarPeiron](https://github.com/soniaAguilarPeiron)
- **Alerting:** Persist silence state immediately on Create/Delete . [#84705](https://github.com/grafana/grafana/issues/84705), [@JacobsonMT](https://github.com/JacobsonMT)
- **NodeGraph:** Fix configuring arc colors with mixed case field names. [#84609](https://github.com/grafana/grafana/issues/84609), [@timo](https://github.com/timo)
- **Auditing:** Fix Loki URL parsing. (Enterprise)
- **Provisioning:** Add override option to role provisioning. (Enterprise)
- **Alerting:** Check pointers before use to prevent segfault. (Enterprise)
- **Reporting:** Fix UI errors when using linked variables. (Enterprise)

### Breaking changes

Users that provision alert rules into folders whose titles contain slashes from now on they should escape them:
eg. if an alert group contains:
`folder: folder_with_/_in_title`
it should become:
`folder: folder_with_\/_in_title` Issue [#77450](https://github.com/grafana/grafana/issues/77450)

### Deprecations

The `grafana.explore.richHistory.activeDatasourceOnly` local storage key is deprecated, and will be removed in Grafana 12. You may experience loss of your Explore query history or autocomplete data if you upgrade to Grafana 12 under 2 weeks of Grafana 11.1. Actual risk of data loss depends on your query history retention policy. Issue [#86250](https://github.com/grafana/grafana/issues/86250)

### Plugin development fixes & changes

- **Select:** Change `Select` group headers to always be visible. [#88178](https://github.com/grafana/grafana/issues/88178), [@ashharrison90](https://github.com/ashharrison90)
- **Select:** Ensure virtualised menu scrolls active option into view when using arrow keys. [#87743](https://github.com/grafana/grafana/issues/87743), [@ashharrison90](https://github.com/ashharrison90)
- **Switch:** Improve disabled active state. [#87694](https://github.com/grafana/grafana/issues/87694), [@ashharrison90](https://github.com/ashharrison90)
- **Button:** Allow disabled button to still be focused. [#87516](https://github.com/grafana/grafana/issues/87516), [@JoaoSilvaGrafana](https://github.com/JoaoSilvaGrafana)
- **GrafanaUI:** Add `tabular` prop to Text component for tabular numbers. [#87440](https://github.com/grafana/grafana/issues/87440), [@JoaoSilvaGrafana](https://github.com/JoaoSilvaGrafana)

<!-- 11.1.0 END -->
<!-- 11.0.1 START -->

# 11.0.1 (2024-06-21)

### Bug fixes

- **Echo:** Suppress errors from frontend-metrics API call failing. [#89493](https://github.com/grafana/grafana/issues/89493), [@joshhunt](https://github.com/joshhunt)
- **Fix:** Portuguese Brazilian wasn't loading translations. [#89374](https://github.com/grafana/grafana/issues/89374), [@JoaoSilvaGrafana](https://github.com/JoaoSilvaGrafana)
- **Analytics:** Fix ApplicationInsights integration. [#89300](https://github.com/grafana/grafana/issues/89300), [@ashharrison90](https://github.com/ashharrison90)
- **DashboardScene:** Fixes issue removing override rule. [#89134](https://github.com/grafana/grafana/issues/89134), [@torkelo](https://github.com/torkelo)
- **BrowseDashboards:** Prepend subpath to New Browse Dashboard actions. [#89130](https://github.com/grafana/grafana/issues/89130), [@joshhunt](https://github.com/joshhunt)
- **Alerting:** Fix rule storage to filter by group names using case-sensitive comparison. [#89063](https://github.com/grafana/grafana/issues/89063), [@yuri-tceretian](https://github.com/yuri-tceretian)
- **RBAC:** List only the folders that the user has access to. [#89015](https://github.com/grafana/grafana/issues/89015), [@IevaVasiljeva](https://github.com/IevaVasiljeva)
- **DashboardScene:** Fixes lack of re-render when updating field override properties. [#88985](https://github.com/grafana/grafana/issues/88985), [@torkelo](https://github.com/torkelo)
- **DashboardScene:** Fixes inspect with transforms issue. [#88862](https://github.com/grafana/grafana/issues/88862), [@torkelo](https://github.com/torkelo)
- **AzureMonitor:** Fix bug detecting app insights queries. [#88787](https://github.com/grafana/grafana/issues/88787), [@aangelisc](https://github.com/aangelisc)
- **Access Control:** Clean up permissions for deprovisioned data sources. [#88700](https://github.com/grafana/grafana/issues/88700), [@IevaVasiljeva](https://github.com/IevaVasiljeva)
- **Loki:** Fix editor history in wrong order. [#88669](https://github.com/grafana/grafana/issues/88669), [@svennergr](https://github.com/svennergr)
- **SSE:** Fix threshold unmarshal to avoid panic. [#88651](https://github.com/grafana/grafana/issues/88651), [@yuri-tceretian](https://github.com/yuri-tceretian)
- **LibraryPanels/RBAC:** Ignore old folder permission check when deleting/patching lib panel. [#88493](https://github.com/grafana/grafana/issues/88493), [@kaydelaney](https://github.com/kaydelaney)
- **Dashboards:** Correctly display Admin access to dashboards in the UI. [#88473](https://github.com/grafana/grafana/issues/88473), [@IevaVasiljeva](https://github.com/IevaVasiljeva)
- **LogsTable:** Fix default sort by time. [#88434](https://github.com/grafana/grafana/issues/88434), [@svennergr](https://github.com/svennergr)
- **Alerting:** Fix rules deleting when reordering whilst filtered. [#88285](https://github.com/grafana/grafana/issues/88285), [@gillesdemey](https://github.com/gillesdemey)
- **Alerting:** Fix typo in JSON response for rule export. [#88090](https://github.com/grafana/grafana/issues/88090), [@yuri-tceretian](https://github.com/yuri-tceretian)
- **CloudMonitoring:** Fix query type selection issue. [#88024](https://github.com/grafana/grafana/issues/88024), [@aangelisc](https://github.com/aangelisc)
- **Alerting:** Fix scheduler to sort rules before evaluation. [#88021](https://github.com/grafana/grafana/issues/88021), [@yuri-tceretian](https://github.com/yuri-tceretian)
- **DashboardScene:** Skip panel repeats when values are the same. [#87896](https://github.com/grafana/grafana/issues/87896), [@torkelo](https://github.com/torkelo)
- **Alerting:** Do not store series values from past evaluations in state manager for no reason. [#87845](https://github.com/grafana/grafana/issues/87845), [@alexweav](https://github.com/alexweav)
- **DashboardScene:** Fixing major row repeat issues. [#87800](https://github.com/grafana/grafana/issues/87800), [@torkelo](https://github.com/torkelo)
- **DashboardScene:** Fixes checkbox orienation in save forms. [#86490](https://github.com/grafana/grafana/issues/86490), [@torkelo](https://github.com/torkelo)
- **Provisioning:** Add override option to role provisioning. (Enterprise)

### Breaking changes

If you had selected your language as "Português Brasileiro" previously, this will be reset. You have to select it again in your Preferences for the fix to be applied and the translations will then be shown. Issue [#89374](https://github.com/grafana/grafana/issues/89374)

<!-- 11.0.1 END -->
<!-- 11.0.0 START -->

# 11.0.0 (2024-05-14)

### Features and enhancements

- **Alerting:** Add two sets of provisioning actions for rules and notifications . [#87572](https://github.com/grafana/grafana/issues/87572), [@yuri-tceretian](https://github.com/yuri-tceretian)
- **Chore:** Upgrade go to 1.21.10. [#87472](https://github.com/grafana/grafana/issues/87472), [@stephaniehingtgen](https://github.com/stephaniehingtgen)
- **Auth:** Force lowercase login/email for users. [#86985](https://github.com/grafana/grafana/issues/86985), [@eleijonmarck](https://github.com/eleijonmarck)
- **Navigation:** Add a return to previous button when navigating to different sections. [#86797](https://github.com/grafana/grafana/issues/86797), [@eledobleefe](https://github.com/eledobleefe)
- **DashboardScene:** Move add library panel view from grid item to drawer. [#86409](https://github.com/grafana/grafana/issues/86409), [@torkelo](https://github.com/torkelo)
- **CloudWatch :** Add missing AWS/ES metrics. [#86271](https://github.com/grafana/grafana/issues/86271), [@thepalbi](https://github.com/thepalbi)
- **Alerting:** Reduce set of fields that could trigger alert state change. [#86266](https://github.com/grafana/grafana/issues/86266), [@benoittgt](https://github.com/benoittgt)
- **OAuth:** Make sub claim required for generic oauth behind feature toggle. [#86118](https://github.com/grafana/grafana/issues/86118), [@kalleep](https://github.com/kalleep)
- **Grafana E2E:** Add deprecation notice and update docs. [#85778](https://github.com/grafana/grafana/issues/85778), [@sunker](https://github.com/sunker)
- **Loki:** Remove API restrictions on resource calls. [#85201](https://github.com/grafana/grafana/issues/85201), [@svennergr](https://github.com/svennergr)
- **Chore:** Upgrade go to 1.21.10. (Enterprise)

### Bug fixes

- **AuthN:** Fix signout redirect url. [#87681](https://github.com/grafana/grafana/issues/87681), [@kalleep](https://github.com/kalleep)
- **CloudMonitoring:** Improve legacy query migrations. [#87648](https://github.com/grafana/grafana/issues/87648), [@aangelisc](https://github.com/aangelisc)
- **Azure data sources:** Set selected config type before save. [#87632](https://github.com/grafana/grafana/issues/87632), [@bossinc](https://github.com/bossinc)
- **Loki:** Fix log context when no label types are present. [#87600](https://github.com/grafana/grafana/issues/87600), [@svennergr](https://github.com/svennergr)
- **DashboardScene:** Fixes editing transformations after toggling table view. [#87485](https://github.com/grafana/grafana/issues/87485), [@torkelo](https://github.com/torkelo)
- **DashboardDataSource:** Fixes issue where sometimes untransformed data could be returned . [#87484](https://github.com/grafana/grafana/issues/87484), [@torkelo](https://github.com/torkelo)
- **Provisioning:** Look up provisioned folders by UID when possible. [#87468](https://github.com/grafana/grafana/issues/87468), [@DanCech](https://github.com/DanCech)
- **Cloudwatch:** Update grafana-aws-sdk to fix sts endpoints. [#87345](https://github.com/grafana/grafana/issues/87345), [@iwysiu](https://github.com/iwysiu)
- **Select:** Fixes issue preserving search term (input) when selecting a value. [#87249](https://github.com/grafana/grafana/issues/87249), [@torkelo](https://github.com/torkelo)
- **Alerting:** Prevent search from locking the browser. [#87230](https://github.com/grafana/grafana/issues/87230), [@gillesdemey](https://github.com/gillesdemey)
- **DashboardScene:** Fixes issue referring to library panel in dashboard data source . [#87173](https://github.com/grafana/grafana/issues/87173), [@torkelo](https://github.com/torkelo)
- **Data source:** Maintain the default data source permissions when switching from unlicensed to licensed Grafana. [#87142](https://github.com/grafana/grafana/issues/87142), [@IevaVasiljeva](https://github.com/IevaVasiljeva)
- **Alerting:** Allow deleting contact points referenced only by auto-generated policies. [#87115](https://github.com/grafana/grafana/issues/87115), [@gillesdemey](https://github.com/gillesdemey)
- **Auth:** Sign sigV4 request after adding headers. [#87072](https://github.com/grafana/grafana/issues/87072), [@iwysiu](https://github.com/iwysiu)
- **DashboardScene:** Fixes issues with relative time range in panel edit. [#87026](https://github.com/grafana/grafana/issues/87026), [@torkelo](https://github.com/torkelo)
- **DashboardScene:** Fixes issue with dashboard links and variables. [#87025](https://github.com/grafana/grafana/issues/87025), [@torkelo](https://github.com/torkelo)
- **SQLStore:** Disable redundant create and drop unique index migrations on dashboard table. [#86867](https://github.com/grafana/grafana/issues/86867), [@papagian](https://github.com/papagian)
- **LogContext:** Fix structured metadata labels being added as stream selectors. [#86826](https://github.com/grafana/grafana/issues/86826), [@svennergr](https://github.com/svennergr)
- **DashboardScene:** Fixes issue with editing panels that uses instanceState. [#86824](https://github.com/grafana/grafana/issues/86824), [@torkelo](https://github.com/torkelo)
- **DashboardScene:** Fixes deleting dirty dashboard. [#86757](https://github.com/grafana/grafana/issues/86757), [@torkelo](https://github.com/torkelo)
- **Alerting:** Take receivers into account when custom grouping Alertmanager groups. [#86699](https://github.com/grafana/grafana/issues/86699), [@konrad147](https://github.com/konrad147)
- **LDAP:** Fix listing all non-matching groups. [#86689](https://github.com/grafana/grafana/issues/86689), [@mgyongyosi](https://github.com/mgyongyosi)
- **Alerting:** Fix simplified routing group by override. [#86563](https://github.com/grafana/grafana/issues/86563), [@JacobsonMT](https://github.com/JacobsonMT)
- **NodeGraph:** Fix invisible arrow tips in Editor. [#86548](https://github.com/grafana/grafana/issues/86548), [@timo](https://github.com/timo)
- **Dashboard:** DashboardPageProxy - Use chaining operators to prevent runtime error. [#86536](https://github.com/grafana/grafana/issues/86536), [@axelavargas](https://github.com/axelavargas)
- **Cli:** Check missing plugin parameter of plugin update command. [#86522](https://github.com/grafana/grafana/issues/86522), [@VergeDX](https://github.com/VergeDX)
- **DashboardScene:** Fixes issue saving new dashboard from panel edit. [#86480](https://github.com/grafana/grafana/issues/86480), [@torkelo](https://github.com/torkelo)
- **DashboardScene:** Fixes minor issue transitioning between dashboards. [#86475](https://github.com/grafana/grafana/issues/86475), [@torkelo](https://github.com/torkelo)
- **MSSQL:** Add `SQL_VARIANT` converter and update test. [#86469](https://github.com/grafana/grafana/issues/86469), [@aangelisc](https://github.com/aangelisc)
- **DashboardScene:** Fixes react panels with old angular options. [#86411](https://github.com/grafana/grafana/issues/86411), [@torkelo](https://github.com/torkelo)
- **Alerting:** Fix simplified routes '...' groupBy creating invalid routes. [#86376](https://github.com/grafana/grafana/issues/86376), [@JacobsonMT](https://github.com/JacobsonMT)
- **AWS DataSource:** Fix namespaces in sagemaker metrics. [#86363](https://github.com/grafana/grafana/issues/86363), [@tristanburgess](https://github.com/tristanburgess)
- **DashboardScene:** Fixes saving dashboard with angular panels . [#86255](https://github.com/grafana/grafana/issues/86255), [@torkelo](https://github.com/torkelo)
- **DashboardScene:** Fix empty row repeat issue. [#86254](https://github.com/grafana/grafana/issues/86254), [@torkelo](https://github.com/torkelo)
- **Nodegraph:** Fix issue with rendering single node. [#86195](https://github.com/grafana/grafana/issues/86195), [@aocenas](https://github.com/aocenas)
- **Datasources:** Add fixed width to name field in config editor. [#86179](https://github.com/grafana/grafana/issues/86179), [@sunker](https://github.com/sunker)
- **Alerting:** Return a 400 and errutil error when trying to delete a contact point that is referenced by a policy. [#86163](https://github.com/grafana/grafana/issues/86163), [@alexweav](https://github.com/alexweav)
- **Table Panel:** Fix image disappearing when datalinks applied. [#86160](https://github.com/grafana/grafana/issues/86160), [@codeincarnate](https://github.com/codeincarnate)
- **LibraryPanelRBAC:** Fix issue with importing dashboards containing library panels. [#86149](https://github.com/grafana/grafana/issues/86149), [@kaydelaney](https://github.com/kaydelaney)
- **DashboardScene:** Fixes issue moving between dashboards. [#86096](https://github.com/grafana/grafana/issues/86096), [@torkelo](https://github.com/torkelo)
- **Alerting:** Fix evaluation metrics to not count retries. [#86059](https://github.com/grafana/grafana/issues/86059), [@stevesg](https://github.com/stevesg)
- **Google Cloud Monitor:** Fix interface conversion for incorrect type in `cloudMonitoringProm.run`. [#85928](https://github.com/grafana/grafana/issues/85928), [@adamyeats](https://github.com/adamyeats)
- **Dashboard:** Allow `auto` refresh option when saving a dashboard. [#85922](https://github.com/grafana/grafana/issues/85922), [@bfmatei](https://github.com/bfmatei)
- **Time Zones:** Fix relative time when using UTC timezone. [#85779](https://github.com/grafana/grafana/issues/85779), [@ashharrison90](https://github.com/ashharrison90)
- **PostgreSQL:** Fix the verify-ca mode. [#85775](https://github.com/grafana/grafana/issues/85775), [@gabor](https://github.com/gabor)
- **DashboardScene:** Fixes issue with mobile responsive layout due to repeated grid item class. [#85741](https://github.com/grafana/grafana/issues/85741), [@torkelo](https://github.com/torkelo)
- **DashboardScene:** Fixes panel edit issue with clearing title not resulting in hover header mode . [#85633](https://github.com/grafana/grafana/issues/85633), [@torkelo](https://github.com/torkelo)
- **Angular deprecation:** Prefer local "angularDetected" value to the remote one. [#85632](https://github.com/grafana/grafana/issues/85632), [@xnyo](https://github.com/xnyo)
- **Chore:** Fix trailing spaces in prometheus min step. [#85579](https://github.com/grafana/grafana/issues/85579), [@euniceek](https://github.com/euniceek)
- **SAML:** Fix Authn request generation in case of HTTP-POST binding. (Enterprise)
- **Reporting:** Fix CSVs for library panels within folders. (Enterprise)

### Breaking changes

The `@grafana/e2e` package is deprecated in Grafana 11.0.0. If your Grafana plugin has end-to-end tests that use `@grafana/e2e`, it's recommended to replace them with [`@grafana/plugin-e2e`](https://www.npmjs.com/package/@grafana/plugin-e2e?activeTab=readme) and Playwright. For information on how to migrate, please refer to the plugin-e2e [docs](https://grafana.com/developers/plugin-tools/e2e-test-a-plugin/migrate-from-grafana-e2e). Issue [#85778](https://github.com/grafana/grafana/issues/85778)

### Plugin development fixes & changes

- **DateTimePicker:** Alternate timezones now behave correctly. [#87041](https://github.com/grafana/grafana/issues/87041), [@ashharrison90](https://github.com/ashharrison90)
- **TimeOfDayPicker:** Fix text colours in light mode. [#86776](https://github.com/grafana/grafana/issues/86776), [@ashharrison90](https://github.com/ashharrison90)

<!-- 11.0.0 END -->
<!-- 11.0.0-preview START -->

# 11.0.0-preview

### Features and enhancements

- **Alerting:** Editor role can access all provisioning API. [#85022](https://github.com/grafana/grafana/issues/85022), [@yuri-tceretian](https://github.com/yuri-tceretian)
- **CloudWatch:** Add additional AWS/SageMaker metrics. [#85009](https://github.com/grafana/grafana/issues/85009), [@tristanburgess](https://github.com/tristanburgess)
- **SQLStore:** Enable migration locking by default. [#84983](https://github.com/grafana/grafana/issues/84983), [@papagian](https://github.com/papagian)
- **Auth:** Remove `oauth_skip_org_role_update_sync` as an option. [#84972](https://github.com/grafana/grafana/issues/84972), [@eleijonmarck](https://github.com/eleijonmarck)
- **Canvas:** Add "infinite" pan / zoom functionality. [#84968](https://github.com/grafana/grafana/issues/84968), [@nmarrs](https://github.com/nmarrs)
- **InteractiveTable:** Add expand all to column. [#84966](https://github.com/grafana/grafana/issues/84966), [@abannachGrafana](https://github.com/abannachGrafana)
- **Snapshots:** Viewers can not create a Snapshot. [#84952](https://github.com/grafana/grafana/issues/84952), [@evictorero](https://github.com/evictorero)
- **GenAI:** Autogenerate title and description for panels and dashboards. [#84933](https://github.com/grafana/grafana/issues/84933), [@ivanortegaalba](https://github.com/ivanortegaalba)
- **Canvas:** Add corner radius option. [#84873](https://github.com/grafana/grafana/issues/84873), [@drew08t](https://github.com/drew08t)
- **Alerting:** Enable simplified routing FF by default. [#84856](https://github.com/grafana/grafana/issues/84856), [@JacobsonMT](https://github.com/JacobsonMT)
- **Auth:** Enable case insensitive logins/emails by default. [#84840](https://github.com/grafana/grafana/issues/84840), [@eleijonmarck](https://github.com/eleijonmarck)
- **RBAC:** Enable annotation permission update by default. [#84787](https://github.com/grafana/grafana/issues/84787), [@IevaVasiljeva](https://github.com/IevaVasiljeva)
- **Azure:** Support multi-resource namespace (NetApp Volumes). [#84779](https://github.com/grafana/grafana/issues/84779), [@aangelisc](https://github.com/aangelisc)
- **Prometheus:** Default support labels value endpoint with match param when prom type and version not set. [#84778](https://github.com/grafana/grafana/issues/84778), [@bohandley](https://github.com/bohandley)
- **MSSQL:** Add Windows AD/Kerberos auth. [#84742](https://github.com/grafana/grafana/issues/84742), [@asimpson](https://github.com/asimpson)
- **Chore:** Disable angular support by default. [#84738](https://github.com/grafana/grafana/issues/84738), [@tolzhabayev](https://github.com/tolzhabayev)
- **Elasticsearch:** Remove xpack button and make includeFrozen not dependant on it. [#84734](https://github.com/grafana/grafana/issues/84734), [@ivanahuckova](https://github.com/ivanahuckova)
- **Plugins:** Enable feature toggle `pluginsDynamicAngularDetectionPatterns` by default. [#84723](https://github.com/grafana/grafana/issues/84723), [@xnyo](https://github.com/xnyo)
- **Plugins:** Enable managedPluginsInstall by default. [#84721](https://github.com/grafana/grafana/issues/84721), [@oshirohugo](https://github.com/oshirohugo)
- **Alerting:** Stop persisting silences and nflog to disk. [#84706](https://github.com/grafana/grafana/issues/84706), [@JacobsonMT](https://github.com/JacobsonMT)
- **Histogram:** Add support for stacking mode. [#84693](https://github.com/grafana/grafana/issues/84693), [@adela-almasan](https://github.com/adela-almasan)
- **Datasource:** Change query filtering. [#84656](https://github.com/grafana/grafana/issues/84656), [@sunker](https://github.com/sunker)
- **Feature toggles:** Remove redshiftAsyncQueryDataSupport and athenaAsyncQueryDataSupport feature toggles. [#84653](https://github.com/grafana/grafana/issues/84653), [@idastambuk](https://github.com/idastambuk)
- **Teams:** Display teams page to team reader if they also have the access to list team permissions. [#84650](https://github.com/grafana/grafana/issues/84650), [@IevaVasiljeva](https://github.com/IevaVasiljeva)
- **Plugins:** Enable feature toggle `enablePluginsTracingByDefault` by default. [#84645](https://github.com/grafana/grafana/issues/84645), [@xnyo](https://github.com/xnyo)
- **NestedFolders:** Enable nested folders by default. [#84631](https://github.com/grafana/grafana/issues/84631), [@zserge](https://github.com/zserge)
- **Canvas:** Add direction options for connections. [#84620](https://github.com/grafana/grafana/issues/84620), [@drew08t](https://github.com/drew08t)
- **CloudWatch:** Static labels should use label name. [#84611](https://github.com/grafana/grafana/issues/84611), [@iwysiu](https://github.com/iwysiu)
- **Tempo:** Deprecate old search. [#84498](https://github.com/grafana/grafana/issues/84498), [@joey-grafana](https://github.com/joey-grafana)
- **Canvas:** Support dashed connection lines. [#84496](https://github.com/grafana/grafana/issues/84496), [@Develer](https://github.com/Develer)
- **I18n:** Add Brazilian Portuguese. [#84461](https://github.com/grafana/grafana/issues/84461), [@joshhunt](https://github.com/joshhunt)
- **I18n:** Expose current UI language in @grafana/runtime config. [#84457](https://github.com/grafana/grafana/issues/84457), [@joshhunt](https://github.com/joshhunt)
- **Canvas:** Add snapping to vertex edit. [#84417](https://github.com/grafana/grafana/issues/84417), [@drew08t](https://github.com/drew08t)
- **CloudWatch Logs:** Remove toggle for cloudWatchLogsMonacoEditor. [#84414](https://github.com/grafana/grafana/issues/84414), [@iwysiu](https://github.com/iwysiu)
- **Prometheus:** Use frontend package in Prometheus DS with a feature toggle. [#84397](https://github.com/grafana/grafana/issues/84397), [@bohandley](https://github.com/bohandley)
- **Alerting:** Show error message when error is thrown after clicking create alert f…. [#84367](https://github.com/grafana/grafana/issues/84367), [@soniaAguilarPeiron](https://github.com/soniaAguilarPeiron)
- **Tempo:** Remove Loki tab. [#84346](https://github.com/grafana/grafana/issues/84346), [@joey-grafana](https://github.com/joey-grafana)
- **Storage:** Add support for listing resource history. [#84331](https://github.com/grafana/grafana/issues/84331), [@DanCech](https://github.com/DanCech)
- **Cloudwatch:** Remove cloudWatchWildCardDimensionValues feature toggle. [#84329](https://github.com/grafana/grafana/issues/84329), [@iwysiu](https://github.com/iwysiu)
- **Plugin Extensions:** Add prop types to component extensions. [#84295](https://github.com/grafana/grafana/issues/84295), [@leventebalogh](https://github.com/leventebalogh)
- **Canvas:** New basic elements. [#84205](https://github.com/grafana/grafana/issues/84205), [@Develer](https://github.com/Develer)
- **Tempo:** Update TraceQLStreaming feature toggle stage. [#84203](https://github.com/grafana/grafana/issues/84203), [@joey-grafana](https://github.com/joey-grafana)
- **Canvas:** Add universal data link support. [#84142](https://github.com/grafana/grafana/issues/84142), [@nmarrs](https://github.com/nmarrs)
- **Chore:** Remove repetitive words. [#84132](https://github.com/grafana/grafana/issues/84132), [@carrychair](https://github.com/carrychair)
- **Documentation:** Updated yaml for influxdb data sources. [#84119](https://github.com/grafana/grafana/issues/84119), [@ldomesjo](https://github.com/ldomesjo)
- **Queries:** Improve debug logging of metrics queries. [#84048](https://github.com/grafana/grafana/issues/84048), [@mmandrus](https://github.com/mmandrus)
- **Storage:** Support listing deleted entities. [#84043](https://github.com/grafana/grafana/issues/84043), [@DanCech](https://github.com/DanCech)
- **Explore:** Remove deprecated `query` option from `splitOpen`. [#83973](https://github.com/grafana/grafana/issues/83973), [@Elfo404](https://github.com/Elfo404)
- **Chore:** Remove deprecated ExploreQueryFieldProps. [#83972](https://github.com/grafana/grafana/issues/83972), [@Elfo404](https://github.com/Elfo404)
- **Chore:** Remove deprecated exploreId from QueryEditorProps. [#83971](https://github.com/grafana/grafana/issues/83971), [@Elfo404](https://github.com/Elfo404)
- **Alerting:** Disallow invalid rule namespace UIDs in provisioning API. [#83938](https://github.com/grafana/grafana/issues/83938), [@rwwiv](https://github.com/rwwiv)
- **Auth:** Set the default org after User login. [#83918](https://github.com/grafana/grafana/issues/83918), [@mgyongyosi](https://github.com/mgyongyosi)
- **Canvas:** Add datalink support to rectangle and ellipse elements. [#83870](https://github.com/grafana/grafana/issues/83870), [@nmarrs](https://github.com/nmarrs)
- **NodeGraph:** Edge color and stroke-dasharray support. [#83855](https://github.com/grafana/grafana/issues/83855), [@morrro01](https://github.com/morrro01)
- **InfluxDB:** Add configuration option for enabling insecure gRPC connections. [#83834](https://github.com/grafana/grafana/issues/83834), [@jmickey](https://github.com/jmickey)
- **Plugins:** Fetch instance provisioned plugins in cloud, to check full installation. [#83784](https://github.com/grafana/grafana/issues/83784), [@oshirohugo](https://github.com/oshirohugo)
- **Alerting:** Implement correct RBAC checks for creating new notification templates. [#83767](https://github.com/grafana/grafana/issues/83767), [@gillesdemey](https://github.com/gillesdemey)
- **Library panels:** Ensure all filters are visible on mobile . [#83759](https://github.com/grafana/grafana/issues/83759), [@ashharrison90](https://github.com/ashharrison90)
- **AuthProxy:** Allow disabling Auth Proxy cache. [#83755](https://github.com/grafana/grafana/issues/83755), [@Jguer](https://github.com/Jguer)
- **Switch:** Remove "transparent" prop. [#83705](https://github.com/grafana/grafana/issues/83705), [@Clarity-89](https://github.com/Clarity-89)
- **Alerting:** Allow inserting before or after existing policy. [#83704](https://github.com/grafana/grafana/issues/83704), [@gillesdemey](https://github.com/gillesdemey)
- **Chore:** Taint ArrayVector with `never` to further discourage. [#83681](https://github.com/grafana/grafana/issues/83681), [@joshhunt](https://github.com/joshhunt)
- **Alerting:** Remove legacy alerting. [#83671](https://github.com/grafana/grafana/issues/83671), [@gillesdemey](https://github.com/gillesdemey)
- **Canvas:** Add vertex control to connections. [#83653](https://github.com/grafana/grafana/issues/83653), [@drew08t](https://github.com/drew08t)
- **Alerting:** Disable legacy alerting for ever. [#83651](https://github.com/grafana/grafana/issues/83651), [@yuri-tceretian](https://github.com/yuri-tceretian)
- **Table:** Preserve filtered value state. [#83631](https://github.com/grafana/grafana/issues/83631), [@codeincarnate](https://github.com/codeincarnate)
- **Canvas:** Add ability to edit selected connections in the inline editor. [#83625](https://github.com/grafana/grafana/issues/83625), [@nmarrs](https://github.com/nmarrs)
- **Auth:** Add all settings to Azure AD SSO config UI. [#83618](https://github.com/grafana/grafana/issues/83618), [@mgyongyosi](https://github.com/mgyongyosi)
- **Cfg:** Add a setting to configure if the local file system is available. [#83616](https://github.com/grafana/grafana/issues/83616), [@mgyongyosi](https://github.com/mgyongyosi)
- **Server:** Reload TLS certs without a server restart. [#83589](https://github.com/grafana/grafana/issues/83589), [@chalapat](https://github.com/chalapat)
- **Accessibility:** Improve landmark markup. [#83576](https://github.com/grafana/grafana/issues/83576), [@tskarhed](https://github.com/tskarhed)
- **Snapshots:** Change default expiration. [#83550](https://github.com/grafana/grafana/issues/83550), [@evictorero](https://github.com/evictorero)
- **Transformations:** Add substring matcher to the 'Filter by Value' transformation. [#83548](https://github.com/grafana/grafana/issues/83548), [@timlevett](https://github.com/timlevett)
- **Folders:** Allow listing folders with write permission. [#83527](https://github.com/grafana/grafana/issues/83527), [@papagian](https://github.com/papagian)
- **Chore:** Remove React 17 peer deps. [#83524](https://github.com/grafana/grafana/issues/83524), [@ashharrison90](https://github.com/ashharrison90)
- **Alerting:** Support deleting rule groups in the provisioning API. [#83514](https://github.com/grafana/grafana/issues/83514), [@joeblubaugh](https://github.com/joeblubaugh)
- **Cloudwatch:** Bump grafana/aws-sdk-go to 0.24.0. [#83480](https://github.com/grafana/grafana/issues/83480), [@idastambuk](https://github.com/idastambuk)
- **Alerting:** Stop persisting user-defined templates to disk. [#83456](https://github.com/grafana/grafana/issues/83456), [@JacobsonMT](https://github.com/JacobsonMT)
- **Transformer:** Config from Query: set threshold colours. [#83366](https://github.com/grafana/grafana/issues/83366), [@LarsStegman](https://github.com/LarsStegman)
- **CloudWatch:** Refactor "getDimensionValuesForWildcards". [#83335](https://github.com/grafana/grafana/issues/83335), [@iwysiu](https://github.com/iwysiu)
- **CloudWatch:** Fetch externalId from settings instead of env. [#83332](https://github.com/grafana/grafana/issues/83332), [@iwysiu](https://github.com/iwysiu)
- **Tracing:** Add node graph panel suggestion. [#83311](https://github.com/grafana/grafana/issues/83311), [@joey-grafana](https://github.com/joey-grafana)
- **Canvas:** Add ability to rotate elements. [#83295](https://github.com/grafana/grafana/issues/83295), [@nmarrs](https://github.com/nmarrs)
- **Tempo:** Add support for ad-hoc filters. [#83290](https://github.com/grafana/grafana/issues/83290), [@joey-grafana](https://github.com/joey-grafana)
- **DataTrails:** Sticky controls. [#83286](https://github.com/grafana/grafana/issues/83286), [@torkelo](https://github.com/torkelo)
- **CloudWatch:** Move SessionCache onto the instance. [#83278](https://github.com/grafana/grafana/issues/83278), [@iwysiu](https://github.com/iwysiu)
- **Alerting:** Deprecate max_annotations_to_keep and max_annotation_age in [alerting] configuration section. [#83266](https://github.com/grafana/grafana/issues/83266), [@yuri-tceretian](https://github.com/yuri-tceretian)
- **Annotation query:** Render query result in alert box. [#83230](https://github.com/grafana/grafana/issues/83230), [@sunker](https://github.com/sunker)
- **Chore:** Query oauth info from a new instance. [#83229](https://github.com/grafana/grafana/issues/83229), [@linoman](https://github.com/linoman)
- **CloudWatch:** Add Firehose kms-related metrics. [#83192](https://github.com/grafana/grafana/issues/83192), [@thepalbi](https://github.com/thepalbi)
- **Chore:** Add go workspace. [#83191](https://github.com/grafana/grafana/issues/83191), [@toddtreece](https://github.com/toddtreece)
- **Accessibility:** Improve HelpModal markup. [#83171](https://github.com/grafana/grafana/issues/83171), [@tskarhed](https://github.com/tskarhed)
- **Chore:** Delete Input Datasource. [#83163](https://github.com/grafana/grafana/issues/83163), [@jackw](https://github.com/jackw)
- **Traces:** Add traces panel suggestion. [#83089](https://github.com/grafana/grafana/issues/83089), [@joey-grafana](https://github.com/joey-grafana)
- **CloudWatch:** Update AWS/EC2 metrics. [#83039](https://github.com/grafana/grafana/issues/83039), [@jangaraj](https://github.com/jangaraj)
- **CloudWatch:** Update AWS/Lambda metrics. [#83038](https://github.com/grafana/grafana/issues/83038), [@jangaraj](https://github.com/jangaraj)
- **CloudWatch:** Update AWS/ES metrics. [#83037](https://github.com/grafana/grafana/issues/83037), [@jangaraj](https://github.com/jangaraj)
- **CloudWatch:** Update AWS/AutoScaling metrics. [#83036](https://github.com/grafana/grafana/issues/83036), [@jangaraj](https://github.com/jangaraj)
- **CloudWatch:** Update AWS/Kafka metrics. [#83035](https://github.com/grafana/grafana/issues/83035), [@jangaraj](https://github.com/jangaraj)
- **Page:** Use browser native scrollbars for the main page content. [#82919](https://github.com/grafana/grafana/issues/82919), [@joshhunt](https://github.com/joshhunt)
- **Parca:** Apply template variables for labelSelector in query. [#82910](https://github.com/grafana/grafana/issues/82910), [@lzakharov](https://github.com/lzakharov)
- **Grafana/UI:** Replace Splitter with useSplitter hook and refactor PanelEdit snapping logic to useSnappingSplitter hook . [#82895](https://github.com/grafana/grafana/issues/82895), [@torkelo](https://github.com/torkelo)
- **Cloudwatch:** Add linting to restrict imports from core. [#82538](https://github.com/grafana/grafana/issues/82538), [@idastambuk](https://github.com/idastambuk)
- **Grafana/icons:** Add icons package. [#82314](https://github.com/grafana/grafana/issues/82314), [@Clarity-89](https://github.com/Clarity-89)
- **Storage:** Watch support. [#82282](https://github.com/grafana/grafana/issues/82282), [@DanCech](https://github.com/DanCech)
- **Image Rendering:** Add settings for default width, height and scale. [#82040](https://github.com/grafana/grafana/issues/82040), [@khushijain21](https://github.com/khushijain21)
- **AzureMonitor:** User authentication support. [#81918](https://github.com/grafana/grafana/issues/81918), [@aangelisc](https://github.com/aangelisc)
- **Plugins:** Disable uninstall while cloud uninstall is not completed. [#81907](https://github.com/grafana/grafana/issues/81907), [@oshirohugo](https://github.com/oshirohugo)
- **Plugins:** Disable update button when cloud install is not completed. [#81716](https://github.com/grafana/grafana/issues/81716), [@oshirohugo](https://github.com/oshirohugo)
- **Expressions:** Sql expressions with Duckdb. [#81666](https://github.com/grafana/grafana/issues/81666), [@scottlepp](https://github.com/scottlepp)
- **BarChart:** TooltipPlugin2. [#80920](https://github.com/grafana/grafana/issues/80920), [@leeoniya](https://github.com/leeoniya)
- **Grafana:** Replace magic number with a constant variable in response status. [#80132](https://github.com/grafana/grafana/issues/80132), [@rlaisqls](https://github.com/rlaisqls)
- **Alerting:** Update rule access control to explicitly check for permissions "alert.rules:read" and "folders:read". [#78289](https://github.com/grafana/grafana/issues/78289), [@yuri-tceretian](https://github.com/yuri-tceretian)
- **Alerting:** Update provisioning API to support regular permissions. [#77007](https://github.com/grafana/grafana/issues/77007), [@yuri-tceretian](https://github.com/yuri-tceretian)
- **Whitelabelling:** Override version in UI from config. (Enterprise)
- **Alerting:** Remove legacy alerting. (Enterprise)
- **Reporting:** Delete Deprecated Endpoint for Single Dashboard. (Enterprise)
- **Plugins:** Add endpoint to get provisioned plugins from an instance. (Enterprise)
- **Reporting:** Delete Deprecated Endpoint for Scheduling. (Enterprise)
- **Reporting:** Delete Deprecated Endpoint for Email. (Enterprise)

### Bug fixes

- **RBAC:** Fix access checks for interactions with RBAC roles in hosted Grafana. [#85520](https://github.com/grafana/grafana/issues/85520), [@IevaVasiljeva](https://github.com/IevaVasiljeva)
- **Keybindings:** Replace mod+h as help shortcut with ? . [#85449](https://github.com/grafana/grafana/issues/85449), [@tskarhed](https://github.com/tskarhed)
- **RBAC:** Fix slow user permission search query on MySQL. [#85410](https://github.com/grafana/grafana/issues/85410), [@gamab](https://github.com/gamab)
- **BrowseDashboards:** Add subpath to URLs on Browse Dashboards page. [#85354](https://github.com/grafana/grafana/issues/85354), [@butkovv](https://github.com/butkovv)
- **Dashboards:** Fix issue where long ad-hoc values broke UI. [#85290](https://github.com/grafana/grafana/issues/85290), [@kaydelaney](https://github.com/kaydelaney)
- **NodeGraph:** Fix possible metadata mismatch between nodes in graph. [#85261](https://github.com/grafana/grafana/issues/85261), [@aocenas](https://github.com/aocenas)
- **Alerting:** Fix receiver inheritance when provisioning a notification policy. [#85193](https://github.com/grafana/grafana/issues/85193), [@julienduchesne](https://github.com/julienduchesne)
- **AuthProxy:** Fix missing session for ldap auth proxy users. [#85136](https://github.com/grafana/grafana/issues/85136), [@Jguer](https://github.com/Jguer)
- **RBAC:** Fix slow user permission search query on MySQL. [#85058](https://github.com/grafana/grafana/issues/85058), [@gamab](https://github.com/gamab)
- **CloudMonitoring:** Only run query if filters are complete. [#85004](https://github.com/grafana/grafana/issues/85004), [@aangelisc](https://github.com/aangelisc)
- **BrowseDashboards:** Add subpath to URLs on Browse Dashboards page. [#84992](https://github.com/grafana/grafana/issues/84992), [@butkovv](https://github.com/butkovv)
- **Datasources:** Fix expressions that reference hidden queries. [#84977](https://github.com/grafana/grafana/issues/84977), [@sunker](https://github.com/sunker)
- **Canvas:** Fix crash when trying to add wind turbine element. [#84962](https://github.com/grafana/grafana/issues/84962), [@nmarrs](https://github.com/nmarrs)
- **InfluxDB:** Fix alias interpolation when it has $\_\_interval or multiple tags. [#84940](https://github.com/grafana/grafana/issues/84940), [@itsmylife](https://github.com/itsmylife)
- **Alerting:** Stop returning autogen routes for non-admin on api/v2/status. [#84864](https://github.com/grafana/grafana/issues/84864), [@JacobsonMT](https://github.com/JacobsonMT)
- **Alerting:** Fix broken panelId links. [#84839](https://github.com/grafana/grafana/issues/84839), [@gillesdemey](https://github.com/gillesdemey)
- **Alerting:** External AM fix parsing basic auth with escape characters. [#84681](https://github.com/grafana/grafana/issues/84681), [@JacobsonMT](https://github.com/JacobsonMT)
- **Alerting:** Support PromQL-style matchers. [#84672](https://github.com/grafana/grafana/issues/84672), [@gillesdemey](https://github.com/gillesdemey)
- **FolderPicker:** Add permission filter to nested folder picker. [#84644](https://github.com/grafana/grafana/issues/84644), [@joshhunt](https://github.com/joshhunt)
- **RolePicker:** Don't try to fetch roles for new form. [#84630](https://github.com/grafana/grafana/issues/84630), [@kalleep](https://github.com/kalleep)
- **Pyroscope:** Fix template variable support. [#84477](https://github.com/grafana/grafana/issues/84477), [@aocenas](https://github.com/aocenas)
- **Scenes:** Fix public dashboard email sharing section. [#84467](https://github.com/grafana/grafana/issues/84467), [@juanicabanas](https://github.com/juanicabanas)
- **Alerting:** Fix AlertsFolderView not showing rules when using nested folders. [#84465](https://github.com/grafana/grafana/issues/84465), [@soniaAguilarPeiron](https://github.com/soniaAguilarPeiron)
- **Jaeger:** Fix flaky test. [#84441](https://github.com/grafana/grafana/issues/84441), [@fabrizio-grafana](https://github.com/fabrizio-grafana)
- **Scenes:** Fix issue with discarding unsaved changes modal in new dashboards. [#84369](https://github.com/grafana/grafana/issues/84369), [@kaydelaney](https://github.com/kaydelaney)
- **PostgreSQL:** Display correct initial value for tls mode. [#84356](https://github.com/grafana/grafana/issues/84356), [@gabor](https://github.com/gabor)
- **Cloudwatch:** Fix issue with Grafana Assume Role. [#84315](https://github.com/grafana/grafana/issues/84315), [@sarahzinger](https://github.com/sarahzinger)
- **Playlists:** Fix kiosk mode not activating when starting a playlist. [#84262](https://github.com/grafana/grafana/issues/84262), [@joshhunt](https://github.com/joshhunt)
- **Google Cloud Monitor:** Fix `res` being accessed after it becomes `nil` in `promql_query.go`. [#84223](https://github.com/grafana/grafana/issues/84223), [@adamyeats](https://github.com/adamyeats)
- **Elasticsearch:** Fix using of individual query time ranges when querying. [#84201](https://github.com/grafana/grafana/issues/84201), [@ivanahuckova](https://github.com/ivanahuckova)
- **InfluxDB:** Fix for wrong query generated with template variable and non regex operator on frontend mode. [#84175](https://github.com/grafana/grafana/issues/84175), [@wasim-nihal](https://github.com/wasim-nihal)
- **Prometheus:** Remove &lt; and &gt; from Query Builder Label Matcher operations. [#83981](https://github.com/grafana/grafana/issues/83981), [@kylebrandt](https://github.com/kylebrandt)
- **Worker:** Use CorsWorker to avoid CORS issues. [#83976](https://github.com/grafana/grafana/issues/83976), [@ivanortegaalba](https://github.com/ivanortegaalba)
- **Tempo:** Fix by operator to support multiple arguments. [#83947](https://github.com/grafana/grafana/issues/83947), [@fabrizio-grafana](https://github.com/fabrizio-grafana)
- **Plugins Catalog:** Fix plugin details page initial flickering. [#83896](https://github.com/grafana/grafana/issues/83896), [@leventebalogh](https://github.com/leventebalogh)
- **Loki:** Interpolate variables in live queries. [#83831](https://github.com/grafana/grafana/issues/83831), [@ivanahuckova](https://github.com/ivanahuckova)
- **Table Panel:** Fix condition for showing footer options. [#83801](https://github.com/grafana/grafana/issues/83801), [@codeincarnate](https://github.com/codeincarnate)
- **Alerting:** Fix bug in screenshot service using incorrect limit. [#83786](https://github.com/grafana/grafana/issues/83786), [@grobinson-grafana](https://github.com/grobinson-grafana)
- **Alerting:** Fix editing Grafana folder via alert rule editor. [#83771](https://github.com/grafana/grafana/issues/83771), [@gillesdemey](https://github.com/gillesdemey)
- **Cloudwatch:** Fix new ConfigEditor to add the custom namespace field . [#83762](https://github.com/grafana/grafana/issues/83762), [@idastambuk](https://github.com/idastambuk)
- **LDAP:** Fix LDAP users authenticated via auth proxy not being able to use LDAP active sync. [#83715](https://github.com/grafana/grafana/issues/83715), [@Jguer](https://github.com/Jguer)
- **Elasticsearch:** Fix adhoc filters not applied in frontend mode. [#83592](https://github.com/grafana/grafana/issues/83592), [@svennergr](https://github.com/svennergr)
- **RBAC:** Fix delete team permissions on team delete. [#83442](https://github.com/grafana/grafana/issues/83442), [@gamab](https://github.com/gamab)
- **Dashboards:** Fixes issue where panels would not refresh if time range updated while in panel view mode. [#83418](https://github.com/grafana/grafana/issues/83418), [@kaydelaney](https://github.com/kaydelaney)
- **AzureMonitor:** Fix mishandled resources vs workspaces. [#83184](https://github.com/grafana/grafana/issues/83184), [@adamyeats](https://github.com/adamyeats)
- **Sql:** Fix an issue with connection limits not updating when jsonData is updated. [#83175](https://github.com/grafana/grafana/issues/83175), [@jarben](https://github.com/jarben)
- **Alerting:** Use time_intervals instead of the deprecated mute_time_intervals in a…. [#83147](https://github.com/grafana/grafana/issues/83147), [@soniaAguilarPeiron](https://github.com/soniaAguilarPeiron)
- **DataFrame:** Improve typing of arrayToDataFrame helper and fix null/undefined handling. [#83104](https://github.com/grafana/grafana/issues/83104), [@aocenas](https://github.com/aocenas)
- **Cloudwatch:** Fix filter button issue in VariableEditor. [#83082](https://github.com/grafana/grafana/issues/83082), [@wilguo](https://github.com/wilguo)
- **Alerting:** Fix panic in provisioning filter contacts by unknown name. [#83070](https://github.com/grafana/grafana/issues/83070), [@JacobsonMT](https://github.com/JacobsonMT)
- **Search:** Include collapsed panels in search v2. [#83047](https://github.com/grafana/grafana/issues/83047), [@suntala](https://github.com/suntala)
- **Plugins:** Fix loading modules that only export a default. [#82299](https://github.com/grafana/grafana/issues/82299), [@sd2k](https://github.com/sd2k)
- **Table:** Fix units showing in footer after reductions without units. [#82081](https://github.com/grafana/grafana/issues/82081), [@codeincarnate](https://github.com/codeincarnate)
- **AuthProxy:** Invalidate previous cached item for user when changes are made to any header. [#81445](https://github.com/grafana/grafana/issues/81445), [@klesh](https://github.com/klesh)
- **Unit:** Add SI prefix for empty unit. [#79897](https://github.com/grafana/grafana/issues/79897), [@raymalt](https://github.com/raymalt)
- **Variables:** Multi-select DataSource variables are inconsistently displayed in the Data source picker. [#76039](https://github.com/grafana/grafana/issues/76039), [@polibb](https://github.com/polibb)
- **SAML:** Better error message for saml private key type errors. (Enterprise)
- **Reporting:** Fix monthly schedule text and modify monthly schedule inputs behavior. (Enterprise)

### Breaking changes

In 9.3 we released a way to set `case_insensitive_login` to true. This enables, lowercased username, login for users signing up with Grafana, for more information read our [blog post](https://grafana.com/blog/2022/12/12/guide-to-using-the-new-grafana-cli-user-identity-conflict-tool-in-grafana-9.3/).

If you encounter any issues with users signing up, we recommend everyone to use lowercase in their login, username otherwise refer to the blog post for how to solve any of the users that can be conflicting with their login/username. Issue [#84972](https://github.com/grafana/grafana/issues/84972)

This is a breaking change for users who use uppercase in their login or emails. The users are by default now using lowercase as part of their login and emails.

Before this code change, users would be able to still log in as either `aUser@user.com` or `auser@user.com`, users are now only able to login and signup with grafana using lowercasing `auser@user.com`.

We recommend reviewing the [blog post](https://grafana.com/blog/2022/12/12/guide-to-using-the-new-grafana-cli-user-identity-conflict-tool-in-grafana-9.3/#:~:text=A%20user%20identity%20conflict%20occurs,more%20capitalized%20letters%20%E2%80%9Cgrafana_LOGIN%E2%80%9D.) about using the CLI and why this is important for us to consolidate our security efforts. Issue [#84840](https://github.com/grafana/grafana/issues/84840)

This is a breaking change for users who have restricted the default access to annotation permissions by removing annotation related actions from the Viewer or Editor basic roles. In such cases we are not able to complete the permission migration automatically, and you will see the following log in your Grafana server logs: `basic role permissions missing annotation permissions, skipping annotation permission migration`. You will also notice that dashboard and folder permissions do not appear in the user interface. Don't worry, all the permissions that you assigned are still there, they are just not being displayed.

We recommend reviewing what annotation permissions you have revoked from the basic roles (you can reference [our documentation](https://grafana.com/docs/grafana/latest/administration/roles-and-permissions/access-control/rbac-fixed-basic-role-definitions/) to see what permissions are missing). If you are fine granting them back to the basic roles, do that, then run the following data base command: `DELETE FROM migration_log WHERE migration_id="managed dashboard permissions annotation actions migration"` and restart Grafana. This will make sure that the annotation permission migration gets run again, and this time it should succeed.

If you are not willing to grant the annotation permissions back to the basic roles, please disable `annotationPermissionUpdate` feature toggle (add `annotationPermissionUpdate = false` to `[feature_toggles]` in Grafana's configuration file) and reach out to Grafana's support team. When we can learn more about your use case, we will work with you to find a solution. Issue [#84787](https://github.com/grafana/grafana/issues/84787)

Angular support is turned `off` by default starting Grafana 11, you can find all the details in a [dedicated documentation page.](https://grafana.com/docs/grafana/latest/developers/angular_deprecation/)

Issue [#84738](https://github.com/grafana/grafana/issues/84738)

The **xpack** checkbox dependency for enabling the **Include Frozen Indices** functionality has been removed, allowing direct control over frozen indices inclusion. Users should review their datasource settings to ensure the "Include Frozen Indices" option is configured as desired, particularly if xpack was previously disabled. This change aims to simplify configuration options and may affect queries if settings are not adjusted accordingly. Issue [#84734](https://github.com/grafana/grafana/issues/84734)

For data sources that extend `DataSourceWithBackend`, the `filterQuery` method is now called **before** the data source `query` method. If the `filterQuery` method assumes that some kind of query migration happens before this method is called, you now need to do the migration inside this method.

Users of data source plugins that did not previously remove hidden queries will see a change of behaviour: Before this change, clicking the `Disable query` button had no impact on the query result, but starting from Grafana 11 responses associated with hidden queries will no longer be returned to the panel. Issue [#84656](https://github.com/grafana/grafana/issues/84656)

SystemJS is no longer exported from `@grafana/runtime`. Plugin developers should instead rely on importing modules / packages using standard TS import syntax and npm/yarn for package installation.

Issue [#84561](https://github.com/grafana/grafana/issues/84561)

We've removed the Loki tab from the Tempo data source. You can still access Logs through the Loki data source or can also create a link from Tempo to Loki via our [trace to logs](https://grafana.com/docs/grafana/latest/datasources/tempo/configure-tempo-data-source/#trace-to-logs) feature. Issue [#84346](https://github.com/grafana/grafana/issues/84346)

The `query` option in `splitOpen` was deprecated in `10.1` and is now being removed. Issue [#83973](https://github.com/grafana/grafana/issues/83973)

Since https://github.com/grafana/grafana/pull/38942 (Grafana `8.2.0`) the `ExploreQueryFieldProps` type was deprecated and is now removed. Issue [#83972](https://github.com/grafana/grafana/issues/83972)

Since https://github.com/grafana/grafana/pull/38942 `exploreId` is no longer supplied to query editors in Explore. The property was deprecated in `10.3.0` and is now removed. If your query editor needs to know from which app is being rendered, you can check the `app` prop in `QueryEditorProps`. Issue [#83971](https://github.com/grafana/grafana/issues/83971)

The Vector interface that was deprecated in Grafana 10 has been further deprecated. Using it will now generate build-time Typescript errors, but remain working at runtime. If you're still using ArrayVector in your code, it should be removed immediately and replaced with plain arrays. Plugins compiled against older versions and depend on calling get/set will continue to work because the Array prototype still has a modified prototype. This will be removed in the future Issue [#83681](https://github.com/grafana/grafana/issues/83681)

In Grafana 11 the legacy alerting reaches the end-of-life. Users cannot enable it and Grafana will refuse to start if the settings are not updated to run the new Grafana Alerting. Migration from legacy alerting is not available as well. Grafana 10.4.x is the last version that offers the migration.

- If the setting `[alerting].enable` is set to `true` Grafana will not start and emit the log message with recommendations to change the configuration

- Setting `[alerting].max_annotation_age` is replaced by `[unified_alerting.state_history.annotations].max_age`
- Setting `[alerting].max_annotations_to_keep` is replaced by `[unified_alerting.state_history.annotations].max_annotations_to_keep`

- setting `[unified_alerting].execute_alerts` does not fall back to the legacy `[alerting].execute_alerts` anymore. Instead, the default value `true` is used.
- setting `[unified_alerting].evaluation_timeout` does not fall back to the legacy setting `[alerting].evaluation_timeout_seconds` in the case when it is either invalid or has the default value. Now, if the setting is invalid, it will cause Grafana to exit.
- setting `[unified_alerting].min_interval` does not fall back to the legacy setting `[alerting].min_interval_seconds` in the case when it is either invalid or has the default value. Now, if the setting is invalid, it will cause Grafana to exit. Issue [#83651](https://github.com/grafana/grafana/issues/83651)

We've removed React 17 as a peer dependency from our packages. Anyone using the new versions of these packages should ensure they've upgraded to React 18 following the upgrade steps: https://react.dev/blog/2022/03/08/react-18-upgrade-guide Issue [#83524](https://github.com/grafana/grafana/issues/83524)

We're adding a validation between the response of the ID token HD parameter and the list of allowed domains as an extra layer of security. In the event that the HD parameter doesn't match the list of allowed domains, we're denying access to Grafana.

If you set Google OAuth configuration using `api_url,` you might be using the legacy implementation of OAuth, which doesn't have the HD parameter describing the organisation the approved token comes from. This could break your login flow.

This feature can be turned off through the configuration toggle `validate_hd `. Anyone using the legacy Google OAuth configuration should turn off this validation if the ID Token response doesn't have the HD parameter. Issue [#83229](https://github.com/grafana/grafana/issues/83229)

The direct input datasource plugin has been removed in Grafana 11. It has been in alpha for 4 years and is superseded by [TestData](https://grafana.com/docs/grafana/latest/datasources/testdata/) that ships with Grafana.

Issue [#83163](https://github.com/grafana/grafana/issues/83163)

The alert rule API methods now require more permissions for users to perform changes to rules. To create a new rule or update or delete an existing one, the user must have permission to read from the folder that stores the rules (i.e. permission `folder:read` in the scope of the rule's folder) and permission to read alert rules in that folder (i.e. permission `alert.rules:read`

The standard roles already have all required permissions, and therefore, neither OSS nor Grafana Enterprise users who use the fixed roles (standard roles provided by Grafana) are affected. **Only Grafana Enterprise users who create custom roles can be affected** Issue [#78289](https://github.com/grafana/grafana/issues/78289)

The deprecated endpoint for rendering pdf of a single dashboard `GET /render/pdf/:dashboardID` and report model fields `dashboardId`, `dashboardName`, `dashboardUid`, and `templateVars` have been removed. Only new endpoint `GET /api/reports/render/pdfs` accepting `dashboards` list is support moving forward Issue [#6362](https://github.com/grafana/grafana/issues/6362)

The deprecated old schedule setting with separate fields `hour,` `minute`, `day` have been removed. Only new schedule setting with `startDate` will be supported moving forward Issue [#6329](https://github.com/grafana/grafana/issues/6329)

The deprecated `email` field to send a report via `/api/reports/email` endpoint have been removed. Only `emails` field will be supported moving forward. Issue [#6328](https://github.com/grafana/grafana/issues/6328)

### Plugin development fixes & changes

- **GrafanaUI:** Add new `EmptyState` component. [#84891](https://github.com/grafana/grafana/issues/84891), [@ashharrison90](https://github.com/ashharrison90)
- **Grafana/Runtime:** Remove SystemJS export. [#84561](https://github.com/grafana/grafana/issues/84561), [@jackw](https://github.com/jackw)
- **Grafana UI:** Add code variant to Text component. [#82318](https://github.com/grafana/grafana/issues/82318), [@tskarhed](https://github.com/tskarhed)

<!-- 11.0.0-preview END -->

<!-- previous CHANGELOG entries can be found in /.changelog-archive ><|MERGE_RESOLUTION|>--- conflicted
+++ resolved
@@ -1,4 +1,3 @@
-<<<<<<< HEAD
 <!-- 11.6.0 START -->
 
 # 11.6.0 (2025-03-25)
@@ -160,10 +159,7 @@
 - **Slider:** Fix text input box being too wide [#100138](https://github.com/grafana/grafana/pull/100138), [@joshhunt](https://github.com/joshhunt)
 
 <!-- 11.6.0 END -->
-<!-- 10.4.17 START -->
-=======
 <!-- 11.5.3 START -->
->>>>>>> acbaf4da
 
 # 11.5.3 (2025-03-25)
 
