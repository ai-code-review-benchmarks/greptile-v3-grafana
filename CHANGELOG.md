<<<<<<< HEAD
<!-- 11.5.3+security-01 START -->

# 11.5.3+security-01 (2025-04-22)

### Features and enhancements

- **Chore:** Bump Go to 1.23.7 [#101581](https://github.com/grafana/grafana/pull/101581), [@macabu](https://github.com/macabu)
- **Chore:** Bump Go to 1.23.7 (Enterprise)
- **Chore:** Update CVE-affected dependencies [#102709](https://github.com/grafana/grafana/pull/102709), [@grambbledook](https://github.com/grambbledook)

### Bug fixes

- **Alerting:** Fix token-based Slack image upload to work with channel names [#101078](https://github.com/grafana/grafana/pull/101078), [@JacobsonMT](https://github.com/JacobsonMT)
- **Auth:** Fix AzureAD config UI's ClientAuthentication dropdown [#100869](https://github.com/grafana/grafana/pull/100869), [@mgyongyosi](https://github.com/mgyongyosi)
- **Dashboard:** Fix the unintentional time range and variables updates on saving [#101671](https://github.com/grafana/grafana/pull/101671), [@harisrozajac](https://github.com/harisrozajac)
- **Dashboards:** Fix missing `v/e/i` keybindings to return back to dashboard [#102365](https://github.com/grafana/grafana/pull/102365), [@mdvictor](https://github.com/mdvictor)
- **InfluxDB:** Improve handling of template variables contained in regular expressions (InfluxQL) [#100977](https://github.com/grafana/grafana/pull/100977), [@aangelisc](https://github.com/aangelisc)
- **LDAP test:** Fix page crash [#102683](https://github.com/grafana/grafana/pull/102683), [@ashharrison90](https://github.com/ashharrison90)
- **Org redirection:** Fix linking between orgs [#102089](https://github.com/grafana/grafana/pull/102089), [@ashharrison90](https://github.com/ashharrison90)
- **Security:** Fix CVE-2025-3454
- **Security:** Fix CVE-2025-2703

<!-- 11.5.3+security-01 END -->
=======
<!-- 11.4.3+security-01 START -->

# 11.4.3+security-01 (2025-04-22)

### Features and enhancements

- **Chore:** Bump Go to 1.23.7 [#101582](https://github.com/grafana/grafana/pull/101582), [@macabu](https://github.com/macabu)
- **Chore:** Bump Go to 1.23.7 (Enterprise)
- **Chore:** Update CVE-affected golang-gwt dependencies [#102704](https://github.com/grafana/grafana/pull/102704), [@grambbledook](https://github.com/grambbledook)

### Bug fixes

- **Alerting:** Fix token-based Slack image upload to work with channel names [#101072](https://github.com/grafana/grafana/pull/101072), [@JacobsonMT](https://github.com/JacobsonMT)
- **InfluxDB:** Improve handling of template variables contained in regular expressions (InfluxQL) [#100987](https://github.com/grafana/grafana/pull/100987), [@aangelisc](https://github.com/aangelisc)
- **Service Accounts:** Do not show error pop-ups for Service Account and Renderer UI flows [#101790](https://github.com/grafana/grafana/pull/101790), [@IevaVasiljeva](https://github.com/IevaVasiljeva)
- **Security:** Fix CVE-2025-3454
- **Security:** Fix CVE-2025-2703

<!-- 11.4.3+security-01 END -->
>>>>>>> 7c0cb1b7
<!-- 11.3.5+security-01 START -->

# 11.3.5+security-01 (2025-04-22)

### Features and enhancements

- **Chore:** Bump Go to 1.23.7 [#101583](https://github.com/grafana/grafana/pull/101583), [@macabu](https://github.com/macabu)
- **Chore:** Bump Go to 1.23.7 (Enterprise)
- **Chore:** Update libs with CVE in dependencies [#102710](https://github.com/grafana/grafana/pull/102710), [@grambbledook](https://github.com/grambbledook)

### Bug fixes

- **Alerting:** Fix token-based Slack image upload to work with channel names [#101488](https://github.com/grafana/grafana/pull/101488), [@moustafab](https://github.com/moustafab)
- **Service Accounts:** Do not show error pop-ups for Service Account and Renderer UI flows [#101791](https://github.com/grafana/grafana/pull/101791), [@IevaVasiljeva](https://github.com/IevaVasiljeva)
- **Security:** Fix CVE-2025-3454
- **Security:** Fix CVE-2025-2703

<!-- 11.3.5+security-01 END -->
<!-- 11.2.8+security-01 START -->

# 11.2.8+security-01 (2025-04-22)

### Features and enhancements

- **Chore:** Bump Go version to 1.23.7 [#101294](https://github.com/grafana/grafana/pull/101294), [@macabu](https://github.com/macabu)
- **Chore:** Bump Go version to 1.23.7 (Enterprise)

### Bug fixes

- **Alerting:** Update slack image upload to use new API [#101487](https://github.com/grafana/grafana/pull/101487), [@moustafab](https://github.com/moustafab)
- **CloudMigrations:** Fix OrderBy clause in GetSnapshotList sql handler [#102351](https://github.com/grafana/grafana/pull/102351), [@mmandrus](https://github.com/mmandrus)
- **Service Accounts:** Do not show error pop-ups for Service Account and Renderer UI flows [#101795](https://github.com/grafana/grafana/pull/101795), [@IevaVasiljeva](https://github.com/IevaVasiljeva)
- **Security:** Fix CVE-2025-3454
- **Security:** Fix CVE-2025-2703

<!-- 11.2.8+security-01 END -->
<!-- 10.4.17+security-01 START -->

# 10.4.17+security-01 (2025-04-22)

### Features and enhancements

- **Chore:** Bump Go version to 1.23.7 [#101565](https://github.com/grafana/grafana/pull/101565), [@macabu](https://github.com/macabu)
- **Chore:** Bump Go version to 1.23.7 (Enterprise)
- **Chore:** Bump golang-jwt/jwt/v4 and golang-jwt/jwt/v5 to address security issues [#102762](https://github.com/grafana/grafana/pull/102762), [@macabu](https://github.com/macabu)

### Bug fixes

- **Alerting:** Update slack image upload to use new API [#101483](https://github.com/grafana/grafana/pull/101483), [@moustafab](https://github.com/moustafab)
- **Service Accounts:** Do not show error pop-ups for Service Account and Renderer UI flows [#101804](https://github.com/grafana/grafana/pull/101804), [@IevaVasiljeva](https://github.com/IevaVasiljeva)
- **Security:** Fix CVE-2025-3454

<!-- 10.4.17+security-01 END -->
<!-- 11.6.0 START -->

# 11.6.0 (2025-03-25)

### Features and enhancements

- **API keys:** Migrate API keys to service accounts at startup [#96924](https://github.com/grafana/grafana/pull/96924), [@dmihai](https://github.com/dmihai)
- **AccessControl:** Allow plugin roles to include `plugins:write` [#101089](https://github.com/grafana/grafana/pull/101089), [@gamab](https://github.com/gamab)
- **Alerting:** Add DAG errors to alert rule creation and view [#99423](https://github.com/grafana/grafana/pull/99423), [@soniaAguilarPeiron](https://github.com/soniaAguilarPeiron)
- **Alerting:** Add Jira integration to cloud AMs [#100482](https://github.com/grafana/grafana/pull/100482), [@soniaAguilarPeiron](https://github.com/soniaAguilarPeiron)
- **Alerting:** Add alert rule version history - part1 [#99490](https://github.com/grafana/grafana/pull/99490), [@soniaAguilarPeiron](https://github.com/soniaAguilarPeiron)
- **Alerting:** Add migration to clean up rule versions table [#102562](https://github.com/grafana/grafana/pull/102562), [@yuri-tceretian](https://github.com/yuri-tceretian)
- **Alerting:** Add multiple threshold operators [#99516](https://github.com/grafana/grafana/pull/99516), [@paulojmdias](https://github.com/paulojmdias)
- **Alerting:** Add tracking for the mode used in query and notifications step when c… [#100824](https://github.com/grafana/grafana/pull/100824), [@soniaAguilarPeiron](https://github.com/soniaAguilarPeiron)
- **Alerting:** Adding color option for slack receiver [#99615](https://github.com/grafana/grafana/pull/99615), [@wymangr](https://github.com/wymangr)
- **Alerting:** Allow selection of recording rule write target on per-rule basis. [#101778](https://github.com/grafana/grafana/pull/101778), [@stevesg](https://github.com/stevesg)
- **Alerting:** Allow specifying uid for new rules added to groups [#99858](https://github.com/grafana/grafana/pull/99858), [@moustafab](https://github.com/moustafab)
- **Alerting:** Improve template testing by trying non-root scopes [#101471](https://github.com/grafana/grafana/pull/101471), [@JacobsonMT](https://github.com/JacobsonMT)
- **Alerting:** Include time range in template dashboard and panel urls [#101095](https://github.com/grafana/grafana/pull/101095), [@JacobsonMT](https://github.com/JacobsonMT)
- **Alerting:** Keep the latest version of deleted rule in version table [#101481](https://github.com/grafana/grafana/pull/101481), [@yuri-tceretian](https://github.com/yuri-tceretian)
- **Alerting:** Promote alertingSaveStateCompressed flag to public preview [#99935](https://github.com/grafana/grafana/pull/99935), [@alexander-akhmetov](https://github.com/alexander-akhmetov)
- **Alerting:** Remove ID and OrgID from hash calculation [#100140](https://github.com/grafana/grafana/pull/100140), [@yuri-tceretian](https://github.com/yuri-tceretian)
- **Alerting:** Remove feature toggle alertingNoNormalState [#99905](https://github.com/grafana/grafana/pull/99905), [@yuri-tceretian](https://github.com/yuri-tceretian)
- **Alerting:** Remove rule group edit from single rule editor [#100191](https://github.com/grafana/grafana/pull/100191), [@gillesdemey](https://github.com/gillesdemey)
- **Alerting:** Return 404 when /api/ruler/grafana/api/v1/rules/{Namespace}/{Groupname} does not exist [#100264](https://github.com/grafana/grafana/pull/100264), [@fayzal-g](https://github.com/fayzal-g)
- **Alerting:** Rule history restore feature [#100609](https://github.com/grafana/grafana/pull/100609), [@soniaAguilarPeiron](https://github.com/soniaAguilarPeiron)
- **Alerting:** Support Jira Integration [#100480](https://github.com/grafana/grafana/pull/100480), [@yuri-tceretian](https://github.com/yuri-tceretian)
- **Alerting:** Track if new gm rules are created with queries and expressions transformable to simple mode [#101121](https://github.com/grafana/grafana/pull/101121), [@soniaAguilarPeiron](https://github.com/soniaAguilarPeiron)
- **Alerting:** Update IRM copies in Configuration Tracker [#100069](https://github.com/grafana/grafana/pull/100069), [@teodosii](https://github.com/teodosii)
- **Alerting:** Update design of rule details tab and add `updated by` [#99895](https://github.com/grafana/grafana/pull/99895), [@tomratcliffe](https://github.com/tomratcliffe)
- **Alerting:** Update irm links for incident and oncall in case new irm plugin is present [#99952](https://github.com/grafana/grafana/pull/99952), [@soniaAguilarPeiron](https://github.com/soniaAguilarPeiron)
- **Alerting:** Use exponential backoff in the remote Alertmanager readiness check [#99756](https://github.com/grafana/grafana/pull/99756), [@santihernandezc](https://github.com/santihernandezc)
- **Alerting:** Use uid instead of id in AnnotationsStateHistory [#101207](https://github.com/grafana/grafana/pull/101207), [@soniaAguilarPeiron](https://github.com/soniaAguilarPeiron)
- **Auth:** Add IP address login attempt validation [#98123](https://github.com/grafana/grafana/pull/98123), [@colin-stuart](https://github.com/colin-stuart)
- **Auth:** Add support for the TlsSkipVerify parameter to JWT Auth [#91514](https://github.com/grafana/grafana/pull/91514), [@Ret2Me](https://github.com/Ret2Me)
- **Auth:** Make ssoSettingsSAML GA and enabled by default [#101766](https://github.com/grafana/grafana/pull/101766), [@mgyongyosi](https://github.com/mgyongyosi)
- **Azure Monitor:** Filter namespaces by resource group [#100325](https://github.com/grafana/grafana/pull/100325), [@alyssabull](https://github.com/alyssabull)
- **Azure:** Resource picker improvements [#101462](https://github.com/grafana/grafana/pull/101462), [@aangelisc](https://github.com/aangelisc)
- **Azure:** Variable editor and resource picker improvements [#101695](https://github.com/grafana/grafana/pull/101695), [@alyssabull](https://github.com/alyssabull)
- **Badge:** Add darkgrey color [#100699](https://github.com/grafana/grafana/pull/100699), [@Clarity-89](https://github.com/Clarity-89)
- **Canvas:** One click links and actions [#99616](https://github.com/grafana/grafana/pull/99616), [@adela-almasan](https://github.com/adela-almasan)
- **Chore:** Bump Go to 1.23.7 [#101576](https://github.com/grafana/grafana/pull/101576), [@macabu](https://github.com/macabu)
- **Chore:** Bump Go to 1.23.7 (Enterprise)
- **Chore:** Bump github.com/expr-lang/expr to v1.17.0 to address CVE-2025-29786 [#102533](https://github.com/grafana/grafana/pull/102533), [@macabu](https://github.com/macabu)
- **Chore:** Remove `sqlQuerybuilderFunctionParameters` feature toggle [#100809](https://github.com/grafana/grafana/pull/100809), [@zoltanbedi](https://github.com/zoltanbedi)
- **CloudWatch:** Track Logs Insights query language [#100254](https://github.com/grafana/grafana/pull/100254), [@idastambuk](https://github.com/idastambuk)
- **Configuration tracker:** Update copy in IRM and point to new IRM slack integration [#100440](https://github.com/grafana/grafana/pull/100440), [@teodosii](https://github.com/teodosii)
- **Dashboard:** Folder move unexpected behavior [#100394](https://github.com/grafana/grafana/pull/100394), [@yincongcyincong](https://github.com/yincongcyincong)
- **Dashboards:** Allow custom quick time ranges specified in dashboard model [#93724](https://github.com/grafana/grafana/pull/93724), [@sknaumov](https://github.com/sknaumov)
- **Dashboards:** Monitor dashboard loading performance [#99629](https://github.com/grafana/grafana/pull/99629), [@dprokop](https://github.com/dprokop)
- **Dashboards:** Remove default empty string from variable create view [#98922](https://github.com/grafana/grafana/pull/98922), [@yincongcyincong](https://github.com/yincongcyincong)
- **Dashboards:** WeekStart is now of type WeekStart | undefined instead of string [#101123](https://github.com/grafana/grafana/pull/101123), [@oscarkilhed](https://github.com/oscarkilhed)
- **DesignSystem:** Menu and popover styling update to use new elevated background token [#100255](https://github.com/grafana/grafana/pull/100255), [@torkelo](https://github.com/torkelo)
- **Docker:** Use our own glibc 2.40 binaries [#99903](https://github.com/grafana/grafana/pull/99903), [@DanCech](https://github.com/DanCech)
- **Docs:** Add a note on query caching for Cloudwatch datasource [#100180](https://github.com/grafana/grafana/pull/100180), [@idastambuk](https://github.com/idastambuk)
- **Drilldown:** Require `datasources:explore` RBAC action [#101366](https://github.com/grafana/grafana/pull/101366), [@svennergr](https://github.com/svennergr)
- **Elasticsearch:** Remove frontend testDatasource method [#99894](https://github.com/grafana/grafana/pull/99894), [@idastambuk](https://github.com/idastambuk)
- **Elasticsearch:** Replace level in adhoc filters with level field name [#100315](https://github.com/grafana/grafana/pull/100315), [@iwysiu](https://github.com/iwysiu)
- **Elasticsearch:** Replace term size dropdown with text input [#99718](https://github.com/grafana/grafana/pull/99718), [@iwysiu](https://github.com/iwysiu)
- **Explore:** Add `hide_logs_download` and hide button to download logs [#99512](https://github.com/grafana/grafana/pull/99512), [@svennergr](https://github.com/svennergr)
- **Explore:** Move drilldown apps from Explore to a new navbar item "Drilldown" [#100409](https://github.com/grafana/grafana/pull/100409), [@adrapereira](https://github.com/adrapereira)
- **ExploreMetrics:** Add toggle to enable routing to externalized Explore Metrics app plugin [#99481](https://github.com/grafana/grafana/pull/99481), [@NWRichmond](https://github.com/NWRichmond)
- **Feat:** OSS connections page state filter and update all added [#100688](https://github.com/grafana/grafana/pull/100688), [@s4kh](https://github.com/s4kh)
- **Features:** Remove openSearchBackendFlowEnabled feature toggle [#99068](https://github.com/grafana/grafana/pull/99068), [@idastambuk](https://github.com/idastambuk)
- **Folders:** Add validation that folder is not a parent of itself [#101569](https://github.com/grafana/grafana/pull/101569), [@stephaniehingtgen](https://github.com/stephaniehingtgen)
- **Geomap:** WebGL for Marker Layer [#95457](https://github.com/grafana/grafana/pull/95457), [@drew08t](https://github.com/drew08t)
- **Grafana/ui:** Export UsersIndicator [#100698](https://github.com/grafana/grafana/pull/100698), [@Clarity-89](https://github.com/Clarity-89)
- **Graphite:** Compare query builder query to raw query [#101104](https://github.com/grafana/grafana/pull/101104), [@bossinc](https://github.com/bossinc)
- **Histogram:** Handle multiple native histograms [#98404](https://github.com/grafana/grafana/pull/98404), [@domasx2](https://github.com/domasx2)
- **Image Renderer:** Add support for SSL in plugin mode [#98009](https://github.com/grafana/grafana/pull/98009), [@nmarrs](https://github.com/nmarrs)
- **ImportDashboards:** Use NestedFolderPicker [#99696](https://github.com/grafana/grafana/pull/99696), [@joshhunt](https://github.com/joshhunt)
- **Loki:** Removal of `Resolution` in query editors [#101860](https://github.com/grafana/grafana/pull/101860), [@svennergr](https://github.com/svennergr)
- **Menu:** Uniform padding to make menu item hover state look better [#100275](https://github.com/grafana/grafana/pull/100275), [@torkelo](https://github.com/torkelo)
- **MetricsDrilldown:** Update name of queryless metrics experience [#100675](https://github.com/grafana/grafana/pull/100675), [@yangkb09](https://github.com/yangkb09)
- **MultiCombobox:** Export from grafana/ui [#100368](https://github.com/grafana/grafana/pull/100368), [@Clarity-89](https://github.com/Clarity-89)
- **NodeGraph:** Improve view traces for uninstrumented services [#98442](https://github.com/grafana/grafana/pull/98442), [@edvard-falkskar](https://github.com/edvard-falkskar)
- **PluginExtensions:** Added support for sharing functions [#98888](https://github.com/grafana/grafana/pull/98888), [@theSuess](https://github.com/theSuess)
- **PluginExtensions:** Added support for sharing functions (Enterprise)
- **PluginExtensions:** Exposing registry meta for components returned via `usePluginComponents` [#100587](https://github.com/grafana/grafana/pull/100587), [@mckn](https://github.com/mckn)
- **Plugins:** Improve plugin details UX for core plugins [#99830](https://github.com/grafana/grafana/pull/99830), [@oshirohugo](https://github.com/oshirohugo)
- **Plugins:** Remove managedPluginsInstall feature toggle [#100416](https://github.com/grafana/grafana/pull/100416), [@oshirohugo](https://github.com/oshirohugo)
- **Plugins:** Remove managedPluginsInstall feature toggle (Enterprise)
- **Plugins:** Remove uninstall plugin step from cli plugins update-all [#101632](https://github.com/grafana/grafana/pull/101632), [@oshirohugo](https://github.com/oshirohugo)
- **Prometheus:** Get the utcOffset value of timezone when it's specified [#99910](https://github.com/grafana/grafana/pull/99910), [@itsmylife](https://github.com/itsmylife)
- **Prometheus:** Remove query assistant and related components [#100669](https://github.com/grafana/grafana/pull/100669), [@edwardcqian](https://github.com/edwardcqian)
- **QueryOptions:** Handle invalid time shift values [#101670](https://github.com/grafana/grafana/pull/101670), [@ivanortegaalba](https://github.com/ivanortegaalba)
- **RBAC:** Remove accessControlOnCall feature toggle [#101222](https://github.com/grafana/grafana/pull/101222), [@gamab](https://github.com/gamab)
- **RBAC:** Remove accessControlOnCall feature toggle (Enterprise)
- **Reporting:** Add email subject support (Enterprise)
- **Security:** Update to Go 1.23.5 (Enterprise)
- **Tempo:** Support TraceQL instant metrics queries [#99732](https://github.com/grafana/grafana/pull/99732), [@joey-grafana](https://github.com/joey-grafana)
- **Tempo:** TraceQL metrics streaming [#99037](https://github.com/grafana/grafana/pull/99037), [@adrapereira](https://github.com/adrapereira)
- **Time regions:** Add option for cron syntax to support complex schedules [#99548](https://github.com/grafana/grafana/pull/99548), [@leeoniya](https://github.com/leeoniya)
- **TimePicker:** Ability to manually specify quick ranges [#101465](https://github.com/grafana/grafana/pull/101465), [@Sergej-Vlasov](https://github.com/Sergej-Vlasov)
- **TimeRangePicker:** Options list padding [#100343](https://github.com/grafana/grafana/pull/100343), [@torkelo](https://github.com/torkelo)
- **TopNav:** Move news into profile menu [#99535](https://github.com/grafana/grafana/pull/99535), [@bergquist](https://github.com/bergquist)
- **Trace View:** Add link from the Trace View to the Profiles Drilldown [#101422](https://github.com/grafana/grafana/pull/101422), [@joey-grafana](https://github.com/joey-grafana)
- **Transformation:** Add support for variables to ALL transformations [#100225](https://github.com/grafana/grafana/pull/100225), [@dprokop](https://github.com/dprokop)
- **Transformations:** Add round() to Unary mode of `Add field from calc` [#101295](https://github.com/grafana/grafana/pull/101295), [@leeoniya](https://github.com/leeoniya)
- **VizActions:** Add confirmation message [#100012](https://github.com/grafana/grafana/pull/100012), [@adela-almasan](https://github.com/adela-almasan)
- **grafana-ui:** Update InlineField error prop type to React.ReactNode [#100347](https://github.com/grafana/grafana/pull/100347), [@Clarity-89](https://github.com/Clarity-89)

### Bug fixes

- **Alerting:** Add error handling for missing data source [#101508](https://github.com/grafana/grafana/pull/101508), [@gillesdemey](https://github.com/gillesdemey)
- **Alerting:** Call RLock() before reading sendAlertsTo map [#99812](https://github.com/grafana/grafana/pull/99812), [@santihernandezc](https://github.com/santihernandezc)
- **Alerting:** Disable create rule menu item from panel when unifiedAlerting is disabled [#100701](https://github.com/grafana/grafana/pull/100701), [@soniaAguilarPeiron](https://github.com/soniaAguilarPeiron)
- **Alerting:** Fix KeyValueMap input bug [#101367](https://github.com/grafana/grafana/pull/101367), [@soniaAguilarPeiron](https://github.com/soniaAguilarPeiron)
- **Alerting:** Fix crash when invalid matcher is used in silence query params [#101500](https://github.com/grafana/grafana/pull/101500), [@gillesdemey](https://github.com/gillesdemey)
- **Alerting:** Fix evaluation of rules with no-op math expressions [#101436](https://github.com/grafana/grafana/pull/101436), [@moustafab](https://github.com/moustafab)
- **Alerting:** Fix exporting new rule with a new group [#101404](https://github.com/grafana/grafana/pull/101404), [@soniaAguilarPeiron](https://github.com/soniaAguilarPeiron)
- **Alerting:** Fix fieldSelector encoding [#99751](https://github.com/grafana/grafana/pull/99751), [@gillesdemey](https://github.com/gillesdemey)
- **Alerting:** Fix inheritance of the timing options for policy tree [#99398](https://github.com/grafana/grafana/pull/99398), [@gillesdemey](https://github.com/gillesdemey)
- **Alerting:** Fix notification templates layout [#101232](https://github.com/grafana/grafana/pull/101232), [@gillesdemey](https://github.com/gillesdemey)
- **Alerting:** Fix state reason [#101530](https://github.com/grafana/grafana/pull/101530), [@yuri-tceretian](https://github.com/yuri-tceretian)
- **Alerting:** Fix token-based Slack image upload to work with channel names [#100988](https://github.com/grafana/grafana/pull/100988), [@JacobsonMT](https://github.com/JacobsonMT)
- **App Platform:** Pin bleve to fix CVE-2022-31022 [#102531](https://github.com/grafana/grafana/pull/102531), [@Proximyst](https://github.com/Proximyst)
- **App:** Fix web app behaviour on iOS [#100382](https://github.com/grafana/grafana/pull/100382), [@ashharrison90](https://github.com/ashharrison90)
- **Auth:** Fix AzureAD config UI's ClientAuthentication dropdown [#100752](https://github.com/grafana/grafana/pull/100752), [@mgyongyosi](https://github.com/mgyongyosi)
- **Auth:** Fix redirect with JWT auth URL login [#100295](https://github.com/grafana/grafana/pull/100295), [@mgyongyosi](https://github.com/mgyongyosi)
- **AuthN:** Refetch user on "ErrUserAlreadyExists" [#100346](https://github.com/grafana/grafana/pull/100346), [@kalleep](https://github.com/kalleep)
- **Caching:** Fix duplicate metric registration for cache size (Enterprise)
- **CloudWatch:** Fix condition for running annotation queries to require dimensions [#101660](https://github.com/grafana/grafana/pull/101660), [@kevinwcyu](https://github.com/kevinwcyu)
- **Combobox:** Fix list not being virtualized initially in some cases [#100188](https://github.com/grafana/grafana/pull/100188), [@tskarhed](https://github.com/tskarhed)
- **Dashboard:** Fix for overwriting an edited dashboard in the old architecture [#100247](https://github.com/grafana/grafana/pull/100247), [@bfmatei](https://github.com/bfmatei)
- **Dashboard:** Fix the unintentional time range and variables updates on saving [#101475](https://github.com/grafana/grafana/pull/101475), [@harisrozajac](https://github.com/harisrozajac)
- **Dashboard:** Playlist - Fix issue with back button [#99401](https://github.com/grafana/grafana/pull/99401), [@yincongcyincong](https://github.com/yincongcyincong)
- **DashboardList:** Throttle the re-renders [#99982](https://github.com/grafana/grafana/pull/99982), [@bfmatei](https://github.com/bfmatei)
- **Dashboards:** Bring back scripted dashboards [#100575](https://github.com/grafana/grafana/pull/100575), [@dprokop](https://github.com/dprokop)
- **Dashboards:** Fix missing `v/e/i` keybindings to return back to dashboard [#102364](https://github.com/grafana/grafana/pull/102364), [@mdvictor](https://github.com/mdvictor)
- **Explore:** Fix resizing split view with Loki query editor [#100257](https://github.com/grafana/grafana/pull/100257), [@ifrost](https://github.com/ifrost)
- **ExploreMetrics:** Fix escaping of regex metacharacters in label filters [#100513](https://github.com/grafana/grafana/pull/100513), [@NWRichmond](https://github.com/NWRichmond)
- **Fix:** Optimise frontend Postgresql plugin cache busting [#100406](https://github.com/grafana/grafana/pull/100406), [@jackw](https://github.com/jackw)
- **InfluxDB:** Improve handling of template variables contained in regular expressions (InfluxQL) [#100762](https://github.com/grafana/grafana/pull/100762), [@aangelisc](https://github.com/aangelisc)
- **Interval variable:** Fix $\_\_auto value behavior [#100479](https://github.com/grafana/grafana/pull/100479), [@yincongcyincong](https://github.com/yincongcyincong)
- **Log Context:** Fix bug where variables are not replaced in dashboards [#100433](https://github.com/grafana/grafana/pull/100433), [@svennergr](https://github.com/svennergr)
- **OpenTSDB:** Support v2.4 [#100673](https://github.com/grafana/grafana/pull/100673), [@aangelisc](https://github.com/aangelisc)
- **PDF:** Fix repeating panels when there are less items than maxPerRow (Enterprise)
- **Plugin Metrics:** Eliminate data race in plugin metrics middleware [#99396](https://github.com/grafana/grafana/pull/99396), [@clord](https://github.com/clord)
- **Plugins:** Fix update button behavior on downgrade [#101048](https://github.com/grafana/grafana/pull/101048), [@oshirohugo](https://github.com/oshirohugo)
- **Plugins:** Fix version tab breaking for non semantic version [#101225](https://github.com/grafana/grafana/pull/101225), [@oshirohugo](https://github.com/oshirohugo)
- **PromLib:** Take AdHoc filters into account when requesting suggestions without label [#101555](https://github.com/grafana/grafana/pull/101555), [@tskarhed](https://github.com/tskarhed)
- **Prometheus:** Fix cursor jump in prometheus code editor [#100273](https://github.com/grafana/grafana/pull/100273), [@itsmylife](https://github.com/itsmylife)
- **Prometheus:** Fix operator handling when making label expressions utf-8 friendly [#100475](https://github.com/grafana/grafana/pull/100475), [@NWRichmond](https://github.com/NWRichmond)
- **Prometheus:** Fix setting utcOffset when absolute time range is used [#101065](https://github.com/grafana/grafana/pull/101065), [@itsmylife](https://github.com/itsmylife)
- **RBAC:** Don't check folder access if `annotationPermissionUpdate` FT is enabled [#99717](https://github.com/grafana/grafana/pull/99717), [@IevaVasiljeva](https://github.com/IevaVasiljeva)
- **SSO:** Fix team_ids validation for Generic OAuth [#100732](https://github.com/grafana/grafana/pull/100732), [@dmihai](https://github.com/dmihai)
- **Service Accounts:** Don't show error pop-ups for Service Account and Renderer UI flows [#101776](https://github.com/grafana/grafana/pull/101776), [@IevaVasiljeva](https://github.com/IevaVasiljeva)
- **Share:** Fix short links when root_url is different from the browser URL [#99950](https://github.com/grafana/grafana/pull/99950), [@AgnesToulet](https://github.com/AgnesToulet)

### Breaking changes

- **Data source:** Change Permissions for query to only have query and not `read OR query` (Enterprise)

### Plugin development fixes & changes

- **GrafanaUI:** Deprecate Select in favor of Combobox [#100294](https://github.com/grafana/grafana/pull/100294), [@joshhunt](https://github.com/joshhunt)
- **Multi/Combobox:** Use pointer cursor when not focused [#100878](https://github.com/grafana/grafana/pull/100878), [@tskarhed](https://github.com/tskarhed)
- **Slider:** Fix text input box being too wide [#100138](https://github.com/grafana/grafana/pull/100138), [@joshhunt](https://github.com/joshhunt)

<!-- 11.6.0 END -->
<!-- 11.5.3 START -->

# 11.5.3 (2025-03-25)

### Features and enhancements

- **Chore:** Bump Go to 1.23.7 [#101581](https://github.com/grafana/grafana/pull/101581), [@macabu](https://github.com/macabu)
- **Chore:** Bump Go to 1.23.7 (Enterprise)

### Bug fixes

- **Alerting:** Fix token-based Slack image upload to work with channel names [#101078](https://github.com/grafana/grafana/pull/101078), [@JacobsonMT](https://github.com/JacobsonMT)
- **Auth:** Fix AzureAD config UI's ClientAuthentication dropdown [#100869](https://github.com/grafana/grafana/pull/100869), [@mgyongyosi](https://github.com/mgyongyosi)
- **Dashboard:** Fix the unintentional time range and variables updates on saving [#101671](https://github.com/grafana/grafana/pull/101671), [@harisrozajac](https://github.com/harisrozajac)
- **Dashboards:** Fix missing `v/e/i` keybindings to return back to dashboard [#102365](https://github.com/grafana/grafana/pull/102365), [@mdvictor](https://github.com/mdvictor)
- **InfluxDB:** Improve handling of template variables contained in regular expressions (InfluxQL) [#100977](https://github.com/grafana/grafana/pull/100977), [@aangelisc](https://github.com/aangelisc)
- **Org redirection:** Fix linking between orgs [#102089](https://github.com/grafana/grafana/pull/102089), [@ashharrison90](https://github.com/ashharrison90)

<!-- 11.5.3 END -->
<!-- 11.4.3 START -->

# 11.4.3 (2025-03-25)

### Features and enhancements

- **Chore:** Bump Go to 1.23.7 [#101582](https://github.com/grafana/grafana/pull/101582), [@macabu](https://github.com/macabu)
- **Alerting:** Fix token-based Slack image upload to work with channel names [#101072](https://github.com/grafana/grafana/pull/101072), [@JacobsonMT](https://github.com/JacobsonMT)
- **InfluxDB:** Improve handling of template variables contained in regular expressions (InfluxQL) [#100987](https://github.com/grafana/grafana/pull/100987), [@aangelisc](https://github.com/aangelisc)
- **Service Accounts:** Do not show error pop-ups for Service Account and Renderer UI flows [#101790](https://github.com/grafana/grafana/pull/101790), [@IevaVasiljeva](https://github.com/IevaVasiljeva)

<!-- 11.4.3 END -->
<!-- 11.3.5 START -->

# 11.3.5 (2025-03-25)

### Features and enhancements

- **Chore:** Bump Go to 1.23.7 [#101583](https://github.com/grafana/grafana/pull/101583), [@macabu](https://github.com/macabu)
- **Alerting:** Fix token-based Slack image upload to work with channel names [#101488](https://github.com/grafana/grafana/pull/101488), [@moustafab](https://github.com/moustafab)
- **Service Accounts:** Do not show error pop-ups for Service Account and Renderer UI flows [#101791](https://github.com/grafana/grafana/pull/101791), [@IevaVasiljeva](https://github.com/IevaVasiljeva)

<!-- 11.3.5 END -->
<!-- 11.2.8 START -->

# 11.2.8 (2025-03-25)

### Features and enhancements

- **Chore:** Bump Go version to 1.23.7 [#101294](https://github.com/grafana/grafana/pull/101294), [@macabu](https://github.com/macabu)
- **Chore:** Bump Go version to 1.23.7 (Enterprise)

### Bug fixes

- **Alerting:** Update slack image upload to use new API [#101487](https://github.com/grafana/grafana/pull/101487), [@moustafab](https://github.com/moustafab)
- **CloudMigrations:** Fix OrderBy clause in GetSnapshotList sql handler [#102351](https://github.com/grafana/grafana/pull/102351), [@mmandrus](https://github.com/mmandrus)
- **Service Accounts:** Do not show error pop-ups for Service Account and Renderer UI flows [#101795](https://github.com/grafana/grafana/pull/101795), [@IevaVasiljeva](https://github.com/IevaVasiljeva)

<!-- 11.2.8 END -->
<!-- 11.1.13 START -->

# 11.1.13 (2025-03-25)

### Features and enhancements

- **Chore:** Bump Go version to 1.23.7 [#101562](https://github.com/grafana/grafana/pull/101562), [@macabu](https://github.com/macabu)
- **Alerting:** Update slack image upload to use new API [#101485](https://github.com/grafana/grafana/pull/101485), [@moustafab](https://github.com/moustafab)
- **Service Accounts:** Do not show error pop-ups for Service Account and Renderer UI flows [#101796](https://github.com/grafana/grafana/pull/101796), [@IevaVasiljeva](https://github.com/IevaVasiljeva)

<!-- 11.1.13 END -->
<!-- 10.4.17 START -->

# 10.4.17 (2025-03-25)

### Features and enhancements

- **Chore:** Bump Go version to 1.23.7 [#101565](https://github.com/grafana/grafana/pull/101565), [@macabu](https://github.com/macabu)
- **Alerting:** Update slack image upload to use new API [#101483](https://github.com/grafana/grafana/pull/101483), [@moustafab](https://github.com/moustafab)
- **Service Accounts:** Do not show error pop-ups for Service Account and Renderer UI flows [#101804](https://github.com/grafana/grafana/pull/101804), [@IevaVasiljeva](https://github.com/IevaVasiljeva)

<!-- 10.4.17 END -->
<!-- 11.5.2 START -->

# 11.5.2 (2025-02-18)

### Features and enhancements

- **Docker:** Use our own glibc 2.40 binaries [#99918](https://github.com/grafana/grafana/pull/99918), [@DanCech](https://github.com/DanCech)
- **TransformationFilter:** Include transformation outputs in transformation filtering options [#99878](https://github.com/grafana/grafana/pull/99878), [@Sergej-Vlasov](https://github.com/Sergej-Vlasov)
- **grafana-ui:** Update InlineField error prop type to React.ReactNode [#100373](https://github.com/grafana/grafana/pull/100373), [@Clarity-89](https://github.com/Clarity-89)

### Bug fixes

- **Alerting:** Allow specifying uid for new rules added to groups [#100450](https://github.com/grafana/grafana/pull/100450), [@yuri-tceretian](https://github.com/yuri-tceretian)
- **Alerting:** Allow specifying uid for new rules added to groups [#100450](https://github.com/grafana/grafana/pull/100450), [@yuri-tceretian](https://github.com/yuri-tceretian)
- **Alerting:** Call RLock() before reading sendAlertsTo map [#99880](https://github.com/grafana/grafana/pull/99880), [@santihernandezc](https://github.com/santihernandezc)
- **Auth:** Fix redirect with JWT auth URL login [#100355](https://github.com/grafana/grafana/pull/100355), [@mgyongyosi](https://github.com/mgyongyosi)
- **AuthN:** Refetch user on "ErrUserAlreadyExists" [#100582](https://github.com/grafana/grafana/pull/100582), [@kalleep](https://github.com/kalleep)
- **Azure:** Correctly set application insights resource values [#99599](https://github.com/grafana/grafana/pull/99599), [@aangelisc](https://github.com/aangelisc)
- **CodeEditor:** Fix cursor alignment [#99863](https://github.com/grafana/grafana/pull/99863), [@ashharrison90](https://github.com/ashharrison90)
- **DashboardList:** Throttle the re-renders [#100046](https://github.com/grafana/grafana/pull/100046), [@bfmatei](https://github.com/bfmatei)
- **Dashboards:** Bring back scripted dashboards [#100633](https://github.com/grafana/grafana/pull/100633), [@dprokop](https://github.com/dprokop)
- **Plugin Metrics:** Eliminate data race in plugin metrics middleware [#100078](https://github.com/grafana/grafana/pull/100078), [@clord](https://github.com/clord)
- **RBAC:** Don't check folder access if `annotationPermissionUpdate` FT is enabled [#100117](https://github.com/grafana/grafana/pull/100117), [@IevaVasiljeva](https://github.com/IevaVasiljeva)

<!-- 11.5.2 END -->
<!-- 11.4.2 START -->

# 11.4.2 (2025-02-18)

### Features and enhancements

- **Docker:** Use our own glibc 2.40 binaries [#99924](https://github.com/grafana/grafana/pull/99924), [@DanCech](https://github.com/DanCech)

### Bug fixes

- **Auth:** Fix redirect with JWT auth URL login [#100494](https://github.com/grafana/grafana/pull/100494), [@mgyongyosi](https://github.com/mgyongyosi)
- **AuthN:** Refetch user on "ErrUserAlreadyExists" [#100585](https://github.com/grafana/grafana/pull/100585), [@kalleep](https://github.com/kalleep)
- **Azure:** Correctly set application insights resource values [#99598](https://github.com/grafana/grafana/pull/99598), [@aangelisc](https://github.com/aangelisc)
- **Dashboards:** Bring back scripted dashboards [#100629](https://github.com/grafana/grafana/pull/100629), [@dprokop](https://github.com/dprokop)
- **Plugin Metrics:** Eliminate data race in plugin metrics middleware [#100077](https://github.com/grafana/grafana/pull/100077), [@clord](https://github.com/clord)
- **RBAC:** Don't check folder access if `annotationPermissionUpdate` FT is enabled [#100116](https://github.com/grafana/grafana/pull/100116), [@IevaVasiljeva](https://github.com/IevaVasiljeva)

<!-- 11.4.2 END -->
<!-- 11.3.4 START -->

# 11.3.4 (2025-02-18)

### Features and enhancements

- **Docker:** Use our own glibc 2.40 binaries [#99923](https://github.com/grafana/grafana/pull/99923), [@DanCech](https://github.com/DanCech)

### Bug fixes

- **Auth:** Fix redirect with JWT auth URL login [#100495](https://github.com/grafana/grafana/pull/100495), [@mgyongyosi](https://github.com/mgyongyosi)
- **Azure:** Correctly set application insights resource values [#99597](https://github.com/grafana/grafana/pull/99597), [@aangelisc](https://github.com/aangelisc)
- **Dashboards:** Bring back scripted dashboards [#100627](https://github.com/grafana/grafana/pull/100627), [@dprokop](https://github.com/dprokop)
- **Plugin Metrics:** Eliminate data race in plugin metrics middleware [#100076](https://github.com/grafana/grafana/pull/100076), [@clord](https://github.com/clord)

<!-- 11.3.4 END -->
<!-- 11.2.7 START -->

# 11.2.7 (2025-02-18)

### Features and enhancements

- **Docker:** Use our own glibc 2.40 binaries [#99922](https://github.com/grafana/grafana/pull/99922), [@DanCech](https://github.com/DanCech)

### Bug fixes

- **Azure:** Correctly set application insights resource values [#99596](https://github.com/grafana/grafana/pull/99596), [@aangelisc](https://github.com/aangelisc)

<!-- 11.2.7 END -->
<!-- 11.1.12 START -->

# 11.1.12 (2025-02-18)

### Features and enhancements

- **Docker:** Use our own glibc 2.40 binaries [#99917](https://github.com/grafana/grafana/pull/99917), [@DanCech](https://github.com/DanCech)

### Bug fixes

- **Azure:** Correctly set application insights resource values [#99595](https://github.com/grafana/grafana/pull/99595), [@aangelisc](https://github.com/aangelisc)

<!-- 11.1.12 END -->
<!-- 11.0.11 START -->

# 11.0.11 (2025-02-18)

### Features and enhancements

- **Docker:** Use our own glibc 2.40 binaries [#100730](https://github.com/grafana/grafana/pull/100730), [@DanCech](https://github.com/DanCech)

### Bug fixes

- **Azure:** Correctly set application insights resource values [#99594](https://github.com/grafana/grafana/pull/99594), [@aangelisc](https://github.com/aangelisc)

<!-- 11.0.11 END -->
<!-- 10.4.16 START -->

# 10.4.16 (2025-02-18)

### Features and enhancements

- **Docker:** Use our own glibc 2.40 binaries [#99920](https://github.com/grafana/grafana/pull/99920), [@DanCech](https://github.com/DanCech)

### Bug fixes

- **Dashboard:** Fix for overwriting an edited dashboard in the old architecture [#100288](https://github.com/grafana/grafana/pull/100288), [@bfmatei](https://github.com/bfmatei)

<!-- 10.4.16 END -->
<!-- 11.5.1 START -->

# 11.5.1 (2025-02-03)

### Bug fixes

- **CodeEditor:** Fix cursor alignment [#99090](https://github.com/grafana/grafana/pull/99090), [@ashharrison90](https://github.com/ashharrison90)
- **TransformationFilter**: Include transformation outputs in transformation filtering options: Include transformation outputs in transformation filtering options [#98323](https://github.com/grafana/grafana/pull/98323), [@Sergej-Vlasov](https://github.com/Sergej-Vlasov)

<!-- 11.5.1 END -->
<!-- 11.5.0 START -->

# 11.5.0 (2025-01-28)

### Features and enhancements

- ** CloudMigration:** Create authapi service [#96581](https://github.com/grafana/grafana/pull/96581), [@leandro-deveikis](https://github.com/leandro-deveikis)
- **Alerting:** Add new button for exporting new alert rule in HCL format [#96785](https://github.com/grafana/grafana/pull/96785), [@soniaAguilarPeiron](https://github.com/soniaAguilarPeiron)
- **Alerting:** Add option to show inactive alerts in alert list panel [#96888](https://github.com/grafana/grafana/pull/96888), [@bradleypettit](https://github.com/bradleypettit)
- **Alerting:** Add state_periodic_save_batch_size config option [#98019](https://github.com/grafana/grafana/pull/98019), [@alexander-akhmetov](https://github.com/alexander-akhmetov)
- **Alerting:** Change default for max_attempts to 3. [#97461](https://github.com/grafana/grafana/pull/97461), [@stevesg](https://github.com/stevesg)
- **Alerting:** Consume k8s API for notification policies tree [#96147](https://github.com/grafana/grafana/pull/96147), [@konrad147](https://github.com/konrad147)
- **Alerting:** Enable flag alertingApiServer by default [#98282](https://github.com/grafana/grafana/pull/98282), [@yuri-tceretian](https://github.com/yuri-tceretian)
- **Alerting:** Explore button in Insights view [#96496](https://github.com/grafana/grafana/pull/96496), [@ppcano](https://github.com/ppcano)
- **Alerting:** Improve performance ash page [#97619](https://github.com/grafana/grafana/pull/97619), [@soniaAguilarPeiron](https://github.com/soniaAguilarPeiron)
- **Alerting:** Make alert rule policies preview use k8s API [#97070](https://github.com/grafana/grafana/pull/97070), [@tomratcliffe](https://github.com/tomratcliffe)
- **Alerting:** Return default builtin templates in k8s templategroup API and UI [#96330](https://github.com/grafana/grafana/pull/96330), [@JacobsonMT](https://github.com/JacobsonMT)
- **Alerting:** Simplify notification step [#96430](https://github.com/grafana/grafana/pull/96430), [@soniaAguilarPeiron](https://github.com/soniaAguilarPeiron)
- **Alerting:** Update state manager to take image only once per rule evaluation [#98289](https://github.com/grafana/grafana/pull/98289), [@yuri-tceretian](https://github.com/yuri-tceretian)
- **Analytics Views:** Deprecate :dashboardID endpoints in favor of uid/:dashboardUID (Enterprise)
- **Analytics:** Summaries: Deprecate dashboard_id endpoints in favor of dashboard_uid (Enterprise)
- **Announcement Banners:** Enable feature for all cloud tiers (Enterprise)
- **Announcement banner:** Remove feature toggle [#98782](https://github.com/grafana/grafana/pull/98782), [@Clarity-89](https://github.com/Clarity-89)
- **Announcement banner:** Remove feature toggle (Enterprise)
- **Announcement banner:** Sort by last updated (Enterprise)
- **Auth:** Return error when retries have been exhausted for OAuth token refresh [#98034](https://github.com/grafana/grafana/pull/98034), [@mgyongyosi](https://github.com/mgyongyosi)
- **Azure Monitor:** Add a feature flag to toggle user auth for Azure Monitor only [#96858](https://github.com/grafana/grafana/pull/96858), [@adamyeats](https://github.com/adamyeats)
- **Azure:** Improve Azure Prometheus exemplars UI/UX [#97198](https://github.com/grafana/grafana/pull/97198), [@aangelisc](https://github.com/aangelisc)
- **Azure:** Unify credentials in frontend for Prometheus [#96568](https://github.com/grafana/grafana/pull/96568), [@yjsong11](https://github.com/yjsong11)
- **Chore:** Bump Go to 1.23.4 [#98853](https://github.com/grafana/grafana/pull/98853), [@Proximyst](https://github.com/Proximyst)
- **Chore:** Bump Go to 1.23.4 (Enterprise)
- **Chore:** Remove experimental Storage UI [#96887](https://github.com/grafana/grafana/pull/96887), [@ryantxu](https://github.com/ryantxu)
- **Chore:** Update to node 22 [#97779](https://github.com/grafana/grafana/pull/97779), [@ashharrison90](https://github.com/ashharrison90)
- **CloudMigrations:** Enable feature toggle by default in 11.5 [#98686](https://github.com/grafana/grafana/pull/98686), [@mmandrus](https://github.com/mmandrus)
- **CloudMigrations:** Introduce RBAC role for migration assistant [#98588](https://github.com/grafana/grafana/pull/98588), [@macabu](https://github.com/macabu)
- **CloudWatch:** Add OpenSearch PPL and SQL support in Logs Insights [#97508](https://github.com/grafana/grafana/pull/97508), [@idastambuk](https://github.com/idastambuk)
- **CloudWatch:** Batch different time ranges separately [#98230](https://github.com/grafana/grafana/pull/98230), [@iwysiu](https://github.com/iwysiu)
- **Cloudwatch:** Accept empty string for logstimeout and mark errors downstream [#96947](https://github.com/grafana/grafana/pull/96947), [@iwysiu](https://github.com/iwysiu)
- **Cloudwatch:** Update grafana-aws-sdk for AWS/AmplifyHosting metrics [#97799](https://github.com/grafana/grafana/pull/97799), [@iwysiu](https://github.com/iwysiu)
- **Dashboard Scene:** Shows usages in variables list [#96000](https://github.com/grafana/grafana/pull/96000), [@harisrozajac](https://github.com/harisrozajac)
- **Dashboards:** Add option to specify explicit percent change text size for stat panels [#96952](https://github.com/grafana/grafana/pull/96952), [@XZCendence](https://github.com/XZCendence)
- **Dashboards:** Allow DashboardDS subqueries in MixedDS [#97116](https://github.com/grafana/grafana/pull/97116), [@mdvictor](https://github.com/mdvictor)
- **Dashboards:** Update docs of the `overwrite` param in Save Dashboard API Call [#97011](https://github.com/grafana/grafana/pull/97011), [@ArturWierzbicki](https://github.com/ArturWierzbicki)
- **Datasources:** Add toggle to control default behaviour of 'Manage alerts via Alerts UI' toggle [#98441](https://github.com/grafana/grafana/pull/98441), [@macabu](https://github.com/macabu)
- **Datasources:** Allow clearing trace to logs, metrics and profiles datasource pickers [#96554](https://github.com/grafana/grafana/pull/96554), [@adrapereira](https://github.com/adrapereira)
- **Docker:** Don't use legacy ENV syntax [#93218](https://github.com/grafana/grafana/pull/93218), [@simPod](https://github.com/simPod)
- **Elasticsearch:** Health endpoint should handle http errors [#96803](https://github.com/grafana/grafana/pull/96803), [@iwysiu](https://github.com/iwysiu)
- **Elasticsearch:** Use \_field_caps instead of \_mapping to get fields [#97607](https://github.com/grafana/grafana/pull/97607), [@iwysiu](https://github.com/iwysiu)
- **Explore Profiles:** Preinstall for onprem Grafana instances [#97775](https://github.com/grafana/grafana/pull/97775), [@ifrost](https://github.com/ifrost)
- **Explore metrics:** Consolidate filters with the OTel experience [#98371](https://github.com/grafana/grafana/pull/98371), [@bohandley](https://github.com/bohandley)
- **Explore:** Show links to queryless apps [#96625](https://github.com/grafana/grafana/pull/96625), [@ifrost](https://github.com/ifrost)
- **Expressions:** Add notification for Strict Mode behavior in Reduce component [#97224](https://github.com/grafana/grafana/pull/97224), [@shubhankarunhale](https://github.com/shubhankarunhale)
- **Faro:** Improve performance of TRACKING_URLS regex [#98022](https://github.com/grafana/grafana/pull/98022), [@kpelelis](https://github.com/kpelelis)
- **FeatureToggles:** Make newFiltersUI feature toggle generally available [#97460](https://github.com/grafana/grafana/pull/97460), [@Sergej-Vlasov](https://github.com/Sergej-Vlasov)
- **Features:** Remove cloudwatchMetricInsightsCrossAccount feature toggle [#98826](https://github.com/grafana/grafana/pull/98826), [@idastambuk](https://github.com/idastambuk)
- **Frontend Sandbox:** Add switch to toggle plugins frontend sandbox via catalog UI (Enterprise)
- **Graphite:** Set `maxDataPoints` based on user value in alerting [#97178](https://github.com/grafana/grafana/pull/97178), [@aangelisc](https://github.com/aangelisc)
- **Licensing:** Tidy up license token database code (Enterprise)
- **LoginAttempt:** Add setting to control max number of attempts before user login gets locked [#97091](https://github.com/grafana/grafana/pull/97091), [@kalleep](https://github.com/kalleep)
- **Logs Panel:** Add infinite scrolling support for Dashboards and Apps [#97095](https://github.com/grafana/grafana/pull/97095), [@matyax](https://github.com/matyax)
- **Logs Panel:** Allow text selection without changing Log Details state [#96995](https://github.com/grafana/grafana/pull/96995), [@matyax](https://github.com/matyax)
- **Logs Panel:** Limit displayed characters to MAX_CHARACTERS [#96997](https://github.com/grafana/grafana/pull/96997), [@matyax](https://github.com/matyax)
- **Logs:** Added option to show the log line body when displayed fields are used [#97209](https://github.com/grafana/grafana/pull/97209), [@matyax](https://github.com/matyax)
- **Logs:** Added support to disable and re-enable the popover menu [#98254](https://github.com/grafana/grafana/pull/98254), [@matyax](https://github.com/matyax)
- **Logs:** Allow scroll to reach the bottom of the log list before loading more [#96668](https://github.com/grafana/grafana/pull/96668), [@matyax](https://github.com/matyax)
- **Loki:** Added support for disabled operations in Query Builder [#96751](https://github.com/grafana/grafana/pull/96751), [@matyax](https://github.com/matyax)
- **Loki:** Added support to show label types in Log Details [#97284](https://github.com/grafana/grafana/pull/97284), [@matyax](https://github.com/matyax)
- **Loki:** Allow regex in `label` derived field [#96609](https://github.com/grafana/grafana/pull/96609), [@svennergr](https://github.com/svennergr)
- **Loki:** Hide internal labels [#97323](https://github.com/grafana/grafana/pull/97323), [@svennergr](https://github.com/svennergr)
- **Loki:** Sync query direction with sort order in Explore and Dashboards [#98722](https://github.com/grafana/grafana/pull/98722), [@matyax](https://github.com/matyax)
- **OAuth:** Support client_secret_jwt for oauth providers when doing token exchange [#95455](https://github.com/grafana/grafana/pull/95455), [@naizerjohn-ms](https://github.com/naizerjohn-ms)
- **OAuth:** Use the attached external session data in OAuthToken and OAuthTokenSync [#96655](https://github.com/grafana/grafana/pull/96655), [@mgyongyosi](https://github.com/mgyongyosi)
- **Org Selection:** Show correct selected org when select is open [#96601](https://github.com/grafana/grafana/pull/96601), [@yincongcyincong](https://github.com/yincongcyincong)
- **PDF:** Add new zoom options (Enterprise)
- **Plugin Extensions:** Only load app plugins when necessary [#86624](https://github.com/grafana/grafana/pull/86624), [@leventebalogh](https://github.com/leventebalogh)
- **Plugins:** Add token to gcom requests [#96261](https://github.com/grafana/grafana/pull/96261), [@oshirohugo](https://github.com/oshirohugo)
- **Plugins:** Add token to gcom requests (Enterprise)
- **Plugins:** Disable version install when angular version is not supported [#97189](https://github.com/grafana/grafana/pull/97189), [@oshirohugo](https://github.com/oshirohugo)
- **Plugins:** Disable version installation for specific plugin types [#98597](https://github.com/grafana/grafana/pull/98597), [@oshirohugo](https://github.com/oshirohugo)
- **Plugins:** Update to latest go plugin SDK (v0.260.3) w/ arrow v18 [#97561](https://github.com/grafana/grafana/pull/97561), [@ryantxu](https://github.com/ryantxu)
- **Plugins:** Use grafana-com sso_api_token [#97096](https://github.com/grafana/grafana/pull/97096), [@oshirohugo](https://github.com/oshirohugo)
- **Plugins:** Use grafana-com sso_api_token (Enterprise)
- **Prometheus datasource:** Show info annotations in the UI [#97978](https://github.com/grafana/grafana/pull/97978), [@zenador](https://github.com/zenador)
- **Prometheus:** Improve handling of special chars in label values [#96067](https://github.com/grafana/grafana/pull/96067), [@NWRichmond](https://github.com/NWRichmond)
- **PublicDashboards:** Remove publicDashboards FF [#96578](https://github.com/grafana/grafana/pull/96578), [@juanicabanas](https://github.com/juanicabanas)
- **Reporting:** Add allow list email domain configuration (Enterprise)
- **Reporting:** Include the apiserver by default and deprecated internal ids (Enterprise)
- **RuntimeDataSource:** Support in core for runtime registered data sources [#93956](https://github.com/grafana/grafana/pull/93956), [@torkelo](https://github.com/torkelo)
- **SAML:** Add the ability to specify EntityID (Enterprise)
- **SAML:** Implement correct SLO with NameID and SessionIndex handling (Enterprise)
- **Security:** Update to Go 1.23.5 - Backport to v11.5.x [#99122](https://github.com/grafana/grafana/pull/99122), [@Proximyst](https://github.com/Proximyst)
- **Security:** Update to Go 1.23.5 - Backport to v11.5.x (Enterprise)
- **Snapshots:** Add RBAC roles for creating and deleting [#96126](https://github.com/grafana/grafana/pull/96126), [@evictorero](https://github.com/evictorero)
- **Storage:** Removes integration tests for MySQL 5.7 since it is EOL [#98013](https://github.com/grafana/grafana/pull/98013), [@inf0rmer](https://github.com/inf0rmer)
- **Tempo:** Add support for TraceQL Metrics exemplars [#96859](https://github.com/grafana/grafana/pull/96859), [@adrapereira](https://github.com/adrapereira)
- **Tempo:** Honor datasource TLS settings for gRPC requests [#97484](https://github.com/grafana/grafana/pull/97484), [@mdisibio](https://github.com/mdisibio)
- **Tempo:** Improve handling of multiple values in the Search tab query generation [#98427](https://github.com/grafana/grafana/pull/98427), [@adrapereira](https://github.com/adrapereira)
- **ToolbarButton:** Auto width on smaller screen sizes [#96023](https://github.com/grafana/grafana/pull/96023), [@yincongcyincong](https://github.com/yincongcyincong)
- **Trace View:** Set span filters as panel options [#98328](https://github.com/grafana/grafana/pull/98328), [@adrapereira](https://github.com/adrapereira)
- **TransformationFilter:** Implement RefID multi picker [#96841](https://github.com/grafana/grafana/pull/96841), [@Sergej-Vlasov](https://github.com/Sergej-Vlasov)
- **Transformations:** Add Delimiter format option to Extract fields [#97340](https://github.com/grafana/grafana/pull/97340), [@tskarhed](https://github.com/tskarhed)
- **Transformations:** Add RegExp option to Extract fields transformer [#96593](https://github.com/grafana/grafana/pull/96593), [@leeoniya](https://github.com/leeoniya)
- **Transformations:** GroupToMatrix add 0 as special value [#97642](https://github.com/grafana/grafana/pull/97642), [@tskarhed](https://github.com/tskarhed)
- **Zipkin:** Run queries through backend [#97754](https://github.com/grafana/grafana/pull/97754), [@ivanahuckova](https://github.com/ivanahuckova)

### Bug fixes

- **Alerting:** AlertingQueryRunner should skip descendant nodes of invalid queries [#97528](https://github.com/grafana/grafana/pull/97528), [@gillesdemey](https://github.com/gillesdemey)
- **Alerting:** Allow notification policy filters to match quoted matchers [#98525](https://github.com/grafana/grafana/pull/98525), [@gillesdemey](https://github.com/gillesdemey)
- **Alerting:** Fix alert rule list view summaries [#98433](https://github.com/grafana/grafana/pull/98433), [@yincongcyincong](https://github.com/yincongcyincong)
- **Alerting:** Fix alert rules unpausing after moving rule to different folder [#97580](https://github.com/grafana/grafana/pull/97580), [@santihernandezc](https://github.com/santihernandezc)
- **Alerting:** Fix ash not showing history graph in firefox [#98128](https://github.com/grafana/grafana/pull/98128), [@soniaAguilarPeiron](https://github.com/soniaAguilarPeiron)
- **Alerting:** Fix bug when saving a rule more than once [#96658](https://github.com/grafana/grafana/pull/96658), [@soniaAguilarPeiron](https://github.com/soniaAguilarPeiron)
- **Alerting:** Fix data-testid in RuleEditorSection [#97473](https://github.com/grafana/grafana/pull/97473), [@soniaAguilarPeiron](https://github.com/soniaAguilarPeiron)
- **Alerting:** Fix filtering rule group permissions based on their full path (Enterprise)
- **Alerting:** Fix go template parsing [#97145](https://github.com/grafana/grafana/pull/97145), [@konrad147](https://github.com/konrad147)
- **Alerting:** Fix label escaping in rule export [#97985](https://github.com/grafana/grafana/pull/97985), [@moustafab](https://github.com/moustafab)
- **Alerting:** Fix missing instances and history when Grafana rule is stored in folder with / [#97956](https://github.com/grafana/grafana/pull/97956), [@gillesdemey](https://github.com/gillesdemey)
- **Alerting:** Fix navigating to URLs with "%25" [#96992](https://github.com/grafana/grafana/pull/96992), [@gillesdemey](https://github.com/gillesdemey)
- **Alerting:** Fix no-change scenario in provisioning rule update API [#98389](https://github.com/grafana/grafana/pull/98389), [@alexander-akhmetov](https://github.com/alexander-akhmetov)
- **Alerting:** Fix not being able to remove a reducer when using range query [#97757](https://github.com/grafana/grafana/pull/97757), [@soniaAguilarPeiron](https://github.com/soniaAguilarPeiron)
- **Alerting:** Fix recording rules rendering simplified condition [#97497](https://github.com/grafana/grafana/pull/97497), [@soniaAguilarPeiron](https://github.com/soniaAguilarPeiron)
- **Alerting:** Fix removing reducer when inital value is instant [#97054](https://github.com/grafana/grafana/pull/97054), [@soniaAguilarPeiron](https://github.com/soniaAguilarPeiron)
- **Alerting:** Fix simplified query step [#97046](https://github.com/grafana/grafana/pull/97046), [@soniaAguilarPeiron](https://github.com/soniaAguilarPeiron)
- **Alerting:** Fix slack image uploading to use new api [#97817](https://github.com/grafana/grafana/pull/97817), [@moustafab](https://github.com/moustafab)
- **Alerting:** Fix terraform export of notification policy [#98429](https://github.com/grafana/grafana/pull/98429), [@moustafab](https://github.com/moustafab)
- **Alerting:** Fix updating condition when refId changes [#97753](https://github.com/grafana/grafana/pull/97753), [@soniaAguilarPeiron](https://github.com/soniaAguilarPeiron)
- **Alerting:** Fix using stacks- prefix instead of stack- for checking the namespace in boot data [#97492](https://github.com/grafana/grafana/pull/97492), [@soniaAguilarPeiron](https://github.com/soniaAguilarPeiron)
- **Anonymous User:** Adds validator service for anonymous users (Enterprise)
- **Auth:** Fix SAML user IsExternallySynced not being set correctly [#98487](https://github.com/grafana/grafana/pull/98487), [@volcanonoodle](https://github.com/volcanonoodle)
- **Azure Monitor:** Add safety around usage of frame.Meta.Custom struct [#97766](https://github.com/grafana/grafana/pull/97766), [@adamyeats](https://github.com/adamyeats)
- **Azure/GCM:** Improve error display [#96921](https://github.com/grafana/grafana/pull/96921), [@aangelisc](https://github.com/aangelisc)
- **CloudWatch:** Fix conditions for fetching wildcards [#98648](https://github.com/grafana/grafana/pull/98648), [@iwysiu](https://github.com/iwysiu)
- **CloudWatch:** Fix interpolation of log groups when fetching fields [#98054](https://github.com/grafana/grafana/pull/98054), [@idastambuk](https://github.com/idastambuk)
- **Dashboard:** Fixes issue with compatability of old DashboardModel.annotations [#97328](https://github.com/grafana/grafana/pull/97328), [@torkelo](https://github.com/torkelo)
- **Dashboards:** Fix issue where filtered panels would not react to variable changes [#98718](https://github.com/grafana/grafana/pull/98718), [@oscarkilhed](https://github.com/oscarkilhed)
- **Dashboards:** Fixes week relative time ranges when weekStart was changed [#98167](https://github.com/grafana/grafana/pull/98167), [@torkelo](https://github.com/torkelo)
- **Dashboards:** Panel react for `timeFrom` and `timeShift` changes using variables [#98510](https://github.com/grafana/grafana/pull/98510), [@Sergej-Vlasov](https://github.com/Sergej-Vlasov)
- **DateTimePicker:** Fixes issue with date picker showing invalid date [#97888](https://github.com/grafana/grafana/pull/97888), [@torkelo](https://github.com/torkelo)
- **Fix:** Add support for datasource variable queries [#98098](https://github.com/grafana/grafana/pull/98098), [@sunker](https://github.com/sunker)
- **Fix:** Do not fetch Orgs if the user is authenticated by apikey/sa or render key [#97162](https://github.com/grafana/grafana/pull/97162), [@mgyongyosi](https://github.com/mgyongyosi)
- **Fix:** Double encoding of URLs when using data proxy [#98494](https://github.com/grafana/grafana/pull/98494), [@s4kh](https://github.com/s4kh)
- **Font:** Disable contextual font ligatures [#98521](https://github.com/grafana/grafana/pull/98521), [@ashharrison90](https://github.com/ashharrison90)
- **GrafanaUI:** Fix inconsistent controlled/uncontrolled state in AutoSizeInput [#96696](https://github.com/grafana/grafana/pull/96696), [@joshhunt](https://github.com/joshhunt)
- **GrafanaUI:** Revert: Fix inconsistent controlled/uncontrolled state in AutoSizeInput [#97551](https://github.com/grafana/grafana/pull/97551), [@itsmylife](https://github.com/itsmylife)
- **InfluxDB:** Adhoc filters can use template vars as values [#98567](https://github.com/grafana/grafana/pull/98567), [@bossinc](https://github.com/bossinc)
- **Library Panel:** Fix issue where library panels did not display panel links. [#98655](https://github.com/grafana/grafana/pull/98655), [@yincongcyincong](https://github.com/yincongcyincong)
- **LibraryPanel:** Fallback to panel title if library panel title is not set [#99411](https://github.com/grafana/grafana/pull/99411), [@ivanortegaalba](https://github.com/ivanortegaalba)
- **Loki:** Fix a bug when reading frames without values but warnings [#97197](https://github.com/grafana/grafana/pull/97197), [@svennergr](https://github.com/svennergr)
- **Loki:** Only hide a set of labels instead of every label starting with `__` [#98730](https://github.com/grafana/grafana/pull/98730), [@svennergr](https://github.com/svennergr)
- **Org:** Fix redirection logic to work consistently [#96521](https://github.com/grafana/grafana/pull/96521), [@yincongcyincong](https://github.com/yincongcyincong)
- **Panel inspect:** Fix file names of data download included uninterpolated variable names. [#98832](https://github.com/grafana/grafana/pull/98832), [@alexrosenfeld10](https://github.com/alexrosenfeld10)
- **Scenes:** Upgrade to 5.36.3 [#98661](https://github.com/grafana/grafana/pull/98661), [@ivanortegaalba](https://github.com/ivanortegaalba)
- **Snapshot:** Show proper breadcrumb path [#98806](https://github.com/grafana/grafana/pull/98806), [@ashharrison90](https://github.com/ashharrison90)
- **Time Picker:** Fix "Fiscal year start month" selection behaviour [#98576](https://github.com/grafana/grafana/pull/98576), [@ashharrison90](https://github.com/ashharrison90)
- **Unified Storage:** Add support for verify-full in postgres [#96825](https://github.com/grafana/grafana/pull/96825), [@chaudyg](https://github.com/chaudyg)
- **Unified Storage:** Use tls preferred when grafana db using ssl [#97378](https://github.com/grafana/grafana/pull/97378), [@owensmallwood](https://github.com/owensmallwood)
- **Usage Insights:** Fix usage insight errors being logged as [object Object] [#93502](https://github.com/grafana/grafana/pull/93502), [@mmandrus](https://github.com/mmandrus)

### Breaking changes

- **Loki:** Default to `/labels` API with `query` param instead of `/series` API [#97935](https://github.com/grafana/grafana/pull/97935), [@svennergr](https://github.com/svennergr)

### Plugin development fixes & changes

- **Grafana UI:** Re-add react-router-dom as a dependency [#97540](https://github.com/grafana/grafana/pull/97540), [@leventebalogh](https://github.com/leventebalogh)

<!-- 11.5.0 END -->
<!-- 11.4.1 START -->

# 11.4.1 (2025-01-28)

### Features and enhancements

- **Security:** Update to Go 1.23.5 - Backport to v11.4.x [#99123](https://github.com/grafana/grafana/pull/99123), [@Proximyst](https://github.com/Proximyst)
- **Security:** Update to Go 1.23.5 - Backport to v11.4.x (Enterprise)

### Bug fixes

- **Alerting:** AlertingQueryRunner should skip descendant nodes of invalid queries [#97830](https://github.com/grafana/grafana/pull/97830), [@gillesdemey](https://github.com/gillesdemey)
- **Alerting:** Fix alert rules unpausing after moving rule to different folder [#97583](https://github.com/grafana/grafana/pull/97583), [@santihernandezc](https://github.com/santihernandezc)
- **Alerting:** Fix label escaping in rule export [#98649](https://github.com/grafana/grafana/pull/98649), [@moustafab](https://github.com/moustafab)
- **Alerting:** Fix slack image uploading to use new api [#98066](https://github.com/grafana/grafana/pull/98066), [@moustafab](https://github.com/moustafab)
- **Azure/GCM:** Improve error display [#97594](https://github.com/grafana/grafana/pull/97594), [@aangelisc](https://github.com/aangelisc)
- **Dashboards:** Fix issue where filtered panels would not react to variable changes [#98734](https://github.com/grafana/grafana/pull/98734), [@oscarkilhed](https://github.com/oscarkilhed)
- **Dashboards:** Fixes issue with panel header showing even when hide time override was enabled [#98747](https://github.com/grafana/grafana/pull/98747), [@torkelo](https://github.com/torkelo)
- **Dashboards:** Fixes week relative time ranges when weekStart was changed [#98269](https://github.com/grafana/grafana/pull/98269), [@torkelo](https://github.com/torkelo)
- **Dashboards:** Panel react for `timeFrom` and `timeShift` changes using variables [#98659](https://github.com/grafana/grafana/pull/98659), [@Sergej-Vlasov](https://github.com/Sergej-Vlasov)
- **DateTimePicker:** Fixes issue with date picker showing invalid date [#97971](https://github.com/grafana/grafana/pull/97971), [@torkelo](https://github.com/torkelo)
- **Fix:** Add support for datasource variable queries [#98119](https://github.com/grafana/grafana/pull/98119), [@sunker](https://github.com/sunker)
- **InfluxDB:** Adhoc filters can use template vars as values [#98786](https://github.com/grafana/grafana/pull/98786), [@bossinc](https://github.com/bossinc)
- **LibraryPanel:** Fallback to panel title if library panel title is not set [#99410](https://github.com/grafana/grafana/pull/99410), [@ivanortegaalba](https://github.com/ivanortegaalba)

### Plugin development fixes & changes

- **Grafana UI:** Re-add react-router-dom as a dependency [#98422](https://github.com/grafana/grafana/pull/98422), [@leventebalogh](https://github.com/leventebalogh)

<!-- 11.4.1 END -->
<!-- 11.3.3 START -->

# 11.3.3 (2025-01-28)

### Features and enhancements

- **Azure Monitor:** Add a feature flag to toggle user auth for Azure Monitor only [#97576](https://github.com/grafana/grafana/pull/97576), [@adamyeats](https://github.com/adamyeats)
- **Security:** Update to Go 1.23.5 - Backport to v11.3.x [#99124](https://github.com/grafana/grafana/pull/99124), [@Proximyst](https://github.com/Proximyst)
- **Security:** Update to Go 1.23.5 - Backport to v11.3.x (Enterprise)

### Bug fixes

- **Alerting:** AlertingQueryRunner should skip descendant nodes of invalid queries [#97829](https://github.com/grafana/grafana/pull/97829), [@gillesdemey](https://github.com/gillesdemey)
- **Azure/GCM:** Improve error display [#97593](https://github.com/grafana/grafana/pull/97593), [@aangelisc](https://github.com/aangelisc)
- **Dashboard:** Fixes issue with compatability of old DashboardModel.annotations [#97467](https://github.com/grafana/grafana/pull/97467), [@torkelo](https://github.com/torkelo)
- **Dashboards:** Fix issue where filtered panels would not react to variable changes [#98733](https://github.com/grafana/grafana/pull/98733), [@oscarkilhed](https://github.com/oscarkilhed)
- **Dashboards:** Fixes issue with panel header showing even when hide time override was enabled [#97389](https://github.com/grafana/grafana/pull/97389), [@torkelo](https://github.com/torkelo)
- **Dashboards:** Fixes week relative time ranges when weekStart was changed [#98268](https://github.com/grafana/grafana/pull/98268), [@torkelo](https://github.com/torkelo)
- **DateTimePicker:** Fixes issue with date picker showing invalid date [#97970](https://github.com/grafana/grafana/pull/97970), [@torkelo](https://github.com/torkelo)
- **Fix:** Add support for datasource variable queries [#98118](https://github.com/grafana/grafana/pull/98118), [@sunker](https://github.com/sunker)
- **InfluxDB:** Adhoc filters can use template vars as values [#98785](https://github.com/grafana/grafana/pull/98785), [@bossinc](https://github.com/bossinc)
- **Unified Storage:** Use tls preferred when grafana db using ssl [#97379](https://github.com/grafana/grafana/pull/97379), [@owensmallwood](https://github.com/owensmallwood)

### Plugin development fixes & changes

- **Grafana UI:** Re-add react-router-dom as a dependency [#98421](https://github.com/grafana/grafana/pull/98421), [@leventebalogh](https://github.com/leventebalogh)

<!-- 11.3.3 END -->
<!-- 11.2.6 START -->

# 11.2.6 (2025-01-28)

### Features and enhancements

- **Azure Monitor:** Add a feature flag to toggle user auth for Azure Monitor only [#97565](https://github.com/grafana/grafana/pull/97565), [@adamyeats](https://github.com/adamyeats)
- **Security:** Update to Go 1.22.11 - Backport to v11.2.x [#99125](https://github.com/grafana/grafana/pull/99125), [@Proximyst](https://github.com/Proximyst)
- **Security:** Update to Go 1.22.11 - Backport to v11.2.x (Enterprise)

### Bug fixes

- **Azure/GCM:** Improve error display [#97591](https://github.com/grafana/grafana/pull/97591), [@aangelisc](https://github.com/aangelisc)

<!-- 11.2.6 END -->
<!-- 11.1.11 START -->

# 11.1.11 (2025-01-28)

### Features and enhancements

- **Security:** Update to Go 1.22.11 - Backport to v11.1.x [#99126](https://github.com/grafana/grafana/pull/99126), [@Proximyst](https://github.com/Proximyst)
- **Security:** Update to Go 1.22.11 - Backport to v11.1.x (Enterprise)

### Bug fixes

- **Azure/GCM:** Improve error display [#97595](https://github.com/grafana/grafana/pull/97595), [@aangelisc](https://github.com/aangelisc)

<!-- 11.1.11 END -->
<!-- 11.0.10 START -->

# 11.0.10 (2025-01-28)

### Features and enhancements

- **Security:** Update to Go 1.22.11 - Backport to v11.0.x [#99127](https://github.com/grafana/grafana/pull/99127), [@Proximyst](https://github.com/Proximyst)
- **Security:** Update to Go 1.22.11 - Backport to v11.0.x (Enterprise)

### Bug fixes

- **Azure/GCM:** Improve error display [#97592](https://github.com/grafana/grafana/pull/97592), [@aangelisc](https://github.com/aangelisc)

<!-- 11.0.10 END -->
<!-- 10.4.15 START -->

# 10.4.15 (2025-01-28)

### Features and enhancements

- **Security:** Update to Go 1.22.11 - Backport to v10.4.x [#99128](https://github.com/grafana/grafana/pull/99128), [@Proximyst](https://github.com/Proximyst)
- **Security:** Update to Go 1.22.11 - Backport to v10.4.x (Enterprise)

### Bug fixes

- **Azure/GCM:** Improve error display [#97590](https://github.com/grafana/grafana/pull/97590), [@aangelisc](https://github.com/aangelisc)

<!-- 10.4.15 END -->
<!-- 11.4.0 START -->

# 11.4.0 (2024-12-05)

### Features and enhancements

- **Cloudwatch:** OpenSearch PPL and SQL support in Logs Insights

<!-- 11.4.0 END -->
<!-- 11.3.2 START -->

# 11.3.2 (2024-12-04)

### Features and enhancements

- **Backport:** Announcement Banners: Enable feature for all cloud tiers (Enterprise)

### Bug fixes

- **Fix:** Do not fetch Orgs if the user is authenticated by apikey/sa or render key [#97262](https://github.com/grafana/grafana/pull/97262), [@mgyongyosi](https://github.com/mgyongyosi)

<!-- 11.3.2 END -->
<!-- 11.2.5 START -->

# 11.2.5 (2024-12-04)

### Bug fixes

- **Fix:** Do not fetch Orgs if the user is authenticated by apikey/sa or render key [#97264](https://github.com/grafana/grafana/pull/97264), [@mgyongyosi](https://github.com/mgyongyosi)

<!-- 11.2.5 END -->
<!-- 11.1.10 START -->

# 11.1.10 (2024-12-04)

### Bug fixes

- **Fix:** Do not fetch Orgs if the user is authenticated by apikey/sa or render key [#97261](https://github.com/grafana/grafana/pull/97261), [@mgyongyosi](https://github.com/mgyongyosi)

<!-- 11.1.10 END -->
<!-- 11.0.9 START -->

# 11.0.9 (2024-12-04)

### Bug fixes

- **Fix:** Do not fetch Orgs if the user is authenticated by apikey/sa or render key [#97265](https://github.com/grafana/grafana/pull/97265), [@mgyongyosi](https://github.com/mgyongyosi)

<!-- 11.0.9 END -->
<!-- 10.4.14 START -->

# 10.4.14 (2024-12-04)

### Bug fixes

- **Fix:** Do not fetch Orgs if the user is authenticated by apikey/sa or render key [#97263](https://github.com/grafana/grafana/pull/97263), [@mgyongyosi](https://github.com/mgyongyosi)

<!-- 10.4.14 END -->
<!-- 11.3.1 START -->

# 11.3.1 (2024-11-19)

### Features and enhancements

- **Alerting:** Make context deadline on AlertNG service startup configurable [#96135](https://github.com/grafana/grafana/pull/96135), [@fayzal-g](https://github.com/fayzal-g)
- **MigrationAssistant:** Restrict dashboards, folders and datasources by the org id of the signed in user [#96345](https://github.com/grafana/grafana/pull/96345), [@leandro-deveikis](https://github.com/leandro-deveikis)
- **User:** Check SignedInUser OrgID in RevokeInvite [#95490](https://github.com/grafana/grafana/pull/95490), [@mgyongyosi](https://github.com/mgyongyosi)

### Bug fixes

- **Alerting:** Fix escaping of silence matchers in utf8 mode [#95347](https://github.com/grafana/grafana/pull/95347), [@tomratcliffe](https://github.com/tomratcliffe)
- **Alerting:** Fix overflow for long receiver names [#95133](https://github.com/grafana/grafana/pull/95133), [@gillesdemey](https://github.com/gillesdemey)
- **Alerting:** Fix saving advanced mode toggle state in the alert rule editor [#95981](https://github.com/grafana/grafana/pull/95981), [@alexander-akhmetov](https://github.com/alexander-akhmetov)
- **Alerting:** Fix setting datasource uid, when datasource is string in old version [#96273](https://github.com/grafana/grafana/pull/96273), [@soniaAguilarPeiron](https://github.com/soniaAguilarPeiron)
- **Alerting:** Force refetch prom rules when refreshing panel [#96125](https://github.com/grafana/grafana/pull/96125), [@soniaAguilarPeiron](https://github.com/soniaAguilarPeiron)
- **Anonymous User:** Adds validator service for anonymous users [#94994](https://github.com/grafana/grafana/pull/94994), [@leandro-deveikis](https://github.com/leandro-deveikis)
- **Anonymous User:** Adds validator service for anonymous users (Enterprise)
- **Azure Monitor:** Support metric namespaces fallback [#95155](https://github.com/grafana/grafana/pull/95155), [@aangelisc](https://github.com/aangelisc)
- **Azure:** Fix duplicated traces in multi-resource trace query [#95247](https://github.com/grafana/grafana/pull/95247), [@aangelisc](https://github.com/aangelisc)
- **Azure:** Handle namespace request rejection [#95909](https://github.com/grafana/grafana/pull/95909), [@aangelisc](https://github.com/aangelisc)
- **CloudWatch:** Interpolate region in log context query [#94990](https://github.com/grafana/grafana/pull/94990), [@iwysiu](https://github.com/iwysiu)
- **Dashboard datasource:** Return annotations as series when query topic is "annotations" [#95971](https://github.com/grafana/grafana/pull/95971), [@kaydelaney](https://github.com/kaydelaney)
- **Dashboard:** Append orgId to URL [#95963](https://github.com/grafana/grafana/pull/95963), [@bfmatei](https://github.com/bfmatei)
- **Dashboards:** Fixes performance issue expanding a row [#95321](https://github.com/grafana/grafana/pull/95321), [@torkelo](https://github.com/torkelo)
- **Flame Graph:** Fix crash when it receives empty data [#96211](https://github.com/grafana/grafana/pull/96211), [@yincongcyincong](https://github.com/yincongcyincong)
- **Folders:** Add admin permissions upon creation of a folder w. SA [#95365](https://github.com/grafana/grafana/pull/95365), [@eleijonmarck](https://github.com/eleijonmarck)
- **Folders:** Don't show error pop-up if the user can't fetch the root folder [#95600](https://github.com/grafana/grafana/pull/95600), [@IevaVasiljeva](https://github.com/IevaVasiljeva)
- **Migration:** Remove table aliasing in delete statement to make it work for mariadb [#95232](https://github.com/grafana/grafana/pull/95232), [@kalleep](https://github.com/kalleep)
- **ServerLock:** Fix pg concurrency/locking issue [#95935](https://github.com/grafana/grafana/pull/95935), [@mgyongyosi](https://github.com/mgyongyosi)
- **Service Accounts:** Run service account creation in transaction [#94803](https://github.com/grafana/grafana/pull/94803), [@IevaVasiljeva](https://github.com/IevaVasiljeva)
- **Table:** Fix text wrapping applying to wrong field [#95425](https://github.com/grafana/grafana/pull/95425), [@codeincarnate](https://github.com/codeincarnate)
- **Unified Storage:** Use ssl_mode instead of sslmode [#95662](https://github.com/grafana/grafana/pull/95662), [@chaudyg](https://github.com/chaudyg)

<!-- 11.3.1 END -->
<!-- 11.2.4 START -->

# 11.2.4 (2024-11-19)

### Features and enhancements

- **Alerting:** Make context deadline on AlertNG service startup configurable [#96133](https://github.com/grafana/grafana/pull/96133), [@fayzal-g](https://github.com/fayzal-g)
- **MigrationAssistant:** Restrict dashboards, folders and datasources by the org id of the signed in user [#96344](https://github.com/grafana/grafana/pull/96344), [@leandro-deveikis](https://github.com/leandro-deveikis)
- **Transformations:** Add 'transpose' transform [#95076](https://github.com/grafana/grafana/pull/95076), [@jmdane](https://github.com/jmdane)
- **User:** Check SignedInUser OrgID in RevokeInvite [#95489](https://github.com/grafana/grafana/pull/95489), [@mgyongyosi](https://github.com/mgyongyosi)

### Bug fixes

- **Alerting:** Force refetch prom rules when refreshing panel [#96124](https://github.com/grafana/grafana/pull/96124), [@soniaAguilarPeiron](https://github.com/soniaAguilarPeiron)
- **Anonymous User:** Adds validator service for anonymous users [#94993](https://github.com/grafana/grafana/pull/94993), [@leandro-deveikis](https://github.com/leandro-deveikis)
- **Anonymous User:** Adds validator service for anonymous users (Enterprise)
- **Azure Monitor:** Support metric namespaces fallback [#95154](https://github.com/grafana/grafana/pull/95154), [@aangelisc](https://github.com/aangelisc)
- **Azure:** Fix duplicated traces in multi-resource trace query [#95246](https://github.com/grafana/grafana/pull/95246), [@aangelisc](https://github.com/aangelisc)
- **Azure:** Handle namespace request rejection [#95908](https://github.com/grafana/grafana/pull/95908), [@aangelisc](https://github.com/aangelisc)
- **Folders:** Add admin permissions upon creation of a folder w. SA [#95416](https://github.com/grafana/grafana/pull/95416), [@eleijonmarck](https://github.com/eleijonmarck)
- **Migration:** Remove table aliasing in delete statement to make it work for mariadb [#95231](https://github.com/grafana/grafana/pull/95231), [@kalleep](https://github.com/kalleep)
- **ServerLock:** Fix pg concurrency/locking issue [#95934](https://github.com/grafana/grafana/pull/95934), [@mgyongyosi](https://github.com/mgyongyosi)
- **ServerSideExpressions:** Disable SQL Expressions to prevent RCE and LFI vulnerability [#94959](https://github.com/grafana/grafana/pull/94959), [@samjewell](https://github.com/samjewell)

<!-- 11.2.4 END -->
<!-- 11.1.9 START -->

# 11.1.9 (2024-11-19)

### Features and enhancements

- **Alerting:** Make context deadline on AlertNG service startup configurable [#96132](https://github.com/grafana/grafana/pull/96132), [@fayzal-g](https://github.com/fayzal-g)
- **User:** Check SignedInUser OrgID in RevokeInvite [#95488](https://github.com/grafana/grafana/pull/95488), [@mgyongyosi](https://github.com/mgyongyosi)

### Bug fixes

- **Alerting:** Force refetch prom rules when refreshing panel [#96123](https://github.com/grafana/grafana/pull/96123), [@soniaAguilarPeiron](https://github.com/soniaAguilarPeiron)
- **Anonymous User:** Adds validator service for anonymous users [#94992](https://github.com/grafana/grafana/pull/94992), [@leandro-deveikis](https://github.com/leandro-deveikis)
- **Anonymous User:** Adds validator service for anonymous users (Enterprise)
- **Azure Monitor:** Support metric namespaces fallback [#95153](https://github.com/grafana/grafana/pull/95153), [@aangelisc](https://github.com/aangelisc)
- **Azure:** Fix duplicated traces in multi-resource trace query [#95245](https://github.com/grafana/grafana/pull/95245), [@aangelisc](https://github.com/aangelisc)
- **Azure:** Handle namespace request rejection [#95907](https://github.com/grafana/grafana/pull/95907), [@aangelisc](https://github.com/aangelisc)
- **Migration:** Remove table aliasing in delete statement to make it work for mariadb [#95230](https://github.com/grafana/grafana/pull/95230), [@kalleep](https://github.com/kalleep)
- **Prometheus:** Fix interpolating adhoc filters with template variables [#95977](https://github.com/grafana/grafana/pull/95977), [@cazeaux](https://github.com/cazeaux)
- **ServerLock:** Fix pg concurrency/locking issue [#95933](https://github.com/grafana/grafana/pull/95933), [@mgyongyosi](https://github.com/mgyongyosi)
- **ServerSideExpressions:** Disable SQL Expressions to prevent RCE and LFI vulnerability [#94969](https://github.com/grafana/grafana/pull/94969), [@scottlepp](https://github.com/scottlepp)

<!-- 11.1.9 END -->
<!-- 11.0.8 START -->

# 11.0.8 (2024-11-19)

### Features and enhancements

- **Alerting:** Make context deadline on AlertNG service startup configurable [#96131](https://github.com/grafana/grafana/pull/96131), [@fayzal-g](https://github.com/fayzal-g)
- **User:** Check SignedInUser OrgID in RevokeInvite [#95487](https://github.com/grafana/grafana/pull/95487), [@mgyongyosi](https://github.com/mgyongyosi)

### Bug fixes

- **Anonymous User:** Adds validator service for anonymous users [#95151](https://github.com/grafana/grafana/pull/95151), [@leandro-deveikis](https://github.com/leandro-deveikis)
- **Anonymous User:** Adds validator service for anonymous users (Enterprise)
- **Azure Monitor:** Support metric namespaces fallback [#95152](https://github.com/grafana/grafana/pull/95152), [@aangelisc](https://github.com/aangelisc)
- **Azure:** Fix duplicated traces in multi-resource trace query [#95244](https://github.com/grafana/grafana/pull/95244), [@aangelisc](https://github.com/aangelisc)
- **Azure:** Handle namespace request rejection [#95906](https://github.com/grafana/grafana/pull/95906), [@aangelisc](https://github.com/aangelisc)
- **Migration:** Remove table aliasing in delete statement to make it work for mariadb [#95229](https://github.com/grafana/grafana/pull/95229), [@kalleep](https://github.com/kalleep)
- **Prometheus:** Fix interpolating adhoc filters with template variables [#95986](https://github.com/grafana/grafana/pull/95986), [@cazeaux](https://github.com/cazeaux)
- **ServerLock:** Fix pg concurrency/locking issue [#95932](https://github.com/grafana/grafana/pull/95932), [@mgyongyosi](https://github.com/mgyongyosi)
- **ServerSideExpressions:** Disable SQL Expressions to prevent RCE and LFI vulnerability [#94971](https://github.com/grafana/grafana/pull/94971), [@samjewell](https://github.com/samjewell)

<!-- 11.0.8 END -->
<!-- 10.4.13 START -->

# 10.4.13 (2024-11-19)

<!-- 10.4.13 END -->
<!-- 11.3.0+security-01 START -->

# 11.3.0+security-01 (2024-11-12)

### Bug fixes

- **MigrationAssistant:** Fix Migration Assistant issue [CVE-2024-9476]

<!-- 11.3.0+security-01 END -->
<!-- 11.2.3+security-01 START -->

# 11.2.3+security-01 (2024-11-12)

- **MigrationAssistant:** Fix Migration Assistant issue [CVE-2024-9476]

<!-- 11.2.3+security-01 END -->
<!-- 10.4.12 START -->

# 10.4.12 (2024-11-08)

### Bug fixes

- **Alerting:** Make context deadline on AlertNG service startup configurable [#96058](https://github.com/grafana/grafana/pull/96058), [@fayzal-g](https://github.com/fayzal-g)

<!-- 10.4.12 END -->
<!-- 11.3.0 START -->

# 11.3.0 (2024-10-22)

### Features and enhancements

- **Alerting:** Add manage permissions UI logic for Contact Points [#92885](https://github.com/grafana/grafana/pull/92885), [@tomratcliffe](https://github.com/tomratcliffe)
- **Alerting:** Allow linking to silence form with `__alert_rule_uid__` value preset [#93526](https://github.com/grafana/grafana/pull/93526), [@tomratcliffe](https://github.com/tomratcliffe)
- **Alerting:** Hide query name when using simplified mode in the alert rule [#93779](https://github.com/grafana/grafana/pull/93779), [@soniaAguilarPeiron](https://github.com/soniaAguilarPeiron)
- **Alerting:** Limit and clean up old alert rules versions [#89754](https://github.com/grafana/grafana/pull/89754), [@igloo12](https://github.com/igloo12)
- **Alerting:** Style nits for the simple query mode [#93930](https://github.com/grafana/grafana/pull/93930), [@soniaAguilarPeiron](https://github.com/soniaAguilarPeiron)
- **Alerting:** Update texts in annotations step [#93977](https://github.com/grafana/grafana/pull/93977), [@soniaAguilarPeiron](https://github.com/soniaAguilarPeiron)
- **Alerting:** Use useProduceNewAlertmanagerConfiguration for contact points [#88456](https://github.com/grafana/grafana/pull/88456), [@gillesdemey](https://github.com/gillesdemey)
- **Auth:** Attach external session info to Grafana session [#93849](https://github.com/grafana/grafana/pull/93849), [@mgyongyosi](https://github.com/mgyongyosi)
- **Auth:** Replace jmespath/go-jmespath with jmespath-community/go-jmespath [#94203](https://github.com/grafana/grafana/pull/94203), [@mgyongyosi](https://github.com/mgyongyosi)
- **CloudMigrations:** Add support for migration of Library Elements (Panels) resources [#93898](https://github.com/grafana/grafana/pull/93898), [@macabu](https://github.com/macabu)
- **Cloudwatch:** Update grafana-aws-sdk [#94155](https://github.com/grafana/grafana/pull/94155), [@iwysiu](https://github.com/iwysiu)
- **Explore Logs:** Preinstall for onprem Grafana instances [#94221](https://github.com/grafana/grafana/pull/94221), [@svennergr](https://github.com/svennergr)
- **ExploreMetrics:** Ensure compatibility with Incremental Querying [#94355](https://github.com/grafana/grafana/pull/94355), [@NWRichmond](https://github.com/NWRichmond)
- **FieldConfig:** Add support for Actions [#92874](https://github.com/grafana/grafana/pull/92874), [@adela-almasan](https://github.com/adela-almasan)
- **Plugin Extensions:** Require meta-data to be defined in `plugin.json` during development mode [#93429](https://github.com/grafana/grafana/pull/93429), [@leventebalogh](https://github.com/leventebalogh)
- **Reporting:** Display template variables in the PDF (Enterprise)
- **Tempo:** Add deprecation notice for Aggregate By [#94050](https://github.com/grafana/grafana/pull/94050), [@joey-grafana](https://github.com/joey-grafana)

### Bug fixes

- **Alerting/Chore:** Fix TimeRangeInput not working across multiple months [#93622](https://github.com/grafana/grafana/pull/93622), [@tomratcliffe](https://github.com/tomratcliffe)
- **Alerting:** Fix default value for input in simple condition [#94248](https://github.com/grafana/grafana/pull/94248), [@soniaAguilarPeiron](https://github.com/soniaAguilarPeiron)
- **Alerting:** Fix eval interval not being saved when creating a new group [#93821](https://github.com/grafana/grafana/pull/93821), [@tomratcliffe](https://github.com/tomratcliffe)
- **Alerting:** Fix incorrect permission on POST external rule groups endpoint [CVE-2024-8118] [#93940](https://github.com/grafana/grafana/pull/93940), [@alexweav](https://github.com/alexweav)
- **Alerting:** Fix panics when attempting to create an Alertmanager after failing [#94023](https://github.com/grafana/grafana/pull/94023), [@santihernandezc](https://github.com/santihernandezc)
- **DashboardScene:** Fixes url issue with subpath when exiting edit mode [#93962](https://github.com/grafana/grafana/pull/93962), [@torkelo](https://github.com/torkelo)
- **Dashboards:** Enable scenes by default [#93818](https://github.com/grafana/grafana/pull/93818), [@ivanortegaalba](https://github.com/ivanortegaalba)
- **Dashboards:** Fixes view & edit keyboard shortcuts when grafana is behind a subpath [#93955](https://github.com/grafana/grafana/pull/93955), [@torkelo](https://github.com/torkelo)
- **ElasticSearch:** Fix errorsource in newInstanceSettings [#93859](https://github.com/grafana/grafana/pull/93859), [@iwysiu](https://github.com/iwysiu)
- **Reporting:** Fix reports on multi-org instance (Enterprise)
- **SubMenu:** Fix expanding sub menu items on touch devices [#93208](https://github.com/grafana/grafana/pull/93208), [@yincongcyincong](https://github.com/yincongcyincong)

<!-- 11.3.0 END -->
<!-- 11.2.3 START -->

# 11.2.3 (2024-10-22)

### Bug fixes

- **Alerting:** Fix incorrect permission on POST external rule groups endpoint [CVE-2024-8118] [#93947](https://github.com/grafana/grafana/pull/93947), [@alexweav](https://github.com/alexweav)
- **AzureMonitor:** Fix App Insights portal URL for multi-resource trace queries [#94475](https://github.com/grafana/grafana/pull/94475), [@aangelisc](https://github.com/aangelisc)
- **Canvas:** Allow API calls to grafana origin [#94129](https://github.com/grafana/grafana/pull/94129), [@adela-almasan](https://github.com/adela-almasan)
- **Folders:** Correctly show new folder button under root folder [#94712](https://github.com/grafana/grafana/pull/94712), [@IevaVasiljeva](https://github.com/IevaVasiljeva)
- **OrgSync:** Do not set default Organization for a user to a non-existent Organization [#94549](https://github.com/grafana/grafana/pull/94549), [@mgyongyosi](https://github.com/mgyongyosi)
- **Plugins:** Skip install errors if dependency plugin already exists [#94717](https://github.com/grafana/grafana/pull/94717), [@wbrowne](https://github.com/wbrowne)
- **ServerSideExpressions:** Disable SQL Expressions to prevent RCE and LFI vulnerability [#94959](https://github.com/grafana/grafana/pull/94959), [@samjewell](https://github.com/samjewell)

<!-- 11.2.3 END -->
<!-- 11.2.2+security-01 START -->

# 11.2.2+security-01 (2024-10-17)

### Bug fixes

- **SQL Expressions**: Fixes CVE-2024-9264

<!-- 11.2.2+security-01 END -->
<!-- 11.2.1+security-01 START -->

# 11.2.1+security-01 (2024-10-17)

### Features and enhancements

### Bug fixes

- **SQL Expressions**: Fixes CVE-2024-9264

<!-- 11.2.1+security-01 END -->
<!-- 11.1.8 START -->

# 11.1.8 (2024-10-22)

### Bug fixes

- **Alerting:** Fix incorrect permission on POST external rule groups endpoint [CVE-2024-8118] [#93948](https://github.com/grafana/grafana/pull/93948), [@alexweav](https://github.com/alexweav)
- **AzureMonitor:** Fix App Insights portal URL for multi-resource trace queries [#94474](https://github.com/grafana/grafana/pull/94474), [@aangelisc](https://github.com/aangelisc)
- **OrgSync:** Do not set default Organization for a user to a non-existent Organization [#94551](https://github.com/grafana/grafana/pull/94551), [@mgyongyosi](https://github.com/mgyongyosi)
- **ServerSideExpressions:** Disable SQL Expressions to prevent RCE and LFI vulnerability [#94969](https://github.com/grafana/grafana/pull/94969), [@scottlepp](https://github.com/scottlepp)

<!-- 11.1.8 END -->
<!-- 11.1.7+security-01 START -->

# 11.1.7+security-01 (2024-10-17)

### Bug fixes

- **SQL Expressions**: Fixes CVE-2024-9264

<!-- 11.1.7+security-01 END -->
<!-- 11.1.6+security-01 START -->

# 11.1.6+security-01 (2024-10-17)

### Bug fixes

- **SQL Expressions**: Fixes CVE-2024-9264

<!-- 11.1.6+security-01 END -->
<!-- 11.0.6+security-01 START -->

# 11.0.6+security-01 (2024-10-17)

### Bug fixes

- **SQL Expressions**: Fixes CVE-2024-9264

<!-- 11.0.6+security-01 END -->
<!-- 11.0.5+security-01 START -->

# 11.0.5+security-01 (2024-10-17)

### Bug fixes

- **SQL Expressions**: Fixes CVE-2024-9264

<!-- 11.0.5+security-01 END -->
<!-- 11.2.2 START -->

# 11.2.2 (2024-10-01)

### Features and enhancements

- **Chore:** Bump Go to 1.22.7 [#93353](https://github.com/grafana/grafana/pull/93353), [@hairyhenderson](https://github.com/hairyhenderson)
- **Chore:** Bump Go to 1.22.7 (Enterprise)
- **Data sources:** Hide the datasource redirection banner for users who can't interact with data sources [#93103](https://github.com/grafana/grafana/pull/93103), [@IevaVasiljeva](https://github.com/IevaVasiljeva)

### Bug fixes

- **Alerting:** Fix preview of silences when label name contains spaces [#93051](https://github.com/grafana/grafana/pull/93051), [@tomratcliffe](https://github.com/tomratcliffe)
- **Alerting:** Make query wrapper match up datasource UIDs if necessary [#93114](https://github.com/grafana/grafana/pull/93114), [@tomratcliffe](https://github.com/tomratcliffe)
- **AzureMonitor:** Deduplicate resource picker rows [#93705](https://github.com/grafana/grafana/pull/93705), [@aangelisc](https://github.com/aangelisc)
- **AzureMonitor:** Improve resource picker efficiency [#93440](https://github.com/grafana/grafana/pull/93440), [@aangelisc](https://github.com/aangelisc)
- **AzureMonitor:** Remove Basic Logs retention warning [#93123](https://github.com/grafana/grafana/pull/93123), [@aangelisc](https://github.com/aangelisc)
- **CloudWatch:** Fix segfault when migrating legacy queries [#93544](https://github.com/grafana/grafana/pull/93544), [@iwysiu](https://github.com/iwysiu)
- **Correlations:** Limit access to correlations page to users who can access Explore [#93676](https://github.com/grafana/grafana/pull/93676), [@ifrost](https://github.com/ifrost)
- **DashboardScene:** Fix broken error handling and error rendering [#93690](https://github.com/grafana/grafana/pull/93690), [@torkelo](https://github.com/torkelo)
- **Plugins:** Avoid returning 404 for `AutoEnabled` apps [#93488](https://github.com/grafana/grafana/pull/93488), [@wbrowne](https://github.com/wbrowne)

<!-- 11.2.2 END -->
<!-- 11.1.7 START -->

# 11.1.7 (2024-10-01)

### Features and enhancements

- **Chore:** Bump Go to 1.22.7 [#93355](https://github.com/grafana/grafana/pull/93355), [@hairyhenderson](https://github.com/hairyhenderson)
- **Chore:** Bump Go to 1.22.7 (Enterprise)

### Bug fixes

- **Alerting:** Fix preview of silences when label name contains spaces [#93050](https://github.com/grafana/grafana/pull/93050), [@tomratcliffe](https://github.com/tomratcliffe)
- **Alerting:** Make query wrapper match up datasource UIDs if necessary [#93115](https://github.com/grafana/grafana/pull/93115), [@tomratcliffe](https://github.com/tomratcliffe)
- **AzureMonitor:** Deduplicate resource picker rows [#93704](https://github.com/grafana/grafana/pull/93704), [@aangelisc](https://github.com/aangelisc)
- **AzureMonitor:** Improve resource picker efficiency [#93439](https://github.com/grafana/grafana/pull/93439), [@aangelisc](https://github.com/aangelisc)
- **AzureMonitor:** Remove Basic Logs retention warning [#93122](https://github.com/grafana/grafana/pull/93122), [@aangelisc](https://github.com/aangelisc)
- **Correlations:** Limit access to correlations page to users who can access Explore [#93675](https://github.com/grafana/grafana/pull/93675), [@ifrost](https://github.com/ifrost)
- **Plugins:** Avoid returning 404 for `AutoEnabled` apps [#93487](https://github.com/grafana/grafana/pull/93487), [@wbrowne](https://github.com/wbrowne)

<!-- 11.1.7 END -->
<!-- 11.0.7 START -->

# 11.0.7 (2024-10-22)

### Bug fixes

- **Alerting:** Fix incorrect permission on POST external rule groups endpoint [CVE-2024-8118] [#93949](https://github.com/grafana/grafana/pull/93949), [@alexweav](https://github.com/alexweav)
- **AzureMonitor:** Fix App Insights portal URL for multi-resource trace queries [#94489](https://github.com/grafana/grafana/pull/94489), [@aangelisc](https://github.com/aangelisc)
- **Dashboard:** Make dashboard search faster [#94702](https://github.com/grafana/grafana/pull/94702), [@knuzhdin](https://github.com/knuzhdin)
- **OrgSync:** Do not set default Organization for a user to a non-existent Organization [#94552](https://github.com/grafana/grafana/pull/94552), [@mgyongyosi](https://github.com/mgyongyosi)
- **ServerSideExpressions:** Disable SQL Expressions to prevent RCE and LFI vulnerability [#94971](https://github.com/grafana/grafana/pull/94971), [@samjewell](https://github.com/samjewell)

<!-- 11.0.7 END -->
<!-- 11.0.6 START -->

# 11.0.6 (2024-10-01)

### Features and enhancements

- **Chore:** Bump Go to 1.22.7 [#93358](https://github.com/grafana/grafana/pull/93358), [@hairyhenderson](https://github.com/hairyhenderson)
- **Chore:** Bump Go to 1.22.7 (Enterprise)

### Bug fixes

- **AzureMonitor:** Deduplicate resource picker rows [#93703](https://github.com/grafana/grafana/pull/93703), [@aangelisc](https://github.com/aangelisc)
- **AzureMonitor:** Improve resource picker efficiency [#93438](https://github.com/grafana/grafana/pull/93438), [@aangelisc](https://github.com/aangelisc)
- **Correlations:** Limit access to correlations page to users who can access Explore [#93674](https://github.com/grafana/grafana/pull/93674), [@ifrost](https://github.com/ifrost)
- **Plugins:** Avoid returning 404 for `AutoEnabled` apps [#93486](https://github.com/grafana/grafana/pull/93486), [@wbrowne](https://github.com/wbrowne)

<!-- 11.0.6 END -->
<!-- 10.4.11 START -->

# 10.4.11 (2024-10-22)

### Bug fixes

- **Alerting:** Fix broken panelId links [#94686](https://github.com/grafana/grafana/pull/94686), [@gillesdemey](https://github.com/gillesdemey)
- **Alerting:** Fix incorrect permission on POST external rule groups endpoint [CVE-2024-8118] [#93946](https://github.com/grafana/grafana/pull/93946), [@alexweav](https://github.com/alexweav)
- **Dashboard:** Make dashboard search faster [#94703](https://github.com/grafana/grafana/pull/94703), [@knuzhdin](https://github.com/knuzhdin)

<!-- 10.4.11 END -->
<!-- 10.4.10 START -->

# 10.4.10 (2024-10-01)

### Features and enhancements

- **Chore:** Bump Go to 1.22.7 [#93359](https://github.com/grafana/grafana/pull/93359), [@hairyhenderson](https://github.com/hairyhenderson)
- **Chore:** Bump Go to 1.22.7 (Enterprise)

### Bug fixes

- **AzureMonitor:** Deduplicate resource picker rows [#93702](https://github.com/grafana/grafana/pull/93702), [@aangelisc](https://github.com/aangelisc)
- **Correlations:** Limit access to correlations page to users who can access Explore [#93673](https://github.com/grafana/grafana/pull/93673), [@ifrost](https://github.com/ifrost)

<!-- 10.4.10 END -->
<!-- 10.3.12 START -->

# 10.3.12 (2024-10-22)

### Bug fixes

- **Alerting:** Fix incorrect permission on POST external rule groups endpoint [CVE-2024-8118] [#93945](https://github.com/grafana/grafana/pull/93945), [@alexweav](https://github.com/alexweav)
- **Dashboard:** Make dashboard search faster [#94704](https://github.com/grafana/grafana/pull/94704), [@knuzhdin](https://github.com/knuzhdin)

<!-- 10.3.12 END -->
<!-- 10.3.11 START -->

# 10.3.11 (2024-10-01)

### Features and enhancements

- **Chore:** Bump Go to 1.22.7 [#93360](https://github.com/grafana/grafana/pull/93360), [@hairyhenderson](https://github.com/hairyhenderson)
- **Chore:** Bump Go to 1.22.7 (Enterprise)

### Bug fixes

- **Correlations:** Limit access to correlations page to users who can access Explore [#93672](https://github.com/grafana/grafana/pull/93672), [@ifrost](https://github.com/ifrost)

<!-- 10.3.11 END -->
<!-- 11.2.1 START -->

# 11.2.1 (2024-09-26)

### Features and enhancements

- **Alerting:** Support for optimistic concurrency in priovisioning Tempate API [#92251](https://github.com/grafana/grafana/pull/92251), [@yuri-tceretian](https://github.com/yuri-tceretian)
- **Logs panel:** Enable displayedFields in dashboards and apps [#92675](https://github.com/grafana/grafana/pull/92675), [@matyax](https://github.com/matyax)
- **State timeline:** Add pagination support [#92257](https://github.com/grafana/grafana/pull/92257), [@kevinputera](https://github.com/kevinputera)

### Bug fixes

- **Authn:** No longer hash service account token twice during authentication [#92639](https://github.com/grafana/grafana/pull/92639), [@kalleep](https://github.com/kalleep)
- **CloudMigrations:** Fix snapshot creation on Windows systems [#92981](https://github.com/grafana/grafana/pull/92981), [@macabu](https://github.com/macabu)
- **DashGPT:** Fixes issue with generation on Safari [#92952](https://github.com/grafana/grafana/pull/92952), [@kaydelaney](https://github.com/kaydelaney)
- **Dashboard:** Fix Annotation runtime error when a data source does not support annotations [#92830](https://github.com/grafana/grafana/pull/92830), [@axelavargas](https://github.com/axelavargas)
- **Grafana SQL:** Fix broken import in NumberInput component [#92808](https://github.com/grafana/grafana/pull/92808), [@chessman](https://github.com/chessman)
- **Logs:** Show older logs button when infinite scroll is enabled and sort order is descending [#92867](https://github.com/grafana/grafana/pull/92867), [@matyax](https://github.com/matyax)
- **RBAC:** Fix an issue with server admins not being able to manage users in orgs that they don't belong to [#92274](https://github.com/grafana/grafana/pull/92274), [@IevaVasiljeva](https://github.com/IevaVasiljeva)
- **RBAC:** Fix an issue with server admins not being able to manage users in orgs that they don't belong to (Enterprise)
- **Reporting:** Disable dashboardSceneSolo when rendering PDFs the old way (Enterprise)
- **Templating:** Fix searching non-latin template variables [#92893](https://github.com/grafana/grafana/pull/92893), [@leeoniya](https://github.com/leeoniya)
- **TutorialCard:** Fix link to tutorial not opening [#92647](https://github.com/grafana/grafana/pull/92647), [@eledobleefe](https://github.com/eledobleefe)
- **Alerting:** Fixed CVE-2024-8118.

### Plugin development fixes & changes

- **AutoSizeInput:** Allow to be controlled by value [#92999](https://github.com/grafana/grafana/pull/92999), [@ivanortegaalba](https://github.com/ivanortegaalba)

<!-- 11.2.1 END -->
<!-- 11.1.6 START -->

# 11.1.6 (2024-09-26)

### Features and enhancements

- **Chore:** Update swagger ui (4.3.0 to 5.17.14) [#92341](https://github.com/grafana/grafana/pull/92341), [@ryantxu](https://github.com/ryantxu)

### Bug fixes

- **Templating:** Fix searching non-latin template variables [#92892](https://github.com/grafana/grafana/pull/92892), [@leeoniya](https://github.com/leeoniya)
- **TutorialCard:** Fix link to tutorial not opening [#92646](https://github.com/grafana/grafana/pull/92646), [@eledobleefe](https://github.com/eledobleefe)

### Plugin development fixes & changes

- **Bugfix:** QueryField typeahead missing background color [#92316](https://github.com/grafana/grafana/pull/92316), [@mckn](https://github.com/mckn)
- **Alerting:** Fixed CVE-2024-8118.

<!-- 11.1.6 END -->
<!-- 11.0.5 START -->

# 11.0.5 (2024-09-26)

### Features and enhancements

- **Chore:** Update swagger ui (4.3.0 to 5.17.14) [#92345](https://github.com/grafana/grafana/pull/92345), [@ryantxu](https://github.com/ryantxu)

### Bug fixes

- **Provisioning:** Prevent provisioning folder errors from failing startup [#92588](https://github.com/grafana/grafana/pull/92588), [@suntala](https://github.com/suntala)
- **TutorialCard:** Fix link to tutorial not opening [#92645](https://github.com/grafana/grafana/pull/92645), [@eledobleefe](https://github.com/eledobleefe)
- **Alerting:** Fixed CVE-2024-8118.

<!-- 11.0.5 END -->
<!-- 10.4.9 START -->

# 10.4.9 (2024-09-26)

### Features and enhancements

- **Chore:** Update swagger ui (4.3.0 to 5.17.14) [#92344](https://github.com/grafana/grafana/pull/92344), [@ryantxu](https://github.com/ryantxu)

### Bug fixes

- **Provisioning:** Prevent provisioning folder errors from failing startup [#92591](https://github.com/grafana/grafana/pull/92591), [@suntala](https://github.com/suntala)
- **Alerting:** Fixed CVE-2024-8118.

<!-- 10.4.9 END -->
<!-- 10.3.10 START -->

# 10.3.10 (2024-09-26)

### Bug fixes

- **Alerting:** Fixed CVE-2024-8118.

<!-- 10.3.10 END -->
<!-- 11.2.0 START -->

# 11.2.0 (2024-08-27)

### Features and enhancements

- **@grafana/data:** Introduce new getTagKeys/getTagValues response interface [#88369](https://github.com/grafana/grafana/pull/88369), [@kaydelaney](https://github.com/kaydelaney)
- **AWS:** Update deprecated aws-sdk functions from env variable versions [#89643](https://github.com/grafana/grafana/pull/89643), [@iwysiu](https://github.com/iwysiu)
- **Alerting:** Add ha_reconnect_timeout configuration option [#88823](https://github.com/grafana/grafana/pull/88823), [@JacobValdemar](https://github.com/JacobValdemar)
- **Alerting:** Add setting for maximum allowed rule evaluation results [#89468](https://github.com/grafana/grafana/pull/89468), [@alexander-akhmetov](https://github.com/alexander-akhmetov)
- **Alerting:** Add warning in telegram contact point [#89397](https://github.com/grafana/grafana/pull/89397), [@soniaAguilarPeiron](https://github.com/soniaAguilarPeiron)
- **Alerting:** Central alert history part4 [#90088](https://github.com/grafana/grafana/pull/90088), [@soniaAguilarPeiron](https://github.com/soniaAguilarPeiron)
- **Alerting:** Don't crash the page when trying to filter rules by regex [#89466](https://github.com/grafana/grafana/pull/89466), [@tomratcliffe](https://github.com/tomratcliffe)
- **Alerting:** Enable remote primary mode using feature toggles [#88976](https://github.com/grafana/grafana/pull/88976), [@santihernandezc](https://github.com/santihernandezc)
- **Alerting:** Hide edit/view rule buttons according to deleting/creating state [#90375](https://github.com/grafana/grafana/pull/90375), [@tomratcliffe](https://github.com/tomratcliffe)
- **Alerting:** Implement UI for grafana-managed recording rules [#90360](https://github.com/grafana/grafana/pull/90360), [@soniaAguilarPeiron](https://github.com/soniaAguilarPeiron)
- **Alerting:** Improve performance of /api/prometheus for large numbers of alerts. [#89268](https://github.com/grafana/grafana/pull/89268), [@stevesg](https://github.com/stevesg)
- **Alerting:** Include a list of ref_Id and aggregated datasource UIDs to alerts when state reason is NoData [#88819](https://github.com/grafana/grafana/pull/88819), [@wasim-nihal](https://github.com/wasim-nihal)
- **Alerting:** Instrument outbound requests for Loki Historian and Remote Alertmanager with tracing [#89185](https://github.com/grafana/grafana/pull/89185), [@alexweav](https://github.com/alexweav)
- **Alerting:** Limit instances on alert detail view unless in instances tab [#89368](https://github.com/grafana/grafana/pull/89368), [@gillesdemey](https://github.com/gillesdemey)
- **Alerting:** Make alert group editing safer [#88627](https://github.com/grafana/grafana/pull/88627), [@gillesdemey](https://github.com/gillesdemey)
- **Alerting:** Make whitespace more visible on labels [#90223](https://github.com/grafana/grafana/pull/90223), [@tomratcliffe](https://github.com/tomratcliffe)
- **Alerting:** Remove option to return settings from api/v1/receivers and restrict provisioning action access [#90861](https://github.com/grafana/grafana/pull/90861), [@JacobsonMT](https://github.com/JacobsonMT)
- **Alerting:** Resend resolved notifications for ResolvedRetention duration [#88938](https://github.com/grafana/grafana/pull/88938), [@JacobsonMT](https://github.com/JacobsonMT)
- **Alerting:** Show Insights page only on cloud (when required ds's are available) [#89679](https://github.com/grafana/grafana/pull/89679), [@soniaAguilarPeiron](https://github.com/soniaAguilarPeiron)
- **Alerting:** Show repeat interval in timing options meta [#89414](https://github.com/grafana/grafana/pull/89414), [@gillesdemey](https://github.com/gillesdemey)
- **Alerting:** Support median in reduce expressions [#91119](https://github.com/grafana/grafana/pull/91119), [@alexander-akhmetov](https://github.com/alexander-akhmetov)
- **Alerting:** Track central ash interactions [#90330](https://github.com/grafana/grafana/pull/90330), [@soniaAguilarPeiron](https://github.com/soniaAguilarPeiron)
- **Alerting:** Update alerting state history API to authorize access using RBAC [#89579](https://github.com/grafana/grafana/pull/89579), [@yuri-tceretian](https://github.com/yuri-tceretian)
- **Alerting:** Update warning message for Telegram parse_mode and default to empty value [#89630](https://github.com/grafana/grafana/pull/89630), [@tomratcliffe](https://github.com/tomratcliffe)
- **Alerting:** Use Runbook URL label everywhere and add validation in the alert rule… [#90523](https://github.com/grafana/grafana/pull/90523), [@soniaAguilarPeiron](https://github.com/soniaAguilarPeiron)
- **Alerting:** Use cloud notifier types for metadata on Cloud AMs [#91054](https://github.com/grafana/grafana/pull/91054), [@tomratcliffe](https://github.com/tomratcliffe)
- **Alerting:** Use stable identifier of a group when export to HCL [#90196](https://github.com/grafana/grafana/pull/90196), [@KyriosGN0](https://github.com/KyriosGN0)
- **Alerting:** Use stable identifier of a group,contact point,mute timing when export to HCL [#90917](https://github.com/grafana/grafana/pull/90917), [@KyriosGN0](https://github.com/KyriosGN0)
- **Alertmanager:** Support limits for silences [#90826](https://github.com/grafana/grafana/pull/90826), [@santihernandezc](https://github.com/santihernandezc)
- **Angular deprecation:** Disable dynamic angular inspector if CheckForPluginUpdates is false [#91194](https://github.com/grafana/grafana/pull/91194), [@xnyo](https://github.com/xnyo)
- **App events:** Add "info" variant [#89903](https://github.com/grafana/grafana/pull/89903), [@Clarity-89](https://github.com/Clarity-89)
- **Auth:** Add org to role mappings support to AzureAD/Entra integration [#88861](https://github.com/grafana/grafana/pull/88861), [@mgyongyosi](https://github.com/mgyongyosi)
- **Auth:** Add organization mapping configuration to the UI [#90003](https://github.com/grafana/grafana/pull/90003), [@mgyongyosi](https://github.com/mgyongyosi)
- **Auth:** Add support for escaping colon characters in org_mapping [#89951](https://github.com/grafana/grafana/pull/89951), [@mgyongyosi](https://github.com/mgyongyosi)
- **Azure:** Add new Azure infrastructure dashboards [#88869](https://github.com/grafana/grafana/pull/88869), [@yves-chan](https://github.com/yves-chan)
- **BrowseDashboards:** Update results when starred param changes [#89944](https://github.com/grafana/grafana/pull/89944), [@Clarity-89](https://github.com/Clarity-89)
- **Caching:** Handle memcached reconnects [#91498](https://github.com/grafana/grafana/pull/91498), [@mmandrus](https://github.com/mmandrus)
- **Calendar:** Add labels for next/previous month [#89019](https://github.com/grafana/grafana/pull/89019), [@ashharrison90](https://github.com/ashharrison90)
- **Canvas:** Element level data links [#89079](https://github.com/grafana/grafana/pull/89079), [@adela-almasan](https://github.com/adela-almasan)
- **Canvas:** Improved tooltip [#90162](https://github.com/grafana/grafana/pull/90162), [@adela-almasan](https://github.com/adela-almasan)
- **Canvas:** Support template variables in base URL of actions [#91227](https://github.com/grafana/grafana/pull/91227), [@nmarrs](https://github.com/nmarrs)
- **Chore:** Add missing build elements to Dockerfile [#89714](https://github.com/grafana/grafana/pull/89714), [@azilly-de](https://github.com/azilly-de)
- **Chore:** Add unit test for cloudmigration package [#88868](https://github.com/grafana/grafana/pull/88868), [@leandro-deveikis](https://github.com/leandro-deveikis)
- **Chore:** Commit results of bingo get [#90256](https://github.com/grafana/grafana/pull/90256), [@mmandrus](https://github.com/mmandrus)
- **CloudMigrations:** Change onPremToCloudMigrations feature toggle to public preview [#90757](https://github.com/grafana/grafana/pull/90757), [@mmandrus](https://github.com/mmandrus)
- **CloudWatch:** Add errorsource for QueryData [#91085](https://github.com/grafana/grafana/pull/91085), [@iwysiu](https://github.com/iwysiu)
- **CloudWatch:** Update grafana-aws-sdk for updated metrics [#91364](https://github.com/grafana/grafana/pull/91364), [@iwysiu](https://github.com/iwysiu)
- **Cloudwatch:** Clear cached PDC transport when PDC is disabled [#91357](https://github.com/grafana/grafana/pull/91357), [@njvrzm](https://github.com/njvrzm)
- **Cloudwatch:** Metrics Query Builder should clear old query [#88950](https://github.com/grafana/grafana/pull/88950), [@iwysiu](https://github.com/iwysiu)
- **Cloudwatch:** Remove awsDatasourcesNewFormStyling feature toggle [#90128](https://github.com/grafana/grafana/pull/90128), [@idastambuk](https://github.com/idastambuk)
- **Cloudwatch:** Rename Metric Query to Metric Insights [#89955](https://github.com/grafana/grafana/pull/89955), [@idastambuk](https://github.com/idastambuk)
- **Cloudwatch:** Round up endTime in GetMetricData to next minute [#89341](https://github.com/grafana/grafana/pull/89341), [@idastambuk](https://github.com/idastambuk)
- **Dashboard:** Use preferred timezone on create [#89833](https://github.com/grafana/grafana/pull/89833), [@Clarity-89](https://github.com/Clarity-89)
- **Datalinks:** UX improvements [#91352](https://github.com/grafana/grafana/pull/91352), [@adela-almasan](https://github.com/adela-almasan)
- **DateTimePicker:** Add "timeZone" prop [#90031](https://github.com/grafana/grafana/pull/90031), [@Clarity-89](https://github.com/Clarity-89)
- **Dynatrace:** Add to list of DS with custom label logic [#90258](https://github.com/grafana/grafana/pull/90258), [@fabrizio-grafana](https://github.com/fabrizio-grafana)
- **Elasticsearch:** Decouple backend from infra/http [#90408](https://github.com/grafana/grafana/pull/90408), [@njvrzm](https://github.com/njvrzm)
- **Elasticsearch:** Decouple backend from infra/log [#90527](https://github.com/grafana/grafana/pull/90527), [@njvrzm](https://github.com/njvrzm)
- **Elasticsearch:** Decouple backend from infra/tracing [#90528](https://github.com/grafana/grafana/pull/90528), [@njvrzm](https://github.com/njvrzm)
- **Explore:** Add setting for default time offset [#90401](https://github.com/grafana/grafana/pull/90401), [@gelicia](https://github.com/gelicia)
- **Feat:** Extending report interaction with static context that can be appended to all interaction events [#88927](https://github.com/grafana/grafana/pull/88927), [@tolzhabayev](https://github.com/tolzhabayev)
- **Feature management:** Add openSearchBackendFlowEnabled feature toggle [#89208](https://github.com/grafana/grafana/pull/89208), [@idastambuk](https://github.com/idastambuk)
- **Features:** Add cloudwatchMetricInsightsCrossAccount feature toggle [#89848](https://github.com/grafana/grafana/pull/89848), [@idastambuk](https://github.com/idastambuk)
- **Features:** Release Cloudwatch Metric Insights cross-account querying to public preview [#91066](https://github.com/grafana/grafana/pull/91066), [@idastambuk](https://github.com/idastambuk)
- **FlameGraph:** Remove flameGraphItemCollapsing feature toggle [#90190](https://github.com/grafana/grafana/pull/90190), [@joey-grafana](https://github.com/joey-grafana)
- **GCP:** Update GKE monitoring dashboard [#90091](https://github.com/grafana/grafana/pull/90091), [@aangelisc](https://github.com/aangelisc)
- **GOps:** Add Grafana SLO steps to IRM configuration tracker [#88098](https://github.com/grafana/grafana/pull/88098), [@obetomuniz](https://github.com/obetomuniz)
- **Grafana:** Enables use of encrypted certificates with password for https [#91418](https://github.com/grafana/grafana/pull/91418), [@leandro-deveikis](https://github.com/leandro-deveikis)
- **IDToken:** Add current user's DisplayName to the ID token [#90992](https://github.com/grafana/grafana/pull/90992), [@colin-stuart](https://github.com/colin-stuart)
- **IDToken:** Add current user's Username and UID to the ID token [#90240](https://github.com/grafana/grafana/pull/90240), [@mgyongyosi](https://github.com/mgyongyosi)
- **Keybinds:** Allow move time range shortcuts (t left / t right) to be chained [#88904](https://github.com/grafana/grafana/pull/88904), [@joshhunt](https://github.com/joshhunt)
- **LibraryPanels:** Use new folder picker when creating a library panel [#89228](https://github.com/grafana/grafana/pull/89228), [@joshhunt](https://github.com/joshhunt)
- **Log:** Added panel support for filtering callbacks [#88980](https://github.com/grafana/grafana/pull/88980), [@matyax](https://github.com/matyax)
- **Logs:** Add log line to content outline when clicking on datalinks [#90207](https://github.com/grafana/grafana/pull/90207), [@gtk-grafana](https://github.com/gtk-grafana)
- **Loki:** Add option to issue forward queries [#91181](https://github.com/grafana/grafana/pull/91181), [@svennergr](https://github.com/svennergr)
- **Loki:** Added support for negative numbers in LogQL [#88719](https://github.com/grafana/grafana/pull/88719), [@matyax](https://github.com/matyax)
- **Loki:** Also replace `step` with vars [#91031](https://github.com/grafana/grafana/pull/91031), [@svennergr](https://github.com/svennergr)
- **Loki:** Remove `instant` query type from Log queries [#90137](https://github.com/grafana/grafana/pull/90137), [@svennergr](https://github.com/svennergr)
- **Loki:** Respect pre-selected filters in adhoc filter queries [#89022](https://github.com/grafana/grafana/pull/89022), [@ivanahuckova](https://github.com/ivanahuckova)
- **MSSQL:** Password auth for Azure AD [#89746](https://github.com/grafana/grafana/pull/89746), [@bossinc](https://github.com/bossinc)
- **Metrics:** Add ability to disable classic histogram for HTTP metric [#88315](https://github.com/grafana/grafana/pull/88315), [@hairyhenderson](https://github.com/hairyhenderson)
- **Nav:** Add items to saved [#89908](https://github.com/grafana/grafana/pull/89908), [@Clarity-89](https://github.com/Clarity-89)
- **OpenAPI:** Document the `/api/health` endpoint [#88203](https://github.com/grafana/grafana/pull/88203), [@julienduchesne](https://github.com/julienduchesne)
- **PanelChrome:** Use labelledby for accessible title [#88781](https://github.com/grafana/grafana/pull/88781), [@tskarhed](https://github.com/tskarhed)
- **Plugins:** Add filters by update available [#91526](https://github.com/grafana/grafana/pull/91526), [@oshirohugo](https://github.com/oshirohugo)
- **Plugins:** Add logs to for plugin management actions [#90587](https://github.com/grafana/grafana/pull/90587), [@oshirohugo](https://github.com/oshirohugo)
- **Plugins:** Disable install controls for provisioned plugin in cloud [#90479](https://github.com/grafana/grafana/pull/90479), [@oshirohugo](https://github.com/oshirohugo)
- **Plugins:** Expose functions to plugins for checking RBAC permissions [#89047](https://github.com/grafana/grafana/pull/89047), [@jackw](https://github.com/jackw)
- **Plugins:** Improve levitate / breaking changes report in grafana/grafana [#89822](https://github.com/grafana/grafana/pull/89822), [@oshirohugo](https://github.com/oshirohugo)
- **Plugins:** Support > 1 levels of plugin dependencies [#90174](https://github.com/grafana/grafana/pull/90174), [@wbrowne](https://github.com/wbrowne)
- **Plugins:** Update CLI check if plugin is already installed [#91213](https://github.com/grafana/grafana/pull/91213), [@wbrowne](https://github.com/wbrowne)
- **Prometheus:** Deprecation message for SigV4 in core Prom [#90250](https://github.com/grafana/grafana/pull/90250), [@bohandley](https://github.com/bohandley)
- **Prometheus:** Reintroduce Azure audience override feature flag [#90339](https://github.com/grafana/grafana/pull/90339), [@aangelisc](https://github.com/aangelisc)
- **RBAC:** Allow plugins to use scoped actions [#90946](https://github.com/grafana/grafana/pull/90946), [@gamab](https://github.com/gamab)
- **RBAC:** Default to plugins.app:access for plugin includes [#90969](https://github.com/grafana/grafana/pull/90969), [@gamab](https://github.com/gamab)
- **Restore dashboards:** Add RBAC [#90270](https://github.com/grafana/grafana/pull/90270), [@Clarity-89](https://github.com/Clarity-89)
- **Revert:** Calcs: Update diff percent to be a percent [#91563](https://github.com/grafana/grafana/pull/91563), [@Develer](https://github.com/Develer)
- **SAML:** Add button to generate a certificate and private key (Enterprise)
- **SSO:** Make SAML certificate/private key optional (Enterprise)
- **SearchV2:** Support soft deletion [#90217](https://github.com/grafana/grafana/pull/90217), [@ryantxu](https://github.com/ryantxu)
- **Select:** Add orange indicator to selected item [#88695](https://github.com/grafana/grafana/pull/88695), [@tskarhed](https://github.com/tskarhed)
- **Snapshots:** Remove deprecated option snapshot_remove_expired [#91231](https://github.com/grafana/grafana/pull/91231), [@ryantxu](https://github.com/ryantxu)
- **Table panel:** Add alt and title text options to image cell type [#89930](https://github.com/grafana/grafana/pull/89930), [@codeincarnate](https://github.com/codeincarnate)
- **Tempo:** Add toggle for streaming [#88685](https://github.com/grafana/grafana/pull/88685), [@fabrizio-grafana](https://github.com/fabrizio-grafana)
- **Tempo:** Remove kind=server from metrics summary [#89419](https://github.com/grafana/grafana/pull/89419), [@joey-grafana](https://github.com/joey-grafana)
- **Tempo:** Run `go get` [#89335](https://github.com/grafana/grafana/pull/89335), [@fabrizio-grafana](https://github.com/fabrizio-grafana)
- **Tempo:** TraceQL metrics step option [#89434](https://github.com/grafana/grafana/pull/89434), [@adrapereira](https://github.com/adrapereira)
- **Tempo:** Virtualize tags select to improve performance [#90269](https://github.com/grafana/grafana/pull/90269), [@adrapereira](https://github.com/adrapereira)
- **Tempo:** Virtualized search dropdowns for attribute values [#88569](https://github.com/grafana/grafana/pull/88569), [@RonanQuigley](https://github.com/RonanQuigley)
- **TimePicker:** Improve screen reader support [#89409](https://github.com/grafana/grafana/pull/89409), [@tskarhed](https://github.com/tskarhed)
- **TimeRangePicker:** Add weekStart prop [#89650](https://github.com/grafana/grafana/pull/89650), [@Clarity-89](https://github.com/Clarity-89)
- **TimeRangePicker:** Use week start [#89765](https://github.com/grafana/grafana/pull/89765), [@Clarity-89](https://github.com/Clarity-89)
- **Tooltip:** Add tooltip support to Histogram [#89196](https://github.com/grafana/grafana/pull/89196), [@adela-almasan](https://github.com/adela-almasan)
- **Trace View:** Add Session for this span button [#89656](https://github.com/grafana/grafana/pull/89656), [@javiruiz01](https://github.com/javiruiz01)
- **Tracing:** Add regex support for span filters [#89885](https://github.com/grafana/grafana/pull/89885), [@ektasorathia](https://github.com/ektasorathia)
- **Transformations:** Add variable support to select groupingToMatrix [#88551](https://github.com/grafana/grafana/pull/88551), [@kazeborja](https://github.com/kazeborja)
- **Transformations:** Move transformation variables to general availability [#89111](https://github.com/grafana/grafana/pull/89111), [@samjewell](https://github.com/samjewell)
- **Transformations:** Promote add field from calc stat function cumulative and window calcs as generally available [#91160](https://github.com/grafana/grafana/pull/91160), [@nmarrs](https://github.com/nmarrs)
- **Transformations:** Promote format string as generally available [#91161](https://github.com/grafana/grafana/pull/91161), [@nmarrs](https://github.com/nmarrs)
- **Transformations:** Promote group to nested table as generally available [#90253](https://github.com/grafana/grafana/pull/90253), [@nmarrs](https://github.com/nmarrs)
- **Users:** Add config option to control how often last_seen is updated [#88721](https://github.com/grafana/grafana/pull/88721), [@parambath92](https://github.com/parambath92)
- **XYChart:** Promote to generally available [#91417](https://github.com/grafana/grafana/pull/91417), [@nmarrs](https://github.com/nmarrs)

### Bug fixes

- **Admin:** Fixes logic for enabled a user [#88117](https://github.com/grafana/grafana/pull/88117), [@gonvee](https://github.com/gonvee)
- **Alerting:** Add validation for path separators in the rule group edit modal [#90887](https://github.com/grafana/grafana/pull/90887), [@gillesdemey](https://github.com/gillesdemey)
- **Alerting:** Allow future relative time [#89405](https://github.com/grafana/grafana/pull/89405), [@gillesdemey](https://github.com/gillesdemey)
- **Alerting:** Disable simplified routing when internal alert manager is disabled [#90648](https://github.com/grafana/grafana/pull/90648), [@soniaAguilarPeiron](https://github.com/soniaAguilarPeiron)
- **Alerting:** Do not check evaluation interval for external rulers [#89354](https://github.com/grafana/grafana/pull/89354), [@gillesdemey](https://github.com/gillesdemey)
- **Alerting:** Do not count rule health for totals [#89349](https://github.com/grafana/grafana/pull/89349), [@gillesdemey](https://github.com/gillesdemey)
- **Alerting:** Fix Recording Rules creation issues [#90362](https://github.com/grafana/grafana/pull/90362), [@tomratcliffe](https://github.com/tomratcliffe)
- **Alerting:** Fix contact point export 500 error and notifications/receivers missing settings [#90342](https://github.com/grafana/grafana/pull/90342), [@JacobsonMT](https://github.com/JacobsonMT)
- **Alerting:** Fix permissions for prometheus rule endpoints [#91409](https://github.com/grafana/grafana/pull/91409), [@yuri-tceretian](https://github.com/yuri-tceretian)
- **Alerting:** Fix persisting result fingerprint that is used by recovery threshold [#91224](https://github.com/grafana/grafana/pull/91224), [@yuri-tceretian](https://github.com/yuri-tceretian)
- **Alerting:** Fix rule storage to filter by group names using case-sensitive comparison [#88992](https://github.com/grafana/grafana/pull/88992), [@yuri-tceretian](https://github.com/yuri-tceretian)
- **Alerting:** Fix saving telegram contact point to Cloud AM config [#89182](https://github.com/grafana/grafana/pull/89182), [@tomratcliffe](https://github.com/tomratcliffe)
- **Alerting:** Fix setting of existing Telegram Chat ID value [#89287](https://github.com/grafana/grafana/pull/89287), [@tomratcliffe](https://github.com/tomratcliffe)
- **Alerting:** Fix silencing from policy instances [#90417](https://github.com/grafana/grafana/pull/90417), [@soniaAguilarPeiron](https://github.com/soniaAguilarPeiron)
- **Alerting:** Fix some status codes returned from provisioning API. [#90117](https://github.com/grafana/grafana/pull/90117), [@stevesg](https://github.com/stevesg)
- **Alerting:** Fix stale values associated with states that have gone to NoData, unify values calculation [#89807](https://github.com/grafana/grafana/pull/89807), [@alexweav](https://github.com/alexweav)
- **Alerting:** Refactor PromQL-style matcher parsing [#90129](https://github.com/grafana/grafana/pull/90129), [@gillesdemey](https://github.com/gillesdemey)
- **Alerting:** Skip fetching alerts for unsaved dashboards [#90061](https://github.com/grafana/grafana/pull/90061), [@gillesdemey](https://github.com/gillesdemey)
- **Alerting:** Skip loading alert rules for dashboards when disabled [#89361](https://github.com/grafana/grafana/pull/89361), [@gillesdemey](https://github.com/gillesdemey)
- **Alerting:** Support `utf8_strict_mode: false` in Mimir [#90092](https://github.com/grafana/grafana/pull/90092), [@gillesdemey](https://github.com/gillesdemey)
- **Alerting:** Time interval Delete API to check for usages in alert rules [#90500](https://github.com/grafana/grafana/pull/90500), [@yuri-tceretian](https://github.com/yuri-tceretian)
- **Analytics:** Fix ApplicationInsights integration [#89299](https://github.com/grafana/grafana/pull/89299), [@ashharrison90](https://github.com/ashharrison90)
- **Azure Monitor:** Add validation for namespace field in AdvancedResourcePicker when entering a forward slash [#89288](https://github.com/grafana/grafana/pull/89288), [@adamyeats](https://github.com/adamyeats)
- **AzureMonitor:** Fix out of bounds error when accessing `metricNamespaceArray` and `resourceNameArray` in `buildResourceURI` [#89222](https://github.com/grafana/grafana/pull/89222), [@adamyeats](https://github.com/adamyeats)
- **BrowseDashboards:** Prepend subpath to New Browse Dashboard actions [#89109](https://github.com/grafana/grafana/pull/89109), [@joshhunt](https://github.com/joshhunt)
- **CloudWatch:** Fix labels for raw metric search queries [#88943](https://github.com/grafana/grafana/pull/88943), [@iwysiu](https://github.com/iwysiu)
- **CloudWatch:** Fix raw queries with dimensions set [#90348](https://github.com/grafana/grafana/pull/90348), [@iwysiu](https://github.com/iwysiu)
- **Correlations:** Fix wrong target data source name in the form [#90340](https://github.com/grafana/grafana/pull/90340), [@aocenas](https://github.com/aocenas)
- **DashboardScene:** Fixes issue removing override rule [#89124](https://github.com/grafana/grafana/pull/89124), [@torkelo](https://github.com/torkelo)
- **DashboardScene:** Fixes lack of re-render when updating field override properties [#88796](https://github.com/grafana/grafana/pull/88796), [@torkelo](https://github.com/torkelo)
- **DataSourcePicker:** Create new data source does not work for subpath [#90536](https://github.com/grafana/grafana/pull/90536), [@ivanortegaalba](https://github.com/ivanortegaalba)
- **Docs:** Add fixed role UUIDs to docs for terraform provisioning [#89457](https://github.com/grafana/grafana/pull/89457), [@Jguer](https://github.com/Jguer)
- **Echo:** Suppress errors from frontend-metrics API call failing [#89379](https://github.com/grafana/grafana/pull/89379), [@joshhunt](https://github.com/joshhunt)
- **Explore Metrics:** Implement grouping with metric prefixes [#89481](https://github.com/grafana/grafana/pull/89481), [@itsmylife](https://github.com/itsmylife)
- **Fix:** Portuguese Brazilian wasn't loading translations [#89302](https://github.com/grafana/grafana/pull/89302), [@JoaoSilvaGrafana](https://github.com/JoaoSilvaGrafana)
- **Folders:** Fix folder pagination for cloud instances with many folders [#90008](https://github.com/grafana/grafana/pull/90008), [@IevaVasiljeva](https://github.com/IevaVasiljeva)
- **Folders:** Improve folder move permission checks [#90588](https://github.com/grafana/grafana/pull/90588), [@IevaVasiljeva](https://github.com/IevaVasiljeva)
- **InfluxDB:** Fix query builder produces invalid SQL query when using wildcard column name [#89032](https://github.com/grafana/grafana/pull/89032), [@wasim-nihal](https://github.com/wasim-nihal)
- **Inspect:** Include only BOM char for excel files [#88994](https://github.com/grafana/grafana/pull/88994), [@ivanortegaalba](https://github.com/ivanortegaalba)
- **Jaeger:** Fix calling of search query with the correct time range [#90320](https://github.com/grafana/grafana/pull/90320), [@EgorKluch](https://github.com/EgorKluch)
- **Metrics:** Fix internal metrics endpoint not accessible from browser if basic auth is enabled [#86904](https://github.com/grafana/grafana/pull/86904), [@wasim-nihal](https://github.com/wasim-nihal)
- **Notifications:** Redact URL from errors [#85687](https://github.com/grafana/grafana/pull/85687), [@alexweav](https://github.com/alexweav)
- **PDF:** Fix layout for page-size panel after row (Enterprise)
- **Panel:** Fix text aliasing bug when panel is loading [#89538](https://github.com/grafana/grafana/pull/89538), [@ashharrison90](https://github.com/ashharrison90)
- **Plugin extensions:** Return react components from `usePluginComponents()` [#89237](https://github.com/grafana/grafana/pull/89237), [@leventebalogh](https://github.com/leventebalogh)
- **Plugins:** Ensure grafana cli can install multiple plugin dependencies [#91230](https://github.com/grafana/grafana/pull/91230), [@yincongcyincong](https://github.com/yincongcyincong)
- **Prometheus:** Fix interpolating adhoc filters with template variables [#88626](https://github.com/grafana/grafana/pull/88626), [@cazeaux](https://github.com/cazeaux)
- **Prometheus:** Fix query builder visualization when a query has by() clause for quantile [#88480](https://github.com/grafana/grafana/pull/88480), [@yuri-rs](https://github.com/yuri-rs)
- **QueryEditor:** Break with Scenes because the default query is not empty string [#90583](https://github.com/grafana/grafana/pull/90583), [@ivanortegaalba](https://github.com/ivanortegaalba)
- **RBAC:** Fix seeder failures when inserting duplicated permissions (Enterprise)
- **RBAC:** List only the folders that the user has access to [#88599](https://github.com/grafana/grafana/pull/88599), [@IevaVasiljeva](https://github.com/IevaVasiljeva)
- **Scenes/Dashboards:** Fix issue where changes in panel height weren't saved [#91125](https://github.com/grafana/grafana/pull/91125), [@kaydelaney](https://github.com/kaydelaney)
- **Scenes:** Fixes issue with panel repeat height calculation [#90221](https://github.com/grafana/grafana/pull/90221), [@kaydelaney](https://github.com/kaydelaney)
- **Scenes:** Implement 't a' shortcut [#89619](https://github.com/grafana/grafana/pull/89619), [@kaydelaney](https://github.com/kaydelaney)
- **Table Panel:** Fix Image hover without datalinks [#89751](https://github.com/grafana/grafana/pull/89751), [@codeincarnate](https://github.com/codeincarnate)
- **Table component:** Fix sub-table rows not displaying correctly [#89082](https://github.com/grafana/grafana/pull/89082), [@codeincarnate](https://github.com/codeincarnate)
- **Tempo:** Fix grpc streaming support over pdc-agent [#89883](https://github.com/grafana/grafana/pull/89883), [@taylor-s-dean](https://github.com/taylor-s-dean)
- **Tempo:** Fix query history [#89991](https://github.com/grafana/grafana/pull/89991), [@joey-grafana](https://github.com/joey-grafana)

### Breaking changes

- **Folders:** Allow folder editors and admins to create subfolders without any additional permissions [#91215](https://github.com/grafana/grafana/pull/91215), [@IevaVasiljeva](https://github.com/IevaVasiljeva)

### Plugin development fixes & changes

- **Runtime:** Add provider and access hook for location service [#90759](https://github.com/grafana/grafana/pull/90759), [@aocenas](https://github.com/aocenas)

<!-- 11.2.0 END -->
<!-- 11.1.5 START -->

# 11.1.5 (2024-08-27)

### Bug fixes

- **Alerting:** Fix permissions for prometheus rule endpoints [#91414](https://github.com/grafana/grafana/pull/91414), [@yuri-tceretian](https://github.com/yuri-tceretian)
- **Alerting:** Fix persisting result fingerprint that is used by recovery threshold [#91290](https://github.com/grafana/grafana/pull/91290), [@yuri-tceretian](https://github.com/yuri-tceretian)
- **Auditing:** Fix a possible crash when audit logger parses responses for failed requests (Enterprise)
- **RBAC:** Fix an issue with server admins not being able to manage users in orgs that they don't belong to [#92273](https://github.com/grafana/grafana/pull/92273), [@IevaVasiljeva](https://github.com/IevaVasiljeva)
- **RBAC:** Fix an issue with server admins not being able to manage users in orgs that they dont belong to (Enterprise)
- **RBAC:** Fix seeder failures when inserting duplicated permissions (Enterprise)
- **Snapshots:** Fix panic when snapshot_remove_expired is true [#91232](https://github.com/grafana/grafana/pull/91232), [@ryantxu](https://github.com/ryantxu)
- **VizTooltip:** Fix positioning at bottom and right edges on mobile [#92137](https://github.com/grafana/grafana/pull/92137), [@leeoniya](https://github.com/leeoniya)

### Plugin development fixes & changes

- **Bugfix:** QueryField typeahead missing background color [#92316](https://github.com/grafana/grafana/pull/92316), [@mckn](https://github.com/mckn)

<!-- 11.1.5 END -->
<!-- 11.0.4 START -->

# 11.0.4 (2024-08-27)

### Bug fixes

- **Alerting:** Fix persisting result fingerprint that is used by recovery threshold [#91328](https://github.com/grafana/grafana/pull/91328), [@yuri-tceretian](https://github.com/yuri-tceretian)
- **Auditing:** Fix a possible crash when audit logger parses responses for failed requests (Enterprise)
- **RBAC:** Fix seeder failures when inserting duplicated permissions (Enterprise)
- **Snapshots:** Fix panic when snapshot_remove_expired is true [#91330](https://github.com/grafana/grafana/pull/91330), [@ryantxu](https://github.com/ryantxu)

<!-- 11.0.4 END -->
<!-- 10.4.8 START -->

# 10.4.8 (2024-08-27)

### Bug fixes

- **Alerting:** Fix persisting result fingerprint that is used by recovery threshold [#91331](https://github.com/grafana/grafana/pull/91331), [@yuri-tceretian](https://github.com/yuri-tceretian)
- **Auditing:** Fix a possible crash when audit logger parses responses for failed requests (Enterprise)
- **RBAC:** Fix seeder failures when inserting duplicated permissions (Enterprise)
- **Snapshots:** Fix panic when snapshot_remove_expired is true [#91329](https://github.com/grafana/grafana/pull/91329), [@ryantxu](https://github.com/ryantxu)

<!-- 10.4.8 END -->
<!-- 10.3.9 START -->

# 10.3.9 (2024-08-27)

<!-- 10.3.9 END -->
<!-- 11.1.4 START -->

# 11.1.4 (2024-08-14)

### Bug fixes

- **Swagger:** Fixed CVE-2024-6837.

<!-- 11.1.4 END -->
<!-- 11.0.3 START -->

# 11.0.3 (2024-08-14)

### Bug fixes

- **Swagger:** Fixed CVE-2024-6837.

<!-- 11.0.3 END -->
<!-- 10.4.7 START -->

# 10.4.7 (2024-08-14)

### Bug fixes

- **Swagger:** Fixed CVE-2024-6837.

<!-- 10.4.7 END -->
<!-- 11.1.3 START -->

# 11.1.3 (2024-07-26)

### Bug fixes

- **RBAC**: Allow plugins to use scoped actions [#90946](https://github.com/grafana/grafana/pull/90946), [@gamab](https://github.com/gamab)

<!-- 11.1.3 END -->
<!-- 11.0.2 START -->

# 11.0.2 (2024-07-25)

### Features and enhancements

- **Alerting:** Update grafana/alerting to c340765c985a12603bbdfcd10576ddfdbf9dc284 [#90388](https://github.com/grafana/grafana/pull/90388), [@yuri-tceretian](https://github.com/yuri-tceretian)
- **Prometheus:** Reintroduce Azure audience override feature flag [#90558](https://github.com/grafana/grafana/pull/90558), [@aangelisc](https://github.com/aangelisc)

### Bug fixes

- **Alerting:** Skip loading alert rules for dashboards when disabled [#89904](https://github.com/grafana/grafana/pull/89904), [@gillesdemey](https://github.com/gillesdemey)
- **Folders:** Improve folder move permission checks [#90849](https://github.com/grafana/grafana/pull/90849), [@IevaVasiljeva](https://github.com/IevaVasiljeva)
- **Folders:** Improve folder move permission checks [#90849](https://github.com/grafana/grafana/pull/90849), [@IevaVasiljeva](https://github.com/IevaVasiljeva)
- **Folders:** Improve folder move permission checks [#90849](https://github.com/grafana/grafana/pull/90849), [@IevaVasiljeva](https://github.com/IevaVasiljeva)

<!-- 11.0.2 END -->
<!-- 10.4.6 START -->

# 10.4.6 (2024-07-25)

### Features and enhancements

- **Alerting:** Update grafana/alerting to ce0d024b67ea714b06d0f5309025466f50e381ef [#90389](https://github.com/grafana/grafana/pull/90389), [@yuri-tceretian](https://github.com/yuri-tceretian)
- **Prometheus:** Reintroduce Azure audience override feature flag [#90557](https://github.com/grafana/grafana/pull/90557), [@aangelisc](https://github.com/aangelisc)

### Bug fixes

- **Alerting:** Fix panic in provisioning filter contacts by unknown name [#90440](https://github.com/grafana/grafana/pull/90440), [@JacobsonMT](https://github.com/JacobsonMT)
- **Alerting:** Skip loading alert rules for dashboards when disabled [v10.4.x] [#90331](https://github.com/grafana/grafana/pull/90331), [@gillesdemey](https://github.com/gillesdemey)
- **Echo:** Suppress errors from frontend-metrics API call failing [#89498](https://github.com/grafana/grafana/pull/89498), [@joshhunt](https://github.com/joshhunt)

<!-- 10.4.6 END -->
<!-- 11.1.1 START -->

# 11.1.1 (2024-07-25)

### Bug fixes

- **Alerting:** Skip fetching alerts for unsaved dashboards [#90074](https://github.com/grafana/grafana/pull/90074), [@gillesdemey](https://github.com/gillesdemey)
- **Alerting:** Skip loading alert rules for dashboards when disabled [#89905](https://github.com/grafana/grafana/pull/89905), [@gillesdemey](https://github.com/gillesdemey)
- **Alerting:** Support `utf8_strict_mode: false` in Mimir [#90148](https://github.com/grafana/grafana/pull/90148), [@gillesdemey](https://github.com/gillesdemey)
- **Scenes:** Fixes issue with panel repeat height calculation [#90232](https://github.com/grafana/grafana/pull/90232), [@kaydelaney](https://github.com/kaydelaney)
- **Table Panel:** Fix Image hover without datalinks [#89922](https://github.com/grafana/grafana/pull/89922), [@codeincarnate](https://github.com/codeincarnate)
- **Tempo:** Fix grpc streaming support over pdc-agent [#90055](https://github.com/grafana/grafana/pull/90055), [@taylor-s-dean](https://github.com/taylor-s-dean)
- **RBAC**: Allow plugins to use scoped actions [#90946](https://github.com/grafana/grafana/pull/90946), [@gamab](https://github.com/gamab)

<!-- 11.1.1 END -->
<!-- 11.1.0 START -->

# 11.1.0 (2024-06-21)

### Features and enhancements

- **Tracing:** Enable traces to profiles. [#88896](https://github.com/grafana/grafana/issues/88896), [@marefr](https://github.com/marefr)
- **Auth:** Add org to role mappings support to Google integration. [#88891](https://github.com/grafana/grafana/issues/88891), [@kalleep](https://github.com/kalleep)
- **Alerting:** Support AWS SNS integration in Grafana. [#88867](https://github.com/grafana/grafana/issues/88867), [@yuri-tceretian](https://github.com/yuri-tceretian)
- **Auth:** Add org to role mappings support to Okta integration. [#88770](https://github.com/grafana/grafana/issues/88770), [@mgyongyosi](https://github.com/mgyongyosi)
- **Auth:** Add org to role mappings support to Gitlab integration. [#88751](https://github.com/grafana/grafana/issues/88751), [@kalleep](https://github.com/kalleep)
- **Cloudwatch:** Use the metric map from grafana-aws-sdk. [#88733](https://github.com/grafana/grafana/issues/88733), [@iwysiu](https://github.com/iwysiu)
- **Alerting:** Add option to use Redis in cluster mode for Alerting HA. [#88696](https://github.com/grafana/grafana/issues/88696), [@fayzal-g](https://github.com/fayzal-g)
- **VizTooltip:** Allow setting the `maxWidth` option. [#88652](https://github.com/grafana/grafana/issues/88652), [@adela-almasan](https://github.com/adela-almasan)
- **Auth:** Add org to role mappings support to GitHub integration . [#88537](https://github.com/grafana/grafana/issues/88537), [@mgyongyosi](https://github.com/mgyongyosi)
- **CloudWatch:** Handle permissions error and update docs. [#88524](https://github.com/grafana/grafana/issues/88524), [@iwysiu](https://github.com/iwysiu)
- ** Alerting:** Correctly handle duplicating notification templates. [#88487](https://github.com/grafana/grafana/issues/88487), [@gillesdemey](https://github.com/gillesdemey)
- **Alerting:** Mute Timing service to prevent changing provenance status to none. [#88462](https://github.com/grafana/grafana/issues/88462), [@yuri-tceretian](https://github.com/yuri-tceretian)
- **Alerting:** Ensure we fetch AM config before saving new configuration. [#88458](https://github.com/grafana/grafana/issues/88458), [@tomratcliffe](https://github.com/tomratcliffe)
- **Alerting:** Remove regex reference in silences filter tooltip. [#88455](https://github.com/grafana/grafana/issues/88455), [@tomratcliffe](https://github.com/tomratcliffe)
- **Cloudwatch:** Update AWS DynamoDB Metrics. [#88418](https://github.com/grafana/grafana/issues/88418), [@LeonardoBoleli](https://github.com/LeonardoBoleli)
- **Alerting:** Make regex notification routing preview consistent with notification policies implementation. [#88413](https://github.com/grafana/grafana/issues/88413), [@tomratcliffe](https://github.com/tomratcliffe)
- **DateTimePicker:** Return cleared value in onChange. [#88377](https://github.com/grafana/grafana/issues/88377), [@Clarity-89](https://github.com/Clarity-89)
- **NodeGraph:** Add msagl and the layered layout code. [#88375](https://github.com/grafana/grafana/issues/88375), [@aocenas](https://github.com/aocenas)
- **API:** Add in theme support to /render/\* endpoint. [#88304](https://github.com/grafana/grafana/issues/88304), [@timlevett](https://github.com/timlevett)
- **Alerting:** Add filters for RouteGetRuleStatuses. [#88295](https://github.com/grafana/grafana/issues/88295), [@fayzal-g](https://github.com/fayzal-g)
- **Plugins:** Update the `plugin.json` schema with UI extensions meta-data. [#88288](https://github.com/grafana/grafana/issues/88288), [@leventebalogh](https://github.com/leventebalogh)
- **Auth:** Update SAML lib to improve HTTP-Post binding. [#88287](https://github.com/grafana/grafana/issues/88287), [@mgyongyosi](https://github.com/mgyongyosi)
- **Tempo:** Send current filters when retrieving tags for AdHocFilters. [#88270](https://github.com/grafana/grafana/issues/88270), [@joey-grafana](https://github.com/joey-grafana)
- **Tempo:** Support standard span convention. [#88268](https://github.com/grafana/grafana/issues/88268), [@fabrizio-grafana](https://github.com/fabrizio-grafana)
- **ValueFormats:** Add Uruguay peso currency. [#88260](https://github.com/grafana/grafana/issues/88260), [@lfdominguez](https://github.com/lfdominguez)
- **DateTimePicker:** Add clearable prop. [#88215](https://github.com/grafana/grafana/issues/88215), [@Clarity-89](https://github.com/Clarity-89)
- **Correlations:** Enable feature toggle by default (on-prem). [#88208](https://github.com/grafana/grafana/issues/88208), [@ifrost](https://github.com/ifrost)
- **Stat:** Add percent change color modes. [#88205](https://github.com/grafana/grafana/issues/88205), [@drew08t](https://github.com/drew08t)
- **Logs:** Added multi-line display control to the "wrap lines" option. [#88144](https://github.com/grafana/grafana/issues/88144), [@matyax](https://github.com/matyax)
- **Tempo:** Update lezer autocomplete (histogram, quantile) and add missing functions. [#88131](https://github.com/grafana/grafana/issues/88131), [@joey-grafana](https://github.com/joey-grafana)
- **AnnotationsPlugin2:** Implement support for rectangular annotations in Heatmap. [#88107](https://github.com/grafana/grafana/issues/88107), [@adrapereira](https://github.com/adrapereira)
- **CodeEditor:** Improved styles when the code editor is loading. [#88102](https://github.com/grafana/grafana/issues/88102), [@NWRichmond](https://github.com/NWRichmond)
- **CloudWatch:** Add additional AWS/KinesisAnalytics metrics . [#88101](https://github.com/grafana/grafana/issues/88101), [@tristanburgess](https://github.com/tristanburgess)
- **Cloudwatch:** Add AWS/Events Metrics. [#88097](https://github.com/grafana/grafana/issues/88097), [@LeonardoBoleli](https://github.com/LeonardoBoleli)
- **Azure:** Basic Logs support. [#88025](https://github.com/grafana/grafana/issues/88025), [@aangelisc](https://github.com/aangelisc)
- **Dashboard:** Make dashboard search faster. [#88019](https://github.com/grafana/grafana/issues/88019), [@knuzhdin](https://github.com/knuzhdin)
- **Alerting:** Support custom API URL for PagerDuty integration. [#88007](https://github.com/grafana/grafana/issues/88007), [@gaurav1999](https://github.com/gaurav1999)
- **Alerting:** Add optional metadata via query param to silence GET requests. [#88000](https://github.com/grafana/grafana/issues/88000), [@JacobsonMT](https://github.com/JacobsonMT)
- **Store:** Enable adding extra middleware. [#87984](https://github.com/grafana/grafana/issues/87984), [@Clarity-89](https://github.com/Clarity-89)
- **Tempo:** Don't modify the passed time range when using timeShiftEnabled. [#87980](https://github.com/grafana/grafana/issues/87980), [@aocenas](https://github.com/aocenas)
- **InfluxDB:** Introduce maxDataPoints setting for flux variable query editor. [#87935](https://github.com/grafana/grafana/issues/87935), [@itsmylife](https://github.com/itsmylife)
- **Alerting:** New list view UI – Part 1. [#87907](https://github.com/grafana/grafana/issues/87907), [@gillesdemey](https://github.com/gillesdemey)
- **NodeGraph:** Remove msagl lib and layered layout option. [#87905](https://github.com/grafana/grafana/issues/87905), [@aocenas](https://github.com/aocenas)
- **InfluxDB:** Introduce custom variable support. [#87903](https://github.com/grafana/grafana/issues/87903), [@itsmylife](https://github.com/itsmylife)
- **Gops:** Add tracking for data source check. [#87886](https://github.com/grafana/grafana/issues/87886), [@soniaAguilarPeiron](https://github.com/soniaAguilarPeiron)
- **AzureMonitor:** Prometheus exemplars support . [#87742](https://github.com/grafana/grafana/issues/87742), [@aangelisc](https://github.com/aangelisc)
- **Feature Management:** Move awsDatasourcesNewFormStyling to GA. [#87696](https://github.com/grafana/grafana/issues/87696), [@idastambuk](https://github.com/idastambuk)
- **TimeRangePicker:** Announce to screen reader when time range is updated. [#87692](https://github.com/grafana/grafana/issues/87692), [@tskarhed](https://github.com/tskarhed)
- **Alerting:** Template selector in contact points form. [#87689](https://github.com/grafana/grafana/issues/87689), [@soniaAguilarPeiron](https://github.com/soniaAguilarPeiron)
- **Azure:** Load custom clouds from ini file. [#87667](https://github.com/grafana/grafana/issues/87667), [@JonCole](https://github.com/JonCole)
- **Loki:** Kick start your query now applies templates to the current query. [#87658](https://github.com/grafana/grafana/issues/87658), [@matyax](https://github.com/matyax)
- **Elasticsearch:** Queries no longer executed while typing. [#87652](https://github.com/grafana/grafana/issues/87652), [@matyax](https://github.com/matyax)
- **Alerting:** Add options to configure TLS for HA using Redis. [#87567](https://github.com/grafana/grafana/issues/87567), [@fayzal-g](https://github.com/fayzal-g)
- **VizLegend:** Represent line style in series legend and tooltip. [#87558](https://github.com/grafana/grafana/issues/87558), [@domasx2](https://github.com/domasx2)
- **FeatureBadge:** Update FeatureBadge to support current release stages. [#87555](https://github.com/grafana/grafana/issues/87555), [@ivanahuckova](https://github.com/ivanahuckova)
- **Logs:** Infinite scrolling in Explore enabled by default. [#87493](https://github.com/grafana/grafana/issues/87493), [@matyax](https://github.com/matyax)
- **Plugins:** Improve frontend loader cache. [#87488](https://github.com/grafana/grafana/issues/87488), [@jackw](https://github.com/jackw)
- **Chore:** Upgrade go from 1.21.0 to 1.21.10. [#87479](https://github.com/grafana/grafana/issues/87479), [@stephaniehingtgen](https://github.com/stephaniehingtgen)
- **Chore:** Upgrade go to 1.22.3. [#87463](https://github.com/grafana/grafana/issues/87463), [@stephaniehingtgen](https://github.com/stephaniehingtgen)
- **Team:** Add an endpoint for bulk team membership updates. [#87441](https://github.com/grafana/grafana/issues/87441), [@IevaVasiljeva](https://github.com/IevaVasiljeva)
- **Flamegraph:** Add collapse and expand group buttons to toolbar. [#87395](https://github.com/grafana/grafana/issues/87395), [@aocenas](https://github.com/aocenas)
- **OIDC:** Support Generic OAuth org to role mappings. [#87394](https://github.com/grafana/grafana/issues/87394), [@sathieu](https://github.com/sathieu)
- **Search:** Announce to screen reader when query returns no result. [#87382](https://github.com/grafana/grafana/issues/87382), [@tskarhed](https://github.com/tskarhed)
- **Logs:** Added support for numeric log levels. [#87366](https://github.com/grafana/grafana/issues/87366), [@nailgun](https://github.com/nailgun)
- **Prometheus:** Place custom inputs first when using regex filter values in the query builder. [#87360](https://github.com/grafana/grafana/issues/87360), [@NWRichmond](https://github.com/NWRichmond)
- **Alerting:** Remove requirement for datasource query on rule read. [#87349](https://github.com/grafana/grafana/issues/87349), [@rwwiv](https://github.com/rwwiv)
- **Alerting:** Add RBAC logic for silences creation. [#87322](https://github.com/grafana/grafana/issues/87322), [@tomratcliffe](https://github.com/tomratcliffe)
- **Alerting:** Update silences creation to support `__alert_rule_uid__` and move into drawer. [#87320](https://github.com/grafana/grafana/issues/87320), [@tomratcliffe](https://github.com/tomratcliffe)
- **Flamegraph:** Add diff mode color legend. [#87319](https://github.com/grafana/grafana/issues/87319), [@aocenas](https://github.com/aocenas)
- **Dashboard:** Keyboard and mouse panel shortcuts improvement. [#87317](https://github.com/grafana/grafana/issues/87317), [@tskarhed](https://github.com/tskarhed)
- **PanelHeaderCorner:** Remove font-awesome icons. [#87303](https://github.com/grafana/grafana/issues/87303), [@Clarity-89](https://github.com/Clarity-89)
- **Alerting:** Add OAuth2 to HTTP settings for vanilla Alertmanager / Mimir. [#87272](https://github.com/grafana/grafana/issues/87272), [@gillesdemey](https://github.com/gillesdemey)
- **Plugins:** Allow apps to expose components. Update the extensions API. [#87236](https://github.com/grafana/grafana/issues/87236), [@leventebalogh](https://github.com/leventebalogh)
- **Plugins:** Catalog to show all plugins by default. [#87168](https://github.com/grafana/grafana/issues/87168), [@sympatheticmoose](https://github.com/sympatheticmoose)
- **Prometheus:** Ensure values in metric selector are visible. [#87150](https://github.com/grafana/grafana/issues/87150), [@NWRichmond](https://github.com/NWRichmond)
- **Select:** Add data-testid to Input. [#87105](https://github.com/grafana/grafana/issues/87105), [@Clarity-89](https://github.com/Clarity-89)
- **Prometheus:** Add native histogram types metric explorer to allow filter by type. [#87090](https://github.com/grafana/grafana/issues/87090), [@bohandley](https://github.com/bohandley)
- **Prometheus:** Add hints for native histograms. [#87017](https://github.com/grafana/grafana/issues/87017), [@bohandley](https://github.com/bohandley)
- **Alerting:** Reduce number of request fetching rules in the dashboard view using rtkq. [#86991](https://github.com/grafana/grafana/issues/86991), [@soniaAguilarPeiron](https://github.com/soniaAguilarPeiron)
- **Plugins:** Make grafana-com API URL usage consistent. [#86920](https://github.com/grafana/grafana/issues/86920), [@oshirohugo](https://github.com/oshirohugo)
- **Stack:** Add size props. [#86900](https://github.com/grafana/grafana/issues/86900), [@Clarity-89](https://github.com/Clarity-89)
- **Table Panel:** Enable Text Wrapping. [#86895](https://github.com/grafana/grafana/issues/86895), [@codeincarnate](https://github.com/codeincarnate)
- **Alerting:** Get grafana-managed alert rule by UID. [#86845](https://github.com/grafana/grafana/issues/86845), [@fayzal-g](https://github.com/fayzal-g)
- **Cloudwatch:** Add Kendra metrics. [#86809](https://github.com/grafana/grafana/issues/86809), [@scottschreckengaust](https://github.com/scottschreckengaust)
- **Auth:** Added support to filter for parent teams in GitHub connector's team membership filter. [#86754](https://github.com/grafana/grafana/issues/86754), [@wasim-nihal](https://github.com/wasim-nihal)
- **Alerting:** Hook up GMA silence APIs to new authentication handler. [#86625](https://github.com/grafana/grafana/issues/86625), [@JacobsonMT](https://github.com/JacobsonMT)
- **GeoMap:** Pan and zoom keyboard support. [#86573](https://github.com/grafana/grafana/issues/86573), [@tskarhed](https://github.com/tskarhed)
- **Alerting:** Optimize rule status gathering APIs when a limit is applied. [#86568](https://github.com/grafana/grafana/issues/86568), [@stevesg](https://github.com/stevesg)
- **Plugins:** Add an auto-generated part to the `plugin.json` schema. [#86520](https://github.com/grafana/grafana/issues/86520), [@leventebalogh](https://github.com/leventebalogh)
- **Loki/Prometheus Query Editor:** Disabled cmd/ctrl+f keybinding within the editor. [#86418](https://github.com/grafana/grafana/issues/86418), [@matyax](https://github.com/matyax)
- **Grafana packages:** Remove E2E workspace. [#86416](https://github.com/grafana/grafana/issues/86416), [@sunker](https://github.com/sunker)
- **RefreshPicker:** Change running state to be less distracting . [#86405](https://github.com/grafana/grafana/issues/86405), [@torkelo](https://github.com/torkelo)
- **Prometheus:** Cancellable label values requests. [#86403](https://github.com/grafana/grafana/issues/86403), [@NWRichmond](https://github.com/NWRichmond)
- **SQLStore:** Improve recursive CTE support detection. [#86397](https://github.com/grafana/grafana/issues/86397), [@mildwonkey](https://github.com/mildwonkey)
- **CloudMonitoring:** Ensure variables can be used in all variable queries. [#86377](https://github.com/grafana/grafana/issues/86377), [@aangelisc](https://github.com/aangelisc)
- **Common labels/displayed fields:** Show label names with values. [#86345](https://github.com/grafana/grafana/issues/86345), [@matyax](https://github.com/matyax)
- **AuthZ:** Further protect admin endpoints. [#86285](https://github.com/grafana/grafana/issues/86285), [@IevaVasiljeva](https://github.com/IevaVasiljeva)
- **Explore:** Deprecate local storage singular datasource key. [#86250](https://github.com/grafana/grafana/issues/86250), [@gelicia](https://github.com/gelicia)
- **Loki:** Add label filters after label_format if present. [#86124](https://github.com/grafana/grafana/issues/86124), [@matyax](https://github.com/matyax)
- **Alerting:** Immutable plugin rules and alerting plugins extensions. [#86042](https://github.com/grafana/grafana/issues/86042), [@konrad147](https://github.com/konrad147)
- **Tempo:** Group by template vars. [#86022](https://github.com/grafana/grafana/issues/86022), [@joey-grafana](https://github.com/joey-grafana)
- **Short Links:** Add setting for changing expiration time. [#86003](https://github.com/grafana/grafana/issues/86003), [@gelicia](https://github.com/gelicia)
- **Prometheus:** Add native histogram functions. [#86002](https://github.com/grafana/grafana/issues/86002), [@bohandley](https://github.com/bohandley)
- **Plugins:** Removed feature toggle pluginsDynamicAngularDetectionPatterns. [#85956](https://github.com/grafana/grafana/issues/85956), [@xnyo](https://github.com/xnyo)
- **Plugins:** Removed feature toggle enablePluginsTracingByDefault. [#85953](https://github.com/grafana/grafana/issues/85953), [@xnyo](https://github.com/xnyo)
- **Tracing:** Allow otel service name and attributes to be overridden from env. [#85937](https://github.com/grafana/grafana/issues/85937), [@marefr](https://github.com/marefr)
- **PanelChrome:** Improve accessibility landmark markup. [#85863](https://github.com/grafana/grafana/issues/85863), [@tskarhed](https://github.com/tskarhed)
- **Gops:** Add configuration tracker on the existing IRM page. [#85838](https://github.com/grafana/grafana/issues/85838), [@soniaAguilarPeiron](https://github.com/soniaAguilarPeiron)
- **CloudWatch:** Add additional Glue metrics. [#85798](https://github.com/grafana/grafana/issues/85798), [@tristanburgess](https://github.com/tristanburgess)
- **CloudWatch:** Add labels for Metric Query type queries. [#85766](https://github.com/grafana/grafana/issues/85766), [@kevinwcyu](https://github.com/kevinwcyu)
- **Util:** Support parsing and splitting strings enclosed in quotes in util.SplitString. [#85735](https://github.com/grafana/grafana/issues/85735), [@mgyongyosi](https://github.com/mgyongyosi)
- **Loki:** Handle `X-Scope-OrgID` and tenant IDs. [#85726](https://github.com/grafana/grafana/issues/85726), [@fabrizio-grafana](https://github.com/fabrizio-grafana)
- **CloudWatch:** Add a Performance Insights and other missing metrics to aws/rds. [#85680](https://github.com/grafana/grafana/issues/85680), [@kgeckhart](https://github.com/kgeckhart)
- **Prometheus:** Respect dashboard queries when querying ad hoc filter labels. [#85674](https://github.com/grafana/grafana/issues/85674), [@itsmylife](https://github.com/itsmylife)
- **Pyroscope:** Add adhoc filters support. [#85601](https://github.com/grafana/grafana/issues/85601), [@aocenas](https://github.com/aocenas)
- **Table Panel:** Update background colors to respect transparency. [#85565](https://github.com/grafana/grafana/issues/85565), [@codeincarnate](https://github.com/codeincarnate)
- **Canvas:** Add support for line animation. [#85556](https://github.com/grafana/grafana/issues/85556), [@adela-almasan](https://github.com/adela-almasan)
- **Reducers:** Add in basic Percentile Support. [#85554](https://github.com/grafana/grafana/issues/85554), [@timlevett](https://github.com/timlevett)
- **Storage:** Watch tests. [#85496](https://github.com/grafana/grafana/issues/85496), [@DanCech](https://github.com/DanCech)
- **Plugins:** Show update buttons when instance version is different. [#85486](https://github.com/grafana/grafana/issues/85486), [@oshirohugo](https://github.com/oshirohugo)
- **Tempo:** Always use time range even if timeShiftEnabled is false. [#85477](https://github.com/grafana/grafana/issues/85477), [@ogxd](https://github.com/ogxd)
- **Alerting:** Gops labels integration. [#85467](https://github.com/grafana/grafana/issues/85467), [@soniaAguilarPeiron](https://github.com/soniaAguilarPeiron)
- **Explore:** Set X-Cache-Skip to true for query requests. [#85460](https://github.com/grafana/grafana/issues/85460), [@Elfo404](https://github.com/Elfo404)
- **Explore:** Make Explore breadcrumb clickable. [#85437](https://github.com/grafana/grafana/issues/85437), [@Elfo404](https://github.com/Elfo404)
- **Prometheus:** Fuzzy search for metric names in Code Mode. [#85396](https://github.com/grafana/grafana/issues/85396), [@NWRichmond](https://github.com/NWRichmond)
- **Storage Api:** Adds traces. [#85391](https://github.com/grafana/grafana/issues/85391), [@owensmallwood](https://github.com/owensmallwood)
- **Storage Api:** Add metrics. [#85316](https://github.com/grafana/grafana/issues/85316), [@owensmallwood](https://github.com/owensmallwood)
- **Alerting:** Improve paused alert visibility and allow pausing/resuming from alert list view. [#85116](https://github.com/grafana/grafana/issues/85116), [@tomratcliffe](https://github.com/tomratcliffe)
- **CloudWatch:** Clarify match exact tooltip and docs. [#85095](https://github.com/grafana/grafana/issues/85095), [@iwysiu](https://github.com/iwysiu)
- **Alerting:** Evaluation quick buttons. [#85010](https://github.com/grafana/grafana/issues/85010), [@gillesdemey](https://github.com/gillesdemey)
- **Alerting:** Add state history polling interval. [#84837](https://github.com/grafana/grafana/issues/84837), [@gillesdemey](https://github.com/gillesdemey)
- **CloudWatch:** Improve metric label parsing. [#84835](https://github.com/grafana/grafana/issues/84835), [@iwysiu](https://github.com/iwysiu)
- **Alerting:** Improve template preview. [#84798](https://github.com/grafana/grafana/issues/84798), [@konrad147](https://github.com/konrad147)
- **Alerting:** New settings page. [#84501](https://github.com/grafana/grafana/issues/84501), [@gillesdemey](https://github.com/gillesdemey)
- **Explore:** Move Query History to be screen wide. [#84321](https://github.com/grafana/grafana/issues/84321), [@gelicia](https://github.com/gelicia)
- **MixedDataSource:** Support multi value data source variable that issues a query to each data source. [#83356](https://github.com/grafana/grafana/issues/83356), [@torkelo](https://github.com/torkelo)
- **PluginExtensions:** Make the extensions registry reactive. [#83085](https://github.com/grafana/grafana/issues/83085), [@mckn](https://github.com/mckn)
- **Loki:** Use label/&lt;name&gt;/values API instead of series API for label values discovery. [#83044](https://github.com/grafana/grafana/issues/83044), [@yuri-rs](https://github.com/yuri-rs)
- **Tempo:** Escape backslash in span name for promsql query. [#83024](https://github.com/grafana/grafana/issues/83024), [@ttshivers](https://github.com/ttshivers)
- **Alerting:** Export and provisioning rules into subfolders. [#77450](https://github.com/grafana/grafana/issues/77450), [@papagian](https://github.com/papagian)
- **Notification banner:** Integrate with RBAC. (Enterprise)
- **Auth:** Assign users using SAML to AutoAssignOrgRole if no role matches. (Enterprise)
- **Notification banner:** Display preview. (Enterprise)
- **Auth:** Add None and Viewer roles as options to SAML UI config. (Enterprise)
- **SAML:** Add nonce to the generated script tag. (Enterprise)
- **Notification banner:** Add settings page. (Enterprise)
- **Notification banner:** Add API client. (Enterprise)
- **Chore:** Upgrade go version to 1.22.3. (Enterprise)
- **Auditing:** Correctly parse the URL for auditing through Loki. (Enterprise)
- **Auditlog:** Refactor action to post-action in default auditlogging. (Enterprise)
- **Plugins:** Make grafana-com API URL usage consistent. (Enterprise)
- **Plugins:** Make grafana-com API URL usage consistent. (Enterprise)
- **Caching:** Implement mtls-enabled memcached integration. (Enterprise)
- **OpenAPI:** Document the datasource caching API. (Enterprise)

### Bug fixes

- **Alerting:** Fix go-swagger extraction and several embedded types from Alertmanager in Swagger docs. [#88879](https://github.com/grafana/grafana/issues/88879), [@alexweav](https://github.com/alexweav)
- **DashboardScene:** Fixes inspect with transforms issue. [#88843](https://github.com/grafana/grafana/issues/88843), [@torkelo](https://github.com/torkelo)
- **Elasticsearch:** Fix stripping of trailing slashes in datasource URLs. [#88779](https://github.com/grafana/grafana/issues/88779), [@ivanahuckova](https://github.com/ivanahuckova)
- **Loki:** Fix editor history in wrong order. [#88666](https://github.com/grafana/grafana/issues/88666), [@svennergr](https://github.com/svennergr)
- **Cli:** Fix bug where password is hashed twice. [#88589](https://github.com/grafana/grafana/issues/88589), [@kalleep](https://github.com/kalleep)
- **AzureMonitor:** Fix bug detecting app insights queries. [#88572](https://github.com/grafana/grafana/issues/88572), [@aangelisc](https://github.com/aangelisc)
- **SSE:** Fix threshold unmarshal to avoid panic. [#88521](https://github.com/grafana/grafana/issues/88521), [@yuri-tceretian](https://github.com/yuri-tceretian)
- **Dashboard:** Fix Variables query hides fields with non-supported datasources. [#88516](https://github.com/grafana/grafana/issues/88516), [@axelavargas](https://github.com/axelavargas)
- **Explore:** Align time filters properly to day boundaries in query history. [#88498](https://github.com/grafana/grafana/issues/88498), [@aocenas](https://github.com/aocenas)
- **Access Control:** Clean up permissions for deprovisioned data sources. [#88483](https://github.com/grafana/grafana/issues/88483), [@IevaVasiljeva](https://github.com/IevaVasiljeva)
- **Dashboards:** Correctly display Admin access to dashboards in the UI. [#88439](https://github.com/grafana/grafana/issues/88439), [@IevaVasiljeva](https://github.com/IevaVasiljeva)
- **LibraryPanels/RBAC:** Ignore old folder permission check when deleting/patching lib panel. [#88422](https://github.com/grafana/grafana/issues/88422), [@kaydelaney](https://github.com/kaydelaney)
- **LogsTable:** Fix default sort by time. [#88398](https://github.com/grafana/grafana/issues/88398), [@svennergr](https://github.com/svennergr)
- **Dashboards:** Fix regression when deleting folder. [#88311](https://github.com/grafana/grafana/issues/88311), [@papagian](https://github.com/papagian)
- **Docker:** Fix renderer plugin in custom Dockerfile. [#88223](https://github.com/grafana/grafana/issues/88223), [@AgnesToulet](https://github.com/AgnesToulet)
- **Alerting:** Fix rules deleting when reordering whilst filtered. [#88221](https://github.com/grafana/grafana/issues/88221), [@tomratcliffe](https://github.com/tomratcliffe)
- **Alerting:** Fix "copy link" not including full URL. [#88210](https://github.com/grafana/grafana/issues/88210), [@tomratcliffe](https://github.com/tomratcliffe)
- **Alerting:** Fix typo in JSON response for rule export. [#88028](https://github.com/grafana/grafana/issues/88028), [@yuri-tceretian](https://github.com/yuri-tceretian)
- **Alerting:** Fix scheduler to sort rules before evaluation. [#88006](https://github.com/grafana/grafana/issues/88006), [@yuri-tceretian](https://github.com/yuri-tceretian)
- **CloudMonitoring:** Fix query type selection issue. [#87990](https://github.com/grafana/grafana/issues/87990), [@aangelisc](https://github.com/aangelisc)
- **Alerting:** Assume built-in AM is receiving alerts in case of not having admin config. [#87893](https://github.com/grafana/grafana/issues/87893), [@soniaAguilarPeiron](https://github.com/soniaAguilarPeiron)
- **DashboardScene:** Skip panel repeats when values are the same. [#87788](https://github.com/grafana/grafana/issues/87788), [@torkelo](https://github.com/torkelo)
- **Alerting:** Fix deleting rules when silencing/resuming rule from a panel alert tab. [#87710](https://github.com/grafana/grafana/issues/87710), [@soniaAguilarPeiron](https://github.com/soniaAguilarPeiron)
- **Dashboards:** Don't set dashboard creator/updater if the action is done by an API key. [#87704](https://github.com/grafana/grafana/issues/87704), [@IevaVasiljeva](https://github.com/IevaVasiljeva)
- **Elasticsearch:** Fix setting of default maxConcurrentShardRequests. [#87703](https://github.com/grafana/grafana/issues/87703), [@ivanahuckova](https://github.com/ivanahuckova)
- **Graphite:** Fix alignment of elements in the query editor. [#87662](https://github.com/grafana/grafana/issues/87662), [@NWRichmond](https://github.com/NWRichmond)
- **DashboardScene:** Fixing major row repeat issues. [#87539](https://github.com/grafana/grafana/issues/87539), [@torkelo](https://github.com/torkelo)
- **Alerting:** Do not store series values from past evaluations in state manager for no reason. [#87525](https://github.com/grafana/grafana/issues/87525), [@alexweav](https://github.com/alexweav)
- **RBAC:** Update role picker in team page, fix a bug with roles being removed upon team setting update. [#87519](https://github.com/grafana/grafana/issues/87519), [@IevaVasiljeva](https://github.com/IevaVasiljeva)
- **Transformations:** Fix true inner join in `joinByField` transformation. [#87409](https://github.com/grafana/grafana/issues/87409), [@baldm0mma](https://github.com/baldm0mma)
- **Alerting:** Do not retry rule evaluations with "input data must be a wide series but got type long" style errors. [#87343](https://github.com/grafana/grafana/issues/87343), [@alexweav](https://github.com/alexweav)
- **Tempo:** Fix sorting for nested tables. [#87214](https://github.com/grafana/grafana/issues/87214), [@fabrizio-grafana](https://github.com/fabrizio-grafana)
- **Cloudwatch Logs:** Fix bug where we did not return errors to user. [#87190](https://github.com/grafana/grafana/issues/87190), [@sarahzinger](https://github.com/sarahzinger)
- **CloudWatch:** Fix apostrophes in dimension values not being escaped. [#87182](https://github.com/grafana/grafana/issues/87182), [@kevinwcyu](https://github.com/kevinwcyu)
- **AnnotationList:** Fix link for annotation with no panel or dashboard. [#87048](https://github.com/grafana/grafana/issues/87048), [@tskarhed](https://github.com/tskarhed)
- **Graphite:** Fix splitting expressions in tag_value with template variables. [#86958](https://github.com/grafana/grafana/issues/86958), [@EduardZaydler](https://github.com/EduardZaydler)
- **SQL Query Editor:** Fix label-for IDs, associate "Table" label. [#86944](https://github.com/grafana/grafana/issues/86944), [@timo](https://github.com/timo)
- **SSO:** Add SSO settings to secrets migrator. [#86913](https://github.com/grafana/grafana/issues/86913), [@dmihai](https://github.com/dmihai)
- **Plugins:** Preserve trailing slash in plugin proxy. [#86859](https://github.com/grafana/grafana/issues/86859), [@marefr](https://github.com/marefr)
- **TimeSeries:** Improve keyboard focus and fix spacebar override. [#86848](https://github.com/grafana/grafana/issues/86848), [@tskarhed](https://github.com/tskarhed)
- **NodeGraph:** Use values from fixedX/fixedY column for layout. [#86643](https://github.com/grafana/grafana/issues/86643), [@timo](https://github.com/timo)
- **Alerting:** Prevent simplified routing zero duration GroupInterval and RepeatInterval. [#86561](https://github.com/grafana/grafana/issues/86561), [@JacobsonMT](https://github.com/JacobsonMT)
- **Loki:** Fix setting of tenant ID. [#86433](https://github.com/grafana/grafana/issues/86433), [@fabrizio-grafana](https://github.com/fabrizio-grafana)
- **DashboardScene:** Fixes checkbox orienation in save forms. [#86408](https://github.com/grafana/grafana/issues/86408), [@torkelo](https://github.com/torkelo)
- **CloudMonitoring:** Correctly interpolate multi-valued template variables in PromQL queries. [#86391](https://github.com/grafana/grafana/issues/86391), [@aangelisc](https://github.com/aangelisc)
- **Expressions:** Fix erroneous sorting of metrics and expressions. [#86372](https://github.com/grafana/grafana/issues/86372), [@NWRichmond](https://github.com/NWRichmond)
- **CloudMonitoring:** Allow a custom group by value. [#86288](https://github.com/grafana/grafana/issues/86288), [@aangelisc](https://github.com/aangelisc)
- **DataLinks:** Fixes datalinks with onClick and variables in url not being interpolated . [#86253](https://github.com/grafana/grafana/issues/86253), [@gng0](https://github.com/gng0)
- **I18N:** Fix untranslated descriptions in data source picker. [#86216](https://github.com/grafana/grafana/issues/86216), [@joshhunt](https://github.com/joshhunt)
- **RBAC:** Fix global role deletion in hosted Grafana. [#85980](https://github.com/grafana/grafana/issues/85980), [@IevaVasiljeva](https://github.com/IevaVasiljeva)
- **Expression:** Fix a bug of the display name of the threshold expression result. [#85912](https://github.com/grafana/grafana/issues/85912), [@lingyufei](https://github.com/lingyufei)
- **Alerting:** Fix incorrect display of pending period in alert rule form. [#85893](https://github.com/grafana/grafana/issues/85893), [@tomratcliffe](https://github.com/tomratcliffe)
- **Alerting:** Fix redirect after saving a notification template. [#85667](https://github.com/grafana/grafana/issues/85667), [@tomratcliffe](https://github.com/tomratcliffe)
- **Alerting:** Get oncall metada only when we have alert manager configuration data. [#85622](https://github.com/grafana/grafana/issues/85622), [@soniaAguilarPeiron](https://github.com/soniaAguilarPeiron)
- **Alerting:** Return better error for invalid time range on alert queries. [#85611](https://github.com/grafana/grafana/issues/85611), [@alexweav](https://github.com/alexweav)
- **CloudWatch:** Fix SageMaker MBP namespace typo. [#85557](https://github.com/grafana/grafana/issues/85557), [@tristanburgess](https://github.com/tristanburgess)
- **Alerting:** Only append `/alertmanager` when sending alerts to mimir targets if not already present. [#85543](https://github.com/grafana/grafana/issues/85543), [@alexweav](https://github.com/alexweav)
- **Alerting:** Set mimir implementation in jsonData by default when creating a new a…. [#85513](https://github.com/grafana/grafana/issues/85513), [@soniaAguilarPeiron](https://github.com/soniaAguilarPeiron)
- **Alerting:** Persist silence state immediately on Create/Delete . [#84705](https://github.com/grafana/grafana/issues/84705), [@JacobsonMT](https://github.com/JacobsonMT)
- **NodeGraph:** Fix configuring arc colors with mixed case field names. [#84609](https://github.com/grafana/grafana/issues/84609), [@timo](https://github.com/timo)
- **Auditing:** Fix Loki URL parsing. (Enterprise)
- **Provisioning:** Add override option to role provisioning. (Enterprise)
- **Alerting:** Check pointers before use to prevent segfault. (Enterprise)
- **Reporting:** Fix UI errors when using linked variables. (Enterprise)

### Breaking changes

Users that provision alert rules into folders whose titles contain slashes from now on they should escape them:
eg. if an alert group contains:
`folder: folder_with_/_in_title`
it should become:
`folder: folder_with_\/_in_title` Issue [#77450](https://github.com/grafana/grafana/issues/77450)

### Deprecations

The `grafana.explore.richHistory.activeDatasourceOnly` local storage key is deprecated, and will be removed in Grafana 12. You may experience loss of your Explore query history or autocomplete data if you upgrade to Grafana 12 under 2 weeks of Grafana 11.1. Actual risk of data loss depends on your query history retention policy. Issue [#86250](https://github.com/grafana/grafana/issues/86250)

### Plugin development fixes & changes

- **Select:** Change `Select` group headers to always be visible. [#88178](https://github.com/grafana/grafana/issues/88178), [@ashharrison90](https://github.com/ashharrison90)
- **Select:** Ensure virtualised menu scrolls active option into view when using arrow keys. [#87743](https://github.com/grafana/grafana/issues/87743), [@ashharrison90](https://github.com/ashharrison90)
- **Switch:** Improve disabled active state. [#87694](https://github.com/grafana/grafana/issues/87694), [@ashharrison90](https://github.com/ashharrison90)
- **Button:** Allow disabled button to still be focused. [#87516](https://github.com/grafana/grafana/issues/87516), [@JoaoSilvaGrafana](https://github.com/JoaoSilvaGrafana)
- **GrafanaUI:** Add `tabular` prop to Text component for tabular numbers. [#87440](https://github.com/grafana/grafana/issues/87440), [@JoaoSilvaGrafana](https://github.com/JoaoSilvaGrafana)

<!-- 11.1.0 END -->
<!-- 11.0.1 START -->

# 11.0.1 (2024-06-21)

### Bug fixes

- **Echo:** Suppress errors from frontend-metrics API call failing. [#89493](https://github.com/grafana/grafana/issues/89493), [@joshhunt](https://github.com/joshhunt)
- **Fix:** Portuguese Brazilian wasn't loading translations. [#89374](https://github.com/grafana/grafana/issues/89374), [@JoaoSilvaGrafana](https://github.com/JoaoSilvaGrafana)
- **Analytics:** Fix ApplicationInsights integration. [#89300](https://github.com/grafana/grafana/issues/89300), [@ashharrison90](https://github.com/ashharrison90)
- **DashboardScene:** Fixes issue removing override rule. [#89134](https://github.com/grafana/grafana/issues/89134), [@torkelo](https://github.com/torkelo)
- **BrowseDashboards:** Prepend subpath to New Browse Dashboard actions. [#89130](https://github.com/grafana/grafana/issues/89130), [@joshhunt](https://github.com/joshhunt)
- **Alerting:** Fix rule storage to filter by group names using case-sensitive comparison. [#89063](https://github.com/grafana/grafana/issues/89063), [@yuri-tceretian](https://github.com/yuri-tceretian)
- **RBAC:** List only the folders that the user has access to. [#89015](https://github.com/grafana/grafana/issues/89015), [@IevaVasiljeva](https://github.com/IevaVasiljeva)
- **DashboardScene:** Fixes lack of re-render when updating field override properties. [#88985](https://github.com/grafana/grafana/issues/88985), [@torkelo](https://github.com/torkelo)
- **DashboardScene:** Fixes inspect with transforms issue. [#88862](https://github.com/grafana/grafana/issues/88862), [@torkelo](https://github.com/torkelo)
- **AzureMonitor:** Fix bug detecting app insights queries. [#88787](https://github.com/grafana/grafana/issues/88787), [@aangelisc](https://github.com/aangelisc)
- **Access Control:** Clean up permissions for deprovisioned data sources. [#88700](https://github.com/grafana/grafana/issues/88700), [@IevaVasiljeva](https://github.com/IevaVasiljeva)
- **Loki:** Fix editor history in wrong order. [#88669](https://github.com/grafana/grafana/issues/88669), [@svennergr](https://github.com/svennergr)
- **SSE:** Fix threshold unmarshal to avoid panic. [#88651](https://github.com/grafana/grafana/issues/88651), [@yuri-tceretian](https://github.com/yuri-tceretian)
- **LibraryPanels/RBAC:** Ignore old folder permission check when deleting/patching lib panel. [#88493](https://github.com/grafana/grafana/issues/88493), [@kaydelaney](https://github.com/kaydelaney)
- **Dashboards:** Correctly display Admin access to dashboards in the UI. [#88473](https://github.com/grafana/grafana/issues/88473), [@IevaVasiljeva](https://github.com/IevaVasiljeva)
- **LogsTable:** Fix default sort by time. [#88434](https://github.com/grafana/grafana/issues/88434), [@svennergr](https://github.com/svennergr)
- **Alerting:** Fix rules deleting when reordering whilst filtered. [#88285](https://github.com/grafana/grafana/issues/88285), [@gillesdemey](https://github.com/gillesdemey)
- **Alerting:** Fix typo in JSON response for rule export. [#88090](https://github.com/grafana/grafana/issues/88090), [@yuri-tceretian](https://github.com/yuri-tceretian)
- **CloudMonitoring:** Fix query type selection issue. [#88024](https://github.com/grafana/grafana/issues/88024), [@aangelisc](https://github.com/aangelisc)
- **Alerting:** Fix scheduler to sort rules before evaluation. [#88021](https://github.com/grafana/grafana/issues/88021), [@yuri-tceretian](https://github.com/yuri-tceretian)
- **DashboardScene:** Skip panel repeats when values are the same. [#87896](https://github.com/grafana/grafana/issues/87896), [@torkelo](https://github.com/torkelo)
- **Alerting:** Do not store series values from past evaluations in state manager for no reason. [#87845](https://github.com/grafana/grafana/issues/87845), [@alexweav](https://github.com/alexweav)
- **DashboardScene:** Fixing major row repeat issues. [#87800](https://github.com/grafana/grafana/issues/87800), [@torkelo](https://github.com/torkelo)
- **DashboardScene:** Fixes checkbox orienation in save forms. [#86490](https://github.com/grafana/grafana/issues/86490), [@torkelo](https://github.com/torkelo)
- **Provisioning:** Add override option to role provisioning. (Enterprise)

### Breaking changes

If you had selected your language as "Português Brasileiro" previously, this will be reset. You have to select it again in your Preferences for the fix to be applied and the translations will then be shown. Issue [#89374](https://github.com/grafana/grafana/issues/89374)

<!-- 11.0.1 END -->
<!-- 11.0.0 START -->

# 11.0.0 (2024-05-14)

### Features and enhancements

- **Alerting:** Add two sets of provisioning actions for rules and notifications . [#87572](https://github.com/grafana/grafana/issues/87572), [@yuri-tceretian](https://github.com/yuri-tceretian)
- **Chore:** Upgrade go to 1.21.10. [#87472](https://github.com/grafana/grafana/issues/87472), [@stephaniehingtgen](https://github.com/stephaniehingtgen)
- **Auth:** Force lowercase login/email for users. [#86985](https://github.com/grafana/grafana/issues/86985), [@eleijonmarck](https://github.com/eleijonmarck)
- **Navigation:** Add a return to previous button when navigating to different sections. [#86797](https://github.com/grafana/grafana/issues/86797), [@eledobleefe](https://github.com/eledobleefe)
- **DashboardScene:** Move add library panel view from grid item to drawer. [#86409](https://github.com/grafana/grafana/issues/86409), [@torkelo](https://github.com/torkelo)
- **CloudWatch :** Add missing AWS/ES metrics. [#86271](https://github.com/grafana/grafana/issues/86271), [@thepalbi](https://github.com/thepalbi)
- **Alerting:** Reduce set of fields that could trigger alert state change. [#86266](https://github.com/grafana/grafana/issues/86266), [@benoittgt](https://github.com/benoittgt)
- **OAuth:** Make sub claim required for generic oauth behind feature toggle. [#86118](https://github.com/grafana/grafana/issues/86118), [@kalleep](https://github.com/kalleep)
- **Grafana E2E:** Add deprecation notice and update docs. [#85778](https://github.com/grafana/grafana/issues/85778), [@sunker](https://github.com/sunker)
- **Loki:** Remove API restrictions on resource calls. [#85201](https://github.com/grafana/grafana/issues/85201), [@svennergr](https://github.com/svennergr)
- **Chore:** Upgrade go to 1.21.10. (Enterprise)

### Bug fixes

- **AuthN:** Fix signout redirect url. [#87681](https://github.com/grafana/grafana/issues/87681), [@kalleep](https://github.com/kalleep)
- **CloudMonitoring:** Improve legacy query migrations. [#87648](https://github.com/grafana/grafana/issues/87648), [@aangelisc](https://github.com/aangelisc)
- **Azure data sources:** Set selected config type before save. [#87632](https://github.com/grafana/grafana/issues/87632), [@bossinc](https://github.com/bossinc)
- **Loki:** Fix log context when no label types are present. [#87600](https://github.com/grafana/grafana/issues/87600), [@svennergr](https://github.com/svennergr)
- **DashboardScene:** Fixes editing transformations after toggling table view. [#87485](https://github.com/grafana/grafana/issues/87485), [@torkelo](https://github.com/torkelo)
- **DashboardDataSource:** Fixes issue where sometimes untransformed data could be returned . [#87484](https://github.com/grafana/grafana/issues/87484), [@torkelo](https://github.com/torkelo)
- **Provisioning:** Look up provisioned folders by UID when possible. [#87468](https://github.com/grafana/grafana/issues/87468), [@DanCech](https://github.com/DanCech)
- **Cloudwatch:** Update grafana-aws-sdk to fix sts endpoints. [#87345](https://github.com/grafana/grafana/issues/87345), [@iwysiu](https://github.com/iwysiu)
- **Select:** Fixes issue preserving search term (input) when selecting a value. [#87249](https://github.com/grafana/grafana/issues/87249), [@torkelo](https://github.com/torkelo)
- **Alerting:** Prevent search from locking the browser. [#87230](https://github.com/grafana/grafana/issues/87230), [@gillesdemey](https://github.com/gillesdemey)
- **DashboardScene:** Fixes issue referring to library panel in dashboard data source . [#87173](https://github.com/grafana/grafana/issues/87173), [@torkelo](https://github.com/torkelo)
- **Data source:** Maintain the default data source permissions when switching from unlicensed to licensed Grafana. [#87142](https://github.com/grafana/grafana/issues/87142), [@IevaVasiljeva](https://github.com/IevaVasiljeva)
- **Alerting:** Allow deleting contact points referenced only by auto-generated policies. [#87115](https://github.com/grafana/grafana/issues/87115), [@gillesdemey](https://github.com/gillesdemey)
- **Auth:** Sign sigV4 request after adding headers. [#87072](https://github.com/grafana/grafana/issues/87072), [@iwysiu](https://github.com/iwysiu)
- **DashboardScene:** Fixes issues with relative time range in panel edit. [#87026](https://github.com/grafana/grafana/issues/87026), [@torkelo](https://github.com/torkelo)
- **DashboardScene:** Fixes issue with dashboard links and variables. [#87025](https://github.com/grafana/grafana/issues/87025), [@torkelo](https://github.com/torkelo)
- **SQLStore:** Disable redundant create and drop unique index migrations on dashboard table. [#86867](https://github.com/grafana/grafana/issues/86867), [@papagian](https://github.com/papagian)
- **LogContext:** Fix structured metadata labels being added as stream selectors. [#86826](https://github.com/grafana/grafana/issues/86826), [@svennergr](https://github.com/svennergr)
- **DashboardScene:** Fixes issue with editing panels that uses instanceState. [#86824](https://github.com/grafana/grafana/issues/86824), [@torkelo](https://github.com/torkelo)
- **DashboardScene:** Fixes deleting dirty dashboard. [#86757](https://github.com/grafana/grafana/issues/86757), [@torkelo](https://github.com/torkelo)
- **Alerting:** Take receivers into account when custom grouping Alertmanager groups. [#86699](https://github.com/grafana/grafana/issues/86699), [@konrad147](https://github.com/konrad147)
- **LDAP:** Fix listing all non-matching groups. [#86689](https://github.com/grafana/grafana/issues/86689), [@mgyongyosi](https://github.com/mgyongyosi)
- **Alerting:** Fix simplified routing group by override. [#86563](https://github.com/grafana/grafana/issues/86563), [@JacobsonMT](https://github.com/JacobsonMT)
- **NodeGraph:** Fix invisible arrow tips in Editor. [#86548](https://github.com/grafana/grafana/issues/86548), [@timo](https://github.com/timo)
- **Dashboard:** DashboardPageProxy - Use chaining operators to prevent runtime error. [#86536](https://github.com/grafana/grafana/issues/86536), [@axelavargas](https://github.com/axelavargas)
- **Cli:** Check missing plugin parameter of plugin update command. [#86522](https://github.com/grafana/grafana/issues/86522), [@VergeDX](https://github.com/VergeDX)
- **DashboardScene:** Fixes issue saving new dashboard from panel edit. [#86480](https://github.com/grafana/grafana/issues/86480), [@torkelo](https://github.com/torkelo)
- **DashboardScene:** Fixes minor issue transitioning between dashboards. [#86475](https://github.com/grafana/grafana/issues/86475), [@torkelo](https://github.com/torkelo)
- **MSSQL:** Add `SQL_VARIANT` converter and update test. [#86469](https://github.com/grafana/grafana/issues/86469), [@aangelisc](https://github.com/aangelisc)
- **DashboardScene:** Fixes react panels with old angular options. [#86411](https://github.com/grafana/grafana/issues/86411), [@torkelo](https://github.com/torkelo)
- **Alerting:** Fix simplified routes '...' groupBy creating invalid routes. [#86376](https://github.com/grafana/grafana/issues/86376), [@JacobsonMT](https://github.com/JacobsonMT)
- **AWS DataSource:** Fix namespaces in sagemaker metrics. [#86363](https://github.com/grafana/grafana/issues/86363), [@tristanburgess](https://github.com/tristanburgess)
- **DashboardScene:** Fixes saving dashboard with angular panels . [#86255](https://github.com/grafana/grafana/issues/86255), [@torkelo](https://github.com/torkelo)
- **DashboardScene:** Fix empty row repeat issue. [#86254](https://github.com/grafana/grafana/issues/86254), [@torkelo](https://github.com/torkelo)
- **Nodegraph:** Fix issue with rendering single node. [#86195](https://github.com/grafana/grafana/issues/86195), [@aocenas](https://github.com/aocenas)
- **Datasources:** Add fixed width to name field in config editor. [#86179](https://github.com/grafana/grafana/issues/86179), [@sunker](https://github.com/sunker)
- **Alerting:** Return a 400 and errutil error when trying to delete a contact point that is referenced by a policy. [#86163](https://github.com/grafana/grafana/issues/86163), [@alexweav](https://github.com/alexweav)
- **Table Panel:** Fix image disappearing when datalinks applied. [#86160](https://github.com/grafana/grafana/issues/86160), [@codeincarnate](https://github.com/codeincarnate)
- **LibraryPanelRBAC:** Fix issue with importing dashboards containing library panels. [#86149](https://github.com/grafana/grafana/issues/86149), [@kaydelaney](https://github.com/kaydelaney)
- **DashboardScene:** Fixes issue moving between dashboards. [#86096](https://github.com/grafana/grafana/issues/86096), [@torkelo](https://github.com/torkelo)
- **Alerting:** Fix evaluation metrics to not count retries. [#86059](https://github.com/grafana/grafana/issues/86059), [@stevesg](https://github.com/stevesg)
- **Google Cloud Monitor:** Fix interface conversion for incorrect type in `cloudMonitoringProm.run`. [#85928](https://github.com/grafana/grafana/issues/85928), [@adamyeats](https://github.com/adamyeats)
- **Dashboard:** Allow `auto` refresh option when saving a dashboard. [#85922](https://github.com/grafana/grafana/issues/85922), [@bfmatei](https://github.com/bfmatei)
- **Time Zones:** Fix relative time when using UTC timezone. [#85779](https://github.com/grafana/grafana/issues/85779), [@ashharrison90](https://github.com/ashharrison90)
- **PostgreSQL:** Fix the verify-ca mode. [#85775](https://github.com/grafana/grafana/issues/85775), [@gabor](https://github.com/gabor)
- **DashboardScene:** Fixes issue with mobile responsive layout due to repeated grid item class. [#85741](https://github.com/grafana/grafana/issues/85741), [@torkelo](https://github.com/torkelo)
- **DashboardScene:** Fixes panel edit issue with clearing title not resulting in hover header mode . [#85633](https://github.com/grafana/grafana/issues/85633), [@torkelo](https://github.com/torkelo)
- **Angular deprecation:** Prefer local "angularDetected" value to the remote one. [#85632](https://github.com/grafana/grafana/issues/85632), [@xnyo](https://github.com/xnyo)
- **Chore:** Fix trailing spaces in prometheus min step. [#85579](https://github.com/grafana/grafana/issues/85579), [@euniceek](https://github.com/euniceek)
- **SAML:** Fix Authn request generation in case of HTTP-POST binding. (Enterprise)
- **Reporting:** Fix CSVs for library panels within folders. (Enterprise)

### Breaking changes

The `@grafana/e2e` package is deprecated in Grafana 11.0.0. If your Grafana plugin has end-to-end tests that use `@grafana/e2e`, it's recommended to replace them with [`@grafana/plugin-e2e`](https://www.npmjs.com/package/@grafana/plugin-e2e?activeTab=readme) and Playwright. For information on how to migrate, please refer to the plugin-e2e [docs](https://grafana.com/developers/plugin-tools/e2e-test-a-plugin/migrate-from-grafana-e2e). Issue [#85778](https://github.com/grafana/grafana/issues/85778)

### Plugin development fixes & changes

- **DateTimePicker:** Alternate timezones now behave correctly. [#87041](https://github.com/grafana/grafana/issues/87041), [@ashharrison90](https://github.com/ashharrison90)
- **TimeOfDayPicker:** Fix text colours in light mode. [#86776](https://github.com/grafana/grafana/issues/86776), [@ashharrison90](https://github.com/ashharrison90)

<!-- 11.0.0 END -->
<!-- 11.0.0-preview START -->

# 11.0.0-preview

### Features and enhancements

- **Alerting:** Editor role can access all provisioning API. [#85022](https://github.com/grafana/grafana/issues/85022), [@yuri-tceretian](https://github.com/yuri-tceretian)
- **CloudWatch:** Add additional AWS/SageMaker metrics. [#85009](https://github.com/grafana/grafana/issues/85009), [@tristanburgess](https://github.com/tristanburgess)
- **SQLStore:** Enable migration locking by default. [#84983](https://github.com/grafana/grafana/issues/84983), [@papagian](https://github.com/papagian)
- **Auth:** Remove `oauth_skip_org_role_update_sync` as an option. [#84972](https://github.com/grafana/grafana/issues/84972), [@eleijonmarck](https://github.com/eleijonmarck)
- **Canvas:** Add "infinite" pan / zoom functionality. [#84968](https://github.com/grafana/grafana/issues/84968), [@nmarrs](https://github.com/nmarrs)
- **InteractiveTable:** Add expand all to column. [#84966](https://github.com/grafana/grafana/issues/84966), [@abannachGrafana](https://github.com/abannachGrafana)
- **Snapshots:** Viewers can not create a Snapshot. [#84952](https://github.com/grafana/grafana/issues/84952), [@evictorero](https://github.com/evictorero)
- **GenAI:** Autogenerate title and description for panels and dashboards. [#84933](https://github.com/grafana/grafana/issues/84933), [@ivanortegaalba](https://github.com/ivanortegaalba)
- **Canvas:** Add corner radius option. [#84873](https://github.com/grafana/grafana/issues/84873), [@drew08t](https://github.com/drew08t)
- **Alerting:** Enable simplified routing FF by default. [#84856](https://github.com/grafana/grafana/issues/84856), [@JacobsonMT](https://github.com/JacobsonMT)
- **Auth:** Enable case insensitive logins/emails by default. [#84840](https://github.com/grafana/grafana/issues/84840), [@eleijonmarck](https://github.com/eleijonmarck)
- **RBAC:** Enable annotation permission update by default. [#84787](https://github.com/grafana/grafana/issues/84787), [@IevaVasiljeva](https://github.com/IevaVasiljeva)
- **Azure:** Support multi-resource namespace (NetApp Volumes). [#84779](https://github.com/grafana/grafana/issues/84779), [@aangelisc](https://github.com/aangelisc)
- **Prometheus:** Default support labels value endpoint with match param when prom type and version not set. [#84778](https://github.com/grafana/grafana/issues/84778), [@bohandley](https://github.com/bohandley)
- **MSSQL:** Add Windows AD/Kerberos auth. [#84742](https://github.com/grafana/grafana/issues/84742), [@asimpson](https://github.com/asimpson)
- **Chore:** Disable angular support by default. [#84738](https://github.com/grafana/grafana/issues/84738), [@tolzhabayev](https://github.com/tolzhabayev)
- **Elasticsearch:** Remove xpack button and make includeFrozen not dependant on it. [#84734](https://github.com/grafana/grafana/issues/84734), [@ivanahuckova](https://github.com/ivanahuckova)
- **Plugins:** Enable feature toggle `pluginsDynamicAngularDetectionPatterns` by default. [#84723](https://github.com/grafana/grafana/issues/84723), [@xnyo](https://github.com/xnyo)
- **Plugins:** Enable managedPluginsInstall by default. [#84721](https://github.com/grafana/grafana/issues/84721), [@oshirohugo](https://github.com/oshirohugo)
- **Alerting:** Stop persisting silences and nflog to disk. [#84706](https://github.com/grafana/grafana/issues/84706), [@JacobsonMT](https://github.com/JacobsonMT)
- **Histogram:** Add support for stacking mode. [#84693](https://github.com/grafana/grafana/issues/84693), [@adela-almasan](https://github.com/adela-almasan)
- **Datasource:** Change query filtering. [#84656](https://github.com/grafana/grafana/issues/84656), [@sunker](https://github.com/sunker)
- **Feature toggles:** Remove redshiftAsyncQueryDataSupport and athenaAsyncQueryDataSupport feature toggles. [#84653](https://github.com/grafana/grafana/issues/84653), [@idastambuk](https://github.com/idastambuk)
- **Teams:** Display teams page to team reader if they also have the access to list team permissions. [#84650](https://github.com/grafana/grafana/issues/84650), [@IevaVasiljeva](https://github.com/IevaVasiljeva)
- **Plugins:** Enable feature toggle `enablePluginsTracingByDefault` by default. [#84645](https://github.com/grafana/grafana/issues/84645), [@xnyo](https://github.com/xnyo)
- **NestedFolders:** Enable nested folders by default. [#84631](https://github.com/grafana/grafana/issues/84631), [@zserge](https://github.com/zserge)
- **Canvas:** Add direction options for connections. [#84620](https://github.com/grafana/grafana/issues/84620), [@drew08t](https://github.com/drew08t)
- **CloudWatch:** Static labels should use label name. [#84611](https://github.com/grafana/grafana/issues/84611), [@iwysiu](https://github.com/iwysiu)
- **Tempo:** Deprecate old search. [#84498](https://github.com/grafana/grafana/issues/84498), [@joey-grafana](https://github.com/joey-grafana)
- **Canvas:** Support dashed connection lines. [#84496](https://github.com/grafana/grafana/issues/84496), [@Develer](https://github.com/Develer)
- **I18n:** Add Brazilian Portuguese. [#84461](https://github.com/grafana/grafana/issues/84461), [@joshhunt](https://github.com/joshhunt)
- **I18n:** Expose current UI language in @grafana/runtime config. [#84457](https://github.com/grafana/grafana/issues/84457), [@joshhunt](https://github.com/joshhunt)
- **Canvas:** Add snapping to vertex edit. [#84417](https://github.com/grafana/grafana/issues/84417), [@drew08t](https://github.com/drew08t)
- **CloudWatch Logs:** Remove toggle for cloudWatchLogsMonacoEditor. [#84414](https://github.com/grafana/grafana/issues/84414), [@iwysiu](https://github.com/iwysiu)
- **Prometheus:** Use frontend package in Prometheus DS with a feature toggle. [#84397](https://github.com/grafana/grafana/issues/84397), [@bohandley](https://github.com/bohandley)
- **Alerting:** Show error message when error is thrown after clicking create alert f…. [#84367](https://github.com/grafana/grafana/issues/84367), [@soniaAguilarPeiron](https://github.com/soniaAguilarPeiron)
- **Tempo:** Remove Loki tab. [#84346](https://github.com/grafana/grafana/issues/84346), [@joey-grafana](https://github.com/joey-grafana)
- **Storage:** Add support for listing resource history. [#84331](https://github.com/grafana/grafana/issues/84331), [@DanCech](https://github.com/DanCech)
- **Cloudwatch:** Remove cloudWatchWildCardDimensionValues feature toggle. [#84329](https://github.com/grafana/grafana/issues/84329), [@iwysiu](https://github.com/iwysiu)
- **Plugin Extensions:** Add prop types to component extensions. [#84295](https://github.com/grafana/grafana/issues/84295), [@leventebalogh](https://github.com/leventebalogh)
- **Canvas:** New basic elements. [#84205](https://github.com/grafana/grafana/issues/84205), [@Develer](https://github.com/Develer)
- **Tempo:** Update TraceQLStreaming feature toggle stage. [#84203](https://github.com/grafana/grafana/issues/84203), [@joey-grafana](https://github.com/joey-grafana)
- **Canvas:** Add universal data link support. [#84142](https://github.com/grafana/grafana/issues/84142), [@nmarrs](https://github.com/nmarrs)
- **Chore:** Remove repetitive words. [#84132](https://github.com/grafana/grafana/issues/84132), [@carrychair](https://github.com/carrychair)
- **Documentation:** Updated yaml for influxdb data sources. [#84119](https://github.com/grafana/grafana/issues/84119), [@ldomesjo](https://github.com/ldomesjo)
- **Queries:** Improve debug logging of metrics queries. [#84048](https://github.com/grafana/grafana/issues/84048), [@mmandrus](https://github.com/mmandrus)
- **Storage:** Support listing deleted entities. [#84043](https://github.com/grafana/grafana/issues/84043), [@DanCech](https://github.com/DanCech)
- **Explore:** Remove deprecated `query` option from `splitOpen`. [#83973](https://github.com/grafana/grafana/issues/83973), [@Elfo404](https://github.com/Elfo404)
- **Chore:** Remove deprecated ExploreQueryFieldProps. [#83972](https://github.com/grafana/grafana/issues/83972), [@Elfo404](https://github.com/Elfo404)
- **Chore:** Remove deprecated exploreId from QueryEditorProps. [#83971](https://github.com/grafana/grafana/issues/83971), [@Elfo404](https://github.com/Elfo404)
- **Alerting:** Disallow invalid rule namespace UIDs in provisioning API. [#83938](https://github.com/grafana/grafana/issues/83938), [@rwwiv](https://github.com/rwwiv)
- **Auth:** Set the default org after User login. [#83918](https://github.com/grafana/grafana/issues/83918), [@mgyongyosi](https://github.com/mgyongyosi)
- **Canvas:** Add datalink support to rectangle and ellipse elements. [#83870](https://github.com/grafana/grafana/issues/83870), [@nmarrs](https://github.com/nmarrs)
- **NodeGraph:** Edge color and stroke-dasharray support. [#83855](https://github.com/grafana/grafana/issues/83855), [@morrro01](https://github.com/morrro01)
- **InfluxDB:** Add configuration option for enabling insecure gRPC connections. [#83834](https://github.com/grafana/grafana/issues/83834), [@jmickey](https://github.com/jmickey)
- **Plugins:** Fetch instance provisioned plugins in cloud, to check full installation. [#83784](https://github.com/grafana/grafana/issues/83784), [@oshirohugo](https://github.com/oshirohugo)
- **Alerting:** Implement correct RBAC checks for creating new notification templates. [#83767](https://github.com/grafana/grafana/issues/83767), [@gillesdemey](https://github.com/gillesdemey)
- **Library panels:** Ensure all filters are visible on mobile . [#83759](https://github.com/grafana/grafana/issues/83759), [@ashharrison90](https://github.com/ashharrison90)
- **AuthProxy:** Allow disabling Auth Proxy cache. [#83755](https://github.com/grafana/grafana/issues/83755), [@Jguer](https://github.com/Jguer)
- **Switch:** Remove "transparent" prop. [#83705](https://github.com/grafana/grafana/issues/83705), [@Clarity-89](https://github.com/Clarity-89)
- **Alerting:** Allow inserting before or after existing policy. [#83704](https://github.com/grafana/grafana/issues/83704), [@gillesdemey](https://github.com/gillesdemey)
- **Chore:** Taint ArrayVector with `never` to further discourage. [#83681](https://github.com/grafana/grafana/issues/83681), [@joshhunt](https://github.com/joshhunt)
- **Alerting:** Remove legacy alerting. [#83671](https://github.com/grafana/grafana/issues/83671), [@gillesdemey](https://github.com/gillesdemey)
- **Canvas:** Add vertex control to connections. [#83653](https://github.com/grafana/grafana/issues/83653), [@drew08t](https://github.com/drew08t)
- **Alerting:** Disable legacy alerting for ever. [#83651](https://github.com/grafana/grafana/issues/83651), [@yuri-tceretian](https://github.com/yuri-tceretian)
- **Table:** Preserve filtered value state. [#83631](https://github.com/grafana/grafana/issues/83631), [@codeincarnate](https://github.com/codeincarnate)
- **Canvas:** Add ability to edit selected connections in the inline editor. [#83625](https://github.com/grafana/grafana/issues/83625), [@nmarrs](https://github.com/nmarrs)
- **Auth:** Add all settings to Azure AD SSO config UI. [#83618](https://github.com/grafana/grafana/issues/83618), [@mgyongyosi](https://github.com/mgyongyosi)
- **Cfg:** Add a setting to configure if the local file system is available. [#83616](https://github.com/grafana/grafana/issues/83616), [@mgyongyosi](https://github.com/mgyongyosi)
- **Server:** Reload TLS certs without a server restart. [#83589](https://github.com/grafana/grafana/issues/83589), [@chalapat](https://github.com/chalapat)
- **Accessibility:** Improve landmark markup. [#83576](https://github.com/grafana/grafana/issues/83576), [@tskarhed](https://github.com/tskarhed)
- **Snapshots:** Change default expiration. [#83550](https://github.com/grafana/grafana/issues/83550), [@evictorero](https://github.com/evictorero)
- **Transformations:** Add substring matcher to the 'Filter by Value' transformation. [#83548](https://github.com/grafana/grafana/issues/83548), [@timlevett](https://github.com/timlevett)
- **Folders:** Allow listing folders with write permission. [#83527](https://github.com/grafana/grafana/issues/83527), [@papagian](https://github.com/papagian)
- **Chore:** Remove React 17 peer deps. [#83524](https://github.com/grafana/grafana/issues/83524), [@ashharrison90](https://github.com/ashharrison90)
- **Alerting:** Support deleting rule groups in the provisioning API. [#83514](https://github.com/grafana/grafana/issues/83514), [@joeblubaugh](https://github.com/joeblubaugh)
- **Cloudwatch:** Bump grafana/aws-sdk-go to 0.24.0. [#83480](https://github.com/grafana/grafana/issues/83480), [@idastambuk](https://github.com/idastambuk)
- **Alerting:** Stop persisting user-defined templates to disk. [#83456](https://github.com/grafana/grafana/issues/83456), [@JacobsonMT](https://github.com/JacobsonMT)
- **Transformer:** Config from Query: set threshold colours. [#83366](https://github.com/grafana/grafana/issues/83366), [@LarsStegman](https://github.com/LarsStegman)
- **CloudWatch:** Refactor "getDimensionValuesForWildcards". [#83335](https://github.com/grafana/grafana/issues/83335), [@iwysiu](https://github.com/iwysiu)
- **CloudWatch:** Fetch externalId from settings instead of env. [#83332](https://github.com/grafana/grafana/issues/83332), [@iwysiu](https://github.com/iwysiu)
- **Tracing:** Add node graph panel suggestion. [#83311](https://github.com/grafana/grafana/issues/83311), [@joey-grafana](https://github.com/joey-grafana)
- **Canvas:** Add ability to rotate elements. [#83295](https://github.com/grafana/grafana/issues/83295), [@nmarrs](https://github.com/nmarrs)
- **Tempo:** Add support for ad-hoc filters. [#83290](https://github.com/grafana/grafana/issues/83290), [@joey-grafana](https://github.com/joey-grafana)
- **DataTrails:** Sticky controls. [#83286](https://github.com/grafana/grafana/issues/83286), [@torkelo](https://github.com/torkelo)
- **CloudWatch:** Move SessionCache onto the instance. [#83278](https://github.com/grafana/grafana/issues/83278), [@iwysiu](https://github.com/iwysiu)
- **Alerting:** Deprecate max_annotations_to_keep and max_annotation_age in [alerting] configuration section. [#83266](https://github.com/grafana/grafana/issues/83266), [@yuri-tceretian](https://github.com/yuri-tceretian)
- **Annotation query:** Render query result in alert box. [#83230](https://github.com/grafana/grafana/issues/83230), [@sunker](https://github.com/sunker)
- **Chore:** Query oauth info from a new instance. [#83229](https://github.com/grafana/grafana/issues/83229), [@linoman](https://github.com/linoman)
- **CloudWatch:** Add Firehose kms-related metrics. [#83192](https://github.com/grafana/grafana/issues/83192), [@thepalbi](https://github.com/thepalbi)
- **Chore:** Add go workspace. [#83191](https://github.com/grafana/grafana/issues/83191), [@toddtreece](https://github.com/toddtreece)
- **Accessibility:** Improve HelpModal markup. [#83171](https://github.com/grafana/grafana/issues/83171), [@tskarhed](https://github.com/tskarhed)
- **Chore:** Delete Input Datasource. [#83163](https://github.com/grafana/grafana/issues/83163), [@jackw](https://github.com/jackw)
- **Traces:** Add traces panel suggestion. [#83089](https://github.com/grafana/grafana/issues/83089), [@joey-grafana](https://github.com/joey-grafana)
- **CloudWatch:** Update AWS/EC2 metrics. [#83039](https://github.com/grafana/grafana/issues/83039), [@jangaraj](https://github.com/jangaraj)
- **CloudWatch:** Update AWS/Lambda metrics. [#83038](https://github.com/grafana/grafana/issues/83038), [@jangaraj](https://github.com/jangaraj)
- **CloudWatch:** Update AWS/ES metrics. [#83037](https://github.com/grafana/grafana/issues/83037), [@jangaraj](https://github.com/jangaraj)
- **CloudWatch:** Update AWS/AutoScaling metrics. [#83036](https://github.com/grafana/grafana/issues/83036), [@jangaraj](https://github.com/jangaraj)
- **CloudWatch:** Update AWS/Kafka metrics. [#83035](https://github.com/grafana/grafana/issues/83035), [@jangaraj](https://github.com/jangaraj)
- **Page:** Use browser native scrollbars for the main page content. [#82919](https://github.com/grafana/grafana/issues/82919), [@joshhunt](https://github.com/joshhunt)
- **Parca:** Apply template variables for labelSelector in query. [#82910](https://github.com/grafana/grafana/issues/82910), [@lzakharov](https://github.com/lzakharov)
- **Grafana/UI:** Replace Splitter with useSplitter hook and refactor PanelEdit snapping logic to useSnappingSplitter hook . [#82895](https://github.com/grafana/grafana/issues/82895), [@torkelo](https://github.com/torkelo)
- **Cloudwatch:** Add linting to restrict imports from core. [#82538](https://github.com/grafana/grafana/issues/82538), [@idastambuk](https://github.com/idastambuk)
- **Grafana/icons:** Add icons package. [#82314](https://github.com/grafana/grafana/issues/82314), [@Clarity-89](https://github.com/Clarity-89)
- **Storage:** Watch support. [#82282](https://github.com/grafana/grafana/issues/82282), [@DanCech](https://github.com/DanCech)
- **Image Rendering:** Add settings for default width, height and scale. [#82040](https://github.com/grafana/grafana/issues/82040), [@khushijain21](https://github.com/khushijain21)
- **AzureMonitor:** User authentication support. [#81918](https://github.com/grafana/grafana/issues/81918), [@aangelisc](https://github.com/aangelisc)
- **Plugins:** Disable uninstall while cloud uninstall is not completed. [#81907](https://github.com/grafana/grafana/issues/81907), [@oshirohugo](https://github.com/oshirohugo)
- **Plugins:** Disable update button when cloud install is not completed. [#81716](https://github.com/grafana/grafana/issues/81716), [@oshirohugo](https://github.com/oshirohugo)
- **Expressions:** Sql expressions with Duckdb. [#81666](https://github.com/grafana/grafana/issues/81666), [@scottlepp](https://github.com/scottlepp)
- **BarChart:** TooltipPlugin2. [#80920](https://github.com/grafana/grafana/issues/80920), [@leeoniya](https://github.com/leeoniya)
- **Grafana:** Replace magic number with a constant variable in response status. [#80132](https://github.com/grafana/grafana/issues/80132), [@rlaisqls](https://github.com/rlaisqls)
- **Alerting:** Update rule access control to explicitly check for permissions "alert.rules:read" and "folders:read". [#78289](https://github.com/grafana/grafana/issues/78289), [@yuri-tceretian](https://github.com/yuri-tceretian)
- **Alerting:** Update provisioning API to support regular permissions. [#77007](https://github.com/grafana/grafana/issues/77007), [@yuri-tceretian](https://github.com/yuri-tceretian)
- **Whitelabelling:** Override version in UI from config. (Enterprise)
- **Alerting:** Remove legacy alerting. (Enterprise)
- **Reporting:** Delete Deprecated Endpoint for Single Dashboard. (Enterprise)
- **Plugins:** Add endpoint to get provisioned plugins from an instance. (Enterprise)
- **Reporting:** Delete Deprecated Endpoint for Scheduling. (Enterprise)
- **Reporting:** Delete Deprecated Endpoint for Email. (Enterprise)

### Bug fixes

- **RBAC:** Fix access checks for interactions with RBAC roles in hosted Grafana. [#85520](https://github.com/grafana/grafana/issues/85520), [@IevaVasiljeva](https://github.com/IevaVasiljeva)
- **Keybindings:** Replace mod+h as help shortcut with ? . [#85449](https://github.com/grafana/grafana/issues/85449), [@tskarhed](https://github.com/tskarhed)
- **RBAC:** Fix slow user permission search query on MySQL. [#85410](https://github.com/grafana/grafana/issues/85410), [@gamab](https://github.com/gamab)
- **BrowseDashboards:** Add subpath to URLs on Browse Dashboards page. [#85354](https://github.com/grafana/grafana/issues/85354), [@butkovv](https://github.com/butkovv)
- **Dashboards:** Fix issue where long ad-hoc values broke UI. [#85290](https://github.com/grafana/grafana/issues/85290), [@kaydelaney](https://github.com/kaydelaney)
- **NodeGraph:** Fix possible metadata mismatch between nodes in graph. [#85261](https://github.com/grafana/grafana/issues/85261), [@aocenas](https://github.com/aocenas)
- **Alerting:** Fix receiver inheritance when provisioning a notification policy. [#85193](https://github.com/grafana/grafana/issues/85193), [@julienduchesne](https://github.com/julienduchesne)
- **AuthProxy:** Fix missing session for ldap auth proxy users. [#85136](https://github.com/grafana/grafana/issues/85136), [@Jguer](https://github.com/Jguer)
- **RBAC:** Fix slow user permission search query on MySQL. [#85058](https://github.com/grafana/grafana/issues/85058), [@gamab](https://github.com/gamab)
- **CloudMonitoring:** Only run query if filters are complete. [#85004](https://github.com/grafana/grafana/issues/85004), [@aangelisc](https://github.com/aangelisc)
- **BrowseDashboards:** Add subpath to URLs on Browse Dashboards page. [#84992](https://github.com/grafana/grafana/issues/84992), [@butkovv](https://github.com/butkovv)
- **Datasources:** Fix expressions that reference hidden queries. [#84977](https://github.com/grafana/grafana/issues/84977), [@sunker](https://github.com/sunker)
- **Canvas:** Fix crash when trying to add wind turbine element. [#84962](https://github.com/grafana/grafana/issues/84962), [@nmarrs](https://github.com/nmarrs)
- **InfluxDB:** Fix alias interpolation when it has $\_\_interval or multiple tags. [#84940](https://github.com/grafana/grafana/issues/84940), [@itsmylife](https://github.com/itsmylife)
- **Alerting:** Stop returning autogen routes for non-admin on api/v2/status. [#84864](https://github.com/grafana/grafana/issues/84864), [@JacobsonMT](https://github.com/JacobsonMT)
- **Alerting:** Fix broken panelId links. [#84839](https://github.com/grafana/grafana/issues/84839), [@gillesdemey](https://github.com/gillesdemey)
- **Alerting:** External AM fix parsing basic auth with escape characters. [#84681](https://github.com/grafana/grafana/issues/84681), [@JacobsonMT](https://github.com/JacobsonMT)
- **Alerting:** Support PromQL-style matchers. [#84672](https://github.com/grafana/grafana/issues/84672), [@gillesdemey](https://github.com/gillesdemey)
- **FolderPicker:** Add permission filter to nested folder picker. [#84644](https://github.com/grafana/grafana/issues/84644), [@joshhunt](https://github.com/joshhunt)
- **RolePicker:** Don't try to fetch roles for new form. [#84630](https://github.com/grafana/grafana/issues/84630), [@kalleep](https://github.com/kalleep)
- **Pyroscope:** Fix template variable support. [#84477](https://github.com/grafana/grafana/issues/84477), [@aocenas](https://github.com/aocenas)
- **Scenes:** Fix public dashboard email sharing section. [#84467](https://github.com/grafana/grafana/issues/84467), [@juanicabanas](https://github.com/juanicabanas)
- **Alerting:** Fix AlertsFolderView not showing rules when using nested folders. [#84465](https://github.com/grafana/grafana/issues/84465), [@soniaAguilarPeiron](https://github.com/soniaAguilarPeiron)
- **Jaeger:** Fix flaky test. [#84441](https://github.com/grafana/grafana/issues/84441), [@fabrizio-grafana](https://github.com/fabrizio-grafana)
- **Scenes:** Fix issue with discarding unsaved changes modal in new dashboards. [#84369](https://github.com/grafana/grafana/issues/84369), [@kaydelaney](https://github.com/kaydelaney)
- **PostgreSQL:** Display correct initial value for tls mode. [#84356](https://github.com/grafana/grafana/issues/84356), [@gabor](https://github.com/gabor)
- **Cloudwatch:** Fix issue with Grafana Assume Role. [#84315](https://github.com/grafana/grafana/issues/84315), [@sarahzinger](https://github.com/sarahzinger)
- **Playlists:** Fix kiosk mode not activating when starting a playlist. [#84262](https://github.com/grafana/grafana/issues/84262), [@joshhunt](https://github.com/joshhunt)
- **Google Cloud Monitor:** Fix `res` being accessed after it becomes `nil` in `promql_query.go`. [#84223](https://github.com/grafana/grafana/issues/84223), [@adamyeats](https://github.com/adamyeats)
- **Elasticsearch:** Fix using of individual query time ranges when querying. [#84201](https://github.com/grafana/grafana/issues/84201), [@ivanahuckova](https://github.com/ivanahuckova)
- **InfluxDB:** Fix for wrong query generated with template variable and non regex operator on frontend mode. [#84175](https://github.com/grafana/grafana/issues/84175), [@wasim-nihal](https://github.com/wasim-nihal)
- **Prometheus:** Remove &lt; and &gt; from Query Builder Label Matcher operations. [#83981](https://github.com/grafana/grafana/issues/83981), [@kylebrandt](https://github.com/kylebrandt)
- **Worker:** Use CorsWorker to avoid CORS issues. [#83976](https://github.com/grafana/grafana/issues/83976), [@ivanortegaalba](https://github.com/ivanortegaalba)
- **Tempo:** Fix by operator to support multiple arguments. [#83947](https://github.com/grafana/grafana/issues/83947), [@fabrizio-grafana](https://github.com/fabrizio-grafana)
- **Plugins Catalog:** Fix plugin details page initial flickering. [#83896](https://github.com/grafana/grafana/issues/83896), [@leventebalogh](https://github.com/leventebalogh)
- **Loki:** Interpolate variables in live queries. [#83831](https://github.com/grafana/grafana/issues/83831), [@ivanahuckova](https://github.com/ivanahuckova)
- **Table Panel:** Fix condition for showing footer options. [#83801](https://github.com/grafana/grafana/issues/83801), [@codeincarnate](https://github.com/codeincarnate)
- **Alerting:** Fix bug in screenshot service using incorrect limit. [#83786](https://github.com/grafana/grafana/issues/83786), [@grobinson-grafana](https://github.com/grobinson-grafana)
- **Alerting:** Fix editing Grafana folder via alert rule editor. [#83771](https://github.com/grafana/grafana/issues/83771), [@gillesdemey](https://github.com/gillesdemey)
- **Cloudwatch:** Fix new ConfigEditor to add the custom namespace field . [#83762](https://github.com/grafana/grafana/issues/83762), [@idastambuk](https://github.com/idastambuk)
- **LDAP:** Fix LDAP users authenticated via auth proxy not being able to use LDAP active sync. [#83715](https://github.com/grafana/grafana/issues/83715), [@Jguer](https://github.com/Jguer)
- **Elasticsearch:** Fix adhoc filters not applied in frontend mode. [#83592](https://github.com/grafana/grafana/issues/83592), [@svennergr](https://github.com/svennergr)
- **RBAC:** Fix delete team permissions on team delete. [#83442](https://github.com/grafana/grafana/issues/83442), [@gamab](https://github.com/gamab)
- **Dashboards:** Fixes issue where panels would not refresh if time range updated while in panel view mode. [#83418](https://github.com/grafana/grafana/issues/83418), [@kaydelaney](https://github.com/kaydelaney)
- **AzureMonitor:** Fix mishandled resources vs workspaces. [#83184](https://github.com/grafana/grafana/issues/83184), [@adamyeats](https://github.com/adamyeats)
- **Sql:** Fix an issue with connection limits not updating when jsonData is updated. [#83175](https://github.com/grafana/grafana/issues/83175), [@jarben](https://github.com/jarben)
- **Alerting:** Use time_intervals instead of the deprecated mute_time_intervals in a…. [#83147](https://github.com/grafana/grafana/issues/83147), [@soniaAguilarPeiron](https://github.com/soniaAguilarPeiron)
- **DataFrame:** Improve typing of arrayToDataFrame helper and fix null/undefined handling. [#83104](https://github.com/grafana/grafana/issues/83104), [@aocenas](https://github.com/aocenas)
- **Cloudwatch:** Fix filter button issue in VariableEditor. [#83082](https://github.com/grafana/grafana/issues/83082), [@wilguo](https://github.com/wilguo)
- **Alerting:** Fix panic in provisioning filter contacts by unknown name. [#83070](https://github.com/grafana/grafana/issues/83070), [@JacobsonMT](https://github.com/JacobsonMT)
- **Search:** Include collapsed panels in search v2. [#83047](https://github.com/grafana/grafana/issues/83047), [@suntala](https://github.com/suntala)
- **Plugins:** Fix loading modules that only export a default. [#82299](https://github.com/grafana/grafana/issues/82299), [@sd2k](https://github.com/sd2k)
- **Table:** Fix units showing in footer after reductions without units. [#82081](https://github.com/grafana/grafana/issues/82081), [@codeincarnate](https://github.com/codeincarnate)
- **AuthProxy:** Invalidate previous cached item for user when changes are made to any header. [#81445](https://github.com/grafana/grafana/issues/81445), [@klesh](https://github.com/klesh)
- **Unit:** Add SI prefix for empty unit. [#79897](https://github.com/grafana/grafana/issues/79897), [@raymalt](https://github.com/raymalt)
- **Variables:** Multi-select DataSource variables are inconsistently displayed in the Data source picker. [#76039](https://github.com/grafana/grafana/issues/76039), [@polibb](https://github.com/polibb)
- **SAML:** Better error message for saml private key type errors. (Enterprise)
- **Reporting:** Fix monthly schedule text and modify monthly schedule inputs behavior. (Enterprise)

### Breaking changes

In 9.3 we released a way to set `case_insensitive_login` to true. This enables, lowercased username, login for users signing up with Grafana, for more information read our [blog post](https://grafana.com/blog/2022/12/12/guide-to-using-the-new-grafana-cli-user-identity-conflict-tool-in-grafana-9.3/).

If you encounter any issues with users signing up, we recommend everyone to use lowercase in their login, username otherwise refer to the blog post for how to solve any of the users that can be conflicting with their login/username. Issue [#84972](https://github.com/grafana/grafana/issues/84972)

This is a breaking change for users who use uppercase in their login or emails. The users are by default now using lowercase as part of their login and emails.

Before this code change, users would be able to still log in as either `aUser@user.com` or `auser@user.com`, users are now only able to login and signup with grafana using lowercasing `auser@user.com`.

We recommend reviewing the [blog post](https://grafana.com/blog/2022/12/12/guide-to-using-the-new-grafana-cli-user-identity-conflict-tool-in-grafana-9.3/#:~:text=A%20user%20identity%20conflict%20occurs,more%20capitalized%20letters%20%E2%80%9Cgrafana_LOGIN%E2%80%9D.) about using the CLI and why this is important for us to consolidate our security efforts. Issue [#84840](https://github.com/grafana/grafana/issues/84840)

This is a breaking change for users who have restricted the default access to annotation permissions by removing annotation related actions from the Viewer or Editor basic roles. In such cases we are not able to complete the permission migration automatically, and you will see the following log in your Grafana server logs: `basic role permissions missing annotation permissions, skipping annotation permission migration`. You will also notice that dashboard and folder permissions do not appear in the user interface. Don't worry, all the permissions that you assigned are still there, they are just not being displayed.

We recommend reviewing what annotation permissions you have revoked from the basic roles (you can reference [our documentation](https://grafana.com/docs/grafana/latest/administration/roles-and-permissions/access-control/rbac-fixed-basic-role-definitions/) to see what permissions are missing). If you are fine granting them back to the basic roles, do that, then run the following data base command: `DELETE FROM migration_log WHERE migration_id="managed dashboard permissions annotation actions migration"` and restart Grafana. This will make sure that the annotation permission migration gets run again, and this time it should succeed.

If you are not willing to grant the annotation permissions back to the basic roles, please disable `annotationPermissionUpdate` feature toggle (add `annotationPermissionUpdate = false` to `[feature_toggles]` in Grafana's configuration file) and reach out to Grafana's support team. When we can learn more about your use case, we will work with you to find a solution. Issue [#84787](https://github.com/grafana/grafana/issues/84787)

Angular support is turned `off` by default starting Grafana 11, you can find all the details in a [dedicated documentation page.](https://grafana.com/docs/grafana/latest/developers/angular_deprecation/)

Issue [#84738](https://github.com/grafana/grafana/issues/84738)

The **xpack** checkbox dependency for enabling the **Include Frozen Indices** functionality has been removed, allowing direct control over frozen indices inclusion. Users should review their datasource settings to ensure the "Include Frozen Indices" option is configured as desired, particularly if xpack was previously disabled. This change aims to simplify configuration options and may affect queries if settings are not adjusted accordingly. Issue [#84734](https://github.com/grafana/grafana/issues/84734)

For data sources that extend `DataSourceWithBackend`, the `filterQuery` method is now called **before** the data source `query` method. If the `filterQuery` method assumes that some kind of query migration happens before this method is called, you now need to do the migration inside this method.

Users of data source plugins that did not previously remove hidden queries will see a change of behaviour: Before this change, clicking the `Disable query` button had no impact on the query result, but starting from Grafana 11 responses associated with hidden queries will no longer be returned to the panel. Issue [#84656](https://github.com/grafana/grafana/issues/84656)

SystemJS is no longer exported from `@grafana/runtime`. Plugin developers should instead rely on importing modules / packages using standard TS import syntax and npm/yarn for package installation.

Issue [#84561](https://github.com/grafana/grafana/issues/84561)

We've removed the Loki tab from the Tempo data source. You can still access Logs through the Loki data source or can also create a link from Tempo to Loki via our [trace to logs](https://grafana.com/docs/grafana/latest/datasources/tempo/configure-tempo-data-source/#trace-to-logs) feature. Issue [#84346](https://github.com/grafana/grafana/issues/84346)

The `query` option in `splitOpen` was deprecated in `10.1` and is now being removed. Issue [#83973](https://github.com/grafana/grafana/issues/83973)

Since https://github.com/grafana/grafana/pull/38942 (Grafana `8.2.0`) the `ExploreQueryFieldProps` type was deprecated and is now removed. Issue [#83972](https://github.com/grafana/grafana/issues/83972)

Since https://github.com/grafana/grafana/pull/38942 `exploreId` is no longer supplied to query editors in Explore. The property was deprecated in `10.3.0` and is now removed. If your query editor needs to know from which app is being rendered, you can check the `app` prop in `QueryEditorProps`. Issue [#83971](https://github.com/grafana/grafana/issues/83971)

The Vector interface that was deprecated in Grafana 10 has been further deprecated. Using it will now generate build-time Typescript errors, but remain working at runtime. If you're still using ArrayVector in your code, it should be removed immediately and replaced with plain arrays. Plugins compiled against older versions and depend on calling get/set will continue to work because the Array prototype still has a modified prototype. This will be removed in the future Issue [#83681](https://github.com/grafana/grafana/issues/83681)

In Grafana 11 the legacy alerting reaches the end-of-life. Users cannot enable it and Grafana will refuse to start if the settings are not updated to run the new Grafana Alerting. Migration from legacy alerting is not available as well. Grafana 10.4.x is the last version that offers the migration.

- If the setting `[alerting].enable` is set to `true` Grafana will not start and emit the log message with recommendations to change the configuration

- Setting `[alerting].max_annotation_age` is replaced by `[unified_alerting.state_history.annotations].max_age`
- Setting `[alerting].max_annotations_to_keep` is replaced by `[unified_alerting.state_history.annotations].max_annotations_to_keep`

- setting `[unified_alerting].execute_alerts` does not fall back to the legacy `[alerting].execute_alerts` anymore. Instead, the default value `true` is used.
- setting `[unified_alerting].evaluation_timeout` does not fall back to the legacy setting `[alerting].evaluation_timeout_seconds` in the case when it is either invalid or has the default value. Now, if the setting is invalid, it will cause Grafana to exit.
- setting `[unified_alerting].min_interval` does not fall back to the legacy setting `[alerting].min_interval_seconds` in the case when it is either invalid or has the default value. Now, if the setting is invalid, it will cause Grafana to exit. Issue [#83651](https://github.com/grafana/grafana/issues/83651)

We've removed React 17 as a peer dependency from our packages. Anyone using the new versions of these packages should ensure they've upgraded to React 18 following the upgrade steps: https://react.dev/blog/2022/03/08/react-18-upgrade-guide Issue [#83524](https://github.com/grafana/grafana/issues/83524)

We're adding a validation between the response of the ID token HD parameter and the list of allowed domains as an extra layer of security. In the event that the HD parameter doesn't match the list of allowed domains, we're denying access to Grafana.

If you set Google OAuth configuration using `api_url,` you might be using the legacy implementation of OAuth, which doesn't have the HD parameter describing the organisation the approved token comes from. This could break your login flow.

This feature can be turned off through the configuration toggle `validate_hd `. Anyone using the legacy Google OAuth configuration should turn off this validation if the ID Token response doesn't have the HD parameter. Issue [#83229](https://github.com/grafana/grafana/issues/83229)

The direct input datasource plugin has been removed in Grafana 11. It has been in alpha for 4 years and is superseded by [TestData](https://grafana.com/docs/grafana/latest/datasources/testdata/) that ships with Grafana.

Issue [#83163](https://github.com/grafana/grafana/issues/83163)

The alert rule API methods now require more permissions for users to perform changes to rules. To create a new rule or update or delete an existing one, the user must have permission to read from the folder that stores the rules (i.e. permission `folder:read` in the scope of the rule's folder) and permission to read alert rules in that folder (i.e. permission `alert.rules:read`

The standard roles already have all required permissions, and therefore, neither OSS nor Grafana Enterprise users who use the fixed roles (standard roles provided by Grafana) are affected. **Only Grafana Enterprise users who create custom roles can be affected** Issue [#78289](https://github.com/grafana/grafana/issues/78289)

The deprecated endpoint for rendering pdf of a single dashboard `GET /render/pdf/:dashboardID` and report model fields `dashboardId`, `dashboardName`, `dashboardUid`, and `templateVars` have been removed. Only new endpoint `GET /api/reports/render/pdfs` accepting `dashboards` list is support moving forward Issue [#6362](https://github.com/grafana/grafana/issues/6362)

The deprecated old schedule setting with separate fields `hour,` `minute`, `day` have been removed. Only new schedule setting with `startDate` will be supported moving forward Issue [#6329](https://github.com/grafana/grafana/issues/6329)

The deprecated `email` field to send a report via `/api/reports/email` endpoint have been removed. Only `emails` field will be supported moving forward. Issue [#6328](https://github.com/grafana/grafana/issues/6328)

### Plugin development fixes & changes

- **GrafanaUI:** Add new `EmptyState` component. [#84891](https://github.com/grafana/grafana/issues/84891), [@ashharrison90](https://github.com/ashharrison90)
- **Grafana/Runtime:** Remove SystemJS export. [#84561](https://github.com/grafana/grafana/issues/84561), [@jackw](https://github.com/jackw)
- **Grafana UI:** Add code variant to Text component. [#82318](https://github.com/grafana/grafana/issues/82318), [@tskarhed](https://github.com/tskarhed)

<!-- 11.0.0-preview END -->

<!-- previous CHANGELOG entries can be found in /.changelog-archive ><|MERGE_RESOLUTION|>--- conflicted
+++ resolved
@@ -1,4 +1,3 @@
-<<<<<<< HEAD
 <!-- 11.5.3+security-01 START -->
 
 # 11.5.3+security-01 (2025-04-22)
@@ -22,7 +21,6 @@
 - **Security:** Fix CVE-2025-2703
 
 <!-- 11.5.3+security-01 END -->
-=======
 <!-- 11.4.3+security-01 START -->
 
 # 11.4.3+security-01 (2025-04-22)
@@ -42,7 +40,6 @@
 - **Security:** Fix CVE-2025-2703
 
 <!-- 11.4.3+security-01 END -->
->>>>>>> 7c0cb1b7
 <!-- 11.3.5+security-01 START -->
 
 # 11.3.5+security-01 (2025-04-22)
