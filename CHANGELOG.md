--- conflicted
+++ resolved
@@ -1,4 +1,3 @@
-<<<<<<< HEAD
 <!-- 10.4.9 START -->
 
 # 10.4.9 (2024-09-26)
@@ -12,13 +11,11 @@
 - **Provisioning:** Prevent provisioning folder errors from failing startup [#92591](https://github.com/grafana/grafana/pull/92591), [@suntala](https://github.com/suntala)
 
 <!-- 10.4.9 END -->
-=======
 <!-- 10.3.10 START -->
 
 # 10.3.10 (2024-09-26)
 
 <!-- 10.3.10 END -->
->>>>>>> dbd8b082
 <!-- 11.2.0 START -->
 
 # 11.2.0 (2024-08-27)
