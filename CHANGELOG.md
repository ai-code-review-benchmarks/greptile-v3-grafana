--- conflicted
+++ resolved
@@ -1,4 +1,3 @@
-<<<<<<< HEAD
 <!-- 11.6.0+security-01 START -->
 
 # 11.6.0+security-01 (2025-04-22)
@@ -10,7 +9,6 @@
 - **Security:** Fix CVE-2025-3260
 
 <!-- 11.6.0+security-01 END -->
-=======
 <!-- 11.5.3+security-01 START -->
 
 # 11.5.3+security-01 (2025-04-22)
@@ -34,7 +32,6 @@
 - **Security:** Fix CVE-2025-2703
 
 <!-- 11.5.3+security-01 END -->
->>>>>>> 69f68cb7
 <!-- 11.4.3+security-01 START -->
 
 # 11.4.3+security-01 (2025-04-22)
