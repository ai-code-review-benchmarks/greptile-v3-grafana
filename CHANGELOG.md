--- conflicted
+++ resolved
@@ -1,5 +1,3 @@
-<<<<<<< HEAD
-=======
 <!-- 11.0.0 START -->
 
 # 11.0.0 (2024-05-14)
@@ -393,7 +391,6 @@
 - **CloudMonitoring:** Only run query if filters are complete. [#85016](https://github.com/grafana/grafana/issues/85016), [@aangelisc](https://github.com/aangelisc)
 
 <!-- 10.4.2 END -->
->>>>>>> 5b85c4c2
 <!-- 10.4.1 START -->
 
 # 10.4.1 (2024-03-20)
@@ -637,8 +634,6 @@
 - **Grafana/UI:** Add new Splitter component . [#82357](https://github.com/grafana/grafana/issues/82357), [@torkelo](https://github.com/torkelo)
 
 <!-- 10.4.0 END -->
-<<<<<<< HEAD
-=======
 <!-- 10.3.6 START -->
 
 # 10.3.6 (2024-05-13)
@@ -700,7 +695,6 @@
 We're adding a between the response of the ID token HD parameter and the list of allowed domains. This feature can be disabled through the configuration toggle `validate_hd `. Anyone using the legacy Google OAuth configuration should disable this validation if the ID Token response doesn't have the HD parameter. Issue [#83725](https://github.com/grafana/grafana/issues/83725)
 
 <!-- 10.3.4 END -->
->>>>>>> 5b85c4c2
 <!-- 10.3.3 START -->
 
 # 10.3.3 (2024-02-02)
