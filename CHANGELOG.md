--- conflicted
+++ resolved
@@ -1,4 +1,3 @@
-<<<<<<< HEAD
 <!-- 11.1.13 START -->
 
 # 11.1.13 (2025-03-25)
@@ -6,30 +5,25 @@
 ### Features and enhancements
 
 - **Chore:** Bump Go version to 1.23.7 [#101562](https://github.com/grafana/grafana/pull/101562), [@macabu](https://github.com/macabu)
-=======
-<!-- 10.4.17 START -->
-
-# 10.4.17 (2025-03-25)
-
-### Features and enhancements
-
-- **Chore:** Bump Go version to 1.23.7 [#101565](https://github.com/grafana/grafana/pull/101565), [@macabu](https://github.com/macabu)
->>>>>>> 8722a8e8
 - **Chore:** Bump Go version to 1.23.7 (Enterprise)
 
 ### Bug fixes
 
-<<<<<<< HEAD
 - **Alerting:** Update slack image upload to use new API [#101485](https://github.com/grafana/grafana/pull/101485), [@moustafab](https://github.com/moustafab)
 - **Service Accounts:** Do not show error pop-ups for Service Account and Renderer UI flows [#101796](https://github.com/grafana/grafana/pull/101796), [@IevaVasiljeva](https://github.com/IevaVasiljeva)
 
 <!-- 11.1.13 END -->
-=======
+<!-- 10.4.17 START -->
+
+# 10.4.17 (2025-03-25)
+
+### Features and enhancements
+
+- **Chore:** Bump Go version to 1.23.7 [#101565](https://github.com/grafana/grafana/pull/101565), [@macabu](https://github.com/macabu)
 - **Alerting:** Update slack image upload to use new API [#101483](https://github.com/grafana/grafana/pull/101483), [@moustafab](https://github.com/moustafab)
 - **Service Accounts:** Do not show error pop-ups for Service Account and Renderer UI flows [#101804](https://github.com/grafana/grafana/pull/101804), [@IevaVasiljeva](https://github.com/IevaVasiljeva)
 
 <!-- 10.4.17 END -->
->>>>>>> 8722a8e8
 <!-- 11.5.2 START -->
 
 # 11.5.2 (2025-02-18)
