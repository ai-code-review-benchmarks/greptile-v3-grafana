--- conflicted
+++ resolved
@@ -1,16 +1,3 @@
-<<<<<<< HEAD
-<!-- 9.3.2 START -->
-
-# 9.3.2 (2022-12-13)
-
-### Bug fixes
-
-- **Prometheus:** Fix exemplars not respecting corresponding series display status. [#59678](https://github.com/grafana/grafana/issues/59678), [@gtk-grafana](https://github.com/gtk-grafana)
-- **Prometheus:** Match exemplar fill color with series color in time series. [#59908](https://github.com/grafana/grafana/issues/59499), [@gtk-grafana](https://github.com/gtk-grafana)
-
-<!-- 9.3.2 END -->
-=======
->>>>>>> e756a7cc
 <!-- 9.3.1 START -->
 
 # 9.3.1 (2022-11-30)
