--- conflicted
+++ resolved
@@ -1,12 +1,7 @@
 [run]
 init_cmds = [
-<<<<<<< HEAD
-  ["make", "gen-go"],
-  ["GO_BUILD_DEV=1", "make", "build-go"],
-=======
   ["GO_BUILD_DEV=1", "make", "build-go"],
   ["make", "gen-jsonnet"],
->>>>>>> ae830f68
   ["./bin/grafana", "server", "-packaging=dev", "cfg:app_mode=development"]
 ]
 watch_all = true
@@ -21,12 +16,7 @@
 ignore_files = [".*_gen.go"]
 build_delay = 1500
 cmds = [
-<<<<<<< HEAD
-  ["make", "gen-go"],
-  ["GO_BUILD_DEV=1", "make", "build-go"],
-=======
   ["GO_BUILD_DEV=1", "make", "build-go"],
   ["make", "gen-jsonnet"],
->>>>>>> ae830f68
   ["./bin/grafana", "server", "-packaging=dev", "cfg:app_mode=development"]
 ]