--- conflicted
+++ resolved
@@ -180,11 +180,7 @@
 	return ""
 }
 
-<<<<<<< HEAD
-func (m *mockStep) Run(ctx context.Context, obj *advisorv0alpha1.CheckSpec, item any) ([]advisorv0alpha1.CheckReportFailure, error) {
-=======
-func (m *mockStep) Run(ctx context.Context, log logging.Logger, obj *advisorv0alpha1.CheckSpec, item any) (*advisorv0alpha1.CheckReportFailure, error) {
->>>>>>> f79f6efd
+func (m *mockStep) Run(ctx context.Context, log logging.Logger, obj *advisorv0alpha1.CheckSpec, item any) ([]advisorv0alpha1.CheckReportFailure, error) {
 	return nil, nil
 }
 
