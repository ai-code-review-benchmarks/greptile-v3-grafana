package app

import (
	"context"
	"fmt"

	"github.com/grafana/grafana-app-sdk/app"
	"github.com/grafana/grafana-app-sdk/k8s"
	"github.com/grafana/grafana-app-sdk/logging"
	"github.com/grafana/grafana-app-sdk/resource"
	"github.com/grafana/grafana-app-sdk/simple"
	advisorv0alpha1 "github.com/grafana/grafana/apps/advisor/pkg/apis/advisor/v0alpha1"
	"github.com/grafana/grafana/apps/advisor/pkg/app/checkregistry"
	"github.com/grafana/grafana/apps/advisor/pkg/app/checks"
	"github.com/grafana/grafana/apps/advisor/pkg/app/checkscheduler"
	"github.com/grafana/grafana/apps/advisor/pkg/app/checktyperegisterer"
	"github.com/grafana/grafana/pkg/apimachinery/identity"
	"k8s.io/apimachinery/pkg/runtime/schema"
)

func New(cfg app.Config) (app.App, error) {
	// Read config
	specificConfig, ok := cfg.SpecificConfig.(checkregistry.AdvisorAppConfig)
	if !ok {
		return nil, fmt.Errorf("invalid config type")
	}
	checkRegistry := specificConfig.CheckRegistry
	log := logging.DefaultLogger.With("app", "advisor.app")

	// Prepare storage client
	clientGenerator := k8s.NewClientRegistry(cfg.KubeConfig, k8s.ClientConfig{})
	client, err := clientGenerator.ClientFor(advisorv0alpha1.CheckKind())
	if err != nil {
		return nil, err
	}
	typesClient, err := clientGenerator.ClientFor(advisorv0alpha1.CheckTypeKind())
	if err != nil {
		return nil, err
	}

	// Initialize checks
	checkMap := map[string]checks.Check{}
	for _, c := range checkRegistry.Checks() {
		checkMap[c.ID()] = c
	}

	simpleConfig := simple.AppConfig{
		Name:       "advisor",
		KubeConfig: cfg.KubeConfig,
		InformerConfig: simple.AppInformerConfig{
			ErrorHandler: func(ctx context.Context, err error) {
				log.WithContext(ctx).Error("Informer processing error", "error", err)
			},
		},
		ManagedKinds: []simple.AppManagedKind{
			{
				Kind: advisorv0alpha1.CheckKind(),
				Validator: &simple.Validator{
					ValidateFunc: func(ctx context.Context, req *app.AdmissionRequest) error {
						if req.Object != nil {
							check, err := getCheck(req.Object, checkMap)
							if err != nil {
								return err
							}
							if req.Action == resource.AdmissionActionCreate {
								go func() {
									logger := log.WithContext(ctx).With("check", check.ID())
									logger.Debug("Processing check", "namespace", req.Object.GetNamespace())
									requester, err := identity.GetRequester(ctx)
									if err != nil {
										logger.Error("Error getting requester", "error", err)
										return
									}
									ctx = identity.WithRequester(context.Background(), requester)
<<<<<<< HEAD
									err = processCheck(ctx, client, typesClient, req.Object, check)
=======
									err = processCheck(ctx, logger, client, req.Object, check)
>>>>>>> a9b6d098
									if err != nil {
										logger.Error("Error processing check", "error", err)
									}
								}()
							}
							if req.Action == resource.AdmissionActionUpdate {
								go func() {
									logger := log.WithContext(ctx).With("check", check.ID())
									logger.Debug("Updating check", "namespace", req.Object.GetNamespace(), "name", req.Object.GetName())
									requester, err := identity.GetRequester(ctx)
									if err != nil {
										logger.Error("Error getting requester", "error", err)
										return
									}
									ctx = identity.WithRequester(context.Background(), requester)
<<<<<<< HEAD
									err = processCheckRetry(ctx, client, typesClient, req.Object, check)
=======
									err = processCheckRetry(ctx, logger, client, req.Object, check)
>>>>>>> a9b6d098
									if err != nil {
										logger.Error("Error processing check retry", "error", err)
									}
								}()
							}
						}
						return nil
					},
				},
			},
			{
				Kind: advisorv0alpha1.CheckTypeKind(),
			},
		},
	}

	a, err := simple.NewApp(simpleConfig)
	if err != nil {
		return nil, err
	}

	err = a.ValidateManifest(cfg.ManifestData)
	if err != nil {
		return nil, err
	}

	// Save check types as resources
	ctr, err := checktyperegisterer.New(cfg, log)
	if err != nil {
		return nil, err
	}
	a.AddRunnable(ctr)

	// Start scheduler
	csch, err := checkscheduler.New(cfg, log)
	if err != nil {
		return nil, err
	}
	a.AddRunnable(csch)

	return a, nil
}

func GetKinds() map[schema.GroupVersion][]resource.Kind {
	gv := schema.GroupVersion{
		// Group and version are the same for all checks
		Group:   advisorv0alpha1.CheckKind().Group(),
		Version: advisorv0alpha1.CheckKind().Version(),
	}
	return map[schema.GroupVersion][]resource.Kind{
		gv: {
			advisorv0alpha1.CheckKind(),
			advisorv0alpha1.CheckTypeKind(),
		},
	}
}<|MERGE_RESOLUTION|>--- conflicted
+++ resolved
@@ -72,11 +72,7 @@
 										return
 									}
 									ctx = identity.WithRequester(context.Background(), requester)
-<<<<<<< HEAD
-									err = processCheck(ctx, client, typesClient, req.Object, check)
-=======
-									err = processCheck(ctx, logger, client, req.Object, check)
->>>>>>> a9b6d098
+									err = processCheck(ctx, logger, client, typesClient, req.Object, check)
 									if err != nil {
 										logger.Error("Error processing check", "error", err)
 									}
@@ -92,11 +88,7 @@
 										return
 									}
 									ctx = identity.WithRequester(context.Background(), requester)
-<<<<<<< HEAD
-									err = processCheckRetry(ctx, client, typesClient, req.Object, check)
-=======
-									err = processCheckRetry(ctx, logger, client, req.Object, check)
->>>>>>> a9b6d098
+									err = processCheckRetry(ctx, logger, client, typesClient, req.Object, check)
 									if err != nil {
 										logger.Error("Error processing check retry", "error", err)
 									}
