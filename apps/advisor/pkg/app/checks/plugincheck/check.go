package plugincheck

import (
	"context"
	"fmt"
	sysruntime "runtime"

	"github.com/Masterminds/semver/v3"
	"github.com/grafana/grafana-app-sdk/logging"

	advisor "github.com/grafana/grafana/apps/advisor/pkg/apis/advisor/v0alpha1"
	"github.com/grafana/grafana/apps/advisor/pkg/app/checks"
	"github.com/grafana/grafana/pkg/plugins/repo"
	"github.com/grafana/grafana/pkg/services/pluginsintegration/pluginchecker"
	"github.com/grafana/grafana/pkg/services/pluginsintegration/pluginstore"
)

const (
	CheckID           = "plugin"
	DeprecationStepID = "deprecation"
	UpdateStepID      = "update"
)

func New(
	pluginStore pluginstore.Store,
	pluginRepo repo.Service,
	updateChecker pluginchecker.PluginUpdateChecker,
	grafanaVersion string,
) checks.Check {
	return &check{
		PluginStore:    pluginStore,
		PluginRepo:     pluginRepo,
		GrafanaVersion: grafanaVersion,
		updateChecker:  updateChecker,
	}
}

type check struct {
	PluginStore    pluginstore.Store
	PluginRepo     repo.Service
	updateChecker  pluginchecker.PluginUpdateChecker
	GrafanaVersion string
}

func (c *check) ID() string {
	return CheckID
}

func (c *check) Items(ctx context.Context) ([]any, error) {
	ps := c.PluginStore.Plugins(ctx)
	res := make([]any, len(ps))
	for i, p := range ps {
		res[i] = p
	}
	return res, nil
}

func (c *check) Item(ctx context.Context, id string) (any, error) {
	p, exists := c.PluginStore.Plugin(ctx, id)
	if !exists {
		return nil, fmt.Errorf("plugin %s not found", id)
	}
	return p, nil
}

func (c *check) Steps() []checks.Step {
	return []checks.Step{
		&deprecationStep{
			PluginRepo:     c.PluginRepo,
			GrafanaVersion: c.GrafanaVersion,
			updateChecker:  c.updateChecker,
		},
		&updateStep{
			PluginRepo:     c.PluginRepo,
			GrafanaVersion: c.GrafanaVersion,
			updateChecker:  c.updateChecker,
		},
	}
}

type deprecationStep struct {
	PluginRepo     repo.Service
	GrafanaVersion string
	updateChecker  pluginchecker.PluginUpdateChecker
}

func (s *deprecationStep) Title() string {
	return "Deprecation check"
}

func (s *deprecationStep) Description() string {
	return "Check if any installed plugins are deprecated."
}

func (s *deprecationStep) Resolution() string {
	return "Check the <a href='https://grafana.com/legal/plugin-deprecation/#a-plugin-i-use-is-deprecated-what-should-i-do'" +
		"target=_blank>documentation</a> for recommended steps or delete the plugin."
}

func (s *deprecationStep) ID() string {
	return DeprecationStepID
}

func (s *deprecationStep) Run(ctx context.Context, log logging.Logger, _ *advisor.CheckSpec, it any) ([]advisor.CheckReportFailure, error) {
	p, ok := it.(pluginstore.Plugin)
	if !ok {
		return nil, fmt.Errorf("invalid item type %T", it)
	}

	if !s.updateChecker.IsUpdatable(ctx, p) {
		return nil, nil
	}

	// Check if plugin is deprecated
	compatOpts := repo.NewCompatOpts(s.GrafanaVersion, sysruntime.GOOS, sysruntime.GOARCH)
	i, err := s.PluginRepo.PluginInfo(ctx, p.ID, compatOpts)
	if err != nil {
		// Unable to check deprecation status
		return nil, nil
	}
	if i.Status == "deprecated" {
		return []advisor.CheckReportFailure{checks.NewCheckReportFailure(
			advisor.CheckReportFailureSeverityHigh,
			s.ID(),
			p.Name,
			p.ID,
			[]advisor.CheckErrorLink{
				{
					Message: "Admin",
					Url:     fmt.Sprintf("/plugins/%s", p.ID),
				},
			},
		)}, nil
	}
	return nil, nil
}

type updateStep struct {
	PluginRepo     repo.Service
	GrafanaVersion string
	updateChecker  pluginchecker.PluginUpdateChecker
}

func (s *updateStep) Title() string {
	return "Update check"
}

func (s *updateStep) Description() string {
	return "Checks if an installed plugins has a newer version available."
}

func (s *updateStep) Resolution() string {
	return "Go to the plugin admin page and upgrade to the latest version."
}

func (s *updateStep) ID() string {
	return UpdateStepID
}

func (s *updateStep) Run(ctx context.Context, log logging.Logger, _ *advisor.CheckSpec, i any) ([]advisor.CheckReportFailure, error) {
	p, ok := i.(pluginstore.Plugin)
	if !ok {
		return nil, fmt.Errorf("invalid item type %T", i)
	}

	if !s.updateChecker.IsUpdatable(ctx, p) {
		return nil, nil
	}

	// Check if plugin has a newer version available
	compatOpts := repo.NewCompatOpts(s.GrafanaVersion, sysruntime.GOOS, sysruntime.GOARCH)
	info, err := s.PluginRepo.GetPluginArchiveInfo(ctx, p.ID, "", compatOpts)
	if err != nil {
		// Unable to check updates
		return nil, nil
	}
	if hasUpdate(p, info) {
		return []advisor.CheckReportFailure{checks.NewCheckReportFailure(
			advisor.CheckReportFailureSeverityLow,
			s.ID(),
			p.Name,
			p.ID,
			[]advisor.CheckErrorLink{
				{
					Message: "Upgrade",
					Url:     fmt.Sprintf("/plugins/%s?page=version-history", p.ID),
				},
			},
		)}, nil
	}

	return nil, nil
}

func hasUpdate(current pluginstore.Plugin, latest *repo.PluginArchiveInfo) bool {
	// If both versions are semver-valid, compare them
	v1, err1 := semver.NewVersion(current.Info.Version)
	v2, err2 := semver.NewVersion(latest.Version)
	if err1 == nil && err2 == nil {
		return v1.LessThan(v2)
	}
	// In other case, assume that a different latest version will always be newer
	return current.Info.Version != latest.Version
<<<<<<< HEAD
}

func (s *updateStep) isManaged(ctx context.Context, pluginID string) bool {
	for _, managedPlugin := range s.ManagedPlugins.ManagedPlugins(ctx) {
		if managedPlugin == pluginID {
			return true
		}
	}
	return false
}

func (s *updateStep) isProvisioned(ctx context.Context, pluginID string) bool {
	if s.provisionedPlugins == nil {
		pps, err := s.ProvisionedPlugins.ProvisionedPlugins(ctx)
		if err != nil {
			return false
		}
		s.provisionedPlugins = make([]string, 0, len(pps))
		for _, p := range pps {
			s.provisionedPlugins = append(s.provisionedPlugins, p.ID)
		}
	}
	return slices.Contains(s.provisionedPlugins, pluginID)
}

// Temporary duplicated code until there is a common IsUpdatable function
func (s *deprecationStep) isManaged(ctx context.Context, pluginID string) bool {
	for _, managedPlugin := range s.ManagedPlugins.ManagedPlugins(ctx) {
		if managedPlugin == pluginID {
			return true
		}
	}
	return false
}

func (s *deprecationStep) isProvisioned(ctx context.Context, pluginID string) bool {
	if s.provisionedPlugins == nil {
		pps, err := s.ProvisionedPlugins.ProvisionedPlugins(ctx)
		if err != nil {
			return false
		}
		s.provisionedPlugins = make([]string, 0, len(pps))
		for _, pp := range pps {
			s.provisionedPlugins = append(s.provisionedPlugins, pp.ID)
		}
	}
	return slices.Contains(s.provisionedPlugins, pluginID)
=======
>>>>>>> 13ebcf1d
}<|MERGE_RESOLUTION|>--- conflicted
+++ resolved
@@ -201,54 +201,4 @@
 	}
 	// In other case, assume that a different latest version will always be newer
 	return current.Info.Version != latest.Version
-<<<<<<< HEAD
-}
-
-func (s *updateStep) isManaged(ctx context.Context, pluginID string) bool {
-	for _, managedPlugin := range s.ManagedPlugins.ManagedPlugins(ctx) {
-		if managedPlugin == pluginID {
-			return true
-		}
-	}
-	return false
-}
-
-func (s *updateStep) isProvisioned(ctx context.Context, pluginID string) bool {
-	if s.provisionedPlugins == nil {
-		pps, err := s.ProvisionedPlugins.ProvisionedPlugins(ctx)
-		if err != nil {
-			return false
-		}
-		s.provisionedPlugins = make([]string, 0, len(pps))
-		for _, p := range pps {
-			s.provisionedPlugins = append(s.provisionedPlugins, p.ID)
-		}
-	}
-	return slices.Contains(s.provisionedPlugins, pluginID)
-}
-
-// Temporary duplicated code until there is a common IsUpdatable function
-func (s *deprecationStep) isManaged(ctx context.Context, pluginID string) bool {
-	for _, managedPlugin := range s.ManagedPlugins.ManagedPlugins(ctx) {
-		if managedPlugin == pluginID {
-			return true
-		}
-	}
-	return false
-}
-
-func (s *deprecationStep) isProvisioned(ctx context.Context, pluginID string) bool {
-	if s.provisionedPlugins == nil {
-		pps, err := s.ProvisionedPlugins.ProvisionedPlugins(ctx)
-		if err != nil {
-			return false
-		}
-		s.provisionedPlugins = make([]string, 0, len(pps))
-		for _, pp := range pps {
-			s.provisionedPlugins = append(s.provisionedPlugins, pp.ID)
-		}
-	}
-	return slices.Contains(s.provisionedPlugins, pluginID)
-=======
->>>>>>> 13ebcf1d
 }