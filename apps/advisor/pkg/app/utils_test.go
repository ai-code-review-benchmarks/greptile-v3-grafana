package app

import (
	"context"
	"errors"
	"fmt"
	"testing"

	"github.com/grafana/grafana-app-sdk/logging"
	"github.com/grafana/grafana-app-sdk/resource"
	advisorv0alpha1 "github.com/grafana/grafana/apps/advisor/pkg/apis/advisor/v0alpha1"
	"github.com/grafana/grafana/apps/advisor/pkg/app/checks"
	"github.com/grafana/grafana/pkg/apimachinery/utils"
	"github.com/stretchr/testify/assert"
)

func TestGetCheck(t *testing.T) {
	obj := &advisorv0alpha1.Check{}
	obj.SetLabels(map[string]string{checks.TypeLabel: "testType"})

	checkMap := map[string]checks.Check{
		"testType": &mockCheck{},
	}

	check, err := getCheck(obj, checkMap)
	assert.NoError(t, err)
	assert.NotNil(t, check)
}

func TestGetCheck_MissingLabel(t *testing.T) {
	obj := &advisorv0alpha1.Check{}
	checkMap := map[string]checks.Check{}

	_, err := getCheck(obj, checkMap)
	assert.Error(t, err)
	assert.Equal(t, "missing check type as label", err.Error())
}

func TestGetCheck_UnknownType(t *testing.T) {
	obj := &advisorv0alpha1.Check{}
	obj.SetLabels(map[string]string{checks.TypeLabel: "unknownType"})

	checkMap := map[string]checks.Check{
		"testType": &mockCheck{},
	}

	_, err := getCheck(obj, checkMap)
	assert.Error(t, err)
	assert.Contains(t, err.Error(), "unknown check type unknownType")
}

func TestProcessCheck(t *testing.T) {
	obj := &advisorv0alpha1.Check{}
	obj.SetAnnotations(map[string]string{})
	meta, err := utils.MetaAccessor(obj)
	if err != nil {
		t.Fatal(err)
	}
	meta.SetCreatedBy("user:1")
	client := &mockClient{}
	typesClient := &mockTypesClient{}
	ctx := context.TODO()
	check := &mockCheck{
		items: []any{"item"},
	}

<<<<<<< HEAD
	err = processCheck(ctx, client, typesClient, obj, check)
=======
	err = processCheck(ctx, logging.DefaultLogger, client, obj, check)
>>>>>>> a9b6d098
	assert.NoError(t, err)
	assert.Equal(t, "processed", obj.GetAnnotations()[checks.StatusAnnotation])
}

func TestProcessMultipleCheckItems(t *testing.T) {
	obj := &advisorv0alpha1.Check{}
	obj.SetAnnotations(map[string]string{})
	meta, err := utils.MetaAccessor(obj)
	if err != nil {
		t.Fatal(err)
	}
	meta.SetCreatedBy("user:1")
	client := &mockClient{}
	typesClient := &mockTypesClient{}
	ctx := context.TODO()
	items := make([]any, 100)
	for i := range items {
		if i%2 == 0 {
			items[i] = fmt.Sprintf("item-%d", i)
		} else {
			items[i] = errors.New("error")
		}
	}
	check := &mockCheck{
		items: items,
	}

<<<<<<< HEAD
	err = processCheck(ctx, client, typesClient, obj, check)
=======
	err = processCheck(ctx, logging.DefaultLogger, client, obj, check)
>>>>>>> a9b6d098
	assert.NoError(t, err)
	assert.Equal(t, "processed", obj.GetAnnotations()[checks.StatusAnnotation])
	r := client.lastValue.(advisorv0alpha1.CheckV0alpha1StatusReport)
	assert.Equal(t, r.Count, int64(100))
	assert.Len(t, r.Failures, 50)
}

func TestProcessCheck_AlreadyProcessed(t *testing.T) {
	obj := &advisorv0alpha1.Check{}
	obj.SetAnnotations(map[string]string{checks.StatusAnnotation: "processed"})
	client := &mockClient{}
	typesClient := &mockTypesClient{}
	ctx := context.TODO()
	check := &mockCheck{}

<<<<<<< HEAD
	err := processCheck(ctx, client, typesClient, obj, check)
=======
	err := processCheck(ctx, logging.DefaultLogger, client, obj, check)
>>>>>>> a9b6d098
	assert.NoError(t, err)
}

func TestProcessCheck_RunError(t *testing.T) {
	obj := &advisorv0alpha1.Check{}
	obj.SetAnnotations(map[string]string{})
	meta, err := utils.MetaAccessor(obj)
	if err != nil {
		t.Fatal(err)
	}
	meta.SetCreatedBy("user:1")
	client := &mockClient{}
	typesClient := &mockTypesClient{}
	ctx := context.TODO()

	check := &mockCheck{
		items: []any{"item"},
		err:   errors.New("run error"),
	}

<<<<<<< HEAD
	err = processCheck(ctx, client, typesClient, obj, check)
=======
	err = processCheck(ctx, logging.DefaultLogger, client, obj, check)
>>>>>>> a9b6d098
	assert.Error(t, err)
	assert.Equal(t, "error", obj.GetAnnotations()[checks.StatusAnnotation])
}

func TestProcessCheck_IgnoreSteps(t *testing.T) {
	checkType := &advisorv0alpha1.CheckType{}
	checkType.SetAnnotations(map[string]string{checks.IgnoreStepsAnnotation: "mock"})
	typesClient := &mockTypesClient{
		res: checkType,
	}
	ctx := context.TODO()
	check := &mockCheck{
		items: []any{"item"},
		err:   errors.New("run error, should not be triggered"),
	}
	obj := &advisorv0alpha1.Check{}
	obj.SetAnnotations(map[string]string{})
	meta, err := utils.MetaAccessor(obj)
	if err != nil {
		t.Fatal(err)
	}
	meta.SetCreatedBy("user:1")
	client := &mockClient{}

	err = processCheck(ctx, client, typesClient, obj, check)
	assert.NoError(t, err)
	assert.Equal(t, "processed", obj.GetAnnotations()[checks.StatusAnnotation])
	assert.Equal(t, "mock", obj.GetAnnotations()[checks.IgnoreStepsAnnotation])
}

func TestProcessCheck_RunRecoversFromPanic(t *testing.T) {
	obj := &advisorv0alpha1.Check{}
	obj.SetAnnotations(map[string]string{})
	meta, err := utils.MetaAccessor(obj)
	if err != nil {
		t.Fatal(err)
	}
	meta.SetCreatedBy("user:1")
	client := &mockClient{}
	typesClient := &mockTypesClient{}
	ctx := context.TODO()

	check := &mockCheck{
		items:     []any{"item"},
		runPanics: true,
	}

<<<<<<< HEAD
	err = processCheck(ctx, client, typesClient, obj, check)
=======
	err = processCheck(ctx, logging.DefaultLogger, client, obj, check)
>>>>>>> a9b6d098
	assert.Error(t, err)
	assert.Contains(t, err.Error(), "panic recovered in step")
	assert.Equal(t, "error", obj.GetAnnotations()[checks.StatusAnnotation])
}

func TestProcessCheckRetry_NoRetry(t *testing.T) {
	obj := &advisorv0alpha1.Check{}
	obj.SetAnnotations(map[string]string{})
	meta, err := utils.MetaAccessor(obj)
	if err != nil {
		t.Fatal(err)
	}
	meta.SetCreatedBy("user:1")
	client := &mockClient{}
	typesClient := &mockTypesClient{}
	ctx := context.TODO()

	check := &mockCheck{}

<<<<<<< HEAD
	err = processCheckRetry(ctx, client, typesClient, obj, check)
=======
	err = processCheckRetry(ctx, logging.DefaultLogger, client, obj, check)
>>>>>>> a9b6d098
	assert.NoError(t, err)
}

func TestProcessCheckRetry_RetryError(t *testing.T) {
	obj := &advisorv0alpha1.Check{}
	obj.SetAnnotations(map[string]string{
		checks.RetryAnnotation:  "item",
		checks.StatusAnnotation: "processed",
	})
	meta, err := utils.MetaAccessor(obj)
	if err != nil {
		t.Fatal(err)
	}
	meta.SetCreatedBy("user:1")
	client := &mockClient{}
	typesClient := &mockTypesClient{}
	ctx := context.TODO()

	check := &mockCheck{
		items: []any{"item"},
		err:   errors.New("retry error"),
	}

<<<<<<< HEAD
	err = processCheckRetry(ctx, client, typesClient, obj, check)
=======
	err = processCheckRetry(ctx, logging.DefaultLogger, client, obj, check)
>>>>>>> a9b6d098
	assert.Error(t, err)
	assert.Equal(t, "error", obj.GetAnnotations()[checks.StatusAnnotation])
}

func TestProcessCheckRetry_Success(t *testing.T) {
	obj := &advisorv0alpha1.Check{}
	obj.SetAnnotations(map[string]string{
		checks.RetryAnnotation:  "item",
		checks.StatusAnnotation: "processed",
	})
	obj.CheckStatus.Report.Failures = []advisorv0alpha1.CheckReportFailure{
		{
			ItemID: "item",
			StepID: "step",
		},
	}
	meta, err := utils.MetaAccessor(obj)
	if err != nil {
		t.Fatal(err)
	}
	meta.SetCreatedBy("user:1")
	client := &mockClient{}
	typesClient := &mockTypesClient{}
	ctx := context.TODO()

	check := &mockCheck{
		items: []any{"item"},
	}

<<<<<<< HEAD
	err = processCheckRetry(ctx, client, typesClient, obj, check)
=======
	err = processCheckRetry(ctx, logging.DefaultLogger, client, obj, check)
>>>>>>> a9b6d098
	assert.NoError(t, err)
	assert.Equal(t, "processed", obj.GetAnnotations()[checks.StatusAnnotation])
	assert.Empty(t, obj.GetAnnotations()[checks.RetryAnnotation])
	assert.Empty(t, obj.CheckStatus.Report.Failures)
}

type mockClient struct {
	resource.Client
	lastValue any
}

func (m *mockClient) PatchInto(ctx context.Context, id resource.Identifier, req resource.PatchRequest, opts resource.PatchOptions, obj resource.Object) error {
	m.lastValue = req.Operations[0].Value
	return nil
}

type mockTypesClient struct {
	resource.Client
	res resource.Object
}

func (m *mockTypesClient) Get(ctx context.Context, id resource.Identifier) (resource.Object, error) {
	if m.res == nil {
		return advisorv0alpha1.CheckTypeKind().ZeroValue(), nil
	}
	return m.res, nil
}

type mockCheck struct {
	err       error
	items     []any
	runPanics bool
}

func (m *mockCheck) ID() string {
	return "mock"
}

func (m *mockCheck) Items(ctx context.Context) ([]any, error) {
	return m.items, nil
}

func (m *mockCheck) Item(ctx context.Context, id string) (any, error) {
	return m.items[0], nil
}

func (m *mockCheck) Init(ctx context.Context) error {
	return nil
}

func (m *mockCheck) Steps() []checks.Step {
	return []checks.Step{
		&mockStep{err: m.err, panics: m.runPanics},
	}
}

type mockStep struct {
	err    error
	panics bool
}

func (m *mockStep) Run(ctx context.Context, log logging.Logger, obj *advisorv0alpha1.CheckSpec, items any) ([]advisorv0alpha1.CheckReportFailure, error) {
	if m.panics {
		panic("panic")
	}
	if m.err != nil {
		return nil, m.err
	}
	if _, ok := items.(error); ok {
		return []advisorv0alpha1.CheckReportFailure{{}}, nil
	}
	return nil, nil
}

func (m *mockStep) Title() string {
	return "mock"
}

func (m *mockStep) Description() string {
	return "mock"
}

func (m *mockStep) Resolution() string {
	return "mock"
}

func (m *mockStep) ID() string {
	return "mock"
}<|MERGE_RESOLUTION|>--- conflicted
+++ resolved
@@ -64,11 +64,7 @@
 		items: []any{"item"},
 	}
 
-<<<<<<< HEAD
-	err = processCheck(ctx, client, typesClient, obj, check)
-=======
-	err = processCheck(ctx, logging.DefaultLogger, client, obj, check)
->>>>>>> a9b6d098
+	err = processCheck(ctx, logging.DefaultLogger, client, typesClient, obj, check)
 	assert.NoError(t, err)
 	assert.Equal(t, "processed", obj.GetAnnotations()[checks.StatusAnnotation])
 }
@@ -96,11 +92,7 @@
 		items: items,
 	}
 
-<<<<<<< HEAD
-	err = processCheck(ctx, client, typesClient, obj, check)
-=======
-	err = processCheck(ctx, logging.DefaultLogger, client, obj, check)
->>>>>>> a9b6d098
+	err = processCheck(ctx, logging.DefaultLogger, client, typesClient, obj, check)
 	assert.NoError(t, err)
 	assert.Equal(t, "processed", obj.GetAnnotations()[checks.StatusAnnotation])
 	r := client.lastValue.(advisorv0alpha1.CheckV0alpha1StatusReport)
@@ -116,11 +108,7 @@
 	ctx := context.TODO()
 	check := &mockCheck{}
 
-<<<<<<< HEAD
-	err := processCheck(ctx, client, typesClient, obj, check)
-=======
-	err := processCheck(ctx, logging.DefaultLogger, client, obj, check)
->>>>>>> a9b6d098
+	err := processCheck(ctx, logging.DefaultLogger, client, typesClient, obj, check)
 	assert.NoError(t, err)
 }
 
@@ -141,11 +129,7 @@
 		err:   errors.New("run error"),
 	}
 
-<<<<<<< HEAD
-	err = processCheck(ctx, client, typesClient, obj, check)
-=======
-	err = processCheck(ctx, logging.DefaultLogger, client, obj, check)
->>>>>>> a9b6d098
+	err = processCheck(ctx, logging.DefaultLogger, client, typesClient, obj, check)
 	assert.Error(t, err)
 	assert.Equal(t, "error", obj.GetAnnotations()[checks.StatusAnnotation])
 }
@@ -170,7 +154,7 @@
 	meta.SetCreatedBy("user:1")
 	client := &mockClient{}
 
-	err = processCheck(ctx, client, typesClient, obj, check)
+	err = processCheck(ctx, logging.DefaultLogger, client, typesClient, obj, check)
 	assert.NoError(t, err)
 	assert.Equal(t, "processed", obj.GetAnnotations()[checks.StatusAnnotation])
 	assert.Equal(t, "mock", obj.GetAnnotations()[checks.IgnoreStepsAnnotation])
@@ -193,11 +177,7 @@
 		runPanics: true,
 	}
 
-<<<<<<< HEAD
-	err = processCheck(ctx, client, typesClient, obj, check)
-=======
-	err = processCheck(ctx, logging.DefaultLogger, client, obj, check)
->>>>>>> a9b6d098
+	err = processCheck(ctx, logging.DefaultLogger, client, typesClient, obj, check)
 	assert.Error(t, err)
 	assert.Contains(t, err.Error(), "panic recovered in step")
 	assert.Equal(t, "error", obj.GetAnnotations()[checks.StatusAnnotation])
@@ -217,11 +197,7 @@
 
 	check := &mockCheck{}
 
-<<<<<<< HEAD
-	err = processCheckRetry(ctx, client, typesClient, obj, check)
-=======
-	err = processCheckRetry(ctx, logging.DefaultLogger, client, obj, check)
->>>>>>> a9b6d098
+	err = processCheckRetry(ctx, logging.DefaultLogger, client, typesClient, obj, check)
 	assert.NoError(t, err)
 }
 
@@ -245,11 +221,7 @@
 		err:   errors.New("retry error"),
 	}
 
-<<<<<<< HEAD
-	err = processCheckRetry(ctx, client, typesClient, obj, check)
-=======
-	err = processCheckRetry(ctx, logging.DefaultLogger, client, obj, check)
->>>>>>> a9b6d098
+	err = processCheckRetry(ctx, logging.DefaultLogger, client, typesClient, obj, check)
 	assert.Error(t, err)
 	assert.Equal(t, "error", obj.GetAnnotations()[checks.StatusAnnotation])
 }
@@ -279,11 +251,7 @@
 		items: []any{"item"},
 	}
 
-<<<<<<< HEAD
-	err = processCheckRetry(ctx, client, typesClient, obj, check)
-=======
-	err = processCheckRetry(ctx, logging.DefaultLogger, client, obj, check)
->>>>>>> a9b6d098
+	err = processCheckRetry(ctx, logging.DefaultLogger, client, typesClient, obj, check)
 	assert.NoError(t, err)
 	assert.Equal(t, "processed", obj.GetAnnotations()[checks.StatusAnnotation])
 	assert.Empty(t, obj.GetAnnotations()[checks.RetryAnnotation])
