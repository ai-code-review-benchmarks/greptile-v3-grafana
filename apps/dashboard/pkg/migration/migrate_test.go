--- conflicted
+++ resolved
@@ -29,17 +29,10 @@
 	require.NoError(t, err)
 
 	// Use the same datasource provider as the frontend test to ensure consistency
-<<<<<<< HEAD
-	Initialize(testutil.GetTestDataSourceProvider(), testutil.GetTestPanelProvider())
+	Initialize(migrationtestutil.GetTestDataSourceProvider(), migrationtestutil.GetTestPanelProvider())
 
 	t.Run("minimum version check", func(t *testing.T) {
-		err := Migrate(map[string]interface{}{
-=======
-	migration.Initialize(migrationtestutil.GetTestDataSourceProvider(), migrationtestutil.GetTestPanelProvider())
-
-	t.Run("minimum version check", func(t *testing.T) {
-		err := migration.Migrate(context.Background(), map[string]interface{}{
->>>>>>> a72d6d35
+		err := Migrate(context.Background(), map[string]interface{}{
 			"schemaVersion": schemaversion.MIN_VERSION - 1,
 		}, schemaversion.LATEST_VERSION)
 
@@ -76,22 +69,7 @@
 			"naming convention violation for %s: filename suggests target v%d, but schemaVersion is %d (should be %d)",
 			f.Name(), filenameTargetVersion, inputVersion, expectedSchemaVersion)
 
-<<<<<<< HEAD
 		// Single test: migrate to latest version
-=======
-		t.Run("input check "+f.Name(), func(t *testing.T) {
-			// use input version as the target version to ensure there are no changes
-			require.NoError(t, migration.Migrate(context.Background(), inputDash, inputVersion), "input check migration failed")
-			outBytes, err := json.MarshalIndent(inputDash, "", "  ")
-			require.NoError(t, err, "failed to marshal migrated dashboard")
-			// We can ignore gosec G304 here since it's a test
-			// nolint:gosec
-			expectedDash, err := os.ReadFile(filepath.Join(INPUT_DIR, f.Name()))
-			require.NoError(t, err, "failed to read expected output file")
-			require.JSONEq(t, string(expectedDash), string(outBytes), "%s input check did not match", f.Name())
-		})
-
->>>>>>> a72d6d35
 		testName := fmt.Sprintf("%s v%d to v%d", f.Name(), inputVersion, schemaversion.LATEST_VERSION)
 		t.Run(testName, func(t *testing.T) {
 			testMigration(t, inputDash, f.Name(), schemaversion.LATEST_VERSION)
@@ -104,11 +82,7 @@
 	require.NoError(t, err)
 
 	// Use the same datasource provider as the frontend test to ensure consistency
-<<<<<<< HEAD
-	Initialize(testutil.GetTestDataSourceProvider(), testutil.GetTestPanelProvider())
-=======
-	migration.Initialize(migrationtestutil.GetTestDataSourceProvider(), migrationtestutil.GetTestPanelProvider())
->>>>>>> a72d6d35
+	Initialize(migrationtestutil.GetTestDataSourceProvider(), migrationtestutil.GetTestPanelProvider())
 
 	for _, f := range files {
 		if f.IsDir() {
@@ -161,13 +135,8 @@
 	actualInputVersion := getSchemaVersion(t, dash)
 	require.Equal(t, inputVersion, actualInputVersion, "input version mismatch for %s", inputFileName)
 
-<<<<<<< HEAD
 	// 2. Run migration to target version (next version: schemaVersion + 1)
-	require.NoError(t, Migrate(dash, targetVersion), "single version migration from v%d to v%d failed", inputVersion, targetVersion)
-=======
-	// Run migration to target version
-	require.NoError(t, migration.Migrate(context.Background(), dash, targetVersion), "atomic migration from v%d to v%d failed", inputVersion, targetVersion)
->>>>>>> a72d6d35
+	require.NoError(t, Migrate(context.Background(), dash, targetVersion), "single version migration from v%d to v%d failed", inputVersion, targetVersion)
 
 	// 3. Verify final schema version
 	finalVersion := getSchemaVersion(t, dash)
@@ -200,15 +169,11 @@
 
 func testMigration(t *testing.T, dash map[string]interface{}, inputFileName string, targetVersion int) {
 	t.Helper()
-<<<<<<< HEAD
 
 	// 1. Run migration to target version
-	require.NoError(t, Migrate(dash, targetVersion), "migration to v%d failed", targetVersion)
+	require.NoError(t, Migrate(context.Background(), dash, targetVersion), "migration to v%d failed", targetVersion)
 
 	// 2. Verify final schema version
-=======
-	require.NoError(t, migration.Migrate(context.Background(), dash, targetVersion), "migration to v%d failed", targetVersion)
->>>>>>> a72d6d35
 	finalVersion := getSchemaVersion(t, dash)
 	require.Equal(t, targetVersion, finalVersion, "dashboard not migrated to target version %d", targetVersion)
 
@@ -267,11 +232,11 @@
 // TestSchemaMigrationMetrics tests that schema migration metrics are recorded correctly
 func TestSchemaMigrationMetrics(t *testing.T) {
 	// Initialize migration with test providers
-	migration.Initialize(migrationtestutil.GetTestDataSourceProvider(), migrationtestutil.GetTestPanelProvider())
+	Initialize(migrationtestutil.GetTestDataSourceProvider(), migrationtestutil.GetTestPanelProvider())
 
 	// Create a test registry for metrics
 	registry := prometheus.NewRegistry()
-	migration.RegisterMetrics(registry)
+	RegisterMetrics(registry)
 
 	tests := []struct {
 		name           string
@@ -337,7 +302,7 @@
 	for _, tt := range tests {
 		t.Run(tt.name, func(t *testing.T) {
 			// Execute migration
-			err := migration.Migrate(context.Background(), tt.dashboard, tt.targetVersion)
+			err := Migrate(context.Background(), tt.dashboard, tt.targetVersion)
 
 			// Check error expectation
 			if tt.expectSuccess {
@@ -351,7 +316,7 @@
 
 // TestSchemaMigrationLogging tests that schema migration logging works correctly
 func TestSchemaMigrationLogging(t *testing.T) {
-	migration.Initialize(migrationtestutil.GetTestDataSourceProvider(), migrationtestutil.GetTestPanelProvider())
+	Initialize(migrationtestutil.GetTestDataSourceProvider(), migrationtestutil.GetTestPanelProvider())
 
 	tests := []struct {
 		name           string
@@ -407,7 +372,7 @@
 			// and check that the migration behaves correctly (logs are called internally)
 
 			// Execute migration
-			err := migration.Migrate(context.Background(), tt.dashboard, tt.targetVersion)
+			err := Migrate(context.Background(), tt.dashboard, tt.targetVersion)
 
 			// Check error expectation
 			if tt.expectSuccess {
@@ -431,7 +396,7 @@
 
 // TestLogMessageStructure tests that log messages contain expected structured fields
 func TestLogMessageStructure(t *testing.T) {
-	migration.Initialize(migrationtestutil.GetTestDataSourceProvider(), migrationtestutil.GetTestPanelProvider())
+	Initialize(migrationtestutil.GetTestDataSourceProvider(), migrationtestutil.GetTestPanelProvider())
 
 	t.Run("log messages include all required fields", func(t *testing.T) {
 		// Test that migration functions execute successfully, ensuring log code paths are hit
@@ -441,7 +406,7 @@
 		}
 
 		// Successful migration - should trigger debug log
-		err := migration.Migrate(context.Background(), dashboard, schemaversion.LATEST_VERSION)
+		err := Migrate(context.Background(), dashboard, schemaversion.LATEST_VERSION)
 		require.NoError(t, err, "migration should succeed")
 
 		// Failed migration - should trigger error log
@@ -449,7 +414,7 @@
 			"schemaVersion": schemaversion.MIN_VERSION - 1,
 			"title":         "old dashboard",
 		}
-		err = migration.Migrate(context.Background(), oldDashboard, schemaversion.LATEST_VERSION)
+		err = Migrate(context.Background(), oldDashboard, schemaversion.LATEST_VERSION)
 		require.Error(t, err, "migration should fail")
 
 		// Both cases above execute the logging code in reportMigrationMetrics
