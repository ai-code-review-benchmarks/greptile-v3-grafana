package schemaversion_test

import (
	"testing"

	"github.com/grafana/grafana/apps/dashboard/pkg/migration/schemaversion"
)

func TestV28(t *testing.T) {
	tests := []migrationTestCase{
		{
			name: "migrate angular singlestat to stat panel",
			input: map[string]interface{}{
				"schemaVersion": 27,
				"panels": []interface{}{
					map[string]interface{}{
						"id":         1,
						"type":       "singlestat",
						"valueName":  "avg",
						"format":     "ms",
						"decimals":   2,
						"thresholds": "10,20,30",
						"colors":     []interface{}{"green", "yellow", "red"},
						"gauge": map[string]interface{}{
							"show": false,
						},
						"targets": []interface{}{
							map[string]interface{}{"refId": "A"},
						},
					},
				},
				"templating": map[string]interface{}{
					"list": []interface{}{
						map[string]interface{}{
							"name":           "var1",
							"tags":           []interface{}{"tag1"},
							"tagsQuery":      "query",
							"tagValuesQuery": "values",
							"useTags":        true,
						},
					},
				},
			},
			expected: map[string]interface{}{
				"schemaVersion": 28,
				"panels": []interface{}{
					map[string]interface{}{
						"id":   1,
						"type": "stat",
						"options": map[string]interface{}{
							"reduceOptions": map[string]interface{}{
								"calcs":  []string{"mean"},
								"fields": "",
								"values": false,
							},
							"orientation":            "horizontal",
							"colorMode":              "none",
							"graphMode":              "none",
							"justifyMode":            "auto",
							"percentChangeColorMode": "standard",
							"showPercentChange":      false,
							"textMode":               "auto",
							"wideLayout":             true,
						},
						"fieldConfig": map[string]interface{}{
							"defaults": map[string]interface{}{
								"unit":     "ms",
								"decimals": 2,
								"thresholds": map[string]interface{}{
									"mode": "absolute",
									"steps": []interface{}{
										map[string]interface{}{
											"color": "green",
											"value": nil,
										},
										map[string]interface{}{
											"color": "yellow",
											"value": 10.0,
										},
										map[string]interface{}{
											"color": "red",
											"value": 20.0,
										},
									},
								},
								"mappings": []interface{}{},
							},
							"overrides": []interface{}{},
						},

						"pluginVersion": pluginVersionForAutoMigrate,
						"targets": []interface{}{
							map[string]interface{}{"refId": "A"},
						},
					},
				},
				"templating": map[string]interface{}{
					"list": []interface{}{
						map[string]interface{}{
							"name": "var1",
						},
					},
				},
			},
		},
		{
			name: "migrate angular singlestat to stat panel with gauge options",
			input: map[string]interface{}{
				"schemaVersion": 27,
				"panels": []interface{}{
					map[string]interface{}{
						"id":        1,
						"type":      "singlestat",
						"valueName": "current",
						"format":    "percent",
						"gauge": map[string]interface{}{
							"show":             true,
							"thresholdMarkers": true,
							"thresholdLabels":  false,
						},
						"sparkline": map[string]interface{}{
							"show":      true,
							"lineColor": "#ff0000",
						},
						"colorBackground": true,
						"targets": []interface{}{
							map[string]interface{}{"refId": "A"},
						},
					},
				},
			},
			expected: map[string]interface{}{
				"schemaVersion": 28,
				"panels": []interface{}{
					map[string]interface{}{
						"id":   1,
						"type": "stat",
						"options": map[string]interface{}{
							"reduceOptions": map[string]interface{}{
								"calcs":  []string{"lastNotNull"},
								"fields": "",
								"values": false,
							},
							"orientation":            "horizontal",
							"colorMode":              "background",
							"graphMode":              "area",
							"justifyMode":            "auto",
							"percentChangeColorMode": "standard",
							"showPercentChange":      false,
							"textMode":               "auto",
							"wideLayout":             true,
						},
						"fieldConfig": map[string]interface{}{
							"defaults": map[string]interface{}{
								"unit": "percent",
								"min":  0,
								"max":  100,
								"color": map[string]interface{}{
									"mode":       "fixed",
									"fixedColor": "#ff0000",
								},
								"mappings": []interface{}{},
								"thresholds": map[string]interface{}{
									"mode": "absolute",
									"steps": []interface{}{
										map[string]interface{}{
											"color": "green",
											"value": nil,
										},
										map[string]interface{}{
											"color": "red",
											"value": 80,
										},
									},
								},
							},
							"overrides": []interface{}{},
						},
						"pluginVersion": pluginVersionForAutoMigrate,
						"targets": []interface{}{
							map[string]interface{}{"refId": "A"},
						},
					},
				},
			},
		},
		{
			name: "migrate grafana-singlestat-panel to stat panel",
			input: map[string]interface{}{
				"schemaVersion": 27,
				"panels": []interface{}{
					map[string]interface{}{
						"id":        1,
						"type":      "grafana-singlestat-panel",
						"valueName": "current",
						"format":    "percent",
						"gauge": map[string]interface{}{
							"show":             true,
							"thresholdMarkers": true,
							"thresholdLabels":  false,
						},
						"sparkline": map[string]interface{}{
							"show":      true,
							"lineColor": "#ff0000",
						},
						"colorBackground": true,
						"targets": []interface{}{
							map[string]interface{}{"refId": "A"},
						},
					},
				},
			},
			expected: map[string]interface{}{
				"schemaVersion": 28,
				"panels": []interface{}{
					map[string]interface{}{
						"id":   1,
						"type": "stat",
						"options": map[string]interface{}{
							"reduceOptions": map[string]interface{}{
								"calcs":  []string{"lastNotNull"},
								"fields": "",
								"values": false,
							},
							"orientation":            "auto",
							"colorMode":              "background",
							"graphMode":              "area",
							"justifyMode":            "auto",
							"percentChangeColorMode": "standard",
							"showPercentChange":      false,
							"textMode":               "auto",
							"wideLayout":             true,
						},
						"fieldConfig": map[string]interface{}{
							"defaults": map[string]interface{}{
								"unit": "percent",
								"min":  0,
								"max":  100,
								"color": map[string]interface{}{
									"mode":       "fixed",
									"fixedColor": "#ff0000",
								},
								"mappings": []interface{}{},
								"thresholds": map[string]interface{}{
									"mode": "absolute",
									"steps": []interface{}{
										map[string]interface{}{
											"color": "green",
											"value": nil,
										},
										map[string]interface{}{
											"color": "red",
											"value": 80,
										},
									},
								},
							},
							"overrides": []interface{}{},
						},
						"pluginVersion": pluginVersionForAutoMigrate,
						"targets": []interface{}{
							map[string]interface{}{"refId": "A"},
						},
					},
				},
			},
		},
		{
			name: "migrate singlestat with empty thresholds to stat panel",
			input: map[string]interface{}{
				"schemaVersion": 27,
				"panels": []interface{}{
					map[string]interface{}{
						"id":         1,
						"type":       "singlestat",
						"valueName":  "min",
						"format":     "bytes",
						"thresholds": "",
						"colors":     []interface{}{"green", "red"},
						"targets": []interface{}{
							map[string]interface{}{"refId": "A"},
						},
					},
				},
			},
			expected: map[string]interface{}{
				"schemaVersion": 28,
				"panels": []interface{}{
					map[string]interface{}{
						"id":   1,
						"type": "stat",
						"options": map[string]interface{}{
							"reduceOptions": map[string]interface{}{
								"calcs":  []string{"min"},
								"fields": "",
								"values": false,
							},
							"orientation":            "horizontal",
							"colorMode":              "none",
							"graphMode":              "none",
							"justifyMode":            "auto",
							"percentChangeColorMode": "standard",
							"showPercentChange":      false,
							"textMode":               "auto",
							"wideLayout":             true,
						},
						"fieldConfig": map[string]interface{}{
							"defaults": map[string]interface{}{
								"unit": "bytes",
								"thresholds": map[string]interface{}{
									"mode": "absolute",
									"steps": []interface{}{
										map[string]interface{}{
											"color": "green",
											"value": nil,
										},
										map[string]interface{}{
											"color": "red",
											"value": 80,
										},
									},
								},
								"mappings": []interface{}{},
							},
							"overrides": []interface{}{},
						},
						"pluginVersion": pluginVersionForAutoMigrate,
						"targets": []interface{}{
							map[string]interface{}{"refId": "A"},
						},
					},
				},
			},
		},
		{
			name: "migrate grafana-singlestat-panel with empty thresholds to stat panel",
			input: map[string]interface{}{
				"schemaVersion": 27,
				"panels": []interface{}{
					map[string]interface{}{
						"id":         1,
						"type":       "grafana-singlestat-panel",
						"valueName":  "max",
						"format":     "short",
						"thresholds": "",
						"colors":     []interface{}{"green", "red"},
						"targets": []interface{}{
							map[string]interface{}{"refId": "A"},
						},
					},
				},
			},
			expected: map[string]interface{}{
				"schemaVersion": 28,
				"panels": []interface{}{
					map[string]interface{}{
						"id":   1,
						"type": "stat",
						"options": map[string]interface{}{
							"reduceOptions": map[string]interface{}{
								"calcs":  []string{"max"},
								"fields": "",
								"values": false,
							},
							"orientation":            "auto",
							"colorMode":              "none",
							"graphMode":              "none",
							"justifyMode":            "auto",
							"percentChangeColorMode": "standard",
							"showPercentChange":      false,
							"textMode":               "auto",
							"wideLayout":             true,
						},
						"fieldConfig": map[string]interface{}{
							"defaults": map[string]interface{}{
								"unit": "short",
								"thresholds": map[string]interface{}{
									"mode": "absolute",
									"steps": []interface{}{
										map[string]interface{}{
											"color": "green",
											"value": nil,
										},
										map[string]interface{}{
											"color": "red",
											"value": 80,
										},
									},
								},
								"mappings": []interface{}{},
							},
							"overrides": []interface{}{},
						},
						"pluginVersion": pluginVersionForAutoMigrate,
						"targets": []interface{}{
							map[string]interface{}{"refId": "A"},
						},
					},
				},
			},
		},
		{
			name: "migrate singlestat with value mappings and threshold colors",
			input: map[string]interface{}{
				"schemaVersion": 27,
				"panels": []interface{}{
					map[string]interface{}{
						"id":         1,
						"type":       "singlestat",
						"valueName":  "current",
						"format":     "short",
						"thresholds": "50,80",
						"colors":     []interface{}{"green", "orange", "red"},
						"valueMaps": []interface{}{
							map[string]interface{}{
								"value": "40",
								"text":  "Warning",
							},
							map[string]interface{}{
								"value": "90",
								"text":  "Critical",
							},
						},
						"targets": []interface{}{
							map[string]interface{}{"refId": "A"},
						},
					},
				},
			},
			expected: map[string]interface{}{
				"schemaVersion": 28,
				"panels": []interface{}{
					map[string]interface{}{
						"id":   1,
						"type": "stat",
						"options": map[string]interface{}{
							"reduceOptions": map[string]interface{}{
								"calcs":  []string{"lastNotNull"},
								"fields": "",
								"values": false,
							},
							"orientation":            "horizontal",
							"colorMode":              "none",
							"graphMode":              "none",
							"justifyMode":            "auto",
							"percentChangeColorMode": "standard",
							"showPercentChange":      false,
							"textMode":               "auto",
							"wideLayout":             true,
						},
						"fieldConfig": map[string]interface{}{
							"defaults": map[string]interface{}{
								"unit": "short",
								"thresholds": map[string]interface{}{
									"mode": "absolute",
									"steps": []interface{}{
										map[string]interface{}{
											"color": "green",
											"value": nil,
										},
										map[string]interface{}{
											"color": "orange",
											"value": 50.0,
										},
										map[string]interface{}{
											"color": "red",
											"value": 80.0,
										},
									},
								},
								"mappings": []interface{}{
									map[string]interface{}{
										"type": "value",
										"options": map[string]interface{}{
											"40": map[string]interface{}{
												"text":  "Warning",
												"color": "green",
											},
										},
									},
									map[string]interface{}{
										"type": "value",
										"options": map[string]interface{}{
											"90": map[string]interface{}{
												"text":  "Critical",
												"color": "red",
											},
										},
									},
								},
							},
							"overrides": []interface{}{},
						},
						"pluginVersion": pluginVersionForAutoMigrate,
						"targets": []interface{}{
							map[string]interface{}{"refId": "A"},
						},
					},
				},
			},
		},
		{
			name: "migrate singlestat with invalid valueName fallback to mean",
			input: map[string]interface{}{
				"schemaVersion": 27,
				"panels": []interface{}{
					map[string]interface{}{
						"id":        1,
						"type":      "singlestat",
						"valueName": "invalid_reducer",
						"format":    "short",
						"targets": []interface{}{
							map[string]interface{}{"refId": "A"},
						},
					},
				},
			},
			expected: map[string]interface{}{
				"schemaVersion": 28,
				"panels": []interface{}{
					map[string]interface{}{
						"id":   1,
						"type": "stat",
						"options": map[string]interface{}{
							"reduceOptions": map[string]interface{}{
								"calcs":  []string{"mean"},
								"fields": "",
								"values": false,
							},
							"orientation":            "horizontal",
							"colorMode":              "none",
							"graphMode":              "none",
							"justifyMode":            "auto",
							"percentChangeColorMode": "standard",
							"showPercentChange":      false,
							"textMode":               "auto",
							"wideLayout":             true,
						},
						"fieldConfig": map[string]interface{}{
							"defaults": map[string]interface{}{
								"unit": "short",
								"thresholds": map[string]interface{}{
									"mode": "absolute",
									"steps": []interface{}{
										map[string]interface{}{
											"color": "green",
											"value": nil,
										},
										map[string]interface{}{
											"color": "red",
											"value": 80,
										},
									},
								},
								"mappings": []interface{}{},
							},
							"overrides": []interface{}{},
						},
						"pluginVersion": pluginVersionForAutoMigrate,
						"targets": []interface{}{
							map[string]interface{}{"refId": "A"},
						},
					},
				},
			},
		},
		{
			name: "migrate grafana-singlestat-panel with invalid valueName keeps lastNotNull",
			input: map[string]interface{}{
				"schemaVersion": 27,
				"panels": []interface{}{
					map[string]interface{}{
						"id":        1,
						"type":      "grafana-singlestat-panel",
						"valueName": "invalid_reducer",
						"format":    "short",
						"targets": []interface{}{
							map[string]interface{}{"refId": "A"},
						},
					},
				},
			},
			expected: map[string]interface{}{
				"schemaVersion": 28,
				"panels": []interface{}{
					map[string]interface{}{
						"id":   1,
						"type": "stat",
						"options": map[string]interface{}{
							"reduceOptions": map[string]interface{}{
								"calcs":  []string{"lastNotNull"},
								"fields": "",
								"values": false,
							},
							"orientation":            "auto",
							"colorMode":              "none",
							"graphMode":              "none",
							"justifyMode":            "auto",
							"percentChangeColorMode": "standard",
							"showPercentChange":      false,
							"textMode":               "auto",
							"wideLayout":             true,
						},
						"fieldConfig": map[string]interface{}{
							"defaults": map[string]interface{}{
								"unit": "short",
								"thresholds": map[string]interface{}{
									"mode": "absolute",
									"steps": []interface{}{
										map[string]interface{}{
											"color": "green",
											"value": nil,
										},
										map[string]interface{}{
											"color": "red",
											"value": 80,
										},
									},
								},
								"mappings": []interface{}{},
							},
							"overrides": []interface{}{},
						},
						"pluginVersion": pluginVersionForAutoMigrate,
						"targets": []interface{}{
							map[string]interface{}{"refId": "A"},
						},
					},
				},
			},
		},
		{
			name: "handle nested panels in rows",
			input: map[string]interface{}{
				"schemaVersion": 27,
				"panels": []interface{}{
					map[string]interface{}{
						"id":   1,
						"type": "row",
						"panels": []interface{}{
							map[string]interface{}{
								"id":        2,
								"type":      "singlestat",
								"valueName": "sum",
								"format":    "bytes",
								"targets": []interface{}{
									map[string]interface{}{"refId": "A"},
								},
							},
						},
					},
				},
			},
			expected: map[string]interface{}{
				"schemaVersion": 28,
				"panels": []interface{}{
					map[string]interface{}{
						"id":   1,
						"type": "row",
						"panels": []interface{}{
							map[string]interface{}{
								"id":   2,
								"type": "stat",
								"options": map[string]interface{}{
									"reduceOptions": map[string]interface{}{
										"calcs":  []string{"sum"},
										"fields": "",
										"values": false,
									},
									"orientation":            "horizontal",
									"colorMode":              "none",
									"graphMode":              "none",
									"justifyMode":            "auto",
									"percentChangeColorMode": "standard",
									"showPercentChange":      false,
									"textMode":               "auto",
									"wideLayout":             true,
								},
								"fieldConfig": map[string]interface{}{
									"defaults": map[string]interface{}{
										"unit": "bytes",
										"thresholds": map[string]interface{}{
											"mode": "absolute",
											"steps": []interface{}{
												map[string]interface{}{
													"color": "green",
													"value": nil,
												},
												map[string]interface{}{
													"color": "red",
													"value": 80,
												},
											},
										},
										"mappings": []interface{}{},
									},
									"overrides": []interface{}{},
								},
								"pluginVersion": pluginVersionForAutoMigrate,
								"targets": []interface{}{
									map[string]interface{}{"refId": "A"},
								},
							},
						},
					},
				},
			},
		},
		{
			name: "remove deprecated variable properties",
			input: map[string]interface{}{
				"schemaVersion": 27,
				"templating": map[string]interface{}{
					"list": []interface{}{
						map[string]interface{}{
							"name":           "var1",
							"type":           "query",
							"tags":           []interface{}{"tag1", "tag2"},
							"tagsQuery":      "SELECT * FROM tags",
							"tagValuesQuery": "SELECT value FROM tag_values",
							"useTags":        true,
						},
						map[string]interface{}{
							"name": "var2",
							"type": "custom",
							// No deprecated properties
						},
					},
				},
			},
			expected: map[string]interface{}{
				"schemaVersion": 28,
				"templating": map[string]interface{}{
					"list": []interface{}{
						map[string]interface{}{
							"name": "var1",
							"type": "query",
						},
						map[string]interface{}{
							"name": "var2",
							"type": "custom",
						},
					},
				},
			},
		},
	}

<<<<<<< HEAD
	errorTests := []migrationTestCase{
		{
			name: "throw an error if stat panel plugin not found",
			input: map[string]interface{}{
				"schemaVersion": 27,
				"panels": []interface{}{
					map[string]interface{}{
						"id":         1,
						"type":       "singlestat",
						"valueName":  "avg",
						"format":     "ms",
						"decimals":   2,
						"thresholds": "10,20,30",
						"colors":     []interface{}{"green", "yellow", "red"},
						"gauge": map[string]interface{}{
							"show": false,
						},
						"targets": []interface{}{
							map[string]interface{}{"refId": "A"},
						},
					},
				},
				"templating": map[string]interface{}{
					"list": []interface{}{
						map[string]interface{}{
							"name":           "var1",
							"tags":           []interface{}{"tag1"},
							"tagsQuery":      "query",
							"tagValuesQuery": "values",
							"useTags":        true,
						},
					},
				},
			},
			expectedError: "schema migration from version 28 to 42 failed: stat panel plugin not found when migrating dashboard to schema version 28",
		},
	}

	runMigrationTests(t, tests, schemaversion.V28(testutil.GetTestPanelProvider()))
	runMigrationTests(t, errorTests, schemaversion.V28(testutil.GetTestPanelProviderWithCustomPanels([]schemaversion.PanelPluginInfo{
		{ID: "fake-plugin", Version: "1.0.0"},
	})))
=======
	runMigrationTests(t, tests, schemaversion.V28)
>>>>>>> f1dffca1
}<|MERGE_RESOLUTION|>--- conflicted
+++ resolved
@@ -746,50 +746,5 @@
 		},
 	}
 
-<<<<<<< HEAD
-	errorTests := []migrationTestCase{
-		{
-			name: "throw an error if stat panel plugin not found",
-			input: map[string]interface{}{
-				"schemaVersion": 27,
-				"panels": []interface{}{
-					map[string]interface{}{
-						"id":         1,
-						"type":       "singlestat",
-						"valueName":  "avg",
-						"format":     "ms",
-						"decimals":   2,
-						"thresholds": "10,20,30",
-						"colors":     []interface{}{"green", "yellow", "red"},
-						"gauge": map[string]interface{}{
-							"show": false,
-						},
-						"targets": []interface{}{
-							map[string]interface{}{"refId": "A"},
-						},
-					},
-				},
-				"templating": map[string]interface{}{
-					"list": []interface{}{
-						map[string]interface{}{
-							"name":           "var1",
-							"tags":           []interface{}{"tag1"},
-							"tagsQuery":      "query",
-							"tagValuesQuery": "values",
-							"useTags":        true,
-						},
-					},
-				},
-			},
-			expectedError: "schema migration from version 28 to 42 failed: stat panel plugin not found when migrating dashboard to schema version 28",
-		},
-	}
-
-	runMigrationTests(t, tests, schemaversion.V28(testutil.GetTestPanelProvider()))
-	runMigrationTests(t, errorTests, schemaversion.V28(testutil.GetTestPanelProviderWithCustomPanels([]schemaversion.PanelPluginInfo{
-		{ID: "fake-plugin", Version: "1.0.0"},
-	})))
-=======
 	runMigrationTests(t, tests, schemaversion.V28)
->>>>>>> f1dffca1
 }