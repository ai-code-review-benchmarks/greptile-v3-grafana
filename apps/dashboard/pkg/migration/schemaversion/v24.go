package schemaversion

import (
	"context"
	"strconv"
)

// V24 migration migrates the angular table panel to the standard table panel
// In the frontend, this is an auto-migration meaning that this angular panel is always migrated to table panel.
// The backend replicates the complete frontend auto-migration logic since it cannot rely on frontend auto-migration.
//
// This migration performs:
// 1. Converts 'styles' array to 'fieldConfig' with 'defaults' and 'overrides'
// 2. Migrates thresholds and colors to new threshold format
// 3. Converts column-specific styles to field overrides
// 4. Migrates transformations from old format to new transformation system
// 5. Handles various style properties: unit, decimals, alignment, color modes, links, date formatting, hidden columns
// 6. Removes deprecated properties: styles, transform, columns

// Example 1: Basic table with defaults
// Before migration:
// {
//     "panels": [
//         {
//             "id": 1,
//             "type": "table",
//             "title": "Basic Table",
//             "styles": [
//                 {
//                     "pattern": "/.*/",
//                     "thresholds": ["10", "20", "30"],
//                     "colors": ["green", "yellow", "red"],
//                     "unit": "bytes",
//                     "decimals": 2
//                 }
//             ],
//             "targets": [{ "refId": "A" }]
//         }
//     ]
// }
//
// After migration:
// {
//     "panels": [
//         {
//             "id": 1,
//             "type": "table",
//             "title": "Basic Table",
//             "fieldConfig": {
//                 "defaults": {
//                     "unit": "bytes",
//                     "decimals": 2,
//                     "custom": {},
//                     "thresholds": {
//                         "mode": "absolute",
//                         "steps": [
//                             { "color": "green", "value": null },
//                             { "color": "green", "value": 10 },
//                             { "color": "yellow", "value": 20 },
//                             { "color": "red", "value": 30 }
//                         ]
//                     }
//                 },
//                 "overrides": []
//             },
//             "transformations": [],
//             "targets": [{ "refId": "A" }],
//             "pluginVersion": "1.0.0"
//         }
//     ]
// }

// Example 2: Complex table with overrides and transformations
// Before migration:
// {
//     "panels": [
//         {
//             "id": 2,
//             "type": "table",
//             "title": "Complex Table",
//             "styles": [
//                 {
//                     "pattern": "/.*/",
//                     "unit": "percent",
//                     "align": "center",
//                     "colorMode": "cell"
//                 },
//                 {
//                     "pattern": "Status",
//                     "alias": "Current Status",
//                     "colorMode": "value",
//                     "align": "left"
//                 },
//                 {
//                     "pattern": "/Error.*/",
//                     "link": true,
//                     "linkUrl": "http://example.com/errors",
//                     "linkTooltip": "View errors",
//                     "linkTargetBlank": true
//                 },
//                 {
//                     "pattern": "Time",
//                     "type": "date",
//                     "dateFormat": "YYYY-MM-DD HH:mm:ss",
//                     "alias": "Timestamp"
//                 },
//                 {
//                     "pattern": "Hidden",
//                     "type": "hidden"
//                 }
//             ],
//             "transform": "timeseries_aggregations",
//             "columns": [
//                 { "value": "avg", "text": "Average" },
//                 { "value": "max", "text": "Maximum" }
//             ],
//             "targets": [{ "refId": "A" }]
//         }
//     ]
// }
//
// After migration:
// {
//     "panels": [
//         {
//             "id": 2,
//             "type": "table",
//             "title": "Complex Table",
//             "fieldConfig": {
//                 "defaults": {
//                     "unit": "percent",
//                     "custom": {
//                         "align": "center",
//                         "cellOptions": { "type": "color-background" }
//                     }
//                 },
//                 "overrides": [
//                     {
//                         "matcher": { "id": "byName", "options": "Status" },
//                         "properties": [
//                             { "id": "displayName", "value": "Current Status" },
//                             { "id": "custom.cellOptions", "value": { "type": "color-text" } },
//                             { "id": "custom.align", "value": "left" }
//                         ]
//                     },
//                     {
//                         "matcher": { "id": "byRegexp", "options": "/Error.*/" },
//                         "properties": [
//                             {
//                                 "id": "links",
//                                 "value": [{
//                                     "title": "View errors",
//                                     "url": "http://example.com/errors",
//                                     "targetBlank": true
//                                 }]
//                             }
//                         ]
//                     },
//                     {
//                         "matcher": { "id": "byName", "options": "Time" },
//                         "properties": [
//                             { "id": "displayName", "value": "Timestamp" },
//                             { "id": "unit", "value": "time: YYYY-MM-DD HH:mm:ss" }
//                         ]
//                     },
//                     {
//                         "matcher": { "id": "byName", "options": "Hidden" },
//                         "properties": [
//                             { "id": "custom.hideFrom.viz", "value": true }
//                         ]
//                     }
//                 ]
//             },
//             "transformations": [
//                 {
//                     "id": "reduce",
//                     "options": {
//                         "reducers": ["mean", "max"],
//                         "includeTimeField": false
//                     }
//                 }
//             ],
//             "targets": [{ "refId": "A" }],
//             "pluginVersion": "1.0.0"
//         }
//     ]
// }

<<<<<<< HEAD
func V24(dashboard map[string]interface{}) error {
=======
type v24Migrator struct {
	panelProvider PanelPluginInfoProvider
	panelPlugins  []PanelPluginInfo
}

func V24(panelProvider PanelPluginInfoProvider) SchemaVersionMigrationFunc {
	migrator := &v24Migrator{
		panelProvider: panelProvider,
		panelPlugins:  panelProvider.GetPanels(),
	}

	return migrator.migrate
}

func (m *v24Migrator) migrate(_ context.Context, dashboard map[string]interface{}) error {
>>>>>>> c9707a74
	dashboard["schemaVersion"] = 24

	panels, ok := dashboard["panels"].([]interface{})
	if !ok {
		return nil
	}

	for _, panel := range panels {
		panelMap, ok := panel.(map[string]interface{})
		if !ok {
			continue
		}

		wasAngularTable := panelMap["type"] == "table"
		wasReactTable := panelMap["table"] == "table2"

		if wasAngularTable && panelMap["styles"] == nil {
			continue
		}

		if !wasAngularTable || wasReactTable {
			continue
		}

		panelMap["pluginVersion"] = "1.0.0" // FIXME: what was the grafanaVersion at schema v24?
		err := tablePanelChangedHandler(panelMap)
		if err != nil {
			return err
		}
	}

	return nil
}

func tablePanelChangedHandler(panel map[string]interface{}) error {
	prevOptions := getOptionsToRemember(panel)

	transformations := migrateTransformations(panel, prevOptions)

	prevDefaults := findDefaultStyle(prevOptions)
	defaults := migrateDefaults(prevDefaults)

	overrides := findNonDefaultStyles(prevOptions)

	if len(overrides) == 0 {
		overrides = []interface{}{}
	}

	panel["transformations"] = transformations
	panel["fieldConfig"] = map[string]interface{}{
		"defaults":  defaults,
		"overrides": overrides,
	}

	// Add default table panel options to match frontend behavior
	panel["options"] = map[string]interface{}{
		"cellHeight": "sm",
		"footer": map[string]interface{}{
			"countRows": false,
			"fields":    "",
			"reducer":   []interface{}{"sum"},
			"show":      false,
		},
		"showHeader": true,
	}

	// Remove deprecated properties
	delete(panel, "styles")
	delete(panel, "transform")
	delete(panel, "columns")

	return nil
}

// findDefaultStyle finds the style with pattern '/.*/' (default style)
func findDefaultStyle(prevOptions map[string]interface{}) map[string]interface{} {
	if styles, ok := prevOptions["styles"].([]interface{}); ok {
		for _, style := range styles {
			if styleMap, ok := style.(map[string]interface{}); ok {
				if pattern, ok := styleMap["pattern"].(string); ok && pattern == "/.*/" {
					return styleMap
				}
			}
		}
	}
	return nil
}

// findNonDefaultStyles finds all styles that don't have pattern '/.*/'
func findNonDefaultStyles(prevOptions map[string]interface{}) []interface{} {
	var overrides []interface{}

	if styles, ok := prevOptions["styles"].([]interface{}); ok {
		for _, style := range styles {
			if styleMap, ok := style.(map[string]interface{}); ok {
				if pattern, ok := styleMap["pattern"].(string); ok && pattern != "/.*/" {
					override := migrateTableStyleToOverride(styleMap)
					overrides = append(overrides, override)
				}
			}
		}
	}
	return overrides
}

// migrateTransformations converts old table transformations to new format
func migrateTransformations(panel map[string]interface{}, oldOpts map[string]interface{}) []interface{} {
	transformations := []interface{}{}
	if existing, ok := panel["transformations"].([]interface{}); ok {
		transformations = existing
	}

	// Check if oldOpts has a transform that we can map
	if transform, ok := oldOpts["transform"].(string); ok {
		if newTransformID, exists := transformsMap[transform]; exists {
			opts := map[string]interface{}{
				"reducers": []interface{}{},
			}

			// Handle timeseries_aggregations specifically
			if transform == "timeseries_aggregations" {
				opts["includeTimeField"] = false

				// Map columns to reducers
				if columns, ok := oldOpts["columns"].([]interface{}); ok {
					var reducers []interface{}
					for _, column := range columns {
						if columnMap, ok := column.(map[string]interface{}); ok {
							if value, ok := columnMap["value"].(string); ok {
								if reducer, exists := columnsMap[value]; exists {
									reducers = append(reducers, reducer)
								}
							}
						}
					}
					opts["reducers"] = reducers
				}
			}

			// Add the transformation
			transformation := map[string]interface{}{
				"id":      newTransformID,
				"options": opts,
			}
			transformations = append(transformations, transformation)
		}
	}

	return transformations
}

// transformsMap maps old transform names to new transformation IDs
var transformsMap = map[string]string{
	"timeseries_to_rows":      "seriesToRows",
	"timeseries_to_columns":   "seriesToColumns",
	"timeseries_aggregations": "reduce",
	"table":                   "merge",
}

// columnsMap maps old column values to new reducer names
var columnsMap = map[string]string{
	"avg":     "mean",
	"min":     "min",
	"max":     "max",
	"total":   "sum",
	"current": "lastNotNull",
	"count":   "count",
}

// migrateTableStyleToOverride converts a table style to a field config override
func migrateTableStyleToOverride(style map[string]interface{}) map[string]interface{} {
	pattern, _ := style["pattern"].(string)

	// Determine field matcher ID based on pattern
	fieldMatcherID := "byName"
	if pattern != "" && len(pattern) >= 2 && pattern[0] == '/' && pattern[len(pattern)-1] == '/' {
		fieldMatcherID = "byRegexp"
	}

	override := map[string]interface{}{
		"matcher": map[string]interface{}{
			"id":      fieldMatcherID,
			"options": pattern,
		},
		"properties": []interface{}{},
	}

	properties := override["properties"].([]interface{})

	// Add display name
	if alias, ok := style["alias"].(string); ok && alias != "" {
		properties = append(properties, map[string]interface{}{
			"id":    "displayName",
			"value": alias,
		})
	}

	// Add unit
	if unit, ok := style["unit"].(string); ok && unit != "" {
		properties = append(properties, map[string]interface{}{
			"id":    "unit",
			"value": unit,
		})
	}

	// Add decimals
	if decimals, ok := style["decimals"].(float64); ok {
		properties = append(properties, map[string]interface{}{
			"id":    "decimals",
			"value": int(decimals),
		})
	} else if decimals, ok := style["decimals"].(int); ok {
		properties = append(properties, map[string]interface{}{
			"id":    "decimals",
			"value": decimals,
		})
	}

	// Handle date type
	if styleType, ok := style["type"].(string); ok && styleType == "date" {
		if dateFormat, ok := style["dateFormat"].(string); ok {
			properties = append(properties, map[string]interface{}{
				"id":    "unit",
				"value": "time: " + dateFormat,
			})
		}
	}

	// Handle hidden type
	if styleType, ok := style["type"].(string); ok && styleType == "hidden" {
		properties = append(properties, map[string]interface{}{
			"id":    "custom.hideFrom.viz",
			"value": true,
		})
	}

	// Handle links
	if link, ok := style["link"].(bool); ok && link {
		linkTooltip, _ := style["linkTooltip"].(string)
		linkUrl, _ := style["linkUrl"].(string)
		linkTargetBlank, _ := style["linkTargetBlank"].(bool)

		properties = append(properties, map[string]interface{}{
			"id": "links",
			"value": []interface{}{
				map[string]interface{}{
					"title":       linkTooltip,
					"url":         linkUrl,
					"targetBlank": linkTargetBlank,
				},
			},
		})
	}

	// Handle color mode
	if colorMode, ok := style["colorMode"].(string); ok && colorMode != "" {
		if newColorMode, exists := colorModeMap[colorMode]; exists {
			properties = append(properties, map[string]interface{}{
				"id": "custom.cellOptions",
				"value": map[string]interface{}{
					"type": newColorMode,
				},
			})
		}
	}

	// Handle alignment
	if align, ok := style["align"].(string); ok && align != "" {
		alignValue := align
		if align == "auto" {
			alignValue = ""
		}
		properties = append(properties, map[string]interface{}{
			"id":    "custom.align",
			"value": alignValue,
		})
	}

	// Handle thresholds
	if thresholds, ok := style["thresholds"].([]interface{}); ok && len(thresholds) > 0 {
		if colors, ok := style["colors"].([]interface{}); ok && len(colors) > 0 {
			steps := generateThresholds(thresholds, colors)
			properties = append(properties, map[string]interface{}{
				"id": "thresholds",
				"value": map[string]interface{}{
					"mode":  "absolute",
					"steps": steps,
				},
			})
		}
	}

	override["properties"] = properties
	return override
}

// migrateDefaults converts default table styles to field config defaults
func migrateDefaults(prevDefaults map[string]interface{}) map[string]interface{} {
	defaults := map[string]interface{}{
		"custom": map[string]interface{}{
			"align": "auto",
			"cellOptions": map[string]interface{}{
				"type": "auto",
			},
			"inspect": false,
			"footer": map[string]interface{}{
				"reducers": []interface{}{},
			},
		},
		"mappings": []interface{}{},
	}

	// Add default thresholds for all table panels to match frontend behavior
	// The frontend applies the table panel's default field config which includes thresholds
	hasThresholds := false
	if prevDefaults != nil {
		if thresholds, ok := prevDefaults["thresholds"].([]interface{}); ok && len(thresholds) > 0 {
			hasThresholds = true
		}
	}

	// Add default thresholds for all table panels (when prevDefaults exists) without existing thresholds
	if !hasThresholds {
		defaults["thresholds"] = map[string]interface{}{
			"mode": "absolute",
			"steps": []interface{}{
				map[string]interface{}{"color": "green"},
				map[string]interface{}{"color": "red", "value": 80},
			},
		}
	}

	if prevDefaults == nil {
		return defaults
	}

	if unit, ok := prevDefaults["unit"].(string); ok && unit != "" {
		defaults["unit"] = unit
	}

	if decimals, ok := prevDefaults["decimals"].(float64); ok {
		defaults["decimals"] = int(decimals)
	}

	if alias, ok := prevDefaults["alias"].(string); ok && alias != "" {
		defaults["displayName"] = alias
	}

	if align, ok := prevDefaults["align"].(string); ok && align != "" {
		alignValue := align
		if align == "auto" {
			alignValue = ""
		}
		defaults["custom"].(map[string]interface{})["align"] = alignValue
	}

	if thresholds, ok := prevDefaults["thresholds"].([]interface{}); ok && len(thresholds) > 0 {
		if colors, ok := prevDefaults["colors"].([]interface{}); ok && len(colors) > 0 {
			steps := generateThresholds(thresholds, colors)
			defaults["thresholds"] = map[string]interface{}{
				"mode":  "absolute",
				"steps": steps,
			}
		}
	}

	if colorMode, ok := prevDefaults["colorMode"].(string); ok && colorMode != "" {
		if newColorMode, exists := colorModeMap[colorMode]; exists {
			defaults["custom"].(map[string]interface{})["cellOptions"] = map[string]interface{}{
				"type": newColorMode,
			}
		}
	}

	return defaults
}

func generateThresholds(thresholds []interface{}, colors []interface{}) []interface{} {
	steps := []interface{}{}

	// Add the base step (equivalent to -Infinity)
	var baseColor interface{} = "red" // default fallback
	if len(colors) > 0 && colors[0] != nil {
		baseColor = colors[0]
	}

	steps = append(steps, map[string]interface{}{
		"color": baseColor,
		"value": nil,
	})

	// Add threshold steps
	for i, threshold := range thresholds {
		var color interface{}
		// Use colors[i+1] for the i-th threshold (colors[0] was used for base step)
		if i+1 < len(colors) && colors[i+1] != nil {
			color = colors[i+1]
		} else {
			color = "red"
		}

		var value float64
		switch v := threshold.(type) {
		case string:
			if parsed, err := strconv.ParseFloat(v, 64); err == nil {
				value = parsed
			}
		case float64:
			value = v
		case int:
			value = float64(v)
		}

		steps = append(steps, map[string]interface{}{
			"color": color,
			"value": value,
		})
	}

	return steps
}

var colorModeMap = map[string]string{
	"cell":  "color-background",
	"row":   "color-background",
	"value": "color-text",
}<|MERGE_RESOLUTION|>--- conflicted
+++ resolved
@@ -186,25 +186,7 @@
 //     ]
 // }
 
-<<<<<<< HEAD
-func V24(dashboard map[string]interface{}) error {
-=======
-type v24Migrator struct {
-	panelProvider PanelPluginInfoProvider
-	panelPlugins  []PanelPluginInfo
-}
-
-func V24(panelProvider PanelPluginInfoProvider) SchemaVersionMigrationFunc {
-	migrator := &v24Migrator{
-		panelProvider: panelProvider,
-		panelPlugins:  panelProvider.GetPanels(),
-	}
-
-	return migrator.migrate
-}
-
-func (m *v24Migrator) migrate(_ context.Context, dashboard map[string]interface{}) error {
->>>>>>> c9707a74
+func V24(_ context.Context, dashboard map[string]interface{}) error {
 	dashboard["schemaVersion"] = 24
 
 	panels, ok := dashboard["panels"].([]interface{})
