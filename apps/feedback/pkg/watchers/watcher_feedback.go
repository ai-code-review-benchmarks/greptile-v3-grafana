package watchers

import (
	"context"
	"fmt"

	"github.com/google/uuid"
	"github.com/grafana/grafana-app-sdk/logging"
	"github.com/grafana/grafana-app-sdk/operator"
	"github.com/grafana/grafana-app-sdk/resource"
	"go.opentelemetry.io/otel"

	feedback "github.com/grafana/grafana/apps/feedback/pkg/apis/feedback/v0alpha1"
	githubClient "github.com/grafana/grafana/apps/feedback/pkg/githubclient"
	"github.com/grafana/grafana/pkg/setting"
)

var _ operator.ResourceWatcher = &FeedbackWatcher{}

type FeedbackWatcher struct {
	feedbackStore *resource.TypedStore[*feedback.Feedback]
	cfg           *setting.Cfg
	gitClient     *githubClient.GitHubClient
}

func NewFeedbackWatcher(cfg *setting.Cfg, feedbackStore *resource.TypedStore[*feedback.Feedback]) (*FeedbackWatcher, error) {
	section := cfg.SectionWithEnvOverrides("feedback_button")
	token, owner, repo := section.Key("github_token").MustString(""), section.Key("github_owner").MustString(""), section.Key("github_repo").MustString("")
	gitClient := githubClient.NewGitHubClient(token, owner, repo)

	return &FeedbackWatcher{
		feedbackStore: feedbackStore,
		cfg:           cfg,
		gitClient:     gitClient,
	}, nil
}

// Add handles add events for feedback.Feedback resources.
func (s *FeedbackWatcher) Add(ctx context.Context, rObj resource.Object) error {
	ctx, span := otel.GetTracerProvider().Tracer("watcher").Start(ctx, "watcher-add")
	defer span.End()
	object, ok := rObj.(*feedback.Feedback)
	if !ok {
		return fmt.Errorf("provided object is not of type *feedback.Feedback (name=%s, namespace=%s, kind=%s)",
			rObj.GetStaticMetadata().Name, rObj.GetStaticMetadata().Namespace, rObj.GetStaticMetadata().Kind)
	}

	// Upload image to Github
	section := s.cfg.SectionWithEnvOverrides("feedback_button")
<<<<<<< HEAD
	if section.Key("upload_to_github").MustBool(false) &&
		object.Spec.ScreenshotUrl == "" { // So we don't spam when there are errors... obviously should figure out something better
		imageUuid := uuid.NewString()
=======
	if section.Key("upload_to_github").MustBool(false) && object.Spec.ScreenshotUrl == nil && len(object.Spec.Screenshot) > 0 { // So we don't spam when there are errors... obviously should figure out something better
		token, owner, repo := section.Key("github_token").MustString(""), section.Key("github_owner").MustString(""), section.Key("github_repo").MustString("")
		imageUuid := uuid.NewString()

		imageType := object.Spec.ImageType
		if imageType == nil || *imageType == "" {
			defaultImageType := "png"
			imageType = &defaultImageType
		}

		url := fmt.Sprintf("https://api.github.com/repos/%s/%s/contents/%s.%s", owner, repo, imageUuid, *imageType)
		d, err := json.Marshal(struct {
			Message string `json:"message"`
			Content string `json:"content"`
		}{
			Message: fmt.Sprintf("unique commit message for image %s.%s", imageUuid, *imageType),
			Content: base64.StdEncoding.EncodeToString(object.Spec.Screenshot),
		})
		if err != nil {
			return fmt.Errorf("marshalling payload: %w", err)
		}
>>>>>>> 2cb6272c

		screenshotUrl, err := s.gitClient.UploadImage(imageUuid, object.Spec.Screenshot)
		if err != nil {
			return err
		}
<<<<<<< HEAD
		object.Spec.ScreenshotUrl = screenshotUrl
=======
		r.Header.Add("Accept", "application/vnd.github+json")
		r.Header.Add("X-GitHub-Api-Version", "2022-11-28")
		r.Header.Add("Authorization", fmt.Sprintf("Bearer %s", token))

		githubUrl := makeUploadRequest(r)
		object.Spec.ScreenshotUrl = &githubUrl

		// clean it up, since we dont need it anymore
		object.Spec.Screenshot = nil
		object.Spec.ImageType = nil
>>>>>>> 2cb6272c

		if _, err := s.feedbackStore.Update(ctx, resource.Identifier{Namespace: rObj.GetNamespace(), Name: rObj.GetName()}, object); err != nil {
			return fmt.Errorf("updating screenshot url (name=%s, namespace=%s, kind=%s): %w",
				rObj.GetStaticMetadata().Name, rObj.GetStaticMetadata().Namespace, rObj.GetStaticMetadata().Kind, err)
		}
	}

	logging.FromContext(ctx).Debug("Added resource", "name", object.GetStaticMetadata().Identifier().Name)
	return nil
}

// Update handles update events for feedback.Feedback resources.
func (s *FeedbackWatcher) Update(ctx context.Context, rOld resource.Object, rNew resource.Object) error {
	ctx, span := otel.GetTracerProvider().Tracer("watcher").Start(ctx, "watcher-update")
	defer span.End()
	oldObject, ok := rOld.(*feedback.Feedback)
	if !ok {
		return fmt.Errorf("provided object is not of type *feedback.Feedback (name=%s, namespace=%s, kind=%s)",
			rOld.GetStaticMetadata().Name, rOld.GetStaticMetadata().Namespace, rOld.GetStaticMetadata().Kind)
	}

	object, ok := rNew.(*feedback.Feedback)
	if !ok {
		return fmt.Errorf("provided object is not of type *feedback.Feedback (name=%s, namespace=%s, kind=%s)",
			rNew.GetStaticMetadata().Name, rNew.GetStaticMetadata().Namespace, rNew.GetStaticMetadata().Kind)
	}

	// Create issue in Github
	issue := githubClient.Issue{
		Title:  fmt.Sprintf("[feedback] %s", object.Spec.Message),
		Body:   fmt.Sprintf("![Screenshot](%s?raw=true)", object.Spec.ScreenshotUrl),
		Labels: []string{"P2"}, // TODO: make configurable out of objec spec?
	}
	if err := s.gitClient.CreateIssue(issue); err != nil {
		return err
	}

	logging.FromContext(ctx).Debug("Updated resource", "name", oldObject.GetStaticMetadata().Identifier().Name)
	return nil
}

// Delete handles delete events for feedback.Feedback resources.
func (s *FeedbackWatcher) Delete(ctx context.Context, rObj resource.Object) error {
	ctx, span := otel.GetTracerProvider().Tracer("watcher").Start(ctx, "watcher-delete")
	defer span.End()
	object, ok := rObj.(*feedback.Feedback)
	if !ok {
		return fmt.Errorf("provided object is not of type *feedback.Feedback (name=%s, namespace=%s, kind=%s)",
			rObj.GetStaticMetadata().Name, rObj.GetStaticMetadata().Namespace, rObj.GetStaticMetadata().Kind)
	}

	// TODO
	logging.FromContext(ctx).Debug("Deleted resource", "name", object.GetStaticMetadata().Identifier().Name)
	return nil
}

// Sync is not a standard resource.Watcher function, but is used when wrapping this watcher in an operator.OpinionatedWatcher.
// It handles resources which MAY have been updated during an outage period where the watcher was not able to consume events.
func (s *FeedbackWatcher) Sync(ctx context.Context, rObj resource.Object) error {
	ctx, span := otel.GetTracerProvider().Tracer("watcher").Start(ctx, "watcher-sync")
	defer span.End()
	object, ok := rObj.(*feedback.Feedback)
	if !ok {
		return fmt.Errorf("provided object is not of type *feedback.Feedback (name=%s, namespace=%s, kind=%s)",
			rObj.GetStaticMetadata().Name, rObj.GetStaticMetadata().Namespace, rObj.GetStaticMetadata().Kind)
	}

	// TODO
	logging.FromContext(ctx).Debug("Possible resource update", "name", object.GetStaticMetadata().Identifier().Name)
	return nil
}<|MERGE_RESOLUTION|>--- conflicted
+++ resolved
@@ -47,13 +47,7 @@
 
 	// Upload image to Github
 	section := s.cfg.SectionWithEnvOverrides("feedback_button")
-<<<<<<< HEAD
-	if section.Key("upload_to_github").MustBool(false) &&
-		object.Spec.ScreenshotUrl == "" { // So we don't spam when there are errors... obviously should figure out something better
-		imageUuid := uuid.NewString()
-=======
 	if section.Key("upload_to_github").MustBool(false) && object.Spec.ScreenshotUrl == nil && len(object.Spec.Screenshot) > 0 { // So we don't spam when there are errors... obviously should figure out something better
-		token, owner, repo := section.Key("github_token").MustString(""), section.Key("github_owner").MustString(""), section.Key("github_repo").MustString("")
 		imageUuid := uuid.NewString()
 
 		imageType := object.Spec.ImageType
@@ -62,37 +56,15 @@
 			imageType = &defaultImageType
 		}
 
-		url := fmt.Sprintf("https://api.github.com/repos/%s/%s/contents/%s.%s", owner, repo, imageUuid, *imageType)
-		d, err := json.Marshal(struct {
-			Message string `json:"message"`
-			Content string `json:"content"`
-		}{
-			Message: fmt.Sprintf("unique commit message for image %s.%s", imageUuid, *imageType),
-			Content: base64.StdEncoding.EncodeToString(object.Spec.Screenshot),
-		})
-		if err != nil {
-			return fmt.Errorf("marshalling payload: %w", err)
-		}
->>>>>>> 2cb6272c
-
-		screenshotUrl, err := s.gitClient.UploadImage(imageUuid, object.Spec.Screenshot)
+		screenshotUrl, err := s.gitClient.UploadImage(imageUuid, imageType, object.Spec.Screenshot)
 		if err != nil {
 			return err
 		}
-<<<<<<< HEAD
-		object.Spec.ScreenshotUrl = screenshotUrl
-=======
-		r.Header.Add("Accept", "application/vnd.github+json")
-		r.Header.Add("X-GitHub-Api-Version", "2022-11-28")
-		r.Header.Add("Authorization", fmt.Sprintf("Bearer %s", token))
+		object.Spec.ScreenshotUrl = &screenshotUrl
 
-		githubUrl := makeUploadRequest(r)
-		object.Spec.ScreenshotUrl = &githubUrl
-
-		// clean it up, since we dont need it anymore
+		// Clean it up, since we dont need it anymore
 		object.Spec.Screenshot = nil
 		object.Spec.ImageType = nil
->>>>>>> 2cb6272c
 
 		if _, err := s.feedbackStore.Update(ctx, resource.Identifier{Namespace: rObj.GetNamespace(), Name: rObj.GetName()}, object); err != nil {
 			return fmt.Errorf("updating screenshot url (name=%s, namespace=%s, kind=%s): %w",
