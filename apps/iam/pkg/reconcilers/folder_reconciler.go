package reconcilers

import (
	"context"
	"fmt"
	"time"

	"github.com/grafana/grafana-app-sdk/logging"
	"github.com/grafana/grafana-app-sdk/operator"
	foldersKind "github.com/grafana/grafana/apps/folder/pkg/apis/folder/v1beta1"
	"github.com/grafana/grafana/pkg/services/authz"
	"k8s.io/client-go/rest"
)

// FolderStore interface for retrieving folder information
type FolderStore interface {
	GetFolderParent(ctx context.Context, namespace, uid string) (string, error)
}

// PermissionStore interface for managing folder permissions
type PermissionStore interface {
	GetFolderParents(ctx context.Context, namespace, folderUID string) ([]string, error)
	SetFolderParent(ctx context.Context, namespace, folderUID, parentUID string) error
	DeleteFolderParents(ctx context.Context, namespace, folderUID string) error
}

// AppConfig represents the app-specific configuration
type ReconcilerConfig struct {
	ZanzanaCfg                authz.ZanzanaClientConfig
	KubeConfig                *rest.Config
	FolderReconcilerNamespace string
}

type FolderReconciler struct {
	permissionStore PermissionStore
	folderStore     FolderStore
}

func NewFolderReconciler(cfg ReconcilerConfig) (operator.Reconciler, error) {
	// Create Zanzana client
	zanzanaClient, err := authz.NewZanzanaClient("*", cfg.ZanzanaCfg)

	if err != nil {
		return nil, fmt.Errorf("unable to create zanzana client: %w", err)
	}

	// Create dependencies
	folderStore := NewAPIFolderStore(cfg.KubeConfig)
	permissionStore := NewZanzanaPermissionStore(zanzanaClient)

	folderReconciler := &FolderReconciler{
		permissionStore: permissionStore,
		folderStore:     folderStore,
	}

	reconciler := &operator.TypedReconciler[*foldersKind.Folder]{
		ReconcileFunc: folderReconciler.reconcile,
	}

	return reconciler, nil
}

func (r *FolderReconciler) reconcile(ctx context.Context, req operator.TypedReconcileRequest[*foldersKind.Folder]) (operator.ReconcileResult, error) {
	// Add timeout to prevent hanging operations
	ctx, cancel := context.WithTimeout(ctx, 60*time.Second)
	defer cancel()

	err := validateFolder(req.Object)
	if err != nil {
		return operator.ReconcileResult{}, err
	}

	switch req.Action {
	case operator.ReconcileActionCreated:
		return r.handleUpdateFolder(ctx, req.Object)
	case operator.ReconcileActionUpdated:
		return r.handleUpdateFolder(ctx, req.Object)
	case operator.ReconcileActionDeleted:
		return r.handleDeleteFolder(ctx, req.Object)
	default:
		return operator.ReconcileResult{}, nil
	}
}

func (r *FolderReconciler) handleUpdateFolder(ctx context.Context, folder *foldersKind.Folder) (operator.ReconcileResult, error) {
	logger := logging.FromContext(ctx)

	folderUID := folder.Name
	namespace := folder.Namespace

	parentUID, err := r.folderStore.GetFolderParent(ctx, namespace, folderUID)
	if err != nil {
		logger.Error("Error getting folder parent", "error", err)
		return operator.ReconcileResult{}, err
	}

	parents, err := r.permissionStore.GetFolderParents(ctx, namespace, folderUID)
	if err != nil {
		logger.Error("Error getting folder parents", "error", err)
		return operator.ReconcileResult{}, err
	}

	if (len(parents) == 0 && parentUID == "") || (len(parents) == 1 && parents[0] == parentUID) {
<<<<<<< HEAD
		// Folder is already reconciled or folder is at root
=======
>>>>>>> 93a35fc7
		logger.Info("Folder is already reconciled", "folder", folderUID, "parent", parentUID, "namespace", namespace)
		return operator.ReconcileResult{}, nil
	}

	err = r.permissionStore.SetFolderParent(ctx, namespace, folderUID, parentUID)
	if err != nil {
		logger.Error("Error setting folder parent", "error", err)
		return operator.ReconcileResult{}, err
	}

	logger.Info("Folder parent set in permission store", "folder", folderUID, "parent", parentUID, "namespace", namespace)

	return operator.ReconcileResult{}, nil
}

func (r *FolderReconciler) handleDeleteFolder(ctx context.Context, folder *foldersKind.Folder) (operator.ReconcileResult, error) {
	logger := logging.FromContext(ctx)

	namespace := folder.Namespace
	folderUID := folder.Name

	err := r.permissionStore.DeleteFolderParents(ctx, namespace, folderUID)
	if err != nil {
		logger.Error("Error deleting folder parents", "error", err)
		return operator.ReconcileResult{}, err
	}

	logger.Info("Folder deleted from permission store", "folder", folderUID, "namespace", namespace)

	return operator.ReconcileResult{}, nil
}

func validateFolder(folder *foldersKind.Folder) error {
	if folder == nil {
		return fmt.Errorf("folder is nil")
	}
	if folder.Name == "" {
		return fmt.Errorf("folder UID (ObjectMeta.Name) is empty")
	}
	if folder.Namespace == "" {
		return fmt.Errorf("folder namespace is empty")
	}
	return nil
}<|MERGE_RESOLUTION|>--- conflicted
+++ resolved
@@ -101,10 +101,7 @@
 	}
 
 	if (len(parents) == 0 && parentUID == "") || (len(parents) == 1 && parents[0] == parentUID) {
-<<<<<<< HEAD
 		// Folder is already reconciled or folder is at root
-=======
->>>>>>> 93a35fc7
 		logger.Info("Folder is already reconciled", "folder", folderUID, "parent", parentUID, "namespace", namespace)
 		return operator.ReconcileResult{}, nil
 	}
