// Code generated - EDITING IS FUTILE. DO NOT EDIT.

package v0alpha1

// +k8s:openapi-gen=true
type ServiceAccountOrgRole string

const (
	ServiceAccountOrgRoleNone   ServiceAccountOrgRole = "None"
	ServiceAccountOrgRoleViewer ServiceAccountOrgRole = "Viewer"
	ServiceAccountOrgRoleEditor ServiceAccountOrgRole = "Editor"
	ServiceAccountOrgRoleAdmin  ServiceAccountOrgRole = "Admin"
)

// +k8s:openapi-gen=true
type ServiceAccountSpec struct {
<<<<<<< HEAD
	AvatarUrl string                `json:"avatarUrl"`
	Disabled  bool                  `json:"disabled"`
	External  bool                  `json:"external"`
	Login     string                `json:"login"`
	Role      ServiceAccountOrgRole `json:"role"`
	Title     string                `json:"title"`
=======
	Disabled bool                  `json:"disabled"`
	Plugin   string                `json:"plugin"`
	Role     ServiceAccountOrgRole `json:"role"`
	Title    string                `json:"title"`
>>>>>>> 7c95d3c8
}

// NewServiceAccountSpec creates a new ServiceAccountSpec object.
func NewServiceAccountSpec() *ServiceAccountSpec {
	return &ServiceAccountSpec{
		Disabled: false,
<<<<<<< HEAD
		External: false,
=======
>>>>>>> 7c95d3c8
	}
}<|MERGE_RESOLUTION|>--- conflicted
+++ resolved
@@ -14,28 +14,15 @@
 
 // +k8s:openapi-gen=true
 type ServiceAccountSpec struct {
-<<<<<<< HEAD
-	AvatarUrl string                `json:"avatarUrl"`
-	Disabled  bool                  `json:"disabled"`
-	External  bool                  `json:"external"`
-	Login     string                `json:"login"`
-	Role      ServiceAccountOrgRole `json:"role"`
-	Title     string                `json:"title"`
-=======
 	Disabled bool                  `json:"disabled"`
 	Plugin   string                `json:"plugin"`
 	Role     ServiceAccountOrgRole `json:"role"`
 	Title    string                `json:"title"`
->>>>>>> 7c95d3c8
 }
 
 // NewServiceAccountSpec creates a new ServiceAccountSpec object.
 func NewServiceAccountSpec() *ServiceAccountSpec {
 	return &ServiceAccountSpec{
 		Disabled: false,
-<<<<<<< HEAD
-		External: false,
-=======
->>>>>>> 7c95d3c8
 	}
 }