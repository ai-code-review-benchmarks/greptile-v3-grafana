package v0alpha1

import (
	"fmt"
	"strings"
	"time"

	metav1 "k8s.io/apimachinery/pkg/apis/meta/v1"
	"k8s.io/apimachinery/pkg/runtime"
	"k8s.io/apimachinery/pkg/runtime/schema"

	"github.com/grafana/grafana/pkg/apimachinery/utils"
)

const (
	GROUP      = "iam.grafana.app"
	VERSION    = "v0alpha1"
	APIVERSION = GROUP + "/" + VERSION
)

var CoreRoleInfo = utils.NewResourceInfo(GROUP, VERSION,
	"coreroles", "corerole", "CoreRole",
	func() runtime.Object { return &CoreRole{} },
	func() runtime.Object { return &CoreRoleList{} },
	utils.TableColumns{
		Definition: []metav1.TableColumnDefinition{
			{Name: "Name", Type: "string", Format: "name"},
			{Name: "Group", Type: "string", Format: "group", Description: "Core role group"},
			{Name: "Title", Type: "string", Format: "string", Description: "Core role name"},
			{Name: "Created At", Type: "date"},
		},
		Reader: func(obj any) ([]interface{}, error) {
			core, ok := obj.(*CoreRole)
			if ok {
				if core != nil {
					return []interface{}{
						core.Name,
						core.Spec.Group,
						core.Spec.Title,
						core.CreationTimestamp.UTC().Format(time.RFC3339),
					}, nil
				}
			}
			return nil, fmt.Errorf("expected core role")
		},
	},
)

var RoleInfo = utils.NewResourceInfo(GROUP, VERSION,
	"roles", "role", "Role",
	func() runtime.Object { return &Role{} },
	func() runtime.Object { return &RoleList{} },
	utils.TableColumns{
		Definition: []metav1.TableColumnDefinition{
			{Name: "Name", Type: "string", Format: "name"},
			{Name: "Group", Type: "string", Format: "group", Description: "Role group"},
			{Name: "Title", Type: "string", Format: "string", Description: "Role name"},
			{Name: "Created At", Type: "date"},
		},
		Reader: func(obj any) ([]interface{}, error) {
			role, ok := obj.(*Role)
			if ok {
				if role != nil {
					return []interface{}{
						role.Name,
						role.Spec.Group,
						role.Spec.Title,
						role.CreationTimestamp.UTC().Format(time.RFC3339),
					}, nil
				}
			}
			return nil, fmt.Errorf("expected role")
		},
	},
)

var ResourcePermissionInfo = utils.NewResourceInfo(GROUP, VERSION,
	"resourcepermissions", "resourcepermission", "ResourcePermission",
	func() runtime.Object { return &ResourcePermission{} },
	func() runtime.Object { return &ResourcePermissionList{} },
	utils.TableColumns{
		Definition: []metav1.TableColumnDefinition{
			{Name: "Name", Type: "string", Format: "name"},
			{Name: "Created At", Type: "date"},
		},
		Reader: func(obj any) ([]interface{}, error) {
			perm, ok := obj.(*ResourcePermission)
			if ok {
				if perm != nil {
					return []interface{}{
						perm.Name,
						perm.CreationTimestamp.UTC().Format(time.RFC3339),
					}, nil
				}
			}
			return nil, fmt.Errorf("expected resource permission")
		},
	},
)

<<<<<<< HEAD
var RoleBindingInfo = utils.NewResourceInfo(GROUP, VERSION,
	"rolebindings", "rolebinding", "RoleBinding",
	func() runtime.Object { return &RoleBinding{} },
	func() runtime.Object { return &RoleBindingList{} },
	utils.TableColumns{
		Definition: []metav1.TableColumnDefinition{
			{Name: "Name", Type: "string", Format: "name"},
			{Name: "Created At", Type: "date"},
		},
		Reader: func(obj any) ([]interface{}, error) {
			roleBinding, ok := obj.(*RoleBinding)
			if ok {
				if roleBinding != nil {
					return []interface{}{
						roleBinding.Name,
						roleBinding.CreationTimestamp.UTC().Format(time.RFC3339),
					}, nil
				}
			}
			return nil, fmt.Errorf("expected role binding")
=======
var userKind = UserKind()
var UserResourceInfo = utils.NewResourceInfo(userKind.Group(), userKind.Version(),
	userKind.GroupVersionResource().Resource, strings.ToLower(userKind.Kind()), userKind.Kind(),
	func() runtime.Object { return userKind.ZeroValue() },
	func() runtime.Object { return userKind.ZeroListValue() },
	utils.TableColumns{
		Definition: []metav1.TableColumnDefinition{
			{Name: "Name", Type: "string", Format: "name"},
			{Name: "Login", Type: "string", Format: "string", Description: "The user login"},
			{Name: "Email", Type: "string", Format: "string", Description: "The user email"},
			{Name: "Created At", Type: "date"},
		},
		Reader: func(obj any) ([]interface{}, error) {
			u, ok := obj.(*User)
			if ok {
				return []interface{}{
					u.Name,
					u.Spec.Login,
					u.Spec.Email,
					u.CreationTimestamp.UTC().Format(time.RFC3339),
				}, nil
			}
			return nil, fmt.Errorf("expected user")
		},
	},
)

var teamKind = TeamKind()
var TeamResourceInfo = utils.NewResourceInfo(teamKind.Group(), teamKind.Version(),
	teamKind.GroupVersionResource().Resource, strings.ToLower(teamKind.Kind()), teamKind.Kind(),
	func() runtime.Object { return teamKind.ZeroValue() },
	func() runtime.Object { return teamKind.ZeroListValue() },
	utils.TableColumns{
		Definition: []metav1.TableColumnDefinition{
			{Name: "Name", Type: "string", Format: "name"},
			{Name: "Title", Type: "string", Format: "string", Description: "The team name"},
			{Name: "Email", Type: "string", Format: "string", Description: "team email"},
			{Name: "Created At", Type: "date"},
		},
		Reader: func(obj any) ([]interface{}, error) {
			m, ok := obj.(*Team)
			if !ok {
				return nil, fmt.Errorf("expected team")
			}
			return []interface{}{
				m.Name,
				m.Spec.Title,
				m.Spec.Email,
				m.CreationTimestamp.UTC().Format(time.RFC3339),
			}, nil
		},
	},
)

var serviceAccountKind = ServiceAccountKind()
var ServiceAccountResourceInfo = utils.NewResourceInfo(serviceAccountKind.Group(), serviceAccountKind.Version(),
	serviceAccountKind.GroupVersionResource().Resource, strings.ToLower(serviceAccountKind.Kind()), serviceAccountKind.Kind(),
	func() runtime.Object { return serviceAccountKind.ZeroValue() },
	func() runtime.Object { return serviceAccountKind.ZeroListValue() },
	utils.TableColumns{
		Definition: []metav1.TableColumnDefinition{
			{Name: "Name", Type: "string", Format: "name"},
			{Name: "Title", Type: "string", Format: "string"},
			{Name: "Disabled", Type: "boolean"},
			{Name: "Created At", Type: "date"},
		},
		Reader: func(obj any) ([]interface{}, error) {
			sa, ok := obj.(*ServiceAccount)
			if ok {
				return []interface{}{
					sa.Name,
					sa.Spec.Title,
					sa.Spec.Disabled,
					sa.CreationTimestamp.UTC().Format(time.RFC3339),
				}, nil
			}
			return nil, fmt.Errorf("expected service account")
		},
	},
)

var teamBindingKind = TeamBindingKind()
var TeamBindingResourceInfo = utils.NewResourceInfo(
	teamBindingKind.Group(), teamBindingKind.Version(),
	teamBindingKind.GroupVersionResource().Resource,
	strings.ToLower(teamBindingKind.Kind()), teamBindingKind.Kind(),
	func() runtime.Object { return teamBindingKind.ZeroValue() },
	func() runtime.Object { return teamBindingKind.ZeroListValue() },
	utils.TableColumns{
		Definition: []metav1.TableColumnDefinition{
			{Name: "Name", Type: "string", Format: "name"},
			{Name: "Team", Type: "string"},
			{Name: "Created At", Type: "string", Format: "date"},
		},
		Reader: func(obj any) ([]interface{}, error) {
			m, ok := obj.(*TeamBinding)
			if !ok {
				return nil, fmt.Errorf("expected team binding")
			}
			return []interface{}{
				m.Name,
				m.Spec.TeamRef.Name,
				m.CreationTimestamp.UTC().Format(time.RFC3339),
			}, nil
>>>>>>> 4de9ec73
		},
	},
)

var (
	SchemeBuilder      runtime.SchemeBuilder
	localSchemeBuilder = &SchemeBuilder
	AddToScheme        = localSchemeBuilder.AddToScheme

	SchemeGroupVersion   = schema.GroupVersion{Group: GROUP, Version: VERSION}
	InternalGroupVersion = schema.GroupVersion{Group: GROUP, Version: runtime.APIVersionInternal}
)

func init() {
	localSchemeBuilder.Register(func(s *runtime.Scheme) error {
		err := AddAuthZKnownTypes(s)
		if err != nil {
			return err
		}

		err = AddAuthNKnownTypes(s)
		if err != nil {
			return err
		}

		metav1.AddToGroupVersion(s, SchemeGroupVersion)
		return nil
	}, addDefaultingFuncs)
}

func AddAuthZKnownTypes(scheme *runtime.Scheme) error {
	scheme.AddKnownTypes(SchemeGroupVersion,
		&CoreRole{},
		&CoreRoleList{},
		&Role{},
		&RoleList{},
		&ResourcePermission{},
		&ResourcePermissionList{},
		&RoleBinding{},
		&RoleBindingList{},

		// What is this about?
		&metav1.PartialObjectMetadata{},
		&metav1.PartialObjectMetadataList{},
	)
	return nil
}

func AddAuthNKnownTypes(scheme *runtime.Scheme) error {
	scheme.AddKnownTypes(SchemeGroupVersion,
		// Identity
		&User{},
		&UserList{},
		&ServiceAccount{},
		&ServiceAccountList{},
		&Team{},
		&TeamList{},
		&TeamBinding{},
		&TeamBindingList{},
		// For now these are registered in pkg/apis/iam/v0alpha1/register.go
		// &UserTeamList{},
		// &ServiceAccountTokenList{},
		// &DisplayList{},
		// &SSOSetting{},
		// &SSOSettingList{},
		// &TeamMemberList{},

		&metav1.PartialObjectMetadata{},
		&metav1.PartialObjectMetadataList{},
	)
	return nil
}

func addDefaultingFuncs(scheme *runtime.Scheme) error {
	// return RegisterDefaults(scheme)
	return nil
}<|MERGE_RESOLUTION|>--- conflicted
+++ resolved
@@ -98,28 +98,6 @@
 	},
 )
 
-<<<<<<< HEAD
-var RoleBindingInfo = utils.NewResourceInfo(GROUP, VERSION,
-	"rolebindings", "rolebinding", "RoleBinding",
-	func() runtime.Object { return &RoleBinding{} },
-	func() runtime.Object { return &RoleBindingList{} },
-	utils.TableColumns{
-		Definition: []metav1.TableColumnDefinition{
-			{Name: "Name", Type: "string", Format: "name"},
-			{Name: "Created At", Type: "date"},
-		},
-		Reader: func(obj any) ([]interface{}, error) {
-			roleBinding, ok := obj.(*RoleBinding)
-			if ok {
-				if roleBinding != nil {
-					return []interface{}{
-						roleBinding.Name,
-						roleBinding.CreationTimestamp.UTC().Format(time.RFC3339),
-					}, nil
-				}
-			}
-			return nil, fmt.Errorf("expected role binding")
-=======
 var userKind = UserKind()
 var UserResourceInfo = utils.NewResourceInfo(userKind.Group(), userKind.Version(),
 	userKind.GroupVersionResource().Resource, strings.ToLower(userKind.Kind()), userKind.Kind(),
@@ -224,7 +202,30 @@
 				m.Spec.TeamRef.Name,
 				m.CreationTimestamp.UTC().Format(time.RFC3339),
 			}, nil
->>>>>>> 4de9ec73
+		},
+	},
+)
+
+var RoleBindingInfo = utils.NewResourceInfo(GROUP, VERSION,
+	"rolebindings", "rolebinding", "RoleBinding",
+	func() runtime.Object { return &RoleBinding{} },
+	func() runtime.Object { return &RoleBindingList{} },
+	utils.TableColumns{
+		Definition: []metav1.TableColumnDefinition{
+			{Name: "Name", Type: "string", Format: "name"},
+			{Name: "Created At", Type: "date"},
+		},
+		Reader: func(obj any) ([]interface{}, error) {
+			roleBinding, ok := obj.(*RoleBinding)
+			if ok {
+				if roleBinding != nil {
+					return []interface{}{
+						roleBinding.Name,
+						roleBinding.CreationTimestamp.UTC().Format(time.RFC3339),
+					}, nil
+				}
+			}
+			return nil, fmt.Errorf("expected role binding")
 		},
 	},
 )
