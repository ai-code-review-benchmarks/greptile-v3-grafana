package v0alpha1

import (
	"fmt"
	"time"

	"github.com/grafana/grafana/pkg/apimachinery/utils"
	metav1 "k8s.io/apimachinery/pkg/apis/meta/v1"
	"k8s.io/apimachinery/pkg/runtime"
	"k8s.io/apimachinery/pkg/runtime/schema"
)

const (
	GROUP      = "iam.grafana.app"
	VERSION    = "v0alpha1"
	APIVERSION = GROUP + "/" + VERSION
)

var CoreRoleInfo = utils.NewResourceInfo(GROUP, VERSION,
	"coreroles", "corerole", "CoreRole",
	func() runtime.Object { return &CoreRole{} },
	func() runtime.Object { return &CoreRoleList{} },
	utils.TableColumns{
		Definition: []metav1.TableColumnDefinition{
			{Name: "Name", Type: "string", Format: "name"},
			{Name: "Group", Type: "string", Format: "group", Description: "Core role group"},
			{Name: "Title", Type: "string", Format: "string", Description: "Core role name"},
			{Name: "Created At", Type: "date"},
		},
		Reader: func(obj any) ([]interface{}, error) {
			core, ok := obj.(*CoreRole)
			if ok {
				if core != nil {
					return []interface{}{
						core.Name,
						core.Spec.Group,
						core.Spec.Title,
						core.CreationTimestamp.UTC().Format(time.RFC3339),
					}, nil
				}
			}
			return nil, fmt.Errorf("expected core role")
		},
	},
)

<<<<<<< HEAD
var ResourcePermissionInfo = utils.NewResourceInfo(GROUP, VERSION,
	"resourcepermissions", "resourcepermission", "ResourcePermission",
	func() runtime.Object { return &ResourcePermission{} },
	func() runtime.Object { return &ResourcePermissionList{} },
	utils.TableColumns{
		Definition: []metav1.TableColumnDefinition{
			{Name: "Name", Type: "string", Format: "name"},
			{Name: "Resource", Type: "string", Format: "string", Description: "Resource type"},
			{Name: "Created At", Type: "date"},
		},
		Reader: func(obj any) ([]interface{}, error) {
			perm, ok := obj.(*ResourcePermission)
			if ok {
				if perm != nil {
					return []interface{}{
						perm.Name,
						perm.Spec.Resource.Resource,
						perm.CreationTimestamp.UTC().Format(time.RFC3339),
					}, nil
				}
			}
			return nil, fmt.Errorf("expected resource permission")
=======
var RoleInfo = utils.NewResourceInfo(GROUP, VERSION,
	"roles", "role", "Role",
	func() runtime.Object { return &Role{} },
	func() runtime.Object { return &RoleList{} },
	utils.TableColumns{
		Definition: []metav1.TableColumnDefinition{
			{Name: "Name", Type: "string", Format: "name"},
			{Name: "Group", Type: "string", Format: "group", Description: "Role group"},
			{Name: "Title", Type: "string", Format: "string", Description: "Role name"},
			{Name: "Created At", Type: "date"},
		},
		Reader: func(obj any) ([]interface{}, error) {
			role, ok := obj.(*Role)
			if ok {
				if role != nil {
					return []interface{}{
						role.Name,
						role.Spec.Group,
						role.Spec.Title,
						role.CreationTimestamp.UTC().Format(time.RFC3339),
					}, nil
				}
			}
			return nil, fmt.Errorf("expected role")
>>>>>>> 1f025fe1
		},
	},
)

var (
	SchemeBuilder      runtime.SchemeBuilder
	localSchemeBuilder = &SchemeBuilder
	AddToScheme        = localSchemeBuilder.AddToScheme
	schemeGroupVersion = schema.GroupVersion{Group: GROUP, Version: VERSION}
)

func init() {
	localSchemeBuilder.Register(addKnownTypes, addDefaultingFuncs)
}

// Adds the list of known types to the given scheme.
func addKnownTypes(scheme *runtime.Scheme) error {
	scheme.AddKnownTypes(schemeGroupVersion,
		&CoreRole{},
		&CoreRoleList{},
<<<<<<< HEAD
		&ResourcePermission{},
		&ResourcePermissionList{},
=======
		&Role{},
		&RoleList{},
>>>>>>> 1f025fe1

		// What is this about?
		&metav1.PartialObjectMetadata{},
		&metav1.PartialObjectMetadataList{},
	)
	metav1.AddToGroupVersion(scheme, schemeGroupVersion)
	return nil
}

func addDefaultingFuncs(scheme *runtime.Scheme) error {
	// return RegisterDefaults(scheme)
	return nil
}<|MERGE_RESOLUTION|>--- conflicted
+++ resolved
@@ -44,7 +44,6 @@
 	},
 )
 
-<<<<<<< HEAD
 var ResourcePermissionInfo = utils.NewResourceInfo(GROUP, VERSION,
 	"resourcepermissions", "resourcepermission", "ResourcePermission",
 	func() runtime.Object { return &ResourcePermission{} },
@@ -67,7 +66,10 @@
 				}
 			}
 			return nil, fmt.Errorf("expected resource permission")
-=======
+		},
+	},
+)
+
 var RoleInfo = utils.NewResourceInfo(GROUP, VERSION,
 	"roles", "role", "Role",
 	func() runtime.Object { return &Role{} },
@@ -92,7 +94,6 @@
 				}
 			}
 			return nil, fmt.Errorf("expected role")
->>>>>>> 1f025fe1
 		},
 	},
 )
@@ -113,13 +114,10 @@
 	scheme.AddKnownTypes(schemeGroupVersion,
 		&CoreRole{},
 		&CoreRoleList{},
-<<<<<<< HEAD
 		&ResourcePermission{},
 		&ResourcePermissionList{},
-=======
 		&Role{},
 		&RoleList{},
->>>>>>> 1f025fe1
 
 		// What is this about?
 		&metav1.PartialObjectMetadata{},
