--- conflicted
+++ resolved
@@ -1,15 +1,8 @@
 package v0alpha1
 
 ServiceAccountSpec: {
-<<<<<<< HEAD
-    avatarUrl: string
-    disabled: bool |* false
-    external: bool |* false
-    login: string
-=======
     disabled: bool |* false
     plugin: string
->>>>>>> 7c95d3c8
     role: OrgRole
     title: string
 }
