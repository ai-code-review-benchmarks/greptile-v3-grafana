{
  "extends": ["@grafana/eslint-config"],
  "root": true,
  "plugins": ["@emotion", "lodash", "jest", "import", "jsx-a11y", "@grafana"],
  "settings": {
    "import/internal-regex": "^(app/)|(@grafana)",
    "import/external-module-folders": ["node_modules", ".yarn"]
  },
  "rules": {
    "@grafana/no-border-radius-literal": "error",
    "react/prop-types": "off",
    // need to ignore emotion's `css` prop, see https://github.com/jsx-eslint/eslint-plugin-react/blob/master/docs/rules/no-unknown-property.md#rule-options
    "react/no-unknown-property": ["error", { "ignore": ["css"] }],
    "@emotion/jsx-import": "error",
    "lodash/import-scope": [2, "member"],
    "jest/no-focused-tests": "error",
    "import/order": [
      "error",
      {
        "groups": [["builtin", "external"], "internal", "parent", "sibling", "index"],
        "newlines-between": "always",
        "alphabetize": { "order": "asc" }
      }
    ],
    "no-restricted-imports": [
      "error",
      {
        "paths": [
          {
            "name": "react-redux",
            "importNames": ["useDispatch", "useSelector"],
            "message": "Please import from app/types instead."
          },
          {
            "name": "react-i18next",
            "importNames": ["Trans", "t"],
            "message": "Please import from app/core/internationalization instead"
          },
          {
            "name": "@grafana/e2e",
            "message": "@grafana/e2e is deprecated. Please import from ./e2e/utils instead"
          }
        ]
      }
    ],

    // Use typescript's no-redeclare for compatibility with overrides
    "no-redeclare": "off",
    "@typescript-eslint/no-redeclare": ["error"]
  },
  "overrides": [
    {
      "files": ["packages/grafana-ui/src/components/uPlot/**/*.{ts,tsx}"],
      "rules": {
        "react-hooks/rules-of-hooks": "off",
        "react-hooks/exhaustive-deps": "off"
      }
    },
    {
      "files": ["packages/grafana-ui/src/components/ThemeDemos/**/*.{ts,tsx}"],
      "rules": {
        "@emotion/jsx-import": "off",
        "react/jsx-uses-react": "off",
        "react/react-in-jsx-scope": "off"
      }
    },
    {
      "files": ["public/dashboards/scripted*.js"],
      "rules": {
        "no-redeclare": "error",
        "@typescript-eslint/no-redeclare": "off"
      }
    },
    {
      "extends": ["plugin:jsx-a11y/recommended"],
      "files": ["**/*.tsx"],
      "excludedFiles": ["**/*.{spec,test}.tsx"],
      "rules": {
        // rules marked "off" are those left in the recommended preset we need to fix
        // we should remove the corresponding line and fix them one by one
        // any marked "error" contain specific overrides we'll need to keep
        "jsx-a11y/no-autofocus": [
          "error",
          {
            "ignoreNonDOM": true
          }
        ],
        "jsx-a11y/label-has-associated-control": [
          "error",
          {
            "controlComponents": ["NumberInput"],
            "depth": 2
          }
        ]
      }
    },
    {
      "files": [
<<<<<<< HEAD
        "public/app/plugins/datasource/azuremonitor/*.{ts,tsx}",
        "public/app/plugins/datasource/azuremonitor/**/*.{ts,tsx}",
=======
        "public/app/plugins/datasource/grafana-postgresql-datasource/*.{ts,tsx}",
        "public/app/plugins/datasource/grafana-postgresql-datasource/**/*.{ts,tsx}",
>>>>>>> 34fddfce
        "public/app/plugins/datasource/grafana-pyroscope-datasource/*.{ts,tsx}",
        "public/app/plugins/datasource/grafana-pyroscope-datasource/**/*.{ts,tsx}",
        "public/app/plugins/datasource/grafana-testdata-datasource/*.{ts,tsx}",
        "public/app/plugins/datasource/grafana-testdata-datasource/**/*.{ts,tsx}",
<<<<<<< HEAD
        "public/app/plugins/datasource/jaeger/*.{ts,tsx}",
        "public/app/plugins/datasource/jaeger/**/*.{ts,tsx}",
=======
        "public/app/plugins/datasource/azuremonitor/*.{ts,tsx}",
        "public/app/plugins/datasource/azuremonitor/**/*.{ts,tsx}",
        "public/app/plugins/datasource/cloud-monitoring/*.{ts,tsx}",
        "public/app/plugins/datasource/cloud-monitoring/**/*.{ts,tsx}",
        "public/app/plugins/datasource/mysql/*.{ts,tsx}",
        "public/app/plugins/datasource/mysql/**/*.{ts,tsx}",
>>>>>>> 34fddfce
        "public/app/plugins/datasource/parca/*.{ts,tsx}",
        "public/app/plugins/datasource/parca/**/*.{ts,tsx}",
        "public/app/plugins/datasource/tempo/*.{ts,tsx}",
        "public/app/plugins/datasource/tempo/**/*.{ts,tsx}",
        "public/app/plugins/datasource/loki/*.{ts,tsx}",
        "public/app/plugins/datasource/loki/**/*.{ts,tsx}",
        "public/app/plugins/datasource/elasticsearch/*.{ts,tsx}",
        "public/app/plugins/datasource/elasticsearch/**/*.{ts,tsx}"
      ],
      "settings": {
        "import/resolver": {
          "node": {
            "extensions": [".ts", ".tsx"]
          }
        }
      },
      "rules": {
        "import/no-restricted-paths": [
          "error",
          {
            "zones": [
              {
                "target": "./public/app/plugins",
                "from": "./public",
                "except": ["./app/plugins"],
                "message": "Core plugins are not allowed to depend on Grafana core packages"
              }
            ]
          }
        ]
      }
    }
  ]
}<|MERGE_RESOLUTION|>--- conflicted
+++ resolved
@@ -96,28 +96,20 @@
     },
     {
       "files": [
-<<<<<<< HEAD
         "public/app/plugins/datasource/azuremonitor/*.{ts,tsx}",
         "public/app/plugins/datasource/azuremonitor/**/*.{ts,tsx}",
-=======
         "public/app/plugins/datasource/grafana-postgresql-datasource/*.{ts,tsx}",
         "public/app/plugins/datasource/grafana-postgresql-datasource/**/*.{ts,tsx}",
->>>>>>> 34fddfce
         "public/app/plugins/datasource/grafana-pyroscope-datasource/*.{ts,tsx}",
         "public/app/plugins/datasource/grafana-pyroscope-datasource/**/*.{ts,tsx}",
         "public/app/plugins/datasource/grafana-testdata-datasource/*.{ts,tsx}",
         "public/app/plugins/datasource/grafana-testdata-datasource/**/*.{ts,tsx}",
-<<<<<<< HEAD
         "public/app/plugins/datasource/jaeger/*.{ts,tsx}",
         "public/app/plugins/datasource/jaeger/**/*.{ts,tsx}",
-=======
-        "public/app/plugins/datasource/azuremonitor/*.{ts,tsx}",
-        "public/app/plugins/datasource/azuremonitor/**/*.{ts,tsx}",
         "public/app/plugins/datasource/cloud-monitoring/*.{ts,tsx}",
         "public/app/plugins/datasource/cloud-monitoring/**/*.{ts,tsx}",
         "public/app/plugins/datasource/mysql/*.{ts,tsx}",
         "public/app/plugins/datasource/mysql/**/*.{ts,tsx}",
->>>>>>> 34fddfce
         "public/app/plugins/datasource/parca/*.{ts,tsx}",
         "public/app/plugins/datasource/parca/**/*.{ts,tsx}",
         "public/app/plugins/datasource/tempo/*.{ts,tsx}",
