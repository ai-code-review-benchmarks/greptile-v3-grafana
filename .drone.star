--- conflicted
+++ resolved
@@ -7,41 +7,17 @@
 This module returns a Drone configuration including pipelines and secrets.
 """
 
-<<<<<<< HEAD
-load("scripts/drone/events/pr.star", "pr_pipelines")
-load("scripts/drone/events/main.star", "main_pipelines")
-load(
-    "scripts/drone/events/release.star",
-    "artifacts_page_pipeline",
-    "enterprise2_pipelines",
-    "enterprise_pipelines",
-    "integration_test_pipelines",
-    "oss_pipelines",
-=======
 load("scripts/drone/events/cron.star", "cronjobs")
 load("scripts/drone/events/main.star", "main_pipelines")
 load("scripts/drone/events/pr.star", "pr_pipelines")
 load(
     "scripts/drone/events/release.star",
     "integration_test_pipelines",
->>>>>>> ae830f68
     "publish_artifacts_pipelines",
     "publish_npm_pipelines",
     "publish_packages_pipeline",
 )
 load(
-<<<<<<< HEAD
-    "scripts/drone/pipelines/publish_images.star",
-    "publish_image_pipelines_public",
-    "publish_image_pipelines_security",
-)
-load(
-    "scripts/drone/pipelines/ci_images.star",
-    "publish_ci_windows_test_image_pipeline",
-)
-load("scripts/drone/pipelines/github.star", "publish_github_pipeline")
-load("scripts/drone/pipelines/aws_marketplace.star", "publish_aws_marketplace_pipeline")
-=======
     "scripts/drone/pipelines/ci_images.star",
     "publish_ci_build_container_image_pipeline",
     "publish_ci_windows_test_image_pipeline",
@@ -50,60 +26,32 @@
     "scripts/drone/pipelines/publish_images.star",
     "publish_image_pipelines_public",
 )
->>>>>>> ae830f68
 load(
     "scripts/drone/pipelines/windows.star",
     "windows_test_backend",
 )
-<<<<<<< HEAD
-load("scripts/drone/version.star", "version_branch_pipelines")
-load("scripts/drone/events/cron.star", "cronjobs")
-=======
 load(
     "scripts/drone/rgm.star",
     "rgm",
 )
->>>>>>> ae830f68
 load("scripts/drone/vault.star", "secrets")
 
 def main(_ctx):
     return (
         pr_pipelines() +
         main_pipelines() +
-<<<<<<< HEAD
-        oss_pipelines() +
-        enterprise_pipelines() +
-        enterprise2_pipelines() +
-        publish_image_pipelines_public() +
-        publish_image_pipelines_security() +
-        publish_github_pipeline("public") +
-        publish_github_pipeline("security") +
-        publish_aws_marketplace_pipeline("public") +
-        publish_artifacts_pipelines("security") +
-        publish_artifacts_pipelines("public") +
-        publish_npm_pipelines() +
-        publish_packages_pipeline() +
-=======
         publish_image_pipelines_public() +
         publish_artifacts_pipelines("public") +
         publish_npm_pipelines() +
         publish_packages_pipeline() +
         rgm() +
->>>>>>> ae830f68
         [windows_test_backend({
             "event": ["promote"],
             "target": ["test-windows"],
         }, "oss", "testing")] +
-<<<<<<< HEAD
-        artifacts_page_pipeline() +
-        version_branch_pipelines() +
-        integration_test_pipelines() +
-        publish_ci_windows_test_image_pipeline() +
-=======
         integration_test_pipelines() +
         publish_ci_windows_test_image_pipeline() +
         publish_ci_build_container_image_pipeline() +
->>>>>>> ae830f68
         cronjobs() +
         secrets()
     )