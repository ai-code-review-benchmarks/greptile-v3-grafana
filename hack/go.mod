--- conflicted
+++ resolved
@@ -10,12 +10,7 @@
 	golang.org/x/mod v0.24.0 // indirect
 	golang.org/x/sync v0.14.0 // indirect
 	golang.org/x/text v0.25.0 // indirect
-<<<<<<< HEAD
-	golang.org/x/tools v0.31.0 // indirect
-	k8s.io/gengo/v2 v2.0.0-20250207200755-1244d31929d7 // indirect
-=======
 	golang.org/x/tools v0.33.0 // indirect
 	k8s.io/gengo/v2 v2.0.0-20240911193312-2b36238f13e9 // indirect
->>>>>>> 8b6103fc
 	k8s.io/klog/v2 v2.130.1 // indirect
 )