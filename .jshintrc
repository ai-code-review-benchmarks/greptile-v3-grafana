{
  "browser": true,
  "jquery": true,
  "bitwise":false,
  "curly": true,
  "eqnull": true,
<<<<<<< HEAD
  "strict": true,
=======
  "globalstrict": false,
>>>>>>> 1fb01902
  "devel": true,
  "eqeqeq": true,
  "forin": false,
  "immed": true,
  "supernew": true,
  "expr": true,
  "indent": 2,
  "latedef": false,
  "newcap": true,
  "noarg": true,
  "noempty": true,
  "undef": true,
  "boss": true,
  "trailing": true,
  "laxbreak": true,
  "laxcomma": true,
  "sub": true,
  "unused": true,
  "maxdepth": 6,
  "maxlen": 140,

  "globals": {
    "System": true,
    "Promise": true,
    "define": true,
    "require": true,
    "Chromath": false,
    "setImmediate": true
  }
}<|MERGE_RESOLUTION|>--- conflicted
+++ resolved
@@ -4,11 +4,8 @@
   "bitwise":false,
   "curly": true,
   "eqnull": true,
-<<<<<<< HEAD
+  "globalstrict": false,
   "strict": true,
-=======
-  "globalstrict": false,
->>>>>>> 1fb01902
   "devel": true,
   "eqeqeq": true,
   "forin": false,
