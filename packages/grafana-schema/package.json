{
  "author": "Grafana Labs",
  "license": "Apache-2.0",
  "name": "@grafana/schema",
<<<<<<< HEAD
  "version": "9.1.1",
=======
  "version": "9.1.2",
>>>>>>> 3c13120c
  "description": "Grafana Schema Library",
  "keywords": [
    "typescript"
  ],
  "repository": {
    "type": "git",
    "url": "http://github.com/grafana/grafana.git",
    "directory": "packages/grafana-schema"
  },
  "main": "src/index.ts",
  "types": "src/index.ts",
  "scripts": {
    "build": "grafana-toolkit package:build --scope=schema",
    "bundle": "rollup -c rollup.config.ts",
    "clean": "rimraf ./dist ./compiled",
    "docsExtract": "mkdir -p ../../reports/docs && api-extractor run 2>&1 | tee ../../reports/docs/$(basename $(pwd)).log",
    "typecheck": "tsc --noEmit"
  },
  "devDependencies": {
    "@grafana/tsconfig": "^1.2.0-rc1",
    "@rollup/plugin-commonjs": "22.0.1",
    "@rollup/plugin-json": "4.1.0",
    "@rollup/plugin-node-resolve": "13.3.0",
    "@swc/helpers": "0.4.3",
    "rimraf": "3.0.2",
    "rollup": "2.77.2",
    "rollup-plugin-sourcemaps": "0.6.3",
    "rollup-plugin-terser": "7.0.2",
    "typescript": "4.7.4"
  },
  "dependencies": {
    "tslib": "2.4.0"
  }
}<|MERGE_RESOLUTION|>--- conflicted
+++ resolved
@@ -2,11 +2,7 @@
   "author": "Grafana Labs",
   "license": "Apache-2.0",
   "name": "@grafana/schema",
-<<<<<<< HEAD
-  "version": "9.1.1",
-=======
   "version": "9.1.2",
->>>>>>> 3c13120c
   "description": "Grafana Schema Library",
   "keywords": [
     "typescript"
