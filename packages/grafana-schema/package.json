--- conflicted
+++ resolved
@@ -2,11 +2,7 @@
   "author": "Grafana Labs",
   "license": "Apache-2.0",
   "name": "@grafana/schema",
-<<<<<<< HEAD
-  "version": "9.0.4",
-=======
   "version": "9.0.6",
->>>>>>> 556faf82
   "description": "Grafana Schema Library",
   "keywords": [
     "typescript"
