{
  "author": "Grafana Labs",
  "license": "Apache-2.0",
  "name": "@grafana/schema",
<<<<<<< HEAD
  "version": "9.0.2",
=======
  "version": "9.0.3",
>>>>>>> 023f9251
  "description": "Grafana Schema Library",
  "keywords": [
    "typescript"
  ],
  "repository": {
    "type": "git",
    "url": "http://github.com/grafana/grafana.git",
    "directory": "packages/grafana-schema"
  },
  "main": "src/index.ts",
  "types": "src/index.ts",
  "scripts": {
    "build": "grafana-toolkit package:build --scope=schema",
    "bundle": "rollup -c rollup.config.ts",
    "clean": "rimraf ./dist ./compiled",
    "docsExtract": "mkdir -p ../../reports/docs && api-extractor run 2>&1 | tee ../../reports/docs/$(basename $(pwd)).log",
    "typecheck": "tsc --noEmit"
  },
  "devDependencies": {
    "@grafana/tsconfig": "^1.2.0-rc1",
    "@rollup/plugin-commonjs": "22.0.0",
    "@rollup/plugin-json": "4.1.0",
    "@rollup/plugin-node-resolve": "13.3.0",
    "@swc/helpers": "0.3.13",
    "rimraf": "3.0.2",
    "rollup": "2.74.1",
    "rollup-plugin-sourcemaps": "0.6.3",
    "rollup-plugin-terser": "7.0.2",
    "typescript": "4.6.4"
  },
  "dependencies": {
    "tslib": "2.4.0"
  }
}<|MERGE_RESOLUTION|>--- conflicted
+++ resolved
@@ -2,11 +2,7 @@
   "author": "Grafana Labs",
   "license": "Apache-2.0",
   "name": "@grafana/schema",
-<<<<<<< HEAD
-  "version": "9.0.2",
-=======
   "version": "9.0.3",
->>>>>>> 023f9251
   "description": "Grafana Schema Library",
   "keywords": [
     "typescript"
