<<<<<<< HEAD
import { Spec, defaultDataQueryKind } from './v2alpha2/types.spec.gen';
=======
import { defaultDataQueryKind, Spec } from './v2';
>>>>>>> 2307a6ac

export const handyTestingSchema: Spec = {
  title: 'Default Dashboard',
  description: 'This is a default dashboard',
  cursorSync: 'Off',
  liveNow: false,
  preload: false,
  editable: true,
  tags: ['tag1', 'tag2'],
  timeSettings: {
    autoRefresh: '5s',
    autoRefreshIntervals: ['5s', '10s', '30s'],
    fiscalYearStartMonth: 1,
    from: 'now-1h',
    hideTimepicker: false,
    nowDelay: '1m',
    timezone: 'UTC',
    to: 'now',
    weekStart: 'monday',
    quickRanges: [
      {
        display: 'Last 6 hours',
        from: 'now-6h',
        to: 'now',
      },
      {
        display: 'Last 3 days',
        from: 'now-3d',
        to: 'now',
      },
    ],
  },
  annotations: [
    {
      kind: 'AnnotationQuery',
      spec: {
        builtIn: false,
        query: {
          kind: 'DataQuery',
          version: defaultDataQueryKind().version,
          group: 'prometheus',
          datasource: {
            name: 'uid',
          },
          spec: {
            expr: 'test-query',
          },
        },
        filter: { ids: [1] },
        enable: true,
        hide: false,
        iconColor: 'rgba(0, 211, 255, 1)',
        name: 'Annotations & Alerts',
      },
    },
    {
      kind: 'AnnotationQuery',
      spec: {
        builtIn: false,
        enable: true,
        iconColor: 'red',
        name: 'Enabled',
        query: {
          kind: 'DataQuery',
          version: defaultDataQueryKind().version,
          group: 'grafana-testdata-datasource',
          datasource: {
            name: 'uid',
          },
          spec: {
            lines: 4,
            refId: 'Anno',
            scenarioId: 'annotations',
          },
        },
        hide: true,
      },
    },
    {
      kind: 'AnnotationQuery',
      spec: {
        builtIn: false,
        enable: false,
        iconColor: 'yellow',
        name: 'Disabled',
        query: {
          kind: 'DataQuery',
          version: defaultDataQueryKind().version,
          group: 'grafana-testdata-datasource',
          datasource: {
            name: 'uid',
          },
          spec: { lines: 5, refId: 'Anno', scenarioId: 'annotations' },
        },
        hide: false,
      },
    },
    {
      kind: 'AnnotationQuery',
      spec: {
        builtIn: false,
        enable: true,
        hide: true,
        iconColor: 'dark-purple',
        name: 'Hidden',
        query: {
          kind: 'DataQuery',
          version: defaultDataQueryKind().version,
          group: 'grafana-testdata-datasource',
          datasource: {
            name: 'uid',
          },
          spec: {
            lines: 6,
            refId: 'Anno',
            scenarioId: 'annotations',
          },
        },
      },
    },
  ],
  elements: {
    'panel-1': {
      kind: 'Panel',
      spec: {
        data: {
          kind: 'QueryGroup',
          spec: {
            queries: [
              {
                kind: 'PanelQuery',
                spec: {
                  refId: 'A',
                  query: {
                    kind: 'DataQuery',
                    version: defaultDataQueryKind().version,
                    group: 'prometheus',
                    datasource: {
                      name: 'datasource1',
                    },
                    spec: {
                      expr: 'test-query',
                    },
                  },
                  hidden: false,
                },
              },
            ],
            queryOptions: {
              timeFrom: '1h',
              maxDataPoints: 100,
              timeShift: '1h',
              queryCachingTTL: 60,
              interval: '1m',
              cacheTimeout: '1m',
              hideTimeOverride: false,
            },
            transformations: [
              {
                kind: 'limit',
                spec: {
                  id: 'limit',
                  disabled: false,
                  filter: {
                    id: 'byValue',
                    options: {
                      reducer: 'sum',
                    },
                  },
                  options: {
                    limit: 10,
                  },
                },
              },
            ],
          },
        },
        description: 'Test Description',
        links: [
          { title: 'Test Link 1', url: 'http://test1.com', targetBlank: true },
          { title: 'Test Link 2', url: 'http://test2.com' },
        ],
        title: 'Test Panel',
        id: 1,
        vizConfig: {
          kind: 'VizConfig',
          group: 'timeseries',
          version: '7.0.0',
          spec: {
            fieldConfig: {
              defaults: {},
              overrides: [],
            },
            options: {},
          },
        },
      },
    },
    'panel-2': {
      kind: 'LibraryPanel',
      spec: {
        id: 2,
        title: 'Test Library Panel',
        libraryPanel: {
          uid: 'uid-for-library-panel',
          name: 'Library Panel',
        },
      },
    },
  },
  layout: {
    kind: 'GridLayout',
    spec: {
      items: [
        {
          kind: 'GridLayoutItem',
          spec: {
            element: {
              kind: 'ElementReference',
              name: 'panel-1',
            },
            height: 10,
            width: 10,
            x: 0,
            y: 0,
            repeat: {
              mode: 'variable',
              value: 'customVar',
              maxPerRow: 3,
            },
          },
        },
        {
          kind: 'GridLayoutItem',
          spec: {
            element: {
              kind: 'ElementReference',
              name: 'panel-2',
            },
            height: 10,
            width: 200,
            x: 0,
            y: 2,
          },
        },
      ],
    },
  },
  links: [
    {
      asDropdown: true,
      icon: '',
      includeVars: false,
      keepTime: false,
      tags: [],
      targetBlank: false,
      title: 'Test Link',
      tooltip: '',
      type: 'dashboards',
      url: 'http://test.com',
    },
  ],

  variables: [
    {
      kind: 'QueryVariable',
      spec: {
        allValue: '*',
        current: {
          text: 'text1',
          value: 'value1',
        },
        definition: 'definition1',
        description: 'A query variable',
        hide: 'dontHide',
        includeAll: true,
        label: 'Query Variable',
        multi: true,
        name: 'queryVar',
        options: [],
        query: {
          kind: 'DataQuery',
          version: defaultDataQueryKind().version,
          group: 'prometheus',
          datasource: {
            name: 'datasource1',
          },
          spec: {
            expr: 'test-query',
            refId: 'A',
          },
        },
        refresh: 'onDashboardLoad',
        regex: 'regex1',
        skipUrlSync: false,
        sort: 'disabled',
        allowCustomValue: true,
      },
    },
    {
      kind: 'CustomVariable',
      spec: {
        allValue: 'All',
        current: {
          text: 'option1',
          value: 'option1',
        },
        description: 'A custom variable',
        hide: 'dontHide',
        includeAll: true,
        label: 'Custom Variable',
        multi: true,
        name: 'customVar',
        options: [
          {
            selected: true,
            text: 'option1',
            value: 'option1',
          },
          {
            selected: false,
            text: 'option2',
            value: 'option2',
          },
        ],
        query: 'option1, option2',
        skipUrlSync: false,
        allowCustomValue: true,
      },
    },
    {
      kind: 'DatasourceVariable',
      spec: {
        current: {
          text: 'text1',
          value: 'value1',
        },
        description: 'A datasource variable',
        hide: 'dontHide',
        includeAll: false,
        label: 'Datasource Variable',
        multi: false,
        name: 'datasourceVar',
        options: [],
        pluginId: 'datasource1',
        refresh: 'onDashboardLoad',
        regex: 'regex1',
        skipUrlSync: false,
        allowCustomValue: true,
      },
    },
    {
      kind: 'ConstantVariable',
      spec: {
        current: {
          text: 'value4',
          value: 'value4',
        },
        description: 'A constant variable',
        hide: 'dontHide',
        label: 'Constant Variable',
        name: 'constantVar',
        query: 'value4',
        skipUrlSync: true,
      },
    },
    {
      kind: 'IntervalVariable',
      spec: {
        auto: false,
        auto_count: 10,
        auto_min: '1m',
        current: {
          text: '1m',
          value: '1m',
        },
        description: 'An interval variable',
        hide: 'dontHide',
        label: 'Interval Variable',
        name: 'intervalVar',
        options: [
          {
            selected: true,
            text: '1m',
            value: '1m',
          },
          {
            selected: false,
            text: '5m',
            value: '5m',
          },
          {
            selected: false,
            text: '10m',
            value: '10m',
          },
        ],
        query: '1m,5m,10m',
        refresh: 'onTimeRangeChanged',
        skipUrlSync: false,
      },
    },
    {
      kind: 'TextVariable',
      spec: {
        current: {
          text: 'value6',
          value: 'value6',
        },
        description: 'A text variable',
        hide: 'dontHide',
        label: 'Text Variable',
        name: 'textVar',
        query: 'value6',
        skipUrlSync: false,
      },
    },
    {
      kind: 'GroupByVariable',
      spec: {
        current: {
          text: 'text7',
          value: 'value7',
        },
        datasource: {
          type: 'prometheus',
          uid: 'datasource2',
        },
        description: 'A group by variable',
        hide: 'dontHide',
        label: 'Group By Variable',
        multi: false,
        name: 'groupByVar',
        options: [
          {
            text: 'option1',
            value: 'option1',
          },
          {
            text: 'option2',
            value: 'option2',
          },
        ],
        skipUrlSync: false,
      },
    },
    {
      kind: 'AdhocVariable',
      spec: {
        baseFilters: [
          {
            condition: 'AND',
            key: 'key1',
            operator: '=',
            value: 'value1',
          },
          {
            condition: 'OR',
            key: 'key2',
            operator: '=',
            value: 'value2',
          },
        ],
        datasource: {
          type: 'prometheus',
          uid: 'datasource3',
        },
        defaultKeys: [
          {
            expandable: true,
            group: 'defaultGroup1',
            text: 'defaultKey1',
            value: 'defaultKey1',
          },
        ],
        description: 'An adhoc variable',
        filters: [
          {
            condition: 'AND',
            key: 'key3',
            operator: '=',
            value: 'value3',
          },
        ],
        hide: 'dontHide',
        label: 'Adhoc Variable',
        name: 'adhocVar',
        skipUrlSync: false,
        allowCustomValue: true,
      },
    },
  ],
};<|MERGE_RESOLUTION|>--- conflicted
+++ resolved
@@ -1,8 +1,4 @@
-<<<<<<< HEAD
-import { Spec, defaultDataQueryKind } from './v2alpha2/types.spec.gen';
-=======
 import { defaultDataQueryKind, Spec } from './v2';
->>>>>>> 2307a6ac
 
 export const handyTestingSchema: Spec = {
   title: 'Default Dashboard',
