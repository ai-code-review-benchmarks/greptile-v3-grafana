--- conflicted
+++ resolved
@@ -16,7 +16,7 @@
 	// Whether a dashboard is editable or not.
 	editable?: boolean;
 	elements: Record<string, Element>;
-	layout: GridLayoutKind | RowsLayoutKind | ResponsiveGridLayoutKind;
+	layout: GridLayoutKind | RowsLayoutKind | ResponsiveGridLayoutKind | TabsLayoutKind;
 	// Links with references to other dashboards or external websites.
 	links: DashboardLink[];
 	// When set to true, the dashboard will redraw panels at an interval matching the pixel width.
@@ -35,15 +35,6 @@
 	title: string;
 	// Configured template variables.
 	variables: VariableKind[];
-<<<<<<< HEAD
-	elements: Record<string, Element>;
-	annotations: AnnotationQueryKind[];
-	layout: GridLayoutKind | RowsLayoutKind | ResponsiveGridLayoutKind | TabsLayoutKind;
-	// Plugins only. The version of the dashboard installed together with the plugin.
-	// This is used to determine if the dashboard should be updated when the plugin is updated.
-	revision?: number;
-=======
->>>>>>> 5a74a1a0
 }
 
 export const defaultDashboardV2Spec = (): DashboardV2Spec => ({
