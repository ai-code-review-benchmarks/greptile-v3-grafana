--- conflicted
+++ resolved
@@ -700,11 +700,7 @@
 	links: DataLink[];
 	data: QueryGroupKind;
 	vizConfig: VizConfigKind;
-<<<<<<< HEAD
-	displayMode?: "default" | "transparent";
-=======
 	transparent?: boolean;
->>>>>>> ed842b7e
 }
 
 export const defaultPanelSpec = (): PanelSpec => ({
