--- conflicted
+++ resolved
@@ -476,12 +476,7 @@
 
 export interface AnnotationQuerySpec {
 	datasource?: DataSourceRef;
-<<<<<<< HEAD
-	query: DataQueryKind;
-=======
 	query?: DataQueryKind;
-	builtIn?: boolean;
->>>>>>> a1109175
 	enable: boolean;
 	hide: boolean;
 	iconColor: string;
