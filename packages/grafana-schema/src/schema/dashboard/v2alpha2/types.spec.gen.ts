--- conflicted
+++ resolved
@@ -11,11 +11,7 @@
 });
 
 export interface AnnotationQuerySpec {
-<<<<<<< HEAD
-	query?: DataQueryKind;
-=======
 	query: DataQueryKind;
->>>>>>> 2307a6ac
 	enable: boolean;
 	hide: boolean;
 	iconColor: string;
