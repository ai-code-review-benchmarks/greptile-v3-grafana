--- conflicted
+++ resolved
@@ -10,11 +10,7 @@
 
 import * as common from '@grafana/schema';
 
-<<<<<<< HEAD
-export const pluginVersion = "10.4.2";
-=======
 export const pluginVersion = "11.1.0";
->>>>>>> 5b85c4c2
 
 export interface MetricStat {
   /**
