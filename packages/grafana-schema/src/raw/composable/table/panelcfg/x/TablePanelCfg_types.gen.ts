--- conflicted
+++ resolved
@@ -10,11 +10,7 @@
 
 import * as ui from '@grafana/schema';
 
-<<<<<<< HEAD
-export const pluginVersion = "11.1.0";
-=======
 export const pluginVersion = "11.1.1";
->>>>>>> 9cdba084
 
 export interface Options {
   /**
