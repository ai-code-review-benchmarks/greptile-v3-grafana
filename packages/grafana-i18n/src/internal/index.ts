/**
 * This file is used to share internal grafana/i18n code with Grafana core.
 * Note that these exports are also used within Enterprise.
 *
 * Through the exports declared in package.json we can import this code in core Grafana and the grafana/i18n
 * package will continue to be able to access all code when it's published to npm as it's private to the package.
 *
 * During the yarn pack lifecycle the exports[./internal] property is deleted from the package.json
 * preventing the code from being importable by plugins or other npm packages making it truly "internal".
 *
 */
import { t } from '../i18n';

type TFunction = typeof t;

export type { TFunction };
export { t };

export {
  addResourceBundle,
  changeLanguage,
  getI18nInstance,
  getLanguage,
  getResolvedLanguage,
  initTranslations,
<<<<<<< HEAD
  t,
} from '../i18n';

export { initRegionalFormat } from '../dates';
=======
} from '../i18n';
>>>>>>> ba111e61
<|MERGE_RESOLUTION|>--- conflicted
+++ resolved
@@ -23,11 +23,6 @@
   getLanguage,
   getResolvedLanguage,
   initTranslations,
-<<<<<<< HEAD
-  t,
 } from '../i18n';
 
-export { initRegionalFormat } from '../dates';
-=======
-} from '../i18n';
->>>>>>> ba111e61
+export { initRegionalFormat } from '../dates';