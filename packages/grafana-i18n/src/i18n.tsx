import i18n, { InitOptions, ReactOptions, TFunction as I18NextTFunction } from 'i18next';
import LanguageDetector, { DetectorOptions } from 'i18next-browser-languagedetector';
// eslint-disable-next-line no-restricted-imports
import { initReactI18next, setDefaults, setI18n, Trans as I18NextTrans, getI18n } from 'react-i18next';

import { DEFAULT_LANGUAGE, PSEUDO_LOCALE } from './constants';
import { initRegionalFormat } from './dates';
import { LANGUAGES } from './languages';
import { ResourceLoader, Resources, TFunction, TransProps, TransType } from './types';

let tFunc: I18NextTFunction<string[], undefined> | undefined;
let transComponent: TransType;

// exported for testing
export async function loadPluginResources(id: string, language: string, loaders?: ResourceLoader[]) {
  if (!loaders?.length) {
    return;
  }

  return Promise.all(
    loaders.map(async (loader) => {
      try {
        const resources = await loader(language);
        addResourceBundle(language, id, resources);
      } catch (error) {
        console.error(`Error loading resources for plugin ${id} and language: ${language}`, error);
      }
    })
  );
}

// exported for testing
export function initDefaultI18nInstance() {
  // If the resources are not an object, we need to initialize the plugin translations
  if (getI18nInstance().options?.resources && typeof getI18nInstance().options.resources === 'object') {
    return;
  }

  const initPromise = getI18nInstance().use(initReactI18next).init({
    resources: {},
    returnEmptyString: false,
    lng: DEFAULT_LANGUAGE, // this should be the locale of the phrases in our source JSX
  });
  tFunc = getI18nInstance().t;
  transComponent = (props: TransProps) => <I18NextTrans shouldUnescape {...props} />;
  return initPromise;
}

// exported for testing
export function initDefaultReactI18nInstance() {
  // If the initReactI18next is not set, we need to set them
  if (getI18n()?.options?.react) {
    return;
  }

  const options: ReactOptions = {};
  setDefaults(options);
  setI18n(getI18nInstance());
}

export async function initPluginTranslations(id: string, loaders?: ResourceLoader[]) {
  await initDefaultI18nInstance();
  initDefaultReactI18nInstance();

  const language = getResolvedLanguage();
  tFunc = getI18nInstance().getFixedT(null, id);
  transComponent = (props: TransProps) => <I18NextTrans shouldUnescape ns={id} {...props} />;

  await loadPluginResources(id, language, loaders);

  return { language };
}

export function getI18nInstance() {
  return i18n;
}

interface Module {
  type: 'backend';
}

interface InitializeI18nOptions {
  ns?: string[];
  language?: string;
  module?: Module;
}

async function initTranslations({
  ns,
  language = DEFAULT_LANGUAGE,
  module,
}: InitializeI18nOptions): Promise<{ language: string | undefined }> {
  const options: InitOptions = {
    // We don't bundle any translations, we load them async
    partialBundledLanguages: true,
    resources: {},

    // If translations are empty strings (no translation), fall back to the default value in source code
    returnEmptyString: false,

    // Required to ensure that `resolvedLanguage` is set property when an invalid language is passed (such as through 'detect')
    supportedLngs: LANGUAGES.map((language) => language.code),
    fallbackLng: DEFAULT_LANGUAGE,

    ns,
    postProcess: [
      // Add pseudo processing even if we aren't necessarily going to use it
      PSEUDO_LOCALE,
    ],
  };

  if (language === 'detect') {
    getI18nInstance().use(LanguageDetector);
    const detection: DetectorOptions = { order: ['navigator'], caches: [] };
    options.detection = detection;
  } else {
    options.lng = LANGUAGES.find((lang) => lang.code === language)?.code ?? undefined;
  }

  if (module) {
    getI18nInstance().use(module).use(initReactI18next); // passes i18n down to react-i18next
  } else {
    getI18nInstance().use(initReactI18next); // passes i18n down to react-i18next
  }

  if (process.env.NODE_ENV === 'development') {
    const { default: Pseudo } = await import('i18next-pseudo');
    getI18nInstance().use(
      new Pseudo({
        languageToPseudo: PSEUDO_LOCALE,
        enabled: true,
        wrapped: true,
      })
    );
  }

  await getI18nInstance().init(options);

  tFunc = getI18nInstance().t;
  transComponent = (props: TransProps) => <I18NextTrans shouldUnescape ns={ns} {...props} />;

  return {
    language: getResolvedLanguage(),
  };
}

export function getLanguage() {
  return getI18nInstance()?.language || DEFAULT_LANGUAGE;
}

export function getResolvedLanguage() {
  return getI18nInstance()?.resolvedLanguage || DEFAULT_LANGUAGE;
}

export function getNamespaces() {
  return getI18nInstance()?.options.ns;
}

export async function changeLanguage(language?: string) {
  const validLanguage = LANGUAGES.find((lang) => lang.code === language)?.code ?? DEFAULT_LANGUAGE;
  await getI18nInstance().changeLanguage(validLanguage);
}

export async function initializeI18n(
  { language, ns, module }: InitializeI18nOptions,
  regionalFormat: string
): Promise<{ language: string | undefined }> {
  initRegionalFormat(regionalFormat);
  return initTranslations({ language, ns, module });
}

export function addResourceBundle(language: string, namespace: string, resources: Resources) {
  getI18nInstance().addResourceBundle(language, namespace, resources, true, false);
}

export const t: TFunction = (id: string, defaultMessage: string, values?: Record<string, unknown>) => {
  initDefaultI18nInstance();
  if (!tFunc) {
    if (process.env.NODE_ENV !== 'test') {
      console.warn(
        't() was called before i18n was initialized. This is probably caused by calling t() in the root module scope, instead of lazily on render'
      );
    }

    if (process.env.NODE_ENV === 'development') {
      throw new Error('t() was called before i18n was initialized');
    }

    tFunc = getI18nInstance().t;
  }

  return tFunc(id, defaultMessage, values);
};

<<<<<<< HEAD
=======
export function useTranslate() {
  initDefaultI18nInstance();
  return { t };
}

>>>>>>> 0d695bba
export function Trans(props: TransProps) {
  initDefaultI18nInstance();
  const Component = transComponent ?? I18NextTrans;
  return <Component shouldUnescape {...props} />;
}<|MERGE_RESOLUTION|>--- conflicted
+++ resolved
@@ -192,14 +192,6 @@
   return tFunc(id, defaultMessage, values);
 };
 
-<<<<<<< HEAD
-=======
-export function useTranslate() {
-  initDefaultI18nInstance();
-  return { t };
-}
-
->>>>>>> 0d695bba
 export function Trans(props: TransProps) {
   initDefaultI18nInstance();
   const Component = transComponent ?? I18NextTrans;
