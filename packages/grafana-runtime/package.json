--- conflicted
+++ resolved
@@ -22,16 +22,10 @@
     "typecheck": "tsc --noEmit"
   },
   "dependencies": {
-<<<<<<< HEAD
     "@emotion/css": "11.1.3",
     "@grafana/data": "workspace:*",
     "@grafana/e2e-selectors": "workspace:*",
     "@grafana/ui": "workspace:*",
-=======
-    "@grafana/data": "8.3.0-pre",
-    "@grafana/e2e-selectors": "8.3.0-pre",
-    "@grafana/ui": "8.3.0-pre",
->>>>>>> 0bf70b14
     "history": "4.10.1",
     "systemjs": "0.20.19",
     "systemjs-plugin-css": "0.1.37"
