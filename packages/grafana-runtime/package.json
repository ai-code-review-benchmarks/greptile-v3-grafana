--- conflicted
+++ resolved
@@ -36,23 +36,12 @@
     "@types/systemjs": "^0.20.6",
     "lodash": "4.17.15",
     "pretty-format": "24.9.0",
-<<<<<<< HEAD
-    "rollup": "1.6.0",
-    "rollup-plugin-commonjs": "9.2.1",
-    "rollup-plugin-node-resolve": "4.0.1",
-    "rollup-plugin-sourcemaps": "0.4.2",
-    "rollup-plugin-terser": "4.0.4",
-    "rollup-plugin-typescript2": "0.19.3",
-    "rollup-plugin-visualizer": "0.9.2",
-    "typescript": "3.7.5"
-=======
     "rollup": "2.0.6",
     "rollup-plugin-sourcemaps": "0.5.0",
     "rollup-plugin-terser": "5.3.0",
     "rollup-plugin-typescript2": "0.26.0",
     "rollup-plugin-visualizer": "3.3.1",
-    "typescript": "3.7.2"
->>>>>>> 54135210
+    "typescript": "3.7.5"
   },
   "types": "src/index.ts"
 }