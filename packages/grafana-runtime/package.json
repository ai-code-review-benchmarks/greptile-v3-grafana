{
  "author": "Grafana Labs",
  "license": "Apache-2.0",
  "name": "@grafana/runtime",
  "version": "12.1.0-pre",
  "description": "Grafana Runtime Library",
  "keywords": [
    "grafana",
    "typescript"
  ],
  "sideEffects": false,
  "repository": {
    "type": "git",
    "url": "http://github.com/grafana/grafana.git",
    "directory": "packages/grafana-runtime"
  },
  "main": "src/index.ts",
  "types": "src/index.ts",
  "module": "src/index.ts",
  "exports": {
    "./package.json": "./package.json",
    ".": {
      "import": "./src/index.ts",
      "require": "./src/index.ts"
    },
    "./internal": {
      "import": "./src/internal/index.ts",
      "require": "./src/internal/index.ts"
    },
    "./unstable": {
      "import": "./src/unstable.ts",
      "require": "./src/unstable.ts"
    }
  },
  "publishConfig": {
    "main": "./dist/cjs/index.cjs",
    "module": "./dist/esm/index.mjs",
    "types": "./dist/types/index.d.ts",
    "access": "public"
  },
  "files": [
    "dist",
    "./README.md",
    "./CHANGELOG.md",
    "LICENSE_APACHE2"
  ],
  "scripts": {
    "build": "tsc -p ./tsconfig.build.json && rollup -c rollup.config.ts --configPlugin esbuild",
    "bundle": "rollup -c rollup.config.ts --configPlugin esbuild",
    "clean": "rimraf ./dist ./compiled ./unstable ./package.tgz",
    "typecheck": "tsc --emitDeclarationOnly false --noEmit",
    "prepack": "cp package.json package.json.bak && ALIAS_PACKAGE_NAME=unstable node ../../scripts/prepare-npm-package.js",
    "postpack": "mv package.json.bak package.json && rimraf ./unstable"
  },
  "dependencies": {
    "@grafana/data": "12.1.0-pre",
    "@grafana/e2e-selectors": "12.1.0-pre",
    "@grafana/faro-web-sdk": "^1.13.2",
    "@grafana/schema": "12.1.0-pre",
    "@grafana/ui": "12.1.0-pre",
    "@types/systemjs": "6.15.3",
    "history": "4.10.1",
    "lodash": "4.17.21",
    "react-loading-skeleton": "3.5.0",
    "react-use": "17.6.0",
    "rxjs": "7.8.2",
    "tslib": "2.8.1"
  },
  "devDependencies": {
    "@grafana/tsconfig": "^2.0.0",
    "@rollup/plugin-node-resolve": "16.0.1",
    "@rollup/plugin-terser": "0.4.4",
    "@testing-library/dom": "10.4.0",
    "@testing-library/react": "16.3.0",
    "@testing-library/user-event": "14.6.1",
    "@types/history": "4.7.11",
    "@types/jest": "29.5.14",
<<<<<<< HEAD
    "@types/lodash": "4.17.15",
    "@types/react": "19.0.10",
    "@types/react-dom": "19.0.4",
    "@types/systemjs": "6.15.1",
    "esbuild": "0.25.0",
=======
    "@types/lodash": "4.17.20",
    "@types/react": "18.3.18",
    "@types/react-dom": "18.3.5",
    "esbuild": "0.25.8",
>>>>>>> 69731658
    "lodash": "4.17.21",
    "react": "19.0.0",
    "react-dom": "19.0.0",
    "rimraf": "6.0.1",
    "rollup": "^4.22.4",
    "rollup-plugin-esbuild": "6.2.1",
    "rollup-plugin-node-externals": "^8.0.0",
    "rollup-plugin-sourcemaps": "0.6.3",
    "typescript": "5.8.3"
  },
  "peerDependencies": {
    "react": "^19.0.0",
    "react-dom": "^19.0.0"
  }
}<|MERGE_RESOLUTION|>--- conflicted
+++ resolved
@@ -75,18 +75,10 @@
     "@testing-library/user-event": "14.6.1",
     "@types/history": "4.7.11",
     "@types/jest": "29.5.14",
-<<<<<<< HEAD
-    "@types/lodash": "4.17.15",
+    "@types/lodash": "4.17.20",
     "@types/react": "19.0.10",
     "@types/react-dom": "19.0.4",
-    "@types/systemjs": "6.15.1",
-    "esbuild": "0.25.0",
-=======
-    "@types/lodash": "4.17.20",
-    "@types/react": "18.3.18",
-    "@types/react-dom": "18.3.5",
     "esbuild": "0.25.8",
->>>>>>> 69731658
     "lodash": "4.17.21",
     "react": "19.0.0",
     "react-dom": "19.0.0",
