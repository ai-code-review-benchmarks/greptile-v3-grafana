--- conflicted
+++ resolved
@@ -52,8 +52,6 @@
     expect(mock.lastCall[0].url).toEqual(
       `/api/public/dashboards/${publicDashboardAccessToken}/panels/${panelId}/query`
     );
-<<<<<<< HEAD
-=======
   });
 
   test('returns public datasource uid when datasource passed in is null', () => {
@@ -99,6 +97,5 @@
   test('isMixedDatasource returns false when datasource is null', () => {
     let ds = new PublicDashboardDataSource(null);
     expect(ds.meta.mixed).toBeFalsy();
->>>>>>> a6b10908
   });
 });