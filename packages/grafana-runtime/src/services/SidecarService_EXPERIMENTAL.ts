--- conflicted
+++ resolved
@@ -92,12 +92,9 @@
       return;
     }
     this._initialContext.next(context);
-<<<<<<< HEAD
+    this.memoryLocationService.push({ pathname: `/a/${pluginId}` });
 
     reportInteraction('sidecar_service_open_app', { pluginId });
-=======
-    this.memoryLocationService.push({ pathname: `/a/${pluginId}` });
->>>>>>> b324925b
   }
 
   /**
@@ -110,6 +107,7 @@
     }
 
     this.memoryLocationService.push({ pathname: `/a/${pluginId}${path || ''}` });
+    reportInteraction('sidecar_service_open_app_v2', { pluginId });
   }
 
   /**
@@ -120,12 +118,10 @@
       return;
     }
 
-<<<<<<< HEAD
-    reportInteraction('sidecar_service_close_app', { pluginId });
-=======
     this._initialContext.next(undefined);
     this.memoryLocationService.replace({ pathname: '/' });
->>>>>>> b324925b
+
+    reportInteraction('sidecar_service_close_app');
   }
 
   /**
@@ -149,18 +145,9 @@
       return false;
     }
 
-<<<<<<< HEAD
-    const result = !!(
-      this._activePluginId.getValue() &&
-      (this._activePluginId.getValue() === pluginId || getMainAppPluginId() === pluginId)
-    );
-
+    const result = !!(this.activePluginId && (this.activePluginId === pluginId || getMainAppPluginId() === pluginId));
     reportInteraction('sidecar_service_is_app_opened', { pluginId, isOpened: result });
-
     return result;
-=======
-    return !!(this.activePluginId && (this.activePluginId === pluginId || getMainAppPluginId() === pluginId));
->>>>>>> b324925b
   }
 }
 
