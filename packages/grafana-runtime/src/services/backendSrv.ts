--- conflicted
+++ resolved
@@ -120,14 +120,8 @@
  * use default values executing the request.
  *
  * @remarks
-<<<<<<< HEAD
- * By default Grafana will display an error message alert if the remote call fails. If you want
- * to prevent this from happending you need to catch the error thrown by the BackendSrv and
- * set the `showErrorAlert = true` on the options object.
-=======
  * By default, Grafana displays an error message alert if the remote call fails. To prevent this from
  * happening `showErrorAlert = true` on the options object.
->>>>>>> b0fd9f03
  *
  * @public
  */
