import merge from 'lodash/merge';
import { getTheme } from '@grafana/ui';
import {
  BuildInfo,
  DataSourceInstanceSettings,
  FeatureToggles,
  GrafanaConfig,
  GrafanaTheme,
  GrafanaThemeType,
  LicenseInfo,
  PanelPluginMeta,
} from '@grafana/data';

<<<<<<< HEAD
export interface BuildInfo {
  version: string;
  commit: string;
  isEnterprise: boolean;
  env: string;
  latestVersion: string;
  hasUpdate: boolean;
}

interface FeatureToggles {
  transformations: boolean;
  inspect: boolean;
  expressions: boolean;
  newEdit: boolean;
  streams: boolean;
}

export class GrafanaBootConfig {
=======
export class GrafanaBootConfig implements GrafanaConfig {
>>>>>>> 6b0d7537
  datasources: { [str: string]: DataSourceInstanceSettings } = {};
  panels: { [key: string]: PanelPluginMeta } = {};
  minRefreshInterval = '';
  appUrl = '';
  appSubUrl = '';
  windowTitlePrefix = '';
  buildInfo: BuildInfo = {} as BuildInfo;
  newPanelTitle = '';
  bootData: any;
  externalUserMngLinkUrl = '';
  externalUserMngLinkName = '';
  externalUserMngInfo = '';
  allowOrgCreate = false;
  disableLoginForm = false;
  defaultDatasource = '';
  alertingEnabled = false;
  alertingErrorOrTimeout = '';
  alertingNoDataOrNullValues = '';
  alertingMinInterval = 1;
  authProxyEnabled = false;
  exploreEnabled = false;
  ldapEnabled = false;
  samlEnabled = false;
  autoAssignOrg = true;
  verifyEmailEnabled = false;
  oauth: any;
  disableUserSignUp = false;
  loginHint: any;
  passwordHint: any;
  loginError: any;
  navTree: any;
  viewersCanEdit = false;
  editorsCanAdmin = false;
  disableSanitizeHtml = false;
  theme: GrafanaTheme;
  pluginsToPreload: string[] = [];
  featureToggles: FeatureToggles = {
    transformations: false,
    expressions: false,
    newEdit: false,
<<<<<<< HEAD
    streams: false,
=======
    meta: false,
    datasourceInsights: false,
    reportGrid: false,
>>>>>>> 6b0d7537
  };
  licenseInfo: LicenseInfo = {} as LicenseInfo;
  rendererAvailable = false;

  constructor(options: GrafanaBootConfig) {
    this.theme = options.bootData.user.lightTheme ? getTheme(GrafanaThemeType.Light) : getTheme(GrafanaThemeType.Dark);

    const defaults = {
      datasources: {},
      windowTitlePrefix: 'Grafana - ',
      panels: {},
      newPanelTitle: 'Panel Title',
      playlist_timespan: '1m',
      unsaved_changes_warning: true,
      appUrl: '',
      appSubUrl: '',
      buildInfo: {
        version: 'v1.0',
        commit: '1',
        env: 'production',
        isEnterprise: false,
      },
      viewersCanEdit: false,
      editorsCanAdmin: false,
      disableSanitizeHtml: false,
    };

    merge(this, defaults, options);
  }
}

const bootData = (window as any).grafanaBootData || {
  settings: {},
  user: {},
  navTree: [],
};

const options = bootData.settings;
options.bootData = bootData;

/**
 * Use this to access the {@link GrafanaBootConfig} for the current running Grafana instance.
 *
 * @public
 */
export const config = new GrafanaBootConfig(options);<|MERGE_RESOLUTION|>--- conflicted
+++ resolved
@@ -11,28 +11,7 @@
   PanelPluginMeta,
 } from '@grafana/data';
 
-<<<<<<< HEAD
-export interface BuildInfo {
-  version: string;
-  commit: string;
-  isEnterprise: boolean;
-  env: string;
-  latestVersion: string;
-  hasUpdate: boolean;
-}
-
-interface FeatureToggles {
-  transformations: boolean;
-  inspect: boolean;
-  expressions: boolean;
-  newEdit: boolean;
-  streams: boolean;
-}
-
-export class GrafanaBootConfig {
-=======
 export class GrafanaBootConfig implements GrafanaConfig {
->>>>>>> 6b0d7537
   datasources: { [str: string]: DataSourceInstanceSettings } = {};
   panels: { [key: string]: PanelPluginMeta } = {};
   minRefreshInterval = '';
@@ -73,13 +52,10 @@
     transformations: false,
     expressions: false,
     newEdit: false,
-<<<<<<< HEAD
     streams: false,
-=======
     meta: false,
     datasourceInsights: false,
     reportGrid: false,
->>>>>>> 6b0d7537
   };
   licenseInfo: LicenseInfo = {} as LicenseInfo;
   rendererAvailable = false;
