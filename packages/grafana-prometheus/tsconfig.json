--- conflicted
+++ resolved
@@ -2,14 +2,10 @@
   "compilerOptions": {
     "jsx": "react-jsx",
     "alwaysStrict": true,
-<<<<<<< HEAD
     "declaration": true,
     "declarationMap": false,
     "outDir": "./dist/esm",
-    "declarationDir": "./compiled",
-=======
     "declarationDir": "./dist/types",
->>>>>>> c28523de
     "emitDeclarationOnly": true,
     "isolatedModules": true,
     "allowJs": true,
