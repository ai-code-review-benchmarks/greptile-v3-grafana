// Core Grafana history https://github.com/grafana/grafana/blob/v11.0.0-preview/public/app/plugins/datasource/prometheus/querybuilder/components/MetricsLabelsSection.tsx
import { useCallback } from 'react';

import { SelectableValue, TimeRange } from '@grafana/data';

import { getDebounceTimeInMilliseconds } from '../../caching';
import { PrometheusDatasource } from '../../datasource';
import { truncateResult } from '../../language_utils';
import { PromMetricsMetadata } from '../../types';
<<<<<<< HEAD
import { promQueryModeller } from '../PromQueryModeller';
=======
>>>>>>> 6d947512
import { regexifyLabelValuesQueryString } from '../parsingUtils';
import { promQueryModeller } from '../shared/modeller_instance';
import { QueryBuilderLabelFilter } from '../shared/types';
import { PromVisualQuery } from '../types';

import { LabelFilters } from './LabelFilters';
import { MetricCombobox } from './MetricCombobox';

export interface MetricsLabelsSectionProps {
  query: PromVisualQuery;
  datasource: PrometheusDatasource;
  onChange: (update: PromVisualQuery) => void;
  variableEditor?: boolean;
  onBlur?: () => void;
  timeRange: TimeRange;
}

export function MetricsLabelsSection({
  datasource,
  query,
  onChange,
  onBlur,
  variableEditor,
  timeRange,
}: MetricsLabelsSectionProps) {
  // fixing the use of 'as' from refactoring
  // @ts-ignore
  const onChangeLabels = (labels) => {
    onChange({ ...query, labels });
  };
  /**
   * Map metric metadata to SelectableValue for Select component and also adds defined template variables to the list.
   */
  const withTemplateVariableOptions = useCallback(
    async (optionsPromise: Promise<SelectableValue[]>): Promise<SelectableValue[]> => {
      const variables = datasource.getVariables();
      const options = await optionsPromise;
      return [
        ...variables.map((value: string) => ({ label: value, value })),
        ...options.map((option: SelectableValue) => ({
          label: option.value,
          value: option.value,
          title: option.description,
        })),
      ];
    },
    [datasource]
  );

  /**
   * Function kicked off when user interacts with label in label filters.
   * Formats a promQL expression and passes that off to helper functions depending on API support
   * @param forLabel
   */
  const onGetLabelNames = async (forLabel: Partial<QueryBuilderLabelFilter>): Promise<SelectableValue[]> => {
    // If no metric we need to use a different method
    if (!query.metric) {
      await datasource.languageProvider.fetchLabels(timeRange);
      return datasource.languageProvider.getLabelKeys().map((k) => ({ value: k }));
    }

    const labelsToConsider = query.labels.filter((x) => x !== forLabel);
    // eslint-disable-next-line @grafana/i18n/no-untranslated-strings
    labelsToConsider.push({ label: '__name__', op: '=', value: query.metric });
    const expr = promQueryModeller.renderLabels(labelsToConsider);

    let labelsIndex: Record<string, string[]> = await datasource.languageProvider.fetchLabelsWithMatch(timeRange, expr);

    // filter out already used labels
    return Object.keys(labelsIndex)
      .filter((labelName) => !labelsToConsider.find((filter) => filter.label === labelName))
      .map((k) => ({ value: k }));
  };

  const getLabelValuesAutocompleteSuggestions = (
    queryString?: string,
    labelName?: string
  ): Promise<SelectableValue[]> => {
    const forLabel = {
      label: labelName ?? '__name__',
      op: '=~',
      value: regexifyLabelValuesQueryString(`.*${queryString}`),
    };
    const labelsToConsider = query.labels.filter((x) => x.label !== forLabel.label);
    labelsToConsider.push(forLabel);
    if (query.metric) {
      // eslint-disable-next-line @grafana/i18n/no-untranslated-strings
      labelsToConsider.push({ label: '__name__', op: '=', value: query.metric });
    }
    const interpolatedLabelsToConsider = labelsToConsider.map((labelObject) => ({
      ...labelObject,
      label: datasource.interpolateString(labelObject.label),
      value: datasource.interpolateString(labelObject.value),
    }));
    const expr = promQueryModeller.renderLabels(interpolatedLabelsToConsider);
    let response: Promise<SelectableValue[]>;
    if (datasource.hasLabelsMatchAPISupport()) {
      response = getLabelValuesFromLabelValuesAPI(forLabel, expr);
    } else {
      response = getLabelValuesFromSeriesAPI(forLabel, expr);
    }

    return response.then((response: SelectableValue[]) => {
      truncateResult(response);
      return response;
    });
  };

  /**
   * Helper function to fetch and format label value results from legacy API
   * @param forLabel
   * @param promQLExpression
   */
  const getLabelValuesFromSeriesAPI = (
    forLabel: Partial<QueryBuilderLabelFilter>,
    promQLExpression: string
  ): Promise<SelectableValue[]> => {
    if (!forLabel.label) {
      return Promise.resolve([]);
    }
    const result = datasource.languageProvider.fetchSeries(timeRange, promQLExpression);
    const forLabelInterpolated = datasource.interpolateString(forLabel.label);
    return result.then((result) => {
      // This query returns duplicate values, scrub them out
      const set = new Set<string>();
      result.forEach((labelValue) => {
        const labelNameString = labelValue[forLabelInterpolated];
        set.add(labelNameString);
      });

      return Array.from(set).map((labelValues: string) => ({ label: labelValues, value: labelValues }));
    });
  };

  /**
   * Helper function to fetch label values from a promql string expression and a label
   * @param forLabel
   * @param promQLExpression
   */
  const getLabelValuesFromLabelValuesAPI = (
    forLabel: Partial<QueryBuilderLabelFilter>,
    promQLExpression: string
  ): Promise<SelectableValue[]> => {
    if (!forLabel.label) {
      return Promise.resolve([]);
    }

    const requestId = `[${datasource.uid}][${query.metric}][${forLabel.label}][${forLabel.op}]`;

    return datasource.languageProvider
      .fetchSeriesValuesWithMatch(timeRange, forLabel.label, promQLExpression, requestId)
      .then((response) => response.map((v) => ({ value: v, label: v })));
  };

  /**
   * Function kicked off when users interact with the value of the label filters
   * Formats a promQL expression and passes that into helper functions depending on API support
   * @param forLabel
   */
  const onGetLabelValues = async (forLabel: Partial<QueryBuilderLabelFilter>): Promise<SelectableValue[]> => {
    if (!forLabel.label) {
      return [];
    }
    // If no metric is selected, we can get the raw list of labels
    if (!query.metric) {
      return (await datasource.languageProvider.getLabelValues(timeRange, forLabel.label)).map((v) => ({ value: v }));
    }

    const labelsToConsider = query.labels.filter((x) => x !== forLabel);
    // eslint-disable-next-line @grafana/i18n/no-untranslated-strings
    labelsToConsider.push({ label: '__name__', op: '=', value: query.metric });

    const interpolatedLabelsToConsider = labelsToConsider.map((labelObject) => ({
      ...labelObject,
      label: datasource.interpolateString(labelObject.label),
      value: datasource.interpolateString(labelObject.value),
    }));

    const expr = promQueryModeller.renderLabels(interpolatedLabelsToConsider);

    if (datasource.hasLabelsMatchAPISupport()) {
      return getLabelValuesFromLabelValuesAPI(forLabel, expr);
    } else {
      return getLabelValuesFromSeriesAPI(forLabel, expr);
    }
  };

  const onGetMetrics = useCallback(() => {
    return withTemplateVariableOptions(getMetrics(datasource, query, timeRange));
  }, [datasource, query, timeRange, withTemplateVariableOptions]);

  return (
    <>
      <MetricCombobox
        query={query}
        onChange={onChange}
        onGetMetrics={onGetMetrics}
        datasource={datasource}
        labelsFilters={query.labels}
        metricLookupDisabled={datasource.lookupsDisabled}
        onBlur={onBlur ? onBlur : () => {}}
        variableEditor={variableEditor}
      />
      <LabelFilters
        debounceDuration={getDebounceTimeInMilliseconds(datasource.cacheLevel)}
        getLabelValuesAutofillSuggestions={getLabelValuesAutocompleteSuggestions}
        labelsFilters={query.labels}
        onChange={onChangeLabels}
        onGetLabelNames={(forLabel) => withTemplateVariableOptions(onGetLabelNames(forLabel))}
        onGetLabelValues={(forLabel) => withTemplateVariableOptions(onGetLabelValues(forLabel))}
        variableEditor={variableEditor}
      />
    </>
  );
}

/**
 * Returns list of metrics, either all or filtered by query param. It also adds description string to each metric if it
 * exists.
 * @param datasource
 * @param query
 */
async function getMetrics(
  datasource: PrometheusDatasource,
  query: PromVisualQuery,
  timeRange: TimeRange
): Promise<Array<{ value: string; description?: string }>> {
  // Makes sure we loaded the metadata for metrics. Usually this is done in the start() method of the provider but we
  // don't use it with the visual builder and there is no need to run all the start() setup anyway.
  if (!datasource.languageProvider.metricsMetadata) {
    await datasource.languageProvider.loadMetricsMetadata();
  }

  // Error handling for when metrics metadata returns as undefined
  if (!datasource.languageProvider.metricsMetadata) {
    datasource.languageProvider.metricsMetadata = {};
  }

  let metrics: string[];
  if (query.labels.length > 0) {
    const expr = promQueryModeller.renderLabels(query.labels);
    metrics = (await datasource.languageProvider.getSeriesValues(timeRange, '__name__', expr)) ?? [];
  } else {
    metrics = (await datasource.languageProvider.getLabelValues(timeRange, '__name__')) ?? [];
  }

  return metrics.map((m) => ({
    value: m,
    description: getMetadataString(m, datasource.languageProvider.metricsMetadata!),
  }));
}

export function getMetadataString(metric: string, metadata: PromMetricsMetadata): string | undefined {
  if (!metadata[metric]) {
<<<<<<< HEAD
    return undefined;
=======
    return;
>>>>>>> 6d947512
  }
  const { type, help } = metadata[metric];
  return `${type.toUpperCase()}: ${help}`;
}<|MERGE_RESOLUTION|>--- conflicted
+++ resolved
@@ -7,10 +7,7 @@
 import { PrometheusDatasource } from '../../datasource';
 import { truncateResult } from '../../language_utils';
 import { PromMetricsMetadata } from '../../types';
-<<<<<<< HEAD
-import { promQueryModeller } from '../PromQueryModeller';
-=======
->>>>>>> 6d947512
+import { PromMetricsMetadata } from '../../types';
 import { regexifyLabelValuesQueryString } from '../parsingUtils';
 import { promQueryModeller } from '../shared/modeller_instance';
 import { QueryBuilderLabelFilter } from '../shared/types';
@@ -265,11 +262,7 @@
 
 export function getMetadataString(metric: string, metadata: PromMetricsMetadata): string | undefined {
   if (!metadata[metric]) {
-<<<<<<< HEAD
-    return undefined;
-=======
     return;
->>>>>>> 6d947512
   }
   const { type, help } = metadata[metric];
   return `${type.toUpperCase()}: ${help}`;
