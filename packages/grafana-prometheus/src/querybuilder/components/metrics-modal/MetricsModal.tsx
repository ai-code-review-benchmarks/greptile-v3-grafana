// Core Grafana history https://github.com/grafana/grafana/blob/v11.0.0-preview/public/app/plugins/datasource/prometheus/querybuilder/components/metrics-modal/MetricsModal.tsx
import { cx } from '@emotion/css';
<<<<<<< HEAD
import { createSlice, PayloadAction } from '@reduxjs/toolkit';
=======
>>>>>>> 4ba09df7
import debounce from 'debounce-promise';
import { useCallback, useEffect, useMemo, useReducer } from 'react';

import { SelectableValue, TimeRange } from '@grafana/data';
import { selectors } from '@grafana/e2e-selectors';
import { t, Trans } from '@grafana/i18n';
import {
  Button,
  ButtonGroup,
  Icon,
  Input,
  Modal,
  MultiSelect,
  Pagination,
  Spinner,
  Toggletip,
  useTheme2,
} from '@grafana/ui';

import { getDebounceTimeInMilliseconds } from '../../../caching';
<<<<<<< HEAD
import { METRIC_LABEL } from '../../../components/metrics-browser/types';
import { PrometheusDatasource } from '../../../datasource';
import { regexifyLabelValuesQueryString } from '../../parsingUtils';
import { PromVisualQuery } from '../../types';
import { formatPrometheusLabelFilters } from '../MetricCombobox';
=======
>>>>>>> 4ba09df7

import { AdditionalSettings } from './AdditionalSettings';
import { FeedbackLink } from './FeedbackLink';
import { ResultsTable } from './ResultsTable';
import { MetricsModalProps } from './shared/types';
import {
  calculatePageList,
  calculateResultsPerPage,
  displayedMetrics,
  placeholders,
  promTypes,
  setMetrics,
  tracking,
} from './state/helpers';
<<<<<<< HEAD
import { DEFAULT_RESULTS_PER_PAGE, initialState, MAXIMUM_RESULTS_PER_PAGE, MetricsModalMetadata } from './state/state';
=======
import {
  DEFAULT_RESULTS_PER_PAGE,
  initialState,
  MAXIMUM_RESULTS_PER_PAGE,
  MetricsModalMetadata,
  stateSlice,
} from './state/state';
>>>>>>> 4ba09df7
import { getStyles } from './styles';
import { PromFilterOption } from './types';
import { debouncedFuzzySearch } from './uFuzzy';

<<<<<<< HEAD
export type MetricsModalProps = {
  datasource: PrometheusDatasource;
  isOpen: boolean;
  query: PromVisualQuery;
  onClose: () => void;
  onChange: (query: PromVisualQuery) => void;
  initialMetrics: string[] | (() => Promise<string[]>);
  timeRange: TimeRange;
};

=======
>>>>>>> 4ba09df7
export const MetricsModal = (props: MetricsModalProps) => {
  const { datasource, isOpen, onClose, onChange, query, initialMetrics, timeRange } = props;

  const [state, dispatch] = useReducer(stateSlice.reducer, initialState(query));

  const theme = useTheme2();
  const styles = getStyles(theme, state.disableTextWrap);

  /**
   * loads metrics and metadata on opening modal and switching off useBackend
   */
  const updateMetricsMetadata = useCallback(async () => {
    // *** Loading Gif
    dispatch(setIsLoading(true));

    // Because Combobox in MetricsCombobox doesn't use the same lifecycle as Select to open the Metrics Explorer
    // it might not have loaded any metrics yet, so it instead passes in an async function to get the metrics
    const metrics = typeof initialMetrics === 'function' ? await initialMetrics() : initialMetrics;

    const data: MetricsModalMetadata = await setMetrics(datasource, query, metrics);
    dispatch(
      buildMetrics({
        isLoading: false,
        hasMetadata: data.hasMetadata,
        metrics: data.metrics,
        metaHaystackDictionary: data.metaHaystackDictionary,
        nameHaystackDictionary: data.nameHaystackDictionary,
        totalMetricCount: data.metrics.length,
        filteredMetricCount: data.metrics.length,
      })
    );
  }, [query, datasource, initialMetrics]);

  useEffect(() => {
    updateMetricsMetadata();
  }, [updateMetricsMetadata]);

  const typeOptions: SelectableValue[] = promTypes.map((t: PromFilterOption) => {
    return {
      value: t.value,
      label: t.value,
      description: t.description,
    };
  });

  /**
   * The backend debounced search
   */
  const debouncedBackendSearch = useMemo(
    () =>
      debounce(async (metricText: string) => {
        dispatch(setIsLoading(true));

        const queryString = regexifyLabelValuesQueryString(metricText);
        const filterArray = query.labels ? formatPrometheusLabelFilters(query.labels) : [];
        const match = `{__name__=~".*${queryString}"${filterArray ? filterArray.join('') : ''}}`;

        const results = await datasource.languageProvider.queryLabelValues(timeRange, METRIC_LABEL, match);

        const resultsOptions = results.map((result) => ({
          value: result,
        }));

        dispatch(
          filterMetricsBackend({
            metrics: resultsOptions,
            filteredMetricCount: resultsOptions.length,
            isLoading: false,
          })
        );
      }, getDebounceTimeInMilliseconds(datasource.cacheLevel)),
<<<<<<< HEAD
    [datasource.cacheLevel, datasource.languageProvider, query.labels, timeRange]
=======
    [datasource, query]
>>>>>>> 4ba09df7
  );

  function fuzzyNameDispatch(haystackData: string[][]) {
    dispatch(setNameHaystack(haystackData));
  }

  function fuzzyMetaDispatch(haystackData: string[][]) {
    dispatch(setMetaHaystack(haystackData));
  }

  function searchCallback(query: string, fullMetaSearchVal: boolean) {
    if (state.useBackend && query === '') {
      // get all metrics data if a user erases everything in the input
      updateMetricsMetadata();
    } else if (state.useBackend) {
      debouncedBackendSearch(query);
    } else {
      // search either the names or all metadata
      // fuzzy search go!
      if (fullMetaSearchVal) {
        debouncedFuzzySearch(Object.keys(state.metaHaystackDictionary), query, fuzzyMetaDispatch);
      } else {
        debouncedFuzzySearch(Object.keys(state.nameHaystackDictionary), query, fuzzyNameDispatch);
      }
    }
  }

  /* Settings switches */
  const additionalSettings = (
    <AdditionalSettings
      state={state}
      onChangeFullMetaSearch={() => {
        const newVal = !state.fullMetaSearch;
        dispatch(setFullMetaSearch(newVal));
        onChange({ ...query, fullMetaSearch: newVal });
        searchCallback(state.fuzzySearchQuery, newVal);
      }}
      onChangeIncludeNullMetadata={() => {
        dispatch(setIncludeNullMetadata(!state.includeNullMetadata));
        onChange({ ...query, includeNullMetadata: !state.includeNullMetadata });
      }}
      onChangeDisableTextWrap={() => {
        dispatch(setDisableTextWrap());
        onChange({ ...query, disableTextWrap: !state.disableTextWrap });
        tracking('grafana_prom_metric_encycopedia_disable_text_wrap_interaction', state, '');
      }}
      onChangeUseBackend={() => {
        const newVal = !state.useBackend;
        dispatch(setUseBackend(newVal));
        onChange({ ...query, useBackend: newVal });
        if (newVal === false) {
          // rebuild the metrics metadata if we turn off useBackend
          updateMetricsMetadata();
        } else {
          // check if there is text in the browse search and update
          if (state.fuzzySearchQuery !== '') {
            debouncedBackendSearch(state.fuzzySearchQuery);
          }
          // otherwise wait for user typing
        }
      }}
    />
  );

  return (
    <Modal
      data-testid={metricsModaltestIds.metricModal}
      isOpen={isOpen}
      title={t('grafana-prometheus.querybuilder.metrics-modal.title-metrics-explorer', 'Metrics explorer')}
      onDismiss={onClose}
      aria-label={t('grafana-prometheus.querybuilder.metrics-modal.aria-label-browse-metrics', 'Browse metrics')}
      className={styles.modal}
    >
      <FeedbackLink feedbackUrl="https://forms.gle/DEMAJHoAMpe3e54CA" />
      <div
        className={styles.inputWrapper}
        data-testid={selectors.components.DataSource.Prometheus.queryEditor.builder.metricsExplorer}
      >
        <div className={cx(styles.inputItem, styles.inputItemFirst)}>
          <Input
            autoFocus={true}
            data-testid={metricsModaltestIds.searchMetric}
            placeholder={placeholders.browse}
            value={state.fuzzySearchQuery}
            onInput={(e) => {
              const value = e.currentTarget.value ?? '';
              dispatch(setFuzzySearchQuery(value));
              searchCallback(value, state.fullMetaSearch);
            }}
          />
        </div>
        {state.hasMetadata && (
          <div className={styles.inputItem}>
            <MultiSelect
              data-testid={metricsModaltestIds.selectType}
              inputId="my-select"
              options={typeOptions}
              value={state.selectedTypes}
              placeholder={placeholders.type}
              onChange={(v) => dispatch(setSelectedTypes(v))}
            />
          </div>
        )}
        <div>
          <Spinner className={`${styles.loadingSpinner} ${state.isLoading ? styles.visible : ''}`} />
        </div>
        <div className={styles.inputItem}>
          <Toggletip
            aria-label={t(
              'grafana-prometheus.querybuilder.metrics-modal.aria-label-additional-settings',
              'Additional settings'
            )}
            content={additionalSettings}
            placement="bottom-end"
            closeButton={false}
          >
            <ButtonGroup className={styles.settingsBtn}>
              <Button
                variant="secondary"
                size="md"
                onClick={() => dispatch(showAdditionalSettings())}
                data-testid={metricsModaltestIds.showAdditionalSettings}
                className={styles.noBorder}
              >
                <Trans i18nKey="grafana-prometheus.querybuilder.metrics-modal.additional-settings">
                  Additional Settings
                </Trans>
              </Button>
              <Button
                className={styles.noBorder}
                variant="secondary"
                icon={state.showAdditionalSettings ? 'angle-up' : 'angle-down'}
              />
            </ButtonGroup>
          </Toggletip>
        </div>
      </div>
      <div className={styles.resultsData}>
        {query.metric && (
          <i className={styles.currentlySelected}>
            <Trans
              i18nKey="grafana-prometheus.querybuilder.metrics-modal.currently-selected"
              values={{ selected: query.metric }}
            >
              Currently selected: {'{{selected}}'}
            </Trans>
          </i>
        )}
        {query.labels.length > 0 && (
          <div className={styles.resultsDataFiltered}>
            <Icon name="info-circle" size="sm" />
            <div className={styles.resultsDataFilteredText}>
              &nbsp;
              <Trans i18nKey="grafana-prometheus.querybuilder.metrics-modal.metrics-pre-filtered">
                These metrics have been pre-filtered by labels chosen in the label filters.
              </Trans>
            </div>
          </div>
        )}
      </div>
      <div className={styles.results}>
        {state.metrics && (
          <ResultsTable
            metrics={displayedMetrics(state, dispatch)}
            onChange={onChange}
            onClose={onClose}
            query={query}
            state={state}
            disableTextWrap={state.disableTextWrap}
          />
        )}
      </div>
      <div className={styles.resultsFooter}>
        <div className={styles.resultsAmount}>
          <Trans
            i18nKey="grafana-prometheus.querybuilder.metrics-modal.results-amount"
            values={{ num: state.filteredMetricCount }}
            count={state.totalMetricCount}
          >
            Showing {'{{num}}'} of {'{{count}}'} results
          </Trans>
        </div>
        <Pagination
          currentPage={state.pageNum ?? 1}
          numberOfPages={calculatePageList(state).length}
          onNavigate={(val: number) => {
            const page = val ?? 1;
            dispatch(setPageNum(page));
          }}
        />
        <div className={styles.resultsPerPageWrapper}>
          <p className={styles.resultsPerPageLabel}>
            <Trans i18nKey="grafana-prometheus.querybuilder.metrics-modal.results-per-page">Results per page</Trans>
          </p>
          <Input
            data-testid={metricsModaltestIds.resultsPerPage}
            value={calculateResultsPerPage(state.resultsPerPage, DEFAULT_RESULTS_PER_PAGE, MAXIMUM_RESULTS_PER_PAGE)}
            placeholder={t(
              'grafana-prometheus.querybuilder.metrics-modal.placeholder-results-per-page',
              'results per page'
            )}
            width={10}
            title={'The maximum results per page is ' + MAXIMUM_RESULTS_PER_PAGE}
            type="number"
            onInput={(e) => {
              const value = +e.currentTarget.value;

              if (isNaN(value) || value >= MAXIMUM_RESULTS_PER_PAGE) {
                return;
              }

              dispatch(setResultsPerPage(value));
            }}
          />
        </div>
      </div>
    </Modal>
  );
};

export const metricsModaltestIds = {
  metricModal: 'metric-modal',
  searchMetric: 'search-metric',
  searchWithMetadata: 'search-with-metadata',
  selectType: 'select-type',
  metricCard: 'metric-card',
  useMetric: 'use-metric',
  searchPage: 'search-page',
  resultsPerPage: 'results-per-page',
  setUseBackend: 'set-use-backend',
  showAdditionalSettings: 'show-additional-settings',
};
// actions to update the state
export const {
  setIsLoading,
  buildMetrics,
  filterMetricsBackend,
  setResultsPerPage,
  setPageNum,
  setFuzzySearchQuery,
  setNameHaystack,
  setMetaHaystack,
  setFullMetaSearch,
  setIncludeNullMetadata,
  setSelectedTypes,
  setUseBackend,
  setDisableTextWrap,
  showAdditionalSettings,
  setFilteredMetricCount,
} = stateSlice.actions;<|MERGE_RESOLUTION|>--- conflicted
+++ resolved
@@ -1,9 +1,5 @@
 // Core Grafana history https://github.com/grafana/grafana/blob/v11.0.0-preview/public/app/plugins/datasource/prometheus/querybuilder/components/metrics-modal/MetricsModal.tsx
 import { cx } from '@emotion/css';
-<<<<<<< HEAD
-import { createSlice, PayloadAction } from '@reduxjs/toolkit';
-=======
->>>>>>> 4ba09df7
 import debounce from 'debounce-promise';
 import { useCallback, useEffect, useMemo, useReducer } from 'react';
 
@@ -24,14 +20,6 @@
 } from '@grafana/ui';
 
 import { getDebounceTimeInMilliseconds } from '../../../caching';
-<<<<<<< HEAD
-import { METRIC_LABEL } from '../../../components/metrics-browser/types';
-import { PrometheusDatasource } from '../../../datasource';
-import { regexifyLabelValuesQueryString } from '../../parsingUtils';
-import { PromVisualQuery } from '../../types';
-import { formatPrometheusLabelFilters } from '../MetricCombobox';
-=======
->>>>>>> 4ba09df7
 
 import { AdditionalSettings } from './AdditionalSettings';
 import { FeedbackLink } from './FeedbackLink';
@@ -46,9 +34,6 @@
   setMetrics,
   tracking,
 } from './state/helpers';
-<<<<<<< HEAD
-import { DEFAULT_RESULTS_PER_PAGE, initialState, MAXIMUM_RESULTS_PER_PAGE, MetricsModalMetadata } from './state/state';
-=======
 import {
   DEFAULT_RESULTS_PER_PAGE,
   initialState,
@@ -56,24 +41,10 @@
   MetricsModalMetadata,
   stateSlice,
 } from './state/state';
->>>>>>> 4ba09df7
 import { getStyles } from './styles';
 import { PromFilterOption } from './types';
 import { debouncedFuzzySearch } from './uFuzzy';
 
-<<<<<<< HEAD
-export type MetricsModalProps = {
-  datasource: PrometheusDatasource;
-  isOpen: boolean;
-  query: PromVisualQuery;
-  onClose: () => void;
-  onChange: (query: PromVisualQuery) => void;
-  initialMetrics: string[] | (() => Promise<string[]>);
-  timeRange: TimeRange;
-};
-
-=======
->>>>>>> 4ba09df7
 export const MetricsModal = (props: MetricsModalProps) => {
   const { datasource, isOpen, onClose, onChange, query, initialMetrics, timeRange } = props;
 
@@ -145,11 +116,7 @@
           })
         );
       }, getDebounceTimeInMilliseconds(datasource.cacheLevel)),
-<<<<<<< HEAD
     [datasource.cacheLevel, datasource.languageProvider, query.labels, timeRange]
-=======
-    [datasource, query]
->>>>>>> 4ba09df7
   );
 
   function fuzzyNameDispatch(haystackData: string[][]) {
