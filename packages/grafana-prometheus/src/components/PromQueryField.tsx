// Core Grafana history https://github.com/grafana/grafana/blob/v11.0.0-preview/public/app/plugins/datasource/prometheus/components/PromQueryField.tsx
import { css, cx } from '@emotion/css';
import { MutableRefObject, ReactNode, useCallback, useState } from 'react';

<<<<<<< HEAD
import { isDataFrame, QueryEditorProps, QueryHint, toLegacyResponseData } from '@grafana/data';
=======
import {
  getDefaultTimeRange,
  isDataFrame,
  LocalStorageValueProvider,
  QueryEditorProps,
  QueryHint,
  TimeRange,
  toLegacyResponseData,
} from '@grafana/data';
>>>>>>> a0bce1e1
import { selectors } from '@grafana/e2e-selectors';
import { reportInteraction } from '@grafana/runtime';
import { clearButtonStyles, Icon, useTheme2 } from '@grafana/ui';

import { PrometheusDatasource } from '../datasource';
import { getInitHints } from '../query_hints';
import { PromOptions, PromQuery } from '../types';

import { PrometheusMetricsBrowser } from './PrometheusMetricsBrowser';
import { CancelablePromise, isCancelablePromiseRejection, makePromiseCancelable } from './cancelable-promise';
import { MonacoQueryFieldWrapper } from './monaco-query-field/MonacoQueryFieldWrapper';
import { useMetricsState } from './useMetricsState';
import { usePromQueryFieldEffects } from './usePromQueryFieldEffects';

interface PromQueryFieldProps extends QueryEditorProps<PrometheusDatasource, PromQuery, PromOptions> {
  ExtraFieldElement?: ReactNode;
  'data-testid'?: string;
}

export const PromQueryField = (props: PromQueryFieldProps) => {
  const {
    app,
    datasource,
    datasource: { languageProvider },
    query,
    ExtraFieldElement,
    history = [],
    data,
    range,
    onChange,
    onRunQuery,
  } = props;

  const theme = useTheme2();

  const [syntaxLoaded, setSyntaxLoaded] = useState(false);
  const [hint, setHint] = useState<QueryHint | null>(null);
  const [labelBrowserVisible, setLabelBrowserVisible] = useState(false);

  const updateLanguage = useCallback(() => {
    if (languageProvider.metrics) {
      setSyntaxLoaded(true);
    }
  }, [languageProvider]);

  const refreshMetrics = useCallback(
    async (languageProviderInitRef: MutableRefObject<CancelablePromise<any> | null>) => {
      // Cancel any existing initialization using the ref
      if (languageProviderInitRef.current) {
        languageProviderInitRef.current.cancel();
      }

      if (!languageProvider || !range) {
        return;
      }

      try {
        const initialization = makePromiseCancelable(languageProvider.start(range));
        languageProviderInitRef.current = initialization;

        const remainingTasks = await initialization.promise;

        // If there are remaining tasks, wait for them
        if (Array.isArray(remainingTasks) && remainingTasks.length > 0) {
          await Promise.all(remainingTasks);
        }

        updateLanguage();
      } catch (err) {
        if (isCancelablePromiseRejection(err) && err.isCanceled) {
          // do nothing, promise was canceled
        } else {
          throw err;
        }
      } finally {
        languageProviderInitRef.current = null;
      }
    },
    [languageProvider, range, updateLanguage]
  );

  const refreshHint = useCallback(() => {
    const initHints = getInitHints(datasource);
    const initHint = initHints[0] ?? null;

    // If no data or empty series, use default hint
    if (!data?.series?.length) {
      setHint(initHint);
      return;
    }

    const result = isDataFrame(data.series[0]) ? data.series.map(toLegacyResponseData) : data.series;
    const queryHints = datasource.getQueryHints(query, result);
    let queryHint = queryHints.length > 0 ? queryHints[0] : null;

    setHint(queryHint ?? initHint);
  }, [data, datasource, query]);

  const onChangeQuery = (value: string, override?: boolean) => {
    if (!onChange) {
      return;
    }
    // Send text change to parent
    const nextQuery: PromQuery = { ...query, expr: value };
    onChange(nextQuery);

    if (override && onRunQuery) {
      onRunQuery();
    }
  };

  const onChangeLabelBrowser = (selector: string) => {
    onChangeQuery(selector, true);
    setLabelBrowserVisible(false);
  };

  const onClickChooserButton = () => {
    setLabelBrowserVisible(!labelBrowserVisible);

    reportInteraction('user_grafana_prometheus_metrics_browser_clicked', {
      editorMode: labelBrowserVisible ? 'metricViewClosed' : 'metricViewOpen',
      app: app ?? '',
    });
  };

  const onClickHintFix = () => {
    if (hint?.fix?.action) {
      onChange(datasource.modifyQuery(query, hint.fix.action));
    }
    onRunQuery();
  };

  // Use our custom effects hook
  usePromQueryFieldEffects(languageProvider, range, data?.series, refreshMetrics, refreshHint);

  const { chooserText, buttonDisabled } = useMetricsState(datasource, languageProvider, syntaxLoaded);

  return (
    <>
      <div
        className="gf-form-inline gf-form-inline--xs-view-flex-column flex-grow-1"
        data-testid={props['data-testid']}
      >
        <button
          className="gf-form-label query-keyword pointer"
          onClick={onClickChooserButton}
          disabled={buttonDisabled}
          type="button"
          data-testid={selectors.components.DataSource.Prometheus.queryEditor.code.metricsBrowser.openButton}
        >
          {chooserText}
          <Icon name={labelBrowserVisible ? 'angle-down' : 'angle-right'} />
        </button>

        <div className="flex-grow-1 min-width-15">
          <MonacoQueryFieldWrapper
            languageProvider={languageProvider}
            history={history}
            onChange={onChangeQuery}
            onRunQuery={onRunQuery}
            initialValue={query.expr ?? ''}
            placeholder="Enter a PromQL query…"
            datasource={datasource}
          />
        </div>
      </div>
      {labelBrowserVisible && (
        <div className="gf-form">
          <PrometheusMetricsBrowser
            languageProvider={languageProvider}
            onChange={onChangeLabelBrowser}
            timeRange={range}
          />
        </div>
      )}
      {ExtraFieldElement}
      {hint ? (
        <div
          className={css({
            flexBasis: '100%',
          })}
        >
          <div className="text-warning">
            {hint.label}{' '}
            {hint.fix ? (
              <button
                type="button"
                className={cx(clearButtonStyles(theme), 'text-link', 'muted')}
                onClick={onClickHintFix}
              >
<<<<<<< HEAD
                {hint.fix.label}
              </button>
            ) : null}
          </div>
        </div>
      ) : null}
    </>
  );
};
=======
                <button
                  className="gf-form-label query-keyword pointer"
                  onClick={this.onClickChooserButton}
                  disabled={buttonDisabled}
                  type="button"
                  data-testid={selectors.components.DataSource.Prometheus.queryEditor.code.metricsBrowser.openButton}
                >
                  {chooserText}
                  <Icon name={labelBrowserVisible ? 'angle-down' : 'angle-right'} />
                </button>

                <div className="flex-grow-1 min-width-15">
                  <MonacoQueryFieldWrapper
                    languageProvider={languageProvider}
                    history={history}
                    onChange={this.onChangeQuery}
                    onRunQuery={this.props.onRunQuery}
                    initialValue={query.expr ?? ''}
                    placeholder="Enter a PromQL query…"
                    datasource={datasource}
                    timeRange={this.props.range ?? getDefaultTimeRange()}
                  />
                </div>
              </div>
              {labelBrowserVisible && (
                <div className="gf-form">
                  <PrometheusMetricsBrowser
                    languageProvider={languageProvider}
                    onChange={this.onChangeLabelBrowser}
                    lastUsedLabels={lastUsedLabels || []}
                    storeLastUsedLabels={onLastUsedLabelsSave}
                    deleteLastUsedLabels={onLastUsedLabelsDelete}
                    timeRange={this.props.range}
                  />
                </div>
              )}

              {ExtraFieldElement}
              {hint ? (
                <div
                  className={css({
                    flexBasis: '100%',
                  })}
                >
                  <div className="text-warning">
                    {hint.label}{' '}
                    {hint.fix ? (
                      <button
                        type="button"
                        className={cx(clearButtonStyles(theme), 'text-link', 'muted')}
                        onClick={this.onClickHintFix}
                      >
                        {hint.fix.label}
                      </button>
                    ) : null}
                  </div>
                </div>
              ) : null}
            </>
          );
        }}
      </LocalStorageValueProvider>
    );
  }
}

export const PromQueryField = withTheme2(PromQueryFieldClass);
>>>>>>> a0bce1e1
<|MERGE_RESOLUTION|>--- conflicted
+++ resolved
@@ -2,19 +2,7 @@
 import { css, cx } from '@emotion/css';
 import { MutableRefObject, ReactNode, useCallback, useState } from 'react';
 
-<<<<<<< HEAD
-import { isDataFrame, QueryEditorProps, QueryHint, toLegacyResponseData } from '@grafana/data';
-=======
-import {
-  getDefaultTimeRange,
-  isDataFrame,
-  LocalStorageValueProvider,
-  QueryEditorProps,
-  QueryHint,
-  TimeRange,
-  toLegacyResponseData,
-} from '@grafana/data';
->>>>>>> a0bce1e1
+import {getDefaultTimeRange, isDataFrame, QueryEditorProps, QueryHint, toLegacyResponseData } from '@grafana/data';
 import { selectors } from '@grafana/e2e-selectors';
 import { reportInteraction } from '@grafana/runtime';
 import { clearButtonStyles, Icon, useTheme2 } from '@grafana/ui';
@@ -178,7 +166,7 @@
             initialValue={query.expr ?? ''}
             placeholder="Enter a PromQL query…"
             datasource={datasource}
-          />
+          timeRange={this.props.range ?? getDefaultTimeRange()}/>
         </div>
       </div>
       {labelBrowserVisible && (
@@ -205,7 +193,6 @@
                 className={cx(clearButtonStyles(theme), 'text-link', 'muted')}
                 onClick={onClickHintFix}
               >
-<<<<<<< HEAD
                 {hint.fix.label}
               </button>
             ) : null}
@@ -214,73 +201,4 @@
       ) : null}
     </>
   );
-};
-=======
-                <button
-                  className="gf-form-label query-keyword pointer"
-                  onClick={this.onClickChooserButton}
-                  disabled={buttonDisabled}
-                  type="button"
-                  data-testid={selectors.components.DataSource.Prometheus.queryEditor.code.metricsBrowser.openButton}
-                >
-                  {chooserText}
-                  <Icon name={labelBrowserVisible ? 'angle-down' : 'angle-right'} />
-                </button>
-
-                <div className="flex-grow-1 min-width-15">
-                  <MonacoQueryFieldWrapper
-                    languageProvider={languageProvider}
-                    history={history}
-                    onChange={this.onChangeQuery}
-                    onRunQuery={this.props.onRunQuery}
-                    initialValue={query.expr ?? ''}
-                    placeholder="Enter a PromQL query…"
-                    datasource={datasource}
-                    timeRange={this.props.range ?? getDefaultTimeRange()}
-                  />
-                </div>
-              </div>
-              {labelBrowserVisible && (
-                <div className="gf-form">
-                  <PrometheusMetricsBrowser
-                    languageProvider={languageProvider}
-                    onChange={this.onChangeLabelBrowser}
-                    lastUsedLabels={lastUsedLabels || []}
-                    storeLastUsedLabels={onLastUsedLabelsSave}
-                    deleteLastUsedLabels={onLastUsedLabelsDelete}
-                    timeRange={this.props.range}
-                  />
-                </div>
-              )}
-
-              {ExtraFieldElement}
-              {hint ? (
-                <div
-                  className={css({
-                    flexBasis: '100%',
-                  })}
-                >
-                  <div className="text-warning">
-                    {hint.label}{' '}
-                    {hint.fix ? (
-                      <button
-                        type="button"
-                        className={cx(clearButtonStyles(theme), 'text-link', 'muted')}
-                        onClick={this.onClickHintFix}
-                      >
-                        {hint.fix.label}
-                      </button>
-                    ) : null}
-                  </div>
-                </div>
-              ) : null}
-            </>
-          );
-        }}
-      </LocalStorageValueProvider>
-    );
-  }
-}
-
-export const PromQueryField = withTheme2(PromQueryFieldClass);
->>>>>>> a0bce1e1
+};