import { config } from '@grafana/runtime';

<<<<<<< HEAD
import { DEFAULT_COMPLETION_LIMIT } from '../../../constants';
import { FUNCTIONS } from '../../../promql';
=======
import { SUGGESTIONS_LIMIT } from '../../../constants';
import { getFunctions } from '../../../promql';
>>>>>>> 5dac6731
import { getMockTimeRange } from '../../../test/mocks/datasource';

import { filterMetricNames, getCompletions } from './completions';
import { DataProvider, type DataProviderParams } from './data_provider';
import type { Situation } from './situation';

const history: string[] = ['previous_metric_name_1', 'previous_metric_name_2', 'previous_metric_name_3'];
const dataProviderSettings = {
  languageProvider: {
    datasource: {
      metricNamesAutocompleteSuggestionLimit: DEFAULT_COMPLETION_LIMIT,
    },
    queryLabelKeys: jest.fn(),
    queryLabelValues: jest.fn(),
    retrieveLabelKeys: jest.fn(),
    retrieveMetricsMetadata: jest.fn(),
  },
  historyProvider: history.map((expr, idx) => ({ query: { expr, refId: 'some-ref' }, ts: idx })),
} as unknown as DataProviderParams;
let dataProvider = new DataProvider(dataProviderSettings);
const metrics = {
  beyondLimit: Array.from(Array(DEFAULT_COMPLETION_LIMIT + 1), (_, i) => `metric_name_${i}`),
  get atLimit() {
    return this.beyondLimit.slice(0, DEFAULT_COMPLETION_LIMIT - 1);
  },
};

beforeEach(() => {
  dataProvider = new DataProvider(dataProviderSettings);
  jest.replaceProperty(config, 'featureToggles', {
    prometheusCodeModeMetricNamesSearch: true,
  });
});

afterEach(() => {
  jest.restoreAllMocks();
});

describe('filterMetricNames', () => {
  const sampleMetrics = [
    'http_requests_total',
    'http_requests_failed',
    'node_cpu_seconds_total',
    'node_memory_usage_bytes',
    'very_long_metric_name_with_many_underscores_and_detailed_description',
    'metric_name_1_with_extra_terms_included',
  ];

  describe('empty input', () => {
    it('should return all metrics up to limit when input is empty', () => {
      const result = filterMetricNames({
        metricNames: sampleMetrics,
        inputText: '',
        limit: 3,
      });
      expect(result).toEqual(sampleMetrics.slice(0, 3));
    });

    it('should return all metrics when input is whitespace', () => {
      const result = filterMetricNames({
        metricNames: sampleMetrics,
        inputText: '   ',
        limit: 3,
      });
      expect(result).toEqual(sampleMetrics.slice(0, 3));
    });
  });

  describe('simple searches (≤ 4 terms)', () => {
    it('should match exact strings', () => {
      const result = filterMetricNames({
        metricNames: sampleMetrics,
        inputText: 'http_requests_total',
        limit: 10,
      });
      expect(result).toContainEqual('http_requests_total');
    });

    it('should match with single character errors', () => {
      // substitution
      let result = filterMetricNames({
        metricNames: sampleMetrics,
        inputText: 'http_requezts_total', // 's' replaced with 'z'
        limit: 10,
      });
      expect(result).toContainEqual('http_requests_total');

      // ransposition
      result = filterMetricNames({
        metricNames: sampleMetrics,
        inputText: 'http_reqeust_total', // 'ue' swapped
        limit: 10,
      });
      expect(result).toContainEqual('http_requests_total');

      // deletion
      result = filterMetricNames({
        metricNames: sampleMetrics,
        inputText: 'http_reqests_total', // missing 'u'
        limit: 10,
      });
      expect(result).toContainEqual('http_requests_total');

      // insertion
      result = filterMetricNames({
        metricNames: sampleMetrics,
        inputText: 'http_reqquests_total', // extra 'q'
        limit: 10,
      });
      expect(result).toContainEqual('http_requests_total');
    });

    it('should match partial strings', () => {
      const result = filterMetricNames({
        metricNames: sampleMetrics,
        inputText: 'requests', // partial match
        limit: 10,
      });
      expect(result).toContainEqual('http_requests_total');
      expect(result).toContainEqual('http_requests_failed');
    });

    it('should not match with multiple errors', () => {
      const result = filterMetricNames({
        metricNames: sampleMetrics,
        inputText: 'htp_reqests_total', // two errors: missing 't' and missing 'u'
        limit: 10,
      });
      expect(result).not.toContainEqual('http_requests_total');
    });
  });

  describe('complex searches (> 4 terms)', () => {
    it('should use substring matching for each term', () => {
      const result = filterMetricNames({
        metricNames: sampleMetrics,
        inputText: 'metric name 1 with extra terms',
        limit: 10,
      });
      expect(result).toContainEqual('metric_name_1_with_extra_terms_included');
    });

    it('should return empty array when no metrics match all terms', () => {
      const result = filterMetricNames({
        metricNames: sampleMetrics,
        inputText: 'metric name 1 with nonexistent terms',
        limit: 10,
      });
      expect(result).toHaveLength(0);
    });

    it('should stop searching after limit is reached', () => {
      const manyMetrics = Array.from({ length: 10 }, (_, i) => `metric_name_${i}_with_terms`);

      const result = filterMetricNames({
        metricNames: manyMetrics,
        inputText: 'metric name with terms other words', // > 4 terms
        limit: 3,
      });

      expect(result.length).toBeLessThanOrEqual(3);
    });
  });
});

type MetricNameSituation = Extract<Situation['type'], 'AT_ROOT' | 'EMPTY' | 'IN_FUNCTION'>;
const metricNameCompletionSituations = ['AT_ROOT', 'IN_FUNCTION', 'EMPTY'] as MetricNameSituation[];

function getSuggestionCountForSituation(situationType: MetricNameSituation, metricsCount: number): number {
<<<<<<< HEAD
  const limitedMetricNamesCount = metricsCount < DEFAULT_COMPLETION_LIMIT ? metricsCount : DEFAULT_COMPLETION_LIMIT;
  let suggestionsCount = limitedMetricNamesCount + FUNCTIONS.length;
=======
  const limitedMetricNamesCount = metricsCount < SUGGESTIONS_LIMIT ? metricsCount : SUGGESTIONS_LIMIT;
  let suggestionsCount = limitedMetricNamesCount + getFunctions().length;
>>>>>>> 5dac6731

  if (situationType === 'EMPTY') {
    suggestionsCount += history.length;
  }

  return suggestionsCount;
}

describe.each(metricNameCompletionSituations)('metric name completions in situation %s', (situationType) => {
  const timeRange = getMockTimeRange();

  it('should return completions for all metric names when the number of metric names is at or below the limit', async () => {
    jest.spyOn(dataProvider, 'queryMetricNames').mockResolvedValue(metrics.atLimit);
    const expectedCompletionsCount = getSuggestionCountForSituation(situationType, metrics.atLimit.length);
    const situation: Situation = {
      type: situationType,
    };

    // No text input
    dataProvider.monacoSettings.setInputInRange('');
    let completions = await getCompletions(situation, dataProvider, timeRange);
    expect(completions).toHaveLength(expectedCompletionsCount);

    // With text input (use fuzzy search)
    dataProvider.monacoSettings.setInputInRange('name_1');
    completions = await getCompletions(situation, dataProvider, timeRange);
    expect(completions?.length).toBeLessThanOrEqual(expectedCompletionsCount);
  });

  it('should limit completions for metric names when the number exceeds the limit', async () => {
    const situation: Situation = {
      type: situationType,
    };
    const expectedCompletionsCount = getSuggestionCountForSituation(situationType, metrics.beyondLimit.length);
    jest.spyOn(dataProvider, 'getAllMetricNames').mockReturnValue(metrics.beyondLimit);

    // Complex query
    dataProvider.monacoSettings.setInputInRange('metric name one two three four five');
    let completions = await getCompletions(situation, dataProvider, timeRange);
    expect(completions.length).toBeLessThanOrEqual(expectedCompletionsCount);

    // Simple query with fuzzy match
    dataProvider.monacoSettings.setInputInRange('metric_name_');
    completions = await getCompletions(situation, dataProvider, timeRange);
    expect(completions.length).toBeLessThanOrEqual(expectedCompletionsCount);
  });

  it('should enable autocomplete suggestions update when the number of metric names is greater than the limit', async () => {
    const situation: Situation = {
      type: situationType,
    };

    // Do not cross the metrics names threshold
    jest.spyOn(dataProvider, 'getAllMetricNames').mockReturnValueOnce(metrics.atLimit);
    dataProvider.monacoSettings.setInputInRange('name_1');
    await getCompletions(situation, dataProvider, timeRange);
    expect(dataProvider.monacoSettings.suggestionsIncomplete).toBe(false);

    // Cross the metric names threshold, without text input
    jest.spyOn(dataProvider, 'queryMetricNames').mockResolvedValue(metrics.beyondLimit);
    dataProvider.monacoSettings.setInputInRange('');
    await getCompletions(situation, dataProvider, timeRange);
    expect(dataProvider.monacoSettings.suggestionsIncomplete).toBe(true);

    // Cross the metric names threshold, with text input
    jest.spyOn(dataProvider, 'getAllMetricNames').mockReturnValueOnce(metrics.beyondLimit);
    dataProvider.monacoSettings.setInputInRange('name_1');
    await getCompletions(situation, dataProvider, timeRange);
    expect(dataProvider.monacoSettings.suggestionsIncomplete).toBe(true);
  });

  it('should handle complex queries efficiently', async () => {
    const situation: Situation = {
      type: situationType,
    };

    const testMetrics = ['metric_name_1', 'metric_name_2', 'metric_name_1_with_extra_terms', 'unrelated_metric'];
    jest.spyOn(dataProvider, 'queryMetricNames').mockResolvedValue(testMetrics);

    // Test with a complex query (> 4 terms)
    dataProvider.monacoSettings.setInputInRange('metric name 1 with extra terms more');
    const completions = await getCompletions(situation, dataProvider, timeRange);

    const metricCompletions = completions.filter((c) => c.type === 'METRIC_NAME');
    expect(metricCompletions.some((c) => c.label === 'metric_name_1_with_extra_terms')).toBe(true);
  });

  it('should handle multiple term queries efficiently', async () => {
    const situation: Situation = {
      type: situationType,
    };

    jest.spyOn(dataProvider, 'getAllMetricNames').mockReturnValue(metrics.beyondLimit);

    // Test with multiple terms
    dataProvider.monacoSettings.setInputInRange('metric name 1 2 3 4 5');
    const completions = await getCompletions(situation, dataProvider, timeRange);

    const expectedCompletionsCount = getSuggestionCountForSituation(situationType, metrics.beyondLimit.length);
    expect(completions.length).toBeLessThanOrEqual(expectedCompletionsCount);
  });
});

describe('Label value completions', () => {
  let dataProvider: DataProvider;

  beforeEach(() => {
    dataProvider = {
      getAllMetricNames: jest.fn(),
      metricNamesToMetrics: jest.fn(),
      getHistory: jest.fn(),
      queryLabelValues: jest.fn().mockResolvedValue(['value1', 'value"2', 'value\\3', "value'4"]),
      monacoSettings: {
        setInputInRange: jest.fn(),
        inputInRange: '',
        suggestionsIncomplete: false,
        enableAutocompleteSuggestionsUpdate: jest.fn(),
      },
      metricNamesSuggestionLimit: 100,
    } as unknown as DataProvider;
  });

  afterEach(() => {
    jest.restoreAllMocks();
  });

  describe('with prometheusSpecialCharsInLabelValues disabled', () => {
    beforeEach(() => {
      jest.replaceProperty(config, 'featureToggles', {
        prometheusSpecialCharsInLabelValues: false,
      });
    });

    const timeRange = getMockTimeRange();

    it('should not escape special characters when between quotes', async () => {
      const situation: Situation = {
        type: 'IN_LABEL_SELECTOR_WITH_LABEL_NAME',
        labelName: 'testLabel',
        betweenQuotes: true,
        otherLabels: [],
      };

      const completions = await getCompletions(situation, dataProvider, timeRange);

      expect(completions).toHaveLength(4);
      expect(completions[0].insertText).toBe('value1');
      expect(completions[1].insertText).toBe('value"2');
      expect(completions[2].insertText).toBe('value\\3');
      expect(completions[3].insertText).toBe("value'4");
    });

    it('should wrap in quotes but not escape special characters when not between quotes', async () => {
      const situation: Situation = {
        type: 'IN_LABEL_SELECTOR_WITH_LABEL_NAME',
        labelName: 'testLabel',
        betweenQuotes: false,
        otherLabels: [],
      };

      const completions = await getCompletions(situation, dataProvider, timeRange);

      expect(completions).toHaveLength(4);
      expect(completions[0].insertText).toBe('"value1"');
      expect(completions[1].insertText).toBe('"value"2"');
      expect(completions[2].insertText).toBe('"value\\3"');
      expect(completions[3].insertText).toBe('"value\'4"');
    });
  });

  describe('with prometheusSpecialCharsInLabelValues enabled', () => {
    beforeEach(() => {
      jest.replaceProperty(config, 'featureToggles', {
        prometheusSpecialCharsInLabelValues: true,
      });
    });

    const timeRange = getMockTimeRange();

    it('should escape special characters when between quotes', async () => {
      const situation: Situation = {
        type: 'IN_LABEL_SELECTOR_WITH_LABEL_NAME',
        labelName: 'testLabel',
        betweenQuotes: true,
        otherLabels: [],
      };

      const completions = await getCompletions(situation, dataProvider, timeRange);

      expect(completions).toHaveLength(4);
      expect(completions[0].insertText).toBe('value1');
      expect(completions[1].insertText).toBe('value\\"2');
      expect(completions[2].insertText).toBe('value\\\\3');
      expect(completions[3].insertText).toBe("value'4");
    });

    it('should wrap in quotes and escape special characters when not between quotes', async () => {
      const situation: Situation = {
        type: 'IN_LABEL_SELECTOR_WITH_LABEL_NAME',
        labelName: 'testLabel',
        betweenQuotes: false,
        otherLabels: [],
      };

      const completions = await getCompletions(situation, dataProvider, timeRange);

      expect(completions).toHaveLength(4);
      expect(completions[0].insertText).toBe('"value1"');
      expect(completions[1].insertText).toBe('"value\\"2"');
      expect(completions[2].insertText).toBe('"value\\\\3"');
      expect(completions[3].insertText).toBe('"value\'4"');
    });
  });

  describe('label value escaping edge cases', () => {
    beforeEach(() => {
      jest.replaceProperty(config, 'featureToggles', {
        prometheusSpecialCharsInLabelValues: true,
      });
    });

    const timeRange = getMockTimeRange();

    it('should handle empty values', async () => {
      jest.spyOn(dataProvider, 'queryLabelValues').mockResolvedValue(['']);

      const situation: Situation = {
        type: 'IN_LABEL_SELECTOR_WITH_LABEL_NAME',
        labelName: 'testLabel',
        betweenQuotes: false,
        otherLabels: [],
      };

      const completions = await getCompletions(situation, dataProvider, timeRange);
      expect(completions).toHaveLength(1);
      expect(completions[0].insertText).toBe('""');
    });

    it('should handle values with multiple special characters', async () => {
      jest.spyOn(dataProvider, 'queryLabelValues').mockResolvedValue(['test"\\value']);

      const situation: Situation = {
        type: 'IN_LABEL_SELECTOR_WITH_LABEL_NAME',
        labelName: 'testLabel',
        betweenQuotes: true,
        otherLabels: [],
      };

      const completions = await getCompletions(situation, dataProvider, timeRange);
      expect(completions).toHaveLength(1);
      expect(completions[0].insertText).toBe('test\\"\\\\value');
    });

    it('should handle non-string values', async () => {
      jest.spyOn(dataProvider, 'queryLabelValues').mockResolvedValue([123 as unknown as string]);

      const situation: Situation = {
        type: 'IN_LABEL_SELECTOR_WITH_LABEL_NAME',
        labelName: 'testLabel',
        betweenQuotes: false,
        otherLabels: [],
      };

      const completions = await getCompletions(situation, dataProvider, timeRange);
      expect(completions).toHaveLength(1);
      expect(completions[0].insertText).toBe('"123"');
    });
  });
});<|MERGE_RESOLUTION|>--- conflicted
+++ resolved
@@ -1,12 +1,7 @@
 import { config } from '@grafana/runtime';
 
-<<<<<<< HEAD
 import { DEFAULT_COMPLETION_LIMIT } from '../../../constants';
-import { FUNCTIONS } from '../../../promql';
-=======
-import { SUGGESTIONS_LIMIT } from '../../../constants';
 import { getFunctions } from '../../../promql';
->>>>>>> 5dac6731
 import { getMockTimeRange } from '../../../test/mocks/datasource';
 
 import { filterMetricNames, getCompletions } from './completions';
@@ -176,13 +171,8 @@
 const metricNameCompletionSituations = ['AT_ROOT', 'IN_FUNCTION', 'EMPTY'] as MetricNameSituation[];
 
 function getSuggestionCountForSituation(situationType: MetricNameSituation, metricsCount: number): number {
-<<<<<<< HEAD
   const limitedMetricNamesCount = metricsCount < DEFAULT_COMPLETION_LIMIT ? metricsCount : DEFAULT_COMPLETION_LIMIT;
-  let suggestionsCount = limitedMetricNamesCount + FUNCTIONS.length;
-=======
-  const limitedMetricNamesCount = metricsCount < SUGGESTIONS_LIMIT ? metricsCount : SUGGESTIONS_LIMIT;
   let suggestionsCount = limitedMetricNamesCount + getFunctions().length;
->>>>>>> 5dac6731
 
   if (situationType === 'EMPTY') {
     suggestionsCount += history.length;
