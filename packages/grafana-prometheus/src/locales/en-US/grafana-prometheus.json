--- conflicted
+++ resolved
@@ -108,187 +108,13 @@
         "select-multiple-values-for-your-labels": "3. Select (multiple) values for your labels"
       }
     },
-<<<<<<< HEAD
-    "label-selector": {
-      "aria-label-filter-expression-for-label": "Filter expression for label",
-      "description-select-labels": "Once label values are selected, only possible label combinations are shown.",
-      "select-labels-to-search-in": "2. Select labels to search in"
-    },
-    "metric-selector": {
-      "aria-label-filter-expression-for-metric": "Filter expression for metric",
-      "aria-label-limit-results-from-series-endpoint": "Limit results from series endpoint",
-      "description-series-limit": "The limit applies to all metrics, labels, and values. Leave the field empty to use the default limit. Set to 0 to disable the limit and fetch everything — this may cause performance issues.",
-      "label-select-metric": "Once a metric is selected only possible labels are shown. Labels are limited by the series limit below.",
-      "select-a-metric": "1. Select a metric",
-      "series-limit": "Series limit"
-    },
-    "prom-cheat-sheet": {
-      "prom-ql-cheat-sheet": "PromQL Cheat Sheet"
-    },
-    "prom-exemplar-field": {
-      "exemplars": "Exemplars",
-      "tooltip-disable-query": "Disable query with exemplars",
-      "tooltip-enable-query": "Enable query with exemplars"
-    },
-    "prom-explore-extra-field": {
-      "aria-label-prometheus-extra-field": "Prometheus extra field",
-      "aria-label-query-type-field": "Query type field",
-      "aria-label-step-field": "Step field",
-      "min-step": "Min step",
-      "query-type": "Query type",
-      "tooltip-units-builtin-variables-example-interval-rateinterval": "Time units and built-in variables can be used here, for example: {{example1}}, {{example2}}, {{example3}}, {{example4}}, {{example5}}, {{example6}}, {{example7}} (Default if no unit is specified: {{default}})"
-    },
-    "prom-query-field": {
-      "placeholder-enter-a-prom-ql-query": "Enter a PromQL query…"
-    },
-    "prom-variable-query-editor": {
-      "aria-label-classic-query": "Classic Query",
-      "aria-label-metric-regex": "Metric regex",
-      "aria-label-metric-selector": "Metric selector",
-      "aria-label-prometheus-query": "Prometheus Query",
-      "aria-label-query-type": "Query type",
-      "aria-label-series-query": "Series Query",
-      "label-classic-query": "Classic Query",
-      "label-label": "Label",
-      "label-metric-regex": "Metric regex",
-      "label-query": "Query",
-      "label-query-type": "Query type",
-      "label-series-query": "Series Query",
-      "placeholder-classic-query": "Classic Query",
-      "placeholder-metric-regex": "Metric regex",
-      "placeholder-prometheus-query": "Prometheus Query",
-      "placeholder-select-query-type": "Select query type",
-      "placeholder-series-query": "Series Query",
-      "returns-metrics-matching-specified-metric-regex": "Returns a list of metrics matching the specified metric regex.",
-      "tooltip-classic-query": "The original implemetation of the Prometheus variable query editor. Enter a string with the correct query type and parameters as described in these docs. For example, {{exampleQuery}}.",
-      "tooltip-label": "Returns a list of label values for the label name in all metrics unless the metric is specified.",
-      "tooltip-metric-regex": "Returns a list of label names, optionally filtering by specified metric regex.",
-      "tooltip-query": "Returns a list of Prometheus query results for the query. This can include Prometheus functions, i.e.{{exampleQuery}}.",
-      "tooltip-query-type": "The Prometheus data source plugin provides the following query types for template variables.",
-      "tooltip-series-query": "Enter a metric with labels, only a metric or only labels, i.e.{{example1}}, {{example2}}, or {{example3}}. Returns a list of time series associated with the entered data."
-    },
-    "selector-actions": {
-      "aria-label-selector": "selector",
-      "aria-label-selector-clear-button": "Selector clear button",
-      "aria-label-use-selector-as-metrics-button": "Use selector as metrics button",
-      "aria-label-use-selector-for-query-button": "Use selector for query button",
-      "aria-label-validate-submit-button": "Validate submit button",
-      "clear": "Clear",
-      "resulting-selector": "4. Resulting selector",
-      "use-as-rate-query": "Use as rate query",
-      "use-query": "Use query",
-      "validate-selector": "Validate selector"
-    },
-    "value-selector": {
-      "aria-label-filter-expression-for-label-values": "Filter expression for label values",
-      "aria-label-values-for": "Values for {{labelKey}}",
-      "description-search-field-values-across-selected-labels": "Use the search field to find values across selected labels.",
-      "select-multiple-values-for-your-labels": "3. Select (multiple) values for your labels"
-    }
-  },
-  "configuration": {
-    "alerting-settings-overhaul": {
-      "label-manage-alerts-via-alerting-ui": "Manage alerts via Alerting UI",
-      "label-allow-as-recording-rules-target": "Allow as recording rules target",
-      "title-alerting": "Alerting",
-      "tooltip-manage-alerts-via-alerting-ui": "Manage alert rules for this data source. To manage other alerting resources, add an Alertmanager data source.",
-      "tooltip-allow-as-recording-rules-target": "Allow this data source to be selected as a target for writing recording rules."
-    },
-    "config-editor": {
-      "browser-access-mode-error": "Browser access mode in the Prometheus data source is no longer available. Switch to server access mode.",
-      "description-advanced-settings": "Additional settings are optional settings that can be configured for more control over your data source.",
-      "title-advanced-settings": "Advanced settings",
-      "title-error": "Error"
-    },
-    "data-source-http-settings-overhaul": {
-      "tooltip-browser-access-mode": "Your access method is <1>Browser</1>, this means the URL needs to be accessible from the browser.",
-      "tooltip-http-url": "Specify a complete HTTP URL (for example {{exampleURL}})",
-      "tooltip-server-access-mode": "Your access method is <1>Server</1>, this means the URL needs to be accessible from the grafana backend/server."
-    },
-    "docs-tip": {
-      "visit-docs-for-more-details-here": "Visit docs for more details here."
-    },
-    "exemplar-setting": {
-      "label-data-source": "Data source",
-      "label-internal-link": "Internal link",
-      "label-label-name": "Label name",
-      "label-remove-exemplar-link": "Remove exemplar link",
-      "label-url": "URL",
-      "label-url-label": "URL Label",
-      "placeholder-go-to-examplecom": "Go to example.com",
-      "placeholder-httpsexamplecomvalueraw": "https://example.com/${__value.raw}",
-      "placeholder-trace-id": "traceID",
-      "title-remove-exemplar-link": "Remove exemplar link",
-      "tooltip-data-source": "The data source the exemplar is going to navigate to.",
-      "tooltip-internal-link": "Enable this option if you have an internal link. When enabled, this reveals the data source selector. Select the backend tracing data store for your exemplar data.",
-      "tooltip-label-name": "The name of the field in the labels object that should be used to get the traceID.",
-      "tooltip-url": "The URL of the trace backend the user would go to see its trace",
-      "tooltip-url-label": "Use to override the button label on the exemplar traceID field."
-    },
-    "exemplars-settings": {
-      "add": "Add",
-      "no-exemplars-configurations": "No exemplars configurations",
-      "title-exemplars": "Exemplars"
-    },
-    "prom-settings": {
-      "aria-label-default-editor": "Default Editor (Code or Builder)",
-      "aria-label-prom-type-type": "{{promType}} type",
-      "aria-label-prometheus-type": "Prometheus type",
-      "aria-label-select-http-method": "Select HTTP method",
-      "label-cache-level": "Cache level",
-      "label-custom-query-parameters": "Custom query parameters",
-      "label-default-editor": "Default editor",
-      "label-disable-metrics-lookup": "Disable metrics lookup",
-      "label-disable-recording-rules-beta": "Disable recording rules (beta)",
-      "label-http-method": "HTTP method",
-      "label-incremental-querying-beta": "Incremental querying (beta)",
-      "label-metric-names-suggestion-limit": "Metric names suggestion limit",
-      "label-prom-type-version": "{{promType}} version",
-      "label-prometheus-type": "Prometheus type",
-      "label-query-overlap-window": "Query overlap window",
-      "label-query-timeout": "Query timeout",
-      "label-scrape-interval": "Scrape interval",
-      "label-use-series-endpoint": "Use series endpoint",
-      "more-info": "For more information on configuring prometheus type and version in data sources, see the <2>provisioning documentation</2>.",
-      "placeholder-example-maxsourceresolutionmtimeout": "Example: {{example}}",
-      "title-interval-behaviour": "Interval behaviour",
-      "title-other": "Other",
-      "title-performance": "Performance",
-      "title-query-editor": "Query editor",
-      "tooltip-cache-level": "Sets the browser caching level for editor queries. Higher cache settings are recommended for high cardinality data sources.",
-      "tooltip-custom-query-parameters": "Add custom parameters to the Prometheus query URL. For example {{example1}}, {{example2}}, {{example3}}, or{{example4}}. Multiple parameters should be concatenated together with {{concatenationChar}}.",
-      "tooltip-default-editor": "Set default editor option for all users of this data source.",
-      "tooltip-disable-metrics-lookup": "Checking this option will disable the metrics chooser and metric/label support in the query field's autocomplete. This helps if you have performance issues with bigger Prometheus instances. ",
-      "tooltip-disable-recording-rules-beta": "This feature will disable recording rules. Turn this on to improve dashboard performance",
-      "tooltip-http-method": "You can use either POST or GET HTTP method to query your Prometheus data source. POST is the recommended method as it allows bigger queries. Change this to GET if you have a Prometheus version older than 2.1 or if POST requests are restricted in your network.",
-      "tooltip-incremental-querying-beta": "This feature will change the default behavior of relative queries to always request fresh data from the prometheus instance, instead query results will be cached, and only new records are requested. Turn this on to decrease database and network load.",
-      "tooltip-metric-names-suggestion-limit": "The maximum number of metric names that may appear as autocomplete suggestions in the query editor's Code mode.",
-      "tooltip-prom-type-version": "Use this to set the version of your {{promType}} instance if it is not automatically configured.",
-      "tooltip-prometheus-type": "Set this to the type of your prometheus database, e.g. Prometheus, Cortex, Mimir or Thanos. Changing this field will save your current settings. Certain types of Prometheus supports or does not support various APIs. For example, some types support regex matching for label queries to improve performance. Some types have an API for metadata. If you set this incorrectly you may experience odd behavior when querying metrics and labels. Please check your Prometheus documentation to ensure you enter the correct type.",
-      "tooltip-query-overlap-window": "Set a duration like {{example1}} or {{example2}} or {{example3}}. Default of {{default}}. This duration will be added to the duration of each incremental request.",
-      "tooltip-query-timeout": "Set the Prometheus query timeout.",
-      "tooltip-scrape-interval": "This interval is how frequently Prometheus scrapes targets. Set this to the typical scrape and evaluation interval configured in your Prometheus config file. If you set this to a greater value than your Prometheus config file interval, Grafana will evaluate the data according to this interval and you will see less data points. Defaults to {{default}}.",
-      "tooltip-use-series-endpoint": "Checking this option will favor the series endpoint with {{exampleParameter}} parameter over the label values endpoint with {{exampleParameter}} parameter. While the label values endpoint is considered more performant, some users may prefer the series because it has a POST method while the label values endpoint only has a GET method."
-    }
-  },
-  "querybuilder": {
-    "additional-settings": {
-      "content-filter-metric-names-regex-search-using": "Filter metric names by regex search, using an additional call on the Prometheus API.",
-      "disable-text-wrap": "Disable text wrap"
-    },
-    "feedback-link": {
-      "give-feedback": "Give feedback",
-      "title-give-feedback": "The metrics explorer is new, please let us know how we can improve it"
-    },
-    "handle-function": {
-      "text": {
-        "query-parsing-is-ambiguous": "Query parsing is ambiguous."
-=======
     "configuration": {
       "alerting-settings-overhaul": {
         "label-manage-alerts-via-alerting-ui": "Manage alerts via Alerting UI",
+        "label-allow-as-recording-rules-target": "Allow as recording rules target",
         "title-alerting": "Alerting",
-        "tooltip-manage-alerts-via-alerting-ui": "Manage alert rules for this data source. To manage other alerting resources, add an Alertmanager data source."
+        "tooltip-manage-alerts-via-alerting-ui": "Manage alert rules for this data source. To manage other alerting resources, add an Alertmanager data source.",
+        "tooltip-allow-as-recording-rules-target": "Allow this data source to be selected as a target for writing recording rules."
       },
       "config-editor": {
         "browser-access-mode-error": "Browser access mode in the Prometheus data source is no longer available. Switch to server access mode.",
@@ -365,7 +191,6 @@
         "tooltip-query-timeout": "Set the Prometheus query timeout.",
         "tooltip-scrape-interval": "This interval is how frequently Prometheus scrapes targets. Set this to the typical scrape and evaluation interval configured in your Prometheus config file. If you set this to a greater value than your Prometheus config file interval, Grafana will evaluate the data according to this interval and you will see less data points. Defaults to {{default}}.",
         "tooltip-use-series-endpoint": "Checking this option will favor the series endpoint with {{exampleParameter}} parameter over the label values endpoint with {{exampleParameter}} parameter. While the label values endpoint is considered more performant, some users may prefer the series because it has a POST method while the label values endpoint only has a GET method."
->>>>>>> 96f1582c
       }
     },
     "querybuilder": {
