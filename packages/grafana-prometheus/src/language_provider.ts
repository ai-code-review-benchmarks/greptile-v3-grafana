--- conflicted
+++ resolved
@@ -541,18 +541,6 @@
  */
 export class PrometheusLanguageProvider extends PromQlLanguageProvider implements PrometheusLanguageProviderInterface {
   private _metricsMetadata?: PromMetricsMetadata;
-<<<<<<< HEAD
-  private _resourceClient: ResourceApiClient;
-
-  constructor(public datasource: PrometheusDatasource) {
-    super(datasource);
-
-    if (this.datasource.hasLabelsMatchAPISupport()) {
-      this._resourceClient = new LabelsApiClient(this.request, this.datasource);
-    } else {
-      this._resourceClient = new SeriesApiClient(this.request, this.datasource);
-    }
-=======
   private _resourceClient?: ResourceApiClient;
 
   constructor(datasource: PrometheusDatasource) {
@@ -578,7 +566,6 @@
     }
 
     return this._resourceClient;
->>>>>>> 3e11b6ae
   }
 
   /**
@@ -589,11 +576,7 @@
     if (this.datasource.lookupsDisabled) {
       return [];
     }
-<<<<<<< HEAD
-    await Promise.all([this._resourceClient.start(timeRange), this.queryMetricsMetadata()]);
-=======
     await Promise.all([this.resourceClient.start(timeRange), this.queryMetricsMetadata()]);
->>>>>>> 3e11b6ae
     return this._backwardCompatibleStart();
   };
 
@@ -629,27 +612,16 @@
     return fixSummariesMetadata(metadata);
   };
 
-<<<<<<< HEAD
-=======
   /**
    * Retrieves the cached Prometheus metrics metadata.
    * This metadata includes type information (counter, gauge, etc.) and help text for metrics.
    *
    * @returns {PromMetricsMetadata} Cached metadata or empty object if not yet fetched
    */
->>>>>>> 3e11b6ae
   public retrieveMetricsMetadata = (): PromMetricsMetadata => {
     return this._metricsMetadata ?? {};
   };
 
-<<<<<<< HEAD
-  public retrieveHistogramMetrics = (): string[] => {
-    return this._resourceClient?.histogramMetrics;
-  };
-
-  public retrieveMetrics = (): string[] => {
-    return this._resourceClient?.metrics;
-=======
   /**
    * Retrieves the list of histogram metrics from the current resource client.
    * Histogram metrics are identified by the '_bucket' suffix and are used for percentile calculations.
@@ -668,7 +640,6 @@
    */
   public retrieveMetrics = (): string[] => {
     return this.resourceClient?.metrics;
->>>>>>> 3e11b6ae
   };
 
   /**
@@ -678,11 +649,7 @@
    * @returns {string[]} Array of label key names
    */
   public retrieveLabelKeys = (): string[] => {
-<<<<<<< HEAD
-    return this._resourceClient?.labelKeys;
-=======
     return this.resourceClient?.labelKeys;
->>>>>>> 3e11b6ae
   };
 
   /**
@@ -714,11 +681,7 @@
    * @returns {Promise<string[]>} Array of matching label key names, sorted alphabetically
    */
   public queryLabelKeys = async (timeRange: TimeRange, match?: string, limit?: string): Promise<string[]> => {
-<<<<<<< HEAD
-    return await this._resourceClient.queryLabelKeys(timeRange, match, limit);
-=======
     return await this.resourceClient.queryLabelKeys(timeRange, match, limit);
->>>>>>> 3e11b6ae
   };
 
   /**
@@ -752,11 +715,7 @@
     match?: string,
     limit?: string
   ): Promise<string[]> => {
-<<<<<<< HEAD
-    return await this._resourceClient.queryLabelValues(timeRange, labelKey, match, limit);
-=======
     return await this.resourceClient.queryLabelValues(timeRange, labelKey, match, limit);
->>>>>>> 3e11b6ae
   };
 }
 
