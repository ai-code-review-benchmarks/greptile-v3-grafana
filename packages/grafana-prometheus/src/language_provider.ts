// Core Grafana history https://github.com/grafana/grafana/blob/v11.0.0-preview/public/app/plugins/datasource/prometheus/language_provider.ts
import { once } from 'lodash';
import Prism from 'prismjs';

import {
  AbstractLabelMatcher,
  AbstractLabelOperator,
  AbstractQuery,
  AdHocVariableFilter,
  getDefaultTimeRange,
  LanguageProvider,
  Scope,
  scopeFilterOperatorMap,
  ScopeSpecFilter,
  TimeRange,
} from '@grafana/data';
import { BackendSrvRequest } from '@grafana/runtime';

import { DEFAULT_SERIES_LIMIT, REMOVE_SERIES_LIMIT } from './components/metrics-browser/types';
import { Label } from './components/monaco-query-field/monaco-completion-provider/situation';
import { PrometheusDatasource } from './datasource';
import {
  extractLabelMatchers,
  fixSummariesMetadata,
  processHistogramMetrics,
  processLabels,
  toPromLikeQuery,
} from './language_utils';
import PromqlSyntax from './promql';
import { buildVisualQueryFromString } from './querybuilder/parsing';
import { PrometheusCacheLevel, PromMetricsMetadata, PromQuery } from './types';
import { escapeForUtf8Support, isValidLegacyName } from './utf8_support';

const DEFAULT_KEYS = ['job', 'instance'];
const EMPTY_SELECTOR = '{}';
// Max number of items (metrics, labels, values) that we display as suggestions. Prevents from running out of memory.
export const SUGGESTIONS_LIMIT = 10000;

type UrlParamsType = {
  start?: string;
  end?: string;
  'match[]'?: string;
  limit?: string;
};

const buildCacheHeaders = (durationInSeconds: number) => {
  return {
    headers: {
      'X-Grafana-Cache': `private, max-age=${durationInSeconds}`,
    },
  };
};

export function getMetadataString(metric: string, metadata: PromMetricsMetadata): string | undefined {
  if (!metadata[metric]) {
    return undefined;
  }
  const { type, help } = metadata[metric];
  return `${type.toUpperCase()}: ${help}`;
}

export function getMetadataHelp(metric: string, metadata: PromMetricsMetadata): string | undefined {
  if (!metadata[metric]) {
    return undefined;
  }
  return metadata[metric].help;
}

export function getMetadataType(metric: string, metadata: PromMetricsMetadata): string | undefined {
  if (!metadata[metric]) {
    return undefined;
  }
  return metadata[metric].type;
}

const PREFIX_DELIMITER_REGEX =
  /(="|!="|=~"|!~"|\{|\[|\(|\+|-|\/|\*|%|\^|\band\b|\bor\b|\bunless\b|==|>=|!=|<=|>|<|=|~|,)/;

const secondsInDay = 86400;
export default class PromQlLanguageProvider extends LanguageProvider {
  histogramMetrics: string[];
  metrics: string[];
  metricsMetadata?: PromMetricsMetadata;
  declare startTask: Promise<any>;
  datasource: PrometheusDatasource;
  labelKeys: string[] = [];
  declare labelFetchTs: number;

  constructor(datasource: PrometheusDatasource, initialValues?: Partial<PromQlLanguageProvider>) {
    super();

    this.datasource = datasource;
    this.histogramMetrics = [];
    this.metrics = [];

    Object.assign(this, initialValues);
  }

  getDefaultCacheHeaders() {
    if (this.datasource.cacheLevel !== PrometheusCacheLevel.None) {
      return buildCacheHeaders(this.datasource.getCacheDurationInMinutes() * 60);
    }
    return;
  }

  // Strip syntax chars so that typeahead suggestions can work on clean inputs
  cleanText(s: string) {
    const parts = s.split(PREFIX_DELIMITER_REGEX);
    const last = parts.pop()!;
    return last.trimStart().replace(/"$/, '').replace(/^"/, '');
  }

  get syntax() {
    return PromqlSyntax;
  }

  request = async (url: string, defaultValue: any, params = {}, options?: Partial<BackendSrvRequest>) => {
    try {
      const res = await this.datasource.metadataRequest(url, params, options);
      return res.data.data;
    } catch (error) {
      if (!isCancelledError(error)) {
        console.error(error);
      }
    }

    return defaultValue;
  };

  start = async (timeRange: TimeRange = getDefaultTimeRange()): Promise<any[]> => {
    if (this.datasource.lookupsDisabled) {
      return [];
    }

    this.metrics = (await this.fetchLabelValues(timeRange, '__name__')) || [];
    this.histogramMetrics = processHistogramMetrics(this.metrics).sort();
    return Promise.all([this.loadMetricsMetadata(), this.fetchLabels(timeRange)]);
  };

  async loadMetricsMetadata() {
    const headers = buildCacheHeaders(this.datasource.getDaysToCacheMetadata() * secondsInDay);
    this.metricsMetadata = fixSummariesMetadata(
      await this.request(
        '/api/v1/metadata',
        {},
        {},
        {
          showErrorAlert: false,
          ...headers,
        }
      )
    );
  }

  getLabelKeys(): string[] {
    return this.labelKeys;
  }

  importFromAbstractQuery(labelBasedQuery: AbstractQuery): PromQuery {
    return toPromLikeQuery(labelBasedQuery);
  }

  exportToAbstractQuery(query: PromQuery): AbstractQuery {
    const promQuery = query.expr;
    if (!promQuery || promQuery.length === 0) {
      return { refId: query.refId, labelMatchers: [] };
    }
    const tokens = Prism.tokenize(promQuery, PromqlSyntax);
    const labelMatchers: AbstractLabelMatcher[] = extractLabelMatchers(tokens);
    const nameLabelValue = getNameLabelValue(promQuery, tokens);
    if (nameLabelValue && nameLabelValue.length > 0) {
      labelMatchers.push({
        name: '__name__',
        operator: AbstractLabelOperator.Equal,
        value: nameLabelValue,
      });
    }

    return {
      refId: query.refId,
      labelMatchers,
    };
  }

  async getSeries(timeRange: TimeRange, selector: string, withName?: boolean): Promise<Record<string, string[]>> {
    if (this.datasource.lookupsDisabled) {
      return {};
    }
    try {
      if (selector === EMPTY_SELECTOR) {
        return await this.fetchDefaultSeries(timeRange);
      } else {
        return await this.fetchSeriesLabels(timeRange, selector, withName, REMOVE_SERIES_LIMIT);
      }
    } catch (error) {
      // TODO: better error handling
      console.error(error);
      return {};
    }
  }

  fetchLabelValues = async (range: TimeRange, key: string): Promise<string[]> => {
    const params = this.datasource.getAdjustedInterval(range);
    const interpolatedName = this.datasource.interpolateString(key);
    const interpolatedAndEscapedName = escapeForUtf8Support(removeQuotesIfExist(interpolatedName));
    const url = `/api/v1/label/${interpolatedAndEscapedName}/values`;
    const value = await this.request(url, [], params, this.getDefaultCacheHeaders());
    return value ?? [];
  };

  async getLabelValues(range: TimeRange, key: string): Promise<string[]> {
    return await this.fetchLabelValues(range, key);
  }

  /**
   * Fetches all label keys
   */
  fetchLabels = async (timeRange: TimeRange, queries?: PromQuery[]): Promise<string[]> => {
    let url = '/api/v1/labels';
    const timeParams = this.datasource.getAdjustedInterval(timeRange);
    this.labelFetchTs = Date.now().valueOf();

    const searchParams = new URLSearchParams({ ...timeParams });
    queries?.forEach((q) => {
      const visualQuery = buildVisualQueryFromString(q.expr);
      if (visualQuery.query.metric !== '') {
        const isUtf8Metric = !isValidLegacyName(visualQuery.query.metric);
        searchParams.append('match[]', isUtf8Metric ? `{"${visualQuery.query.metric}"}` : visualQuery.query.metric);
        if (visualQuery.query.binaryQueries) {
          visualQuery.query.binaryQueries.forEach((bq) => {
            searchParams.append('match[]', isUtf8Metric ? `{"${bq.query.metric}"}` : bq.query.metric);
          });
        }
      }
    });

    if (this.datasource.httpMethod === 'GET') {
      url += `?${searchParams.toString()}`;
    }

    const res = await this.request(url, [], searchParams, this.getDefaultCacheHeaders());
    if (Array.isArray(res)) {
      this.labelKeys = res.slice().sort();
      return [...this.labelKeys];
    }

    return [];
  };

  /**
   * Gets series values
   * Function to replace old getSeries calls in a way that will provide faster endpoints
   * for new prometheus instances, while maintaining backward compatability
   */
  getSeriesValues = async (timeRange: TimeRange, labelName: string, selector: string): Promise<string[]> => {
    if (!this.datasource.hasLabelsMatchAPISupport()) {
      const data = await this.getSeries(timeRange, selector);
      return data[removeQuotesIfExist(labelName)] ?? [];
    }
    return await this.fetchSeriesValuesWithMatch(timeRange, labelName, selector);
  };

  /**
   * Fetches all values for a label, with optional match[]
   * @param name
   * @param match
   * @param timeRange
   * @param requestId
   */
  fetchSeriesValuesWithMatch = async (
    timeRange: TimeRange,
    name: string,
<<<<<<< HEAD
    match?: string,
    requestId?: string,
    timeRange: TimeRange = this.timeRange
=======
    match: string,
    requestId?: string
>>>>>>> a05b35a1
  ): Promise<string[]> => {
    const interpolatedName = name ? this.datasource.interpolateString(name) : null;
    const interpolatedMatch = match ? this.datasource.interpolateString(match) : null;
    const range = this.datasource.getAdjustedInterval(timeRange);
    const urlParams = {
      ...range,
      ...(interpolatedMatch && { 'match[]': interpolatedMatch }),
    };
    let requestOptions: Partial<BackendSrvRequest> | undefined = {
      ...this.getDefaultCacheHeaders(),
      ...(requestId && { requestId }),
    };

    if (!Object.keys(requestOptions).length) {
      requestOptions = undefined;
    }

    const interpolatedAndEscapedName = escapeForUtf8Support(removeQuotesIfExist(interpolatedName ?? ''));

    const value = await this.request(
      `/api/v1/label/${interpolatedAndEscapedName}/values`,
      [],
      urlParams,
      requestOptions
    );
    return value ?? [];
  };

  /**
   * Gets series labels
   * Function to replace old getSeries calls in a way that will provide faster endpoints for new prometheus instances,
   * while maintaining backward compatability. The old API call got the labels and the values in a single query,
   * but with the new query we need two calls, one to get the labels, and another to get the values.
   *
   * @param selector
   * @param otherLabels
   */
  getSeriesLabels = async (timeRange: TimeRange, selector: string, otherLabels: Label[]): Promise<string[]> => {
    let possibleLabelNames, data: Record<string, string[]>;

    if (!this.datasource.hasLabelsMatchAPISupport()) {
      data = await this.getSeries(timeRange, selector);
      possibleLabelNames = Object.keys(data); // all names from prometheus
    } else {
      // Exclude __name__ from output
      otherLabels.push({ name: '__name__', value: '', op: '!=' });
      data = await this.fetchSeriesLabelsMatch(timeRange, selector);
      possibleLabelNames = Object.keys(data);
    }

    const usedLabelNames = new Set(otherLabels.map((l) => l.name)); // names used in the query
    return possibleLabelNames.filter((l) => !usedLabelNames.has(l));
  };

  /**
   * Fetch labels using the best endpoint that datasource supports.
   * This is cached by its args but also by the global timeRange currently selected as they can change over requested time.
   */
  fetchLabelsWithMatch = async (
    timeRange: TimeRange,
    name: string,
    withName?: boolean
  ): Promise<Record<string, string[]>> => {
    if (this.datasource.hasLabelsMatchAPISupport()) {
      return this.fetchSeriesLabelsMatch(timeRange, name, withName);
    } else {
      return this.fetchSeriesLabels(timeRange, name, withName, REMOVE_SERIES_LIMIT);
    }
  };

  /**
   * Fetch labels for a series using /series endpoint. This is cached by its args but also by the global timeRange currently selected as
   * they can change over requested time.
   */
  fetchSeriesLabels = async (
    timeRange: TimeRange,
    name: string,
    withName?: boolean,
    withLimit?: string
  ): Promise<Record<string, string[]>> => {
    const interpolatedName = this.datasource.interpolateString(name);
    const range = this.datasource.getAdjustedInterval(timeRange);
    let urlParams: UrlParamsType = {
      ...range,
      'match[]': interpolatedName,
    };

    if (withLimit !== 'none') {
      urlParams = { ...urlParams, limit: withLimit ?? DEFAULT_SERIES_LIMIT };
    }

    const url = `/api/v1/series`;

    const data = await this.request(url, [], urlParams, this.getDefaultCacheHeaders());
    const { values } = processLabels(data, withName);
    return values;
  };

  /**
   * Fetch labels for a series using /labels endpoint.  This is cached by its args but also by the global timeRange currently selected as
   * they can change over requested time.
   */
  fetchSeriesLabelsMatch = async (
    timeRange: TimeRange,
    name: string,
    withName?: boolean
  ): Promise<Record<string, string[]>> => {
    const interpolatedName = this.datasource.interpolateString(name);
    const range = this.datasource.getAdjustedInterval(timeRange);
    const urlParams = {
      ...range,
      'match[]': interpolatedName,
    };
    const url = `/api/v1/labels`;

    const data: string[] = await this.request(url, [], urlParams, this.getDefaultCacheHeaders());
    // Convert string array to Record<string , []>
    return data.reduce((ac, a) => ({ ...ac, [a]: '' }), {});
  };

  /**
   * Fetch series for a selector. Use this for raw results. Use fetchSeriesLabels() to get labels.
   */
  fetchSeries = async (timeRange: TimeRange, match: string): Promise<Array<Record<string, string>>> => {
    const url = '/api/v1/series';
    const range = this.datasource.getTimeRangeParams(timeRange);
    const params = { ...range, 'match[]': match };
    return await this.request(url, {}, params, this.getDefaultCacheHeaders());
  };

  /**
   * Fetch this only one as we assume this won't change over time. This is cached differently from fetchSeriesLabels
   * because we can cache more aggressively here and also we do not want to invalidate this cache the same way as in
   * fetchSeriesLabels.
   */
  fetchDefaultSeries = once(async (timeRange: TimeRange) => {
    const values = await Promise.all(DEFAULT_KEYS.map((key) => this.fetchLabelValues(timeRange, key)));
    return DEFAULT_KEYS.reduce((acc, key, i) => ({ ...acc, [key]: values[i] }), {});
  });

  /**
   * Fetch labels or values for a label based on the queries, scopes, filters and time range
   * @param timeRange
   * @param queries
   * @param scopes
   * @param adhocFilters
   * @param labelName
   * @param limit
   * @param requestId
   */
  fetchSuggestions = async (
    timeRange?: TimeRange,
    queries?: PromQuery[],
    scopes?: Scope[],
    adhocFilters?: AdHocVariableFilter[],
    labelName?: string,
    limit?: number,
    requestId?: string
  ): Promise<string[]> => {
    if (!timeRange) {
      timeRange = getDefaultTimeRange();
    }

    const url = '/suggestions';
    const timeParams = this.datasource.getAdjustedInterval(timeRange);
    const value = await this.request(
      url,
      [],
      {
        labelName,
        queries: queries?.map((q) =>
          this.datasource.interpolateString(q.expr, {
            ...this.datasource.getIntervalVars(),
            ...this.datasource.getRangeScopedVars(timeRange),
          })
        ),
        scopes: scopes?.reduce<ScopeSpecFilter[]>((acc, scope) => {
          acc.push(...scope.spec.filters);

          return acc;
        }, []),
        adhocFilters: adhocFilters?.map((filter) => ({
          key: filter.key,
          operator: scopeFilterOperatorMap[filter.operator],
          value: filter.value,
          values: filter.values,
        })),
        limit,
        ...timeParams,
      },
      {
        ...(requestId && { requestId }),
        headers: {
          ...this.getDefaultCacheHeaders()?.headers,
          'Content-Type': 'application/json',
        },
        method: 'POST',
      }
    );

    return value ?? [];
  };
}

function getNameLabelValue(promQuery: string, tokens: Array<string | Prism.Token>): string {
  let nameLabelValue = '';

  for (const token of tokens) {
    if (typeof token === 'string') {
      nameLabelValue = token;
      break;
    }
  }
  return nameLabelValue;
}

function isCancelledError(error: unknown): error is {
  cancelled: boolean;
} {
  return typeof error === 'object' && error !== null && 'cancelled' in error && error.cancelled === true;
}

// For utf8 labels we use quotes around the label
// While requesting the label values we must remove the quotes
export function removeQuotesIfExist(input: string): string {
  const match = input.match(/^"(.*)"$/); // extract the content inside the quotes
  return match?.[1] ?? input;
}<|MERGE_RESOLUTION|>--- conflicted
+++ resolved
@@ -270,14 +270,8 @@
   fetchSeriesValuesWithMatch = async (
     timeRange: TimeRange,
     name: string,
-<<<<<<< HEAD
     match?: string,
-    requestId?: string,
-    timeRange: TimeRange = this.timeRange
-=======
-    match: string,
     requestId?: string
->>>>>>> a05b35a1
   ): Promise<string[]> => {
     const interpolatedName = name ? this.datasource.interpolateString(name) : null;
     const interpolatedMatch = match ? this.datasource.interpolateString(match) : null;
