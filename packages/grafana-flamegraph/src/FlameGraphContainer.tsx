--- conflicted
+++ resolved
@@ -101,12 +101,8 @@
     return new FlameGraphDataContainer(data, { collapsing: !disableCollapsing }, theme);
   }, [data, theme, disableCollapsing]);
   const [colorScheme, setColorScheme] = useColorScheme(dataContainer);
-<<<<<<< HEAD
-  const styles = getStyles(theme, vertical);
+  const styles = getStyles(theme);
   const matchedLabels = useLabelSearch(search, dataContainer);
-=======
-  const styles = getStyles(theme);
->>>>>>> f6bd390b
 
   // If user resizes window with both as the selected view
   useEffect(() => {
@@ -157,7 +153,7 @@
       data={dataContainer}
       rangeMin={rangeMin}
       rangeMax={rangeMax}
-      search={search}
+      matchedLabels={matchedLabels}
       setRangeMin={setRangeMin}
       setRangeMax={setRangeMax}
       onItemFocused={(data) => setFocusedItemData(data)}
@@ -181,6 +177,7 @@
       data={dataContainer}
       onSymbolClick={onSymbolClick}
       search={search}
+      matchedLabels={matchedLabels}
       sandwichItem={sandwichItem}
       onSandwich={setSandwichItem}
       onSearch={setSearch}
@@ -245,50 +242,7 @@
           />
         )}
 
-<<<<<<< HEAD
-        <div className={styles.body}>
-          {!showFlameGraphOnly && selectedView !== SelectedView.FlameGraph && (
-            <FlameGraphTopTableContainer
-              data={dataContainer}
-              matchedLabels={matchedLabels}
-              onSymbolClick={onSymbolClick}
-              height={selectedView === SelectedView.TopTable || vertical ? 600 : undefined}
-              search={search}
-              sandwichItem={sandwichItem}
-              onSandwich={setSandwichItem}
-              onSearch={setSearch}
-              onTableSort={onTableSort}
-              vertical={vertical}
-            />
-          )}
-
-          {selectedView !== SelectedView.TopTable && (
-            <FlameGraph
-              data={dataContainer}
-              rangeMin={rangeMin}
-              rangeMax={rangeMax}
-              matchedLabels={matchedLabels}
-              setRangeMin={setRangeMin}
-              setRangeMax={setRangeMax}
-              onItemFocused={(data) => setFocusedItemData(data)}
-              focusedItemData={focusedItemData}
-              textAlign={textAlign}
-              sandwichItem={sandwichItem}
-              onSandwich={(label: string) => {
-                resetFocus();
-                setSandwichItem(label);
-              }}
-              onFocusPillClick={resetFocus}
-              onSandwichPillClick={resetSandwich}
-              colorScheme={colorScheme}
-              showFlameGraphOnly={showFlameGraphOnly}
-              collapsing={!disableCollapsing}
-            />
-          )}
-        </div>
-=======
         <div className={styles.body}>{body}</div>
->>>>>>> f6bd390b
       </div>
     </ThemeContext.Provider>
   );
@@ -306,7 +260,6 @@
   return [colorScheme, setColorScheme] as const;
 }
 
-<<<<<<< HEAD
 /**
  * Based on the search string it does a fuzzy search over all the unique labels, so we can highlight them later.
  */
@@ -332,10 +285,7 @@
   }, [search, data]);
 }
 
-function getStyles(theme: GrafanaTheme2, vertical?: boolean) {
-=======
 function getStyles(theme: GrafanaTheme2) {
->>>>>>> f6bd390b
   return {
     container: css({
       label: 'container',
