--- conflicted
+++ resolved
@@ -82,7 +82,6 @@
   }, [data, sandwichItem]);
 
   const commonCanvasProps = {
-    getTheme,
     data,
     rangeMin,
     rangeMax,
@@ -97,7 +96,6 @@
     totalProfileTicks,
     totalProfileTicksRight,
     totalViewTicks,
-<<<<<<< HEAD
   };
   const canvas = levelsCallers ? (
     <>
@@ -113,58 +111,6 @@
           direction={'parents'}
         />
       </div>
-=======
-    // We need this so that if we have a diff profile and are in sandwich view we still show the same diff colors.
-    totalColorTicks: data.isDiffFlamegraph() ? totalProfileTicks : totalViewTicks,
-    totalTicksRight: totalProfileTicksRight,
-    wrapperWidth,
-  });
-
-  const onGraphClick = useCallback(
-    (e: ReactMouseEvent<HTMLCanvasElement>) => {
-      setTooltipItem(undefined);
-      const pixelsPerTick = graphRef.current!.clientWidth / totalViewTicks / (rangeMax - rangeMin);
-      const { levelIndex, barIndex } = convertPixelCoordinatesToBarCoordinates(
-        { x: e.nativeEvent.offsetX, y: e.nativeEvent.offsetY },
-        levels,
-        pixelsPerTick,
-        totalViewTicks,
-        rangeMin
-      );
-
-      // if clicking on a block in the canvas
-      if (barIndex !== -1 && !isNaN(levelIndex) && !isNaN(barIndex)) {
-        const item = levels[levelIndex][barIndex];
-        setClickedItemData({
-          posY: e.clientY,
-          posX: e.clientX,
-          item,
-          level: levelIndex,
-          label: data.getLabel(item.itemIndexes[0]),
-        });
-      } else {
-        // if clicking on the canvas but there is no block beneath the cursor
-        setClickedItemData(undefined);
-      }
-    },
-    [data, rangeMin, rangeMax, totalViewTicks, levels]
-  );
-
-  const [mousePosition, setMousePosition] = useState<{ x: number; y: number }>();
-  const onGraphMouseMove = useCallback(
-    (e: ReactMouseEvent<HTMLCanvasElement>) => {
-      if (clickedItemData === undefined) {
-        setTooltipItem(undefined);
-        setMousePosition(undefined);
-        const pixelsPerTick = graphRef.current!.clientWidth / totalViewTicks / (rangeMax - rangeMin);
-        const { levelIndex, barIndex } = convertPixelCoordinatesToBarCoordinates(
-          { x: e.nativeEvent.offsetX, y: e.nativeEvent.offsetY },
-          levels,
-          pixelsPerTick,
-          totalViewTicks,
-          rangeMin
-        );
->>>>>>> 123f34c7
 
       <div className={styles.sandwichCanvasWrapper}>
         <div className={cx(styles.sandwichMarker, styles.sandwichMarkerCalees)}>
@@ -198,53 +144,7 @@
         onFocusPillClick={onFocusPillClick}
         onSandwichPillClick={onSandwichPillClick}
       />
-<<<<<<< HEAD
       {canvas}
-=======
-      <div className={styles.canvasContainer}>
-        {sandwichItem && (
-          <div>
-            <div
-              className={styles.sandwichMarker}
-              style={{ height: (callersCount * PIXELS_PER_LEVEL) / window.devicePixelRatio }}
-            >
-              Callers
-              <Icon className={styles.sandwichMarkerIcon} name={'arrow-down'} />
-            </div>
-            <div className={styles.sandwichMarker} style={{ marginTop: PIXELS_PER_LEVEL / window.devicePixelRatio }}>
-              <Icon className={styles.sandwichMarkerIcon} name={'arrow-up'} />
-              Callees
-            </div>
-          </div>
-        )}
-        <div className={styles.canvasWrapper} id="flameGraphCanvasContainer_clickOutsideCheck" ref={sizeRef}>
-          <canvas
-            ref={graphRef}
-            data-testid="flameGraph"
-            onClick={onGraphClick}
-            onMouseMove={onGraphMouseMove}
-            onMouseLeave={onGraphMouseLeave}
-          />
-        </div>
-      </div>
-      <FlameGraphTooltip position={mousePosition} item={tooltipItem} data={data} totalTicks={totalViewTicks} />
-      {clickedItemData && (
-        <FlameGraphContextMenu
-          itemData={clickedItemData}
-          onMenuItemClick={() => {
-            setClickedItemData(undefined);
-          }}
-          onItemFocus={() => {
-            setRangeMin(clickedItemData.item.start / totalViewTicks);
-            setRangeMax((clickedItemData.item.start + clickedItemData.item.value) / totalViewTicks);
-            onItemFocused(clickedItemData);
-          }}
-          onSandwich={() => {
-            onSandwich(data.getLabel(clickedItemData.item.itemIndexes[0]));
-          }}
-        />
-      )}
->>>>>>> 123f34c7
     </div>
   );
 };
