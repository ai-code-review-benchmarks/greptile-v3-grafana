--- conflicted
+++ resolved
@@ -1,9 +1,5 @@
-<<<<<<< HEAD
+import { css } from '@emotion/css';
 import { useRef, useEffect } from 'react';
-=======
-import { css } from '@emotion/css';
-import React, { useRef, useEffect } from 'react';
->>>>>>> 5bb10d84
 
 import { GrafanaTheme2 } from '@grafana/data';
 import { Button, Icon, Modal, useStyles2 } from '@grafana/ui';
