--- conflicted
+++ resolved
@@ -39,16 +39,12 @@
       onChange={onChange}
       isLoading={state.loading}
       menuShouldPortal={true}
-<<<<<<< HEAD
       placeholder={
         state.loading
           ? t('components.table-selector.placeholder-loading', 'Loading tables')
           : t('components.table-selector.placeholder-select-table', 'Select table')
       }
-=======
-      placeholder={state.loading ? 'Loading tables' : 'Select table'}
       allowCustomValue={true}
->>>>>>> e73530da
     />
   );
 };