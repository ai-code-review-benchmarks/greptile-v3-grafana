{
  "author": "Grafana Labs",
  "license": "AGPL-3.0-only",
  "private": true,
  "name": "@grafana/sql",
  "version": "11.1.0-pre",
  "repository": {
    "type": "git",
    "url": "http://github.com/grafana/grafana.git",
    "directory": "packages/grafana-sql"
  },
  "main": "src/index.ts",
  "scripts": {
    "typecheck": "tsc --emitDeclarationOnly false --noEmit"
  },
  "dependencies": {
    "@emotion/css": "11.11.2",
    "@grafana/data": "11.1.0-pre",
    "@grafana/e2e-selectors": "11.1.0-pre",
    "@grafana/experimental": "1.7.10",
    "@grafana/runtime": "11.1.0-pre",
    "@grafana/ui": "11.1.0-pre",
    "@react-awesome-query-builder/ui": "6.4.2",
    "immutable": "4.3.5",
    "lodash": "4.17.21",
    "react": "18.2.0",
    "react-dom": "18.2.0",
    "react-select": "5.8.0",
    "react-use": "17.5.0",
    "react-virtualized-auto-sizer": "1.0.24",
    "rxjs": "7.8.1",
    "sql-formatter-plus": "^1.3.6",
    "tslib": "2.6.2",
    "uuid": "9.0.1"
  },
  "devDependencies": {
    "@grafana/tsconfig": "^1.3.0-rc1",
    "@testing-library/dom": "10.0.0",
    "@testing-library/jest-dom": "^6.1.2",
    "@testing-library/react": "15.0.2",
    "@testing-library/react-hooks": "^8.0.1",
    "@testing-library/user-event": "14.5.2",
    "@types/jest": "^29.5.4",
<<<<<<< HEAD
    "@types/lodash": "4.17.1",
    "@types/node": "20.12.8",
=======
    "@types/lodash": "4.17.0",
    "@types/node": "20.12.11",
>>>>>>> 62db9b01
    "@types/react": "18.2.79",
    "@types/react-dom": "18.2.25",
    "@types/react-virtualized-auto-sizer": "1.0.4",
    "@types/systemjs": "6.13.5",
    "@types/testing-library__jest-dom": "5.14.9",
    "@types/uuid": "9.0.8",
    "jest": "^29.6.4",
    "ts-jest": "29.1.2",
    "ts-node": "10.9.2",
    "typescript": "5.4.5"
  },
  "peerDependencies": {
    "@grafana/runtime": "10.4.0-pre"
  }
}<|MERGE_RESOLUTION|>--- conflicted
+++ resolved
@@ -41,13 +41,8 @@
     "@testing-library/react-hooks": "^8.0.1",
     "@testing-library/user-event": "14.5.2",
     "@types/jest": "^29.5.4",
-<<<<<<< HEAD
     "@types/lodash": "4.17.1",
-    "@types/node": "20.12.8",
-=======
-    "@types/lodash": "4.17.0",
     "@types/node": "20.12.11",
->>>>>>> 62db9b01
     "@types/react": "18.2.79",
     "@types/react-dom": "18.2.25",
     "@types/react-virtualized-auto-sizer": "1.0.4",
