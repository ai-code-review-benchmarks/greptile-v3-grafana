--- conflicted
+++ resolved
@@ -42,15 +42,9 @@
     "@testing-library/user-event": "14.6.1",
     "@types/jest": "^29.5.4",
     "@types/lodash": "4.17.20",
-<<<<<<< HEAD
-    "@types/node": "22.16.5",
+    "@types/node": "22.17.0",
     "@types/react": "19.0.10",
     "@types/react-dom": "19.0.4",
-=======
-    "@types/node": "22.17.0",
-    "@types/react": "18.3.18",
-    "@types/react-dom": "18.3.5",
->>>>>>> b462cfc7
     "@types/react-virtualized-auto-sizer": "1.0.8",
     "@types/systemjs": "6.15.3",
     "@types/uuid": "10.0.0",
