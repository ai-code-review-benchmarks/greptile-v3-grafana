<<<<<<< HEAD
FROM alpine:3.14.3
=======
FROM alpine:3.15.0
>>>>>>> 0ca4ccfa

USER root

COPY scripts scripts
COPY install /usr/local

WORKDIR scripts

RUN ./deploy.sh<|MERGE_RESOLUTION|>--- conflicted
+++ resolved
@@ -1,8 +1,4 @@
-<<<<<<< HEAD
-FROM alpine:3.14.3
-=======
 FROM alpine:3.15.0
->>>>>>> 0ca4ccfa
 
 USER root
 
