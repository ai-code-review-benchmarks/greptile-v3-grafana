
<<<<<<< HEAD
> **@grafana/toolkit is currently in ALPHA**. Core API is unstable and can be a subject of breaking changes!

Make sure to run `yarn install` before trying anything!  Otherwise you may see unknown command grafana-toolkit and spend a while tracking that down.
=======
# grafana-toolkit
grafana-toolkit is CLI that enables efficient development of Grafana extensions

## Rationale
Historically, creating Grafana extension was an exercise of reverse engineering and ceremony around testing, developing and eventually building the plugin. We want to help our community to focus on the core value of their plugins rather than all the setup required to develop an extension.

## Installation
>>>>>>> 7d32caea

You can either add grafana-toolkit to your extension's `package.json` file by running
`yarn add @grafana/toolkit`  `npm instal @grafana/toolkit` or use one of our extension templates:
- [React Panel](https://github.com/grafana/simple-react-panel)
- [Angular Panel](https://github.com/grafana/simple-angular-panel)

### Updating your extension to use grafana-toolkit
In order to start using grafana-toolkit in your extension you need to follow the steps below:
1. Add `@grafana/toolkit` package to your project
2. Create `tsconfig.json` file in the root dir of your extension and paste the code below:
```json
{
  "extends": "./node_modules/@grafana/toolkit/src/config/tsconfig.plugin.json",
  "include": ["src", "types"],
  "compilerOptions": {
    "rootDir": "./src",
    "baseUrl": "./src",
    "typeRoots": ["./node_modules/@types"]
  }
}
```

3. Create `.prettierrc.js` file in the root dir of your extension and paste the code below:
```js
module.exports = {
  ...require("./node_modules/@grafana/toolkit/src/config/prettier.plugin.config.json"),
};
```

4. In your `package.json` file add following scripts:
```json
"scripts": {
  "build": "grafana-toolkit plugin:build",
  "test": "grafana-toolkit plugin:test",
  "dev": "grafana-toolkit plugin:dev",
  "watch": "grafana-toolkit plugin:dev --watch"
},
```

## Usage
With grafana-toolkit we put in your hands a CLI that addresses common tasks performed when working on Grafana extension:
- `grafana-toolkit plugin:test`
- `grafana-toolkit plugin:dev`
- `grafana-toolkit plugin:build`


### Developing extensions
`grafana-toolkit plugin:dev`

Creates development build that's easy to play with and debug using common browser tooling

Available options:
- `-w`, `--watch` - run development task in a watch mode

### Testing extensions
`grafana-toolkit plugin:test`

Runs Jest against your codebase

Available options:
- `--watch` - runs tests in interactive watch mode
- `--coverage` - reports code coverage
- `-u`, `--updateSnapshot` - performs snapshots update
- `--testNamePattern=<regex>` - runs test with names that match provided regex (https://jestjs.io/docs/en/cli#testnamepattern-regex)
- `--testPathPattern=<regex>` - runs test with paths that match provided regex (https://jestjs.io/docs/en/cli#testpathpattern-regex)


### Building extensions
`grafana-toolkit plugin:build`

Creates production ready build of your extension

## FAQ

### What tools does grafana-toolkit use?
grafana-toolkit comes with Typescript, TSLint, Prettier, Jest, CSS and SASS support.

### How to start using grafana-toolkit in my extension?
See [Updating your extension to use grafana-toolkit](#updating-your-extension-to-use-grafana-toolkit)
### Can I use Typescript to develop Grafana extensions?
Yes! grafana-toolkit supports Typescript by default.


### How can I test my extension?
grafana-toolkit comes with Jest as a test runner.

Internally at Grafana we use Enzyme. If you are developing React extension and you want to configure Enzyme as a testing utility, you need to configure `enzyme-adapter-react`. To do so create `[YOUR_EXTENSION]/config/jest-setup.ts` file that will provide necessary setup. Copy the following code into that file to get Enzyme working with React:

```ts
import { configure } from 'enzyme';
import Adapter from 'enzyme-adapter-react-16';

configure({ adapter: new Adapter() });
```

You can also setup Jest with shims of your needs by creating `jest-shim.ts` file in the same directory: `[YOUR_EXTENSION]/config/jest-shim.ts`

### Can I provide custom setup for Jest?

You can provide Jest config via `package.json` file. For more details please refer to [Jest docs](https://jest-bot.github.io/jest/docs/configuration.html).

Currently we support following Jest config properties:
- [`snapshotSerializers`](https://jest-bot.github.io/jest/docs/configuration.html#snapshotserializers-array-string)
- [`moduleNameMapper`](https://jestjs.io/docs/en/configuration#modulenamemapper-object-string-string)

### How can I style my extension?
We support pure CSS, SASS and CSS-in-JS approach (via [Emotion](https://emotion.sh/)).

#### Single CSS or SASS file

Create your CSS or SASS file and import it in your plugin entry point (typically `module.ts`):

```ts
import 'path/to/your/css_or_sass'
```
The styles will be injected via `style` tag during runtime.

> Note that imported static assets will be inlined as base64 URIs. *This can be subject of change in the future!*

#### Theme specific stylesheets

If you want to provide different stylesheets for dark/light theme, create `dark.[css|scss]` and `light.[css|scss]` files in `src/styles` directory of your plugin. grafana-toolkit will generate theme specific stylesheets that will end up in `dist/styles` directory.

In order for Grafana to pickup up you theme stylesheets you need to use `loadPluginCss` from `@grafana/runtime` package. Typically you would do that in the entrypoint of your extension:

```ts
import { loadPluginCss } from '@grafana/runtime';

loadPluginCss({
  dark: 'plugins/<YOUR-EXTENSION-NAME>/styles/dark.css',
  light: 'plugins/<YOUR-EXTENSION-NAME>/styles/light.css',
});
```

You need to add `@grafana/runtime` to your extension dependencies by running `yarn add @grafana/runtime` or `npm instal @grafana/runtime`

> Note that in this case static files (png, svg, json, html) are all copied to dist directory when the plugin is bundled. Relative paths to those files does not change!

#### Emotion

Starting from Grafana 6.2 *our suggested way* for styling plugins is by using [Emotion](https://emotion.sh). It's a CSS-in-JS library that we use internally at Grafana. The biggest advantage of using Emotion is that you will get access to Grafana Theme variables.

To use start using Emotion you first need to add it to your plugin dependencies:

```
  yarn add "@emotion/core"@10.0.14
```

Then, import `css` function from emotion:

```ts
import { css } from 'emotion'
```

Now you are ready to implement your styles:

```tsx
const MyComponent = () => {
  return <div className={css`background: red;`} />
}
```
To learn more about using Grafana theme please refer to [Theme usage guide](https://github.com/grafana/grafana/blob/master/style_guides/themes.md#react)

> We do not support Emotion's `css` prop. Use className instead!

### Can I adjust Typescript configuration to suit my needs?

Yes! However, it's important that your `tsconfig.json` file contains the following lines:

```json
{
  "extends": "./node_modules/@grafana/toolkit/src/config/tsconfig.plugin.json",
  "include": ["src"],
  "compilerOptions": {
    "rootDir": "./src",
    "typeRoots": ["./node_modules/@types"]
  }
}
```

### Can I adjust TSLint configuration to suit my needs?
grafana-toolkit comes with [default config for TSLint](https://github.com/grafana/grafana/blob/master/packages/grafana-toolkit/src/config/tslint.plugin.json). As for now there is now way to customise TSLint config.


### How is Prettier integrated into  grafana-toolkit workflow?
When building extension with [`grafana-toolkit plugin:build`](#building-extensions) task, grafana-toolkit performs Prettier check. If the check detects any Prettier issues, the build will not pass. To avoid such situation we suggest developing plugin with [`grafana-toolkit plugin:dev --watch`](#developing-extensions) task running. This task tries to fix Prettier issues automatically.

### My editor does not respect Prettier config, what should I do?
In order for your editor to pickup our Prettier config you need to create `.prettierrc.js` file in the root directory of your plugin with following content:

```js
module.exports = {
  ...require("./node_modules/@grafana/toolkit/src/config/prettier.plugin.config.json"),
};
```

## Contributing to grafana-toolkit

Typically plugins should be developed using the `@grafana/toolkit` installed from npm.  However, when working on the toolkit, you may want to use the local version. To do that follow the steps below:

1. Clone [Grafana repository](https://github.com/grafana/grafana)
2. Navigate to the directory you have cloned Grafana repo to and run `yarn install --pure-lockfile`
3. Navigate to `<GRAFANA_DIR>/packages/grafana-toolkit` and run `yarn link`
2. Navigate to your plugin directory and run `npx grafana-toolkit plugin:dev --yarnlink`. This will add all dependencies required by grafana-toolkit to your project as well as link your local grafana-toolkit version to be used by the plugin.

<|MERGE_RESOLUTION|>--- conflicted
+++ resolved
@@ -1,20 +1,17 @@
 
-<<<<<<< HEAD
 > **@grafana/toolkit is currently in ALPHA**. Core API is unstable and can be a subject of breaking changes!
 
-Make sure to run `yarn install` before trying anything!  Otherwise you may see unknown command grafana-toolkit and spend a while tracking that down.
-=======
 # grafana-toolkit
 grafana-toolkit is CLI that enables efficient development of Grafana extensions
 
+
 ## Rationale
 Historically, creating Grafana extension was an exercise of reverse engineering and ceremony around testing, developing and eventually building the plugin. We want to help our community to focus on the core value of their plugins rather than all the setup required to develop an extension.
 
 ## Installation
->>>>>>> 7d32caea
 
 You can either add grafana-toolkit to your extension's `package.json` file by running
-`yarn add @grafana/toolkit`  `npm instal @grafana/toolkit` or use one of our extension templates:
+`yarn add @grafana/toolkit` or `npm instal @grafana/toolkit`, or use one of our extension templates:
 - [React Panel](https://github.com/grafana/simple-react-panel)
 - [Angular Panel](https://github.com/grafana/simple-angular-panel)
 
@@ -98,7 +95,7 @@
 ### How can I test my extension?
 grafana-toolkit comes with Jest as a test runner.
 
-Internally at Grafana we use Enzyme. If you are developing React extension and you want to configure Enzyme as a testing utility, you need to configure `enzyme-adapter-react`. To do so create `[YOUR_EXTENSION]/config/jest-setup.ts` file that will provide necessary setup. Copy the following code into that file to get Enzyme working with React:
+Internally at Grafana we use Enzyme. If you are developing React extension and you want to configure Enzyme as a testing utility, you need to configure `enzyme-adapter-react`. To do so create `<YOUR_EXTENSION>/config/jest-setup.ts` file that will provide necessary setup. Copy the following code into that file to get Enzyme working with React:
 
 ```ts
 import { configure } from 'enzyme';
@@ -107,7 +104,7 @@
 configure({ adapter: new Adapter() });
 ```
 
-You can also setup Jest with shims of your needs by creating `jest-shim.ts` file in the same directory: `[YOUR_EXTENSION]/config/jest-shim.ts`
+You can also setup Jest with shims of your needs by creating `jest-shim.ts` file in the same directory: `<YOUR_EXTENSION>/config/jest-shim.ts`
 
 ### Can I provide custom setup for Jest?
 
