--- conflicted
+++ resolved
@@ -11,14 +11,15 @@
   maxWorkers?: string;
 }
 
-<<<<<<< HEAD
-export const testPlugin = useSpinner<PluginTestOptions>(
-  'Running tests',
-  async ({ updateSnapshot, coverage, watch, testPathPattern, testNamePattern, maxWorkers }) => {
-=======
-export const testPlugin = ({ updateSnapshot, coverage, watch, testPathPattern, testNamePattern }: PluginTestOptions) =>
+export const testPlugin = ({
+  updateSnapshot,
+  coverage,
+  watch,
+  testPathPattern,
+  testNamePattern,
+  maxWorkers,
+}: PluginTestOptions) =>
   useSpinner('Running tests', async () => {
->>>>>>> fa278139
     const testConfig = loadJestPluginConfig();
 
     const cliConfig = {
