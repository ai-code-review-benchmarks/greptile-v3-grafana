--- conflicted
+++ resolved
@@ -29,7 +29,20 @@
   return sanitize(html);
 }
 
-<<<<<<< HEAD
+export function renderTextPanelMarkdown(str?: string, options?: RenderMarkdownOptions): string {
+  if (!hasInitialized) {
+    marked.setOptions({ ...markdownOptions });
+    hasInitialized = true;
+  }
+
+  const html = marked(str || '');
+  if (options?.noSanitize) {
+    return html;
+  }
+
+  return sanitizeTextPanelContent(html);
+}
+
 // Markdown for Grafana Chats only!
 export function renderChatMarkdown(str?: string, options?: RenderMarkdownOptions): string {
   if (!hasInitialized) {
@@ -41,11 +54,6 @@
       xhtml: false,
       breaks: true,
     });
-=======
-export function renderTextPanelMarkdown(str?: string, options?: RenderMarkdownOptions): string {
-  if (!hasInitialized) {
-    marked.setOptions({ ...markdownOptions });
->>>>>>> 08ee093d
     hasInitialized = true;
   }
 
@@ -54,9 +62,5 @@
     return html;
   }
 
-<<<<<<< HEAD
   return sanitize(html);
-=======
-  return sanitizeTextPanelContent(html);
->>>>>>> 08ee093d
 }