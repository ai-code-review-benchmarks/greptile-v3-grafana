// Code based on Material UI
// The MIT License (MIT)
// Copyright (c) 2014 Call-Em-All

import { ThemePalette } from './createPalette';

/** @beta */
export interface ThemeTypography {
  fontFamily: string;
  fontFamilyMonospace: string;
  fontSize: number;
  fontWeightLight: number;
  fontWeightRegular: number;
  fontWeightMedium: number;
  fontWeightBold: number;

  // The font-size on the html element.
  htmlFontSize?: number;

  h1: ThemeTypographyVariant;
  h2: ThemeTypographyVariant;
  h3: ThemeTypographyVariant;
  h4: ThemeTypographyVariant;
  h5: ThemeTypographyVariant;
  h6: ThemeTypographyVariant;

  body: ThemeTypographyVariant;
  bodySmall: ThemeTypographyVariant;

  /**
   * @deprecated
   * from legacy old theme
   * */
  size: {
    base: string;
    xs: string;
    sm: string;
    md: string;
    lg: string;
  };

  pxToRem: (px: number) => string;
}

export interface ThemeTypographyVariant {
  fontSize: string;
  fontWeight: number;
  lineHeight: number;
  fontFamily: string;
  letterSpacing?: string;
}

export interface ThemeTypographyInput {
  fontFamily?: string;
  fontFamilyMonospace?: string;
  fontSize?: number;
  fontWeightLight?: number;
  fontWeightRegular?: number;
  fontWeightMedium?: number;
  fontWeightBold?: number;
  // hat's the font-size on the html element.
  // 16px is the default font-size used by browsers.
  htmlFontSize?: number;
}

const defaultFontFamily = '"Inter", "Helvetica", "Arial", sans-serif';
<<<<<<< HEAD
const defaultFontFamilyMonospace = "Menlo, Monaco, Consolas, 'Courier New', monospace";
=======
const defaultFontFamilyMonospace = "'Roboto Mono', monospace";
>>>>>>> 63829dfb

export function createTypography(palette: ThemePalette, typographyInput: ThemeTypographyInput = {}): ThemeTypography {
  const {
    fontFamily = defaultFontFamily,
    fontFamilyMonospace = defaultFontFamilyMonospace,
    // The default font size of the Material Specification.
    fontSize = 14, // px
    fontWeightLight = 300,
    fontWeightRegular = 400,
    fontWeightMedium = 500,
    fontWeightBold = 500,
    // Tell Grafana-UI what's the font-size on the html element.
    // 16px is the default font-size used by browsers.
    htmlFontSize = 14,
  } = typographyInput;

  if (process.env.NODE_ENV !== 'production') {
    if (typeof fontSize !== 'number') {
      console.error('Grafana-UI: `fontSize` is required to be a number.');
    }

    if (typeof htmlFontSize !== 'number') {
      console.error('Grafana-UI: `htmlFontSize` is required to be a number.');
    }
  }

  const coef = fontSize / 14;
  const pxToRem = (size: number) => `${(size / htmlFontSize) * coef}rem`;
  const buildVariant = (
    fontWeight: number,
    size: number,
    lineHeight: number,
    letterSpacing: number,
    casing?: object
  ): ThemeTypographyVariant => ({
    fontFamily,
    fontWeight,
    fontSize: pxToRem(size),
    lineHeight,
    letterSpacing: `${letterSpacing}em`,
    ...casing,
  });

  const variants = {
    h1: buildVariant(fontWeightMedium, 28, 1.2, -0.01),
    h2: buildVariant(fontWeightMedium, 24, 1.2, -0.01),
    h3: buildVariant(fontWeightMedium, 21, 1.3, -0.01),
    h4: buildVariant(fontWeightRegular, 18, 1.4, -0.005),
    h5: buildVariant(fontWeightRegular, 16, 1.334, -0.005),
    h6: buildVariant(fontWeightRegular, 14, 1.6, -0.005),
    body: buildVariant(fontWeightRegular, 14, 1.5, -0.005),
    bodySmall: buildVariant(fontWeightRegular, 12, 1.5, -0.005),
  };

  const size = {
    base: '14px',
    xs: '10px',
    sm: '12px',
    md: '14px',
    lg: '18px',
  };

  return {
    htmlFontSize,
    pxToRem,
    fontFamily,
    fontFamilyMonospace,
    fontSize,
    fontWeightLight,
    fontWeightRegular,
    fontWeightMedium,
    fontWeightBold,
    size,
    ...variants,
  };
}<|MERGE_RESOLUTION|>--- conflicted
+++ resolved
@@ -64,11 +64,7 @@
 }
 
 const defaultFontFamily = '"Inter", "Helvetica", "Arial", sans-serif';
-<<<<<<< HEAD
-const defaultFontFamilyMonospace = "Menlo, Monaco, Consolas, 'Courier New', monospace";
-=======
 const defaultFontFamilyMonospace = "'Roboto Mono', monospace";
->>>>>>> 63829dfb
 
 export function createTypography(palette: ThemePalette, typographyInput: ThemeTypographyInput = {}): ThemeTypography {
   const {
