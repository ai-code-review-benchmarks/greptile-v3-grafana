import { DataLink, FieldOverrideContext, SelectableValue, ThresholdsConfig, ValueMapping } from '../../types';

export const identityOverrideProcessor = <T>(value: T, _context: FieldOverrideContext, _settings: any) => {
  return value;
};

export interface NumberFieldConfigSettings {
  placeholder?: string;
  integer?: boolean;
  min?: number;
  max?: number;
  step?: number;
}

export const numberOverrideProcessor = (
  value: any,
  context: FieldOverrideContext,
  settings?: NumberFieldConfigSettings
) => {
  if (value === undefined || value === null) {
    return undefined;
  }

  return parseFloat(value);
};

export interface SliderFieldConfigSettings {
  min: number;
  max: number;
  step?: number;
}

export interface DataLinksFieldConfigSettings {}

export const dataLinksOverrideProcessor = (
  value: any,
  _context: FieldOverrideContext,
  _settings?: DataLinksFieldConfigSettings
) => {
  return value as DataLink[];
};

export interface ValueMappingFieldConfigSettings {}

export const valueMappingsOverrideProcessor = (
  value: any,
  _context: FieldOverrideContext,
  _settings?: ValueMappingFieldConfigSettings
) => {
  return value as ValueMapping[]; // !!!! likely not !!!!
};

export interface SelectFieldConfigSettings<T> {
  allowCustomValue?: boolean;

  /** The default options */
  options: Array<SelectableValue<T>>;

  /** Optionally use the context to define the options */
  getOptions?: (context: FieldOverrideContext) => Promise<Array<SelectableValue<T>>>;
}

export const selectOverrideProcessor = (
  value: any,
  _context: FieldOverrideContext,
  _settings?: SelectFieldConfigSettings<any>
) => {
  return value;
};

export interface StringFieldConfigSettings {
  placeholder?: string;
  maxLength?: number;
  expandTemplateVars?: boolean;
  useTextarea?: boolean;
  rows?: number;
}

export const stringOverrideProcessor = (
  value: any,
  context: FieldOverrideContext,
  settings?: StringFieldConfigSettings
) => {
  if (value === null || value === undefined) {
    return value;
  }
  if (settings && settings.expandTemplateVars && context.replaceVariables) {
    return context.replaceVariables(value, context.field!.state!.scopedVars);
  }
  return `${value}`;
};

export interface ThresholdsFieldConfigSettings {
  // Anything?
}

export const thresholdsOverrideProcessor = (
  value: any,
  _context: FieldOverrideContext,
  _settings?: ThresholdsFieldConfigSettings
) => {
  return value as ThresholdsConfig; // !!!! likely not !!!!
};

export interface UnitFieldConfigSettings {}

export const unitOverrideProcessor = (
  value: boolean,
  _context: FieldOverrideContext,
  _settings?: UnitFieldConfigSettings
) => {
  return value;
};

export const booleanOverrideProcessor = (
  value: boolean,
  _context: FieldOverrideContext,
  _settings?: ThresholdsFieldConfigSettings
) => {
  return value; // !!!! likely not !!!!
};

export interface FieldColorConfigSettings {
  /**
   * When switching to a visualization that does not support by value coloring then Grafana will
   * switch to a by series palette based color mode
   */
  byValueSupport?: boolean;
  /**
   * When switching to a visualization that has this set to true then Grafana will change color mode
   * to from thresholds if it was set to a by series palette
   */
  preferThresholdsMode?: boolean;
<<<<<<< HEAD
  /**
   * Set to true if the visualization supports both by value and by series
   * This will enable the Color by series UI option that sets the `color.seriesBy` option.
   */
  bySeriesSupport?: boolean;
=======
}

export interface StatsPickerConfigSettings {
  /**
   * Enable multi-selection in the stats picker
   */
  allowMultiple: boolean;
  /**
   * Default stats to be use in the stats picker
   */
  defaultStat?: string;
>>>>>>> 32758e7c
}<|MERGE_RESOLUTION|>--- conflicted
+++ resolved
@@ -131,13 +131,11 @@
    * to from thresholds if it was set to a by series palette
    */
   preferThresholdsMode?: boolean;
-<<<<<<< HEAD
   /**
    * Set to true if the visualization supports both by value and by series
    * This will enable the Color by series UI option that sets the `color.seriesBy` option.
    */
   bySeriesSupport?: boolean;
-=======
 }
 
 export interface StatsPickerConfigSettings {
@@ -149,5 +147,4 @@
    * Default stats to be use in the stats picker
    */
   defaultStat?: string;
->>>>>>> 32758e7c
 }