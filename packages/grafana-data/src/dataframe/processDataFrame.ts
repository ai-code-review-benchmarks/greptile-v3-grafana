--- conflicted
+++ resolved
@@ -72,36 +72,19 @@
         unit: timeSeries.unit,
         color: timeSeries.color,
       },
-<<<<<<< HEAD
       values: new ArrayVector<TimeSeriesValue>(values),
       labels: timeSeries.tags,
-    },
-=======
-      values: new ArrayVector<TimeSeriesValue>(),
     } as Field<TimeSeriesValue, ArrayVector<TimeSeriesValue>>,
->>>>>>> e4afc8d5
     {
       name: 'Time',
       type: FieldType.time,
       config: {
         unit: 'dateTimeAsIso',
       },
-<<<<<<< HEAD
       values: new ArrayVector<number>(times),
-    },
-  ];
-
-=======
-      values: new ArrayVector<number>(),
     } as Field<number, ArrayVector<number>>,
   ];
 
-  for (const point of timeSeries.datapoints) {
-    fields[0].values.buffer.push(point[0]);
-    fields[1].values.buffer.push(point[1] as number);
-  }
-
->>>>>>> e4afc8d5
   return {
     name: timeSeries.target,
     refId: timeSeries.refId,
