import { dateTime } from '../datetime/moment_wrapper';
import { DataFrameDTO, FieldType, TableData, TimeSeries } from '../types/index';

import { ArrayDataFrame } from './ArrayDataFrame';
import { MutableDataFrame } from './MutableDataFrame';
import {
  guessFieldTypeFromValue,
  guessFieldTypes,
  isDataFrame,
  isTableData,
  sortDataFrame,
  toDataFrame,
  toLegacyResponseData,
} from './processDataFrame';
<<<<<<< HEAD
import { DataFrameDTO, FieldType, TableData, TimeSeries } from '../types/index';
import { dateTime } from '../datetime/moment_wrapper';
import { MutableDataFrame } from './MutableDataFrame';
import { ArrayDataFrame } from './ArrayDataFrame';
=======

>>>>>>> 0ca4ccfa
import { getFieldTypeFromValue } from '.';

describe('toDataFrame', () => {
  it('converts timeseries to series', () => {
    const input1 = {
      target: 'Field Name',
      datapoints: [
        [100, 1],
        [200, 2],
      ],
    };
    let series = toDataFrame(input1);
    expect(series.name).toBe(input1.target);
    expect(series.fields[1].name).toBe('Value');

    const v0 = series.fields[0].values;
    const v1 = series.fields[1].values;
    expect(v0.length).toEqual(2);
    expect(v0.get(0)).toEqual(1);
    expect(v0.get(1)).toEqual(2);

    expect(v1.length).toEqual(2);
    expect(v1.get(0)).toEqual(100);
    expect(v1.get(1)).toEqual(200);

    // Should fill a default name if target is empty
    const input2 = {
      // without target
      target: '',
      datapoints: [
        [100, 1],
        [200, 2],
      ],
    };
    series = toDataFrame(input2);
    expect(series.fields[1].name).toEqual('Value');
  });

  it('assumes TimeSeries values are numbers', () => {
    const input1 = {
      target: 'time',
      datapoints: [
        [100, 1],
        [200, 2],
      ],
    };
    const data = toDataFrame(input1);
    expect(data.fields[0].type).toBe(FieldType.time);
    expect(data.fields[1].type).toBe(FieldType.number);
  });

  it('keeps dataFrame unchanged', () => {
    const input = toDataFrame({
      datapoints: [
        [100, 1],
        [200, 2],
      ],
    });
    expect(input.length).toEqual(2);

    // If the object is already a DataFrame, it should not change
    const again = toDataFrame(input);
    expect(again).toBe(input);
  });

  it('Make sure ArrayDataFrame is used as a DataFrame without modification', () => {
    const orig = [
      { a: 1, b: 2 },
      { a: 3, b: 4 },
    ];
    const array = new ArrayDataFrame(orig);
    const frame = toDataFrame(array);
    expect(frame).toEqual(array);
    expect(frame instanceof ArrayDataFrame).toEqual(true);
    expect(frame.length).toEqual(orig.length);
    expect(frame.fields.map((f) => f.name)).toEqual(['a', 'b']);
  });

  it('throws when table rows is not array', () => {
    expect(() =>
      toDataFrame({
        columns: [],
        rows: {},
      })
    ).toThrowError('Expected table rows to be array, got object.');
  });

  it('Guess Column Types from value', () => {
    expect(guessFieldTypeFromValue(1)).toBe(FieldType.number);
    expect(guessFieldTypeFromValue(1.234)).toBe(FieldType.number);
    expect(guessFieldTypeFromValue(3.125e7)).toBe(FieldType.number);
    expect(guessFieldTypeFromValue(true)).toBe(FieldType.boolean);
    expect(guessFieldTypeFromValue(false)).toBe(FieldType.boolean);
    expect(guessFieldTypeFromValue(new Date())).toBe(FieldType.time);
    expect(guessFieldTypeFromValue(dateTime())).toBe(FieldType.time);
  });

  it('Guess Column Types from strings', () => {
    expect(guessFieldTypeFromValue('1')).toBe(FieldType.number);
    expect(guessFieldTypeFromValue('1.234')).toBe(FieldType.number);
    expect(guessFieldTypeFromValue('NaN')).toBe(FieldType.number);
    expect(guessFieldTypeFromValue('3.125e7')).toBe(FieldType.number);
    expect(guessFieldTypeFromValue('True')).toBe(FieldType.boolean);
    expect(guessFieldTypeFromValue('FALSE')).toBe(FieldType.boolean);
    expect(guessFieldTypeFromValue('true')).toBe(FieldType.boolean);
    expect(guessFieldTypeFromValue('xxxx')).toBe(FieldType.string);
  });

  it('Get column types from values', () => {
    expect(getFieldTypeFromValue(1)).toBe(FieldType.number);
    expect(getFieldTypeFromValue(1.234)).toBe(FieldType.number);
    expect(getFieldTypeFromValue(NaN)).toBe(FieldType.number);
    expect(getFieldTypeFromValue(3.125e7)).toBe(FieldType.number);
    expect(getFieldTypeFromValue(true)).toBe(FieldType.boolean);
    expect(getFieldTypeFromValue('xxxx')).toBe(FieldType.string);
  });

  it('Guess Column Types from series', () => {
    const series = new MutableDataFrame({
      fields: [
        { name: 'A (number)', values: [123, null] },
        { name: 'B (strings)', values: [null, 'Hello'] },
        { name: 'C (nulls)', values: [null, null] },
        { name: 'Time', values: ['2000', 1967] },
        { name: 'D (number strings)', values: ['NaN', null, 1] },
      ],
    });
    const norm = guessFieldTypes(series);
    expect(norm.fields[0].type).toBe(FieldType.number);
    expect(norm.fields[1].type).toBe(FieldType.string);
    expect(norm.fields[2].type).toBe(FieldType.other);
    expect(norm.fields[3].type).toBe(FieldType.time); // based on name
    expect(norm.fields[4].type).toBe(FieldType.number);
  });

  it('converts JSON document data to series', () => {
    const input1 = {
      datapoints: [
        {
          _id: 'W5rvjW0BKe0cA-E1aHvr',
          _type: '_doc',
          _index: 'logs-2019.10.02',
          '@message': 'Deployed website',
          '@timestamp': [1570044340458],
          tags: ['deploy', 'website-01'],
          description: 'Torkel deployed website',
          coordinates: { latitude: 12, longitude: 121, level: { depth: 3, coolness: 'very' } },
          'unescaped-content': 'breaking <br /> the <br /> row',
        },
      ],
      filterable: true,
      target: 'docs',
      total: 206,
      type: 'docs',
    };
    const dataFrame = toDataFrame(input1);
    expect(dataFrame.fields[0].name).toBe(input1.target);

    const v0 = dataFrame.fields[0].values;
    expect(v0.length).toEqual(1);
    expect(v0.get(0)).toEqual(input1.datapoints[0]);
  });

  it('converts JSON response to dataframes', () => {
    const msg = {
      schema: {
        fields: [
          {
            name: 'First',
            type: 'string',
          },
          {
            name: 'Second',
            type: 'number',
          },
        ],
      },
      data: {
        values: [
          ['2019-02-15', '2019-03-15', '2019-04-15'],
          [3, 9, 16],
        ],
      },
    };
    const dataFrame = toDataFrame(msg);
    expect(dataFrame.fields.map((f) => ({ [f.name]: f.values.toArray() }))).toMatchInlineSnapshot(`
      Array [
        Object {
          "First": Array [
            "2019-02-15",
            "2019-03-15",
            "2019-04-15",
          ],
        },
        Object {
          "Second": Array [
            3,
            9,
            16,
          ],
        },
      ]
    `);
  });
});

describe('SeriesData backwards compatibility', () => {
  it('can convert TimeSeries to series and back again', () => {
    const timeseries = {
      target: 'Field Name',
      datapoints: [
        [100, 1],
        [200, 2],
      ],
    };
    const series = toDataFrame(timeseries);
    expect(isDataFrame(timeseries)).toBeFalsy();
    expect(isDataFrame(series)).toBeTruthy();

    const roundtrip = toLegacyResponseData(series) as TimeSeries;
    expect(isDataFrame(roundtrip)).toBeFalsy();
    expect(roundtrip.target).toBe(timeseries.target);
  });

  it('can convert TimeSeries to series and back again with tags should render name with tags', () => {
    const timeseries = {
      target: 'Series A',
      tags: { server: 'ServerA', job: 'app' },
      datapoints: [
        [100, 1],
        [200, 2],
      ],
    };
    const series = toDataFrame(timeseries);
    expect(isDataFrame(timeseries)).toBeFalsy();
    expect(isDataFrame(series)).toBeTruthy();

    const roundtrip = toLegacyResponseData(series) as TimeSeries;
    expect(isDataFrame(roundtrip)).toBeFalsy();
    expect(roundtrip.target).toBe('{job="app", server="ServerA"}');
  });

  it('can convert empty table to DataFrame then back to legacy', () => {
    const table = {
      columns: [],
      rows: [],
      type: 'table',
    };

    const series = toDataFrame(table);
    const roundtrip = toLegacyResponseData(series) as TableData;
    expect(roundtrip.columns.length).toBe(0);
    expect(roundtrip.type).toBe('table');
  });

  it('converts TableData to series and back again', () => {
    const table = {
      columns: [
        { text: 'a', unit: 'ms' },
        { text: 'b', unit: 'zz' },
        { text: 'c', unit: 'yy' },
      ],
      rows: [
        [100, 1, 'a'],
        [200, 2, 'a'],
      ],
    };
    const series = toDataFrame(table);
    expect(isTableData(table)).toBeTruthy();
    expect(isDataFrame(series)).toBeTruthy();
    expect(series.fields[0].config.unit).toEqual('ms');

    const roundtrip = toLegacyResponseData(series) as TimeSeries;
    expect(isTableData(roundtrip)).toBeTruthy();
    expect(roundtrip).toMatchObject(table);
  });

  it('can convert empty TableData to DataFrame', () => {
    const table = {
      columns: [],
      rows: [],
    };

    const series = toDataFrame(table);
    expect(series.fields.length).toBe(0);
  });

  it('can convert DataFrame to TableData to series and back again', () => {
    const json: DataFrameDTO = {
      refId: 'Z',
      meta: {
        custom: {
          something: 8,
        },
      },
      fields: [
        { name: 'T', type: FieldType.time, values: [1, 2, 3] },
        { name: 'N', type: FieldType.number, config: { filterable: true }, values: [100, 200, 300] },
        { name: 'S', type: FieldType.string, config: { filterable: true }, values: ['1', '2', '3'] },
      ],
    };
    const series = toDataFrame(json);
    const table = toLegacyResponseData(series) as TableData;
    expect(table.refId).toBe(series.refId);
    expect(table.meta).toEqual(series.meta);

    const names = table.columns.map((c) => c.text);
    expect(names).toEqual(['T', 'N', 'S']);
  });

  it('can convert TimeSeries to JSON document and back again', () => {
    const timeseries = {
      datapoints: [
        {
          _id: 'W5rvjW0BKe0cA-E1aHvr',
          _type: '_doc',
          _index: 'logs-2019.10.02',
          '@message': 'Deployed website',
          '@timestamp': [1570044340458],
          tags: ['deploy', 'website-01'],
          description: 'Torkel deployed website',
          coordinates: { latitude: 12, longitude: 121, level: { depth: 3, coolness: 'very' } },
          'unescaped-content': 'breaking <br /> the <br /> row',
        },
      ],
      filterable: true,
      target: 'docs',
      total: 206,
      type: 'docs',
    };
    const series = toDataFrame(timeseries);
    expect(isDataFrame(timeseries)).toBeFalsy();
    expect(isDataFrame(series)).toBeTruthy();

    const roundtrip = toLegacyResponseData(series) as any;
    expect(isDataFrame(roundtrip)).toBeFalsy();
    expect(roundtrip.type).toBe('docs');
    expect(roundtrip.target).toBe('docs');
    expect(roundtrip.filterable).toBeTruthy();
  });
});

describe('sorted DataFrame', () => {
  const frame = toDataFrame({
    fields: [
      { name: 'fist', type: FieldType.time, values: [1, 2, 3] },
      { name: 'second', type: FieldType.string, values: ['a', 'b', 'c'] },
      { name: 'third', type: FieldType.number, values: [2000, 3000, 1000] },
    ],
  });
  it('Should sort numbers', () => {
    const sorted = sortDataFrame(frame, 0, true);
    expect(sorted.length).toEqual(3);
    expect(sorted.fields[0].values.toArray()).toEqual([3, 2, 1]);
    expect(sorted.fields[1].values.toArray()).toEqual(['c', 'b', 'a']);
  });

  it('Should sort strings', () => {
    const sorted = sortDataFrame(frame, 1, true);
    expect(sorted.length).toEqual(3);
    expect(sorted.fields[0].values.toArray()).toEqual([3, 2, 1]);
    expect(sorted.fields[1].values.toArray()).toEqual(['c', 'b', 'a']);
  });
});<|MERGE_RESOLUTION|>--- conflicted
+++ resolved
@@ -12,14 +12,7 @@
   toDataFrame,
   toLegacyResponseData,
 } from './processDataFrame';
-<<<<<<< HEAD
-import { DataFrameDTO, FieldType, TableData, TimeSeries } from '../types/index';
-import { dateTime } from '../datetime/moment_wrapper';
-import { MutableDataFrame } from './MutableDataFrame';
-import { ArrayDataFrame } from './ArrayDataFrame';
-=======
-
->>>>>>> 0ca4ccfa
+
 import { getFieldTypeFromValue } from '.';
 
 describe('toDataFrame', () => {
