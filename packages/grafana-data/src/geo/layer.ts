import { PluggableMap } from 'ol';
import BaseLayer from 'ol/layer/Base';
import { ReactNode } from 'react';

import { GrafanaTheme2 } from '../themes';
import { MatcherConfig, PanelData } from '../types';
import { PanelOptionsEditorBuilder } from '../utils';
import { RegistryItemWithOptions } from '../utils/Registry';

/**
 * @alpha
 */
export enum FrameGeometrySourceMode {
  Auto = 'auto', // Will scan fields and find best match
  Geohash = 'geohash',
  Coords = 'coords', // lon field, lat field
  Lookup = 'lookup', // keys > location
  // H3 = 'h3',
  // WKT = 'wkt,
  // geojson? geometry text
}

/**
 * @alpha
 */
export interface FrameGeometrySource {
  mode: FrameGeometrySourceMode;

  // Field mappings
  geohash?: string;
  latitude?: string;
  longitude?: string;
  h3?: string;
  wkt?: string;
  lookup?: string;

  // Path to Gazetteer
  gazetteer?: string;
}

/**
 * This gets saved in panel json
 *
 * depending on the type, it may have additional config
 *
 * This exists in `grafana/data` so the types are well known and extendable but the
 * layout/frame is control by the map panel
 *
 * @alpha
 */
export interface MapLayerOptions<TConfig = any> {
  type: string;
  name: string; // configured unique display name

  // Custom options depending on the type
  config?: TConfig;

  // Common method to define geometry fields
  location?: FrameGeometrySource;

<<<<<<< HEAD
  // Defines which data query is associated with the layer
  dataquery?: string;
=======
  // Defines which data query refId is associated with the layer
  filterData?: MatcherConfig;
>>>>>>> 3eecd258

  // Common properties:
  // https://openlayers.org/en/latest/apidoc/module-ol_layer_Base-BaseLayer.html
  // Layer opacity (0-1)
  opacity?: number;

  // Check tooltip (defaults to true)
  tooltip?: boolean;
}

/**
 * @alpha
 */
export interface MapLayerHandler<TConfig = any> {
  init: () => BaseLayer;
  /**
   * The update function should only be implemented if the layer type makes use of query data
   */
  update?: (data: PanelData) => void;
  legend?: ReactNode;

  /**
   * Show custom elements in the panel edit UI
   */
  registerOptionsUI?: (builder: PanelOptionsEditorBuilder<MapLayerOptions<TConfig>>) => void;
}

/**
 * Map layer configuration
 * TODO: we might want to use different interfaces for basemaps vs data layers, since the 'isBaseMap'
 * flag is useless for all non-basemaps, and the 'usesDataFrame' flag is now useless for all basemaps
 * @alpha
 */
export interface MapLayerRegistryItem<TConfig = MapLayerOptions> extends RegistryItemWithOptions {
  /**
   * This layer can be used as a background
   */
  isBaseMap?: boolean;

  /**
   * Show location controls
   */
  showLocation?: boolean;

  /**
   * Show transparency controls in UI (for non-basemaps)
   */
  showOpacity?: boolean;

  /**
   * Whether this layer type renders its features from a data frame
   * Required field as this determines key options layout logic
   */
  //  usesDataFrame: boolean;

  /**
   * Function that configures transformation and returns a transformer
   * @param options
   */
  create: (map: PluggableMap, options: MapLayerOptions<TConfig>, theme: GrafanaTheme2) => Promise<MapLayerHandler>;
}<|MERGE_RESOLUTION|>--- conflicted
+++ resolved
@@ -58,13 +58,8 @@
   // Common method to define geometry fields
   location?: FrameGeometrySource;
 
-<<<<<<< HEAD
-  // Defines which data query is associated with the layer
-  dataquery?: string;
-=======
   // Defines which data query refId is associated with the layer
   filterData?: MatcherConfig;
->>>>>>> 3eecd258
 
   // Common properties:
   // https://openlayers.org/en/latest/apidoc/module-ol_layer_Base-BaseLayer.html
@@ -94,8 +89,7 @@
 
 /**
  * Map layer configuration
- * TODO: we might want to use different interfaces for basemaps vs data layers, since the 'isBaseMap'
- * flag is useless for all non-basemaps, and the 'usesDataFrame' flag is now useless for all basemaps
+ *
  * @alpha
  */
 export interface MapLayerRegistryItem<TConfig = MapLayerOptions> extends RegistryItemWithOptions {
@@ -115,12 +109,6 @@
   showOpacity?: boolean;
 
   /**
-   * Whether this layer type renders its features from a data frame
-   * Required field as this determines key options layout logic
-   */
-  //  usesDataFrame: boolean;
-
-  /**
    * Function that configures transformation and returns a transformer
    * @param options
    */
