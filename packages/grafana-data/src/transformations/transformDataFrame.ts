--- conflicted
+++ resolved
@@ -9,20 +9,19 @@
   (source) => {
     const info = standardTransformersRegistry.get(config.id);
 
-<<<<<<< HEAD
-  if (!info) {
-    return source;
-  }
+    if (!info) {
+      return source;
+    }
 
-  const defaultOptions = info.transformation.defaultOptions ?? {};
-  const options = { ...defaultOptions, ...config.options };
+    const defaultOptions = info.transformation.defaultOptions ?? {};
+    const options = { ...defaultOptions, ...config.options };
 
-  return source.pipe(
-    mergeMap((before) =>
-      of(before).pipe(info.transformation.operator(options, config.replace), postProcessTransform(before, info))
-    )
-  );
-};
+    return source.pipe(
+      mergeMap((before) => 
+        of(before).pipe(info.transformation.operator(options, config.replace), postProcessTransform(before, info))
+      )
+    );
+  };
 
 const postProcessTransform = (
   before: DataFrame[],
@@ -33,45 +32,23 @@
       if (after === before) {
         return after;
       }
-=======
-    if (!info) {
-      return source;
-    }
->>>>>>> 0012b898
 
-    const defaultOptions = info.transformation.defaultOptions ?? {};
-    const options = { ...defaultOptions, ...config.options };
-
-    return source.pipe(
-      mergeMap((before) => of(before).pipe(info.transformation.operator(options), postProcessTransform(before, info)))
-    );
-  };
-
-const postProcessTransform =
-  (before: DataFrame[], info: TransformerRegistryItem<any>): MonoTypeOperatorFunction<DataFrame[]> =>
-  (source) =>
-    source.pipe(
-      map((after) => {
-        if (after === before) {
-          return after;
+      // Add a key to the metadata if the data changed
+      for (const series of after) {
+        if (!series.meta) {
+          series.meta = {};
         }
 
-        // Add a key to the metadata if the data changed
-        for (const series of after) {
-          if (!series.meta) {
-            series.meta = {};
-          }
+        if (!series.meta.transformations) {
+          series.meta.transformations = [info.id];
+        } else {
+          series.meta.transformations = [...series.meta.transformations, info.id];
+        }
+      }
 
-          if (!series.meta.transformations) {
-            series.meta.transformations = [info.id];
-          } else {
-            series.meta.transformations = [...series.meta.transformations, info.id];
-          }
-        }
-
-        return after;
-      })
-    );
+      return after;
+    })
+  );
 
 /**
  * Apply configured transformations to the input data
