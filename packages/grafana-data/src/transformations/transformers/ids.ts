--- conflicted
+++ resolved
@@ -17,9 +17,6 @@
   filterByRefId = 'filterByRefId',
   noop = 'noop',
   ensureColumns = 'ensureColumns',
-<<<<<<< HEAD
+  groupBy = 'groupBy',
   filterByValue = 'filterByValue',
-=======
-  groupBy = 'groupBy',
->>>>>>> 7db42f0a
 }