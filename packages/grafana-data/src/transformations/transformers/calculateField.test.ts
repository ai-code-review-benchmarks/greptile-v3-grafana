import { DataTransformerID } from './ids';
import { toDataFrame } from '../../dataframe/processDataFrame';
import { FieldType } from '../../types/dataFrame';
import { ReducerID } from '../fieldReducer';
import { mockTransformationsRegistry } from '../../utils/tests/mockTransformationsRegistry';
import { transformDataFrame } from '../transformDataFrame';
import { calculateFieldTransformer, CalculateFieldMode } from './calculateField';
import { DataFrameView } from '../../dataframe';
import { BinaryOperationID } from '../../utils';

const seriesA = toDataFrame({
  fields: [
    { name: 'TheTime', type: FieldType.time, values: [1000, 2000] },
    { name: 'A', type: FieldType.number, values: [1, 100] },
  ],
});

const seriesBC = toDataFrame({
  fields: [
    { name: 'TheTime', type: FieldType.time, values: [1000, 2000] },
    { name: 'B', type: FieldType.number, values: [2, 200] },
    { name: 'C', type: FieldType.number, values: [3, 300] },
    { name: 'D', type: FieldType.string, values: ['first', 'second'] },
  ],
});

describe('calculateField transformer w/ timeseries', () => {
  beforeAll(() => {
    mockTransformationsRegistry([calculateFieldTransformer]);
  });

  it('will filter and alias', () => {
    const cfg = {
      id: DataTransformerID.calculateField,
      options: {
<<<<<<< HEAD
        // defaults to sum
=======
        // defaults to `sum` ReduceRow
>>>>>>> 184941ea
        alias: 'The Total',
      },
    };

    const filtered = transformDataFrame([cfg], [seriesA, seriesBC])[0];
    const rows = new DataFrameView(filtered).toArray();
    expect(rows).toMatchInlineSnapshot(`
      Array [
        Object {
          "A {0}": 1,
          "B {1}": 2,
          "C {1}": 3,
          "D {1}": "first",
          "The Total": 6,
          "TheTime": 1000,
        },
        Object {
          "A {0}": 100,
          "B {1}": 200,
          "C {1}": 300,
          "D {1}": "second",
          "The Total": 600,
          "TheTime": 2000,
        },
      ]
    `);
  });

  it('will replace other fields', () => {
    const cfg = {
      id: DataTransformerID.calculateField,
      options: {
        mode: CalculateFieldMode.ReduceRow,
        reduce: {
          reducer: ReducerID.mean,
        },
        replaceFields: true,
      },
    };

    const filtered = transformDataFrame([cfg], [seriesA, seriesBC])[0];
    const rows = new DataFrameView(filtered).toArray();
    expect(rows).toMatchInlineSnapshot(`
      Array [
        Object {
          "Mean": 2,
          "TheTime": 1000,
        },
        Object {
          "Mean": 200,
          "TheTime": 2000,
        },
      ]
    `);
  });

  it('will filter by name', () => {
    const cfg = {
      id: DataTransformerID.calculateField,
      options: {
        mode: CalculateFieldMode.ReduceRow,
        reduce: {
          include: 'B',
          reducer: ReducerID.mean,
        },
        replaceFields: true,
      },
    };

    const filtered = transformDataFrame([cfg], [seriesBC])[0];
    const rows = new DataFrameView(filtered).toArray();
    expect(rows).toMatchInlineSnapshot(`
      Array [
        Object {
          "Mean": 2,
          "TheTime": 1000,
        },
        Object {
          "Mean": 200,
          "TheTime": 2000,
        },
      ]
    `);
  });

  it('binary math', () => {
    const cfg = {
      id: DataTransformerID.calculateField,
      options: {
        mode: CalculateFieldMode.BinaryOperation,
        binary: {
          left: 'B',
          operation: BinaryOperationID.Add,
          right: 'C',
        },
        replaceFields: true,
      },
    };

    const filtered = transformDataFrame([cfg], [seriesBC])[0];
    const rows = new DataFrameView(filtered).toArray();
    expect(rows).toMatchInlineSnapshot(`
      Array [
        Object {
          "B + C": 5,
          "TheTime": 1000,
        },
        Object {
          "B + C": 500,
          "TheTime": 2000,
        },
      ]
    `);
  });

  it('field + static number', () => {
    const cfg = {
      id: DataTransformerID.calculateField,
      options: {
        mode: CalculateFieldMode.BinaryOperation,
        binary: {
          left: 'B',
          operation: BinaryOperationID.Add,
          right: '2',
        },
        replaceFields: true,
      },
    };

    const filtered = transformDataFrame([cfg], [seriesBC])[0];
    const rows = new DataFrameView(filtered).toArray();
    expect(rows).toMatchInlineSnapshot(`
      Array [
        Object {
          "B + 2": 4,
          "TheTime": 1000,
        },
        Object {
          "B + 2": 202,
          "TheTime": 2000,
        },
      ]
    `);
  });
});<|MERGE_RESOLUTION|>--- conflicted
+++ resolved
@@ -33,11 +33,7 @@
     const cfg = {
       id: DataTransformerID.calculateField,
       options: {
-<<<<<<< HEAD
-        // defaults to sum
-=======
         // defaults to `sum` ReduceRow
->>>>>>> 184941ea
         alias: 'The Total',
       },
     };
