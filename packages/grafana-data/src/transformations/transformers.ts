--- conflicted
+++ resolved
@@ -7,14 +7,11 @@
 import { noopTransformer } from './transformers/noop';
 import { DataTransformerConfig, DataTransformerInfo } from '../types/transformations';
 import { filterFramesByRefIdTransformer } from './transformers/filterByRefId';
-<<<<<<< HEAD
 import { sortFieldsTransformer } from './transformers/sort';
 import { sortAndFilterFieldsTransformer } from './transformers/sortAndFilter';
-=======
 import { seriesToColumnsTransformer } from './transformers/seriesToColumns';
 
 // Initalize the Registry
->>>>>>> 002ebc9c
 
 /**
  * Apply configured transformations to the input data
