import { Vector } from '../types/dataFrame';

export function vectorToArray<T>(v: Vector<T>): T[] {
  const arr: T[] = [];
  for (let i = 0; i < v.length; i++) {
    arr[i] = v.get(i);
  }
  return arr;
}

<<<<<<< HEAD
export interface AppendingVector<T = any> extends Vector<T> {
  add: (value: T) => void;
}

export class ArrayVector<T = any> implements AppendingVector<T> {
=======
/**
 * Apache arrow vectors are Read/Write
 */
export interface ReadWriteVector<T = any> extends Vector<T> {
  set: (index: number, value: T) => void;
}

/**
 * Vector with standard manipulation functions
 */
export interface MutableVector<T = any> extends ReadWriteVector<T> {
  /**
   * Adds the value to the vector
   */
  add: (value: T) => void;

  /**
   * modifies the vector so it is now the oposite order
   */
  reverse: () => void;
}

export class ArrayVector<T = any> implements MutableVector<T> {
>>>>>>> adbefcc3
  buffer: T[];

  constructor(buffer?: T[]) {
    this.buffer = buffer ? buffer : [];
  }

  get length() {
    return this.buffer.length;
  }

  add(value: T) {
    this.buffer.push(value);
  }

  get(index: number): T {
    return this.buffer[index];
  }

  set(index: number, value: T) {
    this.buffer[index] = value;
  }

  reverse() {
    this.buffer.reverse();
  }

  toArray(): T[] {
    return this.buffer;
  }

  toJSON(): T[] {
    return this.buffer;
  }
}

export class ConstantVector<T = any> implements Vector<T> {
  constructor(private value: T, private len: number) {}

  get length() {
    return this.len;
  }

  get(index: number): T {
    return this.value;
  }

  toArray(): T[] {
    const arr = new Array<T>(this.length);
    return arr.fill(this.value);
  }

  toJSON(): T[] {
    return this.toArray();
  }
}

export class ScaledVector implements Vector<number> {
  constructor(private source: Vector<number>, private scale: number) {}

  get length(): number {
    return this.source.length;
  }

  get(index: number): number {
    return this.source.get(index) * this.scale;
  }

  toArray(): number[] {
    return vectorToArray(this);
  }

  toJSON(): number[] {
    return vectorToArray(this);
  }
}

/**
 * Values are returned in the order defined by the input parameter
 */
export class SortedVector<T = any> implements Vector<T> {
  constructor(private source: Vector<T>, private order: number[]) {}

  get length(): number {
    return this.source.length;
  }

  get(index: number): T {
    return this.source.get(this.order[index]);
  }

  toArray(): T[] {
    return vectorToArray(this);
  }

  toJSON(): T[] {
    return vectorToArray(this);
  }
}

interface CircularOptions<T> {
  buffer?: T[];
  append?: 'head' | 'tail';
  capacity?: number;
}

/**
 * Circular vector uses a single buffer to capture a stream of values
 * overwriting the oldest value on add.
 *
 * This supports addting to the 'head' or 'tail' and will grow the buffer
 * to match a configured capacity.
 */
<<<<<<< HEAD
export class CircularVector<T = any> implements AppendingVector<T> {
=======
export class CircularVector<T = any> implements MutableVector<T> {
>>>>>>> adbefcc3
  private buffer: T[];
  private index: number;
  private capacity: number;
  private tail: boolean;

  constructor(options: CircularOptions<T>) {
    this.buffer = options.buffer || [];
    this.capacity = this.buffer.length;
    this.tail = 'head' !== options.append;
    this.index = 0;

    this.add = this.getAddFunction();
    if (options.capacity) {
      this.setCapacity(options.capacity);
    }
  }

  /**
   * This gets the appropriate add function depending on the buffer state:
   *  * head vs tail
   *  * growing buffer vs overwriting values
   */
  private getAddFunction() {
    // When we are not at capacity, it should actually modify the buffer
    if (this.capacity > this.buffer.length) {
      if (this.tail) {
        return (value: T) => {
          this.buffer.push(value);
          if (this.buffer.length >= this.capacity) {
            this.add = this.getAddFunction();
          }
        };
      } else {
        return (value: T) => {
          this.buffer.unshift(value);
          if (this.buffer.length >= this.capacity) {
            this.add = this.getAddFunction();
          }
        };
      }
    }

    if (this.tail) {
      return (value: T) => {
        this.buffer[this.index] = value;
        this.index = (this.index + 1) % this.buffer.length;
      };
    }

    // Append values to the head
    return (value: T) => {
      let idx = this.index - 1;
      if (idx < 0) {
        idx = this.buffer.length - 1;
      }
      this.buffer[idx] = value;
      this.index = idx;
    };
  }

  setCapacity(v: number) {
    if (this.capacity === v) {
      return;
    }
    // Make a copy so it is in order and new additions can be at the head or tail
    const copy = this.toArray();
    if (v > this.length) {
      this.buffer = copy;
    } else if (v < this.capacity) {
      // Shrink the buffer
      const delta = this.length - v;
      if (this.tail) {
        this.buffer = copy.slice(delta, copy.length); // Keep last items
      } else {
        this.buffer = copy.slice(0, copy.length - delta); // Keep first items
      }
    }
    this.capacity = v;
    this.index = 0;
    this.add = this.getAddFunction();
  }

  setAppendMode(mode: 'head' | 'tail') {
    const tail = 'head' !== mode;
    if (tail !== this.tail) {
      this.buffer = this.toArray().reverse();
      this.index = 0;
      this.tail = tail;
      this.add = this.getAddFunction();
    }
  }

  reverse() {
    this.buffer.reverse();
  }

  /**
   * Add the value to the buffer
   */
  add: (value: T) => void;

  get(index: number) {
    return this.buffer[(index + this.index) % this.buffer.length];
  }

  set(index: number, value: T) {
    this.buffer[(index + this.index) % this.buffer.length] = value;
  }

  get length() {
    return this.buffer.length;
  }

  toArray(): T[] {
    return vectorToArray(this);
  }

  toJSON(): T[] {
    return vectorToArray(this);
  }
}

interface AppendedVectorInfo<T> {
  start: number;
  end: number;
  values: Vector<T>;
}

/**
 * This may be more trouble than it is worth.  This trades some computation time for
 * RAM -- rather than allocate a new array the size of all previous arrays, this just
 * points the correct index to their original array values
 */
export class AppendedVectors<T = any> implements Vector<T> {
  length = 0;
  source: Array<AppendedVectorInfo<T>> = new Array<AppendedVectorInfo<T>>();

  constructor(startAt = 0) {
    this.length = startAt;
  }

  /**
   * Make the vector look like it is this long
   */
  setLength(length: number) {
    if (length > this.length) {
      // make the vector longer (filling with undefined)
      this.length = length;
    } else if (length < this.length) {
      // make the array shorter
      const sources: Array<AppendedVectorInfo<T>> = new Array<AppendedVectorInfo<T>>();
      for (const src of this.source) {
        sources.push(src);
        if (src.end > length) {
          src.end = length;
          break;
        }
      }
      this.source = sources;
      this.length = length;
    }
  }

  append(v: Vector<T>): AppendedVectorInfo<T> {
    const info = {
      start: this.length,
      end: this.length + v.length,
      values: v,
    };
    this.length = info.end;
    this.source.push(info);
    return info;
  }

  get(index: number): T {
    for (let i = 0; i < this.source.length; i++) {
      const src = this.source[i];
      if (index >= src.start && index < src.end) {
        return src.values.get(index - src.start);
      }
    }
    return (undefined as unknown) as T;
  }

  toArray(): T[] {
    return vectorToArray(this);
  }

  toJSON(): T[] {
    return vectorToArray(this);
  }
}<|MERGE_RESOLUTION|>--- conflicted
+++ resolved
@@ -8,13 +8,6 @@
   return arr;
 }
 
-<<<<<<< HEAD
-export interface AppendingVector<T = any> extends Vector<T> {
-  add: (value: T) => void;
-}
-
-export class ArrayVector<T = any> implements AppendingVector<T> {
-=======
 /**
  * Apache arrow vectors are Read/Write
  */
@@ -38,7 +31,6 @@
 }
 
 export class ArrayVector<T = any> implements MutableVector<T> {
->>>>>>> adbefcc3
   buffer: T[];
 
   constructor(buffer?: T[]) {
@@ -151,11 +143,7 @@
  * This supports addting to the 'head' or 'tail' and will grow the buffer
  * to match a configured capacity.
  */
-<<<<<<< HEAD
-export class CircularVector<T = any> implements AppendingVector<T> {
-=======
 export class CircularVector<T = any> implements MutableVector<T> {
->>>>>>> adbefcc3
   private buffer: T[];
   private index: number;
   private capacity: number;
