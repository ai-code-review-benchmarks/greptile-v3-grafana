// NOTE: This file was auto generated.  DO NOT EDIT DIRECTLY!
// To change feature flags, edit:
//  pkg/services/featuremgmt/registry.go
// Then run tests in:
//  pkg/services/featuremgmt/toggles_gen_test.go

/**
 * Describes available feature toggles in Grafana. These can be configured via
 * conf/custom.ini to enable features under development or not yet available in
 * stable version.
 *
 * Only enabled values will be returned in this interface
 *
 * @public
 */
export interface FeatureToggles {
  [name: string]: boolean | undefined; // support any string value

  returnUnameHeader?: boolean;
  alertingBigTransactions?: boolean;
  trimDefaults?: boolean;
  disableEnvelopeEncryption?: boolean;
  database_metrics?: boolean;
  dashboardPreviews?: boolean;
  dashboardPreviewsAdmin?: boolean;
  ['live-config']?: boolean;
  ['live-pipeline']?: boolean;
  ['live-service-web-worker']?: boolean;
  queryOverLive?: boolean;
  panelTitleSearch?: boolean;
  tempoApmTable?: boolean;
  prometheusAzureOverrideAudience?: boolean;
  showFeatureFlagsInUI?: boolean;
  publicDashboards?: boolean;
  publicDashboardsEmailSharing?: boolean;
  lokiLive?: boolean;
  lokiDataframeApi?: boolean;
  lokiMonacoEditor?: boolean;
  swaggerUi?: boolean;
  featureHighlights?: boolean;
  dashboardComments?: boolean;
  annotationComments?: boolean;
  migrationLocking?: boolean;
  storage?: boolean;
  k8s?: boolean;
  k8sDashboards?: boolean;
  supportBundles?: boolean;
  dashboardsFromStorage?: boolean;
  export?: boolean;
  azureMonitorResourcePickerForMetrics?: boolean;
  exploreMixedDatasource?: boolean;
  tracing?: boolean;
  commandPalette?: boolean;
  correlations?: boolean;
  cloudWatchDynamicLabels?: boolean;
  datasourceQueryMultiStatus?: boolean;
  traceToMetrics?: boolean;
  newDBLibrary?: boolean;
  validateDashboardsOnSave?: boolean;
  autoMigrateGraphPanels?: boolean;
  prometheusWideSeries?: boolean;
  canvasPanelNesting?: boolean;
  scenes?: boolean;
  disableSecretsCompatibility?: boolean;
  logRequestsInstrumentedAsUnknown?: boolean;
  dataConnectionsConsole?: boolean;
  internationalization?: boolean;
  topnav?: boolean;
  grpcServer?: boolean;
  entityStore?: boolean;
  flameGraph?: boolean;
  cloudWatchCrossAccountQuerying?: boolean;
  redshiftAsyncQueryDataSupport?: boolean;
  athenaAsyncQueryDataSupport?: boolean;
  increaseInMemDatabaseQueryCache?: boolean;
  newPanelChromeUI?: boolean;
  queryLibrary?: boolean;
  showDashboardValidationWarnings?: boolean;
  mysqlAnsiQuotes?: boolean;
  datasourceLogger?: boolean;
  accessControlOnCall?: boolean;
  nestedFolders?: boolean;
  accessTokenExpirationCheck?: boolean;
  elasticsearchBackendMigration?: boolean;
  datasourceOnboarding?: boolean;
  secureSocksDatasourceProxy?: boolean;
  authnService?: boolean;
  sessionRemoteCache?: boolean;
  disablePrometheusExemplarSampling?: boolean;
  alertingBacktesting?: boolean;
<<<<<<< HEAD
  individualCookiePreferences?: boolean;
=======
  editPanelCSVDragAndDrop?: boolean;
>>>>>>> a9d44aa7
  alertingNoNormalState?: boolean;
  azureMultipleResourcePicker?: boolean;
  topNavCommandPalette?: boolean;
  logsSampleInExplore?: boolean;
  logsContextDatasourceUi?: boolean;
}<|MERGE_RESOLUTION|>--- conflicted
+++ resolved
@@ -88,11 +88,7 @@
   sessionRemoteCache?: boolean;
   disablePrometheusExemplarSampling?: boolean;
   alertingBacktesting?: boolean;
-<<<<<<< HEAD
-  individualCookiePreferences?: boolean;
-=======
   editPanelCSVDragAndDrop?: boolean;
->>>>>>> a9d44aa7
   alertingNoNormalState?: boolean;
   azureMultipleResourcePicker?: boolean;
   topNavCommandPalette?: boolean;
