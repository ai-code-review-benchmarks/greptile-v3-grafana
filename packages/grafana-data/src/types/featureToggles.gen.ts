--- conflicted
+++ resolved
@@ -1066,16 +1066,14 @@
   */
   unifiedStorageGrpcConnectionPool?: boolean;
   /**
-<<<<<<< HEAD
+  * Enables the extension sidebar
+  */
+  extensionSidebar?: boolean;
+  /**
   * Enables UI functionality to permanently delete alert rules
   * @default true
   */
   alertingRulePermanentlyDelete?: boolean;
-=======
-  * Enables the extension sidebar
-  */
-  extensionSidebar?: boolean;
->>>>>>> 50825a82
   /**
   * Enables the UI functionality to recover and view deleted alert rules
   * @default true
