--- conflicted
+++ resolved
@@ -289,19 +289,11 @@
   * Use the kubernetes API in the frontend for dashboards
   */
   kubernetesDashboards?: boolean;
-  /**
-<<<<<<< HEAD
-  * Route the folder and dashboard service requests to k8s
-  * @default true
-  */
-  kubernetesClientDashboardsFolders?: boolean;
-  /**
+    /**
   * Routes short url requests from /api to the /apis endpoint
   */
   kubernetesShortURLs?: boolean;
   /**
-=======
->>>>>>> e87fba7d
   * Disable schema validation for dashboards/v1
   */
   dashboardDisableSchemaValidationV1?: boolean;
