// NOTE: This file was auto generated.  DO NOT EDIT DIRECTLY!
// To change feature flags, edit:
//  pkg/services/featuremgmt/registry.go
// Then run tests in:
//  pkg/services/featuremgmt/toggles_gen_test.go

/**
 * Describes available feature toggles in Grafana. These can be configured via
 * conf/custom.ini to enable features under development or not yet available in
 * stable version.
 *
 * Only enabled values will be returned in this interface.
 *
 * NOTE: the possible values may change between versions without notice, although
 * this may cause compilation issues when depending on removed feature keys, the
 * runtime state will continue to work.
 *
 * @public
 */
export interface FeatureToggles {
  disableEnvelopeEncryption?: boolean;
  ['live-service-web-worker']?: boolean;
  queryOverLive?: boolean;
  panelTitleSearch?: boolean;
  publicDashboards?: boolean;
  publicDashboardsEmailSharing?: boolean;
  lokiExperimentalStreaming?: boolean;
  featureHighlights?: boolean;
  migrationLocking?: boolean;
  storage?: boolean;
  correlations?: boolean;
  exploreContentOutline?: boolean;
  datasourceQueryMultiStatus?: boolean;
  traceToMetrics?: boolean;
  autoMigrateOldPanels?: boolean;
  disableAngular?: boolean;
  canvasPanelNesting?: boolean;
  newVizTooltips?: boolean;
  scenes?: boolean;
  disableSecretsCompatibility?: boolean;
  logRequestsInstrumentedAsUnknown?: boolean;
  dataConnectionsConsole?: boolean;
  topnav?: boolean;
  dockedMegaMenu?: boolean;
  grpcServer?: boolean;
  entityStore?: boolean;
  cloudWatchCrossAccountQuerying?: boolean;
  redshiftAsyncQueryDataSupport?: boolean;
  athenaAsyncQueryDataSupport?: boolean;
  cloudwatchNewRegionsHandler?: boolean;
  showDashboardValidationWarnings?: boolean;
  mysqlAnsiQuotes?: boolean;
  accessControlOnCall?: boolean;
  nestedFolders?: boolean;
  nestedFolderPicker?: boolean;
  accessTokenExpirationCheck?: boolean;
  emptyDashboardPage?: boolean;
  disablePrometheusExemplarSampling?: boolean;
  alertingBacktesting?: boolean;
  editPanelCSVDragAndDrop?: boolean;
  alertingNoNormalState?: boolean;
  logsContextDatasourceUi?: boolean;
  lokiQuerySplitting?: boolean;
  lokiQuerySplittingConfig?: boolean;
  individualCookiePreferences?: boolean;
  prometheusMetricEncyclopedia?: boolean;
  influxdbBackendMigration?: boolean;
  influxqlStreamingParser?: boolean;
  clientTokenRotation?: boolean;
  prometheusDataplane?: boolean;
  lokiMetricDataplane?: boolean;
  lokiLogsDataplane?: boolean;
  dataplaneFrontendFallback?: boolean;
  disableSSEDataplane?: boolean;
  alertStateHistoryLokiSecondary?: boolean;
  alertStateHistoryLokiPrimary?: boolean;
  alertStateHistoryLokiOnly?: boolean;
  unifiedRequestLog?: boolean;
  renderAuthJWT?: boolean;
  externalServiceAuth?: boolean;
  refactorVariablesTimeRange?: boolean;
  useCachingService?: boolean;
  enableElasticsearchBackendQuerying?: boolean;
  advancedDataSourcePicker?: boolean;
  faroDatasourceSelector?: boolean;
  enableDatagridEditing?: boolean;
  extraThemes?: boolean;
  lokiPredefinedOperations?: boolean;
  pluginsFrontendSandbox?: boolean;
  dashboardEmbed?: boolean;
  frontendSandboxMonitorOnly?: boolean;
  sqlDatasourceDatabaseSelection?: boolean;
  lokiFormatQuery?: boolean;
  cloudWatchLogsMonacoEditor?: boolean;
  exploreScrollableLogsContainer?: boolean;
  recordedQueriesMulti?: boolean;
  pluginsDynamicAngularDetectionPatterns?: boolean;
  vizAndWidgetSplit?: boolean;
  prometheusIncrementalQueryInstrumentation?: boolean;
  logsExploreTableVisualisation?: boolean;
  awsDatasourcesTempCredentials?: boolean;
  transformationsRedesign?: boolean;
  mlExpressions?: boolean;
  traceQLStreaming?: boolean;
  metricsSummary?: boolean;
  grafanaAPIServer?: boolean;
  grafanaAPIServerWithExperimentalAPIs?: boolean;
  featureToggleAdminPage?: boolean;
  awsAsyncQueryCaching?: boolean;
  splitScopes?: boolean;
  traceToProfiles?: boolean;
  tracesEmbeddedFlameGraph?: boolean;
  permissionsFilterRemoveSubquery?: boolean;
  prometheusConfigOverhaulAuth?: boolean;
  configurableSchedulerTick?: boolean;
  influxdbSqlSupport?: boolean;
  alertingNoDataErrorExecution?: boolean;
  angularDeprecationUI?: boolean;
  dashgpt?: boolean;
  reportingRetries?: boolean;
  sseGroupByDatasource?: boolean;
  requestInstrumentationStatusSource?: boolean;
  libraryPanelRBAC?: boolean;
  lokiRunQueriesInParallel?: boolean;
  wargamesTesting?: boolean;
  alertingInsights?: boolean;
  alertingContactPointsV2?: boolean;
  externalCorePlugins?: boolean;
  pluginsAPIMetrics?: boolean;
  httpSLOLevels?: boolean;
  idForwarding?: boolean;
  cloudWatchWildCardDimensionValues?: boolean;
  externalServiceAccounts?: boolean;
  panelMonitoring?: boolean;
  enableNativeHTTPHistogram?: boolean;
  formatString?: boolean;
  transformationsVariableSupport?: boolean;
  kubernetesPlaylists?: boolean;
  cloudWatchBatchQueries?: boolean;
  recoveryThreshold?: boolean;
  lokiStructuredMetadata?: boolean;
  teamHttpHeaders?: boolean;
  awsDatasourcesNewFormStyling?: boolean;
  cachingOptimizeSerializationMemoryUsage?: boolean;
  panelTitleSearchInV1?: boolean;
  pluginsInstrumentationStatusSource?: boolean;
  costManagementUi?: boolean;
  managedPluginsInstall?: boolean;
  prometheusPromQAIL?: boolean;
  addFieldFromCalculationStatFunctions?: boolean;
  alertmanagerRemoteSecondary?: boolean;
  alertmanagerRemotePrimary?: boolean;
  alertmanagerRemoteOnly?: boolean;
  annotationPermissionUpdate?: boolean;
  extractFieldsNameDeduplication?: boolean;
  dashboardSceneForViewers?: boolean;
  dashboardScene?: boolean;
  panelFilterVariable?: boolean;
  pdfTables?: boolean;
  ssoSettingsApi?: boolean;
  logsInfiniteScrolling?: boolean;
  flameGraphItemCollapsing?: boolean;
  alertingDetailsViewV2?: boolean;
  datatrails?: boolean;
  alertingSimplifiedRouting?: boolean;
  logRowsPopoverMenu?: boolean;
  pluginsSkipHostEnvVars?: boolean;
  regressionTransformation?: boolean;
<<<<<<< HEAD
  influxqlStreamingParser?: boolean;
=======
  displayAnonymousStats?: boolean;
>>>>>>> 5845f140
}<|MERGE_RESOLUTION|>--- conflicted
+++ resolved
@@ -166,9 +166,5 @@
   logRowsPopoverMenu?: boolean;
   pluginsSkipHostEnvVars?: boolean;
   regressionTransformation?: boolean;
-<<<<<<< HEAD
-  influxqlStreamingParser?: boolean;
-=======
   displayAnonymousStats?: boolean;
->>>>>>> 5845f140
 }