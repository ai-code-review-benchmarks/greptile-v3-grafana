--- conflicted
+++ resolved
@@ -1042,19 +1042,17 @@
   */
   enablePluginImporter?: boolean;
   /**
-<<<<<<< HEAD
+  * Applies OTel formatting templates to displayed logs
+  */
+  otelLogsFormatting?: boolean;
+  /**
+  * Enables the notification history feature
+  * @default false
+  */
+  alertingNotificationHistory?: boolean;
+  /**
   * Allows decoupled core plugins to load from the Grafana CDN
   * @default false
   */
   pluginAssetProvider?: boolean;
-=======
-  * Applies OTel formatting templates to displayed logs
-  */
-  otelLogsFormatting?: boolean;
-  /**
-  * Enables the notification history feature
-  * @default false
-  */
-  alertingNotificationHistory?: boolean;
->>>>>>> bccc980b
 }