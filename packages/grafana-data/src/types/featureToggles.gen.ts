// NOTE: This file was auto generated.  DO NOT EDIT DIRECTLY!
// To change feature flags, edit:
//  pkg/services/featuremgmt/registry.go
// Then run tests in:
//  pkg/services/featuremgmt/toggles_gen_test.go

/**
 * Describes available feature toggles in Grafana. These can be configured via
 * conf/custom.ini to enable features under development or not yet available in
 * stable version.
 *
 * Only enabled values will be returned in this interface.
 *
 * NOTE: the possible values may change between versions without notice, although
 * this may cause compilation issues when depending on removed feature keys, the
 * runtime state will continue to work.
 *
 * @public
 */
export interface FeatureToggles {
  disableEnvelopeEncryption?: boolean;
  ['live-service-web-worker']?: boolean;
  queryOverLive?: boolean;
  panelTitleSearch?: boolean;
  publicDashboards?: boolean;
  publicDashboardsEmailSharing?: boolean;
  lokiExperimentalStreaming?: boolean;
  featureHighlights?: boolean;
  migrationLocking?: boolean;
  storage?: boolean;
  correlations?: boolean;
  exploreContentOutline?: boolean;
  datasourceQueryMultiStatus?: boolean;
  traceToMetrics?: boolean;
  autoMigrateOldPanels?: boolean;
  disableAngular?: boolean;
  canvasPanelNesting?: boolean;
  newVizTooltips?: boolean;
  scenes?: boolean;
  disableSecretsCompatibility?: boolean;
  logRequestsInstrumentedAsUnknown?: boolean;
  dataConnectionsConsole?: boolean;
  topnav?: boolean;
  dockedMegaMenu?: boolean;
  grpcServer?: boolean;
  entityStore?: boolean;
  cloudWatchCrossAccountQuerying?: boolean;
  redshiftAsyncQueryDataSupport?: boolean;
  athenaAsyncQueryDataSupport?: boolean;
  cloudwatchNewRegionsHandler?: boolean;
  showDashboardValidationWarnings?: boolean;
  mysqlAnsiQuotes?: boolean;
  accessControlOnCall?: boolean;
  nestedFolders?: boolean;
  nestedFolderPicker?: boolean;
  accessTokenExpirationCheck?: boolean;
  emptyDashboardPage?: boolean;
  disablePrometheusExemplarSampling?: boolean;
  alertingBacktesting?: boolean;
  editPanelCSVDragAndDrop?: boolean;
  alertingNoNormalState?: boolean;
  logsContextDatasourceUi?: boolean;
  lokiQuerySplitting?: boolean;
  lokiQuerySplittingConfig?: boolean;
  individualCookiePreferences?: boolean;
  prometheusMetricEncyclopedia?: boolean;
  influxdbBackendMigration?: boolean;
  clientTokenRotation?: boolean;
  prometheusDataplane?: boolean;
  lokiMetricDataplane?: boolean;
  lokiLogsDataplane?: boolean;
  dataplaneFrontendFallback?: boolean;
  disableSSEDataplane?: boolean;
  alertStateHistoryLokiSecondary?: boolean;
  alertStateHistoryLokiPrimary?: boolean;
  alertStateHistoryLokiOnly?: boolean;
  unifiedRequestLog?: boolean;
  renderAuthJWT?: boolean;
  externalServiceAuth?: boolean;
  refactorVariablesTimeRange?: boolean;
  useCachingService?: boolean;
  enableElasticsearchBackendQuerying?: boolean;
  advancedDataSourcePicker?: boolean;
  faroDatasourceSelector?: boolean;
  enableDatagridEditing?: boolean;
  extraThemes?: boolean;
  lokiPredefinedOperations?: boolean;
  pluginsFrontendSandbox?: boolean;
  dashboardEmbed?: boolean;
  frontendSandboxMonitorOnly?: boolean;
  sqlDatasourceDatabaseSelection?: boolean;
  lokiFormatQuery?: boolean;
  cloudWatchLogsMonacoEditor?: boolean;
  exploreScrollableLogsContainer?: boolean;
  recordedQueriesMulti?: boolean;
  pluginsDynamicAngularDetectionPatterns?: boolean;
  vizAndWidgetSplit?: boolean;
  prometheusIncrementalQueryInstrumentation?: boolean;
  logsExploreTableVisualisation?: boolean;
  awsDatasourcesTempCredentials?: boolean;
  transformationsRedesign?: boolean;
  mlExpressions?: boolean;
  traceQLStreaming?: boolean;
  metricsSummary?: boolean;
  grafanaAPIServer?: boolean;
  grafanaAPIServerWithExperimentalAPIs?: boolean;
  featureToggleAdminPage?: boolean;
  awsAsyncQueryCaching?: boolean;
  splitScopes?: boolean;
  traceToProfiles?: boolean;
  tracesEmbeddedFlameGraph?: boolean;
  permissionsFilterRemoveSubquery?: boolean;
  prometheusConfigOverhaulAuth?: boolean;
  configurableSchedulerTick?: boolean;
  influxdbSqlSupport?: boolean;
  alertingNoDataErrorExecution?: boolean;
  angularDeprecationUI?: boolean;
  dashgpt?: boolean;
  reportingRetries?: boolean;
  sseGroupByDatasource?: boolean;
  requestInstrumentationStatusSource?: boolean;
  libraryPanelRBAC?: boolean;
  lokiRunQueriesInParallel?: boolean;
  wargamesTesting?: boolean;
  alertingInsights?: boolean;
  alertingContactPointsV2?: boolean;
  externalCorePlugins?: boolean;
  pluginsAPIMetrics?: boolean;
  httpSLOLevels?: boolean;
  idForwarding?: boolean;
  cloudWatchWildCardDimensionValues?: boolean;
  externalServiceAccounts?: boolean;
  panelMonitoring?: boolean;
  enableNativeHTTPHistogram?: boolean;
  formatString?: boolean;
  transformationsVariableSupport?: boolean;
  kubernetesPlaylists?: boolean;
  cloudWatchBatchQueries?: boolean;
  recoveryThreshold?: boolean;
  lokiStructuredMetadata?: boolean;
  teamHttpHeaders?: boolean;
  awsDatasourcesNewFormStyling?: boolean;
  cachingOptimizeSerializationMemoryUsage?: boolean;
  panelTitleSearchInV1?: boolean;
  pluginsInstrumentationStatusSource?: boolean;
  costManagementUi?: boolean;
  managedPluginsInstall?: boolean;
  prometheusPromQAIL?: boolean;
  addFieldFromCalculationStatFunctions?: boolean;
  alertmanagerRemoteSecondary?: boolean;
  alertmanagerRemotePrimary?: boolean;
  alertmanagerRemoteOnly?: boolean;
  annotationPermissionUpdate?: boolean;
  extractFieldsNameDeduplication?: boolean;
  dashboardSceneForViewers?: boolean;
  dashboardScene?: boolean;
  panelFilterVariable?: boolean;
  pdfTables?: boolean;
  ssoSettingsApi?: boolean;
  logsInfiniteScrolling?: boolean;
  flameGraphItemCollapsing?: boolean;
  alertingDetailsViewV2?: boolean;
  datatrails?: boolean;
  alertingSimplifiedRouting?: boolean;
  logRowsPopoverMenu?: boolean;
  pluginsSkipHostEnvVars?: boolean;
<<<<<<< HEAD
  tableSharedCrosshair?: boolean;
=======
  regressionTransformation?: boolean;
>>>>>>> 24a6ee4a
}<|MERGE_RESOLUTION|>--- conflicted
+++ resolved
@@ -164,9 +164,6 @@
   alertingSimplifiedRouting?: boolean;
   logRowsPopoverMenu?: boolean;
   pluginsSkipHostEnvVars?: boolean;
-<<<<<<< HEAD
   tableSharedCrosshair?: boolean;
-=======
   regressionTransformation?: boolean;
->>>>>>> 24a6ee4a
 }