--- conflicted
+++ resolved
@@ -28,11 +28,7 @@
   queryOverLive?: boolean;
   panelTitleSearch?: boolean;
   tempoServiceGraph?: boolean;
-<<<<<<< HEAD
   tempoApmTable?: boolean;
-  lokiBackendMode?: boolean;
-=======
->>>>>>> 9703c921
   prometheus_azure_auth?: boolean;
   prometheusAzureOverrideAudience?: boolean;
   influxdbBackendMigration?: boolean;
