--- conflicted
+++ resolved
@@ -1107,20 +1107,18 @@
   */
   teamFolders?: boolean;
   /**
-<<<<<<< HEAD
+  * Enables the alerting triage feature
+  * @default false
+  */
+  alertingTriage?: boolean;
+  /**
+  * Enables the Graphite data source full backend mode
+  * @default false
+  */
+  graphiteBackendMode?: boolean;
+  /**
   * Enables the updated Azure Monitor resource picker
   * @default false
   */
   azureResourcePickerUpdates?: boolean;
-=======
-  * Enables the alerting triage feature
-  * @default false
-  */
-  alertingTriage?: boolean;
-  /**
-  * Enables the Graphite data source full backend mode
-  * @default false
-  */
-  graphiteBackendMode?: boolean;
->>>>>>> 0dc283b3
 }