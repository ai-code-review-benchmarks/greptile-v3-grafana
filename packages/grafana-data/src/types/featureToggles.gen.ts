// NOTE: This file was auto generated.  DO NOT EDIT DIRECTLY!
// To change feature flags, edit:
//  pkg/services/featuremgmt/registry.go
// Then run tests in:
//  pkg/services/featuremgmt/toggles_gen_test.go

/**
 * Describes available feature toggles in Grafana. These can be configured via
 * conf/custom.ini to enable features under development or not yet available in
 * stable version.
 *
 * Only enabled values will be returned in this interface.
 *
 * NOTE: the possible values may change between versions without notice, although
 * this may cause compilation issues when depending on removed feature keys, the
 * runtime state will continue to work.
 *
 * @public
 */
export interface FeatureToggles {
  trimDefaults?: boolean;
  disableEnvelopeEncryption?: boolean;
  ['live-service-web-worker']?: boolean;
  queryOverLive?: boolean;
  panelTitleSearch?: boolean;
  publicDashboards?: boolean;
  publicDashboardsEmailSharing?: boolean;
  lokiExperimentalStreaming?: boolean;
  featureHighlights?: boolean;
  migrationLocking?: boolean;
  storage?: boolean;
  exploreMixedDatasource?: boolean;
  newTraceViewHeader?: boolean;
  correlations?: boolean;
  datasourceQueryMultiStatus?: boolean;
  traceToMetrics?: boolean;
  newDBLibrary?: boolean;
  validateDashboardsOnSave?: boolean;
  autoMigrateOldPanels?: boolean;
  disableAngular?: boolean;
  prometheusWideSeries?: boolean;
  canvasPanelNesting?: boolean;
  scenes?: boolean;
  disableSecretsCompatibility?: boolean;
  logRequestsInstrumentedAsUnknown?: boolean;
  dataConnectionsConsole?: boolean;
  topnav?: boolean;
  grpcServer?: boolean;
  entityStore?: boolean;
  cloudWatchCrossAccountQuerying?: boolean;
  redshiftAsyncQueryDataSupport?: boolean;
  athenaAsyncQueryDataSupport?: boolean;
  newPanelChromeUI?: boolean;
  showDashboardValidationWarnings?: boolean;
  mysqlAnsiQuotes?: boolean;
  accessControlOnCall?: boolean;
  nestedFolders?: boolean;
  nestedFolderPicker?: boolean;
  accessTokenExpirationCheck?: boolean;
  showTraceId?: boolean;
  emptyDashboardPage?: boolean;
  disablePrometheusExemplarSampling?: boolean;
  alertingBacktesting?: boolean;
  editPanelCSVDragAndDrop?: boolean;
  alertingNoNormalState?: boolean;
  logsSampleInExplore?: boolean;
  logsContextDatasourceUi?: boolean;
  lokiQuerySplitting?: boolean;
  lokiQuerySplittingConfig?: boolean;
  individualCookiePreferences?: boolean;
  onlyExternalOrgRoleSync?: boolean;
  traceqlSearch?: boolean;
  prometheusMetricEncyclopedia?: boolean;
  timeSeriesTable?: boolean;
  prometheusResourceBrowserCache?: boolean;
  influxdbBackendMigration?: boolean;
  clientTokenRotation?: boolean;
  prometheusDataplane?: boolean;
  lokiMetricDataplane?: boolean;
  lokiLogsDataplane?: boolean;
  dataplaneFrontendFallback?: boolean;
  disableSSEDataplane?: boolean;
  alertStateHistoryLokiSecondary?: boolean;
  alertingNotificationsPoliciesMatchingInstances?: boolean;
  alertStateHistoryLokiPrimary?: boolean;
  alertStateHistoryLokiOnly?: boolean;
  unifiedRequestLog?: boolean;
  renderAuthJWT?: boolean;
  pyroscopeFlameGraph?: boolean;
  externalServiceAuth?: boolean;
  refactorVariablesTimeRange?: boolean;
  useCachingService?: boolean;
  enableElasticsearchBackendQuerying?: boolean;
  advancedDataSourcePicker?: boolean;
  faroDatasourceSelector?: boolean;
  enableDatagridEditing?: boolean;
  dataSourcePageHeader?: boolean;
  extraThemes?: boolean;
  lokiPredefinedOperations?: boolean;
  pluginsFrontendSandbox?: boolean;
  dashboardEmbed?: boolean;
  frontendSandboxMonitorOnly?: boolean;
  sqlDatasourceDatabaseSelection?: boolean;
  cloudWatchLogsMonacoEditor?: boolean;
  exploreScrollableLogsContainer?: boolean;
  recordedQueriesMulti?: boolean;
  pluginsDynamicAngularDetectionPatterns?: boolean;
  alertingLokiRangeToInstant?: boolean;
  elasticToggleableFilters?: boolean;
  vizAndWidgetSplit?: boolean;
  prometheusIncrementalQueryInstrumentation?: boolean;
  logsExploreTableVisualisation?: boolean;
  awsDatasourcesTempCredentials?: boolean;
  transformationsRedesign?: boolean;
<<<<<<< HEAD
  angularDeprecationUI?: boolean;
=======
  mlExpressions?: boolean;
  disableTraceQLStreaming?: boolean;
  grafanaAPIServer?: boolean;
>>>>>>> d7073777
}<|MERGE_RESOLUTION|>--- conflicted
+++ resolved
@@ -112,11 +112,8 @@
   logsExploreTableVisualisation?: boolean;
   awsDatasourcesTempCredentials?: boolean;
   transformationsRedesign?: boolean;
-<<<<<<< HEAD
-  angularDeprecationUI?: boolean;
-=======
   mlExpressions?: boolean;
   disableTraceQLStreaming?: boolean;
   grafanaAPIServer?: boolean;
->>>>>>> d7073777
+  angularDeprecationUI?: boolean;
 }