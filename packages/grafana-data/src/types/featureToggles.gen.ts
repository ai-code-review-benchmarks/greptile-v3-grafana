// NOTE: This file was auto generated.  DO NOT EDIT DIRECTLY!
// To change feature flags, edit:
//  pkg/services/featuremgmt/registry.go
// Then run tests in:
//  pkg/services/featuremgmt/toggles_gen_test.go

/**
 * Describes available feature toggles in Grafana. These can be configured via
 * conf/custom.ini to enable features under development or not yet available in
 * stable version.
 *
 * Only enabled values will be returned in this interface
 *
 * @public
 */
export interface FeatureToggles {
  [name: string]: boolean | undefined; // support any string value

  returnUnameHeader?: boolean;
  alertingBigTransactions?: boolean;
  trimDefaults?: boolean;
  disableEnvelopeEncryption?: boolean;
  database_metrics?: boolean;
  dashboardPreviews?: boolean;
  dashboardPreviewsAdmin?: boolean;
  ['live-config']?: boolean;
  ['live-pipeline']?: boolean;
  ['live-service-web-worker']?: boolean;
  queryOverLive?: boolean;
  panelTitleSearch?: boolean;
  tempoApmTable?: boolean;
  prometheusAzureOverrideAudience?: boolean;
  showFeatureFlagsInUI?: boolean;
  publicDashboards?: boolean;
  publicDashboardsEmailSharing?: boolean;
  lokiLive?: boolean;
  lokiDataframeApi?: boolean;
  lokiMonacoEditor?: boolean;
  swaggerUi?: boolean;
  featureHighlights?: boolean;
  dashboardComments?: boolean;
  annotationComments?: boolean;
  migrationLocking?: boolean;
  storage?: boolean;
  k8s?: boolean;
  k8sDashboards?: boolean;
  supportBundles?: boolean;
  dashboardsFromStorage?: boolean;
  export?: boolean;
  azureMonitorResourcePickerForMetrics?: boolean;
  exploreMixedDatasource?: boolean;
  tracing?: boolean;
  commandPalette?: boolean;
  correlations?: boolean;
  cloudWatchDynamicLabels?: boolean;
  datasourceQueryMultiStatus?: boolean;
  traceToMetrics?: boolean;
  newDBLibrary?: boolean;
  validateDashboardsOnSave?: boolean;
  autoMigrateGraphPanels?: boolean;
  prometheusWideSeries?: boolean;
  canvasPanelNesting?: boolean;
  scenes?: boolean;
  disableSecretsCompatibility?: boolean;
  logRequestsInstrumentedAsUnknown?: boolean;
  dataConnectionsConsole?: boolean;
  internationalization?: boolean;
  topnav?: boolean;
  grpcServer?: boolean;
  entityStore?: boolean;
  flameGraph?: boolean;
  cloudWatchCrossAccountQuerying?: boolean;
  redshiftAsyncQueryDataSupport?: boolean;
  athenaAsyncQueryDataSupport?: boolean;
  increaseInMemDatabaseQueryCache?: boolean;
  newPanelChromeUI?: boolean;
  queryLibrary?: boolean;
  showDashboardValidationWarnings?: boolean;
  mysqlAnsiQuotes?: boolean;
  datasourceLogger?: boolean;
  accessControlOnCall?: boolean;
  nestedFolders?: boolean;
  accessTokenExpirationCheck?: boolean;
  elasticsearchBackendMigration?: boolean;
  datasourceOnboarding?: boolean;
  secureSocksDatasourceProxy?: boolean;
  authnService?: boolean;
  sessionRemoteCache?: boolean;
  disablePrometheusExemplarSampling?: boolean;
  alertingBacktesting?: boolean;
  editPanelCSVDragAndDrop?: boolean;
  alertingNoNormalState?: boolean;
  azureMultipleResourcePicker?: boolean;
  topNavCommandPalette?: boolean;
<<<<<<< HEAD
  logsSampleInExplore?: boolean;
=======
  logsContextDatasourceUi?: boolean;
>>>>>>> df2db3bb
}<|MERGE_RESOLUTION|>--- conflicted
+++ resolved
@@ -92,9 +92,6 @@
   alertingNoNormalState?: boolean;
   azureMultipleResourcePicker?: boolean;
   topNavCommandPalette?: boolean;
-<<<<<<< HEAD
   logsSampleInExplore?: boolean;
-=======
   logsContextDatasourceUi?: boolean;
->>>>>>> df2db3bb
 }