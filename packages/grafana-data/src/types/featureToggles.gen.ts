// NOTE: This file was auto generated.  DO NOT EDIT DIRECTLY!
// To change feature flags, edit:
//  pkg/services/featuremgmt/registry.go
// Then run tests in:
//  pkg/services/featuremgmt/toggles_gen_test.go

/**
 * Describes available feature toggles in Grafana. These can be configured via
 * conf/custom.ini to enable features under development or not yet available in
 * stable version.
 *
 * Only enabled values will be returned in this interface.
 *
 * NOTE: the possible values may change between versions without notice, although
 * this may cause compilation issues when depending on removed feature keys, the
 * runtime state will continue to work.
 *
 * @public
 */
export interface FeatureToggles {
  alertingBigTransactions?: boolean;
  trimDefaults?: boolean;
  disableEnvelopeEncryption?: boolean;
  database_metrics?: boolean;
  dashboardPreviews?: boolean;
  ['live-service-web-worker']?: boolean;
  queryOverLive?: boolean;
  panelTitleSearch?: boolean;
  prometheusAzureOverrideAudience?: boolean;
  publicDashboards?: boolean;
  publicDashboardsEmailSharing?: boolean;
  lokiLive?: boolean;
  lokiDataframeApi?: boolean;
  featureHighlights?: boolean;
  migrationLocking?: boolean;
  storage?: boolean;
  k8s?: boolean;
  exploreMixedDatasource?: boolean;
  newTraceView?: boolean;
  correlations?: boolean;
  cloudWatchDynamicLabels?: boolean;
  datasourceQueryMultiStatus?: boolean;
  traceToMetrics?: boolean;
  newDBLibrary?: boolean;
  validateDashboardsOnSave?: boolean;
  autoMigrateOldPanels?: boolean;
  disableAngular?: boolean;
  prometheusWideSeries?: boolean;
  canvasPanelNesting?: boolean;
  scenes?: boolean;
  disableSecretsCompatibility?: boolean;
  logRequestsInstrumentedAsUnknown?: boolean;
  dataConnectionsConsole?: boolean;
  internationalization?: boolean;
  topnav?: boolean;
  grpcServer?: boolean;
  entityStore?: boolean;
  cloudWatchCrossAccountQuerying?: boolean;
  redshiftAsyncQueryDataSupport?: boolean;
  athenaAsyncQueryDataSupport?: boolean;
  newPanelChromeUI?: boolean;
  showDashboardValidationWarnings?: boolean;
  mysqlAnsiQuotes?: boolean;
  accessControlOnCall?: boolean;
  nestedFolders?: boolean;
  accessTokenExpirationCheck?: boolean;
  elasticsearchBackendMigration?: boolean;
  datasourceOnboarding?: boolean;
  emptyDashboardPage?: boolean;
  secureSocksDatasourceProxy?: boolean;
  authnService?: boolean;
  disablePrometheusExemplarSampling?: boolean;
  alertingBacktesting?: boolean;
  editPanelCSVDragAndDrop?: boolean;
  alertingNoNormalState?: boolean;
  logsSampleInExplore?: boolean;
  logsContextDatasourceUi?: boolean;
  lokiQuerySplitting?: boolean;
  lokiQuerySplittingConfig?: boolean;
  individualCookiePreferences?: boolean;
  onlyExternalOrgRoleSync?: boolean;
  drawerDataSourcePicker?: boolean;
  traceqlSearch?: boolean;
  prometheusMetricEncyclopedia?: boolean;
  timeSeriesTable?: boolean;
  prometheusResourceBrowserCache?: boolean;
  influxdbBackendMigration?: boolean;
  clientTokenRotation?: boolean;
  disableElasticsearchBackendExploreQuery?: boolean;
  prometheusDataplane?: boolean;
<<<<<<< HEAD
  renderAuthJWT?: boolean;
=======
  alertStateHistoryLokiSecondary?: boolean;
  alertStateHistoryLokiPrimary?: boolean;
  alertStateHistoryLokiOnly?: boolean;
  unifiedRequestLog?: boolean;
>>>>>>> 1380fa54
}<|MERGE_RESOLUTION|>--- conflicted
+++ resolved
@@ -88,12 +88,9 @@
   clientTokenRotation?: boolean;
   disableElasticsearchBackendExploreQuery?: boolean;
   prometheusDataplane?: boolean;
-<<<<<<< HEAD
-  renderAuthJWT?: boolean;
-=======
   alertStateHistoryLokiSecondary?: boolean;
   alertStateHistoryLokiPrimary?: boolean;
   alertStateHistoryLokiOnly?: boolean;
   unifiedRequestLog?: boolean;
->>>>>>> 1380fa54
+  renderAuthJWT?: boolean;
 }