--- conflicted
+++ resolved
@@ -181,10 +181,7 @@
   disableNumericMetricsSortingInExpressions?: boolean;
   grafanaManagedRecordingRules?: boolean;
   queryLibrary?: boolean;
-<<<<<<< HEAD
-  newDashboardSharingComponent?: boolean;
-=======
   autofixDSUID?: boolean;
   logsExploreTableDefaultVisualization?: boolean;
->>>>>>> 7b71464c
+  newDashboardSharingComponent?: boolean;
 }