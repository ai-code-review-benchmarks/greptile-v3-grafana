--- conflicted
+++ resolved
@@ -67,9 +67,6 @@
   redshiftAsyncQueryDataSupport?: boolean;
   athenaAsyncQueryDataSupport?: boolean;
   increaseInMemDatabaseQueryCache?: boolean;
-<<<<<<< HEAD
   sessionRemoteCache?: boolean;
-=======
   datasourceLogger?: boolean;
->>>>>>> 8c15be99
 }