// NOTE: This file was auto generated.  DO NOT EDIT DIRECTLY!
// To change feature flags, edit:
//  pkg/services/featuremgmt/registry.go
// Then run tests in:
//  pkg/services/featuremgmt/toggles_gen_test.go

/**
 * Describes available feature toggles in Grafana. These can be configured via
 * conf/custom.ini to enable features under development or not yet available in
 * stable version.
 *
 * Only enabled values will be returned in this interface.
 *
 * NOTE: the possible values may change between versions without notice, although
 * this may cause compilation issues when depending on removed feature keys, the
 * runtime state will continue to work.
 *
 * @public
 */
export interface FeatureToggles {
  trimDefaults?: boolean;
  disableEnvelopeEncryption?: boolean;
  ['live-service-web-worker']?: boolean;
  queryOverLive?: boolean;
  panelTitleSearch?: boolean;
  prometheusAzureOverrideAudience?: boolean;
  publicDashboards?: boolean;
  publicDashboardsEmailSharing?: boolean;
  lokiLive?: boolean;
  featureHighlights?: boolean;
  migrationLocking?: boolean;
  storage?: boolean;
  exploreMixedDatasource?: boolean;
  newTraceViewHeader?: boolean;
  correlations?: boolean;
  datasourceQueryMultiStatus?: boolean;
  traceToMetrics?: boolean;
  newDBLibrary?: boolean;
  validateDashboardsOnSave?: boolean;
  autoMigrateOldPanels?: boolean;
  disableAngular?: boolean;
  prometheusWideSeries?: boolean;
  canvasPanelNesting?: boolean;
  scenes?: boolean;
  disableSecretsCompatibility?: boolean;
  logRequestsInstrumentedAsUnknown?: boolean;
  dataConnectionsConsole?: boolean;
  topnav?: boolean;
  grpcServer?: boolean;
  entityStore?: boolean;
  cloudWatchCrossAccountQuerying?: boolean;
  redshiftAsyncQueryDataSupport?: boolean;
  athenaAsyncQueryDataSupport?: boolean;
  newPanelChromeUI?: boolean;
  showDashboardValidationWarnings?: boolean;
  mysqlAnsiQuotes?: boolean;
  accessControlOnCall?: boolean;
  nestedFolders?: boolean;
  accessTokenExpirationCheck?: boolean;
  showTraceId?: boolean;
  emptyDashboardPage?: boolean;
  disablePrometheusExemplarSampling?: boolean;
  alertingBacktesting?: boolean;
  editPanelCSVDragAndDrop?: boolean;
  alertingNoNormalState?: boolean;
  logsSampleInExplore?: boolean;
  logsContextDatasourceUi?: boolean;
  lokiQuerySplitting?: boolean;
  lokiQuerySplittingConfig?: boolean;
  individualCookiePreferences?: boolean;
  onlyExternalOrgRoleSync?: boolean;
  traceqlSearch?: boolean;
  prometheusMetricEncyclopedia?: boolean;
  timeSeriesTable?: boolean;
  prometheusResourceBrowserCache?: boolean;
  influxdbBackendMigration?: boolean;
  clientTokenRotation?: boolean;
  prometheusDataplane?: boolean;
  lokiMetricDataplane?: boolean;
  dataplaneFrontendFallback?: boolean;
  disableSSEDataplane?: boolean;
  alertStateHistoryLokiSecondary?: boolean;
  alertingNotificationsPoliciesMatchingInstances?: boolean;
  alertStateHistoryLokiPrimary?: boolean;
  alertStateHistoryLokiOnly?: boolean;
  unifiedRequestLog?: boolean;
  renderAuthJWT?: boolean;
  pyroscopeFlameGraph?: boolean;
  externalServiceAuth?: boolean;
  refactorVariablesTimeRange?: boolean;
  useCachingService?: boolean;
  enableElasticsearchBackendQuerying?: boolean;
  authenticationConfigUI?: boolean;
  pluginsAPIManifestKey?: boolean;
  advancedDataSourcePicker?: boolean;
  faroDatasourceSelector?: boolean;
  enableDatagridEditing?: boolean;
  dataSourcePageHeader?: boolean;
  extraThemes?: boolean;
  lokiPredefinedOperations?: boolean;
  pluginsFrontendSandbox?: boolean;
  sqlDatasourceDatabaseSelection?: boolean;
  cloudWatchLogsMonacoEditor?: boolean;
<<<<<<< HEAD
  scrollableLogsContainer?: boolean;
=======
  recordedQueriesMulti?: boolean;
>>>>>>> b38f57d8
}<|MERGE_RESOLUTION|>--- conflicted
+++ resolved
@@ -101,9 +101,6 @@
   pluginsFrontendSandbox?: boolean;
   sqlDatasourceDatabaseSelection?: boolean;
   cloudWatchLogsMonacoEditor?: boolean;
-<<<<<<< HEAD
   scrollableLogsContainer?: boolean;
-=======
   recordedQueriesMulti?: boolean;
->>>>>>> b38f57d8
 }