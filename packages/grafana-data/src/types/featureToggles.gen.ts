--- conflicted
+++ resolved
@@ -174,9 +174,6 @@
   onPremToCloudMigrations?: boolean;
   alertingSaveStatePeriodic?: boolean;
   promQLScope?: boolean;
-<<<<<<< HEAD
+  slateAutocomplete?: boolean;
   nodeGraphDotLayout?: boolean;
-=======
-  slateAutocomplete?: boolean;
->>>>>>> 7319a751
 }