// NOTE: This file was auto generated.  DO NOT EDIT DIRECTLY!
// To change feature flags, edit:
//  pkg/services/featuremgmt/registry.go
// Then run tests in:
//  pkg/services/featuremgmt/toggles_gen_test.go

/**
 * Describes available feature toggles in Grafana. These can be configured via
 * conf/custom.ini to enable features under development or not yet available in
 * stable version.
 *
 * Only enabled values will be returned in this interface.
 *
 * NOTE: the possible values may change between versions without notice, although
 * this may cause compilation issues when depending on removed feature keys, the
 * runtime state will continue to work.
 *
 * @public
 */
export interface FeatureToggles {
  disableEnvelopeEncryption?: boolean;
  ['live-service-web-worker']?: boolean;
  queryOverLive?: boolean;
  panelTitleSearch?: boolean;
  publicDashboards?: boolean;
  publicDashboardsEmailSharing?: boolean;
  lokiExperimentalStreaming?: boolean;
  featureHighlights?: boolean;
  migrationLocking?: boolean;
  storage?: boolean;
  correlations?: boolean;
  exploreContentOutline?: boolean;
  datasourceQueryMultiStatus?: boolean;
  autoMigrateOldPanels?: boolean;
  autoMigrateGraphPanel?: boolean;
  autoMigrateTablePanel?: boolean;
  autoMigratePiechartPanel?: boolean;
  autoMigrateWorldmapPanel?: boolean;
  autoMigrateStatPanel?: boolean;
  disableAngular?: boolean;
  canvasPanelNesting?: boolean;
  newVizTooltips?: boolean;
  scenes?: boolean;
  disableSecretsCompatibility?: boolean;
  logRequestsInstrumentedAsUnknown?: boolean;
  topnav?: boolean;
  returnToPrevious?: boolean;
  grpcServer?: boolean;
  unifiedStorage?: boolean;
  cloudWatchCrossAccountQuerying?: boolean;
  redshiftAsyncQueryDataSupport?: boolean;
  athenaAsyncQueryDataSupport?: boolean;
  showDashboardValidationWarnings?: boolean;
  mysqlAnsiQuotes?: boolean;
  accessControlOnCall?: boolean;
  nestedFolders?: boolean;
  nestedFolderPicker?: boolean;
  alertingBacktesting?: boolean;
  editPanelCSVDragAndDrop?: boolean;
  alertingNoNormalState?: boolean;
  logsContextDatasourceUi?: boolean;
  lokiQuerySplitting?: boolean;
  lokiQuerySplittingConfig?: boolean;
  individualCookiePreferences?: boolean;
  prometheusMetricEncyclopedia?: boolean;
  influxdbBackendMigration?: boolean;
  influxqlStreamingParser?: boolean;
  influxdbRunQueriesInParallel?: boolean;
  prometheusDataplane?: boolean;
  lokiMetricDataplane?: boolean;
  lokiLogsDataplane?: boolean;
  dataplaneFrontendFallback?: boolean;
  disableSSEDataplane?: boolean;
  alertStateHistoryLokiSecondary?: boolean;
  alertStateHistoryLokiPrimary?: boolean;
  alertStateHistoryLokiOnly?: boolean;
  unifiedRequestLog?: boolean;
  renderAuthJWT?: boolean;
  refactorVariablesTimeRange?: boolean;
  enableElasticsearchBackendQuerying?: boolean;
  faroDatasourceSelector?: boolean;
  enableDatagridEditing?: boolean;
  extraThemes?: boolean;
  lokiPredefinedOperations?: boolean;
  pluginsFrontendSandbox?: boolean;
  dashboardEmbed?: boolean;
  frontendSandboxMonitorOnly?: boolean;
  sqlDatasourceDatabaseSelection?: boolean;
  lokiFormatQuery?: boolean;
  recordedQueriesMulti?: boolean;
  pluginsDynamicAngularDetectionPatterns?: boolean;
  vizAndWidgetSplit?: boolean;
  prometheusIncrementalQueryInstrumentation?: boolean;
  logsExploreTableVisualisation?: boolean;
  awsDatasourcesTempCredentials?: boolean;
  transformationsRedesign?: boolean;
  mlExpressions?: boolean;
  traceQLStreaming?: boolean;
  metricsSummary?: boolean;
  grafanaAPIServerWithExperimentalAPIs?: boolean;
  grafanaAPIServerEnsureKubectlAccess?: boolean;
  featureToggleAdminPage?: boolean;
  awsAsyncQueryCaching?: boolean;
  permissionsFilterRemoveSubquery?: boolean;
  prometheusConfigOverhaulAuth?: boolean;
  configurableSchedulerTick?: boolean;
  influxdbSqlSupport?: boolean;
  alertingNoDataErrorExecution?: boolean;
  angularDeprecationUI?: boolean;
  dashgpt?: boolean;
  aiGeneratedDashboardChanges?: boolean;
  reportingRetries?: boolean;
  sseGroupByDatasource?: boolean;
  libraryPanelRBAC?: boolean;
  lokiRunQueriesInParallel?: boolean;
  wargamesTesting?: boolean;
  alertingInsights?: boolean;
  externalCorePlugins?: boolean;
  pluginsAPIMetrics?: boolean;
  idForwarding?: boolean;
  externalServiceAccounts?: boolean;
  panelMonitoring?: boolean;
  enableNativeHTTPHistogram?: boolean;
  formatString?: boolean;
  transformationsVariableSupport?: boolean;
  kubernetesPlaylists?: boolean;
  kubernetesSnapshots?: boolean;
  kubernetesQueryServiceRewrite?: boolean;
  cloudWatchBatchQueries?: boolean;
  recoveryThreshold?: boolean;
  lokiStructuredMetadata?: boolean;
  teamHttpHeaders?: boolean;
  awsDatasourcesNewFormStyling?: boolean;
  cachingOptimizeSerializationMemoryUsage?: boolean;
  panelTitleSearchInV1?: boolean;
  managedPluginsInstall?: boolean;
  prometheusPromQAIL?: boolean;
  addFieldFromCalculationStatFunctions?: boolean;
  alertmanagerRemoteSecondary?: boolean;
  alertmanagerRemotePrimary?: boolean;
  alertmanagerRemoteOnly?: boolean;
  annotationPermissionUpdate?: boolean;
  extractFieldsNameDeduplication?: boolean;
  dashboardSceneForViewers?: boolean;
  dashboardSceneSolo?: boolean;
  dashboardScene?: boolean;
  panelFilterVariable?: boolean;
  pdfTables?: boolean;
  ssoSettingsApi?: boolean;
  canvasPanelPanZoom?: boolean;
  logsInfiniteScrolling?: boolean;
  flameGraphItemCollapsing?: boolean;
  datatrails?: boolean;
  alertingSimplifiedRouting?: boolean;
  logRowsPopoverMenu?: boolean;
  pluginsSkipHostEnvVars?: boolean;
  tableSharedCrosshair?: boolean;
  regressionTransformation?: boolean;
  lokiQueryHints?: boolean;
  kubernetesFeatureToggles?: boolean;
  enablePluginsTracingByDefault?: boolean;
  cloudRBACRoles?: boolean;
  alertingQueryOptimization?: boolean;
  newFolderPicker?: boolean;
  jitterAlertRulesWithinGroups?: boolean;
  onPremToCloudMigrations?: boolean;
  alertingSaveStatePeriodic?: boolean;
  promQLScope?: boolean;
  sqlExpressions?: boolean;
  nodeGraphDotLayout?: boolean;
  groupToNestedTableTransformation?: boolean;
  newPDFRendering?: boolean;
  kubernetesAggregator?: boolean;
  expressionParser?: boolean;
  groupByVariable?: boolean;
  betterPageScrolling?: boolean;
  scopeFilters?: boolean;
  emailVerificationEnforcement?: boolean;
<<<<<<< HEAD
  authAPIAccessTokenAuth?: boolean;
=======
  ssoSettingsSAML?: boolean;
>>>>>>> e96836d1
}<|MERGE_RESOLUTION|>--- conflicted
+++ resolved
@@ -176,9 +176,6 @@
   betterPageScrolling?: boolean;
   scopeFilters?: boolean;
   emailVerificationEnforcement?: boolean;
-<<<<<<< HEAD
   authAPIAccessTokenAuth?: boolean;
-=======
   ssoSettingsSAML?: boolean;
->>>>>>> e96836d1
 }