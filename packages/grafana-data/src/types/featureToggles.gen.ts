--- conflicted
+++ resolved
@@ -41,10 +41,7 @@
   validatedQueries?: boolean;
   swaggerUi?: boolean;
   featureHighlights?: boolean;
-<<<<<<< HEAD
   dashboardComments?: boolean;
   annotationComments?: boolean;
-=======
   migrationLocking?: boolean;
->>>>>>> 8bb3de30
 }