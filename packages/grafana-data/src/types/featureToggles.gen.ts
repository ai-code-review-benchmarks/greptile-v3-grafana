// NOTE: This file was auto generated.  DO NOT EDIT DIRECTLY!
// To change feature flags, edit:
//  pkg/services/featuremgmt/registry.go
// Then run tests in:
//  pkg/services/featuremgmt/toggles_gen_test.go

/**
 * Describes available feature toggles in Grafana. These can be configured via
 * conf/custom.ini to enable features under development or not yet available in
 * stable version.
 *
 * Only enabled values will be returned in this interface.
 *
 * NOTE: the possible values may change between versions without notice, although
 * this may cause compilation issues when depending on removed feature keys, the
 * runtime state will continue to work.
 *
 * @public
 */
export interface FeatureToggles {
  trimDefaults?: boolean;
  disableEnvelopeEncryption?: boolean;
  ['live-service-web-worker']?: boolean;
  queryOverLive?: boolean;
  panelTitleSearch?: boolean;
  publicDashboards?: boolean;
  publicDashboardsEmailSharing?: boolean;
  lokiExperimentalStreaming?: boolean;
  featureHighlights?: boolean;
  migrationLocking?: boolean;
  storage?: boolean;
  correlations?: boolean;
  datasourceQueryMultiStatus?: boolean;
  traceToMetrics?: boolean;
  newDBLibrary?: boolean;
  autoMigrateOldPanels?: boolean;
  disableAngular?: boolean;
  canvasPanelNesting?: boolean;
  scenes?: boolean;
  disableSecretsCompatibility?: boolean;
  logRequestsInstrumentedAsUnknown?: boolean;
  dataConnectionsConsole?: boolean;
  topnav?: boolean;
  dockedMegaMenu?: boolean;
  grpcServer?: boolean;
  entityStore?: boolean;
  cloudWatchCrossAccountQuerying?: boolean;
  redshiftAsyncQueryDataSupport?: boolean;
  athenaAsyncQueryDataSupport?: boolean;
  cloudwatchNewRegionsHandler?: boolean;
  showDashboardValidationWarnings?: boolean;
  mysqlAnsiQuotes?: boolean;
  accessControlOnCall?: boolean;
  nestedFolders?: boolean;
  nestedFolderPicker?: boolean;
  accessTokenExpirationCheck?: boolean;
  emptyDashboardPage?: boolean;
  disablePrometheusExemplarSampling?: boolean;
  alertingBacktesting?: boolean;
  editPanelCSVDragAndDrop?: boolean;
  alertingNoNormalState?: boolean;
  logsContextDatasourceUi?: boolean;
  lokiQuerySplitting?: boolean;
  lokiQuerySplittingConfig?: boolean;
  individualCookiePreferences?: boolean;
  gcomOnlyExternalOrgRoleSync?: boolean;
  prometheusMetricEncyclopedia?: boolean;
  timeSeriesTable?: boolean;
  prometheusResourceBrowserCache?: boolean;
  influxdbBackendMigration?: boolean;
  clientTokenRotation?: boolean;
  prometheusDataplane?: boolean;
  lokiMetricDataplane?: boolean;
  lokiLogsDataplane?: boolean;
  dataplaneFrontendFallback?: boolean;
  disableSSEDataplane?: boolean;
  alertStateHistoryLokiSecondary?: boolean;
  alertingNotificationsPoliciesMatchingInstances?: boolean;
  alertStateHistoryLokiPrimary?: boolean;
  alertStateHistoryLokiOnly?: boolean;
  unifiedRequestLog?: boolean;
  renderAuthJWT?: boolean;
  externalServiceAuth?: boolean;
  refactorVariablesTimeRange?: boolean;
  useCachingService?: boolean;
  enableElasticsearchBackendQuerying?: boolean;
  advancedDataSourcePicker?: boolean;
  faroDatasourceSelector?: boolean;
  enableDatagridEditing?: boolean;
  dataSourcePageHeader?: boolean;
  extraThemes?: boolean;
  lokiPredefinedOperations?: boolean;
  pluginsFrontendSandbox?: boolean;
  dashboardEmbed?: boolean;
  frontendSandboxMonitorOnly?: boolean;
  sqlDatasourceDatabaseSelection?: boolean;
  lokiFormatQuery?: boolean;
  cloudWatchLogsMonacoEditor?: boolean;
  exploreScrollableLogsContainer?: boolean;
  recordedQueriesMulti?: boolean;
  pluginsDynamicAngularDetectionPatterns?: boolean;
  vizAndWidgetSplit?: boolean;
  prometheusIncrementalQueryInstrumentation?: boolean;
  logsExploreTableVisualisation?: boolean;
  awsDatasourcesTempCredentials?: boolean;
  transformationsRedesign?: boolean;
  toggleLabelsInLogsUI?: boolean;
  mlExpressions?: boolean;
  traceQLStreaming?: boolean;
  metricsSummary?: boolean;
  grafanaAPIServer?: boolean;
  featureToggleAdminPage?: boolean;
  awsAsyncQueryCaching?: boolean;
  splitScopes?: boolean;
  azureMonitorDataplane?: boolean;
  permissionsFilterRemoveSubquery?: boolean;
  prometheusConfigOverhaulAuth?: boolean;
  configurableSchedulerTick?: boolean;
  influxdbSqlSupport?: boolean;
  noBasicRole?: boolean;
  alertingNoDataErrorExecution?: boolean;
  angularDeprecationUI?: boolean;
  dashgpt?: boolean;
  reportingRetries?: boolean;
  newBrowseDashboards?: boolean;
  sseGroupByDatasource?: boolean;
  requestInstrumentationStatusSource?: boolean;
  lokiRunQueriesInParallel?: boolean;
  wargamesTesting?: boolean;
  alertingInsights?: boolean;
<<<<<<< HEAD
  cachingOptimizeSerializationMemoryUsage?: boolean;
=======
  externalCorePlugins?: boolean;
  pluginsAPIMetrics?: boolean;
  httpSLOLevels?: boolean;
  idForwarding?: boolean;
  cloudWatchWildCardDimensionValues?: boolean;
  externalServiceAccounts?: boolean;
  alertingModifiedExport?: boolean;
  enableNativeHTTPHistogram?: boolean;
  transformationsVariableSupport?: boolean;
  kubernetesPlaylists?: boolean;
>>>>>>> 095749b1
}<|MERGE_RESOLUTION|>--- conflicted
+++ resolved
@@ -128,9 +128,6 @@
   lokiRunQueriesInParallel?: boolean;
   wargamesTesting?: boolean;
   alertingInsights?: boolean;
-<<<<<<< HEAD
-  cachingOptimizeSerializationMemoryUsage?: boolean;
-=======
   externalCorePlugins?: boolean;
   pluginsAPIMetrics?: boolean;
   httpSLOLevels?: boolean;
@@ -141,5 +138,4 @@
   enableNativeHTTPHistogram?: boolean;
   transformationsVariableSupport?: boolean;
   kubernetesPlaylists?: boolean;
->>>>>>> 095749b1
 }