// NOTE: This file was auto generated.  DO NOT EDIT DIRECTLY!
// To change feature flags, edit:
//  pkg/services/featuremgmt/registry.go
// Then run tests in:
//  pkg/services/featuremgmt/toggles_gen_test.go

/**
 * Describes available feature toggles in Grafana. These can be configured via
 * conf/custom.ini to enable features under development or not yet available in
 * stable version.
 *
 * Only enabled values will be returned in this interface.
 *
 * NOTE: the possible values may change between versions without notice, although
 * this may cause compilation issues when depending on removed feature keys, the
 * runtime state will continue to work.
 *
 * @public
 */
export interface FeatureToggles {
  disableEnvelopeEncryption?: boolean;
  ['live-service-web-worker']?: boolean;
  queryOverLive?: boolean;
  panelTitleSearch?: boolean;
  publicDashboards?: boolean;
  publicDashboardsEmailSharing?: boolean;
  publicDashboardsScene?: boolean;
  lokiExperimentalStreaming?: boolean;
  featureHighlights?: boolean;
  storage?: boolean;
  correlations?: boolean;
  autoMigrateOldPanels?: boolean;
  autoMigrateGraphPanel?: boolean;
  autoMigrateTablePanel?: boolean;
  autoMigratePiechartPanel?: boolean;
  autoMigrateWorldmapPanel?: boolean;
  autoMigrateStatPanel?: boolean;
  autoMigrateXYChartPanel?: boolean;
  disableAngular?: boolean;
  canvasPanelNesting?: boolean;
  vizActions?: boolean;
  disableSecretsCompatibility?: boolean;
  logRequestsInstrumentedAsUnknown?: boolean;
  topnav?: boolean;
  grpcServer?: boolean;
  cloudWatchCrossAccountQuerying?: boolean;
  showDashboardValidationWarnings?: boolean;
  mysqlAnsiQuotes?: boolean;
  mysqlParseTime?: boolean;
  accessControlOnCall?: boolean;
  nestedFolders?: boolean;
  alertingBacktesting?: boolean;
  editPanelCSVDragAndDrop?: boolean;
  alertingNoNormalState?: boolean;
  logsContextDatasourceUi?: boolean;
  lokiQuerySplitting?: boolean;
  lokiQuerySplittingConfig?: boolean;
  individualCookiePreferences?: boolean;
  prometheusMetricEncyclopedia?: boolean;
  influxdbBackendMigration?: boolean;
  influxqlStreamingParser?: boolean;
  influxdbRunQueriesInParallel?: boolean;
  prometheusRunQueriesInParallel?: boolean;
  lokiMetricDataplane?: boolean;
  lokiLogsDataplane?: boolean;
  dataplaneFrontendFallback?: boolean;
  disableSSEDataplane?: boolean;
  alertStateHistoryLokiSecondary?: boolean;
  alertStateHistoryLokiPrimary?: boolean;
  alertStateHistoryLokiOnly?: boolean;
  unifiedRequestLog?: boolean;
  renderAuthJWT?: boolean;
  refactorVariablesTimeRange?: boolean;
  faroDatasourceSelector?: boolean;
  enableDatagridEditing?: boolean;
  extraThemes?: boolean;
  lokiPredefinedOperations?: boolean;
  pluginsFrontendSandbox?: boolean;
  frontendSandboxMonitorOnly?: boolean;
  pluginsDetailsRightPanel?: boolean;
  sqlDatasourceDatabaseSelection?: boolean;
  recordedQueriesMulti?: boolean;
  vizAndWidgetSplit?: boolean;
  logsExploreTableVisualisation?: boolean;
  awsDatasourcesTempCredentials?: boolean;
  transformationsRedesign?: boolean;
  mlExpressions?: boolean;
  traceQLStreaming?: boolean;
  metricsSummary?: boolean;
  datasourceAPIServers?: boolean;
  grafanaAPIServerWithExperimentalAPIs?: boolean;
  grafanaAPIServerEnsureKubectlAccess?: boolean;
  featureToggleAdminPage?: boolean;
  awsAsyncQueryCaching?: boolean;
  permissionsFilterRemoveSubquery?: boolean;
  prometheusConfigOverhaulAuth?: boolean;
  configurableSchedulerTick?: boolean;
  alertingNoDataErrorExecution?: boolean;
  angularDeprecationUI?: boolean;
  dashgpt?: boolean;
  aiGeneratedDashboardChanges?: boolean;
  reportingRetries?: boolean;
  sseGroupByDatasource?: boolean;
  libraryPanelRBAC?: boolean;
  lokiRunQueriesInParallel?: boolean;
  wargamesTesting?: boolean;
  alertingInsights?: boolean;
  externalCorePlugins?: boolean;
  pluginsAPIMetrics?: boolean;
  externalServiceAccounts?: boolean;
  panelMonitoring?: boolean;
  enableNativeHTTPHistogram?: boolean;
  disableClassicHTTPHistogram?: boolean;
  formatString?: boolean;
  transformationsVariableSupport?: boolean;
  kubernetesPlaylists?: boolean;
  kubernetesSnapshots?: boolean;
  kubernetesDashboards?: boolean;
  kubernetesFolders?: boolean;
  datasourceQueryTypes?: boolean;
  queryService?: boolean;
  queryServiceRewrite?: boolean;
  queryServiceFromUI?: boolean;
  cloudWatchBatchQueries?: boolean;
  recoveryThreshold?: boolean;
  lokiStructuredMetadata?: boolean;
  teamHttpHeaders?: boolean;
  cachingOptimizeSerializationMemoryUsage?: boolean;
  panelTitleSearchInV1?: boolean;
  managedPluginsInstall?: boolean;
  prometheusPromQAIL?: boolean;
  prometheusCodeModeMetricNamesSearch?: boolean;
  addFieldFromCalculationStatFunctions?: boolean;
  alertmanagerRemoteSecondary?: boolean;
  alertmanagerRemotePrimary?: boolean;
  alertmanagerRemoteOnly?: boolean;
  annotationPermissionUpdate?: boolean;
  extractFieldsNameDeduplication?: boolean;
  dashboardSceneForViewers?: boolean;
  dashboardSceneSolo?: boolean;
  dashboardScene?: boolean;
  panelFilterVariable?: boolean;
  pdfTables?: boolean;
  ssoSettingsApi?: boolean;
  canvasPanelPanZoom?: boolean;
  logsInfiniteScrolling?: boolean;
  exploreMetrics?: boolean;
  alertingSimplifiedRouting?: boolean;
  logRowsPopoverMenu?: boolean;
  pluginsSkipHostEnvVars?: boolean;
  tableSharedCrosshair?: boolean;
  regressionTransformation?: boolean;
  lokiQueryHints?: boolean;
  kubernetesFeatureToggles?: boolean;
  cloudRBACRoles?: boolean;
  alertingQueryOptimization?: boolean;
  newFolderPicker?: boolean;
  jitterAlertRulesWithinGroups?: boolean;
  onPremToCloudMigrations?: boolean;
  alertingSaveStatePeriodic?: boolean;
  promQLScope?: boolean;
  sqlExpressions?: boolean;
  nodeGraphDotLayout?: boolean;
  groupToNestedTableTransformation?: boolean;
  newPDFRendering?: boolean;
  tlsMemcached?: boolean;
  kubernetesAggregator?: boolean;
  expressionParser?: boolean;
  groupByVariable?: boolean;
  authAPIAccessTokenAuth?: boolean;
  scopeFilters?: boolean;
  ssoSettingsSAML?: boolean;
  oauthRequireSubClaim?: boolean;
  newDashboardWithFiltersAndGroupBy?: boolean;
  cloudWatchNewLabelParsing?: boolean;
  accessActionSets?: boolean;
  disableNumericMetricsSortingInExpressions?: boolean;
  grafanaManagedRecordingRules?: boolean;
  queryLibrary?: boolean;
  logsExploreTableDefaultVisualization?: boolean;
  newDashboardSharingComponent?: boolean;
  alertingListViewV2?: boolean;
  notificationBanner?: boolean;
  dashboardRestore?: boolean;
  datasourceProxyDisableRBAC?: boolean;
  alertingDisableSendAlertsExternal?: boolean;
  preserveDashboardStateWhenNavigating?: boolean;
  alertingCentralAlertHistory?: boolean;
  pluginProxyPreserveTrailingSlash?: boolean;
  azureMonitorPrometheusExemplars?: boolean;
  pinNavItems?: boolean;
  authZGRPCServer?: boolean;
  openSearchBackendFlowEnabled?: boolean;
  ssoSettingsLDAP?: boolean;
  failWrongDSUID?: boolean;
  zanzana?: boolean;
  passScopeToDashboardApi?: boolean;
  alertingApiServer?: boolean;
  dashboardRestoreUI?: boolean;
  cloudWatchRoundUpEndTime?: boolean;
  cloudwatchMetricInsightsCrossAccount?: boolean;
  prometheusAzureOverrideAudience?: boolean;
  alertingFilterV2?: boolean;
  dataplaneAggregator?: boolean;
  newFiltersUI?: boolean;
  lokiSendDashboardPanelNames?: boolean;
  alertingPrometheusRulesPrimary?: boolean;
  singleTopNav?: boolean;
  exploreLogsShardSplitting?: boolean;
  exploreLogsAggregatedMetrics?: boolean;
  exploreLogsLimitedTimeRange?: boolean;
  homeSetupGuide?: boolean;
  appPlatformAccessTokens?: boolean;
  appSidecar?: boolean;
  groupAttributeSync?: boolean;
  alertingQueryAndExpressionsStepMode?: boolean;
  improvedExternalSessionHandling?: boolean;
<<<<<<< HEAD
  pluginsFilesystemSriChecks?: boolean;
=======
  useSessionStorageForRedirection?: boolean;
  rolePickerDrawer?: boolean;
  unifiedStorageSearch?: boolean;
>>>>>>> 821bb235
}<|MERGE_RESOLUTION|>--- conflicted
+++ resolved
@@ -215,11 +215,7 @@
   groupAttributeSync?: boolean;
   alertingQueryAndExpressionsStepMode?: boolean;
   improvedExternalSessionHandling?: boolean;
-<<<<<<< HEAD
-  pluginsFilesystemSriChecks?: boolean;
-=======
   useSessionStorageForRedirection?: boolean;
   rolePickerDrawer?: boolean;
   unifiedStorageSearch?: boolean;
->>>>>>> 821bb235
 }