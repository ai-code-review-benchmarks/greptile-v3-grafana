// NOTE: This file was auto generated.  DO NOT EDIT DIRECTLY!
// To change feature flags, edit:
//  pkg/services/featuremgmt/registry.go
// Then run tests in:
//  pkg/services/featuremgmt/toggles_gen_test.go

/**
 * Describes available feature toggles in Grafana. These can be configured via
 * conf/custom.ini to enable features under development or not yet available in
 * stable version.
 *
 * Only enabled values will be returned in this interface.
 *
 * NOTE: the possible values may change between versions without notice, although
 * this may cause compilation issues when depending on removed feature keys, the
 * runtime state will continue to work.
 *
 * @public
 */
export interface FeatureToggles {
  trimDefaults?: boolean;
  disableEnvelopeEncryption?: boolean;
  ['live-service-web-worker']?: boolean;
  queryOverLive?: boolean;
  panelTitleSearch?: boolean;
  publicDashboards?: boolean;
  publicDashboardsEmailSharing?: boolean;
  lokiExperimentalStreaming?: boolean;
  featureHighlights?: boolean;
  migrationLocking?: boolean;
  storage?: boolean;
  correlations?: boolean;
  exploreContentOutline?: boolean;
  datasourceQueryMultiStatus?: boolean;
  traceToMetrics?: boolean;
  newDBLibrary?: boolean;
  autoMigrateOldPanels?: boolean;
  disableAngular?: boolean;
  canvasPanelNesting?: boolean;
  scenes?: boolean;
  disableSecretsCompatibility?: boolean;
  logRequestsInstrumentedAsUnknown?: boolean;
  dataConnectionsConsole?: boolean;
  topnav?: boolean;
  dockedMegaMenu?: boolean;
  grpcServer?: boolean;
  entityStore?: boolean;
  cloudWatchCrossAccountQuerying?: boolean;
  redshiftAsyncQueryDataSupport?: boolean;
  athenaAsyncQueryDataSupport?: boolean;
  cloudwatchNewRegionsHandler?: boolean;
  showDashboardValidationWarnings?: boolean;
  mysqlAnsiQuotes?: boolean;
  accessControlOnCall?: boolean;
  nestedFolders?: boolean;
  nestedFolderPicker?: boolean;
  accessTokenExpirationCheck?: boolean;
  emptyDashboardPage?: boolean;
  disablePrometheusExemplarSampling?: boolean;
  alertingBacktesting?: boolean;
  editPanelCSVDragAndDrop?: boolean;
  alertingNoNormalState?: boolean;
  logsContextDatasourceUi?: boolean;
  lokiQuerySplitting?: boolean;
  lokiQuerySplittingConfig?: boolean;
  individualCookiePreferences?: boolean;
  gcomOnlyExternalOrgRoleSync?: boolean;
  prometheusMetricEncyclopedia?: boolean;
  influxdbBackendMigration?: boolean;
  clientTokenRotation?: boolean;
  prometheusDataplane?: boolean;
  lokiMetricDataplane?: boolean;
  lokiLogsDataplane?: boolean;
  dataplaneFrontendFallback?: boolean;
  disableSSEDataplane?: boolean;
  alertStateHistoryLokiSecondary?: boolean;
  alertingNotificationsPoliciesMatchingInstances?: boolean;
  alertStateHistoryLokiPrimary?: boolean;
  alertStateHistoryLokiOnly?: boolean;
  unifiedRequestLog?: boolean;
  renderAuthJWT?: boolean;
  externalServiceAuth?: boolean;
  refactorVariablesTimeRange?: boolean;
  useCachingService?: boolean;
  enableElasticsearchBackendQuerying?: boolean;
  advancedDataSourcePicker?: boolean;
  faroDatasourceSelector?: boolean;
  enableDatagridEditing?: boolean;
  dataSourcePageHeader?: boolean;
  extraThemes?: boolean;
  lokiPredefinedOperations?: boolean;
  pluginsFrontendSandbox?: boolean;
  dashboardEmbed?: boolean;
  frontendSandboxMonitorOnly?: boolean;
  sqlDatasourceDatabaseSelection?: boolean;
  lokiFormatQuery?: boolean;
  cloudWatchLogsMonacoEditor?: boolean;
  exploreScrollableLogsContainer?: boolean;
  recordedQueriesMulti?: boolean;
  pluginsDynamicAngularDetectionPatterns?: boolean;
  vizAndWidgetSplit?: boolean;
  prometheusIncrementalQueryInstrumentation?: boolean;
  logsExploreTableVisualisation?: boolean;
  awsDatasourcesTempCredentials?: boolean;
  transformationsRedesign?: boolean;
  mlExpressions?: boolean;
  traceQLStreaming?: boolean;
  metricsSummary?: boolean;
  grafanaAPIServer?: boolean;
  grafanaAPIServerWithExperimentalAPIs?: boolean;
  featureToggleAdminPage?: boolean;
  awsAsyncQueryCaching?: boolean;
  splitScopes?: boolean;
  azureMonitorDataplane?: boolean;
  permissionsFilterRemoveSubquery?: boolean;
  prometheusConfigOverhaulAuth?: boolean;
  configurableSchedulerTick?: boolean;
  influxdbSqlSupport?: boolean;
  alertingNoDataErrorExecution?: boolean;
  angularDeprecationUI?: boolean;
  dashgpt?: boolean;
  reportingRetries?: boolean;
  newBrowseDashboards?: boolean;
  sseGroupByDatasource?: boolean;
  requestInstrumentationStatusSource?: boolean;
  libraryPanelRBAC?: boolean;
  lokiRunQueriesInParallel?: boolean;
  wargamesTesting?: boolean;
  alertingInsights?: boolean;
  alertingContactPointsV2?: boolean;
  externalCorePlugins?: boolean;
  pluginsAPIMetrics?: boolean;
  httpSLOLevels?: boolean;
  idForwarding?: boolean;
  cloudWatchWildCardDimensionValues?: boolean;
  externalServiceAccounts?: boolean;
  panelMonitoring?: boolean;
  enableNativeHTTPHistogram?: boolean;
  formatString?: boolean;
  transformationsVariableSupport?: boolean;
  kubernetesPlaylists?: boolean;
  cloudWatchBatchQueries?: boolean;
  navAdminSubsections?: boolean;
  recoveryThreshold?: boolean;
<<<<<<< HEAD
  lokiStructuredMetadata?: boolean;
=======
  teamHttpHeaders?: boolean;
  awsDatasourcesNewFormStyling?: boolean;
  cachingOptimizeSerializationMemoryUsage?: boolean;
  panelTitleSearchInV1?: boolean;
  pluginsInstrumentationStatusSource?: boolean;
  costManagementUi?: boolean;
  managedPluginsInstall?: boolean;
  prometheusPromQAIL?: boolean;
>>>>>>> 107cf0dc
}<|MERGE_RESOLUTION|>--- conflicted
+++ resolved
@@ -142,9 +142,7 @@
   cloudWatchBatchQueries?: boolean;
   navAdminSubsections?: boolean;
   recoveryThreshold?: boolean;
-<<<<<<< HEAD
   lokiStructuredMetadata?: boolean;
-=======
   teamHttpHeaders?: boolean;
   awsDatasourcesNewFormStyling?: boolean;
   cachingOptimizeSerializationMemoryUsage?: boolean;
@@ -153,5 +151,4 @@
   costManagementUi?: boolean;
   managedPluginsInstall?: boolean;
   prometheusPromQAIL?: boolean;
->>>>>>> 107cf0dc
 }