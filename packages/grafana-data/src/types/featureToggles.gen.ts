// NOTE: This file was auto generated.  DO NOT EDIT DIRECTLY!
// To change feature flags, edit:
//  pkg/services/featuremgmt/registry.go
// Then run tests in:
//  pkg/services/featuremgmt/toggles_gen_test.go

/**
 * Describes available feature toggles in Grafana. These can be configured via
 * conf/custom.ini to enable features under development or not yet available in
 * stable version.
 *
 * Only enabled values will be returned in this interface.
 *
 * NOTE: the possible values may change between versions without notice, although
 * this may cause compilation issues when depending on removed feature keys, the
 * runtime state will continue to work.
 *
 * @public
 */
export interface FeatureToggles {
  /**
  * Disable envelope encryption (emergency only)
  * @default false
  */
  disableEnvelopeEncryption?: boolean;
  /**
  * This will use a webworker thread to processes events rather than the main thread
  */
  ['live-service-web-worker']?: boolean;
  /**
  * Use Grafana Live WebSocket to execute backend queries
  */
  queryOverLive?: boolean;
  /**
  * Search for dashboards using panel title
  */
  panelTitleSearch?: boolean;
  /**
  * Enables public dashboard sharing to be restricted to only allowed emails
  */
  publicDashboardsEmailSharing?: boolean;
  /**
  * Enables public dashboard rendering using scenes
  * @default true
  */
  publicDashboardsScene?: boolean;
  /**
  * Support new streaming approach for loki (prototype, needs special loki build)
  */
  lokiExperimentalStreaming?: boolean;
  /**
  * Highlight Grafana Enterprise features
  * @default false
  */
  featureHighlights?: boolean;
  /**
  * Configurable storage for dashboards, datasources, and resources
  */
  storage?: boolean;
  /**
  * Correlations page
  * @default true
  */
  correlations?: boolean;
  /**
  * Migrate old angular panels to supported versions (graph, table-old, worldmap, etc)
  */
  autoMigrateOldPanels?: boolean;
  /**
  * Migrate old graph panel to supported time series panel - broken out from autoMigrateOldPanels to enable granular tracking
  */
  autoMigrateGraphPanel?: boolean;
  /**
  * Migrate old table panel to supported table panel - broken out from autoMigrateOldPanels to enable granular tracking
  */
  autoMigrateTablePanel?: boolean;
  /**
  * Migrate old piechart panel to supported piechart panel - broken out from autoMigrateOldPanels to enable granular tracking
  */
  autoMigratePiechartPanel?: boolean;
  /**
  * Migrate old worldmap panel to supported geomap panel - broken out from autoMigrateOldPanels to enable granular tracking
  */
  autoMigrateWorldmapPanel?: boolean;
  /**
  * Migrate old stat panel to supported stat panel - broken out from autoMigrateOldPanels to enable granular tracking
  */
  autoMigrateStatPanel?: boolean;
  /**
  * Dynamic flag to disable angular at runtime. The preferred method is to set `angular_support_enabled` to `false` in the [security] settings, which allows you to change the state at runtime.
  */
  disableAngular?: boolean;
  /**
  * Allow elements nesting
  */
  canvasPanelNesting?: boolean;
  /**
  * Disable duplicated secret storage in legacy tables
  */
  disableSecretsCompatibility?: boolean;
  /**
  * Logs the path for requests that are instrumented as unknown
  */
  logRequestsInstrumentedAsUnknown?: boolean;
  /**
  * Run the GRPC server
  */
  grpcServer?: boolean;
  /**
  * Enables cross-account querying in CloudWatch datasources
  * @default true
  */
  cloudWatchCrossAccountQuerying?: boolean;
  /**
  * Show warnings when dashboards do not validate against the schema
  */
  showDashboardValidationWarnings?: boolean;
  /**
  * Use double quotes to escape keyword in a MySQL query
  */
  mysqlAnsiQuotes?: boolean;
  /**
  * Enable folder nesting
  * @default true
  */
  nestedFolders?: boolean;
  /**
  * Rule backtesting API for alerting
  */
  alertingBacktesting?: boolean;
  /**
  * Enables drag and drop for CSV and Excel files
  */
  editPanelCSVDragAndDrop?: boolean;
  /**
  * Allow datasource to provide custom UI for context view
  * @default true
  */
  logsContextDatasourceUi?: boolean;
  /**
  * Use stream shards to split queries into smaller subqueries
  */
  lokiShardSplitting?: boolean;
  /**
  * Split large interval queries into subqueries with smaller time intervals
  * @default true
  */
  lokiQuerySplitting?: boolean;
  /**
  * Give users the option to configure split durations for Loki queries
  */
  lokiQuerySplittingConfig?: boolean;
  /**
  * Support overriding cookie preferences per user
  */
  individualCookiePreferences?: boolean;
  /**
  * Query InfluxDB InfluxQL without the proxy
  * @default true
  */
  influxdbBackendMigration?: boolean;
  /**
  * Enable streaming JSON parser for InfluxDB datasource InfluxQL query language
  */
  influxqlStreamingParser?: boolean;
  /**
  * Enables running InfluxDB Influxql queries in parallel
  */
  influxdbRunQueriesInParallel?: boolean;
  /**
  * Enables running Prometheus queries in parallel
  * @default true
  */
  prometheusRunQueriesInParallel?: boolean;
  /**
  * Changes logs responses from Loki to be compliant with the dataplane specification.
  */
  lokiLogsDataplane?: boolean;
  /**
  * Support dataplane contract field name change for transformations and field name matchers where the name is different
  * @default true
  */
  dataplaneFrontendFallback?: boolean;
  /**
  * Disables dataplane specific processing in server side expressions.
  */
  disableSSEDataplane?: boolean;
  /**
  * Enable Grafana to write alert state history to an external Loki instance in addition to Grafana annotations.
  */
  alertStateHistoryLokiSecondary?: boolean;
  /**
  * Enable a remote Loki instance as the primary source for state history reads.
  */
  alertStateHistoryLokiPrimary?: boolean;
  /**
  * Disable Grafana alerts from emitting annotations when a remote Loki instance is available.
  */
  alertStateHistoryLokiOnly?: boolean;
  /**
  * Writes error logs to the request logger
  * @default true
  */
  unifiedRequestLog?: boolean;
  /**
  * Uses JWT-based auth for rendering instead of relying on remote cache
  */
  renderAuthJWT?: boolean;
  /**
  * Refactor time range variables flow to reduce number of API calls made when query variables are chained
  */
  refactorVariablesTimeRange?: boolean;
  /**
  * Enable the data source selector within the Frontend Apps section of the Frontend Observability
  */
  faroDatasourceSelector?: boolean;
  /**
  * Enables the edit functionality in the datagrid panel
  */
  enableDatagridEditing?: boolean;
  /**
  * Enables extra themes
  */
  extraThemes?: boolean;
  /**
  * Adds predefined query operations to Loki query editor
  */
  lokiPredefinedOperations?: boolean;
  /**
  * Enables the plugins frontend sandbox
  */
  pluginsFrontendSandbox?: boolean;
  /**
  * Enables monitor only in the plugin frontend sandbox (if enabled)
  */
  frontendSandboxMonitorOnly?: boolean;
  /**
  * Enables right panel for the plugins details page
  */
  pluginsDetailsRightPanel?: boolean;
  /**
  * Enables previous SQL data source dataset dropdown behavior
  */
  sqlDatasourceDatabaseSelection?: boolean;
  /**
  * Enables writing multiple items from a single query within Recorded Queries
  * @default true
  */
  recordedQueriesMulti?: boolean;
  /**
  * A table visualisation for logs in Explore
  * @default true
  */
  logsExploreTableVisualisation?: boolean;
  /**
  * Support temporary security credentials in AWS plugins for Grafana Cloud customers
  */
  awsDatasourcesTempCredentials?: boolean;
  /**
  * Enables the transformations redesign
  * @default true
  */
  transformationsRedesign?: boolean;
  /**
  * Enable support for Machine Learning in server-side expressions
  */
  mlExpressions?: boolean;
  /**
  * Enables response streaming of TraceQL queries of the Tempo data source
  * @default false
  */
  traceQLStreaming?: boolean;
  /**
  * Expose some datasources as apiservers.
  */
  datasourceAPIServers?: boolean;
  /**
  * Register experimental APIs with the k8s API server, including all datasources
  */
  grafanaAPIServerWithExperimentalAPIs?: boolean;
  /**
  * Next generation provisioning... and git
  */
  provisioning?: boolean;
  /**
  * Start an additional https handler and write kubectl options
  */
  grafanaAPIServerEnsureKubectlAccess?: boolean;
  /**
  * Enable admin page for managing feature toggles from the Grafana front-end. Grafana Cloud only.
  */
  featureToggleAdminPage?: boolean;
  /**
  * Enable caching for async queries for Redshift and Athena. Requires that the datasource has caching and async query support enabled
  * @default true
  */
  awsAsyncQueryCaching?: boolean;
  /**
  * Alternative permission filter implementation that does not use subqueries for fetching the dashboard folder
  */
  permissionsFilterRemoveSubquery?: boolean;
  /**
  * Enable changing the scheduler base interval via configuration option unified_alerting.scheduler_tick_interval
  */
  configurableSchedulerTick?: boolean;
  /**
  * Display Angular warnings in dashboards and panels
  * @default true
  */
  angularDeprecationUI?: boolean;
  /**
  * Enable AI powered features in dashboards
  * @default true
  */
  dashgpt?: boolean;
  /**
  * Enable AI powered features for dashboards to auto-summary changes when saving
  */
  aiGeneratedDashboardChanges?: boolean;
  /**
  * Enables rendering retries for the reporting feature
  */
  reportingRetries?: boolean;
  /**
  * Send query to the same datasource in a single request when using server side expressions. The `cloudWatchBatchQueries` feature toggle should be enabled if this used with CloudWatch.
  */
  sseGroupByDatasource?: boolean;
  /**
  * Enables RBAC support for library panels
  */
  libraryPanelRBAC?: boolean;
  /**
  * Enables running Loki queries in parallel
  */
  lokiRunQueriesInParallel?: boolean;
  /**
  * Placeholder feature flag for internal testing
  */
  wargamesTesting?: boolean;
  /**
  * Show the new alerting insights landing page
  * @default true
  */
  alertingInsights?: boolean;
  /**
  * Allow core plugins to be loaded as external
  */
  externalCorePlugins?: boolean;
  /**
  * Sends metrics of public grafana packages usage by plugins
  */
  pluginsAPIMetrics?: boolean;
  /**
  * Automatic service account and token setup for plugins
  */
  externalServiceAccounts?: boolean;
  /**
  * Enables panel monitoring through logs and measurements
  * @default true
  */
  panelMonitoring?: boolean;
  /**
  * Enables native HTTP Histograms
  */
  enableNativeHTTPHistogram?: boolean;
  /**
  * Disables classic HTTP Histogram (use with enableNativeHTTPHistogram)
  */
  disableClassicHTTPHistogram?: boolean;
  /**
  * Enable format string transformer
  * @default true
  */
  formatString?: boolean;
  /**
  * Use the kubernetes API in the frontend for playlists, and route /api/playlist requests to k8s
  * @default true
  */
  kubernetesPlaylists?: boolean;
  /**
  * Routes snapshot requests from /api to the /apis endpoint
  */
  kubernetesSnapshots?: boolean;
  /**
  * Use the kubernetes API in the frontend for dashboards
  */
  kubernetesDashboards?: boolean;
  /**
  * Route the folder and dashboard service requests to k8s
  */
  kubernetesClientDashboardsFolders?: boolean;
  /**
  * Show query type endpoints in datasource API servers (currently hardcoded for testdata, expressions, and prometheus)
  */
  datasourceQueryTypes?: boolean;
  /**
  * Register /apis/query.grafana.app/ -- will eventually replace /api/ds/query
  */
  queryService?: boolean;
  /**
  * Rewrite requests targeting /ds/query to the query service
  */
  queryServiceRewrite?: boolean;
  /**
  * Routes requests to the new query service
  */
  queryServiceFromUI?: boolean;
  /**
  * Runs CloudWatch metrics queries as separate batches
  */
  cloudWatchBatchQueries?: boolean;
  /**
  * Enables feature recovery threshold (aka hysteresis) for threshold server-side expression
  * @default true
  */
  recoveryThreshold?: boolean;
  /**
  * Enables the loki data source to request structured metadata from the Loki server
  * @default true
  */
  lokiStructuredMetadata?: boolean;
  /**
  * If enabled, the caching backend gradually serializes query responses for the cache, comparing against the configured `[caching]max_value_mb` value as it goes. This can can help prevent Grafana from running out of memory while attempting to cache very large query responses.
  */
  cachingOptimizeSerializationMemoryUsage?: boolean;
  /**
  * Enables search for metric names in Code Mode, to improve performance when working with an enormous number of metric names
  */
  prometheusCodeModeMetricNamesSearch?: boolean;
  /**
  * Add cumulative and window functions to the add field from calculation transformation
  * @default true
  */
  addFieldFromCalculationStatFunctions?: boolean;
  /**
  * Enable Grafana to sync configuration and state with a remote Alertmanager.
  */
  alertmanagerRemoteSecondary?: boolean;
  /**
  * Enable Grafana to have a remote Alertmanager instance as the primary Alertmanager.
  */
  alertmanagerRemotePrimary?: boolean;
  /**
  * Disable the internal Alertmanager and only use the external one defined.
  */
  alertmanagerRemoteOnly?: boolean;
  /**
  * Change the way annotation permissions work by scoping them to folders and dashboards.
  * @default true
  */
  annotationPermissionUpdate?: boolean;
  /**
  * Make sure extracted field names are unique in the dataframe
  */
  extractFieldsNameDeduplication?: boolean;
  /**
  * Enables dashboard rendering using Scenes for viewer roles
  * @default true
  */
  dashboardSceneForViewers?: boolean;
  /**
  * Enables rendering dashboards using scenes for solo panels
  * @default true
  */
  dashboardSceneSolo?: boolean;
  /**
  * Enables dashboard rendering using scenes for all roles
  * @default true
  */
  dashboardScene?: boolean;
  /**
  * Enables experimental new dashboard layouts
  */
  dashboardNewLayouts?: boolean;
  /**
  * Enables use of the `systemPanelFilterVar` variable to filter panels in a dashboard
  */
  panelFilterVariable?: boolean;
  /**
  * Enables generating table data as PDF in reporting
  */
  pdfTables?: boolean;
  /**
  * Enables the SSO settings API and the OAuth configuration UIs in Grafana
  * @default true
  */
  ssoSettingsApi?: boolean;
  /**
  * Allow pan and zoom in canvas panel
  */
  canvasPanelPanZoom?: boolean;
  /**
  * Enables infinite scrolling for the Logs panel in Explore and Dashboards
  * @default true
  */
  logsInfiniteScrolling?: boolean;
  /**
  * Enables the new Grafana Metrics Drilldown core app
  * @default true
  */
  exploreMetrics?: boolean;
  /**
  * Enables users to easily configure alert notifications by specifying a contact point directly when editing or creating an alert rule
  * @default true
  */
  alertingSimplifiedRouting?: boolean;
  /**
  * Enable filtering menu displayed when text of a log line is selected
  * @default true
  */
  logRowsPopoverMenu?: boolean;
  /**
  * Disables passing host environment variable to plugin processes
  */
  pluginsSkipHostEnvVars?: boolean;
  /**
  * Enables shared crosshair in table panel
  */
  tableSharedCrosshair?: boolean;
  /**
  * Enables regression analysis transformation
  */
  regressionTransformation?: boolean;
  /**
  * Enables query hints for Loki
  * @default true
  */
  lokiQueryHints?: boolean;
  /**
  * Use the kubernetes API for feature toggle management in the frontend
  */
  kubernetesFeatureToggles?: boolean;
  /**
  * Enabled grafana cloud specific RBAC roles
  */
  cloudRBACRoles?: boolean;
  /**
  * Optimizes eligible queries in order to reduce load on datasources
  * @default false
  */
  alertingQueryOptimization?: boolean;
  /**
  * Enables the nested folder picker without having nested folders enabled
  */
  newFolderPicker?: boolean;
  /**
  * Distributes alert rule evaluations more evenly over time, including spreading out rules within the same group
  */
  jitterAlertRulesWithinGroups?: boolean;
  /**
  * Enable the Grafana Migration Assistant, which helps you easily migrate on-prem resources, such as dashboards, folders, and data source configurations, to your Grafana Cloud stack.
  * @default true
  */
  onPremToCloudMigrations?: boolean;
  /**
  * Enable the secrets management API and services under app platform
  */
  secretsManagementAppPlatform?: boolean;
  /**
  * Writes the state periodically to the database, asynchronous to rule evaluation
  */
  alertingSaveStatePeriodic?: boolean;
  /**
  * Enables the compressed protobuf-based alert state storage
  * @default false
  */
  alertingSaveStateCompressed?: boolean;
  /**
  * In-development feature flag for the scope api using the app platform.
  * @default false
  */
  scopeApi?: boolean;
  /**
  * In-development feature that will allow injection of labels into prometheus queries.
  * @default true
  */
  promQLScope?: boolean;
  /**
  * In-development feature that will allow injection of labels into loki queries.
  * @default false
  */
  logQLScope?: boolean;
  /**
  * Enables SQL Expressions, which can execute SQL queries against data source results.
  */
  sqlExpressions?: boolean;
  /**
  * Changed the layout algorithm for the node graph
  */
  nodeGraphDotLayout?: boolean;
  /**
  * Enables the group to nested table transformation
  * @default true
  */
  groupToNestedTableTransformation?: boolean;
  /**
  * New implementation for the dashboard-to-PDF rendering
  * @default true
  */
  newPDFRendering?: boolean;
  /**
  * Use TLS-enabled memcached in the enterprise caching feature
  * @default true
  */
  tlsMemcached?: boolean;
  /**
  * Enable grafana's embedded kube-aggregator
  */
  kubernetesAggregator?: boolean;
  /**
  * Enable new expression parser
  */
  expressionParser?: boolean;
  /**
  * Enable groupBy variable support in scenes dashboards
  */
  groupByVariable?: boolean;
  /**
  * Enables the use of scope filters in Grafana
  */
  scopeFilters?: boolean;
  /**
  * Use the new SSO Settings API to configure the SAML connector
  * @default true
  */
  ssoSettingsSAML?: boolean;
  /**
  * Require that sub claims is present in oauth tokens.
  */
  oauthRequireSubClaim?: boolean;
  /**
  * Enables filters and group by variables on all new dashboards. Variables are added only if default data source supports filtering.
  */
  newDashboardWithFiltersAndGroupBy?: boolean;
  /**
  * Updates CloudWatch label parsing to be more accurate
  * @default true
  */
  cloudWatchNewLabelParsing?: boolean;
  /**
  * In server-side expressions, disable the sorting of numeric-kind metrics by their metric name or labels.
  */
  disableNumericMetricsSortingInExpressions?: boolean;
  /**
  * Enables Grafana-managed recording rules.
  */
  grafanaManagedRecordingRules?: boolean;
  /**
  * Enables Query Library feature in Explore
  */
  queryLibrary?: boolean;
  /**
  * Sets the logs table as default visualisation in logs explore
  */
  logsExploreTableDefaultVisualization?: boolean;
  /**
  * Enables the new sharing drawer design
  * @default true
  */
  newDashboardSharingComponent?: boolean;
  /**
  * Enables the new alert list view design
  */
  alertingListViewV2?: boolean;
  /**
  * Enables deleted dashboard restore feature
  * @default false
  */
  dashboardRestore?: boolean;
  /**
  * Disables the ability to send alerts to an external Alertmanager datasource.
  */
  alertingDisableSendAlertsExternal?: boolean;
  /**
  * Enables possibility to preserve dashboard variables and time range when navigating between dashboards
  */
  preserveDashboardStateWhenNavigating?: boolean;
  /**
  * Enables the new central alert history.
  */
  alertingCentralAlertHistory?: boolean;
  /**
  * Preserve plugin proxy trailing slash.
  * @default false
  */
  pluginProxyPreserveTrailingSlash?: boolean;
  /**
  * Allows configuration of Azure Monitor as a data source that can provide Prometheus exemplars
  */
  azureMonitorPrometheusExemplars?: boolean;
  /**
  * Enables pinning of nav items
  * @default true
  */
  pinNavItems?: boolean;
  /**
  * Enables the gRPC server for authorization
  */
  authZGRPCServer?: boolean;
  /**
  * Use the new SSO Settings API to configure LDAP
  */
  ssoSettingsLDAP?: boolean;
  /**
  * Throws an error if a datasource has an invalid UIDs
  */
  failWrongDSUID?: boolean;
  /**
  * Use openFGA as authorization engine.
  */
  zanzana?: boolean;
  /**
  * Enables reload of dashboards on scopes, time range and variables changes
  */
  reloadDashboardsOnParamsChange?: boolean;
  /**
  * Enables the scopes usage in Metrics Explore
  */
  enableScopesInMetricsExplore?: boolean;
  /**
  * Register Alerting APIs with the K8s API server
  * @default true
  */
  alertingApiServer?: boolean;
  /**
  * Round up end time for metric queries to the next minute to avoid missing data
  * @default true
  */
  cloudWatchRoundUpEndTime?: boolean;
  /**
  * Deprecated. Allow override default AAD audience for Azure Prometheus endpoint. Enabled by default. This feature should no longer be used and will be removed in the future.
  * @deprecated
  * @default true
  */
  prometheusAzureOverrideAudience?: boolean;
  /**
  * Enable the new alerting search experience
  */
  alertingFilterV2?: boolean;
  /**
  * Enable grafana dataplane aggregator
  */
  dataplaneAggregator?: boolean;
  /**
  * Enables new combobox style UI for the Ad hoc filters variable in scenes architecture
  * @default true
  */
  newFiltersUI?: boolean;
  /**
  * Send dashboard and panel names to Loki when querying
  */
  lokiSendDashboardPanelNames?: boolean;
  /**
  * Uses Prometheus rules as the primary source of truth for ruler-enabled data sources
  */
  alertingPrometheusRulesPrimary?: boolean;
  /**
  * Used in Logs Drilldown to split queries into multiple queries based on the number of shards
  */
  exploreLogsShardSplitting?: boolean;
  /**
  * Used in Logs Drilldown to query by aggregated metrics
  */
  exploreLogsAggregatedMetrics?: boolean;
  /**
  * Used in Logs Drilldown to limit the time range
  */
  exploreLogsLimitedTimeRange?: boolean;
  /**
  * Used in Home for users who want to return to the onboarding flow or quickly find popular config pages
  */
  homeSetupGuide?: boolean;
  /**
  * Enables the gRPC client to authenticate with the App Platform by using ID & access tokens
  */
  appPlatformGrpcClientAuth?: boolean;
  /**
  * Enable the app sidecar feature that allows rendering 2 apps at the same time
  */
  appSidecar?: boolean;
  /**
  * Enable the groupsync extension for managing Group Attribute Sync feature
  */
  groupAttributeSync?: boolean;
  /**
  * Enables step mode for alerting queries and expressions
  * @default true
  */
  alertingQueryAndExpressionsStepMode?: boolean;
  /**
  * Enables improved support for OAuth external sessions. After enabling this feature, users might need to re-authenticate themselves.
  */
  improvedExternalSessionHandling?: boolean;
  /**
  * Use session storage for handling the redirection after login
  * @default true
  */
  useSessionStorageForRedirection?: boolean;
  /**
  * Enables the new role picker drawer design
  */
  rolePickerDrawer?: boolean;
  /**
  * Enable unified storage search
  */
  unifiedStorageSearch?: boolean;
  /**
  * Enable sprinkles on unified storage search
  */
  unifiedStorageSearchSprinkles?: boolean;
  /**
  * Enable permission filtering on unified storage search
  * @default true
  */
  unifiedStorageSearchPermissionFiltering?: boolean;
  /**
  * Pick the dual write mode from database configs
  */
  managedDualWriter?: boolean;
  /**
  * Enables SRI checks for plugin assets
  * @default false
  */
  pluginsSriChecks?: boolean;
  /**
  * Enables to save big objects in blob storage
  */
  unifiedStorageBigObjectsSupport?: boolean;
  /**
  * Enables time pickers sync
  */
  timeRangeProvider?: boolean;
  /**
  * Use new combobox component for Prometheus query editor
  */
  prometheusUsesCombobox?: boolean;
  /**
  * Enables the user storage API
  * @default true
  */
  userStorageAPI?: boolean;
  /**
  * Disables the log limit restriction for Azure Monitor when true. The limit is enabled by default.
  * @default false
  */
  azureMonitorDisableLogLimit?: boolean;
  /**
  * Enables automatic updates for pre-installed plugins
  * @default true
  */
  preinstallAutoUpdate?: boolean;
  /**
  * Enables experimental reconciler for playlists
  */
  playlistsReconciler?: boolean;
  /**
  * Enable passwordless login via magic link authentication
  */
  passwordlessMagicLinkAuthentication?: boolean;
  /**
  * Display Related Logs in Grafana Metrics Drilldown
  */
  exploreMetricsRelatedLogs?: boolean;
  /**
  * Adds support for quotes and special characters in label values for Prometheus queries
  */
  prometheusSpecialCharsInLabelValues?: boolean;
  /**
  * Enables the extension admin page regardless of development mode
  */
  enableExtensionsAdminPage?: boolean;
  /**
  * Enables SCIM support for user and group management
  */
  enableSCIM?: boolean;
  /**
  * Enables browser crash detection reporting to Faro.
  */
  crashDetection?: boolean;
  /**
  * Enables querying the Jaeger data source without the proxy
  */
  jaegerBackendMigration?: boolean;
  /**
  * Uses the original report or dashboard time range instead of making an absolute transformation
  * @default true
  */
  reportingUseRawTimeRange?: boolean;
  /**
  * Enables removing the reducer from the alerting UI when creating a new alert rule and using instant query
  * @default true
  */
  alertingUIOptimizeReducer?: boolean;
  /**
  * Enables user auth for Azure Monitor datasource only
  * @default true
  */
  azureMonitorEnableUserAuth?: boolean;
  /**
  * Enables simplified step mode in the notifications section
  * @default true
  */
  alertingNotificationsStepMode?: boolean;
  /**
  * Enables a button to send feedback from the Grafana UI
  */
  feedbackButton?: boolean;
  /**
  * Enable unified storage search UI
  */
  unifiedStorageSearchUI?: boolean;
  /**
  * Enables cross cluster search in the Elasticsearch datasource
  */
  elasticsearchCrossClusterSearch?: boolean;
  /**
  * Displays the navigation history so the user can navigate back to previous pages
  */
  unifiedHistory?: boolean;
  /**
  * Defaults to using the Loki `/labels` API instead of `/series`
  * @default true
  */
  lokiLabelNamesQueryApi?: boolean;
  /**
  * Enable the investigations backend API
  * @default false
  */
  investigationsBackend?: boolean;
  /**
  * Enable folder's api server counts
  * @default false
  */
  k8SFolderCounts?: boolean;
  /**
  * Enable folder's api server move
  * @default false
  */
  k8SFolderMove?: boolean;
  /**
  * Enables improved support for SAML external sessions. Ensure the NameID format is correctly configured in Grafana for SAML Single Logout to function properly.
  */
  improvedExternalSessionHandlingSAML?: boolean;
  /**
  * Enables LBAC for datasources for Mimir to apply LBAC filtering of metrics to the client requests for users in teams
  */
  teamHttpHeadersMimir?: boolean;
  /**
  * Test feature toggle to see how cohorts could be set up AB testing
  * @default false
  */
  ABTestFeatureToggleA?: boolean;
  /**
  * Use new combobox component for template variables
  */
  templateVariablesUsesCombobox?: boolean;
  /**
  * Test feature toggle to see how cohorts could be set up AB testing
  * @default false
  */
  ABTestFeatureToggleB?: boolean;
  /**
  * Enables Advisor app
  */
  grafanaAdvisor?: boolean;
  /**
  * Enables less memory intensive Elasticsearch result parsing
  */
  elasticsearchImprovedParsing?: boolean;
  /**
  * Use the externalized Grafana Metrics Drilldown (formerly known as Explore Metrics) app plugin
  */
  exploreMetricsUseExternalAppPlugin?: boolean;
  /**
  * Shows defined connections for a data source in the plugins detail page
  */
  datasourceConnectionsTab?: boolean;
  /**
  * Use a POST request to list rules by passing down the namespaces user has access to
  */
  fetchRulesUsingPost?: boolean;
  /**
  * Enable the alerting conversion API
  */
  alertingConversionAPI?: boolean;
  /**
  * enables extra deduplication stage in alertmanager that checks that timestamps of the pipeline and the current state are matching
  */
  alertingAlertmanagerExtraDedupStage?: boolean;
  /**
  * works together with alertingAlertmanagerExtraDedupStage, if enabled, it will stop the pipeline if the timestamps are not matching. Otherwise, it will emit a warning
  */
  alertingAlertmanagerExtraDedupStageStopPipeline?: boolean;
  /**
  * Enables the new logs panel in Explore
  */
  newLogsPanel?: boolean;
  /**
  * Enables the temporary themes for GrafanaCon
  */
  grafanaconThemes?: boolean;
  /**
  * Load plugins from CDN synchronously
  */
  pluginsCDNSyncLoader?: boolean;
  /**
  * Enables the new Jira integration for contact points in cloud alert managers.
  */
  alertingJiraIntegration?: boolean;
  /**
  * Enables the alert rule version history restore feature
  * @default true
  */
  alertingRuleVersionHistoryRestore?: boolean;
  /**
  * Enables the report creation drawer in a dashboard
  */
  newShareReportDrawer?: boolean;
  /**
  * Disable pre-loading app plugins when the request is coming from the renderer
  */
  rendererDisableAppPluginsPreload?: boolean;
  /**
  * Enables SRI checks for Grafana JavaScript assets
  */
  assetSriChecks?: boolean;
  /**
  * Enables the alert rule restore feature
  * @default true
  */
  alertRuleRestore?: boolean;
  /**
  * Enables writing to data sources for Grafana-managed recording rules.
  */
  grafanaManagedRecordingRulesDatasources?: boolean;
  /**
  * Enables running Infinity queries in parallel
  */
  infinityRunQueriesInParallel?: boolean;
  /**
  * Renders invite user button along the app
  */
  inviteUserExperimental?: boolean;
  /**
  * Enables additional languages
  */
  extraLanguages?: boolean;
  /**
  * Disables backdrop blur
  */
  noBackdropBlur?: boolean;
  /**
  * Enables the alerting migration UI, to migrate datasource-managed rules to Grafana-managed rules
  */
  alertingMigrationUI?: boolean;
  /**
  * Enables the unified storage history pruner
  */
  unifiedStorageHistoryPruner?: boolean;
  /**
<<<<<<< HEAD
  * Enables the UI functionality to recover and view deleted alert rules
  * @default true
  */
  alertingRuleRecoverDeleted?: boolean;
=======
  * Enables the unified storage grpc connection pool
  */
  unifiedStorageGrpcConnectionPool?: boolean;
>>>>>>> dfe2af95
}<|MERGE_RESOLUTION|>--- conflicted
+++ resolved
@@ -1058,14 +1058,12 @@
   */
   unifiedStorageHistoryPruner?: boolean;
   /**
-<<<<<<< HEAD
+  * Enables the unified storage grpc connection pool
+  */
+  unifiedStorageGrpcConnectionPool?: boolean;
+  /**
   * Enables the UI functionality to recover and view deleted alert rules
   * @default true
   */
   alertingRuleRecoverDeleted?: boolean;
-=======
-  * Enables the unified storage grpc connection pool
-  */
-  unifiedStorageGrpcConnectionPool?: boolean;
->>>>>>> dfe2af95
 }