// NOTE: This file was auto generated.  DO NOT EDIT DIRECTLY!
// To change feature flags, edit:
//  pkg/services/featuremgmt/registry.go
// Then run tests in:
//  pkg/services/featuremgmt/toggles_gen_test.go

/**
 * Describes available feature toggles in Grafana. These can be configured via
 * conf/custom.ini to enable features under development or not yet available in
 * stable version.
 *
 * Only enabled values will be returned in this interface.
 *
 * NOTE: the possible values may change between versions without notice, although
 * this may cause compilation issues when depending on removed feature keys, the
 * runtime state will continue to work.
 *
 * @public
 */
export interface FeatureToggles {
  alertingBigTransactions?: boolean;
  trimDefaults?: boolean;
  disableEnvelopeEncryption?: boolean;
  database_metrics?: boolean;
  dashboardPreviews?: boolean;
  ['live-service-web-worker']?: boolean;
  queryOverLive?: boolean;
  panelTitleSearch?: boolean;
  prometheusAzureOverrideAudience?: boolean;
  publicDashboards?: boolean;
  publicDashboardsEmailSharing?: boolean;
  lokiLive?: boolean;
  lokiDataframeApi?: boolean;
  featureHighlights?: boolean;
  migrationLocking?: boolean;
  storage?: boolean;
  k8s?: boolean;
  exploreMixedDatasource?: boolean;
  newTraceView?: boolean;
  correlations?: boolean;
  cloudWatchDynamicLabels?: boolean;
  datasourceQueryMultiStatus?: boolean;
  traceToMetrics?: boolean;
  newDBLibrary?: boolean;
  validateDashboardsOnSave?: boolean;
  autoMigrateOldPanels?: boolean;
  disableAngular?: boolean;
  prometheusWideSeries?: boolean;
  canvasPanelNesting?: boolean;
  scenes?: boolean;
  disableSecretsCompatibility?: boolean;
  logRequestsInstrumentedAsUnknown?: boolean;
  dataConnectionsConsole?: boolean;
  internationalization?: boolean;
  topnav?: boolean;
  grpcServer?: boolean;
  entityStore?: boolean;
  cloudWatchCrossAccountQuerying?: boolean;
  redshiftAsyncQueryDataSupport?: boolean;
  athenaAsyncQueryDataSupport?: boolean;
  newPanelChromeUI?: boolean;
  showDashboardValidationWarnings?: boolean;
  mysqlAnsiQuotes?: boolean;
  accessControlOnCall?: boolean;
  nestedFolders?: boolean;
  accessTokenExpirationCheck?: boolean;
  elasticsearchBackendMigration?: boolean;
  datasourceOnboarding?: boolean;
  emptyDashboardPage?: boolean;
  secureSocksDatasourceProxy?: boolean;
  authnService?: boolean;
  disablePrometheusExemplarSampling?: boolean;
  alertingBacktesting?: boolean;
  editPanelCSVDragAndDrop?: boolean;
  alertingNoNormalState?: boolean;
  logsSampleInExplore?: boolean;
  logsContextDatasourceUi?: boolean;
  lokiQuerySplitting?: boolean;
  lokiQuerySplittingConfig?: boolean;
  individualCookiePreferences?: boolean;
  onlyExternalOrgRoleSync?: boolean;
  drawerDataSourcePicker?: boolean;
  traceqlSearch?: boolean;
  prometheusMetricEncyclopedia?: boolean;
  timeSeriesTable?: boolean;
<<<<<<< HEAD
  unifiedRequestLog?: boolean;
=======
  influxdbBackendMigration?: boolean;
  clientTokenRotation?: boolean;
  disableElasticsearchBackendExploreQuery?: boolean;
  prometheusDataplane?: boolean;
  alertStateHistoryLokiSecondary?: boolean;
  alertStateHistoryLokiPrimary?: boolean;
  alertStateHistoryLokiOnly?: boolean;
>>>>>>> 4f0d811d
}<|MERGE_RESOLUTION|>--- conflicted
+++ resolved
@@ -83,9 +83,6 @@
   traceqlSearch?: boolean;
   prometheusMetricEncyclopedia?: boolean;
   timeSeriesTable?: boolean;
-<<<<<<< HEAD
-  unifiedRequestLog?: boolean;
-=======
   influxdbBackendMigration?: boolean;
   clientTokenRotation?: boolean;
   disableElasticsearchBackendExploreQuery?: boolean;
@@ -93,5 +90,5 @@
   alertStateHistoryLokiSecondary?: boolean;
   alertStateHistoryLokiPrimary?: boolean;
   alertStateHistoryLokiOnly?: boolean;
->>>>>>> 4f0d811d
+  unifiedRequestLog?: boolean;
 }