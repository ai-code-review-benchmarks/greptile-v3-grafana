// NOTE: This file was auto generated.  DO NOT EDIT DIRECTLY!
// To change feature flags, edit:
//  pkg/services/featuremgmt/registry.go
// Then run tests in:
//  pkg/services/featuremgmt/toggles_gen_test.go

/**
 * Describes available feature toggles in Grafana. These can be configured via
 * conf/custom.ini to enable features under development or not yet available in
 * stable version.
 *
 * Only enabled values will be returned in this interface
 *
 * @public
 */
export interface FeatureToggles {
  [name: string]: boolean | undefined; // support any string value

  alertingBigTransactions?: boolean;
  trimDefaults?: boolean;
  disableEnvelopeEncryption?: boolean;
  database_metrics?: boolean;
  dashboardPreviews?: boolean;
  ['live-pipeline']?: boolean;
  ['live-service-web-worker']?: boolean;
  queryOverLive?: boolean;
  panelTitleSearch?: boolean;
  prometheusAzureOverrideAudience?: boolean;
  publicDashboards?: boolean;
  publicDashboardsEmailSharing?: boolean;
  lokiLive?: boolean;
  lokiDataframeApi?: boolean;
  swaggerUi?: boolean;
  featureHighlights?: boolean;
  dashboardComments?: boolean;
  annotationComments?: boolean;
  migrationLocking?: boolean;
  storage?: boolean;
  k8s?: boolean;
  dashboardsFromStorage?: boolean;
  export?: boolean;
  exploreMixedDatasource?: boolean;
  tracing?: boolean;
  newTraceView?: boolean;
  correlations?: boolean;
  cloudWatchDynamicLabels?: boolean;
  datasourceQueryMultiStatus?: boolean;
  traceToMetrics?: boolean;
  newDBLibrary?: boolean;
  validateDashboardsOnSave?: boolean;
  autoMigrateGraphPanels?: boolean;
  prometheusWideSeries?: boolean;
  canvasPanelNesting?: boolean;
  scenes?: boolean;
  disableSecretsCompatibility?: boolean;
  logRequestsInstrumentedAsUnknown?: boolean;
  dataConnectionsConsole?: boolean;
  internationalization?: boolean;
  topnav?: boolean;
  grpcServer?: boolean;
  entityStore?: boolean;
  cloudWatchCrossAccountQuerying?: boolean;
  redshiftAsyncQueryDataSupport?: boolean;
  athenaAsyncQueryDataSupport?: boolean;
  newPanelChromeUI?: boolean;
  queryLibrary?: boolean;
  showDashboardValidationWarnings?: boolean;
  mysqlAnsiQuotes?: boolean;
  accessControlOnCall?: boolean;
  nestedFolders?: boolean;
  accessTokenExpirationCheck?: boolean;
  elasticsearchBackendMigration?: boolean;
  datasourceOnboarding?: boolean;
  secureSocksDatasourceProxy?: boolean;
  authnService?: boolean;
  disablePrometheusExemplarSampling?: boolean;
  alertingBacktesting?: boolean;
  editPanelCSVDragAndDrop?: boolean;
  alertingNoNormalState?: boolean;
  logsSampleInExplore?: boolean;
  logsContextDatasourceUi?: boolean;
  lokiQuerySplitting?: boolean;
  individualCookiePreferences?: boolean;
<<<<<<< HEAD
  traceqlSearch?: boolean;
=======
  drawerDataSourcePicker?: boolean;
>>>>>>> fbd049a0
}<|MERGE_RESOLUTION|>--- conflicted
+++ resolved
@@ -81,9 +81,6 @@
   logsContextDatasourceUi?: boolean;
   lokiQuerySplitting?: boolean;
   individualCookiePreferences?: boolean;
-<<<<<<< HEAD
+  drawerDataSourcePicker?: boolean;
   traceqlSearch?: boolean;
-=======
-  drawerDataSourcePicker?: boolean;
->>>>>>> fbd049a0
 }