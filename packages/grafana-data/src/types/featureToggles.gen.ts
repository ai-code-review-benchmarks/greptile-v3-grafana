// NOTE: This file was auto generated.  DO NOT EDIT DIRECTLY!
// To change feature flags, edit:
//  pkg/services/featuremgmt/registry.go
// Then run tests in:
//  pkg/services/featuremgmt/toggles_gen_test.go

/**
 * Describes available feature toggles in Grafana. These can be configured via
 * conf/custom.ini to enable features under development or not yet available in
 * stable version.
 *
 * Only enabled values will be returned in this interface.
 *
 * NOTE: the possible values may change between versions without notice, although
 * this may cause compilation issues when depending on removed feature keys, the
 * runtime state will continue to work.
 *
 * @public
 */
export interface FeatureToggles {
  disableEnvelopeEncryption?: boolean;
  ['live-service-web-worker']?: boolean;
  queryOverLive?: boolean;
  panelTitleSearch?: boolean;
  publicDashboards?: boolean;
  publicDashboardsEmailSharing?: boolean;
  lokiExperimentalStreaming?: boolean;
  featureHighlights?: boolean;
  migrationLocking?: boolean;
  storage?: boolean;
  correlations?: boolean;
  exploreContentOutline?: boolean;
  datasourceQueryMultiStatus?: boolean;
  traceToMetrics?: boolean;
  autoMigrateOldPanels?: boolean;
  disableAngular?: boolean;
  canvasPanelNesting?: boolean;
  newVizTooltips?: boolean;
  scenes?: boolean;
  disableSecretsCompatibility?: boolean;
  logRequestsInstrumentedAsUnknown?: boolean;
  dataConnectionsConsole?: boolean;
  topnav?: boolean;
  dockedMegaMenu?: boolean;
  returnToPrevious?: boolean;
  grpcServer?: boolean;
  unifiedStorage?: boolean;
  cloudWatchCrossAccountQuerying?: boolean;
  redshiftAsyncQueryDataSupport?: boolean;
  athenaAsyncQueryDataSupport?: boolean;
  showDashboardValidationWarnings?: boolean;
  mysqlAnsiQuotes?: boolean;
  accessControlOnCall?: boolean;
  nestedFolders?: boolean;
  nestedFolderPicker?: boolean;
  alertingBacktesting?: boolean;
  editPanelCSVDragAndDrop?: boolean;
  alertingNoNormalState?: boolean;
  logsContextDatasourceUi?: boolean;
  lokiQuerySplitting?: boolean;
  lokiQuerySplittingConfig?: boolean;
  individualCookiePreferences?: boolean;
  prometheusMetricEncyclopedia?: boolean;
  influxdbBackendMigration?: boolean;
  influxqlStreamingParser?: boolean;
  influxdbRunQueriesInParallel?: boolean;
  clientTokenRotation?: boolean;
  prometheusDataplane?: boolean;
  lokiMetricDataplane?: boolean;
  lokiLogsDataplane?: boolean;
  dataplaneFrontendFallback?: boolean;
  disableSSEDataplane?: boolean;
  alertStateHistoryLokiSecondary?: boolean;
  alertStateHistoryLokiPrimary?: boolean;
  alertStateHistoryLokiOnly?: boolean;
  unifiedRequestLog?: boolean;
  renderAuthJWT?: boolean;
  externalServiceAuth?: boolean;
  refactorVariablesTimeRange?: boolean;
  enableElasticsearchBackendQuerying?: boolean;
  advancedDataSourcePicker?: boolean;
  faroDatasourceSelector?: boolean;
  enableDatagridEditing?: boolean;
  extraThemes?: boolean;
  lokiPredefinedOperations?: boolean;
  pluginsFrontendSandbox?: boolean;
  dashboardEmbed?: boolean;
  frontendSandboxMonitorOnly?: boolean;
  sqlDatasourceDatabaseSelection?: boolean;
  lokiFormatQuery?: boolean;
  cloudWatchLogsMonacoEditor?: boolean;
  exploreScrollableLogsContainer?: boolean;
  recordedQueriesMulti?: boolean;
  pluginsDynamicAngularDetectionPatterns?: boolean;
  vizAndWidgetSplit?: boolean;
  prometheusIncrementalQueryInstrumentation?: boolean;
  logsExploreTableVisualisation?: boolean;
  awsDatasourcesTempCredentials?: boolean;
  transformationsRedesign?: boolean;
  mlExpressions?: boolean;
  traceQLStreaming?: boolean;
  metricsSummary?: boolean;
  grafanaAPIServerWithExperimentalAPIs?: boolean;
  grafanaAPIServerEnsureKubectlAccess?: boolean;
  featureToggleAdminPage?: boolean;
  awsAsyncQueryCaching?: boolean;
  splitScopes?: boolean;
  permissionsFilterRemoveSubquery?: boolean;
  prometheusConfigOverhaulAuth?: boolean;
  configurableSchedulerTick?: boolean;
  influxdbSqlSupport?: boolean;
  alertingNoDataErrorExecution?: boolean;
  angularDeprecationUI?: boolean;
  dashgpt?: boolean;
  reportingRetries?: boolean;
  sseGroupByDatasource?: boolean;
  requestInstrumentationStatusSource?: boolean;
  libraryPanelRBAC?: boolean;
  lokiRunQueriesInParallel?: boolean;
  wargamesTesting?: boolean;
  alertingInsights?: boolean;
  externalCorePlugins?: boolean;
  pluginsAPIMetrics?: boolean;
  httpSLOLevels?: boolean;
  idForwarding?: boolean;
  cloudWatchWildCardDimensionValues?: boolean;
  externalServiceAccounts?: boolean;
  panelMonitoring?: boolean;
  enableNativeHTTPHistogram?: boolean;
  formatString?: boolean;
  transformationsVariableSupport?: boolean;
  kubernetesPlaylists?: boolean;
  kubernetesSnapshots?: boolean;
  kubernetesQueryServiceRewrite?: boolean;
  cloudWatchBatchQueries?: boolean;
  recoveryThreshold?: boolean;
  lokiStructuredMetadata?: boolean;
  teamHttpHeaders?: boolean;
  awsDatasourcesNewFormStyling?: boolean;
  cachingOptimizeSerializationMemoryUsage?: boolean;
  panelTitleSearchInV1?: boolean;
  pluginsInstrumentationStatusSource?: boolean;
  managedPluginsInstall?: boolean;
  prometheusPromQAIL?: boolean;
  addFieldFromCalculationStatFunctions?: boolean;
  alertmanagerRemoteSecondary?: boolean;
  alertmanagerRemotePrimary?: boolean;
  alertmanagerRemoteOnly?: boolean;
  annotationPermissionUpdate?: boolean;
  extractFieldsNameDeduplication?: boolean;
  dashboardSceneForViewers?: boolean;
  dashboardScene?: boolean;
  panelFilterVariable?: boolean;
  pdfTables?: boolean;
  ssoSettingsApi?: boolean;
  canvasPanelPanZoom?: boolean;
  logsInfiniteScrolling?: boolean;
  flameGraphItemCollapsing?: boolean;
  alertingDetailsViewV2?: boolean;
  datatrails?: boolean;
  alertingSimplifiedRouting?: boolean;
  logRowsPopoverMenu?: boolean;
  pluginsSkipHostEnvVars?: boolean;
  tableSharedCrosshair?: boolean;
  regressionTransformation?: boolean;
  displayAnonymousStats?: boolean;
  lokiQueryHints?: boolean;
  kubernetesFeatureToggles?: boolean;
  alertingPreviewUpgrade?: boolean;
  enablePluginsTracingByDefault?: boolean;
  cloudRBACRoles?: boolean;
  alertingQueryOptimization?: boolean;
  newFolderPicker?: boolean;
  jitterAlertRules?: boolean;
  jitterAlertRulesWithinGroups?: boolean;
  onPremToCloudMigrations?: boolean;
<<<<<<< HEAD
  newPDFRendering?: boolean;
=======
  alertingSaveStatePeriodic?: boolean;
  promQLScope?: boolean;
  nodeGraphDotLayout?: boolean;
>>>>>>> 702e2280
}<|MERGE_RESOLUTION|>--- conflicted
+++ resolved
@@ -174,11 +174,8 @@
   jitterAlertRules?: boolean;
   jitterAlertRulesWithinGroups?: boolean;
   onPremToCloudMigrations?: boolean;
-<<<<<<< HEAD
-  newPDFRendering?: boolean;
-=======
   alertingSaveStatePeriodic?: boolean;
   promQLScope?: boolean;
   nodeGraphDotLayout?: boolean;
->>>>>>> 702e2280
+  newPDFRendering?: boolean;
 }