--- conflicted
+++ resolved
@@ -150,11 +150,8 @@
   costManagementUi?: boolean;
   managedPluginsInstall?: boolean;
   prometheusPromQAIL?: boolean;
-<<<<<<< HEAD
   addFieldFromCalculationStatFunctions?: boolean;
-=======
   alertmanagerRemoteSecondary?: boolean;
   alertmanagerRemotePrimary?: boolean;
   alertmanagerRemoteOnly?: boolean;
->>>>>>> b8105caa
 }