--- conflicted
+++ resolved
@@ -88,9 +88,6 @@
   clientTokenRotation?: boolean;
   disableElasticsearchBackendExploreQuery?: boolean;
   prometheusDataplane?: boolean;
-<<<<<<< HEAD
-  authenticationConfigUI?: boolean;
-=======
   alertStateHistoryLokiSecondary?: boolean;
   alertStateHistoryLokiPrimary?: boolean;
   alertStateHistoryLokiOnly?: boolean;
@@ -98,5 +95,5 @@
   renderAuthJWT?: boolean;
   pyroscopeFlameGraph?: boolean;
   dataplaneFrontendFallback?: boolean;
->>>>>>> 0aa301e2
+  authenticationConfigUI?: boolean;
 }