--- conflicted
+++ resolved
@@ -168,9 +168,5 @@
   tableSharedCrosshair?: boolean;
   regressionTransformation?: boolean;
   displayAnonymousStats?: boolean;
-<<<<<<< HEAD
-  lokiQueryHints?: boolean;
-=======
   alertStateHistoryAnnotationsFromLoki?: boolean;
->>>>>>> 456939ba
 }