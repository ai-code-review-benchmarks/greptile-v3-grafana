--- conflicted
+++ resolved
@@ -96,10 +96,7 @@
   useCachingService?: boolean;
   enableElasticsearchBackendQuerying?: boolean;
   authenticationConfigUI?: boolean;
-<<<<<<< HEAD
   pluginsAPIManifestKey?: boolean;
-=======
   advancedDataSourcePicker?: boolean;
   opensearchDetectVersion?: boolean;
->>>>>>> 9a4c7ef7
 }