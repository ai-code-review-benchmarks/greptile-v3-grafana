// NOTE: This file was auto generated.  DO NOT EDIT DIRECTLY!
// To change feature flags, edit:
//  pkg/services/featuremgmt/registry.go
// Then run tests in:
//  pkg/services/featuremgmt/toggles_gen_test.go

/**
 * Describes available feature toggles in Grafana. These can be configured via
 * conf/custom.ini to enable features under development or not yet available in
 * stable version.
 *
 * Only enabled values will be returned in this interface
 *
 * @public
 */
export interface FeatureToggles {
  [name: string]: boolean | undefined; // support any string value

  returnUnameHeader?: boolean;
  alertingBigTransactions?: boolean;
  trimDefaults?: boolean;
  disableEnvelopeEncryption?: boolean;
  database_metrics?: boolean;
  dashboardPreviews?: boolean;
<<<<<<< HEAD
  ['live-config']?: boolean;
=======
  dashboardPreviewsAdmin?: boolean;
>>>>>>> 72790b06
  ['live-pipeline']?: boolean;
  ['live-service-web-worker']?: boolean;
  queryOverLive?: boolean;
  panelTitleSearch?: boolean;
  prometheusAzureOverrideAudience?: boolean;
  showFeatureFlagsInUI?: boolean;
  publicDashboards?: boolean;
  publicDashboardsEmailSharing?: boolean;
  lokiLive?: boolean;
  lokiDataframeApi?: boolean;
  lokiMonacoEditor?: boolean;
  swaggerUi?: boolean;
  featureHighlights?: boolean;
  dashboardComments?: boolean;
  annotationComments?: boolean;
  migrationLocking?: boolean;
  storage?: boolean;
  k8s?: boolean;
  k8sDashboards?: boolean;
  apiserver?: boolean;
  supportBundles?: boolean;
  dashboardsFromStorage?: boolean;
  export?: boolean;
  exploreMixedDatasource?: boolean;
  tracing?: boolean;
  correlations?: boolean;
  cloudWatchDynamicLabels?: boolean;
  datasourceQueryMultiStatus?: boolean;
  traceToMetrics?: boolean;
  newDBLibrary?: boolean;
  validateDashboardsOnSave?: boolean;
  autoMigrateGraphPanels?: boolean;
  prometheusWideSeries?: boolean;
  canvasPanelNesting?: boolean;
  scenes?: boolean;
  disableSecretsCompatibility?: boolean;
  logRequestsInstrumentedAsUnknown?: boolean;
  dataConnectionsConsole?: boolean;
  internationalization?: boolean;
  topnav?: boolean;
  grpcServer?: boolean;
  entityStore?: boolean;
  flameGraph?: boolean;
  cloudWatchCrossAccountQuerying?: boolean;
  redshiftAsyncQueryDataSupport?: boolean;
  athenaAsyncQueryDataSupport?: boolean;
  increaseInMemDatabaseQueryCache?: boolean;
  newPanelChromeUI?: boolean;
  queryLibrary?: boolean;
  showDashboardValidationWarnings?: boolean;
  mysqlAnsiQuotes?: boolean;
  datasourceLogger?: boolean;
  accessControlOnCall?: boolean;
  nestedFolders?: boolean;
  accessTokenExpirationCheck?: boolean;
  elasticsearchBackendMigration?: boolean;
  datasourceOnboarding?: boolean;
  secureSocksDatasourceProxy?: boolean;
  authnService?: boolean;
  sessionRemoteCache?: boolean;
  disablePrometheusExemplarSampling?: boolean;
  alertingBacktesting?: boolean;
  editPanelCSVDragAndDrop?: boolean;
  alertingNoNormalState?: boolean;
  topNavCommandPalette?: boolean;
  logsSampleInExplore?: boolean;
  logsContextDatasourceUi?: boolean;
}<|MERGE_RESOLUTION|>--- conflicted
+++ resolved
@@ -22,11 +22,6 @@
   disableEnvelopeEncryption?: boolean;
   database_metrics?: boolean;
   dashboardPreviews?: boolean;
-<<<<<<< HEAD
-  ['live-config']?: boolean;
-=======
-  dashboardPreviewsAdmin?: boolean;
->>>>>>> 72790b06
   ['live-pipeline']?: boolean;
   ['live-service-web-worker']?: boolean;
   queryOverLive?: boolean;
