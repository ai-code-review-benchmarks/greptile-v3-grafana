--- conflicted
+++ resolved
@@ -85,9 +85,6 @@
   datasourceOnboarding?: boolean;
   secureSocksDatasourceProxy?: boolean;
   authnService?: boolean;
-<<<<<<< HEAD
+  sessionRemoteCache?: boolean;
   alertingBacktesting?: boolean;
-=======
-  sessionRemoteCache?: boolean;
->>>>>>> 8e77a427
 }