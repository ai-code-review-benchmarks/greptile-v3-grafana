--- conflicted
+++ resolved
@@ -86,9 +86,6 @@
   influxdbBackendMigration?: boolean;
   clientTokenRotation?: boolean;
   disableElasticsearchBackendExploreQuery?: boolean;
-<<<<<<< HEAD
+  prometheusDataplane?: boolean;
   authenticationConfigUI?: boolean;
-=======
-  prometheusDataplane?: boolean;
->>>>>>> d790cb1c
 }