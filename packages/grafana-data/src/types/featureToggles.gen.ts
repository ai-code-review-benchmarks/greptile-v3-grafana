--- conflicted
+++ resolved
@@ -116,9 +116,6 @@
   awsAsyncQueryCaching?: boolean;
   splitScopes?: boolean;
   azureMonitorDataplane?: boolean;
-<<<<<<< HEAD
+  prometheusConfigOverhaulAuth?: boolean;
   configurableSchedulerTick?: boolean;
-=======
-  prometheusConfigOverhaulAuth?: boolean;
->>>>>>> 98cb3ce3
 }