--- conflicted
+++ resolved
@@ -3,13 +3,9 @@
   scope: string;
 }
 
-<<<<<<< HEAD
 export type ScopeFilterOperator = 'equals' | 'not-equals' | 'regex-match' | 'regex-not-match';
 
-export interface ScopeFilter {
-=======
 export interface ScopeSpecFilter {
->>>>>>> 44adfea0
   key: string;
   value: string;
   operator: ScopeFilterOperator;
