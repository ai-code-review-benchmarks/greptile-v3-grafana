--- conflicted
+++ resolved
@@ -192,11 +192,8 @@
   UserProfileTab = 'grafana/user/profile/tab',
   TraceViewDetails = 'grafana/traceview/details',
   QueryEditorRowAdaptiveTelemetryV1 = 'grafana/query-editor-row/adaptivetelemetry/v1',
-<<<<<<< HEAD
+  TraceViewResourceAttributes = 'grafana/traceview/resource-attributes',
   LogsViewResourceAttributes = 'grafana/logsview/resource-attributes',
-=======
-  TraceViewResourceAttributes = 'grafana/traceview/resource-attributes',
->>>>>>> 0e4f06d4
 }
 
 export type PluginExtensionPanelContext = {
@@ -249,10 +246,7 @@
     uid: string;
   };
 };
-<<<<<<< HEAD
-=======
-
->>>>>>> 0e4f06d4
+
 type Dashboard = {
   uid: string;
   title: string;
