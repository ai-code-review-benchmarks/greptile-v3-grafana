--- conflicted
+++ resolved
@@ -18,19 +18,9 @@
   type: MappingType.ValueToText;
 }
 
-<<<<<<< HEAD
-/**
- * @internal
- */
-export interface RangeMap extends BaseMap {
-  type: MappingType.RangeToText;
-  from: number;
-  to: number;
-=======
 export interface RangeMapOptions {
   from: number | null; // changed from string
   to: number | null;
->>>>>>> c9e93fc3
   result: ValueMappingResult;
 }
 
