import { SystemDateFormatSettings } from '../datetime';
import { MapLayerOptions } from '../geo/layer';
import { GrafanaTheme2 } from '../themes';

import { DataSourceInstanceSettings } from './datasource';
import { FeatureToggles } from './featureToggles.gen';
import { PanelPluginMeta } from './panel';
import { GrafanaTheme } from './theme';

import { NavLinkDTO, OrgRole } from '.';

/**
 * Describes the build information that will be available via the Grafana configuration.
 *
 * @public
 */
export interface BuildInfo {
  version: string;
  commit: string;
  env: string;
  edition: GrafanaEdition;
  latestVersion: string;
  hasUpdate: boolean;
  hideVersion: boolean;
}

/**
 * @internal
 */
export enum GrafanaEdition {
  OpenSource = 'Open Source',
  Pro = 'Pro',
  Enterprise = 'Enterprise',
}

/**
 * Describes the license information about the current running instance of Grafana.
 *
 * @public
 */
export interface LicenseInfo {
  expiry: number;
  licenseUrl: string;
  stateInfo: string;
  edition: GrafanaEdition;
  enabledFeatures: { [key: string]: boolean };
  trialExpiry?: number;
}

/**
 * Describes Sentry integration config
 *
 * @public
 */
export interface SentryConfig {
  enabled: boolean;
  dsn: string;
  customEndpoint: string;
  sampleRate: number;
}

/**
 * Describes the plugins that should be preloaded prior to start Grafana.
 *
 * @public
 */
export type PreloadPlugin = {
  path: string;
  version: string;
};

/** Supported OAuth services
 *
 * @public
 */
export type OAuth =
  | 'github'
  | 'gitlab'
  | 'google'
  | 'generic_oauth'
  // | 'grafananet' Deprecated. Key always changed to "grafana_com"
  | 'grafana_com'
  | 'azuread'
  | 'okta';

/** Map of enabled OAuth services and their respective names
 *
 * @public
 */
export type OAuthSettings = Partial<Record<OAuth, { name: string; icon?: string }>>;

/** Current user info included in bootData
 *
 * @internal
 */
export interface CurrentUserDTO {
  isSignedIn: boolean;
  id: number;
  externalUserId: string;
  login: string;
  email: string;
  name: string;
  lightTheme: boolean;
  orgCount: number;
  orgId: number;
  orgName: string;
  orgRole: OrgRole | '';
  isGrafanaAdmin: boolean;
  gravatarUrl: string;
  timezone: string;
  weekStart: string;
  locale: string;
  permissions?: Record<string, boolean>;
}

/** Contains essential user and config info
 *
 * @internal
 */
export interface BootData {
  user: CurrentUserDTO;
  settings: GrafanaConfig;
  navTree: NavLinkDTO[];
  themePaths: {
    light: string;
    dark: string;
  };
}

/**
 * Describes all the different Grafana configuration values available for an instance.
 *
 * @internal
 */
export interface GrafanaConfig {
  isPublicDashboardView: boolean;
  datasources: { [str: string]: DataSourceInstanceSettings };
  panels: { [key: string]: PanelPluginMeta };
  minRefreshInterval: string;
  appSubUrl: string;
  windowTitlePrefix: string;
  buildInfo: BuildInfo;
  newPanelTitle: string;
  bootData: BootData;
  externalUserMngLinkUrl: string;
  externalUserMngLinkName: string;
  externalUserMngInfo: string;
  allowOrgCreate: boolean;
  disableLoginForm: boolean;
  defaultDatasource: string;
  alertingEnabled: boolean;
  alertingErrorOrTimeout: string;
  alertingNoDataOrNullValues: string;
  alertingMinInterval: number;
  authProxyEnabled: boolean;
  exploreEnabled: boolean;
  queryHistoryEnabled: boolean;
  helpEnabled: boolean;
  profileEnabled: boolean;
  ldapEnabled: boolean;
  sigV4AuthEnabled: boolean;
  samlEnabled: boolean;
  autoAssignOrg: boolean;
  verifyEmailEnabled: boolean;
  oauth: OAuthSettings;
  rbacEnabled: boolean;
  rbacBuiltInRoleAssignmentEnabled: boolean;
  disableUserSignUp: boolean;
  loginHint: string;
  passwordHint: string;
  loginError?: string;
  navTree: any;
  viewersCanEdit: boolean;
  editorsCanAdmin: boolean;
  disableSanitizeHtml: boolean;
  liveEnabled: boolean;
  theme: GrafanaTheme;
  theme2: GrafanaTheme2;
  pluginsToPreload: PreloadPlugin[];
  featureToggles: FeatureToggles;
  licenseInfo: LicenseInfo;
  http2Enabled: boolean;
  dateFormats?: SystemDateFormatSettings;
  sentry: SentryConfig;
  customTheme?: any;
  geomapDefaultBaseLayer?: MapLayerOptions;
  geomapDisableCustomBaseLayer?: boolean;
  unifiedAlertingEnabled: boolean;
  angularSupportEnabled: boolean;
  feedbackLinksEnabled: boolean;
<<<<<<< HEAD
  secretsManagerPluginEnabled: boolean;
=======
  googleAnalyticsId: string | undefined;
  rudderstackWriteKey: string | undefined;
  rudderstackDataPlaneUrl: string | undefined;
  rudderstackSdkUrl: string | undefined;
  rudderstackConfigUrl: string | undefined;
>>>>>>> cbefbd3f
}<|MERGE_RESOLUTION|>--- conflicted
+++ resolved
@@ -188,13 +188,10 @@
   unifiedAlertingEnabled: boolean;
   angularSupportEnabled: boolean;
   feedbackLinksEnabled: boolean;
-<<<<<<< HEAD
   secretsManagerPluginEnabled: boolean;
-=======
   googleAnalyticsId: string | undefined;
   rudderstackWriteKey: string | undefined;
   rudderstackDataPlaneUrl: string | undefined;
   rudderstackSdkUrl: string | undefined;
   rudderstackConfigUrl: string | undefined;
->>>>>>> cbefbd3f
 }