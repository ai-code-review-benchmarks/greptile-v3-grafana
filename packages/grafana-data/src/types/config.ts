import { SystemDateFormatSettings } from '../datetime';
import { MapLayerOptions } from '../geo/layer';
import { GrafanaTheme2 } from '../themes';

import { DataSourceInstanceSettings } from './datasource';
import { FeatureToggles } from './featureToggles.gen';
import { PanelPluginMeta } from './panel';

import { GrafanaTheme, IconName, NavLinkDTO, OrgRole } from '.';

/**
 * Describes the build information that will be available via the Grafana configuration.
 *
 * @public
 */
export interface BuildInfo {
  version: string;
  commit: string;
  env: string;
  edition: GrafanaEdition;
  latestVersion: string;
  hasUpdate: boolean;
  hideVersion: boolean;
}

/**
 * @internal
 */
export enum GrafanaEdition {
  OpenSource = 'Open Source',
  Pro = 'Pro',
  Enterprise = 'Enterprise',
}

/**
 * Describes the license information about the current running instance of Grafana.
 *
 * @public
 */
export interface LicenseInfo {
  expiry: number;
  licenseUrl: string;
  stateInfo: string;
  edition: GrafanaEdition;
  enabledFeatures: { [key: string]: boolean };
  trialExpiry?: number;
}

/**
 * Describes GrafanaJavascriptAgentConfig integration config
 *
 * @public
 */
export interface GrafanaJavascriptAgentConfig {
  enabled: boolean;
  customEndpoint: string;
  errorInstrumentalizationEnabled: boolean;
  consoleInstrumentalizationEnabled: boolean;
  webVitalsInstrumentalizationEnabled: boolean;
  apiKey: string;
}

export interface UnifiedAlertingConfig {
  minInterval: string;
  // will be undefined if alerStateHistory is not enabled
  alertStateHistoryBackend?: string;
  // will be undefined if implementation is not "multiple"
  alertStateHistoryPrimary?: string;
}

/** Supported OAuth services
 *
 * @public
 */
export type OAuth =
  | 'github'
  | 'gitlab'
  | 'google'
  | 'generic_oauth'
  // | 'grafananet' Deprecated. Key always changed to "grafana_com"
  | 'grafana_com'
  | 'azuread'
  | 'okta';

/** Map of enabled OAuth services and their respective names
 *
 * @public
 */
export type OAuthSettings = Partial<Record<OAuth, { name: string; icon?: IconName }>>;

/**
 * Information needed for analytics providers
 *
 * @internal
 */
export interface AnalyticsSettings {
  identifier: string;
  intercomIdentifier?: string;
}

/** Current user info included in bootData
 *
 * @internal
 */
export interface CurrentUserDTO {
  isSignedIn: boolean;
  id: number;
  externalUserId: string;
  login: string;
  email: string;
  name: string;
  theme: string; // dark | light | system
  orgCount: number;
  orgId: number;
  orgName: string;
  orgRole: OrgRole | '';
  isGrafanaAdmin: boolean;
  gravatarUrl: string;
  timezone: string;
  weekStart: string;
  locale: string;
  language: string;
  permissions?: Record<string, boolean>;
  analytics: AnalyticsSettings;

  /** @deprecated Use theme instead */
  lightTheme: boolean;
}

/** Contains essential user and config info
 *
 * @internal
 */
export interface BootData {
  user: CurrentUserDTO;
  settings: GrafanaConfig;
  navTree: NavLinkDTO[];
  assets: {
<<<<<<< HEAD
    jsFiles: Array<{ filePath: string }>;
=======
    light: string;
>>>>>>> 3e535044
    dark: string;
    light: string;
  };
}

/**
 * Describes all the different Grafana configuration values available for an instance.
 *
 * @internal
 */
export interface GrafanaConfig {
  publicDashboardAccessToken?: string;
  snapshotEnabled: boolean;
  datasources: { [str: string]: DataSourceInstanceSettings };
  panels: { [key: string]: PanelPluginMeta };
  auth: AuthSettings;
  minRefreshInterval: string;
  appSubUrl: string;
  windowTitlePrefix: string;
  buildInfo: BuildInfo;
  newPanelTitle: string;
  bootData: BootData;
  externalUserMngLinkUrl: string;
  externalUserMngLinkName: string;
  externalUserMngInfo: string;
  allowOrgCreate: boolean;
  disableLoginForm: boolean;
  defaultDatasource: string;
  alertingEnabled: boolean;
  alertingErrorOrTimeout: string;
  alertingNoDataOrNullValues: string;
  alertingMinInterval: number;
  authProxyEnabled: boolean;
  exploreEnabled: boolean;
  queryHistoryEnabled: boolean;
  helpEnabled: boolean;
  profileEnabled: boolean;
  newsFeedEnabled: boolean;
  ldapEnabled: boolean;
  sigV4AuthEnabled: boolean;
  azureAuthEnabled: boolean;
  samlEnabled: boolean;
  autoAssignOrg: boolean;
  verifyEmailEnabled: boolean;
  oauth: OAuthSettings;
  /** @deprecated always set to true. */
  rbacEnabled: boolean;
  disableUserSignUp: boolean;
  loginHint: string;
  passwordHint: string;
  loginError?: string;
  viewersCanEdit: boolean;
  editorsCanAdmin: boolean;
  disableSanitizeHtml: boolean;
  trustedTypesDefaultPolicyEnabled: boolean;
  cspReportOnlyEnabled: boolean;
  liveEnabled: boolean;
  /** @deprecated Use `theme2` instead. */
  theme: GrafanaTheme;
  theme2: GrafanaTheme2;
  anonymousEnabled: boolean;
  anonymousDeviceLimit: number | undefined;
  featureToggles: FeatureToggles;
  licenseInfo: LicenseInfo;
  http2Enabled: boolean;
  dateFormats?: SystemDateFormatSettings;
  grafanaJavascriptAgent: GrafanaJavascriptAgentConfig;
  customTheme?: any;
  geomapDefaultBaseLayer?: MapLayerOptions;
  geomapDisableCustomBaseLayer?: boolean;
  unifiedAlertingEnabled: boolean;
  unifiedAlerting: UnifiedAlertingConfig;
  angularSupportEnabled: boolean;
  feedbackLinksEnabled: boolean;
  secretsManagerPluginEnabled: boolean;
  supportBundlesEnabled: boolean;
  secureSocksDSProxyEnabled: boolean;
  googleAnalyticsId: string | undefined;
  googleAnalytics4Id: string | undefined;
  googleAnalytics4SendManualPageViews: boolean;
  rudderstackWriteKey: string | undefined;
  rudderstackDataPlaneUrl: string | undefined;
  rudderstackSdkUrl: string | undefined;
  rudderstackConfigUrl: string | undefined;
  rudderstackIntegrationsUrl: string | undefined;
  sqlConnectionLimits: SqlConnectionLimits;
  sharedWithMeFolderUID?: string;

  // The namespace to use for kubernetes apiserver requests
  namespace: string;
}

export interface SqlConnectionLimits {
  maxOpenConns: number;
  maxIdleConns: number;
  connMaxLifetime: number;
}

export interface AuthSettings {
  OAuthSkipOrgRoleUpdateSync?: boolean;
  SAMLSkipOrgRoleSync?: boolean;
  LDAPSkipOrgRoleSync?: boolean;
  JWTAuthSkipOrgRoleSync?: boolean;
  GrafanaComSkipOrgRoleSync?: boolean;
  GithubSkipOrgRoleSync?: boolean;
  GitLabSkipOrgRoleSync?: boolean;
  OktaSkipOrgRoleSync?: boolean;
  AzureADSkipOrgRoleSync?: boolean;
  GoogleSkipOrgRoleSync?: boolean;
  GenericOAuthSkipOrgRoleSync?: boolean;
  AuthProxyEnableLoginToken?: boolean;
}<|MERGE_RESOLUTION|>--- conflicted
+++ resolved
@@ -136,13 +136,8 @@
   settings: GrafanaConfig;
   navTree: NavLinkDTO[];
   assets: {
-<<<<<<< HEAD
-    jsFiles: Array<{ filePath: string }>;
-=======
     light: string;
->>>>>>> 3e535044
     dark: string;
-    light: string;
   };
 }
 
