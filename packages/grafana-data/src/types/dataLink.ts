--- conflicted
+++ resolved
@@ -8,11 +8,7 @@
   targetBlank?: boolean;
 }
 
-<<<<<<< HEAD
-type LinkTarget = '_blank' | '_self';
-=======
 export type LinkTarget = '_blank' | '_self';
->>>>>>> ed0036fa
 
 /**
  * Processed Link Model.  The values are ready to use
