--- conflicted
+++ resolved
@@ -57,11 +57,7 @@
   "dependencies": {
     "@braintree/sanitize-url": "7.0.1",
     "@grafana/schema": "12.1.0-pre",
-<<<<<<< HEAD
-    "@leeoniya/ufuzzy": "^1.0.18",
-=======
     "@leeoniya/ufuzzy": "1.0.18",
->>>>>>> b85b2b15
     "@types/d3-interpolate": "^3.0.0",
     "@types/string-hash": "1.1.3",
     "@types/systemjs": "6.15.1",
