import React from 'react';
import { Global } from '@emotion/react';
import { useTheme2 } from '..';
import { getElementStyles } from './elements';
import { getCardStyles } from './card';

/** @internal */
export function GlobalStyles() {
<<<<<<< HEAD
  const theme = useTheme();
  const types = getElementStyles(theme.v2);
  const cards = getCardStyles(theme.v2);
=======
  const theme = useTheme2();
  const types = getElementStyles(theme);
>>>>>>> b929822d

  return <Global styles={[types, cards]} />;
}<|MERGE_RESOLUTION|>--- conflicted
+++ resolved
@@ -6,14 +6,9 @@
 
 /** @internal */
 export function GlobalStyles() {
-<<<<<<< HEAD
-  const theme = useTheme();
-  const types = getElementStyles(theme.v2);
-  const cards = getCardStyles(theme.v2);
-=======
   const theme = useTheme2();
   const types = getElementStyles(theme);
->>>>>>> b929822d
+  const cards = getCardStyles(theme);
 
   return <Global styles={[types, cards]} />;
 }