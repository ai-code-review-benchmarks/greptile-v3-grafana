--- conflicted
+++ resolved
@@ -67,16 +67,10 @@
       sm: '1px',
     },
   },
-<<<<<<< HEAD
-  panelPadding: {
-    horizontal: 16,
-    vertical: 8,
-=======
   height: {
     sm: '24px',
     md: '32px',
     lg: '48px',
->>>>>>> 5d16da73
   },
   panelPadding: 8,
   panelHeaderHeight: 28,
