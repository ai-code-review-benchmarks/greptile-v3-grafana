--- conflicted
+++ resolved
@@ -9,11 +9,7 @@
  * be subject to the standard policies
  */
 
-<<<<<<< HEAD
 export * from './components/Box/Box';
 export * from './components/Flex/Flex';
-=======
-export * from './components/Flex/Flex';
 
-export { Stack } from './components/Stack/Stack';
->>>>>>> 88773404
+export { Stack } from './components/Stack/Stack';