/**
 * THESE COMPONENTS MUST NOT BE USED EXTERNALLY OR IN PLUGINS.
 *
 * Unstable components are still in development and are subject to breaking changes
 * at any point, like feature flags but for components. They must only be used in
 * Grafana core where we can coordinate changes.
 *
 * Once mature, they will be moved to the main export, be available to plugins, and
 * be subject to the standard policies
 */

export * from './components/Layout/Box/Box';
export * from './components/Layout/Flex/Flex';

<<<<<<< HEAD
export { Stack } from './components/Stack/Stack';
export { Grid } from './components/Layout/Grid/Grid';
=======
export { Stack, HorizontalStack } from './components/Layout/Stack';
>>>>>>> 10a874ba
<|MERGE_RESOLUTION|>--- conflicted
+++ resolved
@@ -12,9 +12,5 @@
 export * from './components/Layout/Box/Box';
 export * from './components/Layout/Flex/Flex';
 
-<<<<<<< HEAD
-export { Stack } from './components/Stack/Stack';
 export { Grid } from './components/Layout/Grid/Grid';
-=======
-export { Stack, HorizontalStack } from './components/Layout/Stack';
->>>>>>> 10a874ba
+export { Stack, HorizontalStack } from './components/Layout/Stack';