--- conflicted
+++ resolved
@@ -1,11 +1,6 @@
 import { DecoratorFn } from '@storybook/react';
 import React from 'react';
 
-<<<<<<< HEAD
-import { RenderFunction } from '../../types';
-
-=======
->>>>>>> 0b506b4c
 const RightAlignedStory = ({ children }: React.PropsWithChildren<{}>) => {
   return (
     <div
