--- conflicted
+++ resolved
@@ -1,12 +1,6 @@
-<<<<<<< HEAD
+import { toUtc, toDuration as duration, dateTime, DecimalCount } from '@grafana/data';
+
 import { toFixed, toFixedScaled, ValueFormatter } from './valueFormats';
-import { DecimalCount } from '../../types';
-import { toUtc, toDuration as duration, dateTime } from '../moment_wrapper';
-=======
-import { toUtc, toDuration as duration, dateTime, DecimalCount } from '@grafana/data';
-
-import { toFixed, toFixedScaled } from './valueFormats';
->>>>>>> f22aaa55
 
 interface IntervalsInSeconds {
   [interval: string]: number;
@@ -335,9 +329,9 @@
   return time.fromNow();
 }
 
-export function toMomentFormatter(fmt: string): ValueFormatter {
+export function toTimeFormatter(fmt: string): ValueFormatter {
   return (value: number, decimals: DecimalCount, scaledDecimals: DecimalCount, isUtc?: boolean) => {
-    const time = isUtc ? moment.utc(value) : moment(value);
+    const time = isUtc ? toUtc(value) : dateTime(value);
     return time.format(fmt);
   };
 }