// Libraries
import _ from 'lodash';

// Utils
import { getValueFormat } from './valueFormats/valueFormats';
import { getColorFromHexRgbOrName } from './namedColorsPalette';

// Types
<<<<<<< HEAD
import { Threshold, DecimalInfo, DisplayValue, GrafanaTheme, GrafanaThemeType, DecimalCount } from '../types';

import { DateTime, dateTime, Field } from '@grafana/data';
=======
import { DecimalInfo, DisplayValue, GrafanaTheme, GrafanaThemeType, DecimalCount } from '../types';
import { DateTime, dateTime, Threshold, ValueMapping, getMappedValue, Field } from '@grafana/data';
>>>>>>> 98ba3f34

export type DisplayProcessor = (value: any) => DisplayValue;

export interface DisplayValueOptions {
  field?: Partial<Field>;

  // Alternative to empty string
  noValue?: string;

  // Context
  isUtc?: boolean;
  theme?: GrafanaTheme; // Will pick 'dark' if not defined
}

export function getDisplayProcessor(options?: DisplayValueOptions): DisplayProcessor {
  if (options && !_.isEmpty(options)) {
    const field = options.field ? options.field : {};
    const formatFunc = getValueFormat(field.unit || 'none');

    return (value: any) => {
      const { theme } = options;
      const { mappings, thresholds } = field;
      let color;

      let text = _.toString(value);
      let numeric = toNumber(value);

      let shouldFormat = true;
      if (mappings && mappings.length > 0) {
        const mappedValue = getMappedValue(mappings, value);

        if (mappedValue) {
          text = mappedValue.text;
          const v = toNumber(text);

          if (!isNaN(v)) {
            numeric = v;
          }

          shouldFormat = false;
        }
      }

      if (field.dateFormat) {
        const date = toMoment(value, numeric, field.dateFormat);
        if (date.isValid()) {
          text = date.format(field.dateFormat);
          shouldFormat = false;
        }
      }

      if (!isNaN(numeric)) {
        if (shouldFormat && !_.isBoolean(value)) {
          const { decimals, scaledDecimals } = getDecimalsForValue(value, field.decimals);
          text = formatFunc(numeric, decimals, scaledDecimals, options.isUtc);
        }
        if (thresholds && thresholds.length) {
          color = getColorFromThreshold(numeric, thresholds, theme);
        }
      }

      if (!text) {
        text = options.noValue ? options.noValue : '';
      }
      return { text, numeric, color };
    };
  }

  return toStringProcessor;
}

function toMoment(value: any, numeric: number, format: string): DateTime {
  if (!isNaN(numeric)) {
    const v = dateTime(numeric);
    if (v.isValid()) {
      return v;
    }
  }
  const v = dateTime(value, format);
  if (v.isValid) {
    return v;
  }
  return dateTime(value); // moment will try to parse the format
}

/** Will return any value as a number or NaN */
function toNumber(value: any): number {
  if (typeof value === 'number') {
    return value;
  }
  if (value === null || value === undefined || Array.isArray(value)) {
    return NaN; // lodash calls them 0
  }
  if (typeof value === 'boolean') {
    return value ? 1 : 0;
  }
  return _.toNumber(value);
}

function toStringProcessor(value: any): DisplayValue {
  return { text: _.toString(value), numeric: toNumber(value) };
}

export function getColorFromThreshold(value: number, thresholds: Threshold[], theme?: GrafanaTheme): string {
  const themeType = theme ? theme.type : GrafanaThemeType.Dark;

  if (thresholds.length === 1) {
    return getColorFromHexRgbOrName(thresholds[0].color, themeType);
  }

  const atThreshold = thresholds.filter(threshold => value === threshold.value)[0];
  if (atThreshold) {
    return getColorFromHexRgbOrName(atThreshold.color, themeType);
  }

  const belowThreshold = thresholds.filter(threshold => value > threshold.value);

  if (belowThreshold.length > 0) {
    const nearestThreshold = belowThreshold.sort((t1, t2) => t2.value - t1.value)[0];
    return getColorFromHexRgbOrName(nearestThreshold.color, themeType);
  }

  // Use the first threshold as the default color
  return getColorFromHexRgbOrName(thresholds[0].color, themeType);
}

export function getDecimalsForValue(value: number, decimalOverride?: DecimalCount): DecimalInfo {
  if (_.isNumber(decimalOverride)) {
    // It's important that scaledDecimals is null here
    return { decimals: decimalOverride, scaledDecimals: null };
  }

  const delta = value / 2;
  let dec = -Math.floor(Math.log(delta) / Math.LN10);

  const magn = Math.pow(10, -dec);
  const norm = delta / magn; // norm is between 1.0 and 10.0
  let size;

  if (norm < 1.5) {
    size = 1;
  } else if (norm < 3) {
    size = 2;
    // special case for 2.5, requires an extra decimal
    if (norm > 2.25) {
      size = 2.5;
      ++dec;
    }
  } else if (norm < 7.5) {
    size = 5;
  } else {
    size = 10;
  }

  size *= magn;

  // reduce starting decimals if not needed
  if (Math.floor(value) === value) {
    dec = 0;
  }

  const decimals = Math.max(0, dec);
  const scaledDecimals = decimals - Math.floor(Math.log(size) / Math.LN10) + 2;

  return { decimals, scaledDecimals };
}<|MERGE_RESOLUTION|>--- conflicted
+++ resolved
@@ -6,14 +6,8 @@
 import { getColorFromHexRgbOrName } from './namedColorsPalette';
 
 // Types
-<<<<<<< HEAD
-import { Threshold, DecimalInfo, DisplayValue, GrafanaTheme, GrafanaThemeType, DecimalCount } from '../types';
-
-import { DateTime, dateTime, Field } from '@grafana/data';
-=======
 import { DecimalInfo, DisplayValue, GrafanaTheme, GrafanaThemeType, DecimalCount } from '../types';
-import { DateTime, dateTime, Threshold, ValueMapping, getMappedValue, Field } from '@grafana/data';
->>>>>>> 98ba3f34
+import { DateTime, dateTime, Threshold, getMappedValue, Field } from '@grafana/data';
 
 export type DisplayProcessor = (value: any) => DisplayValue;
 
