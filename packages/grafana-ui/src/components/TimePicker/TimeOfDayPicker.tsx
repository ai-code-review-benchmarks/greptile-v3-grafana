--- conflicted
+++ resolved
@@ -1,15 +1,12 @@
 import React, { FC } from 'react';
 import RcTimePicker from 'rc-time-picker';
-<<<<<<< HEAD
-import { dateTime, DateTime, dateTimeAsMoment } from '@grafana/data';
-import { inputSizes } from '../Forms/commonStyles';
-import { FormInputSize } from '../Forms/types';
-=======
 import { css } from 'emotion';
 import { dateTime, DateTime, dateTimeAsMoment, GrafanaTheme } from '@grafana/data';
 import { useTheme, Icon } from '../../index';
 import { stylesFactory } from '../../themes';
->>>>>>> e07e03c2
+import { dateTime, DateTime, dateTimeAsMoment } from '@grafana/data';
+import { inputSizes } from '../Forms/commonStyles';
+import { FormInputSize } from '../Forms/types';
 
 interface Props {
   onChange: (value: DateTime) => void;
@@ -19,13 +16,6 @@
   size?: FormInputSize;
 }
 
-<<<<<<< HEAD
-export const TimeOfDayPicker: FC<Props> = ({ minuteStep = 1, showHour = true, onChange, value, size = 'auto' }) => {
-  return (
-    <div>
-      <RcTimePicker
-        className={inputSizes()[size]}
-=======
 const getStyles = stylesFactory((theme: GrafanaTheme) => {
   return {
     caretWrapper: css`
@@ -54,15 +44,14 @@
   };
 });
 
-export const TimeOfDayPicker: FC<Props> = ({ minuteStep = 1, showHour = true, onChange, value }) => {
+export const TimeOfDayPicker: FC<Props> = ({ minuteStep = 1, showHour = true, onChange, value, size = 'auto' }) => {
   const theme = useTheme();
   const styles = getStyles(theme);
-
   return (
     <div>
       <RcTimePicker
+        className={inputSizes()[size]}
         popupClassName={styles.picker}
->>>>>>> e07e03c2
         defaultValue={dateTimeAsMoment()}
         onChange={(value: any) => onChange(dateTime(value))}
         allowEmpty={false}
