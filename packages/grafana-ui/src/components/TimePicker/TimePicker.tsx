// Libraries
import React, { PureComponent, createRef } from 'react';

// Components
import { ButtonSelect } from '../Select/ButtonSelect';
<<<<<<< HEAD
import { mapTimeOptionToTimeRange, mapTimeRangeToRangeString } from './time';
import { Props as TimePickerPopoverProps } from './TimePickerPopover';
import { TimePickerOptionGroup } from './TimePickerOptionGroup';
import { PopperContent } from '../Tooltip/PopperController';
import { Timezone } from '../../utils/datemath';
import { TimeRange, TimeOption, TimeOptions } from '../../types/time';
import { SelectOptionItem } from '@grafana/data';
=======
import { Tooltip } from '../Tooltip/Tooltip';
import { TimePickerPopover } from './TimePickerPopover';
import { ClickOutsideWrapper } from '../ClickOutsideWrapper/ClickOutsideWrapper';

// Utils & Services
>>>>>>> eecd8d10
import { isDateTime } from '../../utils/moment_wrapper';
import * as rangeUtil from '../../utils/rangeutil';
import { rawToTimeRange } from './time';

// Types
import { TimeRange, TimeOption, TimeZone, TIME_FORMAT } from '../../types/time';
import { SelectOptionItem } from '../Select/Select';

export interface Props {
  value: TimeRange;
  selectOptions: TimeOption[];
  timeZone?: TimeZone;
  onChange: (timeRange: TimeRange) => void;
  onMoveBackward: () => void;
  onMoveForward: () => void;
  onZoom: () => void;
}

export const defaultSelectOptions: TimeOption[] = [
  { from: 'now-5m', to: 'now', display: 'Last 5 minutes', section: 3 },
  { from: 'now-15m', to: 'now', display: 'Last 15 minutes', section: 3 },
  { from: 'now-30m', to: 'now', display: 'Last 30 minutes', section: 3 },
  { from: 'now-1h', to: 'now', display: 'Last 1 hour', section: 3 },
  { from: 'now-3h', to: 'now', display: 'Last 3 hours', section: 3 },
  { from: 'now-6h', to: 'now', display: 'Last 6 hours', section: 3 },
  { from: 'now-12h', to: 'now', display: 'Last 12 hours', section: 3 },
  { from: 'now-24h', to: 'now', display: 'Last 24 hours', section: 3 },
  { from: 'now-2d', to: 'now', display: 'Last 2 days', section: 3 },
  { from: 'now-7d', to: 'now', display: 'Last 7 days', section: 3 },
  { from: 'now-30d', to: 'now', display: 'Last 30 days', section: 3 },
  { from: 'now-90d', to: 'now', display: 'Last 90 days', section: 3 },
  { from: 'now-6M', to: 'now', display: 'Last 6 months', section: 3 },
  { from: 'now-1y', to: 'now', display: 'Last 1 year', section: 3 },
  { from: 'now-2y', to: 'now', display: 'Last 2 years', section: 3 },
  { from: 'now-5y', to: 'now', display: 'Last 5 years', section: 3 },
  { from: 'now-1d/d', to: 'now-1d/d', display: 'Yesterday', section: 3 },
  { from: 'now-2d/d', to: 'now-2d/d', display: 'Day before yesterday', section: 3 },
  { from: 'now-7d/d', to: 'now-7d/d', display: 'This day last week', section: 3 },
  { from: 'now-1w/w', to: 'now-1w/w', display: 'Previous week', section: 3 },
  { from: 'now-1M/M', to: 'now-1M/M', display: 'Previous month', section: 3 },
  { from: 'now-1y/y', to: 'now-1y/y', display: 'Previous year', section: 3 },
  { from: 'now/d', to: 'now/d', display: 'Today', section: 3 },
  { from: 'now/d', to: 'now', display: 'Today so far', section: 3 },
  { from: 'now/w', to: 'now/w', display: 'This week', section: 3 },
  { from: 'now/w', to: 'now', display: 'This week so far', section: 3 },
  { from: 'now/M', to: 'now/M', display: 'This month', section: 3 },
  { from: 'now/M', to: 'now', display: 'This month so far', section: 3 },
  { from: 'now/y', to: 'now/y', display: 'This year', section: 3 },
  { from: 'now/y', to: 'now', display: 'This year so far', section: 3 },
];

const defaultZoomOutTooltip = () => {
  return (
    <>
      Time range zoom out <br /> CTRL+Z
    </>
  );
};

export interface State {
  isCustomOpen: boolean;
}
export class TimePicker extends PureComponent<Props, State> {
  pickerTriggerRef = createRef<HTMLDivElement>();

  state: State = {
    isCustomOpen: false,
  };

  mapTimeOptionsToSelectOptionItems = (selectOptions: TimeOption[]) => {
    const options = selectOptions.map(timeOption => {
      return {
        label: timeOption.display,
        value: timeOption,
      };
    });

    options.unshift({
      label: 'Custom time range',
      value: { from: 'custom', to: 'custom', display: 'Custom', section: 1 },
    });

    return options;
  };

  onSelectChanged = (item: SelectOptionItem<TimeOption>) => {
    const { onChange, timeZone } = this.props;

    if (item.value && item.value.from === 'custom') {
      // this is to prevent the ClickOutsideWrapper from directly closing the popover
      setTimeout(() => {
        this.setState({ isCustomOpen: true });
      }, 1);
      return;
    }

    if (item.value) {
      onChange(rawToTimeRange({ from: item.value.from, to: item.value.to }, timeZone));
    }
  };

  onCustomChange = (timeRange: TimeRange) => {
    const { onChange } = this.props;
    onChange(timeRange);
    this.setState({ isCustomOpen: false });
  };

  onCloseCustom = () => {
    this.setState({ isCustomOpen: false });
  };

  render() {
    const { selectOptions: selectTimeOptions, value, onMoveBackward, onMoveForward, onZoom, timeZone } = this.props;
    const { isCustomOpen } = this.state;
    const options = this.mapTimeOptionsToSelectOptionItems(selectTimeOptions);
    const currentOption = options.find(item => isTimeOptionEqualToTimeRange(item.value, value));
    const rangeString = rangeUtil.describeTimeRange(value.raw);

    const label = (
      <>
        {isCustomOpen && <span>Custom time range</span>}
        {!isCustomOpen && <span>{rangeString}</span>}
        {timeZone === 'utc' && <span className="time-picker-utc">UTC</span>}
      </>
    );
    const isAbsolute = isDateTime(value.raw.to);

    return (
      <div className="time-picker" ref={this.pickerTriggerRef}>
        <div className="time-picker-buttons">
          {isAbsolute && (
            <button className="btn navbar-button navbar-button--tight" onClick={onMoveBackward}>
              <i className="fa fa-chevron-left" />
            </button>
          )}
          <ButtonSelect
            className="time-picker-button-select"
            value={currentOption}
            label={label}
            options={options}
            onChange={this.onSelectChanged}
            iconClass={'fa fa-clock-o fa-fw'}
            tooltipContent={<TimePickerTooltipContent timeRange={value} />}
          />
          {isAbsolute && (
            <button className="btn navbar-button navbar-button--tight" onClick={onMoveForward}>
              <i className="fa fa-chevron-right" />
            </button>
          )}

          <Tooltip content={defaultZoomOutTooltip} placement="bottom">
            <button className="btn navbar-button navbar-button--zoom" onClick={onZoom}>
              <i className="fa fa-search-minus" />
            </button>
          </Tooltip>

          {isCustomOpen && (
            <ClickOutsideWrapper onClick={this.onCloseCustom}>
              <TimePickerPopover value={value} timeZone={timeZone} onChange={this.onCustomChange} />
            </ClickOutsideWrapper>
          )}
        </div>
      </div>
    );
  }
}

const TimePickerTooltipContent = ({ timeRange }: { timeRange: TimeRange }) => (
  <>
    {timeRange.from.format(TIME_FORMAT)}
    <br />
    to
    <br />
    {timeRange.to.format(TIME_FORMAT)}
  </>
);

function isTimeOptionEqualToTimeRange(option: TimeOption, range: TimeRange): boolean {
  return range.raw.from === option.from && range.raw.to === option.to;
}<|MERGE_RESOLUTION|>--- conflicted
+++ resolved
@@ -3,21 +3,11 @@
 
 // Components
 import { ButtonSelect } from '../Select/ButtonSelect';
-<<<<<<< HEAD
-import { mapTimeOptionToTimeRange, mapTimeRangeToRangeString } from './time';
-import { Props as TimePickerPopoverProps } from './TimePickerPopover';
-import { TimePickerOptionGroup } from './TimePickerOptionGroup';
-import { PopperContent } from '../Tooltip/PopperController';
-import { Timezone } from '../../utils/datemath';
-import { TimeRange, TimeOption, TimeOptions } from '../../types/time';
-import { SelectOptionItem } from '@grafana/data';
-=======
 import { Tooltip } from '../Tooltip/Tooltip';
 import { TimePickerPopover } from './TimePickerPopover';
 import { ClickOutsideWrapper } from '../ClickOutsideWrapper/ClickOutsideWrapper';
 
 // Utils & Services
->>>>>>> eecd8d10
 import { isDateTime } from '../../utils/moment_wrapper';
 import * as rangeUtil from '../../utils/rangeutil';
 import { rawToTimeRange } from './time';
