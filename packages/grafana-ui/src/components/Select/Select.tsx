import React from 'react';

import { SelectableValue } from '@grafana/data';

import { SelectBase } from './SelectBase';
import { SelectContainer, SelectContainerProps } from './SelectContainer';
<<<<<<< HEAD
=======
import { SelectCommonProps, MultiSelectCommonProps, SelectAsyncProps } from './types';
>>>>>>> 0ca4ccfa

export function Select<T>(props: SelectCommonProps<T>) {
  return <SelectBase {...props} />;
}

export function MultiSelect<T>(props: MultiSelectCommonProps<T>) {
  // @ts-ignore
  return <SelectBase {...props} isMulti />;
}

export interface AsyncSelectProps<T> extends Omit<SelectCommonProps<T>, 'options'>, SelectAsyncProps<T> {
  // AsyncSelect has options stored internally. We cannot enable plain values as we don't have access to the fetched options
  value?: SelectableValue<T> | null;
  invalid?: boolean;
}

export function AsyncSelect<T>(props: AsyncSelectProps<T>) {
  return <SelectBase {...props} />;
}

interface AsyncMultiSelectProps<T> extends Omit<MultiSelectCommonProps<T>, 'options'>, SelectAsyncProps<T> {
  // AsyncSelect has options stored internally. We cannot enable plain values as we don't have access to the fetched options
  value?: Array<SelectableValue<T>>;
}

export function AsyncMultiSelect<T>(props: AsyncMultiSelectProps<T>) {
  // @ts-ignore
  return <SelectBase {...props} isMulti />;
}

export { SelectContainer, SelectContainerProps };<|MERGE_RESOLUTION|>--- conflicted
+++ resolved
@@ -4,10 +4,7 @@
 
 import { SelectBase } from './SelectBase';
 import { SelectContainer, SelectContainerProps } from './SelectContainer';
-<<<<<<< HEAD
-=======
 import { SelectCommonProps, MultiSelectCommonProps, SelectAsyncProps } from './types';
->>>>>>> 0ca4ccfa
 
 export function Select<T>(props: SelectCommonProps<T>) {
   return <SelectBase {...props} />;
