--- conflicted
+++ resolved
@@ -23,11 +23,8 @@
   /** Focus is set to the Select when rendered*/
   autoFocus?: boolean;
   backspaceRemovesValue?: boolean;
-<<<<<<< HEAD
+  blurInputOnSelect?: boolean;
   captureMenuScroll?: boolean;
-=======
-  blurInputOnSelect?: boolean;
->>>>>>> 04df92ab
   className?: string;
   closeMenuOnSelect?: boolean;
   /** Used for custom components. For more information, see `react-select` */
