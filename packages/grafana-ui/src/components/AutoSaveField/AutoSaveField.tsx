--- conflicted
+++ resolved
@@ -103,20 +103,6 @@
         error={error || (fieldState.showError && saveErrorMessage)}
         ref={fieldRef}
       >
-<<<<<<< HEAD
-        <div ref={inputRef}>
-          {React.cloneElement(
-            children((newValue) => {
-              lodashDebounce(newValue);
-            })
-            // {
-            //   loading: isLoading,
-            //   invalid: isInvalid,
-            //   disabled,
-            // }
-          )}
-        </div>
-=======
         {React.cloneElement(
           children((newValue) => {
             lodashDebounce(newValue);
@@ -127,7 +113,6 @@
             disabled,
           }
         )}
->>>>>>> 5106d093
       </Field>
       {fieldState.showSuccess && (
         <InlineToast
