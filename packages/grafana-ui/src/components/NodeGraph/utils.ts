import {
  ArrayVector,
  DataFrame,
  Field,
  FieldCache,
  FieldType,
  getFieldColorModeForField,
  GrafanaTheme,
  MutableDataFrame,
} from '@grafana/data';
import { EdgeDatum, NodeDatum } from './types';
import { NodeGraphDataFrameFieldNames } from './index';

type Line = { x1: number; y1: number; x2: number; y2: number };

/**
 * Makes line shorter while keeping the middle in he same place.
 */
export function shortenLine(line: Line, length: number): Line {
  const vx = line.x2 - line.x1;
  const vy = line.y2 - line.y1;
  const mag = Math.sqrt(vx * vx + vy * vy);
  const ratio = Math.max((mag - length) / mag, 0);
  const vx2 = vx * ratio;
  const vy2 = vy * ratio;
  const xDiff = vx - vx2;
  const yDiff = vy - vy2;
  const newx1 = line.x1 + xDiff / 2;
  const newy1 = line.y1 + yDiff / 2;
  return {
    x1: newx1,
    y1: newy1,
    x2: newx1 + vx2,
    y2: newy1 + vy2,
  };
}

export function getNodeFields(nodes: DataFrame) {
  const fieldsCache = new FieldCache(nodes);
  return {
    id: fieldsCache.getFieldByName(DataFrameFieldNames.id),
    title: fieldsCache.getFieldByName(DataFrameFieldNames.title),
    subTitle: fieldsCache.getFieldByName(DataFrameFieldNames.subTitle),
    mainStat: fieldsCache.getFieldByName(DataFrameFieldNames.mainStat),
    secondaryStat: fieldsCache.getFieldByName(DataFrameFieldNames.secondaryStat),
    arc: findFieldsByPrefix(nodes, DataFrameFieldNames.arc),
    details: findFieldsByPrefix(nodes, DataFrameFieldNames.detail),
    color: fieldsCache.getFieldByName(DataFrameFieldNames.color),
  };
}

export function getEdgeFields(edges: DataFrame) {
  const fieldsCache = new FieldCache(edges);
  return {
    id: fieldsCache.getFieldByName(DataFrameFieldNames.id),
    source: fieldsCache.getFieldByName(DataFrameFieldNames.source),
    target: fieldsCache.getFieldByName(DataFrameFieldNames.target),
    mainStat: fieldsCache.getFieldByName(DataFrameFieldNames.mainStat),
    secondaryStat: fieldsCache.getFieldByName(DataFrameFieldNames.secondaryStat),
    details: findFieldsByPrefix(edges, DataFrameFieldNames.detail),
  };
}

function findFieldsByPrefix(frame: DataFrame, prefix: string) {
  return frame.fields.filter((f) => f.name.match(new RegExp('^' + prefix)));
}

export enum DataFrameFieldNames {
  id = 'id',
  title = 'title',
  subTitle = 'subTitle',
  mainStat = 'mainStat',
  secondaryStat = 'secondaryStat',
  source = 'source',
  target = 'target',
  detail = 'detail__',
  arc = 'arc__',
  color = 'color',
}

/**
 * Transform nodes and edges dataframes into array of objects that the layout code can then work with.
 */
export function processNodes(
<<<<<<< HEAD
  nodes?: DataFrame,
  edges?: DataFrame
): { nodes: NodeDatum[]; edges: EdgeDatum[]; legend?: any } {
=======
  nodes: DataFrame | undefined,
  edges: DataFrame | undefined,
  theme: GrafanaTheme
): { nodes: NodeDatum[]; edges: EdgeDatum[] } {
>>>>>>> 0a56527e
  if (!nodes) {
    return { nodes: [], edges: [] };
  }

  const nodeFields = getNodeFields(nodes);
  if (!nodeFields.id) {
    throw new Error('id field is required for nodes data frame.');
  }

  const nodesMap =
    nodeFields.id.values.toArray().reduce<{ [id: string]: NodeDatum }>((acc, id, index) => {
      acc[id] = {
        id: id,
        title: nodeFields.title?.values.get(index) || '',
        subTitle: nodeFields.subTitle ? nodeFields.subTitle.values.get(index) : '',
        dataFrameRowIndex: index,
        incoming: 0,
<<<<<<< HEAD
        mainStat: nodeFields.mainStat,
        secondaryStat: nodeFields.secondaryStat,
        arcSections: nodeFields.arc,
=======
        mainStat: nodeFields.mainStat ? statToString(nodeFields.mainStat, index) : '',
        secondaryStat: nodeFields.secondaryStat ? statToString(nodeFields.secondaryStat, index) : '',
        arcSections: nodeFields.arc.map((f) => {
          return {
            value: f.values.get(index),
            color: f.config.color?.fixedColor || '',
          };
        }),
        color: nodeFields.color ? getColor(nodeFields.color, index, theme) : '',
>>>>>>> 0a56527e
      };
      return acc;
    }, {}) || {};

  let edgesMapped: EdgeDatum[] = [];
  // We may not have edges in case of single node
  if (edges) {
    const edgeFields = getEdgeFields(edges);
    if (!edgeFields.id) {
      throw new Error('id field is required for edges data frame.');
    }

    edgesMapped = edgeFields.id.values.toArray().map((id, index) => {
      const target = edgeFields.target?.values.get(index);
      const source = edgeFields.source?.values.get(index);
      // We are adding incoming edges count so we can later on find out which nodes are the roots
      nodesMap[target].incoming++;

      return {
        id,
        dataFrameRowIndex: index,
        source,
        target,
        mainStat: edgeFields.mainStat ? statToString(edgeFields.mainStat, index) : '',
        secondaryStat: edgeFields.secondaryStat ? statToString(edgeFields.secondaryStat, index) : '',
      } as EdgeDatum;
    });
  }

  return {
    nodes: Object.values(nodesMap),
    edges: edgesMapped || [],
    legend: nodeFields.arc.map((f) => {
      return {
        color: f.config.color?.fixedColor || '',
        name: f.config.displayName || f.name,
      };
    }),
  };
}

export function statToString(field: Field, index: number) {
  if (field.type === FieldType.string) {
    return field.values.get(index);
  } else {
    const decimals = field.config.decimals || 2;
    const val = field.values.get(index);
    if (Number.isFinite(val)) {
      return field.values.get(index).toFixed(decimals) + (field.config.unit ? ' ' + field.config.unit : '');
    } else {
      return '';
    }
  }
}

/**
 * Utilities mainly for testing
 */

export function makeNodesDataFrame(count: number) {
  const frame = nodesFrame();
  for (let i = 0; i < count; i++) {
    frame.add(makeNode(i));
  }

  return frame;
}

function makeNode(index: number) {
  return {
    id: index.toString(),
    title: `service:${index}`,
    subTitle: 'service',
    arc__success: 0.5,
    arc__errors: 0.5,
    mainStat: 0.1,
    secondaryStat: 2,
    color: 0.5,
  };
}

function nodesFrame() {
  const fields: any = {
    [NodeGraphDataFrameFieldNames.id]: {
      values: new ArrayVector(),
      type: FieldType.string,
    },
    [NodeGraphDataFrameFieldNames.title]: {
      values: new ArrayVector(),
      type: FieldType.string,
    },
    [NodeGraphDataFrameFieldNames.subTitle]: {
      values: new ArrayVector(),
      type: FieldType.string,
    },
    [NodeGraphDataFrameFieldNames.mainStat]: {
      values: new ArrayVector(),
      type: FieldType.number,
    },
    [NodeGraphDataFrameFieldNames.secondaryStat]: {
      values: new ArrayVector(),
      type: FieldType.number,
    },
    [NodeGraphDataFrameFieldNames.arc + 'success']: {
      values: new ArrayVector(),
      type: FieldType.number,
      config: { color: { fixedColor: 'green' } },
    },
    [NodeGraphDataFrameFieldNames.arc + 'errors']: {
      values: new ArrayVector(),
      type: FieldType.number,
      config: { color: { fixedColor: 'red' } },
    },

    [NodeGraphDataFrameFieldNames.color]: {
      values: new ArrayVector(),
      type: FieldType.number,
      config: { color: { mode: 'continuous-GrYlRd' } },
    },
  };

  return new MutableDataFrame({
    name: 'nodes',
    fields: Object.keys(fields).map((key) => ({
      ...fields[key],
      name: key,
    })),
    meta: { preferredVisualisationType: 'nodeGraph' },
  });
}

export function makeEdgesDataFrame(edges: Array<[number, number]>) {
  const frame = edgesFrame();
  for (const edge of edges) {
    frame.add({
      id: edge[0] + '--' + edge[1],
      source: edge[0].toString(),
      target: edge[1].toString(),
    });
  }

  return frame;
}

function edgesFrame() {
  const fields: any = {
    [NodeGraphDataFrameFieldNames.id]: {
      values: new ArrayVector(),
      type: FieldType.string,
    },
    [NodeGraphDataFrameFieldNames.source]: {
      values: new ArrayVector(),
      type: FieldType.string,
    },
    [NodeGraphDataFrameFieldNames.target]: {
      values: new ArrayVector(),
      type: FieldType.string,
    },
  };

  return new MutableDataFrame({
    name: 'edges',
    fields: Object.keys(fields).map((key) => ({
      ...fields[key],
      name: key,
    })),
    meta: { preferredVisualisationType: 'nodeGraph' },
  });
}

function getColor(field: Field, index: number, theme: GrafanaTheme): string {
  if (!field.config.color) {
    return field.values.get(index);
  }

  return getFieldColorModeForField(field).getCalculator(field, theme)(0, field.values.get(index));
}<|MERGE_RESOLUTION|>--- conflicted
+++ resolved
@@ -82,16 +82,10 @@
  * Transform nodes and edges dataframes into array of objects that the layout code can then work with.
  */
 export function processNodes(
-<<<<<<< HEAD
-  nodes?: DataFrame,
-  edges?: DataFrame
-): { nodes: NodeDatum[]; edges: EdgeDatum[]; legend?: any } {
-=======
   nodes: DataFrame | undefined,
   edges: DataFrame | undefined,
   theme: GrafanaTheme
-): { nodes: NodeDatum[]; edges: EdgeDatum[] } {
->>>>>>> 0a56527e
+): { nodes: NodeDatum[]; edges: EdgeDatum[]; legend?: any } {
   if (!nodes) {
     return { nodes: [], edges: [] };
   }
@@ -109,21 +103,10 @@
         subTitle: nodeFields.subTitle ? nodeFields.subTitle.values.get(index) : '',
         dataFrameRowIndex: index,
         incoming: 0,
-<<<<<<< HEAD
         mainStat: nodeFields.mainStat,
         secondaryStat: nodeFields.secondaryStat,
         arcSections: nodeFields.arc,
-=======
-        mainStat: nodeFields.mainStat ? statToString(nodeFields.mainStat, index) : '',
-        secondaryStat: nodeFields.secondaryStat ? statToString(nodeFields.secondaryStat, index) : '',
-        arcSections: nodeFields.arc.map((f) => {
-          return {
-            value: f.values.get(index),
-            color: f.config.color?.fixedColor || '',
-          };
-        }),
         color: nodeFields.color ? getColor(nodeFields.color, index, theme) : '',
->>>>>>> 0a56527e
       };
       return acc;
     }, {}) || {};
