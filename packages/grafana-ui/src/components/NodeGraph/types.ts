import { SimulationNodeDatum, SimulationLinkDatum } from 'd3-force';
import { Field } from '@grafana/data';

export type NodeDatum = SimulationNodeDatum & {
  id: string;
  title: string;
  subTitle: string;
  dataFrameRowIndex: number;
  incoming: number;
<<<<<<< HEAD
  mainStat?: Field;
  secondaryStat?: Field;
  arcSections: Field[];
=======
  mainStat: string;
  secondaryStat: string;
  arcSections: Array<{
    value: number;
    color: string;
  }>;
  color: string;
>>>>>>> 0a56527e
};

// This is the data we have before the graph is laid out with source and target being string IDs.
type LinkDatum = SimulationLinkDatum<NodeDatum> & {
  source: string;
  target: string;
};

// This is some additional data we expect with the edges.
export type EdgeDatum = LinkDatum & {
  id: string;
  mainStat: string;
  secondaryStat: string;
  dataFrameRowIndex: number;
};

// After layout is run D3 will change the string IDs for actual references to the nodes.
export type EdgeDatumLayout = EdgeDatum & {
  source: NodeDatum;
  target: NodeDatum;
};

export type NodesMarker = {
  node: NodeDatum;
  count: number;
};<|MERGE_RESOLUTION|>--- conflicted
+++ resolved
@@ -7,19 +7,10 @@
   subTitle: string;
   dataFrameRowIndex: number;
   incoming: number;
-<<<<<<< HEAD
   mainStat?: Field;
   secondaryStat?: Field;
   arcSections: Field[];
-=======
-  mainStat: string;
-  secondaryStat: string;
-  arcSections: Array<{
-    value: number;
-    color: string;
-  }>;
   color: string;
->>>>>>> 0a56527e
 };
 
 // This is the data we have before the graph is laid out with source and target being string IDs.
