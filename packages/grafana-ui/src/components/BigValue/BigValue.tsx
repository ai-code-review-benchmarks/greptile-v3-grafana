--- conflicted
+++ resolved
@@ -9,11 +9,7 @@
 
 // Types
 import { Themeable } from '../../types';
-<<<<<<< HEAD
 import { linkModelToContextMenuItems } from '../../utils/dataLinks';
-=======
-import { linkModelToContextMenuItems, WithLinksProps } from '../../utils/dataLinks';
->>>>>>> 61a75a25
 
 import { WithContextMenu } from '../ContextMenu/WithContextMenu';
 
@@ -26,7 +22,7 @@
   lineColor: string;
 }
 
-export interface Props extends Themeable, WithLinksProps {
+export interface Props extends Themeable {
   height: number;
   width: number;
   value: DisplayValue;
@@ -52,24 +48,12 @@
   }
 
   getDataLinksContextMenuItems = () => {
-<<<<<<< HEAD
     const { links } = this.props;
-    return links
-      ? [
-          {
-            items: linkModelToContextMenuItems(links),
-            label: 'Data links',
-          },
-        ]
-      : [];
-=======
-    const { getLinks } = this.props;
-    if (!getLinks) {
+    if (!links) {
       return [];
     }
 
-    return [{ items: linkModelToContextMenuItems(getLinks()), label: 'Data links' }];
->>>>>>> 61a75a25
+    return [{ items: linkModelToContextMenuItems(links), label: 'Data links' }];
   };
 
   draw() {
