--- conflicted
+++ resolved
@@ -30,9 +30,7 @@
 export { EmptySearchResult } from './EmptySearchResult/EmptySearchResult';
 export { PieChart, PieChartType } from './PieChart/PieChart';
 export { UnitPicker } from './UnitPicker/UnitPicker';
-<<<<<<< HEAD
 export { ColorsLine } from './ColorsLine/ColorsLine';
-=======
 export { StatsPicker } from './StatsPicker/StatsPicker';
 export { Input, InputStatus } from './Input/Input';
 export { RefreshPicker } from './RefreshPicker/RefreshPicker';
@@ -43,7 +41,6 @@
 
 export { Table } from './Table/Table';
 export { TableInputCSV } from './Table/TableInputCSV';
->>>>>>> 238a9292
 
 // Visualizations
 export { BigValue } from './BigValue/BigValue';
