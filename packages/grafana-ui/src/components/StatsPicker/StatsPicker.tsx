import React, { PureComponent } from 'react';

import isArray from 'lodash/isArray';
import difference from 'lodash/difference';

import { Select } from '../index';

<<<<<<< HEAD
import { SelectOptionItem } from '@grafana/data';
import { fieldReducers } from '../../utils';
=======
import { getFieldReducers } from '@grafana/data';
import { SelectOptionItem } from '../Select/Select';
>>>>>>> 3f151709

interface Props {
  placeholder?: string;
  onChange: (stats: string[]) => void;
  stats: string[];
  width?: number;
  allowMultiple?: boolean;
  defaultStat?: string;
}

export class StatsPicker extends PureComponent<Props> {
  static defaultProps = {
    width: 12,
    allowMultiple: false,
  };

  componentDidMount() {
    this.checkInput();
  }

  componentDidUpdate(prevProps: Props) {
    this.checkInput();
  }

  checkInput = () => {
    const { stats, allowMultiple, defaultStat, onChange } = this.props;

    const current = fieldReducers.list(stats);
    if (current.length !== stats.length) {
      const found = current.map(v => v.id);
      const notFound = difference(stats, found);
      console.warn('Unknown stats', notFound, stats);
      onChange(current.map(stat => stat.id));
    }

    // Make sure there is only one
    if (!allowMultiple && stats.length > 1) {
      console.warn('Removing extra stat', stats);
      onChange([stats[0]]);
    }

    // Set the reducer from callback
    if (defaultStat && stats.length < 1) {
      onChange([defaultStat]);
    }
  };

  onSelectionChange = (item: SelectOptionItem<string>) => {
    const { onChange } = this.props;
    if (isArray(item)) {
      onChange(item.map(v => v.value));
    } else {
      onChange(item.value ? [item.value] : []);
    }
  };

  render() {
    const { width, stats, allowMultiple, defaultStat, placeholder } = this.props;

    const select = fieldReducers.selectOptions(stats);
    return (
      <Select
        width={width}
        value={select.current}
        isClearable={!defaultStat}
        isMulti={allowMultiple}
        isSearchable={true}
        options={select.options}
        placeholder={placeholder}
        onChange={this.onSelectionChange}
      />
    );
  }
}<|MERGE_RESOLUTION|>--- conflicted
+++ resolved
@@ -5,13 +5,8 @@
 
 import { Select } from '../index';
 
-<<<<<<< HEAD
-import { SelectOptionItem } from '@grafana/data';
-import { fieldReducers } from '../../utils';
-=======
-import { getFieldReducers } from '@grafana/data';
+import { fieldReducers } from '@grafana/data';
 import { SelectOptionItem } from '../Select/Select';
->>>>>>> 3f151709
 
 interface Props {
   placeholder?: string;
