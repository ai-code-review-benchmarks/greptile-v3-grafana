import React, { PureComponent } from 'react';

import isArray from 'lodash/isArray';
import difference from 'lodash/difference';

import { Select } from '../index';

<<<<<<< HEAD
import { statsCalculators } from '../../utils/statsCalculator';
=======
import { getFieldReducers } from '../../utils/fieldReducer';
>>>>>>> 493bf0c7
import { SelectOptionItem } from '../Select/Select';

interface Props {
  placeholder?: string;
  onChange: (stats: string[]) => void;
  stats: string[];
  width?: number;
  allowMultiple?: boolean;
  defaultStat?: string;
}

export class StatsPicker extends PureComponent<Props> {
  static defaultProps = {
    width: 12,
    allowMultiple: false,
  };

  componentDidMount() {
    this.checkInput();
  }

  componentDidUpdate(prevProps: Props) {
    this.checkInput();
  }

  checkInput = () => {
    const { stats, allowMultiple, defaultStat, onChange } = this.props;

<<<<<<< HEAD
    const current = statsCalculators.list(stats);
=======
    const current = getFieldReducers(stats);
>>>>>>> 493bf0c7
    if (current.length !== stats.length) {
      const found = current.map(v => v.id);
      const notFound = difference(stats, found);
      console.warn('Unknown stats', notFound, stats);
      onChange(current.map(stat => stat.id));
    }

    // Make sure there is only one
    if (!allowMultiple && stats.length > 1) {
      console.warn('Removing extra stat', stats);
      onChange([stats[0]]);
    }

    // Set the reducer from callback
    if (defaultStat && stats.length < 1) {
      onChange([defaultStat]);
    }
  };

  onSelectionChange = (item: SelectOptionItem<string>) => {
    const { onChange } = this.props;
    if (isArray(item)) {
      onChange(item.map(v => v.value));
    } else {
      onChange(item.value ? [item.value] : []);
    }
  };

  render() {
    const { width, stats, allowMultiple, defaultStat, placeholder } = this.props;
<<<<<<< HEAD
=======
    const options = getFieldReducers().map(s => {
      return {
        value: s.id,
        label: s.name,
        description: s.description,
      };
    });
>>>>>>> 493bf0c7

    const select = statsCalculators.selectOptions(stats);
    console.log('GET STATs', select);

    return (
      <Select
        width={width}
        value={select.current}
        isClearable={!defaultStat}
        isMulti={allowMultiple}
        isSearchable={true}
        options={select.options}
        placeholder={placeholder}
        onChange={this.onSelectionChange}
      />
    );
  }
}<|MERGE_RESOLUTION|>--- conflicted
+++ resolved
@@ -5,12 +5,8 @@
 
 import { Select } from '../index';
 
-<<<<<<< HEAD
-import { statsCalculators } from '../../utils/statsCalculator';
-=======
-import { getFieldReducers } from '../../utils/fieldReducer';
->>>>>>> 493bf0c7
 import { SelectOptionItem } from '../Select/Select';
+import { fieldReducers } from '../../utils';
 
 interface Props {
   placeholder?: string;
@@ -38,11 +34,7 @@
   checkInput = () => {
     const { stats, allowMultiple, defaultStat, onChange } = this.props;
 
-<<<<<<< HEAD
-    const current = statsCalculators.list(stats);
-=======
-    const current = getFieldReducers(stats);
->>>>>>> 493bf0c7
+    const current = fieldReducers.list(stats);
     if (current.length !== stats.length) {
       const found = current.map(v => v.id);
       const notFound = difference(stats, found);
@@ -73,20 +65,8 @@
 
   render() {
     const { width, stats, allowMultiple, defaultStat, placeholder } = this.props;
-<<<<<<< HEAD
-=======
-    const options = getFieldReducers().map(s => {
-      return {
-        value: s.id,
-        label: s.name,
-        description: s.description,
-      };
-    });
->>>>>>> 493bf0c7
 
-    const select = statsCalculators.selectOptions(stats);
-    console.log('GET STATs', select);
-
+    const select = fieldReducers.selectOptions(stats);
     return (
       <Select
         width={width}
