import React, { FC } from 'react';
<<<<<<< HEAD
import { css, cx } from 'emotion';
import { GrafanaTheme } from '@grafana/data';
import { Icon } from '..';
import { selectThemeVariant, stylesFactory, useTheme } from '../../themes';
import { IconType } from '../Icon/types';
=======
import { cx } from 'emotion';
import { useTheme } from '../../themes';
import { getTabsStyle } from './styles';
>>>>>>> 962d0f6a

export interface TabProps {
  label: string;
  active?: boolean;
  icon?: string;
  onChangeTab: () => void;
}

const getTabStyles = stylesFactory((theme: GrafanaTheme) => {
  const colors = theme.colors;
  const tabBorderColor = selectThemeVariant({ dark: colors.dark9, light: colors.gray5 }, theme.type);

  return {
    tabItem: css`
      list-style: none;
      padding: 10px 15px 9px;
      margin-right: ${theme.spacing.md};
      position: relative;
      display: block;
      border: solid transparent;
      border-width: 0 1px 1px;
      border-radius: ${theme.border.radius.md} ${theme.border.radius.md} 0 0;
      color: ${colors.text};
      cursor: pointer;

      i {
        margin-right: ${theme.spacing.sm};
      }

      .gicon {
        position: relative;
        top: -2px;
      }

      &:hover,
      &:focus {
        color: ${colors.linkHover};
      }
    `,
    activeStyle: css`
      border-color: ${colors.orange} ${tabBorderColor} transparent;
      background: ${colors.pageBg};
      color: ${colors.link};
      overflow: hidden;
      cursor: not-allowed;

      &::before {
        display: block;
        content: ' ';
        position: absolute;
        left: 0;
        right: 0;
        height: 2px;
        top: 0;
        background-image: linear-gradient(to right, #f05a28 30%, #fbca0a 99%);
      }
    `,
  };
});

export const Tab: FC<TabProps> = ({ label, active, icon, onChangeTab }) => {
  const theme = useTheme();
  const tabsStyles = getTabStyles(theme);

  return (
    <li className={cx(tabsStyles.tabItem, active && tabsStyles.activeStyle)} onClick={onChangeTab}>
      {icon && <i className={icon} />}
      {label}
    </li>
  );
};<|MERGE_RESOLUTION|>--- conflicted
+++ resolved
@@ -1,15 +1,7 @@
 import React, { FC } from 'react';
-<<<<<<< HEAD
 import { css, cx } from 'emotion';
 import { GrafanaTheme } from '@grafana/data';
-import { Icon } from '..';
 import { selectThemeVariant, stylesFactory, useTheme } from '../../themes';
-import { IconType } from '../Icon/types';
-=======
-import { cx } from 'emotion';
-import { useTheme } from '../../themes';
-import { getTabsStyle } from './styles';
->>>>>>> 962d0f6a
 
 export interface TabProps {
   label: string;
