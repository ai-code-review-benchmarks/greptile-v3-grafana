--- conflicted
+++ resolved
@@ -16,49 +16,26 @@
   dataTestId?: string;
 }
 
-<<<<<<< HEAD
-const getTabsBarStyles = stylesFactory((theme: GrafanaTheme2, hideBorder = false, vertical = false) => {
-  return {
-    tabsWrapper:
-      !hideBorder &&
-      css`
-        border-bottom: 1px solid ${theme.colors.border.weak};
-      `,
-    tabs: css`
-      position: relative;
-      display: flex;
-      ${!!vertical ? 'height' : 'min-height'}: ${theme.components.menuTabs.height}px;
-      flex-direction: ${!!vertical ? 'column' : 'row'};
-      flex-wrap: ${!!vertical ? 'no-wrap' : 'wrap'};
-    `,
-  };
-});
-
-export const TabsBar = React.forwardRef<HTMLDivElement, Props>(
-  ({ children, className, hideBorder, vertical = false, dataTestId = '' }, ref) => {
-    const theme = useTheme2();
-    const tabsStyles = getTabsBarStyles(theme, hideBorder, vertical);
-
-    return (
-      <div className={cx(tabsStyles.tabsWrapper, className)} ref={ref}>
-        <div data-testid={dataTestId} className={tabsStyles.tabs} role="tablist">
-          {children}
-        </div>
-=======
-export const TabsBar = React.forwardRef<HTMLDivElement, Props>(({ children, className, hideBorder = false }, ref) => {
-  const styles = useStyles2(getStyles);
+export const TabsBar = React.forwardRef<HTMLDivElement, Props>(({
+  children,
+  className,
+  hideBorder = false,
+  // @PERCONA
+  vertical = false,
+  dataTestId = ''
+}, ref) => {
+  const styles = useStyles2(theme => getStyles(theme, vertical));
 
   return (
     <div className={cx(styles.tabsWrapper, hideBorder && styles.noBorder, className)} ref={ref}>
-      <div className={styles.tabs} role="tablist">
+      <div data-testid={dataTestId} className={styles.tabs} role="tablist">
         {children}
->>>>>>> ae830f68
       </div>
-    );
-  }
-);
+    </div>
+  );
+});
 
-const getStyles = (theme: GrafanaTheme2) => ({
+const getStyles = (theme: GrafanaTheme2, vertical: boolean) => ({
   tabsWrapper: css({
     borderBottom: `1px solid ${theme.colors.border.weak}`,
     overflowX: 'auto',
@@ -71,6 +48,11 @@
     display: 'flex',
     height: `${theme.components.menuTabs.height}px`,
     alignItems: 'center',
+
+    // @PERCONA
+    [!!vertical ? 'height' : 'minHeight']: `${theme.components.menuTabs.height}px`,
+    flexDirection: !!vertical ? 'column' : 'row',
+    flexWrap: !!vertical ? 'nowrap' : 'wrap',
   }),
 });
 
