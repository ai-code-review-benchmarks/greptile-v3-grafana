<<<<<<< HEAD
import React from 'react';
=======
/**
 * This is a stub implementation only for correct styles to be applied
 */

import React, { useEffect } from 'react';
>>>>>>> f92f657f
import { useForm, Mode, OnSubmit, DeepPartial, FormContextValues } from 'react-hook-form';

type FormAPI<T> = Pick<FormContextValues<T>, 'register' | 'errors' | 'control'>;

interface FormProps<T> {
  validateOn?: Mode;
  defaultValues?: DeepPartial<T>;
  onSubmit: OnSubmit<T>;
  children: (api: FormAPI<T>) => React.ReactNode;
}

export function Form<T>({ validateOn, defaultValues, onSubmit, children }: FormProps<T>) {
<<<<<<< HEAD
  const { handleSubmit, register, errors, control } = useForm<T>({
=======
  const theme = useTheme();
  const { handleSubmit, register, errors, control, reset, getValues } = useForm<T>({
>>>>>>> f92f657f
    mode: validateOn || 'onSubmit',
    defaultValues: {
      ...defaultValues,
    },
  });
<<<<<<< HEAD
=======

  useEffect(() => {
    reset({ ...getValues(), ...defaultValues });
  }, [defaultValues]);

  const styles = getFormStyles(theme);
>>>>>>> f92f657f

  return <form onSubmit={handleSubmit(onSubmit)}>{children({ register, errors, control })}</form>;
}<|MERGE_RESOLUTION|>--- conflicted
+++ resolved
@@ -1,12 +1,4 @@
-<<<<<<< HEAD
-import React from 'react';
-=======
-/**
- * This is a stub implementation only for correct styles to be applied
- */
-
 import React, { useEffect } from 'react';
->>>>>>> f92f657f
 import { useForm, Mode, OnSubmit, DeepPartial, FormContextValues } from 'react-hook-form';
 
 type FormAPI<T> = Pick<FormContextValues<T>, 'register' | 'errors' | 'control'>;
@@ -19,26 +11,14 @@
 }
 
 export function Form<T>({ validateOn, defaultValues, onSubmit, children }: FormProps<T>) {
-<<<<<<< HEAD
-  const { handleSubmit, register, errors, control } = useForm<T>({
-=======
-  const theme = useTheme();
   const { handleSubmit, register, errors, control, reset, getValues } = useForm<T>({
->>>>>>> f92f657f
     mode: validateOn || 'onSubmit',
-    defaultValues: {
-      ...defaultValues,
-    },
+    defaultValues,
   });
-<<<<<<< HEAD
-=======
 
   useEffect(() => {
     reset({ ...getValues(), ...defaultValues });
   }, [defaultValues]);
 
-  const styles = getFormStyles(theme);
->>>>>>> f92f657f
-
   return <form onSubmit={handleSubmit(onSubmit)}>{children({ register, errors, control })}</form>;
 }