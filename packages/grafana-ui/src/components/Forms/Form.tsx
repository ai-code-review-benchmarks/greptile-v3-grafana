import React, { useEffect } from 'react';
import { useForm, Mode, OnSubmit, DeepPartial, FormContextValues } from 'react-hook-form';

type FormAPI<T> = Pick<FormContextValues<T>, 'register' | 'errors' | 'control'>;

interface FormProps<T> {
  validateOn?: Mode;
  validateOnMount?: boolean;
  defaultValues?: DeepPartial<T>;
  onSubmit: OnSubmit<T>;
  children: (api: FormAPI<T>) => React.ReactNode;
}

<<<<<<< HEAD
export function Form<T>({ validateOn, defaultValues, onSubmit, validateOnMount = false, children }: FormProps<T>) {
  const theme = useTheme();
  const { handleSubmit, register, errors, control, reset, getValues, triggerValidation } = useForm<T>({
=======
export function Form<T>({ validateOn, defaultValues, onSubmit, children }: FormProps<T>) {
  const { handleSubmit, register, errors, control, reset, getValues } = useForm<T>({
>>>>>>> 97162891
    mode: validateOn || 'onSubmit',
    defaultValues,
  });

  useEffect(() => {
    reset({ ...getValues(), ...defaultValues });
  }, [defaultValues]);

<<<<<<< HEAD
  useEffect(() => {
    if (validateOnMount) {
      triggerValidation();
    }
  }, []);

  const styles = getFormStyles(theme);

  return (
    <form onSubmit={handleSubmit(onSubmit)} className={styles.form}>
      {children({ register, errors, control })}
    </form>
  );
=======
  return <form onSubmit={handleSubmit(onSubmit)}>{children({ register, errors, control })}</form>;
>>>>>>> 97162891
}<|MERGE_RESOLUTION|>--- conflicted
+++ resolved
@@ -11,14 +11,8 @@
   children: (api: FormAPI<T>) => React.ReactNode;
 }
 
-<<<<<<< HEAD
 export function Form<T>({ validateOn, defaultValues, onSubmit, validateOnMount = false, children }: FormProps<T>) {
-  const theme = useTheme();
   const { handleSubmit, register, errors, control, reset, getValues, triggerValidation } = useForm<T>({
-=======
-export function Form<T>({ validateOn, defaultValues, onSubmit, children }: FormProps<T>) {
-  const { handleSubmit, register, errors, control, reset, getValues } = useForm<T>({
->>>>>>> 97162891
     mode: validateOn || 'onSubmit',
     defaultValues,
   });
@@ -27,21 +21,11 @@
     reset({ ...getValues(), ...defaultValues });
   }, [defaultValues]);
 
-<<<<<<< HEAD
   useEffect(() => {
     if (validateOnMount) {
       triggerValidation();
     }
   }, []);
 
-  const styles = getFormStyles(theme);
-
-  return (
-    <form onSubmit={handleSubmit(onSubmit)} className={styles.form}>
-      {children({ register, errors, control })}
-    </form>
-  );
-=======
   return <form onSubmit={handleSubmit(onSubmit)}>{children({ register, errors, control })}</form>;
->>>>>>> 97162891
 }