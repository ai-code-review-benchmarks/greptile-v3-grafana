--- conflicted
+++ resolved
@@ -14,11 +14,10 @@
   value?: boolean;
   // htmlValue allows to specify the input "value" attribute
   htmlValue?: string | number;
-  labelClassName?: string;
 }
 
 export const Checkbox = React.forwardRef<HTMLInputElement, CheckboxProps>(
-  ({ label, description, value, htmlValue, onChange, disabled, className, labelClassName, ...inputProps }, ref) => {
+  ({ label, description, value, htmlValue, onChange, disabled, className, ...inputProps }, ref) => {
     const handleOnChange = useCallback(
       (e: React.ChangeEvent<HTMLInputElement>) => {
         if (onChange) {
@@ -31,21 +30,6 @@
 
     return (
       <label className={cx(styles.wrapper, className)}>
-<<<<<<< HEAD
-        <input
-          type="checkbox"
-          className={styles.input}
-          checked={value}
-          disabled={disabled}
-          onChange={handleOnChange}
-          value={htmlValue}
-          {...inputProps}
-          ref={ref}
-        />
-        <span className={styles.checkmark} />
-        {label && <span className={cx(styles.label, labelClassName)}>{label}</span>}
-        {description && <span className={styles.description}>{description}</span>}
-=======
         <div>
           <input
             type="checkbox"
@@ -63,7 +47,6 @@
           {label && <span className={styles.label}>{label}</span>}
           {description && <span className={styles.description}>{description}</span>}
         </div>
->>>>>>> 7875fadd
       </label>
     );
   }
