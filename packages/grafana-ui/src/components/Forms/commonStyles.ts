--- conflicted
+++ resolved
@@ -1,10 +1,6 @@
 import { css } from 'emotion';
 import { GrafanaTheme } from '@grafana/data';
-<<<<<<< HEAD
-import { ButtonSize } from '../Button';
-=======
 import { ComponentSize } from '../../types/size';
->>>>>>> 5a1fce10
 
 export const getFocusCss = (theme: GrafanaTheme) => `
   outline: 2px dotted transparent;
