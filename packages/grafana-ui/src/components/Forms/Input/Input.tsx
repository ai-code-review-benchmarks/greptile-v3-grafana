import React, { HTMLProps, ReactNode } from 'react';
import { GrafanaTheme } from '@grafana/data';
import { css, cx } from 'emotion';
import { getFocusStyle, inputSizes, sharedInputStyle } from '../commonStyles';
import { stylesFactory, useTheme } from '../../../themes';
import { Icon } from '../../Icon/Icon';
import { useClientRect } from '../../../utils/useClientRect';
import { FormInputSize } from '../types';

export interface Props extends Omit<HTMLProps<HTMLInputElement>, 'prefix' | 'size'> {
  /** Show an invalid state around the input */
  invalid?: boolean;
  /** Show an icon as a prefix in the input */
  prefix?: JSX.Element | string | null;
  /** Show an icon as a suffix in the input */
  suffix?: JSX.Element | string | null;
  /** Show a loading indicator as a suffix in the input */
  loading?: boolean;
  /** Add a component as an addon before the input  */
  addonBefore?: ReactNode;
  /** Add a component as an addon after the input */
  addonAfter?: ReactNode;
  size?: FormInputSize;
}

interface StyleDeps {
  theme: GrafanaTheme;
  invalid: boolean;
}

export const getInputStyles = stylesFactory(({ theme, invalid = false }: StyleDeps) => {
  const colors = theme.colors;
  const borderRadius = theme.border.radius.sm;
  const height = theme.spacing.formInputHeight;

  const prefixSuffixStaticWidth = '28px';
  const prefixSuffix = css`
    position: absolute;
    top: 0;
    z-index: 1;
    display: flex;
    align-items: center;
    justify-content: center;
    flex-grow: 0;
    flex-shrink: 0;
    font-size: ${theme.typography.size.md};
    height: 100%;
    /* Min width specified for prefix/suffix classes used outside React component*/
    min-width: ${prefixSuffixStaticWidth};
<<<<<<< HEAD
    // Hack to fix font awesome icons
    > .fa {
      position: relative;
      top: 1px;
    }
=======
>>>>>>> 2bed1bc2
  `;

  return {
    // Wraps inputWraper and addons
    wrapper: cx(
      css`
        label: input-wrapper;
        display: flex;
        width: 100%;
        height: ${height};
        border-radius: ${borderRadius};
        &:hover {
          > .prefix,
          .suffix,
          .input {
            border-color: ${invalid ? colors.redBase : colors.formInputBorder};
          }

          // only show number buttons on hover
          input[type='number'] {
            -moz-appearance: number-input;
            -webkit-appearance: number-input;
            appearance: textfield;
          }

          input[type='number']::-webkit-inner-spin-button,
          input[type='number']::-webkit-outer-spin-button {
            -webkit-appearance: inner-spin-button !important;
            opacity: 1;
          }
        }
      `
    ),
    // Wraps input and prefix/suffix
    inputWrapper: css`
      label: input-inputWrapper;
      position: relative;
      flex-grow: 1;
      /* we want input to be above addons, especially for focused state */
      z-index: 1;

      /* when input rendered with addon before only*/
      &:not(:first-child):last-child {
        > input {
          border-left: none;
          border-top-left-radius: 0;
          border-bottom-left-radius: 0;
        }
      }

      /* when input rendered with addon after only*/
      &:first-child:not(:last-child) {
        > input {
          border-right: none;
          border-top-right-radius: 0;
          border-bottom-right-radius: 0;
        }
      }

      /* when rendered with addon before and after */
      &:not(:first-child):not(:last-child) {
        > input {
          border-right: none;
          border-top-right-radius: 0;
          border-bottom-right-radius: 0;
          border-top-left-radius: 0;
          border-bottom-left-radius: 0;
        }
      }

      input {
        /* paddings specified for classes used outside React component */
        &:not(:first-child) {
          padding-left: ${prefixSuffixStaticWidth};
        }
        &:not(:last-child) {
          padding-right: ${prefixSuffixStaticWidth};
        }
        &[readonly] {
          cursor: default;
        }
      }
    `,

    input: cx(
      getFocusStyle(theme),
      sharedInputStyle(theme, invalid),
      css`
        label: input-input;
        position: relative;
        z-index: 0;
        flex-grow: 1;
        border-radius: ${borderRadius};
        height: 100%;
        width: 100%;
      `
    ),
    inputDisabled: css`
      background-color: ${colors.formInputBgDisabled};
      color: ${colors.formInputDisabledText};
    `,
    addon: css`
        label: input-addon;
        display: flex;
        justify-content: center;
        align-items: center;
        flex-grow: 0;
        flex-shrink: 0;
        position: relative;

        &:first-child {
          border-top-right-radius: 0;
          border-bottom-right-radius: 0;
          > :last-child {
            border-top-right-radius: 0;
            border-bottom-right-radius: 0;
          }
        }

        &:last-child {
          border-top-left-radius: 0;
          border-bottom-left-radius: 0;
          > :first-child {
            border-top-left-radius: 0;
            border-bottom-left-radius: 0;
          }
        }
        > *:focus {
          /* we want anything that has focus and is an addon to be above input */
          z-index: 2;
        }
        }
      `,
    prefix: cx(
      prefixSuffix,
      css`
        label: input-prefix;
        padding-left: ${theme.spacing.sm};
        padding-right: ${theme.spacing.xs};
        border-right: none;
        border-top-right-radius: 0;
        border-bottom-right-radius: 0;
      `
    ),
    suffix: cx(
      prefixSuffix,
      css`
        label: input-suffix;
        padding-right: ${theme.spacing.sm};
        padding-left: ${theme.spacing.xs};
        border-left: none;
        border-top-left-radius: 0;
        border-bottom-left-radius: 0;
        right: 0;
      `
    ),
    loadingIndicator: css`
      & + * {
        margin-left: ${theme.spacing.xs};
      }
    `,
  };
});

export const Input = React.forwardRef<HTMLInputElement, Props>((props, ref) => {
  const { addonAfter, addonBefore, prefix, suffix, invalid, loading, size = 'auto', ...restProps } = props;
  /**
   * Prefix & suffix are positioned absolutely within inputWrapper. We use client rects below to apply correct padding to the input
   * when prefix/suffix is larger than default (28px = 16px(icon) + 12px(left/right paddings)).
   * Thanks to that prefix/suffix do not overflow the input element itself.
   */
  const [prefixRect, prefixRef] = useClientRect<HTMLDivElement>();
  const [suffixRect, suffixRef] = useClientRect<HTMLDivElement>();

  const theme = useTheme();
  const styles = getInputStyles({ theme, invalid: !!invalid });

  return (
    <div className={cx(styles.wrapper, inputSizes()[size])}>
      {!!addonBefore && <div className={styles.addon}>{addonBefore}</div>}

      <div className={styles.inputWrapper}>
        {prefix && (
          <div className={styles.prefix} ref={prefixRef}>
            {prefix}
          </div>
        )}

        <input
          ref={ref}
          className={styles.input}
          {...restProps}
          style={{
            paddingLeft: prefixRect ? prefixRect.width : undefined,
            paddingRight: suffixRect ? suffixRect.width : undefined,
          }}
        />

        {(suffix || loading) && (
          <div className={styles.suffix} ref={suffixRef}>
            {loading && <Icon name="spinner" className={cx('fa-spin', styles.loadingIndicator)} />}
            {suffix}
          </div>
        )}
      </div>

      {!!addonAfter && <div className={styles.addon}>{addonAfter}</div>}
    </div>
  );
});<|MERGE_RESOLUTION|>--- conflicted
+++ resolved
@@ -47,14 +47,6 @@
     height: 100%;
     /* Min width specified for prefix/suffix classes used outside React component*/
     min-width: ${prefixSuffixStaticWidth};
-<<<<<<< HEAD
-    // Hack to fix font awesome icons
-    > .fa {
-      position: relative;
-      top: 1px;
-    }
-=======
->>>>>>> 2bed1bc2
   `;
 
   return {
