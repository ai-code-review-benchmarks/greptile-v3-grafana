--- conflicted
+++ resolved
@@ -1,12 +1,7 @@
 import React, { useCallback, useRef } from 'react';
 import { css, cx } from '@emotion/css';
-<<<<<<< HEAD
 import { uniqueId } from 'lodash';
-import { SelectableValue } from '@grafana/data';
-=======
-import uniqueId from 'lodash/uniqueId';
 import { GrafanaTheme, SelectableValue } from '@grafana/data';
->>>>>>> dd095642
 import { RadioButtonSize, RadioButton } from './RadioButton';
 import { Icon } from '../../Icon/Icon';
 import { IconName } from '../../../types/icon';
