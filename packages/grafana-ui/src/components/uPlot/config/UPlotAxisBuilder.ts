--- conflicted
+++ resolved
@@ -142,14 +142,12 @@
       ),
       splits,
       values: values,
-<<<<<<< HEAD
-      space: space ?? calculateSpace,
+      space:
+        space ??
+        ((self, axisIdx, scaleMin, scaleMax, plotDim) => {
+          return this.calculateSpace(self, axisIdx, scaleMin, scaleMax, plotDim);
+        }),
       filter,
-=======
-      space: (self, axisIdx, scaleMin, scaleMax, plotDim) => {
-        return this.calculateSpace(self, axisIdx, scaleMin, scaleMax, plotDim);
-      },
->>>>>>> aac3f886
     };
 
     if (label != null && label.length > 0) {
