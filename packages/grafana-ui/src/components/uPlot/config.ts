--- conflicted
+++ resolved
@@ -28,17 +28,14 @@
   StepAfter = 'stepAfter',
 }
 
-<<<<<<< HEAD
 export enum ScaleDistribution {
   Linear = 'linear',
   Logarithmic = 'log',
 }
 
-=======
 /**
  * @alpha
  */
->>>>>>> 77d6100b
 export interface LineConfig {
   lineColor?: string;
   lineWidth?: number;
