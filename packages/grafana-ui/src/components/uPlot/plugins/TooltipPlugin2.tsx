import { css, cx } from '@emotion/css';
import React, { useLayoutEffect, useRef, useReducer, CSSProperties } from 'react';
import { createPortal } from 'react-dom';
import uPlot from 'uplot';

import { GrafanaTheme2 } from '@grafana/data';
import { DashboardCursorSync } from '@grafana/schema';

import { useStyles2 } from '../../../themes';
import { getPortalContainer } from '../../Portal/Portal';
import { UPlotConfigBuilder } from '../config/UPlotConfigBuilder';

import { CloseButton } from './CloseButton';

export const DEFAULT_TOOLTIP_WIDTH = undefined;
export const DEFAULT_TOOLTIP_HEIGHT = undefined;
export const TOOLTIP_OFFSET = 10;

// todo: barchart? histogram?
export const enum TooltipHoverMode {
  // Single mode in TimeSeries, Candlestick, Trend, StateTimeline, Heatmap?
  xOne,
  // All mode in TimeSeries, Candlestick, Trend, StateTimeline, Heatmap?
  xAll,
  // Single mode in XYChart, Heatmap?
  xyOne,
}

interface TooltipPlugin2Props {
  config: UPlotConfigBuilder;
  hoverMode: TooltipHoverMode;

  syncMode?: DashboardCursorSync;
  syncScope?: string;

  // x only
  queryZoom?: (range: { from: number; to: number }) => void;
  // y-only, via shiftKey
  clientZoom?: boolean;

  render: (
    u: uPlot,
    dataIdxs: Array<number | null>,
    seriesIdx: number | null,
    isPinned: boolean,
    dismiss: () => void,
    // selected time range (for annotation triggering)
    timeRange: TimeRange2 | null,
    viaSync: boolean
  ) => React.ReactNode;

  maxWidth?: number;
}

interface TooltipContainerState {
  plot?: uPlot | null;
  style: Partial<CSSProperties>;
  isHovering: boolean;
  isPinned: boolean;
  dismiss: () => void;
  contents?: React.ReactNode;
}

interface TooltipContainerSize {
  observer: ResizeObserver;
  width: number;
  height: number;
}

export interface TimeRange2 {
  from: number;
  to: number;
}

function mergeState(prevState: TooltipContainerState, nextState: Partial<TooltipContainerState>) {
  return {
    ...prevState,
    ...nextState,
    style: {
      ...prevState.style,
      ...nextState.style,
    },
  };
}

function initState(): TooltipContainerState {
  return {
    style: { transform: '', pointerEvents: 'none' },
    isHovering: false,
    isPinned: false,
    contents: null,
    plot: null,
    dismiss: () => {},
  };
}

// min px width that triggers zoom
const MIN_ZOOM_DIST = 5;

const maybeZoomAction = (e?: MouseEvent | null) => e != null && !e.ctrlKey && !e.metaKey;

/**
 * @alpha
 */
export const TooltipPlugin2 = ({
  config,
  hoverMode,
  render,
  clientZoom = false,
  queryZoom,
  maxWidth,
<<<<<<< HEAD
  maxHeight,
=======
>>>>>>> d601acac
  syncMode = DashboardCursorSync.Off,
  syncScope = 'global', // eventsScope
}: TooltipPlugin2Props) => {
  const domRef = useRef<HTMLDivElement>(null);
  const portalRoot = useRef<HTMLElement | null>(null);

  if (portalRoot.current == null) {
    portalRoot.current = getPortalContainer();
  }

  const [{ plot, isHovering, isPinned, contents, style, dismiss }, setState] = useReducer(mergeState, null, initState);

  const sizeRef = useRef<TooltipContainerSize>();

  maxWidth = isPinned ? DEFAULT_TOOLTIP_WIDTH : maxWidth ?? DEFAULT_TOOLTIP_WIDTH;
  const styles = useStyles2(getStyles, maxWidth);

  const renderRef = useRef(render);
  renderRef.current = render;

  useLayoutEffect(() => {
    sizeRef.current = {
      width: 0,
      height: 0,
      observer: new ResizeObserver((entries) => {
        let size = sizeRef.current!;

        for (const entry of entries) {
          if (entry.borderBoxSize?.length > 0) {
            size.width = entry.borderBoxSize[0].inlineSize;
            size.height = entry.borderBoxSize[0].blockSize;
          } else {
            size.width = entry.contentRect.width;
            size.height = entry.contentRect.height;
          }
        }
      }),
    };

    let yZoomed = false;
    let yDrag = false;

    let _plot = plot;
    let _isHovering = isHovering;
    let _someSeriesIdx = false;
    let _isPinned = isPinned;
    let _style = style;

    let plotVisible = false;

    const syncTooltip = syncMode === DashboardCursorSync.Tooltip;

    if (syncMode !== DashboardCursorSync.Off && config.scales[0].props.isTime) {
      config.setCursor({
        sync: {
          key: syncScope,
          scales: ['x', null],
        },
      });
    }

    const updateHovering = () => {
      if (viaSync) {
        _isHovering = plotVisible && _someSeriesIdx && syncTooltip;
      } else {
        _isHovering = closestSeriesIdx != null || (hoverMode === TooltipHoverMode.xAll && _someSeriesIdx);
      }
    };

    let offsetX = 0;
    let offsetY = 0;

    let selectedRange: TimeRange2 | null = null;
    let seriesIdxs: Array<number | null> = plot?.cursor.idxs!.slice()!;
    let closestSeriesIdx: number | null = null;
    let viaSync = false;

    let pendingRender = false;
    let pendingPinned = false;

    const scheduleRender = (setPinned = false) => {
      if (!pendingRender) {
        // defer unrender for 100ms to reduce flickering in small gaps
        if (!_isHovering) {
          setTimeout(_render, 100);
        } else {
          queueMicrotask(_render);
        }

        pendingRender = true;
      }

      if (setPinned) {
        pendingPinned = true;
      }
    };

    // in some ways this is similar to ClickOutsideWrapper.tsx
    const downEventOutside = (e: Event) => {
      // eslint-disable-next-line @typescript-eslint/consistent-type-assertions
      if (!domRef.current!.contains(e.target as Node)) {
        dismiss();
      }
    };

    const _render = () => {
      pendingRender = false;

      if (pendingPinned) {
        _style = { pointerEvents: _isPinned ? 'all' : 'none' };

        // @ts-ignore
        _plot!.cursor._lock = _isPinned;

        if (_isPinned) {
          document.addEventListener('mousedown', downEventOutside, true);
          document.addEventListener('keydown', downEventOutside, true);
        } else {
          document.removeEventListener('mousedown', downEventOutside, true);
          document.removeEventListener('keydown', downEventOutside, true);
        }

        pendingPinned = false;
      }

      let state: TooltipContainerState = {
        style: _style,
        isPinned: _isPinned,
        isHovering: _isHovering,
        contents:
          _isHovering || selectedRange != null
            ? renderRef.current(_plot!, seriesIdxs, closestSeriesIdx, _isPinned, dismiss, selectedRange, viaSync)
            : null,
        dismiss,
      };

      setState(state);

      selectedRange = null;
    };

    const dismiss = () => {
      let prevIsPinned = _isPinned;
      _isPinned = false;
      _isHovering = false;
      _plot!.setCursor({ left: -10, top: -10 });
      scheduleRender(prevIsPinned);
    };

    config.addHook('init', (u) => {
      setState({ plot: (_plot = u) });

      // detect shiftKey and mutate drag mode from x-only to y-only
      if (clientZoom) {
        u.over.addEventListener(
          'mousedown',
          (e) => {
            if (!maybeZoomAction(e)) {
              return;
            }

            if (e.button === 0 && e.shiftKey) {
              yDrag = true;

              u.cursor.drag!.x = false;
              u.cursor.drag!.y = true;

              let onUp = (e: MouseEvent) => {
                u.cursor.drag!.x = true;
                u.cursor.drag!.y = false;
                document.removeEventListener('mouseup', onUp, true);
              };

              document.addEventListener('mouseup', onUp, true);
            }
          },
          true
        );
      }

      // this handles pinning
      u.over.addEventListener('click', (e) => {
        if (e.target === u.over) {
          if (e.ctrlKey || e.metaKey) {
            let xVal;

            const isXAxisHorizontal = u.scales.x.ori === 0;
            if (isXAxisHorizontal) {
              xVal = u.posToVal(u.cursor.left!, 'x');
            } else {
              xVal = u.posToVal(u.select.top + u.select.height, 'x');
            }

            selectedRange = {
              from: xVal,
              to: xVal,
            };

            scheduleRender(false);
          }
          // only pinnable tooltip is visible *and* is within proximity to series/point
          else if (_isHovering && closestSeriesIdx != null && !_isPinned) {
            _isPinned = true;
            scheduleRender(true);
          }
        }
      });
    });

    config.addHook('setSelect', (u) => {
      const isXAxisHorizontal = u.scales.x.ori === 0;
      if (!viaSync && (clientZoom || queryZoom != null)) {
        if (maybeZoomAction(u.cursor!.event)) {
          if (clientZoom && yDrag) {
            if (u.select.height >= MIN_ZOOM_DIST) {
              for (let key in u.scales!) {
                if (key !== 'x') {
                  const maxY = isXAxisHorizontal
                    ? u.posToVal(u.select.top, key)
                    : u.posToVal(u.select.left + u.select.width, key);
                  const minY = isXAxisHorizontal
                    ? u.posToVal(u.select.top + u.select.height, key)
                    : u.posToVal(u.select.left, key);

                  u.setScale(key, { min: minY, max: maxY });
                }
              }

              yZoomed = true;
            }

            yDrag = false;
          } else if (queryZoom != null) {
            if (u.select.width >= MIN_ZOOM_DIST) {
              const minX = isXAxisHorizontal
                ? u.posToVal(u.select.left, 'x')
                : u.posToVal(u.select.top + u.select.height, 'x');
              const maxX = isXAxisHorizontal
                ? u.posToVal(u.select.left + u.select.width, 'x')
                : u.posToVal(u.select.top, 'x');

              queryZoom({ from: minX, to: maxX });

              yZoomed = false;
            }
          }
        } else {
          selectedRange = {
            from: isXAxisHorizontal ? u.posToVal(u.select.left!, 'x') : u.posToVal(u.select.top + u.select.height, 'x'),
            to: isXAxisHorizontal ? u.posToVal(u.select.left! + u.select.width, 'x') : u.posToVal(u.select.top, 'x'),
          };

          scheduleRender(true);
        }
      }

      // manually hide selected region (since cursor.drag.setScale = false)
      u.setSelect({ left: 0, width: 0, top: 0, height: 0 }, false);
    });

    if (clientZoom || queryZoom != null) {
      config.setCursor({
        bind: {
          dblclick: (u) => () => {
            if (!maybeZoomAction(u.cursor!.event)) {
              return null;
            }

            if (clientZoom && yZoomed) {
              for (let key in u.scales!) {
                if (key !== 'x') {
                  // @ts-ignore (this is not typed correctly in uPlot, assigning nulls means auto-scale / reset)
                  u.setScale(key, { min: null, max: null });
                }
              }

              yZoomed = false;
            } else if (queryZoom != null) {
              let xScale = u.scales.x;

              const frTs = xScale.min!;
              const toTs = xScale.max!;
              const pad = (toTs - frTs) / 2;

              queryZoom({ from: frTs - pad, to: toTs + pad });
            }

            return null;
          },
        },
      });
    }

    config.addHook('setData', (u) => {
      yZoomed = false;
      yDrag = false;
    });

    // fires on series focus/proximity changes
    // e.g. to highlight the hovered/closest series
    // TODO: we only need this for multi/all mode?
    config.addHook('setSeries', (u, seriesIdx) => {
      closestSeriesIdx = seriesIdx;

      viaSync = u.cursor.event == null;
      updateHovering();
      scheduleRender();
    });

    // fires on data value hovers/unhovers
    config.addHook('setLegend', (u) => {
      seriesIdxs = _plot?.cursor!.idxs!.slice()!;
      _someSeriesIdx = seriesIdxs.some((v, i) => i > 0 && v != null);

      viaSync = u.cursor.event == null;
      let prevIsHovering = _isHovering;
      updateHovering();

      if (_isHovering || _isHovering !== prevIsHovering) {
        scheduleRender();
      }
    });

    const scrollbarWidth = 16;
    let winWid = 0;
    let winHgt = 0;

    const updateWinSize = () => {
      _isHovering && !_isPinned && dismiss();

      winWid = window.innerWidth - scrollbarWidth;
      winHgt = window.innerHeight - scrollbarWidth;
    };

    const updatePlotVisible = () => {
      plotVisible =
        _plot!.rect.bottom <= winHgt && _plot!.rect.top >= 0 && _plot!.rect.left >= 0 && _plot!.rect.right <= winWid;
    };

    updateWinSize();
    config.addHook('ready', updatePlotVisible);

    // fires on mousemoves
    config.addHook('setCursor', (u) => {
      viaSync = u.cursor.event == null;

      if (!_isHovering) {
        return;
      }

      let { left = -10, top = -10 } = u.cursor;

      if (left >= 0 || top >= 0) {
        let clientX = u.rect.left + left;
        let clientY = u.rect.top + top;

        let transform = '';

        let { width, height } = sizeRef.current!;

        width += TOOLTIP_OFFSET;
        height += TOOLTIP_OFFSET;

        if (offsetY !== 0) {
          if (clientY + height < winHgt || clientY - height < 0) {
            offsetY = 0;
          } else if (offsetY !== -height) {
            offsetY = -height;
          }
        } else {
          if (clientY + height > winHgt && clientY - height >= 0) {
            offsetY = -height;
          }
        }

        if (offsetX !== 0) {
          if (clientX + width < winWid || clientX - width < 0) {
            offsetX = 0;
          } else if (offsetX !== -width) {
            offsetX = -width;
          }
        } else {
          if (clientX + width > winWid && clientX - width >= 0) {
            offsetX = -width;
          }
        }

        const shiftX = clientX + (offsetX === 0 ? TOOLTIP_OFFSET : -TOOLTIP_OFFSET);
        const shiftY = clientY + (offsetY === 0 ? TOOLTIP_OFFSET : -TOOLTIP_OFFSET);

        const reflectX = offsetX === 0 ? '' : 'translateX(-100%)';
        const reflectY = offsetY === 0 ? '' : 'translateY(-100%)';

        // TODO: to a transition only when switching sides
        // transition: transform 100ms;

        transform = `translateX(${shiftX}px) ${reflectX} translateY(${shiftY}px) ${reflectY}`;

        if (domRef.current != null) {
          domRef.current.style.transform = transform;
        } else {
          _style.transform = transform;
          scheduleRender();
        }
      }
    });

    const onscroll = (e: Event) => {
      updatePlotVisible();
      _isHovering && !_isPinned && e.target instanceof HTMLElement && e.target.contains(_plot!.root) && dismiss();
    };

    window.addEventListener('resize', updateWinSize);
    window.addEventListener('scroll', onscroll, true);

    return () => {
      window.removeEventListener('resize', updateWinSize);
      window.removeEventListener('scroll', onscroll, true);
    };
  }, [config]);

  useLayoutEffect(() => {
    const size = sizeRef.current!;

    if (domRef.current != null) {
      size.observer.observe(domRef.current);

      // since the above observer is attached after container is in DOM, we need to manually update sizeRef
      // and re-trigger a cursor move to do initial positioning math
      const { width, height } = domRef.current.getBoundingClientRect();
      size.width = width;
      size.height = height;

      const event = plot!.cursor.event;

      // if not viaSync, re-dispatch real event
      if (event != null) {
        plot!.over.dispatchEvent(event);
      } else {
        plot!.setCursor(
          {
            left: plot!.cursor.left!,
            top: plot!.cursor.top!,
          },
          true
        );
      }
    } else {
      size.width = 0;
      size.height = 0;
    }
  }, [isHovering]);

  if (plot && isHovering) {
    return createPortal(
      <div
        className={cx(styles.tooltipWrapper, isPinned && styles.pinned)}
        style={style}
        aria-live="polite"
        aria-atomic="true"
        ref={domRef}
      >
        {isPinned && <CloseButton onClick={dismiss} />}
        {contents}
      </div>,
      portalRoot.current
    );
  }

  return null;
};

const getStyles = (theme: GrafanaTheme2, maxWidth?: number) => ({
  tooltipWrapper: css({
    top: 0,
    left: 0,
    zIndex: theme.zIndex.tooltip,
    whiteSpace: 'pre',
    borderRadius: theme.shape.radius.default,
    position: 'fixed',
    background: theme.colors.background.primary,
    border: `1px solid ${theme.colors.border.weak}`,
    boxShadow: theme.shadows.z2,
    userSelect: 'text',
    maxWidth: maxWidth ?? 'none',
  }),
  pinned: css({
    boxShadow: theme.shadows.z3,
  }),
});<|MERGE_RESOLUTION|>--- conflicted
+++ resolved
@@ -109,10 +109,6 @@
   clientZoom = false,
   queryZoom,
   maxWidth,
-<<<<<<< HEAD
-  maxHeight,
-=======
->>>>>>> d601acac
   syncMode = DashboardCursorSync.Off,
   syncScope = 'global', // eventsScope
 }: TooltipPlugin2Props) => {
