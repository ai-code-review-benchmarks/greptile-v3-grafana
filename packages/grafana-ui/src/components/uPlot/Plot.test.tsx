import React from 'react';
import { UPlotChart } from './Plot';
import { act, render } from '@testing-library/react';
import { ArrayVector, dateTime, FieldConfig, FieldType, MutableDataFrame } from '@grafana/data';
import { GraphFieldConfig, DrawStyle } from '../uPlot/config';
import uPlot from 'uplot';
import createMockRaf from 'mock-raf';
import { UPlotConfigBuilder } from './config/UPlotConfigBuilder';

const mockRaf = createMockRaf();
const setDataMock = jest.fn();
const setSizeMock = jest.fn();
const initializeMock = jest.fn();
const destroyMock = jest.fn();

jest.mock('uplot', () => {
  return jest.fn().mockImplementation(() => {
    return {
      setData: setDataMock,
      setSize: setSizeMock,
      initialize: initializeMock,
      destroy: destroyMock,
    };
  });
});

const mockData = () => {
  const data = new MutableDataFrame();

  data.addField({
    type: FieldType.time,
    name: 'Time',
    values: new ArrayVector([1602630000000, 1602633600000, 1602637200000]),
    config: {},
  });

  data.addField({
    type: FieldType.number,
    name: 'Value',
    values: new ArrayVector([10, 20, 5]),
    config: {
      custom: {
        drawStyle: DrawStyle.Line,
      },
    } as FieldConfig<GraphFieldConfig>,
  });

  const timeRange = {
    from: dateTime(1602673200000),
    to: dateTime(1602680400000),
    raw: { from: '1602673200000', to: '1602680400000' },
  };

  return { data, timeRange, config: new UPlotConfigBuilder() };
};

describe('UPlotChart', () => {
  beforeEach(() => {
    // @ts-ignore
    uPlot.mockClear();
    setDataMock.mockClear();
    setSizeMock.mockClear();
    initializeMock.mockClear();
    destroyMock.mockClear();

    jest.spyOn(window, 'requestAnimationFrame').mockImplementation(mockRaf.raf);
  });

  it('destroys uPlot instance when component unmounts', () => {
    const { data, timeRange, config } = mockData();

    const { unmount } = render(
      <UPlotChart
        data={data} // mock
        config={config}
        timeRange={timeRange}
        timeZone={'browser'}
        width={100}
        height={100}
      />
    );

    // we wait 1 frame for plugins initialisation logic to finish
    act(() => {
      mockRaf.step({ count: 1 });
    });

    expect(uPlot).toBeCalledTimes(1);
    unmount();
    expect(destroyMock).toBeCalledTimes(1);
  });

  describe('data update', () => {
    it('skips uPlot reinitialization when there are no field config changes', () => {
      const { data, timeRange, config } = mockData();

      const { rerender } = render(
        <UPlotChart
          data={data} // mock
          config={config}
          timeRange={timeRange}
          timeZone={'browser'}
          width={100}
          height={100}
        />
      );

      // we wait 1 frame for plugins initialisation logic to finish
      act(() => {
        mockRaf.step({ count: 1 });
      });

      expect(uPlot).toBeCalledTimes(1);

      data.fields[1].values.set(0, 1);

      rerender(
        <UPlotChart
          data={data} // changed
          config={config}
          timeRange={timeRange}
          timeZone={'browser'}
          width={100}
          height={100}
        />
      );

      expect(setDataMock).toBeCalledTimes(1);
    });
  });

  describe('config update', () => {
    it('skips uPlot intialization for width and height equal 0', async () => {
      const { data, timeRange, config } = mockData();

      const { queryAllByTestId } = render(
        <UPlotChart data={data} config={config} timeRange={timeRange} timeZone={'browser'} width={0} height={0} />
      );

      expect(queryAllByTestId('uplot-main-div')).toHaveLength(1);
      expect(uPlot).not.toBeCalled();
    });

    it('reinitializes uPlot when config changes', () => {
      const { data, timeRange, config } = mockData();

      const { rerender } = render(
        <UPlotChart
          data={data} // frame
          config={config}
          timeRange={timeRange}
          timeZone={'browser'}
          width={100}
          height={100}
        />
      );

      // we wait 1 frame for plugins initialisation logic to finish
      act(() => {
        mockRaf.step({ count: 1 });
      });

      expect(uPlot).toBeCalledTimes(1);

      rerender(
        <UPlotChart
          data={data}
          config={new UPlotConfigBuilder()}
          timeRange={timeRange}
          timeZone={'browser'}
          width={100}
          height={100}
        />
      );

      expect(destroyMock).toBeCalledTimes(1);
      expect(uPlot).toBeCalledTimes(2);
    });

    it('skips uPlot reinitialization when only dimensions change', () => {
      const { data, timeRange, config } = mockData();

      const { rerender } = render(
        <UPlotChart
          data={data} // frame
          config={config}
          timeRange={timeRange}
          timeZone={'browser'}
          width={100}
          height={100}
        />
      );

      // we wait 1 frame for plugins initialisation logic to finish
      act(() => {
        mockRaf.step({ count: 1 });
      });

      rerender(
        <UPlotChart
          data={data} // frame
          config={new UPlotConfigBuilder()}
          timeRange={timeRange}
          timeZone={'browser'}
          width={200}
          height={200}
        />
      );

      expect(destroyMock).toBeCalledTimes(0);
      expect(uPlot).toBeCalledTimes(1);
      expect(setSizeMock).toBeCalledTimes(1);
    });
  });
<<<<<<< HEAD
});

const createPlotData = (frame: DataFrame): AlignedFrameWithGapTest => {
  return {
    frame,
    getDataFrameFieldIndex: () => undefined,
  };
};
=======
});
>>>>>>> e818bdd7
<|MERGE_RESOLUTION|>--- conflicted
+++ resolved
@@ -212,15 +212,4 @@
       expect(setSizeMock).toBeCalledTimes(1);
     });
   });
-<<<<<<< HEAD
-});
-
-const createPlotData = (frame: DataFrame): AlignedFrameWithGapTest => {
-  return {
-    frame,
-    getDataFrameFieldIndex: () => undefined,
-  };
-};
-=======
-});
->>>>>>> e818bdd7
+});