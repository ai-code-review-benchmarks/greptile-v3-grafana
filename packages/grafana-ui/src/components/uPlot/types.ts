--- conflicted
+++ resolved
@@ -1,10 +1,6 @@
 import React from 'react';
 import uPlot, { Options, Hooks } from 'uplot';
-<<<<<<< HEAD
-import { DataFrame, DataFrameFieldIndex, TimeRange, TimeZone } from '@grafana/data';
-=======
 import { DataFrame, TimeRange, TimeZone } from '@grafana/data';
->>>>>>> e818bdd7
 import { UPlotConfigBuilder } from './config/UPlotConfigBuilder';
 
 export type PlotSeriesConfig = Pick<Options, 'series' | 'scales' | 'axes' | 'cursor' | 'bands'>;
@@ -32,12 +28,4 @@
 export abstract class PlotConfigBuilder<P, T> {
   constructor(public props: P) {}
   abstract getConfig(): T;
-<<<<<<< HEAD
-}
-
-export interface AlignedFrameWithGapTest {
-  frame: DataFrame;
-  getDataFrameFieldIndex: (alignedFieldIndex: number) => DataFrameFieldIndex | undefined;
-=======
->>>>>>> e818bdd7
 }