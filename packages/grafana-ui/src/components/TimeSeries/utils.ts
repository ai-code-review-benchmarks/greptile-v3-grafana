--- conflicted
+++ resolved
@@ -16,11 +16,6 @@
   getDisplayProcessor,
   FieldColorModeId,
 } from '@grafana/data';
-<<<<<<< HEAD
-
-import { UPlotConfigBuilder, UPlotConfigPrepFn } from '../uPlot/config/UPlotConfigBuilder';
-=======
->>>>>>> 0ca4ccfa
 import {
   AxisPlacement,
   GraphDrawStyle,
@@ -29,13 +24,6 @@
   VisibilityMode,
   ScaleDirection,
   ScaleOrientation,
-<<<<<<< HEAD
-  VizLegendOptions,
-} from '@grafana/schema';
-import { collectStackingGroups, orderIdsByCalcs, preparePlotData } from '../uPlot/utils';
-import uPlot from 'uplot';
-import { buildScaleKey } from '../GraphNG/utils';
-=======
   StackingMode,
   GraphTransform,
 } from '@grafana/schema';
@@ -43,7 +31,6 @@
 import { buildScaleKey } from '../GraphNG/utils';
 import { UPlotConfigBuilder, UPlotConfigPrepFn } from '../uPlot/config/UPlotConfigBuilder';
 import { getStackingGroups, preparePlotData2 } from '../uPlot/utils';
->>>>>>> 0ca4ccfa
 
 const defaultFormatter = (v: any) => (v == null ? '-' : v.toFixed(1));
 
@@ -215,10 +202,7 @@
             formatValue: (v) => formattedValueToString(fmt(v)),
             theme,
             grid: { show: customConfig.axisGridShow },
-<<<<<<< HEAD
-=======
             show: customConfig.hideFrom?.viz === false,
->>>>>>> 0ca4ccfa
           },
           field
         )
@@ -406,22 +390,9 @@
     }
   }
 
-<<<<<<< HEAD
-  if (stackingGroups.size !== 0) {
-    for (const [_, seriesIds] of stackingGroups.entries()) {
-      const seriesIdxs = orderIdsByCalcs({ ids: seriesIds, legend, frame });
-      for (let j = seriesIdxs.length - 1; j > 0; j--) {
-        builder.addBand({
-          series: [seriesIdxs[j], seriesIdxs[j - 1]],
-        });
-      }
-    }
-  }
-=======
   let stackingGroups = getStackingGroups(frame);
 
   builder.setStackingGroups(stackingGroups);
->>>>>>> 0ca4ccfa
 
   // hook up custom/composite renderers
   renderers?.forEach((r) => {
