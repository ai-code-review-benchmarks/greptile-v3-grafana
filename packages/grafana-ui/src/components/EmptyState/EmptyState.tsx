import React, { ReactNode } from 'react';

import { Box } from '../Layout/Box/Box';
import { Stack } from '../Layout/Stack/Stack';
import { Text } from '../Text/Text';

import { GrotNotFound } from './GrotNotFound/GrotNotFound';

interface BaseProps {
  /**
   * Provide a button to render below the message
   */
  button?: ReactNode;
  hideImage?: boolean;
  /**
   * Override the default image for the variant
   */
  image?: ReactNode;
  /**
   * Message to display to the user
   */
  message: string;
  /**
   * Which variant to use. Affects the default message and image shown.
   */
  variant: 'call-to-action' | 'not-found';
}

interface CallToActionVariantProps extends BaseProps {
  message: string;
  variant: 'call-to-action';
}

interface NotFoundVariantProps extends BaseProps {
  variant: 'not-found';
}

type Props = CallToActionVariantProps | NotFoundVariantProps;

export const EmptyState = ({
  button,
  children,
<<<<<<< HEAD
  image,
=======
  image = <GrotNotFound width={300} />,
>>>>>>> 3b498369
  message,
  hideImage = false,
  variant,
}: React.PropsWithChildren<Props>) => {
  const imageToShow = image ?? getDefaultImageForVariant(variant);
  const messageToShow = message ?? getDefaultMessageForVariant(variant);

  return (
    <Box paddingY={4} gap={4} display="flex" direction="column" alignItems="center">
      {!hideImage && imageToShow}
      <Stack direction="column" alignItems="center">
        <Text variant="h4">{messageToShow}</Text>
        {children && <Text color="secondary">{children}</Text>}
      </Stack>
      {button}
    </Box>
  );
};

function getDefaultMessageForVariant(variant: Props['variant']) {
  switch (variant) {
    case 'call-to-action': {
      return t('grafana-ui.empty-state.call-to-action-message', "There's nothing here yet");
    }
    case 'not-found': {
      return t('grafana-ui.empty-state.not-found-message', 'No results found');
    }
    default: {
      throw new Error(`Unknown variant: ${variant}`);
    }
  }
}

function getDefaultImageForVariant(variant: Props['variant']) {
  switch (variant) {
    case 'call-to-action': {
      // TODO replace with a different image for initial variant
      return <GrotNotFound width={300} />;
    }
    case 'not-found': {
      return <GrotNotFound width={300} />;
    }
    default: {
      throw new Error(`Unknown variant: ${variant}`);
    }
  }
}<|MERGE_RESOLUTION|>--- conflicted
+++ resolved
@@ -6,7 +6,7 @@
 
 import { GrotNotFound } from './GrotNotFound/GrotNotFound';
 
-interface BaseProps {
+interface Props {
   /**
    * Provide a button to render below the message
    */
@@ -21,62 +21,32 @@
    */
   message: string;
   /**
-   * Which variant to use. Affects the default message and image shown.
+   * Which variant to use. Affects the default image shown.
    */
   variant: 'call-to-action' | 'not-found';
 }
 
-interface CallToActionVariantProps extends BaseProps {
-  message: string;
-  variant: 'call-to-action';
-}
-
-interface NotFoundVariantProps extends BaseProps {
-  variant: 'not-found';
-}
-
-type Props = CallToActionVariantProps | NotFoundVariantProps;
-
 export const EmptyState = ({
   button,
   children,
-<<<<<<< HEAD
   image,
-=======
-  image = <GrotNotFound width={300} />,
->>>>>>> 3b498369
   message,
   hideImage = false,
   variant,
 }: React.PropsWithChildren<Props>) => {
   const imageToShow = image ?? getDefaultImageForVariant(variant);
-  const messageToShow = message ?? getDefaultMessageForVariant(variant);
 
   return (
     <Box paddingY={4} gap={4} display="flex" direction="column" alignItems="center">
       {!hideImage && imageToShow}
       <Stack direction="column" alignItems="center">
-        <Text variant="h4">{messageToShow}</Text>
+        <Text variant="h4">{message}</Text>
         {children && <Text color="secondary">{children}</Text>}
       </Stack>
       {button}
     </Box>
   );
 };
-
-function getDefaultMessageForVariant(variant: Props['variant']) {
-  switch (variant) {
-    case 'call-to-action': {
-      return t('grafana-ui.empty-state.call-to-action-message', "There's nothing here yet");
-    }
-    case 'not-found': {
-      return t('grafana-ui.empty-state.not-found-message', 'No results found');
-    }
-    default: {
-      throw new Error(`Unknown variant: ${variant}`);
-    }
-  }
-}
 
 function getDefaultImageForVariant(variant: Props['variant']) {
   switch (variant) {
