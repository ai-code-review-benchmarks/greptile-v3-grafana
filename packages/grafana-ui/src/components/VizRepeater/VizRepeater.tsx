import React, { PureComponent, CSSProperties } from 'react';
import { VizOrientation } from '@grafana/data';
import { calculatePreferredSizeForChild } from '../../utils/squares';

interface Props<V, D> {
  /**
   * Optionally precalculate dimensions to support consistent behavior between repeated
   * values.  Two typical patterns are:
   * 1) Calculate raw values like font size etc and pass them to each vis
   * 2) find the maximum input values and pass that to the vis
   */
  getAlignmentFactors?: (values: V[], width: number, height: number) => D;

  /**
   * Render a single value
   */
  renderValue: (props: VizRepeaterRenderValueProps<V, D>) => JSX.Element;
  height: number;
  width: number;
  source: any; // If this changes, new values will be requested
  getValues: () => V[];
  renderCounter: number; // force update of values & render
  orientation: VizOrientation;
  itemSpacing?: number;
}

export interface VizRepeaterRenderValueProps<V, D = {}> {
  value: V;
  width: number;
  height: number;
  orientation: VizOrientation;
  alignmentFactors: D;
}

interface DefaultProps {
  itemSpacing: number;
}

type PropsWithDefaults<V, D> = Props<V, D> & DefaultProps;

interface State<V> {
  values: V[];
}

export class VizRepeater<V, D = {}> extends PureComponent<Props<V, D>, State<V>> {
  static defaultProps: DefaultProps = {
    itemSpacing: 10,
  };

  constructor(props: Props<V, D>) {
    super(props);

    this.state = {
      values: props.getValues(),
    };
  }

  componentDidUpdate(prevProps: Props<V, D>) {
    const { renderCounter, source } = this.props;
    if (renderCounter !== prevProps.renderCounter || source !== prevProps.source) {
      this.setState({ values: this.props.getValues() });
    }
  }

  getOrientation(): VizOrientation {
    const { orientation, width, height } = this.props;

    if (orientation === VizOrientation.Auto) {
      if (width > height) {
        return VizOrientation.Vertical;
      } else {
        return VizOrientation.Horizontal;
      }
    }

    return orientation;
  }

  render() {
    const { renderValue, height, width, itemSpacing, getAlignmentFactors } = this.props as PropsWithDefaults<V, D>;
    const { values } = this.state;
    const orientation = this.getOrientation();

    const itemStyles: React.CSSProperties = {
      display: 'flex',
    };

    const repeaterStyle: React.CSSProperties = {
      display: 'flex',
    };

    let vizHeight = height;
    let vizWidth = width;

    if (orientation === VizOrientation.Grid) {
      const side = calculatePreferredSizeForChild(width, height, values.length, itemSpacing || 0);
      repeaterStyle.flexDirection = 'row';
      repeaterStyle.flexWrap = 'wrap';
      repeaterStyle.justifyContent = 'center';
      vizHeight = side;
      vizWidth = side;
    } else if (orientation === VizOrientation.Horizontal) {
      repeaterStyle.flexDirection = 'column';
      itemStyles.marginBottom = `${itemSpacing}px`;
      vizWidth = width;
      vizHeight = height / values.length - itemSpacing + itemSpacing / values.length;
    } else {
      repeaterStyle.flexDirection = 'row';
      repeaterStyle.justifyContent = 'space-between';
      itemStyles.marginRight = `${itemSpacing}px`;
      vizHeight = height;
      vizWidth = width / values.length - itemSpacing + itemSpacing / values.length;
    }

    itemStyles.width = `${vizWidth}px`;
    itemStyles.height = `${vizHeight}px`;

<<<<<<< HEAD
    const dims = getAlignmentFactors ? getAlignmentFactors(values, vizWidth, vizHeight) : ({} as D);
=======
    const alignmentFactors = getAlignmentFactors ? getAlignmentFactors(values, vizWidth, vizHeight) : ({} as D);
>>>>>>> b6c1a063

    return (
      <div style={repeaterStyle}>
        {values.map((value, index) => {
          return (
            <div key={index} style={getItemStylesForIndex(itemStyles, index, values.length)}>
              {renderValue({ value, width: vizWidth, height: vizHeight, alignmentFactors, orientation })}
            </div>
          );
        })}
      </div>
    );
  }
}

/*
 * Removes any padding on the last item
 */
function getItemStylesForIndex(itemStyles: CSSProperties, index: number, length: number): CSSProperties {
  if (index === length - 1) {
    return {
      ...itemStyles,
      marginRight: 0,
      marginBottom: 0,
    };
  }
  return itemStyles;
}<|MERGE_RESOLUTION|>--- conflicted
+++ resolved
@@ -115,11 +115,7 @@
     itemStyles.width = `${vizWidth}px`;
     itemStyles.height = `${vizHeight}px`;
 
-<<<<<<< HEAD
-    const dims = getAlignmentFactors ? getAlignmentFactors(values, vizWidth, vizHeight) : ({} as D);
-=======
     const alignmentFactors = getAlignmentFactors ? getAlignmentFactors(values, vizWidth, vizHeight) : ({} as D);
->>>>>>> b6c1a063
 
     return (
       <div style={repeaterStyle}>
