import { css, cx } from '@emotion/css';
import { useDialog } from '@react-aria/dialog';
import { FocusScope } from '@react-aria/focus';
import { useOverlay } from '@react-aria/overlays';
import RcDrawer from 'rc-drawer';
import { ReactNode, useCallback, useEffect, useState } from 'react';
import * as React from 'react';

import { GrafanaTheme2 } from '@grafana/data';
import { selectors } from '@grafana/e2e-selectors';

import { useStyles2 } from '../../themes';
import { t } from '../../utils/i18n';
import { CustomScrollbar } from '../CustomScrollbar/CustomScrollbar';
import { getDragStyles } from '../DragHandle/DragHandle';
import { IconButton } from '../IconButton/IconButton';
import { Text } from '../Text/Text';

import 'rc-drawer/assets/index.css';

export interface Props {
  children: ReactNode;
  /** Title shown at the top of the drawer */
  title?: ReactNode;
  /** Subtitle shown below the title */
  subtitle?: ReactNode;
  /** Should the Drawer be closable by clicking on the mask, defaults to true */
  closeOnMaskClick?: boolean;
  /** @deprecated */
  inline?: boolean;
  /**
   * @deprecated use the size property instead
   **/
  width?: number | string;
  /**
   * @deprecated use a large size instead if high width is needed
   **/
  expandable?: boolean;
  /**
   * Specifies the width and min-width.
   * sm = width 25vw & min-width 384px
   * md = width 50vw & min-width 568px
   * lg = width 75vw & min-width 744px
   **/
  size?: 'sm' | 'md' | 'lg';
  /** Tabs */
  tabs?: React.ReactNode;
  // TODO remove this prop next major version
  /**
   * @deprecated this is now default behaviour. content is always scrollable.
   **/
  scrollableContent?: boolean;
  /** Callback for closing the drawer */
  onClose: () => void;
}

const drawerSizes = {
  sm: { width: '25vw', minWidth: 384 },
  md: { width: '50vw', minWidth: 568 },
  lg: { width: '75vw', minWidth: 744 },
};

export function Drawer({
  children,
  onClose,
  closeOnMaskClick = true,
  scrollableContent = true,
  title,
  subtitle,
  width,
  size = 'md',
  tabs,
}: Props) {
  const [drawerWidth, onMouseDown, onTouchStart] = useResizebleDrawer();

  const styles = useStyles2(getStyles);
  const wrapperStyles = useStyles2(getWrapperStyles, size);
  const dragStyles = useStyles2(getDragStyles);

  const overlayRef = React.useRef(null);
  const { dialogProps, titleProps } = useDialog({}, overlayRef);
  const { overlayProps } = useOverlay(
    {
      isDismissable: false,
      isOpen: true,
      onClose,
    },
    overlayRef
  );

  // Adds body class while open so the toolbar nav can hide some actions while drawer is open
  useBodyClassWhileOpen();

  const content = <div className={styles.content}>{children}</div>;
  const overrideWidth = drawerWidth ?? width ?? drawerSizes[size].width;
  const minWidth = drawerSizes[size].minWidth;

  return (
    <RcDrawer
      open={true}
      onClose={onClose}
      placement="right"
      getContainer={'.main-view'}
      className={styles.drawerContent}
      rootClassName={styles.drawer}
      classNames={{
        wrapper: wrapperStyles,
      }}
      styles={{
        wrapper: {
          width: overrideWidth,
          minWidth,
        },
      }}
      width={''}
      motion={{
        motionAppear: true,
        motionName: styles.drawerMotion,
      }}
      maskClassName={styles.mask}
      maskClosable={closeOnMaskClick}
      maskMotion={{
        motionAppear: true,
        motionName: styles.maskMotion,
      }}
    >
      <FocusScope restoreFocus contain autoFocus>
        <div
          aria-label={
            typeof title === 'string'
              ? selectors.components.Drawer.General.title(title)
              : selectors.components.Drawer.General.title('no title')
          }
          className={styles.container}
          {...overlayProps}
          {...dialogProps}
          ref={overlayRef}
        >
          {/* eslint-disable-next-line jsx-a11y/no-static-element-interactions */}
          <div
            className={cx(dragStyles.dragHandleVertical, styles.resizer)}
            onMouseDown={onMouseDown}
            onTouchStart={onTouchStart}
          />
          {typeof title === 'string' && (
            <div className={cx(styles.header, Boolean(tabs) && styles.headerWithTabs)}>
              <div className={styles.actions}>
                <IconButton
                  name="times"
                  variant="secondary"
                  onClick={onClose}
                  data-testid={selectors.components.Drawer.General.close}
                  tooltip={t(`grafana-ui.drawer.close`, 'Close')}
                />
              </div>
              <div className={styles.titleWrapper}>
                <Text element="h3" {...titleProps}>
                  {title}
                </Text>
                {subtitle && (
                  <div className={styles.subtitle} data-testid={selectors.components.Drawer.General.subtitle}>
                    {subtitle}
                  </div>
                )}
                {tabs && <div className={styles.tabsWrapper}>{tabs}</div>}
              </div>
            </div>
          )}
          {typeof title !== 'string' && title}
          {!scrollableContent ? content : <CustomScrollbar>{content}</CustomScrollbar>}
        </div>
      </FocusScope>
    </RcDrawer>
  );
}

function useResizebleDrawer(): [
  string | undefined,
  React.EventHandler<React.MouseEvent>,
  React.EventHandler<React.TouchEvent>,
] {
  const [drawerWidth, setDrawerWidth] = useState<string | undefined>(undefined);

  const onMouseMove = useCallback((e: MouseEvent) => {
    setDrawerWidth(getCustomDrawerWidth(e.clientX));
  }, []);

  const onTouchMove = useCallback((e: TouchEvent) => {
    const touch = e.touches[0];
    setDrawerWidth(getCustomDrawerWidth(touch.clientX));
  }, []);

  const onMouseUp = useCallback(
    (e: MouseEvent) => {
      document.removeEventListener('mousemove', onMouseMove);
      document.removeEventListener('mouseup', onMouseUp);
    },
    [onMouseMove]
  );

  const onTouchEnd = useCallback(
    (e: TouchEvent) => {
      document.removeEventListener('touchmove', onTouchMove);
      document.removeEventListener('touchend', onTouchEnd);
    },
    [onTouchMove]
  );

  function onMouseDown(e: React.MouseEvent<HTMLDivElement>) {
    e.stopPropagation();
    e.preventDefault();
    // we will only add listeners when needed, and remove them afterward
    document.addEventListener('mousemove', onMouseMove);
    document.addEventListener('mouseup', onMouseUp);
  }

  function onTouchStart(e: React.TouchEvent<HTMLDivElement>) {
    e.stopPropagation();
    e.preventDefault();
    // we will only add listeners when needed, and remove them afterward
    document.addEventListener('touchmove', onTouchMove);
    document.addEventListener('touchend', onTouchEnd);
  }

  return [drawerWidth, onMouseDown, onTouchStart];
}

function getCustomDrawerWidth(clientX: number) {
  let offsetRight = document.body.offsetWidth - (clientX - document.body.offsetLeft);
  let widthPercent = Math.min((offsetRight / document.body.clientWidth) * 100, 98).toFixed(2);
  return `${widthPercent}vw`;
}

function useBodyClassWhileOpen() {
  useEffect(() => {
    if (!document.body) {
      return;
    }

    document.body.classList.add('body-drawer-open');

    return () => {
      document.body.classList.remove('body-drawer-open');
    };
  }, []);
}

const getStyles = (theme: GrafanaTheme2) => {
  return {
    container: css({
      display: 'flex',
      flexDirection: 'column',
      height: '100%',
      flex: '1 1 0',
      minHeight: '100%',
      position: 'relative',
    }),
    drawer: css({
<<<<<<< HEAD
      '.main-view &': {
        top: window.grafanaBootData?.settings.featureToggles.singleTopNav ? 40 : 80,
      },

      '.main-view--search-bar-hidden &': {
        top: 40,
      },

      '.main-view--chrome-hidden &': {
        top: 0,
      },
=======
      top: 0,
>>>>>>> 618e4014

      '.rc-drawer-content-wrapper': {
        boxShadow: theme.shadows.z3,
      },
    }),
    drawerContent: css({
      backgroundColor: `${theme.colors.background.primary} !important`,
      display: 'flex',
      overflow: 'unset !important',
      flexDirection: 'column',
    }),
    drawerMotion: css({
      '&-appear': {
        transform: 'translateX(100%)',
        transition: 'none !important',

        '&-active': {
          transition: `${theme.transitions.create('transform')} !important`,
          transform: 'translateX(0)',
        },
      },
    }),
    // we want the mask itself to span the whole page including the top bar
    // this ensures trying to click something in the top bar will close the drawer correctly
    // but we don't want the backdrop styling to apply over the top bar as it looks weird
    // instead have a child pseudo element to apply the backdrop styling below the top bar
    mask: css({
      // The !important here is to override the default .rc-drawer-mask styles
      backgroundColor: 'transparent !important',
      // eslint-disable-next-line @typescript-eslint/consistent-type-assertions
      position: 'fixed !important' as 'fixed',

      '&:before': {
        backgroundColor: `${theme.components.overlay.background} !important`,
        backdropFilter: 'blur(1px)',
        bottom: 0,
        content: '""',
        left: 0,
        position: 'fixed',
        right: 0,
<<<<<<< HEAD

        '.main-view &': {
          top: window.grafanaBootData?.settings.featureToggles.singleTopNav ? 40 : 80,
        },

        '.main-view--search-bar-hidden &': {
          top: 40,
        },

        '.main-view--chrome-hidden &': {
          top: 0,
        },
=======
        top: 0,
>>>>>>> 618e4014
      },
    }),
    maskMotion: css({
      '&-appear': {
        opacity: 0,

        '&-active': {
          opacity: 1,
          transition: theme.transitions.create('opacity'),
        },
      },
    }),
    header: css({
      label: 'drawer-header',
      flexGrow: 0,
      padding: theme.spacing(2, 2, 3),
      borderBottom: `1px solid ${theme.colors.border.weak}`,
    }),
    headerWithTabs: css({
      borderBottom: 'none',
    }),
    actions: css({
      position: 'absolute',
      right: theme.spacing(1),
      top: theme.spacing(1),
    }),
    titleWrapper: css({
      label: 'drawer-title',
      overflowWrap: 'break-word',
    }),
    subtitle: css({
      label: 'drawer-subtitle',
      color: theme.colors.text.secondary,
      paddingTop: theme.spacing(1),
    }),
    content: css({
      padding: theme.spacing(2),
      height: '100%',
      flexGrow: 1,
    }),
    tabsWrapper: css({
      label: 'drawer-tabs',
      paddingLeft: theme.spacing(2),
      margin: theme.spacing(1, -1, -3, -3),
    }),
    resizer: css({
      top: 0,
      left: theme.spacing(-1),
      bottom: 0,
      position: 'absolute',
      zIndex: theme.zIndex.modal,
    }),
  };
};

function getWrapperStyles(theme: GrafanaTheme2, size: 'sm' | 'md' | 'lg') {
  return css({
    label: `drawer-content-wrapper-${size}`,
    overflow: 'unset !important',

    [theme.breakpoints.down('md')]: {
      width: `calc(100% - ${theme.spacing(2)}) !important`,
      minWidth: '0 !important',
    },
  });
}<|MERGE_RESOLUTION|>--- conflicted
+++ resolved
@@ -256,21 +256,7 @@
       position: 'relative',
     }),
     drawer: css({
-<<<<<<< HEAD
-      '.main-view &': {
-        top: window.grafanaBootData?.settings.featureToggles.singleTopNav ? 40 : 80,
-      },
-
-      '.main-view--search-bar-hidden &': {
-        top: 40,
-      },
-
-      '.main-view--chrome-hidden &': {
-        top: 0,
-      },
-=======
       top: 0,
->>>>>>> 618e4014
 
       '.rc-drawer-content-wrapper': {
         boxShadow: theme.shadows.z3,
@@ -311,22 +297,7 @@
         left: 0,
         position: 'fixed',
         right: 0,
-<<<<<<< HEAD
-
-        '.main-view &': {
-          top: window.grafanaBootData?.settings.featureToggles.singleTopNav ? 40 : 80,
-        },
-
-        '.main-view--search-bar-hidden &': {
-          top: 40,
-        },
-
-        '.main-view--chrome-hidden &': {
-          top: 0,
-        },
-=======
         top: 0,
->>>>>>> 618e4014
       },
     }),
     maskMotion: css({
