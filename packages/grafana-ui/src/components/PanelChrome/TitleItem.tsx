--- conflicted
+++ resolved
@@ -50,10 +50,7 @@
     item: css({
       color: `${theme.colors.text.secondary}`,
       label: 'panel-header-item',
-<<<<<<< HEAD
       backgroundColor: 'inherit',
-=======
->>>>>>> c0865c86
       cursor: 'auto',
       border: 'none',
       borderRadius: `${theme.shape.borderRadius()}`,
