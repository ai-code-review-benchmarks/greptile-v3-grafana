import { css, cx } from '@emotion/css';
import { isEmpty } from 'lodash';
import React, { CSSProperties, ReactNode, ReactElement } from 'react';

import { GrafanaTheme2, LoadingState } from '@grafana/data';
import { selectors } from '@grafana/e2e-selectors';

import { useStyles2, useTheme2 } from '../../themes';
import { Dropdown } from '../Dropdown/Dropdown';
import { Icon } from '../Icon/Icon';
import { IconButton } from '../IconButton/IconButton';
import { LoadingBar } from '../LoadingBar/LoadingBar';
<<<<<<< HEAD
import { Tooltip } from '../Tooltip';
=======
import { ToolbarButton } from '../ToolbarButton';
import { PopoverContent, Tooltip } from '../Tooltip';
>>>>>>> 8f37295b

import { PanelDescription } from './PanelDescription';
import { PanelStatus } from './PanelStatus';

interface Status {
  message?: string;
  onClick?: (e: React.SyntheticEvent) => void;
}

/**
 * @internal
 */
export interface PanelChromeProps {
  width: number;
  height: number;
  children: (innerWidth: number, innerHeight: number) => ReactNode;
  padding?: PanelPadding;
  transparent?: boolean;
  title?: string;
  description?: string | (() => string);
  titleItems?: ReactNode[];
  menu?: ReactElement | (() => ReactElement);
  /** dragClass, hoverHeader not yet implemented */
  // dragClass?: string;
  hoverHeader?: boolean;
  loadingState?: LoadingState;
  status?: Status;
  /** @deprecated in favor of props
   * status for errors and loadingState for loading and streaming
   * which will serve the same purpose
   * of showing/interacting with the panel's data state
   * */
  leftItems?: ReactNode[];
}

/**
 * @internal
 */
export type PanelPadding = 'none' | 'md';

/**
 * @internal
 */
export function PanelChrome({
  width,
  height,
  children,
  padding = 'md',
  transparent = false,
  title = '',
  description = '',
  titleItems = [],
  menu,
  // dragClass,
  hoverHeader = false,
  loadingState,
  status,
  leftItems = [],
}: PanelChromeProps) {
  const theme = useTheme2();
  const styles = useStyles2(getStyles);

  // To Do rely on hoverHeader prop for header, not separate props
  // once hoverHeader is implemented
  //
  // Backwards compatibility for having a designated space for the header

  const hasHeader =
    hoverHeader === false &&
    (title.length > 0 ||
      titleItems.length > 0 ||
      description !== '' ||
      loadingState === LoadingState.Streaming ||
      leftItems.length > 0);

  const headerHeight = getHeaderHeight(theme, hasHeader);
  const { contentStyle, innerWidth, innerHeight } = getContentStyle(padding, theme, width, headerHeight, height);

  const headerStyles: CSSProperties = {
    height: headerHeight,
  };

  const itemStyles: CSSProperties = {
    minHeight: headerHeight,
    minWidth: headerHeight,
  };

  const containerStyles: CSSProperties = { width, height };

  const isUsingDeprecatedLeftItems = isEmpty(status) && !loadingState;
  const showLoading = loadingState === LoadingState.Loading && !isUsingDeprecatedLeftItems;
  const showStreaming = loadingState === LoadingState.Streaming && !isUsingDeprecatedLeftItems;

  const renderStatus = () => {
    const showError = loadingState === LoadingState.Error || status?.message;
    if (!isUsingDeprecatedLeftItems && showError) {
      return (
        <div className={styles.errorContainer}>
          <PanelStatus message={status?.message} onClick={status?.onClick} />
        </div>
      );
    } else {
      return null;
    }
  };

  const ariaLabel = title ? selectors.components.Panels.Panel.containerByTitle(title) : 'Panel';
  return (
    <div
      className={cx(styles.container, { [styles.transparent]: transparent })}
      style={containerStyles}
      aria-label={ariaLabel}
    >
      <div className={styles.loadingBarContainer}>
        {showLoading ? <LoadingBar width={'28%'} height={'2px'} /> : null}
      </div>

      <div className={styles.headerContainer} style={headerStyles} data-testid="header-container">
        {title && (
          <h6 title={title} className={styles.title}>
            {title}
          </h6>
        )}

        <PanelDescription description={description} />

        {titleItems && (
          <div className={styles.titleItems} data-testid="title-items">
            {titleItems.map((item) => item)}
          </div>
        )}

        {showStreaming && (
          <div className={styles.item} style={itemStyles}>
            <Tooltip content="Streaming">
              <Icon name="circle-mono" size="sm" className={styles.streaming} />
            </Tooltip>
          </div>
        )}

        <div className={styles.rightAligned}>
          {menu && (
            <Dropdown overlay={menu} placement="bottom">
              <ToolbarButton
                aria-label={`Menu for panel with ${title ? `title ${title}` : 'no title'}`}
                title="Menu"
                icon="ellipsis-v"
                narrow
                data-testid="panel-menu-button"
                className={cx(styles.menuItem, 'menu-icon')}
              />
            </Dropdown>
          )}

          {isUsingDeprecatedLeftItems && <div className={styles.items}>{itemsRenderer(leftItems, (item) => item)}</div>}
        </div>

        {renderStatus()}
      </div>
      <div className={styles.content} style={contentStyle}>
        {children(innerWidth, innerHeight)}
      </div>
    </div>
  );
}

const itemsRenderer = (items: ReactNode[], renderer: (items: ReactNode[]) => ReactNode): ReactNode => {
  const toRender = React.Children.toArray(items).filter(Boolean);
  return toRender.length > 0 ? renderer(toRender) : null;
};

const getHeaderHeight = (theme: GrafanaTheme2, hasHeader: boolean) => {
  if (hasHeader) {
    return theme.spacing.gridSize * theme.components.panel.headerHeight;
  }
  return 0;
};

const getContentStyle = (
  padding: string,
  theme: GrafanaTheme2,
  width: number,
  headerHeight: number,
  height: number
) => {
  const chromePadding = (padding === 'md' ? theme.components.panel.padding : 0) * theme.spacing.gridSize;

  const panelPadding = chromePadding * 2;
  const panelBorder = 1 * 2;

  const innerWidth = width - panelPadding - panelBorder;
  const innerHeight = height - headerHeight - panelPadding - panelBorder;

  const contentStyle: CSSProperties = {
    padding: chromePadding,
  };

  return { contentStyle, innerWidth, innerHeight };
};

const getStyles = (theme: GrafanaTheme2) => {
  const { background, borderColor } = theme.components.panel;

  return {
    container: css({
      label: 'panel-container',
      backgroundColor: background,
      border: `1px solid ${borderColor}`,
      position: 'relative',
      borderRadius: '3px',
      height: '100%',
      display: 'flex',
      flexDirection: 'column',
      flex: '1 1 0',

      '&:focus-visible, &:hover': {
        // only show menu icon on hover or focused panel
        '.menu-icon': {
          visibility: 'visible',
        },
      },

      '&:focus-visible': {
        outline: `1px solid ${theme.colors.action.focus}`,
      },
    }),
    transparent: css({
      backgroundColor: 'transparent',
      border: '1px solid transparent',
      boxShadow: 'none',
    }),
    loadingBarContainer: css({
      position: 'absolute',
      top: 0,
      width: '100%',
      overflow: 'hidden',
    }),
    content: css({
      label: 'panel-content',
      flexGrow: 1,
      contain: 'strict',
    }),
    headerContainer: css({
      label: 'panel-header',
      display: 'flex',
      alignItems: 'center',
      padding: theme.spacing(0, 0, 0, 1),
    }),
    streaming: css({
      marginRight: 0,
      color: theme.colors.success.text,

      '&:hover': {
        color: theme.colors.success.text,
      },
    }),
    title: css({
      marginBottom: 0, // override default h6 margin-bottom
      textOverflow: 'ellipsis',
      overflow: 'hidden',
      whiteSpace: 'nowrap',
      fontSize: theme.typography.h6.fontSize,
      fontWeight: theme.typography.h6.fontWeight,
    }),
    items: css({
      display: 'flex',
    }),
    item: css({
      display: 'flex',
      justifyContent: 'center',
      alignItems: 'center',
    }),
    menuItem: css({
      visibility: 'hidden',
      border: 'none',
    }),
    errorContainer: css({
      label: 'error-container',
      position: 'absolute',
      width: '100%',
      display: 'flex',
      alignItems: 'center',
      justifyContent: 'center',
    }),
    rightAligned: css({
      label: 'right-aligned-container',
      marginLeft: 'auto',
      display: 'flex',
      alignItems: 'center',
    }),
    titleItems: css({
      display: 'flex',
      alignItems: 'center',
      overflow: 'hidden',
      padding: theme.spacing(1),
    }),
  };
};<|MERGE_RESOLUTION|>--- conflicted
+++ resolved
@@ -8,14 +8,9 @@
 import { useStyles2, useTheme2 } from '../../themes';
 import { Dropdown } from '../Dropdown/Dropdown';
 import { Icon } from '../Icon/Icon';
-import { IconButton } from '../IconButton/IconButton';
 import { LoadingBar } from '../LoadingBar/LoadingBar';
-<<<<<<< HEAD
+import { ToolbarButton } from '../ToolbarButton';
 import { Tooltip } from '../Tooltip';
-=======
-import { ToolbarButton } from '../ToolbarButton';
-import { PopoverContent, Tooltip } from '../Tooltip';
->>>>>>> 8f37295b
 
 import { PanelDescription } from './PanelDescription';
 import { PanelStatus } from './PanelStatus';
