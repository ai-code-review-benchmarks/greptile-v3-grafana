import { css, cx } from '@emotion/css';
<<<<<<< HEAD
import classNames from 'classnames';
import { CSSProperties, PointerEvent, ReactElement, ReactNode, useId, useRef } from 'react';
=======
import { CSSProperties, ReactElement, ReactNode, useId, useRef, useState } from 'react';
>>>>>>> 5a2cba7b
import * as React from 'react';
import { useMeasure, useToggle } from 'react-use';

import { GrafanaTheme2, LoadingState } from '@grafana/data';
import { selectors } from '@grafana/e2e-selectors';

import { useStyles2, useTheme2 } from '../../themes';
import { getFocusStyles } from '../../themes/mixins';
import { DelayRender } from '../../utils/DelayRender';
import { useElementSelection } from '../ElementSelectionContext/ElementSelectionContext';
import { Icon } from '../Icon/Icon';
import { LoadingBar } from '../LoadingBar/LoadingBar';
import { Text } from '../Text/Text';
import { Tooltip } from '../Tooltip';

import { HoverWidget } from './HoverWidget';
import { PanelDescription } from './PanelDescription';
import { PanelMenu } from './PanelMenu';
import { PanelStatus } from './PanelStatus';
import { TitleItem } from './TitleItem';

/**
 * @internal
 */
export type PanelChromeProps = (AutoSize | FixedDimensions) & (Collapsible | HoverHeader);

interface BaseProps {
  dragFor?: string;
  padding?: PanelPadding;
  title?: string | React.ReactElement;
  description?: string | (() => string);
  titleItems?: ReactNode;
  menu?: ReactElement | (() => ReactElement);
  dragClass?: string;
  dragClassCancel?: string;
  onDragStart?: (e: React.PointerEvent) => void;
  selectionId?: string;
  /**
   * Use only to indicate loading or streaming data in the panel.
   * Any other values of loadingState are ignored.
   */
  loadingState?: LoadingState;
  /**
   * Used to display status message (used for panel errors currently)
   */
  statusMessage?: string;
  /**
   * Handle opening error details view (like inspect / error tab)
   */
  statusMessageOnClick?: (e: React.SyntheticEvent) => void;
  /**
   * @deprecated use `actions' instead
   **/
  leftItems?: ReactNode[];
  actions?: ReactNode;
  displayMode?: 'default' | 'transparent';
  onCancelQuery?: () => void;
  /**
   * callback when opening the panel menu
   */
  onOpenMenu?: () => void;
  /**
   * Used for setting panel attention
   */
  onFocus?: () => void;
  /**
   * Debounce the event handler, if possible
   */
  onMouseMove?: () => void;
  onMouseEnter?: () => void;
}

interface FixedDimensions extends BaseProps {
  width: number;
  height: number;
  children: (innerWidth: number, innerHeight: number) => ReactNode;
}

interface AutoSize extends BaseProps {
  width?: never;
  height?: never;
  children: ReactNode;
}

interface Collapsible {
  collapsible: boolean;
  collapsed?: boolean;
  /**
   * If true, the VizPanelMenu will always be visible in the panel header. Defaults to false.
   */
  showMenuAlways?: boolean;
  /**
   * callback when collapsing or expanding the panel
   */
  onToggleCollapse?: (collapsed: boolean) => void;
  hoverHeader?: never;
  hoverHeaderOffset?: never;
}

interface HoverHeader {
  collapsible?: never;
  collapsed?: never;
  showMenuAlways?: never;
  onToggleCollapse?: never;
  hoverHeader?: boolean;
  hoverHeaderOffset?: number;
}

/**
 * @internal
 */
export type PanelPadding = 'none' | 'md';

/**
 * @internal
 */
export function PanelChrome({
  width,
  height,
  children,
  padding = 'md',
  title = '',
  dragFor,
  description = '',
  displayMode = 'default',
  titleItems,
  menu,
  dragClass,
  dragClassCancel,
  hoverHeader = false,
  hoverHeaderOffset,
  loadingState,
  statusMessage,
  statusMessageOnClick,
  leftItems,
  actions,
  selectionId,
  onCancelQuery,
  onOpenMenu,
  collapsible = false,
  collapsed,
  onToggleCollapse,
  onFocus,
  onMouseMove,
  onMouseEnter,
  showMenuAlways = false,
}: PanelChromeProps) {
  const theme = useTheme2();
  const styles = useStyles2(getStyles);
  const panelContentId = useId();
  const panelTitleId = useId().replace(/:/g, '_');
  const { isSelected, onSelect, isSelectable } = useElementSelection(selectionId);
  const pointerDownPos = useRef<{ screenX: number; screenY: number }>({ screenX: 0, screenY: 0 });

  const hasHeader = !hoverHeader;

  const [isOpen, toggleOpen] = useToggle(true);

  // Highlight the full panel when hovering over header
  const [selectableHighlight, setSelectableHighlight] = useState(false);
  const onHeaderEnter = React.useCallback(() => setSelectableHighlight(true), []);
  const onHeaderLeave = React.useCallback(() => setSelectableHighlight(false), []);

  // if collapsed is not defined, then component is uncontrolled and state is managed internally
  if (collapsed === undefined) {
    collapsed = !isOpen;
  }

  // hover menu is only shown on hover when not on touch devices
  const showOnHoverClass = showMenuAlways ? 'always-show' : 'show-on-hover';
  const isPanelTransparent = displayMode === 'transparent';

  const headerHeight = getHeaderHeight(theme, hasHeader);
  const { contentStyle, innerWidth, innerHeight } = getContentStyle(
    padding,
    theme,
    headerHeight,
    collapsed,
    height,
    width
  );

  const headerStyles: CSSProperties = {
    height: headerHeight,
    cursor: dragClass ? 'move' : 'auto',
  };

  const containerStyles: CSSProperties = { width, height: collapsed ? undefined : height };
  const [ref, { width: loadingBarWidth }] = useMeasure<HTMLDivElement>();

  /** Old property name now maps to actions */
  if (leftItems) {
    actions = leftItems;
  }

  const testid = typeof title === 'string' ? selectors.components.Panels.Panel.title(title) : 'Panel';

  // Handle drag & selection events
  // Mainly the tricky bit of differentiating between dragging and selecting

  const onPointerUp = (evt: React.PointerEvent) => {
    evt.stopPropagation();

    const distance = Math.sqrt(
      Math.pow(pointerDownPos.current.screenX - evt.screenX, 2) +
        Math.pow(pointerDownPos.current.screenY - evt.screenY, 2)
    );

    // If we are dragging some distance or clicking on elements that should cancel dragging (panel menu, etc)
    if (
      distance > 10 ||
      (dragClassCancel && evt.target instanceof HTMLElement && evt.target.closest(`.${dragClassCancel}`))
    ) {
      return;
    }

    onSelect?.(evt);
  };

  const onPointerDown = (evt: React.PointerEvent) => {
    evt.stopPropagation();
    pointerDownPos.current = { screenX: evt.screenX, screenY: evt.screenY };
  };

  const headerContent = (
    <>
      {/* Non collapsible title */}
      {!collapsible && title && (
        <div className={styles.title}>
          <Text
            element="h2"
            variant="h6"
            truncate
            title={typeof title === 'string' ? title : undefined}
            id={panelTitleId}
          >
            {title}
          </Text>
        </div>
      )}

      {/* Collapsible title */}
      {collapsible && (
        <div className={styles.title}>
          <Text element="h2" variant="h6">
            <button
              type="button"
              className={styles.clearButtonStyles}
              onClick={() => {
                toggleOpen();
                if (onToggleCollapse) {
                  onToggleCollapse(!collapsed);
                }
              }}
              aria-expanded={!collapsed}
              aria-controls={!collapsed ? panelContentId : undefined}
            >
              <Icon
                name={!collapsed ? 'angle-down' : 'angle-right'}
                aria-hidden={!!title}
                aria-label={!title ? 'toggle collapse panel' : undefined}
              />
              <Text variant="h6" truncate id={panelTitleId}>
                {title}
              </Text>
            </button>
          </Text>
        </div>
      )}

      <div className={cx(styles.titleItems, dragClassCancel)} data-testid="title-items-container">
        <PanelDescription description={description} className={dragClassCancel} />
        {titleItems}
      </div>
      {loadingState === LoadingState.Streaming && (
        <Tooltip content={onCancelQuery ? 'Stop streaming' : 'Streaming'}>
          <TitleItem className={dragClassCancel} data-testid="panel-streaming" onClick={onCancelQuery}>
            <Icon name="circle-mono" size="md" className={styles.streaming} />
          </TitleItem>
        </Tooltip>
      )}
      {loadingState === LoadingState.Loading && onCancelQuery && (
        <DelayRender delay={2000}>
          <Tooltip content="Cancel query">
            <TitleItem
              className={cx(dragClassCancel, styles.pointer)}
              data-testid="panel-cancel-query"
              onClick={onCancelQuery}
            >
              <Icon name="sync-slash" size="md" />
            </TitleItem>
          </Tooltip>
        </DelayRender>
      )}
      <div className={styles.rightAligned}>
        {actions && <div className={styles.rightActions}>{itemsRenderer(actions, (item) => item)}</div>}
      </div>
    </>
  );

  return (
    // tabIndex={0} is needed for keyboard accessibility in the plot area
    <section
      className={cx(
        styles.container,
        isPanelTransparent && styles.transparentContainer,
        isSelected && 'dashboard-selected-element',
        !isSelected && isSelectable && selectableHighlight && 'dashboard-selectable-element'
      )}
      style={containerStyles}
      aria-labelledby={!!title ? panelTitleId : undefined}
      data-testid={testid}
      tabIndex={0} // eslint-disable-line jsx-a11y/no-noninteractive-tabindex
      onFocus={onFocus}
      onMouseMove={onMouseMove}
      onMouseEnter={onMouseEnter}
      ref={ref}
    >
      <div className={styles.loadingBarContainer}>
        {loadingState === LoadingState.Loading ? (
          <LoadingBar width={loadingBarWidth} ariaLabel="Panel loading bar" />
        ) : null}
      </div>

      {hoverHeader && (
        <>
          <HoverWidget
            menu={menu}
            title={typeof title === 'string' ? title : undefined}
            offset={hoverHeaderOffset}
            dragClass={dragClass}
            dragFor={dragFor}
            onOpenMenu={onOpenMenu}
          >
            {headerContent}
          </HoverWidget>

          {statusMessage && (
            <div className={styles.errorContainerFloating}>
              <PanelStatus message={statusMessage} onClick={statusMessageOnClick} ariaLabel="Panel status" />
            </div>
          )}
        </>
      )}

      {hasHeader && (
        <div
          className={classNames(styles.headerContainer, dragClass)}
          style={headerStyles}
          data-testid="header-container"
<<<<<<< HEAD
          data-drag-for={dragFor}
          onPointerDown={(evt) => {
            evt.stopPropagation();
            pointerDownEvt.current = evt;
          }}
          onPointerMove={() => {
            if (pointerDownEvt.current) {
              onDragStart?.(pointerDownEvt.current);
              pointerDownEvt.current = null;
            }
          }}
          onPointerUp={(evt) => {
            evt.stopPropagation();
            if (
              pointerDownEvt.current &&
              dragClassCancel &&
              evt.target instanceof HTMLElement &&
              !evt.target.closest(`.${dragClassCancel}`)
            ) {
              onSelect?.(pointerDownEvt.current);
              pointerDownEvt.current = null;
            }
          }}
=======
          onPointerDown={onPointerDown}
          onMouseEnter={isSelectable ? onHeaderEnter : undefined}
          onMouseLeave={isSelectable ? onHeaderLeave : undefined}
          onPointerUp={onPointerUp}
>>>>>>> 5a2cba7b
        >
          {statusMessage && (
            <div className={dragClassCancel}>
              <PanelStatus message={statusMessage} onClick={statusMessageOnClick} ariaLabel="Panel status" />
            </div>
          )}

          {headerContent}

          {menu && (
            <PanelMenu
              menu={menu}
              title={typeof title === 'string' ? title : undefined}
              placement="bottom-end"
              menuButtonClass={cx(styles.menuItem, dragClassCancel, showOnHoverClass)}
              onOpenMenu={onOpenMenu}
            />
          )}
        </div>
      )}

      {!collapsed && (
        <div
          id={panelContentId}
          data-testid={selectors.components.Panels.Panel.content}
          className={cx(styles.content, height === undefined && styles.containNone)}
          style={contentStyle}
        >
          {typeof children === 'function' ? children(innerWidth, innerHeight) : children}
        </div>
      )}
    </section>
  );
}

const itemsRenderer = (items: ReactNode[] | ReactNode, renderer: (items: ReactNode[]) => ReactNode): ReactNode => {
  const toRender = React.Children.toArray(items).filter(Boolean);
  return toRender.length > 0 ? renderer(toRender) : null;
};

const getHeaderHeight = (theme: GrafanaTheme2, hasHeader: boolean) => {
  if (hasHeader) {
    return theme.spacing.gridSize * theme.components.panel.headerHeight;
  }

  return 0;
};

const getContentStyle = (
  padding: string,
  theme: GrafanaTheme2,
  headerHeight: number,
  collapsed: boolean,
  height?: number,
  width?: number
) => {
  const chromePadding = (padding === 'md' ? theme.components.panel.padding : 0) * theme.spacing.gridSize;

  const panelPadding = chromePadding * 2;
  const panelBorder = 1 * 2;

  let innerWidth = 0;
  if (width) {
    innerWidth = width - panelPadding - panelBorder;
  }

  let innerHeight = 0;
  if (height) {
    innerHeight = height - headerHeight - panelPadding - panelBorder;
  }

  if (collapsed) {
    innerHeight = headerHeight;
  }

  const contentStyle: CSSProperties = {
    padding: chromePadding,
  };

  return { contentStyle, innerWidth, innerHeight };
};

const getStyles = (theme: GrafanaTheme2) => {
  const { background, borderColor, padding } = theme.components.panel;

  return {
    container: css({
      label: 'panel-container',
      backgroundColor: background,
      border: `1px solid ${borderColor}`,
      position: 'relative',
      borderRadius: theme.shape.radius.default,
      height: '100%',
      display: 'flex',
      flexDirection: 'column',

      '.always-show': {
        background: 'none',
        '&:focus-visible, &:hover': {
          background: theme.colors.secondary.shade,
        },
      },

      '.show-on-hover': {
        opacity: '0',
        visibility: 'hidden',
      },

      '&:focus-visible, &:hover': {
        // only show menu icon on hover or focused panel
        '.show-on-hover': {
          opacity: '1',
          visibility: 'visible',
        },
      },

      '&:focus-visible': getFocusStyles(theme),

      // The not:(:focus) clause is so that this rule is only applied when decendants are focused (important otherwise the hover header is visible when panel is clicked).
      '&:focus-within:not(:focus)': {
        '.show-on-hover': {
          visibility: 'visible',
          opacity: '1',
        },
      },
    }),
    transparentContainer: css({
      label: 'panel-transparent-container',
      backgroundColor: 'transparent',
      border: '1px solid transparent',
      boxSizing: 'border-box',
      '&:hover': {
        border: `1px solid ${borderColor}`,
      },
    }),
    loadingBarContainer: css({
      label: 'panel-loading-bar-container',
      position: 'absolute',
      top: 0,
      width: '100%',
      // this is to force the loading bar container to create a new stacking context
      // otherwise, in webkit browsers on windows/linux, the aliasing of panel text changes when the loading bar is shown
      // see https://github.com/grafana/grafana/issues/88104
      zIndex: 1,
    }),
    containNone: css({
      contain: 'none',
    }),
    content: css({
      label: 'panel-content',
      flexGrow: 1,
      contain: 'size layout',
    }),
    headerContainer: css({
      label: 'panel-header',
      display: 'flex',
      alignItems: 'center',
    }),
    pointer: css({
      cursor: 'pointer',
    }),
    streaming: css({
      label: 'panel-streaming',
      marginRight: 0,
      color: theme.colors.success.text,

      '&:hover': {
        color: theme.colors.success.text,
      },
    }),
    title: css({
      label: 'panel-title',
      display: 'flex',
      padding: theme.spacing(0, padding),
      minWidth: 0,
      '& > h2': {
        minWidth: 0,
      },
    }),
    items: css({
      display: 'flex',
    }),
    item: css({
      display: 'flex',
      justifyContent: 'center',
      alignItems: 'center',
    }),
    hiddenMenu: css({
      visibility: 'hidden',
    }),
    menuItem: css({
      label: 'panel-menu',
      border: 'none',
      background: theme.colors.secondary.main,
      '&:hover': {
        background: theme.colors.secondary.shade,
      },
    }),
    errorContainerFloating: css({
      label: 'error-container',
      position: 'absolute',
      left: 0,
      top: 0,
      zIndex: 1,
    }),
    rightActions: css({
      display: 'flex',
      padding: theme.spacing(0, padding),
      gap: theme.spacing(1),
    }),
    rightAligned: css({
      label: 'right-aligned-container',
      marginLeft: 'auto',
      display: 'flex',
      alignItems: 'center',
    }),
    titleItems: css({
      display: 'flex',
      height: '100%',
    }),
    clearButtonStyles: css({
      alignItems: 'center',
      display: 'flex',
      gap: theme.spacing(0.5),
      background: 'transparent',
      border: 'none',
      padding: 0,
      maxWidth: '100%',
    }),
  };
};<|MERGE_RESOLUTION|>--- conflicted
+++ resolved
@@ -1,10 +1,6 @@
 import { css, cx } from '@emotion/css';
-<<<<<<< HEAD
 import classNames from 'classnames';
-import { CSSProperties, PointerEvent, ReactElement, ReactNode, useId, useRef } from 'react';
-=======
 import { CSSProperties, ReactElement, ReactNode, useId, useRef, useState } from 'react';
->>>>>>> 5a2cba7b
 import * as React from 'react';
 import { useMeasure, useToggle } from 'react-use';
 
@@ -150,6 +146,7 @@
   onFocus,
   onMouseMove,
   onMouseEnter,
+  onDragStart,
   showMenuAlways = false,
 }: PanelChromeProps) {
   const theme = useTheme2();
@@ -157,7 +154,7 @@
   const panelContentId = useId();
   const panelTitleId = useId().replace(/:/g, '_');
   const { isSelected, onSelect, isSelectable } = useElementSelection(selectionId);
-  const pointerDownPos = useRef<{ screenX: number; screenY: number }>({ screenX: 0, screenY: 0 });
+  const pointerDownEvt = useRef<React.PointerEvent | undefined>();
 
   const hasHeader = !hoverHeader;
 
@@ -209,8 +206,8 @@
     evt.stopPropagation();
 
     const distance = Math.sqrt(
-      Math.pow(pointerDownPos.current.screenX - evt.screenX, 2) +
-        Math.pow(pointerDownPos.current.screenY - evt.screenY, 2)
+      Math.pow(pointerDownEvt.current?.screenX ?? 0 - evt.screenX, 2) +
+        Math.pow(pointerDownEvt.current?.screenY ?? 0 - evt.screenY, 2)
     );
 
     // If we are dragging some distance or clicking on elements that should cancel dragging (panel menu, etc)
@@ -226,7 +223,7 @@
 
   const onPointerDown = (evt: React.PointerEvent) => {
     evt.stopPropagation();
-    pointerDownPos.current = { screenX: evt.screenX, screenY: evt.screenY };
+    pointerDownEvt.current = evt;
   };
 
   const headerContent = (
@@ -336,7 +333,6 @@
             title={typeof title === 'string' ? title : undefined}
             offset={hoverHeaderOffset}
             dragClass={dragClass}
-            dragFor={dragFor}
             onOpenMenu={onOpenMenu}
           >
             {headerContent}
@@ -355,36 +351,15 @@
           className={classNames(styles.headerContainer, dragClass)}
           style={headerStyles}
           data-testid="header-container"
-<<<<<<< HEAD
-          data-drag-for={dragFor}
-          onPointerDown={(evt) => {
-            evt.stopPropagation();
-            pointerDownEvt.current = evt;
-          }}
           onPointerMove={() => {
             if (pointerDownEvt.current) {
               onDragStart?.(pointerDownEvt.current);
-              pointerDownEvt.current = null;
             }
           }}
-          onPointerUp={(evt) => {
-            evt.stopPropagation();
-            if (
-              pointerDownEvt.current &&
-              dragClassCancel &&
-              evt.target instanceof HTMLElement &&
-              !evt.target.closest(`.${dragClassCancel}`)
-            ) {
-              onSelect?.(pointerDownEvt.current);
-              pointerDownEvt.current = null;
-            }
-          }}
-=======
           onPointerDown={onPointerDown}
           onMouseEnter={isSelectable ? onHeaderEnter : undefined}
           onMouseLeave={isSelectable ? onHeaderLeave : undefined}
           onPointerUp={onPointerUp}
->>>>>>> 5a2cba7b
         >
           {statusMessage && (
             <div className={dragClassCancel}>
