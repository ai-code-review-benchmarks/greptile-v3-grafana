import { css } from '@emotion/css';
import React, { CSSProperties, ReactElement, ReactNode } from 'react';

import { GrafanaTheme2, LoadingState } from '@grafana/data';
import { selectors } from '@grafana/e2e-selectors';
import { GridPos } from '@grafana/schema';

import { useStyles2, useTheme2 } from '../../themes';
import { Icon } from '../Icon/Icon';
import { LoadingBar } from '../LoadingBar/LoadingBar';
import { Tooltip } from '../Tooltip';

import { HoverWidget } from './HoverWidget';
import { PanelDescription } from './PanelDescription';
import { PanelMenu } from './PanelMenu';
import { PanelStatus } from './PanelStatus';

/**
 * @internal
 */
export interface PanelChromeProps {
  width: number;
  height: number;
  children: (innerWidth: number, innerHeight: number) => ReactNode;
  padding?: PanelPadding;
  gridPos?: GridPos;
  title?: string;
  description?: string | (() => string);
  titleItems?: ReactNode;
  menu?: ReactElement | (() => ReactElement);
<<<<<<< HEAD
  dragClass?: string;
=======
  /** dragClass, hoverHeader not yet implemented */
  dragClass?: string;
  dragClassCancel?: string;
>>>>>>> 4167214e
  hoverHeader?: boolean;
  loadingState?: LoadingState;
  /**
   * Used to display status message (used for panel errors currently)
   */
  statusMessage?: string;
  /**
   * Handle opening error details view (like inspect / error tab)
   */
  statusMessageOnClick?: (e: React.SyntheticEvent) => void;
  /** @deprecated in favor of props
   * status for errors and loadingState for loading and streaming
   * which will serve the same purpose
   * of showing/interacting with the panel's data state
   * */
  leftItems?: ReactNode[];
}

/**
 * @internal
 */
export type PanelPadding = 'none' | 'md';

/**
 * @internal
 */
export function PanelChrome({
  width,
  height,
  children,
  padding = 'md',
  title = '',
  description = '',
  titleItems,
  menu,
  dragClass,
  hoverHeader = false,
  loadingState,
  statusMessage,
  gridPos,
  statusMessageOnClick,
  leftItems,
  dragClass,
  dragClassCancel,
}: PanelChromeProps) {
  const theme = useTheme2();
  const styles = useStyles2(getStyles);

  // To Do rely on hoverHeader prop for header, not separate props
  // once hoverHeader is implemented
  //
  // Backwards compatibility for having a designated space for the header

  const hasHeader =
    hoverHeader === false &&
    (title.length > 0 ||
      titleItems !== undefined ||
      description !== '' ||
      loadingState === LoadingState.Streaming ||
      (leftItems?.length ?? 0) > 0);

  const headerHeight = getHeaderHeight(theme, hasHeader);
  const { contentStyle, innerWidth, innerHeight } = getContentStyle(padding, theme, width, headerHeight, height);

  const headerStyles: CSSProperties = {
    height: headerHeight,
    cursor: dragClass ? 'move' : 'auto',
  };

  const itemStyles: CSSProperties = {
    minHeight: headerHeight,
    minWidth: headerHeight,
  };

  const containerStyles: CSSProperties = { width, height };
  const ariaLabel = title ? selectors.components.Panels.Panel.containerByTitle(title) : 'Panel';

  // Shift the hover menu down if it's on the top row so it doesn't get clipped by topnav
  const yOffset = (gridPos?.y ?? 0) === 0 ? -16 : undefined;

  const headerContent = (
    <>
      {title && (
        <h6 title={title} className={styles.title}>
          {title}
        </h6>
      )}

      <PanelDescription description={description} />

      {titleItems !== undefined && (
        <div className={styles.titleItems} data-testid="title-items-container">
          {titleItems}
        </div>
      )}

      {loadingState === LoadingState.Streaming && (
        <div className={styles.item} style={itemStyles}>
          <Tooltip content="Streaming">
            <Icon name="circle-mono" size="sm" className={styles.streaming} />
          </Tooltip>
        </div>
      )}
    </>
  );

  return (
    <div className={styles.container} style={containerStyles} aria-label={ariaLabel}>
      <div className={styles.loadingBarContainer}>
        {loadingState === LoadingState.Loading ? <LoadingBar width={'28%'} height={'2px'} /> : null}
      </div>

<<<<<<< HEAD
      {(hoverHeader || !hasHeader) && menu && (
        <HoverWidget menu={menu} title={title} offset={yOffset} dragClass={dragClass}>
          {headerContent}
        </HoverWidget>
      )}

      {hasHeader && (
        <div className={styles.headerContainer} style={headerStyles} data-testid="header-container">
          {headerContent}

          <div className={styles.rightAligned}>
            {menu && <PanelMenu menu={menu} title={title} menuButtonClass={styles.menuItem} />}
=======
      <div className={cx(styles.headerContainer, dragClass)} style={headerStyles} data-testid="header-container">
        {title && (
          <h6 title={title} className={styles.title}>
            {title}
          </h6>
        )}

        <PanelDescription description={description} className={dragClassCancel} />

        {titleItems.length > 0 && (
          <div className={cx(styles.titleItems, dragClassCancel)} data-testid="title-items-container">
            {titleItems.map((item) => item)}
          </div>
        )}
>>>>>>> 4167214e

            {leftItems && <div className={styles.items}>{itemsRenderer(leftItems, (item) => item)}</div>}
          </div>
<<<<<<< HEAD
=======
        )}

        <div className={styles.rightAligned}>
          {menu && (
            <Dropdown overlay={menu} placement="bottom">
              <ToolbarButton
                aria-label={`Menu for panel with ${title ? `title ${title}` : 'no title'}`}
                title="Menu"
                icon="ellipsis-v"
                narrow
                data-testid="panel-menu-button"
                className={cx(styles.menuItem, dragClassCancel, 'menu-icon')}
              />
            </Dropdown>
          )}

          {leftItems && <div className={styles.items}>{itemsRenderer(leftItems, (item) => item)}</div>}
>>>>>>> 4167214e
        </div>
      )}

<<<<<<< HEAD
      {statusMessage && (
        <div className={styles.errorContainer}>
          <PanelStatus message={statusMessage} onClick={statusMessageOnClick} />
        </div>
      )}
=======
        {statusMessage && (
          <PanelStatus
            className={cx(styles.errorContainer, dragClassCancel)}
            message={statusMessage}
            onClick={statusMessageOnClick}
          />
        )}
      </div>
>>>>>>> 4167214e

      <div className={styles.content} style={contentStyle}>
        {children(innerWidth, innerHeight)}
      </div>
    </div>
  );
}

const itemsRenderer = (items: ReactNode[], renderer: (items: ReactNode[]) => ReactNode): ReactNode => {
  const toRender = React.Children.toArray(items).filter(Boolean);
  return toRender.length > 0 ? renderer(toRender) : null;
};

const getHeaderHeight = (theme: GrafanaTheme2, hasHeader: boolean) => {
  if (hasHeader) {
    return theme.spacing.gridSize * theme.components.panel.headerHeight;
  }

  return 0;
};

const getContentStyle = (
  padding: string,
  theme: GrafanaTheme2,
  width: number,
  headerHeight: number,
  height: number
) => {
  const chromePadding = (padding === 'md' ? theme.components.panel.padding : 0) * theme.spacing.gridSize;

  const panelPadding = chromePadding * 2;
  const panelBorder = 1 * 2;

  const innerWidth = width - panelPadding - panelBorder;
  const innerHeight = height - headerHeight - panelPadding - panelBorder;

  const contentStyle: CSSProperties = {
    padding: chromePadding,
  };

  return { contentStyle, innerWidth, innerHeight };
};

const getStyles = (theme: GrafanaTheme2) => {
  const { background, borderColor } = theme.components.panel;

  return {
    container: css({
      label: 'panel-container',
      backgroundColor: background,
      border: `1px solid ${borderColor}`,
      position: 'relative',
      borderRadius: '3px',
      height: '100%',
      display: 'flex',
      flexDirection: 'column',
      flex: '1 1 0',

      '.show-on-hover': {
        visibility: 'hidden',
        opacity: '0',
      },
      '&:focus-visible, &:hover': {
        // only show menu icon on hover or focused panel
        '.show-on-hover': {
          visibility: 'visible',
          opacity: '1',
        },
      },

      '&:focus-visible': {
        outline: `1px solid ${theme.colors.action.focus}`,
      },
    }),
    loadingBarContainer: css({
      position: 'absolute',
      top: 0,
      width: '100%',
      overflow: 'hidden',
    }),
    content: css({
      label: 'panel-content',
      flexGrow: 1,
      contain: 'strict',
    }),
    headerContainer: css({
      label: 'panel-header',
      display: 'flex',
      alignItems: 'center',
      padding: theme.spacing(0, 0, 0, 1),
    }),
    streaming: css({
      marginRight: 0,
      color: theme.colors.success.text,

      '&:hover': {
        color: theme.colors.success.text,
      },
    }),
    title: css({
      marginBottom: 0, // override default h6 margin-bottom
      textOverflow: 'ellipsis',
      overflow: 'hidden',
      whiteSpace: 'nowrap',
      maxWidth: theme.spacing(50),
      fontSize: theme.typography.h6.fontSize,
      fontWeight: theme.typography.h6.fontWeight,
    }),
    items: css({
      display: 'flex',
    }),
    item: css({
      display: 'flex',
      justifyContent: 'center',
      alignItems: 'center',
    }),
    menuItem: css({
      visibility: 'hidden',
      border: 'none',
    }),
    errorContainer: css({
      label: 'error-container',
      zIndex: 1000,
      position: 'absolute',
      left: '50%',
      transform: 'translateX(-50%)',
<<<<<<< HEAD
      display: 'flex',
      alignItems: 'center',
      justifyContent: 'center',
=======
>>>>>>> 4167214e
    }),
    rightAligned: css({
      label: 'right-aligned-container',
      marginLeft: 'auto',
      display: 'flex',
      alignItems: 'center',
    }),
    titleItems: css({
      display: 'flex',
      alignItems: 'center',
      overflow: 'hidden',
      height: '100%',
      padding: theme.spacing(1),
    }),
  };
};<|MERGE_RESOLUTION|>--- conflicted
+++ resolved
@@ -1,4 +1,4 @@
-import { css } from '@emotion/css';
+import { css, cx } from '@emotion/css';
 import React, { CSSProperties, ReactElement, ReactNode } from 'react';
 
 import { GrafanaTheme2, LoadingState } from '@grafana/data';
@@ -28,13 +28,8 @@
   description?: string | (() => string);
   titleItems?: ReactNode;
   menu?: ReactElement | (() => ReactElement);
-<<<<<<< HEAD
-  dragClass?: string;
-=======
-  /** dragClass, hoverHeader not yet implemented */
   dragClass?: string;
   dragClassCancel?: string;
->>>>>>> 4167214e
   hoverHeader?: boolean;
   loadingState?: LoadingState;
   /**
@@ -70,7 +65,6 @@
   description = '',
   titleItems,
   menu,
-  dragClass,
   hoverHeader = false,
   loadingState,
   statusMessage,
@@ -123,10 +117,10 @@
         </h6>
       )}
 
-      <PanelDescription description={description} />
+      <PanelDescription description={description} className={dragClassCancel} />
 
       {titleItems !== undefined && (
-        <div className={styles.titleItems} data-testid="title-items-container">
+        <div className={cx(styles.titleItems, dragClassCancel)} data-testid="title-items-container">
           {titleItems}
         </div>
       )}
@@ -147,7 +141,6 @@
         {loadingState === LoadingState.Loading ? <LoadingBar width={'28%'} height={'2px'} /> : null}
       </div>
 
-<<<<<<< HEAD
       {(hoverHeader || !hasHeader) && menu && (
         <HoverWidget menu={menu} title={title} offset={yOffset} dragClass={dragClass}>
           {headerContent}
@@ -155,69 +148,24 @@
       )}
 
       {hasHeader && (
-        <div className={styles.headerContainer} style={headerStyles} data-testid="header-container">
+        <div className={cx(styles.headerContainer, dragClass)} style={headerStyles} data-testid="header-container">
           {headerContent}
 
           <div className={styles.rightAligned}>
             {menu && <PanelMenu menu={menu} title={title} menuButtonClass={styles.menuItem} />}
-=======
-      <div className={cx(styles.headerContainer, dragClass)} style={headerStyles} data-testid="header-container">
-        {title && (
-          <h6 title={title} className={styles.title}>
-            {title}
-          </h6>
-        )}
-
-        <PanelDescription description={description} className={dragClassCancel} />
-
-        {titleItems.length > 0 && (
-          <div className={cx(styles.titleItems, dragClassCancel)} data-testid="title-items-container">
-            {titleItems.map((item) => item)}
-          </div>
-        )}
->>>>>>> 4167214e
 
             {leftItems && <div className={styles.items}>{itemsRenderer(leftItems, (item) => item)}</div>}
           </div>
-<<<<<<< HEAD
-=======
-        )}
-
-        <div className={styles.rightAligned}>
-          {menu && (
-            <Dropdown overlay={menu} placement="bottom">
-              <ToolbarButton
-                aria-label={`Menu for panel with ${title ? `title ${title}` : 'no title'}`}
-                title="Menu"
-                icon="ellipsis-v"
-                narrow
-                data-testid="panel-menu-button"
-                className={cx(styles.menuItem, dragClassCancel, 'menu-icon')}
-              />
-            </Dropdown>
-          )}
-
-          {leftItems && <div className={styles.items}>{itemsRenderer(leftItems, (item) => item)}</div>}
->>>>>>> 4167214e
         </div>
       )}
 
-<<<<<<< HEAD
       {statusMessage && (
-        <div className={styles.errorContainer}>
-          <PanelStatus message={statusMessage} onClick={statusMessageOnClick} />
-        </div>
-      )}
-=======
-        {statusMessage && (
-          <PanelStatus
-            className={cx(styles.errorContainer, dragClassCancel)}
-            message={statusMessage}
-            onClick={statusMessageOnClick}
-          />
-        )}
-      </div>
->>>>>>> 4167214e
+        <PanelStatus
+          className={cx(styles.errorContainer, dragClassCancel)}
+          message={statusMessage}
+          onClick={statusMessageOnClick}
+        />
+      )}
 
       <div className={styles.content} style={contentStyle}>
         {children(innerWidth, innerHeight)}
@@ -344,12 +292,9 @@
       position: 'absolute',
       left: '50%',
       transform: 'translateX(-50%)',
-<<<<<<< HEAD
       display: 'flex',
       alignItems: 'center',
       justifyContent: 'center',
-=======
->>>>>>> 4167214e
     }),
     rightAligned: css({
       label: 'right-aligned-container',
