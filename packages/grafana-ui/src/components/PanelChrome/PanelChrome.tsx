import { css, cx } from '@emotion/css';
import React, { CSSProperties, ReactElement, ReactNode } from 'react';

import { GrafanaTheme2, LoadingState } from '@grafana/data';
import { selectors } from '@grafana/e2e-selectors';

import { useStyles2, useTheme2 } from '../../themes';
import { Dropdown } from '../Dropdown/Dropdown';
import { Icon } from '../Icon/Icon';
import { LoadingBar } from '../LoadingBar/LoadingBar';
import { ToolbarButton } from '../ToolbarButton';
import { Tooltip } from '../Tooltip';

import { PanelDescription } from './PanelDescription';
import { PanelStatus } from './PanelStatus';

/**
 * @internal
 */
export interface PanelChromeProps {
  width: number;
  height: number;
  children: (innerWidth: number, innerHeight: number) => ReactNode;
  padding?: PanelPadding;
  title?: string;
  description?: string | (() => string);
  titleItems?: ReactNode[];
  menu?: ReactElement | (() => ReactElement);
  /** dragClass, hoverHeader not yet implemented */
  dragClass?: string;
  dragClassCancel?: string;
  hoverHeader?: boolean;
  loadingState?: LoadingState;
  /**
   * Used to display status message (used for panel errors currently)
   */
  statusMessage?: string;
  /**
   * Handle opening error details view (like inspect / error tab)
   */
  statusMessageOnClick?: (e: React.SyntheticEvent) => void;
  /** @deprecated in favor of props
   * status for errors and loadingState for loading and streaming
   * which will serve the same purpose
   * of showing/interacting with the panel's data state
   * */
  leftItems?: ReactNode[];
}

/**
 * @internal
 */
export type PanelPadding = 'none' | 'md';

/**
 * @internal
 */
export function PanelChrome({
  width,
  height,
  children,
  padding = 'md',
  title = '',
  description = '',
  titleItems = [],
  menu,
  // dragClass,
  hoverHeader = false,
  loadingState,
  statusMessage,
  statusMessageOnClick,
  leftItems,
  dragClass,
  dragClassCancel,
}: PanelChromeProps) {
  const theme = useTheme2();
  const styles = useStyles2(getStyles);

  // To Do rely on hoverHeader prop for header, not separate props
  // once hoverHeader is implemented
  //
  // Backwards compatibility for having a designated space for the header

  const hasHeader =
    hoverHeader === false &&
    (title.length > 0 ||
      titleItems.length > 0 ||
      description !== '' ||
      loadingState === LoadingState.Streaming ||
      (leftItems?.length ?? 0) > 0);

  const headerHeight = getHeaderHeight(theme, hasHeader);
  const { contentStyle, innerWidth, innerHeight } = getContentStyle(padding, theme, width, headerHeight, height);

  const headerStyles: CSSProperties = {
    height: headerHeight,
    cursor: dragClass ? 'move' : 'auto',
  };

  const itemStyles: CSSProperties = {
    minHeight: headerHeight,
    minWidth: headerHeight,
  };

  const containerStyles: CSSProperties = { width, height };
  const ariaLabel = title ? selectors.components.Panels.Panel.containerByTitle(title) : 'Panel';

  return (
    <div className={styles.container} style={containerStyles} aria-label={ariaLabel}>
      <div className={styles.loadingBarContainer}>
        {loadingState === LoadingState.Loading ? (
          <LoadingBar width={'28%'} height={'2px'} ariaLabel="Panel loading bar" />
        ) : null}
      </div>

      <div className={cx(styles.headerContainer, dragClass)} style={headerStyles} data-testid="header-container">
        {title && (
          <h6 title={title} className={styles.title}>
            {title}
          </h6>
        )}

        <PanelDescription description={description} className={dragClassCancel} />

        {titleItems.length > 0 && (
          <div className={cx(styles.titleItems, dragClassCancel)} data-testid="title-items-container">
            {titleItems.map((item) => item)}
          </div>
        )}

        {loadingState === LoadingState.Streaming && (
          <div className={styles.item} style={itemStyles} data-testid="panel-streaming">
            <Tooltip content="Streaming">
              <Icon name="circle-mono" size="sm" className={styles.streaming} />
            </Tooltip>
          </div>
        )}

        <div className={styles.rightAligned}>
          {menu && (
            <Dropdown overlay={menu} placement="bottom">
              <ToolbarButton
                aria-label={`Menu for panel with ${title ? `title ${title}` : 'no title'}`}
                title="Menu"
                icon="ellipsis-v"
                narrow
                data-testid="panel-menu-button"
                className={cx(styles.menuItem, dragClassCancel, 'menu-icon')}
              />
            </Dropdown>
          )}

          {leftItems && <div className={styles.items}>{itemsRenderer(leftItems, (item) => item)}</div>}
        </div>

        {statusMessage && (
          <PanelStatus
<<<<<<< HEAD
            className={styles.errorContainer}
            message={statusMessage}
            onClick={statusMessageOnClick}
            ariaLabel="Panel status"
=======
            className={cx(styles.errorContainer, dragClassCancel)}
            message={statusMessage}
            onClick={statusMessageOnClick}
>>>>>>> 479da46a
          />
        )}
      </div>

      <div className={styles.content} style={contentStyle}>
        {children(innerWidth, innerHeight)}
      </div>
    </div>
  );
}

const itemsRenderer = (items: ReactNode[], renderer: (items: ReactNode[]) => ReactNode): ReactNode => {
  const toRender = React.Children.toArray(items).filter(Boolean);
  return toRender.length > 0 ? renderer(toRender) : null;
};

const getHeaderHeight = (theme: GrafanaTheme2, hasHeader: boolean) => {
  if (hasHeader) {
    return theme.spacing.gridSize * theme.components.panel.headerHeight;
  }

  return 0;
};

const getContentStyle = (
  padding: string,
  theme: GrafanaTheme2,
  width: number,
  headerHeight: number,
  height: number
) => {
  const chromePadding = (padding === 'md' ? theme.components.panel.padding : 0) * theme.spacing.gridSize;

  const panelPadding = chromePadding * 2;
  const panelBorder = 1 * 2;

  const innerWidth = width - panelPadding - panelBorder;
  const innerHeight = height - headerHeight - panelPadding - panelBorder;

  const contentStyle: CSSProperties = {
    padding: chromePadding,
  };

  return { contentStyle, innerWidth, innerHeight };
};

const getStyles = (theme: GrafanaTheme2) => {
  const { background, borderColor } = theme.components.panel;

  return {
    container: css({
      label: 'panel-container',
      backgroundColor: background,
      border: `1px solid ${borderColor}`,
      position: 'relative',
      borderRadius: '3px',
      height: '100%',
      display: 'flex',
      flexDirection: 'column',
      flex: '1 1 0',

      '&:focus-visible, &:hover': {
        // only show menu icon on hover or focused panel
        '.menu-icon': {
          visibility: 'visible',
        },
      },

      '&:focus-visible': {
        outline: `1px solid ${theme.colors.action.focus}`,
      },
    }),
    loadingBarContainer: css({
      label: 'panel-loading-bar-container',
      position: 'absolute',
      top: 0,
      width: '100%',
      overflow: 'hidden',
    }),
    content: css({
      label: 'panel-content',
      flexGrow: 1,
      contain: 'strict',
    }),
    headerContainer: css({
      label: 'panel-header',
      display: 'flex',
      alignItems: 'center',
      padding: theme.spacing(0, 0, 0, 1),
    }),
    streaming: css({
      label: 'panel-streaming',
      marginRight: 0,
      color: theme.colors.success.text,

      '&:hover': {
        color: theme.colors.success.text,
      },
    }),
    title: css({
      label: 'panel-title',
      marginBottom: 0, // override default h6 margin-bottom
      textOverflow: 'ellipsis',
      overflow: 'hidden',
      whiteSpace: 'nowrap',
      fontSize: theme.typography.h6.fontSize,
      fontWeight: theme.typography.h6.fontWeight,
    }),
    items: css({
      display: 'flex',
    }),
    item: css({
      display: 'flex',
      justifyContent: 'center',
      alignItems: 'center',
    }),
    menuItem: css({
      label: 'panel-menu',
      visibility: 'hidden',
      border: 'none',
    }),
    errorContainer: css({
      label: 'error-container',
      position: 'absolute',
      left: '50%',
      transform: 'translateX(-50%)',
    }),
    rightAligned: css({
      label: 'right-aligned-container',
      marginLeft: 'auto',
      display: 'flex',
      alignItems: 'center',
    }),
    titleItems: css({
      display: 'flex',
      alignItems: 'center',
      overflow: 'hidden',
      padding: theme.spacing(1),
    }),
  };
};<|MERGE_RESOLUTION|>--- conflicted
+++ resolved
@@ -155,16 +155,10 @@
 
         {statusMessage && (
           <PanelStatus
-<<<<<<< HEAD
-            className={styles.errorContainer}
+            className={cx(styles.errorContainer, dragClassCancel)}
             message={statusMessage}
             onClick={statusMessageOnClick}
             ariaLabel="Panel status"
-=======
-            className={cx(styles.errorContainer, dragClassCancel)}
-            message={statusMessage}
-            onClick={statusMessageOnClick}
->>>>>>> 479da46a
           />
         )}
       </div>
