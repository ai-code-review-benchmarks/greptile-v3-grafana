--- conflicted
+++ resolved
@@ -152,13 +152,11 @@
         </div>
 
         {statusMessage && (
-<<<<<<< HEAD
-          <div className={cx(styles.errorContainer, dragClassCancel)}>
-            <PanelStatus message={statusMessage} onClick={statusMessageOnClick} />
-          </div>
-=======
-          <PanelStatus className={styles.errorContainer} message={statusMessage} onClick={statusMessageOnClick} />
->>>>>>> 9b82e65b
+          <PanelStatus
+            className={cx(styles.errorContainer, dragClassCancel)}
+            message={statusMessage}
+            onClick={statusMessageOnClick}
+          />
         )}
       </div>
 
