--- conflicted
+++ resolved
@@ -1,8 +1,11 @@
-<<<<<<< HEAD
-import { EventBusSrv, EventBus, DashboardCursorSync, AnnotationEventUIModel, ThresholdsConfig } from '@grafana/data';
-=======
-import { AnnotationEventUIModel, DashboardCursorSync, EventBus, EventBusSrv, SplitOpen } from '@grafana/data';
->>>>>>> 88ad9aad
+import {
+  EventBusSrv,
+  EventBus,
+  DashboardCursorSync,
+  AnnotationEventUIModel,
+  ThresholdsConfig,
+  SplitOpen,
+} from '@grafana/data';
 import React from 'react';
 import { SeriesVisibilityChangeMode } from '.';
 
@@ -26,7 +29,6 @@
   onAnnotationCreate?: (annotation: AnnotationEventUIModel) => void;
   onAnnotationUpdate?: (annotation: AnnotationEventUIModel) => void;
   onAnnotationDelete?: (id: string) => void;
-<<<<<<< HEAD
 
   /**
    * Enables modifying thresholds directly from the panel
@@ -41,13 +43,11 @@
    * @alpha -- experimental
    */
   onThresholdsChange?: (thresholds: ThresholdsConfig) => void;
-=======
   /**
    * onSplitOpen is used in Explore to open the split view. It can be used in panels which has intercations and used in Explore as well.
    * For example TimeSeries panel.
    */
   onSplitOpen?: SplitOpen;
->>>>>>> 88ad9aad
 }
 
 export const PanelContextRoot = React.createContext<PanelContext>({
