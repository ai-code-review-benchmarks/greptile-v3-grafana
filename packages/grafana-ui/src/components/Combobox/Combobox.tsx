--- conflicted
+++ resolved
@@ -372,10 +372,6 @@
   return (
     <div>
       <InputComponent
-<<<<<<< HEAD
-        width={width === 'auto' ? undefined : width}
-        maxWidth={width === 'auto' ? 100 : props.maxWidth}
-=======
         width={isAutoSize ? undefined : width}
         {...(isAutoSize ? { minWidth, maxWidth } : {})}
         autoFocus={autoFocus}
@@ -383,7 +379,6 @@
         disabled={disabled}
         loading={loading}
         invalid={invalid}
->>>>>>> 7985fa57
         className={styles.input}
         suffix={
           <>
