import { debounce } from 'lodash';
import { useState, useCallback, useMemo } from 'react';

import { t } from '../../utils/i18n';

import { fuzzyFind, itemToString } from './filter';
import { ComboboxOption } from './types';
import { StaleResultError, useLatestAsyncCall } from './useLatestAsyncCall';

type AsyncOptions<T extends string | number> =
  | Array<ComboboxOption<T>>
  | ((inputValue: string) => Promise<Array<ComboboxOption<T>>>);

const asyncNoop = () => Promise.resolve([]);

/**
 * Abstracts away sync/async options for MultiCombobox (and later Combobox).
 * It also filters options based on the user's input.
 *
 * Returns:
 *  - options either filtered by user's input, or from async options fn
 *  - function to call when user types (to filter, or call async fn)
 *  - loading and error states
 */
export function useOptions<T extends string | number>(rawOptions: AsyncOptions<T>, createCustomValue: boolean) {
  const isAsync = typeof rawOptions === 'function';

  const loadOptions = useLatestAsyncCall(isAsync ? rawOptions : asyncNoop);

  const debouncedLoadOptions = useMemo(
    () =>
      debounce((searchTerm: string) => {
        return loadOptions(searchTerm)
          .then((options) => {
            setAsyncOptions(options);
            setAsyncLoading(false);
            setAsyncError(false);
          })
          .catch((error) => {
            if (!(error instanceof StaleResultError)) {
              setAsyncError(true);
              setAsyncLoading(false);

              if (error) {
                console.error('Error loading async options for Combobox', error);
              }
            }
          });
      }, 200),
    [loadOptions]
  );

  const [asyncOptions, setAsyncOptions] = useState<Array<ComboboxOption<T>>>([]);
  const [asyncLoading, setAsyncLoading] = useState(false);
  const [asyncError, setAsyncError] = useState(false);

  // This hook keeps its own inputValue state (rather than accepting it as an arg) because it needs to be
  // told it for async options loading anyway.
  const [userTypedSearch, setUserTypedSearch] = useState('');

  const addCustomValue = useCallback(
    (opts: Array<ComboboxOption<T>>) => {
      let currentOptions: Array<ComboboxOption<T>> = opts;
      if (createCustomValue && userTypedSearch) {
        //Since the label of a normal option does not have to match its value and a custom option has the same value and label,
        //we just focus on the value to check if the option already exists
        const customValueExists = opts.some((opt) => opt.value === userTypedSearch);
        if (!customValueExists) {
          currentOptions = [
            {
              label: userTypedSearch,
              value: userTypedSearch as T,
              description: t('combobox.custom-value.description', 'Use custom value'),
            },
            ...currentOptions,
          ];
        }
      }
      return currentOptions;
    },
    [createCustomValue, userTypedSearch]
  );

  const updateOptions = useCallback(
    (inputValue: string) => {
      if (!isAsync) {
        setUserTypedSearch(inputValue);
        return;
      }

      setAsyncLoading(true);

      debouncedLoadOptions(inputValue);
    },
    [debouncedLoadOptions, isAsync]
  );

<<<<<<< HEAD
  const stringifiedOptions = useMemo(() => {
    return isAsync ? [] : rawOptions.map(itemToString);
  }, [isAsync, rawOptions]);

  const finalOptions = useMemo(() => {
    let currentOptions = [];
    if (isAsync) {
      currentOptions = addCustomValue(asyncOptions);
    } else {
      const filteredItems = fuzzyFind(rawOptions, stringifiedOptions, userTypedSearch);
      currentOptions = addCustomValue(filteredItems);
    }

    return currentOptions;
  }, [isAsync, addCustomValue, asyncOptions, rawOptions, userTypedSearch, stringifiedOptions]);
=======
  const organizeOptionsByGroup = useCallback((options: Array<ComboboxOption<T>>) => {
    const groupedOptions = new Map<string | undefined, Array<ComboboxOption<T>>>();
    for (const option of options) {
      const groupExists = groupedOptions.has(option.group);
      if (groupExists) {
        groupedOptions.get(option.group)?.push(option);
      } else {
        groupedOptions.set(option.group, [option]);
      }
    }

    // Reorganize options to have groups first, then undefined group
    const reorganizeOptions = [];
    for (const [group, groupOptions] of groupedOptions) {
      if (!group) {
        continue;
      }
      reorganizeOptions.push(...groupOptions);
    }

    const undefinedGroupOptions = groupedOptions.get(undefined);
    if (undefinedGroupOptions) {
      reorganizeOptions.push(...undefinedGroupOptions);
    }
    return reorganizeOptions;
  }, []);

  const finalOptions = useMemo(() => {
    const currentOptions = isAsync ? asyncOptions : rawOptions.filter(itemFilter(userTypedSearch));
    const currentOptionsOrganised = organizeOptionsByGroup(currentOptions);

    return addCustomValue(currentOptionsOrganised);
  }, [isAsync, organizeOptionsByGroup, addCustomValue, asyncOptions, rawOptions, userTypedSearch]);
>>>>>>> 1b1954de

  return { options: finalOptions, updateOptions, asyncLoading, asyncError };
}<|MERGE_RESOLUTION|>--- conflicted
+++ resolved
@@ -95,23 +95,6 @@
     [debouncedLoadOptions, isAsync]
   );
 
-<<<<<<< HEAD
-  const stringifiedOptions = useMemo(() => {
-    return isAsync ? [] : rawOptions.map(itemToString);
-  }, [isAsync, rawOptions]);
-
-  const finalOptions = useMemo(() => {
-    let currentOptions = [];
-    if (isAsync) {
-      currentOptions = addCustomValue(asyncOptions);
-    } else {
-      const filteredItems = fuzzyFind(rawOptions, stringifiedOptions, userTypedSearch);
-      currentOptions = addCustomValue(filteredItems);
-    }
-
-    return currentOptions;
-  }, [isAsync, addCustomValue, asyncOptions, rawOptions, userTypedSearch, stringifiedOptions]);
-=======
   const organizeOptionsByGroup = useCallback((options: Array<ComboboxOption<T>>) => {
     const groupedOptions = new Map<string | undefined, Array<ComboboxOption<T>>>();
     for (const option of options) {
@@ -139,13 +122,16 @@
     return reorganizeOptions;
   }, []);
 
+  const stringifiedOptions = useMemo(() => {
+    return isAsync ? [] : rawOptions.map(itemToString);
+  }, [isAsync, rawOptions]);
+
   const finalOptions = useMemo(() => {
-    const currentOptions = isAsync ? asyncOptions : rawOptions.filter(itemFilter(userTypedSearch));
+    const currentOptions = isAsync ? asyncOptions : fuzzyFind(rawOptions, stringifiedOptions, userTypedSearch);
     const currentOptionsOrganised = organizeOptionsByGroup(currentOptions);
 
     return addCustomValue(currentOptionsOrganised);
-  }, [isAsync, organizeOptionsByGroup, addCustomValue, asyncOptions, rawOptions, userTypedSearch]);
->>>>>>> 1b1954de
+  }, [isAsync, organizeOptionsByGroup, addCustomValue, asyncOptions, rawOptions, userTypedSearch, stringifiedOptions]);
 
   return { options: finalOptions, updateOptions, asyncLoading, asyncError };
 }