import { fuzzySearch } from '@grafana/data';

<<<<<<< HEAD
import { ALL_OPTION_VALUE, ComboboxOption } from './types';
=======
import { ComboboxOption } from './types';
>>>>>>> b85b2b15

export function itemToString<T extends string | number>(item?: ComboboxOption<T> | null) {
  if (item == null) {
    return '';
  }
  return item.label ?? item.value.toString();
}

export function fuzzyFind<T extends string | number>(
  options: Array<ComboboxOption<T>>,
  haystack: string[],
  needle: string
) {
  const indices = fuzzySearch(haystack, needle);
  return indices.map((idx) => options[idx]);
}<|MERGE_RESOLUTION|>--- conflicted
+++ resolved
@@ -1,10 +1,6 @@
 import { fuzzySearch } from '@grafana/data';
 
-<<<<<<< HEAD
-import { ALL_OPTION_VALUE, ComboboxOption } from './types';
-=======
 import { ComboboxOption } from './types';
->>>>>>> b85b2b15
 
 export function itemToString<T extends string | number>(item?: ComboboxOption<T> | null) {
   if (item == null) {
