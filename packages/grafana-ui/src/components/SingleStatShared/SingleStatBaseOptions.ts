--- conflicted
+++ resolved
@@ -3,11 +3,7 @@
 
 import { VizOrientation, PanelModel } from '../../types/panel';
 import { FieldDisplayOptions } from '../../utils/fieldDisplay';
-<<<<<<< HEAD
-import { Field, fieldReducers } from '@grafana/data';
-=======
-import { Field, getFieldReducers, Threshold, sortThresholds } from '@grafana/data';
->>>>>>> 14caa6a0
+import { Field, fieldReducers, Threshold, sortThresholds } from '@grafana/data';
 
 export interface SingleStatBaseOptions {
   fieldOptions: FieldDisplayOptions;
@@ -50,19 +46,12 @@
     field.unit = valueOptions.unit;
     field.decimals = valueOptions.decimals;
 
-<<<<<<< HEAD
-      // Make sure the stats have a valid name
-      if (valueOptions.stat) {
-        const reducer = fieldReducers.get(valueOptions.stat);
-        if (reducer) {
-          fieldOptions.calcs = [reducer.id];
-        }
-      }
-=======
     // Make sure the stats have a valid name
     if (valueOptions.stat) {
-      fieldOptions.calcs = getFieldReducers([valueOptions.stat]).map(s => s.id);
->>>>>>> 14caa6a0
+      const reducer = fieldReducers.get(valueOptions.stat);
+      if (reducer) {
+        fieldOptions.calcs = [reducer.id];
+      }
     }
 
     field.min = old.minValue;
