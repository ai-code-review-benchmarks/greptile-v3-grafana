--- conflicted
+++ resolved
@@ -11,11 +11,7 @@
   SeriesData,
   InterpolateFunction,
 } from '../../types';
-<<<<<<< HEAD
-import { statsCalculators, calculateStats, StatID } from '../../utils/statsCalculator';
-=======
-import { getFieldReducers, reduceField } from '../../utils/fieldReducer';
->>>>>>> 493bf0c7
+import { reduceField, fieldReducers } from '../../utils/fieldReducer';
 import { getDisplayProcessor } from '../../utils/displayValue';
 export { SingleStatValueEditor } from './SingleStatValueEditor';
 
@@ -128,12 +124,7 @@
     // avg -> mean, current -> last, total -> sum
     const { valueOptions } = options;
     if (valueOptions && valueOptions.stat) {
-<<<<<<< HEAD
-      const calc = statsCalculators.get(valueOptions.stat);
-      valueOptions.stat = calc ? calc.id : StatID.last;
-=======
-      valueOptions.stat = getFieldReducers([valueOptions.stat]).map(s => s.id)[0];
->>>>>>> 493bf0c7
+      valueOptions.stat = fieldReducers.list([valueOptions.stat]).map(s => s.id)[0];
     }
   }
   return options;
