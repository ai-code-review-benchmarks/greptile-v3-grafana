--- conflicted
+++ resolved
@@ -102,14 +102,11 @@
     const style = getLogRowStyles(theme, row.logLevel);
     const styles = getStyles(theme);
     const showUtc = timeZone === 'utc';
-<<<<<<< HEAD
     const showWrappedLogMessage = wrapLogMessage || showDetails;
-
-=======
     const showDetailsClassName = showDetails
       ? cx(['fa fa-chevron-down', styles.topVerticalAlign])
       : cx(['fa fa-chevron-right', styles.topVerticalAlign]);
->>>>>>> 130fb02b
+
     return (
       <div className={style.logsRow}>
         {showDuplicates && (
