--- conflicted
+++ resolved
@@ -18,10 +18,7 @@
   deduplicatedRows?: LogRowModel[];
   dedupStrategy: LogsDedupStrategy;
   highlighterExpressions?: string[];
-<<<<<<< HEAD
-=======
   showContextToggle?: (row?: LogRowModel) => boolean;
->>>>>>> 773dbb79
   showLabels: boolean;
   showTime: boolean;
   wrapLogMessage: boolean;
@@ -77,10 +74,7 @@
   render() {
     const {
       dedupStrategy,
-<<<<<<< HEAD
-=======
       showContextToggle,
->>>>>>> 773dbb79
       showLabels,
       showTime,
       wrapLogMessage,
@@ -117,50 +111,6 @@
     const getRowContext = this.props.getRowContext ? this.props.getRowContext : () => Promise.resolve([]);
 
     return (
-<<<<<<< HEAD
-      <div className={logsRows}>
-        <div className={horizontalScrollWindow}>
-          {hasData &&
-            firstRows.map((row, index) => (
-              <LogRow
-                key={row.uid}
-                getRows={getRows}
-                getRowContext={getRowContext}
-                highlighterExpressions={highlighterExpressions}
-                row={row}
-                showDuplicates={showDuplicates}
-                showLabels={showLabels}
-                showTime={showTime}
-                wrapLogMessage={wrapLogMessage}
-                timeZone={timeZone}
-                allowDetails={allowDetails}
-                onClickFilterLabel={onClickFilterLabel}
-                onClickFilterOutLabel={onClickFilterOutLabel}
-                getFieldLinks={getFieldLinks}
-              />
-            ))}
-          {hasData &&
-            renderAll &&
-            lastRows.map((row, index) => (
-              <LogRow
-                key={row.uid}
-                getRows={getRows}
-                getRowContext={getRowContext}
-                row={row}
-                showDuplicates={showDuplicates}
-                showLabels={showLabels}
-                showTime={showTime}
-                wrapLogMessage={wrapLogMessage}
-                timeZone={timeZone}
-                allowDetails={allowDetails}
-                onClickFilterLabel={onClickFilterLabel}
-                onClickFilterOutLabel={onClickFilterOutLabel}
-                getFieldLinks={getFieldLinks}
-              />
-            ))}
-          {hasData && !renderAll && <span>Rendering {rowCount - previewLimit!} rows...</span>}
-        </div>
-=======
       <div className={horizontalScrollWindow}>
         <table className={logsRowsTable}>
           <tbody>
@@ -211,7 +161,6 @@
             )}
           </tbody>
         </table>
->>>>>>> 773dbb79
       </div>
     );
   }
