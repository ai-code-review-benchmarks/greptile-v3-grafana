import React, { PureComponent } from 'react';
import memoizeOne from 'memoize-one';
import { LogsModel, TimeZone, LogsDedupStrategy, LogRowModel } from '@grafana/data';

import { Themeable } from '../../types/theme';
import { withTheme } from '../../themes/index';
import { getLogRowStyles } from './getLogRowStyles';

//Components
import { LogRow } from './LogRow';

export const PREVIEW_LIMIT = 100;
export const RENDER_LIMIT = 500;

export interface Props extends Themeable {
  data: LogsModel;
  dedupStrategy: LogsDedupStrategy;
  highlighterExpressions: string[];
  showTime: boolean;
  timeZone: TimeZone;
  deduplicatedData?: LogsModel;
<<<<<<< HEAD
  rowLimit?: number;
  isLogsPanel?: boolean;
  onClickFilterLabel?: (key: string, value: string) => void;
  onClickFilterOutLabel?: (key: string, value: string) => void;
=======
  onClickLabel?: (label: string, value: string) => void;
>>>>>>> b52c2c9a
  getRowContext?: (row: LogRowModel, options?: any) => Promise<any>;
  rowLimit?: number;
  previewLimit?: number;
}

interface State {
  renderAll: boolean;
}

class UnThemedLogRows extends PureComponent<Props, State> {
  renderAllTimer: number | null = null;

  static defaultProps = {
    previewLimit: PREVIEW_LIMIT,
    rowLimit: RENDER_LIMIT,
  };

  state: State = {
    renderAll: false,
  };

  componentDidMount() {
    // Staged rendering
    const { data, previewLimit } = this.props;
    const rowCount = data ? data.rows.length : 0;
    // Render all right away if not too far over the limit
    const renderAll = rowCount <= previewLimit! * 2;
    if (renderAll) {
      this.setState({ renderAll });
    } else {
      this.renderAllTimer = window.setTimeout(() => this.setState({ renderAll: true }), 2000);
    }
  }

  componentWillUnmount() {
    if (this.renderAllTimer) {
      clearTimeout(this.renderAllTimer);
    }
  }

  makeGetRows = memoizeOne((processedRows: LogRowModel[]) => {
    return () => processedRows;
  });

  render() {
    const {
      dedupStrategy,
      showTime,
      data,
      deduplicatedData,
      highlighterExpressions,
      timeZone,
      onClickFilterLabel,
      onClickFilterOutLabel,
      rowLimit,
      theme,
<<<<<<< HEAD
      isLogsPanel,
=======
      previewLimit,
>>>>>>> b52c2c9a
    } = this.props;
    const { renderAll } = this.state;
    const dedupedData = deduplicatedData ? deduplicatedData : data;
    const hasData = data && data.rows && data.rows.length > 0;
    const dedupCount = dedupedData
      ? dedupedData.rows.reduce((sum, row) => (row.duplicates ? sum + row.duplicates : sum), 0)
      : 0;
    const showDuplicates = dedupStrategy !== LogsDedupStrategy.none && dedupCount > 0;

    // Staged rendering
    const processedRows = dedupedData ? dedupedData.rows : [];
    const firstRows = processedRows.slice(0, previewLimit!);
    const rowCount = Math.min(processedRows.length, rowLimit!);
    const lastRows = processedRows.slice(previewLimit!, rowCount);

    // React profiler becomes unusable if we pass all rows to all rows and their labels, using getter instead
    const getRows = this.makeGetRows(processedRows);
    const getRowContext = this.props.getRowContext ? this.props.getRowContext : () => Promise.resolve([]);
    const { logsRows } = getLogRowStyles(theme);

    return (
      <div className={logsRows}>
        {hasData &&
          firstRows.map((row, index) => (
            <LogRow
              key={row.uid}
              getRows={getRows}
              getRowContext={getRowContext}
              highlighterExpressions={highlighterExpressions}
              row={row}
              showDuplicates={showDuplicates}
              showTime={showTime}
              timeZone={timeZone}
              isLogsPanel={isLogsPanel}
              onClickFilterLabel={onClickFilterLabel}
              onClickFilterOutLabel={onClickFilterOutLabel}
            />
          ))}
        {hasData &&
          renderAll &&
          lastRows.map((row, index) => (
            <LogRow
              key={row.uid}
              getRows={getRows}
              getRowContext={getRowContext}
              row={row}
              showDuplicates={showDuplicates}
              showTime={showTime}
              timeZone={timeZone}
              isLogsPanel={isLogsPanel}
              onClickFilterLabel={onClickFilterLabel}
              onClickFilterOutLabel={onClickFilterOutLabel}
            />
          ))}
        {hasData && !renderAll && <span>Rendering {rowCount - previewLimit!} rows...</span>}
      </div>
    );
  }
}

export const LogRows = withTheme(UnThemedLogRows);
LogRows.displayName = 'LogsRows';<|MERGE_RESOLUTION|>--- conflicted
+++ resolved
@@ -19,14 +19,10 @@
   showTime: boolean;
   timeZone: TimeZone;
   deduplicatedData?: LogsModel;
-<<<<<<< HEAD
   rowLimit?: number;
   isLogsPanel?: boolean;
   onClickFilterLabel?: (key: string, value: string) => void;
   onClickFilterOutLabel?: (key: string, value: string) => void;
-=======
-  onClickLabel?: (label: string, value: string) => void;
->>>>>>> b52c2c9a
   getRowContext?: (row: LogRowModel, options?: any) => Promise<any>;
   rowLimit?: number;
   previewLimit?: number;
@@ -83,11 +79,8 @@
       onClickFilterOutLabel,
       rowLimit,
       theme,
-<<<<<<< HEAD
       isLogsPanel,
-=======
       previewLimit,
->>>>>>> b52c2c9a
     } = this.props;
     const { renderAll } = this.state;
     const dedupedData = deduplicatedData ? deduplicatedData : data;
