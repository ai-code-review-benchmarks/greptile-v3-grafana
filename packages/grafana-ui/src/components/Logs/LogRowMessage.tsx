import React, { PureComponent } from 'react';
import _ from 'lodash';
import tinycolor from 'tinycolor2';
import { css, cx } from 'emotion';
<<<<<<< HEAD
import { LogRowModel, findHighlightChunksInText } from '@grafana/data';

// @ts-ignore
import Highlighter from 'react-highlight-words';
=======
import { selectThemeVariant, ThemeContext } from '../../index';
import { GrafanaTheme } from '@grafana/data';
>>>>>>> b52c2c9a
import { LogRowContextQueryErrors, HasMoreContextRows, LogRowContextRows } from './LogRowContextProvider';
import { GrafanaTheme, selectThemeVariant } from '../../index';
import { Themeable } from '../../types/theme';
import { withTheme } from '../../themes/index';
import { getLogRowStyles } from './getLogRowStyles';
import { stylesFactory } from '../../themes/stylesFactory';

//Components
import { LogRowContext } from './LogRowContext';
import { LogMessageAnsi } from './LogMessageAnsi';

interface Props extends Themeable {
  row: LogRowModel;
  hasMoreContextRows?: HasMoreContextRows;
  showContext: boolean;
  errors?: LogRowContextQueryErrors;
  context?: LogRowContextRows;
  highlighterExpressions?: string[];
  getRows: () => LogRowModel[];
  onToggleContext: () => void;
  updateLimit?: () => void;
}

interface State {}

const getStyles = stylesFactory((theme: GrafanaTheme) => {
  const outlineColor = selectThemeVariant(
    {
      light: theme.colors.white,
      dark: theme.colors.black,
    },
    theme.type
  );

  return {
    positionRelative: css`
      label: positionRelative;
      position: relative;
    `,
    rowWithContext: css`
      label: rowWithContext;
      z-index: 1;
      outline: 9999px solid
        ${tinycolor(outlineColor as tinycolor.ColorInput)
          .setAlpha(0.7)
          .toRgbString()};
    `,
    whiteSpacePreWrap: css`
      label: whiteSpacePreWrap;
      white-space: 'pre-wrap';
    `,
  };
});

class UnThemedLogRowMessage extends PureComponent<Props, State> {
  mouseMessageTimer: number | null = null;

  onContextToggle = (e: React.SyntheticEvent<HTMLElement>) => {
    e.stopPropagation();
    this.props.onToggleContext();
  };

  render() {
    const {
      highlighterExpressions,
      row,
      theme,
      errors,
      hasMoreContextRows,
      updateLimit,
      context,
      showContext,
      onToggleContext,
    } = this.props;
    const {} = this.state;
    const style = getLogRowStyles(theme, row.logLevel);
    const { entry, hasAnsi, raw } = row;

    const previewHighlights = highlighterExpressions && !_.isEqual(highlighterExpressions, row.searchWords);
    const highlights = previewHighlights ? highlighterExpressions : row.searchWords;
    const needsHighlighter = highlights && highlights.length > 0 && highlights[0] && highlights[0].length > 0;
    const highlightClassName = previewHighlights
      ? cx([style.logsRowMatchHighLight, style.logsRowMatchHighLightPreview])
      : cx([style.logsRowMatchHighLight]);
    const styles = getStyles(theme);
    return (
      <div className={style.logsRowMessage}>
        <div className={styles.positionRelative}>
          {showContext && context && (
            <LogRowContext
              row={row}
              context={context}
              errors={errors}
              hasMoreContextRows={hasMoreContextRows}
              onOutsideClick={onToggleContext}
              onLoadMoreContext={() => {
                if (updateLimit) {
                  updateLimit();
                }
              }}
            />
          )}
          <span className={cx(styles.positionRelative, { [styles.rowWithContext]: showContext })}>
            <Highlighter
              style={styles.whiteSpacePreWrap}
              textToHighlight={entry}
              searchWords={highlights}
              findChunks={findHighlightChunksInText}
              highlightClassName={highlightClassName}
            />
            {hasAnsi && !needsHighlighter && <LogMessageAnsi value={raw} />}
            {!hasAnsi && !needsHighlighter && entry}
          </span>
          {row.searchWords && row.searchWords.length > 0 && (
            <span
              onClick={this.onContextToggle}
              className={css`
                visibility: hidden;
                white-space: nowrap;
                position: relative;
                z-index: ${showContext ? 1 : 0};
                cursor: pointer;
                .${style.logsRow}:hover & {
                  visibility: visible;
                  margin-left: 10px;
                  text-decoration: underline;
                }
              `}
            >
              {showContext ? 'Hide' : 'Show'} context
            </span>
          )}
        </div>
      </div>
    );
  }
}

export const LogRowMessage = withTheme(UnThemedLogRowMessage);
LogRowMessage.displayName = 'LogRowMessage';<|MERGE_RESOLUTION|>--- conflicted
+++ resolved
@@ -2,15 +2,10 @@
 import _ from 'lodash';
 import tinycolor from 'tinycolor2';
 import { css, cx } from 'emotion';
-<<<<<<< HEAD
-import { LogRowModel, findHighlightChunksInText } from '@grafana/data';
+import { LogRowModel, findHighlightChunksInText, GrafanaTheme } from '@grafana/data';
 
 // @ts-ignore
 import Highlighter from 'react-highlight-words';
-=======
-import { selectThemeVariant, ThemeContext } from '../../index';
-import { GrafanaTheme } from '@grafana/data';
->>>>>>> b52c2c9a
 import { LogRowContextQueryErrors, HasMoreContextRows, LogRowContextRows } from './LogRowContextProvider';
 import { GrafanaTheme, selectThemeVariant } from '../../index';
 import { Themeable } from '../../types/theme';
