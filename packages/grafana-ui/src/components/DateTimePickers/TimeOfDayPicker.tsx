import { css, cx } from '@emotion/css';
<<<<<<< HEAD
import RcTimePicker, { TimePickerProps } from 'rc-time-picker';
import React, { FC } from 'react';
=======
import RcTimePicker from 'rc-time-picker';
import React from 'react';
>>>>>>> ae830f68

import { dateTime, DateTime, dateTimeAsMoment, GrafanaTheme2, isDateTimeInput } from '@grafana/data';

import { useStyles2 } from '../../themes/ThemeContext';
import { getFocusStyles } from '../../themes/mixins';
import { inputSizes } from '../Forms/commonStyles';
import { FormInputSize } from '../Forms/types';
import { Icon } from '../Icon/Icon';

export interface Props {
  onChange: (value: DateTime) => void;
  value?: DateTime;
  showHour?: boolean;
  showSeconds?: boolean;
  minuteStep?: number;
  size?: FormInputSize;
  disabled?: boolean;
<<<<<<< HEAD
  timepickerProps?: TimePickerProps;
=======
  disabledHours?: () => number[];
  disabledMinutes?: () => number[];
  disabledSeconds?: () => number[];
>>>>>>> ae830f68
}

export const POPUP_CLASS_NAME = 'time-of-day-picker-panel';

export const TimeOfDayPicker = ({
  minuteStep = 1,
  showHour = true,
  showSeconds = false,
  onChange,
  value,
  size = 'auto',
  disabled,
<<<<<<< HEAD
  timepickerProps,
}) => {
=======
  disabledHours,
  disabledMinutes,
  disabledSeconds,
}: Props) => {
>>>>>>> ae830f68
  const styles = useStyles2(getStyles);

  return (
    <RcTimePicker
      className={cx(inputSizes()[size], styles.input)}
      popupClassName={cx(styles.picker, POPUP_CLASS_NAME)}
      defaultValue={dateTimeAsMoment()}
      onChange={(value) => {
        if (isDateTimeInput(value)) {
          return onChange(dateTime(value));
        }
      }}
      allowEmpty={false}
      showSecond={showSeconds}
      value={dateTimeAsMoment(value)}
      showHour={showHour}
      minuteStep={minuteStep}
      inputIcon={<Caret wrapperStyle={styles.caretWrapper} />}
      disabled={disabled}
<<<<<<< HEAD
      {...timepickerProps}
=======
      disabledHours={disabledHours}
      disabledMinutes={disabledMinutes}
      disabledSeconds={disabledSeconds}
>>>>>>> ae830f68
    />
  );
};

interface CaretProps {
  wrapperStyle?: string;
}

const Caret = ({ wrapperStyle = '' }: CaretProps) => {
  return (
    <div className={wrapperStyle}>
      <Icon name="angle-down" />
    </div>
  );
};

const getStyles = (theme: GrafanaTheme2) => {
  const bgColor = theme.components.input.background;
  const menuShadowColor = theme.v1.palette.black;
  const optionBgHover = theme.colors.background.secondary;
  const borderRadius = theme.shape.radius.default;
  const borderColor = theme.components.input.borderColor;
  return {
    caretWrapper: css({
      position: 'absolute',
      right: '8px',
      top: '50%',
      transform: 'translateY(-50%)',
      display: 'inline-block',
      textAlign: 'right',
      color: theme.colors.text.secondary,
    }),
    picker: css({
      '.rc-time-picker-panel-select': {
        fontSize: '14px',
        backgroundColor: bgColor,
        borderColor,
        li: {
          outlineWidth: '2px',
          '&.rc-time-picker-panel-select-option-selected': {
            backgroundColor: 'inherit',
            border: `1px solid ${theme.v1.palette.orange}`,
            borderRadius,
          },

          '&:hover': {
            background: optionBgHover,
          },

          '&.rc-time-picker-panel-select-option-disabled': {
            color: theme.colors.action.disabledText,
          },
        },
      },

      '.rc-time-picker-panel-inner': {
        boxShadow: `0px 4px 4px ${menuShadowColor}`,
        backgroundColor: bgColor,
        borderColor,
        borderRadius,
        marginTop: '3px',

        '.rc-time-picker-panel-input-wrap': {
          marginRight: '2px',

          '&, .rc-time-picker-panel-input': {
            backgroundColor: bgColor,
            paddingTop: '2px',
          },
        },

        '.rc-time-picker-panel-combobox': {
          display: 'flex',
        },
      },
    }),
    input: css({
      '.rc-time-picker-input': {
        backgroundColor: bgColor,
        borderRadius,
        borderColor,
        height: theme.spacing(4),

        '&:focus': getFocusStyles(theme),

        '&:disabled': {
          backgroundColor: theme.colors.action.disabledBackground,
          color: theme.colors.action.disabledText,
          border: `1px solid ${theme.colors.action.disabledBackground}`,
          '&:focus': {
            boxShadow: 'none',
          },
        },
      },
    }),
  };
};<|MERGE_RESOLUTION|>--- conflicted
+++ resolved
@@ -1,11 +1,6 @@
 import { css, cx } from '@emotion/css';
-<<<<<<< HEAD
 import RcTimePicker, { TimePickerProps } from 'rc-time-picker';
-import React, { FC } from 'react';
-=======
-import RcTimePicker from 'rc-time-picker';
 import React from 'react';
->>>>>>> ae830f68
 
 import { dateTime, DateTime, dateTimeAsMoment, GrafanaTheme2, isDateTimeInput } from '@grafana/data';
 
@@ -23,13 +18,11 @@
   minuteStep?: number;
   size?: FormInputSize;
   disabled?: boolean;
-<<<<<<< HEAD
-  timepickerProps?: TimePickerProps;
-=======
   disabledHours?: () => number[];
   disabledMinutes?: () => number[];
   disabledSeconds?: () => number[];
->>>>>>> ae830f68
+  // @PERCONA
+  timepickerProps?: TimePickerProps;
 }
 
 export const POPUP_CLASS_NAME = 'time-of-day-picker-panel';
@@ -42,15 +35,12 @@
   value,
   size = 'auto',
   disabled,
-<<<<<<< HEAD
-  timepickerProps,
-}) => {
-=======
   disabledHours,
   disabledMinutes,
   disabledSeconds,
+  // @PERCONA
+  timepickerProps,
 }: Props) => {
->>>>>>> ae830f68
   const styles = useStyles2(getStyles);
 
   return (
@@ -70,13 +60,11 @@
       minuteStep={minuteStep}
       inputIcon={<Caret wrapperStyle={styles.caretWrapper} />}
       disabled={disabled}
-<<<<<<< HEAD
-      {...timepickerProps}
-=======
       disabledHours={disabledHours}
       disabledMinutes={disabledMinutes}
       disabledSeconds={disabledSeconds}
->>>>>>> ae830f68
+      // @PERCONA
+      {...timepickerProps}
     />
   );
 };
