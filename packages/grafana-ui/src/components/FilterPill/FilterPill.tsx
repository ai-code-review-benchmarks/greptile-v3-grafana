import { css, cx } from '@emotion/css';
import React from 'react';

import { GrafanaTheme2 } from '@grafana/data';

import { useStyles2 } from '../../themes';
import { IconName } from '../../types';
import { clearButtonStyles } from '../Button';
import { Icon } from '../Icon/Icon';

export interface FilterPillProps {
  selected: boolean;
  label: string;
  onClick: React.MouseEventHandler<HTMLElement>;
  icon?: IconName;
}

export const FilterPill = ({ label, selected, onClick, icon = 'check' }: FilterPillProps) => {
  const styles = useStyles2(getStyles);
  const clearButton = useStyles2(clearButtonStyles);
  return (
    <button type="button" className={cx(clearButton, styles.wrapper, selected && styles.selected)} onClick={onClick}>
      <span>{label}</span>
      {selected && <Icon name={icon} className={styles.icon} />}
    </button>
  );
};

const getStyles = (theme: GrafanaTheme2) => {
  return {
<<<<<<< HEAD
    wrapper: css({
      background: theme.colors.background.secondary,
      borderRadius: theme.shape.borderRadius(8),
      padding: theme.spacing(0, 2),
      fontSize: theme.typography.bodySmall.fontSize,
      fontWeight: theme.typography.fontWeightMedium,
      lineHeight: theme.typography.bodySmall.lineHeight,
      color: theme.colors.text.secondary,
      display: 'flex',
      alignItems: 'center',
      height: '32px',
      position: 'relative',
      border: `1px solid ${theme.colors.background.secondary}`,
=======
    wrapper: css`
      background: ${theme.colors.background.secondary};
      border-radius: ${theme.shape.borderRadius(8)};
      padding: ${theme.spacing(0, 2)};
      font-size: ${theme.typography.bodySmall.fontSize};
      font-weight: ${theme.typography.fontWeightMedium};
      line-height: ${theme.typography.bodySmall.lineHeight};
      color: ${theme.colors.text.secondary};
      display: flex;
      align-items: center;
      height: 32px;
      position: relative;
      border: 1px solid ${theme.colors.background.secondary};
      white-space: nowrap;
>>>>>>> 731a21be

      '&:hover': {
        background: theme.colors.action.hover,
        color: theme.colors.text.primary,
      },
    }),
    selected: css({
      color: theme.colors.text.primary,
      background: theme.colors.action.selected,

      '&:hover': {
        background: theme.colors.action.focus,
      },
    }),
    icon: css({
      marginLeft: theme.spacing(0.5),
    }),
  };
};<|MERGE_RESOLUTION|>--- conflicted
+++ resolved
@@ -28,7 +28,6 @@
 
 const getStyles = (theme: GrafanaTheme2) => {
   return {
-<<<<<<< HEAD
     wrapper: css({
       background: theme.colors.background.secondary,
       borderRadius: theme.shape.borderRadius(8),
@@ -42,22 +41,7 @@
       height: '32px',
       position: 'relative',
       border: `1px solid ${theme.colors.background.secondary}`,
-=======
-    wrapper: css`
-      background: ${theme.colors.background.secondary};
-      border-radius: ${theme.shape.borderRadius(8)};
-      padding: ${theme.spacing(0, 2)};
-      font-size: ${theme.typography.bodySmall.fontSize};
-      font-weight: ${theme.typography.fontWeightMedium};
-      line-height: ${theme.typography.bodySmall.lineHeight};
-      color: ${theme.colors.text.secondary};
-      display: flex;
-      align-items: center;
-      height: 32px;
-      position: relative;
-      border: 1px solid ${theme.colors.background.secondary};
-      white-space: nowrap;
->>>>>>> 731a21be
+      whiteSpace: 'nowrap',
 
       '&:hover': {
         background: theme.colors.action.hover,
