--- conflicted
+++ resolved
@@ -1,16 +1,9 @@
 import React, { HTMLProps, useRef } from 'react';
 import { css, cx } from '@emotion/css';
-<<<<<<< HEAD
-import uniqueId from 'lodash/uniqueId';
+import { uniqueId } from 'lodash';
 import { GrafanaThemeV2, deprecationWarning } from '@grafana/data';
 import { stylesFactory, useTheme2 } from '../../themes';
 import { getFocusStyles, getMouseFocusStyles } from '../../themes/mixins';
-=======
-import { uniqueId } from 'lodash';
-import { GrafanaTheme, deprecationWarning } from '@grafana/data';
-import { stylesFactory, useTheme } from '../../themes';
-import { focusCss, getMouseFocusStyles } from '../../themes/mixins';
->>>>>>> 63e29778
 
 export interface Props extends Omit<HTMLProps<HTMLInputElement>, 'value'> {
   value?: boolean;
@@ -81,12 +74,8 @@
         }
 
         &:checked + label {
-<<<<<<< HEAD
           background: ${theme.palette.primary.main};
-=======
-          background: ${theme.v2.palette.primary.main};
-          border-color: ${theme.v2.palette.primary.main};
->>>>>>> 63e29778
+          border-color: ${theme.palette.primary.main};
 
           &:hover {
             background: ${theme.palette.primary.shade};
@@ -94,7 +83,7 @@
 
           &::after {
             transform: translate3d(18px, -50%, 0);
-            background: ${theme.v2.palette.primary.contrastText};
+            background: ${theme.palette.primary.contrastText};
           }
         }
 
@@ -114,20 +103,12 @@
         cursor: pointer;
         border: none;
         border-radius: 50px;
-<<<<<<< HEAD
-        background: ${theme.palette.secondary.main};
+        background: ${theme.components.input.background};
+        border: 1px solid ${theme.components.input.border};
         transition: all 0.3s ease;
 
         &:hover {
-          background: ${theme.palette.secondary.shade};
-=======
-        background: ${theme.v2.components.input.background};
-        border: 1px solid ${theme.v2.components.input.border};
-        transition: all 0.3s ease;
-
-        &:hover {
-          border-color: ${theme.v2.components.input.borderHover};
->>>>>>> 63e29778
+          border-color: ${theme.components.input.borderHover};
         }
 
         &::after {
@@ -137,12 +118,8 @@
           width: 12px;
           height: 12px;
           border-radius: 6px;
-<<<<<<< HEAD
-          background: ${theme.palette.text.primary};
-=======
-          background: ${theme.v2.palette.text.secondary};
-          box-shadow: ${theme.v2.shadows.z1};
->>>>>>> 63e29778
+          background: ${theme.palette.text.secondary};
+          box-shadow: ${theme.shadows.z1};
           top: 50%;
           transform: translate3d(2px, -50%, 0);
           transition: transform 0.2s cubic-bezier(0.19, 1, 0.22, 1);
