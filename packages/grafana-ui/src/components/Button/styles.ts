--- conflicted
+++ resolved
@@ -24,11 +24,7 @@
   }
 `;
 
-<<<<<<< HEAD
-export const getButtonStyles = stylesFactory(({ theme, size, variant, withIcon, withText }: StyleDeps) => {
-=======
 export const getButtonStyles = stylesFactory(({ theme, size, variant }: StyleDeps) => {
->>>>>>> dc1fa7ac
   const borderRadius = theme.border.radius.sm;
   let padding,
     background,
@@ -129,12 +125,5 @@
       display: flex;
       align-items: center;
     `,
-<<<<<<< HEAD
-    icon: css`
-      label: button-icon;
-      margin-right: ${withText ? iconDistance : 0};
-    `,
-=======
->>>>>>> dc1fa7ac
   };
 });