--- conflicted
+++ resolved
@@ -5,12 +5,6 @@
 import { getFocusStyle, getPropertiesForButtonSize } from '../Forms/commonStyles';
 import { GrafanaTheme } from '@grafana/data';
 import { ButtonContent } from './ButtonContent';
-<<<<<<< HEAD
-=======
-import { ComponentSize } from '../../types/size';
-import { ButtonStyles, ButtonVariant } from './types';
-import { cx } from 'emotion';
->>>>>>> 5a1fce10
 
 export type ButtonSize = 'xs' | 'sm' | 'md' | 'lg';
 
