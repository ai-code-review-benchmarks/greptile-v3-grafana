import React from 'react';
import { css } from 'emotion';
import { stylesFactory, useTheme } from '../../themes';
import { ComponentSize } from '../../types/size';
import { GrafanaTheme } from '@grafana/data';
<<<<<<< HEAD
import { ButtonSize } from './Button';
=======
>>>>>>> 5a1fce10

const getStyles = stylesFactory((theme: GrafanaTheme) => ({
  content: css`
    display: flex;
    flex-direction: row;
    align-items: center;
    white-space: nowrap;
    height: 100%;
  `,

  icon: css`
    position: relative;
    top: 1px;
    & + * {
      margin-left: ${theme.spacing.sm};
    }
  `,
}));

type Props = {
  icon?: string;
  className?: string;
  children: React.ReactNode;
  size?: ComponentSize;
};

export function ButtonContent(props: Props) {
  const { icon, children } = props;
  const theme = useTheme();
  const styles = getStyles(theme);

  if (!children) {
    return (
      <span className={styles.content}>
        <i className={icon} />
      </span>
    );
  }

  const iconElement = icon && (
    <span className={styles.icon}>
      <i className={icon} />
    </span>
  );

  return (
    <span className={styles.content}>
      {iconElement}
      <span>{children}</span>
    </span>
  );
}<|MERGE_RESOLUTION|>--- conflicted
+++ resolved
@@ -3,10 +3,7 @@
 import { stylesFactory, useTheme } from '../../themes';
 import { ComponentSize } from '../../types/size';
 import { GrafanaTheme } from '@grafana/data';
-<<<<<<< HEAD
 import { ButtonSize } from './Button';
-=======
->>>>>>> 5a1fce10
 
 const getStyles = stylesFactory((theme: GrafanaTheme) => ({
   content: css`
