import React, { PureComponent } from 'react';
import classNames from 'classnames';
import { SelectableValue } from '@grafana/data';
import { css } from 'emotion';
import { Tooltip } from '../Tooltip/Tooltip';
import { Icon } from '../Icon/Icon';
<<<<<<< HEAD
import { ButtonSelect } from '../Select/ButtonSelect';
=======
import { ButtonSelect } from '../Forms/Legacy/Select/ButtonSelect';
>>>>>>> 2d48bb89
import memoizeOne from 'memoize-one';
import { GrafanaTheme } from '@grafana/data';
import { withTheme } from '../../themes';

export const defaultIntervals = ['5s', '10s', '30s', '1m', '5m', '15m', '30m', '1h', '2h', '1d'];

const getStyles = memoizeOne((theme: GrafanaTheme) => {
  return {
    selectButton: css`
      label: selectButton;
      .select-button-value {
        color: ${theme.colors.orange};
      }
    `,
  };
});

export interface Props {
  intervals?: string[];
  onRefresh?: () => any;
  onIntervalChanged: (interval: string) => void;
  value?: string;
  tooltip?: string;
  hasLiveOption?: boolean;
  // You can supply your own refresh button element. In that case onRefresh and tooltip are ignored.
  refreshButton?: React.ReactNode;
  buttonSelectClassName?: string;
  theme: GrafanaTheme;
}

export class RefreshPickerBase extends PureComponent<Props> {
  static offOption = { label: 'Off', value: '' };
  static liveOption = { label: 'Live', value: 'LIVE' };
  static isLive = (refreshInterval?: string): boolean => refreshInterval === RefreshPicker.liveOption.value;

  constructor(props: Props) {
    super(props);
  }

  intervalsToOptions = (intervals: string[] | undefined): Array<SelectableValue<string>> => {
    const intervalsOrDefault = intervals || defaultIntervals;
    const options = intervalsOrDefault.map(interval => ({ label: interval, value: interval }));

    if (this.props.hasLiveOption) {
      options.unshift(RefreshPicker.liveOption);
    }

    options.unshift(RefreshPicker.offOption);
    return options;
  };

  onChangeSelect = (item: SelectableValue<string>) => {
    const { onIntervalChanged } = this.props;
    if (onIntervalChanged) {
      // @ts-ignore
      onIntervalChanged(item.value);
    }
  };

  render() {
    const { onRefresh, intervals, tooltip, value, refreshButton, buttonSelectClassName, theme } = this.props;
    const options = this.intervalsToOptions(intervals);
    const currentValue = value || '';
    const selectedValue = options.find(item => item.value === currentValue) || RefreshPicker.offOption;
    const styles = getStyles(theme);

    const cssClasses = classNames({
      'refresh-picker': true,
      'refresh-picker--off': selectedValue.label === RefreshPicker.offOption.label,
      'refresh-picker--live': selectedValue === RefreshPicker.liveOption,
    });

    return (
      <div className={cssClasses}>
        <div className="refresh-picker-buttons">
          {refreshButton ? (
            refreshButton
          ) : (
            <Tooltip placement="top" content={tooltip!}>
              <button
                className="btn btn--radius-right-0 navbar-button navbar-button--border-right-0"
                onClick={onRefresh!}
              >
                <Icon name="sync" />
              </button>
            </Tooltip>
          )}
          <ButtonSelect
            className={classNames('navbar-button--attached', styles.selectButton, buttonSelectClassName)}
            value={selectedValue}
            label={selectedValue.label}
            options={options}
            onChange={this.onChangeSelect}
            maxMenuHeight={380}
          />
        </div>
      </div>
    );
  }
}

export const RefreshPicker = withTheme<
  Props,
  {
    offOption: typeof RefreshPickerBase.offOption;
    liveOption: typeof RefreshPickerBase.liveOption;
    isLive: typeof RefreshPickerBase.isLive;
  }
>(RefreshPickerBase);<|MERGE_RESOLUTION|>--- conflicted
+++ resolved
@@ -4,11 +4,7 @@
 import { css } from 'emotion';
 import { Tooltip } from '../Tooltip/Tooltip';
 import { Icon } from '../Icon/Icon';
-<<<<<<< HEAD
-import { ButtonSelect } from '../Select/ButtonSelect';
-=======
 import { ButtonSelect } from '../Forms/Legacy/Select/ButtonSelect';
->>>>>>> 2d48bb89
 import memoizeOne from 'memoize-one';
 import { GrafanaTheme } from '@grafana/data';
 import { withTheme } from '../../themes';
