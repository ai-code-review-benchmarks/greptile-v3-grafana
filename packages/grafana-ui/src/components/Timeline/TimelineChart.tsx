--- conflicted
+++ resolved
@@ -1,21 +1,9 @@
 import React from 'react';
-<<<<<<< HEAD
-import { withTheme } from '../../themes';
+import { withTheme2 } from '../../themes/ThemeContext';
 import { DataFrame } from '@grafana/data';
 import { GraphNG, GraphNGProps } from '../GraphNG/GraphNG';
 import { UPlotConfigBuilder } from '../uPlot/config/UPlotConfigBuilder';
 import { preparePlotConfigBuilder } from './utils';
-=======
-import { FieldMatcherID, fieldMatchers } from '@grafana/data';
-import { withTheme2 } from '../../themes/ThemeContext';
-import { GraphNGState } from '../GraphNG/GraphNG';
-import { preparePlotConfigBuilder, preparePlotFrame } from './utils'; // << preparePlotConfigBuilder is really the only change vs GraphNG
-import { pluginLog, preparePlotData } from '../uPlot/utils';
-import { PlotLegend } from '../uPlot/PlotLegend';
-import { UPlotChart } from '../uPlot/Plot';
-import { LegendDisplayMode } from '../VizLegend/models.gen';
-import { VizLayout } from '../VizLayout/VizLayout';
->>>>>>> 6c8ef2a9
 import { TimelineProps } from './types';
 
 const shouldReconfig = (prevProps: TimelineProps, props?: TimelineProps) => {
