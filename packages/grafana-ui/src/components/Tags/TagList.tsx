import { css, cx } from '@emotion/css';
import React, { forwardRef, memo } from 'react';

import { GrafanaTheme2 } from '@grafana/data';

import { useStyles2, useTheme2 } from '../../themes';
import { IconName } from '../../types/icon';

import { OnTagClick, Tag } from './Tag';

export interface Props {
  /** Maximum number of the tags to display */
  displayMax?: number;
  /** Names of the tags to display */
  tags: string[];
  /** Callback when the tag is clicked */
  onClick?: OnTagClick;
  /** Custom styles for the wrapper component */
  className?: string;
  /** aria-label for the `i`-th Tag component */
  getAriaLabel?: (name: string, i: number) => string;
  //** Should return an index of a color defined in the TAG_COLORS array */
  getColorIndex?: (name: string, i: number) => number;
  /** Icon to show next to tag label */
  icon?: IconName;
  /** @Percona */
  /** Set same color for all tags */
  colorIndex?: number;
}

<<<<<<< HEAD
export const TagList = memo(
  forwardRef<HTMLUListElement, Props>(
    ({ displayMax, tags, icon, onClick, className, getAriaLabel, colorIndex }, ref) => {
=======
const TagListComponent = memo(
  forwardRef<HTMLUListElement, Props>(
    ({ displayMax, tags, icon, onClick, className, getAriaLabel, getColorIndex }, ref) => {
>>>>>>> ae830f68
      const theme = useTheme2();
      const styles = getStyles(theme, Boolean(displayMax && displayMax > 0));
      const numTags = tags.length;
      const tagsToDisplay = displayMax ? tags.slice(0, displayMax) : tags;
      return (
        <ul className={cx(styles.wrapper, className)} aria-label="Tags" ref={ref}>
          {tagsToDisplay.map((tag, i) => (
            <li className={styles.li} key={tag}>
              <Tag
<<<<<<< HEAD
                colorIndex={colorIndex}
=======
>>>>>>> ae830f68
                name={tag}
                icon={icon}
                onClick={onClick}
                aria-label={getAriaLabel?.(tag, i)}
                data-tag-id={i}
<<<<<<< HEAD
=======
                colorIndex={getColorIndex?.(tag, i)}
>>>>>>> ae830f68
              />
            </li>
          ))}
          {displayMax && displayMax > 0 && numTags - displayMax > 0 && (
            <span className={styles.moreTagsLabel}>+ {numTags - displayMax}</span>
          )}
        </ul>
      );
    }
  )
);
TagListComponent.displayName = 'TagList';

const TagListSkeleton = () => {
  const styles = useStyles2(getSkeletonStyles);
  return (
    <div className={styles.container}>
      <Tag.Skeleton />
      <Tag.Skeleton />
    </div>
  );
};

interface TagListWithSkeleton extends React.ForwardRefExoticComponent<Props & React.RefAttributes<HTMLUListElement>> {
  Skeleton: typeof TagListSkeleton;
}

export const TagList: TagListWithSkeleton = Object.assign(TagListComponent, {
  Skeleton: TagListSkeleton,
});

const getSkeletonStyles = (theme: GrafanaTheme2) => ({
  container: css({
    display: 'flex',
    gap: theme.spacing(1),
  }),
});

const getStyles = (theme: GrafanaTheme2, isTruncated: boolean) => {
  return {
    wrapper: css({
      position: 'relative',
      alignItems: isTruncated ? 'center' : 'unset',
      display: 'flex',
      flex: '1 1 auto',
      flexWrap: 'wrap',
      flexShrink: isTruncated ? 0 : 1,
      justifyContent: 'flex-end',
      gap: '6px',
    }),
    moreTagsLabel: css({
      color: theme.colors.text.secondary,
      fontSize: theme.typography.size.sm,
    }),
    li: css({
      listStyle: 'none',
    }),
  };
};<|MERGE_RESOLUTION|>--- conflicted
+++ resolved
@@ -24,19 +24,14 @@
   /** Icon to show next to tag label */
   icon?: IconName;
   /** @Percona */
+  // @PERCONA TODO - check if it's still needed
   /** Set same color for all tags */
   colorIndex?: number;
 }
 
-<<<<<<< HEAD
-export const TagList = memo(
-  forwardRef<HTMLUListElement, Props>(
-    ({ displayMax, tags, icon, onClick, className, getAriaLabel, colorIndex }, ref) => {
-=======
 const TagListComponent = memo(
   forwardRef<HTMLUListElement, Props>(
     ({ displayMax, tags, icon, onClick, className, getAriaLabel, getColorIndex }, ref) => {
->>>>>>> ae830f68
       const theme = useTheme2();
       const styles = getStyles(theme, Boolean(displayMax && displayMax > 0));
       const numTags = tags.length;
@@ -46,19 +41,12 @@
           {tagsToDisplay.map((tag, i) => (
             <li className={styles.li} key={tag}>
               <Tag
-<<<<<<< HEAD
-                colorIndex={colorIndex}
-=======
->>>>>>> ae830f68
                 name={tag}
                 icon={icon}
                 onClick={onClick}
                 aria-label={getAriaLabel?.(tag, i)}
                 data-tag-id={i}
-<<<<<<< HEAD
-=======
                 colorIndex={getColorIndex?.(tag, i)}
->>>>>>> ae830f68
               />
             </li>
           ))}
