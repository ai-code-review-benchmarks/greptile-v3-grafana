import { css, cx } from '@emotion/css';
import React, { AriaRole, HTMLAttributes, ReactNode } from 'react';
import tinycolor2 from 'tinycolor2';

import { GrafanaTheme2 } from '@grafana/data';
import { selectors } from '@grafana/e2e-selectors';

import { useTheme2 } from '../../themes';
import { IconName } from '../../types/icon';
import { Button } from '../Button/Button';
import { Icon } from '../Icon/Icon';

export type AlertVariant = 'success' | 'warning' | 'error' | 'info';

export interface Props extends HTMLAttributes<HTMLDivElement> {
  title: string;
  /** On click handler for alert button, mostly used for dismissing the alert */
  onRemove?: (event: React.MouseEvent) => void;
  severity?: AlertVariant;
  children?: ReactNode;
  elevated?: boolean;
  buttonContent?: React.ReactNode | string;
  bottomSpacing?: number;
  topSpacing?: number;
}

export const Alert = React.forwardRef<HTMLDivElement, Props>(
  (
    {
      title,
      onRemove,
      children,
      buttonContent,
      elevated,
      bottomSpacing,
      topSpacing,
      className,
      severity = 'error',
      ...restProps
    },
    ref
  ) => {
    const theme = useTheme2();
    const hasTitle = Boolean(title);
    const styles = getStyles(theme, severity, hasTitle, elevated, bottomSpacing, topSpacing);
    const rolesBySeverity: Record<AlertVariant, AriaRole> = {
      error: 'alert',
      warning: 'alert',
      info: 'status',
      success: 'status',
    };
    const role = restProps['role'] || rolesBySeverity[severity];
    const ariaLabel = restProps['aria-label'] || title;

    return (
      <div
        ref={ref}
        className={cx(styles.alert, className)}
        data-testid={selectors.components.Alert.alertV2(severity)}
        role={role}
        aria-label={ariaLabel}
        {...restProps}
      >
        <div className={styles.icon}>
          <Icon size="xl" name={getIconFromSeverity(severity)} />
        </div>

        <div className={styles.body}>
          <div className={styles.title}>{title}</div>
          {children && <div className={styles.content}>{children}</div>}
        </div>

        {/* If onRemove is specified, giving preference to onRemove */}
        {onRemove && !buttonContent && (
          <div className={styles.close}>
            <Button
              aria-label="Close alert"
              icon="times"
              onClick={onRemove}
              type="button"
              fill="text"
              variant="secondary"
            />
          </div>
        )}

        {onRemove && buttonContent && (
          <div className={styles.buttonWrapper}>
            <Button aria-label="Close alert" variant="secondary" onClick={onRemove} type="button">
              {buttonContent}
            </Button>
          </div>
        )}
      </div>
    );
  }
);

Alert.displayName = 'Alert';

export const getIconFromSeverity = (severity: AlertVariant): IconName => {
  switch (severity) {
    case 'error':
      return 'exclamation-circle';
    case 'warning':
      return 'exclamation-triangle';
    case 'info':
      return 'info-circle';
    case 'success':
      return 'check';
  }
};

const getStyles = (
  theme: GrafanaTheme2,
  severity: AlertVariant,
  hasTitle: boolean,
  elevated?: boolean,
  bottomSpacing?: number,
  topSpacing?: number
) => {
  const color = theme.colors[severity];
  const borderRadius = theme.shape.borderRadius();
  const borderColor = tinycolor2(color.border).setAlpha(0.2).toString();

  return {
<<<<<<< HEAD
    alert: css`
      label: alert;
      flex-grow: 1;
      position: relative;
      border-radius: ${borderRadius};
      display: flex;
      flex-direction: row;
      align-items: stretch;
      background: ${color.transparent};
      box-shadow: ${elevated ? theme.shadows.z3 : 'none'};
      padding: ${theme.spacing(1, 2)};
      border: 1px solid ${borderColor};
      margin-bottom: ${theme.spacing(bottomSpacing ?? 2)};
      margin-top: ${theme.spacing(topSpacing ?? 0)};
=======
    alert: css({
      flexGrow: 1,
      position: 'relative',
      borderRadius,
      display: 'flex',
      flexDirection: 'row',
      alignItems: 'stretch',
      background: color.transparent,
      boxShadow: elevated ? theme.shadows.z3 : 'none',
      padding: theme.spacing(1, 2),
      border: `1px solid ${borderColor}`,
      marginBottom: theme.spacing(bottomSpacing ?? 2),
      marginTop: theme.spacing(topSpacing ?? 0),
>>>>>>> f7bffb4c

      '&:before': {
        content: '""',
        position: 'absolute',
        top: 0,
        left: 0,
        bottom: 0,
        right: 0,
        background: theme.colors.background.primary,
        zIndex: -1,
      },
    }),
    icon: css({
      padding: theme.spacing(1, 2, 0, 0),
      color: color.text,
      display: 'flex',
    }),
    title: css({
      fontWeight: theme.typography.fontWeightMedium,
    }),
    body: css({
      padding: theme.spacing(1, 0),
      flexGrow: 1,
      display: 'flex',
      flexDirection: 'column',
      justifyContent: 'center',
      overflowWrap: 'break-word',
      wordBreak: 'break-word',
    }),
    content: css({
      paddingTop: hasTitle ? theme.spacing(0.5) : 0,
      maxHeight: '50vh',
      overflowY: 'auto',
    }),
    buttonWrapper: css({
      marginLeft: theme.spacing(1),
      display: 'flex',
      alignItems: 'center',
      alignSelf: 'center',
    }),
    close: css({
      position: 'relative',
      color: theme.colors.text.secondary,
      background: 'none',
      display: 'flex',
      top: '-6px',
      right: '-14px',
    }),
  };
};<|MERGE_RESOLUTION|>--- conflicted
+++ resolved
@@ -124,23 +124,8 @@
   const borderColor = tinycolor2(color.border).setAlpha(0.2).toString();
 
   return {
-<<<<<<< HEAD
-    alert: css`
-      label: alert;
-      flex-grow: 1;
-      position: relative;
-      border-radius: ${borderRadius};
-      display: flex;
-      flex-direction: row;
-      align-items: stretch;
-      background: ${color.transparent};
-      box-shadow: ${elevated ? theme.shadows.z3 : 'none'};
-      padding: ${theme.spacing(1, 2)};
-      border: 1px solid ${borderColor};
-      margin-bottom: ${theme.spacing(bottomSpacing ?? 2)};
-      margin-top: ${theme.spacing(topSpacing ?? 0)};
-=======
     alert: css({
+      label: 'alert',
       flexGrow: 1,
       position: 'relative',
       borderRadius,
@@ -153,7 +138,6 @@
       border: `1px solid ${borderColor}`,
       marginBottom: theme.spacing(bottomSpacing ?? 2),
       marginTop: theme.spacing(topSpacing ?? 0),
->>>>>>> f7bffb4c
 
       '&:before': {
         content: '""',
