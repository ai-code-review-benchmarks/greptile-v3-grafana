import React from 'react';
import { AlignedData } from 'uplot';
<<<<<<< HEAD
import { DataFrame, FieldMatcherID, fieldMatchers, FieldType, GrafanaTheme, TimeRange, TimeZone } from '@grafana/data';
import { withTheme } from '../../themes';
import { Themeable } from '../../types';
=======
import { DataFrame, FieldMatcherID, fieldMatchers, TimeRange, TimeZone } from '@grafana/data';
import { Themeable2 } from '../../types';
>>>>>>> 6c8ef2a9
import { UPlotConfigBuilder } from '../uPlot/config/UPlotConfigBuilder';
import { GraphNGLegendEvent, XYFieldMatchers } from './types';
import { preparePlotFrame } from './utils';
import { preparePlotData } from '../uPlot/utils';
import { UPlotChart } from '../uPlot/Plot';
import { VizLegendOptions } from '../VizLegend/models.gen';
import { VizLayout } from '../VizLayout/VizLayout';
import { withTheme2 } from '../../themes/ThemeContext';

/**
 * @internal -- not a public API
 */
export const FIXED_UNIT = '__fixed';

<<<<<<< HEAD
export interface GraphNGProps<T = {}> extends Themeable {
=======
export interface GraphNGProps extends Themeable2 {
>>>>>>> 6c8ef2a9
  width: number;
  height: number;
  frames: DataFrame[];
  structureRev?: number; // a number that will change when the data[] structure changes
  timeRange: TimeRange;
  timeZone: TimeZone;
  legend: VizLegendOptions;
  fields?: XYFieldMatchers; // default will assume timeseries data
  onLegendClick?: (event: GraphNGLegendEvent) => void;
  onSeriesColorChange?: (label: string, color: string) => void;
  children?: (builder: UPlotConfigBuilder, alignedFrame: DataFrame) => React.ReactNode;

  prepConfig: (
    alignedFrame: DataFrame,
    theme: GrafanaTheme,
    timeZone: string,
    getTimeRange: () => TimeRange,
    addlProps: T
  ) => UPlotConfigBuilder;
  addlProps: (props: GraphNGProps<T>) => T;
  shouldReconfig: (prevProps: GraphNGProps<T>, props: GraphNGProps<T>) => boolean;
  renderLegend: (props: GraphNGProps<T>, config: UPlotConfigBuilder, alignedDataFrame: DataFrame) => React.ReactNode;
}

/**
 * @internal -- not a public API
 */
export interface GraphNGState {
  alignedFrame: DataFrame;
  alignedData: AlignedData;
  config?: UPlotConfigBuilder;
}

class UnthemedGraphNG extends React.Component<GraphNGProps, GraphNGState> {
  constructor(props: GraphNGProps) {
    super(props);
    this.state = this.prepState(props);
  }

  getTimeRange = () => this.props.timeRange;

  prepState(props: GraphNGProps, withConfig = true) {
    let state: GraphNGState = null as any;

    const { frames, fields, timeZone, theme } = props;

    const alignedFrame = preparePlotFrame(
      frames,
      fields || {
        x: fieldMatchers.get(FieldMatcherID.firstTimeField).get({}),
        y: fieldMatchers.get(FieldMatcherID.numeric).get({}),
      }
    );

    if (alignedFrame) {
      state = {
        alignedFrame,
        alignedData: preparePlotData(alignedFrame, [FieldType.number]),
      };

      if (withConfig) {
        state.config = props.prepConfig(alignedFrame, theme, timeZone, this.getTimeRange, props.addlProps(props));
      }
    }

    return state;
  }

  componentDidUpdate(prevProps: GraphNGProps) {
    const { frames, structureRev, timeZone, theme } = this.props;

    if (frames !== prevProps.frames) {
      //console.log("frames !== prevProps.frames");

      let newState = this.prepState(this.props, false);

      if (newState) {
        //console.log("newState");

        const shouldReconfig =
          this.state.config === undefined ||
          timeZone !== prevProps.timeZone ||
          structureRev !== prevProps.structureRev ||
          !structureRev ||
          this.props.shouldReconfig(prevProps, this.props);

        if (shouldReconfig) {
          //console.log("shouldReconfig");

          newState.config = this.props.prepConfig(
            newState.alignedFrame,
            theme,
            timeZone,
            this.getTimeRange,
            this.props.addlProps(this.props)
          );
        }
      }

      newState && this.setState(newState);
    }
  }

  render() {
    const { width, height, children, timeRange, renderLegend } = this.props;
    const { config, alignedFrame } = this.state;

    if (!config) {
      return null;
    }

    return (
      <VizLayout width={width} height={height} legend={renderLegend(this.props, config, alignedFrame)}>
        {(vizWidth: number, vizHeight: number) => (
          <UPlotChart
            config={this.state.config!}
            data={this.state.alignedData}
            width={vizWidth}
            height={vizHeight}
            timeRange={timeRange}
          >
            {children ? children(config, alignedFrame) : null}
          </UPlotChart>
        )}
      </VizLayout>
    );
  }
}

export const GraphNG = withTheme2(UnthemedGraphNG);
GraphNG.displayName = 'GraphNG';<|MERGE_RESOLUTION|>--- conflicted
+++ resolved
@@ -1,13 +1,7 @@
 import React from 'react';
 import { AlignedData } from 'uplot';
-<<<<<<< HEAD
 import { DataFrame, FieldMatcherID, fieldMatchers, FieldType, GrafanaTheme, TimeRange, TimeZone } from '@grafana/data';
-import { withTheme } from '../../themes';
-import { Themeable } from '../../types';
-=======
-import { DataFrame, FieldMatcherID, fieldMatchers, TimeRange, TimeZone } from '@grafana/data';
 import { Themeable2 } from '../../types';
->>>>>>> 6c8ef2a9
 import { UPlotConfigBuilder } from '../uPlot/config/UPlotConfigBuilder';
 import { GraphNGLegendEvent, XYFieldMatchers } from './types';
 import { preparePlotFrame } from './utils';
@@ -22,11 +16,7 @@
  */
 export const FIXED_UNIT = '__fixed';
 
-<<<<<<< HEAD
-export interface GraphNGProps<T = {}> extends Themeable {
-=======
-export interface GraphNGProps extends Themeable2 {
->>>>>>> 6c8ef2a9
+export interface GraphNGProps<T = {}> extends Themeable2 {
   width: number;
   height: number;
   frames: DataFrame[];
