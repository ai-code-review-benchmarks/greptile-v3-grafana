--- conflicted
+++ resolved
@@ -2,22 +2,19 @@
 import {
   compareDataFrameStructures,
   DataFrame,
-  DisplayValue,
   FieldConfig,
   FieldMatcher,
-  fieldReducers,
   FieldType,
   formattedValueToString,
   getFieldColorModeForField,
   getFieldDisplayName,
-  reduceField,
   TimeRange,
 } from '@grafana/data';
 import { alignDataFrames } from './utils';
-import { useTheme } from '../../themes';
 import { UPlotChart } from '../uPlot/Plot';
 import { PlotProps } from '../uPlot/types';
 import { AxisPlacement, DrawStyle, GraphFieldConfig, PointVisibility } from '../uPlot/config';
+import { useTheme } from '../../themes';
 import { VizLayout } from '../VizLayout/VizLayout';
 import { LegendDisplayMode, VizLegendItem, VizLegendOptions } from '../VizLegend/types';
 import { VizLegend } from '../VizLegend/VizLegend';
@@ -34,10 +31,9 @@
 }
 export interface GraphNGProps extends Omit<PlotProps, 'data' | 'config'> {
   data: DataFrame[];
-  legend: VizLegendOptions;
+  legend?: VizLegendOptions;
   fields?: XYFieldMatchers; // default will assume timeseries data
   onLegendClick?: (event: GraphNGLegendEvent) => void;
-  onSeriesColorChange?: (label: string, color: string) => void;
 }
 
 const defaultConfig: GraphFieldConfig = {
@@ -45,8 +41,6 @@
   showPoints: PointVisibility.Auto,
   axisPlacement: AxisPlacement.Auto,
 };
-
-export const FIXED_UNIT = '__fixed';
 
 export const GraphNG: React.FC<GraphNGProps> = ({
   data,
@@ -58,13 +52,12 @@
   timeRange,
   timeZone,
   onLegendClick,
-  onSeriesColorChange,
   ...plotProps
 }) => {
+  const alignedFrameWithGapTest = useMemo(() => alignDataFrames(data, fields), [data, fields]);
   const theme = useTheme();
+  const legendItemsRef = useRef<VizLegendItem[]>([]);
   const hasLegend = useRef(legend && legend.displayMode !== LegendDisplayMode.Hidden);
-
-  const alignedFrameWithGapTest = useMemo(() => alignDataFrames(data, fields), [data, fields]);
   const alignedFrame = alignedFrameWithGapTest?.frame;
   const getDataFrameFieldIndex = alignedFrameWithGapTest?.getDataFrameFieldIndex;
 
@@ -91,9 +84,8 @@
     [onLegendClick, data]
   );
 
-  // reference change will not trigger re-render
+  // reference change will not triger re-render
   const currentTimeRange = useRef<TimeRange>(timeRange);
-
   useLayoutEffect(() => {
     currentTimeRange.current = timeRange;
   }, [timeRange]);
@@ -107,7 +99,7 @@
       return builder;
     }
 
-    // X is the first field in the aligned frame
+    // X is the first field in the alligned frame
     const xField = alignedFrame.fields[0];
     if (xField.type === FieldType.time) {
       builder.addScale({
@@ -137,12 +129,9 @@
       });
     }
 
-<<<<<<< HEAD
     let indexByName: Map<string, number> | undefined = undefined;
     const legendItems: VizLegendItem[] = [];
 
-=======
->>>>>>> 62485898
     for (let i = 0; i < alignedFrame.fields.length; i++) {
       const field = alignedFrame.fields[i];
       const config = field.config as FieldConfig<GraphFieldConfig>;
@@ -156,7 +145,7 @@
       }
 
       const fmt = field.display ?? defaultFormatter;
-      const scaleKey = config.unit || FIXED_UNIT;
+      const scaleKey = config.unit || '__fixed';
       const colorMode = getFieldColorModeForField(field);
       const seriesColor = colorMode.getCalculator(field, theme)(0, 0);
 
@@ -181,7 +170,6 @@
       }
 
       const showPoints = customConfig.drawStyle === DrawStyle.Points ? PointVisibility.Always : customConfig.showPoints;
-      const dataFrameFieldIndex = getDataFrameFieldIndex ? getDataFrameFieldIndex(i) : undefined;
 
       let { fillOpacity } = customConfig;
       if (customConfig.fillBelowTo) {
@@ -211,17 +199,28 @@
         showPoints,
         pointSize: customConfig.pointSize,
         pointColor: customConfig.pointColor ?? seriesColor,
-        fillOpacity,
+        fillOpacity: fillOpacity,
         spanNulls: customConfig.spanNulls || false,
         show: !customConfig.hideFrom?.graph,
         fillGradient: customConfig.fillGradient,
-
-        // The following properties are not used in the uPlot config, but are utilized as transport for legend config
-        dataFrameFieldIndex,
-        fieldName: getFieldDisplayName(field, alignedFrame),
-        hideInLegend: customConfig.hideFrom?.legend,
-      });
-    }
+      });
+
+      if (hasLegend.current && !customConfig.hideFrom?.legend) {
+        const axisPlacement = builder.getAxisPlacement(scaleKey);
+        // we need to add this as dep or move it to be done outside.
+        const dataFrameFieldIndex = getDataFrameFieldIndex ? getDataFrameFieldIndex(i) : undefined;
+
+        legendItems.push({
+          disabled: field.config.custom?.hideFrom?.graph ?? false,
+          fieldIndex: dataFrameFieldIndex,
+          color: seriesColor,
+          label: getFieldDisplayName(field, alignedFrame),
+          yAxis: axisPlacement === AxisPlacement.Left ? 1 : 2,
+        });
+      }
+    }
+
+    legendItemsRef.current = legendItems;
     return builder;
   }, [configRev, timeZone]);
 
@@ -233,59 +232,16 @@
     );
   }
 
-  const legendItems = configBuilder
-    .getSeries()
-    .map<VizLegendItem | undefined>(s => {
-      const seriesConfig = s.props;
-      const fieldIndex = seriesConfig.dataFrameFieldIndex;
-      const axisPlacement = configBuilder.getAxisPlacement(s.props.scaleKey);
-
-      if (seriesConfig.hideInLegend || !fieldIndex) {
-        return undefined;
-      }
-
-      const field = data[fieldIndex.frameIndex]?.fields[fieldIndex.fieldIndex];
-
-      // Hackish: when the data prop and config builder are not in sync yet
-      if (!field) {
-        return undefined;
-      }
-
-      return {
-        disabled: !seriesConfig.show ?? false,
-        fieldIndex,
-        color: seriesConfig.lineColor!,
-        label: seriesConfig.fieldName,
-        yAxis: axisPlacement === AxisPlacement.Left ? 1 : 2,
-        getDisplayValues: () => {
-          const fmt = field.display ?? defaultFormatter;
-          const fieldCalcs = reduceField({
-            field,
-            reducers: legend.calcs,
-          });
-
-          return legend.calcs.map<DisplayValue>(reducer => {
-            return {
-              ...fmt(fieldCalcs[reducer]),
-              title: fieldReducers.get(reducer).name,
-            };
-          });
-        },
-      };
-    })
-    .filter(i => i !== undefined) as VizLegendItem[];
-
   let legendElement: React.ReactElement | undefined;
 
-  if (hasLegend && legendItems.length > 0) {
+  if (hasLegend && legendItemsRef.current.length > 0) {
     legendElement = (
-      <VizLayout.Legend position={legend.placement} maxHeight="35%" maxWidth="60%">
+      <VizLayout.Legend position={legend!.placement} maxHeight="35%" maxWidth="60%">
         <VizLegend
           onLabelClick={onLabelClick}
-          placement={legend.placement}
-          items={legendItems}
-          displayMode={legend.displayMode}
-          onSeriesColorChange={onSeriesColorChange}
+          placement={legend!.placement}
+          items={legendItemsRef.current}
+          displayMode={legend!.displayMode}
         />
       </VizLayout.Legend>
     );
