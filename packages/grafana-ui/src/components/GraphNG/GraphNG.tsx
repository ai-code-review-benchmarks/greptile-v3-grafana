--- conflicted
+++ resolved
@@ -72,7 +72,6 @@
     return false;
   }, []);
 
-<<<<<<< HEAD
   const onLabelClick = useCallback(
     (legend: LegendItem, event: React.MouseEvent) => {
       const { seriesRef } = legend;
@@ -89,13 +88,12 @@
     },
     [onLegendClick, data]
   );
-=======
+
   // reference change will not triger re-render
   const currentTimeRange = useRef<TimeRange>(timeRange);
   useLayoutEffect(() => {
     currentTimeRange.current = timeRange;
   }, [timeRange]);
->>>>>>> e313c0ce
 
   const configRev = useRevision(alignedFrame, compareFrames);
 
@@ -172,28 +170,25 @@
       // need to update field state here because we use a transform to merge framesP
       field.state = { ...field.state, seriesIndex: seriesIdx };
 
-<<<<<<< HEAD
       if (customConfig.seriesConfig.displayInGraph) {
-        const pointsMode = customConfig.mode === GraphMode.Points ? PointMode.Always : customConfig.points;
-=======
-      const colorMode = getFieldColorModeForField(field);
-      const seriesColor = colorMode.getCalculator(field, theme)(0, 0);
-      const showPoints = customConfig.drawStyle === DrawStyle.Points ? PointVisibility.Always : customConfig.showPoints;
-
-      builder.addSeries({
-        scaleKey,
-        drawStyle: customConfig.drawStyle!,
-        lineColor: seriesColor,
-        lineWidth: customConfig.lineWidth,
-        lineInterpolation: customConfig.lineInterpolation,
-        showPoints,
-        pointSize: customConfig.pointSize,
-        pointColor: seriesColor,
-        fillOpacity: customConfig.fillOpacity,
-        fillColor: seriesColor,
-        spanNulls: customConfig.spanNulls || false,
-      });
->>>>>>> e313c0ce
+        const colorMode = getFieldColorModeForField(field);
+        const seriesColor = colorMode.getCalculator(field, theme)(0, 0);
+        const showPoints =
+          customConfig.drawStyle === DrawStyle.Points ? PointVisibility.Always : customConfig.showPoints;
+
+        builder.addSeries({
+          scaleKey,
+          drawStyle: customConfig.drawStyle!,
+          lineColor: seriesColor,
+          lineWidth: customConfig.lineWidth,
+          lineInterpolation: customConfig.lineInterpolation,
+          showPoints,
+          pointSize: customConfig.pointSize,
+          pointColor: seriesColor,
+          fillOpacity: customConfig.fillOpacity,
+          fillColor: seriesColor,
+          spanNulls: customConfig.spanNulls || false,
+        });
 
         builder.addSeries({
           scaleKey,
