--- conflicted
+++ resolved
@@ -1,10 +1,3 @@
-<<<<<<< HEAD
-import { XYFieldMatchers } from './types';
-import { ArrayVector, DataFrame, FieldConfig, FieldType, outerJoinDataFrames } from '@grafana/data';
-import { nullToUndefThreshold } from './nullToUndefThreshold';
-import { AxisPlacement, GraphFieldConfig, ScaleDistribution, ScaleDistributionConfig } from '@grafana/schema';
-import { FIXED_UNIT } from './GraphNG';
-=======
 import { ArrayVector, DataFrame, Field, FieldConfig, FieldType, outerJoinDataFrames, TimeRange } from '@grafana/data';
 import {
   AxisPlacement,
@@ -24,7 +17,6 @@
     f.type === FieldType.number && f.config.custom?.drawStyle === GraphDrawStyle.Bars && !f.config.custom?.hideFrom?.viz
   );
 }
->>>>>>> 0ca4ccfa
 
 // will mutate the DataFrame's fields' values
 function applySpanNullsThresholds(frame: DataFrame) {
@@ -109,9 +101,6 @@
     keepOriginIndices: true,
   });
 
-<<<<<<< HEAD
-  return alignedFrame && applySpanNullsThresholds(alignedFrame);
-=======
   if (alignedFrame) {
     alignedFrame = applySpanNullsThresholds(alignedFrame);
 
@@ -137,7 +126,6 @@
   }
 
   return null;
->>>>>>> 0ca4ccfa
 }
 
 export function buildScaleKey(config: FieldConfig<GraphFieldConfig>) {
@@ -163,13 +151,9 @@
 
   const scaleLabel = Boolean(config.custom?.axisLabel) ? config.custom!.axisLabel : defaultPart;
 
-<<<<<<< HEAD
-  return `${scaleUnit}/${scaleRange}/${scaleSoftRange}/${scalePlacement}/${scaleDistribution}/${scaleLabel}`;
-=======
   const shouldHideFromViz = Boolean(config.custom?.hideFrom?.viz);
 
   return `${scaleUnit}/${scaleRange}/${scaleSoftRange}/${scalePlacement}/${scaleDistribution}/${scaleLabel}/${shouldHideFromViz}`;
->>>>>>> 0ca4ccfa
 }
 
 function getScaleDistributionPart(config: ScaleDistributionConfig) {
