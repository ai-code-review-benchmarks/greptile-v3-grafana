--- conflicted
+++ resolved
@@ -3,14 +3,7 @@
 import {
   ArrayVector,
   DataFrame,
-<<<<<<< HEAD
-  DataHoverClearEvent,
-  DataHoverEvent,
-  DataHoverPayload,
   EventBus,
-  FieldConfig,
-=======
->>>>>>> 1e3d19e4
   FieldType,
   GrafanaTheme2,
   outerJoinDataFrames,
@@ -18,36 +11,15 @@
   TimeZone,
 } from '@grafana/data';
 import { nullToUndefThreshold } from './nullToUndefThreshold';
-<<<<<<< HEAD
-import { UPlotConfigBuilder } from '../uPlot/config/UPlotConfigBuilder';
-import { FIXED_UNIT } from './GraphNG';
-import {
-  AxisPlacement,
-  DrawStyle,
-  GraphFieldConfig,
-  PointVisibility,
-  ScaleDirection,
-  ScaleOrientation,
-} from '../uPlot/config';
-import { collectStackingGroups } from '../uPlot/utils';
-import uPlot from 'uplot';
 
-const defaultFormatter = (v: any) => (v == null ? '-' : v.toFixed(1));
-
-const defaultConfig: GraphFieldConfig = {
-  drawStyle: DrawStyle.Line,
-  showPoints: PointVisibility.Auto,
-  axisPlacement: AxisPlacement.Auto,
-};
-=======
 export interface PrepConfigOpts {
   frame: DataFrame;
   theme: GrafanaTheme2;
   timeZone: TimeZone;
   getTimeRange: () => TimeRange;
+  eventBus: EventBus;
   [prop: string]: any;
 }
->>>>>>> 1e3d19e4
 
 export function mapMouseEventToMode(event: React.MouseEvent): GraphNGLegendEventMode {
   if (event.ctrlKey || event.metaKey || event.shiftKey) {
@@ -90,226 +62,4 @@
     keep: dimFields.y,
     keepOriginIndices: true,
   });
-<<<<<<< HEAD
-
-  return joined;
-}
-
-export function preparePlotConfigBuilder(
-  frame: DataFrame,
-  theme: GrafanaTheme2,
-  getTimeRange: () => TimeRange,
-  getTimeZone: () => TimeZone,
-  eventBus: EventBus
-): UPlotConfigBuilder {
-  const builder = new UPlotConfigBuilder(getTimeZone);
-
-  // X is the first field in the aligned frame
-  const xField = frame.fields[0];
-  if (!xField) {
-    return builder; // empty frame with no options
-  }
-
-  let seriesIndex = 0;
-
-  let xScaleKey = '_x';
-  let yScaleKey = '';
-
-  if (xField.type === FieldType.time) {
-    xScaleKey = 'time';
-    builder.addScale({
-      scaleKey: xScaleKey,
-      orientation: ScaleOrientation.Horizontal,
-      direction: ScaleDirection.Right,
-      isTime: true,
-      range: () => {
-        const r = getTimeRange();
-        return [r.from.valueOf(), r.to.valueOf()];
-      },
-    });
-
-    builder.addAxis({
-      scaleKey: xScaleKey,
-      isTime: true,
-      placement: AxisPlacement.Bottom,
-      timeZone: getTimeZone(),
-      theme,
-    });
-  } else {
-    // Not time!
-    if (xField.config.unit) {
-      xScaleKey = xField.config.unit;
-    }
-
-    builder.addScale({
-      scaleKey: xScaleKey,
-      orientation: ScaleOrientation.Horizontal,
-      direction: ScaleDirection.Right,
-    });
-
-    builder.addAxis({
-      scaleKey: xScaleKey,
-      placement: AxisPlacement.Bottom,
-      theme,
-    });
-  }
-
-  const stackingGroups: Map<string, number[]> = new Map();
-
-  let indexByName: Map<string, number> | undefined = undefined;
-
-  for (let i = 1; i < frame.fields.length; i++) {
-    const field = frame.fields[i];
-    const config = field.config as FieldConfig<GraphFieldConfig>;
-    const customConfig: GraphFieldConfig = {
-      ...defaultConfig,
-      ...config.custom,
-    };
-
-    if (field === xField || field.type !== FieldType.number) {
-      continue;
-    }
-    field.state!.seriesIndex = seriesIndex++;
-
-    const fmt = field.display ?? defaultFormatter;
-    const scaleKey = config.unit || FIXED_UNIT;
-    const colorMode = getFieldColorModeForField(field);
-    const scaleColor = getFieldSeriesColor(field, theme);
-    const seriesColor = scaleColor.color;
-
-    // The builder will manage unique scaleKeys and combine where appropriate
-    builder.addScale({
-      scaleKey,
-      orientation: ScaleOrientation.Vertical,
-      direction: ScaleDirection.Up,
-      distribution: customConfig.scaleDistribution?.type,
-      log: customConfig.scaleDistribution?.log,
-      min: field.config.min,
-      max: field.config.max,
-      softMin: customConfig.axisSoftMin,
-      softMax: customConfig.axisSoftMax,
-    });
-
-    if (!yScaleKey) {
-      yScaleKey = scaleKey;
-    }
-
-    if (customConfig.axisPlacement !== AxisPlacement.Hidden) {
-      builder.addAxis({
-        scaleKey,
-        label: customConfig.axisLabel,
-        size: customConfig.axisWidth,
-        placement: customConfig.axisPlacement ?? AxisPlacement.Auto,
-        formatValue: (v) => formattedValueToString(fmt(v)),
-        theme,
-      });
-    }
-
-    const showPoints = customConfig.drawStyle === DrawStyle.Points ? PointVisibility.Always : customConfig.showPoints;
-
-    let { fillOpacity } = customConfig;
-
-    if (customConfig.fillBelowTo) {
-      if (!indexByName) {
-        indexByName = getNamesToFieldIndex(frame);
-      }
-      const t = indexByName.get(getFieldDisplayName(field, frame));
-      const b = indexByName.get(customConfig.fillBelowTo);
-      if (isNumber(b) && isNumber(t)) {
-        builder.addBand({
-          series: [t, b],
-          fill: null as any, // using null will have the band use fill options from `t`
-        });
-      }
-      if (!fillOpacity) {
-        fillOpacity = 35; // default from flot
-      }
-    }
-
-    builder.addSeries({
-      scaleKey,
-      showPoints,
-      colorMode,
-      fillOpacity,
-      theme,
-      drawStyle: customConfig.drawStyle!,
-      lineColor: customConfig.lineColor ?? seriesColor,
-      lineWidth: customConfig.lineWidth,
-      lineInterpolation: customConfig.lineInterpolation,
-      lineStyle: customConfig.lineStyle,
-      barAlignment: customConfig.barAlignment,
-      pointSize: customConfig.pointSize,
-      pointColor: customConfig.pointColor ?? seriesColor,
-      spanNulls: customConfig.spanNulls || false,
-      show: !customConfig.hideFrom?.graph,
-      gradientMode: customConfig.gradientMode,
-      thresholds: config.thresholds,
-
-      // The following properties are not used in the uPlot config, but are utilized as transport for legend config
-      dataFrameFieldIndex: field.state?.origin,
-      fieldName: getFieldDisplayName(field, frame),
-      hideInLegend: customConfig.hideFrom?.legend,
-    });
-
-    collectStackingGroups(field, stackingGroups, seriesIndex);
-  }
-
-  if (stackingGroups.size !== 0) {
-    builder.setStacking(true);
-    for (const [_, seriesIdxs] of stackingGroups.entries()) {
-      for (let j = seriesIdxs.length - 1; j > 0; j--) {
-        builder.addBand({
-          series: [seriesIdxs[j], seriesIdxs[j - 1]],
-        });
-      }
-    }
-  }
-
-  // Always publish events
-  builder.scaleKeys = [xScaleKey, yScaleKey];
-  const payload: DataHoverPayload = {
-    point: {
-      [xScaleKey]: null,
-      [yScaleKey]: null,
-    },
-    data: frame,
-  };
-  const hoverEvent = new DataHoverEvent(payload);
-  builder.setCursor({
-    sync: {
-      key: '__global_',
-      filters: {
-        pub: (type: string, src: uPlot, x: number, y: number, w: number, h: number, dataIdx: number) => {
-          payload.columnIndex = dataIdx;
-          if (x < 0 && y < 0) {
-            payload.point[xScaleKey] = null;
-            payload.point[yScaleKey] = null;
-            eventBus.publish(new DataHoverClearEvent(payload));
-          } else {
-            // convert the points
-            payload.point[xScaleKey] = src.posToVal(x, xScaleKey);
-            payload.point[yScaleKey] = src.posToVal(y, yScaleKey);
-            eventBus.publish(hoverEvent);
-            hoverEvent.payload.down = undefined;
-          }
-          return true; // false; // for now sync everything all the time
-        },
-      },
-      // ??? setSeries: syncMode === DashboardCursorSync.Tooltip,
-      scales: builder.scaleKeys,
-      match: [() => true, () => true],
-    },
-  });
-
-  return builder;
-}
-
-export function getNamesToFieldIndex(frame: DataFrame): Map<string, number> {
-  const names = new Map<string, number>();
-  for (let i = 0; i < frame.fields.length; i++) {
-    names.set(getFieldDisplayName(frame.fields[i], frame), i);
-  }
-  return names;
-=======
->>>>>>> 1e3d19e4
 }