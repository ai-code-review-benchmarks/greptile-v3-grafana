import {
  DataFrame,
  ArrayVector,
  NullValueMode,
  getFieldDisplayName,
  Field,
  fieldMatchers,
  FieldMatcherID,
} from '@grafana/data';
<<<<<<< HEAD
import { AlignedFrameWithGapTest, FieldIndexRef } from '../uPlot/types';
import uPlot, { AlignedData, AlignedDataWithGapTest } from 'uplot';
=======
import { AlignedFrameWithGapTest } from '../uPlot/types';
import uPlot, { AlignedData, JoinNullMode } from 'uplot';
>>>>>>> 92527c26
import { XYFieldMatchers } from './GraphNG';

// the results ofter passing though data
export interface XYDimensionFields {
  x: Field[];
  y: Field[];
}

export function mapDimesions(match: XYFieldMatchers, frame: DataFrame, frames?: DataFrame[]): XYDimensionFields {
  const out: XYDimensionFields = {
    x: [],
    y: [],
  };
  for (const field of frame.fields) {
    if (match.x(field, frame, frames ?? [])) {
      out.x.push(field);
    }
    if (match.y(field, frame, frames ?? [])) {
      out.y.push(field);
    }
  }
  return out;
}

/**
 * Returns a single DataFrame with:
 * - A shared time column
 * - only numeric fields
 *
 * @alpha
 */
export function alignDataFrames(frames: DataFrame[], fields?: XYFieldMatchers): AlignedFrameWithGapTest | null {
  const valuesFromFrames: AlignedData[] = [];
  const sourceFields: Field[] = [];
<<<<<<< HEAD
  const sourceFieldsRefs: Record<number, FieldIndexRef> = {};
  const skipGaps: boolean[][] = [];
=======
  const nullModes: JoinNullMode[][] = [];
>>>>>>> 92527c26

  // Default to timeseries config
  if (!fields) {
    fields = {
      x: fieldMatchers.get(FieldMatcherID.firstTimeField).get({}),
      y: fieldMatchers.get(FieldMatcherID.numeric).get({}),
    };
  }

  for (let frameIndex = 0; frameIndex < frames.length; frameIndex++) {
    const frame = frames[frameIndex];
    const dims = mapDimesions(fields, frame, frames);

    if (!(dims.x.length && dims.y.length)) {
      continue; // no numeric and no time fields
    }

    if (dims.x.length > 1) {
      throw new Error('Only a single x field is supported');
    }

    let nullModesFrame: JoinNullMode[] = [];

    // Add the first X axis
    if (!sourceFields.length) {
      sourceFields.push(dims.x[0]);
      nullModesFrame.push(0);
    }

    const alignedData: AlignedData = [
      dims.x[0].values.toArray(), // The x axis (time)
    ];

    for (let fieldIndex = 0; fieldIndex < frame.fields.length; fieldIndex++) {
      const field = frame.fields[fieldIndex];

      if (!fields.y(field, frame, frames)) {
        continue;
      }

      let values = field.values.toArray();
      let joinNullMode = field.config.custom.spanNulls ? 0 : 2;

      if (field.config.nullValueMode === NullValueMode.AsZero) {
        values = values.map(v => (v === null ? 0 : v));
        joinNullMode = 0;
      }

      const alignedFieldIndex = (valuesFromFrames.length + 1) * alignedData.length;
      sourceFieldsRefs[alignedFieldIndex] = { fieldIndex, frameIndex };

      alignedData.push(values);
      nullModesFrame.push(joinNullMode);

      // This will cache an appropriate field name in the field state
      getFieldDisplayName(field, frame, frames);
      sourceFields.push(field);
    }

    valuesFromFrames.push(alignedData);
    nullModes.push(nullModesFrame);
  }

  if (valuesFromFrames.length === 0) {
    return null;
  }

  // do the actual alignment (outerJoin on the first arrays)
  let { data: alignedData, isGap } = uPlot.join(valuesFromFrames, nullModes);

  if (alignedData!.length !== sourceFields.length) {
    throw new Error('outerJoinValues lost a field?');
  }

  // Replace the values from the outer-join field
  return {
    frame: {
      length: alignedData![0].length,
      fields: alignedData!.map((vals, idx) => ({
        ...sourceFields[idx],
        values: new ArrayVector(vals),
      })),
    },
    isGap,
    getDataFrameFieldIndex: (alignedFieldIndex: number) => sourceFieldsRefs[alignedFieldIndex],
  };
}<|MERGE_RESOLUTION|>--- conflicted
+++ resolved
@@ -7,13 +7,8 @@
   fieldMatchers,
   FieldMatcherID,
 } from '@grafana/data';
-<<<<<<< HEAD
 import { AlignedFrameWithGapTest, FieldIndexRef } from '../uPlot/types';
-import uPlot, { AlignedData, AlignedDataWithGapTest } from 'uplot';
-=======
-import { AlignedFrameWithGapTest } from '../uPlot/types';
 import uPlot, { AlignedData, JoinNullMode } from 'uplot';
->>>>>>> 92527c26
 import { XYFieldMatchers } from './GraphNG';
 
 // the results ofter passing though data
@@ -48,12 +43,8 @@
 export function alignDataFrames(frames: DataFrame[], fields?: XYFieldMatchers): AlignedFrameWithGapTest | null {
   const valuesFromFrames: AlignedData[] = [];
   const sourceFields: Field[] = [];
-<<<<<<< HEAD
   const sourceFieldsRefs: Record<number, FieldIndexRef> = {};
-  const skipGaps: boolean[][] = [];
-=======
   const nullModes: JoinNullMode[][] = [];
->>>>>>> 92527c26
 
   // Default to timeseries config
   if (!fields) {
