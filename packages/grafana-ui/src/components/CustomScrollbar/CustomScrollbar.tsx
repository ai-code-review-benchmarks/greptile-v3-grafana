--- conflicted
+++ resolved
@@ -1,18 +1,9 @@
 import { css } from '@emotion/css';
-<<<<<<< HEAD
-import { GrafanaTheme2 } from '@grafana/data';
-import classNames from 'classnames';
-import { isNil } from 'lodash';
-import React, { FC, RefCallback, useCallback, useEffect, useRef } from 'react';
-import Scrollbars, { positionValues } from 'react-custom-scrollbars-2';
-import { useStyles2 } from '../../themes';
-=======
 import classNames from 'classnames';
 import React, { FC, RefCallback, useCallback, useEffect, useRef } from 'react';
 import Scrollbars, { positionValues } from 'react-custom-scrollbars-2';
 
 import { GrafanaTheme2 } from '@grafana/data';
->>>>>>> 0ca4ccfa
 
 import { useStyles2 } from '../../themes';
 
@@ -54,14 +45,6 @@
   children,
 }) => {
   const ref = useRef<Scrollbars & { view: HTMLDivElement }>(null);
-<<<<<<< HEAD
-  useEffect(() => {
-    if (ref.current) {
-      scrollRefCallback?.(ref.current.view);
-    }
-  }, [ref, scrollRefCallback]);
-=======
->>>>>>> 0ca4ccfa
   const styles = useStyles2(getStyles);
 
   useEffect(() => {
