import { css, cx } from '@emotion/css';
import React, { useState } from 'react';

import { GrafanaTheme2 } from '@grafana/data';

import { useStyles2 } from '../../themes/ThemeContext';
import { clearButtonStyles } from '../Button';
import { Icon } from '../Icon/Icon';

const getStyles = (theme: GrafanaTheme2) => ({
<<<<<<< HEAD
  collapse: css({
    label: 'collapse',
    marginBottom: theme.spacing(1),
    backgroundColor: theme.colors.background.primary,
    border: `1px solid ${theme.colors.border.weak}`,
    position: 'relative',
    borderRadius: theme.shape.radius.default,
    width: '100%',
    display: 'flex',
    flexDirection: 'column',
    flex: '1 1 0',
  }),
  collapseBody: css({
    label: 'collapse__body',
    padding: theme.spacing(theme.components.panel.padding),
    paddingTop: 0,
    flex: 1,
    overflow: 'hidden',
    display: 'flex',
    flexDirection: 'column',
  }),
  bodyContentWrapper: css({
    label: 'bodyContentWrapper',
    flex: 1,
    overflow: 'hidden',
  }),
  loader: css({
    label: 'collapse__loader',
    height: '2px',
    position: 'relative',
    overflow: 'hidden',
    background: 'none',
    margin: theme.spacing(0.5),
  }),
  loaderActive: css({
    label: 'collapse__loader_active',
    '&:after': {
      content: "' '",
      display: 'block',
      width: '25%',
      top: 0,
      height: '250%',
      position: 'absolute',
      animation: 'loader 2s cubic-bezier(0.17, 0.67, 0.83, 0.67) 500ms',
      animationIterationCount: 100,
      left: '-25%',
      background: theme.colors.primary.main,
    },
    '@keyframes loader': {
      from: {
        left: '-25%',
        opacity: 0.1,
      },
      to: {
        left: '100%',
        opacity: 1,
      },
    },
  }),
  header: css({
    label: 'collapse__header',
    padding: theme.spacing(1, 2, 1, 2),
    display: 'flex',
    transition: 'all 0.1s linear',
  }),
  headerCollapsed: css({
    label: 'collapse__header--collapsed',
    padding: theme.spacing(1, 2, 1, 2),
  }),
  headerLabel: css({
    label: 'collapse__header-label',
    fontWeight: theme.typography.fontWeightMedium,
    marginRight: theme.spacing(1),
    fontSize: theme.typography.size.md,
  }),
  icon: css({
    label: 'collapse__icon',
    margin: theme.spacing(0.25, 1, 0, -1),
  }),
=======
  collapse: css`
    label: collapse;
    margin-bottom: ${theme.spacing(1)};
    background-color: ${theme.colors.background.primary};
    border: 1px solid ${theme.colors.border.weak};
    position: relative;
    border-radius: ${theme.shape.radius.default};
    width: 100%;
    display: flex;
    flex-direction: column;
    flex: 1 1 0;
  `,
  collapseBody: css`
    label: collapse__body;
    padding: ${theme.spacing(theme.components.panel.padding)};
    padding-top: 0;
    flex: 1;
    overflow: hidden;
    display: flex;
    flex-direction: column;
  `,
  bodyContentWrapper: css`
    label: bodyContentWrapper;
    flex: 1;
    overflow: hidden;
  `,
  loader: css`
    label: collapse__loader;
    height: 2px;
    position: relative;
    overflow: hidden;
    background: none;
    margin: ${theme.spacing(0.5)};
  `,
  loaderActive: css`
    label: collapse__loader_active;
    &:after {
      content: ' ';
      display: block;
      width: 25%;
      top: 0;
      top: -50%;
      height: 250%;
      position: absolute;
      animation: loader 2s cubic-bezier(0.17, 0.67, 0.83, 0.67) 500ms;
      animation-iteration-count: 100;
      left: -25%;
      background: ${theme.colors.primary.main};
    }
    @keyframes loader {
      from {
        left: -25%;
        opacity: 0.1;
      }
      to {
        left: 100%;
        opacity: 1;
      }
    }
  `,
  header: css`
    label: collapse__header;
    padding: ${theme.spacing(1, 2, 1, 2)};
    display: flex;
    transition: all 0.1s linear;
  `,
  headerCollapsed: css`
    label: collapse__header--collapsed;
    padding: ${theme.spacing(1, 2, 1, 2)};
  `,
  headerLabel: css`
    label: collapse__header-label;
    font-weight: ${theme.typography.fontWeightMedium};
    margin-right: ${theme.spacing(1)};
    font-size: ${theme.typography.size.md};
    display: flex;
    flex: 0 0 100%;
  `,
  icon: css`
    label: collapse__icon;
    margin: ${theme.spacing(0.25, 1, 0, -1)};
  `,
>>>>>>> c2a04875
});

export interface Props {
  /** Expand or collapse te content */
  isOpen?: boolean;
  /** Element or text for the Collapse header */
  label: React.ReactNode;
  /** Indicates loading state of the content */
  loading?: boolean;
  /** Toggle collapsed header icon */
  collapsible?: boolean;
  /** Callback for the toggle functionality */
  onToggle?: (isOpen: boolean) => void;
  /** Additional class name for the root element */
  className?: string;
}

export const ControlledCollapse = ({ isOpen, onToggle, ...otherProps }: React.PropsWithChildren<Props>) => {
  const [open, setOpen] = useState(isOpen);
  return (
    <Collapse
      isOpen={open}
      collapsible
      {...otherProps}
      onToggle={() => {
        setOpen(!open);
        if (onToggle) {
          onToggle(!open);
        }
      }}
    />
  );
};

export const Collapse = ({
  isOpen,
  label,
  loading,
  collapsible,
  onToggle,
  className,
  children,
}: React.PropsWithChildren<Props>) => {
  const buttonStyles = useStyles2(clearButtonStyles);
  const style = useStyles2(getStyles);
  const onClickToggle = () => {
    if (onToggle) {
      onToggle(!isOpen);
    }
  };

  const panelClass = cx([style.collapse, className]);
  const loaderClass = loading ? cx([style.loader, style.loaderActive]) : cx([style.loader]);
  const headerClass = collapsible ? cx([style.header]) : cx([style.headerCollapsed]);

  return (
    <div className={panelClass}>
      <button type="button" className={cx(buttonStyles, headerClass)} onClick={onClickToggle}>
        {collapsible && <Icon className={style.icon} name={isOpen ? 'angle-down' : 'angle-right'} />}
        <div className={cx([style.headerLabel])}>{label}</div>
      </button>
      {isOpen && (
        <div className={cx([style.collapseBody])}>
          <div className={loaderClass} />
          <div className={style.bodyContentWrapper}>{children}</div>
        </div>
      )}
    </div>
  );
};

Collapse.displayName = 'Collapse';<|MERGE_RESOLUTION|>--- conflicted
+++ resolved
@@ -8,7 +8,6 @@
 import { Icon } from '../Icon/Icon';
 
 const getStyles = (theme: GrafanaTheme2) => ({
-<<<<<<< HEAD
   collapse: css({
     label: 'collapse',
     marginBottom: theme.spacing(1),
@@ -83,95 +82,13 @@
     fontWeight: theme.typography.fontWeightMedium,
     marginRight: theme.spacing(1),
     fontSize: theme.typography.size.md,
+    display: 'flex',
+    flex: '0 0 100%',
   }),
   icon: css({
     label: 'collapse__icon',
     margin: theme.spacing(0.25, 1, 0, -1),
   }),
-=======
-  collapse: css`
-    label: collapse;
-    margin-bottom: ${theme.spacing(1)};
-    background-color: ${theme.colors.background.primary};
-    border: 1px solid ${theme.colors.border.weak};
-    position: relative;
-    border-radius: ${theme.shape.radius.default};
-    width: 100%;
-    display: flex;
-    flex-direction: column;
-    flex: 1 1 0;
-  `,
-  collapseBody: css`
-    label: collapse__body;
-    padding: ${theme.spacing(theme.components.panel.padding)};
-    padding-top: 0;
-    flex: 1;
-    overflow: hidden;
-    display: flex;
-    flex-direction: column;
-  `,
-  bodyContentWrapper: css`
-    label: bodyContentWrapper;
-    flex: 1;
-    overflow: hidden;
-  `,
-  loader: css`
-    label: collapse__loader;
-    height: 2px;
-    position: relative;
-    overflow: hidden;
-    background: none;
-    margin: ${theme.spacing(0.5)};
-  `,
-  loaderActive: css`
-    label: collapse__loader_active;
-    &:after {
-      content: ' ';
-      display: block;
-      width: 25%;
-      top: 0;
-      top: -50%;
-      height: 250%;
-      position: absolute;
-      animation: loader 2s cubic-bezier(0.17, 0.67, 0.83, 0.67) 500ms;
-      animation-iteration-count: 100;
-      left: -25%;
-      background: ${theme.colors.primary.main};
-    }
-    @keyframes loader {
-      from {
-        left: -25%;
-        opacity: 0.1;
-      }
-      to {
-        left: 100%;
-        opacity: 1;
-      }
-    }
-  `,
-  header: css`
-    label: collapse__header;
-    padding: ${theme.spacing(1, 2, 1, 2)};
-    display: flex;
-    transition: all 0.1s linear;
-  `,
-  headerCollapsed: css`
-    label: collapse__header--collapsed;
-    padding: ${theme.spacing(1, 2, 1, 2)};
-  `,
-  headerLabel: css`
-    label: collapse__header-label;
-    font-weight: ${theme.typography.fontWeightMedium};
-    margin-right: ${theme.spacing(1)};
-    font-size: ${theme.typography.size.md};
-    display: flex;
-    flex: 0 0 100%;
-  `,
-  icon: css`
-    label: collapse__icon;
-    margin: ${theme.spacing(0.25, 1, 0, -1)};
-  `,
->>>>>>> c2a04875
 });
 
 export interface Props {
