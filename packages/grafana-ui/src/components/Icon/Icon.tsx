--- conflicted
+++ resolved
@@ -1,11 +1,6 @@
 import React from 'react';
 import { css, cx } from 'emotion';
-<<<<<<< HEAD
-import { camelCase } from 'lodash';
-import { GrafanaTheme } from '@grafana/data';
-=======
 import { GrafanaTheme, toPascalCase } from '@grafana/data';
->>>>>>> d09ca608
 import { stylesFactory } from '../../themes';
 import { useTheme } from '../../themes/ThemeContext';
 import { IconName, IconType } from '../../types';
@@ -48,7 +43,6 @@
     const theme = useTheme();
     const styles = getIconStyles(theme, type);
     const svgSize = getSvgSize(size, theme);
-<<<<<<< HEAD
 
     /* Temporary solution to display also font awesome icons */
     const isFontAwesome = name.includes('fa-');
@@ -56,10 +50,7 @@
       return <i className={cx(name, className)} {...divElementProps} style={style} />;
     }
 
-    const iconName = type === 'default' ? `Uil${pascalCase(name)}` : pascalCase(name);
-=======
     const iconName = type === 'default' ? `Uil${toPascalCase(name)}` : toPascalCase(name);
->>>>>>> d09ca608
 
     /* Unicons don't have type definitions */
     //@ts-ignore
@@ -79,14 +70,6 @@
 );
 
 Icon.displayName = 'Icon';
-<<<<<<< HEAD
-
-const pascalCase = (string: string) => {
-  const str = camelCase(string);
-  return str.charAt(0).toUpperCase() + str.substring(1);
-};
-=======
->>>>>>> d09ca608
 
 /* Transform string with px to number and add 2 pxs as path in svg is 2px smaller */
 const getSvgSize = (size: ComponentSize | 'xl' | 'xxl', theme: GrafanaTheme) => {
