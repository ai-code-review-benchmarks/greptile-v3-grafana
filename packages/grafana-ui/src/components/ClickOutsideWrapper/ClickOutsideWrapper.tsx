import { PureComponent } from 'react';
import ReactDOM from 'react-dom';

export interface Props {
  /**
   *  When clicking outside of current element
   */
  onClick: () => void;
  /**
   *  Runs the 'onClick' function when pressing a key outside of the current element. Defaults to true.
   */
  includeButtonPress: boolean;

  /**
   * https://developer.mozilla.org/en-US/docs/Web/API/EventTarget/addEventListener. Defaults to false.
   */
  useCapture?: boolean;
}

interface State {
  hasEventListener: boolean;
}

export class ClickOutsideWrapper extends PureComponent<Props, State> {
  static defaultProps = {
    includeButtonPress: true,
    useCapture: false,
  };
  state = {
    hasEventListener: false,
  };

  componentDidMount() {
<<<<<<< HEAD
    document.addEventListener('click', this.onOutsideClick, this.props.useCapture);
    if (this.props.includeButtonPress) {
      // Use keyup since keydown already has an eventlistener on window
      document.addEventListener('keyup', this.onOutsideClick, this.props.useCapture);
=======
    document.addEventListener('mousedown', this.onOutsideClick, false);
    if (this.props.includeButtonPress) {
      document.addEventListener('keydown', this.onOutsideClick, false);
>>>>>>> a1e60900
    }
  }

  componentWillUnmount() {
<<<<<<< HEAD
    document.removeEventListener('click', this.onOutsideClick, this.props.useCapture);
    if (this.props.includeButtonPress) {
      document.removeEventListener('keyup', this.onOutsideClick, this.props.useCapture);
=======
    document.removeEventListener('mousedown', this.onOutsideClick, false);
    if (this.props.includeButtonPress) {
      document.removeEventListener('keydown', this.onOutsideClick, false);
>>>>>>> a1e60900
    }
  }

  onOutsideClick = (event: any) => {
    const domNode = ReactDOM.findDOMNode(this) as Element;

    if (!domNode || !domNode.contains(event.target)) {
      this.props.onClick();
    }
  };

  render() {
    return this.props.children;
  }
}<|MERGE_RESOLUTION|>--- conflicted
+++ resolved
@@ -31,29 +31,16 @@
   };
 
   componentDidMount() {
-<<<<<<< HEAD
-    document.addEventListener('click', this.onOutsideClick, this.props.useCapture);
+    document.addEventListener('mousedown', this.onOutsideClick, this.props.useCapture);
     if (this.props.includeButtonPress) {
-      // Use keyup since keydown already has an eventlistener on window
-      document.addEventListener('keyup', this.onOutsideClick, this.props.useCapture);
-=======
-    document.addEventListener('mousedown', this.onOutsideClick, false);
-    if (this.props.includeButtonPress) {
-      document.addEventListener('keydown', this.onOutsideClick, false);
->>>>>>> a1e60900
+      document.addEventListener('keydown', this.onOutsideClick, this.props.useCapture);
     }
   }
 
   componentWillUnmount() {
-<<<<<<< HEAD
-    document.removeEventListener('click', this.onOutsideClick, this.props.useCapture);
+    document.removeEventListener('mousedown', this.onOutsideClick, this.props.useCapture);
     if (this.props.includeButtonPress) {
-      document.removeEventListener('keyup', this.onOutsideClick, this.props.useCapture);
-=======
-    document.removeEventListener('mousedown', this.onOutsideClick, false);
-    if (this.props.includeButtonPress) {
-      document.removeEventListener('keydown', this.onOutsideClick, false);
->>>>>>> a1e60900
+      document.removeEventListener('keydown', this.onOutsideClick, this.props.useCapture);
     }
   }
 
