--- conflicted
+++ resolved
@@ -1,10 +1,6 @@
 import { Property } from 'csstype';
 import { clone } from 'lodash';
-<<<<<<< HEAD
-import memoizeOne from 'memoize-one';
-=======
 import memoize from 'micro-memoize';
->>>>>>> ae830f68
 import { Row } from 'react-table';
 
 import {
@@ -18,15 +14,11 @@
   getDisplayProcessor,
   reduceField,
   GrafanaTheme2,
-<<<<<<< HEAD
-  ArrayVector,
-=======
   isDataFrame,
   isDataFrameWithValue,
   isTimeSeriesFrame,
   DisplayValueAlignmentFactors,
   DisplayValue,
->>>>>>> ae830f68
 } from '@grafana/data';
 import {
   BarGaugeDisplayMode,
@@ -41,27 +33,18 @@
 import { GeoCell } from './GeoCell';
 import { ImageCell } from './ImageCell';
 import { JSONViewCell } from './JSONViewCell';
-<<<<<<< HEAD
-import {
-  CellComponent,
-  TableCellDisplayMode,
-=======
 import { RowExpander } from './RowExpander';
 import { SparklineCell } from './SparklineCell';
 import {
   CellComponent,
   TableCellOptions,
->>>>>>> ae830f68
   TableFieldOptions,
   FooterItem,
   GrafanaTableColumn,
   TableFooterCalc,
 } from './types';
-<<<<<<< HEAD
-=======
 
 export const EXPANDER_WIDTH = 50;
->>>>>>> ae830f68
 
 export function getTextAlign(field?: Field): Property.JustifyContent {
   if (!field) {
@@ -340,20 +323,11 @@
 }
 
 export function getFooterItems(
-<<<<<<< HEAD
-  filterFields: Array<{ field: Field }>,
-=======
   filterFields: Array<{ id: string; field?: Field } | undefined>,
->>>>>>> ae830f68
   values: any[number],
   options: TableFooterCalc,
   theme2: GrafanaTheme2
 ): FooterItem[] {
-<<<<<<< HEAD
-  return filterFields.map((data, i) => {
-    if (data.field.type !== FieldType.number) {
-      // show the reducer in the first column
-=======
   /*
     The FooterItems[] are calculated using both the `headerGroups[0].headers`
     (filterFields) and `rows` (values) destructured from the useTable() hook.
@@ -382,22 +356,10 @@
     // Then test for numerical data - this will filter out placeholder `filterFields` as well.
     if (data?.field?.type !== FieldType.number) {
       // Show the reducer in the first column
->>>>>>> ae830f68
       if (i === 0 && options.reducer && options.reducer.length > 0) {
         const reducer = fieldReducers.get(options.reducer[0]);
         return reducer.name;
       }
-<<<<<<< HEAD
-      return undefined;
-    }
-    let newField = clone(data.field);
-    newField.values = new ArrayVector(values[i]);
-    newField.state = undefined;
-
-    data.field = newField;
-    if (options.fields && options.fields.length > 0) {
-      const f = options.fields.find((f) => f === data.field.name);
-=======
       // Render an <EmptyCell />.
       return undefined;
     }
@@ -410,7 +372,6 @@
 
     if (options.fields && options.fields.length > 0) {
       const f = options.fields.find((f) => f === data?.field?.name);
->>>>>>> ae830f68
       if (f) {
         return getFormattedValue(data.field, options.reducer, theme2);
       }
@@ -427,10 +388,7 @@
   return formattedValueToString(fmt(v));
 }
 
-<<<<<<< HEAD
-=======
 // This strips the raw vales from the `rows` object.
->>>>>>> ae830f68
 export function createFooterCalculationValues(rows: Row[]): any[number] {
   const values: any[number] = [];
 
@@ -444,8 +402,6 @@
   }
 
   return values;
-<<<<<<< HEAD
-=======
 }
 
 const defaultCellOptions: TableAutoCellOptions = { type: TableCellDisplayMode.Auto };
@@ -576,5 +532,4 @@
 
     return alignmentFactor;
   }
->>>>>>> ae830f68
 }