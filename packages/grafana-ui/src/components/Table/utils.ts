--- conflicted
+++ resolved
@@ -12,18 +12,10 @@
 
 import { DefaultCell } from './DefaultCell';
 import { BarGaugeCell } from './BarGaugeCell';
-<<<<<<< HEAD
-import { CellComponent, TableCellDisplayMode, TableFieldOptions } from './types';
-import { JSONViewCell } from './JSONViewCell';
-import { ImageCell } from './ImageCell';
-import { ReactNode } from 'react';
-import { EmptyCell } from './FooterRow';
-=======
 import { CellComponent, TableCellDisplayMode, TableFieldOptions, FooterItem } from './types';
 import { JSONViewCell } from './JSONViewCell';
 import { ImageCell } from './ImageCell';
 import { getFooterValue } from './FooterRow';
->>>>>>> 5423cb51
 
 export function getTextAlign(field?: Field): ContentPosition {
   if (!field) {
@@ -54,11 +46,7 @@
   data: DataFrame,
   availableWidth: number,
   columnMinWidth: number,
-<<<<<<< HEAD
-  footers?: ReactNode[]
-=======
   footerValues?: FooterItem[]
->>>>>>> 5423cb51
 ): Column[] {
   const columns: any[] = [];
   let fieldCountWithoutWidth = data.fields.length;
@@ -99,11 +87,7 @@
       minWidth: fieldTableOptions.minWidth || columnMinWidth,
       filter: memoizeOne(filterByValue(field)),
       justifyContent: getTextAlign(field),
-<<<<<<< HEAD
-      Footer: footers?.[fieldIndex] ?? EmptyCell,
-=======
       Footer: getFooterValue(fieldIndex, footerValues),
->>>>>>> 5423cb51
     });
   }
 
