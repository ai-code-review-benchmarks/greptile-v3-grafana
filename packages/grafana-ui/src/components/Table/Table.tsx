import { memo, useCallback, useEffect, useMemo, useRef, useState } from 'react';
import {
  useAbsoluteLayout,
  useExpanded,
  useFilters,
  usePagination,
  useResizeColumns,
  useSortBy,
  useTable,
} from 'react-table';
import { VariableSizeList } from 'react-window';

import { FieldType, ReducerID, getRowUniqueId, getFieldMatcher } from '@grafana/data';
import { selectors } from '@grafana/e2e-selectors';
import { TableCellHeight } from '@grafana/schema';

import { useTheme2 } from '../../themes';
import { CustomScrollbar } from '../CustomScrollbar/CustomScrollbar';
import { Pagination } from '../Pagination/Pagination';

import { FooterRow } from './FooterRow';
import { HeaderRow } from './HeaderRow';
import { RowsList } from './RowsList';
import { useFixScrollbarContainer, useResetVariableListSizeCache } from './hooks';
import { getInitialState, useTableStateReducer } from './reducer';
import { useTableStyles } from './styles';
import { FooterItem, GrafanaTableState, Props } from './types';
import {
  getColumns,
  sortCaseInsensitive,
  sortNumber,
  getFooterItems,
  createFooterCalculationValues,
  guessLongestField,
} from './utils';

const COLUMN_MIN_WIDTH = 150;
const FOOTER_ROW_HEIGHT = 36;
const NO_DATA_TEXT = 'No data';

export const Table = memo((props: Props) => {
  const {
    ariaLabel,
    data,
    height,
    onCellFilterAdded,
    onColumnResize,
    width,
    columnMinWidth = COLUMN_MIN_WIDTH,
    noHeader,
    resizable = true,
    initialSortBy,
    footerOptions,
    showTypeIcons,
    footerValues,
    enablePagination,
    cellHeight = TableCellHeight.Sm,
    timeRange,
    enableSharedCrosshair = false,
    initialRowIndex = undefined,
    fieldConfig,
    getActions,
  } = props;

  const listRef = useRef<VariableSizeList>(null);
  const tableDivRef = useRef<HTMLDivElement>(null);
  const variableSizeListScrollbarRef = useRef<HTMLDivElement>(null);
  const theme = useTheme2();
  const tableStyles = useTableStyles(theme, cellHeight);
  const headerHeight = noHeader ? 0 : tableStyles.rowHeight;
  const [footerItems, setFooterItems] = useState<FooterItem[] | undefined>(footerValues);
  const noValuesDisplayText = fieldConfig?.defaults?.noValue ?? NO_DATA_TEXT;

  const footerHeight = useMemo(() => {
    const EXTENDED_ROW_HEIGHT = FOOTER_ROW_HEIGHT;
    let length = 0;

    if (!footerItems) {
      return 0;
    }

    for (const fv of footerItems) {
      if (Array.isArray(fv) && fv.length > length) {
        length = fv.length;
      }
    }

    if (length > 1) {
      return EXTENDED_ROW_HEIGHT * length;
    }

    return EXTENDED_ROW_HEIGHT;
  }, [footerItems]);

  // React table data array. This data acts just like a dummy array to let react-table know how many rows exist.
  // The cells use the field to look up values, therefore this is simply a length/size placeholder.
  const memoizedData = useMemo(() => {
    if (!data.fields.length) {
      return [];
    }
    // As we only use this to fake the length of our data set for react-table we need to make sure we always return an array
    // filled with values at each index otherwise we'll end up trying to call accessRow for null|undefined value in
    // https://github.com/tannerlinsley/react-table/blob/7be2fc9d8b5e223fc998af88865ae86a88792fdb/src/hooks/useTable.js#L585
    return Array(data.length).fill(0);
  }, [data]);

  // This checks whether `Show table footer` is toggled on, the `Calculation` is set to `Count`, and finally, whether `Count rows` is toggled on.
  const isCountRowsSet = Boolean(
    footerOptions?.countRows &&
      footerOptions.reducer &&
      footerOptions.reducer.length &&
      footerOptions.reducer[0] === ReducerID.count
  );

  const nestedDataField = data.fields.find((f) => f.type === FieldType.nestedFrames);
  const hasNestedData = nestedDataField !== undefined;

  // React-table column definitions
  const memoizedColumns = useMemo(
    () => getColumns(data, width, columnMinWidth, hasNestedData, footerItems, isCountRowsSet),
    [data, width, columnMinWidth, hasNestedData, footerItems, isCountRowsSet]
  );

  // we need a ref to later store the `toggleAllRowsExpanded` function, returned by `useTable`.
  // We cannot simply use a variable because we need to use such function in the initialization of
  // `useTableStateReducer`, which is needed to construct options for `useTable` (the hook that returns
  // `toggleAllRowsExpanded`), and if we used a variable, that variable would be undefined at the time
  // we initialize `useTableStateReducer`.
  const toggleAllRowsExpandedRef = useRef<(value?: boolean) => void>();

  // Internal react table state reducer
  const stateReducer = useTableStateReducer({
    onColumnResize,
    onSortByChange: (state) => {
      // Collapse all rows. This prevents a known bug that causes the size of the rows to be incorrect due to
      // using `VariableSizeList` and `useExpanded` together.
      toggleAllRowsExpandedRef.current!(false);

      if (props.onSortByChange) {
        props.onSortByChange(state);
      }
    },
    data,
  });

  const hasUniqueId = !!data.meta?.uniqueRowIdFields?.length;

  const options: any = useMemo(() => {
    // This is a bit hard to type with the react-table types here, the reducer does not actually match with the
    // TableOptions.
    const options: any = {
      columns: memoizedColumns,
      data: memoizedData,
      disableResizing: !resizable,
      stateReducer: stateReducer,
      autoResetPage: false,
      initialState: getInitialState(initialSortBy, memoizedColumns),
      autoResetFilters: false,
      sortTypes: {
        // the builtin number type on react-table does not handle NaN values
        number: sortNumber,
        // should be replaced with the builtin string when react-table is upgraded,
        // see https://github.com/tannerlinsley/react-table/pull/3235
        'alphanumeric-insensitive': sortCaseInsensitive,
      },
    };
    if (hasUniqueId) {
      // row here is just always 0 because here we don't use real data but just a dummy array filled with 0.
      // See memoizedData variable above.
      options.getRowId = (row: Record<string, unknown>, relativeIndex: number) => getRowUniqueId(data, relativeIndex);

      // If we have unique field we assume we can count on it as being globally unique, and we don't need to reset when
      // data changes.
      options.autoResetExpanded = false;
    }
    return options;
  }, [initialSortBy, memoizedColumns, memoizedData, resizable, stateReducer, hasUniqueId, data]);

  const {
    getTableProps,
    headerGroups,
    footerGroups,
    rows,
    prepareRow,
    totalColumnsWidth,
    page,
    state,
    gotoPage,
    setPageSize,
    pageOptions,
    toggleAllRowsExpanded,
  } = useTable(options, useFilters, useSortBy, useAbsoluteLayout, useResizeColumns, useExpanded, usePagination);

  const extendedState = state as GrafanaTableState;
  toggleAllRowsExpandedRef.current = toggleAllRowsExpanded;

  /*
    Footer value calculation is being moved in the Table component and the footerValues prop will be deprecated.
    The footerValues prop is still used in the Table component for backwards compatibility. Adding the
    footerOptions prop will switch the Table component to use the new footer calculation. Using both props will
    result in the footerValues prop being ignored.
  */
  useEffect(() => {
    if (!footerOptions) {
      setFooterItems(footerValues);
    }
  }, [footerValues, footerOptions]);

  useEffect(() => {
    if (!footerOptions) {
      return;
    }

    if (!footerOptions.show) {
      setFooterItems(undefined);
      return;
    }

    if (isCountRowsSet) {
      const footerItemsCountRows: FooterItem[] = [];
      footerItemsCountRows[0] = rows.length.toString() ?? data.length.toString();
      setFooterItems(footerItemsCountRows);
      return;
    }

    const footerItems = getFooterItems(
      headerGroups[0].headers,
      createFooterCalculationValues(rows),
      footerOptions,
      theme
    );

    setFooterItems(footerItems);
    // eslint-disable-next-line react-hooks/exhaustive-deps
  }, [footerOptions, theme, state.filters, data]);

  let listHeight = height - (headerHeight + footerHeight);

  if (enablePagination) {
    listHeight -= tableStyles.cellHeight;
  }

  const pageSize = Math.round(listHeight / tableStyles.rowHeight) - 1;

  useEffect(() => {
    // Don't update the page size if it is less than 1
    if (pageSize <= 0) {
      return;
    }
    setPageSize(pageSize);
  }, [pageSize, setPageSize]);

  useEffect(() => {
    // Reset page index when data changes
    // This is needed because react-table does not do this automatically
    // autoResetPage is set to false because setting it to true causes the issue described in
    // https://github.com/grafana/grafana/pull/67477
    if (data.length / pageSize < state.pageIndex) {
      gotoPage(0);
    }
    // eslint-disable-next-line react-hooks/exhaustive-deps
  }, [data]);

  useResetVariableListSizeCache(extendedState, listRef, data, hasUniqueId);
  useFixScrollbarContainer(variableSizeListScrollbarRef, tableDivRef);

  const onNavigate = useCallback(
    (toPage: number) => {
      gotoPage(toPage - 1);
    },
    [gotoPage]
  );

  const itemCount = enablePagination ? page.length : rows.length;
  let paginationEl = null;
  if (enablePagination) {
    const itemsRangeStart = state.pageIndex * state.pageSize + 1;
    let itemsRangeEnd = itemsRangeStart + state.pageSize - 1;
    const isSmall = width < 550;
    if (itemsRangeEnd > data.length) {
      itemsRangeEnd = data.length;
    }
    paginationEl = (
      <div className={tableStyles.paginationWrapper}>
        <Pagination
          currentPage={state.pageIndex + 1}
          numberOfPages={pageOptions.length}
          showSmallVersion={isSmall}
          onNavigate={onNavigate}
        />
        {isSmall ? null : (
          <div className={tableStyles.paginationSummary}>
            {itemsRangeStart} - {itemsRangeEnd < rows.length ? itemsRangeEnd : rows.length} of {rows.length} rows
          </div>
        )}
      </div>
    );
  }

  // Try to determine the longet field
  // TODO: do we wrap only one field?
  // What if there are multiple fields with long text?
  const longestField = guessLongestField(fieldConfig, data);
  let textWrapField = undefined;
  if (fieldConfig !== undefined) {
    data.fields.forEach((field) => {
      fieldConfig.overrides.forEach((override) => {
        const matcher = getFieldMatcher(override.matcher);
        if (matcher(field, data, [data])) {
          for (const property of override.properties) {
            if (property.id === 'custom.cellOptions' && property.value.wrapText) {
              textWrapField = field;
            }
          }
        }
      });
    });
  }

  return (
    <div
      {...getTableProps()}
      className={tableStyles.table}
      aria-label={ariaLabel}
      role="table"
      ref={tableDivRef}
      style={{ width, height }}
    >
      <CustomScrollbar hideVerticalTrack={true}>
        <div className={tableStyles.tableContentWrapper(totalColumnsWidth)}>
          {!noHeader && (
            <HeaderRow headerGroups={headerGroups} showTypeIcons={showTypeIcons} tableStyles={tableStyles} />
          )}
          {itemCount > 0 ? (
            <div data-testid={selectors.components.Panels.Visualization.Table.body} ref={variableSizeListScrollbarRef}>
              <RowsList
                headerGroups={headerGroups}
                data={data}
                rows={rows}
                width={width}
                cellHeight={cellHeight}
                headerHeight={headerHeight}
                rowHeight={tableStyles.rowHeight}
                itemCount={itemCount}
                pageIndex={state.pageIndex}
                listHeight={listHeight}
                listRef={listRef}
                tableState={state}
                prepareRow={prepareRow}
                timeRange={timeRange}
                onCellFilterAdded={onCellFilterAdded}
                nestedDataField={nestedDataField}
                tableStyles={tableStyles}
                footerPaginationEnabled={Boolean(enablePagination)}
                enableSharedCrosshair={enableSharedCrosshair}
                initialRowIndex={initialRowIndex}
                longestField={longestField}
<<<<<<< HEAD
=======
                textWrapField={textWrapField}
>>>>>>> 0d70dbe7
                getActions={getActions}
              />
            </div>
          ) : (
            <div style={{ height: height - headerHeight, width }} className={tableStyles.noData}>
              {noValuesDisplayText}
            </div>
          )}
          {footerItems && (
            <FooterRow
              isPaginationVisible={Boolean(enablePagination)}
              footerValues={footerItems}
              footerGroups={footerGroups}
              totalColumnsWidth={totalColumnsWidth}
              tableStyles={tableStyles}
            />
          )}
        </div>
      </CustomScrollbar>
      {paginationEl}
    </div>
  );
});

Table.displayName = 'Table';<|MERGE_RESOLUTION|>--- conflicted
+++ resolved
@@ -355,10 +355,7 @@
                 enableSharedCrosshair={enableSharedCrosshair}
                 initialRowIndex={initialRowIndex}
                 longestField={longestField}
-<<<<<<< HEAD
-=======
                 textWrapField={textWrapField}
->>>>>>> 0d70dbe7
                 getActions={getActions}
               />
             </div>
