--- conflicted
+++ resolved
@@ -48,11 +48,8 @@
     cellHeight = TableCellHeight.Sm,
     timeRange,
     enableSharedCrosshair = false,
-<<<<<<< HEAD
+    initialRowIndex = undefined,
     rowBackgroundColors = {},
-=======
-    initialRowIndex = undefined,
->>>>>>> ac88cfbd
   } = props;
 
   const listRef = useRef<VariableSizeList>(null);
@@ -323,11 +320,8 @@
                 tableStyles={tableStyles}
                 footerPaginationEnabled={Boolean(enablePagination)}
                 enableSharedCrosshair={enableSharedCrosshair}
-<<<<<<< HEAD
+                initialRowIndex={initialRowIndex}
                 rowBackgroundColors={rowBackgroundColors}
-=======
-                initialRowIndex={initialRowIndex}
->>>>>>> ac88cfbd
               />
             </div>
           ) : (
