// Libraries
import _ from 'lodash';
import React, { Component, ReactElement } from 'react';
import {
  SortDirectionType,
  SortIndicator,
  MultiGrid,
  CellMeasurerCache,
  CellMeasurer,
  GridCellProps,
  Index,
} from 'react-virtualized';
import { Themeable } from '../../types/theme';

import { stringToJsRegex, DataFrame, sortDataFrame } from '@grafana/data';

import {
  TableCellBuilder,
  ColumnStyle,
  getCellBuilder,
  TableCellBuilderOptions,
  simpleCellBuilder,
} from './TableCellBuilder';
import { InterpolateFunction } from '../../types/panel';

<<<<<<< HEAD
export interface BaseTableProps extends Themeable {
=======
export interface Props extends Themeable {
  data: DataFrame;

>>>>>>> 7388a4fb
  minColumnWidth: number;
  showHeader: boolean;
  fixedHeader: boolean;
  fixedColumns: number;
  rotate: boolean;
  styles: ColumnStyle[];

  replaceVariables: InterpolateFunction;
  width: number;
  height: number;
  isUTC?: boolean;
}

interface Props extends BaseTableProps {
  data: SeriesData;
}

interface State {
  sortBy?: number;
  sortDirection?: SortDirectionType;
  data: DataFrame;
}

interface ColumnRenderInfo {
  header: string;
  width: number;
  builder: TableCellBuilder;
}

interface DataIndex {
  column: number;
  row: number; // -1 is the header!
}

export class Table extends Component<Props, State> {
  renderer: ColumnRenderInfo[];
  measurer: CellMeasurerCache;
  scrollToTop = false;
  rotateWidth = 100;

  static defaultProps = {
    showHeader: true,
    fixedHeader: true,
    fixedColumns: 0,
    rotate: false,
    minColumnWidth: 150,
  };

  constructor(props: Props) {
    super(props);

    this.state = {
      data: props.data,
    };

    this.renderer = this.initColumns(props);
    this.measurer = new CellMeasurerCache({
      defaultHeight: 30,
      fixedWidth: true,
    });
  }

  componentDidUpdate(prevProps: Props, prevState: State) {
    const { data, styles, showHeader, rotate } = this.props;
    const { sortBy, sortDirection } = this.state;
    const dataChanged = data !== prevProps.data;
    const configsChanged =
      showHeader !== prevProps.showHeader ||
      this.props.rotate !== prevProps.rotate ||
      this.props.fixedColumns !== prevProps.fixedColumns ||
      this.props.fixedHeader !== prevProps.fixedHeader;

    // Reset the size cache
    if (dataChanged || configsChanged) {
      this.measurer.clearAll();
    }

    // Update the renderer if options change
    // We only *need* do to this if the header values changes, but this does every data update
    if (dataChanged || styles !== prevProps.styles) {
      this.renderer = this.initColumns(this.props);
    }

    if (dataChanged || rotate !== prevProps.rotate) {
      const { width, minColumnWidth } = this.props;
      this.rotateWidth = Math.max(width / data.rows.length, minColumnWidth);
    }

    // Update the data when data or sort changes
    if (dataChanged || sortBy !== prevState.sortBy || sortDirection !== prevState.sortDirection) {
      this.scrollToTop = true;
      this.setState({ data: sortDataFrame(data, sortBy, sortDirection === 'DESC') });
    }
  }

  /** Given the configuration, setup how each column gets rendered */
  initColumns(props: Props): ColumnRenderInfo[] {
    const { styles, data, width, minColumnWidth } = props;
    if (!data || !data.fields || !data.fields.length || !styles) {
      return [];
    }

    const columnWidth = Math.max(width / data.fields.length, minColumnWidth);

    return data.fields.map((col, index) => {
      let title = col.name;
      let style: ColumnStyle | null = null; // ColumnStyle

      // Find the style based on the text
      for (let i = 0; i < styles.length; i++) {
        const s = styles[i];
        const regex = stringToJsRegex(s.pattern);
        if (title.match(regex)) {
          style = s;
          if (s.alias) {
            title = title.replace(regex, s.alias);
          }
          break;
        }
      }

      return {
        header: title,
        width: columnWidth,
        builder: getCellBuilder(col, style, this.props),
      };
    });
  }

  //----------------------------------------------------------------------
  //----------------------------------------------------------------------

  doSort = (columnIndex: number) => {
    let sort: any = this.state.sortBy;
    let dir = this.state.sortDirection;
    if (sort !== columnIndex) {
      dir = 'DESC';
      sort = columnIndex;
    } else if (dir === 'DESC') {
      dir = 'ASC';
    } else {
      sort = null;
    }
    this.setState({ sortBy: sort, sortDirection: dir });
  };

  /** Converts the grid coordinates to DataFrame coordinates */
  getCellRef = (rowIndex: number, columnIndex: number): DataIndex => {
    const { showHeader, rotate } = this.props;
    const rowOffset = showHeader ? -1 : 0;

    if (rotate) {
      return { column: rowIndex, row: columnIndex + rowOffset };
    } else {
      return { column: columnIndex, row: rowIndex + rowOffset };
    }
  };

  onCellClick = (rowIndex: number, columnIndex: number) => {
    const { row, column } = this.getCellRef(rowIndex, columnIndex);
    if (row < 0) {
      this.doSort(column);
    } else {
      const values = this.state.data.rows[row];
      const value = values[column];
      console.log('CLICK', value, row);
    }
  };

  headerBuilder = (cell: TableCellBuilderOptions): ReactElement<'div'> => {
    const { data, sortBy, sortDirection } = this.state;
    const { columnIndex, rowIndex, style } = cell.props;
    const { column } = this.getCellRef(rowIndex, columnIndex);

    let col = data.fields[column];
    const sorting = sortBy === column;
    if (!col) {
      col = {
        name: '??' + columnIndex + '???',
      };
    }

    return (
      <div className="gf-table-header" style={style} onClick={() => this.onCellClick(rowIndex, columnIndex)}>
        {col.name}
        {sorting && <SortIndicator sortDirection={sortDirection} />}
      </div>
    );
  };

  getTableCellBuilder = (column: number): TableCellBuilder => {
    const render = this.renderer[column];
    if (render && render.builder) {
      return render.builder;
    }
    return simpleCellBuilder; // the default
  };

  cellRenderer = (props: GridCellProps): React.ReactNode => {
    const { rowIndex, columnIndex, key, parent } = props;
    const { row, column } = this.getCellRef(rowIndex, columnIndex);
    const { data } = this.state;

    const isHeader = row < 0;
    const rowData = isHeader ? data.fields : data.rows[row];
    const value = rowData ? rowData[column] : '';
    const builder = isHeader ? this.headerBuilder : this.getTableCellBuilder(column);

    return (
      <CellMeasurer cache={this.measurer} columnIndex={columnIndex} key={key} parent={parent} rowIndex={rowIndex}>
        {builder({
          value,
          row: rowData,
          column: data.fields[column],
          table: this,
          props,
        })}
      </CellMeasurer>
    );
  };

  getColumnWidth = (col: Index): number => {
    if (this.props.rotate) {
      return this.rotateWidth; // fixed for now
    }
    return this.renderer[col.index].width;
  };

  render() {
    const { showHeader, fixedHeader, fixedColumns, rotate, width, height } = this.props;
    const { data } = this.state;
    if (!data || !data.fields || !data.fields.length) {
      return <span>Missing Fields</span>; // nothing
    }

    let columnCount = data.fields.length;
    let rowCount = data.rows.length + (showHeader ? 1 : 0);

    let fixedColumnCount = Math.min(fixedColumns, columnCount);
    let fixedRowCount = showHeader && fixedHeader ? 1 : 0;

    if (rotate) {
      const temp = columnCount;
      columnCount = rowCount;
      rowCount = temp;

      fixedRowCount = 0;
      fixedColumnCount = Math.min(fixedColumns, rowCount) + (showHeader && fixedHeader ? 1 : 0);
    }

    // Called after sort or the data changes
    const scroll = this.scrollToTop ? 1 : -1;
    const scrollToRow = rotate ? -1 : scroll;
    const scrollToColumn = rotate ? scroll : -1;
    if (this.scrollToTop) {
      this.scrollToTop = false;
    }

    // Force MultiGrid to rerender if these options change
    // See: https://github.com/bvaughn/react-virtualized#pass-thru-props
    const refreshKeys = {
      ...this.state, // Includes data and sort parameters
      d1: this.props.data,
      s0: this.props.styles,
    };
    return (
      <MultiGrid
        {...refreshKeys}
        scrollToRow={scrollToRow}
        columnCount={columnCount}
        scrollToColumn={scrollToColumn}
        rowCount={rowCount}
        overscanColumnCount={8}
        overscanRowCount={8}
        columnWidth={this.getColumnWidth}
        deferredMeasurementCache={this.measurer}
        cellRenderer={this.cellRenderer}
        rowHeight={this.measurer.rowHeight}
        width={width}
        height={height}
        fixedColumnCount={fixedColumnCount}
        fixedRowCount={fixedRowCount}
        classNameTopLeftGrid="gf-table-fixed-column"
        classNameBottomLeftGrid="gf-table-fixed-column"
      />
    );
  }
}

export default Table;<|MERGE_RESOLUTION|>--- conflicted
+++ resolved
@@ -23,13 +23,7 @@
 } from './TableCellBuilder';
 import { InterpolateFunction } from '../../types/panel';
 
-<<<<<<< HEAD
 export interface BaseTableProps extends Themeable {
-=======
-export interface Props extends Themeable {
-  data: DataFrame;
-
->>>>>>> 7388a4fb
   minColumnWidth: number;
   showHeader: boolean;
   fixedHeader: boolean;
@@ -43,8 +37,8 @@
   isUTC?: boolean;
 }
 
-interface Props extends BaseTableProps {
-  data: SeriesData;
+export interface Props extends BaseTableProps {
+  data: DataFrame;
 }
 
 interface State {
