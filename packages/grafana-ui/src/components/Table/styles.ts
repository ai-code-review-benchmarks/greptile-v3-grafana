--- conflicted
+++ resolved
@@ -54,11 +54,8 @@
       headerCell: css`
         padding: ${padding}px 10px;
         cursor: pointer;
-<<<<<<< HEAD
         overflow: hidden;
         white-space: nowrap;
-=======
->>>>>>> db3f2b90
         color: ${colors.textBlue};
         border-right: 1px solid ${theme.colors.panelBg};
 
