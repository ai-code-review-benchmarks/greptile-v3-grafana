import { css } from '@emotion/css';

import { GrafanaTheme2 } from '@grafana/data';
import { TableCellHeight } from '@grafana/schema';

export function useTableStyles(theme: GrafanaTheme2, cellHeightOption: TableCellHeight) {
  const borderColor = theme.colors.border.weak;
  const resizerColor = theme.colors.primary.border;
  const cellPadding = 6;
  const cellHeight = getCellHeight(theme, cellHeightOption, cellPadding);
  const rowHeight = cellHeight + 2;
  const headerHeight = 28;

  const buildCellContainerStyle = (
    color?: string,
    background?: string,
    overflowOnHover?: boolean,
    asCellText?: boolean,
    textShouldWrap?: boolean
  ) => {
    return css({
      label: overflowOnHover ? 'cellContainerOverflow' : 'cellContainerNoOverflow',
      padding: `${cellPadding}px`,
      width: '100%',
      // Cell height need to account for row border
      height: `${rowHeight - 1}px`,

      display: 'flex',

      ...(asCellText
        ? {
            overflow: 'hidden',
            textOverflow: 'ellipsis',
            userSelect: 'text',
            whiteSpace: 'nowrap',
          }
        : {}),

      alignItems: 'center',
      borderRight: `1px solid ${borderColor}`,

      color: color ?? undefined,
      background: background ?? undefined,
      backgroundClip: 'padding-box',

      '&:last-child:not(:only-child)': {
        borderRight: 'none',
      },

      '&:hover': {
        overflow: overflowOnHover ? 'visible' : undefined,
        width: textShouldWrap || !overflowOnHover ? 'auto' : 'auto !important',
        height: textShouldWrap || overflowOnHover ? 'auto !important' : `${rowHeight - 1}px`,
        minHeight: `${rowHeight - 1}px`,
        wordBreak: textShouldWrap ? 'break-word' : undefined,
        whiteSpace: textShouldWrap && overflowOnHover ? 'normal' : 'nowrap',
        boxShadow: overflowOnHover ? `0 0 2px ${theme.colors.primary.main}` : undefined,
<<<<<<< HEAD
        background: overflowOnHover ? background ?? 'rgba(0, 0, 0, 0.1)' : undefined,
        zIndex: overflowOnHover ? 1 : undefined,
=======
        background: overflowOnHover ? background ?? theme.components.table.rowHoverBackground : undefined,
        zIndex: 1,
>>>>>>> 6c5e9409
        '.cellActions': {
          visibility: 'visible',
          opacity: 1,
          width: 'auto',
        },
      },

      a: {
        color: 'inherit',
      },

      '.cellActions': {
        display: 'flex',
        position: overflowOnHover ? undefined : 'absolute',
        top: overflowOnHover ? undefined : "1px",
        right: overflowOnHover ? undefined : 0,
        margin: overflowOnHover ? theme.spacing(0, -0.5, 0, 0.5) : 'auto',
        visibility: 'hidden',
        opacity: 0,
        width: 0,
        alignItems: 'center',
        height: '100%',
        padding: theme.spacing(1, 0.5, 1, 1),
        background: background ? 'none' : 'rgba(0, 0, 0, 0.5)',

        svg: {
          color,
        },
      },

      '.cellActionsLeft': {
        right: 'auto !important',
        left: 0,
      },

      '.cellActionsTransparent': {
        background: 'none',
      },
    });
  };

  return {
    theme,
    cellHeight,
    buildCellContainerStyle,
    cellPadding,
    cellHeightInner: cellHeight - cellPadding * 2,
    rowHeight,
    table: css({
      height: '100%',
      width: '100%',
      overflow: 'auto',
      display: 'flex',
      flexDirection: 'column',
    }),
    thead: css({
      label: 'thead',
      height: `${headerHeight}px`,
      overflowY: 'auto',
      overflowX: 'hidden',
      position: 'relative',
    }),
    tfoot: css({
      label: 'tfoot',
      height: `${headerHeight}px`,
      borderTop: `1px solid ${borderColor}`,
      overflowY: 'auto',
      overflowX: 'hidden',
      position: 'relative',
    }),
    headerRow: css({
      label: 'row',
      borderBottom: `1px solid ${borderColor}`,
    }),
    headerCell: css({
      height: '100%',
      padding: `0 ${cellPadding}px`,
      overflow: 'hidden',
      whiteSpace: 'nowrap',
      display: 'flex',
      alignItems: 'center',
      fontWeight: theme.typography.fontWeightMedium,

      '&:last-child': {
        borderRight: 'none',
      },
    }),
    headerCellLabel: css({
      border: 'none',
      padding: 0,
      background: 'inherit',
      cursor: 'pointer',
      whiteSpace: 'nowrap',
      overflow: 'hidden',
      textOverflow: 'ellipsis',
      fontWeight: theme.typography.fontWeightMedium,
      display: 'flex',
      alignItems: 'center',
      marginRight: theme.spacing(0.5),

      '&:hover': {
        textDecoration: 'underline',
        color: theme.colors.text.link,
      },
    }),
    cellContainerText: buildCellContainerStyle(undefined, undefined, true, true),
    cellContainerTextNoOverflow: buildCellContainerStyle(undefined, undefined, false, true),

    cellContainer: buildCellContainerStyle(undefined, undefined, true, false),
    cellContainerNoOverflow: buildCellContainerStyle(undefined, undefined, false, false),
    cellText: css({
      overflow: 'hidden',
      textOverflow: 'ellipsis',
      userSelect: 'text',
      whiteSpace: 'nowrap',
    }),
    sortIcon: css({
      marginLeft: theme.spacing(0.5),
    }),
    cellLink: css({
      cursor: 'pointer',
      overflow: 'hidden',
      textOverflow: 'ellipsis',
      userSelect: 'text',
      whiteSpace: 'nowrap',
      color: theme.colors.text.link,
      fontWeight: theme.typography.fontWeightMedium,
      paddingRight: theme.spacing(1.5),
      '&:hover': {
        textDecoration: 'underline',
        color: theme.colors.text.link,
      },
    }),
    cellLinkForColoredCell: css({
      cursor: 'pointer',
      overflow: 'hidden',
      textOverflow: 'ellipsis',
      userSelect: 'text',
      whiteSpace: 'nowrap',
      fontWeight: theme.typography.fontWeightMedium,
      textDecoration: 'underline',
    }),
    imageCellLink: css({
      cursor: 'pointer',
      overflow: 'hidden',
      height: '100%',
    }),
    headerFilter: css({
      background: 'transparent',
      border: 'none',
      label: 'headerFilter',
      padding: 0,
    }),
    paginationWrapper: css({
      display: 'flex',
      height: `${cellHeight}px`,
      justifyContent: 'center',
      alignItems: 'center',
      width: '100%',
      li: {
        marginBottom: 0,
      },
    }),
    paginationSummary: css({
      color: theme.colors.text.secondary,
      fontSize: theme.typography.bodySmall.fontSize,
      display: 'flex',
      justifyContent: 'flex-end',
      padding: theme.spacing(0, 1, 0, 2),
    }),

    tableContentWrapper: (totalColumnsWidth: number) => {
      const width = totalColumnsWidth !== undefined ? `${totalColumnsWidth}px` : '100%';

      return css({
        label: 'tableContentWrapper',
        width,
        display: 'flex',
        flexDirection: 'column',
      });
    },
    row: css({
      label: 'row',
      borderBottom: `1px solid ${borderColor}`,

      '&:hover': {
        backgroundColor: theme.components.table.rowHoverBackground,
      },

      '&:last-child': {
        borderBottom: 0,
      },
    }),
    imageCell: css({
      height: '100%',
    }),
    resizeHandle: css({
      label: 'resizeHandle',
      cursor: 'col-resize !important',
      display: 'inline-block',
      background: resizerColor,
      opacity: 0,
      transition: 'opacity 0.2s ease-in-out',
      width: '8px',
      height: '100%',
      position: 'absolute',
      right: '-4px',
      borderRadius: theme.shape.radius.default,
      top: 0,
      touchAction: 'none',

      '&:hover': {
        opacity: 1,
      },
    }),
    typeIcon: css({
      marginRight: theme.spacing(1),
      color: theme.colors.text.secondary,
    }),
    noData: css({
      alignItems: 'center',
      display: 'flex',
      height: '100%',
      justifyContent: 'center',
      width: '100%',
    }),
    expanderCell: css({
      display: 'flex',
      flexDirection: 'column',
      justifyContent: 'center',
      height: `${rowHeight}px`,
      cursor: 'pointer',
    }),
  };
}

export type TableStyles = ReturnType<typeof useTableStyles>;

function getCellHeight(theme: GrafanaTheme2, cellHeightOption: TableCellHeight, cellPadding: number) {
  const bodyFontSize = theme.typography.fontSize;
  const lineHeight = theme.typography.body.lineHeight;

  switch (cellHeightOption) {
    case 'md':
      return 42;
    case 'lg':
      return 48;
    case 'sm':
    default:
      return cellPadding * 2 + bodyFontSize * lineHeight;
  }
}<|MERGE_RESOLUTION|>--- conflicted
+++ resolved
@@ -55,13 +55,8 @@
         wordBreak: textShouldWrap ? 'break-word' : undefined,
         whiteSpace: textShouldWrap && overflowOnHover ? 'normal' : 'nowrap',
         boxShadow: overflowOnHover ? `0 0 2px ${theme.colors.primary.main}` : undefined,
-<<<<<<< HEAD
         background: overflowOnHover ? background ?? 'rgba(0, 0, 0, 0.1)' : undefined,
-        zIndex: overflowOnHover ? 1 : undefined,
-=======
-        background: overflowOnHover ? background ?? theme.components.table.rowHoverBackground : undefined,
         zIndex: 1,
->>>>>>> 6c5e9409
         '.cellActions': {
           visibility: 'visible',
           opacity: 1,
