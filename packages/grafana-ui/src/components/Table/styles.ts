--- conflicted
+++ resolved
@@ -1,10 +1,6 @@
 import { css } from 'emotion';
 import { GrafanaTheme } from '@grafana/data';
-<<<<<<< HEAD
-import { selectThemeVariant as stv, stylesFactory } from '../../themes';
-=======
 import { stylesFactory } from '../../themes';
->>>>>>> 97184c17
 
 export interface TableStyles {
   cellHeight: number;
@@ -68,7 +64,7 @@
         label: resizeHandle;
         cursor: col-resize !important;
         display: inline-block;
-        border-right: 2px solid ${colors.bodyBg};
+        border-right: 2px solid ${colors.blue};
         width: 10px;
         height: 100%;
         position: absolute;
