import { act, renderHook } from '@testing-library/react';

<<<<<<< HEAD
import { Field, FieldType } from '@grafana/data';

import { useFilteredRows, usePaginatedRows, useSortedRows } from './hooks';
import { getColumnTypes } from './utils';
=======
import { cacheFieldDisplayNames, createDataFrame, Field, FieldType } from '@grafana/data';
import { TableCellDisplayMode } from '@grafana/schema';

import { TABLE } from './constants';
import {
  useFilteredRows,
  usePaginatedRows,
  useSortedRows,
  useFooterCalcs,
  useHeaderHeight,
  useRowHeight,
} from './hooks';
import { TableRow } from './types';
import { createTypographyContext } from './utils';
>>>>>>> e7507cb0

describe('TableNG hooks', () => {
  function setupData() {
    // Mock data for testing
    const fields: Field[] = [
      {
        name: 'name',
        type: FieldType.string,
        display: (v) => ({ text: v as string, numeric: NaN }),
        config: {},
        values: ['Alice', 'Bob', 'Charlie'],
      },
      {
        name: 'age',
        type: FieldType.number,
        display: (v) => ({ text: (v as number).toString(), numeric: v as number }),
        config: {},
        values: [30, 25, 35],
      },
      {
        name: 'active',
        type: FieldType.boolean,
        display: (v) => ({ text: (v as boolean).toString(), numeric: NaN }),
        config: {},
        values: [true, false, true],
      },
    ];

    const rows = [
      { name: 'Alice', age: 30, active: true, __depth: 0, __index: 0 },
      { name: 'Bob', age: 25, active: false, __depth: 0, __index: 1 },
      { name: 'Charlie', age: 35, active: true, __depth: 0, __index: 2 },
    ];

    return { fields, rows };
  }

  describe('useFilteredRows', () => {
    it('should correctly initialize with provided fields and rows', () => {
      const { fields, rows } = setupData();
      const { result } = renderHook(() => useFilteredRows(rows, fields, { hasNestedFrames: false }));
      expect(result.current.rows[0].name).toBe('Alice');
    });

    it('should apply filters correctly', () => {
      const { fields, rows } = setupData();
      const { result } = renderHook(() => useFilteredRows(rows, fields, { hasNestedFrames: false }));

      act(() => {
        result.current.setFilter({
          name: { filteredSet: new Set(['Alice']) },
        });
      });

      expect(result.current.rows.length).toBe(1);
      expect(result.current.rows[0].name).toBe('Alice');
    });

    it('should clear filters correctly', () => {
      const { fields, rows } = setupData();
      const { result } = renderHook(() => useFilteredRows(rows, fields, { hasNestedFrames: false }));

      act(() => {
        result.current.setFilter({
          name: { filteredSet: new Set(['Alice']) },
        });
      });

      expect(result.current.rows.length).toBe(1);

      act(() => {
        result.current.setFilter({});
      });

      expect(result.current.rows.length).toBe(3);
    });

    it.todo('should handle nested frames');
  });

  describe('useSortedRows', () => {
    it('should correctly set up the table with an initial sort', () => {
      const { fields, rows } = setupData();
      const { result } = renderHook(() =>
        useSortedRows(rows, fields, {
          hasNestedFrames: false,
          initialSortBy: [{ displayName: 'age', desc: false }],
        })
      );

      // Initial state checks
      expect(result.current.sortColumns).toEqual([{ columnKey: 'age', direction: 'ASC' }]);
      expect(result.current.rows[0].name).toBe('Bob');
    });

    it('should change the sort on setSortColumns', () => {
      const { fields, rows } = setupData();
      const { result } = renderHook(() =>
        useSortedRows(rows, fields, {
          hasNestedFrames: false,
          initialSortBy: [{ displayName: 'age', desc: false }],
        })
      );

      expect(result.current.rows[0].name).toBe('Bob');

      act(() => {
        result.current.setSortColumns([{ columnKey: 'age', direction: 'DESC' }]);
      });

      expect(result.current.rows[0].name).toBe('Charlie');

      act(() => {
        result.current.setSortColumns([{ columnKey: 'name', direction: 'ASC' }]);
      });

      expect(result.current.rows[0].name).toBe('Alice');
    });

    it.todo('should handle nested frames');
  });

  describe('usePaginatedRows', () => {
    it('should return defaults for pagination values when pagination is disabled', () => {
      const { rows } = setupData();
      const { result } = renderHook(() =>
<<<<<<< HEAD
        usePaginatedRows(rows, { rowHeight: 30, height: 300, width: 800, enabled: false, footerHeight: 0 })
=======
        usePaginatedRows(rows, {
          rowHeight: 30,
          height: 300,
          width: 800,
          enabled: false,
          headerHeight: TABLE.HEADER_HEIGHT,
          footerHeight: 0,
        })
>>>>>>> e7507cb0
      );

      expect(result.current.page).toBe(-1);
      expect(result.current.rowsPerPage).toBe(0);
      expect(result.current.pageRangeStart).toBe(1);
      expect(result.current.pageRangeEnd).toBe(3);
      expect(result.current.rows.length).toBe(3);
    });

    it('should handle pagination correctly', () => {
      // with the numbers provided here, we have 3 rows, with 2 rows per page, over 2 pages total.
      const { rows } = setupData();
      const { result } = renderHook(() =>
        usePaginatedRows(rows, {
          enabled: true,
          height: 60,
          width: 800,
          rowHeight: 10,
<<<<<<< HEAD
          footerHeight: 0,
=======
          headerHeight: 0,
          footerHeight: 0,
        })
      );

      expect(result.current.page).toBe(0);
      expect(result.current.rowsPerPage).toBe(2);
      expect(result.current.pageRangeStart).toBe(1);
      expect(result.current.pageRangeEnd).toBe(2);
      expect(result.current.rows.length).toBe(2);

      act(() => {
        result.current.setPage(1);
      });

      expect(result.current.page).toBe(1);
      expect(result.current.rowsPerPage).toBe(2);
      expect(result.current.pageRangeStart).toBe(3);
      expect(result.current.pageRangeEnd).toBe(3);
      expect(result.current.rows.length).toBe(1);
    });

    it('should handle header and footer correctly', () => {
      // with the numbers provided here, we have 3 rows, with 2 rows per page, over 2 pages total.
      const { rows } = setupData();
      const { result } = renderHook(() =>
        usePaginatedRows(rows, {
          enabled: true,
          height: 140,
          width: 800,
          rowHeight: 10,
          headerHeight: TABLE.HEADER_HEIGHT,
          footerHeight: 45,
>>>>>>> e7507cb0
        })
      );

      expect(result.current.page).toBe(0);
      expect(result.current.rowsPerPage).toBe(2);
      expect(result.current.pageRangeStart).toBe(1);
      expect(result.current.pageRangeEnd).toBe(2);
      expect(result.current.rows.length).toBe(2);

      act(() => {
        result.current.setPage(1);
      });

      expect(result.current.page).toBe(1);
      expect(result.current.rowsPerPage).toBe(2);
      expect(result.current.pageRangeStart).toBe(3);
      expect(result.current.pageRangeEnd).toBe(3);
      expect(result.current.rows.length).toBe(1);
    });
  });
<<<<<<< HEAD
=======

  describe('useFooterCalcs', () => {
    const rows = [
      { 'Field 1': 1, Text: 'a', __depth: 0, __index: 0 },
      { 'Field 1': 2, Text: 'b', __depth: 0, __index: 1 },
      { 'Field 1': 3, Text: 'c', __depth: 0, __index: 2 },
      { 'Field 2': 3, Text: 'd', __depth: 0, __index: 3 },
      { 'Field 2': 10, Text: 'e', __depth: 0, __index: 4 },
    ];

    const numericField: Field = {
      name: 'Field1',
      type: FieldType.number,
      values: [1, 2, 3],
      config: {
        custom: {},
        displayName: 'Field 1',
      },
      display: (value: unknown) => ({
        text: String(value),
        numeric: Number(value),
        color: undefined,
        prefix: undefined,
        suffix: undefined,
      }),
      getLinks: undefined,
    };

    const numericField2: Field = {
      name: 'Field2',
      type: FieldType.number,
      values: [3, 10],
      config: {
        custom: {},
        displayName: 'Field 2',
      },
      display: (value: unknown) => ({
        text: String(value),
        numeric: Number(value),
        color: undefined,
        prefix: undefined,
        suffix: undefined,
      }),
      getLinks: undefined,
    };

    const textField: Field = {
      name: 'Text',
      type: FieldType.string,
      values: ['a', 'b', 'c'],
      config: { custom: {} },
      display: (value: unknown) => ({
        text: String(value),
        numeric: 0,
        color: undefined,
        prefix: undefined,
        suffix: undefined,
      }),
      getLinks: undefined,
    };

    it('should calculate sum for numeric fields', () => {
      const { result } = renderHook(() => {
        const data = createDataFrame({ fields: [textField, numericField] });
        cacheFieldDisplayNames([data]);
        return useFooterCalcs(rows, data.fields, {
          enabled: true,
          footerOptions: { show: true, reducer: ['sum'] },
        });
      });

      expect(result.current).toEqual(['Total', '6']); // 1 + 2 + 3
    });

    it('should calculate mean for numeric fields', () => {
      const { result } = renderHook(() => {
        const data = createDataFrame({ fields: [textField, numericField] });
        cacheFieldDisplayNames([data]);
        return useFooterCalcs(rows, data.fields, {
          enabled: true,
          footerOptions: { show: true, reducer: ['mean'] },
        });
      });

      expect(result.current).toEqual(['Mean', '2']); // (1 + 2 + 3) / 3
    });

    it('should return an empty string for non-numeric fields', () => {
      const { result } = renderHook(() => {
        const data = createDataFrame({ fields: [textField, textField] });
        cacheFieldDisplayNames([data]);
        return useFooterCalcs(rows, data.fields, {
          enabled: true,
          footerOptions: { show: true, reducer: ['sum'] },
        });
      });

      expect(result.current).toEqual(['Total', '']);
    });

    it('should return empty array if no footerOptions are provided', () => {
      const { result } = renderHook(() => {
        const data = createDataFrame({ fields: [textField, numericField, numericField2] });
        cacheFieldDisplayNames([data]);
        return useFooterCalcs(rows, data.fields, {
          enabled: true,
          footerOptions: undefined,
        });
      });

      expect(result.current).toEqual([]);
    });

    it('should return empty array when footer is disabled', () => {
      const { result } = renderHook(() => {
        const data = createDataFrame({ fields: [textField, numericField, numericField2] });
        cacheFieldDisplayNames([data]);
        return useFooterCalcs(rows, data.fields, {
          enabled: false,
          footerOptions: { show: true, reducer: ['sum'] },
        });
      });

      expect(result.current).toEqual([]);
    });

    it('should return empty array when reducer is undefined', () => {
      const { result } = renderHook(() => {
        const data = createDataFrame({ fields: [textField, textField] });
        cacheFieldDisplayNames([data]);
        return useFooterCalcs(rows, data.fields, {
          enabled: true,
          footerOptions: { show: true, reducer: undefined },
        });
      });

      expect(result.current).toEqual([]);
    });

    it('should return empty array when reducer is empty', () => {
      const { result } = renderHook(() => {
        const data = createDataFrame({ fields: [textField, numericField, numericField2] });
        cacheFieldDisplayNames([data]);
        return useFooterCalcs(rows, data.fields, {
          enabled: true,
          footerOptions: { show: true, reducer: [] },
        });
      });

      expect(result.current).toEqual([]);
    });

    it('should return empty string if fields array doesnt include this field', () => {
      const { result } = renderHook(() => {
        const data = createDataFrame({ fields: [textField, numericField, numericField2] });
        cacheFieldDisplayNames([data]);
        return useFooterCalcs(rows, data.fields, {
          enabled: true,
          footerOptions: { show: true, reducer: ['sum'], fields: ['Field2', 'Field3'] },
        });
      });

      expect(result.current).toEqual(['Total', '', '13']);
    });

    it('should return the calculation if fields array includes this field', () => {
      const { result } = renderHook(() => {
        const data = createDataFrame({ fields: [textField, numericField, numericField2] });
        cacheFieldDisplayNames([data]);
        return useFooterCalcs(rows, data.fields, {
          enabled: true,
          footerOptions: { show: true, reducer: ['sum'], fields: ['Field1', 'Field2', 'Field3'] },
        });
      });

      expect(result.current).toEqual(['Total', '6', '13']);
    });

    it('should return the calculation if fields array includes this field by either name or display name', () => {
      const { result } = renderHook(() => {
        const data = createDataFrame({ fields: [textField, numericField, numericField2] });
        cacheFieldDisplayNames([data]);
        return useFooterCalcs(rows, data.fields, {
          enabled: true,
          footerOptions: { show: true, reducer: ['sum'], fields: ['Field1', 'Field 2'] },
        });
      });

      expect(result.current).toEqual(['Total', '6', '13']);
    });

    it('should not return the reducer label in the first column if there is a calc to render', () => {
      const { result } = renderHook(() => {
        const data = createDataFrame({ fields: [numericField, numericField2] });
        cacheFieldDisplayNames([data]);
        return useFooterCalcs(rows, data.fields, {
          enabled: true,
          footerOptions: { show: true, reducer: ['sum'], fields: [] },
        });
      });

      expect(result.current).toEqual(['6', '13']);
    });
  });

  describe('useHeaderHeight', () => {
    const typographyCtx = createTypographyContext(14, 'sans-serif');

    it('should return 0 when no header is present', () => {
      const { fields } = setupData();
      const { result } = renderHook(() => {
        return useHeaderHeight({
          fields,
          columnWidths: [],
          enabled: false,
          typographyCtx,
          sortColumns: [],
        });
      });
      expect(result.current).toBe(0);
    });

    it('should return the default height when wrap is disabled', () => {
      const { fields } = setupData();
      const { result } = renderHook(() => {
        return useHeaderHeight({
          fields,
          columnWidths: [],
          enabled: true,
          typographyCtx,
          sortColumns: [],
        });
      });
      expect(result.current).toBe(28);
    });

    it('should return the appropriate height for wrapped text', () => {
      const { fields } = setupData();
      const { result } = renderHook(() => {
        return useHeaderHeight({
          fields: fields.map((field) => {
            if (field.name === 'name') {
              return {
                ...field,
                name: 'Longer name that needs wrapping',
                config: {
                  ...field.config,
                  custom: {
                    ...field.config?.custom,
                    wrapHeaderText: true,
                  },
                },
              };
            }
            return field;
          }),
          columnWidths: [100, 100, 100],
          enabled: true,
          typographyCtx: { ...typographyCtx, avgCharWidth: 5, wrappedCount: jest.fn(() => 2) },
          sortColumns: [],
        });
      });

      expect(result.current).toBe(50);
    });

    it('should calculate the available width for a header cell based on the icons rendered within it', () => {
      const countFn = jest.fn(() => 1);

      const { fields } = setupData();

      let modifiedFields = fields.map((field) => {
        if (field.name === 'name') {
          return {
            ...field,
            name: 'Longer name that needs wrapping',
            config: {
              ...field.config,
              custom: {
                ...field.config?.custom,
                wrapHeaderText: true,
              },
            },
          };
        }
        return field;
      });

      renderHook(() => {
        return useHeaderHeight({
          fields: modifiedFields,
          columnWidths: [100, 100, 100],
          enabled: true,
          typographyCtx: { ...typographyCtx, wrappedCount: countFn },
          sortColumns: [],
          showTypeIcons: false,
        });
      });

      expect(countFn).toHaveBeenCalledWith('Longer name that needs wrapping', 86, modifiedFields[0], -1);

      modifiedFields = fields.map((field) => {
        if (field.name === 'name') {
          return {
            ...field,
            name: 'Longer name that needs wrapping',
            config: {
              ...field.config,
              custom: {
                ...field.config?.custom,
                filterable: true,
                wrapHeaderText: true,
              },
            },
          };
        }
        return field;
      });

      renderHook(() => {
        return useHeaderHeight({
          fields: modifiedFields,
          columnWidths: [100, 100, 100],
          enabled: true,
          typographyCtx: { ...typographyCtx, wrappedCount: countFn },
          sortColumns: [{ columnKey: 'Longer name that needs wrapping', direction: 'ASC' }],
          showTypeIcons: true,
        });
      });

      expect(countFn).toHaveBeenCalledWith('Longer name that needs wrapping', 26, modifiedFields[0], -1);
    });
  });

  describe('useRowHeight', () => {
    const typographyCtx = createTypographyContext(14, 'sans-serif');

    it('returns the default height if there are no wrapped columns or nested frames', () => {
      const { fields } = setupData();

      const defaultHeight = 40;

      expect(
        renderHook(() => {
          return useRowHeight({
            fields,
            columnWidths: [100, 100, 100],
            defaultHeight,
            typographyCtx: typographyCtx,
            hasNestedFrames: false,
            expandedRows: new Set(),
          });
        }).result.current
      ).toBe(defaultHeight);
    });

    describe('nested frames', () => {
      it('returns 0 if the parent row is not expanded', () => {
        const { fields } = setupData();

        expect(
          renderHook(() => {
            const rowHeight = useRowHeight({
              fields: [
                { name: 'nested', type: FieldType.nestedFrames, values: [createDataFrame({ fields })], config: {} },
              ],
              columnWidths: [100, 100, 100],
              defaultHeight: 40,
              typographyCtx: typographyCtx,
              hasNestedFrames: true,
              expandedRows: new Set(),
            });
            if (typeof rowHeight !== 'function') {
              throw new Error('Expected rowHeight to be a function');
            }
            return rowHeight({ __depth: 1, data: createDataFrame({ fields }), __index: 0 });
          }).result.current
        ).toBe(0);
      });

      it('returns a static height if there are no rows in the nested frame', () => {
        const { fields } = setupData();

        expect(
          renderHook(() => {
            const rowHeight = useRowHeight({
              fields: [
                { name: 'nested', type: FieldType.nestedFrames, values: [createDataFrame({ fields })], config: {} },
              ],
              columnWidths: [100, 100, 100],
              defaultHeight: 40,
              typographyCtx: typographyCtx,
              hasNestedFrames: true,
              expandedRows: new Set([0]),
            });
            if (typeof rowHeight !== 'function') {
              throw new Error('Expected rowHeight to be a function');
            }
            return rowHeight({
              __depth: 1,
              data: undefined,
              __index: 0,
            });
          }).result.current
        ).toBe(TABLE.NESTED_NO_DATA_HEIGHT + TABLE.CELL_PADDING * 2);
      });

      it('calculates the height to return based on the number of rows in the nested frame', () => {
        const { fields } = setupData();

        const defaultHeight = 40;

        expect(
          renderHook(() => {
            const rowHeight = useRowHeight({
              fields: [
                { name: 'nested', type: FieldType.nestedFrames, values: [createDataFrame({ fields })], config: {} },
              ],
              columnWidths: [100, 100, 100],
              defaultHeight,
              typographyCtx: typographyCtx,
              hasNestedFrames: true,
              expandedRows: new Set([0]),
            });
            if (typeof rowHeight !== 'function') {
              throw new Error('Expected rowHeight to be a function');
            }
            return rowHeight({
              __index: 0,
              __depth: 1,
              data: createDataFrame({ fields }),
            });
          }).result.current
        ).toBe(defaultHeight * 4 + TABLE.CELL_PADDING * 2); // 3 rows + header + padding
      });

      it('removes the header if configured', () => {
        const { fields } = setupData();

        const defaultHeight = 40;

        expect(
          renderHook(() => {
            const rowHeight = useRowHeight({
              fields: [
                { name: 'nested', type: FieldType.nestedFrames, values: [createDataFrame({ fields })], config: {} },
              ],
              columnWidths: [100, 100, 100],
              defaultHeight,
              typographyCtx: typographyCtx,
              hasNestedFrames: true,
              expandedRows: new Set([0]),
            });
            if (typeof rowHeight !== 'function') {
              throw new Error('Expected rowHeight to be a function');
            }
            return rowHeight({
              __index: 0,
              __depth: 1,
              data: createDataFrame({ fields, meta: { custom: { noHeader: true } } }),
            });
          }).result.current
        ).toBe(defaultHeight * 3 + TABLE.CELL_PADDING * 2); // 3 rows + padding (no header)
      });
    });

    // we test the lineCounters and getRowHeight directly to check that all of that
    // math is working correctly. we mainly want to confirm here that the
    // cache is clearing and that the local logic in this hook works.
    describe('wrapped columns', () => {
      let rows: TableRow[];
      let fieldsWithWrappedText: Field[];

      beforeEach(() => {
        const { fields, rows: _rows } = setupData();

        rows = _rows;
        fieldsWithWrappedText = fields.map((field) => {
          if (field.name === 'name') {
            return {
              ...field,
              name: 'Longer name that needs wrapping',
              config: {
                ...field.config,
                custom: {
                  ...field.config?.custom,
                  cellOptions: {
                    cellType: TableCellDisplayMode.Auto,
                    wrapText: true,
                  },
                },
              },
            };
          }
          return field;
        });
      });

      it('handles changes to default height on re-render', () => {
        const { result, rerender } = renderHook(
          ({ defaultHeight }) => {
            const rowHeight = useRowHeight({
              fields: fieldsWithWrappedText,
              columnWidths: [100, 100, 100],
              defaultHeight,
              typographyCtx: typographyCtx,
              hasNestedFrames: false,
              expandedRows: new Set(),
            });
            if (typeof rowHeight !== 'function') {
              throw new Error('Expected rowHeight to be a function');
            }
            return rowHeight;
          },
          {
            initialProps: { defaultHeight: 40 },
          }
        );

        expect(result.current(rows[0])).toBe(40);

        // change the column widths
        rerender({ defaultHeight: 50 });

        expect(result.current(rows[0])).toBe(50);
      });

      it('adjusts the width of the columns based on the cell padding and border', () => {
        fieldsWithWrappedText[0].values[0] = 'Annie Lennox';

        const wrappedCountFn = jest.fn(() => 2);
        const estimateLinesFn = jest.fn(() => 2);
        const { result } = renderHook(() => {
          const rowHeight = useRowHeight({
            fields: fieldsWithWrappedText,
            columnWidths: [100, 100, 100],
            defaultHeight: 40,
            typographyCtx: { ...typographyCtx, wrappedCount: wrappedCountFn, estimateLines: estimateLinesFn },
            hasNestedFrames: false,
            expandedRows: new Set(),
          });
          if (typeof rowHeight !== 'function') {
            throw new Error('Expected rowHeight to be a function');
          }
          return rowHeight;
        });

        expect(result.current(rows[0])).toEqual(expect.any(Number));

        expect(estimateLinesFn).toHaveBeenCalledWith(
          'Annie Lennox',
          100 - TABLE.CELL_PADDING * 2 - TABLE.BORDER_RIGHT,
          fieldsWithWrappedText[0],
          0
        );
      });
    });
  });
>>>>>>> e7507cb0
});<|MERGE_RESOLUTION|>--- conflicted
+++ resolved
@@ -1,26 +1,12 @@
 import { act, renderHook } from '@testing-library/react';
 
-<<<<<<< HEAD
-import { Field, FieldType } from '@grafana/data';
-
-import { useFilteredRows, usePaginatedRows, useSortedRows } from './hooks';
-import { getColumnTypes } from './utils';
-=======
-import { cacheFieldDisplayNames, createDataFrame, Field, FieldType } from '@grafana/data';
+import { createDataFrame, Field, FieldType } from '@grafana/data';
 import { TableCellDisplayMode } from '@grafana/schema';
 
 import { TABLE } from './constants';
-import {
-  useFilteredRows,
-  usePaginatedRows,
-  useSortedRows,
-  useFooterCalcs,
-  useHeaderHeight,
-  useRowHeight,
-} from './hooks';
+import { useFilteredRows, usePaginatedRows, useSortedRows, useHeaderHeight, useRowHeight } from './hooks';
 import { TableRow } from './types';
 import { createTypographyContext } from './utils';
->>>>>>> e7507cb0
 
 describe('TableNG hooks', () => {
   function setupData() {
@@ -147,9 +133,6 @@
     it('should return defaults for pagination values when pagination is disabled', () => {
       const { rows } = setupData();
       const { result } = renderHook(() =>
-<<<<<<< HEAD
-        usePaginatedRows(rows, { rowHeight: 30, height: 300, width: 800, enabled: false, footerHeight: 0 })
-=======
         usePaginatedRows(rows, {
           rowHeight: 30,
           height: 300,
@@ -158,7 +141,6 @@
           headerHeight: TABLE.HEADER_HEIGHT,
           footerHeight: 0,
         })
->>>>>>> e7507cb0
       );
 
       expect(result.current.page).toBe(-1);
@@ -177,9 +159,6 @@
           height: 60,
           width: 800,
           rowHeight: 10,
-<<<<<<< HEAD
-          footerHeight: 0,
-=======
           headerHeight: 0,
           footerHeight: 0,
         })
@@ -213,7 +192,6 @@
           rowHeight: 10,
           headerHeight: TABLE.HEADER_HEIGHT,
           footerHeight: 45,
->>>>>>> e7507cb0
         })
       );
 
@@ -232,212 +210,6 @@
       expect(result.current.pageRangeStart).toBe(3);
       expect(result.current.pageRangeEnd).toBe(3);
       expect(result.current.rows.length).toBe(1);
-    });
-  });
-<<<<<<< HEAD
-=======
-
-  describe('useFooterCalcs', () => {
-    const rows = [
-      { 'Field 1': 1, Text: 'a', __depth: 0, __index: 0 },
-      { 'Field 1': 2, Text: 'b', __depth: 0, __index: 1 },
-      { 'Field 1': 3, Text: 'c', __depth: 0, __index: 2 },
-      { 'Field 2': 3, Text: 'd', __depth: 0, __index: 3 },
-      { 'Field 2': 10, Text: 'e', __depth: 0, __index: 4 },
-    ];
-
-    const numericField: Field = {
-      name: 'Field1',
-      type: FieldType.number,
-      values: [1, 2, 3],
-      config: {
-        custom: {},
-        displayName: 'Field 1',
-      },
-      display: (value: unknown) => ({
-        text: String(value),
-        numeric: Number(value),
-        color: undefined,
-        prefix: undefined,
-        suffix: undefined,
-      }),
-      getLinks: undefined,
-    };
-
-    const numericField2: Field = {
-      name: 'Field2',
-      type: FieldType.number,
-      values: [3, 10],
-      config: {
-        custom: {},
-        displayName: 'Field 2',
-      },
-      display: (value: unknown) => ({
-        text: String(value),
-        numeric: Number(value),
-        color: undefined,
-        prefix: undefined,
-        suffix: undefined,
-      }),
-      getLinks: undefined,
-    };
-
-    const textField: Field = {
-      name: 'Text',
-      type: FieldType.string,
-      values: ['a', 'b', 'c'],
-      config: { custom: {} },
-      display: (value: unknown) => ({
-        text: String(value),
-        numeric: 0,
-        color: undefined,
-        prefix: undefined,
-        suffix: undefined,
-      }),
-      getLinks: undefined,
-    };
-
-    it('should calculate sum for numeric fields', () => {
-      const { result } = renderHook(() => {
-        const data = createDataFrame({ fields: [textField, numericField] });
-        cacheFieldDisplayNames([data]);
-        return useFooterCalcs(rows, data.fields, {
-          enabled: true,
-          footerOptions: { show: true, reducer: ['sum'] },
-        });
-      });
-
-      expect(result.current).toEqual(['Total', '6']); // 1 + 2 + 3
-    });
-
-    it('should calculate mean for numeric fields', () => {
-      const { result } = renderHook(() => {
-        const data = createDataFrame({ fields: [textField, numericField] });
-        cacheFieldDisplayNames([data]);
-        return useFooterCalcs(rows, data.fields, {
-          enabled: true,
-          footerOptions: { show: true, reducer: ['mean'] },
-        });
-      });
-
-      expect(result.current).toEqual(['Mean', '2']); // (1 + 2 + 3) / 3
-    });
-
-    it('should return an empty string for non-numeric fields', () => {
-      const { result } = renderHook(() => {
-        const data = createDataFrame({ fields: [textField, textField] });
-        cacheFieldDisplayNames([data]);
-        return useFooterCalcs(rows, data.fields, {
-          enabled: true,
-          footerOptions: { show: true, reducer: ['sum'] },
-        });
-      });
-
-      expect(result.current).toEqual(['Total', '']);
-    });
-
-    it('should return empty array if no footerOptions are provided', () => {
-      const { result } = renderHook(() => {
-        const data = createDataFrame({ fields: [textField, numericField, numericField2] });
-        cacheFieldDisplayNames([data]);
-        return useFooterCalcs(rows, data.fields, {
-          enabled: true,
-          footerOptions: undefined,
-        });
-      });
-
-      expect(result.current).toEqual([]);
-    });
-
-    it('should return empty array when footer is disabled', () => {
-      const { result } = renderHook(() => {
-        const data = createDataFrame({ fields: [textField, numericField, numericField2] });
-        cacheFieldDisplayNames([data]);
-        return useFooterCalcs(rows, data.fields, {
-          enabled: false,
-          footerOptions: { show: true, reducer: ['sum'] },
-        });
-      });
-
-      expect(result.current).toEqual([]);
-    });
-
-    it('should return empty array when reducer is undefined', () => {
-      const { result } = renderHook(() => {
-        const data = createDataFrame({ fields: [textField, textField] });
-        cacheFieldDisplayNames([data]);
-        return useFooterCalcs(rows, data.fields, {
-          enabled: true,
-          footerOptions: { show: true, reducer: undefined },
-        });
-      });
-
-      expect(result.current).toEqual([]);
-    });
-
-    it('should return empty array when reducer is empty', () => {
-      const { result } = renderHook(() => {
-        const data = createDataFrame({ fields: [textField, numericField, numericField2] });
-        cacheFieldDisplayNames([data]);
-        return useFooterCalcs(rows, data.fields, {
-          enabled: true,
-          footerOptions: { show: true, reducer: [] },
-        });
-      });
-
-      expect(result.current).toEqual([]);
-    });
-
-    it('should return empty string if fields array doesnt include this field', () => {
-      const { result } = renderHook(() => {
-        const data = createDataFrame({ fields: [textField, numericField, numericField2] });
-        cacheFieldDisplayNames([data]);
-        return useFooterCalcs(rows, data.fields, {
-          enabled: true,
-          footerOptions: { show: true, reducer: ['sum'], fields: ['Field2', 'Field3'] },
-        });
-      });
-
-      expect(result.current).toEqual(['Total', '', '13']);
-    });
-
-    it('should return the calculation if fields array includes this field', () => {
-      const { result } = renderHook(() => {
-        const data = createDataFrame({ fields: [textField, numericField, numericField2] });
-        cacheFieldDisplayNames([data]);
-        return useFooterCalcs(rows, data.fields, {
-          enabled: true,
-          footerOptions: { show: true, reducer: ['sum'], fields: ['Field1', 'Field2', 'Field3'] },
-        });
-      });
-
-      expect(result.current).toEqual(['Total', '6', '13']);
-    });
-
-    it('should return the calculation if fields array includes this field by either name or display name', () => {
-      const { result } = renderHook(() => {
-        const data = createDataFrame({ fields: [textField, numericField, numericField2] });
-        cacheFieldDisplayNames([data]);
-        return useFooterCalcs(rows, data.fields, {
-          enabled: true,
-          footerOptions: { show: true, reducer: ['sum'], fields: ['Field1', 'Field 2'] },
-        });
-      });
-
-      expect(result.current).toEqual(['Total', '6', '13']);
-    });
-
-    it('should not return the reducer label in the first column if there is a calc to render', () => {
-      const { result } = renderHook(() => {
-        const data = createDataFrame({ fields: [numericField, numericField2] });
-        cacheFieldDisplayNames([data]);
-        return useFooterCalcs(rows, data.fields, {
-          enabled: true,
-          footerOptions: { show: true, reducer: ['sum'], fields: [] },
-        });
-      });
-
-      expect(result.current).toEqual(['6', '13']);
     });
   });
 
@@ -794,5 +566,4 @@
       });
     });
   });
->>>>>>> e7507cb0
 });