--- conflicted
+++ resolved
@@ -22,11 +22,7 @@
 import { ContextMenu } from '../../ContextMenu/ContextMenu';
 import { MenuItem } from '../../Menu/MenuItem';
 import { Pagination } from '../../Pagination/Pagination';
-<<<<<<< HEAD
 import { PanelContext, usePanelContext } from '../../PanelChrome';
-import { ScrollContainer } from '../../ScrollContainer/ScrollContainer';
-=======
->>>>>>> 5c9e6a6c
 import { TableCellInspector, TableCellInspectorMode } from '../TableCellInspector';
 
 import { HeaderCell } from './Cells/HeaderCell';
@@ -445,58 +441,6 @@
 
   return (
     <>
-<<<<<<< HEAD
-      <ScrollContainer>
-        <DataGrid<TableRow, TableSummaryRow>
-          className={styles.dataGrid}
-          // Default to true, overridden to false for testing
-          enableVirtualization={enableVirtualization}
-          key={`DataGrid${revId}`}
-          rows={enablePagination ? paginatedRows : sortedRows}
-          columns={columns}
-          headerRowHeight={noHeader ? 0 : undefined}
-          defaultColumnOptions={{
-            sortable: true,
-            resizable: true,
-          }}
-          rowHeight={textWrap || isNestedTable ? calculateRowHeight : defaultRowHeight}
-          // TODO: This doesn't follow current table behavior
-          style={{ width, height: height - (enablePagination ? paginationHeight : 0) }}
-          renderers={{
-            renderRow: (key, props) =>
-              myRowRenderer(key, props, expandedRows, panelContext, data, enableSharedCrosshair ?? false),
-          }}
-          onCellContextMenu={({ row, column }, event) => {
-            event.preventGridDefault();
-            // Do not show the default context menu
-            event.preventDefault();
-
-            const cellValue = row[column.key];
-            setContextMenuProps({
-              // rowIdx: rows.indexOf(row),
-              value: String(cellValue ?? ''),
-              top: event.clientY,
-              left: event.clientX,
-            });
-            setIsContextMenuOpen(true);
-          }}
-          // sorting
-          sortColumns={sortColumns}
-          // footer
-          // TODO figure out exactly how this works - some array needs to be here for it to render regardless of renderSummaryCell()
-          bottomSummaryRows={isFooterVisible ? [{}] : undefined}
-          onColumnResize={() => {
-            // NOTE: This method is called continuously during the column resize drag operation,
-            // providing the current column width. There is no separate event for the end of the drag operation.
-            if (textWrap) {
-              // This is needed only when textWrap is enabled
-              // TODO: this is a hack to force rowHeight re-calculation
-              setResizeTrigger((prev) => prev + 1);
-            }
-          }}
-        />
-      </ScrollContainer>
-=======
       <DataGrid<TableRow, TableSummaryRow>
         ref={tableRef}
         className={styles.dataGrid}
@@ -513,7 +457,10 @@
         rowHeight={textWrap || isNestedTable ? calculateRowHeight : defaultRowHeight}
         // TODO: This doesn't follow current table behavior
         style={{ width, height: height - (enablePagination ? paginationHeight : 0) }}
-        renderers={{ renderRow: (key, props) => myRowRenderer(key, props, expandedRows) }}
+        renderers={{
+          renderRow: (key, props) =>
+            myRowRenderer(key, props, expandedRows, panelContext, data, enableSharedCrosshair ?? false),
+        }}
         onScroll={handleScroll}
         onCellContextMenu={({ row, column }, event) => {
           event.preventGridDefault();
@@ -544,7 +491,6 @@
           }
         }}
       />
->>>>>>> 5c9e6a6c
 
       {enablePagination && (
         <div className={styles.paginationContainer} ref={paginationWrapperRef}>
