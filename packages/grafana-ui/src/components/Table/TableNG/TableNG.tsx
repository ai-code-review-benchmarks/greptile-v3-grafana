import 'react-data-grid/lib/styles.css';
import { css } from '@emotion/css';
import { Property } from 'csstype';
import React, { useMemo, useState, useLayoutEffect, useCallback, useRef, useEffect } from 'react';
import DataGrid, { Column, RenderRowProps, Row, SortColumn, SortDirection } from 'react-data-grid';
import { useMeasure } from 'react-use';

import {
  DataFrame,
  Field,
  fieldReducers,
  FieldType,
  formattedValueToString,
  GrafanaTheme2,
  ReducerID,
} from '@grafana/data';
import { TableCellHeight } from '@grafana/schema';
import { getScrollbarWidth, Pagination } from '@grafana/ui';

import { useStyles2, useTheme2 } from '../../../themes';
import { Trans } from '../../../utils/i18n';
import { ContextMenu } from '../../ContextMenu/ContextMenu';
import { MenuItem } from '../../Menu/MenuItem';
import { TableCellInspector, TableCellInspectorMode } from '../TableCellInspector';
import { TableNGProps } from '../types';
import { getTextAlign } from '../utils';

import { HeaderCell } from './Cells/HeaderCell';
import { RowExpander } from './Cells/RowExpander';
import { TableCellNG } from './Cells/TableCellNG';
import { getRowHeight, shouldTextOverflow, getFooterItemNG } from './utils';

const DEFAULT_CELL_PADDING = 6;
const COLUMN_MIN_WIDTH = 150;
const EXPANDER_WIDTH = 50;
const SMALL_PAGINATION_LIMIT = 750;
const MAX_CELL_HEIGHT = 48;
const SCROLL_BAR_WIDTH = getScrollbarWidth();

type TableRow = Record<string, unknown>;

interface TableColumn extends Column<TableRow> {
  key: string;
  name: string;
  field: Field;
}

export type FilterType = {
  [key: string]: {
    filteredSet: Set<string>;
  };
};

/**
 * getIsNestedTable is a helper function that takes a DataFrame and returns a
 * boolean value based on the presence of nested frames
 */
const getIsNestedTable = (dataFrame: DataFrame): boolean =>
  dataFrame.fields.some(({ type }) => type === FieldType.nestedFrames);

export function TableNG(props: TableNGProps) {
  const {
    height,
    width,
    timeRange,
    cellHeight,
    noHeader,
    fieldConfig,
    footerOptions,
    onColumnResize,
    enablePagination,
  } = props;

  const textWrap = fieldConfig?.defaults?.custom?.cellOptions.wrapText ?? false;
  const cellInspect = fieldConfig?.defaults?.custom?.inspect ?? false;
  const filterable = fieldConfig?.defaults?.custom?.filterable ?? false;

  const theme = useTheme2();
  const styles = useStyles2(getStyles, textWrap);

  const isFooterVisible = Boolean(footerOptions?.show && footerOptions.reducer.length);
  const isCountRowsSet = Boolean(
    footerOptions?.countRows &&
      footerOptions.reducer &&
      footerOptions.reducer.length &&
      footerOptions.reducer[0] === ReducerID.count
  );

  // TODO: this is a hack to force the column width to update when the fieldConfig changes
  const [revId, setRevId] = useState(0);
  const columnWidth = useMemo(() => {
    setRevId(revId + 1);
    return fieldConfig?.defaults?.custom?.width || 'auto';
  }, [fieldConfig]); // eslint-disable-line react-hooks/exhaustive-deps
  const columnMinWidth = fieldConfig?.defaults?.custom?.minWidth || COLUMN_MIN_WIDTH;

  const prevProps = useRef(props);
  useEffect(() => {
    // TODO: there is a usecase when adding a new column to the table doesn't update the table
    if (prevProps.current.data.fields.length !== props.data.fields.length) {
      setRevId(revId + 1);
    }
    prevProps.current = props;
  }, [props.data]); // eslint-disable-line react-hooks/exhaustive-deps

  const [contextMenuProps, setContextMenuProps] = useState<{
    rowIdx?: number;
    value: string;
    mode?: TableCellInspectorMode.code | TableCellInspectorMode.text;
    top?: number;
    left?: number;
  } | null>(null);
  const [isInspecting, setIsInspecting] = useState(false);
  const [isContextMenuOpen, setIsContextMenuOpen] = useState(false);
  const [filter, setFilter] = useState<FilterType>({});
  const [page, setPage] = useState(0);

  const crossFilterOrder = useRef<string[]>([]);
  const crossFilterRows = useRef<{ [key: string]: TableRow[] }>({});

  const headerCellRefs = useRef<Record<string, HTMLDivElement>>({});
  const [, setReadyForRowHeightCalc] = useState(false);

  const [paginationWrapperRef, { height: paginationHeight }] = useMeasure<HTMLDivElement>();

  // This state will trigger re-render for recalculating row heights
  const [, setResizeTrigger] = useState(0);

  // Create off-screen canvas for measuring rows for virtualized rendering
  // This line is like this because Jest doesn't have OffscreenCanvas mocked
  // nor is it a part of the jest-canvas-mock package
  let osContext = null;
  if (window.OffscreenCanvas !== undefined) {
    // The canvas size is defined arbitrarily
    // As we never actually visualize rendered content
    // from the offscreen canvas, only perform text measurements
    osContext = new OffscreenCanvas(256, 1024).getContext('2d');
  }

  // Set font property using theme info
  // This will make text measurement accurate
  if (osContext !== undefined && osContext !== null) {
    osContext.font = `${theme.typography.fontSize}px ${theme.typography.body.fontFamily}`;
  }

  useLayoutEffect(() => {
    if (!isContextMenuOpen) {
      return;
    }

    function onClick(event: MouseEvent) {
      setIsContextMenuOpen(false);
    }

    addEventListener('click', onClick);

    return () => {
      removeEventListener('click', onClick);
    };
  }, [isContextMenuOpen]);

  const [sortColumns, setSortColumns] = useState<readonly SortColumn[]>([]);
  // TODO: this ref using to persist sortColumns between renders;
  // setSortColumns is still used to trigger re-render
  const sortColumnsRef = useRef(sortColumns);
  const [expandedRows, setExpandedRows] = useState<number[]>([]);
  const [isNestedTable, setIsNestedTable] = useState(false);

  function getDefaultRowHeight(): number {
    const bodyFontSize = theme.typography.fontSize;
    const lineHeight = theme.typography.body.lineHeight;

    switch (cellHeight) {
      case TableCellHeight.Sm:
        return 36;
      case TableCellHeight.Md:
        return 42;
      case TableCellHeight.Lg:
        return MAX_CELL_HEIGHT;
    }

    return DEFAULT_CELL_PADDING * 2 + bodyFontSize * lineHeight;
  }
  const defaultRowHeight = getDefaultRowHeight();
  const defaultLineHeight = theme.typography.body.lineHeight * theme.typography.fontSize;

  const handleSort = (columnKey: string, direction: SortDirection, isMultiSort: boolean) => {
    let currentSortColumn: SortColumn | undefined;

    const updatedSortColumns = sortColumnsRef.current.filter((column) => {
      const isCurrentColumn = column.columnKey === columnKey;
      if (isCurrentColumn) {
        currentSortColumn = column;
      }
      return !isCurrentColumn;
    });

    // sorted column exists and is descending -> remove it to reset sorting
    if (currentSortColumn && currentSortColumn.direction === 'DESC') {
      setSortColumns(updatedSortColumns);
      sortColumnsRef.current = updatedSortColumns;
    } else {
      // new sort column or changed direction
      if (isMultiSort) {
        setSortColumns([...updatedSortColumns, { columnKey, direction }]);
        sortColumnsRef.current = [...updatedSortColumns, { columnKey, direction }];
      } else {
        setSortColumns([{ columnKey, direction }]);
        sortColumnsRef.current = [{ columnKey, direction }];
      }
    }
  };

  const frameToRecords = useCallback((frame: DataFrame): Array<Record<string, string>> => {
    const fnBody = `
      const rows = Array(frame.length);
      const values = frame.fields.map(f => f.values);
      let rowCount = 0;
      for (let i = 0; i < frame.length; i++) {
        rows[rowCount] = {__depth: 0, __index: i, ${frame.fields.map((field, fieldIdx) => `${JSON.stringify(field.name)}: values[${fieldIdx}][i]`).join(',')}};
        rowCount += 1;
        if (rows[rowCount-1]['Nested frames']){
          const childFrame = rows[rowCount-1]['Nested frames'];
          rows[rowCount] = {__depth: 1, __index: i, data: childFrame[0]}
          rowCount += 1;
        }
      }
      return rows;
    `;

    const convert = new Function('frame', fnBody);

    const records = convert(frame);
    return records;
  }, []);
  const calcsRef = useRef<string[]>([]);
  const mapFrameToDataGrid = (main: DataFrame, calcsRef: React.MutableRefObject<string[]>) => {
    const columns: TableColumn[] = [];

    const hasNestedFrames = getIsNestedTable(main);

    // If nested frames, add expansion control column
    if (hasNestedFrames) {
      const expanderField: Field = {
        name: '',
        type: FieldType.other,
        config: {},
        values: [],
      };
      columns.push({
        key: 'expanded',
        name: '',
        field: expanderField,
        cellClass: styles.cell,
        colSpan(args) {
          return args.type === 'ROW' && Number(args.row.__depth) === 1 ? main.fields.length : 1;
        },
        renderCell: ({ row }) => {
          // TODO add TableRow type extension to include row depth and optional data
          if (Number(row.__depth) === 0) {
            const rowIdx = Number(row.__index);
            return (
              <RowExpander
                height={defaultRowHeight}
                onCellExpand={() => {
                  if (!expandedRows.includes(rowIdx)) {
                    setExpandedRows([...expandedRows, rowIdx]);
                  } else {
                    const currentExpandedRows = expandedRows;
                    const indexToRemove = currentExpandedRows.indexOf(rowIdx);
                    if (indexToRemove > -1) {
                      currentExpandedRows.splice(indexToRemove, 1);
                      setExpandedRows(currentExpandedRows);
                    }
                  }
                  setResizeTrigger((prev) => prev + 1);
                }}
                isExpanded={expandedRows.includes(rowIdx)}
              />
            );
          }
          // If it's a child, render entire DataGrid at first column position
          let expandedColumns: TableColumn[] = [];
          let expandedRecords: Array<Record<string, string>> = [];
          expandedColumns = mapFrameToDataGrid(row.data, calcsRef);
          expandedRecords = frameToRecords(row.data);
          // TODO add renderHeaderCell HeaderCell's here and handle all features
          return (
            <DataGrid
              rows={expandedRecords}
              columns={expandedColumns}
              rowHeight={defaultRowHeight}
              style={{ height: '100%', overflow: 'visible', marginLeft: EXPANDER_WIDTH }}
              headerRowHeight={row.data.meta?.custom?.noHeader ? 0 : undefined}
            />
          );
        },
        width: EXPANDER_WIDTH,
        minWidth: EXPANDER_WIDTH,
      });
    }

    main.fields.map((field, fieldIndex) => {
      if (field.type === FieldType.nestedFrames) {
        // Don't render nestedFrames type field
        return;
      }
      const key = field.name;

      // get column width from overrides
      const override = fieldConfig?.overrides?.find(
        (o) => o.matcher.id === 'byName' && o.matcher.options === field.name
      );
      const width = override?.properties?.find((p) => p.id === 'width')?.value || field.config?.custom?.width;

      const justifyColumnContent = getTextAlign(field);
      const footerStyles = getFooterStyles(justifyColumnContent);

      // Add a column for each field
      columns.push({
        key,
        name: field.name,
        field,
        cellClass: styles.cell,
        renderCell: (props: any) => {
          const { row, rowIdx } = props;
          const value = row[key];
          // Cell level rendering here
          return (
            <TableCellNG
              key={key}
              value={value}
              field={field}
              theme={theme}
              timeRange={timeRange}
              height={defaultRowHeight}
              justifyContent={justifyColumnContent}
              rowIdx={rowIdx}
              shouldTextOverflow={() =>
                shouldTextOverflow(
                  key,
                  row,
                  columnTypes,
                  headerCellRefs,
                  osContext,
                  defaultLineHeight,
                  defaultRowHeight,
                  DEFAULT_CELL_PADDING,
                  textWrap,
                  cellInspect
                )
              }
              setIsInspecting={setIsInspecting}
              setContextMenuProps={setContextMenuProps}
              cellInspect={cellInspect}
            />
          );
        },
        renderSummaryCell: () => {
          if (isCountRowsSet && fieldIndex === 0) {
            return (
              <div style={{ display: 'flex', justifyContent: 'space-between' }}>
                <span>Count</span>
                <span>{calcsRef.current[fieldIndex]}</span>
              </div>
            );
          }
          return <div className={footerStyles.footerCell}>{calcsRef.current[fieldIndex]}</div>;
        },
        renderHeaderCell: ({ column, sortDirection }) => (
          <HeaderCell
            column={column}
            rows={rows}
            field={field}
            onSort={handleSort}
            direction={sortDirection}
            justifyContent={justifyColumnContent}
            filter={filter}
            setFilter={setFilter}
            filterable={filterable}
            onColumnResize={onColumnResize}
            headerCellRefs={headerCellRefs}
            crossFilterOrder={crossFilterOrder}
            crossFilterRows={crossFilterRows}
          />
        ),
        // TODO these anys are making me sad
        width: width ?? columnWidth,
        minWidth: field.config?.custom?.minWidth ?? columnMinWidth,
      });
    });

    return columns;
  };

  function myRowRenderer(key: React.Key, props: RenderRowProps<TableRow>): React.ReactNode {
    // Let's render row level things here!
    // i.e. we can look at row styles and such here
    const { row } = props;
    // Don't render non expanded child rows
    if (Number(row.__depth) === 1 && !expandedRows.includes(Number(row.__index))) {
      return null;
    }
    return <Row key={key} {...props} />;
  }

  const rows = useMemo(() => frameToRecords(props.data), [frameToRecords, props.data]);

  // Create a map of column key to column type
  const columnTypes = useMemo(() => {
    return props.data.fields.reduce(
      (acc, field) => {
        acc[field.name] = field.type;
        return acc;
      },
      {} as { [key: string]: string }
    );
  }, [props.data.fields]);

  // Sort rows
  const sortedRows = useMemo(() => {
    const comparators = sortColumns.map(({ columnKey }) => getComparator(columnTypes[columnKey]));
    const sortDirs = sortColumns.map(({ direction }) => (direction === 'ASC' ? 1 : -1));

    if (sortColumns.length === 0) {
      return rows;
    }

    return rows.slice().sort((a, b) => {
      let result = 0;
      let sortIndex = 0;

      for (const { columnKey } of sortColumns) {
        const compare = comparators[sortIndex];
        result = sortDirs[sortIndex] * compare(a[columnKey], b[columnKey]);

        if (result !== 0) {
          break;
        }

        sortIndex += 1;
      }

      return result;
    });
  }, [rows, sortColumns, columnTypes]);

  const getDisplayedValue = (row: TableRow, key: string) => {
    const field = props.data.fields.find((field) => field.name === key)!;
    const displayedValue = formattedValueToString(field.display!(row[key]));
    return displayedValue;
  };

  // Filter rows
  const filteredRows = useMemo(() => {
    const filterValues = Object.entries(filter);
    if (filterValues.length === 0) {
      // reset cross filter order
      crossFilterOrder.current = [];
      return sortedRows;
    }

    // Update crossFilterOrder
    const filterKeys = new Set(filterValues.map(([key]) => key));
    filterKeys.forEach((key) => {
      if (!crossFilterOrder.current.includes(key)) {
        // Each time a filter is added or removed, it is always a single filter.
        // When adding a new filter, it is always appended to the end, maintaining the order.
        crossFilterOrder.current.push(key);
      }
    });
    // Remove keys from crossFilterOrder that are no longer present in the current filter values
    crossFilterOrder.current = crossFilterOrder.current.filter((key) => filterKeys.has(key));

    // reset crossFilterRows
    crossFilterRows.current = {};

    return sortedRows.filter((row) => {
      for (const [key, value] of filterValues) {
        const displayedValue = getDisplayedValue(row, key);
        if (!value.filteredSet.has(displayedValue)) {
          return false;
        }
        // collect rows for crossFilter
        if (!crossFilterRows.current[key]) {
          crossFilterRows.current[key] = [row];
        } else {
          crossFilterRows.current[key].push(row);
        }
      }
      return true;
    });
  }, [rows, filter, sortedRows, props.data.fields]); // eslint-disable-line react-hooks/exhaustive-deps

  // Paginated rows
  // TODO consolidate calculations into pagination wrapper component and only use when needed
  const numRows = filteredRows.length;
  // calculate number of rowsPerPage based on height stack
  let headerCellHeight = MAX_CELL_HEIGHT;
  if (noHeader) {
    headerCellHeight = 0;
  } else if (!noHeader && Object.keys(headerCellRefs.current).length > 0) {
    headerCellHeight = headerCellRefs.current[Object.keys(headerCellRefs.current)[0]].getBoundingClientRect().height;
  }
  let rowsPerPage = Math.floor((height - headerCellHeight - SCROLL_BAR_WIDTH - paginationHeight) / defaultRowHeight);
  // if footer calcs are on, remove one row per page
  if (isFooterVisible) {
    rowsPerPage -= 1;
  }
  if (rowsPerPage < 1) {
    // avoid 0 or negative rowsPerPage
    rowsPerPage = 1;
  }
  const numberOfPages = Math.ceil(numRows / rowsPerPage);
  if (page > numberOfPages) {
    // resets pagination to end
    setPage(numberOfPages - 1);
  }
  // calculate row range for pagination summary display
  const itemsRangeStart = page * rowsPerPage + 1;
  let displayedEnd = itemsRangeStart + rowsPerPage - 1;
  if (displayedEnd > numRows) {
    displayedEnd = numRows;
  }
  const smallPagination = width < SMALL_PAGINATION_LIMIT;

  const paginatedRows = useMemo(() => {
    const pageOffset = page * rowsPerPage;
    return filteredRows.slice(pageOffset, pageOffset + rowsPerPage);
  }, [rows, filteredRows, page, rowsPerPage]); // eslint-disable-line react-hooks/exhaustive-deps

  useMemo(() => {
    calcsRef.current = props.data.fields.map((field, index) => {
      if (field.state?.calcs) {
        delete field.state?.calcs;
      }
      if (isCountRowsSet) {
        return index === 0 ? `${filteredRows.length}` : '';
      }
      if (index === 0) {
        const footerCalcReducer = footerOptions?.reducer[0];
        return footerCalcReducer ? fieldReducers.get(footerCalcReducer).name : '';
      }
      return getFooterItemNG(filteredRows, field, footerOptions);
    });
  }, [filteredRows, props.data.fields, footerOptions, isCountRowsSet]); // eslint-disable-line react-hooks/exhaustive-deps

  const columns = useMemo(
    () => mapFrameToDataGrid(props.data, calcsRef),
    [props.data, calcsRef, filter, expandedRows, expandedRows.length, footerOptions] // eslint-disable-line react-hooks/exhaustive-deps
  );

  useEffect(() => {
    const hasNestedFrames = getIsNestedTable(props.data);
    setIsNestedTable(hasNestedFrames);
  }, [props.data]);

  // This effect needed to set header cells refs before row height calculation
  useLayoutEffect(() => {
    setReadyForRowHeightCalc(Object.keys(headerCellRefs.current).length > 0);
  }, [columns]);

  const renderMenuItems = () => {
    return (
      <>
        <MenuItem
          label="Inspect value"
          onClick={() => {
            setIsInspecting(true);
          }}
          className={styles.menuItem}
        />
      </>
    );
  };

  const calculateRowHeight = useCallback(
    (row: TableRow) => {
      // Logic for sub-tables
      if (Number(row.__depth) === 1 && !expandedRows.includes(Number(row.__index))) {
        return 0;
      } else if (Number(row.__depth) === 1 && expandedRows.includes(Number(row.__index))) {
        const headerCount = row.data.meta?.custom?.noHeader ? 0 : 1;
        return defaultRowHeight * (row.data.length + headerCount); // TODO this probably isn't very robust
      }
      return getRowHeight(
        row,
        columnTypes,
        headerCellRefs,
        osContext,
        defaultLineHeight,
        defaultRowHeight,
        DEFAULT_CELL_PADDING
      );
    },
    [expandedRows, defaultRowHeight, columnTypes, headerCellRefs, osContext, defaultLineHeight]
  );

  // Return the data grid
  return (
    <>
      <DataGrid
        className={styles.dataGrid}
        key={`DataGrid${revId}`}
        rows={enablePagination ? paginatedRows : filteredRows}
        columns={columns}
        headerRowHeight={noHeader ? 0 : undefined}
        defaultColumnOptions={{
          sortable: true,
          resizable: true,
        }}
        rowHeight={textWrap || isNestedTable ? calculateRowHeight : defaultRowHeight}
        // TODO: This doesn't follow current table behavior
        style={{ width, height: height - (enablePagination ? paginationHeight : 0) }}
        renderers={{ renderRow: myRowRenderer }}
        onCellContextMenu={({ row, column }, event) => {
          event.preventGridDefault();
          // Do not show the default context menu
          event.preventDefault();
          setContextMenuProps({
            // rowIdx: rows.indexOf(row),
            value: row[column.key],
            top: event.clientY,
            left: event.clientX,
          });
          setIsContextMenuOpen(true);
        }}
        // sorting
        sortColumns={sortColumns}
        // footer
        // TODO figure out exactly how this works - some array needs to be here for it to render regardless of renderSummaryCell()
        bottomSummaryRows={isFooterVisible ? [{}] : undefined}
        onColumnResize={() => {
          // NOTE: This method is called continuously during the column resize drag operation,
          // providing the current column width. There is no separate event for the end of the drag operation.
          if (textWrap) {
            // This is needed only when textWrap is enabled
            // TODO: this is a hack to force rowHeight re-calculation
            setResizeTrigger((prev) => prev + 1);
          }
        }}
      />

      {enablePagination && (
        <div className={styles.paginationContainer} ref={paginationWrapperRef}>
          <Pagination
            currentPage={page + 1}
            numberOfPages={numberOfPages}
            showSmallVersion={smallPagination}
            onNavigate={(toPage) => {
              setPage(toPage - 1);
            }}
          />
          {!smallPagination && (
            <div className={styles.paginationSummary}>
              <Trans i18nKey="grafana-ui.table.pagination-summary">
                {{ itemsRangeStart }} - {{ displayedEnd }} of {{ numRows }} rows
              </Trans>
            </div>
          )}
        </div>
      )}

      {isContextMenuOpen && (
        <ContextMenu
          x={contextMenuProps?.left || 0}
          y={contextMenuProps?.top || 0}
          renderMenuItems={renderMenuItems}
          focusOnOpen={false}
        />
      )}

      {isInspecting && (
        <TableCellInspector
          mode={contextMenuProps?.mode ?? TableCellInspectorMode.text}
          value={contextMenuProps?.value}
          onDismiss={() => {
            setIsInspecting(false);
            setContextMenuProps(null);
          }}
        />
      )}
    </>
  );
}

type Comparator = (a: any, b: any) => number;

const compare = new Intl.Collator('en', { sensitivity: 'base' }).compare;

function getComparator(sortColumnType: string): Comparator {
  switch (sortColumnType) {
    case FieldType.time:
    case FieldType.number:
    case FieldType.boolean:
      return (a, b) => a - b;
    case FieldType.string:
    case FieldType.enum:
    default:
      return (a, b) => compare(String(a), String(b));
  }
}

const getStyles = (theme: GrafanaTheme2, textWrap: boolean) => ({
  dataGrid: css({
    '--rdg-background-color': theme.colors.background.primary,
    '--rdg-header-background-color': theme.colors.background.primary,
    '--rdg-border-color': 'transparent',
    '--rdg-color': theme.colors.text.primary,
    // TODO replace with ScrollContainer
    overflow: 'hidden',
    scrollbarWidth: 'thin',

    '&:hover': {
      '--rdg-row-hover-background-color': theme.colors.emphasize(theme.colors.action.hover, 0.6),
      overflow: 'scroll',
    },

<<<<<<< HEAD
    // Highlight the re-size handler on hover
    'div[role=columnheader]': {
      '.r1y6ywlx7-0-0-beta-46': {
        '&:hover': {
          borderRight: `3px solid ${theme.colors.text.link}`,
        },
      },
    },
=======
    // If we rely solely on borderInlineEnd which is added from data grid, we
    // get a small gap where the gridCell borders meet the column header borders.
    // To avoid this, we can unset borderInlineEnd and set borderRight instead.
    '.rdg-cell': {
      borderInlineEnd: 'unset',
      borderRight: `1px solid ${theme.colors.border.medium}`,
    },

    '.rdg-summary-row': {
      backgroundColor: theme.colors.background.primary,
      '--rdg-summary-border-color': theme.colors.border.medium,

      '.rdg-cell': {
        borderRight: 'none',
      },
    },

    // Due to stylistic choices, we do not want borders on the column headers
    // other than the bottom border.
    'div[role=columnheader]': {
      borderBottom: `1px solid ${theme.colors.border.medium}`,
      borderInlineEnd: 'unset',
    },
>>>>>>> 7322c73f
  }),
  menuItem: css({
    maxWidth: '200px',
  }),
  cell: css({
    '--rdg-border-color': theme.colors.border.medium,
    borderLeft: 'none',
    whiteSpace: `${textWrap ? 'break-spaces' : 'nowrap'}`,
    wordWrap: 'break-word',
    overflow: 'hidden',
    textOverflow: 'ellipsis',

    // Reset default cell styles for custom cell component styling
    paddingInline: '0',
  }),
  paginationContainer: css({
    alignItems: 'center',
    display: 'flex',
    justifyContent: 'center',
    marginTop: '8px',
    width: '100%',
  }),
  paginationSummary: css({
    color: theme.colors.text.secondary,
    fontSize: theme.typography.bodySmall.fontSize,
    display: 'flex',
    justifyContent: 'flex-end',
    padding: theme.spacing(0, 1, 0, 2),
  }),
});

const getFooterStyles = (justifyContent: Property.JustifyContent) => ({
  footerCell: css({
    display: 'flex',
    justifyContent: justifyContent || 'space-between',
  }),
});<|MERGE_RESOLUTION|>--- conflicted
+++ resolved
@@ -716,16 +716,6 @@
       overflow: 'scroll',
     },
 
-<<<<<<< HEAD
-    // Highlight the re-size handler on hover
-    'div[role=columnheader]': {
-      '.r1y6ywlx7-0-0-beta-46': {
-        '&:hover': {
-          borderRight: `3px solid ${theme.colors.text.link}`,
-        },
-      },
-    },
-=======
     // If we rely solely on borderInlineEnd which is added from data grid, we
     // get a small gap where the gridCell borders meet the column header borders.
     // To avoid this, we can unset borderInlineEnd and set borderRight instead.
@@ -748,8 +738,13 @@
     'div[role=columnheader]': {
       borderBottom: `1px solid ${theme.colors.border.medium}`,
       borderInlineEnd: 'unset',
+
+      '.r1y6ywlx7-0-0-beta-46': {
+        '&:hover': {
+          borderRight: `3px solid ${theme.colors.text.link}`,
+        },
+      },
     },
->>>>>>> 7322c73f
   }),
   menuItem: css({
     maxWidth: '200px',
