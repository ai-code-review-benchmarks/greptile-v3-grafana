--- conflicted
+++ resolved
@@ -17,10 +17,6 @@
 import { TableCellDisplayMode } from '@grafana/schema';
 
 import { useStyles2, useTheme2 } from '../../../themes/ThemeContext';
-<<<<<<< HEAD
-import { Trans, t } from '../../../utils/i18n';
-=======
->>>>>>> 9a17e9ab
 import { ContextMenu } from '../../ContextMenu/ContextMenu';
 import { MenuItem } from '../../Menu/MenuItem';
 import { Pagination } from '../../Pagination/Pagination';
