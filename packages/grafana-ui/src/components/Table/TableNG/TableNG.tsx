--- conflicted
+++ resolved
@@ -51,18 +51,9 @@
   useScrollbarWidth,
   useSortedRows,
 } from './hooks';
-<<<<<<< HEAD
-import { getDefaultCellStyles, getGridStyles, getHeaderCellStyles, getLinkStyles } from './styles';
-import { TableNGProps, TableRow, TableSummaryRow, TableColumn, ContextMenuProps, TableCellStyleOptions } from './types';
-import {
-  applySort,
-  calculateFooterHeight,
-  computeColWidths,
-=======
 import {
   getCellActionStyles,
   getDefaultCellStyles,
-  getFooterStyles,
   getGridStyles,
   getHeaderCellStyles,
   getLinkStyles,
@@ -81,7 +72,7 @@
 import {
   applySort,
   canFieldBeColorized,
->>>>>>> ff7408b5
+  calculateFooterHeight,
   createTypographyContext,
   displayJsonValue,
   extractPixelValue,
@@ -611,27 +602,8 @@
               showTypeIcons={showTypeIcons}
             />
           ),
-<<<<<<< HEAD
           renderSummaryCell: () => <SummaryCell rows={sortedRows} field={field} omitCountAll={i > 0} />,
-        };
-
-        result.columns.push(column);
-=======
-          renderSummaryCell: () => {
-            if (isCountRowsSet && i === 0) {
-              return (
-                <div className={footerStyles.footerCellCountRows}>
-                  <span>
-                    <Trans i18nKey="grafana-ui.table.count">Count</Trans>
-                  </span>
-                  <span>{footerCalcs[i]}</span>
-                </div>
-              );
-            }
-            return <div className={footerStyles.footerCell}>{footerCalcs[i]}</div>;
-          },
         });
->>>>>>> ff7408b5
       });
 
       return result;
@@ -643,16 +615,15 @@
       data,
       disableSanitizeHtml,
       filter,
-      footerCalcs,
       frozenColumns,
       getCellActions,
-      isCountRowsSet,
       numFrozenColsFullyInView,
       onCellFilterAdded,
       rowHeight,
       rowHeightFn,
       rows,
       setFilter,
+      sortedRows,
       showTypeIcons,
       theme,
       timeRange,
@@ -699,29 +670,10 @@
     buildNestedTableExpanderColumn,
     enableSharedCrosshair,
     expandedRows,
-<<<<<<< HEAD
-    filter,
-    frozenColumns,
-    getCellActions,
-    hasNestedFrames,
-    numColsFullyInView,
-    onCellFilterAdded,
-    panelContext,
-    rowHeight,
-    rowHeightFn,
-    rows,
-    setFilter,
-    showTypeIcons,
-    sortColumns,
-    sortedRows,
-    styles,
-    theme,
-=======
     firstRowNestedData,
     fromFields,
     nestedFieldWidths,
     panelContext,
->>>>>>> ff7408b5
     visibleFields,
     widths,
   ]);
