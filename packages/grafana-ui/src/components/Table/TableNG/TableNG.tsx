--- conflicted
+++ resolved
@@ -22,11 +22,8 @@
 import { TableNGProps } from '../types';
 import { getTextAlign } from '../utils';
 
-<<<<<<< HEAD
 import { HeaderCell } from './Cells/HeaderCell';
-=======
 import { RowExpander } from './Cells/RowExpander';
->>>>>>> e45c8763
 import { TableCellNG } from './Cells/TableCellNG';
 import { getRowHeight, shouldTextOverflow, getFooterItemNG } from './utils';
 
@@ -157,103 +154,6 @@
   const defaultRowHeight = getDefaultRowHeight();
   const defaultLineHeight = theme.typography.body.lineHeight * theme.typography.fontSize;
 
-<<<<<<< HEAD
-=======
-  // TODO: move this component to a separate file
-  const HeaderCell: React.FC<HeaderCellProps> = ({ column, field, onSort, direction, justifyContent, filter }) => {
-    const headerRef = useRef<HTMLDivElement>(null);
-
-    let isColumnFilterable = filterable;
-    if (field.config.custom?.filterable !== filterable) {
-      isColumnFilterable = field.config.custom?.filterable || false;
-    }
-    // we have to remove/reset the filter if the column is not filterable
-    if (!isColumnFilterable && filter[field.name]) {
-      setFilter((filter: FilterType) => {
-        const newFilter = { ...filter };
-        delete newFilter[field.name];
-        return newFilter;
-      });
-    }
-
-    const handleSort = (event: React.MouseEvent<HTMLButtonElement>) => {
-      const isMultiSort = event.shiftKey;
-      onSort(column.key as string, direction === 'ASC' ? 'DESC' : 'ASC', isMultiSort);
-    };
-
-    // collecting header cell refs to handle manual column resize
-    useLayoutEffect(() => {
-      if (headerRef.current) {
-        headerCellRefs.current[column.key] = headerRef.current;
-      }
-    }, [headerRef, column.key]);
-
-    // TODO: this is a workaround to handle manual column resize;
-    useEffect(() => {
-      const headerCellParent = headerRef.current?.parentElement;
-      if (headerCellParent) {
-        // `lastElement` is an HTML element added by react-data-grid for resizing columns.
-        // We add a click event listener to `lastElement` to handle the end of the resize operation.
-        const lastElement = headerCellParent.lastElementChild;
-        if (lastElement) {
-          const handleMouseUp = () => {
-            let newWidth = headerCellParent.clientWidth;
-            const columnMinWidth = column.minWidth;
-            if (columnMinWidth && newWidth < columnMinWidth) {
-              newWidth = columnMinWidth;
-            }
-            onColumnResize?.(column.key as string, newWidth);
-          };
-
-          lastElement.addEventListener('click', handleMouseUp);
-
-          return () => {
-            lastElement.removeEventListener('click', handleMouseUp);
-          };
-        }
-      }
-      // to handle "Not all code paths return a value." error
-      return;
-    }, [column]);
-
-    return (
-      <div
-        ref={headerRef}
-        style={{ display: 'flex', justifyContent }}
-        // TODO find a better solution to this issue, see: https://github.com/adazzle/react-data-grid/issues/3535
-        // Unblock spacebar event
-        onKeyDown={(event) => {
-          if (event.key === ' ') {
-            event.stopPropagation();
-          }
-        }}
-      >
-        <button className={styles.headerCellLabel} onClick={handleSort}>
-          <div>{column.name}</div>
-          {direction &&
-            (direction === 'ASC' ? (
-              <Icon name="arrow-up" size="lg" className={styles.sortIcon} />
-            ) : (
-              <Icon name="arrow-down" size="lg" className={styles.sortIcon} />
-            ))}
-        </button>
-
-        {isColumnFilterable && (
-          <Filter
-            name={column.key}
-            rows={rows}
-            filter={filter}
-            setFilter={setFilter}
-            field={field}
-            crossFilterOrder={crossFilterOrder.current}
-            crossFilterRows={crossFilterRows.current}
-          />
-        )}
-      </div>
-    );
-  };
-
->>>>>>> e45c8763
   const handleSort = (columnKey: string, direction: SortDirection, isMultiSort: boolean) => {
     let currentSortColumn: SortColumn | undefined;
 
