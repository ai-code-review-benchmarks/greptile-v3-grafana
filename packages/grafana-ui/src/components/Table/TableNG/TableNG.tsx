import 'react-data-grid/lib/styles.css';

import { clsx } from 'clsx';
import { CSSProperties, Key, ReactNode, useCallback, useLayoutEffect, useMemo, useRef, useState } from 'react';
import {
  Cell,
  CellRendererProps,
  DataGrid,
  DataGridHandle,
  DataGridProps,
  RenderCellProps,
  RenderRowProps,
  Row,
  SortColumn,
} from 'react-data-grid';

import {
  DataHoverClearEvent,
  DataHoverEvent,
  FALLBACK_COLOR,
  Field,
  FieldType,
  getDisplayProcessor,
<<<<<<< HEAD
=======
  ReducerID,
>>>>>>> 8fd8c6f4
} from '@grafana/data';
import { t, Trans } from '@grafana/i18n';
import { FieldColorModeId } from '@grafana/schema';

import { useStyles2, useTheme2 } from '../../../themes/ThemeContext';
import { ContextMenu } from '../../ContextMenu/ContextMenu';
import { MenuItem } from '../../Menu/MenuItem';
import { Pagination } from '../../Pagination/Pagination';
import { PanelContext, usePanelContext } from '../../PanelChrome';
import { DataLinksActionsTooltip } from '../DataLinksActionsTooltip';
import { TableCellInspector, TableCellInspectorMode } from '../TableCellInspector';
import { TableCellDisplayMode } from '../types';
import { DataLinksActionsTooltipState } from '../utils';

import { getCellRenderer, getCellSpecificStyles } from './Cells/renderers';
import { HeaderCell } from './components/HeaderCell';
import { RowExpander } from './components/RowExpander';
<<<<<<< HEAD
import { SummaryCell } from './components/SummaryCell';
=======
>>>>>>> 8fd8c6f4
import { TableCellActions } from './components/TableCellActions';
import { COLUMN, TABLE } from './constants';
import {
  useColumnResize,
  useFilteredRows,
  useHeaderHeight,
  usePaginatedRows,
  useRowHeight,
  useScrollbarWidth,
  useSortedRows,
} from './hooks';
<<<<<<< HEAD
import { getDefaultCellStyles, getGridStyles, getHeaderCellStyles } from './styles';
=======
import { getDefaultCellStyles, getFooterStyles, getGridStyles, getHeaderCellStyles, getLinkStyles } from './styles';
>>>>>>> 8fd8c6f4
import { TableNGProps, TableRow, TableSummaryRow, TableColumn, ContextMenuProps, TableCellStyleOptions } from './types';
import {
  applySort,
  calculateFooterHeight,
  computeColWidths,
  createTypographyContext,
  displayJsonValue,
  extractPixelValue,
  frameToRecords,
  getAlignment,
  getApplyToRowBgFn,
  getCellColors,
  getCellLinks,
  getCellOptions,
  getDefaultRowHeight,
  getDisplayName,
  getIsNestedTable,
  getJustifyContent,
  getVisibleFields,
  isCellInspectEnabled,
  shouldTextOverflow,
  shouldTextWrap,
  withDataLinksActionsTooltip,
} from './utils';

type CellRootRenderer = (key: React.Key, props: CellRendererProps<TableRow, TableSummaryRow>) => React.ReactNode;

export function TableNG(props: TableNGProps) {
  const {
    cellHeight,
    data,
    disableSanitizeHtml,
    enablePagination = false,
    enableSharedCrosshair = false,
    enableVirtualization,
<<<<<<< HEAD
    fieldConfig,
=======
    footerOptions,
    frozenColumns = 0,
>>>>>>> 8fd8c6f4
    getActions = () => [],
    height,
    initialSortBy,
    noHeader,
    onCellFilterAdded,
    onColumnResize,
    onSortByChange,
    showTypeIcons,
    structureRev,
    transparent,
    width,
  } = props;

  const hasFooter = useMemo(
    () => data.fields.some((field) => field.config?.custom?.footer?.reducer?.length ?? false),
    [data.fields]
  );
  const footerHeight = hasFooter ? calculateFooterHeight(data, fieldConfig) : 0;

  const theme = useTheme2();
  const styles = useStyles2(getGridStyles, {
    enablePagination,
    transparent,
  });
  const panelContext = usePanelContext();

  const getCellActions = useCallback(
    (field: Field, rowIdx: number) => getActions(data, field, rowIdx),
    [getActions, data]
  );

  const hasHeader = !noHeader;

  const [contextMenuProps, setContextMenuProps] = useState<ContextMenuProps | null>(null);
  const [isContextMenuOpen, setIsContextMenuOpen] = useState(false);

  const resizeHandler = useColumnResize(onColumnResize);

  useLayoutEffect(() => {
    if (!isContextMenuOpen) {
      return;
    }

    function onClick(_event: MouseEvent) {
      setIsContextMenuOpen(false);
    }

    window.addEventListener('click', onClick);

    return () => {
      window.removeEventListener('click', onClick);
    };
  }, [isContextMenuOpen]);

  const rows = useMemo(() => frameToRecords(data), [data]);
  const hasNestedFrames = useMemo(() => getIsNestedTable(data.fields), [data]);

  const {
    rows: filteredRows,
    filter,
    setFilter,
    crossFilterOrder,
    crossFilterRows,
  } = useFilteredRows(rows, data.fields, { hasNestedFrames });

  const {
    rows: sortedRows,
    sortColumns,
    setSortColumns,
  } = useSortedRows(filteredRows, data.fields, { hasNestedFrames, initialSortBy });

  const [isInspecting, setIsInspecting] = useState(false);
  const [expandedRows, setExpandedRows] = useState(() => new Set<number>());

  // vt scrollbar accounting for column auto-sizing
  const visibleFields = useMemo(() => getVisibleFields(data.fields), [data.fields]);
  const defaultRowHeight = useMemo(
    () => getDefaultRowHeight(theme, visibleFields, cellHeight),
    [theme, visibleFields, cellHeight]
  );
  const gridRef = useRef<DataGridHandle>(null);
  const scrollbarWidth = useScrollbarWidth(gridRef, height);
  const availableWidth = useMemo(
    () => (hasNestedFrames ? width - COLUMN.EXPANDER_WIDTH : width) - scrollbarWidth,
    [width, hasNestedFrames, scrollbarWidth]
  );
  const typographyCtx = useMemo(
    () =>
      createTypographyContext(
        theme.typography.fontSize,
        theme.typography.fontFamily,
        extractPixelValue(theme.typography.body.letterSpacing!) * theme.typography.fontSize
      ),
    [theme]
  );
  const widths = useMemo(() => computeColWidths(visibleFields, availableWidth), [visibleFields, availableWidth]);
  const numColsFullyInView = useMemo(
    () =>
      widths.reduce(
        ([count, remainingWidth], nextWidth) => {
          if (remainingWidth - nextWidth >= 0) {
            return [count + 1, remainingWidth - nextWidth];
          }
          return [count, 0];
        },
        [0, availableWidth]
      )[0],
    [widths, availableWidth]
  );
  const headerHeight = useHeaderHeight({
    columnWidths: widths,
    fields: visibleFields,
    enabled: hasHeader,
    sortColumns,
    showTypeIcons: showTypeIcons ?? false,
    typographyCtx,
  });
  const rowHeight = useRowHeight({
    columnWidths: widths,
    fields: visibleFields,
    hasNestedFrames,
    defaultHeight: defaultRowHeight,
    expandedRows,
    typographyCtx,
  });

  const {
    rows: paginatedRows,
    page,
    setPage,
    numPages,
    pageRangeStart,
    pageRangeEnd,
    smallPagination,
  } = usePaginatedRows(sortedRows, {
    enabled: enablePagination,
    width: availableWidth,
    height,
    footerHeight,
    headerHeight: hasHeader ? TABLE.HEADER_ROW_HEIGHT : 0,
    rowHeight,
  });

  // Create a map of column key to text wrap
  const applyToRowBgFn = useMemo(() => getApplyToRowBgFn(data.fields, theme) ?? undefined, [data.fields, theme]);

  // normalize the row height into a function which returns a number, so we avoid a bunch of conditionals during rendering.
  const rowHeightFn = useMemo((): ((row: TableRow) => number) => {
    if (typeof rowHeight === 'function') {
      return rowHeight;
    }
    if (typeof rowHeight === 'string') {
      return () => TABLE.MAX_CELL_HEIGHT;
    }
    return () => rowHeight;
  }, [rowHeight]);

  const renderRow = useMemo(
    () => renderRowFactory(data.fields, panelContext, expandedRows, enableSharedCrosshair),
    [data, enableSharedCrosshair, expandedRows, panelContext]
  );

  const commonDataGridProps = useMemo(
    () =>
      ({
        enableVirtualization: enableVirtualization !== false && rowHeight !== 'auto',
        defaultColumnOptions: {
          minWidth: 50,
          resizable: true,
          sortable: true,
          // draggable: true,
        },
        onCellContextMenu: ({ row, column }, event) => {
          // in nested tables, it's possible for this event to trigger in a column header
          // when holding Ctrl for multi-row sort.
          if (column.key === 'expanded') {
            return;
          }

          event.preventGridDefault();
          // Do not show the default context menu
          event.preventDefault();

          const cellValue = row[column.key];
          setContextMenuProps({
            // rowIdx: rows.indexOf(row),
            value: String(cellValue ?? ''),
            top: event.clientY,
            left: event.clientX,
          });

          setIsContextMenuOpen(true);
        },
        onColumnResize: resizeHandler,
        onSortColumnsChange: (newSortColumns: SortColumn[]) => {
          setSortColumns(newSortColumns);
          onSortByChange?.(
            newSortColumns.map(({ columnKey, direction }) => ({
              displayName: columnKey,
              desc: direction === 'DESC',
            }))
          );
        },
        sortColumns,
        rowHeight,
        bottomSummaryRows: hasFooter ? [{}] : undefined,
        summaryRowHeight: footerHeight,
        headerRowClass: styles.headerRow,
        headerRowHeight: noHeader ? 0 : TABLE.HEADER_ROW_HEIGHT,
      }) satisfies Partial<DataGridProps<TableRow, TableSummaryRow>>,
    [
      enableVirtualization,
      hasFooter,
      resizeHandler,
      sortColumns,
      rowHeight,
      styles.headerRow,
      noHeader,
      setSortColumns,
      onSortByChange,
      footerHeight,
    ]
  );

  interface Schema {
    columns: TableColumn[];
    cellRootRenderers: Record<string, CellRootRenderer>;
    colsWithTooltip: Record<string, boolean>;
  }

  const { columns, cellRootRenderers, colsWithTooltip } = useMemo(() => {
    const fromFields = (f: Field[], widths: number[]) => {
      const result: Schema = {
        columns: [],
        cellRootRenderers: {},
        colsWithTooltip: {},
      };

      let lastRowIdx = -1;
      // shared when whole row will be styled by a single cell's color
      let rowCellStyle: Partial<CSSProperties> = {
        color: undefined,
        background: undefined,
      };

      f.forEach((field, i) => {
        const cellOptions = getCellOptions(field);
        const cellType = cellOptions.type;

        // make sure we use mappings exclusively if they exist, ignore default thresholds mode
        // we hack this by using the single color mode calculator
        if (cellType === TableCellDisplayMode.Pill && (field.config.mappings?.length ?? 0 > 0)) {
          field = {
            ...field,
            config: {
              ...field.config,
              color: {
                ...field.config.color,
                mode: FieldColorModeId.Fixed,
                fixedColor: field.config.color?.fixedColor ?? FALLBACK_COLOR,
              },
            },
          };
          field.display = getDisplayProcessor({ field, theme });
        }

        // attach JSONCell custom display function to JSONView cell type
        if (cellType === TableCellDisplayMode.JSONView || field.type === FieldType.other) {
          field.display = displayJsonValue;
        }

        // For some cells, "aligning" the cell will mean aligning the inline contents of the cell with
        // the text-align css property, and for others, we'll use justify-content to align the cell
        // contents with flexbox. We always just get both and provide both when styling the cell.
        const textAlign = getAlignment(field);
        const justifyContent = getJustifyContent(textAlign);
        const displayName = getDisplayName(field);
        const headerCellClass = getHeaderCellStyles(theme, justifyContent);
        const renderFieldCell = getCellRenderer(field, cellOptions);

        const cellInspect = isCellInspectEnabled(field);
        const showFilters = Boolean(field.config.filterable && onCellFilterAdded != null);
        const showActions = cellInspect || showFilters;
        const width = widths[i];

        // helps us avoid string cx and emotion per-cell
        const cellActionClassName = showActions
          ? clsx(
              'table-cell-actions',
              styles.cellActions,
              justifyContent === 'flex-end' ? styles.cellActionsEnd : styles.cellActionsStart
            )
          : undefined;

        const shouldOverflow = rowHeight !== 'auto' && shouldTextOverflow(field);
        const textWrap = rowHeight === 'auto' || shouldTextWrap(field);
        const withTooltip = withDataLinksActionsTooltip(field, cellType);
        const canBeColorized =
<<<<<<< HEAD
          cellType === TableCellDisplayMode.ColorBackground || cellType === TableCellDisplayMode.ColorText;
=======
          cellType === TableCellDisplayMode.ColorBackground ||
          cellType === TableCellDisplayMode.ColorText ||
          Boolean(applyToRowBgFn);
>>>>>>> 8fd8c6f4
        const cellStyleOptions: TableCellStyleOptions = { textAlign, textWrap, shouldOverflow };

        result.colsWithTooltip[displayName] = withTooltip;

        const defaultCellStyles = getDefaultCellStyles(theme, cellStyleOptions);
        const cellSpecificStyles = getCellSpecificStyles(cellType, field, theme, cellStyleOptions);
<<<<<<< HEAD
=======
        const linkStyles = getLinkStyles(theme, canBeColorized);
>>>>>>> 8fd8c6f4

        // TODO: in future extend this to ensure a non-classic color scheme is set with AutoCell

        // this fires first
        const renderCellRoot = (key: Key, props: CellRendererProps<TableRow, TableSummaryRow>): ReactNode => {
          const rowIdx = props.row.__index;

          // meh, this should be cached by the renderRow() call?
          if (rowIdx !== lastRowIdx) {
            lastRowIdx = rowIdx;

            rowCellStyle.color = undefined;
            rowCellStyle.background = undefined;

            // generate shared styles for whole row
            if (applyToRowBgFn != null) {
              let { textColor, bgColor } = applyToRowBgFn(rowIdx);
              rowCellStyle.color = textColor;
              rowCellStyle.background = bgColor;
            }
          }

          let style: CSSProperties | undefined;

          if (rowCellStyle.color != null || rowCellStyle.background != null) {
            style = rowCellStyle;
          }
          // apply background for cell types which can have a background and have proper
          else if (canBeColorized) {
            const value = props.row[props.column.key];
            const displayValue = field.display!(value); // this fires here to get colors, then again to get rendered value?
            let { textColor, bgColor } = getCellColors(theme, cellOptions, displayValue);
            style = {
              color: textColor,
              background: bgColor,
            };
          }

          return (
            <Cell
              key={key}
              {...props}
<<<<<<< HEAD
              className={clsx(props.className, defaultCellStyles, cellSpecificStyles)}
=======
              className={clsx(props.className, defaultCellStyles, cellSpecificStyles, linkStyles)}
>>>>>>> 8fd8c6f4
              style={style}
            />
          );
        };

        result.cellRootRenderers[displayName] = renderCellRoot;

        // this fires second
        const renderCellContent = (props: RenderCellProps<TableRow, TableSummaryRow>): JSX.Element => {
          const rowIdx = props.row.__index;
          const value = props.row[props.column.key];
          // TODO: it would be nice to get rid of passing height down as a prop. but this value
          // is cached so the cost of calling for every cell is low.
          // NOTE: some cell types still require a height to be passed down, so that's why string-based
          // cell types are going to just pass down the max cell height as a numeric height for those cells.
          const height = rowHeightFn(props.row);
          const frame = data;

          return (
            <>
              {renderFieldCell({
                cellOptions,
                frame,
                field,
                height,
                rowIdx,
                theme,
                value,
                width,
                cellInspect,
                showFilters,
                getActions: getCellActions,
                disableSanitizeHtml,
              })}
              {showActions && (
                <TableCellActions
                  field={field}
                  value={value}
                  cellOptions={cellOptions}
                  displayName={displayName}
                  cellInspect={cellInspect}
                  showFilters={showFilters}
                  className={cellActionClassName}
                  setIsInspecting={setIsInspecting}
                  setContextMenuProps={setContextMenuProps}
                  onCellFilterAdded={onCellFilterAdded}
                />
              )}
            </>
          );
        };

        const column: TableColumn = {
          field,
          key: displayName,
          name: displayName,
          width,
          headerCellClass,
          frozen: Math.min(frozenColumns, numColsFullyInView) > i,
          renderCell: renderCellContent,
          renderHeaderCell: ({ column, sortDirection }) => (
            <HeaderCell
              column={column}
              rows={rows}
              field={field}
              filter={filter}
              setFilter={setFilter}
              crossFilterOrder={crossFilterOrder}
              crossFilterRows={crossFilterRows}
              direction={sortDirection}
              showTypeIcons={showTypeIcons}
            />
          ),
          renderSummaryCell: () => <SummaryCell rows={sortedRows} field={field} omitCountAll={i > 0} />,
        };

        result.columns.push(column);
      });

      return result;
    };

    const result = fromFields(visibleFields, widths);

    // handle nested frames rendering from here.
    if (!hasNestedFrames) {
      return result;
    }

    // pre-calculate renderRow and expandedColumns based on the first nested frame's fields.
    const firstNestedData = rows.find((r) => r.data)?.data;
    if (!firstNestedData) {
      return result;
    }

    const hasNestedHeaders = firstNestedData.meta?.custom?.noHeader !== true;
    const renderRow = renderRowFactory(firstNestedData.fields, panelContext, expandedRows, enableSharedCrosshair);
    const { columns: nestedColumns, cellRootRenderers: nestedCellRootRenderers } = fromFields(
      firstNestedData.fields,
      computeColWidths(firstNestedData.fields, availableWidth)
    );

    const renderCellRoot: CellRootRenderer = (key, props) => nestedCellRootRenderers[props.column.key](key, props);

    result.cellRootRenderers.expanded = (key, props) => <Cell key={key} {...props} />;

    // If we have nested frames, we need to add a column for the row expansion
    result.columns.unshift({
      key: 'expanded',
      name: '',
      field: {
        name: '',
        type: FieldType.other,
        config: {},
        values: [],
      },
      cellClass(row) {
        if (row.__depth !== 0) {
          return styles.cellNested;
        }
        return;
      },
      colSpan(args) {
        return args.type === 'ROW' && args.row.__depth === 1 ? data.fields.length : 1;
      },
      renderCell: ({ row }) => {
        if (row.__depth === 0) {
          const rowIdx = row.__index;

          return (
            <RowExpander
              isExpanded={expandedRows.has(rowIdx)}
              onCellExpand={() => {
                if (expandedRows.has(rowIdx)) {
                  expandedRows.delete(rowIdx);
                } else {
                  expandedRows.add(rowIdx);
                }
                setExpandedRows(new Set(expandedRows));
              }}
            />
          );
        }

        // Type guard to check if data exists as it's optional
        const nestedData = row.data;
        if (!nestedData) {
          return null;
        }

        const expandedRecords = applySort(frameToRecords(nestedData), nestedData.fields, sortColumns);
        if (!expandedRecords.length) {
          return (
            <div className={styles.noDataNested}>
              <Trans i18nKey="grafana-ui.table.nested-table.no-data">No data</Trans>
            </div>
          );
        }

        return (
          <DataGrid<TableRow, TableSummaryRow>
            {...commonDataGridProps}
            className={clsx(styles.grid, styles.gridNested)}
            headerRowClass={clsx(styles.headerRow, { [styles.displayNone]: !hasNestedHeaders })}
            headerRowHeight={hasNestedHeaders ? TABLE.HEADER_HEIGHT : 0}
            columns={nestedColumns}
            rows={expandedRecords}
            renderers={{ renderRow, renderCell: renderCellRoot }}
          />
        );
      },
      width: COLUMN.EXPANDER_WIDTH,
      minWidth: COLUMN.EXPANDER_WIDTH,
    });

    return result;
  }, [
    applyToRowBgFn,
    availableWidth,
    commonDataGridProps,
    crossFilterOrder,
    crossFilterRows,
    data,
    disableSanitizeHtml,
    enableSharedCrosshair,
    expandedRows,
    filter,
<<<<<<< HEAD
    hasNestedFrames,
=======
    footerCalcs,
    frozenColumns,
    getCellActions,
    hasNestedFrames,
    isCountRowsSet,
    numColsFullyInView,
>>>>>>> 8fd8c6f4
    onCellFilterAdded,
    panelContext,
    rowHeight,
    rowHeightFn,
    rows,
    setFilter,
    showTypeIcons,
    sortColumns,
    sortedRows,
    styles,
    theme,
    visibleFields,
    widths,
  ]);

  // invalidate columns on every structureRev change. this supports width editing in the fieldConfig.
  // eslint-disable-next-line react-hooks/exhaustive-deps
  const structureRevColumns = useMemo(() => columns, [columns, structureRev]);

  // we need to have variables with these exact names for the localization to work properly
  const itemsRangeStart = pageRangeStart;
  const displayedEnd = pageRangeEnd;
  const numRows = sortedRows.length;

  const renderCellRoot: CellRootRenderer = (key, props) => {
    return cellRootRenderers[props.column.key](key, props);
  };

  const [tooltipState, setTooltipState] = useState<DataLinksActionsTooltipState>();

  return (
    <>
      <DataGrid<TableRow, TableSummaryRow>
        {...commonDataGridProps}
        ref={gridRef}
        className={styles.grid}
        columns={structureRevColumns}
        rows={paginatedRows}
        headerRowClass={clsx(styles.headerRow, { [styles.displayNone]: noHeader })}
        headerRowHeight={headerHeight}
        onCellClick={({ column, row }, { clientX, clientY, preventGridDefault, target }) => {
          // Note: could be column.field; JS says yes, but TS says no!
          const field = columns[column.idx].field;

          if (
            colsWithTooltip[getDisplayName(field)] &&
            target instanceof HTMLElement &&
            // this walks up the tree to find either a faux link wrapper or the cell root
            // it then only proceeds if we matched the faux link wrapper
            target.closest('a[aria-haspopup], .rdg-cell')?.matches('a')
          ) {
            const rowIdx = row.__index;
            setTooltipState({
              coords: {
                clientX,
                clientY,
              },
              links: getCellLinks(field, rowIdx),
              actions: getCellActions(field, rowIdx),
            });

            preventGridDefault();
          }
        }}
        onCellKeyDown={
          hasNestedFrames
            ? (_, event) => {
                if (event.isDefaultPrevented()) {
                  // skip parent grid keyboard navigation if nested grid handled it
                  event.preventGridDefault();
                }
              }
            : null
        }
        renderers={{ renderRow, renderCell: renderCellRoot }}
      />

      {enablePagination && (
        <div className={styles.paginationContainer}>
          <Pagination
            className="table-ng-pagination"
            currentPage={page + 1}
            numberOfPages={numPages}
            showSmallVersion={smallPagination}
            onNavigate={(toPage) => {
              setPage(toPage - 1);
            }}
          />
          {!smallPagination && (
            <div className={styles.paginationSummary}>
              {/* TODO: once TableRT is deprecated, we can update the localiziation
                    string with the more consistent variable names */}
              <Trans i18nKey="grafana-ui.table.pagination-summary">
                {{ itemsRangeStart }} - {{ displayedEnd }} of {{ numRows }} rows
              </Trans>
            </div>
          )}
        </div>
      )}

      {tooltipState && (
        <DataLinksActionsTooltip
          links={tooltipState.links ?? []}
          actions={tooltipState.actions}
          coords={tooltipState.coords}
          onTooltipClose={() => setTooltipState(undefined)}
        />
      )}

      {isContextMenuOpen && (
        <ContextMenu
          x={contextMenuProps?.left || 0}
          y={contextMenuProps?.top || 0}
          renderMenuItems={() => (
            <MenuItem
              label={t('grafana-ui.table.inspect-menu-label', 'Inspect value')}
              onClick={() => setIsInspecting(true)}
              className={styles.menuItem}
            />
          )}
          focusOnOpen={false}
        />
      )}

      {isInspecting && (
        <TableCellInspector
          mode={contextMenuProps?.mode ?? TableCellInspectorMode.text}
          value={contextMenuProps?.value}
          onDismiss={() => {
            setIsInspecting(false);
            setContextMenuProps(null);
          }}
        />
      )}
    </>
  );
}

/**
 * this is passed to the top-level `renderRow` prop on DataGrid. applies aria attributes and custom event handlers.
 */
const renderRowFactory =
  (fields: Field[], panelContext: PanelContext, expandedRows: Set<number>, enableSharedCrosshair: boolean) =>
  (key: React.Key, props: RenderRowProps<TableRow, TableSummaryRow>): React.ReactNode => {
    const { row } = props;
    const rowIdx = row.__index;
    const isExpanded = expandedRows.has(rowIdx);

    // Don't render non expanded child rows
    if (row.__depth === 1 && !isExpanded) {
      return null;
    }

    // Add aria-expanded to parent rows that have nested data
    if (row.data) {
      return <Row key={key} {...props} aria-expanded={isExpanded} />;
    }

    const handlers: Partial<typeof props> = {};
    if (enableSharedCrosshair) {
      const timeField = fields.find((f) => f.type === FieldType.time);
      if (timeField) {
        handlers.onMouseEnter = () => {
          panelContext.eventBus.publish(
            new DataHoverEvent({
              point: {
                time: timeField?.values[rowIdx],
              },
            })
          );
        };
        handlers.onMouseLeave = () => {
          panelContext.eventBus.publish(new DataHoverClearEvent());
        };
      }
    }

    return <Row key={key} {...props} {...handlers} />;
  };<|MERGE_RESOLUTION|>--- conflicted
+++ resolved
@@ -21,10 +21,6 @@
   Field,
   FieldType,
   getDisplayProcessor,
-<<<<<<< HEAD
-=======
-  ReducerID,
->>>>>>> 8fd8c6f4
 } from '@grafana/data';
 import { t, Trans } from '@grafana/i18n';
 import { FieldColorModeId } from '@grafana/schema';
@@ -42,10 +38,7 @@
 import { getCellRenderer, getCellSpecificStyles } from './Cells/renderers';
 import { HeaderCell } from './components/HeaderCell';
 import { RowExpander } from './components/RowExpander';
-<<<<<<< HEAD
 import { SummaryCell } from './components/SummaryCell';
-=======
->>>>>>> 8fd8c6f4
 import { TableCellActions } from './components/TableCellActions';
 import { COLUMN, TABLE } from './constants';
 import {
@@ -57,11 +50,7 @@
   useScrollbarWidth,
   useSortedRows,
 } from './hooks';
-<<<<<<< HEAD
-import { getDefaultCellStyles, getGridStyles, getHeaderCellStyles } from './styles';
-=======
-import { getDefaultCellStyles, getFooterStyles, getGridStyles, getHeaderCellStyles, getLinkStyles } from './styles';
->>>>>>> 8fd8c6f4
+import { getDefaultCellStyles, getGridStyles, getHeaderCellStyles, getLinkStyles } from './styles';
 import { TableNGProps, TableRow, TableSummaryRow, TableColumn, ContextMenuProps, TableCellStyleOptions } from './types';
 import {
   applySort,
@@ -97,12 +86,8 @@
     enablePagination = false,
     enableSharedCrosshair = false,
     enableVirtualization,
-<<<<<<< HEAD
     fieldConfig,
-=======
-    footerOptions,
     frozenColumns = 0,
->>>>>>> 8fd8c6f4
     getActions = () => [],
     height,
     initialSortBy,
@@ -401,23 +386,16 @@
         const textWrap = rowHeight === 'auto' || shouldTextWrap(field);
         const withTooltip = withDataLinksActionsTooltip(field, cellType);
         const canBeColorized =
-<<<<<<< HEAD
-          cellType === TableCellDisplayMode.ColorBackground || cellType === TableCellDisplayMode.ColorText;
-=======
           cellType === TableCellDisplayMode.ColorBackground ||
           cellType === TableCellDisplayMode.ColorText ||
           Boolean(applyToRowBgFn);
->>>>>>> 8fd8c6f4
         const cellStyleOptions: TableCellStyleOptions = { textAlign, textWrap, shouldOverflow };
 
         result.colsWithTooltip[displayName] = withTooltip;
 
         const defaultCellStyles = getDefaultCellStyles(theme, cellStyleOptions);
         const cellSpecificStyles = getCellSpecificStyles(cellType, field, theme, cellStyleOptions);
-<<<<<<< HEAD
-=======
         const linkStyles = getLinkStyles(theme, canBeColorized);
->>>>>>> 8fd8c6f4
 
         // TODO: in future extend this to ensure a non-classic color scheme is set with AutoCell
 
@@ -460,11 +438,7 @@
             <Cell
               key={key}
               {...props}
-<<<<<<< HEAD
-              className={clsx(props.className, defaultCellStyles, cellSpecificStyles)}
-=======
               className={clsx(props.className, defaultCellStyles, cellSpecificStyles, linkStyles)}
->>>>>>> 8fd8c6f4
               style={style}
             />
           );
@@ -652,16 +626,10 @@
     enableSharedCrosshair,
     expandedRows,
     filter,
-<<<<<<< HEAD
-    hasNestedFrames,
-=======
-    footerCalcs,
     frozenColumns,
     getCellActions,
     hasNestedFrames,
-    isCountRowsSet,
     numColsFullyInView,
->>>>>>> 8fd8c6f4
     onCellFilterAdded,
     panelContext,
     rowHeight,
