import 'react-data-grid/lib/styles.css';
import { css, cx } from '@emotion/css';
import { Property } from 'csstype';
import { Key, ReactNode, useCallback, useLayoutEffect, useMemo, useRef, useState } from 'react';
import {
  Cell,
  CellRendererProps,
  DataGrid,
  DataGridHandle,
  DataGridProps,
  RenderCellProps,
  RenderRowProps,
  Row,
  SortColumn,
} from 'react-data-grid';

import {
  DataHoverClearEvent,
  DataHoverEvent,
  FALLBACK_COLOR,
  Field,
  FieldType,
  getDisplayProcessor,
  GrafanaTheme2,
  ReducerID,
} from '@grafana/data';
import { t, Trans } from '@grafana/i18n';
import { FieldColorModeId, TableCellHeight } from '@grafana/schema';

import { useStyles2, useTheme2 } from '../../../themes/ThemeContext';
import { ContextMenu } from '../../ContextMenu/ContextMenu';
import { MenuItem } from '../../Menu/MenuItem';
import { Pagination } from '../../Pagination/Pagination';
import { PanelContext, usePanelContext } from '../../PanelChrome';
import { DataLinksActionsTooltip } from '../DataLinksActionsTooltip';
import { TableCellInspector, TableCellInspectorMode } from '../TableCellInspector';
import { CellColors, TableCellDisplayMode } from '../types';
import { DataLinksActionsTooltipState } from '../utils';

import { HeaderCell } from './Cells/HeaderCell';
import { RowExpander } from './Cells/RowExpander';
import { TableCellActions } from './Cells/TableCellActions';
import { getCellRenderer } from './Cells/renderers';
import { COLUMN, TABLE } from './constants';
import {
  useColumnResize,
  useFilteredRows,
  useFooterCalcs,
  useHeaderHeight,
  usePaginatedRows,
  useRowHeight,
  useScrollbarWidth,
  useSortedRows,
  useTypographyCtx,
} from './hooks';
import { TableNGProps, TableRow, TableSummaryRow, TableColumn, ContextMenuProps } from './types';
import {
  frameToRecords,
  getDefaultRowHeight,
  getDisplayName,
  getIsNestedTable,
  getTextAlign,
  getJustifyContent,
  getVisibleFields,
  shouldTextOverflow,
  getApplyToRowBgFn,
  computeColWidths,
  applySort,
  getCellColors,
  getCellOptions,
  shouldTextWrap,
  isCellInspectEnabled,
  getCellLinks,
  withDataLinksActionsTooltip,
  getMaxWrappedLines,
} from './utils';

type CellRootRenderer = (key: React.Key, props: CellRendererProps<TableRow, TableSummaryRow>) => React.ReactNode;

export function TableNG(props: TableNGProps) {
  const {
    cellHeight,
    data,
    enablePagination = false,
    enableSharedCrosshair = false,
    enableVirtualization,
    footerOptions,
    getActions = () => [],
    height,
    initialSortBy,
    noHeader,
    onCellFilterAdded,
    onColumnResize,
    onSortByChange,
    showTypeIcons,
    structureRev,
    transparent,
    width,
  } = props;

  const theme = useTheme2();
  const styles = useStyles2(getGridStyles, {
    enablePagination,
    transparent,
  });
  const panelContext = usePanelContext();

  const getCellActions = useCallback(
    (field: Field, rowIdx: number) => getActions(data, field, rowIdx),
    [getActions, data]
  );

  const hasHeader = !noHeader;
  const hasFooter = Boolean(footerOptions?.show && footerOptions.reducer?.length);
  const isCountRowsSet = Boolean(
    footerOptions?.countRows &&
      footerOptions.reducer &&
      footerOptions.reducer.length &&
      footerOptions.reducer[0] === ReducerID.count
  );

  const [contextMenuProps, setContextMenuProps] = useState<ContextMenuProps | null>(null);
  const [isContextMenuOpen, setIsContextMenuOpen] = useState(false);

  const resizeHandler = useColumnResize(onColumnResize);

  useLayoutEffect(() => {
    if (!isContextMenuOpen) {
      return;
    }

    function onClick(_event: MouseEvent) {
      setIsContextMenuOpen(false);
    }

    window.addEventListener('click', onClick);

    return () => {
      window.removeEventListener('click', onClick);
    };
  }, [isContextMenuOpen]);

  const rows = useMemo(() => frameToRecords(data), [data]);
  const hasNestedFrames = useMemo(() => getIsNestedTable(data.fields), [data]);

  const {
    rows: filteredRows,
    filter,
    setFilter,
    crossFilterOrder,
    crossFilterRows,
  } = useFilteredRows(rows, data.fields, { hasNestedFrames });

  const {
    rows: sortedRows,
    sortColumns,
    setSortColumns,
  } = useSortedRows(filteredRows, data.fields, { hasNestedFrames, initialSortBy });

  const defaultRowHeight = getDefaultRowHeight(theme, cellHeight);
  const defaultHeaderHeight = getDefaultRowHeight(theme, TableCellHeight.Sm);
  const [isInspecting, setIsInspecting] = useState(false);
  const [expandedRows, setExpandedRows] = useState<Record<string, boolean>>({});

  // vt scrollbar accounting for column auto-sizing
  const visibleFields = useMemo(() => getVisibleFields(data.fields), [data.fields]);
  const gridRef = useRef<DataGridHandle>(null);
  const scrollbarWidth = useScrollbarWidth(gridRef, height, sortedRows);
  const availableWidth = useMemo(
    () => (hasNestedFrames ? width - COLUMN.EXPANDER_WIDTH : width) - scrollbarWidth,
    [width, hasNestedFrames, scrollbarWidth]
  );
  const typographyCtx = useTypographyCtx();
  const widths = useMemo(() => computeColWidths(visibleFields, availableWidth), [visibleFields, availableWidth]);
  const headerHeight = useHeaderHeight({
    columnWidths: widths,
    fields: visibleFields,
    enabled: hasHeader,
    defaultHeight: defaultHeaderHeight,
    sortColumns,
    showTypeIcons: showTypeIcons ?? false,
    typographyCtx,
  });
  const rowHeight = useRowHeight({
    columnWidths: widths,
    fields: visibleFields,
    hasNestedFrames,
    defaultHeight: defaultRowHeight,
    expandedRows,
    typographyCtx,
  });

  const {
    rows: paginatedRows,
    page,
    setPage,
    numPages,
    pageRangeStart,
    pageRangeEnd,
    smallPagination,
  } = usePaginatedRows(sortedRows, {
    enabled: enablePagination,
    width: availableWidth,
    height,
    headerHeight,
    footerHeight: hasFooter ? defaultRowHeight : 0,
    rowHeight,
  });

  // Create a map of column key to text wrap
  const footerCalcs = useFooterCalcs(sortedRows, data.fields, { enabled: hasFooter, footerOptions, isCountRowsSet });
  const applyToRowBgFn = useMemo(() => getApplyToRowBgFn(data.fields, theme) ?? undefined, [data.fields, theme]);

  const renderRow = useMemo(
    () => renderRowFactory(data.fields, panelContext, expandedRows, enableSharedCrosshair),
    [data, enableSharedCrosshair, expandedRows, panelContext]
  );

  const commonDataGridProps = useMemo(
    () =>
      ({
        enableVirtualization,
        defaultColumnOptions: {
          minWidth: 50,
          resizable: true,
          sortable: true,
          // draggable: true,
        },
        onCellContextMenu: ({ row, column }, event) => {
          // in nested tables, it's possible for this event to trigger in a column header
          // when holding Ctrl for multi-row sort.
          if (column.key === 'expanded') {
            return;
          }

          event.preventGridDefault();
          // Do not show the default context menu
          event.preventDefault();

          const cellValue = row[column.key];
          setContextMenuProps({
            // rowIdx: rows.indexOf(row),
            value: String(cellValue ?? ''),
            top: event.clientY,
            left: event.clientX,
          });

          setIsContextMenuOpen(true);
        },
        onColumnResize: resizeHandler,
        onSortColumnsChange: (newSortColumns: SortColumn[]) => {
          setSortColumns(newSortColumns);
          onSortByChange?.(
            newSortColumns.map(({ columnKey, direction }) => ({
              displayName: columnKey,
              desc: direction === 'DESC',
            }))
          );
        },
        sortColumns,
        rowHeight,
        bottomSummaryRows: hasFooter ? [{}] : undefined,
      }) satisfies Partial<DataGridProps<TableRow, TableSummaryRow>>,
    [enableVirtualization, resizeHandler, sortColumns, rowHeight, hasFooter, setSortColumns, onSortByChange]
  );

  interface Schema {
    columns: TableColumn[];
    cellRootRenderers: Record<string, CellRootRenderer>;
    colsWithTooltip: Record<string, boolean>;
  }

  const { columns, cellRootRenderers, colsWithTooltip } = useMemo(() => {
    const fromFields = (f: Field[], widths: number[]) => {
      const result: Schema = {
        columns: [],
        cellRootRenderers: {},
        colsWithTooltip: {},
      };

      let lastRowIdx = -1;
      let _rowHeight = 0;

      f.forEach((field, i) => {
<<<<<<< HEAD
        const justifyContent = getJustifyContent(field);
=======
        const cellOptions = getCellOptions(field);
        const cellType = cellOptions.type;

        // make sure we use mappings exclusively if they exist, ignore default thresholds mode
        // we hack this by using the single color mode calculator
        if (cellType === TableCellDisplayMode.Pill && (field.config.mappings?.length ?? 0 > 0)) {
          field = {
            ...field,
            config: {
              ...field.config,
              color: {
                ...field.config.color,
                mode: FieldColorModeId.Fixed,
                fixedColor: field.config.color?.fixedColor ?? FALLBACK_COLOR,
              },
            },
          };
          field.display = getDisplayProcessor({ field, theme });
        }

        const justifyContent = getTextAlign(field);
>>>>>>> baa89f3e
        const footerStyles = getFooterStyles(justifyContent);
        const displayName = getDisplayName(field);
        const headerCellClass = getHeaderCellStyles(theme, justifyContent).headerCell;
        const renderFieldCell = getCellRenderer(field, cellOptions);

        const cellInspect = isCellInspectEnabled(field);
        const showFilters = Boolean(field.config.filterable && onCellFilterAdded != null);
        const showActions = cellInspect || showFilters;
        const width = widths[i];

        // helps us avoid string cx and emotion per-cell
        const cellActionClassName = showActions
          ? cx(
              'table-cell-actions',
              styles.cellActions,
              justifyContent === 'flex-end' ? styles.cellActionsEnd : styles.cellActionsStart
            )
          : undefined;

        const shouldOverflow = shouldTextOverflow(field);
        const shouldWrap = shouldTextWrap(field);
        const maxWrappedLines = shouldWrap ? getMaxWrappedLines(field) : undefined;
        const withTooltip = withDataLinksActionsTooltip(field, cellType);

        result.colsWithTooltip[displayName] = withTooltip;

        // this fires first
        const renderCellRoot = (key: Key, props: CellRendererProps<TableRow, TableSummaryRow>): ReactNode => {
          const rowIdx = props.row.__index;
          const value = props.row[props.column.key];

          // meh, this should be cached by the renderRow() call?
          if (rowIdx !== lastRowIdx) {
            _rowHeight = typeof rowHeight === 'function' ? rowHeight(props.row) : rowHeight;
            lastRowIdx = rowIdx;
          }

          let colors: CellColors;

          if (applyToRowBgFn != null) {
            colors = applyToRowBgFn(props.rowIdx);
          } else if (cellType !== TableCellDisplayMode.Auto) {
            const displayValue = field.display!(value); // this fires here to get colors, then again to get rendered value?
            colors = getCellColors(theme, cellOptions, displayValue);
          } else {
            colors = {};
          }

          const cellStyle = getCellStyles(
            theme,
            field,
            _rowHeight,
            shouldWrap,
            shouldOverflow,
            withTooltip,
            colors,
            maxWrappedLines
          );

          return (
            <Cell
              key={key}
              {...props}
              className={cx(props.className, cellStyle.cell)}
              style={{ color: colors.textColor ?? 'inherit' }}
            />
          );
        };

        result.cellRootRenderers[displayName] = renderCellRoot;

        // this fires second
        const renderCellContent = (props: RenderCellProps<TableRow, TableSummaryRow>): JSX.Element => {
          const rowIdx = props.row.__index;
          const value = props.row[props.column.key];
          const frame = data;

          return (
            <>
              {renderFieldCell({
                cellOptions,
                frame,
                field,
                height: _rowHeight,
                justifyContent,
                rowIdx,
                theme,
                value,
                width,
                cellInspect,
                showFilters,
                getActions: getCellActions,
              })}
              {showActions && (
                <TableCellActions
                  field={field}
                  value={value}
                  cellOptions={cellOptions}
                  displayName={displayName}
                  cellInspect={cellInspect}
                  showFilters={showFilters}
                  className={cellActionClassName}
                  setIsInspecting={setIsInspecting}
                  setContextMenuProps={setContextMenuProps}
                  onCellFilterAdded={onCellFilterAdded}
                />
              )}
            </>
          );
        };

        const column: TableColumn = {
          field,
          key: displayName,
          name: displayName,
          width,
          headerCellClass,
          renderCell: renderCellContent,
          renderHeaderCell: ({ column, sortDirection }) => (
            <HeaderCell
              column={column}
              rows={rows}
              field={field}
              filter={filter}
              setFilter={setFilter}
              crossFilterOrder={crossFilterOrder}
              crossFilterRows={crossFilterRows}
              direction={sortDirection}
              showTypeIcons={showTypeIcons}
            />
          ),
          renderSummaryCell: () => {
            if (isCountRowsSet && i === 0) {
              return (
                <div className={footerStyles.footerCellCountRows}>
                  <span>
                    <Trans i18nKey="grafana-ui.table.count">Count</Trans>
                  </span>
                  <span>{footerCalcs[i]}</span>
                </div>
              );
            }
            return <div className={footerStyles.footerCell}>{footerCalcs[i]}</div>;
          },
        };

        result.columns.push(column);
      });

      return result;
    };

    const result = fromFields(visibleFields, widths);

    // handle nested frames rendering from here.
    if (!hasNestedFrames) {
      return result;
    }

    // pre-calculate renderRow and expandedColumns based on the first nested frame's fields.
    const firstNestedData = rows.find((r) => r.data)?.data;
    if (!firstNestedData) {
      return result;
    }

    const hasNestedHeaders = firstNestedData.meta?.custom?.noHeader !== true;
    const renderRow = renderRowFactory(firstNestedData.fields, panelContext, expandedRows, enableSharedCrosshair);
    const { columns: nestedColumns, cellRootRenderers: nestedCellRootRenderers } = fromFields(
      firstNestedData.fields,
      computeColWidths(firstNestedData.fields, availableWidth)
    );

    const renderCellRoot: CellRootRenderer = (key, props) => nestedCellRootRenderers[props.column.key](key, props);

    result.cellRootRenderers.expanded = (key, props) => <Cell key={key} {...props} />;

    // If we have nested frames, we need to add a column for the row expansion
    result.columns.unshift({
      key: 'expanded',
      name: '',
      field: {
        name: '',
        type: FieldType.other,
        config: {},
        values: [],
      },
      cellClass(row) {
        if (row.__depth !== 0) {
          return styles.cellNested;
        }
        return;
      },
      colSpan(args) {
        return args.type === 'ROW' && args.row.__depth === 1 ? data.fields.length : 1;
      },
      renderCell: ({ row }) => {
        if (row.__depth === 0) {
          return (
            <RowExpander
              height={defaultRowHeight}
              isExpanded={expandedRows[row.__index] ?? false}
              onCellExpand={() => {
                setExpandedRows({ ...expandedRows, [row.__index]: !expandedRows[row.__index] });
              }}
            />
          );
        }

        // Type guard to check if data exists as it's optional
        const nestedData = row.data;
        if (!nestedData) {
          return null;
        }

        const expandedRecords = applySort(frameToRecords(nestedData), nestedData.fields, sortColumns);
        if (!expandedRecords.length) {
          return (
            <div className={styles.noDataNested}>
              <Trans i18nKey="grafana-ui.table.nested-table.no-data">No data</Trans>
            </div>
          );
        }

        return (
          <DataGrid<TableRow, TableSummaryRow>
            {...commonDataGridProps}
            className={cx(styles.grid, styles.gridNested)}
            headerRowClass={cx(styles.headerRow, { [styles.displayNone]: !hasNestedHeaders })}
            headerRowHeight={hasNestedHeaders ? defaultHeaderHeight : 0}
            columns={nestedColumns}
            rows={expandedRecords}
            renderers={{ renderRow, renderCell: renderCellRoot }}
          />
        );
      },
      width: COLUMN.EXPANDER_WIDTH,
      minWidth: COLUMN.EXPANDER_WIDTH,
    });

    return result;
  }, [
    applyToRowBgFn,
    availableWidth,
    commonDataGridProps,
    crossFilterOrder,
    crossFilterRows,
    data,
    defaultHeaderHeight,
    defaultRowHeight,
    enableSharedCrosshair,
    expandedRows,
    filter,
    footerCalcs,
    hasNestedFrames,
    isCountRowsSet,
    onCellFilterAdded,
    panelContext,
    rowHeight,
    rows,
    setFilter,
    showTypeIcons,
    sortColumns,
    styles,
    theme,
    visibleFields,
    widths,
    getCellActions,
  ]);

  // invalidate columns on every structureRev change. this supports width editing in the fieldConfig.
  // eslint-disable-next-line react-hooks/exhaustive-deps
  const structureRevColumns = useMemo(() => columns, [columns, structureRev]);

  // we need to have variables with these exact names for the localization to work properly
  const itemsRangeStart = pageRangeStart;
  const displayedEnd = pageRangeEnd;
  const numRows = sortedRows.length;

  const renderCellRoot: CellRootRenderer = (key, props) => {
    return cellRootRenderers[props.column.key](key, props);
  };

  const [tooltipState, setTooltipState] = useState<DataLinksActionsTooltipState>();

  return (
    <>
      <DataGrid<TableRow, TableSummaryRow>
        {...commonDataGridProps}
        ref={gridRef}
        className={styles.grid}
        columns={structureRevColumns}
        rows={paginatedRows}
        headerRowClass={cx(styles.headerRow, { [styles.displayNone]: noHeader })}
        headerRowHeight={headerHeight}
        onCellClick={({ column, row }, { clientX, clientY, preventGridDefault }) => {
          // Note: could be column.field; JS says yes, but TS says no!
          const field = columns[column.idx].field;

          if (colsWithTooltip[getDisplayName(field)]) {
            const rowIdx = row.__index;
            setTooltipState({
              coords: {
                clientX,
                clientY,
              },
              links: getCellLinks(field, rowIdx),
              actions: getCellActions(field, rowIdx),
            });

            preventGridDefault();
          }
        }}
        onCellKeyDown={
          hasNestedFrames
            ? (_, event) => {
                if (event.isDefaultPrevented()) {
                  // skip parent grid keyboard navigation if nested grid handled it
                  event.preventGridDefault();
                }
              }
            : null
        }
        renderers={{ renderRow, renderCell: renderCellRoot }}
      />

      {enablePagination && (
        <div className={styles.paginationContainer}>
          <Pagination
            className="table-ng-pagination"
            currentPage={page + 1}
            numberOfPages={numPages}
            showSmallVersion={smallPagination}
            onNavigate={(toPage) => {
              setPage(toPage - 1);
            }}
          />
          {!smallPagination && (
            <div className={styles.paginationSummary}>
              {/* TODO: once TableRT is deprecated, we can update the localiziation
                    string with the more consistent variable names */}
              <Trans i18nKey="grafana-ui.table.pagination-summary">
                {{ itemsRangeStart }} - {{ displayedEnd }} of {{ numRows }} rows
              </Trans>
            </div>
          )}
        </div>
      )}

      {tooltipState && (
        <DataLinksActionsTooltip
          links={tooltipState.links ?? []}
          actions={tooltipState.actions}
          coords={tooltipState.coords}
          onTooltipClose={() => setTooltipState(undefined)}
        />
      )}

      {isContextMenuOpen && (
        <ContextMenu
          x={contextMenuProps?.left || 0}
          y={contextMenuProps?.top || 0}
          renderMenuItems={() => (
            <MenuItem
              label={t('grafana-ui.table.inspect-menu-label', 'Inspect value')}
              onClick={() => setIsInspecting(true)}
              className={styles.menuItem}
            />
          )}
          focusOnOpen={false}
        />
      )}

      {isInspecting && (
        <TableCellInspector
          mode={contextMenuProps?.mode ?? TableCellInspectorMode.text}
          value={contextMenuProps?.value}
          onDismiss={() => {
            setIsInspecting(false);
            setContextMenuProps(null);
          }}
        />
      )}
    </>
  );
}

/**
 * this is passed to the top-level `renderRow` prop on DataGrid. applies aria attributes and custom event handlers.
 */
const renderRowFactory =
  (
    fields: Field[],
    panelContext: PanelContext,
    expandedRows: Record<string, boolean>,
    enableSharedCrosshair: boolean
  ) =>
  (key: React.Key, props: RenderRowProps<TableRow, TableSummaryRow>): React.ReactNode => {
    const { row } = props;
    const rowIdx = row.__index;
    const isExpanded = !!expandedRows[rowIdx];

    // Don't render non expanded child rows
    if (row.__depth === 1 && !isExpanded) {
      return null;
    }

    // Add aria-expanded to parent rows that have nested data
    if (row.data) {
      return <Row key={key} {...props} aria-expanded={isExpanded} />;
    }

    const handlers: Partial<typeof props> = {};
    if (enableSharedCrosshair) {
      const timeField = fields.find((f) => f.type === FieldType.time);
      if (timeField) {
        handlers.onMouseEnter = () => {
          panelContext.eventBus.publish(
            new DataHoverEvent({
              point: {
                time: timeField?.values[rowIdx],
              },
            })
          );
        };
        handlers.onMouseLeave = () => {
          panelContext.eventBus.publish(new DataHoverClearEvent());
        };
      }
    }

    return <Row key={key} {...props} {...handlers} />;
  };

const getGridStyles = (
  theme: GrafanaTheme2,
  { enablePagination, transparent }: { enablePagination?: boolean; transparent?: boolean }
) => ({
  grid: css({
    '--rdg-background-color': transparent ? theme.colors.background.canvas : theme.colors.background.primary,
    '--rdg-header-background-color': transparent ? theme.colors.background.canvas : theme.colors.background.primary,
    '--rdg-border-color': theme.colors.border.weak,
    '--rdg-color': theme.colors.text.primary,

    // note: this cannot have any transparency since default cells that
    // overlay/overflow on hover inherit this background and need to occlude cells below
    '--rdg-row-background-color': transparent ? theme.colors.background.canvas : theme.colors.background.primary,
    '--rdg-row-hover-background-color': transparent
      ? theme.colors.background.primary
      : theme.colors.background.secondary,

    // TODO: magic 32px number is unfortunate. it would be better to have the content
    // flow using flexbox rather than hard-coding this size via a calc
    blockSize: enablePagination ? 'calc(100% - 32px)' : '100%',
    scrollbarWidth: 'thin',
    scrollbarColor: theme.isDark ? '#fff5 #fff1' : '#0005 #0001',

    border: 'none',

    '.rdg-summary-row': {
      '.rdg-cell': {
        zIndex: theme.zIndex.tooltip - 1,
        paddingInline: TABLE.CELL_PADDING,
        paddingBlock: TABLE.CELL_PADDING,
      },
    },
  }),
  gridNested: css({
    height: '100%',
    width: `calc(100% - ${COLUMN.EXPANDER_WIDTH - TABLE.CELL_PADDING * 2 - 1}px)`,
    overflow: 'visible',
    marginLeft: COLUMN.EXPANDER_WIDTH - TABLE.CELL_PADDING - 1,
    marginBlock: TABLE.CELL_PADDING,
  }),
  cellNested: css({
    '&[aria-selected=true]': {
      outline: 'none',
    },
  }),
  noDataNested: css({
    height: TABLE.NESTED_NO_DATA_HEIGHT,
    display: 'flex',
    alignItems: 'center',
    justifyContent: 'center',
    color: theme.colors.text.secondary,
    fontSize: theme.typography.h4.fontSize,
  }),
  cellActions: css({
    display: 'none',
    position: 'absolute',
    top: 0,
    margin: 'auto',
    height: '100%',
    color: theme.colors.text.primary,
    background: theme.isDark ? 'rgba(0, 0, 0, 0.7)' : 'rgba(255, 255, 255, 0.7)',
    padding: theme.spacing.x0_5,
    paddingInlineStart: theme.spacing.x1,
  }),
  cellActionsEnd: css({
    left: 0,
  }),
  cellActionsStart: css({
    right: 0,
  }),
  headerRow: css({
    paddingBlockStart: 0,
    fontWeight: 'normal',
    '& .rdg-cell': {
      height: '100%',
      alignItems: 'flex-end',
    },
  }),
  displayNone: css({
    display: 'none',
  }),
  paginationContainer: css({
    alignItems: 'center',
    display: 'flex',
    justifyContent: 'center',
    marginTop: '8px',
    width: '100%',
  }),
  paginationSummary: css({
    color: theme.colors.text.secondary,
    fontSize: theme.typography.bodySmall.fontSize,
    display: 'flex',
    justifyContent: 'flex-end',
    padding: theme.spacing(0, 1, 0, 2),
  }),
  menuItem: css({
    maxWidth: '200px',
  }),
});

const getFooterStyles = (justifyContent: Property.JustifyContent) => ({
  footerCellCountRows: css({
    display: 'flex',
    justifyContent: 'space-between',
  }),
  footerCell: css({
    display: 'flex',
    justifyContent: justifyContent || 'space-between',
  }),
});

const getHeaderCellStyles = (theme: GrafanaTheme2, justifyContent: Property.JustifyContent) => ({
  headerCell: css({
    display: 'flex',
    gap: theme.spacing(0.5),
    zIndex: theme.zIndex.tooltip - 1,
    paddingInline: TABLE.CELL_PADDING,
    paddingBlockEnd: TABLE.CELL_PADDING,
    justifyContent,
    '&:last-child': {
      borderInlineEnd: 'none',
    },
  }),
});

const getCellStyles = (
  theme: GrafanaTheme2,
  field: Field,
  rowHeight: number,
  shouldWrap: boolean,
  shouldOverflow: boolean,
  hasTooltip: boolean,
  colors: CellColors,
  maxWrappedLines?: number
) => {
  return {
    cell: css({
      textOverflow: 'ellipsis',
      background: colors.bgColor ?? 'inherit',
      alignContent: 'center',
      textAlign: getTextAlign(field),
      justifyContent: getJustifyContent(field),
      paddingInline: TABLE.CELL_PADDING,
      height: '100%',
      minHeight: rowHeight, // min height interacts with the fit-content property on the overflow container
      ...(shouldWrap && { whiteSpace: 'pre-line' }),
      ...(hasTooltip && { cursor: 'pointer' }),
      ...(maxWrappedLines && {
        // height properties need to override the default settings.
        height: 'auto',
        maxHeight: maxWrappedLines * TABLE.LINE_HEIGHT + TABLE.CELL_PADDING * 2,
        minHeight: 'none',
        // see https://developer.mozilla.org/en-US/docs/Web/CSS/line-clamp for the latest on the line-clamp property
        display: '-webkit-box',
        '-webkit-line-clamp': String(maxWrappedLines),
        '-webkit-box-orient': 'vertical',
        overflowY: 'hidden',
      }),
      '&:last-child': {
        borderInlineEnd: 'none',
      },
      '&:hover': {
        background: colors.bgHoverColor,
        '.table-cell-actions': {
          display: 'flex',
        },
        ...((shouldOverflow || maxWrappedLines) && {
          zIndex: theme.zIndex.tooltip - 2,
          whiteSpace: 'pre-line',
          height: 'fit-content',
          maxHeight: 'none',
          minWidth: 'fit-content',
          paddingBlock: TABLE.CELL_PADDING,
          '-webkit-line-clamp': 'none',
        }),
      },
    }),
  };
};<|MERGE_RESOLUTION|>--- conflicted
+++ resolved
@@ -282,9 +282,6 @@
       let _rowHeight = 0;
 
       f.forEach((field, i) => {
-<<<<<<< HEAD
-        const justifyContent = getJustifyContent(field);
-=======
         const cellOptions = getCellOptions(field);
         const cellType = cellOptions.type;
 
@@ -305,8 +302,7 @@
           field.display = getDisplayProcessor({ field, theme });
         }
 
-        const justifyContent = getTextAlign(field);
->>>>>>> baa89f3e
+        const justifyContent = getJustifyContent(field);
         const footerStyles = getFooterStyles(justifyContent);
         const displayName = getDisplayName(field);
         const headerCellClass = getHeaderCellStyles(theme, justifyContent).headerCell;
