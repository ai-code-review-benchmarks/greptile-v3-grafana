import 'react-data-grid/lib/styles.css';

import { clsx } from 'clsx';
import { CSSProperties, Key, ReactNode, useCallback, useLayoutEffect, useMemo, useRef, useState } from 'react';
import {
  Cell,
  CellRendererProps,
  DataGrid,
  DataGridHandle,
  DataGridProps,
  RenderCellProps,
  RenderRowProps,
  Row,
  SortColumn,
} from 'react-data-grid';

import {
  DataHoverClearEvent,
  DataHoverEvent,
  FALLBACK_COLOR,
  Field,
  FieldType,
  getDisplayProcessor,
  ReducerID,
} from '@grafana/data';
import { t, Trans } from '@grafana/i18n';
import { FieldColorModeId } from '@grafana/schema';

import { useStyles2, useTheme2 } from '../../../themes/ThemeContext';
import { ContextMenu } from '../../ContextMenu/ContextMenu';
import { MenuItem } from '../../Menu/MenuItem';
import { Pagination } from '../../Pagination/Pagination';
import { PanelContext, usePanelContext } from '../../PanelChrome';
import { DataLinksActionsTooltip } from '../DataLinksActionsTooltip';
import { TableCellInspector, TableCellInspectorMode } from '../TableCellInspector';
import { TableCellDisplayMode } from '../types';
import { DataLinksActionsTooltipState } from '../utils';

import { getCellRenderer, getCellSpecificStyles } from './Cells/renderers';
import { HeaderCell } from './components/HeaderCell';
import { RowExpander } from './components/RowExpander';
import { TableCellActions } from './components/TableCellActions';
import { COLUMN, TABLE } from './constants';
import {
  useColumnResize,
  useFilteredRows,
  useFooterCalcs,
  useHeaderHeight,
  usePaginatedRows,
  useRowHeight,
  useScrollbarWidth,
  useSortedRows,
} from './hooks';
import { getDefaultCellStyles, getFooterStyles, getGridStyles, getHeaderCellStyles, getLinkStyles } from './styles';
import { TableNGProps, TableRow, TableSummaryRow, TableColumn, ContextMenuProps, TableCellStyleOptions } from './types';
import {
  applySort,
  computeColWidths,
  createTypographyContext,
  displayJsonValue,
  extractPixelValue,
  frameToRecords,
  getAlignment,
  getApplyToRowBgFn,
  getCellColors,
  getCellLinks,
  getCellOptions,
  getDefaultRowHeight,
  getDisplayName,
  getIsNestedTable,
  getJustifyContent,
  getVisibleFields,
  isCellInspectEnabled,
  shouldTextOverflow,
  shouldTextWrap,
  withDataLinksActionsTooltip,
} from './utils';

type CellRootRenderer = (key: React.Key, props: CellRendererProps<TableRow, TableSummaryRow>) => React.ReactNode;

export function TableNG(props: TableNGProps) {
  const {
    cellHeight,
    data,
    disableSanitizeHtml,
    enablePagination = false,
    enableSharedCrosshair = false,
    enableVirtualization,
    footerOptions,
    frozenColumns = 0,
    getActions = () => [],
    height,
    initialSortBy,
    noHeader,
    onCellFilterAdded,
    onColumnResize,
    onSortByChange,
    showTypeIcons,
    structureRev,
    transparent,
    width,
  } = props;

  const theme = useTheme2();
  const styles = useStyles2(getGridStyles, {
    enablePagination,
    transparent,
  });
  const panelContext = usePanelContext();

  const getCellActions = useCallback(
    (field: Field, rowIdx: number) => getActions(data, field, rowIdx),
    [getActions, data]
  );

  const hasHeader = !noHeader;
  const hasFooter = Boolean(footerOptions?.show && footerOptions.reducer?.length);
  const isCountRowsSet = Boolean(
    footerOptions?.countRows &&
      footerOptions.reducer &&
      footerOptions.reducer.length &&
      footerOptions.reducer[0] === ReducerID.count
  );

  const [contextMenuProps, setContextMenuProps] = useState<ContextMenuProps | null>(null);
  const [isContextMenuOpen, setIsContextMenuOpen] = useState(false);

  const resizeHandler = useColumnResize(onColumnResize);

  useLayoutEffect(() => {
    if (!isContextMenuOpen) {
      return;
    }

    function onClick(_event: MouseEvent) {
      setIsContextMenuOpen(false);
    }

    window.addEventListener('click', onClick);

    return () => {
      window.removeEventListener('click', onClick);
    };
  }, [isContextMenuOpen]);

  const rows = useMemo(() => frameToRecords(data), [data]);
  const hasNestedFrames = useMemo(() => getIsNestedTable(data.fields), [data]);

  const {
    rows: filteredRows,
    filter,
    setFilter,
    crossFilterOrder,
    crossFilterRows,
  } = useFilteredRows(rows, data.fields, { hasNestedFrames });

  const {
    rows: sortedRows,
    sortColumns,
    setSortColumns,
  } = useSortedRows(filteredRows, data.fields, { hasNestedFrames, initialSortBy });

  const [isInspecting, setIsInspecting] = useState(false);
  const [expandedRows, setExpandedRows] = useState(() => new Set<number>());

  // vt scrollbar accounting for column auto-sizing
  const visibleFields = useMemo(() => getVisibleFields(data.fields), [data.fields]);
  const defaultRowHeight = useMemo(
    () => getDefaultRowHeight(theme, visibleFields, cellHeight),
    [theme, visibleFields, cellHeight]
  );
  const gridRef = useRef<DataGridHandle>(null);
  const scrollbarWidth = useScrollbarWidth(gridRef, height);
  const availableWidth = useMemo(
    () => (hasNestedFrames ? width - COLUMN.EXPANDER_WIDTH : width) - scrollbarWidth,
    [width, hasNestedFrames, scrollbarWidth]
  );
  const typographyCtx = useMemo(
    () =>
      createTypographyContext(
        theme.typography.fontSize,
        theme.typography.fontFamily,
        extractPixelValue(theme.typography.body.letterSpacing!) * theme.typography.fontSize
      ),
    [theme]
  );
  const widths = useMemo(() => computeColWidths(visibleFields, availableWidth), [visibleFields, availableWidth]);
  const numColsFullyInView = useMemo(
    () =>
      widths.reduce(
        ([count, remainingWidth], nextWidth) => {
          if (remainingWidth - nextWidth >= 0) {
            return [count + 1, remainingWidth - nextWidth];
          }
          return [count, 0];
        },
        [0, availableWidth]
      )[0],
    [widths, availableWidth]
  );
  const headerHeight = useHeaderHeight({
    columnWidths: widths,
    fields: visibleFields,
    enabled: hasHeader,
    sortColumns,
    showTypeIcons: showTypeIcons ?? false,
    typographyCtx,
  });
  const rowHeight = useRowHeight({
    columnWidths: widths,
    fields: visibleFields,
    hasNestedFrames,
    defaultHeight: defaultRowHeight,
    expandedRows,
    typographyCtx,
  });

  const {
    rows: paginatedRows,
    page,
    setPage,
    numPages,
    pageRangeStart,
    pageRangeEnd,
    smallPagination,
  } = usePaginatedRows(sortedRows, {
    enabled: enablePagination,
    width: availableWidth,
    height,
    headerHeight,
    footerHeight: hasFooter ? (typeof defaultRowHeight === 'number' ? defaultRowHeight : TABLE.MAX_CELL_HEIGHT) : 0,
    rowHeight,
  });

  // Create a map of column key to text wrap
  const footerCalcs = useFooterCalcs(sortedRows, visibleFields, {
    enabled: hasFooter,
    footerOptions,
    isCountRowsSet,
  });
  const applyToRowBgFn = useMemo(() => getApplyToRowBgFn(data.fields, theme) ?? undefined, [data.fields, theme]);

  // normalize the row height into a function which returns a number, so we avoid a bunch of conditionals during rendering.
  const rowHeightFn = useMemo((): ((row: TableRow) => number) => {
    if (typeof rowHeight === 'function') {
      return rowHeight;
    }
    if (typeof rowHeight === 'string') {
      return () => TABLE.MAX_CELL_HEIGHT;
    }
    return () => rowHeight;
  }, [rowHeight]);

  const renderRow = useMemo(
    () => renderRowFactory(data.fields, panelContext, expandedRows, enableSharedCrosshair),
    [data, enableSharedCrosshair, expandedRows, panelContext]
  );

  const commonDataGridProps = useMemo(
    () =>
      ({
        enableVirtualization: enableVirtualization !== false && rowHeight !== 'auto',
        defaultColumnOptions: {
          minWidth: 50,
          resizable: true,
          sortable: true,
          // draggable: true,
        },
        onCellContextMenu: ({ row, column }, event) => {
          // in nested tables, it's possible for this event to trigger in a column header
          // when holding Ctrl for multi-row sort.
          if (column.key === 'expanded') {
            return;
          }

          event.preventGridDefault();
          // Do not show the default context menu
          event.preventDefault();

          const cellValue = row[column.key];
          setContextMenuProps({
            // rowIdx: rows.indexOf(row),
            value: String(cellValue ?? ''),
            top: event.clientY,
            left: event.clientX,
          });

          setIsContextMenuOpen(true);
        },
        onColumnResize: resizeHandler,
        onSortColumnsChange: (newSortColumns: SortColumn[]) => {
          setSortColumns(newSortColumns);
          onSortByChange?.(
            newSortColumns.map(({ columnKey, direction }) => ({
              displayName: columnKey,
              desc: direction === 'DESC',
            }))
          );
        },
        sortColumns,
        rowHeight,
        bottomSummaryRows: hasFooter ? [{}] : undefined,
      }) satisfies Partial<DataGridProps<TableRow, TableSummaryRow>>,
    [enableVirtualization, resizeHandler, sortColumns, rowHeight, hasFooter, setSortColumns, onSortByChange]
  );

  interface Schema {
    columns: TableColumn[];
    cellRootRenderers: Record<string, CellRootRenderer>;
    colsWithTooltip: Record<string, boolean>;
  }

  const { columns, cellRootRenderers, colsWithTooltip } = useMemo(() => {
    const fromFields = (f: Field[], widths: number[]) => {
      const result: Schema = {
        columns: [],
        cellRootRenderers: {},
        colsWithTooltip: {},
      };

      let lastRowIdx = -1;
      // shared when whole row will be styled by a single cell's color
      let rowCellStyle: Partial<CSSProperties> = {
        color: undefined,
        background: undefined,
      };

      f.forEach((field, i) => {
        const cellOptions = getCellOptions(field);
        const cellType = cellOptions.type;

        // make sure we use mappings exclusively if they exist, ignore default thresholds mode
        // we hack this by using the single color mode calculator
        if (cellType === TableCellDisplayMode.Pill && (field.config.mappings?.length ?? 0 > 0)) {
          field = {
            ...field,
            config: {
              ...field.config,
              color: {
                ...field.config.color,
                mode: FieldColorModeId.Fixed,
                fixedColor: field.config.color?.fixedColor ?? FALLBACK_COLOR,
              },
            },
          };
          field.display = getDisplayProcessor({ field, theme });
        }

        // attach JSONCell custom display function to JSONView cell type
        if (cellType === TableCellDisplayMode.JSONView || field.type === FieldType.other) {
          field.display = displayJsonValue;
        }

        // For some cells, "aligning" the cell will mean aligning the inline contents of the cell with
        // the text-align css property, and for others, we'll use justify-content to align the cell
        // contents with flexbox. We always just get both and provide both when styling the cell.
        const textAlign = getAlignment(field);
        const justifyContent = getJustifyContent(textAlign);
        const footerStyles = getFooterStyles(justifyContent);
        const displayName = getDisplayName(field);
        const headerCellClass = getHeaderCellStyles(theme, justifyContent);
        const renderFieldCell = getCellRenderer(field, cellOptions);

        const cellInspect = isCellInspectEnabled(field);
        const showFilters = Boolean(field.config.filterable && onCellFilterAdded != null);
        const showActions = cellInspect || showFilters;
        const width = widths[i];

        // helps us avoid string cx and emotion per-cell
        const cellActionClassName = showActions
          ? clsx(
              'table-cell-actions',
              styles.cellActions,
              justifyContent === 'flex-end' ? styles.cellActionsEnd : styles.cellActionsStart
            )
          : undefined;

        const shouldOverflow = rowHeight !== 'auto' && shouldTextOverflow(field);
        const textWrap = rowHeight === 'auto' || shouldTextWrap(field);
        const withTooltip = withDataLinksActionsTooltip(field, cellType);
        const canBeColorized =
          cellType === TableCellDisplayMode.ColorBackground ||
          cellType === TableCellDisplayMode.ColorText ||
          Boolean(applyToRowBgFn);
        const cellStyleOptions: TableCellStyleOptions = { textAlign, textWrap, shouldOverflow };

        result.colsWithTooltip[displayName] = withTooltip;

        const defaultCellStyles = getDefaultCellStyles(theme, cellStyleOptions);
        const cellSpecificStyles = getCellSpecificStyles(cellType, field, theme, cellStyleOptions);
        const linkStyles = getLinkStyles(theme, canBeColorized);

        // TODO: in future extend this to ensure a non-classic color scheme is set with AutoCell

        // this fires first
        const renderCellRoot = (key: Key, props: CellRendererProps<TableRow, TableSummaryRow>): ReactNode => {
          const rowIdx = props.row.__index;

          // meh, this should be cached by the renderRow() call?
          if (rowIdx !== lastRowIdx) {
            lastRowIdx = rowIdx;

            rowCellStyle.color = undefined;
            rowCellStyle.background = undefined;

            // generate shared styles for whole row
            if (applyToRowBgFn != null) {
              let { textColor, bgColor } = applyToRowBgFn(rowIdx);
              rowCellStyle.color = textColor;
              rowCellStyle.background = bgColor;
            }
          }

          let style: CSSProperties | undefined;

          if (rowCellStyle.color != null || rowCellStyle.background != null) {
            style = rowCellStyle;
          }
          // apply background for cell types which can have a background and have proper
          else if (canBeColorized) {
            const value = props.row[props.column.key];
            const displayValue = field.display!(value); // this fires here to get colors, then again to get rendered value?
            let { textColor, bgColor } = getCellColors(theme, cellOptions, displayValue);
            style = {
              color: textColor,
              background: bgColor,
            };
          }

          return (
            <Cell
              key={key}
              {...props}
              className={clsx(props.className, defaultCellStyles, cellSpecificStyles, linkStyles)}
              style={style}
            />
          );
        };

        result.cellRootRenderers[displayName] = renderCellRoot;

        // this fires second
        const renderCellContent = (props: RenderCellProps<TableRow, TableSummaryRow>): JSX.Element => {
          const rowIdx = props.row.__index;
          const value = props.row[props.column.key];
          // TODO: it would be nice to get rid of passing height down as a prop. but this value
          // is cached so the cost of calling for every cell is low.
          // NOTE: some cell types still require a height to be passed down, so that's why string-based
          // cell types are going to just pass down the max cell height as a numeric height for those cells.
          const height = rowHeightFn(props.row);
          const frame = data;

          return (
            <>
              {renderFieldCell({
                cellOptions,
                frame,
                field,
                height,
                rowIdx,
                theme,
                value,
                width,
                cellInspect,
                showFilters,
                getActions: getCellActions,
                disableSanitizeHtml,
              })}
              {showActions && (
                <TableCellActions
                  field={field}
                  value={value}
                  cellOptions={cellOptions}
                  displayName={displayName}
                  cellInspect={cellInspect}
                  showFilters={showFilters}
                  className={cellActionClassName}
                  setIsInspecting={setIsInspecting}
                  setContextMenuProps={setContextMenuProps}
                  onCellFilterAdded={onCellFilterAdded}
                />
              )}
            </>
          );
        };

        const column: TableColumn = {
          field,
          key: displayName,
          name: displayName,
          width,
          headerCellClass,
          frozen: Math.min(frozenColumns, numColsFullyInView) > i,
          renderCell: renderCellContent,
          renderHeaderCell: ({ column, sortDirection }) => (
            <HeaderCell
              column={column}
              rows={rows}
              field={field}
              filter={filter}
              setFilter={setFilter}
              crossFilterOrder={crossFilterOrder}
              crossFilterRows={crossFilterRows}
              direction={sortDirection}
              showTypeIcons={showTypeIcons}
            />
          ),
          renderSummaryCell: () => {
            if (isCountRowsSet && i === 0) {
              return (
                <div className={footerStyles.footerCellCountRows}>
                  <span>
                    <Trans i18nKey="grafana-ui.table.count">Count</Trans>
                  </span>
                  <span>{footerCalcs[i]}</span>
                </div>
              );
            }
            return <div className={footerStyles.footerCell}>{footerCalcs[i]}</div>;
          },
        };

        result.columns.push(column);
      });

      return result;
    };

    const result = fromFields(visibleFields, widths);

    // handle nested frames rendering from here.
    if (!hasNestedFrames) {
      return result;
    }

    // pre-calculate renderRow and expandedColumns based on the first nested frame's fields.
    const firstNestedData = rows.find((r) => r.data)?.data;
    if (!firstNestedData) {
      return result;
    }

    const hasNestedHeaders = firstNestedData.meta?.custom?.noHeader !== true;
    const renderRow = renderRowFactory(firstNestedData.fields, panelContext, expandedRows, enableSharedCrosshair);
    const { columns: nestedColumns, cellRootRenderers: nestedCellRootRenderers } = fromFields(
      firstNestedData.fields,
      computeColWidths(firstNestedData.fields, availableWidth)
    );

    const renderCellRoot: CellRootRenderer = (key, props) => nestedCellRootRenderers[props.column.key](key, props);

    result.cellRootRenderers.expanded = (key, props) => <Cell key={key} {...props} />;

    // If we have nested frames, we need to add a column for the row expansion
    result.columns.unshift({
      key: 'expanded',
      name: '',
      field: {
        name: '',
        type: FieldType.other,
        config: {},
        values: [],
      },
      cellClass(row) {
        if (row.__depth !== 0) {
          return styles.cellNested;
        }
        return;
      },
      colSpan(args) {
        return args.type === 'ROW' && args.row.__depth === 1 ? data.fields.length : 1;
      },
      renderCell: ({ row }) => {
        if (row.__depth === 0) {
          const rowIdx = row.__index;

          return (
            <RowExpander
              isExpanded={expandedRows.has(rowIdx)}
              onCellExpand={() => {
                if (expandedRows.has(rowIdx)) {
                  expandedRows.delete(rowIdx);
                } else {
                  expandedRows.add(rowIdx);
                }
                setExpandedRows(new Set(expandedRows));
              }}
            />
          );
        }

        // Type guard to check if data exists as it's optional
        const nestedData = row.data;
        if (!nestedData) {
          return null;
        }

        const expandedRecords = applySort(frameToRecords(nestedData), nestedData.fields, sortColumns);
        if (!expandedRecords.length) {
          return (
            <div className={styles.noDataNested}>
              <Trans i18nKey="grafana-ui.table.nested-table.no-data">No data</Trans>
            </div>
          );
        }

        return (
          <DataGrid<TableRow, TableSummaryRow>
            {...commonDataGridProps}
            className={clsx(styles.grid, styles.gridNested)}
            headerRowClass={clsx(styles.headerRow, { [styles.displayNone]: !hasNestedHeaders })}
            headerRowHeight={hasNestedHeaders ? TABLE.HEADER_HEIGHT : 0}
            columns={nestedColumns}
            rows={expandedRecords}
            renderers={{ renderRow, renderCell: renderCellRoot }}
          />
        );
      },
      width: COLUMN.EXPANDER_WIDTH,
      minWidth: COLUMN.EXPANDER_WIDTH,
    });

    return result;
  }, [
    applyToRowBgFn,
    availableWidth,
    commonDataGridProps,
    crossFilterOrder,
    crossFilterRows,
    data,
    disableSanitizeHtml,
    enableSharedCrosshair,
    expandedRows,
    filter,
    footerCalcs,
    frozenColumns,
    getCellActions,
    hasNestedFrames,
    isCountRowsSet,
    numColsFullyInView,
    onCellFilterAdded,
    panelContext,
    rowHeight,
    rowHeightFn,
    rows,
    setFilter,
    showTypeIcons,
    sortColumns,
    styles,
    theme,
    visibleFields,
    widths,
  ]);

  // invalidate columns on every structureRev change. this supports width editing in the fieldConfig.
  // eslint-disable-next-line react-hooks/exhaustive-deps
  const structureRevColumns = useMemo(() => columns, [columns, structureRev]);

  // we need to have variables with these exact names for the localization to work properly
  const itemsRangeStart = pageRangeStart;
  const displayedEnd = pageRangeEnd;
  const numRows = sortedRows.length;

  const renderCellRoot: CellRootRenderer = (key, props) => {
    return cellRootRenderers[props.column.key](key, props);
  };

  const [tooltipState, setTooltipState] = useState<DataLinksActionsTooltipState>();

  return (
    <>
      <DataGrid<TableRow, TableSummaryRow>
        {...commonDataGridProps}
        ref={gridRef}
        className={styles.grid}
        columns={structureRevColumns}
        rows={paginatedRows}
        headerRowClass={clsx(styles.headerRow, { [styles.displayNone]: noHeader })}
        headerRowHeight={headerHeight}
        onCellClick={({ column, row }, { clientX, clientY, preventGridDefault, target }) => {
          // Note: could be column.field; JS says yes, but TS says no!
          const field = columns[column.idx].field;

          if (
            colsWithTooltip[getDisplayName(field)] &&
            target instanceof HTMLElement &&
            // this walks up the tree to find either a faux link wrapper or the cell root
            // it then only proceeds if we matched the faux link wrapper
            target.closest('a[aria-haspopup], .rdg-cell')?.matches('a')
          ) {
            const rowIdx = row.__index;
            setTooltipState({
              coords: {
                clientX,
                clientY,
              },
              links: getCellLinks(field, rowIdx),
              actions: getCellActions(field, rowIdx),
            });

            preventGridDefault();
          }
        }}
        onCellKeyDown={
          hasNestedFrames
            ? (_, event) => {
                if (event.isDefaultPrevented()) {
                  // skip parent grid keyboard navigation if nested grid handled it
                  event.preventGridDefault();
                }
              }
            : null
        }
        renderers={{ renderRow, renderCell: renderCellRoot }}
      />

      {enablePagination && (
        <div className={styles.paginationContainer}>
          <Pagination
            className="table-ng-pagination"
            currentPage={page + 1}
            numberOfPages={numPages}
            showSmallVersion={smallPagination}
            onNavigate={(toPage) => {
              setPage(toPage - 1);
            }}
          />
          {!smallPagination && (
            <div className={styles.paginationSummary}>
              {/* TODO: once TableRT is deprecated, we can update the localiziation
                    string with the more consistent variable names */}
              <Trans i18nKey="grafana-ui.table.pagination-summary">
                {{ itemsRangeStart }} - {{ displayedEnd }} of {{ numRows }} rows
              </Trans>
            </div>
          )}
        </div>
      )}

      {tooltipState && (
        <DataLinksActionsTooltip
          links={tooltipState.links ?? []}
          actions={tooltipState.actions}
          coords={tooltipState.coords}
          onTooltipClose={() => setTooltipState(undefined)}
        />
      )}

      {isContextMenuOpen && (
        <ContextMenu
          x={contextMenuProps?.left || 0}
          y={contextMenuProps?.top || 0}
          renderMenuItems={() => (
            <MenuItem
              label={t('grafana-ui.table.inspect-menu-label', 'Inspect value')}
              onClick={() => setIsInspecting(true)}
              className={styles.menuItem}
            />
          )}
          focusOnOpen={false}
        />
      )}

      {isInspecting && (
        <TableCellInspector
          mode={contextMenuProps?.mode ?? TableCellInspectorMode.text}
          value={contextMenuProps?.value}
          onDismiss={() => {
            setIsInspecting(false);
            setContextMenuProps(null);
          }}
        />
      )}
    </>
  );
}

/**
 * this is passed to the top-level `renderRow` prop on DataGrid. applies aria attributes and custom event handlers.
 */
const renderRowFactory =
  (fields: Field[], panelContext: PanelContext, expandedRows: Set<number>, enableSharedCrosshair: boolean) =>
  (key: React.Key, props: RenderRowProps<TableRow, TableSummaryRow>): React.ReactNode => {
    const { row } = props;
    const rowIdx = row.__index;
    const isExpanded = expandedRows.has(rowIdx);

    // Don't render non expanded child rows
    if (row.__depth === 1 && !isExpanded) {
      return null;
    }

    // Add aria-expanded to parent rows that have nested data
    if (row.data) {
      return <Row key={key} {...props} aria-expanded={isExpanded} />;
    }

    const handlers: Partial<typeof props> = {};
    if (enableSharedCrosshair) {
      const timeField = fields.find((f) => f.type === FieldType.time);
      if (timeField) {
        handlers.onMouseEnter = () => {
          panelContext.eventBus.publish(
            new DataHoverEvent({
              point: {
                time: timeField?.values[rowIdx],
              },
            })
          );
        };
        handlers.onMouseLeave = () => {
          panelContext.eventBus.publish(new DataHoverClearEvent());
        };
      }
    }

    return <Row key={key} {...props} {...handlers} />;
<<<<<<< HEAD
  };

const getGridStyles = (
  theme: GrafanaTheme2,
  { enablePagination, transparent }: { enablePagination?: boolean; transparent?: boolean }
) => ({
  grid: css({
    '--rdg-background-color': transparent ? theme.colors.background.canvas : theme.colors.background.primary,
    '--rdg-header-background-color': transparent ? theme.colors.background.canvas : theme.colors.background.primary,
    '--rdg-border-color': theme.colors.border.weak,
    '--rdg-color': theme.colors.text.primary,
    '--rdg-summary-border-color': theme.colors.border.weak,
    '--rdg-summary-border-width': '1px',

    // note: this cannot have any transparency since default cells that
    // overlay/overflow on hover inherit this background and need to occlude cells below
    '--rdg-row-background-color': transparent ? theme.colors.background.canvas : theme.colors.background.primary,
    '--rdg-row-hover-background-color': transparent
      ? theme.colors.background.primary
      : theme.colors.background.secondary,

    // TODO: magic 32px number is unfortunate. it would be better to have the content
    // flow using flexbox rather than hard-coding this size via a calc
    blockSize: enablePagination ? 'calc(100% - 32px)' : '100%',
    scrollbarWidth: 'thin',
    scrollbarColor: theme.isDark ? '#fff5 #fff1' : '#0005 #0001',

    border: 'none',

    '.rdg-cell': {
      padding: TABLE.CELL_PADDING,
      '&:last-child': {
        borderInlineEnd: 'none',
      },
    },

    // add a box shadow on hover and selection for all body cells
    '& > :not(.rdg-summary-row, .rdg-header-row) > .rdg-cell': {
      '&:hover, &[aria-selected=true]': {
        boxShadow: theme.shadows.z2,
      },
      // selected cells should appear below hovered cells.
      '&:hover': {
        zIndex: theme.zIndex.tooltip - 4,
      },
      '&[aria-selected=true]': {
        zIndex: theme.zIndex.tooltip - 5,
      },
    },

    '.rdg-cell.rdg-cell-frozen': {
      zIndex: theme.zIndex.tooltip - 2,
    },

    '.rdg-header-row, .rdg-summary-row': {
      '.rdg-cell': {
        zIndex: theme.zIndex.tooltip - 3,

        '&.rdg-cell-frozen': {
          zIndex: theme.zIndex.tooltip - 1,
        },
      },
    },
  }),
  gridNested: css({
    height: '100%',
    width: `calc(100% - ${COLUMN.EXPANDER_WIDTH - TABLE.CELL_PADDING * 2 - 1}px)`,
    overflow: 'visible',
    marginLeft: COLUMN.EXPANDER_WIDTH - TABLE.CELL_PADDING - 1,
    marginBlock: TABLE.CELL_PADDING,
  }),
  cellNested: css({
    '&[aria-selected=true]': {
      outline: 'none',
    },
  }),
  noDataNested: css({
    height: TABLE.NESTED_NO_DATA_HEIGHT,
    display: 'flex',
    alignItems: 'center',
    justifyContent: 'center',
    color: theme.colors.text.secondary,
    fontSize: theme.typography.h4.fontSize,
  }),
  cellActions: css({
    display: 'none',
    position: 'absolute',
    top: 0,
    margin: 'auto',
    height: '100%',
    color: theme.colors.text.primary,
    background: theme.isDark ? 'rgba(0, 0, 0, 0.7)' : 'rgba(255, 255, 255, 0.7)',
    padding: theme.spacing.x0_5,
    paddingInlineStart: theme.spacing.x1,
  }),
  cellActionsEnd: css({
    left: 0,
  }),
  cellActionsStart: css({
    right: 0,
  }),
  headerRow: css({
    paddingBlockStart: 0,
    fontWeight: 'normal',
    '& .rdg-cell': {
      height: '100%',
      alignItems: 'flex-end',
    },
  }),
  displayNone: css({
    display: 'none',
  }),
  paginationContainer: css({
    alignItems: 'center',
    display: 'flex',
    justifyContent: 'center',
    marginTop: '8px',
    width: '100%',
  }),
  paginationSummary: css({
    color: theme.colors.text.secondary,
    fontSize: theme.typography.bodySmall.fontSize,
    display: 'flex',
    justifyContent: 'flex-end',
    padding: theme.spacing(0, 1, 0, 2),
  }),
  menuItem: css({
    maxWidth: '200px',
  }),
});

const getFooterStyles = (justifyContent: Property.JustifyContent) => ({
  footerCellCountRows: css({
    display: 'flex',
    justifyContent: 'space-between',
  }),
  footerCell: css({
    display: 'flex',
    justifyContent: justifyContent || 'space-between',
  }),
});

const getHeaderCellStyles = (theme: GrafanaTheme2, justifyContent: Property.JustifyContent) =>
  css({
    display: 'flex',
    gap: theme.spacing(0.5),
    zIndex: theme.zIndex.tooltip - 1,
    paddingInline: TABLE.CELL_PADDING,
    paddingBlockEnd: TABLE.CELL_PADDING,
    justifyContent,
    '&:last-child': {
      borderInlineEnd: 'none',
    },
  });

const getCellStyles = (
  theme: GrafanaTheme2,
  cellType: TableCellDisplayMode,
  textAlign: TextAlign,
  shouldWrap: boolean,
  shouldOverflow: boolean,
  isColorized: boolean,
  isMonospace: boolean
) => {
  const whiteSpace: CSSProperties['whiteSpace'] = (() => {
    if (isMonospace) {
      return 'pre';
    }
    if (cellType === TableCellDisplayMode.Markdown) {
      return 'normal';
    }
    return 'pre-line';
  })();

  return css({
    display: 'flex',
    alignItems: 'center',
    textAlign,
    justifyContent: getJustifyContent(textAlign),

    ...(isColorized && { backgroundClip: 'padding-box !important' }),
    ...(shouldOverflow && { minHeight: '100%' }),
    ...(shouldWrap && { whiteSpace }),
    ...(isMonospace && { fontFamily: 'monospace' }),

    '&:hover, &[aria-selected=true]': {
      '.table-cell-actions': {
        display: 'flex',
      },
      ...(shouldOverflow && {
        zIndex: theme.zIndex.tooltip - 2,
        whiteSpace,
        height: 'fit-content',
        minWidth: 'fit-content',
        ...(cellType === TableCellDisplayMode.Pill && {
          flexWrap: 'wrap',
        }),
      }),
    },

    a: {
      cursor: 'pointer',
      ...(isColorized
        ? {
            color: 'inherit',
            textDecoration: 'underline',
          }
        : {
            color: theme.colors.text.link,
            textDecoration: 'none',
            '&:hover': {
              textDecoration: 'underline',
            },
          }),
    },

    ...(cellType === TableCellDisplayMode.DataLinks && {
      ...(shouldWrap && {
        flexDirection: 'column',
        justifyContent: 'center',
        alignItems: getJustifyContent(textAlign),
      }),
      '> a': {
        flexWrap: 'nowrap',
        ...(!shouldWrap && {
          paddingInline: theme.spacing(0.5),
          borderRight: `2px solid ${theme.colors.border.medium}`,
          '&:first-child': {
            paddingInlineStart: 0,
          },
          '&:last-child': {
            paddingInlineEnd: 0,
            borderRight: 'none',
          },
        }),
      },
    }),

    ...(cellType === TableCellDisplayMode.Pill && {
      display: 'inline-flex',
      gap: theme.spacing(0.5),
      flexWrap: shouldWrap ? 'wrap' : 'nowrap',
      '> span': {
        display: 'flex',
        padding: theme.spacing(0.25, 0.75),
        borderRadius: theme.shape.radius.default,
        fontSize: theme.typography.bodySmall.fontSize,
        lineHeight: theme.typography.bodySmall.lineHeight,
        whiteSpace: 'nowrap',
      },
    }),

    ...(cellType === TableCellDisplayMode.Markdown && {
      '& ol, & ul': {
        paddingLeft: theme.spacing(1.5),
      },
      '& p': {
        whiteSpace: 'pre-line',
      },
      '& a': {
        color: theme.colors.primary.text,
      },
      // for elements like `p`, `h*`, etc. which have an inherent margin,
      // we want to remove the bottom margin for the last one in the container.
      '& > .markdown-container > *:last-child': {
        marginBottom: 0,
      },
    }),
  });
};
=======
  };
>>>>>>> f836ea2a
<|MERGE_RESOLUTION|>--- conflicted
+++ resolved
@@ -814,277 +814,4 @@
     }
 
     return <Row key={key} {...props} {...handlers} />;
-<<<<<<< HEAD
-  };
-
-const getGridStyles = (
-  theme: GrafanaTheme2,
-  { enablePagination, transparent }: { enablePagination?: boolean; transparent?: boolean }
-) => ({
-  grid: css({
-    '--rdg-background-color': transparent ? theme.colors.background.canvas : theme.colors.background.primary,
-    '--rdg-header-background-color': transparent ? theme.colors.background.canvas : theme.colors.background.primary,
-    '--rdg-border-color': theme.colors.border.weak,
-    '--rdg-color': theme.colors.text.primary,
-    '--rdg-summary-border-color': theme.colors.border.weak,
-    '--rdg-summary-border-width': '1px',
-
-    // note: this cannot have any transparency since default cells that
-    // overlay/overflow on hover inherit this background and need to occlude cells below
-    '--rdg-row-background-color': transparent ? theme.colors.background.canvas : theme.colors.background.primary,
-    '--rdg-row-hover-background-color': transparent
-      ? theme.colors.background.primary
-      : theme.colors.background.secondary,
-
-    // TODO: magic 32px number is unfortunate. it would be better to have the content
-    // flow using flexbox rather than hard-coding this size via a calc
-    blockSize: enablePagination ? 'calc(100% - 32px)' : '100%',
-    scrollbarWidth: 'thin',
-    scrollbarColor: theme.isDark ? '#fff5 #fff1' : '#0005 #0001',
-
-    border: 'none',
-
-    '.rdg-cell': {
-      padding: TABLE.CELL_PADDING,
-      '&:last-child': {
-        borderInlineEnd: 'none',
-      },
-    },
-
-    // add a box shadow on hover and selection for all body cells
-    '& > :not(.rdg-summary-row, .rdg-header-row) > .rdg-cell': {
-      '&:hover, &[aria-selected=true]': {
-        boxShadow: theme.shadows.z2,
-      },
-      // selected cells should appear below hovered cells.
-      '&:hover': {
-        zIndex: theme.zIndex.tooltip - 4,
-      },
-      '&[aria-selected=true]': {
-        zIndex: theme.zIndex.tooltip - 5,
-      },
-    },
-
-    '.rdg-cell.rdg-cell-frozen': {
-      zIndex: theme.zIndex.tooltip - 2,
-    },
-
-    '.rdg-header-row, .rdg-summary-row': {
-      '.rdg-cell': {
-        zIndex: theme.zIndex.tooltip - 3,
-
-        '&.rdg-cell-frozen': {
-          zIndex: theme.zIndex.tooltip - 1,
-        },
-      },
-    },
-  }),
-  gridNested: css({
-    height: '100%',
-    width: `calc(100% - ${COLUMN.EXPANDER_WIDTH - TABLE.CELL_PADDING * 2 - 1}px)`,
-    overflow: 'visible',
-    marginLeft: COLUMN.EXPANDER_WIDTH - TABLE.CELL_PADDING - 1,
-    marginBlock: TABLE.CELL_PADDING,
-  }),
-  cellNested: css({
-    '&[aria-selected=true]': {
-      outline: 'none',
-    },
-  }),
-  noDataNested: css({
-    height: TABLE.NESTED_NO_DATA_HEIGHT,
-    display: 'flex',
-    alignItems: 'center',
-    justifyContent: 'center',
-    color: theme.colors.text.secondary,
-    fontSize: theme.typography.h4.fontSize,
-  }),
-  cellActions: css({
-    display: 'none',
-    position: 'absolute',
-    top: 0,
-    margin: 'auto',
-    height: '100%',
-    color: theme.colors.text.primary,
-    background: theme.isDark ? 'rgba(0, 0, 0, 0.7)' : 'rgba(255, 255, 255, 0.7)',
-    padding: theme.spacing.x0_5,
-    paddingInlineStart: theme.spacing.x1,
-  }),
-  cellActionsEnd: css({
-    left: 0,
-  }),
-  cellActionsStart: css({
-    right: 0,
-  }),
-  headerRow: css({
-    paddingBlockStart: 0,
-    fontWeight: 'normal',
-    '& .rdg-cell': {
-      height: '100%',
-      alignItems: 'flex-end',
-    },
-  }),
-  displayNone: css({
-    display: 'none',
-  }),
-  paginationContainer: css({
-    alignItems: 'center',
-    display: 'flex',
-    justifyContent: 'center',
-    marginTop: '8px',
-    width: '100%',
-  }),
-  paginationSummary: css({
-    color: theme.colors.text.secondary,
-    fontSize: theme.typography.bodySmall.fontSize,
-    display: 'flex',
-    justifyContent: 'flex-end',
-    padding: theme.spacing(0, 1, 0, 2),
-  }),
-  menuItem: css({
-    maxWidth: '200px',
-  }),
-});
-
-const getFooterStyles = (justifyContent: Property.JustifyContent) => ({
-  footerCellCountRows: css({
-    display: 'flex',
-    justifyContent: 'space-between',
-  }),
-  footerCell: css({
-    display: 'flex',
-    justifyContent: justifyContent || 'space-between',
-  }),
-});
-
-const getHeaderCellStyles = (theme: GrafanaTheme2, justifyContent: Property.JustifyContent) =>
-  css({
-    display: 'flex',
-    gap: theme.spacing(0.5),
-    zIndex: theme.zIndex.tooltip - 1,
-    paddingInline: TABLE.CELL_PADDING,
-    paddingBlockEnd: TABLE.CELL_PADDING,
-    justifyContent,
-    '&:last-child': {
-      borderInlineEnd: 'none',
-    },
-  });
-
-const getCellStyles = (
-  theme: GrafanaTheme2,
-  cellType: TableCellDisplayMode,
-  textAlign: TextAlign,
-  shouldWrap: boolean,
-  shouldOverflow: boolean,
-  isColorized: boolean,
-  isMonospace: boolean
-) => {
-  const whiteSpace: CSSProperties['whiteSpace'] = (() => {
-    if (isMonospace) {
-      return 'pre';
-    }
-    if (cellType === TableCellDisplayMode.Markdown) {
-      return 'normal';
-    }
-    return 'pre-line';
-  })();
-
-  return css({
-    display: 'flex',
-    alignItems: 'center',
-    textAlign,
-    justifyContent: getJustifyContent(textAlign),
-
-    ...(isColorized && { backgroundClip: 'padding-box !important' }),
-    ...(shouldOverflow && { minHeight: '100%' }),
-    ...(shouldWrap && { whiteSpace }),
-    ...(isMonospace && { fontFamily: 'monospace' }),
-
-    '&:hover, &[aria-selected=true]': {
-      '.table-cell-actions': {
-        display: 'flex',
-      },
-      ...(shouldOverflow && {
-        zIndex: theme.zIndex.tooltip - 2,
-        whiteSpace,
-        height: 'fit-content',
-        minWidth: 'fit-content',
-        ...(cellType === TableCellDisplayMode.Pill && {
-          flexWrap: 'wrap',
-        }),
-      }),
-    },
-
-    a: {
-      cursor: 'pointer',
-      ...(isColorized
-        ? {
-            color: 'inherit',
-            textDecoration: 'underline',
-          }
-        : {
-            color: theme.colors.text.link,
-            textDecoration: 'none',
-            '&:hover': {
-              textDecoration: 'underline',
-            },
-          }),
-    },
-
-    ...(cellType === TableCellDisplayMode.DataLinks && {
-      ...(shouldWrap && {
-        flexDirection: 'column',
-        justifyContent: 'center',
-        alignItems: getJustifyContent(textAlign),
-      }),
-      '> a': {
-        flexWrap: 'nowrap',
-        ...(!shouldWrap && {
-          paddingInline: theme.spacing(0.5),
-          borderRight: `2px solid ${theme.colors.border.medium}`,
-          '&:first-child': {
-            paddingInlineStart: 0,
-          },
-          '&:last-child': {
-            paddingInlineEnd: 0,
-            borderRight: 'none',
-          },
-        }),
-      },
-    }),
-
-    ...(cellType === TableCellDisplayMode.Pill && {
-      display: 'inline-flex',
-      gap: theme.spacing(0.5),
-      flexWrap: shouldWrap ? 'wrap' : 'nowrap',
-      '> span': {
-        display: 'flex',
-        padding: theme.spacing(0.25, 0.75),
-        borderRadius: theme.shape.radius.default,
-        fontSize: theme.typography.bodySmall.fontSize,
-        lineHeight: theme.typography.bodySmall.lineHeight,
-        whiteSpace: 'nowrap',
-      },
-    }),
-
-    ...(cellType === TableCellDisplayMode.Markdown && {
-      '& ol, & ul': {
-        paddingLeft: theme.spacing(1.5),
-      },
-      '& p': {
-        whiteSpace: 'pre-line',
-      },
-      '& a': {
-        color: theme.colors.primary.text,
-      },
-      // for elements like `p`, `h*`, etc. which have an inherent margin,
-      // we want to remove the bottom margin for the last one in the container.
-      '& > .markdown-container > *:last-child': {
-        marginBottom: 0,
-      },
-    }),
-  });
-};
-=======
-  };
->>>>>>> f836ea2a
+  };