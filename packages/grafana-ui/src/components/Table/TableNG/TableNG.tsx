import 'react-data-grid/lib/styles.css';
import { css } from '@emotion/css';
import React, { useMemo, useState, useLayoutEffect } from 'react';
import DataGrid, { Column, RenderRowProps, Row, SortColumn, SortDirection } from 'react-data-grid';
import { Cell } from 'react-table';

import { DataFrame, Field, FieldType, GrafanaTheme2 } from '@grafana/data';

import { useStyles2, useTheme2 } from '../../../themes';
import { ContextMenu } from '../../ContextMenu/ContextMenu';
import { Icon } from '../../Icon/Icon';
import { MenuItem } from '../../Menu/MenuItem';
import { TableCellInspector, TableCellInspectorMode } from '../TableCellInspector';
import { TableCellDisplayMode, TableNGProps } from '../types';
import { getCellColors } from '../utils';

import { TableCellNG } from './Cells/TableCellNG';

const DEFAULT_CELL_PADDING = 6;

interface TableRow {
  id: number;
  title: string;
  cell: Cell;
}

interface TableColumn extends Column<TableRow> {
  key: string;
  name: string;
  rowHeight: number;
  field: Field;
}

interface TableHeaderProps {
  column: Column<any>;
  onSort: (columnKey: string, direction: SortDirection) => void;
  direction: SortDirection | undefined;
}

export function TableNG(props: TableNGProps) {
  const { height, width, timeRange, cellHeight, noHeader, fieldConfig } = props;
  const theme = useTheme2();
  const styles = useStyles2(getStyles);

  // TODO: this is a hack to force the column width to update when the fieldConfig changes
  const [revId, setRevId] = useState(0);
  const columnWidth = useMemo(() => {
    setRevId(revId + 1);
    return fieldConfig?.defaults?.custom?.width || 'auto';
  }, [fieldConfig]); // eslint-disable-line react-hooks/exhaustive-deps

  const [contextMenuProps, setContextMenuProps] = useState<{
    rowIdx: number;
    value: string;
    top: number;
    left: number;
  } | null>(null);
  const [isInspecting, setIsInspecting] = useState(false);
  const [isContextMenuOpen, setIsContextMenuOpen] = useState(false);

  useLayoutEffect(() => {
    if (!isContextMenuOpen) {
      return;
    }

    function onClick(event: MouseEvent) {
      setIsContextMenuOpen(false);
    }

    addEventListener('click', onClick);

    return () => {
      removeEventListener('click', onClick);
    };
  }, [isContextMenuOpen]);

  const [sortColumns, setSortColumns] = useState<readonly SortColumn[]>([]);

  function rowHeight() {
    const bodyFontSize = theme.typography.fontSize;
    const lineHeight = theme.typography.body.lineHeight;

    switch (cellHeight) {
      case 'md':
        return 42;
      case 'lg':
        return 48;
    }

    return DEFAULT_CELL_PADDING * 2 + bodyFontSize * lineHeight;
  }
  const rowHeightNumber = rowHeight();

  const TableHeader: React.FC<TableHeaderProps> = ({ column, onSort, direction }) => {
    const handleSort = () => {
      onSort(column.key as string, direction === 'ASC' ? 'DESC' : 'ASC');
    };

    return (
      <div>
        <button className={styles.headerCellLabel} onClick={handleSort}>
          <div>{column.name}</div>
          {direction &&
            (direction === 'ASC' ? (
              <Icon size="lg" name="arrow-down" className={styles.sortIcon} />
            ) : (
              <Icon name="arrow-up" size="lg" className={styles.sortIcon} />
            ))}
        </button>

        {/* put the filter button here */}
      </div>
    );
  };

  const handleSort = (columnKey: string, direction: SortDirection) => {
    let currentSortColumn: SortColumn | undefined;

    const updatedSortColumns = sortColumns.filter((column) => {
      const isCurrentColumn = column.columnKey === columnKey;
      if (isCurrentColumn) {
        currentSortColumn = column;
      }
      return !isCurrentColumn;
    });

    // sorted column exists and is descending -> remove it to reset sorting
    if (currentSortColumn && currentSortColumn.direction === 'DESC') {
      setSortColumns(updatedSortColumns);
    } else {
      // new sort column or changed direction
      setSortColumns([...updatedSortColumns, { columnKey, direction }]);
    }
  };

  const mapFrameToDataGrid = (main: DataFrame) => {
    const columns: TableColumn[] = [];
    const rows: Array<{ [key: string]: string }> = [];

    main.fields.map((field) => {
      const key = `${field.name}-${revId}`;
      const { values: _, ...shallowField } = field;

      // Add a column for each field
      columns.push({
        key,
<<<<<<< HEAD
        name: key,
        field,
=======
        name: field.name,
        field: shallowField,
>>>>>>> 1c893c50
        rowHeight: rowHeightNumber,
        cellClass: (row) => {
          // eslint-ignore-next-line
          const value = row[key];
          const displayValue = field.display!(value);

          // if (shallowField.config.custom.type === TableCellDisplayMode.ColorBackground) {
          let colors = getCellColors(theme, field.config.custom, displayValue);
          // }

          // css()
          return 'my-class';
        },
        renderCell: (props: any) => {
          const { row } = props;
          const value = row[key];

          // Cell level rendering here
          return (
            <TableCellNG
              key={key}
              value={value}
              field={field}
              theme={theme}
              timeRange={timeRange}
              height={rowHeight}
              {...props}
            />
          );
        },
        renderHeaderCell: ({ column, sortDirection }) => (
          <TableHeader column={column} onSort={handleSort} direction={sortDirection} />
        ),
        width: columnWidth,
      });

      // Create row objects
      field.values.map((value, index) => {
        const currentValue = { [key]: value };

        if (rows.length > index) {
          rows[index] = { ...rows[index], ...currentValue };
        } else {
          rows[index] = currentValue;
        }
      });
    });

    return {
      columns,
      rows,
    };
  };
  const { columns, rows } = mapFrameToDataGrid(props.data);

  const columnTypes = useMemo(() => {
    return columns.reduce(
      (acc, column) => {
        acc[column.key] = column.field.type;
        return acc;
      },
      {} as { [key: string]: string }
    );
  }, [columns]);

  const sortedRows = useMemo((): ReadonlyArray<{ [key: string]: string }> => {
    if (sortColumns.length === 0) {
      return rows;
    }

    return [...rows].sort((a, b) => {
      for (const sort of sortColumns) {
        const { columnKey, direction } = sort;
        const comparator = getComparator(columnTypes[columnKey]);
        const compResult = comparator(a[columnKey], b[columnKey]);
        if (compResult !== 0) {
          return direction === 'ASC' ? compResult : -compResult;
        }
      }
      return 0; // false
    });
  }, [rows, sortColumns, columnTypes]);

  const renderMenuItems = () => {
    return (
      <>
        <MenuItem
          label="Inspect value"
          onClick={() => {
            setIsInspecting(true);
          }}
          className={styles.menuItem}
        />
      </>
    );
  };

  // Return the data grid
  return (
    <>
      <DataGrid
        rows={sortedRows}
        columns={columns}
        headerRowHeight={noHeader ? 0 : undefined}
        defaultColumnOptions={{
          sortable: true,
          resizable: true,
        }}
        rowHeight={rowHeightNumber}
        // TODO: This doesn't follow current table behavior
        style={{ width, height }}
        renderers={{ renderRow: myRowRenderer }}
        onCellContextMenu={({ row, column }, event) => {
          event.preventGridDefault();
          // Do not show the default context menu
          event.preventDefault();
          setContextMenuProps({
            rowIdx: rows.indexOf(row),
            value: row[column.key],
            top: event.clientY,
            left: event.clientX,
          });
          setIsContextMenuOpen(true);
        }}
        // sorting
        sortColumns={sortColumns}
      />

      {isContextMenuOpen && (
        <ContextMenu
          x={contextMenuProps?.left || 0}
          y={contextMenuProps?.top || 0}
          renderMenuItems={renderMenuItems}
          focusOnOpen={false}
        />
      )}

      {isInspecting && (
        <TableCellInspector
          mode={TableCellInspectorMode.text}
          value={contextMenuProps?.value}
          onDismiss={() => {
            setIsInspecting(false);
            setContextMenuProps(null);
          }}
        />
      )}
    </>
  );
}

function myRowRenderer(key: React.Key, props: RenderRowProps<Row>) {
  // Let's render row level things here!
  // i.e. we can look at row styles and such here
  return <Row {...props} />;
}

type Comparator = (a: any, b: any) => number;

function getComparator(sortColumnType: string): Comparator {
  switch (sortColumnType) {
    case FieldType.time:
    case FieldType.number:
    case FieldType.boolean:
      return (a, b) => a - b;
    case FieldType.string:
    case FieldType.enum:
    default:
      return (a, b) => String(a).localeCompare(String(b), undefined, { sensitivity: 'base' });
  }
}

const getStyles = (theme: GrafanaTheme2) => ({
  contextMenu: css({
    position: 'absolute',
    backgroundColor: '#ffffff',
    border: '1px solid black',
    padding: '16px',
    listStyle: 'none',

    '> li': {
      padding: 8,
    },
  }),
  menuItem: css({
    maxWidth: '200px',
  }),
  headerCellLabel: css({
    border: 'none',
    padding: 0,
    background: 'inherit',
    cursor: 'pointer',
    whiteSpace: 'nowrap',
    overflow: 'hidden',
    textOverflow: 'ellipsis',
    fontWeight: theme.typography.fontWeightMedium,
    display: 'flex',
    alignItems: 'center',
    marginRight: theme.spacing(0.5),

    '&:hover': {
      textDecoration: 'underline',
      color: theme.colors.text.link,
    },
  }),
  sortIcon: css({
    marginLeft: theme.spacing(0.5),
  }),
});<|MERGE_RESOLUTION|>--- conflicted
+++ resolved
@@ -144,13 +144,8 @@
       // Add a column for each field
       columns.push({
         key,
-<<<<<<< HEAD
-        name: key,
+        name: field.name,
         field,
-=======
-        name: field.name,
-        field: shallowField,
->>>>>>> 1c893c50
         rowHeight: rowHeightNumber,
         cellClass: (row) => {
           // eslint-ignore-next-line
