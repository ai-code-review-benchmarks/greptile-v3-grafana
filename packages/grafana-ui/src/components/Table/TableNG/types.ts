--- conflicted
+++ resolved
@@ -1,10 +1,5 @@
-<<<<<<< HEAD
-import { ReactNode, SyntheticEvent } from 'react';
+import { FC, SyntheticEvent } from 'react';
 import { CellRendererProps, Column } from 'react-data-grid';
-=======
-import { FC, SyntheticEvent } from 'react';
-import { Column } from 'react-data-grid';
->>>>>>> 424e336a
 
 import {
   DataFrame,
