--- conflicted
+++ resolved
@@ -1,6 +1,5 @@
 import { Property } from 'csstype';
 
-<<<<<<< HEAD
 import {
   DataFrame,
   Field,
@@ -93,10 +92,6 @@
  * Props for the react-data-grid based table.
  */
 export interface TableNGProps extends BaseTableProps {}
-=======
-import { ActionModel, Field, GrafanaTheme2, TimeRange } from '@grafana/data';
-import { TableCellOptions } from '@grafana/schema';
->>>>>>> 6b88062d
 
 export interface CellNGProps {
   value: any;
