--- conflicted
+++ resolved
@@ -1,21 +1,13 @@
-<<<<<<< HEAD
-import { Field, GrafanaTheme2, TimeRange } from '@grafana/data';
-
-=======
 import { Property } from 'csstype';
 
 import { Field, GrafanaTheme2, TimeRange } from '@grafana/data';
 
->>>>>>> b1a6a0f2
 export interface CellNGProps {
   value: any;
   field: Field;
   theme: GrafanaTheme2;
-<<<<<<< HEAD
+  justifyContent?: Property.JustifyContent;
   rowIdx?: number;
-=======
-  justifyContent?: Property.JustifyContent;
->>>>>>> b1a6a0f2
 }
 export interface BarGaugeCellProps extends CellNGProps {
   height: number;
