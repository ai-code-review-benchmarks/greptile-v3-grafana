import { Property } from 'csstype';
import { SortColumn } from 'react-data-grid';
import tinycolor from 'tinycolor2';

import {
  FieldType,
  Field,
  formattedValueToString,
  GrafanaTheme2,
  DisplayValue,
  LinkModel,
  DisplayValueAlignmentFactors,
  DataFrame,
} from '@grafana/data';
import {
  BarGaugeDisplayMode,
  TableCellBackgroundDisplayMode,
  TableCellDisplayMode,
  TableCellHeight,
} from '@grafana/schema';

import { getTextColorForAlphaBackground } from '../../../utils/colors';
import { TableCellOptions } from '../types';

import { COLUMN, TABLE } from './constants';
import { CellColors, TableRow, TableFieldOptionsType, ColumnTypes, FrameToRowsConverter, Comparator } from './types';

/* ---------------------------- Cell calculations --------------------------- */
export type CellHeightCalculator = (text: string, cellWidth: number) => number;

/**
 * @internal
 * Returns the default row height based on the theme and cell height setting.
 */
export function getDefaultRowHeight(
  theme: GrafanaTheme2,
  cellHeight?: TableCellHeight,
  customCellHeight?: number
): number | string {
  const bodyFontSize = theme.typography.fontSize;
  const lineHeight = theme.typography.body.lineHeight;

  switch (cellHeight) {
    case TableCellHeight.Sm:
      return 36;
    case TableCellHeight.Md:
      return 42;
    case TableCellHeight.Lg:
      return TABLE.MAX_CELL_HEIGHT;
    case TableCellHeight.Auto:
      return 'auto';
    case TableCellHeight.Custom:
      return customCellHeight ?? TABLE.MAX_CELL_HEIGHT;
  }

  return TABLE.CELL_PADDING * 2 + bodyFontSize * lineHeight;
}

/**
 * @internal
 * Returns true if cell inspection (hover to see full content) is enabled for the field.
 */
export function isCellInspectEnabled(field: Field): boolean {
  return field.config?.custom?.inspect ?? false;
}

/**
 * @internal
 * Returns true if text wrapping should be applied to the cell.
 */
export function shouldTextWrap(field: Field): boolean {
  const cellOptions = getCellOptions(field);
  // @ts-ignore - a handful of cellTypes have boolean wrapText, but not all of them.
  // we should be very careful to only use boolean type for cellOptions.wrapText.
  // TBH we will probably move this up to a field option which is showIf rendered anyway,
  // but that'll be a migration to do, so it needs to happen post-GA.
  return Boolean(cellOptions?.wrapText);
}

// matches characters which CSS
const spaceRegex = /[\s-]/;

export interface GetMaxWrapCellOptions {
  colWidths: number[];
  avgCharWidth: number;
  wrappedColIdxs: boolean[];
}

/**
 * @internal
 * loop through the fields and their values, determine which cell is going to determine the
 * height of the row based on its content and width, and then return the text, index, and number of lines for that cell.
 */
export function getMaxWrapCell(
  fields: Field[],
  rowIdx: number,
  { colWidths, avgCharWidth, wrappedColIdxs }: GetMaxWrapCellOptions
): {
  text: string;
  idx: number;
  numLines: number;
} {
  let maxLines = 1;
  let maxLinesIdx = -1;
  let maxLinesText = '';

  // TODO: consider changing how we store this, using a record by column key instead of an array
  for (let i = 0; i < colWidths.length; i++) {
    if (wrappedColIdxs[i]) {
      const field = fields[i];
      // special case: for the header, provide `-1` as the row index.
      const cellTextRaw = rowIdx === -1 ? getDisplayName(field) : field.values[rowIdx];

      if (cellTextRaw != null) {
        const cellText = String(cellTextRaw);

        if (spaceRegex.test(cellText)) {
          const charsPerLine = colWidths[i] / avgCharWidth;
          const approxLines = cellText.length / charsPerLine;

          if (approxLines > maxLines) {
            maxLines = approxLines;
            maxLinesIdx = i;
            maxLinesText = cellText;
          }
        }
      }
    }
  }

  return { text: maxLinesText, idx: maxLinesIdx, numLines: maxLines };
}

/**
 * @internal
 * Returns true if text overflow handling should be applied to the cell.
 */
export function shouldTextOverflow(field: Field): boolean {
<<<<<<< HEAD
  const cellOptions = getCellOptions(field);
=======
  let type = getCellOptions(field).type;

>>>>>>> 52f61042
  return (
    field.type === FieldType.string &&
    // Tech debt: Technically image cells are of type string, which is misleading (kinda?)
    // so we need to ensure we don't apply overflow hover states for type image
<<<<<<< HEAD
    cellOptions.type !== TableCellDisplayMode.Image &&
    cellOptions.type !== TableCellDisplayMode.Markdown &&
=======
    type !== TableCellDisplayMode.Image &&
    type !== TableCellDisplayMode.Pill &&
>>>>>>> 52f61042
    !shouldTextWrap(field) &&
    !isCellInspectEnabled(field)
  );
}

/**
 * @internal
 * Returns the text alignment for a field based on its type and configuration.
 */
export function getTextAlign(field?: Field): Property.JustifyContent {
  if (!field) {
    return 'flex-start';
  }

  if (field.config.custom) {
    const custom: TableFieldOptionsType = field.config.custom;

    switch (custom.align) {
      case 'right':
        return 'flex-end';
      case 'left':
        return 'flex-start';
      case 'center':
        return 'center';
    }
  }

  if (field.type === FieldType.number) {
    return 'flex-end';
  }

  return 'flex-start';
}

const DEFAULT_CELL_OPTIONS = { type: TableCellDisplayMode.Auto } as const;

/**
 * @internal
 * Returns the cell options for a field, migrating from legacy displayMode if necessary.
 * TODO: remove live migration in favor of doing it in dashboard or panel migrator
 */
export function getCellOptions(field: Field): TableCellOptions {
  if (field.config.custom?.displayMode) {
    return migrateTableDisplayModeToCellOptions(field.config.custom?.displayMode);
  }

  return field.config.custom?.cellOptions ?? DEFAULT_CELL_OPTIONS;
}

/**
 * @internal
 * Getting gauge or sparkline values to align is very tricky without looking at all values and passing them through display processor.
 * For very large tables that could pretty expensive. So this is kind of a compromise. We look at the first 1000 rows and cache the longest value.
 * If we have a cached value we just check if the current value is longer and update the alignmentFactor. This can obviously still lead to
 * unaligned gauges but it should a lot less common.
 **/
export function getAlignmentFactor(
  field: Field,
  displayValue: DisplayValue,
  rowIndex: number
): DisplayValueAlignmentFactors {
  let alignmentFactor = field.state?.alignmentFactors;

  if (alignmentFactor) {
    // check if current alignmentFactor is still the longest
    if (formattedValueToString(alignmentFactor).length < formattedValueToString(displayValue).length) {
      alignmentFactor = { ...displayValue };
      field.state!.alignmentFactors = alignmentFactor;
    }
    return alignmentFactor;
  } else {
    // look at the next 1000 rows
    alignmentFactor = { ...displayValue };
    const maxIndex = Math.min(field.values.length, rowIndex + 1000);

    for (let i = rowIndex + 1; i < maxIndex; i++) {
      const nextDisplayValue = field.display?.(field.values[i]) ?? field.values[i];
      if (formattedValueToString(alignmentFactor).length > formattedValueToString(nextDisplayValue).length) {
        alignmentFactor.text = displayValue.text;
      }
    }

    if (field.state) {
      field.state.alignmentFactors = alignmentFactor;
    } else {
      field.state = { alignmentFactors: alignmentFactor };
    }

    return alignmentFactor;
  }
}

/* ------------------------- Cell color calculation ------------------------- */
const CELL_COLOR_DARKENING_MULTIPLIER = 10;
const CELL_GRADIENT_HUE_ROTATION_DEGREES = 5;

/**
 * @internal
 * Returns the text and background colors for a table cell based on its options and display value.
 */
export function getCellColors(
  theme: GrafanaTheme2,
  cellOptions: TableCellOptions,
  displayValue: DisplayValue
): CellColors {
  // How much to darken elements depends upon if we're in dark mode
  const darkeningFactor = theme.isDark ? 1 : -0.7;

  // Setup color variables
  let textColor: string | undefined = undefined;
  let bgColor: string | undefined = undefined;
  // let bgHoverColor: string | undefined = undefined;

  if (cellOptions.type === TableCellDisplayMode.ColorText) {
    textColor = displayValue.color;
  } else if (cellOptions.type === TableCellDisplayMode.ColorBackground) {
    const mode = cellOptions.mode ?? TableCellBackgroundDisplayMode.Gradient;

    if (mode === TableCellBackgroundDisplayMode.Basic) {
      textColor = getTextColorForAlphaBackground(displayValue.color!, theme.isDark);
      bgColor = tinycolor(displayValue.color).toRgbString();
      // bgHoverColor = tinycolor(displayValue.color)
      //   .darken(CELL_COLOR_DARKENING_MULTIPLIER * darkeningFactor)
      //   .toRgbString();
    } else if (mode === TableCellBackgroundDisplayMode.Gradient) {
      // const hoverColor = tinycolor(displayValue.color)
      //   .darken(CELL_GRADIENT_DARKENING_MULTIPLIER * darkeningFactor)
      //   .toRgbString();
      const bgColor2 = tinycolor(displayValue.color)
        .darken(CELL_COLOR_DARKENING_MULTIPLIER * darkeningFactor)
        .spin(CELL_GRADIENT_HUE_ROTATION_DEGREES);
      textColor = getTextColorForAlphaBackground(displayValue.color!, theme.isDark);
      bgColor = `linear-gradient(120deg, ${bgColor2.toRgbString()}, ${displayValue.color})`;
      // bgHoverColor = `linear-gradient(120deg, ${bgColor2.toRgbString()}, ${hoverColor})`;
    }
  }

  return { textColor, bgColor };
}

/**
 * @internal
 * Extracts numeric pixel value from theme spacing
 */
export const extractPixelValue = (spacing: string | number): number => {
  return typeof spacing === 'number' ? spacing : parseFloat(spacing) || 0;
};

/* ------------------------------- Data links ------------------------------- */
/**
 * @internal
 */
export const getCellLinks = (field: Field, rowIdx: number) => {
  let links: Array<LinkModel<unknown>> | undefined;
  if (field.getLinks) {
    links = field.getLinks({
      valueRowIndex: rowIdx,
    });
  }

  if (!links) {
    return;
  }

  for (let i = 0; i < links?.length; i++) {
    if (links[i].onClick) {
      const origOnClick = links[i].onClick;

      links[i].onClick = (event: MouseEvent) => {
        // Allow opening in new tab
        if (!(event.ctrlKey || event.metaKey || event.shiftKey)) {
          event.preventDefault();
          origOnClick!(event, {
            field,
            rowIndex: rowIdx,
          });
        }
      };
    }
  }

  return links.filter((link) => link.href || link.onClick != null);
};

/* ----------------------------- Data grid sorting ---------------------------- */
/**
 * @internal
 */
export function applySort(
  rows: TableRow[],
  fields: Field[],
  sortColumns: SortColumn[],
  columnTypes: ColumnTypes = getColumnTypes(fields),
  hasNestedFrames: boolean = getIsNestedTable(fields)
): TableRow[] {
  if (sortColumns.length === 0) {
    return rows;
  }

  const compareRows = (a: TableRow, b: TableRow): number => {
    let result = 0;
    for (let i = 0; i < sortColumns.length; i++) {
      const { columnKey, direction } = sortColumns[i];
      const compare = getComparator(columnTypes[columnKey]);
      const sortDir = direction === 'ASC' ? 1 : -1;

      result = sortDir * compare(a[columnKey], b[columnKey]);
      if (result !== 0) {
        break;
      }
    }
    return result;
  };

  // Handle nested tables
  if (hasNestedFrames) {
    return processNestedTableRows(rows, (parents) => [...parents].sort(compareRows));
  }

  // Regular sort for tables without nesting
  return [...rows].sort(compareRows);
}

/* ----------------------------- Data grid mapping ---------------------------- */
/**
 * @internal
 */
export const frameToRecords = (frame: DataFrame): TableRow[] => {
  const fnBody = `
    const rows = Array(frame.length);
    const values = frame.fields.map(f => f.values);
    let rowCount = 0;
    for (let i = 0; i < frame.length; i++) {
      rows[rowCount] = {
        __depth: 0,
        __index: i,
        ${frame.fields.map((field, fieldIdx) => `${JSON.stringify(getDisplayName(field))}: values[${fieldIdx}][i]`).join(',')}
      };
      rowCount += 1;
      if (rows[rowCount-1]['__nestedFrames']){
        const childFrame = rows[rowCount-1]['__nestedFrames'];
        rows[rowCount] = {__depth: 1, __index: i, data: childFrame[0]}
        rowCount += 1;
      }
    }
    return rows;
  `;

  // Creates a function that converts a DataFrame into an array of TableRows
  // Uses new Function() for performance as it's faster than creating rows using loops
  const convert = new Function('frame', fnBody) as unknown as FrameToRowsConverter;
  return convert(frame);
};

/* ----------------------------- Data grid comparator ---------------------------- */
// The numeric: true option is used to sort numbers as strings correctly. It recognizes numeric sequences
// within strings and sorts numerically instead of lexicographically.
const compare = new Intl.Collator('en', { sensitivity: 'base', numeric: true }).compare;
const strCompare: Comparator = (a, b) => compare(String(a ?? ''), String(b ?? ''));
const numCompare: Comparator = (a, b) => {
  if (a === b) {
    return 0;
  }
  if (a == null) {
    return -1;
  }
  if (b == null) {
    return 1;
  }
  return Number(a) - Number(b);
};
const frameCompare: Comparator = (a, b) => {
  // @ts-ignore The compared vals are DataFrameWithValue. the value is the rendered stat (first, last, etc.)
  return (a?.value ?? 0) - (b?.value ?? 0);
};

/**
 * @internal
 */
export function getComparator(sortColumnType: FieldType): Comparator {
  switch (sortColumnType) {
    // Handle sorting for frame type fields (sparklines)
    case FieldType.frame:
      return frameCompare;
    case FieldType.time:
    case FieldType.number:
    case FieldType.boolean:
      return numCompare;
    case FieldType.string:
    case FieldType.enum:
    default:
      return strCompare;
  }
}

type TableCellGaugeDisplayModes =
  | TableCellDisplayMode.BasicGauge
  | TableCellDisplayMode.GradientGauge
  | TableCellDisplayMode.LcdGauge;
const TABLE_CELL_GAUGE_DISPLAY_MODES_TO_DISPLAY_MODES: Record<TableCellGaugeDisplayModes, BarGaugeDisplayMode> = {
  [TableCellDisplayMode.BasicGauge]: BarGaugeDisplayMode.Basic,
  [TableCellDisplayMode.GradientGauge]: BarGaugeDisplayMode.Gradient,
  [TableCellDisplayMode.LcdGauge]: BarGaugeDisplayMode.Lcd,
};

type TableCellColorBackgroundDisplayModes =
  | TableCellDisplayMode.ColorBackground
  | TableCellDisplayMode.ColorBackgroundSolid;
const TABLE_CELL_COLOR_BACKGROUND_DISPLAY_MODES_TO_DISPLAY_MODES: Record<
  TableCellColorBackgroundDisplayModes,
  TableCellBackgroundDisplayMode
> = {
  [TableCellDisplayMode.ColorBackground]: TableCellBackgroundDisplayMode.Gradient,
  [TableCellDisplayMode.ColorBackgroundSolid]: TableCellBackgroundDisplayMode.Basic,
};

/* ---------------------------- Miscellaneous ---------------------------- */
/**
 * Migrates table cell display mode to new object format.
 *
 * @param displayMode The display mode of the cell
 * @returns TableCellOptions object in the correct format
 * relative to the old display mode.
 */
export function migrateTableDisplayModeToCellOptions(displayMode: TableCellDisplayMode): TableCellOptions {
  switch (displayMode) {
    // In the case of the gauge we move to a different option
    case TableCellDisplayMode.BasicGauge:
    case TableCellDisplayMode.GradientGauge:
    case TableCellDisplayMode.LcdGauge:
      return {
        type: TableCellDisplayMode.Gauge,
        mode: TABLE_CELL_GAUGE_DISPLAY_MODES_TO_DISPLAY_MODES[displayMode],
      };
    // Also true in the case of the color background
    case TableCellDisplayMode.ColorBackground:
    case TableCellDisplayMode.ColorBackgroundSolid:
      return {
        type: TableCellDisplayMode.ColorBackground,
        mode: TABLE_CELL_COLOR_BACKGROUND_DISPLAY_MODES_TO_DISPLAY_MODES[displayMode],
      };
    // catching a nonsense case: `displayMode`: 'custom' should pre-date the CustomCell.
    // if it doesn't, we need to just nope out and return an auto cell.
    case TableCellDisplayMode.Custom:
      return {
        type: TableCellDisplayMode.Auto,
      };
    default:
      return {
        type: displayMode,
      };
  }
}

/**
 * @internal
 * Returns true if the DataFrame contains nested frames
 */
export const getIsNestedTable = (fields: Field[]): boolean =>
  fields.some(({ type }) => type === FieldType.nestedFrames);

/**
 * @internal
 * Processes nested table rows
 */
export const processNestedTableRows = (
  rows: TableRow[],
  processParents: (parents: TableRow[]) => TableRow[]
): TableRow[] => {
  // Separate parent and child rows
  // Array for parentRows: enables sorting and maintains order for iteration
  // Map for childRows: provides O(1) lookup by parent index when reconstructing the result
  const parentRows: TableRow[] = [];
  const childRows: Map<number, TableRow> = new Map();

  for (const row of rows) {
    if (row.__depth === 0) {
      parentRows.push(row);
    } else {
      childRows.set(row.__index, row);
    }
  }

  // Process parent rows (filter or sort)
  const processedParents = processParents(parentRows);

  // Reconstruct the result
  const result: TableRow[] = [];
  processedParents.forEach((row) => {
    result.push(row);
    const childRow = childRows.get(row.__index);
    if (childRow) {
      result.push(childRow);
    }
  });

  return result;
};

/**
 * @internal
 * returns the display name of a field
 */
export const getDisplayName = (field: Field): string => {
  return field.state?.displayName ?? field.name;
};

/**
 * @internal
 * returns only fields that are not nested tables and not explicitly hidden
 */
export function getVisibleFields(fields: Field[]): Field[] {
  return fields.filter((field) => field.type !== FieldType.nestedFrames && field.config.custom?.hidden !== true);
}

/**
 * @internal
 * returns a map of column types by display name
 */
export function getColumnTypes(fields: Field[]): ColumnTypes {
  return fields.reduce<ColumnTypes>((acc, field) => {
    switch (field.type) {
      case FieldType.nestedFrames:
        return { ...acc, ...getColumnTypes(field.values[0]?.[0]?.fields ?? []) };
      default:
        return { ...acc, [getDisplayName(field)]: field.type };
    }
  }, {});
}

/**
 * @internal
 * calculates the width of each field, with the following logic:
 * 1. manual sizing minWidth is hard-coded to 50px, we set this in RDG since it enforces the hard limit correctly
 * 2. if minWidth is configured in fieldConfig (or defaults to 150), it serves as the bottom of the auto-size clamp
 */
export function computeColWidths(fields: Field[], availWidth: number) {
  let autoCount = 0;
  let definedWidth = 0;

  return (
    fields
      // first pass to add up how many fields have pre-defined widths and what that width totals to.
      .map((field) => {
        const width: number = field.config.custom?.width ?? 0;

        if (width === 0) {
          autoCount++;
        } else {
          definedWidth += width;
        }

        return width;
      })
      // second pass once `autoCount` and `definedWidth` are known.
      .map(
        (width, i) =>
          width ||
          Math.max(fields[i].config.custom?.minWidth ?? COLUMN.DEFAULT_WIDTH, (availWidth - definedWidth) / autoCount)
      )
  );
}

/**
 * @internal
 * if applyToRow is true in any field, return a function that gets the row background color
 */
export function getApplyToRowBgFn(fields: Field[], theme: GrafanaTheme2): ((rowIndex: number) => CellColors) | void {
  for (const field of fields) {
    const cellOptions = getCellOptions(field);
    const fieldDisplay = field.display;
    if (
      fieldDisplay !== undefined &&
      cellOptions.type === TableCellDisplayMode.ColorBackground &&
      cellOptions.applyToRow === true
    ) {
      return (rowIndex: number) => getCellColors(theme, cellOptions, fieldDisplay(field.values[rowIndex]));
    }
  }
}

/** @internal */
export function withDataLinksActionsTooltip(field: Field, cellType: TableCellDisplayMode) {
  return (
    cellType !== TableCellDisplayMode.DataLinks &&
    cellType !== TableCellDisplayMode.Actions &&
    (field.config.links?.length ?? 0) + (field.config.actions?.length ?? 0) > 1
  );
}<|MERGE_RESOLUTION|>--- conflicted
+++ resolved
@@ -12,49 +12,16 @@
   DisplayValueAlignmentFactors,
   DataFrame,
 } from '@grafana/data';
-import {
-  BarGaugeDisplayMode,
-  TableCellBackgroundDisplayMode,
-  TableCellDisplayMode,
-  TableCellHeight,
-} from '@grafana/schema';
+import { BarGaugeDisplayMode, TableCellBackgroundDisplayMode, TableCellDisplayMode } from '@grafana/schema';
 
 import { getTextColorForAlphaBackground } from '../../../utils/colors';
 import { TableCellOptions } from '../types';
 
-import { COLUMN, TABLE } from './constants';
+import { COLUMN } from './constants';
 import { CellColors, TableRow, TableFieldOptionsType, ColumnTypes, FrameToRowsConverter, Comparator } from './types';
 
 /* ---------------------------- Cell calculations --------------------------- */
 export type CellHeightCalculator = (text: string, cellWidth: number) => number;
-
-/**
- * @internal
- * Returns the default row height based on the theme and cell height setting.
- */
-export function getDefaultRowHeight(
-  theme: GrafanaTheme2,
-  cellHeight?: TableCellHeight,
-  customCellHeight?: number
-): number | string {
-  const bodyFontSize = theme.typography.fontSize;
-  const lineHeight = theme.typography.body.lineHeight;
-
-  switch (cellHeight) {
-    case TableCellHeight.Sm:
-      return 36;
-    case TableCellHeight.Md:
-      return 42;
-    case TableCellHeight.Lg:
-      return TABLE.MAX_CELL_HEIGHT;
-    case TableCellHeight.Auto:
-      return 'auto';
-    case TableCellHeight.Custom:
-      return customCellHeight ?? TABLE.MAX_CELL_HEIGHT;
-  }
-
-  return TABLE.CELL_PADDING * 2 + bodyFontSize * lineHeight;
-}
 
 /**
  * @internal
@@ -136,23 +103,15 @@
  * Returns true if text overflow handling should be applied to the cell.
  */
 export function shouldTextOverflow(field: Field): boolean {
-<<<<<<< HEAD
-  const cellOptions = getCellOptions(field);
-=======
   let type = getCellOptions(field).type;
 
->>>>>>> 52f61042
   return (
     field.type === FieldType.string &&
     // Tech debt: Technically image cells are of type string, which is misleading (kinda?)
     // so we need to ensure we don't apply overflow hover states for type image
-<<<<<<< HEAD
-    cellOptions.type !== TableCellDisplayMode.Image &&
-    cellOptions.type !== TableCellDisplayMode.Markdown &&
-=======
     type !== TableCellDisplayMode.Image &&
     type !== TableCellDisplayMode.Pill &&
->>>>>>> 52f61042
+    type !== TableCellDisplayMode.Markdown &&
     !shouldTextWrap(field) &&
     !isCellInspectEnabled(field)
   );
