import { Property } from 'csstype';
import { SortColumn } from 'react-data-grid';
import tinycolor from 'tinycolor2';
import { Count, varPreLine } from 'uwrap';

import {
  FieldType,
  Field,
  formattedValueToString,
  GrafanaTheme2,
  DisplayValue,
  LinkModel,
  DisplayValueAlignmentFactors,
  DataFrame,
  DisplayProcessor,
} from '@grafana/data';
import {
  BarGaugeDisplayMode,
  FieldTextAlignment,
  TableCellBackgroundDisplayMode,
  TableCellDisplayMode,
  TableCellHeight,
} from '@grafana/schema';

import { getTextColorForAlphaBackground } from '../../../utils/colors';
import { TableCellOptions } from '../types';

import { COLUMN, TABLE } from './constants';
import {
  CellColors,
  TableRow,
  ColumnTypes,
  FrameToRowsConverter,
  Comparator,
  TypographyCtx,
  LineCounter,
  LineCounterEntry,
} from './types';

/* ---------------------------- Cell calculations --------------------------- */
export type CellNumLinesCalculator = (text: string, cellWidth: number) => number;

/**
 * @internal
 * Returns the default row height based on the theme and cell height setting.
 */
export function getDefaultRowHeight(theme: GrafanaTheme2, cellHeight?: TableCellHeight): number {
  const bodyFontSize = theme.typography.fontSize;
  const lineHeight = theme.typography.body.lineHeight;

  switch (cellHeight) {
    case TableCellHeight.Sm:
      return 36;
    case TableCellHeight.Md:
      return 42;
    case TableCellHeight.Lg:
      return TABLE.MAX_CELL_HEIGHT;
  }

  return TABLE.CELL_PADDING * 2 + bodyFontSize * lineHeight;
}

/**
 * @internal
 * Returns true if cell inspection (hover to see full content) is enabled for the field.
 */
export function isCellInspectEnabled(field: Field): boolean {
  return field.config?.custom?.inspect ?? false;
}

/**
 * @internal
 * Returns true if text wrapping should be applied to the cell.
 */
export function shouldTextWrap(field: Field): boolean {
  const cellOptions = getCellOptions(field);
  // @ts-ignore - a handful of cellTypes have boolean wrapText, but not all of them.
  // we should be very careful to only use boolean type for cellOptions.wrapText.
  // TBH we will probably move this up to a field option which is showIf rendered anyway,
  // but that'll be a migration to do, so it needs to happen post-GA.
  return Boolean(cellOptions?.wrapText);
}

/**
 * @internal
 * Returns the limit of number of lines that should be shown for wrapped text if set.
 */
export function getMaxWrappedLines(field: Field): number | undefined {
  const cellOptions = getCellOptions(field);
  // @ts-ignore - same rationale as shouldWrapText above.
  return cellOptions?.maxWrappedLines;
}

function limitByMaxWrappedLines(lineCount: number, field: Field): number {
  const maxWrappedLines = getMaxWrappedLines(field);
  if (!maxWrappedLines || lineCount <= maxWrappedLines) {
    return lineCount;
  }
  return maxWrappedLines;
}

/**
 * @internal creates a typography context based on a font size and family. used to measure text
 * and estimate size of text in cells.
 */
export function createTypographyContext(fontSize: number, fontFamily: string, letterSpacing = 0.15): TypographyCtx {
  const font = `${fontSize}px ${fontFamily}`;
  const canvas = document.createElement('canvas');
  const ctx = canvas.getContext('2d')!;

  ctx.letterSpacing = `${letterSpacing}px`;
  ctx.font = font;
  const txt =
    "Lorem Ipsum is simply dummy text of the printing and typesetting industry. Lorem Ipsum has been the industry's standard dummy text ever since the 1500s.";
  const txtWidth = ctx.measureText(txt).width;
  const avgCharWidth = txtWidth / txt.length + letterSpacing;
  const { count } = varPreLine(ctx);

  return {
    ctx,
    font,
    avgCharWidth,
    estimateLines: getTextLineEstimator(avgCharWidth),
    wrappedCount: wrapUwrapCount(count),
  };
}

/**
 * @internal wraps the uwrap count function to apply the maxWrappedLines limit if set.
 */
export function wrapUwrapCount(count: Count): LineCounter {
  return (value, width, field) => {
    if (value == null) {
      return 1;
    }

    return limitByMaxWrappedLines(count(String(value), width), field);
  };
}

/**
 * @internal returns a line counter which guesstimates a number of lines in a text cell based on the typography context's avgCharWidth.
 */
export function getTextLineEstimator(avgCharWidth: number): LineCounter {
  return (value, width, field) => {
    if (!value) {
      return -1;
    }

    // we don't have string breaking enabled in the table,
    // so an unbroken string is by definition a single line.
    const strValue = String(value);
    if (!spaceRegex.test(strValue)) {
      return -1;
    }

    const charsPerLine = width / avgCharWidth;
    return limitByMaxWrappedLines(strValue.length / charsPerLine, field);
  };
}

/**
 * @internal return a text line counter for every field which has wrapHeaderText enabled.
 */
export function buildHeaderLineCounters(fields: Field[], typographyCtx: TypographyCtx): LineCounterEntry[] | undefined {
  const wrappedColIdxs = fields.reduce((acc: number[], field, idx) => {
    if (field.config?.custom?.wrapHeaderText) {
      acc.push(idx);
    }
    return acc;
  }, []);

  if (wrappedColIdxs.length === 0) {
    return undefined;
  }

  // don't bother with estimating the line counts for the headers, because it's punishing
  // when we get it wrong and there won't be that many compared to how many rows a table might contain.
  return [{ counter: typographyCtx.wrappedCount, fieldIdxs: wrappedColIdxs }];
}

const spaceRegex = /[\s-]/;

/**
 * @internal return a text line counter for every field which has wrapHeaderText enabled. we do this once as we're rendering
 * the table, and then getRowHeight uses the output of this to caluclate the height of each row.
 */
export function buildRowLineCounters(fields: Field[], typographyCtx: TypographyCtx): LineCounterEntry[] | undefined {
  const result: Record<string, LineCounterEntry> = {};
  let wrappedFields = 0;

  for (let fieldIdx = 0; fieldIdx < fields.length; fieldIdx++) {
    const field = fields[fieldIdx];
    if (shouldTextWrap(field)) {
      wrappedFields++;

      const cellType = getCellOptions(field).type;
      if (cellType === TableCellDisplayMode.DataLinks) {
        // getCellLinks filters out invalid links, so the number of links in the config array may not match
        // what is actually rendered into the DOM.
        result.dataLinksCounter = result.dataLinksCounter ?? {
          estimate: (_value, _width, field) => field.config.links?.length ?? 1,
          counter: (_value, _width, field, rowIdx) => getCellLinks(field, rowIdx)?.length ?? 1,
          fieldIdxs: [],
        };
        result.dataLinksCounter.fieldIdxs.push(fieldIdx);
      }

      // for string fields, we really want to find the longest field ahead of time to reduce the number of calls to `count`.
      // calling `count` is going to get a perfectly accurate line count, but it is expensive, so we'd rather estimate the line
      // count and call the counter only for the field which will take up the most space based on its
      if (field.type === FieldType.string) {
        result.textCounter = result.textCounter ?? {
          counter: typographyCtx.wrappedCount,
          estimate: typographyCtx.estimateLines,
          fieldIdxs: [],
        };
        result.textCounter.fieldIdxs.push(fieldIdx);
      }
    }
  }

  if (wrappedFields === 0) {
    return undefined;
  }

  return Object.values(result);
}

// in some cases, the estimator might return a value that is less than 1, but when measured by the counter, it actually
// realizes that it's a multi-line cell. to avoid this, we want to give a little buffer away from 1 before we fully trust
// the estimator to have told us that a cell is single-line.
export const SINGLE_LINE_ESTIMATE_THRESHOLD = 0.85;

/**
 * @internal
 * loop through the fields and their values, determine which cell is going to determine the height of the row based
 * on its content and width, and return the height in pixels of that row, with vertial padding applied.
 */
export function getRowHeight(
  fields: Field[],
  rowIdx: number,
  columnWidths: number[],
  defaultHeight: number,
  lineCounters?: LineCounterEntry[],
  lineHeight = TABLE.LINE_HEIGHT,
  verticalPadding = 0
): number {
  if (!lineCounters?.length) {
    return defaultHeight;
  }

  let maxLines = -1;
  let maxValue = '';
  let maxWidth = 0;
<<<<<<< HEAD
  let maxField: Field | undefined;
=======
  let maxField: Field | undefined = undefined;
>>>>>>> e4af8d80
  let preciseCounter: LineCounter | undefined;

  for (const { estimate, counter, fieldIdxs } of lineCounters) {
    // for some of the line counters, getting the precise count of the lines is expensive. those line counters
    // set both an "estimate" and a "counter" function. if the cell we find to be the max was estimated, we will
    // get the "true" value right before calculating the row height by hanging onto a reference to the counter fn.
    const count = estimate ?? counter;
    const isEstimating = estimate !== undefined;

    for (const fieldIdx of fieldIdxs) {
      const field = fields[fieldIdx];
      // special case: for the header, provide `-1` as the row index.
      const cellValueRaw = rowIdx === -1 ? getDisplayName(field) : field.values[rowIdx];
      if (cellValueRaw != null) {
        const colWidth = columnWidths[fieldIdx];
<<<<<<< HEAD
        const approxLines = count(cellValueRaw, colWidth, field);

=======
        const approxLines = count(cellValueRaw, colWidth, field, rowIdx);
>>>>>>> e4af8d80
        if (approxLines > maxLines) {
          maxLines = approxLines;
          maxValue = cellValueRaw;
          maxWidth = colWidth;
          maxField = field;
          preciseCounter = isEstimating ? counter : undefined;
        }
      }
    }
  }

  // if the value is -1 or the estimate for the max cell was less than the SINGLE_LINE_ESTIMATE_THRESHOLD, we trust
  // that the estimator correctly identified that no text wrapping is needed for this row, skipping the preciseCounter.
<<<<<<< HEAD
  if (maxField === undefined || maxLines < SINGLE_LINE_ESTIMATE_THRESHOLD) {
=======
  if (!maxField || maxLines < SINGLE_LINE_ESTIMATE_THRESHOLD) {
>>>>>>> e4af8d80
    return defaultHeight;
  }

  // if we finished this row height loop with an estimate, we need to call
  // the `preciseCounter` method to get the exact line count.
  if (preciseCounter !== undefined) {
<<<<<<< HEAD
    maxLines = preciseCounter(maxValue, maxWidth, maxField);
=======
    maxLines = preciseCounter(maxValue, maxWidth, maxField, rowIdx);
>>>>>>> e4af8d80
  }

  // we want a round number of lines for rendering
  const totalHeight = Math.ceil(maxLines) * lineHeight + verticalPadding;
  return Math.max(totalHeight, defaultHeight);
}

/**
 * @internal
 * Returns true if text overflow handling should be applied to the cell.
 */
export function shouldTextOverflow(field: Field): boolean {
  const cellOptions = getCellOptions(field);
  const eligibleCellType =
    // Tech debt: Technically image cells are of type string, which is misleading (kinda?)
    // so we need to ensurefield.type === FieldType.string we don't apply overflow hover states for type image
    (field.type === FieldType.string &&
      cellOptions.type !== TableCellDisplayMode.Image &&
      cellOptions.type !== TableCellDisplayMode.Pill) ||
    // regardless of the underlying cell type, data links cells have text overflow.
    cellOptions.type === TableCellDisplayMode.DataLinks;

  return eligibleCellType && !shouldTextWrap(field) && !isCellInspectEnabled(field);
}

// we only want to infer justifyContent and textAlign for these cellTypes
const TEXT_CELL_TYPES = new Set<TableCellDisplayMode>([
  TableCellDisplayMode.Auto,
  TableCellDisplayMode.ColorText,
  TableCellDisplayMode.ColorBackground,
]);

export type TextAlign = 'left' | 'right' | 'center';

/**
 * @internal
 * Returns the text-align value for inline-displayed cells for a field based on its type and configuration.
 */
export function getAlignment(field: Field): TextAlign {
  const align: FieldTextAlignment | undefined = field.config.custom?.align;

  if (!align || align === 'auto') {
    if (TEXT_CELL_TYPES.has(getCellOptions(field).type) && field.type === FieldType.number) {
      return 'right';
    }
    return 'left';
  }

  return align;
}

/**
 * @internal
 * Returns the justify-content value for flex-displayed cells for a field based on its type and configuration.
 */
export function getJustifyContent(textAlign: TextAlign): Property.JustifyContent {
  return textAlign === 'center' ? 'center' : textAlign === 'right' ? 'flex-end' : 'flex-start';
}

const DEFAULT_CELL_OPTIONS = { type: TableCellDisplayMode.Auto } as const;

/**
 * @internal
 * Returns the cell options for a field, migrating from legacy displayMode if necessary.
 * TODO: remove live migration in favor of doing it in dashboard or panel migrator
 */
export function getCellOptions(field: Field): TableCellOptions {
  if (field.config.custom?.displayMode) {
    return migrateTableDisplayModeToCellOptions(field.config.custom?.displayMode);
  }

  return field.config.custom?.cellOptions ?? DEFAULT_CELL_OPTIONS;
}

/**
 * @internal
 * Getting gauge or sparkline values to align is very tricky without looking at all values and passing them through display processor.
 * For very large tables that could pretty expensive. So this is kind of a compromise. We look at the first 1000 rows and cache the longest value.
 * If we have a cached value we just check if the current value is longer and update the alignmentFactor. This can obviously still lead to
 * unaligned gauges but it should a lot less common.
 **/
export function getAlignmentFactor(
  field: Field,
  displayValue: DisplayValue,
  rowIndex: number
): DisplayValueAlignmentFactors {
  let alignmentFactor = field.state?.alignmentFactors;

  if (alignmentFactor) {
    // check if current alignmentFactor is still the longest
    if (formattedValueToString(alignmentFactor).length < formattedValueToString(displayValue).length) {
      alignmentFactor = { ...displayValue };
      field.state!.alignmentFactors = alignmentFactor;
    }
    return alignmentFactor;
  } else {
    // look at the next 1000 rows
    alignmentFactor = { ...displayValue };
    const maxIndex = Math.min(field.values.length, rowIndex + 1000);

    for (let i = rowIndex + 1; i < maxIndex; i++) {
      const nextDisplayValue = field.display?.(field.values[i]) ?? field.values[i];
      if (formattedValueToString(alignmentFactor).length > formattedValueToString(nextDisplayValue).length) {
        alignmentFactor.text = displayValue.text;
      }
    }

    if (field.state) {
      field.state.alignmentFactors = alignmentFactor;
    } else {
      field.state = { alignmentFactors: alignmentFactor };
    }

    return alignmentFactor;
  }
}

/* ------------------------- Cell color calculation ------------------------- */
const CELL_COLOR_DARKENING_MULTIPLIER = 10;
const CELL_GRADIENT_HUE_ROTATION_DEGREES = 5;

/**
 * @internal
 * Returns the text and background colors for a table cell based on its options and display value.
 */
export function getCellColors(
  theme: GrafanaTheme2,
  cellOptions: TableCellOptions,
  displayValue: DisplayValue
): CellColors {
  // How much to darken elements depends upon if we're in dark mode
  const darkeningFactor = theme.isDark ? 1 : -0.7;

  // Setup color variables
  let textColor: string | undefined = undefined;
  let bgColor: string | undefined = undefined;
  // let bgHoverColor: string | undefined = undefined;

  if (cellOptions.type === TableCellDisplayMode.ColorText) {
    textColor = displayValue.color;
  } else if (cellOptions.type === TableCellDisplayMode.ColorBackground) {
    const mode = cellOptions.mode ?? TableCellBackgroundDisplayMode.Gradient;

    if (mode === TableCellBackgroundDisplayMode.Basic) {
      textColor = getTextColorForAlphaBackground(displayValue.color!, theme.isDark);
      bgColor = tinycolor(displayValue.color).toRgbString();
      // bgHoverColor = tinycolor(displayValue.color)
      //   .darken(CELL_COLOR_DARKENING_MULTIPLIER * darkeningFactor)
      //   .toRgbString();
    } else if (mode === TableCellBackgroundDisplayMode.Gradient) {
      // const hoverColor = tinycolor(displayValue.color)
      //   .darken(CELL_GRADIENT_DARKENING_MULTIPLIER * darkeningFactor)
      //   .toRgbString();
      const bgColor2 = tinycolor(displayValue.color)
        .darken(CELL_COLOR_DARKENING_MULTIPLIER * darkeningFactor)
        .spin(CELL_GRADIENT_HUE_ROTATION_DEGREES);
      textColor = getTextColorForAlphaBackground(displayValue.color!, theme.isDark);
      bgColor = `linear-gradient(120deg, ${bgColor2.toRgbString()}, ${displayValue.color})`;
      // bgHoverColor = `linear-gradient(120deg, ${bgColor2.toRgbString()}, ${hoverColor})`;
    }
  }

  return { textColor, bgColor };
}

/**
 * @internal
 * Extracts numeric pixel value from theme spacing
 */
export const extractPixelValue = (spacing: string | number): number => {
  return typeof spacing === 'number' ? spacing : parseFloat(spacing) || 0;
};

/* ------------------------------- Data links ------------------------------- */
/**
 * @internal
 */
export const getCellLinks = (field: Field, rowIdx: number) => {
  let links: Array<LinkModel<unknown>> | undefined;
  if (field.getLinks) {
    links = field.getLinks({
      valueRowIndex: rowIdx,
    });
  }

  if (!links) {
    return;
  }

  for (let i = 0; i < links?.length; i++) {
    if (links[i].onClick) {
      const origOnClick = links[i].onClick;

      links[i].onClick = (event: MouseEvent) => {
        // Allow opening in new tab
        if (!(event.ctrlKey || event.metaKey || event.shiftKey)) {
          event.preventDefault();
          origOnClick!(event, {
            field,
            rowIndex: rowIdx,
          });
        }
      };
    }
  }

  return links.filter((link) => link.href || link.onClick != null);
};

/* ----------------------------- Data grid sorting ---------------------------- */
/**
 * @internal
 */
export function applySort(
  rows: TableRow[],
  fields: Field[],
  sortColumns: SortColumn[],
  columnTypes: ColumnTypes = getColumnTypes(fields),
  hasNestedFrames: boolean = getIsNestedTable(fields)
): TableRow[] {
  if (sortColumns.length === 0) {
    return rows;
  }

  const sortNanos = sortColumns.map(
    (c) => fields.find((f) => f.type === FieldType.time && getDisplayName(f) === c.columnKey)?.nanos
  );

  const compareRows = (a: TableRow, b: TableRow): number => {
    let result = 0;

    for (let i = 0; i < sortColumns.length; i++) {
      const { columnKey, direction } = sortColumns[i];
      const compare = getComparator(columnTypes[columnKey]);
      const sortDir = direction === 'ASC' ? 1 : -1;

      result = sortDir * compare(a[columnKey], b[columnKey]);

      if (result === 0) {
        const nanos = sortNanos[i];

        if (nanos !== undefined) {
          result = sortDir * (nanos[a.__index] - nanos[b.__index]);
        }
      }

      if (result !== 0) {
        break;
      }
    }

    return result;
  };

  // Handle nested tables
  if (hasNestedFrames) {
    return processNestedTableRows(rows, (parents) => [...parents].sort(compareRows));
  }

  // Regular sort for tables without nesting
  return [...rows].sort(compareRows);
}

/* ----------------------------- Data grid mapping ---------------------------- */
/**
 * @internal
 */
export const frameToRecords = (frame: DataFrame): TableRow[] => {
  const fnBody = `
    const rows = Array(frame.length);
    const values = frame.fields.map(f => f.values);
    let rowCount = 0;
    for (let i = 0; i < frame.length; i++) {
      rows[rowCount] = {
        __depth: 0,
        __index: i,
        ${frame.fields.map((field, fieldIdx) => `${JSON.stringify(getDisplayName(field))}: values[${fieldIdx}][i]`).join(',')}
      };
      rowCount += 1;
      if (rows[rowCount-1]['__nestedFrames']){
        const childFrame = rows[rowCount-1]['__nestedFrames'];
        rows[rowCount] = {__depth: 1, __index: i, data: childFrame[0]}
        rowCount += 1;
      }
    }
    return rows;
  `;

  // Creates a function that converts a DataFrame into an array of TableRows
  // Uses new Function() for performance as it's faster than creating rows using loops
  const convert = new Function('frame', fnBody) as unknown as FrameToRowsConverter;
  return convert(frame);
};

/* ----------------------------- Data grid comparator ---------------------------- */
// The numeric: true option is used to sort numbers as strings correctly. It recognizes numeric sequences
// within strings and sorts numerically instead of lexicographically.
const compare = new Intl.Collator('en', { sensitivity: 'base', numeric: true }).compare;
const strCompare: Comparator = (a, b) => compare(String(a ?? ''), String(b ?? ''));
const numCompare: Comparator = (a, b) => {
  if (a === b) {
    return 0;
  }
  if (a == null) {
    return -1;
  }
  if (b == null) {
    return 1;
  }
  return Number(a) - Number(b);
};
const frameCompare: Comparator = (a, b) => {
  // @ts-ignore The compared vals are DataFrameWithValue. the value is the rendered stat (first, last, etc.)
  return (a?.value ?? 0) - (b?.value ?? 0);
};

/**
 * @internal
 */
export function getComparator(sortColumnType: FieldType): Comparator {
  switch (sortColumnType) {
    // Handle sorting for frame type fields (sparklines)
    case FieldType.frame:
      return frameCompare;
    case FieldType.time:
    case FieldType.number:
    case FieldType.boolean:
      return numCompare;
    case FieldType.string:
    case FieldType.enum:
    default:
      return strCompare;
  }
}

type TableCellGaugeDisplayModes =
  | TableCellDisplayMode.BasicGauge
  | TableCellDisplayMode.GradientGauge
  | TableCellDisplayMode.LcdGauge;
const TABLE_CELL_GAUGE_DISPLAY_MODES_TO_DISPLAY_MODES: Record<TableCellGaugeDisplayModes, BarGaugeDisplayMode> = {
  [TableCellDisplayMode.BasicGauge]: BarGaugeDisplayMode.Basic,
  [TableCellDisplayMode.GradientGauge]: BarGaugeDisplayMode.Gradient,
  [TableCellDisplayMode.LcdGauge]: BarGaugeDisplayMode.Lcd,
};

type TableCellColorBackgroundDisplayModes =
  | TableCellDisplayMode.ColorBackground
  | TableCellDisplayMode.ColorBackgroundSolid;
const TABLE_CELL_COLOR_BACKGROUND_DISPLAY_MODES_TO_DISPLAY_MODES: Record<
  TableCellColorBackgroundDisplayModes,
  TableCellBackgroundDisplayMode
> = {
  [TableCellDisplayMode.ColorBackground]: TableCellBackgroundDisplayMode.Gradient,
  [TableCellDisplayMode.ColorBackgroundSolid]: TableCellBackgroundDisplayMode.Basic,
};

/* ---------------------------- Miscellaneous ---------------------------- */
/**
 * Migrates table cell display mode to new object format.
 *
 * @param displayMode The display mode of the cell
 * @returns TableCellOptions object in the correct format
 * relative to the old display mode.
 */
export function migrateTableDisplayModeToCellOptions(displayMode: TableCellDisplayMode): TableCellOptions {
  switch (displayMode) {
    // In the case of the gauge we move to a different option
    case TableCellDisplayMode.BasicGauge:
    case TableCellDisplayMode.GradientGauge:
    case TableCellDisplayMode.LcdGauge:
      return {
        type: TableCellDisplayMode.Gauge,
        mode: TABLE_CELL_GAUGE_DISPLAY_MODES_TO_DISPLAY_MODES[displayMode],
      };
    // Also true in the case of the color background
    case TableCellDisplayMode.ColorBackground:
    case TableCellDisplayMode.ColorBackgroundSolid:
      return {
        type: TableCellDisplayMode.ColorBackground,
        mode: TABLE_CELL_COLOR_BACKGROUND_DISPLAY_MODES_TO_DISPLAY_MODES[displayMode],
      };
    // catching a nonsense case: `displayMode`: 'custom' should pre-date the CustomCell.
    // if it doesn't, we need to just nope out and return an auto cell.
    case TableCellDisplayMode.Custom:
      return {
        type: TableCellDisplayMode.Auto,
      };
    default:
      return {
        type: displayMode,
      };
  }
}

/**
 * @internal
 * Returns true if the DataFrame contains nested frames
 */
export const getIsNestedTable = (fields: Field[]): boolean =>
  fields.some(({ type }) => type === FieldType.nestedFrames);

/**
 * @internal
 * Processes nested table rows
 */
export const processNestedTableRows = (
  rows: TableRow[],
  processParents: (parents: TableRow[]) => TableRow[]
): TableRow[] => {
  // Separate parent and child rows
  // Array for parentRows: enables sorting and maintains order for iteration
  // Map for childRows: provides O(1) lookup by parent index when reconstructing the result
  const parentRows: TableRow[] = [];
  const childRows: Map<number, TableRow> = new Map();

  for (const row of rows) {
    if (row.__depth === 0) {
      parentRows.push(row);
    } else {
      childRows.set(row.__index, row);
    }
  }

  // Process parent rows (filter or sort)
  const processedParents = processParents(parentRows);

  // Reconstruct the result
  const result: TableRow[] = [];
  processedParents.forEach((row) => {
    result.push(row);
    const childRow = childRows.get(row.__index);
    if (childRow) {
      result.push(childRow);
    }
  });

  return result;
};

/**
 * @internal
 * returns the display name of a field.
 * We intentionally do not want to use @grafana/data's getFieldDisplayName here,
 * instead we have a call to cacheFieldDisplayNames up in TablePanel to handle this
 * before we begin.
 */
export const getDisplayName = (field: Field): string => {
  return field.state?.displayName ?? field.name;
};

/**
 * @internal
 * returns only fields that are not nested tables and not explicitly hidden
 */
export function getVisibleFields(fields: Field[]): Field[] {
  return fields.filter((field) => field.type !== FieldType.nestedFrames && field.config.custom?.hidden !== true);
}

/**
 * @internal
 * returns a map of column types by display name
 */
export function getColumnTypes(fields: Field[]): ColumnTypes {
  return fields.reduce<ColumnTypes>((acc, field) => {
    switch (field.type) {
      case FieldType.nestedFrames:
        return { ...acc, ...getColumnTypes(field.values[0]?.[0]?.fields ?? []) };
      default:
        return { ...acc, [getDisplayName(field)]: field.type };
    }
  }, {});
}

/**
 * @internal
 * calculates the width of each field, with the following logic:
 * 1. manual sizing minWidth is hard-coded to 50px, we set this in RDG since it enforces the hard limit correctly
 * 2. if minWidth is configured in fieldConfig (or defaults to 150), it serves as the bottom of the auto-size clamp
 */
export function computeColWidths(fields: Field[], availWidth: number) {
  let autoCount = 0;
  let definedWidth = 0;

  return (
    fields
      // first pass to add up how many fields have pre-defined widths and what that width totals to.
      .map((field) => {
        const width: number = field.config.custom?.width ?? 0;

        if (width === 0) {
          autoCount++;
        } else {
          definedWidth += width;
        }

        return width;
      })
      // second pass once `autoCount` and `definedWidth` are known.
      .map(
        (width, i) =>
          width ||
          Math.max(fields[i].config.custom?.minWidth ?? COLUMN.DEFAULT_WIDTH, (availWidth - definedWidth) / autoCount)
      )
  );
}

/**
 * @internal
 * if applyToRow is true in any field, return a function that gets the row background color
 */
export function getApplyToRowBgFn(fields: Field[], theme: GrafanaTheme2): ((rowIndex: number) => CellColors) | void {
  for (const field of fields) {
    const cellOptions = getCellOptions(field);
    const fieldDisplay = field.display;
    if (
      fieldDisplay !== undefined &&
      cellOptions.type === TableCellDisplayMode.ColorBackground &&
      cellOptions.applyToRow === true
    ) {
      return (rowIndex: number) => getCellColors(theme, cellOptions, fieldDisplay(field.values[rowIndex]));
    }
  }
}

/** @internal */
export function withDataLinksActionsTooltip(field: Field, cellType: TableCellDisplayMode) {
  return (
    cellType !== TableCellDisplayMode.DataLinks &&
    cellType !== TableCellDisplayMode.Actions &&
    (field.config.links?.length ?? 0) + (field.config.actions?.length ?? 0) > 1
  );
}

export const displayJsonValue: DisplayProcessor = (value: unknown): DisplayValue => {
  let displayValue: string;

  // Handle string values that might be JSON
  if (typeof value === 'string') {
    try {
      const parsed = JSON.parse(value);
      displayValue = JSON.stringify(parsed, null, ' ');
    } catch {
      displayValue = value; // Keep original if not valid JSON
    }
  } else {
    // For non-string values, stringify them
    try {
      displayValue = JSON.stringify(value, null, ' ');
    } catch (error) {
      // Handle circular references or other stringify errors
      displayValue = String(value);
    }
  }

  return { text: displayValue, numeric: Number.NaN };
};<|MERGE_RESOLUTION|>--- conflicted
+++ resolved
@@ -253,11 +253,7 @@
   let maxLines = -1;
   let maxValue = '';
   let maxWidth = 0;
-<<<<<<< HEAD
   let maxField: Field | undefined;
-=======
-  let maxField: Field | undefined = undefined;
->>>>>>> e4af8d80
   let preciseCounter: LineCounter | undefined;
 
   for (const { estimate, counter, fieldIdxs } of lineCounters) {
@@ -273,12 +269,7 @@
       const cellValueRaw = rowIdx === -1 ? getDisplayName(field) : field.values[rowIdx];
       if (cellValueRaw != null) {
         const colWidth = columnWidths[fieldIdx];
-<<<<<<< HEAD
-        const approxLines = count(cellValueRaw, colWidth, field);
-
-=======
         const approxLines = count(cellValueRaw, colWidth, field, rowIdx);
->>>>>>> e4af8d80
         if (approxLines > maxLines) {
           maxLines = approxLines;
           maxValue = cellValueRaw;
@@ -292,22 +283,14 @@
 
   // if the value is -1 or the estimate for the max cell was less than the SINGLE_LINE_ESTIMATE_THRESHOLD, we trust
   // that the estimator correctly identified that no text wrapping is needed for this row, skipping the preciseCounter.
-<<<<<<< HEAD
   if (maxField === undefined || maxLines < SINGLE_LINE_ESTIMATE_THRESHOLD) {
-=======
-  if (!maxField || maxLines < SINGLE_LINE_ESTIMATE_THRESHOLD) {
->>>>>>> e4af8d80
     return defaultHeight;
   }
 
   // if we finished this row height loop with an estimate, we need to call
   // the `preciseCounter` method to get the exact line count.
   if (preciseCounter !== undefined) {
-<<<<<<< HEAD
-    maxLines = preciseCounter(maxValue, maxWidth, maxField);
-=======
     maxLines = preciseCounter(maxValue, maxWidth, maxField, rowIdx);
->>>>>>> e4af8d80
   }
 
   // we want a round number of lines for rendering
