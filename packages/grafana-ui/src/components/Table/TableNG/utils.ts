--- conflicted
+++ resolved
@@ -179,27 +179,6 @@
   };
 }
 
-/**
- * @internal return a text line counter for every field which has wrapHeaderText enabled.
- */
-export function buildHeaderLineCounters(fields: Field[], typographyCtx: TypographyCtx): LineCounterEntry[] | undefined {
-  const wrappedColIdxs = fields.reduce((acc: number[], field, idx) => {
-    if (field.config?.custom?.wrapHeaderText) {
-      acc.push(idx);
-    }
-    return acc;
-  }, []);
-
-  if (wrappedColIdxs.length === 0) {
-    return undefined;
-  }
-
-  // don't bother with estimating the line counts for the headers, because it's punishing
-  // when we get it wrong and there won't be that many compared to how many rows a table might contain.
-  return [{ counter: typographyCtx.wrappedCount, fieldIdxs: wrappedColIdxs }];
-}
-
-const spaceRegex = /[\s-]/;
 // 6px horizontal padding on each side
 const PILLS_SPACING = 12;
 // 4px gap between pills
@@ -207,6 +186,57 @@
 // Pills are rendered at 12px font size
 const PILLS_TEXT_SIZE_RATIO = 12 / 14;
 
+export function getPillLineCounter(avgCharWidth: number): LineCounter {
+  return (value, width) => {
+    if (value == null) {
+      return 0;
+    }
+
+    const pillValues = inferPills(String(value));
+    if (pillValues.length === 0) {
+      return 0;
+    }
+
+    const adjustedCharWidth = avgCharWidth * PILLS_TEXT_SIZE_RATIO;
+    let lines = 0;
+    let currentLineUse = width;
+
+    for (const pillValue of pillValues) {
+      const pillWidth = pillValue.length * adjustedCharWidth + PILLS_SPACING;
+      if (currentLineUse + pillWidth > width) {
+        lines++;
+        currentLineUse = pillWidth;
+      } else {
+        currentLineUse += pillWidth + PILLS_GAP;
+      }
+    }
+
+    return lines;
+  };
+}
+
+/**
+ * @internal return a text line counter for every field which has wrapHeaderText enabled.
+ */
+export function buildHeaderLineCounters(fields: Field[], typographyCtx: TypographyCtx): LineCounterEntry[] | undefined {
+  const wrappedColIdxs = fields.reduce((acc: number[], field, idx) => {
+    if (field.config?.custom?.wrapHeaderText) {
+      acc.push(idx);
+    }
+    return acc;
+  }, []);
+
+  if (wrappedColIdxs.length === 0) {
+    return undefined;
+  }
+
+  // don't bother with estimating the line counts for the headers, because it's punishing
+  // when we get it wrong and there won't be that many compared to how many rows a table might contain.
+  return [{ counter: typographyCtx.wrappedCount, fieldIdxs: wrappedColIdxs }];
+}
+
+const spaceRegex = /[\s-]/;
+
 /**
  * @internal return a text line counter for every field which has wrapHeaderText enabled. we do this once as we're rendering
  * the table, and then getRowHeight uses the output of this to caluclate the height of each row.
@@ -224,6 +254,12 @@
       if (cellType === TableCellDisplayMode.DataLinks) {
         result.dataLinksCounter = result.dataLinksCounter ?? { counter: getDataLinksCounter(), fieldIdxs: [] };
         result.dataLinksCounter.fieldIdxs.push(fieldIdx);
+      } else if (cellType === TableCellDisplayMode.Pill) {
+        result.pillCounter = result.pillCounter ?? {
+          counter: getPillLineCounter(typographyCtx.avgCharWidth),
+          fieldIdxs: [],
+        };
+        result.pillCounter.fieldIdxs.push(fieldIdx);
       }
 
       // for string fields, we estimate the length of a line using `avgCharWidth` to limit expensive calls `count`.
@@ -258,60 +294,6 @@
 export function getRowHeight(
   fields: Field[],
   rowIdx: number,
-<<<<<<< HEAD
-  { colWidths, avgCharWidth, wrappedColIdxs }: GetMaxWrapCellOptions
-): {
-  text: string;
-  idx: number;
-  numLines: number;
-} {
-  let maxLines = 1;
-  let maxLinesIdx = -1;
-  let maxLinesText = '';
-
-  // TODO: consider changing how we store this, using a record by column key instead of an array
-  for (let i = 0; i < colWidths.length; i++) {
-    if (wrappedColIdxs[i]) {
-      const field = fields[i];
-      const cellOptions = getCellOptions(field);
-
-      // special case: for the header, provide `-1` as the row index.
-      const cellTextRaw = rowIdx === -1 ? getDisplayName(field) : field.values[rowIdx];
-
-      if (cellTextRaw != null) {
-        const cellText = String(cellTextRaw);
-
-        // Handle pill cells with wrapping enabled
-        if (cellOptions.type === TableCellDisplayMode.Pill && 'wrapText' in cellOptions && cellOptions.wrapText) {
-          // For pill cells, we need to estimate how many pills will fit per line
-          // and how many lines we'll need. This is a rough estimation.
-          const pillValues = inferPills(cellTextRaw);
-          if (pillValues.length > 0) {
-            const adjustedCharWidth = avgCharWidth * PILLS_TEXT_SIZE_RATIO;
-            let localLines = 0;
-            let currentLineUse = colWidths[i];
-
-            for (const pillValue of pillValues) {
-              const pillWidth = pillValue.length * adjustedCharWidth + PILLS_SPACING;
-              if (currentLineUse + pillWidth > colWidths[i]) {
-                localLines++;
-                currentLineUse = pillWidth;
-              } else {
-                currentLineUse += pillWidth + PILLS_GAP;
-              }
-            }
-
-            if (localLines > maxLines) {
-              maxLines = localLines;
-              maxLinesIdx = i;
-              maxLinesText = cellText;
-            }
-          }
-        } else if (spaceRegex.test(cellText)) {
-          // Handle regular text wrapping
-          const charsPerLine = colWidths[i] / avgCharWidth;
-          const approxLines = cellText.length / charsPerLine;
-=======
   columnWidths: number[],
   defaultHeight: number,
   lineCounters?: LineCounterEntry[],
@@ -321,7 +303,6 @@
   if (!lineCounters?.length) {
     return defaultHeight;
   }
->>>>>>> cdd5247f
 
   let maxLines = -1;
   let maxValue = '';
@@ -379,13 +360,6 @@
   const cellOptions = getCellOptions(field);
   const eligibleCellType =
     // Tech debt: Technically image cells are of type string, which is misleading (kinda?)
-<<<<<<< HEAD
-    // so we need to ensure we don't apply overflow hover states for type image
-    type !== TableCellDisplayMode.Image &&
-    !shouldTextWrap(field) &&
-    !isCellInspectEnabled(field)
-  );
-=======
     // so we need to ensurefield.type === FieldType.string we don't apply overflow hover states for type image
     (field.type === FieldType.string &&
       cellOptions.type !== TableCellDisplayMode.Image &&
@@ -394,7 +368,6 @@
     cellOptions.type === TableCellDisplayMode.DataLinks;
 
   return eligibleCellType && !shouldTextWrap(field) && !isCellInspectEnabled(field);
->>>>>>> cdd5247f
 }
 
 // we only want to infer justifyContent and textAlign for these cellTypes
