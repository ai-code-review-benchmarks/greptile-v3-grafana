--- conflicted
+++ resolved
@@ -163,15 +163,6 @@
 
 const spaceRegex = /[\s-]/;
 
-<<<<<<< HEAD
-export interface GetRowHeightOptions {
-  colWidths: number[];
-  avgCharWidth: number;
-  wrappedColIdxs: boolean[];
-  calcNumLines: CellNumLinesCalculator;
-  defaultHeight: number;
-  heightOffset?: number;
-=======
 /**
  * @internal return a text line counter for every field which has wrapHeaderText enabled. we do this once as we're rendering
  * the table, and then getRowHeight uses the output of this to caluclate the height of each row.
@@ -184,7 +175,18 @@
     const field = fields[fieldIdx];
     if (shouldTextWrap(field)) {
       wrappedFields++;
-      // TODO: Pills, DataLinks, and JSON will have custom line counters here.
+
+      const cellType = getCellOptions(field).type;
+      if (cellType === TableCellDisplayMode.DataLinks) {
+        // getCellLinks filters out invalid links, so the number of links in the config array may not match
+        // what is actually rendered into the DOM.
+        result.dataLinksCounter = result.dataLinksCounter ?? {
+          estimate: (_value, _width, field) => field.config.links?.length ?? 1,
+          counter: (_value, _width, field, rowIdx) => getCellLinks(field, rowIdx)?.length ?? 1,
+          fieldIdxs: [],
+        };
+        result.dataLinksCounter.fieldIdxs.push(fieldIdx);
+      }
 
       // for string fields, we really want to find the longest field ahead of time to reduce the number of calls to `count`.
       // calling `count` is going to get a perfectly accurate line count, but it is expensive, so we'd rather estimate the line
@@ -205,7 +207,6 @@
   }
 
   return Object.values(result);
->>>>>>> ef9f9c2d
 }
 
 // in some cases, the estimator might return a value that is less than 1, but when measured by the counter, it actually
@@ -221,44 +222,6 @@
 export function getRowHeight(
   fields: Field[],
   rowIdx: number,
-<<<<<<< HEAD
-  { colWidths, avgCharWidth, wrappedColIdxs, calcNumLines, defaultHeight, heightOffset }: GetRowHeightOptions
-): number {
-  let maxLines = 1;
-  let maxLinesIdx = 0;
-  let maxLinesText = '';
-
-  for (let i = 0; i < colWidths.length; i++) {
-    if (wrappedColIdxs[i]) {
-      const field = fields[i];
-
-      // if we're not in the header row, handle some special cases for specific cell types
-      if (rowIdx !== -1) {
-        const cellType = getCellOptions(field).type;
-        switch (cellType) {
-          // for data links cells, each link is on its own line in wrap mode.
-          case TableCellDisplayMode.DataLinks: {
-            const linksCount = field.config.links?.length ?? 0;
-            if (linksCount > maxLines) {
-              maxLines = linksCount;
-              maxLinesIdx = i;
-              maxLinesText = '<link titles>';
-            }
-            continue;
-          }
-          default:
-            break;
-        }
-      }
-
-      // special case: for the header, provide `-1` as the row index.
-      let cellTextRaw = rowIdx === -1 ? getDisplayName(field) : field.values[rowIdx];
-      if (cellTextRaw != null) {
-        const cellText = String(cellTextRaw);
-        if (maxLinesText === '') {
-          maxLinesText = cellText;
-        }
-=======
   columnWidths: number[],
   defaultHeight: number,
   lineCounters?: LineCounterEntry[],
@@ -272,8 +235,8 @@
   let maxLines = -1;
   let maxValue = '';
   let maxWidth = 0;
+  let maxField: Field | undefined = undefined;
   let preciseCounter: LineCounter | undefined;
->>>>>>> ef9f9c2d
 
   for (const { estimate, counter, fieldIdxs } of lineCounters) {
     // for some of the line counters, getting the precise count of the lines is expensive. those line counters
@@ -288,40 +251,33 @@
       const cellValueRaw = rowIdx === -1 ? getDisplayName(field) : field.values[rowIdx];
       if (cellValueRaw != null) {
         const colWidth = columnWidths[fieldIdx];
-        const approxLines = count(cellValueRaw, colWidth);
+        const approxLines = count(cellValueRaw, colWidth, field, rowIdx);
         if (approxLines > maxLines) {
           maxLines = approxLines;
           maxValue = cellValueRaw;
           maxWidth = colWidth;
+          maxField = field;
           preciseCounter = isEstimating ? counter : undefined;
         }
       }
     }
   }
 
-<<<<<<< HEAD
-  // go with the maximum of either the calculated number of lines from uPlot or from this pass over the data
-  // for non-text-driven heights like DataLinks or Pills. Apply Math.ceil to ensure we round up to the next line.
-  const numLines = Math.ceil(Math.max(calcNumLines(maxLinesText, colWidths[maxLinesIdx]), maxLines));
-
-  return Math.max(defaultHeight, numLines * TABLE.LINE_HEIGHT + 2 * TABLE.CELL_PADDING + (heightOffset ?? 0));
-=======
   // if the value is -1 or the estimate for the max cell was less than the SINGLE_LINE_ESTIMATE_THRESHOLD, we trust
   // that the estimator correctly identified that no text wrapping is needed for this row, skipping the preciseCounter.
-  if (maxLines < SINGLE_LINE_ESTIMATE_THRESHOLD) {
+  if (!maxField || maxLines < SINGLE_LINE_ESTIMATE_THRESHOLD) {
     return defaultHeight;
   }
 
   // if we finished this row height loop with an estimate, we need to call
   // the `preciseCounter` method to get the exact line count.
   if (preciseCounter !== undefined) {
-    maxLines = preciseCounter(maxValue, maxWidth);
+    maxLines = preciseCounter(maxValue, maxWidth, maxField, rowIdx);
   }
 
   // we want a round number of lines for rendering
   const totalHeight = Math.ceil(maxLines) * lineHeight + verticalPadding;
   return Math.max(totalHeight, defaultHeight);
->>>>>>> ef9f9c2d
 }
 
 /**
@@ -349,67 +305,12 @@
   TableCellDisplayMode.ColorBackground,
 ]);
 
-<<<<<<< HEAD
-=======
 export type TextAlign = 'left' | 'right' | 'center';
 
->>>>>>> ef9f9c2d
 /**
  * @internal
  * Returns the text-align value for inline-displayed cells for a field based on its type and configuration.
  */
-<<<<<<< HEAD
-export function getTextAlign(field?: Field): Property.TextAlign {
-  if (!field) {
-    return 'inherit';
-  }
-
-  const custom: TableFieldOptionsType | undefined = field.config.custom;
-  if (custom?.align && custom.align !== 'auto') {
-    return (
-      (
-        {
-          right: 'right',
-          left: 'left',
-          center: 'center',
-        } as const
-      )[custom.align] ?? 'inherit'
-    );
-  }
-
-  if (TEXT_CELL_TYPES.has(getCellOptions(field).type) && field.type === FieldType.number) {
-    return 'right';
-  }
-
-  return 'inherit';
-}
-
-/**
- * @internal
- * Returns the justify-content value for flex-displayed cells for a field based on its type and configuration.
- */
-export function getJustifyContent(field?: Field): Property.JustifyContent {
-  if (!field) {
-    return 'flex-start';
-  }
-
-  const custom: TableFieldOptionsType | undefined = field.config.custom;
-  if (custom?.align && custom.align !== 'auto') {
-    return (
-      (
-        {
-          right: 'flex-end',
-          left: 'flex-start',
-          center: 'center',
-        } as const
-      )[custom.align] ?? 'flex-start'
-    );
-  }
-
-  if (TEXT_CELL_TYPES.has(getCellOptions(field).type) && field.type === FieldType.number) {
-    return 'flex-end';
-  }
-=======
 export function getAlignment(field: Field): TextAlign {
   const align: FieldTextAlignment | undefined = field.config.custom?.align;
 
@@ -422,7 +323,6 @@
 
   return align;
 }
->>>>>>> ef9f9c2d
 
 /**
  * @internal
