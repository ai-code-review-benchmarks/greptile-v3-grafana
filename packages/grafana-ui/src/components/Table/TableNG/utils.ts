--- conflicted
+++ resolved
@@ -1,10 +1,14 @@
-<<<<<<< HEAD
-import { FieldType, Field, formattedValueToString, reduceField, LinkModel } from '@grafana/data';
-=======
 import tinycolor from 'tinycolor2';
->>>>>>> a436a317
-
-import { FieldType, Field, formattedValueToString, reduceField, GrafanaTheme2, DisplayValue } from '@grafana/data';
+
+import {
+  FieldType,
+  Field,
+  formattedValueToString,
+  reduceField,
+  GrafanaTheme2,
+  DisplayValue,
+  LinkModel,
+} from '@grafana/data';
 import { TableCellBackgroundDisplayMode, TableCellDisplayMode, TableCellOptions } from '@grafana/schema';
 
 import { getTextColorForAlphaBackground } from '../../../utils';
@@ -176,42 +180,6 @@
   return formattedValue;
 }
 
-<<<<<<< HEAD
-/**
- * @internal
- */
-export const getCellLinks = (field: Field, rowIdx: number) => {
-  let links: Array<LinkModel<unknown>> | undefined;
-  if (field.getLinks) {
-    links = field.getLinks({
-      valueRowIndex: rowIdx,
-    });
-  }
-
-  if (!links) {
-    return;
-  }
-
-  for (let i = 0; i < links?.length; i++) {
-    if (links[i].onClick) {
-      const origOnClick = links[i].onClick;
-
-      links[i].onClick = (event) => {
-        // Allow opening in new tab
-        if (!(event.ctrlKey || event.metaKey || event.shiftKey)) {
-          event.preventDefault();
-          origOnClick!(event, {
-            field,
-            rowIndex: rowIdx,
-          });
-        }
-      };
-    }
-  }
-
-  return links;
-};
-=======
 export function getCellColors(
   theme: GrafanaTheme2,
   cellOptions: TableCellOptions,
@@ -247,4 +215,38 @@
 
   return { textColor, bgColor, bgHoverColor };
 }
->>>>>>> a436a317
+
+/**
+ * @internal
+ */
+export const getCellLinks = (field: Field, rowIdx: number) => {
+  let links: Array<LinkModel<unknown>> | undefined;
+  if (field.getLinks) {
+    links = field.getLinks({
+      valueRowIndex: rowIdx,
+    });
+  }
+
+  if (!links) {
+    return;
+  }
+
+  for (let i = 0; i < links?.length; i++) {
+    if (links[i].onClick) {
+      const origOnClick = links[i].onClick;
+
+      links[i].onClick = (event) => {
+        // Allow opening in new tab
+        if (!(event.ctrlKey || event.metaKey || event.shiftKey)) {
+          event.preventDefault();
+          origOnClick!(event, {
+            field,
+            rowIndex: rowIdx,
+          });
+        }
+      };
+    }
+  }
+
+  return links;
+};