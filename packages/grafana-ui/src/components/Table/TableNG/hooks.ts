import { useState, useMemo, useCallback, useRef, useLayoutEffect, RefObject, CSSProperties, useEffect } from 'react';
import { Column, DataGridHandle, DataGridProps, SortColumn } from 'react-data-grid';

import { Field, fieldReducers, FieldType, formattedValueToString, reduceField } from '@grafana/data';

import { TableColumnResizeActionCallback } from '../types';

import { TABLE } from './constants';
import { FilterType, TableFooterCalc, TableRow, TableSortByFieldState, TableSummaryRow, TypographyCtx } from './types';
import {
  getDisplayName,
  processNestedTableRows,
  applySort,
  getColumnTypes,
  getRowHeight,
<<<<<<< HEAD
  buildHeaderLineCounters,
  buildRowLineCounters,
  getCellOptions,
  computeColWidths,
=======
  buildHeaderHeightMeasurers,
  buildCellHeightMeasurers,
>>>>>>> 424e336a
} from './utils';

// Helper function to get displayed value
const getDisplayedValue = (row: TableRow, key: string, fields: Field[]) => {
  const field = fields.find((field) => getDisplayName(field) === key);
  if (!field || !field.display) {
    return '';
  }
  const displayedValue = formattedValueToString(field.display(row[key]));
  return displayedValue;
};

export interface FilteredRowsResult {
  rows: TableRow[];
  filter: FilterType;
  setFilter: React.Dispatch<React.SetStateAction<FilterType>>;
  crossFilterOrder: string[];
  crossFilterRows: Record<string, TableRow[]>;
}

export interface FilteredRowsOptions {
  hasNestedFrames: boolean;
}

export function useFilteredRows(
  rows: TableRow[],
  fields: Field[],
  { hasNestedFrames }: FilteredRowsOptions
): FilteredRowsResult {
  // TODO: allow persisted filter selection via url
  const [filter, setFilter] = useState<FilterType>({});
  const filterValues = useMemo(() => Object.entries(filter), [filter]);

  const crossFilterOrder: FilteredRowsResult['crossFilterOrder'] = useMemo(
    () => Array.from(new Set(filterValues.map(([key]) => key))),
    [filterValues]
  );

  const [filteredRows, crossFilterRows] = useMemo(() => {
    const crossFilterRows: FilteredRowsResult['crossFilterRows'] = {};

    const filterRows = (row: TableRow): boolean => {
      for (const [key, value] of filterValues) {
        const displayedValue = getDisplayedValue(row, key, fields);
        if (!value.filteredSet.has(displayedValue)) {
          return false;
        }
        // collect rows for crossFilter
        crossFilterRows[key] = crossFilterRows[key] ?? [];
        crossFilterRows[key].push(row);
      }
      return true;
    };

    const filteredRows = hasNestedFrames
      ? processNestedTableRows(rows, (parents) => parents.filter(filterRows))
      : rows.filter(filterRows);

    return [filteredRows, crossFilterRows];
  }, [filterValues, rows, fields, hasNestedFrames]);

  return {
    rows: filteredRows,
    filter,
    setFilter,
    crossFilterOrder,
    crossFilterRows,
  };
}

export interface SortedRowsOptions {
  hasNestedFrames: boolean;
  initialSortBy?: TableSortByFieldState[];
}

export interface SortedRowsResult {
  rows: TableRow[];
  sortColumns: SortColumn[];
  setSortColumns: React.Dispatch<React.SetStateAction<SortColumn[]>>;
}

export function useSortedRows(
  rows: TableRow[],
  fields: Field[],
  { initialSortBy, hasNestedFrames }: SortedRowsOptions
): SortedRowsResult {
  const initialSortColumns = useMemo<SortColumn[]>(
    () =>
      initialSortBy?.flatMap(({ displayName, desc }) => {
        if (!fields.some((f) => getDisplayName(f) === displayName)) {
          return [];
        }
        return [
          {
            columnKey: displayName,
            direction: desc ? ('DESC' as const) : ('ASC' as const),
          },
        ];
      }) ?? [],
    [] // eslint-disable-line react-hooks/exhaustive-deps
  );
  const [sortColumns, setSortColumns] = useState<SortColumn[]>(initialSortColumns);
  const columnTypes = useMemo(() => getColumnTypes(fields), [fields]);

  const sortedRows = useMemo(
    () => applySort(rows, fields, sortColumns, columnTypes, hasNestedFrames),
    [rows, fields, sortColumns, hasNestedFrames, columnTypes]
  );

  return {
    rows: sortedRows,
    sortColumns,
    setSortColumns,
  };
}

export interface PaginatedRowsOptions {
  height: number;
  width: number;
  rowHeight: NonNullable<CSSProperties['height']> | ((row: TableRow) => number);
  headerHeight: number;
  footerHeight: number;
  paginationHeight?: number;
  enabled: boolean;
}

export interface PaginatedRowsResult {
  rows: TableRow[];
  page: number;
  setPage: React.Dispatch<React.SetStateAction<number>>;
  numPages: number;
  rowsPerPage: number;
  pageRangeStart: number;
  pageRangeEnd: number;
  smallPagination: boolean;
}

// hand-measured. pagination height is 30px, plus 8px top margin
const PAGINATION_HEIGHT = 38;

export function usePaginatedRows(
  rows: TableRow[],
  { height, width, headerHeight, footerHeight, rowHeight, enabled }: PaginatedRowsOptions
): PaginatedRowsResult {
  // TODO: allow persisted page selection via url
  const [page, setPage] = useState(0);
  const numRows = rows.length;

  // calculate average row height if row height is variable.
  const avgRowHeight = useMemo(() => {
    if (!enabled) {
      return 0;
    }

    if (typeof rowHeight === 'number') {
      return rowHeight;
    }

    // when using auto-sized rows, we're just going to have to pick a number. the alternative
    // is to measure each row, which we could do but would be expensive.
    if (typeof rowHeight === 'string') {
      return TABLE.MAX_CELL_HEIGHT;
    }

    // we'll just measure 100 rows to estimate
    return rows.slice(0, 100).reduce((avg, row, _, { length }) => avg + rowHeight(row) / length, 0);
  }, [rows, rowHeight, enabled]);

  const smallPagination = useMemo(() => enabled && width < TABLE.PAGINATION_LIMIT, [enabled, width]);

  // using dimensions of the panel, calculate pagination parameters
  const { numPages, rowsPerPage, pageRangeStart, pageRangeEnd } = useMemo((): {
    numPages: number;
    rowsPerPage: number;
    pageRangeStart: number;
    pageRangeEnd: number;
  } => {
    if (!enabled) {
      return { numPages: 0, rowsPerPage: 0, pageRangeStart: 1, pageRangeEnd: numRows };
    }

    // calculate number of rowsPerPage based on height stack
    const rowAreaHeight = height - headerHeight - footerHeight - PAGINATION_HEIGHT;
    const heightPerRow = Math.floor(rowAreaHeight / (avgRowHeight || 1));
    // ensure at least one row per page is displayed
    let rowsPerPage = heightPerRow > 1 ? heightPerRow : 1;

    // calculate row range for pagination summary display
    const pageRangeStart = page * rowsPerPage + 1;
    let pageRangeEnd = pageRangeStart + rowsPerPage - 1;
    if (pageRangeEnd > numRows) {
      pageRangeEnd = numRows;
    }

    const numPages = Math.ceil(numRows / rowsPerPage);
    return {
      numPages,
      rowsPerPage,
      pageRangeStart,
      pageRangeEnd,
    };
  }, [height, headerHeight, footerHeight, avgRowHeight, enabled, numRows, page]);

  // safeguard against page overflow on panel resize or other factors
  useLayoutEffect(() => {
    if (!enabled) {
      return;
    }

    if (page > numPages) {
      // resets pagination to end
      setPage(numPages - 1);
    }
  }, [numPages, enabled, page, setPage]);

  // apply pagination to the sorted rows
  const paginatedRows = useMemo(() => {
    if (!enabled) {
      return rows;
    }
    const pageOffset = page * rowsPerPage;
    return rows.slice(pageOffset, pageOffset + rowsPerPage);
  }, [page, rowsPerPage, rows, enabled]);

  return {
    rows: paginatedRows,
    page: enabled ? page : -1,
    setPage,
    numPages,
    rowsPerPage,
    pageRangeStart,
    pageRangeEnd,
    smallPagination,
  };
}

export interface FooterCalcsOptions {
  enabled?: boolean;
  isCountRowsSet?: boolean;
  footerOptions?: TableFooterCalc;
}

export function useFooterCalcs(
  rows: TableRow[],
  // it's very important that this is the _visible_ fields.
  fields: Field[],
  { enabled, footerOptions, isCountRowsSet }: FooterCalcsOptions
): string[] {
  return useMemo(() => {
    const footerReducers = footerOptions?.reducer;

    if (!enabled || !footerOptions || !Array.isArray(footerReducers) || !footerReducers.length) {
      return [];
    }

    const fieldNameSet = footerOptions.fields?.length ? new Set(footerOptions.fields) : null;

    return fields.map((field, index) => {
      if (field.state?.calcs) {
        delete field.state?.calcs;
      }

      if (isCountRowsSet) {
        return index === 0 ? `${rows.length}` : '';
      }

      let emptyValue = '';
      if (index === 0) {
        const footerCalcReducer = footerReducers[0];
        emptyValue = footerCalcReducer ? fieldReducers.get(footerCalcReducer).name : '';
      }

      if (field.type !== FieldType.number) {
        return emptyValue;
      }

      // if field.display is undefined, don't throw
      const displayFn = field.display;
      if (!displayFn) {
        return emptyValue;
      }

      // If fields array is specified, only show footer for fields included in that array.
      // the array can include either the display name or the field name. we don't use a field matcher
      // because that requires us to drill the data frame down here.
      if (fieldNameSet && !fieldNameSet.has(getDisplayName(field)) && !fieldNameSet.has(field.name)) {
        return emptyValue;
      }

      const calc = footerReducers[0];
      const value = reduceField({
        field: {
          ...field,
          values: rows.map((row) => row[getDisplayName(field)]),
        },
        reducers: footerReducers,
      })[calc];

      return formattedValueToString(displayFn(value));
    });
  }, [fields, enabled, footerOptions, isCountRowsSet, rows]);
}

const ICON_WIDTH = 16;
const ICON_GAP = 4;

interface UseHeaderHeightOptions {
  enabled: boolean;
  fields: Field[];
  columnWidths: number[];
  sortColumns: SortColumn[];
  typographyCtx: TypographyCtx;
  showTypeIcons?: boolean;
}

export function useHeaderHeight({
  fields,
  enabled,
  columnWidths,
  sortColumns,
  typographyCtx,
  showTypeIcons = false,
}: UseHeaderHeightOptions): number {
  const perIconSpace = ICON_WIDTH + ICON_GAP;

  const measurers = useMemo(() => buildHeaderHeightMeasurers(fields, typographyCtx), [fields, typographyCtx]);

  const columnAvailableWidths = useMemo(
    () =>
      columnWidths.map((c, idx) => {
        let width = c - 2 * TABLE.CELL_PADDING - TABLE.BORDER_RIGHT;
        // filtering icon
        if (fields[idx]?.config?.custom?.filterable) {
          width -= perIconSpace;
        }
        // sorting icon
        if (sortColumns.some((col) => col.columnKey === getDisplayName(fields[idx]))) {
          width -= perIconSpace;
        }
        // type icon
        if (showTypeIcons) {
          width -= perIconSpace;
        }
        // sadly, the math for this is off by exactly 1 pixel. shrug.
        return Math.floor(width) - 1;
      }),
    [fields, columnWidths, sortColumns, showTypeIcons, perIconSpace]
  );

  const headerHeight = useMemo(() => {
    if (!enabled) {
      return 0;
    }
    return getRowHeight(fields, -1, columnAvailableWidths, TABLE.HEADER_HEIGHT, measurers, TABLE.CELL_PADDING);
  }, [fields, enabled, columnAvailableWidths, measurers]);

  return headerHeight;
}

interface UseRowHeightOptions {
  columnWidths: number[];
  fields: Field[];
  hasNestedFrames: boolean;
  defaultHeight: NonNullable<CSSProperties['height']>;
  expandedRows: Set<number>;
  typographyCtx: TypographyCtx;
}

export function useRowHeight({
  columnWidths,
  fields,
  hasNestedFrames,
  defaultHeight,
  expandedRows,
  typographyCtx,
}: UseRowHeightOptions): NonNullable<CSSProperties['height']> | ((row: TableRow) => number) {
  const measurers = useMemo(() => buildCellHeightMeasurers(fields, typographyCtx), [fields, typographyCtx]);
  const hasWrappedCols = useMemo(() => measurers?.length ?? 0 > 0, [measurers]);

  const colWidths = useMemo(() => {
    const columnWidthAffordance = 2 * TABLE.CELL_PADDING + TABLE.BORDER_RIGHT;
    return columnWidths.map((c) => c - columnWidthAffordance);
  }, [columnWidths]);

  const rowHeight = useMemo(() => {
    // row height is only complicated when there are nested frames or wrapped columns.
    if ((!hasNestedFrames && !hasWrappedCols) || typeof defaultHeight === 'string') {
      return defaultHeight;
    }

    // this cache should get blown away on resize, data refresh, updated fields, etc.
    // caching by __index is ok because sorting does not modify the __index.
    const cache: Array<number | undefined> = Array(fields[0].values.length);
    return (row: TableRow) => {
      // nested rows
      if (row.__depth > 0) {
        // if unexpanded, height === 0
        if (!expandedRows.has(row.__index)) {
          return 0;
        }

        const rowCount = row.data?.length ?? 0;
        if (rowCount === 0) {
          return TABLE.NESTED_NO_DATA_HEIGHT + TABLE.CELL_PADDING * 2;
        }

        const nestedHeaderHeight = row.data?.meta?.custom?.noHeader ? 0 : defaultHeight;
        return defaultHeight * rowCount + nestedHeaderHeight + TABLE.CELL_PADDING * 2;
      }

      // regular rows
      let result = cache[row.__index];
      if (!result) {
        result = cache[row.__index] = getRowHeight(fields, row.__index, colWidths, defaultHeight, measurers);
      }
      return result;
    };
  }, [hasNestedFrames, hasWrappedCols, defaultHeight, fields, colWidths, measurers, expandedRows]);

  return rowHeight;
}

/**
 * react-data-grid is a little unwieldy when it comes to column resize events.
 * we want to detect a few different column resize signals:
 *   - dragging the handle (only want to dispatch when handle is released)
 *   - double-clicking the handle (sets the column to the minimum width to fit content)
 * `onColumnResize` dispatches events throughout a dragged resize, and `onColumnWidthsChanged` doesn't
 * emit an event when double-click resizing occurs, so we have to build something custom on top of these
 * behaviors in order to get everything working.
 */
interface UseColumnResizeState {
  columnKey: string | undefined;
  width: number;
}

const INITIAL_COL_RESIZE_STATE = Object.freeze({ columnKey: undefined, width: 0 }) satisfies UseColumnResizeState;

export function useColumnResize(
  onColumnResize: TableColumnResizeActionCallback = () => {}
): DataGridProps<TableRow, TableSummaryRow>['onColumnResize'] {
  // these must be refs. if we used setState, we would run into race conditions with these event listeners
  const colResizeState = useRef<UseColumnResizeState>({ ...INITIAL_COL_RESIZE_STATE });
  const pointerIsDown = useRef(false);

  // to detect whether we got a double-click resize, we track whether the pointer is currently down
  useLayoutEffect(() => {
    function pointerDown(_event: PointerEvent) {
      pointerIsDown.current = true;
    }

    function pointerUp(_event: PointerEvent) {
      pointerIsDown.current = false;
    }

    window.addEventListener('pointerdown', pointerDown);
    window.addEventListener('pointerup', pointerUp);

    return () => {
      window.removeEventListener('pointerdown', pointerDown);
      window.removeEventListener('pointerup', pointerUp);
    };
  });

  const dispatchEvent = useCallback(() => {
    if (colResizeState.current.columnKey) {
      onColumnResize(colResizeState.current.columnKey, Math.floor(colResizeState.current.width));
      colResizeState.current = { ...INITIAL_COL_RESIZE_STATE };
    }
    window.removeEventListener('click', dispatchEvent, { capture: true });
  }, [onColumnResize]);

  // this is the callback that gets passed to react-data-grid
  const dataGridResizeHandler = useCallback(
    (column: Column<TableRow, TableSummaryRow>, width: number) => {
      if (!colResizeState.current.columnKey) {
        window.addEventListener('click', dispatchEvent, { capture: true });
      }

      colResizeState.current.columnKey = column.key;
      colResizeState.current.width = width;

      // when double clicking to resize, this handler will fire, but the pointer will not be down,
      // meaning that we should immediately flush the new width
      if (!pointerIsDown.current) {
        dispatchEvent();
      }
    },
    [dispatchEvent]
  );

  return dataGridResizeHandler;
}

export function useScrollbarWidth(ref: RefObject<DataGridHandle>, height: number) {
  const [scrollbarWidth, setScrollbarWidth] = useState(0);

  useLayoutEffect(() => {
    const el = ref.current?.element;

    if (!el) {
      return;
    }

    const updateScrollbarDimensions = () => {
      setScrollbarWidth(el.offsetWidth - el.clientWidth);
    };

    updateScrollbarDimensions();

    const resizeObserver = new ResizeObserver(updateScrollbarDimensions);
    resizeObserver.observe(el);
    return () => {
      resizeObserver.disconnect();
    };
  }, [ref, height]);

  return scrollbarWidth;
}

export function useColWidths(visibleFields: Field[], availableWidth: number): [number[], number] {
  const [widths, setWidths] = useState<number[]>(() => computeColWidths(visibleFields, availableWidth));
  const widthsJSON = useMemo(() => JSON.stringify(widths), [widths]);

  // only replace the widths array if something actually changed
  useEffect(() => {
    const newWidths = computeColWidths(visibleFields, availableWidth);

    if (newWidths.length !== widths.length) {
      setWidths(newWidths);
      return;
    }

    const newWidthsJSON = JSON.stringify(newWidths);
    if (widthsJSON !== newWidthsJSON) {
      setWidths(newWidths);
      return;
    }
  }, [widths, widthsJSON, setWidths, visibleFields, availableWidth]);

  const numColsFullyInView = useMemo(
    () =>
      widths.reduce(
        ([count, remainingWidth], nextWidth) => {
          if (remainingWidth - nextWidth >= 0) {
            return [count + 1, remainingWidth - nextWidth];
          }
          return [count, 0];
        },
        [0, availableWidth]
      )[0],
    [widths, availableWidth]
  );

  return [widths, numColsFullyInView];
}<|MERGE_RESOLUTION|>--- conflicted
+++ resolved
@@ -13,15 +13,9 @@
   applySort,
   getColumnTypes,
   getRowHeight,
-<<<<<<< HEAD
-  buildHeaderLineCounters,
-  buildRowLineCounters,
-  getCellOptions,
   computeColWidths,
-=======
   buildHeaderHeightMeasurers,
   buildCellHeightMeasurers,
->>>>>>> 424e336a
 } from './utils';
 
 // Helper function to get displayed value
