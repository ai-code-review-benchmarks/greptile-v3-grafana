import { SortColumn } from 'react-data-grid';

import {
  createDataFrame,
  DataFrame,
  DataFrameWithValue,
  DisplayValue,
  Field,
  FieldType,
  GrafanaTheme2,
  LinkModel,
  ValueLinkConfig,
} from '@grafana/data';
import { BarGaugeDisplayMode, TableCellBackgroundDisplayMode } from '@grafana/schema';

import { TableCellDisplayMode } from '../types';

<<<<<<< HEAD
=======
import { COLUMN, TABLE } from './constants';
import { LineCounterEntry } from './types';
>>>>>>> 66b01e49
import {
  extractPixelValue,
  frameToRecords,
  getAlignmentFactor,
  getCellColors,
  getCellLinks,
  getCellOptions,
  getComparator,
  getIsNestedTable,
  getAlignment,
  getJustifyContent,
  migrateTableDisplayModeToCellOptions,
  getColumnTypes,
  computeColWidths,
  getRowHeight,
  buildRowLineCounters,
  buildHeaderLineCounters,
  getTextLineEstimator,
  createTypographyContext,
  applySort,
  SINGLE_LINE_ESTIMATE_THRESHOLD,
} from './utils';

describe('TableNG utils', () => {
  describe('alignment', () => {
    it.each(['left', 'center', 'right'] as const)('should return "%s" when configured', (align) => {
      expect(
        getAlignment({
          name: 'Value',
          type: FieldType.string,
          values: [],
          config: {
            custom: {
              align,
            },
          },
        })
      ).toBe(align);
    });

    it.each([
      { type: FieldType.string, align: 'left' },
      { type: FieldType.number, align: 'right' },
      { type: FieldType.boolean, align: 'left' },
      { type: FieldType.time, align: 'left' },
    ])('should return "$align" for field type $type by default', ({ type, align }) => {
      expect(
        getAlignment({
          name: 'Test',
          type,
          values: [],
          config: {
            custom: {},
          },
        })
      ).toBe(align);
    });

    it.each([
      { cellType: undefined, align: 'right' },
      { cellType: TableCellDisplayMode.Auto, align: 'right' },
      { cellType: TableCellDisplayMode.ColorText, align: 'right' },
      { cellType: TableCellDisplayMode.ColorBackground, align: 'right' },
      { cellType: TableCellDisplayMode.Gauge, align: 'left' },
      { cellType: TableCellDisplayMode.JSONView, align: 'left' },
      { cellType: TableCellDisplayMode.DataLinks, align: 'left' },
    ])('numeric field should return "$align" for cell type "$cellType"', ({ align, cellType }) => {
      expect(
        getAlignment({
          name: 'Test',
          type: FieldType.number,
          values: [],
          config: {
            custom: {
              ...(cellType !== undefined
                ? {
                    cellOptions: {
                      type: cellType,
                    },
                  }
                : {}),
            },
          },
        })
      ).toBe(align);
    });

    describe('mapping to getJustifyContent', () => {
      it.each([
        { align: 'left', expected: 'flex-start' },
        { align: 'center', expected: 'center' },
        { align: 'right', expected: 'flex-end' },
      ] as const)(`should map align "$align" to justifyContent "$expected"`, ({ align, expected }) => {
        expect(getJustifyContent(align)).toBe(expected);
      });
    });
  });

  describe('cell display mode', () => {
    const theme = {
      colors: {
        isDark: true,
        mode: 'dark',
        primary: {
          text: '#FFFFFF',
          main: '#FF0000',
        },
        background: {
          canvas: '#000000',
          primary: '#111111',
        },
        text: {
          primary: '#FFFFFF',
        },
        action: {
          hover: '#FF0000',
        },
      },
    } as unknown as GrafanaTheme2;

    it('should handle color background mode', () => {
      const field = {
        type: TableCellDisplayMode.ColorBackground as const,
        mode: TableCellBackgroundDisplayMode.Basic,
      };

      const displayValue = {
        text: '100',
        numeric: 100,
        color: '#ff0000',
      };

      const colors = getCellColors(theme, field, displayValue);
      expect(colors.bgColor).toBe('rgb(255, 0, 0)');
      expect(colors.textColor).toBe('rgb(247, 248, 250)');
    });

    it('should handle color background gradient mode', () => {
      const field = {
        type: TableCellDisplayMode.ColorBackground as const,
        mode: TableCellBackgroundDisplayMode.Gradient,
      };

      const displayValue = {
        text: '100',
        numeric: 100,
        color: '#ff0000',
      };

      const colors = getCellColors(theme, field, displayValue);
      expect(colors.bgColor).toBe('linear-gradient(120deg, rgb(255, 54, 36), #ff0000)');
      expect(colors.textColor).toBe('rgb(247, 248, 250)');
    });
  });

  describe('frame to records conversion', () => {
    it('should convert DataFrame to TableRows', () => {
      const frame = createDataFrame({
        fields: [
          { name: 'time', values: [1, 2] },
          { name: 'value', values: [10, 20] },
        ],
      });

      const records = frameToRecords(frame);
      expect(records).toHaveLength(2);
      expect(records[0]).toEqual({
        __depth: 0,
        __index: 0,
        time: 1,
        value: 10,
      });
    });
  });

  describe('getAlignmentFactor', () => {
    it('should create a new alignment factor when none exists', () => {
      // Create a field with no existing alignment factor
      const field: Field = {
        name: 'test',
        type: FieldType.number,
        config: {},
        values: [1, 22, 333, 4444],
        // No state property initially
        display: (value: unknown) => ({
          text: String(value),
          numeric: Number(value),
        }),
      };

      // Create a display value
      const displayValue: DisplayValue = {
        text: '1',
        numeric: 1,
      };

      // Call getAlignmentFactor with the first row
      const result = getAlignmentFactor(field, displayValue, 0);

      // Verify the result has the text property
      expect(result).toEqual(
        expect.objectContaining({
          text: '1',
        })
      );

      // Verify that field.state was created and contains the alignment factor
      expect(field.state).toBeDefined();
      expect(field.state?.alignmentFactors).toBeDefined();
      expect(field.state?.alignmentFactors).toEqual(
        expect.objectContaining({
          text: '1',
        })
      );
    });

    it('should update alignment factor when a longer value is found', () => {
      // Create a field with an existing alignment factor
      const field: Field = {
        name: 'test',
        type: FieldType.number,
        config: {},
        values: [1, 22, 333, 4444],
        state: {
          alignmentFactors: {
            text: '1',
          },
        },
        display: (value: unknown) => ({
          text: String(value),
          numeric: Number(value),
        }),
      };

      // Create a display value that is longer than the existing alignment factor
      const displayValue: DisplayValue = {
        text: '4444',
        numeric: 4444,
      };

      // Call getAlignmentFactor
      const result = getAlignmentFactor(field, displayValue, 3);

      // Verify the result is updated to the longer value
      expect(result).toEqual(
        expect.objectContaining({
          text: '4444',
        })
      );

      // Verify that field.state.alignmentFactors was updated
      expect(field.state?.alignmentFactors).toEqual(
        expect.objectContaining({
          text: '4444',
        })
      );
    });

    it('should not update alignment factor when a shorter value is found', () => {
      // Create a field with an existing alignment factor for a long value
      const field: Field = {
        name: 'test',
        type: FieldType.number,
        config: {},
        values: [1, 22, 333, 4444],
        state: {
          alignmentFactors: {
            text: '4444',
          },
        },
        display: (value: unknown) => ({
          text: String(value),
          numeric: Number(value),
        }),
      };

      // Create a display value that is shorter than the existing alignment factor
      const displayValue: DisplayValue = {
        text: '1',
        numeric: 1,
      };

      // Call getAlignmentFactor
      const result = getAlignmentFactor(field, displayValue, 0);

      // Verify the result is still the longer value
      expect(result).toEqual(
        expect.objectContaining({
          text: '4444',
        })
      );

      // Verify that field.state.alignmentFactors was not changed
      expect(field.state?.alignmentFactors).toEqual(
        expect.objectContaining({
          text: '4444',
        })
      );
    });

    it('should add alignment factor to existing field state', () => {
      // Create a field with existing state but no alignment factors yet
      const field: Field = {
        name: 'test',
        type: FieldType.number,
        config: {},
        values: [1, 22, 333, 4444],
        // Field has state but no alignmentFactors
        state: {
          // Use a valid property for FieldState
          // For example, if calcs is a valid property:
          calcs: { sum: 4460 },
          // Or if noValue is a valid property:
          // noValue: true
        },
        display: (value: unknown) => ({
          text: String(value),
          numeric: Number(value),
        }),
      };

      // Create a display value
      const displayValue: DisplayValue = {
        text: '1',
        numeric: 1,
      };

      // Call getAlignmentFactor with the first row
      const result = getAlignmentFactor(field, displayValue, 0);

      // Verify the result has the text property
      expect(result).toEqual(
        expect.objectContaining({
          text: '1',
        })
      );

      // Verify that field.state was preserved and alignment factor was added
      expect(field.state).toBeDefined();
      // Check for the valid property we used
      expect(field.state?.calcs).toBeDefined();
      expect(field.state?.alignmentFactors).toBeDefined();
      expect(field.state?.alignmentFactors).toEqual(
        expect.objectContaining({
          text: '1',
        })
      );
    });

    it.todo('alignmentFactor.text = displayValue.text;');
  });

  describe('getColumnTypes', () => {
    it('builds the expected record with column types', () => {
      const fields: Field[] = [
        {
          name: 'name',
          type: FieldType.string,
          display: (v) => ({ text: v as string, numeric: NaN }),
          config: {},
          values: [],
        },
        {
          name: 'age',
          type: FieldType.number,
          display: (v) => ({ text: (v as number).toString(), numeric: v as number }),
          config: {},
          values: [],
        },
        {
          name: 'active',
          type: FieldType.boolean,
          display: (v) => ({ text: (v as boolean).toString(), numeric: NaN }),
          config: {},
          values: [],
        },
      ];
      const result = getColumnTypes(fields);

      expect(result).toEqual({
        name: FieldType.string,
        age: FieldType.number,
        active: FieldType.boolean,
      });
    });

    it('should recursively build column types when nested fields are present', () => {
      const frame: DataFrame = {
        fields: [
          { type: FieldType.string, name: 'stringCol', config: {}, values: [] },
          {
            type: FieldType.nestedFrames,
            name: 'nestedCol',
            config: {},
            values: [
              [
                createDataFrame({
                  fields: [
                    { name: 'time', values: [1, 2] },
                    { name: 'value', values: [10, 20] },
                  ],
                }),
              ],
              [
                createDataFrame({
                  fields: [
                    { name: 'time', values: [3, 4] },
                    { name: 'value', values: [30, 40] },
                  ],
                }),
              ],
            ],
          },
        ],
        length: 0,
        name: 'test',
      };

      expect(getColumnTypes(frame.fields)).toEqual({
        stringCol: FieldType.string,
        time: FieldType.time,
        value: FieldType.number,
      });
    });

    it('does not throw if nestedFrames has no values', () => {
      const frame: DataFrame = {
        fields: [
          { type: FieldType.string, name: 'stringCol', config: {}, values: [] },
          {
            type: FieldType.nestedFrames,
            name: 'nestedCol',
            config: {},
            values: [],
          },
        ],
        length: 0,
        name: 'test',
      };

      expect(getColumnTypes(frame.fields)).toEqual({
        stringCol: FieldType.string,
      });
    });
  });

  describe('getIsNestedTable', () => {
    it('should detect nested frames', () => {
      const frame: DataFrame = {
        fields: [
          { type: FieldType.string, name: 'stringCol', config: {}, values: [] },
          { type: FieldType.nestedFrames, name: 'nestedCol', config: {}, values: [] },
        ],
        length: 0,
        name: 'test',
      };
      expect(getIsNestedTable(frame.fields)).toBe(true);
    });

    it('should return false for regular frames', () => {
      const frame: DataFrame = {
        fields: [
          { type: FieldType.string, name: 'stringCol', config: {}, values: [] },
          { type: FieldType.number, name: 'numberCol', config: {}, values: [] },
        ],
        length: 0,
        name: 'test',
      };
      expect(getIsNestedTable(frame.fields)).toBe(false);
    });
  });

  describe('getComparator', () => {
    it('should compare numbers correctly', () => {
      const comparator = getComparator(FieldType.number);
      expect(comparator(1, 2)).toBeLessThan(0);
      expect(comparator(2, 1)).toBeGreaterThan(0);
      expect(comparator(1, 1)).toBe(0);
    });

    it('should handle undefined values', () => {
      const comparator = getComparator(FieldType.number);
      expect(comparator(undefined, 1)).toBeLessThan(0);
      expect(comparator(1, undefined)).toBeGreaterThan(0);
      expect(comparator(undefined, undefined)).toBe(0);
    });

    it('should compare strings case-insensitively', () => {
      const comparator = getComparator(FieldType.string);
      expect(comparator('a', 'B')).toBeLessThan(0);
      expect(comparator('B', 'a')).toBeGreaterThan(0);
      expect(comparator('a', 'a')).toBe(0);
    });

    it('should handle time values', () => {
      const comparator = getComparator(FieldType.time);
      const t1 = 1672531200000; // 2023-01-01
      const t2 = 1672617600000; // 2023-01-02

      expect(comparator(t1, t2)).toBeLessThan(0);
      expect(comparator(t2, t1)).toBeGreaterThan(0);
      expect(comparator(t1, t1)).toBe(0);
    });

    it('should handle boolean values', () => {
      const comparator = getComparator(FieldType.boolean);
      expect(comparator(false, true)).toBeLessThan(0);
      expect(comparator(true, false)).toBeGreaterThan(0);
      expect(comparator(true, true)).toBe(0);
    });

    it('should compare frame values', () => {
      const comparator = getComparator(FieldType.frame);

      // simulate using `first`.
      const frame1: DataFrameWithValue = {
        value: 1,
        ...createDataFrame({ fields: [{ name: 'a', values: [1, 2, 3, 4] }] }),
      };
      const frame2: DataFrameWithValue = {
        value: 4,
        ...createDataFrame({ fields: [{ name: 'a', values: [4, 3, 2, 1] }] }),
      };
      const frame3: DataFrameWithValue = {
        value: 4,
        ...createDataFrame({ fields: [{ name: 'a', values: [4, 5, 6, 7] }] }),
      };

      expect(comparator(frame1, frame2)).toBeLessThan(0);
      expect(comparator(frame2, frame1)).toBeGreaterThan(0);
      expect(comparator(frame2, frame2)).toBe(0);
      expect(comparator(frame2, frame3)).toBe(0); // equivalent start values
    });
  });

  describe('migrateTableDisplayModeToCellOptions', () => {
    it('should migrate basic to gauge mode', () => {
      const result = migrateTableDisplayModeToCellOptions(TableCellDisplayMode.BasicGauge);
      expect(result).toEqual({
        type: TableCellDisplayMode.Gauge,
        mode: BarGaugeDisplayMode.Basic,
      });
    });

    it('should migrate gradient-gauge to gauge mode with gradient', () => {
      const result = migrateTableDisplayModeToCellOptions(TableCellDisplayMode.GradientGauge);
      expect(result).toEqual({
        type: TableCellDisplayMode.Gauge,
        mode: BarGaugeDisplayMode.Gradient,
      });
    });

    it('should migrate color-background to color background with gradient', () => {
      const result = migrateTableDisplayModeToCellOptions(TableCellDisplayMode.ColorBackground);
      expect(result).toEqual({
        type: TableCellDisplayMode.ColorBackground,
        mode: TableCellBackgroundDisplayMode.Gradient,
      });
    });

    it('should handle other display modes', () => {
      const result = migrateTableDisplayModeToCellOptions(TableCellDisplayMode.ColorText);
      expect(result).toEqual({
        type: TableCellDisplayMode.ColorText,
      });
    });
  });

  describe('getCellOptions', () => {
    it('should return default options when no custom config is provided', () => {
      const field: Field = {
        name: 'test',
        type: FieldType.string,
        config: {},
        values: [],
      };

      const options = getCellOptions(field);

      // Check that default options are returned
      expect(options).toEqual({ type: TableCellDisplayMode.Auto });
    });

    it('should extract cell options from field config', () => {
      const field: Field = {
        name: 'test',
        type: FieldType.string,
        config: {
          custom: {
            cellOptions: {
              type: TableCellDisplayMode.ColorText,
              inspectEnabled: false,
              wrapText: true,
            },
          },
        },
        values: [],
      };

      const options = getCellOptions(field);

      expect(options).toEqual({
        type: TableCellDisplayMode.ColorText,
        inspectEnabled: false,
        wrapText: true,
      });
    });

    it('should handle legacy displayMode property', () => {
      const field: Field = {
        name: 'test',
        type: FieldType.string,
        config: {
          custom: {
            displayMode: 'color-background',
          },
        },
        values: [],
      };

      const options = getCellOptions(field);

      // The legacy displayMode should be converted to the new format
      expect(options.type).toBe(TableCellDisplayMode.ColorBackground);
    });

    it('should prioritize cellOptions over legacy displayMode', () => {
      const field: Field = {
        name: 'test',
        type: FieldType.string,
        config: {
          custom: {
            displayMode: 'color-background',
            cellOptions: {
              type: TableCellDisplayMode.ColorText,
            },
          },
        },
        values: [],
      };

      const options = getCellOptions(field);

      expect(options.type).toBe(TableCellDisplayMode.ColorBackground);
    });

    it('should handle image display mode', () => {
      const field: Field = {
        name: 'test',
        type: FieldType.string,
        config: {
          custom: {
            cellOptions: {
              type: TableCellDisplayMode.Image,
              // Add image-specific options if they exist
            },
          },
        },
        values: [],
      };

      const options = getCellOptions(field);

      expect(options.type).toBe(TableCellDisplayMode.Image);
    });

    it('should handle JSON display mode', () => {
      const field: Field = {
        name: 'test',
        type: FieldType.string,
        config: {
          custom: {
            cellOptions: {
              type: TableCellDisplayMode.JSONView,
            },
          },
        },
        values: [],
      };

      const options = getCellOptions(field);

      expect(options.type).toBe(TableCellDisplayMode.JSONView);
    });
  });

  describe('getCellLinks', () => {
    it('should return undefined when field has no getLinks function', () => {
      const field: Field = {
        name: 'test',
        type: FieldType.string,
        config: {},
        values: ['value'],
      };

      const links = getCellLinks(field, 0);
      expect(links).toEqual(undefined);
    });

    it('should return links from field getLinks function', () => {
      const mockLinks: LinkModel[] = [
        { title: 'Link 1', href: 'http://example.com/1', target: '_blank', origin: { datasourceUid: 'test' } },
        { title: 'Link 2', href: 'http://example.com/2', target: '_self', origin: { datasourceUid: 'test' } },
      ];

      const field: Field = {
        name: 'test',
        type: FieldType.string,
        config: {},
        values: ['value1', 'value2'],
        getLinks: (config: ValueLinkConfig) => {
          return config.valueRowIndex === 0 ? mockLinks : [];
        },
      };

      const links = getCellLinks(field, 0);
      expect(links).toEqual(mockLinks);
    });

    it('should return empty array for out of bounds index', () => {
      const mockLinks: LinkModel[] = [
        { title: 'Link 1', href: 'http://example.com/1', target: '_blank', origin: { datasourceUid: 'test' } },
      ];

      const field: Field = {
        name: 'test',
        type: FieldType.string,
        config: {},
        values: ['value1'],
        getLinks: (config: ValueLinkConfig) => {
          return config.valueRowIndex === 0 ? mockLinks : [];
        },
      };

      // Index out of bounds
      const links = getCellLinks(field, 1);
      expect(links).toEqual([]);
    });

    it('should handle getLinks returning undefined', () => {
      const field: Field = {
        name: 'test',
        type: FieldType.string,
        config: {},
        values: ['value1'],
        getLinks: (config: ValueLinkConfig) => {
          return [];
        },
      };

      const links = getCellLinks(field, 0);
      expect(links).toEqual([]);
    });

    it('should handle different link configurations', () => {
      // Create links with different valid configurations
      const mockLinks: LinkModel[] = [
        // Standard link with href
        {
          title: 'External Link',
          href: 'http://example.com/full',
          target: '_blank',
          origin: { datasourceUid: 'test' },
        },
        // Internal link with onClick handler
        {
          title: 'Internal Link',
          href: '', // Empty href for internal links
          onClick: jest.fn(),
          target: '_self',
          origin: { datasourceUid: 'test' },
        },
      ];

      const field: Field = {
        name: 'test',
        type: FieldType.string,
        config: {},
        values: ['value1'],
        getLinks: () => mockLinks,
      };

      const links = getCellLinks(field, 0);

      // Verify links are returned unmodified
      expect(links).toEqual(mockLinks);

      // Verify we have both types of links
      expect(links?.find((link) => link.onClick !== undefined)).toBeDefined();
      expect(links?.find((link) => link.href === 'http://example.com/full')).toBeDefined();
    });

    it('should bind the onClick handlers', () => {
      const onClickHandler = jest.fn();
      // Create links with different valid configurations
      const mockLinks: LinkModel[] = [
        // Internal link with onClick handler
        {
          title: 'Internal Link',
          href: '', // Empty href for internal links
          onClick: onClickHandler,
          target: '_self',
          origin: { datasourceUid: 'test' },
        },
      ];

      const field: Field = {
        name: 'test',
        type: FieldType.string,
        config: {},
        values: ['value1'],
        getLinks: () => mockLinks,
      };

      const links = getCellLinks(field, 0);

      const link = links?.[0];
      const event = new MouseEvent('click', { bubbles: true });
      jest.spyOn(event, 'preventDefault');

      link?.onClick?.(event);

      expect(event.preventDefault).toHaveBeenCalled();
      expect(onClickHandler).toHaveBeenCalledWith(event, { field, rowIndex: 0 });
    });

    it.each([
      { keyName: 'metaKey', eventOverride: { metaKey: true } },
      { keyName: 'ctrlKey', eventOverride: { ctrlKey: true } },
      { keyName: 'shiftKey', eventOverride: { shiftKey: true } },
    ])(
      'should allow open a link in a new tab when $keyName clicked instead of using the handler',
      ({ eventOverride }) => {
        const onClickHandler = jest.fn();
        // Create links with different valid configurations
        const mockLinks: LinkModel[] = [
          // Internal link with onClick handler
          {
            title: 'Internal Link',
            href: '', // Empty href for internal links
            onClick: onClickHandler,
            target: '_self',
            origin: { datasourceUid: 'test' },
          },
        ];

        const field: Field = {
          name: 'test',
          type: FieldType.string,
          config: {},
          values: ['value1'],
          getLinks: () => mockLinks,
        };

        const links = getCellLinks(field, 0);

        const link = links?.[0];
        const event = new MouseEvent('click', { bubbles: true, ...eventOverride });
        jest.spyOn(event, 'preventDefault');

        link?.onClick?.(event);

        expect(event.preventDefault).not.toHaveBeenCalled();
        expect(onClickHandler).not.toHaveBeenCalled();
      }
    );

    it('should filter out links which contain neither href nor onClick', () => {
      const field: Field = {
        name: 'test',
        type: FieldType.string,
        config: {},
        values: ['value1'],
        getLinks: (): LinkModel[] => [
          { title: 'Invalid Link', target: '_blank', origin: { datasourceUid: 'test' } } as LinkModel, // No href or onClick
        ],
      };

      const links = getCellLinks(field, 0);
      expect(links).toEqual([]);
    });
  });

  describe('extractPixelValue', () => {
    it('should extract numeric value from pixel string', () => {
      expect(extractPixelValue('100px')).toBe(100);
      expect(extractPixelValue('42px')).toBe(42);
      expect(extractPixelValue('0px')).toBe(0);
    });

    it('should handle numeric input', () => {
      expect(extractPixelValue(100)).toBe(100);
      expect(extractPixelValue(42)).toBe(42);
      expect(extractPixelValue(0)).toBe(0);
    });

    it('should handle string numbers without units', () => {
      expect(extractPixelValue('100')).toBe(100);
      expect(extractPixelValue('42')).toBe(42);
      expect(extractPixelValue('0')).toBe(0);
    });

    it('should handle decimal values', () => {
      expect(extractPixelValue('100.5px')).toBe(100.5);
      expect(extractPixelValue('42.75px')).toBe(42.75);
      expect(extractPixelValue(100.5)).toBe(100.5);
    });

    it('should handle negative values', () => {
      expect(extractPixelValue('-100px')).toBe(-100);
      expect(extractPixelValue('-42px')).toBe(-42);
      expect(extractPixelValue(-100)).toBe(-100);
    });

    it('should handle other CSS units by removing them', () => {
      expect(extractPixelValue('100em')).toBe(100);
      expect(extractPixelValue('42rem')).toBe(42);
      expect(extractPixelValue('10vh')).toBe(10);
      expect(extractPixelValue('20vw')).toBe(20);
    });

    it('should handle whitespace', () => {
      expect(extractPixelValue(' 100px ')).toBe(100);
      expect(extractPixelValue(' 42 px ')).toBe(42);
    });

    it('should return 0 for invalid input when no default is provided', () => {
      expect(extractPixelValue('not-a-number')).toBe(0);
      expect(extractPixelValue('px')).toBe(0);
      expect(extractPixelValue('')).toBe(0);
      expect(extractPixelValue(null as any)).toBe(0);
      expect(extractPixelValue(undefined as any)).toBe(0);
    });
  });

<<<<<<< HEAD
  describe('getMaxWrapCell', () => {
    it('should return the maximum wrap cell length from field state', () => {
      const field1: Field = {
        name: 'field1',
        type: FieldType.string,
        config: {},
        values: ['beep boop', 'foo bar baz', 'lorem ipsum dolor sit amet'],
      };
=======
  describe('getDefaultRowHeight', () => {
    const theme = createTheme();

    it('returns correct height for TableCellHeight.Sm', () => {
      const result = getDefaultRowHeight(theme, TableCellHeight.Sm);
      expect(result).toBe(36);
    });

    it('returns correct height for TableCellHeight.Md', () => {
      const result = getDefaultRowHeight(theme, TableCellHeight.Md);
      expect(result).toBe(42);
    });

    it('returns correct height for TableCellHeight.Lg', () => {
      const result = getDefaultRowHeight(theme, TableCellHeight.Lg);
      expect(result).toBe(TABLE.MAX_CELL_HEIGHT);
    });

    it('calculates height based on theme when cellHeight is undefined', () => {
      const result = getDefaultRowHeight(theme, undefined as unknown as TableCellHeight);

      // Calculate the expected result based on the theme values
      const expected = TABLE.CELL_PADDING * 2 + theme.typography.fontSize * theme.typography.body.lineHeight;

      expect(result).toBe(expected);
    });
  });

  describe('createTypographyCtx', () => {
    // we can't test the effectiveness of this typography context in unit tests, only that it
    // actually executed the JS correctly. If you called `count` with a sensible value and width,
    // it wouldn't give you a very reasonable answer in Jest's DOM environment for some reason.
    it('creates the context using uwrap', () => {
      const ctx = createTypographyContext(14, 'sans-serif', 0.15);
      expect(ctx).toEqual(
        expect.objectContaining({
          font: '14px sans-serif',
          ctx: expect.any(CanvasRenderingContext2D),
          wrappedCount: expect.any(Function),
          estimateLines: expect.any(Function),
          avgCharWidth: expect.any(Number),
        })
      );
      expect(ctx.wrappedCount('the quick brown fox jumps over the lazy dog', 100)).toEqual(expect.any(Number));
      expect(ctx.estimateLines('the quick brown fox jumps over the lazy dog', 100)).toEqual(expect.any(Number));
    });
  });
>>>>>>> 66b01e49

  describe('getTextLineEstimator', () => {
    const counter = getTextLineEstimator(10);

    it('returns -1 if there are no strings or dashes within the string', () => {
      expect(counter('asdfasdfasdfasdfasdfasdfasdfasdfasdfasdfasdf', 5)).toBe(-1);
    });

    it('calculates an approximate rendered height for the text based on the width and avgCharWidth', () => {
      expect(counter('asdfas dfasdfasdf asdfasdfasdfa sdfasdfasdfasdf 23', 200)).toBe(2.5);
    });
  });

  describe('buildHeaderLineCounters', () => {
    const ctx = {
      font: '14px sans-serif',
      ctx: {} as CanvasRenderingContext2D,
      count: jest.fn(() => 2),
      avgCharWidth: 7,
      wrappedCount: jest.fn(() => 2),
      estimateLines: jest.fn(() => 2),
    };

    it('returns an array of line counters for each column', () => {
      const fields: Field[] = [
        { name: 'Name', type: FieldType.string, values: [], config: { custom: { wrapHeaderText: true } } },
        { name: 'Age', type: FieldType.number, values: [], config: { custom: { wrapHeaderText: true } } },
      ];
      const counters = buildHeaderLineCounters(fields, ctx);
      expect(counters![0].counter).toEqual(expect.any(Function));
      expect(counters![0].fieldIdxs).toEqual([0, 1]);
    });

    it('does not return the index of columns which are not wrapped', () => {
      const fields: Field[] = [
        { name: 'Name', type: FieldType.string, values: [], config: { custom: {} } },
        { name: 'Age', type: FieldType.number, values: [], config: { custom: { wrapHeaderText: true } } },
      ];

      const counters = buildHeaderLineCounters(fields, ctx);
      expect(counters![0].fieldIdxs).toEqual([1]);
    });

    it('returns undefined if no columns are wrapped', () => {
      const fields: Field[] = [
        { name: 'Name', type: FieldType.string, values: [], config: { custom: {} } },
        { name: 'Age', type: FieldType.number, values: [], config: { custom: {} } },
      ];

      const counters = buildHeaderLineCounters(fields, ctx);
      expect(counters).toBeUndefined();
    });
  });

  describe('buildRowLineCounters', () => {
    const ctx = {
      font: '14px sans-serif',
      ctx: {} as CanvasRenderingContext2D,
      count: jest.fn(() => 2),
      wrappedCount: jest.fn(() => 2),
      estimateLines: jest.fn(() => 2),
      avgCharWidth: 7,
    };

    it('returns an array of line counters for each column', () => {
      const fields: Field[] = [
        { name: 'Name', type: FieldType.string, values: [], config: { custom: { cellOptions: { wrapText: true } } } },
        {
          name: 'Address',
          type: FieldType.string,
          values: [],
          config: { custom: { cellOptions: { wrapText: true } } },
        },
      ];
      const counters = buildRowLineCounters(fields, ctx);
      expect(counters![0].counter).toEqual(expect.any(Function));
      expect(counters![0].fieldIdxs).toEqual([0, 1]);
    });

    it('does not return the index of columns which are not wrapped', () => {
      const fields: Field[] = [
        { name: 'Name', type: FieldType.string, values: [], config: { custom: {} } },
        {
          name: 'Address',
          type: FieldType.string,
          values: [],
          config: { custom: { cellOptions: { wrapText: true } } },
        },
      ];

      const counters = buildRowLineCounters(fields, ctx);
      expect(counters![0].fieldIdxs).toEqual([1]);
    });

    it('does not enable text counting for non-string fields', () => {
      const fields: Field[] = [
        { name: 'Name', type: FieldType.string, values: [], config: { custom: {} } },
        { name: 'Age', type: FieldType.number, values: [], config: { custom: { cellOptions: { wrapText: true } } } },
      ];

      const counters = buildRowLineCounters(fields, ctx);
      // empty array - we had one column that indicated it wraps, but it was numeric, so we just ignore it
      expect(counters).toEqual([]);
    });

    it('returns an undefined if no columns are wrapped', () => {
      const fields: Field[] = [
        { name: 'Name', type: FieldType.string, values: [], config: { custom: {} } },
        { name: 'Age', type: FieldType.number, values: [], config: { custom: {} } },
      ];

      const counters = buildRowLineCounters(fields, ctx);
      expect(counters).toBeUndefined();
    });
  });

  describe('getRowHeight', () => {
    let fields: Field[];
    let counters: LineCounterEntry[];

    beforeEach(() => {
      fields = [
        {
          name: 'Name',
          type: FieldType.string,
          values: ['foo', 'bar', 'baz', 'longer one here', 'shorter'],
          config: { custom: { cellOptions: { wrapText: true } } },
        },
        {
          name: 'Age',
          type: FieldType.number,
          values: [1, 2, 3, 123456, 789122349932],
          config: { custom: { cellOptions: { wrapText: true } } },
        },
      ];
      counters = [
        { counter: jest.fn((value, _length: number) => String(value).split(' ').length), fieldIdxs: [0] }, // Mocked to count words as lines
        { counter: jest.fn((value, _length: number) => Math.ceil(String(value).length / 3)), fieldIdxs: [1] }, // Mocked to return a line for every 3 digits of a number
      ];
    });

    it('should use the default height for single-line rows', () => {
      // 1 line @ 20px, 10px vertical padding = 30, minimum is 36
      expect(getRowHeight(fields, 0, [30, 30], 36, counters, 20, 10)).toBe(36);
    });

    it('should use the default height for multi-line rows which are shorter than the default height', () => {
      // 3 lines @ 5px, 5px vertical padding = 20, minimum is 36
      expect(getRowHeight(fields, 3, [30, 30], 36, counters, 5, 5)).toBe(36);
    });

    it('should return the row height using line counters for multi-line', () => {
      // 3 lines @ 20px ('longer', 'one', 'here'), 10px vertical padding
      expect(getRowHeight(fields, 3, [30, 30], 36, counters, 20, 10)).toBe(70);

      // 4 lines @ 15px (789 122 349 932), 15px vertical padding
      expect(getRowHeight(fields, 4, [30, 30], 36, counters, 15, 15)).toBe(75);
    });

    it('should take colWidths into account when calculating max wrap cell', () => {
      getRowHeight(fields, 3, [50, 60], 36, counters, 20, 10);
      expect(counters[0].counter).toHaveBeenCalledWith('longer one here', 50);
      expect(counters[1].counter).toHaveBeenCalledWith(123456, 60);
    });

    // this is used to calc wrapped header height
    it('should use the display name if the rowIdx is -1', () => {
      getRowHeight(fields, -1, [50, 60], 36, counters, 20, 10);
      expect(counters[0].counter).toHaveBeenCalledWith('Name', 50);
      expect(counters[1].counter).toHaveBeenCalledWith('Age', 60);
    });

    it('should ignore columns which do not have line counters', () => {
      const height = getRowHeight(fields, 3, [30, 30], 36, [counters[1]], 20, 10);
      // 2 lines @ 20px, 10px vertical padding (not 3 lines, since we don't line count Name)
      expect(height).toBe(50);
    });

    it('should return the default height if there are no counters to apply', () => {
      const height = getRowHeight(fields, 3, [30, 30], 36, [], 20, 10);
      expect(height).toBe(36);
    });

    describe('estimations vs. precise counts', () => {
      beforeEach(() => {
        counters = [
          { counter: jest.fn((value, _length: number) => String(value).split(' ').length), fieldIdxs: [0] }, // Mocked to count words as lines
          {
            estimate: jest.fn((value) => String(value).length), // Mocked to return a line for every digits of a number
            counter: jest.fn((value, _length: number) => Math.ceil(String(value).length / 3)),
            fieldIdxs: [1],
          },
        ];
      });

      // 2 lines @ 20px (123,456), 10px vertical padding. when we did this before, 'longer one here' would win, making it 70px.
      // the `estimate` function is picking `123456` as the longer one now (6 lines), then the `counter` function is used
      // to calculate the height (2 lines). this is a very forced case, but we just want to prove that it actually works.
      it('uses the estimate value rather than the precise value to select the row height', () => {
        expect(getRowHeight(fields, 3, [30, 30], 36, counters, 20, 10)).toBe(50);
      });

      it('returns doesnt bother getting the precise count if the estimates are all below the threshold', () => {
        jest.mocked(counters[0].counter).mockReturnValue(SINGLE_LINE_ESTIMATE_THRESHOLD - 0.3);
        jest.mocked(counters[1].estimate!).mockReturnValue(SINGLE_LINE_ESTIMATE_THRESHOLD - 0.1);

        expect(getRowHeight(fields, 3, [30, 30], 36, counters, 20, 10)).toBe(36);

        // this is what we really care about - we want to save on performance by not calling the counter in this case.
        expect(counters[1].counter).not.toHaveBeenCalled();
      });

      it('uses the precise count if the estimate is above the threshold, even if its below 1', () => {
        // NOTE: if this fails, just change the test to use a different value besides 0.1
        expect(SINGLE_LINE_ESTIMATE_THRESHOLD + 0.1).toBeLessThan(1);

        jest.mocked(counters[0].counter).mockReturnValue(SINGLE_LINE_ESTIMATE_THRESHOLD - 0.3);
        jest.mocked(counters[1].estimate!).mockReturnValue(SINGLE_LINE_ESTIMATE_THRESHOLD + 0.1);

        expect(getRowHeight(fields, 3, [30, 30], 36, counters, 20, 10)).toBe(50);
      });
    });
  });

  describe('computeColWidths', () => {
    it('returns the configured widths if all columns set them', () => {
      expect(
        computeColWidths(
          [
            {
              name: 'A',
              type: FieldType.string,
              values: [],
              config: { custom: { width: 100 } },
            },
            {
              name: 'B',
              type: FieldType.string,
              values: [],
              config: { custom: { width: 200 } },
            },
          ],
          500
        )
      ).toEqual([100, 200]);
    });

    it('fills the available space if a column has no width set', () => {
      expect(
        computeColWidths(
          [
            {
              name: 'A',
              type: FieldType.string,
              values: [],
              config: {},
            },
            {
              name: 'B',
              type: FieldType.string,
              values: [],
              config: { custom: { width: 200 } },
            },
          ],
          500
        )
      ).toEqual([300, 200]);
    });

    it('applies minimum width when auto width would dip below it', () => {
      expect(
        computeColWidths(
          [
            {
              name: 'A',
              type: FieldType.string,
              values: [],
              config: { custom: { minWidth: 100 } },
            },
            {
              name: 'B',
              type: FieldType.string,
              values: [],
              config: { custom: { minWidth: 100 } },
            },
          ],
          100
        )
      ).toEqual([100, 100]);
    });

    it('should use the global column default width when nothing is set', () => {
      expect(
        computeColWidths(
          [
            {
              name: 'A',
              type: FieldType.string,
              values: [],
              config: {},
            },
            {
              name: 'B',
              type: FieldType.string,
              values: [],
              config: {},
            },
          ],
          // we have two columns but have set the table to the width of one default column.
          COLUMN.DEFAULT_WIDTH
        )
      ).toEqual([COLUMN.DEFAULT_WIDTH, COLUMN.DEFAULT_WIDTH]);
    });
  });

  describe('displayJsonValue', () => {
    it.todo('should parse and then stringify string values');
    it.todo('should not throw for non-serializable string values');
    it.todo('should stringify non-string values');
    it.todo('should not throw for non-serializable non-string values');
  });

  describe('applySort', () => {
    it('sorts by nanos', () => {
      const frame = createDataFrame({
        fields: [
          { name: 'time', values: [1, 1, 2], nanos: [100, 99, 0] },
          { name: 'value', values: [10, 20, 30] },
        ],
      });

      const sortColumns: SortColumn[] = [
        {
          columnKey: 'time',
          direction: 'ASC',
        },
      ];

      const records = applySort(frameToRecords(frame), frame.fields, sortColumns);

      expect(records).toMatchObject([
        {
          time: 1,
          value: 20,
        },
        {
          time: 1,
          value: 10,
        },
        {
          time: 2,
          value: 30,
        },
      ]);
    });
  });
});<|MERGE_RESOLUTION|>--- conflicted
+++ resolved
@@ -15,11 +15,8 @@
 
 import { TableCellDisplayMode } from '../types';
 
-<<<<<<< HEAD
-=======
 import { COLUMN, TABLE } from './constants';
 import { LineCounterEntry } from './types';
->>>>>>> 66b01e49
 import {
   extractPixelValue,
   frameToRecords,
@@ -955,16 +952,6 @@
     });
   });
 
-<<<<<<< HEAD
-  describe('getMaxWrapCell', () => {
-    it('should return the maximum wrap cell length from field state', () => {
-      const field1: Field = {
-        name: 'field1',
-        type: FieldType.string,
-        config: {},
-        values: ['beep boop', 'foo bar baz', 'lorem ipsum dolor sit amet'],
-      };
-=======
   describe('getDefaultRowHeight', () => {
     const theme = createTheme();
 
@@ -1012,7 +999,6 @@
       expect(ctx.estimateLines('the quick brown fox jumps over the lazy dog', 100)).toEqual(expect.any(Number));
     });
   });
->>>>>>> 66b01e49
 
   describe('getTextLineEstimator', () => {
     const counter = getTextLineEstimator(10);
