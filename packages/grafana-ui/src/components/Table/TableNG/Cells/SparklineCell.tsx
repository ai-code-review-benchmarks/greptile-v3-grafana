--- conflicted
+++ resolved
@@ -10,10 +10,7 @@
   isDataFrame,
   Field,
   isDataFrameWithValue,
-<<<<<<< HEAD
-=======
   GrafanaTheme2,
->>>>>>> 83ccf98f
 } from '@grafana/data';
 import {
   BarAlignment,
@@ -47,12 +44,8 @@
 };
 
 export const SparklineCell = (props: SparklineCellProps) => {
-<<<<<<< HEAD
-  const { field, value, theme, timeRange, height } = props;
-=======
   const { field, value, theme, timeRange, height, rowIdx, justifyContent } = props;
   const styles = useStyles2(getStyles, justifyContent);
->>>>>>> 83ccf98f
   const sparkline = getSparkline(value);
 
   if (!sparkline) {
@@ -93,15 +86,6 @@
   let valueWidth = 0;
   let valueElement: React.ReactNode = null;
   if (!hideValue) {
-<<<<<<< HEAD
-    const newValue = isDataFrameWithValue(value) ? value : null;
-    const displayValue = field.display!(newValue);
-    //const alignmentFactor = getAlignmentFactor(field, displayValue, cell.row.index);
-
-    // valueWidth =
-    //     measureText(`${alignmentFactor.prefix ?? ''}${alignmentFactor.text}${alignmentFactor.suffix ?? ''}`, 16).width +
-    //     theme.spacing.gridSize;
-=======
     const newValue = isDataFrameWithValue(value) ? value.value : null;
     const displayValue = field.display!(newValue);
     const alignmentFactor = getAlignmentFactor(field, displayValue, rowIdx!);
@@ -109,16 +93,11 @@
     valueWidth =
       measureText(`${alignmentFactor.prefix ?? ''}${alignmentFactor.text}${alignmentFactor.suffix ?? ''}`, 16).width +
       theme.spacing.gridSize;
->>>>>>> 83ccf98f
 
     valueElement = (
       <FormattedValueDisplay
         style={{
-<<<<<<< HEAD
-          // width: `${valueWidth - theme.spacing.gridSize}px`,
-=======
           width: `${valueWidth - theme.spacing.gridSize}px`,
->>>>>>> 83ccf98f
           textAlign: 'right',
           marginRight: theme.spacing(1),
         }}
@@ -127,10 +106,6 @@
     );
   }
 
-<<<<<<< HEAD
-  console.log(valueElement);
-  return <Sparkline width={200} height={25} sparkline={sparkline} config={config} theme={theme} />;
-=======
   // @TODO update width, height
   return (
     <div className={styles.cellContainer}>
@@ -138,7 +113,6 @@
       <Sparkline width={200} height={25} sparkline={sparkline} config={config} theme={theme} />
     </div>
   );
->>>>>>> 83ccf98f
 };
 
 function getSparkline(value: unknown): FieldSparkline | undefined {
@@ -174,9 +148,6 @@
     return options;
   }
   throw new Error(`Expected options type ${TableCellDisplayMode.Sparkline} but got ${options.type}`);
-<<<<<<< HEAD
-}
-=======
 }
 
 const getStyles = (theme: GrafanaTheme2, justifyContent: Property.JustifyContent | undefined) => ({
@@ -186,5 +157,4 @@
     alignItems: 'center',
     justifyContent,
   }),
-});
->>>>>>> 83ccf98f
+});