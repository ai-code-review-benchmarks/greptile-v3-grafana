import { css } from '@emotion/css';

import { TableCellDisplayMode } from '../../types';
import { MaybeWrapWithLink } from '../MaybeWrapWithLink';
import { ImageCellProps, TableCellStyles } from '../types';

export const ImageCell = ({ cellOptions, field, value, rowIdx }: ImageCellProps) => {
  const { text } = field.display!(value);
  const { alt, title } =
    cellOptions.type === TableCellDisplayMode.Image ? cellOptions : { alt: undefined, title: undefined };

  return (
    <MaybeWrapWithLink field={field} rowIdx={rowIdx}>
      <img alt={alt} src={text} title={title} />
    </MaybeWrapWithLink>
  );
};

export const getStyles: TableCellStyles = () =>
  css({
<<<<<<< HEAD
    img: {
      height: '100%',
      width: 'auto',
=======
    'a, img': {
      width: '100%',
      height: '100%',
    },
    img: {
      objectFit: 'contain',
>>>>>>> 8fd8c6f4
    },
  });<|MERGE_RESOLUTION|>--- conflicted
+++ resolved
@@ -18,17 +18,11 @@
 
 export const getStyles: TableCellStyles = () =>
   css({
-<<<<<<< HEAD
-    img: {
-      height: '100%',
-      width: 'auto',
-=======
     'a, img': {
       width: '100%',
       height: '100%',
     },
     img: {
       objectFit: 'contain',
->>>>>>> 8fd8c6f4
     },
   });