import { css } from '@emotion/css';
<<<<<<< HEAD
=======
import { Property } from 'csstype';
>>>>>>> c70b7c6b
import { useRef } from 'react';

import { GrafanaTheme2, formattedValueToString } from '@grafana/data';
import { TableCellOptions } from '@grafana/schema';

import { useStyles2, useTheme2 } from '../../../../themes';
import { CellNGProps, CellColors } from '../types';
import { getCellColors } from '../utils';

interface AutoCellProps extends CellNGProps {
  shouldTextOverflow: () => boolean;
<<<<<<< HEAD
  cellOptions: TableCellOptions;
}

export default function AutoCell({ value, field, justifyContent, shouldTextOverflow, cellOptions }: AutoCellProps) {
  const displayValue = field.display!(value);
  const formattedValue = formattedValueToString(displayValue);

  const theme = useTheme2();

  // Get colors
  const colors = getCellColors(theme, cellOptions, displayValue);

  const styles = useStyles2(getStyles, colors);
  const divRef = useRef<HTMLDivElement>(null);
  // const [isHovered, setIsHovered] = useState(false);
=======
  setIsHovered: (isHovered: boolean) => void;
}

// z-index value to be able to show the full text on hover
const CELL_Z_INDEX = '1';

export default function AutoCell({ value, field, justifyContent, shouldTextOverflow }: AutoCellProps) {
  const displayValue = field.display!(value);
  const formattedValue = formattedValueToString(displayValue);

  const styles = useStyles2(getStyles, justifyContent);
  const divRef = useRef<HTMLDivElement>(null);
>>>>>>> c70b7c6b

  const handleMouseEnter = () => {
    if (!shouldTextOverflow()) {
      return;
    }
<<<<<<< HEAD
    // setIsHovered(true);
=======
>>>>>>> c70b7c6b

    // TODO: The table cell styles in TableNG do not update dynamically even if we change the state
    const div = divRef.current;
    const tableCellDiv = div?.parentElement?.parentElement;
    tableCellDiv?.style.setProperty('position', 'absolute');
    tableCellDiv?.style.setProperty('top', '0');
    tableCellDiv?.style.setProperty('z-index', CELL_Z_INDEX);
    tableCellDiv?.style.setProperty('white-space', 'normal');
  };

  const handleMouseLeave = () => {
    if (!shouldTextOverflow()) {
      return;
    }

<<<<<<< HEAD
    // setIsHovered(false);

=======
    // TODO: The table cell styles in TableNG do not update dynamically even if we change the state
>>>>>>> c70b7c6b
    const div = divRef.current;
    const tableCellDiv = div?.parentElement?.parentElement;
    tableCellDiv?.style.setProperty('position', 'relative');
    tableCellDiv?.style.removeProperty('top');
    tableCellDiv?.style.removeProperty('z-index');
    tableCellDiv?.style.setProperty('white-space', 'nowrap');
  };

  return (
<<<<<<< HEAD
    <div
      ref={divRef}
      style={{ display: 'flex', justifyContent }}
      onMouseEnter={handleMouseEnter}
      onMouseLeave={handleMouseLeave}
      // className={isHovered ? styles.cell : ''}
      className={styles.defaultCell}
    >
=======
    <div ref={divRef} onMouseEnter={handleMouseEnter} onMouseLeave={handleMouseLeave} className={styles.cell}>
>>>>>>> c70b7c6b
      {formattedValue}
    </div>
  );
}

<<<<<<< HEAD
const getStyles = (theme: GrafanaTheme2, color: CellColors) => ({
  cell: css({
    border: `1px solid ${theme.colors.border.medium}`,
    position: 'relative',
    whiteSpace: 'break-spaces',
    zIndex: `${theme.zIndex.activePanel}`,
  }),
  defaultCell: css({
    background: color.bgColor || theme.colors.background.primary,
    color: color.textColor,

    '&:hover': {
      background: color.bgHoverColor,
    },
=======
const getStyles = (theme: GrafanaTheme2, justifyContent: Property.JustifyContent) => ({
  cell: css({
    display: 'flex',
    justifyContent: justifyContent,
>>>>>>> c70b7c6b
  }),
});<|MERGE_RESOLUTION|>--- conflicted
+++ resolved
@@ -1,8 +1,5 @@
 import { css } from '@emotion/css';
-<<<<<<< HEAD
-=======
 import { Property } from 'csstype';
->>>>>>> c70b7c6b
 import { useRef } from 'react';
 
 import { GrafanaTheme2, formattedValueToString } from '@grafana/data';
@@ -14,9 +11,11 @@
 
 interface AutoCellProps extends CellNGProps {
   shouldTextOverflow: () => boolean;
-<<<<<<< HEAD
   cellOptions: TableCellOptions;
 }
+
+// z-index value to be able to show the full text on hover
+const CELL_Z_INDEX = '1';
 
 export default function AutoCell({ value, field, justifyContent, shouldTextOverflow, cellOptions }: AutoCellProps) {
   const displayValue = field.display!(value);
@@ -27,32 +26,13 @@
   // Get colors
   const colors = getCellColors(theme, cellOptions, displayValue);
 
-  const styles = useStyles2(getStyles, colors);
+  const styles = useStyles2(getStyles, colors, justifyContent);
   const divRef = useRef<HTMLDivElement>(null);
-  // const [isHovered, setIsHovered] = useState(false);
-=======
-  setIsHovered: (isHovered: boolean) => void;
-}
-
-// z-index value to be able to show the full text on hover
-const CELL_Z_INDEX = '1';
-
-export default function AutoCell({ value, field, justifyContent, shouldTextOverflow }: AutoCellProps) {
-  const displayValue = field.display!(value);
-  const formattedValue = formattedValueToString(displayValue);
-
-  const styles = useStyles2(getStyles, justifyContent);
-  const divRef = useRef<HTMLDivElement>(null);
->>>>>>> c70b7c6b
 
   const handleMouseEnter = () => {
     if (!shouldTextOverflow()) {
       return;
     }
-<<<<<<< HEAD
-    // setIsHovered(true);
-=======
->>>>>>> c70b7c6b
 
     // TODO: The table cell styles in TableNG do not update dynamically even if we change the state
     const div = divRef.current;
@@ -68,12 +48,7 @@
       return;
     }
 
-<<<<<<< HEAD
-    // setIsHovered(false);
-
-=======
     // TODO: The table cell styles in TableNG do not update dynamically even if we change the state
->>>>>>> c70b7c6b
     const div = divRef.current;
     const tableCellDiv = div?.parentElement?.parentElement;
     tableCellDiv?.style.setProperty('position', 'relative');
@@ -83,43 +58,23 @@
   };
 
   return (
-<<<<<<< HEAD
-    <div
-      ref={divRef}
-      style={{ display: 'flex', justifyContent }}
-      onMouseEnter={handleMouseEnter}
-      onMouseLeave={handleMouseLeave}
-      // className={isHovered ? styles.cell : ''}
-      className={styles.defaultCell}
-    >
-=======
     <div ref={divRef} onMouseEnter={handleMouseEnter} onMouseLeave={handleMouseLeave} className={styles.cell}>
->>>>>>> c70b7c6b
       {formattedValue}
     </div>
   );
 }
 
-<<<<<<< HEAD
-const getStyles = (theme: GrafanaTheme2, color: CellColors) => ({
+const getStyles = (theme: GrafanaTheme2, color: CellColors, justifyContent: Property.JustifyContent) => ({
   cell: css({
-    border: `1px solid ${theme.colors.border.medium}`,
-    position: 'relative',
-    whiteSpace: 'break-spaces',
-    zIndex: `${theme.zIndex.activePanel}`,
-  }),
-  defaultCell: css({
-    background: color.bgColor || theme.colors.background.primary,
+    display: 'flex',
+    justifyContent: justifyContent,
+    // TODO: use background color for Cell type: Colored background
+    // background: color.bgColor || theme.colors.background.primary,
     color: color.textColor,
 
     '&:hover': {
-      background: color.bgHoverColor,
+      // TODO: use background color for Cell type: Colored background
+      // background: color.bgHoverColor,
     },
-=======
-const getStyles = (theme: GrafanaTheme2, justifyContent: Property.JustifyContent) => ({
-  cell: css({
-    display: 'flex',
-    justifyContent: justifyContent,
->>>>>>> c70b7c6b
   }),
 });