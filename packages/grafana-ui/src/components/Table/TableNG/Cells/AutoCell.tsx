<<<<<<< HEAD
import { css } from '@emotion/css';
=======
import { formattedValueToString } from '@grafana/data';
>>>>>>> 0895d635

import { MaybeWrapWithLink } from '../MaybeWrapWithLink';
import { AutoCellProps } from '../types';

<<<<<<< HEAD
export default function AutoCell({ value, field, rowIdx, cellOptions, justifyContent }: AutoCellProps) {
  const styles = useStyles2(getStyles);

=======
export default function AutoCell({ value, field, rowIdx }: AutoCellProps) {
>>>>>>> 0895d635
  const displayValue = field.display!(value);
  const formattedValue = formattedValueToString(displayValue);
  return (
<<<<<<< HEAD
    <span className={styles.cell}>
      {link == null ? formattedValue : renderSingleLink(link, formattedValue, getLinkStyle(styles, cellOptions))}
    </span>
  );
}

const getLinkStyle = (styles: ReturnType<typeof getStyles>, cellOptions: TableCellOptions) => {
  if (cellOptions.type === TableCellDisplayMode.Auto) {
    return styles.linkCell;
  }

  return styles.cellLinkForColoredCell;
};

const getStyles = (theme: GrafanaTheme2) => ({
  cell: css({
    a: {
      color: 'inherit',
    },
  }),
  cellLinkForColoredCell: css({
    cursor: 'pointer',
    overflow: 'hidden',
    textOverflow: 'ellipsis',
    userSelect: 'text',
    whiteSpace: 'nowrap',
    fontWeight: theme.typography.fontWeightMedium,
    textDecoration: 'underline',
  }),
  linkCell: css({
    cursor: 'pointer',
    overflow: 'hidden',
    textOverflow: 'ellipsis',
    userSelect: 'text',
    whiteSpace: 'nowrap',
    color: `${theme.colors.text.link} !important`,
    fontWeight: theme.typography.fontWeightMedium,
    paddingRight: theme.spacing(1.5),
    '&:hover': {
      textDecoration: 'underline',
      color: theme.colors.text.link,
    },
  }),
});
=======
    <MaybeWrapWithLink field={field} rowIdx={rowIdx}>
      {formattedValue}
    </MaybeWrapWithLink>
  );
}
>>>>>>> 0895d635
<|MERGE_RESOLUTION|>--- conflicted
+++ resolved
@@ -1,71 +1,14 @@
-<<<<<<< HEAD
-import { css } from '@emotion/css';
-=======
 import { formattedValueToString } from '@grafana/data';
->>>>>>> 0895d635
 
 import { MaybeWrapWithLink } from '../MaybeWrapWithLink';
 import { AutoCellProps } from '../types';
 
-<<<<<<< HEAD
-export default function AutoCell({ value, field, rowIdx, cellOptions, justifyContent }: AutoCellProps) {
-  const styles = useStyles2(getStyles);
-
-=======
 export default function AutoCell({ value, field, rowIdx }: AutoCellProps) {
->>>>>>> 0895d635
   const displayValue = field.display!(value);
   const formattedValue = formattedValueToString(displayValue);
   return (
-<<<<<<< HEAD
-    <span className={styles.cell}>
-      {link == null ? formattedValue : renderSingleLink(link, formattedValue, getLinkStyle(styles, cellOptions))}
-    </span>
-  );
-}
-
-const getLinkStyle = (styles: ReturnType<typeof getStyles>, cellOptions: TableCellOptions) => {
-  if (cellOptions.type === TableCellDisplayMode.Auto) {
-    return styles.linkCell;
-  }
-
-  return styles.cellLinkForColoredCell;
-};
-
-const getStyles = (theme: GrafanaTheme2) => ({
-  cell: css({
-    a: {
-      color: 'inherit',
-    },
-  }),
-  cellLinkForColoredCell: css({
-    cursor: 'pointer',
-    overflow: 'hidden',
-    textOverflow: 'ellipsis',
-    userSelect: 'text',
-    whiteSpace: 'nowrap',
-    fontWeight: theme.typography.fontWeightMedium,
-    textDecoration: 'underline',
-  }),
-  linkCell: css({
-    cursor: 'pointer',
-    overflow: 'hidden',
-    textOverflow: 'ellipsis',
-    userSelect: 'text',
-    whiteSpace: 'nowrap',
-    color: `${theme.colors.text.link} !important`,
-    fontWeight: theme.typography.fontWeightMedium,
-    paddingRight: theme.spacing(1.5),
-    '&:hover': {
-      textDecoration: 'underline',
-      color: theme.colors.text.link,
-    },
-  }),
-});
-=======
     <MaybeWrapWithLink field={field} rowIdx={rowIdx}>
       {formattedValue}
     </MaybeWrapWithLink>
   );
-}
->>>>>>> 0895d635
+}