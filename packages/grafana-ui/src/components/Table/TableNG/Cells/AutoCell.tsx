import { formattedValueToString } from '@grafana/data';
<<<<<<< HEAD

import { CellNGProps } from '../types';

export default function AutoCell({ value, field }: CellNGProps) {
  const displayValue = field.display!(value);
  const formattedValue = formattedValueToString(displayValue);
  return <>{formattedValue}</>;
=======

import { CellNGProps } from '../types';

export default function AutoCell({ value, field, justifyContent }: CellNGProps) {
  const displayValue = field.display!(value);
  const formattedValue = formattedValueToString(displayValue);

  return <div style={{ display: 'flex', justifyContent }}>{formattedValue}</div>;
>>>>>>> b1a6a0f2
}<|MERGE_RESOLUTION|>--- conflicted
+++ resolved
@@ -1,13 +1,4 @@
 import { formattedValueToString } from '@grafana/data';
-<<<<<<< HEAD
-
-import { CellNGProps } from '../types';
-
-export default function AutoCell({ value, field }: CellNGProps) {
-  const displayValue = field.display!(value);
-  const formattedValue = formattedValueToString(displayValue);
-  return <>{formattedValue}</>;
-=======
 
 import { CellNGProps } from '../types';
 
@@ -16,5 +7,4 @@
   const formattedValue = formattedValueToString(displayValue);
 
   return <div style={{ display: 'flex', justifyContent }}>{formattedValue}</div>;
->>>>>>> b1a6a0f2
 }