--- conflicted
+++ resolved
@@ -183,26 +183,10 @@
       {cell}
       {isHovered && (cellInspect || showFilters) && (
         <div className={styles.cellActions}>
-<<<<<<< HEAD
-          <IconButton
-            name="eye"
-            tooltip={t('grafana-ui.table.cell-inspect-tooltip', 'Inspect value')}
-            onClick={() => {
-              setContextMenuProps({
-                value: String(value ?? ''),
-                mode:
-                  cellType === TableCellDisplayMode.JSONView
-                    ? TableCellInspectorMode.code
-                    : TableCellInspectorMode.text,
-              });
-              setIsInspecting(true);
-            }}
-          />
-=======
           {cellInspect && (
             <IconButton
               name="eye"
-              tooltip="Inspect value"
+              tooltip={t('grafana-ui.table.cell-inspect-tooltip', 'Inspect value')}
               onClick={() => {
                 setContextMenuProps({
                   value: String(value ?? ''),
@@ -229,7 +213,6 @@
               />
             </>
           )}
->>>>>>> 7603a922
         </div>
       )}
     </div>
