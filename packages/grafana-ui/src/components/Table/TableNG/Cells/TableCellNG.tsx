import { css } from '@emotion/css';
import { ReactNode, useLayoutEffect, useRef, useState } from 'react';

import { GrafanaTheme2 } from '@grafana/data';
import { TableCellDisplayMode } from '@grafana/schema';

import { useStyles2 } from '../../../../themes';
import { IconButton } from '../../../IconButton/IconButton';
import { TableCellInspectorMode } from '../../TableCellInspector';
import { getTextAlign } from '../../utils';

import AutoCell from './AutoCell';
import { BarGaugeCell } from './BarGaugeCell';
<<<<<<< HEAD
import { ImageCell } from './ImageCell';
=======
import { JSONCell } from './JSONCell';
>>>>>>> b96269ae
import { SparklineCell } from './SparklineCell';

// interface TableCellNGProps {
//     fieldConfig: FieldConfig;
//     fieldDisplay: any?
// }

export function TableCellNG(props: any) {
  const {
    field,
    value,
    theme,
    timeRange,
    height,
    rowIdx,
    justifyContent,
    shouldTextOverflow,
    setIsInspecting,
    setContextMenuProps,
    cellInspect,
  } = props;
  const { config: fieldConfig } = field;
  const { type: cellType } = fieldConfig.custom.cellOptions;

  const isRightAligned = getTextAlign(field) === 'flex-end';
  const styles = useStyles2(getStyles, isRightAligned);

  // TODO
  // TableNG provides either an overridden cell width or 'auto' as the cell width value.
  // While the overridden value gives the exact cell width, 'auto' does not.
  // Therefore, we need to determine the actual cell width from the DOM.
  const divWidthRef = useRef<HTMLDivElement>(null);
  const [divWidth, setDivWidth] = useState(0);
  const [isHovered, setIsHovered] = useState(false);

  useLayoutEffect(() => {
    if (divWidthRef.current && divWidthRef.current.clientWidth !== 0) {
      setDivWidth(divWidthRef.current.clientWidth);
    }
  }, [divWidthRef.current]); // eslint-disable-line react-hooks/exhaustive-deps

  // Get the correct cell type
  let cell: ReactNode = null;
  switch (cellType) {
    // case TableCellDisplayMode.
    case TableCellDisplayMode.Sparkline:
      cell = (
        <SparklineCell
          value={value}
          field={field}
          theme={theme}
          timeRange={timeRange}
          height={height}
          width={divWidth}
          rowIdx={rowIdx}
          justifyContent={justifyContent}
        />
      );
      break;
    case TableCellDisplayMode.Gauge:
    case TableCellDisplayMode.BasicGauge:
    case TableCellDisplayMode.GradientGauge:
    case TableCellDisplayMode.LcdGauge:
      cell = (
        <BarGaugeCell
          value={value}
          field={field}
          theme={theme}
          justifyContent={justifyContent}
          timeRange={timeRange}
          height={height}
          width={divWidth}
        />
      );
      break;
<<<<<<< HEAD
    case TableCellDisplayMode.Image:
      cell = <ImageCell field={field} height={height} justifyContent={justifyContent} value={value} />;
=======
    case TableCellDisplayMode.JSONView:
      cell = <JSONCell value={value} justifyContent={justifyContent} />;
>>>>>>> b96269ae
      break;
    case TableCellDisplayMode.Auto:
    default:
      cell = <AutoCell value={value} field={field} theme={theme} justifyContent={justifyContent} />;
  }

  const handleMouseEnter = () => {
    setIsHovered(true);
    if (shouldTextOverflow()) {
      // TODO: The table cell styles in TableNG do not update dynamically even if we change the state
      const div = divWidthRef.current;
      const tableCellDiv = div?.parentElement;
      tableCellDiv?.style.setProperty('position', 'absolute');
      tableCellDiv?.style.setProperty('top', '0');
      tableCellDiv?.style.setProperty('z-index', theme.zIndex.tooltip);
      tableCellDiv?.style.setProperty('white-space', 'normal');
      tableCellDiv?.style.setProperty('min-height', `${height}px`);
    }
  };

  const handleMouseLeave = () => {
    setIsHovered(false);
    if (shouldTextOverflow()) {
      // TODO: The table cell styles in TableNG do not update dynamically even if we change the state
      const div = divWidthRef.current;
      const tableCellDiv = div?.parentElement;
      tableCellDiv?.style.setProperty('position', 'relative');
      tableCellDiv?.style.removeProperty('top');
      tableCellDiv?.style.removeProperty('z-index');
      tableCellDiv?.style.setProperty('white-space', 'nowrap');
    }
  };

  return (
    <div ref={divWidthRef} onMouseEnter={handleMouseEnter} onMouseLeave={handleMouseLeave} className={styles.cell}>
      {cell}
      {cellInspect && isHovered && (
        <div className={styles.cellActions}>
          <IconButton
            name="eye"
            tooltip="Inspect value"
            onClick={() => {
              setContextMenuProps({
                value,
                mode:
                  cellType === TableCellDisplayMode.JSONView
                    ? TableCellInspectorMode.code
                    : TableCellInspectorMode.text,
              });
              setIsInspecting(true);
            }}
          />
        </div>
      )}
    </div>
  );
}

const getStyles = (theme: GrafanaTheme2, isRightAligned: boolean) => ({
  cell: css({
    height: '100%',
    alignContent: 'center',
    paddingInline: '8px',
  }),
  cellActions: css({
    display: 'flex',
    position: 'absolute',
    top: '1px',
    left: isRightAligned ? 0 : undefined,
    right: isRightAligned ? undefined : 0,
    margin: 'auto',
    height: '100%',
    background: theme.colors.background.secondary,
    color: theme.colors.text.primary,
    padding: '4px 0px 4px 4px',
  }),
});<|MERGE_RESOLUTION|>--- conflicted
+++ resolved
@@ -11,11 +11,8 @@
 
 import AutoCell from './AutoCell';
 import { BarGaugeCell } from './BarGaugeCell';
-<<<<<<< HEAD
 import { ImageCell } from './ImageCell';
-=======
 import { JSONCell } from './JSONCell';
->>>>>>> b96269ae
 import { SparklineCell } from './SparklineCell';
 
 // interface TableCellNGProps {
@@ -91,13 +88,11 @@
         />
       );
       break;
-<<<<<<< HEAD
     case TableCellDisplayMode.Image:
       cell = <ImageCell field={field} height={height} justifyContent={justifyContent} value={value} />;
-=======
+      break;
     case TableCellDisplayMode.JSONView:
       cell = <JSONCell value={value} justifyContent={justifyContent} />;
->>>>>>> b96269ae
       break;
     case TableCellDisplayMode.Auto:
     default:
