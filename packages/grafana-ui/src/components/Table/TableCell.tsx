import React from 'react';
import { Cell } from 'react-table';

import { TimeRange, DataFrame } from '@grafana/data';

import { TableStyles } from './styles';
import { GrafanaTableColumn, TableFilterActionCallback } from './types';

export interface Props {
  cell: Cell;
  tableStyles: TableStyles;
  onCellFilterAdded?: TableFilterActionCallback;
  columnIndex: number;
  columnCount: number;
  timeRange?: TimeRange;
  userProps?: object;
  frame: DataFrame;
}

export const TableCell = ({ cell, tableStyles, onCellFilterAdded, timeRange, userProps, frame }: Props) => {
  const cellProps = cell.getCellProps();
  const field = (cell.column as unknown as GrafanaTableColumn).field;

  if (!field?.display) {
    return null;
  }

  if (cellProps.style) {
    cellProps.style.minWidth = cellProps.style.width;
    cellProps.style.justifyContent = (cell.column as any).justifyContent;
  }

<<<<<<< HEAD
  let innerWidth = ((cell.column.width as number) ?? 24) - tableStyles.cellPadding * 2;

  return cell.render('Cell', {
    field,
    tableStyles,
    onCellFilterAdded,
    cellProps,
    innerWidth,
    userProps,
  }) as React.ReactElement;
=======
  let innerWidth = (typeof cell.column.width === 'number' ? cell.column.width : 24) - tableStyles.cellPadding * 2;

  return (
    <>
      {cell.render('Cell', {
        field,
        tableStyles,
        onCellFilterAdded,
        cellProps,
        innerWidth,
        timeRange,
        userProps,
        frame,
      })}
    </>
  );
>>>>>>> ae830f68
};<|MERGE_RESOLUTION|>--- conflicted
+++ resolved
@@ -30,18 +30,6 @@
     cellProps.style.justifyContent = (cell.column as any).justifyContent;
   }
 
-<<<<<<< HEAD
-  let innerWidth = ((cell.column.width as number) ?? 24) - tableStyles.cellPadding * 2;
-
-  return cell.render('Cell', {
-    field,
-    tableStyles,
-    onCellFilterAdded,
-    cellProps,
-    innerWidth,
-    userProps,
-  }) as React.ReactElement;
-=======
   let innerWidth = (typeof cell.column.width === 'number' ? cell.column.width : 24) - tableStyles.cellPadding * 2;
 
   return (
@@ -58,5 +46,4 @@
       })}
     </>
   );
->>>>>>> ae830f68
 };