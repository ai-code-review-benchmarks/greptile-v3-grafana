--- conflicted
+++ resolved
@@ -545,12 +545,8 @@
   });
 
   describe('guessLongestField', () => {
-<<<<<<< HEAD
-    it('should guess the longest field correctly if there are few records', () => {
-=======
     // FLAKY TEST - https://drone.grafana.net/grafana/grafana/201232/1/5
-    it.skip('should guess the longest field correct if there are few records', () => {
->>>>>>> 8e667c41
+    it.skip('should guess the longest field correctly if there are few records', () => {
       const data = getWrappableData(10);
       const config = {
         defaults: {
