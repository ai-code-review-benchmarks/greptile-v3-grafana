import { css, cx } from '@emotion/css';
<<<<<<< HEAD
import { CSSProperties, UIEventHandler, useCallback, useEffect, useMemo, useState } from 'react';
import * as React from 'react';
import { Cell, Row, TableState } from 'react-table';
=======
import React, { CSSProperties, UIEventHandler, useCallback, useEffect, useMemo, useState } from 'react';
import { Cell, Row, TableState, HeaderGroup } from 'react-table';
>>>>>>> 3237fc1c
import { VariableSizeList } from 'react-window';
import { Subscription, debounceTime } from 'rxjs';

import {
  DataFrame,
  DataHoverClearEvent,
  DataHoverEvent,
  Field,
  FieldType,
  TimeRange,
  hasTimeField,
} from '@grafana/data';
import { TableCellDisplayMode, TableCellHeight } from '@grafana/schema';

import { useTheme2 } from '../../themes';
import CustomScrollbar from '../CustomScrollbar/CustomScrollbar';
import { usePanelContext } from '../PanelChrome';

import { ExpandedRow, getExpandedRowHeight } from './ExpandedRow';
import { TableCell } from './TableCell';
import { TableStyles } from './styles';
import { CellColors, TableFieldOptions, TableFilterActionCallback } from './types';
import {
  calculateAroundPointThreshold,
  getCellColors,
  isPointTimeValAroundTableTimeVal,
  guessTextBoundingBox,
} from './utils';

interface RowsListProps {
  data: DataFrame;
  rows: Row[];
  enableSharedCrosshair: boolean;
  headerHeight: number;
  rowHeight: number;
  itemCount: number;
  pageIndex: number;
  listHeight: number;
  width: number;
  cellHeight?: TableCellHeight;
  listRef: React.RefObject<VariableSizeList>;
  tableState: TableState;
  tableStyles: TableStyles;
  nestedDataField?: Field;
  prepareRow: (row: Row) => void;
  onCellFilterAdded?: TableFilterActionCallback;
  timeRange?: TimeRange;
  footerPaginationEnabled: boolean;
  initialRowIndex?: number;
  headerGroups: HeaderGroup[];
  longestField?: Field;
}

export const RowsList = (props: RowsListProps) => {
  const {
    data,
    rows,
    headerHeight,
    footerPaginationEnabled,
    rowHeight,
    itemCount,
    pageIndex,
    tableState,
    prepareRow,
    onCellFilterAdded,
    width,
    cellHeight = TableCellHeight.Sm,
    timeRange,
    tableStyles,
    nestedDataField,
    listHeight,
    listRef,
    enableSharedCrosshair = false,
    initialRowIndex = undefined,
    headerGroups,
    longestField,
  } = props;

  const [rowHighlightIndex, setRowHighlightIndex] = useState<number | undefined>(initialRowIndex);

  const theme = useTheme2();
  const panelContext = usePanelContext();

  // Create off-screen canvas for measuring rows for virtualized rendering
  // This line is like this because Jest doesn't have OffscreenCanvas mocked
  // nor is it a part of the jest-canvas-mock package
  let osContext = null;
  if (window.OffscreenCanvas !== undefined) {
    // The canvas size is defined arbitrarily
    // As we never actually visualize rendered content
    // from the offscreen canvas, only perform text measurements
    osContext = new OffscreenCanvas(256, 1024).getContext('2d');
  }

  // Set font property using theme info
  // This will make text measurement accurate
  if (osContext !== undefined && osContext !== null) {
    osContext.font = `${theme.typography.fontSize}px ${theme.typography.body.fontFamily}`;
  }

  const threshold = useMemo(() => {
    const timeField = data.fields.find((f) => f.type === FieldType.time);

    if (!timeField) {
      return 0;
    }

    return calculateAroundPointThreshold(timeField);
  }, [data]);

  const onRowHover = useCallback(
    (idx: number, frame: DataFrame) => {
      if (!panelContext || !enableSharedCrosshair || !hasTimeField(frame)) {
        return;
      }

      const timeField: Field = frame!.fields.find((f) => f.type === FieldType.time)!;

      panelContext.eventBus.publish(
        new DataHoverEvent({
          point: {
            time: timeField.values[idx],
          },
        })
      );
    },
    [enableSharedCrosshair, panelContext]
  );

  const onRowLeave = useCallback(() => {
    if (!panelContext || !enableSharedCrosshair) {
      return;
    }

    panelContext.eventBus.publish(new DataHoverClearEvent());
  }, [enableSharedCrosshair, panelContext]);

  const onDataHoverEvent = useCallback(
    (evt: DataHoverEvent) => {
      if (evt.payload.point?.time && evt.payload.rowIndex !== undefined) {
        const timeField = data.fields.find((f) => f.type === FieldType.time);
        const time = timeField!.values[evt.payload.rowIndex];
        const pointTime = evt.payload.point.time;

        // If the time value of the hovered point is around the time value of the
        // row with same index, highlight the row
        if (isPointTimeValAroundTableTimeVal(pointTime, time, threshold)) {
          setRowHighlightIndex(evt.payload.rowIndex);
          return;
        }

        // If the time value of the hovered point is not around the time value of the
        // row with same index, try to find a row with same time value
        const matchedRowIndex = timeField!.values.findIndex((t) =>
          isPointTimeValAroundTableTimeVal(pointTime, t, threshold)
        );

        if (matchedRowIndex !== -1) {
          setRowHighlightIndex(matchedRowIndex);
          return;
        }

        setRowHighlightIndex(undefined);
      }
    },
    [data.fields, threshold]
  );

  useEffect(() => {
    if (!panelContext || !enableSharedCrosshair || !hasTimeField(data) || footerPaginationEnabled) {
      return;
    }

    const subs = new Subscription();

    subs.add(
      panelContext.eventBus
        .getStream(DataHoverEvent)
        .pipe(debounceTime(250))
        .subscribe({
          next: (evt) => {
            if (panelContext.eventBus === evt.origin) {
              return;
            }

            onDataHoverEvent(evt);
          },
        })
    );

    subs.add(
      panelContext.eventBus
        .getStream(DataHoverClearEvent)
        .pipe(debounceTime(250))
        .subscribe({
          next: (evt) => {
            if (panelContext.eventBus === evt.origin) {
              return;
            }

            setRowHighlightIndex(undefined);
          },
        })
    );

    return () => {
      subs.unsubscribe();
    };
  }, [data, enableSharedCrosshair, footerPaginationEnabled, onDataHoverEvent, panelContext]);

  let scrollTop: number | undefined = undefined;
  if (rowHighlightIndex !== undefined) {
    const firstMatchedRowIndex = rows.findIndex((row) => row.index === rowHighlightIndex);

    if (firstMatchedRowIndex !== -1) {
      scrollTop = headerHeight + (firstMatchedRowIndex - 1) * rowHeight;
    }
  }

  const rowIndexForPagination = useCallback(
    (index: number) => {
      return tableState.pageIndex * tableState.pageSize + index;
    },
    [tableState.pageIndex, tableState.pageSize]
  );

  let rowBg: Function | undefined = undefined;
  let textWrapField: Field | undefined = undefined;
  for (const field of data.fields) {
    // eslint-disable-next-line @typescript-eslint/consistent-type-assertions
    const fieldOptions = field.config.custom as TableFieldOptions;
    const cellOptionsExist = fieldOptions !== undefined && fieldOptions.cellOptions !== undefined;

    if (
      cellOptionsExist &&
      fieldOptions.cellOptions.type === TableCellDisplayMode.ColorBackground &&
      fieldOptions.cellOptions.applyToRow
    ) {
      rowBg = (rowIndex: number): CellColors => {
        const display = field.display!(field.values.get(rowIndex));
        const colors = getCellColors(tableStyles, fieldOptions.cellOptions, display);
        return colors;
      };
    }

    if (
      cellOptionsExist &&
      (fieldOptions.cellOptions.type === TableCellDisplayMode.Auto ||
        fieldOptions.cellOptions.type === TableCellDisplayMode.ColorBackground ||
        fieldOptions.cellOptions.type === TableCellDisplayMode.ColorText) &&
      fieldOptions.cellOptions.wrapText
    ) {
      textWrapField = field;
    } else if (longestField !== undefined) {
      textWrapField = longestField;
    }
  }

  const RenderRow = useCallback(
    ({ index, style, rowHighlightIndex }: { index: number; style: CSSProperties; rowHighlightIndex?: number }) => {
      const indexForPagination = rowIndexForPagination(index);
      const row = rows[indexForPagination];
      let additionalProps: React.HTMLAttributes<HTMLDivElement> = {};
      prepareRow(row);

      const expandedRowStyle = tableState.expanded[row.id] ? css({ '&:hover': { background: 'inherit' } }) : {};

      if (rowHighlightIndex !== undefined && row.index === rowHighlightIndex) {
        style = { ...style, backgroundColor: theme.components.table.rowHoverBackground };
        additionalProps = {
          'aria-selected': 'true',
        };
      }

      // Color rows if enabled
      if (rowBg) {
        const { bgColor, textColor } = rowBg(row.index);
        style.background = bgColor;
        style.color = textColor;
      }

      // If there's a text wrapping field we set the height of it here
      if (textWrapField) {
        const seriesIndex = data.fields.findIndex((field) => field.name === textWrapField.name);
        const pxLineHeight = theme.typography.body.lineHeight * theme.typography.fontSize;
        const bbox = guessTextBoundingBox(
          textWrapField.values[index],
          headerGroups[0].headers[seriesIndex],
          osContext,
          pxLineHeight,
          tableStyles.rowHeight
        );
        style.height = bbox.height;
      }

      return (
        <div
          {...row.getRowProps({ style, ...additionalProps })}
          className={cx(tableStyles.row, expandedRowStyle)}
          onMouseEnter={() => onRowHover(index, data)}
          onMouseLeave={onRowLeave}
        >
          {/*add the nested data to the DOM first to prevent a 1px border CSS issue on the last cell of the row*/}
          {nestedDataField && tableState.expanded[row.id] && (
            <ExpandedRow
              nestedData={nestedDataField}
              tableStyles={tableStyles}
              // Using `row.index` ensures that we pick the correct row from the original data frame even when rows in
              // the table are sorted, since `row.index` does not change when sorting.
              rowIndex={row.index}
              width={width}
              cellHeight={cellHeight}
            />
          )}
          {row.cells.map((cell: Cell, index: number) => (
            <TableCell
              key={index}
              tableStyles={tableStyles}
              cell={cell}
              onCellFilterAdded={onCellFilterAdded}
              columnIndex={index}
              columnCount={row.cells.length}
              timeRange={timeRange}
              frame={data}
              rowStyled={rowBg !== undefined}
              textWrapped={textWrapField !== undefined}
              height={Number(style.height)}
            />
          ))}
        </div>
      );
    },
    [
      cellHeight,
      data,
      nestedDataField,
      onCellFilterAdded,
      onRowHover,
      onRowLeave,
      prepareRow,
      rowIndexForPagination,
      rows,
      tableState.expanded,
      tableStyles,
      textWrapField,
      theme.components.table.rowHoverBackground,
      theme.typography.fontSize,
      theme.typography.body.lineHeight,
      timeRange,
      width,
      rowBg,
      headerGroups,
      osContext,
    ]
  );

  const getItemSize = (index: number): number => {
    const indexForPagination = rowIndexForPagination(index);
    const row = rows[indexForPagination];

    if (tableState.expanded[row.id] && nestedDataField) {
      return getExpandedRowHeight(nestedDataField, row.index, tableStyles);
    }

    if (textWrapField) {
      const seriesIndex = data.fields.findIndex((field) => field.name === textWrapField.name);
      const pxLineHeight = theme.typography.fontSize * theme.typography.body.lineHeight;
      return guessTextBoundingBox(
        textWrapField.values[index],
        headerGroups[0].headers[seriesIndex],
        osContext,
        pxLineHeight,
        tableStyles.rowHeight
      ).height;
    }

    return tableStyles.rowHeight;
  };

  const handleScroll: UIEventHandler = (event) => {
    const { scrollTop } = event.currentTarget;

    if (listRef.current !== null) {
      listRef.current.scrollTo(scrollTop);
    }
  };

  return (
    <>
      <CustomScrollbar onScroll={handleScroll} hideHorizontalTrack={true} scrollTop={scrollTop}>
        <VariableSizeList
          // This component needs an unmount/remount when row height or page changes
          key={rowHeight + pageIndex}
          height={listHeight}
          itemCount={itemCount}
          itemSize={getItemSize}
          width={'100%'}
          ref={listRef}
          style={{ overflow: undefined }}
        >
          {({ index, style }) => RenderRow({ index, style, rowHighlightIndex })}
        </VariableSizeList>
      </CustomScrollbar>
    </>
  );
};<|MERGE_RESOLUTION|>--- conflicted
+++ resolved
@@ -1,12 +1,7 @@
 import { css, cx } from '@emotion/css';
-<<<<<<< HEAD
 import { CSSProperties, UIEventHandler, useCallback, useEffect, useMemo, useState } from 'react';
 import * as React from 'react';
-import { Cell, Row, TableState } from 'react-table';
-=======
-import React, { CSSProperties, UIEventHandler, useCallback, useEffect, useMemo, useState } from 'react';
 import { Cell, Row, TableState, HeaderGroup } from 'react-table';
->>>>>>> 3237fc1c
 import { VariableSizeList } from 'react-window';
 import { Subscription, debounceTime } from 'rxjs';
 
