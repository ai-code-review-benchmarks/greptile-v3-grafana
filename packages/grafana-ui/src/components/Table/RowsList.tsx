--- conflicted
+++ resolved
@@ -53,11 +53,8 @@
   initialRowIndex?: number;
   headerGroups: HeaderGroup[];
   longestField?: Field;
-<<<<<<< HEAD
+  textWrapField?: Field;
   getActions?: GetActionsFunction;
-=======
-  textWrapField?: Field;
->>>>>>> 4c15266a
 }
 
 export const RowsList = (props: RowsListProps) => {
@@ -83,11 +80,8 @@
     initialRowIndex = undefined,
     headerGroups,
     longestField,
-<<<<<<< HEAD
+    textWrapField,
     getActions,
-=======
-    textWrapField,
->>>>>>> 4c15266a
   } = props;
 
   const [rowHighlightIndex, setRowHighlightIndex] = useState<number | undefined>(initialRowIndex);
@@ -353,18 +347,13 @@
       rows,
       prepareRow,
       tableState.expanded,
-<<<<<<< HEAD
       nestedDataField,
       rowBg,
-      textWrapField,
+      textWrapFinal,
       tableStyles,
       onRowLeave,
       width,
       cellHeight,
-=======
-      tableStyles,
-      textWrapFinal,
->>>>>>> 4c15266a
       theme.components.table.rowSelected,
       theme.typography.body.lineHeight,
       theme.typography.fontSize,
