--- conflicted
+++ resolved
@@ -63,20 +63,6 @@
       expect(screen.getByText(/http:\/\/localhost\:3000/i)).toBeInTheDocument();
       expect(screen.getByTitle(/http:\/\/localhost\:3000/i)).toBeInTheDocument();
     });
-<<<<<<< HEAD
-
-    it('that is a explore compact url, then the title should be a warning', () => {
-      const item = {
-        ...baseLink,
-        url: 'http://localhost:3000/explore?orgId=1&left=[%22now-1h%22,%22now%22,%22gdev-loki%22,{%22expr%22:%22{place=%22luna%22}%22,%22refId%22:%22A%22}]',
-      };
-      setupTestContext({ item });
-
-      expect(screen.getByText(/http:\/\/localhost\:3000/i)).toBeInTheDocument();
-      expect(screen.getByText(/Explore data link may not work in the future. Please edit./i)).toBeInTheDocument();
-    });
-=======
->>>>>>> 7d9896d0
   });
 
   describe('when link is missing title', () => {
