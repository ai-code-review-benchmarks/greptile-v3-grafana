import { css } from '@emotion/css';
import React, { CSSProperties } from 'react';

import { LinkModel } from '@grafana/data';
import { selectors } from '@grafana/e2e-selectors';

import { linkModelToContextMenuItems } from '../../utils/dataLinks';
import { WithContextMenu } from '../ContextMenu/WithContextMenu';
import { MenuGroup, MenuItemsGroup } from '../Menu/MenuGroup';
import { MenuItem } from '../Menu/MenuItem';

interface DataLinksContextMenuProps {
  children: (props: DataLinksContextMenuApi) => JSX.Element;
  links: () => LinkModel[];
<<<<<<< HEAD
=======
  style?: CSSProperties;
>>>>>>> a6b10908
}

export interface DataLinksContextMenuApi {
  openMenu?: React.MouseEventHandler<HTMLOrSVGElement>;
  targetClassName?: string;
}

<<<<<<< HEAD
export const DataLinksContextMenu: React.FC<DataLinksContextMenuProps> = ({ children, links }) => {
=======
export const DataLinksContextMenu: React.FC<DataLinksContextMenuProps> = ({ children, links, style }) => {
>>>>>>> a6b10908
  const itemsGroup: MenuItemsGroup[] = [{ items: linkModelToContextMenuItems(links), label: 'Data links' }];
  const linksCounter = itemsGroup[0].items.length;
  const renderMenuGroupItems = () => {
    return itemsGroup.map((group, index) => (
      <MenuGroup key={`${group.label}${index}`} label={group.label}>
        {(group.items || []).map((item) => (
          <MenuItem
            key={item.label}
            url={item.url}
            label={item.label}
            target={item.target}
            icon={item.icon}
            active={item.active}
            onClick={item.onClick}
          />
        ))}
      </MenuGroup>
    ));
  };

  // Use this class name (exposed via render prop) to add context menu indicator to the click target of the visualization
  const targetClassName = css`
    cursor: context-menu;
  `;

  if (linksCounter > 1) {
    return (
      <WithContextMenu renderMenuItems={renderMenuGroupItems}>
        {({ openMenu }) => {
          return children({ openMenu, targetClassName });
        }}
      </WithContextMenu>
    );
  } else {
    const linkModel = links()[0];
    return (
      <a
        href={linkModel.href}
        onClick={linkModel.onClick}
        target={linkModel.target}
        title={linkModel.title}
        style={{ ...style, overflow: 'hidden' }}
        aria-label={selectors.components.DataLinksContextMenu.singleLink}
      >
        {children({})}
      </a>
    );
  }
};<|MERGE_RESOLUTION|>--- conflicted
+++ resolved
@@ -12,10 +12,7 @@
 interface DataLinksContextMenuProps {
   children: (props: DataLinksContextMenuApi) => JSX.Element;
   links: () => LinkModel[];
-<<<<<<< HEAD
-=======
   style?: CSSProperties;
->>>>>>> a6b10908
 }
 
 export interface DataLinksContextMenuApi {
@@ -23,11 +20,7 @@
   targetClassName?: string;
 }
 
-<<<<<<< HEAD
-export const DataLinksContextMenu: React.FC<DataLinksContextMenuProps> = ({ children, links }) => {
-=======
 export const DataLinksContextMenu: React.FC<DataLinksContextMenuProps> = ({ children, links, style }) => {
->>>>>>> a6b10908
   const itemsGroup: MenuItemsGroup[] = [{ items: linkModelToContextMenuItems(links), label: 'Data links' }];
   const linksCounter = itemsGroup[0].items.length;
   const renderMenuGroupItems = () => {
