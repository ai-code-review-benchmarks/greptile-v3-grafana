--- conflicted
+++ resolved
@@ -23,12 +23,8 @@
       }
     `,
     wrapper: css`
-<<<<<<< HEAD
-      background: ${wrapperBg};
-=======
       background: ${theme.colors.background.primary};
       z-index: 1;
->>>>>>> 0836e7bd
       width: 250px;
       box-shadow: 0 5px 10px 0 ${theme.shadows.z1};
     `,
@@ -109,13 +105,8 @@
 }
 
 const DataLinkSuggestionsList: React.FC<DataLinkSuggestionsListProps> = React.memo(
-<<<<<<< HEAD
   ({ activeIndex, activeIndexOffset, label, onClose, onSuggestionSelect, suggestions, selectedRef }) => {
-    const styles = useStyles(getStyles);
-=======
-  ({ activeIndex, activeIndexOffset, label, onClose, onSuggestionSelect, suggestions }) => {
     const styles = useStyles2(getStyles);
->>>>>>> 0836e7bd
 
     return (
       <>
