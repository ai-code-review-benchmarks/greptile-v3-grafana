import React from 'react';
import { css, cx } from '@emotion/css';
import { VizLegendTableProps } from './types';
import { Icon } from '../Icon/Icon';
import { useStyles } from '../../themes/ThemeContext';
import { union, sortBy } from 'lodash';
import { LegendTableItem } from './VizLegendTableItem';
import { GrafanaTheme } from '@grafana/data';

/**
 * @internal
 */
export const VizLegendTable = <T extends unknown>({
  items,
  sortBy: sortKey,
  sortDesc,
  itemRenderer,
  className,
  onToggleSort,
  onLabelClick,
<<<<<<< HEAD
  onSeriesColorChange,
}: VizLegendTableProps<T>): JSX.Element => {
=======
  onLabelMouseEnter,
  onLabelMouseOut,
}) => {
>>>>>>> 1e3d19e4
  const styles = useStyles(getStyles);

  const columns = items
    .map((item) => {
      if (item.getDisplayValues) {
        return item.getDisplayValues().map((i) => i.title);
      }
      return [];
    })
    .reduce(
      (acc, current) => {
        return union(
          acc,
          current.filter((item) => !!item)
        );
      },
      ['']
    ) as string[];

  const sortedItems = sortKey
    ? sortBy(items, (item) => {
        if (item.getDisplayValues) {
          const stat = item.getDisplayValues().filter((stat) => stat.title === sortKey)[0];
          return stat && stat.numeric;
        }
        return undefined;
      })
    : items;

  if (!itemRenderer) {
    /* eslint-disable-next-line react/display-name */
    itemRenderer = (item, index) => (
      <LegendTableItem
        key={`${item.label}-${index}`}
        item={item}
        onLabelClick={onLabelClick}
        onLabelMouseEnter={onLabelMouseEnter}
        onLabelMouseOut={onLabelMouseOut}
      />
    );
  }

  return (
    <table className={cx(styles.table, className)}>
      <thead>
        <tr>
          {columns.map((columnHeader) => {
            return (
              <th
                key={columnHeader}
                className={cx(styles.header, onToggleSort && styles.headerSortable)}
                onClick={() => {
                  if (onToggleSort) {
                    onToggleSort(columnHeader);
                  }
                }}
              >
                {columnHeader}
                {sortKey === columnHeader && (
                  <Icon className={styles.sortIcon} name={sortDesc ? 'angle-down' : 'angle-up'} />
                )}
              </th>
            );
          })}
        </tr>
      </thead>
      <tbody>{sortedItems.map(itemRenderer!)}</tbody>
    </table>
  );
};

const getStyles = (theme: GrafanaTheme) => ({
  table: css`
    width: 100%;
    margin-left: ${theme.spacing.sm};
  `,
  header: css`
    color: ${theme.colors.textBlue};
    font-weight: ${theme.typography.weight.semibold};
    border-bottom: 1px solid ${theme.colors.border1};
    padding: ${theme.spacing.xxs} ${theme.spacing.sm};
    text-align: right;
  `,
  headerSortable: css`
    cursor: pointer;
  `,
  sortIcon: css`
    margin-left: ${theme.spacing.sm};
  `,
});<|MERGE_RESOLUTION|>--- conflicted
+++ resolved
@@ -18,14 +18,9 @@
   className,
   onToggleSort,
   onLabelClick,
-<<<<<<< HEAD
-  onSeriesColorChange,
-}: VizLegendTableProps<T>): JSX.Element => {
-=======
   onLabelMouseEnter,
   onLabelMouseOut,
-}) => {
->>>>>>> 1e3d19e4
+}: VizLegendTableProps<T>): JSX.Element => {
   const styles = useStyles(getStyles);
 
   const columns = items
