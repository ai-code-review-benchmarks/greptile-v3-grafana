import { css, cx } from '@emotion/css';
import { useImperativeHandle, useRef } from 'react';
import * as React from 'react';

import { GrafanaTheme2 } from '@grafana/data';

import { useStyles2 } from '../../themes';

import { MenuDivider } from './MenuDivider';
import { MenuGroup } from './MenuGroup';
import { MenuItem } from './MenuItem';
import { useMenuFocus } from './hooks';

export interface MenuProps extends React.HTMLAttributes<HTMLDivElement> {
  /** React element rendered at the top of the menu */
  header?: React.ReactNode;
  children: React.ReactNode;
  ariaLabel?: string;
  onOpen?: (focusOnItem: (itemId: number) => void) => void;
  onClose?: () => void;
  onKeyDown?: React.KeyboardEventHandler;
}

const MenuComp = React.forwardRef<HTMLDivElement, MenuProps>(
  ({ header, children, ariaLabel, onOpen, onClose, onKeyDown, ...otherProps }, forwardedRef) => {
    const styles = useStyles2(getStyles);
    const localRef = useRef<HTMLDivElement>(null);
    useImperativeHandle(forwardedRef, () => localRef.current!);

    const [handleKeys] = useMenuFocus({ isMenuOpen: true, localRef, onOpen, onClose, onKeyDown });

    return (
      <div
        {...otherProps}
<<<<<<< HEAD
        tabIndex={-1}
=======
        aria-label={ariaLabel}
        backgroundColor="primary"
        borderRadius="default"
        boxShadow="z3"
        display="inline-block"
        onKeyDown={handleKeys}
        paddingX={0.5}
        paddingY={0.5}
>>>>>>> 45775dd6
        ref={localRef}
        className={styles.wrapper}
        role="menu"
        aria-label={ariaLabel}
        onKeyDown={handleKeys}
      >
        {header && (
          <div
            className={cx(
              styles.header,
              Boolean(children) && React.Children.toArray(children).length > 0 && styles.headerBorder
            )}
          >
            {header}
          </div>
        )}
        {children}
      </div>
    );
  }
);

MenuComp.displayName = 'Menu';

export const Menu = Object.assign(MenuComp, {
  Item: MenuItem,
  Divider: MenuDivider,
  Group: MenuGroup,
});

const getStyles = (theme: GrafanaTheme2) => {
  return {
    header: css({
      padding: theme.spacing(0.5, 0.5, 1, 0.5),
    }),
    headerBorder: css({
      borderBottom: `1px solid ${theme.colors.border.weak}`,
      marginBottom: theme.spacing(0.5),
    }),
    wrapper: css({
      background: `${theme.components.popover.background}`,
      border: `1px solid ${theme.components.popover.borderColor}`,
      boxShadow: `${theme.shadows.z3}`,
      display: `inline-block`,
      borderRadius: `${theme.shape.radius.default}`,
      padding: `${theme.spacing(0.5)}`,
    }),
  };
};<|MERGE_RESOLUTION|>--- conflicted
+++ resolved
@@ -5,6 +5,7 @@
 import { GrafanaTheme2 } from '@grafana/data';
 
 import { useStyles2 } from '../../themes';
+import { Box } from '../Layout/Box/Box';
 
 import { MenuDivider } from './MenuDivider';
 import { MenuGroup } from './MenuGroup';
@@ -24,17 +25,15 @@
 const MenuComp = React.forwardRef<HTMLDivElement, MenuProps>(
   ({ header, children, ariaLabel, onOpen, onClose, onKeyDown, ...otherProps }, forwardedRef) => {
     const styles = useStyles2(getStyles);
+
     const localRef = useRef<HTMLDivElement>(null);
     useImperativeHandle(forwardedRef, () => localRef.current!);
 
     const [handleKeys] = useMenuFocus({ isMenuOpen: true, localRef, onOpen, onClose, onKeyDown });
 
     return (
-      <div
+      <Box
         {...otherProps}
-<<<<<<< HEAD
-        tabIndex={-1}
-=======
         aria-label={ariaLabel}
         backgroundColor="primary"
         borderRadius="default"
@@ -43,12 +42,9 @@
         onKeyDown={handleKeys}
         paddingX={0.5}
         paddingY={0.5}
->>>>>>> 45775dd6
         ref={localRef}
-        className={styles.wrapper}
         role="menu"
-        aria-label={ariaLabel}
-        onKeyDown={handleKeys}
+        tabIndex={-1}
       >
         {header && (
           <div
@@ -61,7 +57,7 @@
           </div>
         )}
         {children}
-      </div>
+      </Box>
     );
   }
 );
@@ -83,13 +79,5 @@
       borderBottom: `1px solid ${theme.colors.border.weak}`,
       marginBottom: theme.spacing(0.5),
     }),
-    wrapper: css({
-      background: `${theme.components.popover.background}`,
-      border: `1px solid ${theme.components.popover.borderColor}`,
-      boxShadow: `${theme.shadows.z3}`,
-      display: `inline-block`,
-      borderRadius: `${theme.shape.radius.default}`,
-      padding: `${theme.spacing(0.5)}`,
-    }),
   };
 };