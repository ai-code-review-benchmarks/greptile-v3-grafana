--- conflicted
+++ resolved
@@ -17,13 +17,9 @@
 /** @internal */
 export interface MenuItemProps<T = unknown> {
   /** Label of the menu item */
-<<<<<<< HEAD
-  label: string | React.ReactNode;
-=======
   label: string;
   /** Description of item */
   description?: string;
->>>>>>> 4a3c1482
   /** Aria label for accessibility support */
   ariaLabel?: string;
   /** Aria checked for accessibility support */
