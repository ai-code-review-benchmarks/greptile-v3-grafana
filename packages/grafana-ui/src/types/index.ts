--- conflicted
+++ resolved
@@ -1,18 +1,3 @@
-<<<<<<< HEAD
-// export * from '@grafana/data/src/types/panel';
-// export * from '@grafana/data/src/types/plugin';
-// export * from '@grafana/data/src/types/app';
 export * from './theme';
 export * from './input';
-=======
-export * from './app';
-export * from './completion';
-export * from './datasource';
-export * from './input';
-export * from './panel';
-export * from './plugin';
-export * from './theme';
-
-import * as PanelEvents from './events';
-export { PanelEvents };
->>>>>>> 3e8c00da
+export * from './completion';