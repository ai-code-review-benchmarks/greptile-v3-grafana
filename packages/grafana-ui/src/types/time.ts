import { Moment } from 'moment';

export interface RawTimeRange {
  from: Moment | string;
  to: Moment | string;
}

export interface TimeRange {
  from: Moment;
  to: Moment;
  raw: RawTimeRange;
}

export interface IntervalValues {
  interval: string; // 10s,5m
  intervalMs: number;
}

<<<<<<< HEAD
export interface TimeZone {
  raw: string;
  isUtc: boolean;
}

export const parseTimeZone = (raw: string): TimeZone => {
  return {
    raw: raw,
    isUtc: raw === 'utc',
  };
};

export const DefaultTimeZone = parseTimeZone('browser');
=======
export interface TimeOption {
  from: string;
  to: string;
  display: string;
  section: number;
  active: boolean;
}

export interface TimeOptions {
  [key: string]: TimeOption[];
}

export type TimeFragment = string | Moment;

export const TIME_FORMAT = 'YYYY-MM-DD HH:mm:ss';
>>>>>>> 406ef962
<|MERGE_RESOLUTION|>--- conflicted
+++ resolved
@@ -16,7 +16,6 @@
   intervalMs: number;
 }
 
-<<<<<<< HEAD
 export interface TimeZone {
   raw: string;
   isUtc: boolean;
@@ -30,7 +29,6 @@
 };
 
 export const DefaultTimeZone = parseTimeZone('browser');
-=======
 export interface TimeOption {
   from: string;
   to: string;
@@ -45,5 +43,4 @@
 
 export type TimeFragment = string | Moment;
 
-export const TIME_FORMAT = 'YYYY-MM-DD HH:mm:ss';
->>>>>>> 406ef962
+export const TIME_FORMAT = 'YYYY-MM-DD HH:mm:ss';