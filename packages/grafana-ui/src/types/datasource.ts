--- conflicted
+++ resolved
@@ -1,27 +1,20 @@
 import { TimeRange, RawTimeRange } from './time';
 import { PluginMeta } from './plugin';
-<<<<<<< HEAD
-import { TableData, TimeSeries } from './data';
-import { Subscription, Subscribable } from 'rxjs';
-
-export interface DataQueryResponse {
-  data: DataQueryResponseData;
-
-  range?: TimeRange;
-
-  // Existing but not documented interface
-  subscribe?: (options: any) => Subscription;
-
-  // better?
-  stream?: Subscribable<DataQueryResponse>;
-=======
 import { TableData, TimeSeries, SeriesData } from './data';
+import { Subscribable } from 'rxjs';
 
 export type DataQueryResponseData = TimeSeries | TableData | SeriesData | any;
 
 export interface DataQueryResponse {
   data: DataQueryResponseData[];
->>>>>>> c02782c0
+
+  range?: TimeRange;
+
+  // Existing but not documented interface
+  subscribe?: (options: any) => any;
+
+  // better?
+  stream?: Subscribable<DataQueryResponse>;
 }
 
 export interface DataQuery {
