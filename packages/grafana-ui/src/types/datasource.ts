--- conflicted
+++ resolved
@@ -106,11 +106,7 @@
    *
    * The stream will notify both the full response and partial updates
    */
-<<<<<<< HEAD
   query(request: DataQueryRequest<TQuery>, stream?: DataSourceStream): Promise<DataQueryResponse>;
-=======
-  query(options: DataQueryRequest<TQuery>): Promise<DataQueryResponse>;
->>>>>>> 9ce021b5
 
   /**
    * Test & verify datasource settings & connection details
@@ -237,11 +233,7 @@
 }
 
 export interface DataQueryRequest<TQuery extends DataQuery = DataQuery> {
-<<<<<<< HEAD
-  requestId: string; // Unique string identifying the Request
-=======
   requestId: string; // Used to identify results and optionally cancel the request in backendSrv
->>>>>>> 9ce021b5
   timezone: string;
   range: TimeRange;
   timeInfo?: string; // The query time description (blue text in the upper right)
@@ -254,12 +246,9 @@
   maxDataPoints: number;
   scopedVars: ScopedVars;
 
-<<<<<<< HEAD
   // Some Queries issue multiple sub requests
   subRequests?: DataQueryRequest[];
 
-=======
->>>>>>> 9ce021b5
   // Request Timing
   startTime: number;
   endTime?: number;
