{
  "author": "Grafana Labs",
  "license": "Apache-2.0",
  "name": "@grafana/ui",
  "version": "12.1.0-pre",
  "description": "Grafana Components Library",
  "keywords": [
    "grafana",
    "react",
    "react-component",
    "typescript"
  ],
  "sideEffects": false,
  "repository": {
    "type": "git",
    "url": "http://github.com/grafana/grafana.git",
    "directory": "packages/grafana-ui"
  },
  "main": "src/index.ts",
  "types": "src/index.ts",
  "module": "src/index.ts",
  "exports": {
    "./package.json": "./package.json",
    ".": {
      "import": "./src/index.ts",
      "require": "./src/index.ts"
    },
    "./internal": {
      "import": "./src/internal/index.ts",
      "require": "./src/internal/index.ts"
    },
    "./unstable": {
      "import": "./src/unstable.ts",
      "require": "./src/unstable.ts"
    }
  },
  "publishConfig": {
    "main": "./dist/cjs/index.cjs",
    "module": "./dist/esm/index.mjs",
    "types": "./dist/types/index.d.ts",
    "access": "public"
  },
  "files": [
    "./dist",
    "!./dist/storybook",
    "./README.md",
    "./CHANGELOG.md",
    "./LICENSE_APACHE2"
  ],
  "scripts": {
    "build": "tsc -p ./tsconfig.build.json && rollup -c rollup.config.ts --configPlugin esbuild",
    "bundle": "rollup -c rollup.config.ts --configPlugin esbuild",
    "clean": "rimraf ./dist ./compiled ./unstable ./package.tgz",
    "storybook": "storybook dev -p 9001 -c .storybook --no-open",
    "storybook:build": "storybook build -o ./dist/storybook -c .storybook",
    "typecheck": "tsc --emitDeclarationOnly false --noEmit",
    "prepack": "cp package.json package.json.bak && ALIAS_PACKAGE_NAME=unstable node ../../scripts/prepare-npm-package.js",
    "postpack": "mv package.json.bak package.json && rimraf ./unstable"
  },
  "browserslist": [
    "defaults",
    "not IE 11"
  ],
  "dependencies": {
    "@emotion/css": "11.13.5",
    "@emotion/react": "11.14.0",
    "@emotion/serialize": "1.3.3",
    "@floating-ui/react": "0.27.12",
    "@grafana/data": "12.1.0-pre",
    "@grafana/e2e-selectors": "12.1.0-pre",
    "@grafana/faro-web-sdk": "^1.13.2",
    "@grafana/i18n": "12.1.0-pre",
    "@grafana/schema": "12.1.0-pre",
<<<<<<< HEAD
    "@hello-pangea/dnd": "17.0.0",
=======
    "@hello-pangea/dnd": "18.0.1",
>>>>>>> b85b2b15
    "@monaco-editor/react": "4.7.0",
    "@popperjs/core": "2.11.8",
    "@react-aria/dialog": "3.5.27",
    "@react-aria/focus": "3.20.5",
    "@react-aria/overlays": "3.27.3",
    "@react-aria/utils": "3.29.1",
    "@tanstack/react-virtual": "^3.5.1",
    "@types/jquery": "3.5.32",
    "@types/lodash": "4.17.15",
    "@types/react-table": "7.7.20",
    "calculate-size": "1.1.1",
    "classnames": "2.5.1",
    "d3": "7.9.0",
    "date-fns": "4.1.0",
    "downshift": "^9.0.6",
    "hoist-non-react-statics": "3.3.2",
    "i18next": "^24.0.0",
    "i18next-browser-languagedetector": "^8.0.0",
    "immutable": "5.1.3",
    "is-hotkey": "0.2.0",
    "jquery": "3.7.1",
    "lodash": "4.17.21",
    "micro-memoize": "^4.1.2",
    "moment": "2.30.1",
    "monaco-editor": "0.34.1",
    "ol": "7.4.0",
    "prismjs": "1.30.0",
    "rc-cascader": "3.34.0",
    "rc-drawer": "7.3.0",
    "rc-picker": "4.11.3",
    "rc-slider": "11.1.8",
    "rc-tooltip": "6.4.0",
    "react-calendar": "^5.1.0",
    "react-colorful": "5.6.1",
    "react-custom-scrollbars-2": "4.5.0",
    "react-data-grid": "grafana/react-data-grid#3420f7f2a9e0d707d3313ec5b143a6be53f720b5",
    "react-dropzone": "14.3.8",
    "react-highlight-words": "0.21.0",
    "react-hook-form": "^7.49.2",
    "react-i18next": "^15.0.0",
    "react-inlinesvg": "4.2.0",
    "react-loading-skeleton": "3.5.0",
    "react-router-dom": "5.3.4",
    "react-router-dom-v5-compat": "^6.26.1",
    "react-select": "5.10.1",
    "react-table": "7.8.0",
    "react-transition-group": "4.4.5",
    "react-use": "17.6.0",
    "react-window": "1.8.11",
    "rxjs": "7.8.2",
    "slate": "0.47.9",
    "slate-plain-serializer": "0.7.13",
    "slate-react": "0.22.10",
    "tinycolor2": "1.6.0",
    "tslib": "2.8.1",
    "uplot": "1.6.32",
    "uuid": "11.1.0",
    "uwrap": "0.1.1"
  },
  "devDependencies": {
    "@babel/core": "7.26.10",
    "@faker-js/faker": "^9.0.0",
    "@grafana/tsconfig": "^2.0.0",
    "@rollup/plugin-node-resolve": "16.0.0",
    "@storybook/addon-a11y": "^8.6.2",
    "@storybook/addon-actions": "^8.6.2",
    "@storybook/addon-docs": "^8.6.2",
    "@storybook/addon-essentials": "^8.6.2",
    "@storybook/addon-storysource": "^8.6.2",
    "@storybook/addon-webpack5-compiler-swc": "^2.1.0",
    "@storybook/blocks": "^8.6.2",
    "@storybook/components": "^8.6.2",
    "@storybook/core-events": "^8.6.2",
    "@storybook/manager-api": "^8.6.2",
    "@storybook/mdx2-csf": "1.1.0",
    "@storybook/preset-scss": "1.0.3",
    "@storybook/preview-api": "^8.6.2",
    "@storybook/react": "^8.6.2",
    "@storybook/react-webpack5": "^8.6.2",
    "@storybook/theming": "^8.6.2",
    "@testing-library/dom": "10.4.0",
    "@testing-library/jest-dom": "6.6.3",
    "@testing-library/react": "16.2.0",
    "@testing-library/user-event": "14.6.1",
    "@types/chance": "1.1.6",
    "@types/common-tags": "^1.8.0",
    "@types/d3": "7.4.3",
    "@types/hoist-non-react-statics": "3.3.6",
    "@types/is-hotkey": "0.1.10",
    "@types/jest": "29.5.14",
    "@types/mock-raf": "1.0.6",
    "@types/node": "22.15.0",
    "@types/prismjs": "1.26.5",
    "@types/react": "18.3.18",
    "@types/react-color": "3.0.13",
    "@types/react-dom": "18.3.5",
    "@types/react-highlight-words": "0.20.0",
    "@types/react-transition-group": "4.4.12",
    "@types/react-window": "1.8.8",
    "@types/slate": "0.47.11",
    "@types/slate-plain-serializer": "0.7.5",
    "@types/slate-react": "0.22.9",
    "@types/tinycolor2": "1.4.6",
    "@types/uuid": "10.0.0",
    "chance": "1.1.12",
    "common-tags": "1.8.2",
    "core-js": "3.40.0",
    "css-loader": "7.1.2",
    "csstype": "3.1.3",
    "esbuild": "0.25.0",
    "expose-loader": "5.0.0",
    "fs-extra": "^11.2.0",
    "mock-raf": "1.0.1",
    "msw": "^2.10.2",
    "msw-storybook-addon": "^2.0.5",
    "process": "^0.11.10",
    "react": "18.3.1",
    "react-dom": "18.3.1",
    "react-select-event": "^5.1.0",
    "rimraf": "6.0.1",
    "rollup": "^4.22.4",
    "rollup-plugin-copy": "3.5.0",
    "rollup-plugin-esbuild": "6.2.0",
    "rollup-plugin-node-externals": "^8.0.0",
    "rollup-plugin-svg-import": "3.0.0",
    "sass-loader": "16.0.4",
    "storybook": "^8.6.2",
    "style-loader": "4.0.0",
    "typescript": "5.7.3",
    "webpack": "5.97.1"
  },
  "peerDependencies": {
    "react": "^18.0.0",
    "react-dom": "^18.0.0"
  }
}<|MERGE_RESOLUTION|>--- conflicted
+++ resolved
@@ -71,11 +71,7 @@
     "@grafana/faro-web-sdk": "^1.13.2",
     "@grafana/i18n": "12.1.0-pre",
     "@grafana/schema": "12.1.0-pre",
-<<<<<<< HEAD
-    "@hello-pangea/dnd": "17.0.0",
-=======
     "@hello-pangea/dnd": "18.0.1",
->>>>>>> b85b2b15
     "@monaco-editor/react": "4.7.0",
     "@popperjs/core": "2.11.8",
     "@react-aria/dialog": "3.5.27",
