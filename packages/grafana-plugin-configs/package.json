--- conflicted
+++ resolved
@@ -2,11 +2,7 @@
   "name": "@grafana/plugin-configs",
   "description": "Shared dependencies and files for core plugins",
   "private": true,
-<<<<<<< HEAD
-  "version": "10.4.2",
-=======
   "version": "11.1.0",
->>>>>>> 5b85c4c2
   "dependencies": {
     "tslib": "2.6.3"
   },
