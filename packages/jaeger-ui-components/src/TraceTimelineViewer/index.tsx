// Copyright (c) 2017 Uber Technologies, Inc.
//
// Licensed under the Apache License, Version 2.0 (the "License");
// you may not use this file except in compliance with the License.
// You may obtain a copy of the License at
//
// http://www.apache.org/licenses/LICENSE-2.0
//
// Unless required by applicable law or agreed to in writing, software
// distributed under the License is distributed on an "AS IS" BASIS,
// WITHOUT WARRANTIES OR CONDITIONS OF ANY KIND, either express or implied.
// See the License for the specific language governing permissions and
// limitations under the License.

import { css } from '@emotion/css';
import React, { RefObject } from 'react';

import { GrafanaTheme2, LinkModel, TimeZone } from '@grafana/data';
import { reportInteraction } from '@grafana/runtime';
import { stylesFactory, withTheme2 } from '@grafana/ui';

import { Accessors } from '../ScrollManager';
import { autoColor } from '../Theme';
import { merge as mergeShortcuts } from '../keyboard-shortcuts';
import { SpanBarOptions } from '../settings/SpanBarSettings';
import { SpanLinkFunc, TNil } from '../types';
import TTraceTimeline from '../types/TTraceTimeline';
import { TraceSpan, Trace, TraceLog, TraceKeyValuePair, TraceLink, TraceSpanReference } from '../types/trace';

import TimelineHeaderRow from './TimelineHeaderRow';
import VirtualizedTraceView, { TopOfViewRefType } from './VirtualizedTraceView';
import { TUpdateViewRangeTimeFunction, ViewRange, ViewRangeTimeUpdate } from './types';

type TExtractUiFindFromStateReturn = {
  uiFind: string | undefined;
};

const getStyles = stylesFactory((theme: GrafanaTheme2) => {
  return {
    TraceTimelineViewer: css`
      label: TraceTimelineViewer;
      border-bottom: 1px solid ${autoColor(theme, '#bbb')};

      & .json-markup {
        line-height: 17px;
        font-size: 13px;
        font-family: monospace;
        white-space: pre-wrap;
      }

      & .json-markup-key {
        font-weight: bold;
      }

      & .json-markup-bool {
        color: ${autoColor(theme, 'firebrick')};
      }

      & .json-markup-string {
        color: ${autoColor(theme, 'teal')};
      }

      & .json-markup-null {
        color: ${autoColor(theme, 'teal')};
      }

      & .json-markup-number {
        color: ${autoColor(theme, 'blue', 'black')};
      }
    `,
  };
});

type TProps = TExtractUiFindFromStateReturn & {
  registerAccessors: (accessors: Accessors) => void;
  findMatchesIDs: Set<string> | TNil;
  scrollToFirstVisibleSpan: () => void;
  traceTimeline: TTraceTimeline;
  trace: Trace;
<<<<<<< HEAD
  datasourceType: string;
=======
  spanBarOptions: SpanBarOptions | undefined;
>>>>>>> 5ad27679
  updateNextViewRangeTime: (update: ViewRangeTimeUpdate) => void;
  updateViewRangeTime: TUpdateViewRangeTimeFunction;
  viewRange: ViewRange;
  timeZone: TimeZone;

  setSpanNameColumnWidth: (width: number) => void;
  collapseAll: (spans: TraceSpan[]) => void;
  collapseOne: (spans: TraceSpan[]) => void;
  expandAll: () => void;
  expandOne: (spans: TraceSpan[]) => void;

  childrenToggle: (spanID: string) => void;
  clearShouldScrollToFirstUiFindMatch: () => void;
  detailLogItemToggle: (spanID: string, log: TraceLog) => void;
  detailLogsToggle: (spanID: string) => void;
  detailWarningsToggle: (spanID: string) => void;
  detailStackTracesToggle: (spanID: string) => void;
  detailReferencesToggle: (spanID: string) => void;
  detailReferenceItemToggle: (spanID: string, reference: TraceSpanReference) => void;
  detailProcessToggle: (spanID: string) => void;
  detailTagsToggle: (spanID: string) => void;
  detailToggle: (spanID: string) => void;
  setTrace: (trace: Trace | TNil, uiFind: string | TNil) => void;
  addHoverIndentGuideId: (spanID: string) => void;
  removeHoverIndentGuideId: (spanID: string) => void;
  linksGetter: (span: TraceSpan, items: TraceKeyValuePair[], itemIndex: number) => TraceLink[];
  theme: GrafanaTheme2;
  createSpanLink?: SpanLinkFunc;
  scrollElement?: Element;
  focusedSpanId?: string;
  focusedSpanIdForSearch: string;
  createFocusSpanLink: (traceId: string, spanId: string) => LinkModel;
  topOfViewRef?: RefObject<HTMLDivElement>;
  topOfViewRefType?: TopOfViewRefType;
};

type State = {
  // Will be set to real height of the component so it can be passed down to size some other elements.
  height: number;
};

const NUM_TICKS = 5;

/**
 * `TraceTimelineViewer` now renders the header row because it is sensitive to
 * `props.viewRange.time.cursor`. If `VirtualizedTraceView` renders it, it will
 * re-render the ListView every time the cursor is moved on the trace minimap
 * or `TimelineHeaderRow`.
 */
export class UnthemedTraceTimelineViewer extends React.PureComponent<TProps, State> {
  constructor(props: TProps) {
    super(props);
    this.state = { height: 0 };
  }

  componentDidMount() {
    mergeShortcuts({
      collapseAll: this.collapseAll,
      expandAll: this.expandAll,
      collapseOne: this.collapseOne,
      expandOne: this.expandOne,
    });
  }

  collapseAll = () => {
    this.props.collapseAll(this.props.trace.spans);
    reportInteraction('grafana_traces_traceID_expand_collapse_clicked', {
      datasourceType: this.props.datasourceType,
      type: 'collapseAll',
    });
  };

  collapseOne = () => {
    this.props.collapseOne(this.props.trace.spans);
    reportInteraction('grafana_traces_traceID_expand_collapse_clicked', {
      datasourceType: this.props.datasourceType,
      type: 'collapseOne',
    });
  };

  expandAll = () => {
    this.props.expandAll();
    reportInteraction('grafana_traces_traceID_expand_collapse_clicked', {
      datasourceType: this.props.datasourceType,
      type: 'expandAll',
    });
  };

  expandOne = () => {
    this.props.expandOne(this.props.trace.spans);
    reportInteraction('grafana_traces_traceID_expand_collapse_clicked', {
      datasourceType: this.props.datasourceType,
      type: 'expandOne',
    });
  };

  render() {
    const {
      setSpanNameColumnWidth,
      updateNextViewRangeTime,
      updateViewRangeTime,
      viewRange,
      traceTimeline,
      theme,
      topOfViewRef,
      focusedSpanIdForSearch,
      ...rest
    } = this.props;
    const { trace } = rest;
    const styles = getStyles(theme);

    return (
      <div
        className={styles.TraceTimelineViewer}
        ref={(ref: HTMLDivElement | null) => ref && this.setState({ height: ref.getBoundingClientRect().height })}
      >
        <TimelineHeaderRow
          duration={trace.duration}
          nameColumnWidth={traceTimeline.spanNameColumnWidth}
          numTicks={NUM_TICKS}
          onCollapseAll={this.collapseAll}
          onCollapseOne={this.collapseOne}
          onColummWidthChange={setSpanNameColumnWidth}
          onExpandAll={this.expandAll}
          onExpandOne={this.expandOne}
          viewRangeTime={viewRange.time}
          updateNextViewRangeTime={updateNextViewRangeTime}
          updateViewRangeTime={updateViewRangeTime}
          columnResizeHandleHeight={this.state.height}
        />
        <VirtualizedTraceView
          {...rest}
          {...traceTimeline}
          setSpanNameColumnWidth={setSpanNameColumnWidth}
          currentViewRangeTime={viewRange.time.current}
          topOfViewRef={topOfViewRef}
          focusedSpanIdForSearch={focusedSpanIdForSearch}
        />
      </div>
    );
  }
}

export default withTheme2(UnthemedTraceTimelineViewer);<|MERGE_RESOLUTION|>--- conflicted
+++ resolved
@@ -77,11 +77,8 @@
   scrollToFirstVisibleSpan: () => void;
   traceTimeline: TTraceTimeline;
   trace: Trace;
-<<<<<<< HEAD
   datasourceType: string;
-=======
   spanBarOptions: SpanBarOptions | undefined;
->>>>>>> 5ad27679
   updateNextViewRangeTime: (update: ViewRangeTimeUpdate) => void;
   updateViewRangeTime: TUpdateViewRangeTimeFunction;
   viewRange: ViewRange;
