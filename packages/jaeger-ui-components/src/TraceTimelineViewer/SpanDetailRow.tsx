--- conflicted
+++ resolved
@@ -26,16 +26,7 @@
 import DetailState from './SpanDetail/DetailState';
 import SpanTreeOffset from './SpanTreeOffset';
 import TimelineRow from './TimelineRow';
-<<<<<<< HEAD
-import { autoColor } from '../Theme';
-import { stylesFactory, withTheme2 } from '@grafana/ui';
-import { GrafanaTheme2, LinkModel } from '@grafana/data';
-
-import { TraceLog, TraceSpan, TraceKeyValuePair, TraceLink, TraceSpanReference } from '../types/trace';
-import { SpanLinkFunc } from '../types';
 import { TopOfViewRefType } from './VirtualizedTraceView';
-=======
->>>>>>> 1c977281
 
 const getStyles = stylesFactory((theme: GrafanaTheme2) => {
   return {
