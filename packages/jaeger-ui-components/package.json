{
  "name": "@jaegertracing/jaeger-ui-components",
  "version": "9.0.0-pre",
  "main": "src/index.ts",
  "types": "src/index.ts",
  "license": "Apache-2.0",
  "private": true,
  "scripts": {
    "typecheck": "tsc --noEmit"
  },
  "devDependencies": {
    "@grafana/tsconfig": "^1.2.0-rc1",
    "@testing-library/react": "12.1.4",
<<<<<<< HEAD
=======
    "@testing-library/user-event": "14.2.0",
>>>>>>> 4a61f411
    "@types/classnames": "^2.2.7",
    "@types/deep-freeze": "^0.1.1",
    "@types/grafana__slate-react": "npm:@types/slate-react@0.22.5",
    "@types/hoist-non-react-statics": "^3.3.1",
    "@types/lodash": "4.14.181",
    "@types/prop-types": "^15",
    "@types/react": "17.0.42",
    "@types/react-icons": "2.2.7",
    "@types/reselect": "2.2.0",
    "@types/tinycolor2": "1.4.3",
    "enzyme": "3.11.0",
    "sinon": "14.0.0",
    "typescript": "4.6.4"
  },
  "dependencies": {
    "@emotion/css": "11.9.0",
    "@grafana/data": "9.0.0-pre",
    "@grafana/e2e-selectors": "9.0.0-pre",
    "@grafana/ui": "9.0.0-pre",
    "chance": "^1.0.10",
    "classnames": "^2.2.5",
    "combokeys": "^3.0.0",
    "copy-to-clipboard": "^3.1.0",
    "deep-freeze": "^0.0.1",
    "fuzzy": "^0.1.3",
    "hoist-non-react-statics": "^3.3.2",
    "json-markup": "^1.1.0",
    "lodash": "4.17.21",
    "lru-memoize": "^1.1.0",
    "memoize-one": "6.0.0",
    "moment": "2.29.2",
    "moment-timezone": "0.5.34",
    "prop-types": "15.8.1",
    "react": "17.0.2",
    "react-dom": "17.0.2",
    "react-icons": "2.2.7",
    "reselect": "4.1.5",
    "tinycolor2": "1.4.2",
    "tslib": "2.4.0",
    "tween-functions": "^1.2.0"
  }
}<|MERGE_RESOLUTION|>--- conflicted
+++ resolved
@@ -11,10 +11,7 @@
   "devDependencies": {
     "@grafana/tsconfig": "^1.2.0-rc1",
     "@testing-library/react": "12.1.4",
-<<<<<<< HEAD
-=======
     "@testing-library/user-event": "14.2.0",
->>>>>>> 4a61f411
     "@types/classnames": "^2.2.7",
     "@types/deep-freeze": "^0.1.1",
     "@types/grafana__slate-react": "npm:@types/slate-react@0.22.5",
