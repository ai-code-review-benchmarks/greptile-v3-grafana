--- conflicted
+++ resolved
@@ -12,14 +12,12 @@
 
 Now, we prefer using data-testid for E2E selectors.
 
-<<<<<<< HEAD
 ### `@grafana/no-border-radius-literal`
 
 Check if border-radius theme tokens are used.
 
 To improve the consistency across Grafana we encourage devs to use tokens instead of custom values. In this case, we want the `borderRadius` to use the appropiate token such as `theme.shape.borderRadius()` or `theme.shape.radius.circle`.
-=======
+
 ### `@grafana/theme-token-usage`
 
-Used to find all instances of `theme` tokens being used in the codebase and emit the counts as metrics. Should **not** be used as an actual lint rule!
->>>>>>> ae4810f8
+Used to find all instances of `theme` tokens being used in the codebase and emit the counts as metrics. Should **not** be used as an actual lint rule!