{
  "name": "@grafana/eslint-plugin",
  "description": "ESLint rules for use within the Grafana repo. Not suitable (or supported) for external use.",
<<<<<<< HEAD
  "version": "10.2.3",
=======
  "version": "10.4.0-pre",
>>>>>>> 03f502a9
  "main": "./index.cjs",
  "author": "Grafana Labs",
  "license": "Apache-2.0",
  "repository": {
    "type": "git",
    "url": "http://github.com/grafana/grafana.git",
    "directory": "packages/grafana-eslint-rules"
  },
  "dependencies": {
    "@typescript-eslint/utils": "^6.0.0"
  },
  "devDependencies": {
    "@typescript-eslint/types": "^6.0.0",
    "eslint": "8.56.0",
    "tslib": "2.6.2"
  },
  "private": true
}<|MERGE_RESOLUTION|>--- conflicted
+++ resolved
@@ -1,11 +1,7 @@
 {
   "name": "@grafana/eslint-plugin",
   "description": "ESLint rules for use within the Grafana repo. Not suitable (or supported) for external use.",
-<<<<<<< HEAD
-  "version": "10.2.3",
-=======
   "version": "10.4.0-pre",
->>>>>>> 03f502a9
   "main": "./index.cjs",
   "author": "Grafana Labs",
   "license": "Apache-2.0",
