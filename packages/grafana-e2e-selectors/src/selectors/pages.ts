--- conflicted
+++ resolved
@@ -57,10 +57,7 @@
       navV2: 'data-testid Dashboard navigation',
       publicDashboardTag: 'data-testid public dashboard tag',
       shareButton: 'data-testid share-button',
-<<<<<<< HEAD
-=======
       scrollContainer: 'data-testid Dashboard canvas scroll container',
->>>>>>> 19e8dca0
       newShareButton: {
         container: 'data-testid new share button',
         shareLink: 'data-testid new share link-button',
