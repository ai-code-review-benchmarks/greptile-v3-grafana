import { Components } from './components';

/**
 * Selectors grouped/defined in Pages
 *
 * @alpha
 */
export const Pages = {
  Login: {
    url: '/login',
    username: 'data-testid Username input field',
    password: 'data-testid Password input field',
    submit: 'data-testid Login button',
    skip: 'data-testid Skip change password button',
  },
  Home: {
    url: '/',
  },
  DataSource: {
    name: 'data-testid Data source settings page name input field',
    delete: 'Data source settings page Delete button',
    readOnly: 'data-testid Data source settings page read only message',
    saveAndTest: 'data-testid Data source settings page Save and Test button',
    alert: 'data-testid Data source settings page Alert',
  },
  DataSources: {
    url: '/datasources',
    dataSources: (dataSourceName: string) => `Data source list item ${dataSourceName}`,
  },
  EditDataSource: {
    url: (dataSourceUid: string) => `/datasources/edit/${dataSourceUid}`,
    settings: 'Datasource settings page basic settings',
  },
  AddDataSource: {
    url: '/datasources/new',
    /** @deprecated Use dataSourcePluginsV2 */
    dataSourcePlugins: (pluginName: string) => `Data source plugin item ${pluginName}`,
    dataSourcePluginsV2: (pluginName: string) => `Add new data source ${pluginName}`,
  },
  ConfirmModal: {
    delete: 'data-testid Confirm Modal Danger Button',
  },
  AddDashboard: {
    url: '/dashboard/new',
    itemButton: (title: string) => `data-testid ${title}`,
    addNewPanel: 'data-testid Add new panel',
    addNewRow: 'data-testid Add new row',
    addNewPanelLibrary: 'data-testid Add new panel from panel library',
  },
  Dashboard: {
    url: (uid: string) => `/d/${uid}`,
    DashNav: {
      /**
       * @deprecated use navV2 from Grafana 8.3 instead
       */
      nav: 'Dashboard navigation',
      navV2: 'data-testid Dashboard navigation',
      publicDashboardTag: 'data-testid public dashboard tag',
      shareButton: 'data-testid share-button',
      playlistControls: {
        prev: 'data-testid playlist previous dashboard button',
        stop: 'data-testid playlist stop dashboard button',
        next: 'data-testid playlist next dashboard button',
      },
    },
    SubMenu: {
      submenu: 'Dashboard submenu',
      submenuItem: 'data-testid template variable',
      submenuItemLabels: (item: string) => `data-testid Dashboard template variables submenu Label ${item}`,
      submenuItemValueDropDownValueLinkTexts: (item: string) =>
        `data-testid Dashboard template variables Variable Value DropDown value link text ${item}`,
      submenuItemValueDropDownDropDown: 'Variable options',
      submenuItemValueDropDownOptionTexts: (item: string) =>
        `data-testid Dashboard template variables Variable Value DropDown option text ${item}`,
      Annotations: {
        annotationsWrapper: 'data-testid annotation-wrapper',
        annotationLabel: (label: string) => `data-testid Dashboard annotations submenu Label ${label}`,
        annotationToggle: (label: string) => `data-testid Dashboard annotations submenu Toggle ${label}`,
      },
    },
    Settings: {
      Actions: {
        close: 'data-testid dashboard-settings-close',
      },
      General: {
        deleteDashBoard: 'data-testid Dashboard settings page delete dashboard button',
        sectionItems: (item: string) => `Dashboard settings section item ${item}`,
        saveDashBoard: 'data-testid Dashboard settings aside actions Save button',
        saveAsDashBoard: 'data-testid Dashboard settings aside actions Save As button',
        /**
         * @deprecated use components.TimeZonePicker.containerV2 from Grafana 8.3 instead
         */
        timezone: 'Time zone picker select container',
        title: 'Tab General',
      },
      Annotations: {
        List: {
          /**
           * @deprecated use addAnnotationCTAV2 from Grafana 8.3 instead
           */
          addAnnotationCTA: Components.CallToActionCard.button('Add annotation query'),
          addAnnotationCTAV2: Components.CallToActionCard.buttonV2('Add annotation query'),
          annotations: 'data-testid list-annotations',
        },
        Settings: {
          name: 'data-testid Annotations settings name input',
        },
        NewAnnotation: {
          panelFilterSelect: 'data-testid annotations-panel-filter',
          showInLabel: 'data-testid show-in-label',
          previewInDashboard: 'data-testid annotations-preview',
          delete: 'data-testid annotations-delete',
          apply: 'data-testid annotations-apply',
          enable: 'data-testid annotation-enable',
          hide: 'data-testid annotation-hide',
        },
      },
      Variables: {
        List: {
          /**
           * @deprecated use addVariableCTAV2 from Grafana 8.3 instead
           */
          addVariableCTA: Components.CallToActionCard.button('Add variable'),
          addVariableCTAV2: Components.CallToActionCard.buttonV2('Add variable'),
          newButton: 'Variable editor New variable button',
          table: 'Variable editor Table',
          tableRowNameFields: (variableName: string) => `Variable editor Table Name field ${variableName}`,
          tableRowDefinitionFields: (variableName: string) => `Variable editor Table Definition field ${variableName}`,
          tableRowArrowUpButtons: (variableName: string) => `Variable editor Table ArrowUp button ${variableName}`,
          tableRowArrowDownButtons: (variableName: string) => `Variable editor Table ArrowDown button ${variableName}`,
          tableRowDuplicateButtons: (variableName: string) => `Variable editor Table Duplicate button ${variableName}`,
          tableRowRemoveButtons: (variableName: string) => `Variable editor Table Remove button ${variableName}`,
        },
        Edit: {
          General: {
            headerLink: 'Variable editor Header link',
            modeLabelNew: 'Variable editor Header mode New',
            /**
             * @deprecated
             */
            modeLabelEdit: 'Variable editor Header mode Edit',
            generalNameInput: 'Variable editor Form Name field',
            generalNameInputV2: 'data-testid Variable editor Form Name field',
            generalTypeSelect: 'Variable editor Form Type select',
            generalTypeSelectV2: 'data-testid Variable editor Form Type select',
            generalLabelInput: 'Variable editor Form Label field',
            generalLabelInputV2: 'data-testid Variable editor Form Label field',
            generalHideSelect: 'Variable editor Form Hide select',
            generalHideSelectV2: 'data-testid Variable editor Form Hide select',
            selectionOptionsMultiSwitch: 'data-testid Variable editor Form Multi switch',
            selectionOptionsIncludeAllSwitch: 'data-testid Variable editor Form IncludeAll switch',
            selectionOptionsCustomAllInput: 'data-testid Variable editor Form IncludeAll field',
            previewOfValuesOption: 'data-testid Variable editor Preview of Values option',
            submitButton: 'data-testid Variable editor Run Query button',
            applyButton: 'data-testid Variable editor Apply button',
          },
          QueryVariable: {
            queryOptionsDataSourceSelect: Components.DataSourcePicker.inputV2,
            queryOptionsRefreshSelect: 'Variable editor Form Query Refresh select',
            queryOptionsRefreshSelectV2: 'data-testid Variable editor Form Query Refresh select',
            queryOptionsRegExInput: 'Variable editor Form Query RegEx field',
            queryOptionsRegExInputV2: 'data-testid Variable editor Form Query RegEx field',
            queryOptionsSortSelect: 'Variable editor Form Query Sort select',
            queryOptionsSortSelectV2: 'data-testid Variable editor Form Query Sort select',
            queryOptionsQueryInput: 'data-testid Variable editor Form Default Variable Query Editor textarea',
            valueGroupsTagsEnabledSwitch: 'Variable editor Form Query UseTags switch',
            valueGroupsTagsTagsQueryInput: 'Variable editor Form Query TagsQuery field',
            valueGroupsTagsTagsValuesQueryInput: 'Variable editor Form Query TagsValuesQuery field',
          },
          ConstantVariable: {
            constantOptionsQueryInput: 'Variable editor Form Constant Query field',
            constantOptionsQueryInputV2: 'data-testid Variable editor Form Constant Query field',
          },
          DatasourceVariable: {
            datasourceSelect: 'data-testid datasource variable datasource type',
          },
          TextBoxVariable: {
            textBoxOptionsQueryInput: 'Variable editor Form TextBox Query field',
            textBoxOptionsQueryInputV2: 'data-testid Variable editor Form TextBox Query field',
          },
          CustomVariable: {
            customValueInput: 'data-testid custom-variable-input',
          },
          IntervalVariable: {
            intervalsValueInput: 'data-testid interval variable intervals input',
            autoEnabledCheckbox: 'data-testid interval variable auto value checkbox',
            stepCountIntervalSelect: 'data-testid interval variable step count input',
            minIntervalInput: 'data-testid interval variable mininum interval input',
          },
          GroupByVariable: {
            dataSourceSelect: Components.DataSourcePicker.inputV2,
            infoText: 'data-testid group by variable info text',
            modeToggle: 'data-testid group by variable mode toggle',
          },
          AdHocFiltersVariable: {
            datasourceSelect: Components.DataSourcePicker.inputV2,
            infoText: 'data-testid ad-hoc filters variable info text',
            modeToggle: 'data-testid ad-hoc filters variable mode toggle',
          },
        },
      },
    },
    Annotations: {
      marker: 'data-testid annotation-marker',
    },
    Rows: {
      Repeated: {
        ConfigSection: {
          warningMessage: 'data-testid Repeated rows warning message',
        },
      },
    },
  },
  Dashboards: {
    url: '/dashboards',
    /**
     * @deprecated use components.Search.dashboardItem from Grafana 8.3 instead
     */
    dashboards: (title: string) => `Dashboard search item ${title}`,
  },
  SaveDashboardAsModal: {
    newName: 'Save dashboard title field',
    save: 'Save dashboard button',
  },
  SaveDashboardModal: {
<<<<<<< HEAD
    save: 'data-testid Dashboard settings Save Dashboard Modal Save button',
    saveVariables: 'data-testid Dashboard settings Save Dashboard Modal Save variables checkbox',
    saveTimerange: 'data-testid Dashboard settings Save Dashboard Modal Save timerange checkbox',
=======
    save: 'Dashboard settings Save Dashboard Modal Save button',
    saveVariables: 'Dashboard settings Save Dashboard Modal Save variables checkbox',
    saveTimerange: 'Dashboard settings Save Dashboard Modal Save timerange checkbox',
    saveRefresh: 'Dashboard settings Save Dashboard Modal Save refresh checkbox',
>>>>>>> 78cda7ff
  },
  SharePanelModal: {
    linkToRenderedImage: 'Link to rendered image',
  },
  ShareDashboardModal: {
    PublicDashboard: {
      Tab: 'Tab Public dashboard',
      WillBePublicCheckbox: 'data-testid public dashboard will be public checkbox',
      LimitedDSCheckbox: 'data-testid public dashboard limited datasources checkbox',
      CostIncreaseCheckbox: 'data-testid public dashboard cost may increase checkbox',
      PauseSwitch: 'data-testid public dashboard pause switch',
      EnableAnnotationsSwitch: 'data-testid public dashboard on off switch for annotations',
      CreateButton: 'data-testid public dashboard create button',
      DeleteButton: 'data-testid public dashboard delete button',
      CopyUrlInput: 'data-testid public dashboard copy url input',
      CopyUrlButton: 'data-testid public dashboard copy url button',
      SettingsDropdown: 'data-testid public dashboard settings dropdown',
      TemplateVariablesWarningAlert: 'data-testid public dashboard disabled template variables alert',
      UnsupportedDataSourcesWarningAlert: 'data-testid public dashboard unsupported data sources alert',
      NoUpsertPermissionsWarningAlert: 'data-testid public dashboard no upsert permissions alert',
      EnableTimeRangeSwitch: 'data-testid public dashboard on off switch for time range',
      EmailSharingConfiguration: {
        Container: 'data-testid email sharing config container',
        ShareType: 'data-testid public dashboard share type',
        EmailSharingInput: 'data-testid public dashboard email sharing input',
        EmailSharingInviteButton: 'data-testid public dashboard email sharing invite button',
        EmailSharingList: 'data-testid public dashboard email sharing list',
        DeleteEmail: 'data-testid public dashboard delete email button',
        ReshareLink: 'data-testid public dashboard reshare link button',
      },
    },
  },
  PublicDashboard: {
    page: 'public-dashboard-page',
    NotAvailable: {
      container: 'public-dashboard-not-available',
      title: 'public-dashboard-title',
      pausedDescription: 'public-dashboard-paused-description',
    },
    footer: 'public-dashboard-footer',
  },
  PublicDashboardScene: {
    loadingPage: 'public-dashboard-scene-loading-page',
    page: 'public-dashboard-scene-page',
    controls: 'public-dashboard-controls',
  },
  RequestViewAccess: {
    form: 'request-view-access-form',
    recipientInput: 'request-view-access-recipient-input',
    submitButton: 'request-view-access-submit-button',
  },
  PublicDashboardConfirmAccess: {
    submitButton: 'data-testid confirm-access-submit-button',
  },
  Explore: {
    url: '/explore',
    General: {
      container: 'data-testid Explore',
      graph: 'Explore Graph',
      table: 'Explore Table',
      scrollView: 'data-testid explorer scroll view',
    },
    QueryHistory: {
      container: 'data-testid QueryHistory',
    },
  },
  SoloPanel: {
    url: (page: string) => `/d-solo/${page}`,
  },
  PluginsList: {
    page: 'Plugins list page',
    list: 'Plugins list',
    listItem: 'Plugins list item',
    signatureErrorNotice: 'data-testid Unsigned plugins notice',
  },
  PluginPage: {
    page: 'Plugin page',
    signatureInfo: 'data-testid Plugin signature info',
    disabledInfo: 'data-testid Plugin disabled info',
  },
  PlaylistForm: {
    name: 'Playlist name',
    interval: 'Playlist interval',
    itemDelete: 'data-testid playlist-form-delete-item',
  },
  BrowseDashboards: {
    table: {
      body: 'data-testid browse-dashboards-table',
      row: (name: string) => `data-testid browse dashboards row ${name}`,
      checkbox: (uid: string) => `data-testid ${uid} checkbox`,
    },
    NewFolderForm: {
      form: 'data-testid new folder form',
      nameInput: 'data-testid new-folder-name-input',
      createButton: 'data-testid new-folder-create-button',
    },
  },
  Search: {
    url: '/?search=openn',
    FolderView: {
      url: '/?search=open&layout=folders',
    },
  },
  PublicDashboards: {
    ListItem: {
      linkButton: 'public-dashboard-link-button',
      configButton: 'public-dashboard-configuration-button',
      trashcanButton: 'public-dashboard-remove-button',
      pauseSwitch: 'data-testid public dashboard pause switch',
    },
  },
  UserListPage: {
    tabs: {
      allUsers: 'data-testid all-users-tab',
      orgUsers: 'data-testid org-users-tab',
      anonUserDevices: 'data-testid anon-user-devices-tab',
      publicDashboardsUsers: 'data-testid public-dashboards-users-tab',
      users: 'data-testid users-tab',
    },
    org: {
      url: '/org/users',
    },
    admin: {
      url: '/admin/users',
    },
    publicDashboards: {
      container: 'data-testid public-dashboards-users-list',
    },
    UserListAdminPage: {
      container: 'data-testid user-list-admin-page',
    },
    UsersListPage: {
      container: 'data-testid users-list-page',
    },
    UserAnonListPage: {
      container: 'data-testid user-anon-list-page',
    },
    UsersListPublicDashboardsPage: {
      container: 'data-testid users-list-public-dashboards-page',
      DashboardsListModal: {
        listItem: (uid: string) => `data-testid dashboards-list-item-${uid}`,
      },
    },
  },
  ProfilePage: {
    url: '/profile',
  },
};<|MERGE_RESOLUTION|>--- conflicted
+++ resolved
@@ -223,16 +223,10 @@
     save: 'Save dashboard button',
   },
   SaveDashboardModal: {
-<<<<<<< HEAD
     save: 'data-testid Dashboard settings Save Dashboard Modal Save button',
     saveVariables: 'data-testid Dashboard settings Save Dashboard Modal Save variables checkbox',
     saveTimerange: 'data-testid Dashboard settings Save Dashboard Modal Save timerange checkbox',
-=======
-    save: 'Dashboard settings Save Dashboard Modal Save button',
-    saveVariables: 'Dashboard settings Save Dashboard Modal Save variables checkbox',
-    saveTimerange: 'Dashboard settings Save Dashboard Modal Save timerange checkbox',
     saveRefresh: 'Dashboard settings Save Dashboard Modal Save refresh checkbox',
->>>>>>> 78cda7ff
   },
   SharePanelModal: {
     linkToRenderedImage: 'Link to rendered image',
