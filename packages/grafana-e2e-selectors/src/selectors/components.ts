--- conflicted
+++ resolved
@@ -151,8 +151,6 @@
   ValuePicker: {
     select: (name: string) => `Value picker select ${name}`,
   },
-<<<<<<< HEAD
-=======
   Search: {
     section: 'Search section',
     items: 'Search items',
@@ -162,5 +160,4 @@
     dropDown: 'Dashboard link dropdown',
     link: 'Dashboard link',
   },
->>>>>>> 5916ef94
 };