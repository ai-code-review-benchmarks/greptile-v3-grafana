{
  "author": "Grafana Labs",
  "license": "Apache-2.0",
  "name": "@grafana/e2e-selectors",
<<<<<<< HEAD
  "version": "11.1.0",
=======
  "version": "11.1.1",
>>>>>>> 9cdba084
  "description": "Grafana End-to-End Test Selectors Library",
  "keywords": [
    "cli",
    "grafana",
    "e2e",
    "typescript"
  ],
  "sideEffects": false,
  "repository": {
    "type": "git",
    "url": "http://github.com/grafana/grafana.git",
    "directory": "packages/grafana-e2e-selectors"
  },
  "main": "src/index.ts",
  "types": "src/index.ts",
  "publishConfig": {
    "main": "dist/index.js",
    "module": "dist/esm/index.js",
    "types": "dist/index.d.ts",
    "access": "public"
  },
  "files": [
    "dist",
    "./README.md",
    "./CHANGELOG.md",
    "LICENSE_APACHE2"
  ],
  "scripts": {
    "build": "tsc -p ./tsconfig.build.json && rollup -c rollup.config.ts",
    "bundle": "rollup -c rollup.config.ts",
    "clean": "rimraf ./dist ./compiled ./package.tgz",
    "typecheck": "tsc --emitDeclarationOnly false --noEmit",
    "prepack": "cp package.json package.json.bak && node ../../scripts/prepare-packagejson.js",
    "postpack": "mv package.json.bak package.json"
  },
  "devDependencies": {
    "@rollup/plugin-node-resolve": "15.2.3",
    "@types/node": "20.14.2",
    "esbuild": "0.20.2",
    "rimraf": "5.0.7",
    "rollup": "2.79.1",
    "rollup-plugin-dts": "^5.0.0",
    "rollup-plugin-esbuild": "5.0.0",
    "rollup-plugin-node-externals": "^5.0.0"
  },
  "dependencies": {
    "@grafana/tsconfig": "^1.3.0-rc1",
    "tslib": "2.6.3",
    "typescript": "5.4.5"
  }
}<|MERGE_RESOLUTION|>--- conflicted
+++ resolved
@@ -2,11 +2,7 @@
   "author": "Grafana Labs",
   "license": "Apache-2.0",
   "name": "@grafana/e2e-selectors",
-<<<<<<< HEAD
-  "version": "11.1.0",
-=======
   "version": "11.1.1",
->>>>>>> 9cdba084
   "description": "Grafana End-to-End Test Selectors Library",
   "keywords": [
     "cli",
