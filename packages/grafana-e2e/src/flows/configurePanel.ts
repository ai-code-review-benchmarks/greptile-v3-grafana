import { e2e } from '../index';
import { getLocalStorage, requireLocalStorage } from '../support/localStorage';
import { getScenarioContext } from '../support/scenarioContext';
import { selectOption } from './selectOption';
import { setDashboardTimeRange } from './setDashboardTimeRange';
import { setTimeRange, TimeRangeConfig } from './setTimeRange';

interface AddPanelOverrides {
  dataSourceName: string;
  queriesForm: (config: AddPanelConfig) => void;
  panelTitle: string;
}

interface EditPanelOverrides {
  queriesForm?: (config: EditPanelConfig) => void;
  panelTitle: string;
}

interface ConfigurePanelDefault {
  chartData: {
    method: string;
    route: string | RegExp;
  };
  dashboardUid: string;
<<<<<<< HEAD
  dataSourceName?: string;
  isExplore: boolean;
=======
>>>>>>> 5916ef94
  matchScreenshot: boolean;
  saveDashboard: boolean;
  screenshotName: string;
  timeRange?: TimeRangeConfig;
  visitDashboardAtStart: boolean; // @todo remove when possible
}

interface ConfigurePanelOptional {
  dataSourceName?: string;
  queriesForm?: (config: ConfigurePanelConfig) => void;
  panelTitle?: string;
  timeRange?: TimeRangeConfig;
  visualizationName?: string;
}

<<<<<<< HEAD
// @todo improve config input/output: https://stackoverflow.com/a/63507459/923745
// @todo this actually returns type `Cypress.Chainable`
export const configurePanel = (config: Partial<ConfigurePanelConfig>, isEdit: boolean): any =>
=======
interface ConfigurePanelRequired {
  isEdit: boolean;
  isExplore: boolean;
}

export type PartialConfigurePanelConfig = Partial<ConfigurePanelDefault> &
  ConfigurePanelOptional &
  ConfigurePanelRequired;

export type ConfigurePanelConfig = ConfigurePanelDefault & ConfigurePanelOptional & ConfigurePanelRequired;

export type PartialAddPanelConfig = PartialConfigurePanelConfig & AddPanelOverrides;
export type AddPanelConfig = ConfigurePanelConfig & AddPanelOverrides;

export type PartialEditPanelConfig = PartialConfigurePanelConfig & EditPanelOverrides;
export type EditPanelConfig = ConfigurePanelConfig & EditPanelOverrides;

// @todo this actually returns type `Cypress.Chainable<AddPanelConfig | EditPanelConfig | ConfigurePanelConfig>`
export const configurePanel = (config: PartialAddPanelConfig | PartialEditPanelConfig | PartialConfigurePanelConfig) =>
>>>>>>> 5916ef94
  getScenarioContext().then(({ lastAddedDashboardUid }: any) => {
    const fullConfig: AddPanelConfig | EditPanelConfig | ConfigurePanelConfig = {
      chartData: {
        method: 'POST',
        route: '/api/ds/query',
      },
      dashboardUid: lastAddedDashboardUid,
      isExplore: false,
      matchScreenshot: false,
      saveDashboard: true,
      screenshotName: 'panel-visualization',
      visitDashboardAtStart: true,
      ...config,
    };

    const {
      chartData,
      dashboardUid,
      dataSourceName,
<<<<<<< HEAD
=======
      isEdit,
>>>>>>> 5916ef94
      isExplore,
      matchScreenshot,
      panelTitle,
      queriesForm,
      screenshotName,
      timeRange,
      visitDashboardAtStart,
      visualizationName,
    } = fullConfig;

<<<<<<< HEAD
    if (isExplore) {
      e2e.pages.Explore.visit();
    } else {
      if (visitDashboardAtStart) {
        e2e.flows.openDashboard({ uid: dashboardUid });
      }

      if (isEdit) {
        e2e.components.Panels.Panel.title(panelTitle).click();
        e2e.components.Panels.Panel.headerItems('Edit').click();
      } else {
        e2e.pages.Dashboard.Toolbar.toolbarItems('Add panel').click();
        e2e.pages.AddDashboard.addNewPanel().click();
      }
    }

=======
    if (isEdit && isExplore) {
      throw new TypeError('Invalid configuration');
    }

    if (isExplore) {
      e2e.pages.Explore.visit();
    } else {
      if (visitDashboardAtStart) {
        e2e.flows.openDashboard({ uid: dashboardUid });
      }

      if (isEdit) {
        e2e.components.Panels.Panel.title(panelTitle).click();
        e2e.components.Panels.Panel.headerItems('Edit').click();
      } else {
        e2e.pages.Dashboard.Toolbar.toolbarItems('Add panel').click();
        e2e.pages.AddDashboard.addNewPanel().click();
      }
    }

>>>>>>> 5916ef94
    if (timeRange) {
      if (isExplore) {
        e2e.pages.Explore.Toolbar.navBar().within(() => setTimeRange(timeRange));
      } else {
        setDashboardTimeRange(timeRange);
      }
    }

    e2e().server();

    // @todo alias '/**/*.js*' as '@pluginModule' when possible: https://github.com/cypress-io/cypress/issues/1296

    e2e()
      .route(chartData.method, chartData.route)
      .as('chartData');

    if (dataSourceName) {
      selectOption({
        container: e2e.components.DataSourcePicker.container(),
        optionText: dataSourceName,
      });
    }

    // @todo instead wait for '@pluginModule' if not already loaded
    e2e().wait(2000);

    if (!isExplore) {
      if (!isEdit) {
        // Fields could be covered due to an empty query editor
        closeRequestErrors();
      }

<<<<<<< HEAD
    if (!isExplore) {
=======
>>>>>>> 5916ef94
      // `panelTitle` is needed to edit the panel, and unlikely to have its value changed at that point
      const changeTitle = panelTitle && !isEdit;

      if (changeTitle || visualizationName) {
        openOptions();

        if (changeTitle) {
          openOptionsGroup('settings');
          getOptionsGroup('settings')
            .find('[value="Panel Title"]')
            .scrollIntoView()
            .clear()
<<<<<<< HEAD
            .type(panelTitle);
=======
            .type(panelTitle as string);
>>>>>>> 5916ef94
        }

        if (visualizationName) {
          openOptionsGroup('type');
          e2e.components.PluginVisualization.item(visualizationName)
            .scrollIntoView()
            .click();
<<<<<<< HEAD
=======

          // @todo wait for '@pluginModule' if not a core visualization and not already loaded
          e2e().wait(2000);
>>>>>>> 5916ef94
        }

        // Consistently closed
        closeOptionsGroup('settings');
        closeOptionsGroup('type');
        closeOptions();
      } else {
        // Consistently closed
        closeOptions();
      }
    }

    if (queriesForm) {
      queriesForm(fullConfig);
      e2e().wait('@chartData');

      // Wait for a possible complex visualization to render (or something related, as this isn't necessary on the dashboard page)
      // Can't assert that its HTML changed because a new query could produce the same results
      e2e().wait(1000);
    }

    // @todo enable when plugins have this implemented
    //e2e.components.QueryEditorRow.actionButton('Disable/enable query').click();
    //e2e().wait('@chartData');
    //e2e.components.Panels.Panel.containerByTitle(panelTitle).find('.panel-content').contains('No data');
    //e2e.components.QueryEditorRow.actionButton('Disable/enable query').click();
    //e2e().wait('@chartData');

    if (!isExplore) {
      e2e()
        .get('button[title="Apply changes and go back to dashboard"]')
        .click();
      e2e()
        .url()
        .should('include', `/d/${dashboardUid}`);
    }

    // Avoid annotations flakiness
    e2e()
      .get('.refresh-picker-buttons .btn')
      .first()
      .click();

    e2e().wait('@chartData');

    // Wait for RxJS
    e2e().wait(500);

    if (matchScreenshot) {
      let visualization;

      if (isExplore) {
        visualization = e2e.pages.Explore.General.graph();
      } else {
        visualization = e2e.components.Panels.Panel.containerByTitle(panelTitle).find('.panel-content');
      }

      visualization.scrollIntoView().screenshot(screenshotName);
      e2e().compareScreenshots(screenshotName);
    }

    // @todo remove `wrap` when possible
    return e2e().wrap({ config: fullConfig }, { log: false });
  });

// @todo this actually returns type `Cypress.Chainable`
const closeOptions = (): any =>
  isOptionsOpen().then((isOpen: any) => {
    if (isOpen) {
      e2e.components.PanelEditor.OptionsPane.close().click();
    }
  });

// @todo this actually returns type `Cypress.Chainable`
const closeOptionsGroup = (name: string): any =>
  isOptionsGroupOpen(name).then((isOpen: any) => {
    if (isOpen) {
      toggleOptionsGroup(name);
    }
  });

const closeRequestErrors = () => {
  e2e().wait(1000); // emulate `cy.get()` for nested errors
  e2e()
    .get('app-notifications-list')
    .then($elm => {
      // Avoid failing when none are found
      const selector = '[aria-label="Alert error"]:contains("Failed to call resource")';
      const numErrors = $elm.find(selector).length;

      for (let i = 0; i < numErrors; i++) {
        e2e()
          .get(selector)
          .first()
          .find('button')
          .click();
      }
    });
};

const getOptionsGroup = (name: string) => e2e().get(`.options-group:has([aria-label="Options group Panel ${name}"])`);

// @todo this actually returns type `Cypress.Chainable`
const isOptionsGroupOpen = (name: string): any =>
  requireLocalStorage(`grafana.dashboard.editor.ui.optionGroup[Panel ${name}]`).then(({ defaultToClosed }: any) => {
    // @todo remove `wrap` when possible
    return e2e().wrap(!defaultToClosed, { log: false });
  });

// @todo this actually returns type `Cypress.Chainable`
const isOptionsOpen = (): any =>
  getLocalStorage('grafana.dashboard.editor.ui').then((data: any) => {
    if (data) {
      // @todo remove `wrap` when possible
      return e2e().wrap(data.isPanelOptionsVisible, { log: false });
    } else {
      // @todo remove `wrap` when possible
      return e2e().wrap(true, { log: false });
    }
  });

// @todo this actually returns type `Cypress.Chainable`
const openOptions = (): any =>
  isOptionsOpen().then((isOpen: any) => {
    if (!isOpen) {
      e2e.components.PanelEditor.OptionsPane.open().click();
    }
  });

// @todo this actually returns type `Cypress.Chainable`
const openOptionsGroup = (name: string): any =>
  isOptionsGroupOpen(name).then((isOpen: any) => {
    if (!isOpen) {
      toggleOptionsGroup(name);
    }
  });

const toggleOptionsGroup = (name: string) =>
  getOptionsGroup(name)
    .find('.editor-options-group-toggle')
    .click();

export const VISUALIZATION_ALERT_LIST = 'Alert list';
export const VISUALIZATION_BAR_GAUGE = 'Bar gauge';
export const VISUALIZATION_CLOCK = 'Clock';
export const VISUALIZATION_DASHBOARD_LIST = 'Dashboard list';
export const VISUALIZATION_GAUGE = 'Gauge';
export const VISUALIZATION_GRAPH = 'Graph';
export const VISUALIZATION_HEAT_MAP = 'Heatmap';
export const VISUALIZATION_LOGS = 'Logs';
export const VISUALIZATION_NEWS = 'News';
export const VISUALIZATION_PIE_CHART = 'Pie Chart';
export const VISUALIZATION_PLUGIN_LIST = 'Plugin list';
export const VISUALIZATION_POLYSTAT = 'Polystat';
export const VISUALIZATION_STAT = 'Stat';
export const VISUALIZATION_TABLE = 'Table';
export const VISUALIZATION_TEXT = 'Text';
export const VISUALIZATION_WORLD_MAP = 'Worldmap Panel';<|MERGE_RESOLUTION|>--- conflicted
+++ resolved
@@ -22,15 +22,9 @@
     route: string | RegExp;
   };
   dashboardUid: string;
-<<<<<<< HEAD
-  dataSourceName?: string;
-  isExplore: boolean;
-=======
->>>>>>> 5916ef94
   matchScreenshot: boolean;
   saveDashboard: boolean;
   screenshotName: string;
-  timeRange?: TimeRangeConfig;
   visitDashboardAtStart: boolean; // @todo remove when possible
 }
 
@@ -42,11 +36,6 @@
   visualizationName?: string;
 }
 
-<<<<<<< HEAD
-// @todo improve config input/output: https://stackoverflow.com/a/63507459/923745
-// @todo this actually returns type `Cypress.Chainable`
-export const configurePanel = (config: Partial<ConfigurePanelConfig>, isEdit: boolean): any =>
-=======
 interface ConfigurePanelRequired {
   isEdit: boolean;
   isExplore: boolean;
@@ -66,7 +55,6 @@
 
 // @todo this actually returns type `Cypress.Chainable<AddPanelConfig | EditPanelConfig | ConfigurePanelConfig>`
 export const configurePanel = (config: PartialAddPanelConfig | PartialEditPanelConfig | PartialConfigurePanelConfig) =>
->>>>>>> 5916ef94
   getScenarioContext().then(({ lastAddedDashboardUid }: any) => {
     const fullConfig: AddPanelConfig | EditPanelConfig | ConfigurePanelConfig = {
       chartData: {
@@ -74,7 +62,6 @@
         route: '/api/ds/query',
       },
       dashboardUid: lastAddedDashboardUid,
-      isExplore: false,
       matchScreenshot: false,
       saveDashboard: true,
       screenshotName: 'panel-visualization',
@@ -86,10 +73,7 @@
       chartData,
       dashboardUid,
       dataSourceName,
-<<<<<<< HEAD
-=======
       isEdit,
->>>>>>> 5916ef94
       isExplore,
       matchScreenshot,
       panelTitle,
@@ -100,7 +84,10 @@
       visualizationName,
     } = fullConfig;
 
-<<<<<<< HEAD
+    if (isEdit && isExplore) {
+      throw new TypeError('Invalid configuration');
+    }
+
     if (isExplore) {
       e2e.pages.Explore.visit();
     } else {
@@ -117,28 +104,6 @@
       }
     }
 
-=======
-    if (isEdit && isExplore) {
-      throw new TypeError('Invalid configuration');
-    }
-
-    if (isExplore) {
-      e2e.pages.Explore.visit();
-    } else {
-      if (visitDashboardAtStart) {
-        e2e.flows.openDashboard({ uid: dashboardUid });
-      }
-
-      if (isEdit) {
-        e2e.components.Panels.Panel.title(panelTitle).click();
-        e2e.components.Panels.Panel.headerItems('Edit').click();
-      } else {
-        e2e.pages.Dashboard.Toolbar.toolbarItems('Add panel').click();
-        e2e.pages.AddDashboard.addNewPanel().click();
-      }
-    }
-
->>>>>>> 5916ef94
     if (timeRange) {
       if (isExplore) {
         e2e.pages.Explore.Toolbar.navBar().within(() => setTimeRange(timeRange));
@@ -171,10 +136,6 @@
         closeRequestErrors();
       }
 
-<<<<<<< HEAD
-    if (!isExplore) {
-=======
->>>>>>> 5916ef94
       // `panelTitle` is needed to edit the panel, and unlikely to have its value changed at that point
       const changeTitle = panelTitle && !isEdit;
 
@@ -187,11 +148,7 @@
             .find('[value="Panel Title"]')
             .scrollIntoView()
             .clear()
-<<<<<<< HEAD
-            .type(panelTitle);
-=======
             .type(panelTitle as string);
->>>>>>> 5916ef94
         }
 
         if (visualizationName) {
@@ -199,12 +156,9 @@
           e2e.components.PluginVisualization.item(visualizationName)
             .scrollIntoView()
             .click();
-<<<<<<< HEAD
-=======
 
           // @todo wait for '@pluginModule' if not a core visualization and not already loaded
           e2e().wait(2000);
->>>>>>> 5916ef94
         }
 
         // Consistently closed
