--- conflicted
+++ resolved
@@ -8,10 +8,6 @@
 }
 
 // @todo this actually returns type `Cypress.Chainable`
-<<<<<<< HEAD
-export const selectOption = (select: any, optionText: string, clickToOpen = true): any =>
-  select.within(() => {
-=======
 export const selectOption = (config: SelectOptionConfig): any => {
   const fullConfig: SelectOptionConfig = {
     clickToOpen: true,
@@ -22,7 +18,6 @@
   const { clickToOpen, container, forceClickOption, optionText } = fullConfig;
 
   return container.within(() => {
->>>>>>> 5916ef94
     if (clickToOpen) {
       e2e()
         .get('[class$="-input-suffix"]')
