--- conflicted
+++ resolved
@@ -1,10 +1,6 @@
 {
   "name": "@grafana/saga-icons",
-<<<<<<< HEAD
-  "version": "11.1.4",
-=======
   "version": "11.1.5",
->>>>>>> 9731d7c0
   "private": true,
   "description": "Icons for Grafana",
   "author": "Grafana Labs",
