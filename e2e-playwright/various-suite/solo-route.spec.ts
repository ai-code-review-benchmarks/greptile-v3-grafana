import { test, expect } from '@grafana/plugin-e2e';

test.describe(
  'Solo Route',
  {
    tag: ['@various'],
  },
  () => {
    test('Can view panels with shared queries in fullscreen', async ({ page, selectors }) => {
      // open Panel Tests - Bar Gauge
      const soloPanelUrl = selectors.pages.SoloPanel.url('ZqZnVvFZz/datasource-tests-shared-queries?orgId=1&panelId=4');
      await page.goto(soloPanelUrl);

      // Check that there are 6 canvas elements
      const canvasElements = page.locator('canvas');
      await expect(canvasElements).toHaveCount(6);
    });

    test('Can view solo panel in scenes', async ({ page, selectors }) => {
      // open Panel Tests - Graph NG
      const soloPanelUrl = selectors.pages.SoloPanel.url(
        'TkZXxlNG3/panel-tests-graph-ng?orgId=1&from=1699954597665&to=1699956397665&panelId=54&__feature.dashboardSceneSolo=true'
      );
      await page.goto(soloPanelUrl);

      // Check that the panel title exists
      const panelTitle = page.getByTestId(selectors.components.Panels.Panel.title('Interpolation: Step before'));
      await expect(panelTitle).toBeVisible();

      // Check that uplot-main-div does not exist
      const uplotDiv = page.getByText('uplot-main-div');
      await expect(uplotDiv).toBeHidden();
    });

    test('Can view solo repeated panel in scenes', async ({ page, selectors }) => {
      // open Panel Tests - Graph NG
      const soloPanelUrl = selectors.pages.SoloPanel.url(
<<<<<<< HEAD
        'templating-repeating-panels/templating-repeating-panels?orgId=1&from=1699934989607&to=1699956589607&panelId=A$panel-2&__feature.dashboardSceneSolo=true'
=======
        'templating-repeating-panels/templating-repeating-panels?orgId=1&from=1699934989607&to=1699956589607&panelId=panel-2-clone-1&__feature.dashboardSceneSolo=true'
>>>>>>> 3dccd29f
      );
      await page.goto(soloPanelUrl);

      // Check that the panel title exists
      const panelTitle = page.getByTestId(selectors.components.Panels.Panel.title('server=B'));
      await expect(panelTitle).toBeVisible();

      // Check that uplot-main-div does not exist
      const uplotDiv = page.getByText('uplot-main-div');
      await expect(uplotDiv).toBeHidden();
    });

    test('Can view solo in repeated row and panel in scenes', async ({ page, selectors }) => {
      // open Panel Tests - Graph NG
      const soloPanelUrl = selectors.pages.SoloPanel.url(
        'Repeating-rows-uid/repeating-rows?orgId=1&var-server=A&var-server=B&var-server=D&var-pod=1&var-pod=2&var-pod=3&panelId=B$2$panel-2&__feature.dashboardSceneSolo=true'
      );
      await page.goto(soloPanelUrl);

      // Check that the panel title exists
      const panelTitle = page.getByTestId(selectors.components.Panels.Panel.title('server = B, pod = Rob'));
      await expect(panelTitle).toBeVisible();

      // Check that uplot-main-div does not exist
      const uplotDiv = page.getByText('uplot-main-div');
      await expect(uplotDiv).toBeHidden();
    });
  }
);<|MERGE_RESOLUTION|>--- conflicted
+++ resolved
@@ -35,11 +35,7 @@
     test('Can view solo repeated panel in scenes', async ({ page, selectors }) => {
       // open Panel Tests - Graph NG
       const soloPanelUrl = selectors.pages.SoloPanel.url(
-<<<<<<< HEAD
         'templating-repeating-panels/templating-repeating-panels?orgId=1&from=1699934989607&to=1699956589607&panelId=A$panel-2&__feature.dashboardSceneSolo=true'
-=======
-        'templating-repeating-panels/templating-repeating-panels?orgId=1&from=1699934989607&to=1699956589607&panelId=panel-2-clone-1&__feature.dashboardSceneSolo=true'
->>>>>>> 3dccd29f
       );
       await page.goto(soloPanelUrl);
 
