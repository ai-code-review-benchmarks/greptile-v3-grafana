--- conflicted
+++ resolved
@@ -178,13 +178,11 @@
 # If enabled and user is not anonymous, data proxy will add X-Grafana-User header with username into the request, default is false.
 ;send_user_header = false
 
-<<<<<<< HEAD
+# Limit the amount of bytes that will be read/accepted from responses of outgoing HTTP requests.
+;response_limit = 0
+
 # Limits the number of rows that Grafana will process from SQL data sources.
 ;row_limit = 1000000
-=======
-# Limit the amount of bytes that will be read/accepted from responses of outgoing HTTP requests.
-;response_limit = 0
->>>>>>> f74421b8
 
 #################################### Analytics ####################################
 [analytics]
