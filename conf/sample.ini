--- conflicted
+++ resolved
@@ -767,11 +767,7 @@
 # Disable legacy alerting engine & UI features
 ;enabled = true
 
-<<<<<<< HEAD
-# Makes it possible to turn off alert rule execution but alerting UI is visible
-=======
 # Makes it possible to turn off alert execution but alerting UI is visible
->>>>>>> 178cc3ee
 ;execute_alerts = true
 
 # Default setting for new alert rules. Defaults to categorize error and timeouts as alerting. (alerting, keep_state)
