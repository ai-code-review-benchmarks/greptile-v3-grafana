--- conflicted
+++ resolved
@@ -234,11 +234,7 @@
 ;min_refresh_interval = 5s
 
 # Path to the default home dashboard. If this value is empty, then Grafana uses StaticRootPath + "dashboards/home.json"
-<<<<<<< HEAD
-;default_home_dashboard_path = 
-=======
 ;default_home_dashboard_path =
->>>>>>> 57b2d087
 
 #################################### Users ###############################
 [users]
