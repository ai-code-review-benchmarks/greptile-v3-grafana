--- conflicted
+++ resolved
@@ -619,16 +619,14 @@
 # The header value will encode the namespace ("user:<id>", "api-key:<id>", "service-account:<id>")
 id_response_header_namespaces = user api-key service-account
 
-<<<<<<< HEAD
+# Enables the use of managed service accounts for plugin authentication
+# This feature currently **only supports single-organization deployments**
+managed_service_accounts_enabled = false
+
 #################################### Passwordless Auth ###########################
 [auth.passwordless]
 enabled = false
 code_expiration = 20m
-=======
-# Enables the use of managed service accounts for plugin authentication
-# This feature currently **only supports single-organization deployments**
-managed_service_accounts_enabled = false
->>>>>>> 594e9b1b
 
 #################################### SSO Settings ###########################
 [sso_settings]
