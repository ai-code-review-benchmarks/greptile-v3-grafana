##################### Grafana Configuration Defaults #####################
#
# Do not modify this file in grafana installs
#

# possible values : production, development
app_mode = production

# instance name, defaults to HOSTNAME environment variable value or hostname if HOSTNAME var is empty
instance_name = ${HOSTNAME}

#################################### Paths ###############################
[paths]
# Path to where grafana can store temp files, sessions, and the sqlite3 db (if that is used)
data = data

# Temporary files in `data` directory older than given duration will be removed
temp_data_lifetime = 24h

# Directory where grafana can store logs
logs = data/log

# Directory where grafana will automatically scan and look for plugins
plugins = data/plugins

# folder that contains provisioning config files that grafana will apply on startup and while running.
provisioning = conf/provisioning

#################################### Server ##############################
[server]
# Protocol (http, https, socket)
protocol = http

# The ip address to bind to, empty will bind to all interfaces
http_addr =

# The http port to use
http_port = 3000

# The public facing domain name used to access grafana from a browser
domain = localhost

# Redirect to correct domain if host header does not match domain
# Prevents DNS rebinding attacks
enforce_domain = false

# The full public facing url
root_url = %(protocol)s://%(domain)s:%(http_port)s/

# Serve Grafana from subpath specified in `root_url` setting. By default it is set to `false` for compatibility reasons.
serve_from_sub_path = false

# Log web requests
router_logging = false

# the path relative working path
static_root_path = public

# enable gzip
enable_gzip = false

# https certs & key file
cert_file =
cert_key =

# Unix socket path
socket = /tmp/grafana.sock

#################################### Database ############################
[database]
# You can configure the database connection by specifying type, host, name, user and password
# as separate properties or as on string using the url property.

# Either "mysql", "postgres" or "sqlite3", it's your choice
type = sqlite3
host = 127.0.0.1:3306
name = grafana
user = root
# If the password contains # or ; you have to wrap it with triple quotes. Ex """#password;"""
password =
# Use either URL or the previous fields to configure the database
# Example: mysql://user:secret@host:port/database
url =

# Max idle conn setting default is 2
max_idle_conn = 2

# Max conn setting default is 0 (mean not set)
max_open_conn =

# Connection Max Lifetime default is 14400 (means 14400 seconds or 4 hours)
conn_max_lifetime = 14400

# Set to true to log the sql calls and execution times.
log_queries =

# For "postgres", use either "disable", "require" or "verify-full"
# For "mysql", use either "true", "false", or "skip-verify".
ssl_mode = disable

ca_cert_path =
client_key_path =
client_cert_path =
server_cert_name =

# For "sqlite3" only, path relative to data_path setting
path = grafana.db

# For "sqlite3" only. cache mode setting used for connecting to the database
cache_mode = private

#################################### Cache server #############################
[remote_cache]
# Either "redis", "memcached" or "database" default is "database"
type = database

# cache connectionstring options
# database: will use Grafana primary database.
# redis: config like redis server e.g. `addr=127.0.0.1:6379,pool_size=100,db=0`. Only addr is required.
# memcache: 127.0.0.1:11211
connstr =

#################################### Data proxy ###########################
[dataproxy]

# This enables data proxy logging, default is false
logging = false

# How long the data proxy should wait before timing out default is 30 (seconds)
timeout = 30

# If enabled and user is not anonymous, data proxy will add X-Grafana-User header with username into the request, default is false.
send_user_header = false

#################################### Analytics ###########################
[analytics]
# Server reporting, sends usage counters to stats.grafana.org every 24 hours.
# No ip addresses are being tracked, only simple counters to track
# running instances, dashboard and error counts. It is very helpful to us.
# Change this option to false to disable reporting.
reporting_enabled = true

# Set to false to disable all checks to https://grafana.com
# for new versions (grafana itself and plugins), check is used
# in some UI views to notify that grafana or plugin update exists
# This option does not cause any auto updates, nor send any information
# only a GET request to https://grafana.com to get latest versions
check_for_updates = true

# Google Analytics universal tracking code, only enabled if you specify an id here
google_analytics_ua_id =

# Google Tag Manager ID, only enabled if you specify an id here
google_tag_manager_id =

#################################### Security ############################
[security]
# default admin user, created on startup
admin_user = admin

# default admin password, can be changed before first start of grafana, or in profile settings
admin_password = admin

# used for signing
secret_key = SW2YcwTIb9zpOOhoPsMm

# disable gravatar profile images
disable_gravatar = false

# data source proxy whitelist (ip_or_domain:port separated by spaces)
data_source_proxy_whitelist =

# disable protection against brute force login attempts
disable_brute_force_login_protection = false

# set to true if you host Grafana behind HTTPS. default is false.
cookie_secure = false

# set cookie SameSite attribute. defaults to `lax`. can be set to "lax", "strict" and "none"
cookie_samesite = lax

# set to true if you want to allow browsers to render Grafana in a <frame>, <iframe>, <embed> or <object>. default is false.
allow_embedding = false

# Set to true if you want to enable http strict transport security (HSTS) response header.
# This is only sent when HTTPS is enabled in this configuration.
# HSTS tells browsers that the site should only be accessed using HTTPS.
# The default will change to true in the next minor release, 6.3.
strict_transport_security = false

# Sets how long a browser should cache HSTS. Only applied if strict_transport_security is enabled.
strict_transport_security_max_age_seconds = 86400

# Set to true if to enable HSTS preloading option. Only applied if strict_transport_security is enabled.
strict_transport_security_preload = false

# Set to true if to enable the HSTS includeSubDomains option. Only applied if strict_transport_security is enabled.
strict_transport_security_subdomains = false

# Set to true to enable the X-Content-Type-Options response header.
# The X-Content-Type-Options response HTTP header is a marker used by the server to indicate that the MIME types advertised
# in the Content-Type headers should not be changed and be followed. The default will change to true in the next minor release, 6.3.
x_content_type_options = false

# Set to true to enable the X-XSS-Protection header, which tells browsers to stop pages from loading
# when they detect reflected cross-site scripting (XSS) attacks. The default will change to true in the next minor release, 6.3.
x_xss_protection = false


#################################### Snapshots ###########################
[snapshots]
# snapshot sharing options
external_enabled = true
external_snapshot_url = https://snapshots-origin.raintank.io
external_snapshot_name = Publish to snapshot.raintank.io

# remove expired snapshot
snapshot_remove_expired = true

#################################### Dashboards ##################

[dashboards]
# Number dashboard versions to keep (per dashboard). Default: 20, Minimum: 1
versions_to_keep = 20

#################################### Users ###############################
[users]
# disable user signup / registration
allow_sign_up = false

# Allow non admin users to create organizations
allow_org_create = false

# Set to true to automatically assign new users to the default organization (id 1)
auto_assign_org = true

# Set this value to automatically add new users to the provided organization (if auto_assign_org above is set to true)
auto_assign_org_id = 1

# Default role new users will be automatically assigned (if auto_assign_org above is set to true)
auto_assign_org_role = Viewer

# Require email validation before sign up completes
verify_email_enabled = false

# Background text for the user field on the login page
login_hint = email or username
password_hint = password

# Default UI theme ("dark" or "light")
default_theme = dark

# External user management
external_manage_link_url =
external_manage_link_name =
external_manage_info =

# Viewers can edit/inspect dashboard settings in the browser. But not save the dashboard.
viewers_can_edit = false

# Editors can administrate dashboard, folders and teams they create
editors_can_admin = false

[auth]
# Login cookie name
login_cookie_name = grafana_session

# The lifetime (days) an authenticated user can be inactive before being required to login at next visit. Default is 7 days.
login_maximum_inactive_lifetime_days = 7

# The maximum lifetime (days) an authenticated user can be logged in since login time before being required to login. Default is 30 days.
login_maximum_lifetime_days = 30

# How often should auth tokens be rotated for authenticated users when being active. The default is each 10 minutes.
token_rotation_interval_minutes = 10

# Set to true to disable (hide) the login form, useful if you use OAuth
disable_login_form = false

# Set to true to disable the signout link in the side menu. useful if you use auth.proxy
disable_signout_menu = false

# URL to redirect the user to after sign out
signout_redirect_url =

# Set to true to attempt login with OAuth automatically, skipping the login screen.
# This setting is ignored if multiple OAuth providers are configured.
oauth_auto_login = false

#################################### Anonymous Auth ######################
[auth.anonymous]
# enable anonymous access
enabled = false

# specify organization name that should be used for unauthenticated users
org_name = Main Org.

# specify role for unauthenticated users
org_role = Viewer

#################################### Github Auth #########################
[auth.github]
enabled = false
allow_sign_up = true
client_id = some_id
client_secret = some_secret
scopes = user:email,read:org
auth_url = https://github.com/login/oauth/authorize
token_url = https://github.com/login/oauth/access_token
api_url = https://api.github.com/user
team_ids =
allowed_organizations =

#################################### GitLab Auth #########################
[auth.gitlab]
enabled = false
allow_sign_up = true
client_id = some_id
client_secret = some_secret
scopes = api
auth_url = https://gitlab.com/oauth/authorize
token_url = https://gitlab.com/oauth/token
api_url = https://gitlab.com/api/v4
allowed_groups =

#################################### Google Auth #########################
[auth.google]
enabled = false
allow_sign_up = true
client_id = some_client_id
client_secret = some_client_secret
scopes = https://www.googleapis.com/auth/userinfo.profile https://www.googleapis.com/auth/userinfo.email
auth_url = https://accounts.google.com/o/oauth2/auth
token_url = https://accounts.google.com/o/oauth2/token
api_url = https://www.googleapis.com/oauth2/v1/userinfo
allowed_domains =
hosted_domain =

#################################### Grafana.com Auth ####################
# legacy key names (so they work in env variables)
[auth.grafananet]
enabled = false
allow_sign_up = true
client_id = some_id
client_secret = some_secret
scopes = user:email
allowed_organizations =

[auth.grafana_com]
enabled = false
allow_sign_up = true
client_id = some_id
client_secret = some_secret
scopes = user:email
allowed_organizations =

#################################### Generic OAuth #######################
[auth.generic_oauth]
name = OAuth
enabled = false
allow_sign_up = true
client_id = some_id
client_secret = some_secret
scopes = user:email
email_attribute_name = email:primary
auth_url =
token_url =
api_url =
team_ids =
allowed_organizations =
tls_skip_verify_insecure = false
tls_client_cert =
tls_client_key =
tls_client_ca =
send_client_credentials_via_post = false

#################################### Basic Auth ##########################
[auth.basic]
enabled = true

#################################### Auth Proxy ##########################
[auth.proxy]
enabled = false
header_name = X-WEBAUTH-USER
header_property = username
auto_sign_up = true
ldap_sync_ttl = 60
whitelist =
headers =

#################################### Auth LDAP ###########################
[auth.ldap]
enabled = false
config_file = /etc/grafana/ldap.toml
allow_sign_up = true

<<<<<<< HEAD
# LDAP backround sync (Enterprise only)
# At 1 am every day
sync_cron = "0 0 1 * * *"
=======
# LDAP background sync (Enterprise only)
sync_cron = @hourly
>>>>>>> 0412a28d
active_sync_enabled = false

#################################### SMTP / Emailing #####################
[smtp]
enabled = false
host = localhost:25
user =
# If the password contains # or ; you have to wrap it with triple quotes. Ex """#password;"""
password =
cert_file =
key_file =
skip_verify = false
from_address = admin@grafana.localhost
from_name = Grafana
ehlo_identity =

[emails]
welcome_email_on_sign_up = false
templates_pattern = emails/*.html

#################################### Logging ##########################
[log]
# Either "console", "file", "syslog". Default is console and file
# Use space to separate multiple modes, e.g. "console file"
mode = console file

# Either "debug", "info", "warn", "error", "critical", default is "info"
level = info

# optional settings to set different levels for specific loggers. Ex filters = sqlstore:debug
filters =

# For "console" mode only
[log.console]
level =

# log line format, valid options are text, console and json
format = console

# For "file" mode only
[log.file]
level =

# log line format, valid options are text, console and json
format = text

# This enables automated log rotate(switch of following options), default is true
log_rotate = true

# Max line number of single file, default is 1000000
max_lines = 1000000

# Max size shift of single file, default is 28 means 1 << 28, 256MB
max_size_shift = 28

# Segment log daily, default is true
daily_rotate = true

# Expired days of log file(delete after max days), default is 7
max_days = 7

[log.syslog]
level =

# log line format, valid options are text, console and json
format = text

# Syslog network type and address. This can be udp, tcp, or unix. If left blank, the default unix endpoints will be used.
network =
address =

# Syslog facility. user, daemon and local0 through local7 are valid.
facility =

# Syslog tag. By default, the process' argv[0] is used.
tag =

#################################### Usage Quotas ########################
[quota]
enabled = false

#### set quotas to -1 to make unlimited. ####
# limit number of users per Org.
org_user = 10

# limit number of dashboards per Org.
org_dashboard = 100

# limit number of data_sources per Org.
org_data_source = 10

# limit number of api_keys per Org.
org_api_key = 10

# limit number of orgs a user can create.
user_org = 10

# Global limit of users.
global_user = -1

# global limit of orgs.
global_org = -1

# global limit of dashboards
global_dashboard = -1

# global limit of api_keys
global_api_key = -1

# global limit on number of logged in users.
global_session = -1

#################################### Alerting ############################
[alerting]
# Disable alerting engine & UI features
enabled = true
# Makes it possible to turn off alert rule execution but alerting UI is visible
execute_alerts = true

# Default setting for new alert rules. Defaults to categorize error and timeouts as alerting. (alerting, keep_state)
error_or_timeout = alerting

# Default setting for how Grafana handles nodata or null values in alerting. (alerting, no_data, keep_state, ok)
nodata_or_nullvalues = no_data

# Alert notifications can include images, but rendering many images at the same time can overload the server
# This limit will protect the server from render overloading and make sure notifications are sent out quickly
concurrent_render_limit = 5

# Default setting for alert calculation timeout. Default value is 30
evaluation_timeout_seconds = 30

# Default setting for alert notification timeout. Default value is 30
notification_timeout_seconds = 30

# Default setting for max attempts to sending alert notifications. Default value is 3
max_attempts = 3


#################################### Explore #############################
[explore]
# Enable the Explore section
enabled = true

#################################### Internal Grafana Metrics ############
# Metrics available at HTTP API Url /metrics
[metrics]
enabled           = true
interval_seconds  = 10

#If both are set, basic auth will be required for the metrics endpoint.
basic_auth_username =
basic_auth_password =

# Send internal Grafana metrics to graphite
[metrics.graphite]
# Enable by setting the address setting (ex localhost:2003)
address =
prefix = prod.grafana.%(instance_name)s.

[grafana_net]
url = https://grafana.com

[grafana_com]
url = https://grafana.com

#################################### Distributed tracing ############
[tracing.jaeger]
# jaeger destination (ex localhost:6831)
address =
# tag that will always be included in when creating new spans. ex (tag1:value1,tag2:value2)
always_included_tag =
# Type specifies the type of the sampler: const, probabilistic, rateLimiting, or remote
sampler_type = const
# jaeger samplerconfig param
# for "const" sampler, 0 or 1 for always false/true respectively
# for "probabilistic" sampler, a probability between 0 and 1
# for "rateLimiting" sampler, the number of spans per second
# for "remote" sampler, param is the same as for "probabilistic"
# and indicates the initial sampling rate before the actual one
# is received from the mothership
sampler_param = 1
# Whether or not to use Zipkin span propagation (x-b3- HTTP headers).
zipkin_propagation = false
# Setting this to true disables shared RPC spans.
# Not disabling is the most common setting when using Zipkin elsewhere in your infrastructure.
disable_shared_zipkin_spans = false

#################################### External Image Storage ##############
[external_image_storage]
# You can choose between (s3, webdav, gcs, azure_blob, local)
provider =

[external_image_storage.s3]
bucket_url =
bucket =
region =
path =
access_key =
secret_key =

[external_image_storage.webdav]
url =
username =
password =
public_url =

[external_image_storage.gcs]
key_file =
bucket =
path =

[external_image_storage.azure_blob]
account_name =
account_key =
container_name =

[external_image_storage.local]
# does not require any configuration

[rendering]
# Options to configure external image rendering server like https://github.com/grafana/grafana-image-renderer
server_url =
callback_url =

[panels]
# here for to support old env variables, can remove after a few months
enable_alpha = false
disable_sanitize_html = false

[plugins]
enable_alpha = false
app_tls_skip_verify_insecure = false

[enterprise]
license_path =<|MERGE_RESOLUTION|>--- conflicted
+++ resolved
@@ -394,14 +394,9 @@
 config_file = /etc/grafana/ldap.toml
 allow_sign_up = true
 
-<<<<<<< HEAD
 # LDAP backround sync (Enterprise only)
 # At 1 am every day
 sync_cron = "0 0 1 * * *"
-=======
-# LDAP background sync (Enterprise only)
-sync_cron = @hourly
->>>>>>> 0412a28d
 active_sync_enabled = false
 
 #################################### SMTP / Emailing #####################
