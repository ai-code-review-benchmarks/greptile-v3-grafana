##################### Grafana Configuration Defaults #####################
#
# Do not modify this file in grafana installs
#

# possible values : production, development
app_mode = production

# instance name, defaults to HOSTNAME environment variable value or hostname if HOSTNAME var is empty
instance_name = ${HOSTNAME}

# force migration will run migrations that might cause dataloss
force_migration = false

#################################### Paths ###############################
[paths]
# Path to where grafana can store temp files, sessions, and the sqlite3 db (if that is used)
data = data

# Temporary files in `data` directory older than given duration will be removed
temp_data_lifetime = 24h

# Directory where grafana can store logs
logs = data/log

# Directory where grafana will automatically scan and look for plugins
plugins = data/plugins

# folder that contains provisioning config files that grafana will apply on startup and while running.
provisioning = conf/provisioning

#################################### Server ##############################
[server]
# Protocol (http, https, h2, socket)
protocol = http

# The ip address to bind to, empty will bind to all interfaces
http_addr =

# The http port to use
http_port = 3000

# The public facing domain name used to access grafana from a browser
domain = localhost

# Redirect to correct domain if host header does not match domain
# Prevents DNS rebinding attacks
enforce_domain = false

# The full public facing url
root_url = %(protocol)s://%(domain)s:%(http_port)s/

# Serve Grafana from subpath specified in `root_url` setting. By default it is set to `false` for compatibility reasons.
serve_from_sub_path = false

# Log web requests
router_logging = false

# the path relative working path
static_root_path = public

# enable gzip
enable_gzip = false

# https certs & key file
cert_file =
cert_key =

# Unix socket gid
# Changing the gid of a file without privileges requires that the target group is in the group of the process and that the process is the file owner
# It is recommended to set the gid as http server user gid
# Not set when the value is -1
socket_gid = -1

# Unix socket mode
socket_mode = 0660

# Unix socket path
socket = /tmp/grafana.sock

# CDN Url
cdn_url =

# Sets the maximum time in minutes before timing out read of an incoming request and closing idle connections.
# `0` means there is no timeout for reading the request.
read_timeout = 0

#################################### Database ############################
[database]
# You can configure the database connection by specifying type, host, name, user and password
# as separate properties or as on string using the url property.

# Either "mysql", "postgres" or "sqlite3", it's your choice
type = sqlite3
host = 127.0.0.1:3306
name = grafana
user = root
# If the password contains # or ; you have to wrap it with triple quotes. Ex """#password;"""
password =
# Use either URL or the previous fields to configure the database
# Example: mysql://user:secret@host:port/database
url =

# Max idle conn setting default is 2
max_idle_conn = 2

# Max conn setting default is 0 (mean not set)
max_open_conn =

# Connection Max Lifetime default is 14400 (means 14400 seconds or 4 hours)
conn_max_lifetime = 14400

# Set to true to log the sql calls and execution times.
log_queries =

# For "postgres", use either "disable", "require" or "verify-full"
# For "mysql", use either "true", "false", or "skip-verify".
ssl_mode = disable

# Database drivers may support different transaction isolation levels.
# Currently, only "mysql" driver supports isolation levels.
# If the value is empty - driver's default isolation level is applied.
# For "mysql" use "READ-UNCOMMITTED", "READ-COMMITTED", "REPEATABLE-READ" or "SERIALIZABLE".
isolation_level =

ca_cert_path =
client_key_path =
client_cert_path =
server_cert_name =

# For "sqlite3" only, path relative to data_path setting
path = grafana.db

# For "sqlite3" only. cache mode setting used for connecting to the database
cache_mode = private

# For "mysql" only if migrationLocking feature toggle is set. How many seconds to wait before failing to lock the database for the migrations, default is 0.
locking_attempt_timeout_sec = 0

# For "sqlite" only. How many times to retry query in case of database is locked failures. Default is 0 (disabled).
query_retries = 0

# For "sqlite" only. How many times to retry transaction in case of database is locked failures. Default is 5.
transaction_retries = 5

#################################### Cache server #############################
[remote_cache]
# Either "redis", "memcached" or "database" default is "database"
type = database

# cache connectionstring options
# database: will use Grafana primary database.
# redis: config like redis server e.g. `addr=127.0.0.1:6379,pool_size=100,db=0,ssl=false`. Only addr is required. ssl may be 'true', 'false', or 'insecure'.
# memcache: 127.0.0.1:11211
connstr =

#################################### Data proxy ###########################
[dataproxy]

# This enables data proxy logging, default is false
logging = false

# How long the data proxy waits to read the headers of the response before timing out, default is 30 seconds.
# This setting also applies to core backend HTTP data sources where query requests use an HTTP client with timeout set.
timeout = 30

# How long the data proxy waits to establish a TCP connection before timing out, default is 10 seconds.
dialTimeout = 10

# How many seconds the data proxy waits before sending a keepalive request.
keep_alive_seconds = 30

# How many seconds the data proxy waits for a successful TLS Handshake before timing out.
tls_handshake_timeout_seconds = 10

# How many seconds the data proxy will wait for a server's first response headers after
# fully writing the request headers if the request has an "Expect: 100-continue"
# header. A value of 0 will result in the body being sent immediately, without
# waiting for the server to approve.
expect_continue_timeout_seconds = 1

# Optionally limits the total number of connections per host, including connections in the dialing,
# active, and idle states. On limit violation, dials will block.
# A value of zero (0) means no limit.
max_conns_per_host = 0

# The maximum number of idle connections that Grafana will keep alive.
max_idle_connections = 100

# How many seconds the data proxy keeps an idle connection open before timing out.
idle_conn_timeout_seconds = 90

# If enabled and user is not anonymous, data proxy will add X-Grafana-User header with username into the request.
send_user_header = false

# Limit the amount of bytes that will be read/accepted from responses of outgoing HTTP requests.
response_limit = 0

# Limits the number of rows that Grafana will process from SQL data sources.
row_limit = 1000000

#################################### Analytics ###########################
[analytics]
# Server reporting, sends usage counters to stats.grafana.org every 24 hours.
# No ip addresses are being tracked, only simple counters to track
# running instances, dashboard and error counts. It is very helpful to us.
# Change this option to false to disable reporting.
reporting_enabled = true

# The name of the distributor of the Grafana instance. Ex hosted-grafana, grafana-labs
reporting_distributor = grafana-labs

# Set to false to disable all checks to https://grafana.com
# for new versions of grafana. The check is used
# in some UI views to notify that a grafana update exists.
# This option does not cause any auto updates, nor send any information
# only a GET request to https://raw.githubusercontent.com/grafana/grafana/main/latest.json to get the latest version.
check_for_updates = true

# Set to false to disable all checks to https://grafana.com
# for new versions of plugins. The check is used
# in some UI views to notify that a plugin update exists.
# This option does not cause any auto updates, nor send any information
# only a GET request to https://grafana.com to get the latest versions.
check_for_plugin_updates = true

# Google Analytics universal tracking code, only enabled if you specify an id here
google_analytics_ua_id =

# Google Analytics 4 tracking code, only enabled if you specify an id here
google_analytics_4_id =

# Google Tag Manager ID, only enabled if you specify an id here
google_tag_manager_id =

# Rudderstack write key, enabled only if rudderstack_data_plane_url is also set
rudderstack_write_key =

# Rudderstack data plane url, enabled only if rudderstack_write_key is also set
rudderstack_data_plane_url =

# Rudderstack SDK url, optional, only valid if rudderstack_write_key and rudderstack_data_plane_url is also set
rudderstack_sdk_url =

# Rudderstack Config url, optional, used by Rudderstack SDK to fetch source config
rudderstack_config_url =

# Application Insights connection string. Specify an URL string to enable this feature.
application_insights_connection_string =

# Optional. Specifies an Application Insights endpoint URL where the endpoint string is wrapped in backticks ``.
application_insights_endpoint_url =

# Controls if the UI contains any links to user feedback forms
feedback_links_enabled = true

#################################### Security ############################
[security]
# disable creation of admin user on first start of grafana
disable_initial_admin_creation = false

# default admin user, created on startup
admin_user = admin

# default admin password, can be changed before first start of grafana, or in profile settings
admin_password = admin

# default admin email, created on startup
admin_email = admin@localhost

# used for signing
secret_key = SW2YcwTIb9zpOOhoPsMm

# current key provider used for envelope encryption, default to static value specified by secret_key
encryption_provider = secretKey.v1

# list of configured key providers, space separated (Enterprise only): e.g., awskms.v1 azurekv.v1
available_encryption_providers =

# disable gravatar profile images
disable_gravatar = false

# data source proxy whitelist (ip_or_domain:port separated by spaces)
data_source_proxy_whitelist =

# disable protection against brute force login attempts
disable_brute_force_login_protection = false

# set to true if you host Grafana behind HTTPS. default is false.
cookie_secure = false

# set cookie SameSite attribute. defaults to `lax`. can be set to "lax", "strict", "none" and "disabled"
cookie_samesite = lax

# set to true if you want to allow browsers to render Grafana in a <frame>, <iframe>, <embed> or <object>. default is false.
allow_embedding = false

# Set to true if you want to enable http strict transport security (HSTS) response header.
# HSTS tells browsers that the site should only be accessed using HTTPS.
strict_transport_security = false

# Sets how long a browser should cache HSTS. Only applied if strict_transport_security is enabled.
strict_transport_security_max_age_seconds = 86400

# Set to true if to enable HSTS preloading option. Only applied if strict_transport_security is enabled.
strict_transport_security_preload = false

# Set to true if to enable the HSTS includeSubDomains option. Only applied if strict_transport_security is enabled.
strict_transport_security_subdomains = false

# Set to true to enable the X-Content-Type-Options response header.
# The X-Content-Type-Options response HTTP header is a marker used by the server to indicate that the MIME types advertised
# in the Content-Type headers should not be changed and be followed.
x_content_type_options = true

# Set to true to enable the X-XSS-Protection header, which tells browsers to stop pages from loading
# when they detect reflected cross-site scripting (XSS) attacks.
x_xss_protection = true

# Enable adding the Content-Security-Policy header to your requests.
# CSP allows to control resources the user agent is allowed to load and helps prevent XSS attacks.
content_security_policy = false

# Set Content Security Policy template used when adding the Content-Security-Policy header to your requests.
# $NONCE in the template includes a random nonce.
# $ROOT_PATH is server.root_url without the protocol.
content_security_policy_template = """script-src 'self' 'unsafe-eval' 'unsafe-inline' 'strict-dynamic' $NONCE;object-src 'none';font-src 'self';style-src 'self' 'unsafe-inline' blob:;img-src * data:;base-uri 'self';connect-src 'self' grafana.com ws://$ROOT_PATH wss://$ROOT_PATH;manifest-src 'self';media-src 'none';form-action 'self';"""

# Controls if old angular plugins are supported or not. This will be disabled by default in future release
angular_support_enabled = true

[security.encryption]
# Defines the time-to-live (TTL) for decrypted data encryption keys stored in memory (cache).
# Please note that small values may cause performance issues due to a high frequency decryption operations.
data_keys_cache_ttl = 15m

# Defines the frequency of data encryption keys cache cleanup interval.
# On every interval, decrypted data encryption keys that reached the TTL are removed from the cache.
data_keys_cache_cleanup_interval = 1m

#################################### Snapshots ###########################
[snapshots]
# snapshot sharing options
external_enabled = true
external_snapshot_url = https://snapshots.raintank.io
external_snapshot_name = Publish to snapshots.raintank.io

# Set to true to enable this Grafana instance act as an external snapshot server and allow unauthenticated requests for
# creating and deleting snapshots.
public_mode = false

# remove expired snapshot
snapshot_remove_expired = true

#################################### Dashboards ##################

[dashboards]
# Number dashboard versions to keep (per dashboard). Default: 20, Minimum: 1
versions_to_keep = 20

# Minimum dashboard refresh interval. When set, this will restrict users to set the refresh interval of a dashboard lower than given interval. Per default this is 5 seconds.
# The interval string is a possibly signed sequence of decimal numbers, followed by a unit suffix (ms, s, m, h, d), e.g. 30s or 1m.
min_refresh_interval = 5s

# Path to the default home dashboard. If this value is empty, then Grafana uses StaticRootPath + "dashboards/home.json"
default_home_dashboard_path =

################################### Data sources #########################
[datasources]
# Upper limit of data sources that Grafana will return. This limit is a temporary configuration and it will be deprecated when pagination will be introduced on the list data sources API.
datasource_limit = 5000

#################################### Users ###############################
[users]
# disable user signup / registration
allow_sign_up = false

# Allow non admin users to create organizations
allow_org_create = false

# Set to true to automatically assign new users to the default organization (id 1)
auto_assign_org = true

# Set this value to automatically add new users to the provided organization (if auto_assign_org above is set to true)
auto_assign_org_id = 1

# Default role new users will be automatically assigned (if auto_assign_org above is set to true)
auto_assign_org_role = Viewer

# Require email validation before sign up completes
verify_email_enabled = false

# Background text for the user field on the login page
login_hint = email or username
password_hint = password

# Default UI theme ("dark" or "light")
default_theme = dark

# Default locale (supported IETF language tag, such as en-US)
default_locale = en-US

# Path to a custom home page. Users are only redirected to this if the default home dashboard is used. It should match a frontend route and contain a leading slash.
home_page =

# External user management
external_manage_link_url =
external_manage_link_name =
external_manage_info =

# Viewers can edit/inspect dashboard settings in the browser. But not save the dashboard.
viewers_can_edit = false

# Editors can administrate dashboard, folders and teams they create
editors_can_admin = false

# The duration in time a user invitation remains valid before expiring. This setting should be expressed as a duration. Examples: 6h (hours), 2d (days), 1w (week). Default is 24h (24 hours). The minimum supported duration is 15m (15 minutes).
user_invite_max_lifetime_duration = 24h

# Enter a comma-separated list of usernames to hide them in the Grafana UI. These users are shown to Grafana admins and to themselves.
hidden_users =

[auth]
# Login cookie name
login_cookie_name = grafana_session

# Disable usage of Grafana build-in login solution.
disable_login = false

# The maximum lifetime (duration) an authenticated user can be inactive before being required to login at next visit. Default is 7 days (7d). This setting should be expressed as a duration, e.g. 5m (minutes), 6h (hours), 10d (days), 2w (weeks), 1M (month). The lifetime resets at each successful token rotation (token_rotation_interval_minutes).
login_maximum_inactive_lifetime_duration =

# The maximum lifetime (duration) an authenticated user can be logged in since login time before being required to login. Default is 30 days (30d). This setting should be expressed as a duration, e.g. 5m (minutes), 6h (hours), 10d (days), 2w (weeks), 1M (month).
login_maximum_lifetime_duration =

# How often should auth tokens be rotated for authenticated users when being active. The default is each 10 minutes.
token_rotation_interval_minutes = 10

# Set to true to disable (hide) the login form, useful if you use OAuth
disable_login_form = false

# Set to true to disable the sign out link in the side menu. Useful if you use auth.proxy or auth.jwt.
disable_signout_menu = false

# URL to redirect the user to after sign out
signout_redirect_url =

# Set to true to attempt login with OAuth automatically, skipping the login screen.
# This setting is ignored if multiple OAuth providers are configured.
oauth_auto_login = false

# OAuth state max age cookie duration in seconds. Defaults to 600 seconds.
oauth_state_cookie_max_age = 600

# Skip forced assignment of OrgID 1 or 'auto_assign_org_id' for social logins
oauth_skip_org_role_update_sync = false

# limit of api_key seconds to live before expiration
api_key_max_seconds_to_live = -1

# Set to true to enable SigV4 authentication option for HTTP-based datasources
sigv4_auth_enabled = false

# Set to true to enable verbose logging of SigV4 request signing
sigv4_verbose_logging = false

# Set to true to enable Azure authentication option for HTTP-based datasources
azure_auth_enabled = false

#################################### Anonymous Auth ######################
[auth.anonymous]
# enable anonymous access
enabled = false

# specify organization name that should be used for unauthenticated users
org_name = Main Org.

# specify role for unauthenticated users
org_role = Viewer

# mask the Grafana version number for unauthenticated users
hide_version = false

#################################### GitHub Auth #########################
[auth.github]
enabled = false
allow_sign_up = true
client_id = some_id
client_secret =
scopes = user:email,read:org
auth_url = https://github.com/login/oauth/authorize
token_url = https://github.com/login/oauth/access_token
api_url = https://api.github.com/user
allowed_domains =
team_ids =
allowed_organizations =
role_attribute_path =
role_attribute_strict = false
allow_assign_grafana_admin = false

#################################### GitLab Auth #########################
[auth.gitlab]
enabled = false
allow_sign_up = true
client_id = some_id
client_secret =
scopes = api
auth_url = https://gitlab.com/oauth/authorize
token_url = https://gitlab.com/oauth/token
api_url = https://gitlab.com/api/v4
allowed_domains =
allowed_groups =
role_attribute_path =
role_attribute_strict = false
allow_assign_grafana_admin = false

#################################### Google Auth #########################
[auth.google]
enabled = false
allow_sign_up = true
client_id = some_client_id
client_secret =
scopes = https://www.googleapis.com/auth/userinfo.profile https://www.googleapis.com/auth/userinfo.email
auth_url = https://accounts.google.com/o/oauth2/auth
token_url = https://accounts.google.com/o/oauth2/token
api_url = https://www.googleapis.com/oauth2/v1/userinfo
allowed_domains =
hosted_domain =

#################################### Grafana.com Auth ####################
# legacy key names (so they work in env variables)
[auth.grafananet]
enabled = false
allow_sign_up = true
client_id = some_id
client_secret =
scopes = user:email
allowed_organizations =

[auth.grafana_com]
enabled = false
allow_sign_up = true
client_id = some_id
client_secret =
scopes = user:email
allowed_organizations =

#################################### Azure AD OAuth #######################
[auth.azuread]
name = Azure AD
enabled = false
allow_sign_up = true
client_id = some_client_id
client_secret =
scopes = openid email profile
auth_url = https://login.microsoftonline.com/<tenant-id>/oauth2/v2.0/authorize
token_url = https://login.microsoftonline.com/<tenant-id>/oauth2/v2.0/token
allowed_domains =
allowed_groups =
role_attribute_strict = false
allow_assign_grafana_admin = false
force_use_graph_api = false

#################################### Okta OAuth #######################
[auth.okta]
name = Okta
icon = okta
enabled = false
allow_sign_up = true
client_id = some_id
client_secret =
scopes = openid profile email groups
auth_url = https://<tenant-id>.okta.com/oauth2/v1/authorize
token_url = https://<tenant-id>.okta.com/oauth2/v1/token
api_url = https://<tenant-id>.okta.com/oauth2/v1/userinfo
allowed_domains =
allowed_groups =
role_attribute_path =
role_attribute_strict = false
allow_assign_grafana_admin = false

#################################### Generic OAuth #######################
[auth.generic_oauth]
name = OAuth
icon = signin
enabled = false
allow_sign_up = true
client_id = some_id
client_secret =
scopes = user:email
empty_scopes = false
email_attribute_name = email:primary
email_attribute_path =
login_attribute_path =
name_attribute_path =
role_attribute_path =
role_attribute_strict = false
groups_attribute_path =
id_token_attribute_name =
team_ids_attribute_path =
auth_url =
token_url =
api_url =
teams_url =
allowed_domains =
team_ids =
allowed_organizations =
tls_skip_verify_insecure = false
tls_client_cert =
tls_client_key =
tls_client_ca =
use_pkce = false
auth_style =
allow_assign_grafana_admin = false

#################################### Basic Auth ##########################
[auth.basic]
enabled = true

#################################### Auth Proxy ##########################
[auth.proxy]
enabled = false
header_name = X-WEBAUTH-USER
header_property = username
auto_sign_up = true
sync_ttl = 60
whitelist =
headers =
headers_encoded = false
enable_login_token = false

#################################### Auth JWT ##########################
[auth.jwt]
enabled = false
enable_login_token = false
header_name =
email_claim =
username_claim =
jwk_set_url =
jwk_set_file =
cache_ttl = 60m
expected_claims = {}
key_file =
role_attribute_path =
role_attribute_strict = false
auto_sign_up = false
url_login = false
allow_assign_grafana_admin = false

#################################### Auth LDAP ###########################
[auth.ldap]
enabled = false
config_file = /etc/grafana/ldap.toml
allow_sign_up = true
skip_org_role_sync = false

# LDAP background sync (Enterprise only)
# At 1 am every day
sync_cron = "0 1 * * *"
active_sync_enabled = true

#################################### AWS ###########################
[aws]
# Enter a comma-separated list of allowed AWS authentication providers.
# Options are: default (AWS SDK Default), keys (Access && secret key), credentials (Credentials field), ec2_iam_role (EC2 IAM Role)
allowed_auth_providers = default,keys,credentials

# Allow AWS users to assume a role using temporary security credentials.
# If true, assume role will be enabled for all AWS authentication providers that are specified in aws_auth_providers
assume_role_enabled = true

# Specify max no of pages to be returned by the ListMetricPages API
list_metrics_page_limit = 500

#################################### Azure ###############################
[azure]
# Azure cloud environment where Grafana is hosted
# Possible values are AzureCloud, AzureChinaCloud, AzureUSGovernment and AzureGermanCloud
# Default value is AzureCloud (i.e. public cloud)
cloud = AzureCloud

# Specifies whether Grafana hosted in Azure service with Managed Identity configured (e.g. Azure Virtual Machines instance)
# If enabled, the managed identity can be used for authentication of Grafana in Azure services
# Disabled by default, needs to be explicitly enabled
managed_identity_enabled = false

# Client ID to use for user-assigned managed identity
# Should be set for user-assigned identity and should be empty for system-assigned identity
managed_identity_client_id =

#################################### Role-based Access Control ###########
[rbac]
# If enabled, cache permissions in a in memory cache
permission_cache = true

#################################### SMTP / Emailing #####################
[smtp]
enabled = false
host = localhost:25
user =
# If the password contains # or ; you have to wrap it with triple quotes. Ex """#password;"""
password =
cert_file =
key_file =
skip_verify = false
from_address = admin@grafana.localhost
from_name = Grafana
ehlo_identity =
startTLS_policy =

[emails]
welcome_email_on_sign_up = false
templates_pattern = emails/*.html, emails/*.txt
content_types = text/html

#################################### Logging ##########################
[log]
# Either "console", "file", "syslog". Default is console and file
# Use space to separate multiple modes, e.g. "console file"
mode = console file

# Either "debug", "info", "warn", "error", "critical", default is "info"
level = info

# optional settings to set different levels for specific loggers. Ex filters = sqlstore:debug
filters =

# For "console" mode only
[log.console]
level =

# log line format, valid options are text, console and json
format = console

# For "file" mode only
[log.file]
level =

# log line format, valid options are text, console and json
format = text

# This enables automated log rotate(switch of following options), default is true
log_rotate = true

# Max line number of single file, default is 1000000
max_lines = 1000000

# Max size shift of single file, default is 28 means 1 << 28, 256MB
max_size_shift = 28

# Segment log daily, default is true
daily_rotate = true

# Expired days of log file(delete after max days), default is 7
max_days = 7

[log.syslog]
level =

# log line format, valid options are text, console and json
format = text

# Syslog network type and address. This can be udp, tcp, or unix. If left blank, the default unix endpoints will be used.
network =
address =

# Syslog facility. user, daemon and local0 through local7 are valid.
facility =

# Syslog tag. By default, the process' argv[0] is used.
tag =

[log.frontend]
# Should Sentry javascript agent be initialized
enabled = false

# Defines which provider to use sentry or grafana
provider = sentry

# Sentry DSN if you want to send events to Sentry.
sentry_dsn =

# Custom HTTP endpoint to send events to. Default will log the events to stdout.
custom_endpoint =

# Rate of events to be reported to Sentry between 0 (none) and 1 (all), float
sample_rate = 1.0

# Requests per second limit enforced per an extended period, for Grafana backend log ingestion endpoint (/log).
log_endpoint_requests_per_second_limit = 3

# Max requests accepted per short interval of time for Grafana backend log ingestion endpoint (/log)
log_endpoint_burst_limit = 15

# Should error instrumentation be enabled, only affects Grafana Javascript Agent
instrumentations_errors_enabled = true

# Should console instrumentation be enabled, only affects Grafana Javascript Agent
instrumentations_console_enabled = false

# Should webvitals instrumentation be enabled, only affects Grafana Javascript Agent
instrumentations_webvitals_enabled = false

# Api Key, only applies to Grafana Javascript Agent provider
api_key =

#################################### Usage Quotas ########################
[quota]
enabled = false

#### set quotas to -1 to make unlimited. ####
# limit number of users per Org.
org_user = 10

# limit number of dashboards per Org.
org_dashboard = 100

# limit number of data_sources per Org.
org_data_source = 10

# limit number of api_keys per Org.
org_api_key = 10

# limit number of alerts per Org.
org_alert_rule = 100

# limit number of orgs a user can create.
user_org = 10

# Global limit of users.
global_user = -1

# global limit of orgs.
global_org = -1

# global limit of dashboards
global_dashboard = -1

# global limit of api_keys
global_api_key = -1

# global limit on number of logged in users.
global_session = -1

# global limit of alerts
global_alert_rule = -1

# global limit of files uploaded to the SQL DB
global_file = 1000

#################################### Unified Alerting ####################
[unified_alerting]
# Enable the Unified Alerting sub-system and interface. When enabled we'll migrate all of your alert rules and notification channels to the new system. New alert rules will be created and your notification channels will be converted into an Alertmanager configuration. Previous data is preserved to enable backwards compatibility but new data is removed when switching. When this configuration section and flag are not defined, the state is defined at runtime. See the documentation for more details.
enabled =

# Comma-separated list of organization IDs for which to disable unified alerting. Only supported if unified alerting is enabled.
disabled_orgs =

# Specify the frequency of polling for admin config changes.
# The interval string is a possibly signed sequence of decimal numbers, followed by a unit suffix (ms, s, m, h, d), e.g. 30s or 1m.
admin_config_poll_interval = 60s

# Specify the frequency of polling for Alertmanager config changes.
# The interval string is a possibly signed sequence of decimal numbers, followed by a unit suffix (ms, s, m, h, d), e.g. 30s or 1m.
alertmanager_config_poll_interval = 60s

# Listen address/hostname and port to receive unified alerting messages for other Grafana instances. The port is used for both TCP and UDP. It is assumed other Grafana instances are also running on the same port.
ha_listen_address = "0.0.0.0:9094"

# Explicit address/hostname and port to advertise other Grafana instances. The port is used for both TCP and UDP.
ha_advertise_address = ""

# Comma-separated list of initial instances (in a format of host:port) that will form the HA cluster. Configuring this setting will enable High Availability mode for alerting.
ha_peers = ""

# Time to wait for an instance to send a notification via the Alertmanager. In HA, each Grafana instance will
# be assigned a position (e.g. 0, 1). We then multiply this position with the timeout to indicate how long should
# each instance wait before sending the notification to take into account replication lag.
# The interval string is a possibly signed sequence of decimal numbers, followed by a unit suffix (ms, s, m, h, d), e.g. 30s or 1m.
ha_peer_timeout = 15s

# The interval between sending gossip messages. By lowering this value (more frequent) gossip messages are propagated
# across cluster more quickly at the expense of increased bandwidth usage.
# The interval string is a possibly signed sequence of decimal numbers, followed by a unit suffix (ms, s, m, h, d), e.g. 30s or 1m.
ha_gossip_interval = 200ms

# The interval between gossip full state syncs. Setting this interval lower (more frequent) will increase convergence speeds
# across larger clusters at the expense of increased bandwidth usage.
# The interval string is a possibly signed sequence of decimal numbers, followed by a unit suffix (ms, s, m, h, d), e.g. 30s or 1m.
ha_push_pull_interval = 60s

# Enable or disable alerting rule execution. The alerting UI remains visible. This option has a legacy version in the `[alerting]` section that takes precedence.
execute_alerts = true

# Alert evaluation timeout when fetching data from the datasource. This option has a legacy version in the `[alerting]` section that takes precedence.
# The timeout string is a possibly signed sequence of decimal numbers, followed by a unit suffix (ms, s, m, h, d), e.g. 30s or 1m.
evaluation_timeout = 30s

# Number of times we'll attempt to evaluate an alert rule before giving up on that evaluation. This option has a legacy version in the `[alerting]` section that takes precedence.
max_attempts = 3

# Minimum interval to enforce between rule evaluations. Rules will be adjusted if they are less than this value or if they are not multiple of the scheduler interval (10s). Higher values can help with resource management as we'll schedule fewer evaluations over time. This option has a legacy version in the `[alerting]` section that takes precedence.
# The interval string is a possibly signed sequence of decimal numbers, followed by a unit suffix (ms, s, m, h, d), e.g. 30s or 1m.
min_interval = 10s

[unified_alerting.screenshots]
# Enable screenshots in notifications. This option requires the Grafana Image Renderer plugin.
# For more information on configuration options, refer to [rendering].
capture = false

# The maximum number of screenshots that can be taken at the same time. This option is different from
# concurrent_render_request_limit as max_concurrent_screenshots sets the number of concurrent screenshots
# that can be taken at the same time for all firing alerts where as concurrent_render_request_limit sets
# the total number of concurrent screenshots across all Grafana services.
max_concurrent_screenshots = 5

# Uploads screenshots to the local Grafana server or remote storage such as Azure, S3 and GCS. Please
# see [external_image_storage] for further configuration options. If this option is false then
# screenshots will be persisted to disk for up to temp_data_lifetime.
upload_external_image_storage = false

[unified_alerting.reserved_labels]
# Comma-separated list of reserved labels added by the Grafana Alerting engine that should be disabled.
# For example: `disabled_labels=grafana_folder`
disabled_labels =

#################################### Alerting ############################
[alerting]
# Enable the legacy alerting sub-system and interface. If Unified Alerting is already enabled and you try to go back to legacy alerting, all data that is part of Unified Alerting will be deleted. When this configuration section and flag are not defined, the state is defined at runtime. See the documentation for more details.
enabled =

# Makes it possible to turn off alert execution but alerting UI is visible
execute_alerts = true

# Default setting for new alert rules. Defaults to categorize error and timeouts as alerting. (alerting, keep_state)
error_or_timeout = alerting

# Default setting for how Grafana handles nodata or null values in alerting. (alerting, no_data, keep_state, ok)
nodata_or_nullvalues = no_data

# Alert notifications can include images, but rendering many images at the same time can overload the server
# This limit will protect the server from render overloading and make sure notifications are sent out quickly
concurrent_render_limit = 5

# Default setting for alert calculation timeout. Default value is 30
evaluation_timeout_seconds = 30

# Default setting for alert notification timeout. Default value is 30
notification_timeout_seconds = 30

# Default setting for max attempts to sending alert notifications. Default value is 3
max_attempts = 3

# Makes it possible to enforce a minimal interval between evaluations, to reduce load on the backend
min_interval_seconds = 1

# Configures for how long alert annotations are stored. Default is 0, which keeps them forever.
# This setting should be expressed as an duration. Ex 6h (hours), 10d (days), 2w (weeks), 1M (month).
max_annotation_age =

# Configures max number of alert annotations that Grafana stores. Default value is 0, which keeps all alert annotations.
max_annotations_to_keep =

#################################### Annotations #########################
[annotations]
# Configures the batch size for the annotation clean-up job. This setting is used for dashboard, API, and alert annotations.
cleanupjob_batchsize = 100

# Enforces the maximum allowed length of the tags for any newly introduced annotations. It can be between 500 and 4096 inclusive (which is the respective's column length). Default value is 500.
# Setting it to a higher value would impact performance therefore is not recommended.
tags_length = 500

[annotations.dashboard]
# Dashboard annotations means that annotations are associated with the dashboard they are created on.

# Configures how long dashboard annotations are stored. Default is 0, which keeps them forever.
# This setting should be expressed as a duration. Examples: 6h (hours), 10d (days), 2w (weeks), 1M (month).
max_age =

# Configures max number of dashboard annotations that Grafana stores. Default value is 0, which keeps all dashboard annotations.
max_annotations_to_keep =

[annotations.api]
# API annotations means that the annotations have been created using the API without any
# association with a dashboard.

# Configures how long Grafana stores API annotations. Default is 0, which keeps them forever.
# This setting should be expressed as a duration. Examples: 6h (hours), 10d (days), 2w (weeks), 1M (month).
max_age =

# Configures max number of API annotations that Grafana keeps. Default value is 0, which keeps all API annotations.
max_annotations_to_keep =

#################################### Explore #############################
[explore]
# Enable the Explore section
enabled = true

#################################### Help #############################
[help]
# Enable the Help section
enabled = true

#################################### Profile #############################
[profile]
# Enable the Profile section
enabled = true

#################################### Query History #############################
[query_history]
# Enable the Query history
enabled = true

#################################### Internal Grafana Metrics ############
# Metrics available at HTTP URL /metrics and /metrics/plugins/:pluginId
[metrics]
enabled              = true
interval_seconds     = 10
# Disable total stats (stat_totals_*) metrics to be generated
disable_total_stats = false

#If both are set, basic auth will be required for the metrics endpoints.
basic_auth_username =
basic_auth_password =

# Metrics environment info adds dimensions to the `grafana_environment_info` metric, which
# can expose more information about the Grafana instance.
[metrics.environment_info]
#exampleLabel1 = exampleValue1
#exampleLabel2 = exampleValue2

# Send internal Grafana metrics to graphite
[metrics.graphite]
# Enable by setting the address setting (ex localhost:2003)
address =
prefix = prod.grafana.%(instance_name)s.

#################################### Grafana.com integration  ##########################
[grafana_net]
url = https://grafana.com

[grafana_com]
url = https://grafana.com

#################################### Distributed tracing ############
# Opentracing is deprecated use opentelemetry instead
[tracing.jaeger]
# jaeger destination (ex localhost:6831)
address =
# tag that will always be included in when creating new spans. ex (tag1:value1,tag2:value2)
always_included_tag =
# Type specifies the type of the sampler: const, probabilistic, rateLimiting, or remote
sampler_type = const
# jaeger samplerconfig param
# for "const" sampler, 0 or 1 for always false/true respectively
# for "probabilistic" sampler, a probability between 0 and 1
# for "rateLimiting" sampler, the number of spans per second
# for "remote" sampler, param is the same as for "probabilistic"
# and indicates the initial sampling rate before the actual one
# is received from the mothership
sampler_param = 1
# sampling_server_url is the URL of a sampling manager providing a sampling strategy.
sampling_server_url =
# Whether or not to use Zipkin span propagation (x-b3- HTTP headers).
zipkin_propagation = false
# Setting this to true disables shared RPC spans.
# Not disabling is the most common setting when using Zipkin elsewhere in your infrastructure.
disable_shared_zipkin_spans = false

[tracing.opentelemetry]

# attributes that will always be included in when creating new spans. ex (key1:value1,key2:value2)
custom_attributes =

[tracing.opentelemetry.jaeger]
# jaeger destination (ex http://localhost:14268/api/traces)
address =
# Propagation specifies the text map propagation format: w3c, jaeger
propagation =

# This is a configuration for OTLP exporter with GRPC protocol
[tracing.opentelemetry.otlp]
# otlp destination (ex localhost:4317)
address =
# Propagation specifies the text map propagation format: w3c, jaeger
propagation =

#################################### External Image Storage ##############
[external_image_storage]
# Used for uploading images to public servers so they can be included in slack/email messages.
# You can choose between (s3, webdav, gcs, azure_blob, local)
provider =

[external_image_storage.s3]
endpoint =
path_style_access =
bucket_url =
bucket =
region =
path =
access_key =
secret_key =

[external_image_storage.webdav]
url =
username =
password =
public_url =

[external_image_storage.gcs]
key_file =
bucket =
path =
enable_signed_urls = false
signed_url_expiration =

[external_image_storage.azure_blob]
account_name =
account_key =
container_name =
sas_token_expiration_days =

[external_image_storage.local]
# does not require any configuration

[rendering]
# Options to configure a remote HTTP image rendering service, e.g. using https://github.com/grafana/grafana-image-renderer.
# URL to a remote HTTP image renderer service, e.g. http://localhost:8081/render, will enable Grafana to render panels and dashboards to PNG-images using HTTP requests to an external service.
server_url =
# If the remote HTTP image renderer service runs on a different server than the Grafana server you may have to configure this to a URL where Grafana is reachable, e.g. http://grafana.domain/.
callback_url =
# An auth token that will be sent to and verified by the renderer. The renderer will deny any request without an auth token matching the one configured on the renderer side.
renderer_token = -
# Concurrent render request limit affects when the /render HTTP endpoint is used. Rendering many images at the same time can overload the server,
# which this setting can help protect against by only allowing a certain amount of concurrent requests.
concurrent_render_request_limit = 30
# Determines the lifetime of the render key used by the image renderer to access and render Grafana.
# This setting should be expressed as a duration. Examples: 10s (seconds), 5m (minutes), 2h (hours). 
# Default is 5m. This should be more than enough for most deployments.
# Change the value only if image rendering is failing and you see `Failed to get the render key from cache` in Grafana logs.
render_key_lifetime = 5m

[panels]
# here for to support old env variables, can remove after a few months
enable_alpha = false
disable_sanitize_html = false

[plugins]
enable_alpha = false
app_tls_skip_verify_insecure = false
# Enter a comma-separated list of plugin identifiers to identify plugins to load even if they are unsigned. Plugins with modified signatures are never loaded.
allow_loading_unsigned_plugins =
# Enable or disable installing / uninstalling / updating plugins directly from within Grafana.
plugin_admin_enabled = true
plugin_admin_external_manage_enabled = false
plugin_catalog_url = https://grafana.com/grafana/plugins/
# Enter a comma-separated list of plugin identifiers to hide in the plugin catalog.
plugin_catalog_hidden_plugins =

#################################### Grafana Live ##########################################
[live]
# max_connections to Grafana Live WebSocket endpoint per Grafana server instance. See Grafana Live docs
# if you are planning to make it higher than default 100 since this can require some OS and infrastructure
# tuning. 0 disables Live, -1 means unlimited connections.
max_connections = 100

# allowed_origins is a comma-separated list of origins that can establish connection with Grafana Live.
# If not set then origin will be matched over root_url. Supports wildcard symbol "*".
allowed_origins =

# engine defines an HA (high availability) engine to use for Grafana Live. By default no engine used - in
# this case Live features work only on a single Grafana server.
# Available options: "redis".
# Setting ha_engine is an EXPERIMENTAL feature.
ha_engine =

# ha_engine_address sets a connection address for Live HA engine. Depending on engine type address format can differ.
# For now we only support Redis connection address in "host:port" format.
# This option is EXPERIMENTAL.
ha_engine_address = "127.0.0.1:6379"

#################################### Grafana Image Renderer Plugin ##########################
[plugin.grafana-image-renderer]
# Instruct headless browser instance to use a default timezone when not provided by Grafana, e.g. when rendering panel image of alert.
# See ICU’s metaZones.txt (https://cs.chromium.org/chromium/src/third_party/icu/source/data/misc/metaZones.txt) for a list of supported
# timezone IDs. Fallbacks to TZ environment variable if not set.
rendering_timezone =

# Instruct headless browser instance to use a default language when not provided by Grafana, e.g. when rendering panel image of alert.
# Please refer to the HTTP header Accept-Language to understand how to format this value, e.g. 'fr-CH, fr;q=0.9, en;q=0.8, de;q=0.7, *;q=0.5'.
rendering_language =

# Instruct headless browser instance to use a default device scale factor when not provided by Grafana, e.g. when rendering panel image of alert.
# Default is 1. Using a higher value will produce more detailed images (higher DPI), but will require more disk space to store an image.
rendering_viewport_device_scale_factor =

# Instruct headless browser instance whether to ignore HTTPS errors during navigation. Per default HTTPS errors are not ignored. Due to
# the security risk it's not recommended to ignore HTTPS errors.
rendering_ignore_https_errors =

# Instruct headless browser instance whether to capture and log verbose information when rendering an image. Default is false and will
# only capture and log error messages. When enabled, debug messages are captured and logged as well.
# For the verbose information to be included in the Grafana server log you have to adjust the rendering log level to debug, configure
# [log].filter = rendering:debug.
rendering_verbose_logging =

# Instruct headless browser instance whether to output its debug and error messages into running process of remote rendering service.
# Default is false. This can be useful to enable (true) when troubleshooting.
rendering_dumpio =

# Additional arguments to pass to the headless browser instance. Default is --no-sandbox. The list of Chromium flags can be found
# here (https://peter.sh/experiments/chromium-command-line-switches/). Multiple arguments is separated with comma-character.
rendering_args =

# You can configure the plugin to use a different browser binary instead of the pre-packaged version of Chromium.
# Please note that this is not recommended, since you may encounter problems if the installed version of Chrome/Chromium is not
# compatible with the plugin.
rendering_chrome_bin =

# Instruct how headless browser instances are created. Default is 'default' and will create a new browser instance on each request.
# Mode 'clustered' will make sure that only a maximum of browsers/incognito pages can execute concurrently.
# Mode 'reusable' will have one browser instance and will create a new incognito page on each request.
rendering_mode =

# When rendering_mode = clustered, you can instruct how many browsers or incognito pages can execute concurrently. Default is 'browser'
# and will cluster using browser instances.
# Mode 'context' will cluster using incognito pages.
rendering_clustering_mode =
# When rendering_mode = clustered, you can define the maximum number of browser instances/incognito pages that can execute concurrently. Default is '5'.
rendering_clustering_max_concurrency =
# When rendering_mode = clustered, you can specify the duration a rendering request can take before it will time out. Default is `30` seconds.
rendering_clustering_timeout =

# Limit the maximum viewport width, height and device scale factor that can be requested.
rendering_viewport_max_width =
rendering_viewport_max_height =
rendering_viewport_max_device_scale_factor =

# Change the listening host and port of the gRPC server. Default host is 127.0.0.1 and default port is 0 and will automatically assign
# a port not in use.
grpc_host =
grpc_port =

[enterprise]
license_path =

[feature_toggles]
# there are currently two ways to enable feature toggles in the `grafana.ini`.
# you can either pass an array of feature you want to enable to the `enable` field or
# configure each toggle by setting the name of the toggle to true/false. Toggles set to true/false
# will take precedence over toggles in the `enable` list.

# enable = feature1,feature2
enable =

<<<<<<< HEAD
=======
# The new prometheus visual query builder
promQueryBuilder = true

# Experimental Explore to Dashboard workflow
explore2Dashboard = true

# Command Palette
commandPalette = true

# Use dynamic labels in CloudWatch datasource
cloudWatchDynamicLabels = true

>>>>>>> b799be30
# feature1 = true
# feature2 = false

[date_formats]
# For information on what formatting patterns that are supported https://momentjs.com/docs/#/displaying/

# Default system date format used in time range picker and other places where full time is displayed
full_date = YYYY-MM-DD HH:mm:ss

# Used by graph and other places where we only show small intervals
interval_second = HH:mm:ss
interval_minute = HH:mm
interval_hour = MM/DD HH:mm
interval_day = MM/DD
interval_month = YYYY-MM
interval_year = YYYY

# Experimental feature
use_browser_locale = false

# Default timezone for user preferences. Options are 'browser' for the browser local timezone or a timezone name from IANA Time Zone database, e.g. 'UTC' or 'Europe/Amsterdam' etc.
default_timezone = browser

[expressions]
# Enable or disable the expressions functionality.
enabled = true

[geomap]
# Set the JSON configuration for the default basemap
default_baselayer_config =

# Enable or disable loading other base map layers
enable_custom_baselayers = true

#################################### Dashboard previews #####################################

[dashboard_previews.crawler]
# Number of dashboards rendered in parallel. Default is 6.
thread_count =

# Timeout passed down to the Image Renderer plugin. It is used in two separate places within a single rendering request:
# First during the initial navigation to the dashboard and then when waiting for all the panels to load. Default is 20s.
# This setting should be expressed as a duration. Examples: 10s (seconds), 1m (minutes).
rendering_timeout =

# Maximum duration of a single crawl. Default is 1h.
# This setting should be expressed as a duration. Examples: 10s (seconds), 1m (minutes).
max_crawl_duration =

# Minimum interval between two subsequent scheduler runs. Default is 12h.
# This setting should be expressed as a duration. Examples: 10s (seconds), 1m (minutes).
scheduler_interval =


#################################### Storage ################################################

[storage]
# Allow uploading SVG files without sanitization.
allow_unsanitized_svg_upload = false


#################################### Search ################################################

[search]
# Defines the number of dashboards loaded at once in a batch during a full reindex.
# This is a temporary settings that might be removed in the future.
dashboard_loading_batch_size = 200

# Defines the frequency of a full search reindex.
# This is a temporary settings that might be removed in the future.
full_reindex_interval = 5m

# Defines the frequency of partial index updates based on recent changes such as dashboard updates.
# This is a temporary settings that might be removed in the future.
index_update_interval = 10s


# Move an app plugin referenced by its id (including all its pages) to a specific navigation section
# Dependencies: needs the `topnav` feature to be enabled
# Format: <Plugin ID> = <Section ID> <Sort Weight>
[navigation.app_sections]

# Move a specific app plugin page (referenced by its `path` field) to a specific navigation section
# Format: <Page URL> = <Section ID> <Sort Weight>
[navigation.app_standalone_pages]<|MERGE_RESOLUTION|>--- conflicted
+++ resolved
@@ -1253,21 +1253,6 @@
 # enable = feature1,feature2
 enable =
 
-<<<<<<< HEAD
-=======
-# The new prometheus visual query builder
-promQueryBuilder = true
-
-# Experimental Explore to Dashboard workflow
-explore2Dashboard = true
-
-# Command Palette
-commandPalette = true
-
-# Use dynamic labels in CloudWatch datasource
-cloudWatchDynamicLabels = true
-
->>>>>>> b799be30
 # feature1 = true
 # feature2 = false
 
