--- conflicted
+++ resolved
@@ -251,14 +251,7 @@
 secret_key = SW2YcwTIb9zpOOhoPsMm
 
 # current key provider used for envelope encryption, default to static value specified by secret_key
-<<<<<<< HEAD
-encryption_provider = secretKey
-=======
 encryption_provider = secretKey.v1
-
-# list of configured key providers, space separated (Enterprise only): e.g., awskms.v1 azurekv.v1
-available_encryption_providers =
->>>>>>> 0ca4ccfa
 
 # list of configured key providers, space separated (Enterprise only): e.g., awskms.v1 azurekv.v1
 available_encryption_providers =
