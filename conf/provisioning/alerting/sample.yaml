--- conflicted
+++ resolved
@@ -69,12 +69,6 @@
     routes:
       - receiver: cp_1
 
-<<<<<<< HEAD
-templates:
-  - orgID: 1
-    name: my_first_template
-    template: Alerting with a custome text template
-=======
 # # List of receivers that should be deleted
 # deleteContactPoints:
 # - orgId: 1
@@ -170,5 +164,4 @@
 #   # <int> organization ID, default = 1
 # - orgId: 1
 #   # <string, required> name of the mute time interval, must be unique
-#   name: mti_1
->>>>>>> 2d9d0e61
+#   name: mti_1