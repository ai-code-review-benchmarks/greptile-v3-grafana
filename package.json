--- conflicted
+++ resolved
@@ -4,11 +4,7 @@
     "company": "Coding Instinct AB"
   },
   "name": "grafana",
-<<<<<<< HEAD
-  "version": "2.5.1",
-=======
-  "version": "2.6.0-pre1",
->>>>>>> cf1e1674
+  "version": "2.6.0",
   "repository": {
     "type": "git",
     "url": "http://github.com/raintank/grafana.git"
