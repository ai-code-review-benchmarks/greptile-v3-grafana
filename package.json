--- conflicted
+++ resolved
@@ -3,11 +3,7 @@
   "license": "AGPL-3.0-only",
   "private": true,
   "name": "grafana",
-<<<<<<< HEAD
-  "version": "9.0.6",
-=======
   "version": "9.0.7",
->>>>>>> eed942a5
   "repository": "github:grafana/grafana",
   "scripts": {
     "api-tests": "jest --notify --watch --config=devenv/e2e-api-tests/jest.js",
