{
  "author": "Grafana Labs",
  "license": "AGPL-3.0-only",
  "private": true,
  "name": "grafana",
<<<<<<< HEAD
  "version": "10.2.3",
=======
  "version": "10.4.0-pre",
>>>>>>> 03f502a9
  "repository": "github:grafana/grafana",
  "scripts": {
    "prebuild": "yarn plugin:build",
    "build": "yarn prebuild & NODE_ENV=production webpack --progress --config scripts/webpack/webpack.prod.js",
    "build-max-memory": "NODE_OPTIONS='--max-old-space-size=5120' GENERATE_SOURCEMAP=false && yarn build",
    "build:nominify": "yarn run build --env noMinify=1",
    "dev": "yarn prebuild & NODE_ENV=dev webpack --progress --color --config scripts/webpack/webpack.dev.js",
    "e2e": "./e2e/start-and-run-suite",
    "e2e:debug": "./e2e/start-and-run-suite debug",
    "e2e:dev": "./e2e/start-and-run-suite dev",
    "e2e:benchmark:live": "./e2e/start-and-run-suite benchmark live",
    "e2e:enterprise": "./e2e/start-and-run-suite enterprise",
    "e2e:enterprise:dev": "./e2e/start-and-run-suite enterprise dev",
    "e2e:enterprise:debug": "./e2e/start-and-run-suite enterprise debug",
    "test": "jest --notify --watch",
    "test:coverage": "jest --coverage",
    "test:coverage:changes": "jest --coverage --changedSince=origin/main",
    "test:accessibility-report": "./scripts/generate-a11y-report.sh",
    "lint": "yarn run lint:ts && yarn run lint:sass",
    "lint:ts": "eslint . --ext .js,.tsx,.ts --cache",
    "lint:sass": "yarn stylelint '{public/sass,packages}/**/*.scss' --cache",
    "test:ci": "mkdir -p reports/junit && JEST_JUNIT_OUTPUT_DIR=reports/junit jest --ci --reporters=default --reporters=jest-junit -w ${TEST_MAX_WORKERS:-100%}",
    "lint:fix": "yarn lint:ts --fix",
    "jest": "jest --notify --watch",
    "jest-ci": "mkdir -p reports/junit && export JEST_JUNIT_OUTPUT_DIR=reports/junit && jest --ci --reporters=default --reporters=jest-junit -w ${TEST_MAX_WORKERS:-100%}",
    "jest-percona-ci": "mkdir -p reports/junit && JEST_JUNIT_OUTPUT_DIR=reports/junit jest --ci --reporters=default --reporters=jest-junit -w ${TEST_MAX_WORKERS:-100%} --roots public/app/percona",
    "packages:docsExtract": "rm -rf ./reports/docs && lerna run docsExtract",
    "packages:docsToMarkdown": "api-documenter markdown --input-folder ./reports/docs/ --output-folder ./docs/sources/packages_api/ --hugo",
    "packages:build": "lerna run build --ignore '@grafana-plugins/*'",
    "packages:clean": "rimraf ./npm-artifacts && lerna run clean --parallel",
    "packages:prepare": "lerna version --no-push --no-git-tag-version --force-publish --exact",
    "packages:pack": "mkdir -p ./npm-artifacts && lerna exec --no-private -- yarn pack --out \"../../npm-artifacts/%s-%v.tgz\"",
    "packages:typecheck": "lerna run typecheck",
    "prettier:check": "prettier --check --list-different=false --log-level=warn \"**/*.{ts,tsx,scss,md,mdx,json}\"",
    "prettier:checkDocs": "prettier --check --list-different=false --log-level=warn \"docs/**/*.md\" \"*.md\" \"packages/**/*.{ts,tsx,scss,md,mdx,json}\"",
    "prettier:write": "prettier --list-different \"**/*.{js,ts,tsx,scss,md,mdx,json}\" --write",
    "start": "yarn themes:generate && yarn dev --watch",
    "start:noTsCheck": "yarn start --env noTsCheck=1",
    "start:noLint": "yarn start --env noTsCheck=1 --env noLint=1",
    "stats": "webpack --mode production --config scripts/webpack/webpack.prod.js --profile --json > compilation-stats.json",
    "storybook": "yarn workspace @grafana/ui storybook --ci",
    "storybook:build": "yarn workspace @grafana/ui storybook:build",
    "themes:generate": "esbuild --target=es6 ./scripts/cli/generateSassVariableFiles.ts --bundle --platform=node --tsconfig=./scripts/cli/tsconfig.json | node",
    "themes:usage": "eslint . --ext .tsx,.ts --ignore-pattern '*.test.ts*' --ignore-pattern '*.spec.ts*' --cache --rule '{ @grafana/theme-token-usage: \"error\" }'",
    "typecheck": "tsc --noEmit && yarn run packages:typecheck",
    "plugins:build-bundled": "find plugins-bundled -name package.json -not -path '*/node_modules/*' -execdir yarn build \\;",
    "watch": "yarn start -d watch,start core:start --watchTheme",
    "ci:test-frontend": "yarn run test:ci",
    "ci:test-percona-frontend": "yarn run i18n:compile && yarn run prettier:check && yarn run packages:typecheck && yarn run typecheck && yarn run jest-percona-ci",
    "i18n:clean": "rimraf public/locales/en-US/grafana.json",
    "i18n:extract": "yarn run i18next -c public/locales/i18next-parser.config.js 'public/**/*.{tsx,ts}' 'packages/grafana-ui/**/*.{tsx,ts}' && yarn i18n:pseudo",
    "i18n:pseudo": "node ./public/locales/pseudo.js",
    "i18n:stats": "node ./scripts/cli/reportI18nStats.mjs",
    "test-percona": "echo NOT IMPLEMENTED",
    "betterer": "betterer",
    "betterer:json": "ts-node --transpile-only --project ./scripts/cli/tsconfig.json ./scripts/cli/bettererResultsToJson.ts",
    "betterer:merge": "betterer merge",
    "betterer:stats": "ts-node --transpile-only --project ./scripts/cli/tsconfig.json ./scripts/cli/reportBettererStats.ts",
    "betterer:issues": "ts-node --transpile-only --project ./scripts/cli/tsconfig.json ./scripts/cli/generateBettererIssues.ts",
    "generate-icons-bundle-cache-file": "node ./scripts/generate-icon-bundle.js",
    "plugin:build": "lerna run build --ignore=\"@grafana/*\" --ignore=\"@grafana-plugins/input-datasource\"",
    "plugin:build:commit": "lerna run build:commit --ignore=\"@grafana/*\" --ignore=\"@grafana-plugins/input-datasource\"",
    "plugin:build:dev": "lerna run dev --ignore=\"@grafana/*\" --ignore=\"@grafana-plugins/input-datasource\""
  },
  "grafana": {
<<<<<<< HEAD
    "whatsNewUrl": "https://grafana.com/docs/grafana/next/whatsnew/whats-new-in-v10-2/",
=======
    "whatsNewUrl": "https://grafana.com/docs/grafana/next/whatsnew/whats-new-in-v10-4/",
>>>>>>> 03f502a9
    "releaseNotesUrl": "https://grafana.com/docs/grafana/next/release-notes/"
  },
  "devDependencies": {
    "@babel/runtime": "7.23.9",
    "@betterer/betterer": "5.4.0",
    "@betterer/cli": "5.4.0",
    "@betterer/eslint": "5.4.0",
    "@cypress/webpack-preprocessor": "6.0.1",
    "@emotion/eslint-plugin": "11.11.0",
    "@grafana/eslint-config": "7.0.0",
    "@grafana/eslint-plugin": "link:./packages/grafana-eslint-rules",
    "@grafana/tsconfig": "^1.3.0-rc1",
    "@pmmmwh/react-refresh-webpack-plugin": "0.5.11",
    "@react-types/button": "3.9.1",
    "@react-types/menu": "3.9.6",
    "@react-types/overlays": "3.8.4",
    "@react-types/shared": "3.22.0",
    "@rtsao/plugin-proposal-class-properties": "7.0.1-patch.1",
    "@swc/core": "1.4.1",
    "@swc/helpers": "0.5.6",
    "@testing-library/dom": "9.3.4",
    "@testing-library/jest-dom": "6.4.2",
    "@testing-library/react": "14.2.1",
    "@testing-library/user-event": "14.5.2",
    "@types/angular": "1.8.9",
    "@types/angular-route": "1.7.6",
    "@types/chance": "^1.1.3",
    "@types/common-tags": "^1.8.0",
    "@types/d3": "7.4.3",
    "@types/d3-force": "^3.0.0",
    "@types/d3-scale-chromatic": "3.0.3",
    "@types/debounce-promise": "3.1.9",
    "@types/diff": "^5",
    "@types/eslint": "8.56.2",
    "@types/file-saver": "2.0.7",
    "@types/glob": "^8.0.0",
    "@types/google.analytics": "^0.0.46",
    "@types/gtag.js": "^0.0.19",
    "@types/history": "4.7.11",
    "@types/hoist-non-react-statics": "3.3.5",
    "@types/jest": "29.5.12",
    "@types/jquery": "3.5.29",
    "@types/js-yaml": "^4.0.5",
    "@types/jsurl": "^1.2.28",
    "@types/lodash": "4.14.202",
    "@types/logfmt": "^1.2.3",
    "@types/lucene": "^2",
    "@types/marked": "5.0.2",
    "@types/mousetrap": "1.6.15",
    "@types/node": "20.11.19",
    "@types/node-forge": "^1",
    "@types/ol-ext": "npm:@siedlerchr/types-ol-ext@3.2.4",
    "@types/papaparse": "5.3.14",
    "@types/pluralize": "^0.0.33",
    "@types/prismjs": "1.26.3",
    "@types/react": "18.2.55",
    "@types/react-beautiful-dnd": "13.1.8",
    "@types/react-dom": "18.2.19",
    "@types/react-grid-layout": "1.3.5",
    "@types/react-highlight-words": "0.16.7",
    "@types/react-router": "5.1.20",
    "@types/react-router-dom": "5.3.3",
    "@types/react-table": "7.7.19",
    "@types/react-test-renderer": "18.0.7",
    "@types/react-transition-group": "4.4.10",
    "@types/react-virtualized-auto-sizer": "1.0.4",
    "@types/react-window": "1.8.8",
    "@types/react-window-infinite-loader": "^1",
    "@types/redux-mock-store": "1.0.6",
    "@types/semver": "7.5.7",
    "@types/slate": "0.47.11",
    "@types/slate-plain-serializer": "0.7.5",
    "@types/slate-react": "0.22.9",
    "@types/systemjs": "6.13.5",
    "@types/testing-library__jest-dom": "5.14.9",
    "@types/tinycolor2": "1.4.6",
    "@types/uuid": "9.0.8",
    "@types/webpack-assets-manifest": "^5",
    "@types/yargs": "17.0.32",
    "@typescript-eslint/eslint-plugin": "6.21.0",
    "@typescript-eslint/parser": "6.21.0",
    "autoprefixer": "10.4.17",
    "blob-polyfill": "7.0.20220408",
    "browserslist": "^4.21.4",
    "chance": "^1.0.10",
    "chrome-remote-interface": "0.33.0",
    "codeowners": "^5.1.1",
    "copy-webpack-plugin": "12.0.2",
    "core-js": "3.36.0",
    "css-loader": "6.10.0",
    "css-minimizer-webpack-plugin": "6.0.0",
    "cypress": "13.1.0",
    "cypress-file-upload": "5.0.8",
    "esbuild": "0.18.12",
    "esbuild-loader": "3.0.1",
    "esbuild-plugin-browserslist": "^0.11.0",
    "eslint": "8.56.0",
    "eslint-config-prettier": "9.1.0",
    "eslint-plugin-import": "^2.26.0",
    "eslint-plugin-jest": "27.8.0",
    "eslint-plugin-jsdoc": "48.1.0",
    "eslint-plugin-jsx-a11y": "6.8.0",
    "eslint-plugin-lodash": "7.4.0",
    "eslint-plugin-react": "7.33.2",
    "eslint-plugin-react-hooks": "4.6.0",
    "eslint-webpack-plugin": "4.0.1",
    "expose-loader": "5.0.0",
    "fork-ts-checker-webpack-plugin": "9.0.2",
    "glob": "10.3.10",
    "html-loader": "5.0.0",
    "html-webpack-plugin": "5.6.0",
    "http-server": "14.1.1",
    "i18next-parser": "8.12.0",
    "jest": "29.7.0",
    "jest-canvas-mock": "2.5.2",
    "jest-date-mock": "1.0.8",
    "jest-environment-jsdom": "29.7.0",
    "jest-fail-on-console": "3.1.2",
    "jest-junit": "16.0.0",
    "jest-matcher-utils": "29.7.0",
    "lerna": "7.4.1",
    "mini-css-extract-plugin": "2.8.0",
    "msw": "2.2.0",
    "mutationobserver-shim": "0.3.7",
    "ngtemplate-loader": "2.1.0",
    "node-notifier": "10.0.1",
    "postcss": "8.4.35",
    "postcss-loader": "7.3.4",
    "postcss-reporter": "7.1.0",
    "postcss-scss": "4.0.9",
    "prettier": "3.2.5",
    "react-refresh": "0.14.0",
    "react-select-event": "5.5.1",
    "react-simple-compat": "1.2.3",
    "react-test-renderer": "18.2.0",
    "redux-mock-store": "1.5.4",
    "rimraf": "5.0.5",
    "rudder-sdk-js": "2.48.1",
    "sass": "1.70.0",
    "sass-loader": "13.3.2",
    "style-loader": "3.3.4",
    "stylelint": "15.11.0",
    "stylelint-config-prettier": "9.0.5",
    "stylelint-config-sass-guidelines": "10.0.0",
    "terser-webpack-plugin": "5.3.10",
    "testing-library-selector": "0.3.1",
    "tracelib": "1.0.1",
    "ts-jest": "29.1.2",
    "ts-node": "10.9.2",
    "typescript": "5.3.3",
    "webpack": "5.90.2",
    "webpack-bundle-analyzer": "4.10.1",
    "webpack-cli": "5.1.4",
    "webpack-dev-server": "4.15.1",
    "webpack-livereload-plugin": "^3.0.2",
    "webpack-manifest-plugin": "5.0.0",
    "webpack-merge": "5.10.0",
    "yaml": "^2.0.0",
    "yargs": "^17.5.1"
  },
  "dependencies": {
    "@daybrush/utils": "1.13.0",
    "@emotion/css": "11.11.2",
    "@emotion/react": "11.11.3",
    "@fingerprintjs/fingerprintjs": "^3.4.2",
    "@floating-ui/react": "0.26.9",
    "@glideapps/glide-data-grid": "^6.0.0",
    "@grafana-plugins/grafana-azure-monitor-datasource": "workspace:*",
    "@grafana-plugins/grafana-pyroscope-datasource": "workspace:*",
    "@grafana-plugins/grafana-testdata-datasource": "workspace:*",
    "@grafana-plugins/parca": "workspace:*",
    "@grafana-plugins/stackdriver": "workspace:*",
    "@grafana-plugins/tempo": "workspace:*",
    "@grafana/aws-sdk": "0.3.1",
    "@grafana/data": "workspace:*",
    "@grafana/e2e-selectors": "workspace:*",
    "@grafana/experimental": "1.7.10",
    "@grafana/faro-core": "^1.3.6",
    "@grafana/faro-web-sdk": "^1.3.6",
    "@grafana/flamegraph": "workspace:*",
    "@grafana/google-sdk": "0.1.2",
    "@grafana/lezer-logql": "0.2.3",
    "@grafana/monaco-logql": "^0.0.7",
    "@grafana/o11y-ds-frontend": "workspace:*",
    "@grafana/prometheus": "workspace:*",
    "@grafana/runtime": "workspace:*",
    "@grafana/scenes": "^3.5.0",
    "@grafana/schema": "workspace:*",
    "@grafana/sql": "workspace:*",
    "@grafana/ui": "workspace:*",
    "@kusto/monaco-kusto": "^7.4.0",
    "@leeoniya/ufuzzy": "1.0.14",
    "@lezer/common": "1.2.1",
    "@lezer/highlight": "1.2.0",
    "@lezer/lr": "1.3.3",
    "@locker/near-membrane-dom": "0.13.6",
    "@locker/near-membrane-shared": "0.13.6",
    "@locker/near-membrane-shared-dom": "0.13.6",
    "@msagl/core": "^1.1.16",
    "@msagl/parser": "^1.1.16",
    "@opentelemetry/api": "1.7.0",
    "@opentelemetry/exporter-collector": "0.25.0",
    "@opentelemetry/semantic-conventions": "1.21.0",
    "@popperjs/core": "2.11.8",
    "@prometheus-io/lezer-promql": "^0.37.0-rc.1",
<<<<<<< HEAD
    "@react-aria/button": "3.8.0",
    "@react-aria/dialog": "3.5.3",
    "@react-aria/focus": "3.13.0",
    "@react-aria/interactions": "3.16.0",
    "@react-aria/menu": "3.10.0",
    "@react-aria/overlays": "3.15.0",
    "@react-aria/utils": "3.18.0",
    "@react-awesome-query-builder/core": "6.4.1",
    "@react-awesome-query-builder/ui": "6.4.1",
    "@react-stately/collections": "3.9.0",
    "@react-stately/menu": "3.5.3",
    "@react-stately/tree": "3.7.0",
    "@reactour/tour": "^3.0.0",
=======
    "@react-aria/dialog": "3.5.11",
    "@react-aria/focus": "3.16.1",
    "@react-aria/overlays": "3.21.0",
    "@react-aria/utils": "3.23.1",
    "@react-awesome-query-builder/core": "6.4.2",
    "@react-awesome-query-builder/ui": "6.4.2",
>>>>>>> 03f502a9
    "@reduxjs/toolkit": "1.9.5",
    "@remix-run/router": "^1.5.0",
    "@testing-library/react-hooks": "^8.0.1",
    "@types/react-resizable": "3.0.7",
    "@types/trusted-types": "2.0.7",
    "@types/webpack-env": "1.18.4",
    "@visx/event": "3.3.0",
    "@visx/gradient": "3.3.0",
    "@visx/group": "3.3.0",
    "@visx/scale": "3.5.0",
    "@visx/shape": "3.5.0",
    "@visx/tooltip": "3.3.0",
    "@welldone-software/why-did-you-render": "8.0.1",
    "angular": "1.8.3",
    "angular-bindonce": "0.3.1",
    "angular-route": "1.8.3",
    "angular-sanitize": "1.8.3",
    "ansicolor": "1.1.100",
<<<<<<< HEAD
    "app": "link:./public/app",
    "axios": "^1.6.2",
=======
>>>>>>> 03f502a9
    "baron": "3.0.3",
    "brace": "0.11.1",
    "calculate-size": "1.1.1",
    "centrifuge": "5.0.1",
    "classnames": "2.5.1",
    "combokeys": "^3.0.0",
    "comlink": "4.4.1",
    "common-tags": "1.8.2",
    "core-js": "3.33.0",
    "cronstrue": "^1.114.0",
    "d3": "7.8.5",
    "d3-force": "3.0.0",
    "d3-scale-chromatic": "3.0.0",
    "dangerously-set-html-content": "1.1.0",
    "date-fns": "3.3.1",
    "debounce-promise": "3.1.2",
    "diff": "^5.1.0",
    "emotion": "11.0.0",
    "eventemitter3": "5.0.1",
    "exponential-backoff": "^3.1.1",
    "fast-deep-equal": "^3.1.3",
    "fast-json-patch": "3.1.1",
    "file-saver": "2.0.5",
    "final-form": "^4.20.1",
    "final-form-arrays": "^3.0.2",
    "framework-utils": "^1.1.0",
    "history": "4.10.1",
    "hoist-non-react-statics": "3.3.2",
    "i18next": "^23.0.0",
    "i18next-browser-languagedetector": "^7.0.2",
    "immer": "10.0.3",
    "immutable": "4.3.5",
    "jquery": "3.7.1",
    "js-yaml": "^4.1.0",
    "json-markup": "^1.1.0",
    "json-source-map": "0.6.1",
    "jsurl": "^0.1.5",
    "kbar": "0.1.0-beta.45",
    "leven": "^4.0.0",
    "lodash": "4.17.21",
    "logfmt": "^1.3.2",
    "lru-cache": "10.2.0",
    "lru-memoize": "^1.1.0",
    "lucene": "^2.1.1",
    "marked": "12.0.0",
    "marked-mangle": "1.1.7",
    "memoize-one": "6.0.0",
    "ml-regression-polynomial": "^3.0.0",
    "ml-regression-simple-linear": "^3.0.0",
    "moment": "2.30.1",
    "moment-timezone": "0.5.45",
    "monaco-editor": "0.34.0",
    "monaco-promql": "1.7.4",
    "mousetrap": "1.6.5",
    "mousetrap-global-bind": "1.1.0",
    "moveable": "0.53.0",
    "nanoid": "^5.0.4",
    "node-forge": "^1.3.1",
    "ol": "7.4.0",
    "ol-ext": "4.0.14",
    "papaparse": "5.4.1",
    "pluralize": "^8.0.0",
    "prismjs": "1.29.0",
    "prop-types": "15.8.1",
    "pseudoizer": "^0.1.0",
    "rc-cascader": "3.21.2",
    "rc-drawer": "6.5.2",
    "rc-slider": "10.5.0",
    "rc-time-picker": "3.7.3",
    "rc-tree": "5.8.5",
    "re-resizable": "6.9.11",
    "react": "18.2.0",
    "react-beautiful-dnd": "13.1.1",
    "react-diff-viewer": "^3.1.1",
    "react-dom": "18.2.0",
    "react-draggable": "4.4.6",
    "react-dropzone": "^14.2.3",
<<<<<<< HEAD
    "react-enable": "^3.1.0",
    "react-final-form": "^6.5.0",
    "react-final-form-arrays": "^3.1.3",
    "react-grid-layout": "1.4.2",
=======
    "react-grid-layout": "1.4.4",
>>>>>>> 03f502a9
    "react-highlight-words": "0.20.0",
    "react-hook-form": "^7.49.2",
    "react-i18next": "^12.0.0",
    "react-inlinesvg": "3.0.2",
    "react-loading-skeleton": "3.4.0",
    "react-moveable": "0.56.0",
    "react-popper": "2.3.0",
    "react-redux": "8.1.3",
    "react-resizable": "3.0.5",
    "react-responsive-carousel": "^3.2.23",
    "react-router": "5.3.3",
    "react-router-dom": "5.3.3",
    "react-router-dom-v5-compat": "^6.10.0",
    "react-select": "5.8.0",
    "react-split-pane": "0.1.92",
    "react-table": "7.8.0",
    "react-transition-group": "4.4.5",
    "react-use": "17.5.0",
    "react-virtual": "2.10.4",
    "react-virtualized-auto-sizer": "1.0.22",
    "react-window": "1.8.10",
    "react-window-infinite-loader": "1.0.9",
    "react-zoom-pan-pinch": "^3.3.0",
    "redux": "4.2.1",
    "redux-thunk": "2.4.2",
    "regenerator-runtime": "0.14.1",
    "reselect": "4.1.8",
    "rxjs": "7.8.1",
    "selecto": "1.26.3",
    "semver": "7.6.0",
    "slate": "0.47.9",
    "slate-plain-serializer": "0.7.13",
    "slate-react": "0.22.10",
    "symbol-observable": "4.0.0",
    "tether-drop": "https://github.com/torkelo/drop",
    "tinycolor2": "1.6.0",
    "tslib": "2.6.2",
    "tween-functions": "^1.2.0",
    "uplot": "1.6.30",
    "uuid": "9.0.1",
    "visjs-network": "4.25.0",
    "webpack-assets-manifest": "^5.1.0",
<<<<<<< HEAD
    "whatwg-fetch": "3.6.2",
    "xlsx": "https://cdn.sheetjs.com/xlsx-0.19.1/xlsx-0.19.1.tgz",
    "yaml": "^2.1.1"
=======
    "whatwg-fetch": "3.6.20",
    "xlsx": "https://cdn.sheetjs.com/xlsx-0.19.1/xlsx-0.19.1.tgz"
>>>>>>> 03f502a9
  },
  "resolutions": {
    "underscore": "1.13.6",
    "@types/slate": "0.47.11",
    "ngtemplate-loader/loader-utils": "^2.0.0",
    "semver@~7.0.0": "7.5.4",
    "semver@7.3.4": "7.5.4",
    "debug@npm:^0.7.2": "2.6.9",
    "debug@npm:^0.7.4": "2.6.9",
    "slate-dev-environment@^0.2.2": "patch:slate-dev-environment@npm:0.2.5#.yarn/patches/slate-dev-environment-npm-0.2.5-9aeb7da7b5.patch",
    "react-split-pane@0.1.92": "patch:react-split-pane@npm:0.1.92#.yarn/patches/react-split-pane-npm-0.1.92-93dbf51dff.patch",
    "@storybook/blocks@7.4.5": "patch:@storybook/blocks@npm%3A7.4.5#./.yarn/patches/@storybook-blocks-npm-7.4.5-5a2374564a.patch",
    "history@4.10.1": "patch:history@npm%3A4.10.1#./.yarn/patches/history-npm-4.10.1-ee217563ae.patch",
    "history@^4.9.0": "patch:history@npm%3A4.10.1#./.yarn/patches/history-npm-4.10.1-ee217563ae.patch"
  },
  "workspaces": {
    "packages": [
      "packages/*",
      "plugins-bundled/internal/*",
      "public/app/plugins/*/*"
    ]
  },
  "engines": {
    "node": ">= 20"
  },
  "packageManager": "yarn@4.1.0",
  "dependenciesMeta": {
    "prettier@3.2.5": {
      "unplugged": true
    }
  }
}<|MERGE_RESOLUTION|>--- conflicted
+++ resolved
@@ -3,11 +3,7 @@
   "license": "AGPL-3.0-only",
   "private": true,
   "name": "grafana",
-<<<<<<< HEAD
-  "version": "10.2.3",
-=======
   "version": "10.4.0-pre",
->>>>>>> 03f502a9
   "repository": "github:grafana/grafana",
   "scripts": {
     "prebuild": "yarn plugin:build",
@@ -73,11 +69,7 @@
     "plugin:build:dev": "lerna run dev --ignore=\"@grafana/*\" --ignore=\"@grafana-plugins/input-datasource\""
   },
   "grafana": {
-<<<<<<< HEAD
-    "whatsNewUrl": "https://grafana.com/docs/grafana/next/whatsnew/whats-new-in-v10-2/",
-=======
     "whatsNewUrl": "https://grafana.com/docs/grafana/next/whatsnew/whats-new-in-v10-4/",
->>>>>>> 03f502a9
     "releaseNotesUrl": "https://grafana.com/docs/grafana/next/release-notes/"
   },
   "devDependencies": {
@@ -283,28 +275,19 @@
     "@opentelemetry/semantic-conventions": "1.21.0",
     "@popperjs/core": "2.11.8",
     "@prometheus-io/lezer-promql": "^0.37.0-rc.1",
-<<<<<<< HEAD
     "@react-aria/button": "3.8.0",
-    "@react-aria/dialog": "3.5.3",
-    "@react-aria/focus": "3.13.0",
+    "@react-aria/dialog": "3.5.11",
+    "@react-aria/focus": "3.16.1",
     "@react-aria/interactions": "3.16.0",
     "@react-aria/menu": "3.10.0",
-    "@react-aria/overlays": "3.15.0",
-    "@react-aria/utils": "3.18.0",
-    "@react-awesome-query-builder/core": "6.4.1",
-    "@react-awesome-query-builder/ui": "6.4.1",
+    "@react-aria/overlays": "3.21.0",
+    "@react-aria/utils": "3.23.1",
+    "@react-awesome-query-builder/core": "6.4.2",
+    "@react-awesome-query-builder/ui": "6.4.2",
     "@react-stately/collections": "3.9.0",
     "@react-stately/menu": "3.5.3",
     "@react-stately/tree": "3.7.0",
     "@reactour/tour": "^3.0.0",
-=======
-    "@react-aria/dialog": "3.5.11",
-    "@react-aria/focus": "3.16.1",
-    "@react-aria/overlays": "3.21.0",
-    "@react-aria/utils": "3.23.1",
-    "@react-awesome-query-builder/core": "6.4.2",
-    "@react-awesome-query-builder/ui": "6.4.2",
->>>>>>> 03f502a9
     "@reduxjs/toolkit": "1.9.5",
     "@remix-run/router": "^1.5.0",
     "@testing-library/react-hooks": "^8.0.1",
@@ -323,11 +306,6 @@
     "angular-route": "1.8.3",
     "angular-sanitize": "1.8.3",
     "ansicolor": "1.1.100",
-<<<<<<< HEAD
-    "app": "link:./public/app",
-    "axios": "^1.6.2",
-=======
->>>>>>> 03f502a9
     "baron": "3.0.3",
     "brace": "0.11.1",
     "calculate-size": "1.1.1",
@@ -405,14 +383,10 @@
     "react-dom": "18.2.0",
     "react-draggable": "4.4.6",
     "react-dropzone": "^14.2.3",
-<<<<<<< HEAD
     "react-enable": "^3.1.0",
     "react-final-form": "^6.5.0",
     "react-final-form-arrays": "^3.1.3",
-    "react-grid-layout": "1.4.2",
-=======
     "react-grid-layout": "1.4.4",
->>>>>>> 03f502a9
     "react-highlight-words": "0.20.0",
     "react-hook-form": "^7.49.2",
     "react-i18next": "^12.0.0",
@@ -455,14 +429,9 @@
     "uuid": "9.0.1",
     "visjs-network": "4.25.0",
     "webpack-assets-manifest": "^5.1.0",
-<<<<<<< HEAD
-    "whatwg-fetch": "3.6.2",
+    "whatwg-fetch": "3.6.20",
     "xlsx": "https://cdn.sheetjs.com/xlsx-0.19.1/xlsx-0.19.1.tgz",
     "yaml": "^2.1.1"
-=======
-    "whatwg-fetch": "3.6.20",
-    "xlsx": "https://cdn.sheetjs.com/xlsx-0.19.1/xlsx-0.19.1.tgz"
->>>>>>> 03f502a9
   },
   "resolutions": {
     "underscore": "1.13.6",
