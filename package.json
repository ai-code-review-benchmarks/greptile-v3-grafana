--- conflicted
+++ resolved
@@ -255,11 +255,7 @@
     "@grafana/lezer-traceql": "0.0.9",
     "@grafana/monaco-logql": "^0.0.7",
     "@grafana/runtime": "workspace:*",
-<<<<<<< HEAD
-    "@grafana/scenes": "portal:/home/torkel/dev/scenes/packages/scenes",
-=======
     "@grafana/scenes": "^1.20.1",
->>>>>>> f88a0f36
     "@grafana/schema": "workspace:*",
     "@grafana/ui": "workspace:*",
     "@kusto/monaco-kusto": "^7.4.0",
