--- conflicted
+++ resolved
@@ -254,11 +254,7 @@
     "@grafana/lezer-traceql": "0.0.11",
     "@grafana/monaco-logql": "^0.0.7",
     "@grafana/runtime": "workspace:*",
-<<<<<<< HEAD
-    "@grafana/scenes": "portal:/home/torkel/dev/scenes/packages/scenes",
-=======
-    "@grafana/scenes": "1.24.6",
->>>>>>> 98c7c149
+    "@grafana/scenes": "1.24.1",
     "@grafana/schema": "workspace:*",
     "@grafana/ui": "workspace:*",
     "@kusto/monaco-kusto": "^7.4.0",
