--- conflicted
+++ resolved
@@ -77,11 +77,8 @@
     "@grafana/eslint-plugin": "link:./packages/grafana-eslint-rules",
     "@grafana/plugin-e2e": "0.18.0",
     "@grafana/tsconfig": "^1.3.0-rc1",
-<<<<<<< HEAD
     "@manypkg/get-packages": "^2.2.0",
-=======
     "@playwright/test": "^1.41.2",
->>>>>>> e8ecbaff
     "@pmmmwh/react-refresh-webpack-plugin": "0.5.11",
     "@react-types/button": "3.9.2",
     "@react-types/menu": "3.9.7",
@@ -222,12 +219,8 @@
     "ts-jest": "29.1.2",
     "ts-node": "10.9.2",
     "typescript": "5.3.3",
-<<<<<<< HEAD
-    "webpack": "5.90.2",
+    "webpack": "5.90.3",
     "webpack-assets-manifest": "^5.1.0",
-=======
-    "webpack": "5.90.3",
->>>>>>> e8ecbaff
     "webpack-bundle-analyzer": "4.10.1",
     "webpack-cli": "5.1.4",
     "webpack-dev-server": "5.0.2",
@@ -244,18 +237,7 @@
     "@fingerprintjs/fingerprintjs": "^3.4.2",
     "@floating-ui/react": "0.26.9",
     "@glideapps/glide-data-grid": "^6.0.0",
-<<<<<<< HEAD
-    "@grafana/aws-sdk": "0.3.1",
-=======
-    "@grafana-plugins/grafana-azure-monitor-datasource": "workspace:*",
-    "@grafana-plugins/grafana-pyroscope-datasource": "workspace:*",
-    "@grafana-plugins/grafana-testdata-datasource": "workspace:*",
-    "@grafana-plugins/parca": "workspace:*",
-    "@grafana-plugins/stackdriver": "workspace:*",
-    "@grafana-plugins/tempo": "workspace:*",
-    "@grafana-plugins/zipkin": "workspace:*",
     "@grafana/aws-sdk": "0.3.2",
->>>>>>> e8ecbaff
     "@grafana/data": "workspace:*",
     "@grafana/e2e-selectors": "workspace:*",
     "@grafana/experimental": "1.7.10",
