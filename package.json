--- conflicted
+++ resolved
@@ -263,11 +263,7 @@
     "@grafana/lezer-logql": "0.1.5",
     "@grafana/monaco-logql": "^0.0.7",
     "@grafana/runtime": "workspace:*",
-<<<<<<< HEAD
-    "@grafana/scenes": "portal:/Users/torkelodegaard/dev/scenes/packages/scenes",
-=======
     "@grafana/scenes": "0.19.0",
->>>>>>> 7ae596c3
     "@grafana/schema": "workspace:*",
     "@grafana/ui": "workspace:*",
     "@kusto/monaco-kusto": "^7.4.0",
