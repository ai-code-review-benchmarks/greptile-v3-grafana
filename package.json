--- conflicted
+++ resolved
@@ -167,12 +167,8 @@
     "@types/slate": "0.47.11",
     "@types/slate-plain-serializer": "0.7.2",
     "@types/slate-react": "0.22.9",
-<<<<<<< HEAD
     "@types/systemjs": "6.13.1",
-    "@types/testing-library__jest-dom": "5.14.5",
-=======
     "@types/testing-library__jest-dom": "5.14.8",
->>>>>>> bffd55ef
     "@types/tinycolor2": "1.4.3",
     "@types/uuid": "9.0.2",
     "@types/yargs": "17.0.24",
