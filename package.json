--- conflicted
+++ resolved
@@ -251,11 +251,7 @@
     "@grafana/lezer-traceql": "0.0.6",
     "@grafana/monaco-logql": "^0.0.7",
     "@grafana/runtime": "workspace:*",
-<<<<<<< HEAD
-    "@grafana/scenes": "^1.2.0",
-=======
     "@grafana/scenes": "^1.3.1",
->>>>>>> 0d3c47da
     "@grafana/schema": "workspace:*",
     "@grafana/ui": "workspace:*",
     "@kusto/monaco-kusto": "^7.4.0",
