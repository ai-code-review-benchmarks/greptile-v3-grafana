--- conflicted
+++ resolved
@@ -41,23 +41,14 @@
     "karma-coveralls": "0.1.5",
     "karma-expect": "~1.1.0",
     "karma-mocha": "~0.1.4",
-<<<<<<< HEAD
-    "karma-phantomjs-launcher": "~0.1.4",
-    "karma-requirejs": "~0.2.1",
-    "karma-script-launcher": "~0.1.0",
-    "load-grunt-tasks": "~0.2.0",
-    "mocha": "~1.16.1",
-    "requirejs": "~2.1.14",
-    "requirejs-text": "~2.0.12",
-=======
     "karma-phantomjs-launcher": "0.1.4",
     "karma-requirejs": "0.2.2",
     "karma-script-launcher": "0.1.0",
     "load-grunt-tasks": "0.2.0",
     "mocha": "2.2.4",
     "requirejs": "2.1.17",
->>>>>>> 48ddd721
-    "rjs-build-analysis": "0.0.3"
+    "rjs-build-analysis": "0.0.3",
+    "requirejs-text": "~2.0.12"
   },
   "engines": {
     "node": "0.10.x",
