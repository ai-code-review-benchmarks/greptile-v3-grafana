--- conflicted
+++ resolved
@@ -1506,6 +1506,72 @@
       "pluralMachineName": "prometheusdatasourcecfgs",
       "pluralName": "PrometheusDataSourceCfgs",
       "schemaInterface": "DataSourceCfg"
+    },
+    "ptsummarydataquery": {
+      "category": "composable",
+      "codeowners": [],
+      "currentVersion": [
+        0,
+        0
+      ],
+      "grafanaMaturityCount": 0,
+      "lineageIsGroup": false,
+      "links": {
+        "docs": "n/a",
+        "go": "n/a",
+        "schema": "n/a",
+        "ts": "n/a"
+      },
+      "machineName": "ptsummarydataquery",
+      "maturity": "planned",
+      "name": "PTSummaryDataQuery",
+      "pluralMachineName": "ptsummarydataquerys",
+      "pluralName": "PTSummaryDataQuerys",
+      "schemaInterface": "DataQuery"
+    },
+    "ptsummarydatasourcecfg": {
+      "category": "composable",
+      "codeowners": [],
+      "currentVersion": [
+        0,
+        0
+      ],
+      "grafanaMaturityCount": 0,
+      "lineageIsGroup": true,
+      "links": {
+        "docs": "n/a",
+        "go": "n/a",
+        "schema": "n/a",
+        "ts": "n/a"
+      },
+      "machineName": "ptsummarydatasourcecfg",
+      "maturity": "planned",
+      "name": "PTSummaryDataSourceCfg",
+      "pluralMachineName": "ptsummarydatasourcecfgs",
+      "pluralName": "PTSummaryDataSourceCfgs",
+      "schemaInterface": "DataSourceCfg"
+    },
+    "ptsummarypanelcfg": {
+      "category": "composable",
+      "codeowners": [],
+      "currentVersion": [
+        0,
+        0
+      ],
+      "grafanaMaturityCount": 0,
+      "lineageIsGroup": true,
+      "links": {
+        "docs": "n/a",
+        "go": "n/a",
+        "schema": "n/a",
+        "ts": "n/a"
+      },
+      "machineName": "ptsummarypanelcfg",
+      "maturity": "planned",
+      "name": "PTSummaryPanelCfg",
+      "pluralMachineName": "ptsummarypanelcfgs",
+      "pluralName": "PTSummaryPanelCfgs",
+      "schemaInterface": "PanelCfg"
     },
     "publicdashboard": {
       "category": "core",
@@ -2218,6 +2284,9 @@
           "postgresqldatasourcecfg",
           "prometheusdataquery",
           "prometheusdatasourcecfg",
+          "ptsummarydataquery",
+          "ptsummarydatasourcecfg",
+          "ptsummarypanelcfg",
           "statetimelinepanelcfg",
           "statpanelcfg",
           "statushistorypanelcfg",
@@ -2236,7 +2305,7 @@
           "zipkindataquery",
           "zipkindatasourcecfg"
         ],
-        "count": 73
+        "count": 76
       },
       "core": {
         "name": "core",
@@ -2361,6 +2430,9 @@
           "postgresqldataquery",
           "postgresqldatasourcecfg",
           "prometheusdatasourcecfg",
+          "ptsummarydataquery",
+          "ptsummarydatasourcecfg",
+          "ptsummarypanelcfg",
           "query",
           "queryhistory",
           "serviceaccount",
@@ -2374,11 +2446,7 @@
           "zipkindataquery",
           "zipkindatasourcecfg"
         ],
-<<<<<<< HEAD
-        "count": 46
-=======
-        "count": 45
->>>>>>> 03f502a9
+        "count": 50
       },
       "stable": {
         "name": "stable",
