--- conflicted
+++ resolved
@@ -122,11 +122,8 @@
 			UseRefreshToken:         sec.Key("use_refresh_token").MustBool(false),
 			AllowAssignGrafanaAdmin: sec.Key("allow_assign_grafana_admin").MustBool(false),
 			AutoLogin:               sec.Key("auto_login").MustBool(false),
-<<<<<<< HEAD
 			SignoutRedirectUrl:      sec.Key("signout_redirect_url").String(),
-=======
 			AllowedGroups:           util.SplitString(sec.Key("allowed_groups").String()),
->>>>>>> 6184bf21
 		}
 
 		// when empty_scopes parameter exists and is true, overwrite scope with empty value
