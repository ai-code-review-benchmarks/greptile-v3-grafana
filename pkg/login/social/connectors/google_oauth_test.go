package connectors

import (
	"context"
	"errors"
	"net/http"
	"net/http/httptest"
	"testing"
	"time"

	"github.com/go-jose/go-jose/v3"
	"github.com/go-jose/go-jose/v3/jwt"
	"github.com/stretchr/testify/assert"
	"github.com/stretchr/testify/require"
	"golang.org/x/oauth2"

	"github.com/grafana/grafana/pkg/login/social"
	"github.com/grafana/grafana/pkg/services/auth/identity"
	"github.com/grafana/grafana/pkg/services/featuremgmt"
	"github.com/grafana/grafana/pkg/services/org"
	"github.com/grafana/grafana/pkg/services/org/orgtest"
	"github.com/grafana/grafana/pkg/services/ssosettings"
	ssoModels "github.com/grafana/grafana/pkg/services/ssosettings/models"
	"github.com/grafana/grafana/pkg/services/ssosettings/ssosettingstests"
	"github.com/grafana/grafana/pkg/services/user"
	"github.com/grafana/grafana/pkg/setting"
)

func TestSocialGoogle_retrieveGroups(t *testing.T) {
	type fields struct {
		Scopes []string
	}
	type args struct {
		client   *http.Client
		userData *googleUserData
	}
	tests := []struct {
		name    string
		fields  fields
		args    args
		want    []string
		wantErr bool
	}{
		{
			name: "No scope",
			fields: fields{
				Scopes: []string{},
			},
			args: args{
				client: &http.Client{},
				userData: &googleUserData{
					Email: "test@example.com",
				},
			},
			want:    nil,
			wantErr: false,
		},
		{
			name: "No groups",
			fields: fields{
				Scopes: []string{"https://www.googleapis.com/auth/cloud-identity.groups.readonly"},
			},
			args: args{
				client: &http.Client{
					Transport: &roundTripperFunc{
						fn: func(req *http.Request) (*http.Response, error) {
							resp := httptest.NewRecorder()
							_, _ = resp.WriteString(`{
                                "memberships": [
                                ],
                                "nextPageToken": ""
                            }`)
							return resp.Result(), nil
						},
					},
				},
				userData: &googleUserData{
					Email: "test@example.com",
				},
			},
			want:    []string{},
			wantErr: false,
		},
		{
			name: "error retrieving groups",
			fields: fields{
				Scopes: []string{"https://www.googleapis.com/auth/cloud-identity.groups.readonly"},
			},
			args: args{
				client: &http.Client{
					Transport: &roundTripperFunc{
						fn: func(req *http.Request) (*http.Response, error) {
							return nil, errors.New("error retrieving groups")
						},
					},
				},
				userData: &googleUserData{
					Email: "test@example.com",
				},
			},
			want:    nil,
			wantErr: true,
		},

		{
			name: "Has 2 pages to fetch",
			fields: fields{
				Scopes: []string{"https://www.googleapis.com/auth/cloud-identity.groups.readonly"},
			},
			args: args{
				client: &http.Client{
					Transport: &roundTripperFunc{
						fn: func(req *http.Request) (*http.Response, error) {
							resp := httptest.NewRecorder()
							// First page
							if req.URL.Query().Get("pageToken") == "" {
								_, _ = resp.WriteString(`{
                        "memberships": [
                            {
                                "group": "test-group",
                                "groupKey": {
                                    "id": "test-group@google.com"
                                },
                                "displayName": "Test Group"
                            }
                        ],
                        "nextPageToken": "page-2"
                    }`)
							} else {
								// Second page
								_, _ = resp.WriteString(`{
                        "memberships": [
                            {
                                "group": "test-group-2",
                                "groupKey": {
                                    "id": "test-group-2@google.com"
                                },
                                "displayName": "Test Group 2"
                            }
                        ],
                        "nextPageToken": ""
                    }`)
							}
							return resp.Result(), nil
						},
					},
				},
				userData: &googleUserData{
					Email: "test@example.com",
				},
			},
			want:    []string{"test-group@google.com", "test-group-2@google.com"},
			wantErr: false,
		},
		{
			name: "Has one page to fetch",
			fields: fields{
				Scopes: []string{"https://www.googleapis.com/auth/cloud-identity.groups.readonly"},
			},
			args: args{
				client: &http.Client{
					Transport: &roundTripperFunc{
						fn: func(req *http.Request) (*http.Response, error) {
							resp := httptest.NewRecorder()
							_, _ = resp.WriteString(`{
                                "memberships": [
                                    {
                                        "group": "test-group",
                                        "groupKey": {
                                            "id": "test-group@google.com"
                                        },
                                        "displayName": "Test Group"
                                    }
                                ],
                                "nextPageToken": ""
                            }`)
							return resp.Result(), nil
						},
					},
				},
				userData: &googleUserData{
					Email: "test@example.com",
				},
			},
			want:    []string{"test-group@google.com"},
			wantErr: false,
		},
	}
	for _, tt := range tests {
		t.Run(tt.name, func(t *testing.T) {
			s := NewGoogleProvider(
				&social.OAuthInfo{
					ApiUrl:                  "",
					Scopes:                  tt.fields.Scopes,
					HostedDomain:            "",
					AllowedDomains:          []string{},
					AllowSignup:             false,
					RoleAttributePath:       "",
					RoleAttributeStrict:     false,
					AllowAssignGrafanaAdmin: false,
					SkipOrgRoleSync:         false,
				},
				&setting.Cfg{
					AutoAssignOrgRole: "",
				},
				nil,
				&ssosettingstests.MockService{},
				featuremgmt.WithFeatures())

			got, err := s.retrieveGroups(context.Background(), tt.args.client, tt.args.userData)
			if (err != nil) != tt.wantErr {
				t.Errorf("SocialGoogle.retrieveGroups() error = %v, wantErr %v", err, tt.wantErr)
				return
			}
			require.Equal(t, tt.want, got)
		})
	}
}

type roundTripperFunc struct {
	fn func(req *http.Request) (*http.Response, error)
}

func (f *roundTripperFunc) RoundTrip(req *http.Request) (*http.Response, error) {
	return f.fn(req)
}

const googleGroupsJSON = `
{
	"memberships": [
		{
			"group": "test-group",
			"groupKey": {
				"id": "test-group@google.com"
			},
			"displayName": "Test Group"
		}
	],
	"nextPageToken": ""
}
`

func TestSocialGoogle_UserInfo(t *testing.T) {
	cl := jwt.Claims{
		Subject:   "88888888888888",
		Issuer:    "issuer",
		NotBefore: jwt.NewNumericDate(time.Date(2016, 1, 1, 0, 0, 0, 0, time.UTC)),
		Audience:  jwt.Audience{"823123"},
	}

	sig, err := jose.NewSigner(jose.SigningKey{Algorithm: jose.HS256, Key: []byte("secret")}, (&jose.SignerOptions{}).WithType("JWT"))
	require.NoError(t, err)
	idMap := map[string]any{
		"email":          "test@example.com",
		"name":           "Test User",
		"hd":             "example.com",
		"email_verified": true,
	}

	raw, err := jwt.Signed(sig).Claims(cl).Claims(idMap).CompactSerialize()
	require.NoError(t, err)

	tokenWithID := (&oauth2.Token{
		AccessToken: "fake_token",
	}).WithExtra(map[string]any{"id_token": raw})

	tokenWithoutID := &oauth2.Token{}

	groupClient := &http.Client{
		Transport: &roundTripperFunc{
			fn: func(req *http.Request) (*http.Response, error) {
				resp := httptest.NewRecorder()
				_, _ = resp.WriteString(googleGroupsJSON)
				return resp.Result(), nil
			},
		},
	}

	type fields struct {
		Scopes                  []string
		apiURL                  string
		allowedGroups           []string
		roleAttributePath       string
		roleAttributeStrict     bool
		allowAssignGrafanaAdmin bool
		orgMapping              []string
		skipOrgRoleSync         bool
	}
	type args struct {
		client *http.Client
		token  *oauth2.Token
	}
	tests := []struct {
		name       string
		fields     fields
		args       args
		wantData   *social.BasicUserInfo
		wantErr    bool
		wantErrMsg string
	}{
		{
			name: "Success id_token",
			fields: fields{
				Scopes:          []string{},
				skipOrgRoleSync: true,
			},
			args: args{
				token: tokenWithID,
			},
			wantData: &social.BasicUserInfo{
				Id:    "88888888888888",
				Login: "test@example.com",
				Email: "test@example.com",
				Name:  "Test User",
			},
			wantErr: false,
		},
		{
			name: "Success id_token - groups requested",
			fields: fields{
				Scopes:          []string{"https://www.googleapis.com/auth/cloud-identity.groups.readonly"},
				skipOrgRoleSync: true,
			},
			args: args{
				token:  tokenWithID,
				client: groupClient,
			},
			wantData: &social.BasicUserInfo{
				Id:     "88888888888888",
				Login:  "test@example.com",
				Email:  "test@example.com",
				Name:   "Test User",
				Groups: []string{"test-group@google.com"},
			},
			wantErr: false,
		},
		{
			name: "Legacy API URL",
			fields: fields{
				apiURL:          legacyAPIURL,
				skipOrgRoleSync: true,
			},
			args: args{
				token: tokenWithoutID,
				client: &http.Client{
					Transport: &roundTripperFunc{
						fn: func(req *http.Request) (*http.Response, error) {
							resp := httptest.NewRecorder()
							_, _ = resp.WriteString(`{
                                "id": "99999999999999",
                                "name": "Test User",
                                "email": "test@example.com",
                                "verified_email": true
                            }`)
							return resp.Result(), nil
						},
					},
				},
			},
			wantData: &social.BasicUserInfo{
				Id:    "99999999999999",
				Login: "test@example.com",
				Email: "test@example.com",
				Name:  "Test User",
			},
			wantErr: false,
		},
		{
			name: "Legacy API URL - no id provided",
			fields: fields{
				apiURL:          legacyAPIURL,
				skipOrgRoleSync: true,
			},
			args: args{
				token: tokenWithoutID,
				client: &http.Client{
					Transport: &roundTripperFunc{
						fn: func(req *http.Request) (*http.Response, error) {
							resp := httptest.NewRecorder()
							_, _ = resp.WriteString(`{
                                "name": "Test User",
                                "email": "test@example.com",
                                "verified_email": true
                            }`)
							return resp.Result(), nil
						},
					},
				},
			},
			wantData:   nil,
			wantErr:    true,
			wantErrMsg: "error getting user info: id is empty",
		},
		{
			name: "Error unmarshalling legacy user info",
			fields: fields{
				apiURL: legacyAPIURL,
			},
			args: args{
				token: tokenWithoutID,
				client: &http.Client{
					Transport: &roundTripperFunc{
						fn: func(req *http.Request) (*http.Response, error) {
							resp := httptest.NewRecorder()
							_, _ = resp.WriteString(`invalid json`)
							return resp.Result(), nil
						},
					},
				},
			},
			wantData:   nil,
			wantErr:    true,
			wantErrMsg: "error unmarshalling legacy user info",
		},
		{
			name: "Error getting user info",
			fields: fields{
				apiURL: "https://openidconnect.googleapis.com/v1/userinfo",
			},
			args: args{
				token: tokenWithoutID,
				client: &http.Client{
					Transport: &roundTripperFunc{
						fn: func(req *http.Request) (*http.Response, error) {
							return nil, errors.New("error getting user info")
						},
					},
				},
			},
			wantData:   nil,
			wantErr:    true,
			wantErrMsg: "error getting user info",
		},
		{
			name: "Error unmarshalling user info",
			fields: fields{
				apiURL: "https://openidconnect.googleapis.com/v1/userinfo",
			},
			args: args{
				token: tokenWithoutID,
				client: &http.Client{
					Transport: &roundTripperFunc{
						fn: func(req *http.Request) (*http.Response, error) {
							resp := httptest.NewRecorder()
							_, _ = resp.WriteString(`invalid json`)
							return resp.Result(), nil
						},
					},
				},
			},
			wantData:   nil,
			wantErr:    true,
			wantErrMsg: "error unmarshalling user info",
		},
		{
			name: "Success",
			fields: fields{
				apiURL:          "https://openidconnect.googleapis.com/v1/userinfo",
				skipOrgRoleSync: true,
			},
			args: args{
				token: tokenWithoutID,
				client: &http.Client{
					Transport: &roundTripperFunc{
						fn: func(req *http.Request) (*http.Response, error) {
							resp := httptest.NewRecorder()
							_, _ = resp.WriteString(`{
                                "sub": "92222222222222222",
                                "name": "Test User",
                                "email": "test@example.com",
                                "email_verified": true
                            }`)
							return resp.Result(), nil
						},
					},
				},
			},
			wantData: &social.BasicUserInfo{
				Id:    "92222222222222222",
				Name:  "Test User",
				Email: "test@example.com",
				Login: "test@example.com",
			},
			wantErr: false,
		}, {
			name: "Unverified Email userinfo",
			fields: fields{
				apiURL: "https://openidconnect.googleapis.com/v1/userinfo",
			},
			args: args{
				token: tokenWithoutID,
				client: &http.Client{
					Transport: &roundTripperFunc{
						fn: func(req *http.Request) (*http.Response, error) {
							resp := httptest.NewRecorder()
							_, _ = resp.WriteString(`{
                                "sub": "92222222222222222",
                                "name": "Test User",
                                "email": "test@example.com",
                                "email_verified": false
                            }`)
							return resp.Result(), nil
						},
					},
				},
			},
			wantData:   nil,
			wantErr:    true,
			wantErrMsg: "email is not verified",
		},
		{
			name: "not in allowed Groups",
			fields: fields{
				Scopes:        []string{"https://www.googleapis.com/auth/cloud-identity.groups.readonly"},
				allowedGroups: []string{"not-that-one"},
			},
			args: args{
				token:  tokenWithID,
				client: groupClient,
			},
			wantData: &social.BasicUserInfo{
				Id:     "88888888888888",
				Login:  "test@example.com",
				Email:  "test@example.com",
				Name:   "Test User",
				Groups: []string{"test-group@google.com"},
			},
			wantErr:    true,
			wantErrMsg: "user not a member of one of the required groups",
		},
		{
			name: "Role mapping - strict",
			fields: fields{
				Scopes:              []string{},
				allowedGroups:       []string{},
				roleAttributePath:   "this",
				roleAttributeStrict: true,
			},
			args: args{
				token: tokenWithID,
			},
			wantData: &social.BasicUserInfo{
				Id:     "88888888888888",
				Login:  "test@example.com",
				Email:  "test@example.com",
				Name:   "Test User",
				Groups: []string{"test-group@google.com"},
			},
			wantErr:    true,
			wantErrMsg: "[oauth.role_attribute_strict_violation] could not evaluate any valid roles using IdP provided data",
		},
		{
			name: "role mapping from id_token - no allowed assign Grafana Admin",
			fields: fields{
				Scopes:                  []string{},
				allowAssignGrafanaAdmin: false,
				roleAttributePath:       "email_verified && 'GrafanaAdmin'",
			},
			args: args{
				token: tokenWithID,
			},
			wantData: &social.BasicUserInfo{
				Id:             "88888888888888",
				Login:          "test@example.com",
				Email:          "test@example.com",
				Name:           "Test User",
				OrgRoles:       map[int64]org.RoleType{1: org.RoleAdmin},
				IsGrafanaAdmin: nil,
			},
			wantErr: false,
		},
		{
			name: "role mapping from id_token - allowed assign Grafana Admin",
			fields: fields{
				Scopes:                  []string{},
				allowAssignGrafanaAdmin: true,
				roleAttributePath:       "email_verified && 'GrafanaAdmin'",
			},
			args: args{
				token: tokenWithID,
			},
			wantData: &social.BasicUserInfo{
				Id:             "88888888888888",
				Login:          "test@example.com",
				Email:          "test@example.com",
				Name:           "Test User",
				OrgRoles:       map[int64]org.RoleType{1: org.RoleAdmin},
				IsGrafanaAdmin: trueBoolPtr(),
			},
			wantErr: false,
		},
		{
			name: "mapping from groups",
			fields: fields{
				Scopes:            []string{"https://www.googleapis.com/auth/cloud-identity.groups.readonly"},
				roleAttributePath: "contains(groups[*], 'test-group@google.com') && 'Editor'",
			},
			args: args{
				token:  tokenWithID,
				client: groupClient,
			},
			wantData: &social.BasicUserInfo{
				Id:       "88888888888888",
				Login:    "test@example.com",
				Email:    "test@example.com",
				Name:     "Test User",
				OrgRoles: map[int64]org.RoleType{1: org.RoleEditor},
				Groups:   []string{"test-group@google.com"},
			},
			wantErr: false,
		},
		{
			name: "mapping from groups",
			fields: fields{
				Scopes:            []string{"https://www.googleapis.com/auth/cloud-identity.groups.readonly"},
				roleAttributePath: "contains(groups[*], 'test-group@google.com') && 'Editor'",
			},
			args: args{
				token:  tokenWithID,
				client: groupClient,
			},
			wantData: &social.BasicUserInfo{
				Id:       "88888888888888",
				Login:    "test@example.com",
				Email:    "test@example.com",
				Name:     "Test User",
				OrgRoles: map[int64]org.RoleType{1: org.RoleEditor},
				Groups:   []string{"test-group@google.com"},
			},
			wantErr: false,
		},
		{
			name: "Should map role when only org mapping is set",
			fields: fields{
				Scopes:     []string{"https://www.googleapis.com/auth/cloud-identity.groups.readonly"},
				orgMapping: []string{"test-group@google.com:Org4:Editor", "*:Org5:Viewer"},
			},
			args: args{
				token:  tokenWithID,
				client: groupClient,
			},
			wantData: &social.BasicUserInfo{
				Id:       "88888888888888",
				Login:    "test@example.com",
				Email:    "test@example.com",
				Name:     "Test User",
				OrgRoles: map[int64]org.RoleType{4: org.RoleEditor, 5: org.RoleViewer},
				Groups:   []string{"test-group@google.com"},
			},
			wantErr: false,
		},
		{
			name: "Should return error when neither role attribute path nor org mapping evaluates to a role and role attribute strict is enabled",
			fields: fields{
				Scopes:              []string{"https://www.googleapis.com/auth/cloud-identity.groups.readonly"},
				orgMapping:          []string{"other@google.com:Org4:Editor"},
				roleAttributeStrict: true,
			},
			args: args{
				token:  tokenWithID,
				client: groupClient,
			},
			wantErr: true,
		},
		{
			name: "Should return error when neither role attribute path nor org mapping is set and role attribute strict is enabled",
			fields: fields{
				Scopes:              []string{"https://www.googleapis.com/auth/cloud-identity.groups.readonly"},
				roleAttributeStrict: true,
			},
			args: args{
				token:  tokenWithID,
				client: groupClient,
			},
			wantErr: true,
		},
	}

	for _, tt := range tests {
		t.Run(tt.name, func(t *testing.T) {
			cfg := setting.NewCfg()

			s := NewGoogleProvider(
				&social.OAuthInfo{
					ApiUrl:                  tt.fields.apiURL,
					Scopes:                  tt.fields.Scopes,
					AllowedGroups:           tt.fields.allowedGroups,
					RoleAttributePath:       tt.fields.roleAttributePath,
					RoleAttributeStrict:     tt.fields.roleAttributeStrict,
					AllowAssignGrafanaAdmin: tt.fields.allowAssignGrafanaAdmin,
					SkipOrgRoleSync:         tt.fields.skipOrgRoleSync,
					OrgMapping:              tt.fields.orgMapping,
				},
				cfg,
				ProvideOrgRoleMapper(cfg, &orgtest.FakeOrgService{ExpectedOrgs: []*org.OrgDTO{{ID: 4, Name: "Org4"}, {ID: 5, Name: "Org5"}}}),
				&ssosettingstests.MockService{},
				featuremgmt.WithFeatures())

			gotData, err := s.UserInfo(context.Background(), tt.args.client, tt.args.token)
			if tt.wantErr {
				require.Error(t, err)
				assert.Contains(t, err.Error(), tt.wantErrMsg)
			} else {
				require.NoError(t, err)
				assert.Equal(t, tt.wantData, gotData)
			}
		})
	}
}

func TestSocialGoogle_Validate(t *testing.T) {
	testCases := []struct {
		name      string
		settings  ssoModels.SSOSettings
		requester identity.Requester
		wantErr   error
	}{
		{
			name: "SSOSettings is valid",
			settings: ssoModels.SSOSettings{
				Settings: map[string]any{
					"client_id":                  "client-id",
					"allow_assign_grafana_admin": "true",
					"auth_url":                   "",
					"token_url":                  "",
					"api_url":                    "",
				},
			},
			requester: &user.SignedInUser{IsGrafanaAdmin: true},
		},
		{
			name: "fails if settings map contains an invalid field",
			settings: ssoModels.SSOSettings{
				Settings: map[string]any{
					"client_id":     "client-id",
					"invalid_field": []int{1, 2, 3},
				},
			},
			wantErr: ssosettings.ErrInvalidSettings,
		},
		{
			name: "fails if client id is empty",
			settings: ssoModels.SSOSettings{
				Settings: map[string]any{
					"client_id": "",
				},
			},
			wantErr: ssosettings.ErrBaseInvalidOAuthConfig,
		},
		{
			name: "fails if client id does not exist",
			settings: ssoModels.SSOSettings{
				Settings: map[string]any{},
			},
			wantErr: ssosettings.ErrBaseInvalidOAuthConfig,
		},
		{
			name: "fails if both allow assign grafana admin and skip org role sync are enabled",
			settings: ssoModels.SSOSettings{
				Settings: map[string]any{
					"client_id":                  "client-id",
					"allow_assign_grafana_admin": "true",
					"skip_org_role_sync":         "true",
					"auth_url":                   "https://example.com/auth",
					"token_url":                  "https://example.com/token",
				},
			},
			requester: &user.SignedInUser{IsGrafanaAdmin: true},
			wantErr:   ssosettings.ErrBaseInvalidOAuthConfig,
		},
		{
			name: "fails if the user is not allowed to update allow assign grafana admin",
			requester: &user.SignedInUser{
				IsGrafanaAdmin: false,
			},
			settings: ssoModels.SSOSettings{
				Settings: map[string]any{
					"client_id":                  "client-id",
					"allow_assign_grafana_admin": "true",
					"auth_url":                   "https://example.com/auth",
					"token_url":                  "https://example.com/token",
				},
			},
			wantErr: ssosettings.ErrBaseInvalidOAuthConfig,
		},
		{
			name: "fails if api url is not empty",
			settings: ssoModels.SSOSettings{
				Settings: map[string]any{
					"client_id": "client-id",
					"auth_url":  "",
					"token_url": "",
					"api_url":   "https://example.com/api",
				},
			},
			wantErr: ssosettings.ErrBaseInvalidOAuthConfig,
		},
		{
			name: "fails if token url is empty",
			settings: ssoModels.SSOSettings{
				Settings: map[string]any{
					"client_id": "client-id",
					"auth_url":  "https://example.com/auth",
					"token_url": "",
				},
			},
			wantErr: ssosettings.ErrBaseInvalidOAuthConfig,
		},
		{
			name: "fails if auth url is not empty",
			settings: ssoModels.SSOSettings{
				Settings: map[string]any{
					"client_id": "client-id",
					"auth_url":  "https://example.com/auth",
					"token_url": "",
					"api_url":   "",
				},
			},
			wantErr: ssosettings.ErrBaseInvalidOAuthConfig,
		},
		{
			name: "fails if api token url is not empty",
			settings: ssoModels.SSOSettings{
				Settings: map[string]any{
					"client_id": "client-id",
					"auth_url":  "",
					"token_url": "https://example.com/token",
					"api_url":   "",
				},
			},
			wantErr: ssosettings.ErrBaseInvalidOAuthConfig,
		},
	}

	for _, tc := range testCases {
		t.Run(tc.name, func(t *testing.T) {
			s := NewGoogleProvider(&social.OAuthInfo{}, &setting.Cfg{}, nil, &ssosettingstests.MockService{}, featuremgmt.WithFeatures())

			if tc.requester == nil {
				tc.requester = &user.SignedInUser{IsGrafanaAdmin: false}
			}

			err := s.Validate(context.Background(), tc.settings, ssoModels.SSOSettings{}, tc.requester)
			if tc.wantErr != nil {
				require.ErrorIs(t, err, tc.wantErr)
				return
			}
			require.NoError(t, err)
		})
	}
}

func TestSocialGoogle_Reload(t *testing.T) {
	testCases := []struct {
		name           string
		info           *social.OAuthInfo
		settings       ssoModels.SSOSettings
		expectError    bool
		expectedInfo   *social.OAuthInfo
		expectedConfig *oauth2.Config
	}{
		{
			name: "SSO provider successfully updated",
			info: &social.OAuthInfo{
				ClientId:     "client-id",
				ClientSecret: "client-secret",
			},
			settings: ssoModels.SSOSettings{
				Settings: map[string]any{
					"client_id":     "new-client-id",
					"client_secret": "new-client-secret",
					"auth_url":      "some-new-url",
				},
			},
			expectError: false,
			expectedInfo: &social.OAuthInfo{
				ClientId:     "new-client-id",
				ClientSecret: "new-client-secret",
				AuthUrl:      "some-new-url",
			},
			expectedConfig: &oauth2.Config{
				ClientID:     "new-client-id",
				ClientSecret: "new-client-secret",
				Endpoint: oauth2.Endpoint{
					AuthURL: "some-new-url",
				},
				RedirectURL: "/login/google",
			},
		},
		{
			name: "fails if settings contain invalid values",
			info: &social.OAuthInfo{
				ClientId:     "client-id",
				ClientSecret: "client-secret",
			},
			settings: ssoModels.SSOSettings{
				Settings: map[string]any{
					"client_id":     "new-client-id",
					"client_secret": "new-client-secret",
					"auth_url":      []string{"first", "second"},
				},
			},
			expectError: true,
			expectedInfo: &social.OAuthInfo{
				ClientId:     "client-id",
				ClientSecret: "client-secret",
			},
			expectedConfig: &oauth2.Config{
				ClientID:     "client-id",
				ClientSecret: "client-secret",
				RedirectURL:  "/login/google",
			},
		},
	}

	for _, tc := range testCases {
		t.Run(tc.name, func(t *testing.T) {
			s := NewGoogleProvider(tc.info, &setting.Cfg{}, nil, &ssosettingstests.MockService{}, featuremgmt.WithFeatures())

			err := s.Reload(context.Background(), tc.settings)
			if tc.expectError {
				require.Error(t, err)
				return
			}
			require.NoError(t, err)

			require.EqualValues(t, tc.expectedInfo, s.info)
			require.EqualValues(t, tc.expectedConfig, s.Config)
		})
	}
}

func TestIsHDAllowed(t *testing.T) {
	testCases := []struct {
		name                 string
		email                string
		allowedDomains       []string
		expectedErrorMessage string
		validateHD           bool
	}{
		{
			name:                 "should not fail if no allowed domains are set",
			email:                "mycompany.com",
			allowedDomains:       []string{},
			expectedErrorMessage: "",
		},
		{
			name:                 "should not fail if email is from allowed domain",
			email:                "mycompany.com",
			allowedDomains:       []string{"grafana.com", "mycompany.com", "example.com"},
			expectedErrorMessage: "",
		},
		{
			name:                 "should fail if email is not from allowed domain",
			email:                "mycompany.com",
			allowedDomains:       []string{"grafana.com", "example.com"},
			expectedErrorMessage: "the hd claim found in the ID token is not present in the allowed domains",
		},
		{
			name:           "should not fail if the HD validation is disabled and the email not being from an allowed domain",
			email:          "mycompany.com",
			allowedDomains: []string{"grafana.com", "example.com"},
			validateHD:     true,
		},
	}

	for _, tc := range testCases {
		t.Run(tc.name, func(t *testing.T) {
			info := &social.OAuthInfo{}
			info.AllowedDomains = tc.allowedDomains
<<<<<<< HEAD
			s := NewGoogleProvider(info, &setting.Cfg{}, &ssosettingstests.MockService{}, featuremgmt.WithFeatures())
			s.validateHD = tc.validateHD
			err := s.isHDAllowed(tc.email, info)
=======
			s := NewGoogleProvider(info, &setting.Cfg{}, nil, &ssosettingstests.MockService{}, featuremgmt.WithFeatures())
			s.validateHD = tc.validateHD
			err := s.isHDAllowed(tc.email)
>>>>>>> 5b85c4c2

			if tc.expectedErrorMessage != "" {
				require.Error(t, err)
				require.Contains(t, err.Error(), tc.expectedErrorMessage)
			} else {
				require.NoError(t, err)
			}
		})
	}
}<|MERGE_RESOLUTION|>--- conflicted
+++ resolved
@@ -968,15 +968,9 @@
 		t.Run(tc.name, func(t *testing.T) {
 			info := &social.OAuthInfo{}
 			info.AllowedDomains = tc.allowedDomains
-<<<<<<< HEAD
-			s := NewGoogleProvider(info, &setting.Cfg{}, &ssosettingstests.MockService{}, featuremgmt.WithFeatures())
-			s.validateHD = tc.validateHD
-			err := s.isHDAllowed(tc.email, info)
-=======
 			s := NewGoogleProvider(info, &setting.Cfg{}, nil, &ssosettingstests.MockService{}, featuremgmt.WithFeatures())
 			s.validateHD = tc.validateHD
 			err := s.isHDAllowed(tc.email)
->>>>>>> 5b85c4c2
 
 			if tc.expectedErrorMessage != "" {
 				require.Error(t, err)
