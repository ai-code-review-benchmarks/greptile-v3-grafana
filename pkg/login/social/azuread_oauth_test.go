--- conflicted
+++ resolved
@@ -32,17 +32,11 @@
 
 func TestSocialAzureAD_UserInfo(t *testing.T) {
 	type fields struct {
-<<<<<<< HEAD
-		SocialBase       *SocialBase
-		allowedGroups    []string
-		forceUseGraphAPI bool
-=======
 		SocialBase           *SocialBase
 		allowedGroups        []string
 		allowedOrganizations []string
 		forceUseGraphAPI     bool
 		usGovURL             bool
->>>>>>> ae830f68
 	}
 	type args struct {
 		client *http.Client
@@ -442,11 +436,7 @@
 		{
 			name: "Fetch groups when forceUseGraphAPI is set",
 			fields: fields{
-<<<<<<< HEAD
-				SocialBase:       newSocialBase("azuread", &oauth2.Config{}, &OAuthInfo{}, ""),
-=======
 				SocialBase:       newSocialBase("azuread", &oauth2.Config{ClientID: "client-id-example"}, &OAuthInfo{}, "", false, *featuremgmt.WithFeatures()),
->>>>>>> ae830f68
 				forceUseGraphAPI: true,
 			},
 			claims: &azureClaims{
@@ -539,16 +529,10 @@
 	for _, tt := range tests {
 		t.Run(tt.name, func(t *testing.T) {
 			s := &SocialAzureAD{
-<<<<<<< HEAD
-				SocialBase:       tt.fields.SocialBase,
-				allowedGroups:    tt.fields.allowedGroups,
-				forceUseGraphAPI: tt.fields.forceUseGraphAPI,
-=======
 				SocialBase:           tt.fields.SocialBase,
 				allowedOrganizations: tt.fields.allowedOrganizations,
 				forceUseGraphAPI:     tt.fields.forceUseGraphAPI,
 				cache:                cache,
->>>>>>> ae830f68
 			}
 
 			if tt.fields.SocialBase == nil {
