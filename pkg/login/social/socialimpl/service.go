--- conflicted
+++ resolved
@@ -72,27 +72,20 @@
 
 			settingsKVs := convertIniSectionToMap(sec)
 
-<<<<<<< HEAD
 			conn, err := createOAuthConnector(name, settingsKVs, cfg, ssoSettings, features, cache)
-=======
-			info, err := connectors.CreateOAuthInfoFromKeyValues(settingsKVs)
->>>>>>> cacae6a4
 			if err != nil {
 				ss.log.Error("Failed to create OAuthInfo for provider", "error", err, "provider", name)
 				continue
 			}
 
-<<<<<<< HEAD
 			info := conn.GetOAuthInfo()
-			if info == nil || !info.Enabled {
-=======
+
 			// Workaround for moving the SkipOrgRoleSync setting to the OAuthInfo struct
 			withOverrides := cfg.SectionWithEnvOverrides("auth." + name)
 			info.Enabled = withOverrides.Key("enabled").MustBool(false)
 			info.SkipOrgRoleSync = withOverrides.Key("skip_org_role_sync").MustBool(false)
 
-			if !info.Enabled {
->>>>>>> cacae6a4
+			if info == nil || !info.Enabled {
 				continue
 			}
 
