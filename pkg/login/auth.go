--- conflicted
+++ resolved
@@ -58,21 +58,15 @@
 		return err
 	}
 
-<<<<<<< HEAD
 	isGrafanaLoginEnabled := !query.Cfg.DisableLogin
 	var err error
 
 	if isGrafanaLoginEnabled {
-		err = loginUsingGrafanaDB(ctx, query)
+		err = loginUsingGrafanaDB(ctx, query, a.userService)
 	}
 
-	if isGrafanaLoginEnabled && (err == nil || (!errors.Is(err, models.ErrUserNotFound) && !errors.Is(err, ErrInvalidCredentials) &&
+	if isGrafanaLoginEnabled && (err == nil || (!errors.Is(err, user.ErrUserNotFound) && !errors.Is(err, ErrInvalidCredentials) &&
 		!errors.Is(err, ErrUserDisabled))) {
-=======
-	err := loginUsingGrafanaDB(ctx, query, a.userService)
-	if err == nil || (!errors.Is(err, user.ErrUserNotFound) && !errors.Is(err, ErrInvalidCredentials) &&
-		!errors.Is(err, ErrUserDisabled)) {
->>>>>>> 591df922
 		query.AuthModule = "grafana"
 		return err
 	}
