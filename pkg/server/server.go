package server

import (
	"context"
	"errors"
	"fmt"
	"io/ioutil"
	"net"
	"os"
	"path/filepath"
	"reflect"
	"strconv"
	"sync"

	"github.com/grafana/grafana/pkg/api"
	_ "github.com/grafana/grafana/pkg/extensions"
	"github.com/grafana/grafana/pkg/infra/log"
	"github.com/grafana/grafana/pkg/infra/metrics"
	"github.com/grafana/grafana/pkg/login"
	"github.com/grafana/grafana/pkg/login/social"
	"github.com/grafana/grafana/pkg/registry"
<<<<<<< HEAD
	"github.com/grafana/grafana/pkg/services/provisioning"
=======
	_ "github.com/grafana/grafana/pkg/services/alerting"
	_ "github.com/grafana/grafana/pkg/services/auth"
	_ "github.com/grafana/grafana/pkg/services/auth/jwt"
	_ "github.com/grafana/grafana/pkg/services/cleanup"
	_ "github.com/grafana/grafana/pkg/services/librarypanels"
	_ "github.com/grafana/grafana/pkg/services/login/authinfoservice"
	_ "github.com/grafana/grafana/pkg/services/login/loginservice"
	_ "github.com/grafana/grafana/pkg/services/ngalert"
	_ "github.com/grafana/grafana/pkg/services/notifications"
	"github.com/grafana/grafana/pkg/services/provisioning"
	_ "github.com/grafana/grafana/pkg/services/rendering"
	_ "github.com/grafana/grafana/pkg/services/search"
	_ "github.com/grafana/grafana/pkg/services/sqlstore"
>>>>>>> cc7c54be
	"github.com/grafana/grafana/pkg/setting"
	"golang.org/x/sync/errgroup"
)

// Options contains parameters for the New function.
type Options struct {
	HomePath    string
	PidFile     string
	Version     string
	Commit      string
	BuildBranch string
	Listener    net.Listener
}

<<<<<<< HEAD
=======
type serviceRegistry interface {
	IsDisabled(srv registry.Service) bool
	GetServices() []*registry.Descriptor
}

type globalServiceRegistry struct{}

func (r *globalServiceRegistry) IsDisabled(srv registry.Service) bool {
	return registry.IsDisabled(srv)
}

func (r *globalServiceRegistry) GetServices() []*registry.Descriptor {
	return registry.GetServices()
}

type roleRegistry interface {
	// RegisterFixedRoles registers all roles declared to AccessControl
	RegisterFixedRoles() error
}

>>>>>>> cc7c54be
// New returns a new instance of Server.
func New(opts Options, cfg *setting.Cfg, httpServer *api.HTTPServer,
	provisioningService provisioning.ProvisioningService, backgroundServiceProvider registry.BackgroundServiceRegistry) (*Server, error) {
	s, err := newServer(opts, cfg, httpServer, provisioningService, backgroundServiceProvider)
	if err != nil {
		return nil, err
	}

	if err := s.init(); err != nil {
		return nil, err
	}

	return s, nil
}

func newServer(opts Options, cfg *setting.Cfg, httpServer *api.HTTPServer,
	provisioningService provisioning.ProvisioningService, backgroundServiceProvider registry.BackgroundServiceRegistry) (*Server, error) {
	rootCtx, shutdownFn := context.WithCancel(context.Background())
	childRoutines, childCtx := errgroup.WithContext(rootCtx)

	s := &Server{
		context:             childCtx,
		childRoutines:       childRoutines,
		HTTPServer:          httpServer,
		provisioningService: provisioningService,
		shutdownFn:          shutdownFn,
		shutdownFinished:    make(chan struct{}),
		log:                 log.New("server"),
		cfg:                 cfg,
		pidFile:             opts.PidFile,
		version:             opts.Version,
		commit:              opts.Commit,
		buildBranch:         opts.BuildBranch,
		backgroundServices:  backgroundServiceProvider.GetServices(),
	}

	return s, nil
}

// Server is responsible for managing the lifecycle of services.
type Server struct {
	context          context.Context
	shutdownFn       context.CancelFunc
	childRoutines    *errgroup.Group
	log              log.Logger
	cfg              *setting.Cfg
	shutdownOnce     sync.Once
	shutdownFinished chan struct{}
	isInitialized    bool
	mtx              sync.Mutex

	pidFile            string
	version            string
	commit             string
	buildBranch        string
	backgroundServices []registry.BackgroundService

<<<<<<< HEAD
	HTTPServer          *api.HTTPServer
	provisioningService provisioning.ProvisioningService
=======
	serviceRegistry serviceRegistry

	HTTPServer          *api.HTTPServer                  `inject:""`
	AccessControl       roleRegistry                     `inject:""`
	ProvisioningService provisioning.ProvisioningService `inject:""`
>>>>>>> cc7c54be
}

// init initializes the server and its services.
func (s *Server) init() error {
	s.mtx.Lock()
	defer s.mtx.Unlock()

	if s.isInitialized {
		return nil
	}
	s.isInitialized = true

	s.writePIDFile()
	if err := metrics.SetEnvironmentInformation(s.cfg.MetricsGrafanaEnvironmentInfo); err != nil {
		return err
	}

	login.Init()
	social.ProvideService(s.cfg)

<<<<<<< HEAD
	return s.provisioningService.RunInitProvisioners()
=======
	services := s.serviceRegistry.GetServices()
	if err := s.buildServiceGraph(services); err != nil {
		return err
	}

	if s.listener != nil {
		for _, service := range services {
			if httpS, ok := service.Instance.(*api.HTTPServer); ok {
				// Configure the api.HTTPServer if necessary
				// Hopefully we can find a better solution, maybe with a more advanced DI framework, f.ex. Dig?
				s.log.Debug("Using provided listener for HTTP server")
				httpS.Listener = s.listener
			}
		}
	}

	// Register all fixed roles
	if err := s.AccessControl.RegisterFixedRoles(); err != nil {
		return err
	}

	return s.ProvisioningService.RunInitProvisioners()
>>>>>>> cc7c54be
}

// Run initializes and starts services. This will block until all services have
// exited. To initiate shutdown, call the Shutdown method in another goroutine.
func (s *Server) Run() error {
	defer close(s.shutdownFinished)

	if err := s.init(); err != nil {
		return err
	}

	services := s.backgroundServices

	// Start background services.
	for _, svc := range services {
		if registry.IsDisabled(svc) {
			continue
		}

		service := svc
		serviceName := reflect.TypeOf(service).String()
		s.childRoutines.Go(func() error {
			select {
			case <-s.context.Done():
				return s.context.Err()
			default:
			}
			s.log.Debug("Starting background service " + serviceName)
			err := service.Run(s.context)
			// Do not return context.Canceled error since errgroup.Group only
			// returns the first error to the caller - thus we can miss a more
			// interesting error.
			if err != nil && !errors.Is(err, context.Canceled) {
				s.log.Error("Stopped background service "+serviceName, "reason", err)
				return fmt.Errorf("%s run error: %w", serviceName, err)
			}
			s.log.Debug("Stopped background service "+serviceName, "reason", err)
			return nil
		})
	}

	s.notifySystemd("READY=1")

	s.log.Debug("Waiting on services...")
	return s.childRoutines.Wait()
}

// Shutdown initiates Grafana graceful shutdown. This shuts down all
// running background services. Since Run blocks Shutdown supposed to
// be run from a separate goroutine.
func (s *Server) Shutdown(ctx context.Context, reason string) error {
	var err error
	s.shutdownOnce.Do(func() {
		s.log.Info("Shutdown started", "reason", reason)
		// Call cancel func to stop services.
		s.shutdownFn()
		// Wait for server to shut down
		select {
		case <-s.shutdownFinished:
			s.log.Debug("Finished waiting for server to shut down")
		case <-ctx.Done():
			s.log.Warn("Timed out while waiting for server to shut down")
			err = fmt.Errorf("timeout waiting for shutdown")
		}
	})

	return err
}

// ExitCode returns an exit code for a given error.
func (s *Server) ExitCode(runError error) int {
	if runError != nil {
		s.log.Error("Server shutdown", "error", runError)
		return 1
	}
	return 0
}

// writePIDFile retrieves the current process ID and writes it to file.
func (s *Server) writePIDFile() {
	if s.pidFile == "" {
		return
	}

	// Ensure the required directory structure exists.
	err := os.MkdirAll(filepath.Dir(s.pidFile), 0700)
	if err != nil {
		s.log.Error("Failed to verify pid directory", "error", err)
		os.Exit(1)
	}

	// Retrieve the PID and write it to file.
	pid := strconv.Itoa(os.Getpid())
	if err := ioutil.WriteFile(s.pidFile, []byte(pid), 0644); err != nil {
		s.log.Error("Failed to write pidfile", "error", err)
		os.Exit(1)
	}

	s.log.Info("Writing PID file", "path", s.pidFile, "pid", pid)
}

// notifySystemd sends state notifications to systemd.
func (s *Server) notifySystemd(state string) {
	notifySocket := os.Getenv("NOTIFY_SOCKET")
	if notifySocket == "" {
		s.log.Debug(
			"NOTIFY_SOCKET environment variable empty or unset, can't send systemd notification")
		return
	}

	socketAddr := &net.UnixAddr{
		Name: notifySocket,
		Net:  "unixgram",
	}
	conn, err := net.DialUnix(socketAddr.Net, nil, socketAddr)
	if err != nil {
		s.log.Warn("Failed to connect to systemd", "err", err, "socket", notifySocket)
		return
	}
	defer func() {
		if err := conn.Close(); err != nil {
			s.log.Warn("Failed to close connection", "err", err)
		}
	}()

	_, err = conn.Write([]byte(state))
	if err != nil {
		s.log.Warn("Failed to write notification to systemd", "err", err)
	}
}<|MERGE_RESOLUTION|>--- conflicted
+++ resolved
@@ -12,6 +12,8 @@
 	"strconv"
 	"sync"
 
+	"github.com/grafana/grafana/pkg/services/accesscontrol"
+
 	"github.com/grafana/grafana/pkg/api"
 	_ "github.com/grafana/grafana/pkg/extensions"
 	"github.com/grafana/grafana/pkg/infra/log"
@@ -19,23 +21,8 @@
 	"github.com/grafana/grafana/pkg/login"
 	"github.com/grafana/grafana/pkg/login/social"
 	"github.com/grafana/grafana/pkg/registry"
-<<<<<<< HEAD
 	"github.com/grafana/grafana/pkg/services/provisioning"
-=======
-	_ "github.com/grafana/grafana/pkg/services/alerting"
-	_ "github.com/grafana/grafana/pkg/services/auth"
-	_ "github.com/grafana/grafana/pkg/services/auth/jwt"
-	_ "github.com/grafana/grafana/pkg/services/cleanup"
-	_ "github.com/grafana/grafana/pkg/services/librarypanels"
-	_ "github.com/grafana/grafana/pkg/services/login/authinfoservice"
-	_ "github.com/grafana/grafana/pkg/services/login/loginservice"
-	_ "github.com/grafana/grafana/pkg/services/ngalert"
-	_ "github.com/grafana/grafana/pkg/services/notifications"
-	"github.com/grafana/grafana/pkg/services/provisioning"
-	_ "github.com/grafana/grafana/pkg/services/rendering"
-	_ "github.com/grafana/grafana/pkg/services/search"
-	_ "github.com/grafana/grafana/pkg/services/sqlstore"
->>>>>>> cc7c54be
+
 	"github.com/grafana/grafana/pkg/setting"
 	"golang.org/x/sync/errgroup"
 )
@@ -50,33 +37,11 @@
 	Listener    net.Listener
 }
 
-<<<<<<< HEAD
-=======
-type serviceRegistry interface {
-	IsDisabled(srv registry.Service) bool
-	GetServices() []*registry.Descriptor
-}
-
-type globalServiceRegistry struct{}
-
-func (r *globalServiceRegistry) IsDisabled(srv registry.Service) bool {
-	return registry.IsDisabled(srv)
-}
-
-func (r *globalServiceRegistry) GetServices() []*registry.Descriptor {
-	return registry.GetServices()
-}
-
-type roleRegistry interface {
-	// RegisterFixedRoles registers all roles declared to AccessControl
-	RegisterFixedRoles() error
-}
-
->>>>>>> cc7c54be
 // New returns a new instance of Server.
-func New(opts Options, cfg *setting.Cfg, httpServer *api.HTTPServer,
-	provisioningService provisioning.ProvisioningService, backgroundServiceProvider registry.BackgroundServiceRegistry) (*Server, error) {
-	s, err := newServer(opts, cfg, httpServer, provisioningService, backgroundServiceProvider)
+func New(opts Options, cfg *setting.Cfg, httpServer *api.HTTPServer, roleRegistry accesscontrol.RoleRegistry,
+	provisioningService provisioning.ProvisioningService, backgroundServiceProvider registry.BackgroundServiceRegistry,
+) (*Server, error) {
+	s, err := newServer(opts, cfg, httpServer, roleRegistry, provisioningService, backgroundServiceProvider)
 	if err != nil {
 		return nil, err
 	}
@@ -88,8 +53,9 @@
 	return s, nil
 }
 
-func newServer(opts Options, cfg *setting.Cfg, httpServer *api.HTTPServer,
-	provisioningService provisioning.ProvisioningService, backgroundServiceProvider registry.BackgroundServiceRegistry) (*Server, error) {
+func newServer(opts Options, cfg *setting.Cfg, httpServer *api.HTTPServer, roleRegistry accesscontrol.RoleRegistry,
+	provisioningService provisioning.ProvisioningService, backgroundServiceProvider registry.BackgroundServiceRegistry,
+) (*Server, error) {
 	rootCtx, shutdownFn := context.WithCancel(context.Background())
 	childRoutines, childCtx := errgroup.WithContext(rootCtx)
 
@@ -98,6 +64,7 @@
 		childRoutines:       childRoutines,
 		HTTPServer:          httpServer,
 		provisioningService: provisioningService,
+		roleRegistry:        roleRegistry,
 		shutdownFn:          shutdownFn,
 		shutdownFinished:    make(chan struct{}),
 		log:                 log.New("server"),
@@ -130,16 +97,9 @@
 	buildBranch        string
 	backgroundServices []registry.BackgroundService
 
-<<<<<<< HEAD
 	HTTPServer          *api.HTTPServer
+	roleRegistry        accesscontrol.RoleRegistry
 	provisioningService provisioning.ProvisioningService
-=======
-	serviceRegistry serviceRegistry
-
-	HTTPServer          *api.HTTPServer                  `inject:""`
-	AccessControl       roleRegistry                     `inject:""`
-	ProvisioningService provisioning.ProvisioningService `inject:""`
->>>>>>> cc7c54be
 }
 
 // init initializes the server and its services.
@@ -160,32 +120,11 @@
 	login.Init()
 	social.ProvideService(s.cfg)
 
-<<<<<<< HEAD
+	if err := s.roleRegistry.RegisterFixedRoles(); err != nil {
+		return err
+	}
+
 	return s.provisioningService.RunInitProvisioners()
-=======
-	services := s.serviceRegistry.GetServices()
-	if err := s.buildServiceGraph(services); err != nil {
-		return err
-	}
-
-	if s.listener != nil {
-		for _, service := range services {
-			if httpS, ok := service.Instance.(*api.HTTPServer); ok {
-				// Configure the api.HTTPServer if necessary
-				// Hopefully we can find a better solution, maybe with a more advanced DI framework, f.ex. Dig?
-				s.log.Debug("Using provided listener for HTTP server")
-				httpS.Listener = s.listener
-			}
-		}
-	}
-
-	// Register all fixed roles
-	if err := s.AccessControl.RegisterFixedRoles(); err != nil {
-		return err
-	}
-
-	return s.ProvisioningService.RunInitProvisioners()
->>>>>>> cc7c54be
 }
 
 // Run initializes and starts services. This will block until all services have
