--- conflicted
+++ resolved
@@ -48,14 +48,9 @@
 	// Need to make sure these are initialized, is there a better place to put them?
 	_ *azuremonitor.Service, _ *cloudwatch.CloudWatchService, _ *elasticsearch.Service, _ *graphite.Service,
 	_ *influxdb.Service, _ *loki.Service, _ *opentsdb.Service, _ *prometheus.Service, _ *tempo.Service,
-<<<<<<< HEAD
 	_ *testdatasource.TestDataPlugin, _ *plugindashboards.Service, _ *dashboardsnapshots.Service, _ secrets.SecretsService,
-
-=======
-	_ *testdatasource.TestDataPlugin, _ *plugindashboards.Service, _ *dashboardsnapshots.Service,
 	_ *postgres.Service, _ *mysql.Service, _ *mssql.Service, _ *grafanads.Service,
 	_ *pluginsettings.Service, _ *alerting.AlertNotificationService,
->>>>>>> f913f75e
 ) *BackgroundServiceRegistry {
 	return NewBackgroundServiceRegistry(
 		httpServer,
