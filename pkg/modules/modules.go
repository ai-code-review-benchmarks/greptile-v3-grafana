--- conflicted
+++ resolved
@@ -20,13 +20,8 @@
 
 // List of available targets.
 const (
-<<<<<<< HEAD
-	All string = "all"
-
-=======
 	All                 string = "all"
 	HTTPServer          string = "http-server"
->>>>>>> a22b5eb8
 	Kine                string = "kine"
 	KubernetesCRDs      string = "kubernetes-crds"
 	KubernetesAPIServer string = "kubernetes-apiserver"
@@ -62,21 +57,13 @@
 	ServiceManager *services.Manager
 	ServiceMap     map[string]services.Service
 
-<<<<<<< HEAD
+	publicDashboardWebhooks *publicDashboardWebhooks.WebhooksAPI
 	apiServer               apiserver.Service
 	crdRegistry             *corecrd.Registry
 	kineService             kine.Service
 	intormerService         informer.Service
 	clientsetService        client.Service
-	publicDashboardWebhooks *publicDashboardWebhooks.WebhooksAPI
-=======
-	apiServer        apiserver.Service
-	crdRegistry      *corecrd.Registry
-	kineService      kine.Service
-	intormerService  informer.Service
-	clientsetService client.Service
-	httpServer       *api.HTTPServer
->>>>>>> a22b5eb8
+	httpServer              *api.HTTPServer
 }
 
 func ProvideService(
@@ -86,11 +73,8 @@
 	kineService kine.Service,
 	informerService informer.Service,
 	clientsetService client.Service,
-<<<<<<< HEAD
 	publicDashboardWebhooks *publicDashboardWebhooks.WebhooksAPI,
-=======
 	httpServer *api.HTTPServer,
->>>>>>> a22b5eb8
 ) *service {
 	logger := log.New("modules")
 
@@ -102,14 +86,7 @@
 		KubernetesCRDs:      {KubernetesClientset},
 		KubernetesInformers: {KubernetesCRDs},
 		Kubernetes:          {KubernetesInformers},
-<<<<<<< HEAD
-
-		PublicDashboardWebhooks: {KubernetesClientset},
-
-		All: {Kubernetes, PublicDashboardWebhooks},
-=======
-		All:                 {HTTPServer, Kubernetes},
->>>>>>> a22b5eb8
+		All:                 {HTTPServer, Kubernetes, PublicDashboardWebhooks},
 	}
 
 	return &service{
@@ -121,21 +98,13 @@
 		ModuleManager: modules.NewManager(logger),
 		ServiceMap:    map[string]services.Service{},
 
-<<<<<<< HEAD
+		publicDashboardWebhooks: publicDashboardWebhooks,
 		apiServer:               apiServer,
 		crdRegistry:             crdRegistry,
 		kineService:             kineService,
 		intormerService:         informerService,
 		clientsetService:        clientsetService,
-		publicDashboardWebhooks: publicDashboardWebhooks,
-=======
-		apiServer:        apiServer,
-		crdRegistry:      crdRegistry,
-		kineService:      kineService,
-		intormerService:  informerService,
-		clientsetService: clientsetService,
-		httpServer:       httpServer,
->>>>>>> a22b5eb8
+		httpServer:              httpServer,
 	}
 }
 
@@ -271,11 +240,10 @@
 	return m.kineService, nil
 }
 
-<<<<<<< HEAD
 func (m *service) publicDashboardWebhooksInit() (services.Service, error) {
 	return m.publicDashboardWebhooks, nil
-=======
+}
+
 func (m *service) httpServerInit() (services.Service, error) {
 	return m.httpServer, nil
->>>>>>> a22b5eb8
 }