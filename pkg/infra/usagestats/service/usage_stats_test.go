package service

import (
	"bytes"
	"context"
	"errors"
	"io/ioutil"
	"net/http"
	"net/http/httptest"
	"runtime"
	"testing"
	"time"

	"github.com/grafana/grafana/pkg/bus"
	"github.com/grafana/grafana/pkg/components/simplejson"
	"github.com/grafana/grafana/pkg/infra/kvstore"
	"github.com/grafana/grafana/pkg/infra/log"
	"github.com/grafana/grafana/pkg/infra/usagestats"
	"github.com/grafana/grafana/pkg/models"
	"github.com/grafana/grafana/pkg/plugins"
	"github.com/grafana/grafana/pkg/plugins/manager"
<<<<<<< HEAD
	"github.com/grafana/grafana/pkg/services/live"
=======
	"github.com/grafana/grafana/pkg/services/alerting"
>>>>>>> c75737c8
	"github.com/grafana/grafana/pkg/services/sqlstore"
	"github.com/grafana/grafana/pkg/setting"
	"github.com/stretchr/testify/assert"
	"github.com/stretchr/testify/require"
)

// This is to ensure that the interface contract is held by the implementation
func Test_InterfaceContractValidity(t *testing.T) {
	newUsageStats := func() usagestats.Service {
		return &UsageStats{}
	}
	v, ok := newUsageStats().(*UsageStats)

	assert.NotNil(t, v)
	assert.True(t, ok)
}

func TestMetrics(t *testing.T) {
	t.Run("When sending usage stats", func(t *testing.T) {
		uss := createService(t, setting.Cfg{})
		setupSomeDataSourcePlugins(t, uss)

		var getSystemStatsQuery *models.GetSystemStatsQuery
		uss.Bus.AddHandler(func(query *models.GetSystemStatsQuery) error {
			query.Result = &models.SystemStats{
				Dashboards:                1,
				Datasources:               2,
				Users:                     3,
				Admins:                    31,
				Editors:                   32,
				Viewers:                   33,
				ActiveUsers:               4,
				ActiveAdmins:              21,
				ActiveEditors:             22,
				ActiveViewers:             23,
				ActiveSessions:            24,
				DailyActiveUsers:          25,
				DailyActiveAdmins:         26,
				DailyActiveEditors:        27,
				DailyActiveViewers:        28,
				DailyActiveSessions:       29,
				Orgs:                      5,
				Playlists:                 6,
				Alerts:                    7,
				Stars:                     8,
				Folders:                   9,
				DashboardPermissions:      10,
				FolderPermissions:         11,
				ProvisionedDashboards:     12,
				Snapshots:                 13,
				Teams:                     14,
				AuthTokens:                15,
				DashboardVersions:         16,
				Annotations:               17,
				AlertRules:                18,
				LibraryPanels:             19,
				LibraryVariables:          20,
				DashboardsViewersCanAdmin: 3,
				DashboardsViewersCanEdit:  2,
				FoldersViewersCanAdmin:    1,
				FoldersViewersCanEdit:     5,
			}
			getSystemStatsQuery = query
			return nil
		})

		var getDataSourceStatsQuery *models.GetDataSourceStatsQuery
		uss.Bus.AddHandler(func(query *models.GetDataSourceStatsQuery) error {
			query.Result = []*models.DataSourceStats{
				{
					Type:  models.DS_ES,
					Count: 9,
				},
				{
					Type:  models.DS_PROMETHEUS,
					Count: 10,
				},
				{
					Type:  "unknown_ds",
					Count: 11,
				},
				{
					Type:  "unknown_ds2",
					Count: 12,
				},
			}
			getDataSourceStatsQuery = query
			return nil
		})

		var getESDatasSourcesQuery *models.GetDataSourcesByTypeQuery
		uss.Bus.AddHandler(func(query *models.GetDataSourcesByTypeQuery) error {
			query.Result = []*models.DataSource{
				{
					JsonData: simplejson.NewFromAny(map[string]interface{}{
						"esVersion": 2,
					}),
				},
				{
					JsonData: simplejson.NewFromAny(map[string]interface{}{
						"esVersion": 2,
					}),
				},
				{
					JsonData: simplejson.NewFromAny(map[string]interface{}{
						"esVersion": 70,
					}),
				},
			}
			getESDatasSourcesQuery = query
			return nil
		})

		var getDataSourceAccessStatsQuery *models.GetDataSourceAccessStatsQuery
		uss.Bus.AddHandler(func(query *models.GetDataSourceAccessStatsQuery) error {
			query.Result = []*models.DataSourceAccessStats{
				{
					Type:   models.DS_ES,
					Access: "direct",
					Count:  1,
				},
				{
					Type:   models.DS_ES,
					Access: "proxy",
					Count:  2,
				},
				{
					Type:   models.DS_PROMETHEUS,
					Access: "proxy",
					Count:  3,
				},
				{
					Type:   "unknown_ds",
					Access: "proxy",
					Count:  4,
				},
				{
					Type:   "unknown_ds2",
					Access: "",
					Count:  5,
				},
				{
					Type:   "unknown_ds3",
					Access: "direct",
					Count:  6,
				},
				{
					Type:   "unknown_ds4",
					Access: "direct",
					Count:  7,
				},
				{
					Type:   "unknown_ds5",
					Access: "proxy",
					Count:  8,
				},
			}
			getDataSourceAccessStatsQuery = query
			return nil
		})

		var getAlertNotifierUsageStatsQuery *models.GetAlertNotifierUsageStatsQuery
		uss.Bus.AddHandler(func(query *models.GetAlertNotifierUsageStatsQuery) error {
			query.Result = []*models.NotifierUsageStats{
				{
					Type:  "slack",
					Count: 1,
				},
				{
					Type:  "webhook",
					Count: 2,
				},
			}

			getAlertNotifierUsageStatsQuery = query

			return nil
		})

		createConcurrentTokens(t, uss.SQLStore)

		uss.oauthProviders = map[string]bool{
			"github":        true,
			"gitlab":        true,
			"azuread":       true,
			"google":        true,
			"generic_oauth": true,
			"grafana_com":   true,
		}

		err := uss.sendUsageStats(context.Background())
		require.NoError(t, err)

		t.Run("Given reporting not enabled and sending usage stats", func(t *testing.T) {
			origSendUsageStats := sendUsageStats
			t.Cleanup(func() {
				sendUsageStats = origSendUsageStats
			})
			statsSent := false
			sendUsageStats = func(uss *UsageStats, b *bytes.Buffer) {
				statsSent = true
			}

			uss.Cfg.ReportingEnabled = false
			err := uss.sendUsageStats(context.Background())
			require.NoError(t, err)

			require.False(t, statsSent)
			assert.Nil(t, getSystemStatsQuery)
			assert.Nil(t, getDataSourceStatsQuery)
			assert.Nil(t, getDataSourceAccessStatsQuery)
			assert.Nil(t, getESDatasSourcesQuery)
		})

		t.Run("Given reporting enabled, stats should be gathered and sent to HTTP endpoint", func(t *testing.T) {
			origCfg := uss.Cfg
			t.Cleanup(func() {
				uss.Cfg = origCfg
			})
			uss.Cfg = &setting.Cfg{
				ReportingEnabled:     true,
				BuildVersion:         "5.0.0",
				AnonymousEnabled:     true,
				BasicAuthEnabled:     true,
				LDAPEnabled:          true,
				AuthProxyEnabled:     true,
				Packaging:            "deb",
				ReportingDistributor: "hosted-grafana",
			}

			ch := make(chan httpResp)
			ticker := time.NewTicker(2 * time.Second)
			ts := httptest.NewServer(http.HandlerFunc(func(rw http.ResponseWriter, r *http.Request) {
				buf, err := ioutil.ReadAll(r.Body)
				if err != nil {
					t.Logf("Fake HTTP handler received an error: %s", err.Error())
					ch <- httpResp{
						err: err,
					}
					return
				}
				require.NoError(t, err, "Failed to read response body, err=%v", err)
				t.Logf("Fake HTTP handler received a response")
				ch <- httpResp{
					responseBuffer: bytes.NewBuffer(buf),
					req:            r,
				}
			}))
			t.Cleanup(ts.Close)
			t.Cleanup(func() {
				close(ch)
			})
			usageStatsURL = ts.URL

			err := uss.sendUsageStats(context.Background())
			require.NoError(t, err)

			// Wait for fake HTTP server to receive a request
			var resp httpResp
			select {
			case resp = <-ch:
				require.NoError(t, resp.err, "Fake server experienced an error")
			case <-ticker.C:
				t.Fatalf("Timed out waiting for HTTP request")
			}

			t.Logf("Received response from fake HTTP server: %+v\n", resp)

			assert.NotNil(t, getSystemStatsQuery)
			assert.NotNil(t, getDataSourceStatsQuery)
			assert.NotNil(t, getESDatasSourcesQuery)
			assert.NotNil(t, getDataSourceAccessStatsQuery)
			assert.NotNil(t, getAlertNotifierUsageStatsQuery)
			assert.NotNil(t, resp.req)

			assert.Equal(t, http.MethodPost, resp.req.Method)
			assert.Equal(t, "application/json", resp.req.Header.Get("Content-Type"))

			require.NotNil(t, resp.responseBuffer)

			j, err := simplejson.NewFromReader(resp.responseBuffer)
			require.NoError(t, err)

			assert.Equal(t, "5_0_0", j.Get("version").MustString())
			assert.Equal(t, runtime.GOOS, j.Get("os").MustString())
			assert.Equal(t, runtime.GOARCH, j.Get("arch").MustString())

			usageId := uss.GetUsageStatsId(context.Background())
			assert.NotEmpty(t, usageId)
			assert.Equal(t, usageId, j.Get("usageStatsId").MustString())

			metrics := j.Get("metrics")
			assert.Equal(t, getSystemStatsQuery.Result.Dashboards, metrics.Get("stats.dashboards.count").MustInt64())
			assert.Equal(t, getSystemStatsQuery.Result.Users, metrics.Get("stats.users.count").MustInt64())
			assert.Equal(t, getSystemStatsQuery.Result.Admins, metrics.Get("stats.admins.count").MustInt64())
			assert.Equal(t, getSystemStatsQuery.Result.Editors, metrics.Get("stats.editors.count").MustInt64())
			assert.Equal(t, getSystemStatsQuery.Result.Viewers, metrics.Get("stats.viewers.count").MustInt64())
			assert.Equal(t, getSystemStatsQuery.Result.Orgs, metrics.Get("stats.orgs.count").MustInt64())
			assert.Equal(t, getSystemStatsQuery.Result.Playlists, metrics.Get("stats.playlist.count").MustInt64())
			assert.Equal(t, uss.PluginManager.AppCount(), metrics.Get("stats.plugins.apps.count").MustInt())
			assert.Equal(t, uss.PluginManager.PanelCount(), metrics.Get("stats.plugins.panels.count").MustInt())
			assert.Equal(t, uss.PluginManager.DataSourceCount(), metrics.Get("stats.plugins.datasources.count").MustInt())
			assert.Equal(t, getSystemStatsQuery.Result.Alerts, metrics.Get("stats.alerts.count").MustInt64())
			assert.Equal(t, getSystemStatsQuery.Result.ActiveUsers, metrics.Get("stats.active_users.count").MustInt64())
			assert.Equal(t, getSystemStatsQuery.Result.ActiveAdmins, metrics.Get("stats.active_admins.count").MustInt64())
			assert.Equal(t, getSystemStatsQuery.Result.ActiveEditors, metrics.Get("stats.active_editors.count").MustInt64())
			assert.Equal(t, getSystemStatsQuery.Result.ActiveViewers, metrics.Get("stats.active_viewers.count").MustInt64())
			assert.Equal(t, getSystemStatsQuery.Result.ActiveSessions, metrics.Get("stats.active_sessions.count").MustInt64())
			assert.Equal(t, getSystemStatsQuery.Result.DailyActiveUsers, metrics.Get("stats.daily_active_users.count").MustInt64())
			assert.Equal(t, getSystemStatsQuery.Result.DailyActiveAdmins, metrics.Get("stats.daily_active_admins.count").MustInt64())
			assert.Equal(t, getSystemStatsQuery.Result.DailyActiveEditors, metrics.Get("stats.daily_active_editors.count").MustInt64())
			assert.Equal(t, getSystemStatsQuery.Result.DailyActiveViewers, metrics.Get("stats.daily_active_viewers.count").MustInt64())
			assert.Equal(t, getSystemStatsQuery.Result.DailyActiveSessions, metrics.Get("stats.daily_active_sessions.count").MustInt64())
			assert.Equal(t, getSystemStatsQuery.Result.Datasources, metrics.Get("stats.datasources.count").MustInt64())
			assert.Equal(t, getSystemStatsQuery.Result.Stars, metrics.Get("stats.stars.count").MustInt64())
			assert.Equal(t, getSystemStatsQuery.Result.Folders, metrics.Get("stats.folders.count").MustInt64())
			assert.Equal(t, getSystemStatsQuery.Result.DashboardPermissions, metrics.Get("stats.dashboard_permissions.count").MustInt64())
			assert.Equal(t, getSystemStatsQuery.Result.FolderPermissions, metrics.Get("stats.folder_permissions.count").MustInt64())
			assert.Equal(t, getSystemStatsQuery.Result.ProvisionedDashboards, metrics.Get("stats.provisioned_dashboards.count").MustInt64())
			assert.Equal(t, getSystemStatsQuery.Result.Snapshots, metrics.Get("stats.snapshots.count").MustInt64())
			assert.Equal(t, getSystemStatsQuery.Result.Teams, metrics.Get("stats.teams.count").MustInt64())
			assert.Equal(t, getSystemStatsQuery.Result.DashboardsViewersCanEdit, metrics.Get("stats.dashboards_viewers_can_edit.count").MustInt64())
			assert.Equal(t, getSystemStatsQuery.Result.DashboardsViewersCanAdmin, metrics.Get("stats.dashboards_viewers_can_admin.count").MustInt64())
			assert.Equal(t, getSystemStatsQuery.Result.FoldersViewersCanEdit, metrics.Get("stats.folders_viewers_can_edit.count").MustInt64())
			assert.Equal(t, getSystemStatsQuery.Result.FoldersViewersCanAdmin, metrics.Get("stats.folders_viewers_can_admin.count").MustInt64())
			assert.Equal(t, 15, metrics.Get("stats.total_auth_token.count").MustInt())
			assert.Equal(t, 5, metrics.Get("stats.avg_auth_token_per_user.count").MustInt())
			assert.Equal(t, 16, metrics.Get("stats.dashboard_versions.count").MustInt())
			assert.Equal(t, 17, metrics.Get("stats.annotations.count").MustInt())
			assert.Equal(t, 18, metrics.Get("stats.alert_rules.count").MustInt())
			assert.Equal(t, 19, metrics.Get("stats.library_panels.count").MustInt())
			assert.Equal(t, 20, metrics.Get("stats.library_variables.count").MustInt())
			assert.Equal(t, 0, metrics.Get("stats.live_users.count").MustInt())
			assert.Equal(t, 0, metrics.Get("stats.live_clients.count").MustInt())

			assert.Equal(t, 9, metrics.Get("stats.ds."+models.DS_ES+".count").MustInt())
			assert.Equal(t, 10, metrics.Get("stats.ds."+models.DS_PROMETHEUS+".count").MustInt())

			assert.Equal(t, 2, metrics.Get("stats.ds."+models.DS_ES+".v2.count").MustInt())
			assert.Equal(t, 1, metrics.Get("stats.ds."+models.DS_ES+".v70.count").MustInt())

			assert.Equal(t, 11+12, metrics.Get("stats.ds.other.count").MustInt())

			assert.Equal(t, 1, metrics.Get("stats.ds_access."+models.DS_ES+".direct.count").MustInt())
			assert.Equal(t, 2, metrics.Get("stats.ds_access."+models.DS_ES+".proxy.count").MustInt())
			assert.Equal(t, 3, metrics.Get("stats.ds_access."+models.DS_PROMETHEUS+".proxy.count").MustInt())
			assert.Equal(t, 6+7, metrics.Get("stats.ds_access.other.direct.count").MustInt())
			assert.Equal(t, 4+8, metrics.Get("stats.ds_access.other.proxy.count").MustInt())

			assert.Equal(t, 1, metrics.Get("stats.alert_notifiers.slack.count").MustInt())
			assert.Equal(t, 2, metrics.Get("stats.alert_notifiers.webhook.count").MustInt())

			assert.Equal(t, 1, metrics.Get("stats.auth_enabled.anonymous.count").MustInt())
			assert.Equal(t, 1, metrics.Get("stats.auth_enabled.basic_auth.count").MustInt())
			assert.Equal(t, 1, metrics.Get("stats.auth_enabled.ldap.count").MustInt())
			assert.Equal(t, 1, metrics.Get("stats.auth_enabled.auth_proxy.count").MustInt())
			assert.Equal(t, 1, metrics.Get("stats.auth_enabled.oauth_github.count").MustInt())
			assert.Equal(t, 1, metrics.Get("stats.auth_enabled.oauth_gitlab.count").MustInt())
			assert.Equal(t, 1, metrics.Get("stats.auth_enabled.oauth_google.count").MustInt())
			assert.Equal(t, 1, metrics.Get("stats.auth_enabled.oauth_azuread.count").MustInt())
			assert.Equal(t, 1, metrics.Get("stats.auth_enabled.oauth_generic_oauth.count").MustInt())
			assert.Equal(t, 1, metrics.Get("stats.auth_enabled.oauth_grafana_com.count").MustInt())

			assert.Equal(t, 1, metrics.Get("stats.packaging.deb.count").MustInt())
			assert.Equal(t, 1, metrics.Get("stats.distributor.hosted-grafana.count").MustInt())

			assert.Equal(t, 1, metrics.Get("stats.auth_token_per_user_le_3").MustInt())
			assert.Equal(t, 2, metrics.Get("stats.auth_token_per_user_le_6").MustInt())
			assert.Equal(t, 3, metrics.Get("stats.auth_token_per_user_le_9").MustInt())
			assert.Equal(t, 4, metrics.Get("stats.auth_token_per_user_le_12").MustInt())
			assert.Equal(t, 5, metrics.Get("stats.auth_token_per_user_le_15").MustInt())
			assert.Equal(t, 6, metrics.Get("stats.auth_token_per_user_le_inf").MustInt())

			assert.LessOrEqual(t, 60, metrics.Get("stats.uptime").MustInt())
			assert.Greater(t, 70, metrics.Get("stats.uptime").MustInt())
		})
	})

	t.Run("When updating total stats", func(t *testing.T) {
		uss := createService(t, setting.Cfg{})
		uss.Cfg.MetricsEndpointEnabled = true
		uss.Cfg.MetricsEndpointDisableTotalStats = false
		getSystemStatsWasCalled := false
		uss.Bus.AddHandler(func(query *models.GetSystemStatsQuery) error {
			query.Result = &models.SystemStats{}
			getSystemStatsWasCalled = true
			return nil
		})

		t.Run("When metrics is disabled and total stats is enabled, stats should not be updated", func(t *testing.T) {
			uss.Cfg.MetricsEndpointEnabled = false
			uss.Cfg.MetricsEndpointDisableTotalStats = false
			uss.updateTotalStats()

			assert.False(t, getSystemStatsWasCalled)
		})

		t.Run("When metrics is enabled and total stats is disabled, stats should not be updated", func(t *testing.T) {
			uss.Cfg.MetricsEndpointEnabled = true
			uss.Cfg.MetricsEndpointDisableTotalStats = true

			uss.updateTotalStats()

			assert.False(t, getSystemStatsWasCalled)
		})

		t.Run("When metrics is disabled and total stats is disabled, stats should not be updated", func(t *testing.T) {
			uss.Cfg.MetricsEndpointEnabled = false
			uss.Cfg.MetricsEndpointDisableTotalStats = true

			uss.updateTotalStats()

			assert.False(t, getSystemStatsWasCalled)
		})

		t.Run("When metrics is enabled and total stats is enabled, stats should be updated", func(t *testing.T) {
			uss.Cfg.MetricsEndpointEnabled = true
			uss.Cfg.MetricsEndpointDisableTotalStats = false

			uss.updateTotalStats()

			assert.True(t, getSystemStatsWasCalled)
		})
	})

	t.Run("When registering a metric", func(t *testing.T) {
		uss := createService(t, setting.Cfg{})
		metricName := "stats.test_metric.count"

		t.Run("Adds a new metric to the external metrics", func(t *testing.T) {
			uss.RegisterMetricsFunc(func() (map[string]interface{}, error) {
				return map[string]interface{}{metricName: 1}, nil
			})

			metrics, err := uss.externalMetrics[0]()
			require.NoError(t, err)
			assert.Equal(t, map[string]interface{}{metricName: 1}, metrics)
		})
	})

	t.Run("When getting usage report", func(t *testing.T) {
		uss := createService(t, setting.Cfg{})
		metricName := "stats.test_metric.count"

		uss.Bus.AddHandler(func(query *models.GetSystemStatsQuery) error {
			query.Result = &models.SystemStats{}
			return nil
		})

		uss.Bus.AddHandler(func(query *models.GetDataSourceStatsQuery) error {
			query.Result = []*models.DataSourceStats{}
			return nil
		})

		uss.Bus.AddHandler(func(query *models.GetDataSourcesByTypeQuery) error {
			query.Result = []*models.DataSource{}
			return nil
		})

		uss.Bus.AddHandler(func(query *models.GetDataSourceAccessStatsQuery) error {
			query.Result = []*models.DataSourceAccessStats{}
			return nil
		})

		uss.Bus.AddHandler(func(query *models.GetAlertNotifierUsageStatsQuery) error {
			query.Result = []*models.NotifierUsageStats{}
			return nil
		})

		createConcurrentTokens(t, uss.SQLStore)

		t.Run("Should include metrics for concurrent users", func(t *testing.T) {
			report, err := uss.GetUsageReport(context.Background())
			require.NoError(t, err)

			assert.Equal(t, int32(1), report.Metrics["stats.auth_token_per_user_le_3"])
			assert.Equal(t, int32(2), report.Metrics["stats.auth_token_per_user_le_6"])
			assert.Equal(t, int32(3), report.Metrics["stats.auth_token_per_user_le_9"])
			assert.Equal(t, int32(4), report.Metrics["stats.auth_token_per_user_le_12"])
			assert.Equal(t, int32(5), report.Metrics["stats.auth_token_per_user_le_15"])
			assert.Equal(t, int32(6), report.Metrics["stats.auth_token_per_user_le_inf"])
		})

		t.Run("Should include external metrics", func(t *testing.T) {
			uss.RegisterMetricsFunc(func() (map[string]interface{}, error) {
				return map[string]interface{}{metricName: 1}, nil
			})

			report, err := uss.GetUsageReport(context.Background())
			require.NoError(t, err, "Expected no error")

			metric := report.Metrics[metricName]
			assert.Equal(t, 1, metric)
		})
	})

	t.Run("When registering external metrics", func(t *testing.T) {
		uss := createService(t, setting.Cfg{})
		metrics := map[string]interface{}{"stats.test_metric.count": 1, "stats.test_metric_second.count": 2}
		extMetricName := "stats.test_external_metric.count"

		uss.RegisterMetricsFunc(func() (map[string]interface{}, error) {
			return map[string]interface{}{extMetricName: 1}, nil
		})

		uss.registerExternalMetrics(metrics)

		assert.Equal(t, 1, metrics[extMetricName])

		t.Run("When loading a metric results to an error", func(t *testing.T) {
			uss.RegisterMetricsFunc(func() (map[string]interface{}, error) {
				return map[string]interface{}{extMetricName: 1}, nil
			})
			extErrorMetricName := "stats.test_external_metric_error.count"

			t.Run("Should not add it to metrics", func(t *testing.T) {
				uss.RegisterMetricsFunc(func() (map[string]interface{}, error) {
					return map[string]interface{}{extErrorMetricName: 1}, errors.New("some error")
				})

				uss.registerExternalMetrics(metrics)

				extErrorMetric := metrics[extErrorMetricName]
				extMetric := metrics[extMetricName]

				require.Nil(t, extErrorMetric, "Invalid metric should not be added")
				assert.Equal(t, 1, extMetric)
				assert.Len(t, metrics, 3, "Expected only one available metric")
			})
		})
	})
}

type fakePluginManager struct {
	manager.PluginManager

	dataSources map[string]*plugins.DataSourcePlugin
	panels      map[string]*plugins.PanelPlugin
}

func (pm *fakePluginManager) DataSourceCount() int {
	return len(pm.dataSources)
}

func (pm *fakePluginManager) GetDataSource(id string) *plugins.DataSourcePlugin {
	return pm.dataSources[id]
}

func (pm *fakePluginManager) PanelCount() int {
	return len(pm.panels)
}

func setupSomeDataSourcePlugins(t *testing.T, uss *UsageStats) {
	t.Helper()

	uss.PluginManager = &fakePluginManager{
		dataSources: map[string]*plugins.DataSourcePlugin{
			models.DS_ES: {
				FrontendPluginBase: plugins.FrontendPluginBase{
					PluginBase: plugins.PluginBase{
						Signature: "internal",
					},
				},
			},
			models.DS_PROMETHEUS: {
				FrontendPluginBase: plugins.FrontendPluginBase{
					PluginBase: plugins.PluginBase{
						Signature: "internal",
					},
				},
			},
			models.DS_GRAPHITE: {
				FrontendPluginBase: plugins.FrontendPluginBase{
					PluginBase: plugins.PluginBase{
						Signature: "internal",
					},
				},
			},
			models.DS_MYSQL: {
				FrontendPluginBase: plugins.FrontendPluginBase{
					PluginBase: plugins.PluginBase{
						Signature: "internal",
					},
				},
			},
		},
	}
}

type httpResp struct {
	req            *http.Request
	responseBuffer *bytes.Buffer
	err            error
}

func createService(t *testing.T, cfg setting.Cfg) *UsageStats {
	t.Helper()

	sqlStore := sqlstore.InitTestDB(t)

	return &UsageStats{
<<<<<<< HEAD
		Bus:             bus.New(),
		Cfg:             &cfg,
		SQLStore:        sqlStore,
		externalMetrics: make([]usagestats.MetricsFunc, 0),
		PluginManager:   &fakePluginManager{},
		grafanaLive:     newTestLive(t),
		kvStore:         kvstore.WithNamespace(kvstore.ProvideService(sqlStore), 0, "infra.usagestats"),
		log:             log.New("infra.usagestats"),
		startTime:       time.Now().Add(-1 * time.Minute),
=======
		Bus:                bus.New(),
		Cfg:                &cfg,
		SQLStore:           sqlStore,
		AlertingUsageStats: &alertingUsageMock{},
		externalMetrics:    make([]usagestats.MetricsFunc, 0),
		PluginManager:      &fakePluginManager{},
		kvStore:            kvstore.WithNamespace(kvstore.ProvideService(sqlStore), 0, "infra.usagestats"),
		log:                log.New("infra.usagestats"),
		startTime:          time.Now().Add(-1 * time.Minute),
>>>>>>> c75737c8
	}
}<|MERGE_RESOLUTION|>--- conflicted
+++ resolved
@@ -19,11 +19,6 @@
 	"github.com/grafana/grafana/pkg/models"
 	"github.com/grafana/grafana/pkg/plugins"
 	"github.com/grafana/grafana/pkg/plugins/manager"
-<<<<<<< HEAD
-	"github.com/grafana/grafana/pkg/services/live"
-=======
-	"github.com/grafana/grafana/pkg/services/alerting"
->>>>>>> c75737c8
 	"github.com/grafana/grafana/pkg/services/sqlstore"
 	"github.com/grafana/grafana/pkg/setting"
 	"github.com/stretchr/testify/assert"
@@ -625,26 +620,13 @@
 	sqlStore := sqlstore.InitTestDB(t)
 
 	return &UsageStats{
-<<<<<<< HEAD
 		Bus:             bus.New(),
 		Cfg:             &cfg,
 		SQLStore:        sqlStore,
 		externalMetrics: make([]usagestats.MetricsFunc, 0),
 		PluginManager:   &fakePluginManager{},
-		grafanaLive:     newTestLive(t),
 		kvStore:         kvstore.WithNamespace(kvstore.ProvideService(sqlStore), 0, "infra.usagestats"),
 		log:             log.New("infra.usagestats"),
 		startTime:       time.Now().Add(-1 * time.Minute),
-=======
-		Bus:                bus.New(),
-		Cfg:                &cfg,
-		SQLStore:           sqlStore,
-		AlertingUsageStats: &alertingUsageMock{},
-		externalMetrics:    make([]usagestats.MetricsFunc, 0),
-		PluginManager:      &fakePluginManager{},
-		kvStore:            kvstore.WithNamespace(kvstore.ProvideService(sqlStore), 0, "infra.usagestats"),
-		log:                log.New("infra.usagestats"),
-		startTime:          time.Now().Add(-1 * time.Minute),
->>>>>>> c75737c8
 	}
 }