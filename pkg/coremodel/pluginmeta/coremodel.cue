package pluginmeta

import (
<<<<<<< HEAD
	"strings"

	"github.com/grafana/thema"
=======
	"github.com/grafana/thema"
	"strings"
>>>>>>> 098a61bf
)

thema.#Lineage
name: "pluginmeta"
seqs: [
	{
		schemas: [
			{
				// Unique name of the plugin. If the plugin is published on
				// grafana.com, then the plugin id has to follow the naming
				// conventions.
<<<<<<< HEAD
				id: =~"^[0-9a-z]+\\-([0-9a-z]+\\-)?(\(strings.Join([for t in _types {t}], "|")))$"

				// types indicates the set of all plugin types. This private field solely
				// exists so that the plugin type can be interpolated in other fields
				_types: ["app", "datasource", "panel", "renderer", "secretsmanager"]
=======
				id: string & strings.MinRunes(1)
				if !builtIn {
						id: =~"^[0-9a-z]+\\-([0-9a-z]+\\-)?(app|panel|datasource)$"
				}
>>>>>>> 098a61bf

				// type indicates which type of Grafana plugin this is, of the defined
				// set of Grafana plugin types.
				type: or(_types)

				// IncludeType is a string identifier of a plugin include type, which is
				// a superset of plugin types.
				#IncludeType: type | "dashboard" | "page"

				// Human-readable name of the plugin that is shown to the user in
				// the UI.
				name: string

				// Plugin category used on the Add data source page.
				category?: "tsdb" | "logging" | "cloud" | "tracing" | "sql" | "enterprise" | "other"

				// For data source plugins, if the plugin supports annotation
				// queries.
				annotations?: bool

				// For data source plugins, if the plugin supports alerting.
				alerting?: bool

				// If the plugin has a backend component.
				backend?: bool

				// builtin indicates whether the plugin is developed and shipped as part
				// of Grafana. Also known as a "core plugin."
				builtIn: bool | *false

				// hideFromList excludes the plugin from listings in Grafana's UI. Only
				// allowed for builtin plugins.
				hideFromList: bool | *false
				if !builtIn {
					hideFromList: false
				}

				// The first part of the file name of the backend component
				// executable. There can be multiple executables built for
				// different operating system and architecture. Grafana will
				// check for executables named `<executable>_<$GOOS>_<lower case
				// $GOARCH><.exe for Windows>`, e.g. `plugin_linux_amd64`.
				// Combination of $GOOS and $GOARCH can be found here:
				// https://golang.org/doc/install/source#environment.
				executable?: string

				// Initialize plugin on startup. By default, the plugin
				// initializes on first use.
				preload?: bool

				// Marks a plugin as a pre-release.
				state?: #ReleaseState

				// ReleaseState indicates release maturity state of a plugin.
				#ReleaseState: "alpha" | "beta" | "deprecated" | *"stable"

				// Resources to include in plugin.
				includes?: [...#Include]

				// A resource to be included in a plugin.
				#Include: {
					// Unique identifier of the included resource
					uid?:  string
					type:  #IncludeType
					name?: string

					// (Legacy) The Angular component to use for a page.
					component?: string
					role?:      "Admin" | "Editor" | "Viewer"

					// Used for app plugins.
					path?: string

					// Add the include to the side menu.
					addToNav?: bool

					// Page or dashboard when user clicks the icon in the side menu.
					defaultNav?: bool

					// Icon to use in the side menu. For information on available
					// icon, refer to [Icons
					// Overview](https://developers.grafana.com/ui/latest/index.html?path=/story/docs-overview-icon--icons-overview).
					icon?: string
					...
				}

				// For data source plugins, if the plugin supports logs.
				logs?: bool

				// For panel plugins. Hides the query editor.
				skipDataQuery?: bool

				// For data source plugins, if the plugin supports metric queries.
				// Used in Explore.
				metrics?: bool

				// For data source plugins, if the plugin supports streaming.
				streaming?: bool

				// This is an undocumented feature.
				tables?: bool

				// For data source plugins, if the plugin supports tracing.
				tracing?: bool

				// For data source plugins, include hidden queries in the data
				// request.
				hiddenQueries?: bool

				// Set to true for app plugins that should be enabled by default
				// in all orgs
				autoEnabled?: bool

				// Dependencies needed by the plugin.
				dependencies: #Dependencies

				#Dependencies: {
					// (Deprecated) Required Grafana version for this plugin, e.g.
					// `6.x.x 7.x.x` to denote plugin requires Grafana v6.x.x or
					// v7.x.x.
					grafanaVersion?: =~"^([0-9]+)(\\.[0-9x]+)?(\\.[0-9x])?$"

					// Required Grafana version for this plugin. Validated using
					// https://github.com/npm/node-semver.
					grafanaDependency: =~"^(<=|>=|<|>|=|~|\\^)?([0-9]+)(\\.[0-9x\\*]+)(\\.[0-9x\\*])?(\\s(<=|>=|<|=>)?([0-9]+)(\\.[0-9x]+)(\\.[0-9x]))?$"
					if !builtIn { // required for non-core plugins
						grafanaDependency: string
					}

					// An array of required plugins on which this plugin depends.
					plugins?: [...#Dependency]
				}

				// Dependency describes another plugin on which a plugin depends.
				// The id refers to the plugin package identifier, as given on
				// the grafana.com plugin marketplace.
				#Dependency: {
					id:      =~"^[0-9a-z]+\\-([0-9a-z]+\\-)?(app|panel|datasource)$"
					type:    "app" | "datasource" | "panel"
					name:    string
					version: string
					...
				}

				// Metadata about the plugin.
				info: #Info

				// Metadata about a Grafana plugin. Some fields are used on the plugins
				// page in Grafana and others on grafana.com, if the plugin is published.
				#Info: {
					// Information about the plugin author.
					author?: {
						// Author's name.
						name?: string

						// Author's name.
						email?: string

						// Link to author's website.
						url?: string
					}

					// Build information
					build?: #BuildInfo

					// Description of plugin. Used on the plugins page in Grafana and
					// for search on grafana.com.
					description?: string

					// Array of plugin keywords. Used for search on grafana.com.
					keywords: [...string]
					// should be this, but CUE to openapi converter screws this up
					// by inserting a non-concrete default.
					// keywords: [string, ...string]

					// An array of link objects to be displayed on this plugin's
					// project page in the form `{name: 'foo', url:
					// 'http://example.com'}`
					links?: [...{
						name?: string
						url?:  string
					}]

					// SVG images that are used as plugin icons.
					logos?: {
						// Link to the "small" version of the plugin logo, which must be
						// an SVG image. "Large" and "small" logos can be the same image.
						small: string

						// Link to the "large" version of the plugin logo, which must be
						// an SVG image. "Large" and "small" logos can be the same image.
						large: string
					}
					if !builtIn { // required for non-core plugins
						logos: {...}
					}

					// An array of screenshot objects in the form `{name: 'bar', path:
					// 'img/screenshot.png'}`
					screenshots?: [...{
						name?: string
						path?: string
					}]

					// Date when this plugin was built.
					updated?: =~"^(\\d{4}-\\d{2}-\\d{2}|\\%TODAY\\%)$"

					// Project version of this commit, e.g. `6.7.x`.
					version?: =~"^(0|[1-9]\\d*)\\.(0|[1-9]\\d*)\\.(0|[1-9]\\d*$|\\%VERSION\\%)"
				}

				#BuildInfo: {
					// Time when the plugin was built, as a Unix timestamp.
					time?: int64
					repo?: string

					// Git branch the plugin was built from.
					branch?: string

					// Git hash of the commit the plugin was built from
					hash?:     string
					"number"?: int64

					// GitHub pull request the plugin was built from
					pr?: int32
				}

				// For data source plugins. There is a query options section in
				// the plugin's query editor and these options can be turned on
				// if needed.
				queryOptions?: {
					// For data source plugins. If the `max data points` option should
					// be shown in the query options section in the query editor.
					maxDataPoints?: bool

					// For data source plugins. If the `min interval` option should be
					// shown in the query options section in the query editor.
					minInterval?: bool

					// For data source plugins. If the `cache timeout` option should
					// be shown in the query options section in the query editor.
					cacheTimeout?: bool
				}

				// Routes is a list of proxy routes, if any. For datasource plugins only.
				routes?: [...#Route]

				// Header describes an HTTP header that is forwarded with a proxied request for
				// a plugin route.
				#Header: {
					name:    string
					content: string
				}

				// URLParam describes query string parameters for
				// a url in a plugin route
				#URLParam: {
					name:    string
					content: string
				}

				// A proxy route used in datasource plugins for plugin authentication
				// and adding headers to HTTP requests made by the plugin.
				// For more information, refer to [Authentication for data source
				// plugins](https://grafana.com/docs/grafana/latest/developers/plugins/authentication/).
				#Route: {
					// For data source plugins. The route path that is replaced by the
					// route URL field when proxying the call.
					path?: string

					// For data source plugins. Route method matches the HTTP verb
					// like GET or POST. Multiple methods can be provided as a
					// comma-separated list.
					method?: string

					// For data source plugins. Route URL is where the request is
					// proxied to.
					url?: string

					urlParams?: [...#URLParam]
					reqSignedIn?: bool
					reqRole?:     string

					// For data source plugins. Route headers adds HTTP headers to the
					// proxied request.
					headers?: [...#Header]

					// For data source plugins. Route headers set the body content and
					// length to the proxied request.
					body?: {
						...
					}

					// For data source plugins. Token authentication section used with
					// an OAuth API.
					tokenAuth?: #TokenAuth

					// For data source plugins. Token authentication section used with
					// an JWT OAuth API.
					jwtTokenAuth?: #JWTTokenAuth
				}

				// TODO docs
				#TokenAuth: {
					// URL to fetch the authentication token.
					url?: string

					// The list of scopes that your application should be granted
					// access to.
					scopes?: [...string]

					// Parameters for the token authentication request.
					params: [string]: string
				}

				// TODO docs
				// TODO should this really be separate from TokenAuth?
				#JWTTokenAuth: {
					// URL to fetch the JWT token.
					url: string

					// The list of scopes that your application should be granted
					// access to.
					scopes: [...string]

					// Parameters for the JWT token authentication request.
					params: [string]: string
				}

				// Grafana Enerprise specific features.
				enterpriseFeatures?: {
					// Enable/Disable health diagnostics errors. Requires Grafana
					// >=7.5.5.
					healthDiagnosticsErrors?: bool | *false
					...
				}
			},
		]
	},
]<|MERGE_RESOLUTION|>--- conflicted
+++ resolved
@@ -1,14 +1,9 @@
 package pluginmeta
 
 import (
-<<<<<<< HEAD
 	"strings"
 
 	"github.com/grafana/thema"
-=======
-	"github.com/grafana/thema"
-	"strings"
->>>>>>> 098a61bf
 )
 
 thema.#Lineage
@@ -20,18 +15,12 @@
 				// Unique name of the plugin. If the plugin is published on
 				// grafana.com, then the plugin id has to follow the naming
 				// conventions.
-<<<<<<< HEAD
+				id: string & strings.MinRunes(1)
 				id: =~"^[0-9a-z]+\\-([0-9a-z]+\\-)?(\(strings.Join([for t in _types {t}], "|")))$"
 
 				// types indicates the set of all plugin types. This private field solely
 				// exists so that the plugin type can be interpolated in other fields
 				_types: ["app", "datasource", "panel", "renderer", "secretsmanager"]
-=======
-				id: string & strings.MinRunes(1)
-				if !builtIn {
-						id: =~"^[0-9a-z]+\\-([0-9a-z]+\\-)?(app|panel|datasource)$"
-				}
->>>>>>> 098a61bf
 
 				// type indicates which type of Grafana plugin this is, of the defined
 				// set of Grafana plugin types.
@@ -62,12 +51,8 @@
 				// of Grafana. Also known as a "core plugin."
 				builtIn: bool | *false
 
-				// hideFromList excludes the plugin from listings in Grafana's UI. Only
-				// allowed for builtin plugins.
+				// hideFromList excludes the plugin from listings in Grafana's UI.
 				hideFromList: bool | *false
-				if !builtIn {
-					hideFromList: false
-				}
 
 				// The first part of the file name of the backend component
 				// executable. There can be multiple executables built for
@@ -157,9 +142,6 @@
 					// Required Grafana version for this plugin. Validated using
 					// https://github.com/npm/node-semver.
 					grafanaDependency: =~"^(<=|>=|<|>|=|~|\\^)?([0-9]+)(\\.[0-9x\\*]+)(\\.[0-9x\\*])?(\\s(<=|>=|<|=>)?([0-9]+)(\\.[0-9x]+)(\\.[0-9x]))?$"
-					if !builtIn { // required for non-core plugins
-						grafanaDependency: string
-					}
 
 					// An array of required plugins on which this plugin depends.
 					plugins?: [...#Dependency]
@@ -225,9 +207,6 @@
 						// an SVG image. "Large" and "small" logos can be the same image.
 						large: string
 					}
-					if !builtIn { // required for non-core plugins
-						logos: {...}
-					}
 
 					// An array of screenshot objects in the form `{name: 'bar', path:
 					// 'img/screenshot.png'}`
