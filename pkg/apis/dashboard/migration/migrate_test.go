--- conflicted
+++ resolved
@@ -50,16 +50,7 @@
 			require.JSONEq(t, string(expectedDash), string(outBytes), "%s input check did not match", f.Name())
 		})
 
-<<<<<<< HEAD
-		for targetVersion := range schemaversion.Migrations {
-			// Skip backward migrations
-			if targetVersion < inputVersion {
-				continue
-			}
-
-=======
 		for targetVersion := inputVersion + 1; targetVersion <= schemaversion.LATEST_VERSION; targetVersion++ {
->>>>>>> 950726a3
 			testName := fmt.Sprintf("%s v%d to v%d", name, inputVersion, targetVersion)
 			t.Run(testName, func(t *testing.T) {
 				testMigration(t, inputDash, name, inputVersion, targetVersion)
