--- conflicted
+++ resolved
@@ -1,13 +1,6 @@
 package v0alpha1
 
-<<<<<<< HEAD
-import (
-	"fmt"
-	"strings"
-)
-=======
 import "fmt"
->>>>>>> d60a28b3
 
 const InternalPrefix = "grafana.com/"
 const ProvenanceStatusAnnotationKey = InternalPrefix + "provenance"
@@ -59,17 +52,6 @@
 	if o.Annotations == nil {
 		o.Annotations = make(map[string]string, 1)
 	}
-<<<<<<< HEAD
-	o.Annotations[fmt.Sprintf("%s%s/%s", InternalPrefix, "access", action)] = "true"
-}
-
-func (o *Receiver) SetInUse(routesCnt int, rules []string) {
-	if o.Annotations == nil {
-		o.Annotations = make(map[string]string, 2)
-	}
-	o.Annotations[fmt.Sprintf("%s%s/%s", InternalPrefix, "inUse", "routes")] = fmt.Sprintf("%d", routesCnt)
-	o.Annotations[fmt.Sprintf("%s%s/%s", InternalPrefix, "inUse", "rules")] = strings.Join(rules, ",")
-=======
 	o.Annotations[AccessControlAnnotation(action)] = "true"
 }
 
@@ -77,5 +59,4 @@
 // Ex. grafana.com/access/canDelete.
 func AccessControlAnnotation(action string) string {
 	return fmt.Sprintf("%s%s/%s", InternalPrefix, "access", action)
->>>>>>> d60a28b3
 }