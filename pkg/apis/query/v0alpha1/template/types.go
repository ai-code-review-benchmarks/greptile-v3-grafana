package template

import (
	"github.com/grafana/grafana-plugin-sdk-go/data"
	apidata "github.com/grafana/grafana-plugin-sdk-go/experimental/apis/data/v0alpha1"

	common "github.com/grafana/grafana/pkg/apimachinery/apis/common/v0alpha1"
)

type QueryTemplate struct {
	// A display name
	Title string `json:"title,omitempty"`

	// Longer description for why it is interesting
	Description string `json:"description,omitempty"`

<<<<<<< HEAD
	// The tags that can be used to filter the template
	// +listType=set
	Tags []string `json:"tags,omitempty"`
=======
	// Toggle for visible/hidden queries
	IsVisible bool `json:"isVisible,omitempty"`
>>>>>>> d0d941fe

	// The variables that can be used to render
	// +listType=map
	// +listMapKey=key
	Variables []TemplateVariable `json:"vars,omitempty"`

	// Output variables
	// +listType=set
	Targets []Target `json:"targets"`
}

type Target struct {
	// DataType is the returned Dataplane type from the query.
	DataType data.FrameType `json:"dataType,omitempty"`

	// DataTypeVersion is the version for the Dataplane type.
	// TODO 2[uint] seems to panic, maybe implement DeepCopy on data.FrameTypeVersion?
	// DataTypeVersion data.FrameTypeVersion `json:"dataTypeVersion,omitempty"`

	// Variables that will be replaced in the query
	Variables map[string][]VariableReplacement `json:"variables"`

	// Query target
	Properties apidata.DataQuery `json:"properties"`
}

// TemplateVariable is the definition of a variable that will be interpolated
// in targets.
type TemplateVariable struct {
	// Key is the name of the variable.
	Key string `json:"key"`

	// DefaultValue is the value to be used when there is no selected value
	// during render.
	// +listType=atomic
	DefaultValues []string `json:"defaultValues,omitempty"`

	// ValueListDefinition is the object definition used by the FE
	// to get a list of possible values to select for render.
	ValueListDefinition common.Unstructured `json:"valueListDefinition,omitempty"`
}

// QueryVariable is the definition of a variable that will be interpolated
// in targets.
type VariableReplacement struct {
	// Path is the location of the property within a target.
	// The format for this is not figured out yet (Maybe JSONPath?).
	// Idea: ["string", int, "string"] where int indicates array offset
	Path string `json:"path"`

	// Positions is a list of where to perform the interpolation
	// within targets during render.
	// The first string is the Idx of the target as a string, since openAPI
	// does not support ints as map keys
	Position *Position `json:"position,omitempty"`

	// How values should be interpolated
	Format VariableFormat `json:"format,omitempty"`
}

// Define how to format values in the template.
// See: https://grafana.com/docs/grafana/latest/dashboards/variables/variable-syntax/#advanced-variable-format-options
// +enum
type VariableFormat string

// Defines values for ItemType.
const (
	// Formats variables with multiple values as a comma-separated string.
	FormatCSV VariableFormat = "csv"

	// Formats variables with multiple values as a comma-separated string.
	FormatJSON VariableFormat = "json"

	// Formats single- and multi-valued variables into a comma-separated string
	FormatDoubleQuote VariableFormat = "doublequote"

	// Formats single- and multi-valued variables into a comma-separated string
	FormatSingleQuote VariableFormat = "singlequote"

	// Formats variables with multiple values into a pipe-separated string.
	FormatPipe VariableFormat = "pipe"

	// Formats variables with multiple values into comma-separated string.
	// This is the default behavior when no format is specified
	FormatRaw VariableFormat = "raw"
)

// Position is where to do replacement in the targets
// during render.
type Position struct {
	// Start is the byte offset within TargetKey's property of the variable.
	// It is the start location for replacements).
	Start int64 `json:"start"` // TODO: byte, rune?

	// End is the byte offset of the end of the variable.
	End int64 `json:"end"`
}<|MERGE_RESOLUTION|>--- conflicted
+++ resolved
@@ -14,14 +14,12 @@
 	// Longer description for why it is interesting
 	Description string `json:"description,omitempty"`
 
-<<<<<<< HEAD
 	// The tags that can be used to filter the template
 	// +listType=set
 	Tags []string `json:"tags,omitempty"`
-=======
+
 	// Toggle for visible/hidden queries
 	IsVisible bool `json:"isVisible,omitempty"`
->>>>>>> d0d941fe
 
 	// The variables that can be used to render
 	// +listType=map
