--- conflicted
+++ resolved
@@ -68,12 +68,9 @@
 
 	// Required when the action is `export`
 	Export *ExportOptions `json:"export,omitempty"`
-<<<<<<< HEAD
-=======
 
 	// Required when the action is `sync`
 	Sync *SyncOptions `json:"sync,omitempty"`
->>>>>>> f205407e
 }
 
 type PullRequestOptions struct {
@@ -88,14 +85,11 @@
 	URL string `json:"url,omitempty"`
 }
 
-<<<<<<< HEAD
-=======
 type SyncOptions struct {
 	// Complete forces the sync to overwrite
 	Complete bool `json:"complete,omitempty"`
 }
 
->>>>>>> f205407e
 type ExportOptions struct {
 	// The source folder (or empty) to export
 	Folder string `json:"folder,omitempty"`
