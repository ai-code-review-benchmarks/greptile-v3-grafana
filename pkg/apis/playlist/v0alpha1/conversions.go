package v0alpha1

import (
	"encoding/json"
	"fmt"
	"strconv"
	"time"

	metav1 "k8s.io/apimachinery/pkg/apis/meta/v1"
	"k8s.io/apimachinery/pkg/apis/meta/v1/unstructured"
	"k8s.io/apimachinery/pkg/types"

	"github.com/grafana/grafana/pkg/kinds"
	"github.com/grafana/grafana/pkg/services/grafana-apiserver/endpoints/request"
	"github.com/grafana/grafana/pkg/services/playlist"
)

func UnstructuredToLegacyPlaylist(item unstructured.Unstructured) *playlist.Playlist {
	spec := item.Object["spec"].(map[string]any)
	return &playlist.Playlist{
		UID:      item.GetName(),
		Name:     spec["title"].(string),
		Interval: spec["interval"].(string),
		Id:       getLegacyID(&item),
	}
}

func UnstructuredToLegacyPlaylistDTO(item unstructured.Unstructured) *playlist.PlaylistDTO {
	spec := item.Object["spec"].(map[string]any)
	dto := &playlist.PlaylistDTO{
		Uid:      item.GetName(),
		Name:     spec["title"].(string),
		Interval: spec["interval"].(string),
		Id:       getLegacyID(&item),
	}
	items := spec["items"]
	if items != nil {
		b, err := json.Marshal(items)
		if err == nil {
			_ = json.Unmarshal(b, &dto.Items)
		}
	}
	return dto
}

func convertToK8sResource(v *playlist.PlaylistDTO, namespacer request.NamespaceMapper) *Playlist {
	spec := Spec{
		Title:    v.Name,
		Interval: v.Interval,
	}
	for _, item := range v.Items {
		spec.Items = append(spec.Items, Item{
			Type:  ItemType(item.Type),
			Value: item.Value,
		})
	}

	meta := kinds.GrafanaResourceMetadata{}
	meta.SetUpdatedTimestampMillis(v.UpdatedAt)
	if v.Id > 0 {
		meta.SetOriginInfo(&kinds.ResourceOriginInfo{
			Name: "SQL",
			Key:  fmt.Sprintf("%d", v.Id),
		})
	}
	return &Playlist{
		ObjectMeta: metav1.ObjectMeta{
			Name:              v.Uid,
			UID:               types.UID(v.Uid),
			ResourceVersion:   fmt.Sprintf("%d", v.UpdatedAt),
			CreationTimestamp: metav1.NewTime(time.UnixMilli(v.CreatedAt)),
			Namespace:         namespacer(v.OrgID),
			Annotations:       meta.Annotations,
		},
		Spec: spec,
	}
}

<<<<<<< HEAD
func convertToLegacyUpdateCommand(p *Playlist, orgId int64) (*playlist.UpdatePlaylistCommand, error) {
	spec := p.Spec
	cmd := &playlist.UpdatePlaylistCommand{
		UID:      p.Name,
		Name:     spec.Title,
		Interval: spec.Interval,
		OrgId:    orgId,
	}
	for _, item := range spec.Items {
		if item.Type == ItemTypeDashboardById {
			return nil, fmt.Errorf("unsupported item type: %s", item.Type)
		}
		cmd.Items = append(cmd.Items, playlist.PlaylistItem{
			Type:  string(item.Type),
			Value: item.Value,
		})
	}
	return cmd, nil
=======
// Read legacy ID from metadata annotations
func getLegacyID(item *unstructured.Unstructured) int64 {
	meta := kinds.GrafanaResourceMetadata{
		Annotations: item.GetAnnotations(),
	}
	info := meta.GetOriginInfo()
	if info != nil && info.Name == "SQL" {
		i, err := strconv.ParseInt(info.Key, 10, 64)
		if err == nil {
			return i
		}
	}
	return 0
>>>>>>> dd773e74
}<|MERGE_RESOLUTION|>--- conflicted
+++ resolved
@@ -76,7 +76,6 @@
 	}
 }
 
-<<<<<<< HEAD
 func convertToLegacyUpdateCommand(p *Playlist, orgId int64) (*playlist.UpdatePlaylistCommand, error) {
 	spec := p.Spec
 	cmd := &playlist.UpdatePlaylistCommand{
@@ -95,7 +94,8 @@
 		})
 	}
 	return cmd, nil
-=======
+}
+
 // Read legacy ID from metadata annotations
 func getLegacyID(item *unstructured.Unstructured) int64 {
 	meta := kinds.GrafanaResourceMetadata{
@@ -109,5 +109,4 @@
 		}
 	}
 	return 0
->>>>>>> dd773e74
 }