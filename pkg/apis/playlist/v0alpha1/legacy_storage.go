--- conflicted
+++ resolved
@@ -4,18 +4,13 @@
 	"context"
 	"fmt"
 
-	grafanarequest "github.com/grafana/grafana/pkg/services/grafana-apiserver/endpoints/request"
-	"github.com/grafana/grafana/pkg/services/playlist"
 	"k8s.io/apimachinery/pkg/apis/meta/internalversion"
 	metav1 "k8s.io/apimachinery/pkg/apis/meta/v1"
 	"k8s.io/apimachinery/pkg/runtime"
 	"k8s.io/apiserver/pkg/registry/rest"
-<<<<<<< HEAD
-=======
 
 	grafanarequest "github.com/grafana/grafana/pkg/services/grafana-apiserver/endpoints/request"
 	"github.com/grafana/grafana/pkg/services/playlist"
->>>>>>> 2a527aa3
 )
 
 var (
@@ -59,16 +54,9 @@
 func (s *legacyStorage) List(ctx context.Context, options *internalversion.ListOptions) (runtime.Object, error) {
 	// TODO: handle fetching all available orgs when no namespace is specified
 	// To test: kubectl get playlists --all-namespaces
-<<<<<<< HEAD
-	orgId, ok := grafanarequest.OrgIDFrom(ctx)
-	if !ok {
-		// TODO??? if admin?  change query to list all tenants?
-		orgId = 1
-=======
-	info, err := grafanarequest.NamespaceInfoFrom(ctx, true)
-	if err != nil {
-		return nil, err
->>>>>>> 2a527aa3
+	info, err := grafanarequest.NamespaceInfoFrom(ctx, true)
+	if err != nil {
+		return nil, err
 	}
 
 	limit := 100
@@ -92,20 +80,12 @@
 	for _, v := range res {
 		p, err := s.service.Get(ctx, &playlist.GetPlaylistByUidQuery{
 			UID:   v.UID,
-<<<<<<< HEAD
-			OrgId: orgId, // required
-=======
 			OrgId: info.OrgID,
->>>>>>> 2a527aa3
 		})
 		if err != nil {
 			return nil, err
 		}
-<<<<<<< HEAD
-		list.Items = append(list.Items, *ConvertToK8sResource(p))
-=======
 		list.Items = append(list.Items, *convertToK8sResource(p, s.namespacer))
->>>>>>> 2a527aa3
 	}
 	if len(list.Items) == limit {
 		list.Continue = "<more>" // TODO?
@@ -114,31 +94,23 @@
 }
 
 func (s *legacyStorage) Get(ctx context.Context, name string, options *metav1.GetOptions) (runtime.Object, error) {
-<<<<<<< HEAD
-	orgId, ok := grafanarequest.OrgIDFrom(ctx)
-	if !ok {
-		// TODO??? if admin?  change query to list all tenants?
-		orgId = 1
-=======
-	info, err := grafanarequest.NamespaceInfoFrom(ctx, true)
-	if err != nil {
-		return nil, err
->>>>>>> 2a527aa3
+	info, err := grafanarequest.NamespaceInfoFrom(ctx, true)
+	if err != nil {
+		return nil, err
 	}
 
 	dto, err := s.service.Get(ctx, &playlist.GetPlaylistByUidQuery{
 		UID:   name,
-<<<<<<< HEAD
-		OrgId: orgId, // required
-=======
 		OrgId: info.OrgID,
->>>>>>> 2a527aa3
 	})
 	if err != nil {
 		return nil, err
 	}
-<<<<<<< HEAD
-	return ConvertToK8sResource(p), nil
+	if dto == nil {
+		return nil, fmt.Errorf("not found?")
+	}
+
+	return convertToK8sResource(dto, s.namespacer), nil
 }
 
 func (s *legacyStorage) Create(ctx context.Context,
@@ -146,10 +118,9 @@
 	createValidation rest.ValidateObjectFunc,
 	options *metav1.CreateOptions,
 ) (runtime.Object, error) {
-	orgId, ok := grafanarequest.OrgIDFrom(ctx)
-	if !ok {
-		// TODO??? if admin?  change query to list all tenants?
-		orgId = 1
+	info, err := grafanarequest.NamespaceInfoFrom(ctx, true)
+	if err != nil {
+		return nil, err
 	}
 
 	p, ok := obj.(*Playlist)
@@ -160,7 +131,7 @@
 	cmd := &playlist.CreatePlaylistCommand{
 		Name:     spec.Title,
 		Interval: spec.Interval,
-		OrgId:    orgId,
+		OrgId:    info.OrgID,
 	}
 	if p.Name != "" {
 		cmd.UID = p.Name
@@ -189,10 +160,9 @@
 	forceAllowCreate bool,
 	options *metav1.UpdateOptions,
 ) (runtime.Object, bool, error) {
-	orgId, ok := grafanarequest.OrgIDFrom(ctx)
-	if !ok {
-		// TODO??? if admin?  change query to list all tenants?
-		orgId = 1
+	info, err := grafanarequest.NamespaceInfoFrom(ctx, true)
+	if err != nil {
+		return nil, false, err
 	}
 
 	created := false
@@ -221,7 +191,7 @@
 		UID:      name,
 		Name:     spec.Title,
 		Interval: spec.Interval,
-		OrgId:    orgId,
+		OrgId:    info.OrgID,
 	}
 	for _, item := range spec.Items {
 		if item.Type == ItemTypeDashboardById {
@@ -244,23 +214,13 @@
 
 // GracefulDeleter
 func (s *legacyStorage) Delete(ctx context.Context, name string, deleteValidation rest.ValidateObjectFunc, options *metav1.DeleteOptions) (runtime.Object, bool, error) {
-	orgId, ok := grafanarequest.OrgIDFrom(ctx)
-	if !ok {
-		// TODO??? if admin?  change query to list all tenants?
-		orgId = 1
-	}
-
-	err := s.service.Delete(ctx, &playlist.DeletePlaylistCommand{
+	info, err := grafanarequest.NamespaceInfoFrom(ctx, true)
+	if err != nil {
+		return nil, false, err
+	}
+	err = s.service.Delete(ctx, &playlist.DeletePlaylistCommand{
 		UID:   name,
-		OrgId: orgId,
+		OrgId: info.OrgID,
 	})
-
 	return nil, true, err // true is instant delete
-=======
-	if dto == nil {
-		return nil, fmt.Errorf("not found?")
-	}
-
-	return convertToK8sResource(dto, s.namespacer), nil
->>>>>>> 2a527aa3
 }