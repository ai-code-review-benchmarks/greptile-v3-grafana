package middleware

import (
	"net/http"
	"strconv"
	"strings"
	"time"

	"github.com/grafana/grafana/pkg/infra/metrics"
	"github.com/grafana/grafana/pkg/setting"
	"github.com/grafana/grafana/pkg/web"
	"github.com/prometheus/client_golang/prometheus"
	cw "github.com/weaveworks/common/tracing"
)

var (
	httpRequestsInFlight         prometheus.Gauge
	httpRequestDurationHistogram *prometheus.HistogramVec

	// DefBuckets are histogram buckets for the response time (in seconds)
	// of a network service, including one that is responding very slowly.
	defBuckets = []float64{.005, .01, .025, .05, .1, .25, .5, 1, 2.5, 5}
)

func init() {
	httpRequestsInFlight = prometheus.NewGauge(
		prometheus.GaugeOpts{
			Namespace: "grafana",
			Name:      "http_request_in_flight",
			Help:      "A gauge of requests currently being served by Grafana.",
		},
	)

	httpRequestDurationHistogram = prometheus.NewHistogramVec(
		prometheus.HistogramOpts{
			Namespace: "grafana",
			Name:      "http_request_duration_seconds",
			Help:      "Histogram of latencies for HTTP requests.",
			Buckets:   defBuckets,
		},
		[]string{"handler", "status_code", "method"},
	)

	prometheus.MustRegister(httpRequestsInFlight, httpRequestDurationHistogram)
}

// RequestMetrics is a middleware handler that instruments the request.
<<<<<<< HEAD
func RequestMetrics(features *featuremgmt.FeatureToggles) web.Handler {
	return func(res http.ResponseWriter, req *http.Request, c *web.Context) {
		if strings.HasPrefix(c.Req.URL.Path, "/public/") || c.Req.URL.Path == "robots.txt" || c.Req.URL.Path == "/metrics" {
=======
func RequestMetrics(cfg *setting.Cfg) func(handler string) web.Handler {
	return func(handler string) web.Handler {
		return func(res http.ResponseWriter, req *http.Request, c *web.Context) {
			rw := res.(web.ResponseWriter)
			now := time.Now()
			httpRequestsInFlight.Inc()
			defer httpRequestsInFlight.Dec()
>>>>>>> e9375ecd
			c.Next()
			return
		}

<<<<<<< HEAD
		rw := res.(web.ResponseWriter)
		now := time.Now()
		httpRequestsInFlight.Inc()
		defer httpRequestsInFlight.Dec()
		c.Map(c.Req)
		c.Next()
=======
			status := rw.Status()

			code := sanitizeCode(status)
			method := sanitizeMethod(req.Method)

			// enable histogram and disable summaries + counters for http requests.
			if cfg.IsHTTPRequestHistogramDisabled() {
				duration := time.Since(now).Nanoseconds() / int64(time.Millisecond)
				metrics.MHttpRequestTotal.WithLabelValues(handler, code, method).Inc()
				metrics.MHttpRequestSummary.WithLabelValues(handler, code, method).Observe(float64(duration))
			} else {
				// avoiding the sanitize functions for in the new instrumentation
				// since they dont make much sense. We should remove them later.
				histogram := httpRequestDurationHistogram.
					WithLabelValues(handler, strconv.Itoa(rw.Status()), req.Method)
				if traceID, ok := cw.ExtractSampledTraceID(c.Req.Context()); ok {
					// Need to type-convert the Observer to an
					// ExemplarObserver. This will always work for a
					// HistogramVec.
					histogram.(prometheus.ExemplarObserver).ObserveWithExemplar(
						time.Since(now).Seconds(), prometheus.Labels{"traceID": traceID},
					)
					return
				}
				histogram.Observe(time.Since(now).Seconds())
			}
>>>>>>> e9375ecd

		handler := "unknown"

		if routeOperation, exists := RouteOperationNameFromContext(c.Req.Context()); exists {
			handler = routeOperation
		}

		status := rw.Status()

		code := sanitizeCode(status)
		method := sanitizeMethod(req.Method)

		// enable histogram and disable summaries + counters for http requests.
		if features.IsDisableHttpRequestHistogramEnabled() {
			duration := time.Since(now).Nanoseconds() / int64(time.Millisecond)
			metrics.MHttpRequestTotal.WithLabelValues(handler, code, method).Inc()
			metrics.MHttpRequestSummary.WithLabelValues(handler, code, method).Observe(float64(duration))
		} else {
			// avoiding the sanitize functions for in the new instrumentation
			// since they dont make much sense. We should remove them later.
			histogram := httpRequestDurationHistogram.
				WithLabelValues(handler, code, req.Method)
			if traceID, ok := cw.ExtractSampledTraceID(c.Req.Context()); ok {
				// Need to type-convert the Observer to an
				// ExemplarObserver. This will always work for a
				// HistogramVec.
				histogram.(prometheus.ExemplarObserver).ObserveWithExemplar(
					time.Since(now).Seconds(), prometheus.Labels{"traceID": traceID},
				)
				return
			}
			histogram.Observe(time.Since(now).Seconds())
		}

		switch {
		case strings.HasPrefix(req.RequestURI, "/api/datasources/proxy"):
			countProxyRequests(status)
		case strings.HasPrefix(req.RequestURI, "/api/"):
			countApiRequests(status)
		default:
			countPageRequests(status)
		}
	}
}

func countApiRequests(status int) {
	switch status {
	case 200:
		metrics.MApiStatus.WithLabelValues("200").Inc()
	case 404:
		metrics.MApiStatus.WithLabelValues("404").Inc()
	case 500:
		metrics.MApiStatus.WithLabelValues("500").Inc()
	default:
		metrics.MApiStatus.WithLabelValues("unknown").Inc()
	}
}

func countPageRequests(status int) {
	switch status {
	case 200:
		metrics.MPageStatus.WithLabelValues("200").Inc()
	case 404:
		metrics.MPageStatus.WithLabelValues("404").Inc()
	case 500:
		metrics.MPageStatus.WithLabelValues("500").Inc()
	default:
		metrics.MPageStatus.WithLabelValues("unknown").Inc()
	}
}

func countProxyRequests(status int) {
	switch status {
	case 200:
		metrics.MProxyStatus.WithLabelValues("200").Inc()
	case 404:
		metrics.MProxyStatus.WithLabelValues("400").Inc()
	case 500:
		metrics.MProxyStatus.WithLabelValues("500").Inc()
	default:
		metrics.MProxyStatus.WithLabelValues("unknown").Inc()
	}
}

func sanitizeMethod(m string) string {
	return strings.ToLower(m)
}

// If the wrapped http.Handler has not set a status code, i.e. the value is
// currently 0, sanitizeCode will return 200, for consistency with behavior in
// the stdlib.
func sanitizeCode(s int) string {
	if s == 0 {
		return "200"
	}
	return strconv.Itoa(s)
}<|MERGE_RESOLUTION|>--- conflicted
+++ resolved
@@ -45,58 +45,19 @@
 }
 
 // RequestMetrics is a middleware handler that instruments the request.
-<<<<<<< HEAD
-func RequestMetrics(features *featuremgmt.FeatureToggles) web.Handler {
+func RequestMetrics(cfg *setting.Cfg) web.Handler {
 	return func(res http.ResponseWriter, req *http.Request, c *web.Context) {
 		if strings.HasPrefix(c.Req.URL.Path, "/public/") || c.Req.URL.Path == "robots.txt" || c.Req.URL.Path == "/metrics" {
-=======
-func RequestMetrics(cfg *setting.Cfg) func(handler string) web.Handler {
-	return func(handler string) web.Handler {
-		return func(res http.ResponseWriter, req *http.Request, c *web.Context) {
-			rw := res.(web.ResponseWriter)
-			now := time.Now()
-			httpRequestsInFlight.Inc()
-			defer httpRequestsInFlight.Dec()
->>>>>>> e9375ecd
 			c.Next()
 			return
 		}
 
-<<<<<<< HEAD
 		rw := res.(web.ResponseWriter)
 		now := time.Now()
 		httpRequestsInFlight.Inc()
 		defer httpRequestsInFlight.Dec()
 		c.Map(c.Req)
 		c.Next()
-=======
-			status := rw.Status()
-
-			code := sanitizeCode(status)
-			method := sanitizeMethod(req.Method)
-
-			// enable histogram and disable summaries + counters for http requests.
-			if cfg.IsHTTPRequestHistogramDisabled() {
-				duration := time.Since(now).Nanoseconds() / int64(time.Millisecond)
-				metrics.MHttpRequestTotal.WithLabelValues(handler, code, method).Inc()
-				metrics.MHttpRequestSummary.WithLabelValues(handler, code, method).Observe(float64(duration))
-			} else {
-				// avoiding the sanitize functions for in the new instrumentation
-				// since they dont make much sense. We should remove them later.
-				histogram := httpRequestDurationHistogram.
-					WithLabelValues(handler, strconv.Itoa(rw.Status()), req.Method)
-				if traceID, ok := cw.ExtractSampledTraceID(c.Req.Context()); ok {
-					// Need to type-convert the Observer to an
-					// ExemplarObserver. This will always work for a
-					// HistogramVec.
-					histogram.(prometheus.ExemplarObserver).ObserveWithExemplar(
-						time.Since(now).Seconds(), prometheus.Labels{"traceID": traceID},
-					)
-					return
-				}
-				histogram.Observe(time.Since(now).Seconds())
-			}
->>>>>>> e9375ecd
 
 		handler := "unknown"
 
@@ -110,7 +71,7 @@
 		method := sanitizeMethod(req.Method)
 
 		// enable histogram and disable summaries + counters for http requests.
-		if features.IsDisableHttpRequestHistogramEnabled() {
+		if cfg.IsHTTPRequestHistogramDisabled() {
 			duration := time.Since(now).Nanoseconds() / int64(time.Millisecond)
 			metrics.MHttpRequestTotal.WithLabelValues(handler, code, method).Inc()
 			metrics.MHttpRequestSummary.WithLabelValues(handler, code, method).Observe(float64(duration))
