--- conflicted
+++ resolved
@@ -13,12 +13,9 @@
 
 const (
 	SESS_KEY_USERID = "uid"
-<<<<<<< HEAD
+	SESS_KEY_OAUTH_STATE = "state"
 	SESS_KEY_APIKEY = "apikey_id" // used fror render requests with api keys
 	SESS_KEY_PASSWORD = "password"
-=======
-	SESS_KEY_OAUTH_STATE = "state"
->>>>>>> 519100f1
 )
 
 var sessionManager *session.Manager
