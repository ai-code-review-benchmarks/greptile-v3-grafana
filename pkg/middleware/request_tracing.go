package middleware

import (
	"context"
	"fmt"
	"net/http"
	"regexp"
	"strconv"
	"strings"

	"go.opentelemetry.io/otel"
	"go.opentelemetry.io/otel/attribute"
	"go.opentelemetry.io/otel/codes"
	"go.opentelemetry.io/otel/propagation"
	"go.opentelemetry.io/otel/trace"

	"github.com/grafana/grafana/pkg/infra/tracing"
	"github.com/grafana/grafana/pkg/web"
)

type contextKey struct{}

var routeOperationNameKey = contextKey{}

// ProvideRouteOperationName creates a named middleware responsible for populating
// the context with the route operation name that can be used later in the request pipeline.
// Implements routing.RegisterNamedMiddleware.
func ProvideRouteOperationName(name string) web.Handler {
	return func(res http.ResponseWriter, req *http.Request, c *web.Context) {
		ctx := context.WithValue(c.Req.Context(), routeOperationNameKey, name)
		c.Req = c.Req.WithContext(ctx)
	}
}

var unnamedHandlers = []struct {
	pathPattern *regexp.Regexp
	handler     string
}{
	{handler: "public-assets", pathPattern: regexp.MustCompile("^/favicon.ico")},
	{handler: "public-assets", pathPattern: regexp.MustCompile("^/public/")},
	{handler: "/metrics", pathPattern: regexp.MustCompile("^/metrics")},
	{handler: "/healthz", pathPattern: regexp.MustCompile("^/healthz")},
	{handler: "/robots.txt", pathPattern: regexp.MustCompile("^/robots.txt$")},
	// bundle all pprof endpoints under the same handler name
	{handler: "/debug/pprof-handlers", pathPattern: regexp.MustCompile("^/debug/pprof")},
}

// routeOperationName receives the route operation name from context, if set.
func routeOperationName(req *http.Request) (string, bool) {
	if val := req.Context().Value(routeOperationNameKey); val != nil {
		op, ok := val.(string)
		return op, ok
	}

	for _, hp := range unnamedHandlers {
		if hp.pathPattern.Match([]byte(req.URL.Path)) {
			return hp.handler, true
		}
	}

	return "", false
}

<<<<<<< HEAD
func RequestTracing(tracer tracing.Tracer) web.Handler {
	return func(res http.ResponseWriter, req *http.Request, c *web.Context) {
		if strings.HasPrefix(c.Req.URL.Path, "/public/") ||
			c.Req.URL.Path == "/robots.txt" ||
			c.Req.URL.Path == "/favicon.ico" {
			c.Next()
			return
		}

		rw := res.(web.ResponseWriter)

		wireContext := otel.GetTextMapPropagator().Extract(req.Context(), propagation.HeaderCarrier(req.Header))
		ctx, span := tracer.Start(wireContext, fmt.Sprintf("HTTP %s %s", req.Method, req.URL.Path), trace.WithLinks(trace.LinkFromContext(wireContext)))

		c.Req = req.WithContext(ctx)
		c.Next()

		// Only call span.Finish when a route operation name have been set,
		// meaning that not set the span would not be reported.
		if routeOperation, exists := routeOperationName(c.Req); exists {
			defer span.End()
			span.SetName(fmt.Sprintf("HTTP %s %s", req.Method, routeOperation))
		}

		status := rw.Status()

		span.SetAttributes("http.status_code", status, attribute.Int("http.status_code", status))
		span.SetAttributes("http.url", req.RequestURI, attribute.String("http.url", req.RequestURI))
		span.SetAttributes("http.method", req.Method, attribute.String("http.method", req.Method))
		if status >= 400 {
			span.SetStatus(codes.Error, fmt.Sprintf("error with HTTP status code %s", strconv.Itoa(status)))
		}
=======
func RequestTracing(tracer tracing.Tracer) web.Middleware {
	return func(next http.Handler) http.Handler {
		return http.HandlerFunc(func(w http.ResponseWriter, req *http.Request) {
			if strings.HasPrefix(req.URL.Path, "/public/") || req.URL.Path == "/robots.txt" || req.URL.Path == "/favicon.ico" {
				next.ServeHTTP(w, req)
				return
			}

			rw := web.Rw(w, req)

			wireContext := otel.GetTextMapPropagator().Extract(req.Context(), propagation.HeaderCarrier(req.Header))
			ctx, span := tracer.Start(req.Context(), fmt.Sprintf("HTTP %s %s", req.Method, req.URL.Path), trace.WithLinks(trace.LinkFromContext(wireContext)))

			req = req.WithContext(ctx)
			next.ServeHTTP(w, req)

			// Only call span.Finish when a route operation name have been set,
			// meaning that not set the span would not be reported.
			// TODO: do not depend on web.Context from the future
			if routeOperation, exists := routeOperationName(web.FromContext(req.Context()).Req); exists {
				defer span.End()
				span.SetName(fmt.Sprintf("HTTP %s %s", req.Method, routeOperation))
			}

			status := rw.Status()

			span.SetAttributes("http.status_code", status, attribute.Int("http.status_code", status))
			span.SetAttributes("http.url", req.RequestURI, attribute.String("http.url", req.RequestURI))
			span.SetAttributes("http.method", req.Method, attribute.String("http.method", req.Method))
			if status >= 400 {
				span.SetStatus(codes.Error, fmt.Sprintf("error with HTTP status code %s", strconv.Itoa(status)))
			}
		})
>>>>>>> 75543223
	}
}<|MERGE_RESOLUTION|>--- conflicted
+++ resolved
@@ -61,40 +61,6 @@
 	return "", false
 }
 
-<<<<<<< HEAD
-func RequestTracing(tracer tracing.Tracer) web.Handler {
-	return func(res http.ResponseWriter, req *http.Request, c *web.Context) {
-		if strings.HasPrefix(c.Req.URL.Path, "/public/") ||
-			c.Req.URL.Path == "/robots.txt" ||
-			c.Req.URL.Path == "/favicon.ico" {
-			c.Next()
-			return
-		}
-
-		rw := res.(web.ResponseWriter)
-
-		wireContext := otel.GetTextMapPropagator().Extract(req.Context(), propagation.HeaderCarrier(req.Header))
-		ctx, span := tracer.Start(wireContext, fmt.Sprintf("HTTP %s %s", req.Method, req.URL.Path), trace.WithLinks(trace.LinkFromContext(wireContext)))
-
-		c.Req = req.WithContext(ctx)
-		c.Next()
-
-		// Only call span.Finish when a route operation name have been set,
-		// meaning that not set the span would not be reported.
-		if routeOperation, exists := routeOperationName(c.Req); exists {
-			defer span.End()
-			span.SetName(fmt.Sprintf("HTTP %s %s", req.Method, routeOperation))
-		}
-
-		status := rw.Status()
-
-		span.SetAttributes("http.status_code", status, attribute.Int("http.status_code", status))
-		span.SetAttributes("http.url", req.RequestURI, attribute.String("http.url", req.RequestURI))
-		span.SetAttributes("http.method", req.Method, attribute.String("http.method", req.Method))
-		if status >= 400 {
-			span.SetStatus(codes.Error, fmt.Sprintf("error with HTTP status code %s", strconv.Itoa(status)))
-		}
-=======
 func RequestTracing(tracer tracing.Tracer) web.Middleware {
 	return func(next http.Handler) http.Handler {
 		return http.HandlerFunc(func(w http.ResponseWriter, req *http.Request) {
@@ -106,7 +72,7 @@
 			rw := web.Rw(w, req)
 
 			wireContext := otel.GetTextMapPropagator().Extract(req.Context(), propagation.HeaderCarrier(req.Header))
-			ctx, span := tracer.Start(req.Context(), fmt.Sprintf("HTTP %s %s", req.Method, req.URL.Path), trace.WithLinks(trace.LinkFromContext(wireContext)))
+			ctx, span := tracer.Start(wireContext, fmt.Sprintf("HTTP %s %s", req.Method, req.URL.Path), trace.WithLinks(trace.LinkFromContext(wireContext)))
 
 			req = req.WithContext(ctx)
 			next.ServeHTTP(w, req)
@@ -128,6 +94,5 @@
 				span.SetStatus(codes.Error, fmt.Sprintf("error with HTTP status code %s", strconv.Itoa(status)))
 			}
 		})
->>>>>>> 75543223
 	}
 }