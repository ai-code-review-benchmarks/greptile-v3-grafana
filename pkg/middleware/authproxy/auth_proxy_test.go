package authproxy

import (
	"errors"
	"fmt"
	"net/http"
	"testing"

	"github.com/grafana/grafana/pkg/bus"
	"github.com/grafana/grafana/pkg/infra/log"
	"github.com/grafana/grafana/pkg/infra/remotecache"
	"github.com/grafana/grafana/pkg/models"
	"github.com/grafana/grafana/pkg/services/ldap"
	"github.com/grafana/grafana/pkg/services/multildap"
	"github.com/grafana/grafana/pkg/setting"
	"github.com/stretchr/testify/assert"
	"github.com/stretchr/testify/require"
	"gopkg.in/macaron.v1"
)

type fakeMultiLDAP struct {
	multildap.MultiLDAP
	ID          int64
	userCalled  bool
	loginCalled bool
}

func (m *fakeMultiLDAP) Login(query *models.LoginUserQuery) (
	*models.ExternalUserInfo, error,
) {
	m.loginCalled = true
	result := &models.ExternalUserInfo{
		UserId: m.ID,
	}
	return result, nil
}

func (m *fakeMultiLDAP) User(login string) (
	*models.ExternalUserInfo,
	ldap.ServerConfig,
	error,
) {
	m.userCalled = true
	result := &models.ExternalUserInfo{
		UserId: m.ID,
	}
	return result, ldap.ServerConfig{}, nil
}

func prepareMiddleware(t *testing.T, cfg *setting.Cfg, req *http.Request, remoteCacheService *remotecache.RemoteCache) *AuthProxy {
	t.Helper()

	ctx := &models.ReqContext{
		Context: &macaron.Context{
			Req: macaron.Request{
				Request: req,
			},
		},
	}

	auth := New(cfg, &Options{
		RemoteCacheService: remoteCacheService,
		Ctx:                ctx,
		OrgID:              4,
	})

	return auth
}

func TestMiddlewareContext(t *testing.T) {
	logger := log.New("test")
<<<<<<< HEAD
	Convey("auth_proxy helper", t, func() {
		req, err := http.NewRequest("POST", "http://example.com", nil)
		So(err, ShouldBeNil)
		cfg := setting.NewCfg()
		cfg.AuthProxyHeaderName = "X-Killa"
		remoteCacheService := remotecache.NewFakeStore(t)

		name := "markelog"
		req.Header.Add(cfg.AuthProxyHeaderName, name)

		Convey("when the cache only contains the main header", func() {
			Convey("with a simple cache key", func() {
				// Set cache key
				key := fmt.Sprintf(CachePrefix, HashCacheKey(name))
				err := remoteCacheService.Set(key, int64(33), 0)
				So(err, ShouldBeNil)

				// Set up the middleware
				auth := prepareMiddleware(t, cfg, req, remoteCacheService)
				So(auth.getKey(), ShouldEqual, "auth-proxy-sync-ttl:0a7f3374e9659b10980fd66247b0cf2f")
=======
	req, err := http.NewRequest("POST", "http://example.com", nil)
	require.NoError(t, err)
	setting.AuthProxyHeaderName = "X-Killa"
	store := remotecache.NewFakeStore(t)

	name := "markelog"
	req.Header.Add(setting.AuthProxyHeaderName, name)

	t.Run("When the cache only contains the main header with a simple cache key", func(t *testing.T) {
		const id int64 = 33
		// Set cache key
		key := fmt.Sprintf(CachePrefix, HashCacheKey(name))
		err := store.Set(key, id, 0)
		require.NoError(t, err)

		// Set up the middleware
		auth := prepareMiddleware(t, req, store)
		assert.Equal(t, "auth-proxy-sync-ttl:0a7f3374e9659b10980fd66247b0cf2f", auth.getKey())
>>>>>>> 752a424e

		gotID, err := auth.Login(logger, false)
		require.NoError(t, err)

		assert.Equal(t, id, gotID)
	})

<<<<<<< HEAD
			Convey("when the cache key contains additional headers", func() {
				origHeaders := cfg.AuthProxyHeaders
				t.Cleanup(func() {
					cfg.AuthProxyHeaders = origHeaders
				})

				cfg.AuthProxyHeaders = map[string]string{"Groups": "X-WEBAUTH-GROUPS"}
				group := "grafana-core-team"
				req.Header.Add("X-WEBAUTH-GROUPS", group)

				key := fmt.Sprintf(CachePrefix, HashCacheKey(name+"-"+group))
				err := remoteCacheService.Set(key, int64(33), 0)
				So(err, ShouldBeNil)

				auth := prepareMiddleware(t, cfg, req, remoteCacheService)
				So(auth.getKey(), ShouldEqual, "auth-proxy-sync-ttl:14f69b7023baa0ac98c96b31cec07bc0")
=======
	t.Run("When the cache key contains additional headers", func(t *testing.T) {
		const id int64 = 33
		setting.AuthProxyHeaders = map[string]string{"Groups": "X-WEBAUTH-GROUPS"}
		group := "grafana-core-team"
		req.Header.Add("X-WEBAUTH-GROUPS", group)

		key := fmt.Sprintf(CachePrefix, HashCacheKey(name+"-"+group))
		err := store.Set(key, id, 0)
		require.NoError(t, err)

		auth := prepareMiddleware(t, req, store)
		assert.Equal(t, "auth-proxy-sync-ttl:14f69b7023baa0ac98c96b31cec07bc0", auth.getKey())
>>>>>>> 752a424e

		gotID, err := auth.Login(logger, false)
		require.NoError(t, err)
		assert.Equal(t, id, gotID)
	})
}

func TestMiddlewareContext_ldap(t *testing.T) {
	logger := log.New("test")
	req, err := http.NewRequest("POST", "http://example.com", nil)
	require.NoError(t, err)
	setting.AuthProxyHeaderName = "X-Killa"

<<<<<<< HEAD
		Convey("LDAP", func() {
			Convey("logs in via LDAP", func() {
				bus.AddHandler("test", func(cmd *models.UpsertUserCommand) error {
					cmd.Result = &models.User{
						Id: 42,
					}

					return nil
				})

				isLDAPEnabled = func() bool {
					return true
				}

				stub := &fakeMultiLDAP{
					ID: 42,
				}

				getLDAPConfig = func() (*ldap.Config, error) {
					config := &ldap.Config{
						Servers: []*ldap.ServerConfig{
							{
								SearchBaseDNs: []string{"BaseDNHere"},
							},
						},
					}
					return config, nil
				}

				newLDAP = func(servers []*ldap.ServerConfig) multildap.IMultiLDAP {
					return stub
				}

				defer func() {
					newLDAP = multildap.New
					isLDAPEnabled = ldap.IsEnabled
					getLDAPConfig = ldap.GetConfig
				}()

				remoteCacheService := remotecache.NewFakeStore(t)

				auth := prepareMiddleware(t, cfg, req, remoteCacheService)

				id, err := auth.Login(logger, false)

				So(err, ShouldBeNil)
				So(id, ShouldEqual, 42)
				So(stub.userCalled, ShouldEqual, true)
			})

			Convey("gets nice error if ldap is enabled but not configured", func() {
				isLDAPEnabled = func() bool {
					return true
				}

				getLDAPConfig = func() (*ldap.Config, error) {
					return nil, errors.New("Something went wrong")
				}

				defer func() {
					newLDAP = multildap.New
					isLDAPEnabled = ldap.IsEnabled
					getLDAPConfig = ldap.GetConfig
				}()

				remoteCacheService := remotecache.NewFakeStore(t)

				auth := prepareMiddleware(t, cfg, req, remoteCacheService)

				stub := &fakeMultiLDAP{
					ID: 42,
				}

				newLDAP = func(servers []*ldap.ServerConfig) multildap.IMultiLDAP {
					return stub
				}

				id, err := auth.Login(logger, false)

				So(err, ShouldNotBeNil)
				So(err.Error(), ShouldContainSubstring, "failed to get the user")
				So(id, ShouldNotEqual, 42)
				So(stub.loginCalled, ShouldEqual, false)
			})
=======
	const headerName = "markelog"
	req.Header.Add(setting.AuthProxyHeaderName, headerName)

	t.Run("Logs in via LDAP", func(t *testing.T) {
		const id int64 = 42

		bus.AddHandler("test", func(cmd *models.UpsertUserCommand) error {
			cmd.Result = &models.User{
				Id: id,
			}

			return nil
>>>>>>> 752a424e
		})

		isLDAPEnabled = func() bool {
			return true
		}

		stub := &fakeMultiLDAP{
			ID: id,
		}

		getLDAPConfig = func() (*ldap.Config, error) {
			config := &ldap.Config{
				Servers: []*ldap.ServerConfig{
					{
						SearchBaseDNs: []string{"BaseDNHere"},
					},
				},
			}
			return config, nil
		}

		newLDAP = func(servers []*ldap.ServerConfig) multildap.IMultiLDAP {
			return stub
		}

		defer func() {
			newLDAP = multildap.New
			isLDAPEnabled = ldap.IsEnabled
			getLDAPConfig = ldap.GetConfig
		}()

		store := remotecache.NewFakeStore(t)

		auth := prepareMiddleware(t, req, store)

		gotID, err := auth.Login(logger, false)
		require.NoError(t, err)

		assert.Equal(t, id, gotID)
		assert.True(t, stub.userCalled)
	})

	t.Run("Gets nice error if ldap is enabled but not configured", func(t *testing.T) {
		const id int64 = 42
		isLDAPEnabled = func() bool {
			return true
		}

		getLDAPConfig = func() (*ldap.Config, error) {
			return nil, errors.New("something went wrong")
		}

		defer func() {
			newLDAP = multildap.New
			isLDAPEnabled = ldap.IsEnabled
			getLDAPConfig = ldap.GetConfig
		}()

		store := remotecache.NewFakeStore(t)

		auth := prepareMiddleware(t, req, store)

		stub := &fakeMultiLDAP{
			ID: id,
		}

		newLDAP = func(servers []*ldap.ServerConfig) multildap.IMultiLDAP {
			return stub
		}

		gotID, err := auth.Login(logger, false)
		require.EqualError(t, err, "failed to get the user")

		assert.NotEqual(t, id, gotID)
		assert.False(t, stub.loginCalled)
	})
}<|MERGE_RESOLUTION|>--- conflicted
+++ resolved
@@ -69,28 +69,6 @@
 
 func TestMiddlewareContext(t *testing.T) {
 	logger := log.New("test")
-<<<<<<< HEAD
-	Convey("auth_proxy helper", t, func() {
-		req, err := http.NewRequest("POST", "http://example.com", nil)
-		So(err, ShouldBeNil)
-		cfg := setting.NewCfg()
-		cfg.AuthProxyHeaderName = "X-Killa"
-		remoteCacheService := remotecache.NewFakeStore(t)
-
-		name := "markelog"
-		req.Header.Add(cfg.AuthProxyHeaderName, name)
-
-		Convey("when the cache only contains the main header", func() {
-			Convey("with a simple cache key", func() {
-				// Set cache key
-				key := fmt.Sprintf(CachePrefix, HashCacheKey(name))
-				err := remoteCacheService.Set(key, int64(33), 0)
-				So(err, ShouldBeNil)
-
-				// Set up the middleware
-				auth := prepareMiddleware(t, cfg, req, remoteCacheService)
-				So(auth.getKey(), ShouldEqual, "auth-proxy-sync-ttl:0a7f3374e9659b10980fd66247b0cf2f")
-=======
 	req, err := http.NewRequest("POST", "http://example.com", nil)
 	require.NoError(t, err)
 	setting.AuthProxyHeaderName = "X-Killa"
@@ -103,13 +81,12 @@
 		const id int64 = 33
 		// Set cache key
 		key := fmt.Sprintf(CachePrefix, HashCacheKey(name))
-		err := store.Set(key, id, 0)
+		err := remoteCacheService.Set(key, id, 0)
 		require.NoError(t, err)
 
 		// Set up the middleware
 		auth := prepareMiddleware(t, req, store)
 		assert.Equal(t, "auth-proxy-sync-ttl:0a7f3374e9659b10980fd66247b0cf2f", auth.getKey())
->>>>>>> 752a424e
 
 		gotID, err := auth.Login(logger, false)
 		require.NoError(t, err)
@@ -117,24 +94,6 @@
 		assert.Equal(t, id, gotID)
 	})
 
-<<<<<<< HEAD
-			Convey("when the cache key contains additional headers", func() {
-				origHeaders := cfg.AuthProxyHeaders
-				t.Cleanup(func() {
-					cfg.AuthProxyHeaders = origHeaders
-				})
-
-				cfg.AuthProxyHeaders = map[string]string{"Groups": "X-WEBAUTH-GROUPS"}
-				group := "grafana-core-team"
-				req.Header.Add("X-WEBAUTH-GROUPS", group)
-
-				key := fmt.Sprintf(CachePrefix, HashCacheKey(name+"-"+group))
-				err := remoteCacheService.Set(key, int64(33), 0)
-				So(err, ShouldBeNil)
-
-				auth := prepareMiddleware(t, cfg, req, remoteCacheService)
-				So(auth.getKey(), ShouldEqual, "auth-proxy-sync-ttl:14f69b7023baa0ac98c96b31cec07bc0")
-=======
 	t.Run("When the cache key contains additional headers", func(t *testing.T) {
 		const id int64 = 33
 		setting.AuthProxyHeaders = map[string]string{"Groups": "X-WEBAUTH-GROUPS"}
@@ -147,7 +106,6 @@
 
 		auth := prepareMiddleware(t, req, store)
 		assert.Equal(t, "auth-proxy-sync-ttl:14f69b7023baa0ac98c96b31cec07bc0", auth.getKey())
->>>>>>> 752a424e
 
 		gotID, err := auth.Login(logger, false)
 		require.NoError(t, err)
@@ -161,92 +119,6 @@
 	require.NoError(t, err)
 	setting.AuthProxyHeaderName = "X-Killa"
 
-<<<<<<< HEAD
-		Convey("LDAP", func() {
-			Convey("logs in via LDAP", func() {
-				bus.AddHandler("test", func(cmd *models.UpsertUserCommand) error {
-					cmd.Result = &models.User{
-						Id: 42,
-					}
-
-					return nil
-				})
-
-				isLDAPEnabled = func() bool {
-					return true
-				}
-
-				stub := &fakeMultiLDAP{
-					ID: 42,
-				}
-
-				getLDAPConfig = func() (*ldap.Config, error) {
-					config := &ldap.Config{
-						Servers: []*ldap.ServerConfig{
-							{
-								SearchBaseDNs: []string{"BaseDNHere"},
-							},
-						},
-					}
-					return config, nil
-				}
-
-				newLDAP = func(servers []*ldap.ServerConfig) multildap.IMultiLDAP {
-					return stub
-				}
-
-				defer func() {
-					newLDAP = multildap.New
-					isLDAPEnabled = ldap.IsEnabled
-					getLDAPConfig = ldap.GetConfig
-				}()
-
-				remoteCacheService := remotecache.NewFakeStore(t)
-
-				auth := prepareMiddleware(t, cfg, req, remoteCacheService)
-
-				id, err := auth.Login(logger, false)
-
-				So(err, ShouldBeNil)
-				So(id, ShouldEqual, 42)
-				So(stub.userCalled, ShouldEqual, true)
-			})
-
-			Convey("gets nice error if ldap is enabled but not configured", func() {
-				isLDAPEnabled = func() bool {
-					return true
-				}
-
-				getLDAPConfig = func() (*ldap.Config, error) {
-					return nil, errors.New("Something went wrong")
-				}
-
-				defer func() {
-					newLDAP = multildap.New
-					isLDAPEnabled = ldap.IsEnabled
-					getLDAPConfig = ldap.GetConfig
-				}()
-
-				remoteCacheService := remotecache.NewFakeStore(t)
-
-				auth := prepareMiddleware(t, cfg, req, remoteCacheService)
-
-				stub := &fakeMultiLDAP{
-					ID: 42,
-				}
-
-				newLDAP = func(servers []*ldap.ServerConfig) multildap.IMultiLDAP {
-					return stub
-				}
-
-				id, err := auth.Login(logger, false)
-
-				So(err, ShouldNotBeNil)
-				So(err.Error(), ShouldContainSubstring, "failed to get the user")
-				So(id, ShouldNotEqual, 42)
-				So(stub.loginCalled, ShouldEqual, false)
-			})
-=======
 	const headerName = "markelog"
 	req.Header.Add(setting.AuthProxyHeaderName, headerName)
 
@@ -259,7 +131,6 @@
 			}
 
 			return nil
->>>>>>> 752a424e
 		})
 
 		isLDAPEnabled = func() bool {
