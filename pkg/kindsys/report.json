{
  "kinds": {
    "alertgroups_panel": {
      "name": "AlertGroups-Panel",
      "pluralName": "AlertGroups-Panels",
      "machineName": "alertgroups_panel",
      "pluralMachineName": "alertgroups_panels",
      "lineageIsGroup": true,
      "maturity": "planned",
      "currentVersion": [
        0,
        0
      ]
    },
    "alertlist_panel": {
      "name": "Alertlist-Panel",
      "pluralName": "Alertlist-Panels",
      "machineName": "alertlist_panel",
      "pluralMachineName": "alertlist_panels",
      "lineageIsGroup": true,
      "maturity": "planned",
      "currentVersion": [
        0,
        0
      ]
    },
    "alertmanager_dsoptions": {
      "name": "Alertmanager-DSOptions",
      "pluralName": "Alertmanager-DSOptionss",
      "machineName": "alertmanager_dsoptions",
      "pluralMachineName": "alertmanager_dsoptionss",
      "lineageIsGroup": true,
      "maturity": "planned",
      "currentVersion": [
        0,
        0
      ]
    },
    "alertmanager_query": {
      "name": "Alertmanager-Query",
      "pluralName": "Alertmanager-Querys",
      "machineName": "alertmanager_query",
      "pluralMachineName": "alertmanager_querys",
      "lineageIsGroup": true,
      "maturity": "planned",
      "currentVersion": [
        0,
        0
      ]
    },
    "annolist_panel": {
      "name": "Annolist-Panel",
      "pluralName": "Annolist-Panels",
      "machineName": "annolist_panel",
      "pluralMachineName": "annolist_panels",
      "lineageIsGroup": true,
      "maturity": "merged",
      "currentVersion": [
        0,
        0
      ]
    },
    "apikey": {
      "name": "APIKey",
      "pluralName": "APIKeys",
      "machineName": "apikey",
      "pluralMachineName": "apikeys",
      "lineageIsGroup": false,
      "maturity": "planned",
      "currentVersion": [
        0,
        0
      ]
    },
    "barchart_panel": {
      "name": "Barchart-Panel",
      "pluralName": "Barchart-Panels",
      "machineName": "barchart_panel",
      "pluralMachineName": "barchart_panels",
      "lineageIsGroup": true,
      "maturity": "merged",
      "currentVersion": [
        0,
        0
      ]
    },
    "bargauge_panel": {
      "name": "Bargauge-Panel",
      "pluralName": "Bargauge-Panels",
      "machineName": "bargauge_panel",
      "pluralMachineName": "bargauge_panels",
      "lineageIsGroup": true,
      "maturity": "merged",
      "currentVersion": [
        0,
        0
      ]
    },
    "cloudwatch_dsoptions": {
      "name": "Cloudwatch-DSOptions",
      "pluralName": "Cloudwatch-DSOptionss",
      "machineName": "cloudwatch_dsoptions",
      "pluralMachineName": "cloudwatch_dsoptionss",
      "lineageIsGroup": true,
      "maturity": "planned",
      "currentVersion": [
        0,
        0
      ]
    },
    "cloudwatch_query": {
      "name": "Cloudwatch-Query",
      "pluralName": "Cloudwatch-Querys",
      "machineName": "cloudwatch_query",
      "pluralMachineName": "cloudwatch_querys",
      "lineageIsGroup": true,
      "maturity": "planned",
      "currentVersion": [
        0,
        0
      ]
    },
    "dashboard": {
      "name": "Dashboard",
      "pluralName": "Dashboards",
      "machineName": "dashboard",
      "pluralMachineName": "dashboards",
      "lineageIsGroup": false,
      "maturity": "experimental",
      "currentVersion": [
        0,
        0
      ]
    },
    "dashboard_dsoptions": {
      "name": "Dashboard-DSOptions",
      "pluralName": "Dashboard-DSOptionss",
      "machineName": "dashboard_dsoptions",
      "pluralMachineName": "dashboard_dsoptionss",
      "lineageIsGroup": true,
      "maturity": "planned",
      "currentVersion": [
        0,
        0
      ]
    },
    "dashboard_query": {
      "name": "Dashboard-Query",
      "pluralName": "Dashboard-Querys",
      "machineName": "dashboard_query",
      "pluralMachineName": "dashboard_querys",
      "lineageIsGroup": true,
      "maturity": "planned",
      "currentVersion": [
        0,
        0
      ]
    },
    "dashlist_panel": {
      "name": "Dashlist-Panel",
      "pluralName": "Dashlist-Panels",
      "machineName": "dashlist_panel",
      "pluralMachineName": "dashlist_panels",
      "lineageIsGroup": true,
      "maturity": "merged",
      "currentVersion": [
        0,
        0
      ]
    },
    "datasource": {
      "name": "DataSource",
      "pluralName": "DataSources",
      "machineName": "datasource",
      "pluralMachineName": "datasources",
      "lineageIsGroup": false,
      "maturity": "planned",
      "currentVersion": [
        0,
        0
      ]
    },
    "debug_panel": {
      "name": "Debug-Panel",
      "pluralName": "Debug-Panels",
      "machineName": "debug_panel",
      "pluralMachineName": "debug_panels",
      "lineageIsGroup": true,
      "maturity": "planned",
      "currentVersion": [
        0,
        0
      ]
    },
    "elasticsearch_dsoptions": {
      "name": "Elasticsearch-DSOptions",
      "pluralName": "Elasticsearch-DSOptionss",
      "machineName": "elasticsearch_dsoptions",
      "pluralMachineName": "elasticsearch_dsoptionss",
      "lineageIsGroup": true,
      "maturity": "planned",
      "currentVersion": [
        0,
        0
      ]
    },
    "elasticsearch_query": {
      "name": "Elasticsearch-Query",
      "pluralName": "Elasticsearch-Querys",
      "machineName": "elasticsearch_query",
      "pluralMachineName": "elasticsearch_querys",
      "lineageIsGroup": true,
      "maturity": "planned",
      "currentVersion": [
        0,
        0
      ]
    },
    "flamegraph_panel": {
      "name": "Flamegraph-Panel",
      "pluralName": "Flamegraph-Panels",
      "machineName": "flamegraph_panel",
      "pluralMachineName": "flamegraph_panels",
      "lineageIsGroup": true,
      "maturity": "planned",
      "currentVersion": [
        0,
        0
      ]
    },
    "folder": {
      "name": "Folder",
      "pluralName": "Folders",
      "machineName": "folder",
      "pluralMachineName": "folders",
      "lineageIsGroup": false,
      "maturity": "planned",
      "currentVersion": [
        0,
        0
      ]
    },
    "gauge_panel": {
      "name": "Gauge-Panel",
      "pluralName": "Gauge-Panels",
      "machineName": "gauge_panel",
      "pluralMachineName": "gauge_panels",
      "lineageIsGroup": true,
      "maturity": "merged",
      "currentVersion": [
        0,
        0
      ]
    },
    "geomap_panel": {
      "name": "Geomap-Panel",
      "pluralName": "Geomap-Panels",
      "machineName": "geomap_panel",
      "pluralMachineName": "geomap_panels",
      "lineageIsGroup": true,
      "maturity": "merged",
      "currentVersion": [
        0,
        0
      ]
    },
    "gettingstarted_panel": {
      "name": "Gettingstarted-Panel",
      "pluralName": "Gettingstarted-Panels",
      "machineName": "gettingstarted_panel",
      "pluralMachineName": "gettingstarted_panels",
      "lineageIsGroup": true,
      "maturity": "planned",
      "currentVersion": [
        0,
        0
      ]
    },
    "grafana_azure_monitor_datasource_dsoptions": {
      "name": "Grafana-Azure-Monitor-Datasource-DSOptions",
      "pluralName": "Grafana-Azure-Monitor-Datasource-DSOptionss",
      "machineName": "grafana_azure_monitor_datasource_dsoptions",
      "pluralMachineName": "grafana_azure_monitor_datasource_dsoptionss",
      "lineageIsGroup": true,
      "maturity": "planned",
      "currentVersion": [
        0,
        0
      ]
    },
    "grafana_azure_monitor_datasource_query": {
      "name": "Grafana-Azure-Monitor-Datasource-Query",
      "pluralName": "Grafana-Azure-Monitor-Datasource-Querys",
      "machineName": "grafana_azure_monitor_datasource_query",
      "pluralMachineName": "grafana_azure_monitor_datasource_querys",
      "lineageIsGroup": true,
      "maturity": "planned",
      "currentVersion": [
        0,
        0
      ]
    },
    "grafana_dsoptions": {
      "name": "Grafana-DSOptions",
      "pluralName": "Grafana-DSOptionss",
      "machineName": "grafana_dsoptions",
      "pluralMachineName": "grafana_dsoptionss",
      "lineageIsGroup": true,
      "maturity": "planned",
      "currentVersion": [
        0,
        0
      ]
    },
    "grafana_query": {
      "name": "Grafana-Query",
      "pluralName": "Grafana-Querys",
      "machineName": "grafana_query",
      "pluralMachineName": "grafana_querys",
      "lineageIsGroup": true,
      "maturity": "planned",
      "currentVersion": [
        0,
        0
      ]
    },
    "graph_panel": {
      "name": "Graph-Panel",
      "pluralName": "Graph-Panels",
      "machineName": "graph_panel",
      "pluralMachineName": "graph_panels",
      "lineageIsGroup": true,
      "maturity": "planned",
      "currentVersion": [
        0,
        0
      ]
    },
    "graphite_dsoptions": {
      "name": "Graphite-DSOptions",
      "pluralName": "Graphite-DSOptionss",
      "machineName": "graphite_dsoptions",
      "pluralMachineName": "graphite_dsoptionss",
      "lineageIsGroup": true,
      "maturity": "planned",
      "currentVersion": [
        0,
        0
      ]
    },
    "graphite_query": {
      "name": "Graphite-Query",
      "pluralName": "Graphite-Querys",
      "machineName": "graphite_query",
      "pluralMachineName": "graphite_querys",
      "lineageIsGroup": true,
      "maturity": "planned",
      "currentVersion": [
        0,
        0
      ]
    },
    "histogram_panel": {
      "name": "Histogram-Panel",
      "pluralName": "Histogram-Panels",
      "machineName": "histogram_panel",
      "pluralMachineName": "histogram_panels",
      "lineageIsGroup": true,
      "maturity": "merged",
      "currentVersion": [
        0,
        0
      ]
    },
    "icon_panel": {
      "name": "Icon-Panel",
      "pluralName": "Icon-Panels",
      "machineName": "icon_panel",
      "pluralMachineName": "icon_panels",
      "lineageIsGroup": true,
      "maturity": "planned",
      "currentVersion": [
        0,
        0
      ]
    },
    "jaeger_dsoptions": {
      "name": "Jaeger-DSOptions",
      "pluralName": "Jaeger-DSOptionss",
      "machineName": "jaeger_dsoptions",
      "pluralMachineName": "jaeger_dsoptionss",
      "lineageIsGroup": true,
      "maturity": "planned",
      "currentVersion": [
        0,
        0
      ]
    },
    "jaeger_query": {
      "name": "Jaeger-Query",
      "pluralName": "Jaeger-Querys",
      "machineName": "jaeger_query",
      "pluralMachineName": "jaeger_querys",
      "lineageIsGroup": true,
      "maturity": "planned",
      "currentVersion": [
        0,
        0
      ]
    },
    "live_panel": {
      "name": "Live-Panel",
      "pluralName": "Live-Panels",
      "machineName": "live_panel",
      "pluralMachineName": "live_panels",
      "lineageIsGroup": true,
      "maturity": "planned",
      "currentVersion": [
        0,
        0
      ]
    },
    "logs_panel": {
      "name": "Logs-Panel",
      "pluralName": "Logs-Panels",
      "machineName": "logs_panel",
      "pluralMachineName": "logs_panels",
      "lineageIsGroup": true,
      "maturity": "planned",
      "currentVersion": [
        0,
        0
      ]
    },
    "loki_dsoptions": {
      "name": "Loki-DSOptions",
      "pluralName": "Loki-DSOptionss",
      "machineName": "loki_dsoptions",
      "pluralMachineName": "loki_dsoptionss",
      "lineageIsGroup": true,
      "maturity": "planned",
      "currentVersion": [
        0,
        0
      ]
    },
    "loki_query": {
      "name": "Loki-Query",
      "pluralName": "Loki-Querys",
      "machineName": "loki_query",
      "pluralMachineName": "loki_querys",
      "lineageIsGroup": true,
      "maturity": "planned",
      "currentVersion": [
        0,
        0
      ]
    },
    "mssql_dsoptions": {
      "name": "Mssql-DSOptions",
      "pluralName": "Mssql-DSOptionss",
      "machineName": "mssql_dsoptions",
      "pluralMachineName": "mssql_dsoptionss",
      "lineageIsGroup": true,
      "maturity": "planned",
      "currentVersion": [
        0,
        0
      ]
    },
    "mssql_query": {
      "name": "Mssql-Query",
      "pluralName": "Mssql-Querys",
      "machineName": "mssql_query",
      "pluralMachineName": "mssql_querys",
      "lineageIsGroup": true,
      "maturity": "planned",
      "currentVersion": [
        0,
        0
      ]
    },
    "mysql_dsoptions": {
      "name": "Mysql-DSOptions",
      "pluralName": "Mysql-DSOptionss",
      "machineName": "mysql_dsoptions",
      "pluralMachineName": "mysql_dsoptionss",
      "lineageIsGroup": true,
      "maturity": "planned",
      "currentVersion": [
        0,
        0
      ]
    },
    "mysql_query": {
      "name": "Mysql-Query",
      "pluralName": "Mysql-Querys",
      "machineName": "mysql_query",
      "pluralMachineName": "mysql_querys",
      "lineageIsGroup": true,
      "maturity": "planned",
      "currentVersion": [
        0,
        0
      ]
    },
    "news_panel": {
      "name": "News-Panel",
      "pluralName": "News-Panels",
      "machineName": "news_panel",
      "pluralMachineName": "news_panels",
      "lineageIsGroup": true,
      "maturity": "merged",
      "currentVersion": [
        0,
        0
      ]
    },
    "nodegraph_panel": {
      "name": "NodeGraph-Panel",
      "pluralName": "NodeGraph-Panels",
      "machineName": "nodegraph_panel",
      "pluralMachineName": "nodegraph_panels",
      "lineageIsGroup": true,
      "maturity": "planned",
      "currentVersion": [
        0,
        0
      ]
    },
    "parca_dsoptions": {
      "name": "Parca-DSOptions",
      "pluralName": "Parca-DSOptionss",
      "machineName": "parca_dsoptions",
      "pluralMachineName": "parca_dsoptionss",
      "lineageIsGroup": true,
      "maturity": "planned",
      "currentVersion": [
        0,
        0
      ]
    },
    "parca_query": {
      "name": "Parca-Query",
      "pluralName": "Parca-Querys",
      "machineName": "parca_query",
      "pluralMachineName": "parca_querys",
      "lineageIsGroup": true,
      "maturity": "planned",
      "currentVersion": [
        0,
        0
      ]
    },
    "phlare_dsoptions": {
      "name": "Phlare-DSOptions",
      "pluralName": "Phlare-DSOptionss",
      "machineName": "phlare_dsoptions",
      "pluralMachineName": "phlare_dsoptionss",
      "lineageIsGroup": true,
      "maturity": "planned",
      "currentVersion": [
        0,
        0
      ]
    },
    "phlare_query": {
      "name": "Phlare-Query",
      "pluralName": "Phlare-Querys",
      "machineName": "phlare_query",
      "pluralMachineName": "phlare_querys",
      "lineageIsGroup": true,
      "maturity": "planned",
      "currentVersion": [
        0,
        0
      ]
    },
    "piechart_panel": {
      "name": "Piechart-Panel",
      "pluralName": "Piechart-Panels",
      "machineName": "piechart_panel",
      "pluralMachineName": "piechart_panels",
      "lineageIsGroup": true,
      "maturity": "merged",
      "currentVersion": [
        0,
        0
      ]
    },
    "playlist": {
      "name": "Playlist",
      "pluralName": "Playlists",
      "machineName": "playlist",
      "pluralMachineName": "playlists",
      "lineageIsGroup": false,
      "maturity": "merged",
      "currentVersion": [
        0,
        0
      ]
    },
    "postgres_dsoptions": {
      "name": "Postgres-DSOptions",
      "pluralName": "Postgres-DSOptionss",
      "machineName": "postgres_dsoptions",
      "pluralMachineName": "postgres_dsoptionss",
      "lineageIsGroup": true,
      "maturity": "planned",
      "currentVersion": [
        0,
        0
      ]
    },
    "postgres_query": {
      "name": "Postgres-Query",
      "pluralName": "Postgres-Querys",
      "machineName": "postgres_query",
      "pluralMachineName": "postgres_querys",
      "lineageIsGroup": true,
      "maturity": "planned",
      "currentVersion": [
        0,
        0
      ]
    },
    "prometheus_dsoptions": {
      "name": "Prometheus-DSOptions",
      "pluralName": "Prometheus-DSOptionss",
      "machineName": "prometheus_dsoptions",
      "pluralMachineName": "prometheus_dsoptionss",
      "lineageIsGroup": true,
      "maturity": "planned",
      "currentVersion": [
        0,
        0
      ]
    },
    "prometheus_query": {
      "name": "Prometheus-Query",
      "pluralName": "Prometheus-Querys",
      "machineName": "prometheus_query",
      "pluralMachineName": "prometheus_querys",
      "lineageIsGroup": true,
      "maturity": "planned",
      "currentVersion": [
        0,
        0
      ]
    },
    "query": {
      "name": "Query",
      "pluralName": "Querys",
      "machineName": "query",
      "pluralMachineName": "querys",
      "lineageIsGroup": false,
      "maturity": "planned",
      "currentVersion": [
        0,
        0
      ]
    },
    "queryhistory": {
      "name": "QueryHistory",
      "pluralName": "QueryHistorys",
      "machineName": "queryhistory",
      "pluralMachineName": "queryhistorys",
      "lineageIsGroup": false,
      "maturity": "planned",
      "currentVersion": [
        0,
        0
      ]
    },
    "serviceaccount": {
      "name": "ServiceAccount",
      "pluralName": "ServiceAccounts",
      "machineName": "serviceaccount",
      "pluralMachineName": "serviceaccounts",
      "lineageIsGroup": false,
      "maturity": "planned",
      "currentVersion": [
        0,
        0
      ]
    },
    "stackdriver_dsoptions": {
      "name": "Stackdriver-DSOptions",
      "pluralName": "Stackdriver-DSOptionss",
      "machineName": "stackdriver_dsoptions",
      "pluralMachineName": "stackdriver_dsoptionss",
      "lineageIsGroup": true,
      "maturity": "planned",
      "currentVersion": [
        0,
        0
      ]
    },
    "stackdriver_query": {
      "name": "Stackdriver-Query",
      "pluralName": "Stackdriver-Querys",
      "machineName": "stackdriver_query",
      "pluralMachineName": "stackdriver_querys",
      "lineageIsGroup": true,
      "maturity": "planned",
      "currentVersion": [
        0,
        0
      ]
    },
    "stat_panel": {
      "name": "Stat-Panel",
      "pluralName": "Stat-Panels",
      "machineName": "stat_panel",
      "pluralMachineName": "stat_panels",
      "lineageIsGroup": true,
      "maturity": "merged",
      "currentVersion": [
        0,
        0
      ]
    },
    "table_old_panel": {
      "name": "Table-Old-Panel",
      "pluralName": "Table-Old-Panels",
      "machineName": "table_old_panel",
      "pluralMachineName": "table_old_panels",
      "lineageIsGroup": true,
      "maturity": "planned",
      "currentVersion": [
        0,
        0
      ]
    },
    "team": {
      "name": "Team",
      "pluralName": "Teams",
      "machineName": "team",
      "pluralMachineName": "teams",
      "lineageIsGroup": false,
      "maturity": "merged",
      "currentVersion": [
        0,
        0
      ]
    },
    "tempo_dsoptions": {
      "name": "Tempo-DSOptions",
      "pluralName": "Tempo-DSOptionss",
      "machineName": "tempo_dsoptions",
      "pluralMachineName": "tempo_dsoptionss",
      "lineageIsGroup": true,
      "maturity": "planned",
      "currentVersion": [
        0,
        0
      ]
    },
    "tempo_query": {
      "name": "Tempo-Query",
      "pluralName": "Tempo-Querys",
      "machineName": "tempo_query",
      "pluralMachineName": "tempo_querys",
      "lineageIsGroup": true,
      "maturity": "planned",
      "currentVersion": [
        0,
        0
      ]
    },
    "testdata_dsoptions": {
      "name": "Testdata-DSOptions",
      "pluralName": "Testdata-DSOptionss",
      "machineName": "testdata_dsoptions",
      "pluralMachineName": "testdata_dsoptionss",
      "lineageIsGroup": true,
      "maturity": "planned",
      "currentVersion": [
        0,
        0
      ]
    },
    "testdata_query": {
      "name": "Testdata-Query",
      "pluralName": "Testdata-Querys",
      "machineName": "testdata_query",
      "pluralMachineName": "testdata_querys",
      "lineageIsGroup": true,
      "maturity": "planned",
      "currentVersion": [
        0,
        0
      ]
    },
    "text_panel": {
      "name": "Text-Panel",
      "pluralName": "Text-Panels",
      "machineName": "text_panel",
      "pluralMachineName": "text_panels",
      "lineageIsGroup": true,
      "maturity": "merged",
      "currentVersion": [
        0,
        0
      ]
    },
    "thumb": {
      "name": "Thumb",
      "pluralName": "Thumbs",
      "machineName": "thumb",
      "pluralMachineName": "thumbs",
      "lineageIsGroup": false,
      "maturity": "planned",
      "currentVersion": [
        0,
        0
      ]
    },
    "traces_panel": {
      "name": "Traces-Panel",
      "pluralName": "Traces-Panels",
      "machineName": "traces_panel",
      "pluralMachineName": "traces_panels",
      "lineageIsGroup": true,
      "maturity": "planned",
      "currentVersion": [
        0,
        0
      ]
    },
    "user": {
      "name": "User",
      "pluralName": "Users",
      "machineName": "user",
      "pluralMachineName": "users",
      "lineageIsGroup": false,
      "maturity": "planned",
      "currentVersion": [
        0,
        0
      ]
    },
    "welcome_panel": {
      "name": "Welcome-Panel",
      "pluralName": "Welcome-Panels",
      "machineName": "welcome_panel",
      "pluralMachineName": "welcome_panels",
      "lineageIsGroup": true,
      "maturity": "planned",
      "currentVersion": [
        0,
        0
      ]
    },
    "xychart_panel": {
      "name": "Xychart-Panel",
      "pluralName": "Xychart-Panels",
      "machineName": "xychart_panel",
      "pluralMachineName": "xychart_panels",
      "lineageIsGroup": true,
      "maturity": "planned",
      "currentVersion": [
        0,
        0
      ]
    },
    "zipkin_dsoptions": {
      "name": "Zipkin-DSOptions",
      "pluralName": "Zipkin-DSOptionss",
      "machineName": "zipkin_dsoptions",
      "pluralMachineName": "zipkin_dsoptionss",
      "lineageIsGroup": true,
      "maturity": "planned",
      "currentVersion": [
        0,
        0
      ]
    },
    "zipkin_query": {
      "name": "Zipkin-Query",
      "pluralName": "Zipkin-Querys",
      "machineName": "zipkin_query",
      "pluralMachineName": "zipkin_querys",
      "lineageIsGroup": true,
      "maturity": "planned",
      "currentVersion": [
        0,
        0
      ]
    }
  },
  "dimensions": {
    "category": {
      "composable": {
        "name": "composable",
        "items": [
          "alertgroups_panel",
          "alertlist_panel",
          "alertmanager_dsoptions",
          "alertmanager_query",
          "annolist_panel",
          "barchart_panel",
          "bargauge_panel",
          "cloudwatch_dsoptions",
          "cloudwatch_query",
          "dashboard_dsoptions",
          "dashboard_query",
          "dashlist_panel",
          "debug_panel",
          "elasticsearch_dsoptions",
          "elasticsearch_query",
          "flamegraph_panel",
          "gauge_panel",
          "geomap_panel",
          "gettingstarted_panel",
          "grafana_azure_monitor_datasource_dsoptions",
          "grafana_azure_monitor_datasource_query",
          "grafana_dsoptions",
          "grafana_query",
          "graph_panel",
          "graphite_dsoptions",
          "graphite_query",
          "histogram_panel",
          "icon_panel",
          "jaeger_dsoptions",
          "jaeger_query",
          "live_panel",
          "logs_panel",
          "loki_dsoptions",
          "loki_query",
          "mssql_dsoptions",
          "mssql_query",
          "mysql_dsoptions",
          "mysql_query",
          "news_panel",
          "nodegraph_panel",
          "parca_dsoptions",
          "parca_query",
          "phlare_dsoptions",
          "phlare_query",
          "piechart_panel",
          "postgres_dsoptions",
          "postgres_query",
          "prometheus_dsoptions",
          "prometheus_query",
          "stackdriver_dsoptions",
          "stackdriver_query",
          "stat_panel",
          "table_old_panel",
          "tempo_dsoptions",
          "tempo_query",
          "testdata_dsoptions",
          "testdata_query",
          "text_panel",
          "traces_panel",
          "welcome_panel",
          "xychart_panel",
          "zipkin_dsoptions",
          "zipkin_query"
        ],
        "count": 63
      },
      "core": {
        "name": "core",
        "items": [
          "apikey",
          "dashboard",
          "datasource",
          "folder",
          "playlist",
          "query",
          "queryhistory",
          "serviceaccount",
          "team",
          "thumb",
          "user"
        ],
        "count": 11
      }
    },
    "maturity": {
      "experimental": {
        "name": "experimental",
        "items": [
          "dashboard"
        ],
        "count": 1
      },
      "mature": {
        "name": "mature",
        "items": [],
        "count": 0
      },
      "merged": {
        "name": "merged",
        "items": [
          "annolist_panel",
          "barchart_panel",
          "bargauge_panel",
          "dashlist_panel",
          "gauge_panel",
          "geomap_panel",
          "histogram_panel",
          "news_panel",
          "piechart_panel",
          "playlist",
          "stat_panel",
          "team",
          "text_panel"
        ],
<<<<<<< HEAD
        "count": 14
=======
        "count": 12
>>>>>>> c54aa18c
      },
      "planned": {
        "name": "planned",
        "items": [
          "alertgroups_panel",
          "alertlist_panel",
          "alertmanager_dsoptions",
          "alertmanager_query",
          "apikey",
          "cloudwatch_dsoptions",
          "cloudwatch_query",
          "dashboard_dsoptions",
          "dashboard_query",
          "datasource",
          "debug_panel",
          "elasticsearch_dsoptions",
          "elasticsearch_query",
          "flamegraph_panel",
          "folder",
          "gettingstarted_panel",
          "grafana_azure_monitor_datasource_dsoptions",
          "grafana_azure_monitor_datasource_query",
          "grafana_dsoptions",
          "grafana_query",
          "graph_panel",
          "graphite_dsoptions",
          "graphite_query",
          "icon_panel",
          "jaeger_dsoptions",
          "jaeger_query",
          "live_panel",
          "logs_panel",
          "loki_dsoptions",
          "loki_query",
          "mssql_dsoptions",
          "mssql_query",
          "mysql_dsoptions",
          "mysql_query",
          "nodegraph_panel",
          "parca_dsoptions",
          "parca_query",
          "phlare_dsoptions",
          "phlare_query",
          "postgres_dsoptions",
          "postgres_query",
          "prometheus_dsoptions",
          "prometheus_query",
          "query",
          "queryhistory",
          "serviceaccount",
          "stackdriver_dsoptions",
          "stackdriver_query",
          "table_old_panel",
          "tempo_dsoptions",
          "tempo_query",
          "testdata_dsoptions",
          "testdata_query",
          "thumb",
          "traces_panel",
          "user",
          "welcome_panel",
          "xychart_panel",
          "zipkin_dsoptions",
          "zipkin_query"
        ],
        "count": 60
      },
      "stable": {
        "name": "stable",
        "items": [],
        "count": 0
      }
    }
  }
}<|MERGE_RESOLUTION|>--- conflicted
+++ resolved
@@ -1008,11 +1008,7 @@
           "team",
           "text_panel"
         ],
-<<<<<<< HEAD
         "count": 14
-=======
-        "count": 12
->>>>>>> c54aa18c
       },
       "planned": {
         "name": "planned",
