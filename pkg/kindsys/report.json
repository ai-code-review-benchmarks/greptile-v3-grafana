--- conflicted
+++ resolved
@@ -123,9 +123,6 @@
       ],
       "grafanaMaturityCount": 0,
       "lineageIsGroup": false,
-<<<<<<< HEAD
-      "maturity": "merged",
-=======
       "links": {
         "docs": "n/a",
         "go": "n/a",
@@ -141,7 +138,6 @@
     "azuremonitordataquery": {
       "category": "composable",
       "codeowners": [],
->>>>>>> dd147a3c
       "currentVersion": [
         0,
         0
@@ -1779,20 +1775,12 @@
       "merged": {
         "name": "merged",
         "items": [
-<<<<<<< HEAD
-          "azuremonitordataquery",
-=======
           "alertgroupspanelcfg",
->>>>>>> dd147a3c
           "playlist",
           "serviceaccount",
           "team"
         ],
-<<<<<<< HEAD
-        "count": 3
-=======
         "count": 4
->>>>>>> dd147a3c
       },
       "planned": {
         "name": "planned",
@@ -1801,6 +1789,7 @@
           "alertmanagerdataquery",
           "alertmanagerdatasourcecfg",
           "apikey",
+          "azuremonitordataquery",
           "azuremonitordatasourcecfg",
           "cloudwatchdataquery",
           "cloudwatchdatasourcecfg",
@@ -1856,11 +1845,7 @@
           "zipkindataquery",
           "zipkindatasourcecfg"
         ],
-<<<<<<< HEAD
-        "count": 60
-=======
         "count": 59
->>>>>>> dd147a3c
       },
       "stable": {
         "name": "stable",
