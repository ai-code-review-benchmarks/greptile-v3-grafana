{
  "kinds": {
    "alertgroups_panel": {
      "name": "alertgroups_panel",
      "type": "composable",
      "maturity": "planned"
    },
    "alertlist_panel": {
      "name": "alertlist_panel",
      "type": "composable",
      "maturity": "planned"
    },
    "alertmanager_dsoptions": {
      "name": "alertmanager_dsoptions",
      "type": "composable",
      "maturity": "planned"
    },
    "alertmanager_query": {
      "name": "alertmanager_query",
      "type": "composable",
      "maturity": "planned"
    },
    "annolist_panel": {
      "name": "annolist_panel",
      "type": "composable",
      "maturity": "merged"
    },
    "apikey": {
      "name": "apikey",
      "type": "core",
      "maturity": "planned"
    },
    "barchart_panel": {
      "name": "barchart_panel",
      "type": "composable",
      "maturity": "merged"
    },
    "bargauge_panel": {
      "name": "bargauge_panel",
      "type": "composable",
      "maturity": "merged"
    },
    "cloudwatch_dsoptions": {
      "name": "cloudwatch_dsoptions",
      "type": "composable",
      "maturity": "planned"
    },
    "cloudwatch_query": {
      "name": "cloudwatch_query",
      "type": "composable",
      "maturity": "planned"
    },
    "dashboard": {
      "name": "dashboard",
      "type": "core",
      "maturity": "merged"
    },
    "dashboard_dsoptions": {
      "name": "dashboard_dsoptions",
      "type": "composable",
      "maturity": "planned"
    },
    "dashboard_query": {
      "name": "dashboard_query",
      "type": "composable",
      "maturity": "planned"
    },
    "dashlist_panel": {
      "name": "dashlist_panel",
      "type": "composable",
      "maturity": "merged"
    },
    "datasource": {
      "name": "datasource",
      "type": "core",
      "maturity": "planned"
    },
    "debug_panel": {
      "name": "debug_panel",
      "type": "composable",
      "maturity": "planned"
    },
    "elasticsearch_dsoptions": {
      "name": "elasticsearch_dsoptions",
      "type": "composable",
      "maturity": "planned"
    },
    "elasticsearch_query": {
      "name": "elasticsearch_query",
      "type": "composable",
      "maturity": "planned"
    },
    "flamegraph_panel": {
      "name": "flamegraph_panel",
      "type": "composable",
      "maturity": "planned"
    },
    "folder": {
      "name": "folder",
      "type": "core",
      "maturity": "planned"
    },
    "gauge_panel": {
      "name": "gauge_panel",
      "type": "composable",
      "maturity": "merged"
    },
    "geomap_panel": {
      "name": "geomap_panel",
      "type": "composable",
      "maturity": "planned"
    },
    "gettingstarted_panel": {
      "name": "gettingstarted_panel",
      "type": "composable",
      "maturity": "planned"
    },
    "grafana_azure_monitor_datasource_dsoptions": {
      "name": "grafana_azure_monitor_datasource_dsoptions",
      "type": "composable",
      "maturity": "planned"
    },
    "grafana_azure_monitor_datasource_query": {
      "name": "grafana_azure_monitor_datasource_query",
      "type": "composable",
      "maturity": "planned"
    },
    "grafana_dsoptions": {
      "name": "grafana_dsoptions",
      "type": "composable",
      "maturity": "planned"
    },
    "grafana_query": {
      "name": "grafana_query",
      "type": "composable",
      "maturity": "planned"
    },
    "graph_panel": {
      "name": "graph_panel",
      "type": "composable",
      "maturity": "planned"
    },
    "graphite_dsoptions": {
      "name": "graphite_dsoptions",
      "type": "composable",
      "maturity": "planned"
    },
    "graphite_query": {
      "name": "graphite_query",
      "type": "composable",
      "maturity": "planned"
    },
    "histogram_panel": {
      "name": "histogram_panel",
      "type": "composable",
      "maturity": "merged"
    },
    "icon_panel": {
      "name": "icon_panel",
      "type": "composable",
      "maturity": "planned"
    },
    "jaeger_dsoptions": {
      "name": "jaeger_dsoptions",
      "type": "composable",
      "maturity": "planned"
    },
    "jaeger_query": {
      "name": "jaeger_query",
      "type": "composable",
      "maturity": "planned"
    },
    "live_panel": {
      "name": "live_panel",
      "type": "composable",
      "maturity": "planned"
    },
    "logs_panel": {
      "name": "logs_panel",
      "type": "composable",
      "maturity": "planned"
    },
    "loki_dsoptions": {
      "name": "loki_dsoptions",
      "type": "composable",
      "maturity": "planned"
    },
    "loki_query": {
      "name": "loki_query",
      "type": "composable",
      "maturity": "planned"
    },
    "mssql_dsoptions": {
      "name": "mssql_dsoptions",
      "type": "composable",
      "maturity": "planned"
    },
    "mssql_query": {
      "name": "mssql_query",
      "type": "composable",
      "maturity": "planned"
    },
    "mysql_dsoptions": {
      "name": "mysql_dsoptions",
      "type": "composable",
      "maturity": "planned"
    },
    "mysql_query": {
      "name": "mysql_query",
      "type": "composable",
      "maturity": "planned"
    },
    "news_panel": {
      "name": "news_panel",
      "type": "composable",
      "maturity": "merged"
    },
    "nodegraph_panel": {
      "name": "nodegraph_panel",
      "type": "composable",
      "maturity": "planned"
    },
    "parca_dsoptions": {
      "name": "parca_dsoptions",
      "type": "composable",
      "maturity": "planned"
    },
    "parca_query": {
      "name": "parca_query",
      "type": "composable",
      "maturity": "planned"
    },
    "phlare_dsoptions": {
      "name": "phlare_dsoptions",
      "type": "composable",
      "maturity": "planned"
    },
    "phlare_query": {
      "name": "phlare_query",
      "type": "composable",
      "maturity": "planned"
    },
    "piechart_panel": {
      "name": "piechart_panel",
      "type": "composable",
      "maturity": "merged"
    },
    "playlist": {
      "name": "playlist",
      "type": "core",
      "maturity": "merged"
    },
    "postgres_dsoptions": {
      "name": "postgres_dsoptions",
      "type": "composable",
      "maturity": "planned"
    },
    "postgres_query": {
      "name": "postgres_query",
      "type": "composable",
      "maturity": "planned"
    },
    "prometheus_dsoptions": {
      "name": "prometheus_dsoptions",
      "type": "composable",
      "maturity": "planned"
    },
    "prometheus_query": {
      "name": "prometheus_query",
      "type": "composable",
      "maturity": "planned"
    },
    "query": {
      "name": "query",
      "type": "core",
      "maturity": "planned"
    },
    "queryhistory": {
      "name": "queryhistory",
      "type": "core",
      "maturity": "planned"
    },
    "serviceaccount": {
      "name": "serviceaccount",
      "type": "core",
      "maturity": "planned"
    },
    "stackdriver_dsoptions": {
      "name": "stackdriver_dsoptions",
      "type": "composable",
      "maturity": "planned"
    },
    "stackdriver_query": {
      "name": "stackdriver_query",
      "type": "composable",
      "maturity": "planned"
    },
    "stat_panel": {
      "name": "stat_panel",
      "type": "composable",
      "maturity": "merged"
    },
    "svg": {
      "name": "svg",
      "type": "raw",
      "maturity": "merged"
    },
    "table_old_panel": {
      "name": "table_old_panel",
      "type": "composable",
      "maturity": "planned"
    },
    "team": {
      "name": "team",
      "type": "core",
      "maturity": "merged"
    },
    "tempo_dsoptions": {
      "name": "tempo_dsoptions",
      "type": "composable",
      "maturity": "planned"
    },
    "tempo_query": {
      "name": "tempo_query",
      "type": "composable",
      "maturity": "planned"
    },
    "testdata_dsoptions": {
      "name": "testdata_dsoptions",
      "type": "composable",
      "maturity": "planned"
    },
    "testdata_query": {
      "name": "testdata_query",
      "type": "composable",
      "maturity": "planned"
    },
    "text_panel": {
      "name": "text_panel",
      "type": "composable",
      "maturity": "merged"
    },
    "thumb": {
      "name": "thumb",
      "type": "core",
      "maturity": "planned"
    },
    "traces_panel": {
      "name": "traces_panel",
      "type": "composable",
      "maturity": "planned"
    },
    "user": {
      "name": "user",
      "type": "core",
      "maturity": "planned"
    },
    "welcome_panel": {
      "name": "welcome_panel",
      "type": "composable",
      "maturity": "planned"
    },
    "xychart_panel": {
      "name": "xychart_panel",
      "type": "composable",
      "maturity": "planned"
    },
    "zipkin_dsoptions": {
      "name": "zipkin_dsoptions",
      "type": "composable",
      "maturity": "planned"
    },
    "zipkin_query": {
      "name": "zipkin_query",
      "type": "composable",
      "maturity": "planned"
    }
<<<<<<< HEAD
  },
  "dimensions": {
    "maturity": {
      "experimental": {
        "name": "experimental",
        "items": [],
        "count": 0
      },
      "mature": {
        "name": "mature",
        "items": [],
        "count": 0
      },
      "merged": {
        "name": "merged",
        "items": [
          "annolist_panel",
          "barchart_panel",
          "bargauge_panel",
          "dashboard",
          "dashlist_panel",
          "gauge_panel",
          "histogram_panel",
          "news_panel",
          "piechart_panel",
          "playlist",
          "stat_panel",
          "svg",
          "team",
          "text_panel"
        ],
        "count": 14
      },
      "planned": {
        "name": "planned",
        "items": [
          "alertgroups_panel",
          "alertlist_panel",
          "alertmanager_dsoptions",
          "alertmanager_query",
          "apikey",
          "cloudwatch_dsoptions",
          "cloudwatch_query",
          "dashboard_dsoptions",
          "dashboard_query",
          "datasource",
          "debug_panel",
          "elasticsearch_dsoptions",
          "elasticsearch_query",
          "flamegraph_panel",
          "folder",
          "geomap_panel",
          "gettingstarted_panel",
          "grafana_azure_monitor_datasource_dsoptions",
          "grafana_azure_monitor_datasource_query",
          "grafana_dsoptions",
          "grafana_query",
          "graph_panel",
          "graphite_dsoptions",
          "graphite_query",
          "icon_panel",
          "jaeger_dsoptions",
          "jaeger_query",
          "live_panel",
          "logs_panel",
          "loki_dsoptions",
          "loki_query",
          "mssql_dsoptions",
          "mssql_query",
          "mysql_dsoptions",
          "mysql_query",
          "nodegraph_panel",
          "parca_dsoptions",
          "parca_query",
          "phlare_dsoptions",
          "phlare_query",
          "postgres_dsoptions",
          "postgres_query",
          "prometheus_dsoptions",
          "prometheus_query",
          "query",
          "queryhistory",
          "serviceaccount",
          "stackdriver_dsoptions",
          "stackdriver_query",
          "table_old_panel",
          "tempo_dsoptions",
          "tempo_query",
          "testdata_dsoptions",
          "testdata_query",
          "thumb",
          "traces_panel",
          "user",
          "welcome_panel",
          "xychart_panel",
          "zipkin_dsoptions",
          "zipkin_query"
        ],
        "count": 61
      },
      "stable": {
        "name": "stable",
        "items": [],
        "count": 0
      }
    },
    "type": {
      "composable": {
        "name": "composable",
        "items": [
          "alertgroups_panel",
          "alertlist_panel",
          "alertmanager_dsoptions",
          "alertmanager_query",
          "annolist_panel",
          "barchart_panel",
          "bargauge_panel",
          "cloudwatch_dsoptions",
          "cloudwatch_query",
          "dashboard_dsoptions",
          "dashboard_query",
          "dashlist_panel",
          "debug_panel",
          "elasticsearch_dsoptions",
          "elasticsearch_query",
          "flamegraph_panel",
          "gauge_panel",
          "geomap_panel",
          "gettingstarted_panel",
          "grafana_azure_monitor_datasource_dsoptions",
          "grafana_azure_monitor_datasource_query",
          "grafana_dsoptions",
          "grafana_query",
          "graph_panel",
          "graphite_dsoptions",
          "graphite_query",
          "histogram_panel",
          "icon_panel",
          "jaeger_dsoptions",
          "jaeger_query",
          "live_panel",
          "logs_panel",
          "loki_dsoptions",
          "loki_query",
          "mssql_dsoptions",
          "mssql_query",
          "mysql_dsoptions",
          "mysql_query",
          "news_panel",
          "nodegraph_panel",
          "parca_dsoptions",
          "parca_query",
          "phlare_dsoptions",
          "phlare_query",
          "piechart_panel",
          "postgres_dsoptions",
          "postgres_query",
          "prometheus_dsoptions",
          "prometheus_query",
          "stackdriver_dsoptions",
          "stackdriver_query",
          "stat_panel",
          "table_old_panel",
          "tempo_dsoptions",
          "tempo_query",
          "testdata_dsoptions",
          "testdata_query",
          "text_panel",
          "traces_panel",
          "welcome_panel",
          "xychart_panel",
          "zipkin_dsoptions",
          "zipkin_query"
        ],
        "count": 63
      },
      "core": {
        "name": "core",
        "items": [
          "apikey",
          "dashboard",
          "datasource",
          "folder",
          "playlist",
          "query",
          "queryhistory",
          "serviceaccount",
          "team",
          "thumb",
          "user"
        ],
        "count": 11
      },
      "raw": {
        "name": "raw",
        "items": [
          "svg"
        ],
        "count": 1
      }
    }
  }
=======
  ],
  "composable": [
    {
      "name": "AlertGroups-Panel",
      "pluralName": "AlertGroups-Panels",
      "machineName": "alertgroups_panel",
      "pluralMachineName": "alertgroups_panels",
      "lineageIsGroup": true,
      "maturity": "planned",
      "currentVersion": [
        0,
        0
      ]
    },
    {
      "name": "Alertlist-Panel",
      "pluralName": "Alertlist-Panels",
      "machineName": "alertlist_panel",
      "pluralMachineName": "alertlist_panels",
      "lineageIsGroup": true,
      "maturity": "planned",
      "currentVersion": [
        0,
        0
      ]
    },
    {
      "name": "Alertmanager-DSOptions",
      "pluralName": "Alertmanager-DSOptionss",
      "machineName": "alertmanager_dsoptions",
      "pluralMachineName": "alertmanager_dsoptionss",
      "lineageIsGroup": true,
      "maturity": "planned",
      "currentVersion": [
        0,
        0
      ]
    },
    {
      "name": "Alertmanager-Query",
      "pluralName": "Alertmanager-Querys",
      "machineName": "alertmanager_query",
      "pluralMachineName": "alertmanager_querys",
      "lineageIsGroup": false,
      "maturity": "planned",
      "currentVersion": [
        0,
        0
      ]
    },
    {
      "name": "Annolist-Panel",
      "pluralName": "Annolist-Panels",
      "machineName": "annolist_panel",
      "pluralMachineName": "annolist_panels",
      "lineageIsGroup": true,
      "maturity": "merged",
      "currentVersion": [
        0,
        0
      ]
    },
    {
      "name": "Barchart-Panel",
      "pluralName": "Barchart-Panels",
      "machineName": "barchart_panel",
      "pluralMachineName": "barchart_panels",
      "lineageIsGroup": true,
      "maturity": "merged",
      "currentVersion": [
        0,
        0
      ]
    },
    {
      "name": "Bargauge-Panel",
      "pluralName": "Bargauge-Panels",
      "machineName": "bargauge_panel",
      "pluralMachineName": "bargauge_panels",
      "lineageIsGroup": true,
      "maturity": "merged",
      "currentVersion": [
        0,
        0
      ]
    },
    {
      "name": "Cloudwatch-DSOptions",
      "pluralName": "Cloudwatch-DSOptionss",
      "machineName": "cloudwatch_dsoptions",
      "pluralMachineName": "cloudwatch_dsoptionss",
      "lineageIsGroup": true,
      "maturity": "planned",
      "currentVersion": [
        0,
        0
      ]
    },
    {
      "name": "Cloudwatch-Query",
      "pluralName": "Cloudwatch-Querys",
      "machineName": "cloudwatch_query",
      "pluralMachineName": "cloudwatch_querys",
      "lineageIsGroup": false,
      "maturity": "planned",
      "currentVersion": [
        0,
        0
      ]
    },
    {
      "name": "Dashboard-DSOptions",
      "pluralName": "Dashboard-DSOptionss",
      "machineName": "dashboard_dsoptions",
      "pluralMachineName": "dashboard_dsoptionss",
      "lineageIsGroup": true,
      "maturity": "planned",
      "currentVersion": [
        0,
        0
      ]
    },
    {
      "name": "Dashboard-Query",
      "pluralName": "Dashboard-Querys",
      "machineName": "dashboard_query",
      "pluralMachineName": "dashboard_querys",
      "lineageIsGroup": false,
      "maturity": "planned",
      "currentVersion": [
        0,
        0
      ]
    },
    {
      "name": "Dashlist-Panel",
      "pluralName": "Dashlist-Panels",
      "machineName": "dashlist_panel",
      "pluralMachineName": "dashlist_panels",
      "lineageIsGroup": true,
      "maturity": "merged",
      "currentVersion": [
        0,
        0
      ]
    },
    {
      "name": "Debug-Panel",
      "pluralName": "Debug-Panels",
      "machineName": "debug_panel",
      "pluralMachineName": "debug_panels",
      "lineageIsGroup": true,
      "maturity": "planned",
      "currentVersion": [
        0,
        0
      ]
    },
    {
      "name": "Elasticsearch-DSOptions",
      "pluralName": "Elasticsearch-DSOptionss",
      "machineName": "elasticsearch_dsoptions",
      "pluralMachineName": "elasticsearch_dsoptionss",
      "lineageIsGroup": true,
      "maturity": "planned",
      "currentVersion": [
        0,
        0
      ]
    },
    {
      "name": "Elasticsearch-Query",
      "pluralName": "Elasticsearch-Querys",
      "machineName": "elasticsearch_query",
      "pluralMachineName": "elasticsearch_querys",
      "lineageIsGroup": false,
      "maturity": "planned",
      "currentVersion": [
        0,
        0
      ]
    },
    {
      "name": "Flamegraph-Panel",
      "pluralName": "Flamegraph-Panels",
      "machineName": "flamegraph_panel",
      "pluralMachineName": "flamegraph_panels",
      "lineageIsGroup": true,
      "maturity": "planned",
      "currentVersion": [
        0,
        0
      ]
    },
    {
      "name": "Gauge-Panel",
      "pluralName": "Gauge-Panels",
      "machineName": "gauge_panel",
      "pluralMachineName": "gauge_panels",
      "lineageIsGroup": true,
      "maturity": "merged",
      "currentVersion": [
        0,
        0
      ]
    },
    {
      "name": "Geomap-Panel",
      "pluralName": "Geomap-Panels",
      "machineName": "geomap_panel",
      "pluralMachineName": "geomap_panels",
      "lineageIsGroup": true,
      "maturity": "planned",
      "currentVersion": [
        0,
        0
      ]
    },
    {
      "name": "Gettingstarted-Panel",
      "pluralName": "Gettingstarted-Panels",
      "machineName": "gettingstarted_panel",
      "pluralMachineName": "gettingstarted_panels",
      "lineageIsGroup": true,
      "maturity": "planned",
      "currentVersion": [
        0,
        0
      ]
    },
    {
      "name": "Grafana-Azure-Monitor-Datasource-DSOptions",
      "pluralName": "Grafana-Azure-Monitor-Datasource-DSOptionss",
      "machineName": "grafana_azure_monitor_datasource_dsoptions",
      "pluralMachineName": "grafana_azure_monitor_datasource_dsoptionss",
      "lineageIsGroup": true,
      "maturity": "planned",
      "currentVersion": [
        0,
        0
      ]
    },
    {
      "name": "Grafana-Azure-Monitor-Datasource-Query",
      "pluralName": "Grafana-Azure-Monitor-Datasource-Querys",
      "machineName": "grafana_azure_monitor_datasource_query",
      "pluralMachineName": "grafana_azure_monitor_datasource_querys",
      "lineageIsGroup": false,
      "maturity": "planned",
      "currentVersion": [
        0,
        0
      ]
    },
    {
      "name": "Grafana-DSOptions",
      "pluralName": "Grafana-DSOptionss",
      "machineName": "grafana_dsoptions",
      "pluralMachineName": "grafana_dsoptionss",
      "lineageIsGroup": true,
      "maturity": "planned",
      "currentVersion": [
        0,
        0
      ]
    },
    {
      "name": "Grafana-Query",
      "pluralName": "Grafana-Querys",
      "machineName": "grafana_query",
      "pluralMachineName": "grafana_querys",
      "lineageIsGroup": false,
      "maturity": "planned",
      "currentVersion": [
        0,
        0
      ]
    },
    {
      "name": "Graph-Panel",
      "pluralName": "Graph-Panels",
      "machineName": "graph_panel",
      "pluralMachineName": "graph_panels",
      "lineageIsGroup": true,
      "maturity": "planned",
      "currentVersion": [
        0,
        0
      ]
    },
    {
      "name": "Graphite-DSOptions",
      "pluralName": "Graphite-DSOptionss",
      "machineName": "graphite_dsoptions",
      "pluralMachineName": "graphite_dsoptionss",
      "lineageIsGroup": true,
      "maturity": "planned",
      "currentVersion": [
        0,
        0
      ]
    },
    {
      "name": "Graphite-Query",
      "pluralName": "Graphite-Querys",
      "machineName": "graphite_query",
      "pluralMachineName": "graphite_querys",
      "lineageIsGroup": false,
      "maturity": "planned",
      "currentVersion": [
        0,
        0
      ]
    },
    {
      "name": "Histogram-Panel",
      "pluralName": "Histogram-Panels",
      "machineName": "histogram_panel",
      "pluralMachineName": "histogram_panels",
      "lineageIsGroup": true,
      "maturity": "merged",
      "currentVersion": [
        0,
        0
      ]
    },
    {
      "name": "Icon-Panel",
      "pluralName": "Icon-Panels",
      "machineName": "icon_panel",
      "pluralMachineName": "icon_panels",
      "lineageIsGroup": true,
      "maturity": "planned",
      "currentVersion": [
        0,
        0
      ]
    },
    {
      "name": "Jaeger-DSOptions",
      "pluralName": "Jaeger-DSOptionss",
      "machineName": "jaeger_dsoptions",
      "pluralMachineName": "jaeger_dsoptionss",
      "lineageIsGroup": true,
      "maturity": "planned",
      "currentVersion": [
        0,
        0
      ]
    },
    {
      "name": "Jaeger-Query",
      "pluralName": "Jaeger-Querys",
      "machineName": "jaeger_query",
      "pluralMachineName": "jaeger_querys",
      "lineageIsGroup": false,
      "maturity": "planned",
      "currentVersion": [
        0,
        0
      ]
    },
    {
      "name": "Live-Panel",
      "pluralName": "Live-Panels",
      "machineName": "live_panel",
      "pluralMachineName": "live_panels",
      "lineageIsGroup": true,
      "maturity": "planned",
      "currentVersion": [
        0,
        0
      ]
    },
    {
      "name": "Logs-Panel",
      "pluralName": "Logs-Panels",
      "machineName": "logs_panel",
      "pluralMachineName": "logs_panels",
      "lineageIsGroup": true,
      "maturity": "planned",
      "currentVersion": [
        0,
        0
      ]
    },
    {
      "name": "Loki-DSOptions",
      "pluralName": "Loki-DSOptionss",
      "machineName": "loki_dsoptions",
      "pluralMachineName": "loki_dsoptionss",
      "lineageIsGroup": true,
      "maturity": "planned",
      "currentVersion": [
        0,
        0
      ]
    },
    {
      "name": "Loki-Query",
      "pluralName": "Loki-Querys",
      "machineName": "loki_query",
      "pluralMachineName": "loki_querys",
      "lineageIsGroup": false,
      "maturity": "planned",
      "currentVersion": [
        0,
        0
      ]
    },
    {
      "name": "Mssql-DSOptions",
      "pluralName": "Mssql-DSOptionss",
      "machineName": "mssql_dsoptions",
      "pluralMachineName": "mssql_dsoptionss",
      "lineageIsGroup": true,
      "maturity": "planned",
      "currentVersion": [
        0,
        0
      ]
    },
    {
      "name": "Mssql-Query",
      "pluralName": "Mssql-Querys",
      "machineName": "mssql_query",
      "pluralMachineName": "mssql_querys",
      "lineageIsGroup": false,
      "maturity": "planned",
      "currentVersion": [
        0,
        0
      ]
    },
    {
      "name": "Mysql-DSOptions",
      "pluralName": "Mysql-DSOptionss",
      "machineName": "mysql_dsoptions",
      "pluralMachineName": "mysql_dsoptionss",
      "lineageIsGroup": true,
      "maturity": "planned",
      "currentVersion": [
        0,
        0
      ]
    },
    {
      "name": "Mysql-Query",
      "pluralName": "Mysql-Querys",
      "machineName": "mysql_query",
      "pluralMachineName": "mysql_querys",
      "lineageIsGroup": false,
      "maturity": "planned",
      "currentVersion": [
        0,
        0
      ]
    },
    {
      "name": "News-Panel",
      "pluralName": "News-Panels",
      "machineName": "news_panel",
      "pluralMachineName": "news_panels",
      "lineageIsGroup": true,
      "maturity": "merged",
      "currentVersion": [
        0,
        0
      ]
    },
    {
      "name": "NodeGraph-Panel",
      "pluralName": "NodeGraph-Panels",
      "machineName": "nodegraph_panel",
      "pluralMachineName": "nodegraph_panels",
      "lineageIsGroup": true,
      "maturity": "planned",
      "currentVersion": [
        0,
        0
      ]
    },
    {
      "name": "Parca-DSOptions",
      "pluralName": "Parca-DSOptionss",
      "machineName": "parca_dsoptions",
      "pluralMachineName": "parca_dsoptionss",
      "lineageIsGroup": true,
      "maturity": "planned",
      "currentVersion": [
        0,
        0
      ]
    },
    {
      "name": "Parca-Query",
      "pluralName": "Parca-Querys",
      "machineName": "parca_query",
      "pluralMachineName": "parca_querys",
      "lineageIsGroup": false,
      "maturity": "planned",
      "currentVersion": [
        0,
        0
      ]
    },
    {
      "name": "Phlare-DSOptions",
      "pluralName": "Phlare-DSOptionss",
      "machineName": "phlare_dsoptions",
      "pluralMachineName": "phlare_dsoptionss",
      "lineageIsGroup": true,
      "maturity": "planned",
      "currentVersion": [
        0,
        0
      ]
    },
    {
      "name": "Phlare-Query",
      "pluralName": "Phlare-Querys",
      "machineName": "phlare_query",
      "pluralMachineName": "phlare_querys",
      "lineageIsGroup": false,
      "maturity": "planned",
      "currentVersion": [
        0,
        0
      ]
    },
    {
      "name": "Piechart-Panel",
      "pluralName": "Piechart-Panels",
      "machineName": "piechart_panel",
      "pluralMachineName": "piechart_panels",
      "lineageIsGroup": true,
      "maturity": "merged",
      "currentVersion": [
        0,
        0
      ]
    },
    {
      "name": "Postgres-DSOptions",
      "pluralName": "Postgres-DSOptionss",
      "machineName": "postgres_dsoptions",
      "pluralMachineName": "postgres_dsoptionss",
      "lineageIsGroup": true,
      "maturity": "planned",
      "currentVersion": [
        0,
        0
      ]
    },
    {
      "name": "Postgres-Query",
      "pluralName": "Postgres-Querys",
      "machineName": "postgres_query",
      "pluralMachineName": "postgres_querys",
      "lineageIsGroup": false,
      "maturity": "planned",
      "currentVersion": [
        0,
        0
      ]
    },
    {
      "name": "Prometheus-DSOptions",
      "pluralName": "Prometheus-DSOptionss",
      "machineName": "prometheus_dsoptions",
      "pluralMachineName": "prometheus_dsoptionss",
      "lineageIsGroup": true,
      "maturity": "planned",
      "currentVersion": [
        0,
        0
      ]
    },
    {
      "name": "Prometheus-Query",
      "pluralName": "Prometheus-Querys",
      "machineName": "prometheus_query",
      "pluralMachineName": "prometheus_querys",
      "lineageIsGroup": false,
      "maturity": "planned",
      "currentVersion": [
        0,
        0
      ]
    },
    {
      "name": "Stackdriver-DSOptions",
      "pluralName": "Stackdriver-DSOptionss",
      "machineName": "stackdriver_dsoptions",
      "pluralMachineName": "stackdriver_dsoptionss",
      "lineageIsGroup": true,
      "maturity": "planned",
      "currentVersion": [
        0,
        0
      ]
    },
    {
      "name": "Stackdriver-Query",
      "pluralName": "Stackdriver-Querys",
      "machineName": "stackdriver_query",
      "pluralMachineName": "stackdriver_querys",
      "lineageIsGroup": false,
      "maturity": "planned",
      "currentVersion": [
        0,
        0
      ]
    },
    {
      "name": "Stat-Panel",
      "pluralName": "Stat-Panels",
      "machineName": "stat_panel",
      "pluralMachineName": "stat_panels",
      "lineageIsGroup": true,
      "maturity": "merged",
      "currentVersion": [
        0,
        0
      ]
    },
    {
      "name": "Table-Old-Panel",
      "pluralName": "Table-Old-Panels",
      "machineName": "table_old_panel",
      "pluralMachineName": "table_old_panels",
      "lineageIsGroup": true,
      "maturity": "planned",
      "currentVersion": [
        0,
        0
      ]
    },
    {
      "name": "Tempo-DSOptions",
      "pluralName": "Tempo-DSOptionss",
      "machineName": "tempo_dsoptions",
      "pluralMachineName": "tempo_dsoptionss",
      "lineageIsGroup": true,
      "maturity": "planned",
      "currentVersion": [
        0,
        0
      ]
    },
    {
      "name": "Tempo-Query",
      "pluralName": "Tempo-Querys",
      "machineName": "tempo_query",
      "pluralMachineName": "tempo_querys",
      "lineageIsGroup": false,
      "maturity": "planned",
      "currentVersion": [
        0,
        0
      ]
    },
    {
      "name": "Testdata-DSOptions",
      "pluralName": "Testdata-DSOptionss",
      "machineName": "testdata_dsoptions",
      "pluralMachineName": "testdata_dsoptionss",
      "lineageIsGroup": true,
      "maturity": "planned",
      "currentVersion": [
        0,
        0
      ]
    },
    {
      "name": "Testdata-Query",
      "pluralName": "Testdata-Querys",
      "machineName": "testdata_query",
      "pluralMachineName": "testdata_querys",
      "lineageIsGroup": false,
      "maturity": "planned",
      "currentVersion": [
        0,
        0
      ]
    },
    {
      "name": "Text-Panel",
      "pluralName": "Text-Panels",
      "machineName": "text_panel",
      "pluralMachineName": "text_panels",
      "lineageIsGroup": true,
      "maturity": "merged",
      "currentVersion": [
        0,
        0
      ]
    },
    {
      "name": "Traces-Panel",
      "pluralName": "Traces-Panels",
      "machineName": "traces_panel",
      "pluralMachineName": "traces_panels",
      "lineageIsGroup": true,
      "maturity": "planned",
      "currentVersion": [
        0,
        0
      ]
    },
    {
      "name": "Welcome-Panel",
      "pluralName": "Welcome-Panels",
      "machineName": "welcome_panel",
      "pluralMachineName": "welcome_panels",
      "lineageIsGroup": true,
      "maturity": "planned",
      "currentVersion": [
        0,
        0
      ]
    },
    {
      "name": "Xychart-Panel",
      "pluralName": "Xychart-Panels",
      "machineName": "xychart_panel",
      "pluralMachineName": "xychart_panels",
      "lineageIsGroup": true,
      "maturity": "planned",
      "currentVersion": [
        0,
        0
      ]
    },
    {
      "name": "Zipkin-DSOptions",
      "pluralName": "Zipkin-DSOptionss",
      "machineName": "zipkin_dsoptions",
      "pluralMachineName": "zipkin_dsoptionss",
      "lineageIsGroup": true,
      "maturity": "planned",
      "currentVersion": [
        0,
        0
      ]
    },
    {
      "name": "Zipkin-Query",
      "pluralName": "Zipkin-Querys",
      "machineName": "zipkin_query",
      "pluralMachineName": "zipkin_querys",
      "lineageIsGroup": false,
      "maturity": "planned",
      "currentVersion": [
        0,
        0
      ]
    }
  ]
>>>>>>> cdd7392f
}<|MERGE_RESOLUTION|>--- conflicted
+++ resolved
@@ -1,383 +1,988 @@
 {
   "kinds": {
     "alertgroups_panel": {
-      "name": "alertgroups_panel",
-      "type": "composable",
-      "maturity": "planned"
+      "name": "AlertGroups-Panel",
+      "pluralName": "AlertGroups-Panels",
+      "machineName": "alertgroups_panel",
+      "pluralMachineName": "alertgroups_panels",
+      "lineageIsGroup": true,
+      "maturity": "planned",
+      "currentVersion": [
+        0,
+        0
+      ]
     },
     "alertlist_panel": {
-      "name": "alertlist_panel",
-      "type": "composable",
-      "maturity": "planned"
+      "name": "Alertlist-Panel",
+      "pluralName": "Alertlist-Panels",
+      "machineName": "alertlist_panel",
+      "pluralMachineName": "alertlist_panels",
+      "lineageIsGroup": true,
+      "maturity": "planned",
+      "currentVersion": [
+        0,
+        0
+      ]
     },
     "alertmanager_dsoptions": {
-      "name": "alertmanager_dsoptions",
-      "type": "composable",
-      "maturity": "planned"
+      "name": "Alertmanager-DSOptions",
+      "pluralName": "Alertmanager-DSOptionss",
+      "machineName": "alertmanager_dsoptions",
+      "pluralMachineName": "alertmanager_dsoptionss",
+      "lineageIsGroup": true,
+      "maturity": "planned",
+      "currentVersion": [
+        0,
+        0
+      ]
     },
     "alertmanager_query": {
-      "name": "alertmanager_query",
-      "type": "composable",
-      "maturity": "planned"
+      "name": "Alertmanager-Query",
+      "pluralName": "Alertmanager-Querys",
+      "machineName": "alertmanager_query",
+      "pluralMachineName": "alertmanager_querys",
+      "lineageIsGroup": false,
+      "maturity": "planned",
+      "currentVersion": [
+        0,
+        0
+      ]
     },
     "annolist_panel": {
-      "name": "annolist_panel",
-      "type": "composable",
-      "maturity": "merged"
+      "name": "Annolist-Panel",
+      "pluralName": "Annolist-Panels",
+      "machineName": "annolist_panel",
+      "pluralMachineName": "annolist_panels",
+      "lineageIsGroup": true,
+      "maturity": "merged",
+      "currentVersion": [
+        0,
+        0
+      ]
     },
     "apikey": {
-      "name": "apikey",
-      "type": "core",
-      "maturity": "planned"
+      "name": "APIKey",
+      "pluralName": "APIKeys",
+      "machineName": "apikey",
+      "pluralMachineName": "apikeys",
+      "lineageIsGroup": false,
+      "maturity": "planned",
+      "currentVersion": [
+        0,
+        0
+      ]
     },
     "barchart_panel": {
-      "name": "barchart_panel",
-      "type": "composable",
-      "maturity": "merged"
+      "name": "Barchart-Panel",
+      "pluralName": "Barchart-Panels",
+      "machineName": "barchart_panel",
+      "pluralMachineName": "barchart_panels",
+      "lineageIsGroup": true,
+      "maturity": "merged",
+      "currentVersion": [
+        0,
+        0
+      ]
     },
     "bargauge_panel": {
-      "name": "bargauge_panel",
-      "type": "composable",
-      "maturity": "merged"
+      "name": "Bargauge-Panel",
+      "pluralName": "Bargauge-Panels",
+      "machineName": "bargauge_panel",
+      "pluralMachineName": "bargauge_panels",
+      "lineageIsGroup": true,
+      "maturity": "merged",
+      "currentVersion": [
+        0,
+        0
+      ]
     },
     "cloudwatch_dsoptions": {
-      "name": "cloudwatch_dsoptions",
-      "type": "composable",
-      "maturity": "planned"
+      "name": "Cloudwatch-DSOptions",
+      "pluralName": "Cloudwatch-DSOptionss",
+      "machineName": "cloudwatch_dsoptions",
+      "pluralMachineName": "cloudwatch_dsoptionss",
+      "lineageIsGroup": true,
+      "maturity": "planned",
+      "currentVersion": [
+        0,
+        0
+      ]
     },
     "cloudwatch_query": {
-      "name": "cloudwatch_query",
-      "type": "composable",
-      "maturity": "planned"
+      "name": "Cloudwatch-Query",
+      "pluralName": "Cloudwatch-Querys",
+      "machineName": "cloudwatch_query",
+      "pluralMachineName": "cloudwatch_querys",
+      "lineageIsGroup": false,
+      "maturity": "planned",
+      "currentVersion": [
+        0,
+        0
+      ]
     },
     "dashboard": {
-      "name": "dashboard",
-      "type": "core",
-      "maturity": "merged"
+      "name": "Dashboard",
+      "pluralName": "Dashboards",
+      "machineName": "dashboard",
+      "pluralMachineName": "dashboards",
+      "lineageIsGroup": false,
+      "maturity": "merged",
+      "currentVersion": [
+        0,
+        0
+      ]
     },
     "dashboard_dsoptions": {
-      "name": "dashboard_dsoptions",
-      "type": "composable",
-      "maturity": "planned"
+      "name": "Dashboard-DSOptions",
+      "pluralName": "Dashboard-DSOptionss",
+      "machineName": "dashboard_dsoptions",
+      "pluralMachineName": "dashboard_dsoptionss",
+      "lineageIsGroup": true,
+      "maturity": "planned",
+      "currentVersion": [
+        0,
+        0
+      ]
     },
     "dashboard_query": {
-      "name": "dashboard_query",
-      "type": "composable",
-      "maturity": "planned"
+      "name": "Dashboard-Query",
+      "pluralName": "Dashboard-Querys",
+      "machineName": "dashboard_query",
+      "pluralMachineName": "dashboard_querys",
+      "lineageIsGroup": false,
+      "maturity": "planned",
+      "currentVersion": [
+        0,
+        0
+      ]
     },
     "dashlist_panel": {
-      "name": "dashlist_panel",
-      "type": "composable",
-      "maturity": "merged"
+      "name": "Dashlist-Panel",
+      "pluralName": "Dashlist-Panels",
+      "machineName": "dashlist_panel",
+      "pluralMachineName": "dashlist_panels",
+      "lineageIsGroup": true,
+      "maturity": "merged",
+      "currentVersion": [
+        0,
+        0
+      ]
     },
     "datasource": {
-      "name": "datasource",
-      "type": "core",
-      "maturity": "planned"
+      "name": "DataSource",
+      "pluralName": "DataSources",
+      "machineName": "datasource",
+      "pluralMachineName": "datasources",
+      "lineageIsGroup": false,
+      "maturity": "planned",
+      "currentVersion": [
+        0,
+        0
+      ]
     },
     "debug_panel": {
-      "name": "debug_panel",
-      "type": "composable",
-      "maturity": "planned"
+      "name": "Debug-Panel",
+      "pluralName": "Debug-Panels",
+      "machineName": "debug_panel",
+      "pluralMachineName": "debug_panels",
+      "lineageIsGroup": true,
+      "maturity": "planned",
+      "currentVersion": [
+        0,
+        0
+      ]
     },
     "elasticsearch_dsoptions": {
-      "name": "elasticsearch_dsoptions",
-      "type": "composable",
-      "maturity": "planned"
+      "name": "Elasticsearch-DSOptions",
+      "pluralName": "Elasticsearch-DSOptionss",
+      "machineName": "elasticsearch_dsoptions",
+      "pluralMachineName": "elasticsearch_dsoptionss",
+      "lineageIsGroup": true,
+      "maturity": "planned",
+      "currentVersion": [
+        0,
+        0
+      ]
     },
     "elasticsearch_query": {
-      "name": "elasticsearch_query",
-      "type": "composable",
-      "maturity": "planned"
+      "name": "Elasticsearch-Query",
+      "pluralName": "Elasticsearch-Querys",
+      "machineName": "elasticsearch_query",
+      "pluralMachineName": "elasticsearch_querys",
+      "lineageIsGroup": false,
+      "maturity": "planned",
+      "currentVersion": [
+        0,
+        0
+      ]
     },
     "flamegraph_panel": {
-      "name": "flamegraph_panel",
-      "type": "composable",
-      "maturity": "planned"
+      "name": "Flamegraph-Panel",
+      "pluralName": "Flamegraph-Panels",
+      "machineName": "flamegraph_panel",
+      "pluralMachineName": "flamegraph_panels",
+      "lineageIsGroup": true,
+      "maturity": "planned",
+      "currentVersion": [
+        0,
+        0
+      ]
     },
     "folder": {
-      "name": "folder",
-      "type": "core",
-      "maturity": "planned"
+      "name": "Folder",
+      "pluralName": "Folders",
+      "machineName": "folder",
+      "pluralMachineName": "folders",
+      "lineageIsGroup": false,
+      "maturity": "planned",
+      "currentVersion": [
+        0,
+        0
+      ]
     },
     "gauge_panel": {
-      "name": "gauge_panel",
-      "type": "composable",
-      "maturity": "merged"
+      "name": "Gauge-Panel",
+      "pluralName": "Gauge-Panels",
+      "machineName": "gauge_panel",
+      "pluralMachineName": "gauge_panels",
+      "lineageIsGroup": true,
+      "maturity": "merged",
+      "currentVersion": [
+        0,
+        0
+      ]
     },
     "geomap_panel": {
-      "name": "geomap_panel",
-      "type": "composable",
-      "maturity": "planned"
+      "name": "Geomap-Panel",
+      "pluralName": "Geomap-Panels",
+      "machineName": "geomap_panel",
+      "pluralMachineName": "geomap_panels",
+      "lineageIsGroup": true,
+      "maturity": "planned",
+      "currentVersion": [
+        0,
+        0
+      ]
     },
     "gettingstarted_panel": {
-      "name": "gettingstarted_panel",
-      "type": "composable",
-      "maturity": "planned"
+      "name": "Gettingstarted-Panel",
+      "pluralName": "Gettingstarted-Panels",
+      "machineName": "gettingstarted_panel",
+      "pluralMachineName": "gettingstarted_panels",
+      "lineageIsGroup": true,
+      "maturity": "planned",
+      "currentVersion": [
+        0,
+        0
+      ]
     },
     "grafana_azure_monitor_datasource_dsoptions": {
-      "name": "grafana_azure_monitor_datasource_dsoptions",
-      "type": "composable",
-      "maturity": "planned"
+      "name": "Grafana-Azure-Monitor-Datasource-DSOptions",
+      "pluralName": "Grafana-Azure-Monitor-Datasource-DSOptionss",
+      "machineName": "grafana_azure_monitor_datasource_dsoptions",
+      "pluralMachineName": "grafana_azure_monitor_datasource_dsoptionss",
+      "lineageIsGroup": true,
+      "maturity": "planned",
+      "currentVersion": [
+        0,
+        0
+      ]
     },
     "grafana_azure_monitor_datasource_query": {
-      "name": "grafana_azure_monitor_datasource_query",
-      "type": "composable",
-      "maturity": "planned"
+      "name": "Grafana-Azure-Monitor-Datasource-Query",
+      "pluralName": "Grafana-Azure-Monitor-Datasource-Querys",
+      "machineName": "grafana_azure_monitor_datasource_query",
+      "pluralMachineName": "grafana_azure_monitor_datasource_querys",
+      "lineageIsGroup": false,
+      "maturity": "planned",
+      "currentVersion": [
+        0,
+        0
+      ]
     },
     "grafana_dsoptions": {
-      "name": "grafana_dsoptions",
-      "type": "composable",
-      "maturity": "planned"
+      "name": "Grafana-DSOptions",
+      "pluralName": "Grafana-DSOptionss",
+      "machineName": "grafana_dsoptions",
+      "pluralMachineName": "grafana_dsoptionss",
+      "lineageIsGroup": true,
+      "maturity": "planned",
+      "currentVersion": [
+        0,
+        0
+      ]
     },
     "grafana_query": {
-      "name": "grafana_query",
-      "type": "composable",
-      "maturity": "planned"
+      "name": "Grafana-Query",
+      "pluralName": "Grafana-Querys",
+      "machineName": "grafana_query",
+      "pluralMachineName": "grafana_querys",
+      "lineageIsGroup": false,
+      "maturity": "planned",
+      "currentVersion": [
+        0,
+        0
+      ]
     },
     "graph_panel": {
-      "name": "graph_panel",
-      "type": "composable",
-      "maturity": "planned"
+      "name": "Graph-Panel",
+      "pluralName": "Graph-Panels",
+      "machineName": "graph_panel",
+      "pluralMachineName": "graph_panels",
+      "lineageIsGroup": true,
+      "maturity": "planned",
+      "currentVersion": [
+        0,
+        0
+      ]
     },
     "graphite_dsoptions": {
-      "name": "graphite_dsoptions",
-      "type": "composable",
-      "maturity": "planned"
+      "name": "Graphite-DSOptions",
+      "pluralName": "Graphite-DSOptionss",
+      "machineName": "graphite_dsoptions",
+      "pluralMachineName": "graphite_dsoptionss",
+      "lineageIsGroup": true,
+      "maturity": "planned",
+      "currentVersion": [
+        0,
+        0
+      ]
     },
     "graphite_query": {
-      "name": "graphite_query",
-      "type": "composable",
-      "maturity": "planned"
+      "name": "Graphite-Query",
+      "pluralName": "Graphite-Querys",
+      "machineName": "graphite_query",
+      "pluralMachineName": "graphite_querys",
+      "lineageIsGroup": false,
+      "maturity": "planned",
+      "currentVersion": [
+        0,
+        0
+      ]
     },
     "histogram_panel": {
-      "name": "histogram_panel",
-      "type": "composable",
-      "maturity": "merged"
+      "name": "Histogram-Panel",
+      "pluralName": "Histogram-Panels",
+      "machineName": "histogram_panel",
+      "pluralMachineName": "histogram_panels",
+      "lineageIsGroup": true,
+      "maturity": "merged",
+      "currentVersion": [
+        0,
+        0
+      ]
     },
     "icon_panel": {
-      "name": "icon_panel",
-      "type": "composable",
-      "maturity": "planned"
+      "name": "Icon-Panel",
+      "pluralName": "Icon-Panels",
+      "machineName": "icon_panel",
+      "pluralMachineName": "icon_panels",
+      "lineageIsGroup": true,
+      "maturity": "planned",
+      "currentVersion": [
+        0,
+        0
+      ]
     },
     "jaeger_dsoptions": {
-      "name": "jaeger_dsoptions",
-      "type": "composable",
-      "maturity": "planned"
+      "name": "Jaeger-DSOptions",
+      "pluralName": "Jaeger-DSOptionss",
+      "machineName": "jaeger_dsoptions",
+      "pluralMachineName": "jaeger_dsoptionss",
+      "lineageIsGroup": true,
+      "maturity": "planned",
+      "currentVersion": [
+        0,
+        0
+      ]
     },
     "jaeger_query": {
-      "name": "jaeger_query",
-      "type": "composable",
-      "maturity": "planned"
+      "name": "Jaeger-Query",
+      "pluralName": "Jaeger-Querys",
+      "machineName": "jaeger_query",
+      "pluralMachineName": "jaeger_querys",
+      "lineageIsGroup": false,
+      "maturity": "planned",
+      "currentVersion": [
+        0,
+        0
+      ]
     },
     "live_panel": {
-      "name": "live_panel",
-      "type": "composable",
-      "maturity": "planned"
+      "name": "Live-Panel",
+      "pluralName": "Live-Panels",
+      "machineName": "live_panel",
+      "pluralMachineName": "live_panels",
+      "lineageIsGroup": true,
+      "maturity": "planned",
+      "currentVersion": [
+        0,
+        0
+      ]
     },
     "logs_panel": {
-      "name": "logs_panel",
-      "type": "composable",
-      "maturity": "planned"
+      "name": "Logs-Panel",
+      "pluralName": "Logs-Panels",
+      "machineName": "logs_panel",
+      "pluralMachineName": "logs_panels",
+      "lineageIsGroup": true,
+      "maturity": "planned",
+      "currentVersion": [
+        0,
+        0
+      ]
     },
     "loki_dsoptions": {
-      "name": "loki_dsoptions",
-      "type": "composable",
-      "maturity": "planned"
+      "name": "Loki-DSOptions",
+      "pluralName": "Loki-DSOptionss",
+      "machineName": "loki_dsoptions",
+      "pluralMachineName": "loki_dsoptionss",
+      "lineageIsGroup": true,
+      "maturity": "planned",
+      "currentVersion": [
+        0,
+        0
+      ]
     },
     "loki_query": {
-      "name": "loki_query",
-      "type": "composable",
-      "maturity": "planned"
+      "name": "Loki-Query",
+      "pluralName": "Loki-Querys",
+      "machineName": "loki_query",
+      "pluralMachineName": "loki_querys",
+      "lineageIsGroup": false,
+      "maturity": "planned",
+      "currentVersion": [
+        0,
+        0
+      ]
     },
     "mssql_dsoptions": {
-      "name": "mssql_dsoptions",
-      "type": "composable",
-      "maturity": "planned"
+      "name": "Mssql-DSOptions",
+      "pluralName": "Mssql-DSOptionss",
+      "machineName": "mssql_dsoptions",
+      "pluralMachineName": "mssql_dsoptionss",
+      "lineageIsGroup": true,
+      "maturity": "planned",
+      "currentVersion": [
+        0,
+        0
+      ]
     },
     "mssql_query": {
-      "name": "mssql_query",
-      "type": "composable",
-      "maturity": "planned"
+      "name": "Mssql-Query",
+      "pluralName": "Mssql-Querys",
+      "machineName": "mssql_query",
+      "pluralMachineName": "mssql_querys",
+      "lineageIsGroup": false,
+      "maturity": "planned",
+      "currentVersion": [
+        0,
+        0
+      ]
     },
     "mysql_dsoptions": {
-      "name": "mysql_dsoptions",
-      "type": "composable",
-      "maturity": "planned"
+      "name": "Mysql-DSOptions",
+      "pluralName": "Mysql-DSOptionss",
+      "machineName": "mysql_dsoptions",
+      "pluralMachineName": "mysql_dsoptionss",
+      "lineageIsGroup": true,
+      "maturity": "planned",
+      "currentVersion": [
+        0,
+        0
+      ]
     },
     "mysql_query": {
-      "name": "mysql_query",
-      "type": "composable",
-      "maturity": "planned"
+      "name": "Mysql-Query",
+      "pluralName": "Mysql-Querys",
+      "machineName": "mysql_query",
+      "pluralMachineName": "mysql_querys",
+      "lineageIsGroup": false,
+      "maturity": "planned",
+      "currentVersion": [
+        0,
+        0
+      ]
     },
     "news_panel": {
-      "name": "news_panel",
-      "type": "composable",
-      "maturity": "merged"
+      "name": "News-Panel",
+      "pluralName": "News-Panels",
+      "machineName": "news_panel",
+      "pluralMachineName": "news_panels",
+      "lineageIsGroup": true,
+      "maturity": "merged",
+      "currentVersion": [
+        0,
+        0
+      ]
     },
     "nodegraph_panel": {
-      "name": "nodegraph_panel",
-      "type": "composable",
-      "maturity": "planned"
+      "name": "NodeGraph-Panel",
+      "pluralName": "NodeGraph-Panels",
+      "machineName": "nodegraph_panel",
+      "pluralMachineName": "nodegraph_panels",
+      "lineageIsGroup": true,
+      "maturity": "planned",
+      "currentVersion": [
+        0,
+        0
+      ]
     },
     "parca_dsoptions": {
-      "name": "parca_dsoptions",
-      "type": "composable",
-      "maturity": "planned"
+      "name": "Parca-DSOptions",
+      "pluralName": "Parca-DSOptionss",
+      "machineName": "parca_dsoptions",
+      "pluralMachineName": "parca_dsoptionss",
+      "lineageIsGroup": true,
+      "maturity": "planned",
+      "currentVersion": [
+        0,
+        0
+      ]
     },
     "parca_query": {
-      "name": "parca_query",
-      "type": "composable",
-      "maturity": "planned"
+      "name": "Parca-Query",
+      "pluralName": "Parca-Querys",
+      "machineName": "parca_query",
+      "pluralMachineName": "parca_querys",
+      "lineageIsGroup": false,
+      "maturity": "planned",
+      "currentVersion": [
+        0,
+        0
+      ]
     },
     "phlare_dsoptions": {
-      "name": "phlare_dsoptions",
-      "type": "composable",
-      "maturity": "planned"
+      "name": "Phlare-DSOptions",
+      "pluralName": "Phlare-DSOptionss",
+      "machineName": "phlare_dsoptions",
+      "pluralMachineName": "phlare_dsoptionss",
+      "lineageIsGroup": true,
+      "maturity": "planned",
+      "currentVersion": [
+        0,
+        0
+      ]
     },
     "phlare_query": {
-      "name": "phlare_query",
-      "type": "composable",
-      "maturity": "planned"
+      "name": "Phlare-Query",
+      "pluralName": "Phlare-Querys",
+      "machineName": "phlare_query",
+      "pluralMachineName": "phlare_querys",
+      "lineageIsGroup": false,
+      "maturity": "planned",
+      "currentVersion": [
+        0,
+        0
+      ]
     },
     "piechart_panel": {
-      "name": "piechart_panel",
-      "type": "composable",
-      "maturity": "merged"
+      "name": "Piechart-Panel",
+      "pluralName": "Piechart-Panels",
+      "machineName": "piechart_panel",
+      "pluralMachineName": "piechart_panels",
+      "lineageIsGroup": true,
+      "maturity": "merged",
+      "currentVersion": [
+        0,
+        0
+      ]
     },
     "playlist": {
-      "name": "playlist",
-      "type": "core",
-      "maturity": "merged"
+      "name": "Playlist",
+      "pluralName": "Playlists",
+      "machineName": "playlist",
+      "pluralMachineName": "playlists",
+      "lineageIsGroup": false,
+      "maturity": "merged",
+      "currentVersion": [
+        0,
+        0
+      ]
     },
     "postgres_dsoptions": {
-      "name": "postgres_dsoptions",
-      "type": "composable",
-      "maturity": "planned"
+      "name": "Postgres-DSOptions",
+      "pluralName": "Postgres-DSOptionss",
+      "machineName": "postgres_dsoptions",
+      "pluralMachineName": "postgres_dsoptionss",
+      "lineageIsGroup": true,
+      "maturity": "planned",
+      "currentVersion": [
+        0,
+        0
+      ]
     },
     "postgres_query": {
-      "name": "postgres_query",
-      "type": "composable",
-      "maturity": "planned"
+      "name": "Postgres-Query",
+      "pluralName": "Postgres-Querys",
+      "machineName": "postgres_query",
+      "pluralMachineName": "postgres_querys",
+      "lineageIsGroup": false,
+      "maturity": "planned",
+      "currentVersion": [
+        0,
+        0
+      ]
     },
     "prometheus_dsoptions": {
-      "name": "prometheus_dsoptions",
-      "type": "composable",
-      "maturity": "planned"
+      "name": "Prometheus-DSOptions",
+      "pluralName": "Prometheus-DSOptionss",
+      "machineName": "prometheus_dsoptions",
+      "pluralMachineName": "prometheus_dsoptionss",
+      "lineageIsGroup": true,
+      "maturity": "planned",
+      "currentVersion": [
+        0,
+        0
+      ]
     },
     "prometheus_query": {
-      "name": "prometheus_query",
-      "type": "composable",
-      "maturity": "planned"
+      "name": "Prometheus-Query",
+      "pluralName": "Prometheus-Querys",
+      "machineName": "prometheus_query",
+      "pluralMachineName": "prometheus_querys",
+      "lineageIsGroup": false,
+      "maturity": "planned",
+      "currentVersion": [
+        0,
+        0
+      ]
     },
     "query": {
-      "name": "query",
-      "type": "core",
-      "maturity": "planned"
+      "name": "Query",
+      "pluralName": "Querys",
+      "machineName": "query",
+      "pluralMachineName": "querys",
+      "lineageIsGroup": false,
+      "maturity": "planned",
+      "currentVersion": [
+        0,
+        0
+      ]
     },
     "queryhistory": {
-      "name": "queryhistory",
-      "type": "core",
-      "maturity": "planned"
+      "name": "QueryHistory",
+      "pluralName": "QueryHistorys",
+      "machineName": "queryhistory",
+      "pluralMachineName": "queryhistorys",
+      "lineageIsGroup": false,
+      "maturity": "planned",
+      "currentVersion": [
+        0,
+        0
+      ]
     },
     "serviceaccount": {
-      "name": "serviceaccount",
-      "type": "core",
-      "maturity": "planned"
+      "name": "ServiceAccount",
+      "pluralName": "ServiceAccounts",
+      "machineName": "serviceaccount",
+      "pluralMachineName": "serviceaccounts",
+      "lineageIsGroup": false,
+      "maturity": "planned",
+      "currentVersion": [
+        0,
+        0
+      ]
     },
     "stackdriver_dsoptions": {
-      "name": "stackdriver_dsoptions",
-      "type": "composable",
-      "maturity": "planned"
+      "name": "Stackdriver-DSOptions",
+      "pluralName": "Stackdriver-DSOptionss",
+      "machineName": "stackdriver_dsoptions",
+      "pluralMachineName": "stackdriver_dsoptionss",
+      "lineageIsGroup": true,
+      "maturity": "planned",
+      "currentVersion": [
+        0,
+        0
+      ]
     },
     "stackdriver_query": {
-      "name": "stackdriver_query",
-      "type": "composable",
-      "maturity": "planned"
+      "name": "Stackdriver-Query",
+      "pluralName": "Stackdriver-Querys",
+      "machineName": "stackdriver_query",
+      "pluralMachineName": "stackdriver_querys",
+      "lineageIsGroup": false,
+      "maturity": "planned",
+      "currentVersion": [
+        0,
+        0
+      ]
     },
     "stat_panel": {
-      "name": "stat_panel",
-      "type": "composable",
-      "maturity": "merged"
-    },
-    "svg": {
-      "name": "svg",
-      "type": "raw",
-      "maturity": "merged"
+      "name": "Stat-Panel",
+      "pluralName": "Stat-Panels",
+      "machineName": "stat_panel",
+      "pluralMachineName": "stat_panels",
+      "lineageIsGroup": true,
+      "maturity": "merged",
+      "currentVersion": [
+        0,
+        0
+      ]
     },
     "table_old_panel": {
-      "name": "table_old_panel",
-      "type": "composable",
-      "maturity": "planned"
+      "name": "Table-Old-Panel",
+      "pluralName": "Table-Old-Panels",
+      "machineName": "table_old_panel",
+      "pluralMachineName": "table_old_panels",
+      "lineageIsGroup": true,
+      "maturity": "planned",
+      "currentVersion": [
+        0,
+        0
+      ]
     },
     "team": {
-      "name": "team",
-      "type": "core",
-      "maturity": "merged"
+      "name": "Team",
+      "pluralName": "Teams",
+      "machineName": "team",
+      "pluralMachineName": "teams",
+      "lineageIsGroup": false,
+      "maturity": "merged",
+      "currentVersion": [
+        0,
+        0
+      ]
     },
     "tempo_dsoptions": {
-      "name": "tempo_dsoptions",
-      "type": "composable",
-      "maturity": "planned"
+      "name": "Tempo-DSOptions",
+      "pluralName": "Tempo-DSOptionss",
+      "machineName": "tempo_dsoptions",
+      "pluralMachineName": "tempo_dsoptionss",
+      "lineageIsGroup": true,
+      "maturity": "planned",
+      "currentVersion": [
+        0,
+        0
+      ]
     },
     "tempo_query": {
-      "name": "tempo_query",
-      "type": "composable",
-      "maturity": "planned"
+      "name": "Tempo-Query",
+      "pluralName": "Tempo-Querys",
+      "machineName": "tempo_query",
+      "pluralMachineName": "tempo_querys",
+      "lineageIsGroup": false,
+      "maturity": "planned",
+      "currentVersion": [
+        0,
+        0
+      ]
     },
     "testdata_dsoptions": {
-      "name": "testdata_dsoptions",
-      "type": "composable",
-      "maturity": "planned"
+      "name": "Testdata-DSOptions",
+      "pluralName": "Testdata-DSOptionss",
+      "machineName": "testdata_dsoptions",
+      "pluralMachineName": "testdata_dsoptionss",
+      "lineageIsGroup": true,
+      "maturity": "planned",
+      "currentVersion": [
+        0,
+        0
+      ]
     },
     "testdata_query": {
-      "name": "testdata_query",
-      "type": "composable",
-      "maturity": "planned"
+      "name": "Testdata-Query",
+      "pluralName": "Testdata-Querys",
+      "machineName": "testdata_query",
+      "pluralMachineName": "testdata_querys",
+      "lineageIsGroup": false,
+      "maturity": "planned",
+      "currentVersion": [
+        0,
+        0
+      ]
     },
     "text_panel": {
-      "name": "text_panel",
-      "type": "composable",
-      "maturity": "merged"
+      "name": "Text-Panel",
+      "pluralName": "Text-Panels",
+      "machineName": "text_panel",
+      "pluralMachineName": "text_panels",
+      "lineageIsGroup": true,
+      "maturity": "merged",
+      "currentVersion": [
+        0,
+        0
+      ]
     },
     "thumb": {
-      "name": "thumb",
-      "type": "core",
-      "maturity": "planned"
+      "name": "Thumb",
+      "pluralName": "Thumbs",
+      "machineName": "thumb",
+      "pluralMachineName": "thumbs",
+      "lineageIsGroup": false,
+      "maturity": "planned",
+      "currentVersion": [
+        0,
+        0
+      ]
     },
     "traces_panel": {
-      "name": "traces_panel",
-      "type": "composable",
-      "maturity": "planned"
+      "name": "Traces-Panel",
+      "pluralName": "Traces-Panels",
+      "machineName": "traces_panel",
+      "pluralMachineName": "traces_panels",
+      "lineageIsGroup": true,
+      "maturity": "planned",
+      "currentVersion": [
+        0,
+        0
+      ]
     },
     "user": {
-      "name": "user",
-      "type": "core",
-      "maturity": "planned"
+      "name": "User",
+      "pluralName": "Users",
+      "machineName": "user",
+      "pluralMachineName": "users",
+      "lineageIsGroup": false,
+      "maturity": "planned",
+      "currentVersion": [
+        0,
+        0
+      ]
     },
     "welcome_panel": {
-      "name": "welcome_panel",
-      "type": "composable",
-      "maturity": "planned"
+      "name": "Welcome-Panel",
+      "pluralName": "Welcome-Panels",
+      "machineName": "welcome_panel",
+      "pluralMachineName": "welcome_panels",
+      "lineageIsGroup": true,
+      "maturity": "planned",
+      "currentVersion": [
+        0,
+        0
+      ]
     },
     "xychart_panel": {
-      "name": "xychart_panel",
-      "type": "composable",
-      "maturity": "planned"
+      "name": "Xychart-Panel",
+      "pluralName": "Xychart-Panels",
+      "machineName": "xychart_panel",
+      "pluralMachineName": "xychart_panels",
+      "lineageIsGroup": true,
+      "maturity": "planned",
+      "currentVersion": [
+        0,
+        0
+      ]
     },
     "zipkin_dsoptions": {
-      "name": "zipkin_dsoptions",
-      "type": "composable",
-      "maturity": "planned"
+      "name": "Zipkin-DSOptions",
+      "pluralName": "Zipkin-DSOptionss",
+      "machineName": "zipkin_dsoptions",
+      "pluralMachineName": "zipkin_dsoptionss",
+      "lineageIsGroup": true,
+      "maturity": "planned",
+      "currentVersion": [
+        0,
+        0
+      ]
     },
     "zipkin_query": {
-      "name": "zipkin_query",
-      "type": "composable",
-      "maturity": "planned"
+      "name": "Zipkin-Query",
+      "pluralName": "Zipkin-Querys",
+      "machineName": "zipkin_query",
+      "pluralMachineName": "zipkin_querys",
+      "lineageIsGroup": false,
+      "maturity": "planned",
+      "currentVersion": [
+        0,
+        0
+      ]
     }
-<<<<<<< HEAD
   },
   "dimensions": {
+    "category": {
+      "composable": {
+        "name": "composable",
+        "items": [
+          "alertmanager_query",
+          "alertmanager_dsoptions",
+          "stackdriver_query",
+          "stackdriver_dsoptions",
+          "cloudwatch_dsoptions",
+          "cloudwatch_query",
+          "dashboard_query",
+          "dashboard_dsoptions",
+          "elasticsearch_query",
+          "elasticsearch_dsoptions",
+          "grafana_query",
+          "grafana_dsoptions",
+          "grafana_azure_monitor_datasource_query",
+          "grafana_azure_monitor_datasource_dsoptions",
+          "graphite_query",
+          "graphite_dsoptions",
+          "jaeger_query",
+          "jaeger_dsoptions",
+          "loki_query",
+          "loki_dsoptions",
+          "mssql_query",
+          "mssql_dsoptions",
+          "mysql_dsoptions",
+          "mysql_query",
+          "parca_query",
+          "parca_dsoptions",
+          "phlare_query",
+          "phlare_dsoptions",
+          "postgres_query",
+          "postgres_dsoptions",
+          "prometheus_query",
+          "prometheus_dsoptions",
+          "tempo_query",
+          "tempo_dsoptions",
+          "testdata_query",
+          "testdata_dsoptions",
+          "zipkin_query",
+          "zipkin_dsoptions",
+          "alertgroups_panel",
+          "alertlist_panel",
+          "annolist_panel",
+          "barchart_panel",
+          "bargauge_panel",
+          "dashlist_panel",
+          "debug_panel",
+          "flamegraph_panel",
+          "gauge_panel",
+          "geomap_panel",
+          "gettingstarted_panel",
+          "graph_panel",
+          "histogram_panel",
+          "icon_panel",
+          "live_panel",
+          "logs_panel",
+          "news_panel",
+          "nodegraph_panel",
+          "piechart_panel",
+          "stat_panel",
+          "table_old_panel",
+          "text_panel",
+          "traces_panel",
+          "welcome_panel",
+          "xychart_panel"
+        ],
+        "count": 63
+      },
+      "core": {
+        "name": "core",
+        "items": [
+          "dashboard",
+          "playlist",
+          "team",
+          "user",
+          "folder",
+          "datasource",
+          "apikey",
+          "serviceaccount",
+          "thumb",
+          "query",
+          "queryhistory"
+        ],
+        "count": 11
+      },
+      "raw": {
+        "name": "raw",
+        "items": [],
+        "count": 0
+      }
+    },
     "maturity": {
       "experimental": {
         "name": "experimental",
@@ -392,87 +997,86 @@
       "merged": {
         "name": "merged",
         "items": [
+          "dashboard",
+          "playlist",
+          "team",
           "annolist_panel",
           "barchart_panel",
           "bargauge_panel",
-          "dashboard",
           "dashlist_panel",
           "gauge_panel",
           "histogram_panel",
           "news_panel",
           "piechart_panel",
-          "playlist",
           "stat_panel",
-          "svg",
-          "team",
           "text_panel"
         ],
-        "count": 14
+        "count": 13
       },
       "planned": {
         "name": "planned",
         "items": [
+          "user",
+          "folder",
+          "datasource",
+          "apikey",
+          "serviceaccount",
+          "thumb",
+          "query",
+          "queryhistory",
+          "alertmanager_query",
+          "alertmanager_dsoptions",
+          "stackdriver_query",
+          "stackdriver_dsoptions",
+          "cloudwatch_dsoptions",
+          "cloudwatch_query",
+          "dashboard_query",
+          "dashboard_dsoptions",
+          "elasticsearch_query",
+          "elasticsearch_dsoptions",
+          "grafana_query",
+          "grafana_dsoptions",
+          "grafana_azure_monitor_datasource_query",
+          "grafana_azure_monitor_datasource_dsoptions",
+          "graphite_query",
+          "graphite_dsoptions",
+          "jaeger_query",
+          "jaeger_dsoptions",
+          "loki_query",
+          "loki_dsoptions",
+          "mssql_query",
+          "mssql_dsoptions",
+          "mysql_dsoptions",
+          "mysql_query",
+          "parca_query",
+          "parca_dsoptions",
+          "phlare_query",
+          "phlare_dsoptions",
+          "postgres_query",
+          "postgres_dsoptions",
+          "prometheus_query",
+          "prometheus_dsoptions",
+          "tempo_query",
+          "tempo_dsoptions",
+          "testdata_query",
+          "testdata_dsoptions",
+          "zipkin_query",
+          "zipkin_dsoptions",
           "alertgroups_panel",
           "alertlist_panel",
-          "alertmanager_dsoptions",
-          "alertmanager_query",
-          "apikey",
-          "cloudwatch_dsoptions",
-          "cloudwatch_query",
-          "dashboard_dsoptions",
-          "dashboard_query",
-          "datasource",
           "debug_panel",
-          "elasticsearch_dsoptions",
-          "elasticsearch_query",
           "flamegraph_panel",
-          "folder",
           "geomap_panel",
           "gettingstarted_panel",
-          "grafana_azure_monitor_datasource_dsoptions",
-          "grafana_azure_monitor_datasource_query",
-          "grafana_dsoptions",
-          "grafana_query",
           "graph_panel",
-          "graphite_dsoptions",
-          "graphite_query",
           "icon_panel",
-          "jaeger_dsoptions",
-          "jaeger_query",
           "live_panel",
           "logs_panel",
-          "loki_dsoptions",
-          "loki_query",
-          "mssql_dsoptions",
-          "mssql_query",
-          "mysql_dsoptions",
-          "mysql_query",
           "nodegraph_panel",
-          "parca_dsoptions",
-          "parca_query",
-          "phlare_dsoptions",
-          "phlare_query",
-          "postgres_dsoptions",
-          "postgres_query",
-          "prometheus_dsoptions",
-          "prometheus_query",
-          "query",
-          "queryhistory",
-          "serviceaccount",
-          "stackdriver_dsoptions",
-          "stackdriver_query",
           "table_old_panel",
-          "tempo_dsoptions",
-          "tempo_query",
-          "testdata_dsoptions",
-          "testdata_query",
-          "thumb",
           "traces_panel",
-          "user",
           "welcome_panel",
-          "xychart_panel",
-          "zipkin_dsoptions",
-          "zipkin_query"
+          "xychart_panel"
         ],
         "count": 61
       },
@@ -481,862 +1085,6 @@
         "items": [],
         "count": 0
       }
-    },
-    "type": {
-      "composable": {
-        "name": "composable",
-        "items": [
-          "alertgroups_panel",
-          "alertlist_panel",
-          "alertmanager_dsoptions",
-          "alertmanager_query",
-          "annolist_panel",
-          "barchart_panel",
-          "bargauge_panel",
-          "cloudwatch_dsoptions",
-          "cloudwatch_query",
-          "dashboard_dsoptions",
-          "dashboard_query",
-          "dashlist_panel",
-          "debug_panel",
-          "elasticsearch_dsoptions",
-          "elasticsearch_query",
-          "flamegraph_panel",
-          "gauge_panel",
-          "geomap_panel",
-          "gettingstarted_panel",
-          "grafana_azure_monitor_datasource_dsoptions",
-          "grafana_azure_monitor_datasource_query",
-          "grafana_dsoptions",
-          "grafana_query",
-          "graph_panel",
-          "graphite_dsoptions",
-          "graphite_query",
-          "histogram_panel",
-          "icon_panel",
-          "jaeger_dsoptions",
-          "jaeger_query",
-          "live_panel",
-          "logs_panel",
-          "loki_dsoptions",
-          "loki_query",
-          "mssql_dsoptions",
-          "mssql_query",
-          "mysql_dsoptions",
-          "mysql_query",
-          "news_panel",
-          "nodegraph_panel",
-          "parca_dsoptions",
-          "parca_query",
-          "phlare_dsoptions",
-          "phlare_query",
-          "piechart_panel",
-          "postgres_dsoptions",
-          "postgres_query",
-          "prometheus_dsoptions",
-          "prometheus_query",
-          "stackdriver_dsoptions",
-          "stackdriver_query",
-          "stat_panel",
-          "table_old_panel",
-          "tempo_dsoptions",
-          "tempo_query",
-          "testdata_dsoptions",
-          "testdata_query",
-          "text_panel",
-          "traces_panel",
-          "welcome_panel",
-          "xychart_panel",
-          "zipkin_dsoptions",
-          "zipkin_query"
-        ],
-        "count": 63
-      },
-      "core": {
-        "name": "core",
-        "items": [
-          "apikey",
-          "dashboard",
-          "datasource",
-          "folder",
-          "playlist",
-          "query",
-          "queryhistory",
-          "serviceaccount",
-          "team",
-          "thumb",
-          "user"
-        ],
-        "count": 11
-      },
-      "raw": {
-        "name": "raw",
-        "items": [
-          "svg"
-        ],
-        "count": 1
-      }
     }
   }
-=======
-  ],
-  "composable": [
-    {
-      "name": "AlertGroups-Panel",
-      "pluralName": "AlertGroups-Panels",
-      "machineName": "alertgroups_panel",
-      "pluralMachineName": "alertgroups_panels",
-      "lineageIsGroup": true,
-      "maturity": "planned",
-      "currentVersion": [
-        0,
-        0
-      ]
-    },
-    {
-      "name": "Alertlist-Panel",
-      "pluralName": "Alertlist-Panels",
-      "machineName": "alertlist_panel",
-      "pluralMachineName": "alertlist_panels",
-      "lineageIsGroup": true,
-      "maturity": "planned",
-      "currentVersion": [
-        0,
-        0
-      ]
-    },
-    {
-      "name": "Alertmanager-DSOptions",
-      "pluralName": "Alertmanager-DSOptionss",
-      "machineName": "alertmanager_dsoptions",
-      "pluralMachineName": "alertmanager_dsoptionss",
-      "lineageIsGroup": true,
-      "maturity": "planned",
-      "currentVersion": [
-        0,
-        0
-      ]
-    },
-    {
-      "name": "Alertmanager-Query",
-      "pluralName": "Alertmanager-Querys",
-      "machineName": "alertmanager_query",
-      "pluralMachineName": "alertmanager_querys",
-      "lineageIsGroup": false,
-      "maturity": "planned",
-      "currentVersion": [
-        0,
-        0
-      ]
-    },
-    {
-      "name": "Annolist-Panel",
-      "pluralName": "Annolist-Panels",
-      "machineName": "annolist_panel",
-      "pluralMachineName": "annolist_panels",
-      "lineageIsGroup": true,
-      "maturity": "merged",
-      "currentVersion": [
-        0,
-        0
-      ]
-    },
-    {
-      "name": "Barchart-Panel",
-      "pluralName": "Barchart-Panels",
-      "machineName": "barchart_panel",
-      "pluralMachineName": "barchart_panels",
-      "lineageIsGroup": true,
-      "maturity": "merged",
-      "currentVersion": [
-        0,
-        0
-      ]
-    },
-    {
-      "name": "Bargauge-Panel",
-      "pluralName": "Bargauge-Panels",
-      "machineName": "bargauge_panel",
-      "pluralMachineName": "bargauge_panels",
-      "lineageIsGroup": true,
-      "maturity": "merged",
-      "currentVersion": [
-        0,
-        0
-      ]
-    },
-    {
-      "name": "Cloudwatch-DSOptions",
-      "pluralName": "Cloudwatch-DSOptionss",
-      "machineName": "cloudwatch_dsoptions",
-      "pluralMachineName": "cloudwatch_dsoptionss",
-      "lineageIsGroup": true,
-      "maturity": "planned",
-      "currentVersion": [
-        0,
-        0
-      ]
-    },
-    {
-      "name": "Cloudwatch-Query",
-      "pluralName": "Cloudwatch-Querys",
-      "machineName": "cloudwatch_query",
-      "pluralMachineName": "cloudwatch_querys",
-      "lineageIsGroup": false,
-      "maturity": "planned",
-      "currentVersion": [
-        0,
-        0
-      ]
-    },
-    {
-      "name": "Dashboard-DSOptions",
-      "pluralName": "Dashboard-DSOptionss",
-      "machineName": "dashboard_dsoptions",
-      "pluralMachineName": "dashboard_dsoptionss",
-      "lineageIsGroup": true,
-      "maturity": "planned",
-      "currentVersion": [
-        0,
-        0
-      ]
-    },
-    {
-      "name": "Dashboard-Query",
-      "pluralName": "Dashboard-Querys",
-      "machineName": "dashboard_query",
-      "pluralMachineName": "dashboard_querys",
-      "lineageIsGroup": false,
-      "maturity": "planned",
-      "currentVersion": [
-        0,
-        0
-      ]
-    },
-    {
-      "name": "Dashlist-Panel",
-      "pluralName": "Dashlist-Panels",
-      "machineName": "dashlist_panel",
-      "pluralMachineName": "dashlist_panels",
-      "lineageIsGroup": true,
-      "maturity": "merged",
-      "currentVersion": [
-        0,
-        0
-      ]
-    },
-    {
-      "name": "Debug-Panel",
-      "pluralName": "Debug-Panels",
-      "machineName": "debug_panel",
-      "pluralMachineName": "debug_panels",
-      "lineageIsGroup": true,
-      "maturity": "planned",
-      "currentVersion": [
-        0,
-        0
-      ]
-    },
-    {
-      "name": "Elasticsearch-DSOptions",
-      "pluralName": "Elasticsearch-DSOptionss",
-      "machineName": "elasticsearch_dsoptions",
-      "pluralMachineName": "elasticsearch_dsoptionss",
-      "lineageIsGroup": true,
-      "maturity": "planned",
-      "currentVersion": [
-        0,
-        0
-      ]
-    },
-    {
-      "name": "Elasticsearch-Query",
-      "pluralName": "Elasticsearch-Querys",
-      "machineName": "elasticsearch_query",
-      "pluralMachineName": "elasticsearch_querys",
-      "lineageIsGroup": false,
-      "maturity": "planned",
-      "currentVersion": [
-        0,
-        0
-      ]
-    },
-    {
-      "name": "Flamegraph-Panel",
-      "pluralName": "Flamegraph-Panels",
-      "machineName": "flamegraph_panel",
-      "pluralMachineName": "flamegraph_panels",
-      "lineageIsGroup": true,
-      "maturity": "planned",
-      "currentVersion": [
-        0,
-        0
-      ]
-    },
-    {
-      "name": "Gauge-Panel",
-      "pluralName": "Gauge-Panels",
-      "machineName": "gauge_panel",
-      "pluralMachineName": "gauge_panels",
-      "lineageIsGroup": true,
-      "maturity": "merged",
-      "currentVersion": [
-        0,
-        0
-      ]
-    },
-    {
-      "name": "Geomap-Panel",
-      "pluralName": "Geomap-Panels",
-      "machineName": "geomap_panel",
-      "pluralMachineName": "geomap_panels",
-      "lineageIsGroup": true,
-      "maturity": "planned",
-      "currentVersion": [
-        0,
-        0
-      ]
-    },
-    {
-      "name": "Gettingstarted-Panel",
-      "pluralName": "Gettingstarted-Panels",
-      "machineName": "gettingstarted_panel",
-      "pluralMachineName": "gettingstarted_panels",
-      "lineageIsGroup": true,
-      "maturity": "planned",
-      "currentVersion": [
-        0,
-        0
-      ]
-    },
-    {
-      "name": "Grafana-Azure-Monitor-Datasource-DSOptions",
-      "pluralName": "Grafana-Azure-Monitor-Datasource-DSOptionss",
-      "machineName": "grafana_azure_monitor_datasource_dsoptions",
-      "pluralMachineName": "grafana_azure_monitor_datasource_dsoptionss",
-      "lineageIsGroup": true,
-      "maturity": "planned",
-      "currentVersion": [
-        0,
-        0
-      ]
-    },
-    {
-      "name": "Grafana-Azure-Monitor-Datasource-Query",
-      "pluralName": "Grafana-Azure-Monitor-Datasource-Querys",
-      "machineName": "grafana_azure_monitor_datasource_query",
-      "pluralMachineName": "grafana_azure_monitor_datasource_querys",
-      "lineageIsGroup": false,
-      "maturity": "planned",
-      "currentVersion": [
-        0,
-        0
-      ]
-    },
-    {
-      "name": "Grafana-DSOptions",
-      "pluralName": "Grafana-DSOptionss",
-      "machineName": "grafana_dsoptions",
-      "pluralMachineName": "grafana_dsoptionss",
-      "lineageIsGroup": true,
-      "maturity": "planned",
-      "currentVersion": [
-        0,
-        0
-      ]
-    },
-    {
-      "name": "Grafana-Query",
-      "pluralName": "Grafana-Querys",
-      "machineName": "grafana_query",
-      "pluralMachineName": "grafana_querys",
-      "lineageIsGroup": false,
-      "maturity": "planned",
-      "currentVersion": [
-        0,
-        0
-      ]
-    },
-    {
-      "name": "Graph-Panel",
-      "pluralName": "Graph-Panels",
-      "machineName": "graph_panel",
-      "pluralMachineName": "graph_panels",
-      "lineageIsGroup": true,
-      "maturity": "planned",
-      "currentVersion": [
-        0,
-        0
-      ]
-    },
-    {
-      "name": "Graphite-DSOptions",
-      "pluralName": "Graphite-DSOptionss",
-      "machineName": "graphite_dsoptions",
-      "pluralMachineName": "graphite_dsoptionss",
-      "lineageIsGroup": true,
-      "maturity": "planned",
-      "currentVersion": [
-        0,
-        0
-      ]
-    },
-    {
-      "name": "Graphite-Query",
-      "pluralName": "Graphite-Querys",
-      "machineName": "graphite_query",
-      "pluralMachineName": "graphite_querys",
-      "lineageIsGroup": false,
-      "maturity": "planned",
-      "currentVersion": [
-        0,
-        0
-      ]
-    },
-    {
-      "name": "Histogram-Panel",
-      "pluralName": "Histogram-Panels",
-      "machineName": "histogram_panel",
-      "pluralMachineName": "histogram_panels",
-      "lineageIsGroup": true,
-      "maturity": "merged",
-      "currentVersion": [
-        0,
-        0
-      ]
-    },
-    {
-      "name": "Icon-Panel",
-      "pluralName": "Icon-Panels",
-      "machineName": "icon_panel",
-      "pluralMachineName": "icon_panels",
-      "lineageIsGroup": true,
-      "maturity": "planned",
-      "currentVersion": [
-        0,
-        0
-      ]
-    },
-    {
-      "name": "Jaeger-DSOptions",
-      "pluralName": "Jaeger-DSOptionss",
-      "machineName": "jaeger_dsoptions",
-      "pluralMachineName": "jaeger_dsoptionss",
-      "lineageIsGroup": true,
-      "maturity": "planned",
-      "currentVersion": [
-        0,
-        0
-      ]
-    },
-    {
-      "name": "Jaeger-Query",
-      "pluralName": "Jaeger-Querys",
-      "machineName": "jaeger_query",
-      "pluralMachineName": "jaeger_querys",
-      "lineageIsGroup": false,
-      "maturity": "planned",
-      "currentVersion": [
-        0,
-        0
-      ]
-    },
-    {
-      "name": "Live-Panel",
-      "pluralName": "Live-Panels",
-      "machineName": "live_panel",
-      "pluralMachineName": "live_panels",
-      "lineageIsGroup": true,
-      "maturity": "planned",
-      "currentVersion": [
-        0,
-        0
-      ]
-    },
-    {
-      "name": "Logs-Panel",
-      "pluralName": "Logs-Panels",
-      "machineName": "logs_panel",
-      "pluralMachineName": "logs_panels",
-      "lineageIsGroup": true,
-      "maturity": "planned",
-      "currentVersion": [
-        0,
-        0
-      ]
-    },
-    {
-      "name": "Loki-DSOptions",
-      "pluralName": "Loki-DSOptionss",
-      "machineName": "loki_dsoptions",
-      "pluralMachineName": "loki_dsoptionss",
-      "lineageIsGroup": true,
-      "maturity": "planned",
-      "currentVersion": [
-        0,
-        0
-      ]
-    },
-    {
-      "name": "Loki-Query",
-      "pluralName": "Loki-Querys",
-      "machineName": "loki_query",
-      "pluralMachineName": "loki_querys",
-      "lineageIsGroup": false,
-      "maturity": "planned",
-      "currentVersion": [
-        0,
-        0
-      ]
-    },
-    {
-      "name": "Mssql-DSOptions",
-      "pluralName": "Mssql-DSOptionss",
-      "machineName": "mssql_dsoptions",
-      "pluralMachineName": "mssql_dsoptionss",
-      "lineageIsGroup": true,
-      "maturity": "planned",
-      "currentVersion": [
-        0,
-        0
-      ]
-    },
-    {
-      "name": "Mssql-Query",
-      "pluralName": "Mssql-Querys",
-      "machineName": "mssql_query",
-      "pluralMachineName": "mssql_querys",
-      "lineageIsGroup": false,
-      "maturity": "planned",
-      "currentVersion": [
-        0,
-        0
-      ]
-    },
-    {
-      "name": "Mysql-DSOptions",
-      "pluralName": "Mysql-DSOptionss",
-      "machineName": "mysql_dsoptions",
-      "pluralMachineName": "mysql_dsoptionss",
-      "lineageIsGroup": true,
-      "maturity": "planned",
-      "currentVersion": [
-        0,
-        0
-      ]
-    },
-    {
-      "name": "Mysql-Query",
-      "pluralName": "Mysql-Querys",
-      "machineName": "mysql_query",
-      "pluralMachineName": "mysql_querys",
-      "lineageIsGroup": false,
-      "maturity": "planned",
-      "currentVersion": [
-        0,
-        0
-      ]
-    },
-    {
-      "name": "News-Panel",
-      "pluralName": "News-Panels",
-      "machineName": "news_panel",
-      "pluralMachineName": "news_panels",
-      "lineageIsGroup": true,
-      "maturity": "merged",
-      "currentVersion": [
-        0,
-        0
-      ]
-    },
-    {
-      "name": "NodeGraph-Panel",
-      "pluralName": "NodeGraph-Panels",
-      "machineName": "nodegraph_panel",
-      "pluralMachineName": "nodegraph_panels",
-      "lineageIsGroup": true,
-      "maturity": "planned",
-      "currentVersion": [
-        0,
-        0
-      ]
-    },
-    {
-      "name": "Parca-DSOptions",
-      "pluralName": "Parca-DSOptionss",
-      "machineName": "parca_dsoptions",
-      "pluralMachineName": "parca_dsoptionss",
-      "lineageIsGroup": true,
-      "maturity": "planned",
-      "currentVersion": [
-        0,
-        0
-      ]
-    },
-    {
-      "name": "Parca-Query",
-      "pluralName": "Parca-Querys",
-      "machineName": "parca_query",
-      "pluralMachineName": "parca_querys",
-      "lineageIsGroup": false,
-      "maturity": "planned",
-      "currentVersion": [
-        0,
-        0
-      ]
-    },
-    {
-      "name": "Phlare-DSOptions",
-      "pluralName": "Phlare-DSOptionss",
-      "machineName": "phlare_dsoptions",
-      "pluralMachineName": "phlare_dsoptionss",
-      "lineageIsGroup": true,
-      "maturity": "planned",
-      "currentVersion": [
-        0,
-        0
-      ]
-    },
-    {
-      "name": "Phlare-Query",
-      "pluralName": "Phlare-Querys",
-      "machineName": "phlare_query",
-      "pluralMachineName": "phlare_querys",
-      "lineageIsGroup": false,
-      "maturity": "planned",
-      "currentVersion": [
-        0,
-        0
-      ]
-    },
-    {
-      "name": "Piechart-Panel",
-      "pluralName": "Piechart-Panels",
-      "machineName": "piechart_panel",
-      "pluralMachineName": "piechart_panels",
-      "lineageIsGroup": true,
-      "maturity": "merged",
-      "currentVersion": [
-        0,
-        0
-      ]
-    },
-    {
-      "name": "Postgres-DSOptions",
-      "pluralName": "Postgres-DSOptionss",
-      "machineName": "postgres_dsoptions",
-      "pluralMachineName": "postgres_dsoptionss",
-      "lineageIsGroup": true,
-      "maturity": "planned",
-      "currentVersion": [
-        0,
-        0
-      ]
-    },
-    {
-      "name": "Postgres-Query",
-      "pluralName": "Postgres-Querys",
-      "machineName": "postgres_query",
-      "pluralMachineName": "postgres_querys",
-      "lineageIsGroup": false,
-      "maturity": "planned",
-      "currentVersion": [
-        0,
-        0
-      ]
-    },
-    {
-      "name": "Prometheus-DSOptions",
-      "pluralName": "Prometheus-DSOptionss",
-      "machineName": "prometheus_dsoptions",
-      "pluralMachineName": "prometheus_dsoptionss",
-      "lineageIsGroup": true,
-      "maturity": "planned",
-      "currentVersion": [
-        0,
-        0
-      ]
-    },
-    {
-      "name": "Prometheus-Query",
-      "pluralName": "Prometheus-Querys",
-      "machineName": "prometheus_query",
-      "pluralMachineName": "prometheus_querys",
-      "lineageIsGroup": false,
-      "maturity": "planned",
-      "currentVersion": [
-        0,
-        0
-      ]
-    },
-    {
-      "name": "Stackdriver-DSOptions",
-      "pluralName": "Stackdriver-DSOptionss",
-      "machineName": "stackdriver_dsoptions",
-      "pluralMachineName": "stackdriver_dsoptionss",
-      "lineageIsGroup": true,
-      "maturity": "planned",
-      "currentVersion": [
-        0,
-        0
-      ]
-    },
-    {
-      "name": "Stackdriver-Query",
-      "pluralName": "Stackdriver-Querys",
-      "machineName": "stackdriver_query",
-      "pluralMachineName": "stackdriver_querys",
-      "lineageIsGroup": false,
-      "maturity": "planned",
-      "currentVersion": [
-        0,
-        0
-      ]
-    },
-    {
-      "name": "Stat-Panel",
-      "pluralName": "Stat-Panels",
-      "machineName": "stat_panel",
-      "pluralMachineName": "stat_panels",
-      "lineageIsGroup": true,
-      "maturity": "merged",
-      "currentVersion": [
-        0,
-        0
-      ]
-    },
-    {
-      "name": "Table-Old-Panel",
-      "pluralName": "Table-Old-Panels",
-      "machineName": "table_old_panel",
-      "pluralMachineName": "table_old_panels",
-      "lineageIsGroup": true,
-      "maturity": "planned",
-      "currentVersion": [
-        0,
-        0
-      ]
-    },
-    {
-      "name": "Tempo-DSOptions",
-      "pluralName": "Tempo-DSOptionss",
-      "machineName": "tempo_dsoptions",
-      "pluralMachineName": "tempo_dsoptionss",
-      "lineageIsGroup": true,
-      "maturity": "planned",
-      "currentVersion": [
-        0,
-        0
-      ]
-    },
-    {
-      "name": "Tempo-Query",
-      "pluralName": "Tempo-Querys",
-      "machineName": "tempo_query",
-      "pluralMachineName": "tempo_querys",
-      "lineageIsGroup": false,
-      "maturity": "planned",
-      "currentVersion": [
-        0,
-        0
-      ]
-    },
-    {
-      "name": "Testdata-DSOptions",
-      "pluralName": "Testdata-DSOptionss",
-      "machineName": "testdata_dsoptions",
-      "pluralMachineName": "testdata_dsoptionss",
-      "lineageIsGroup": true,
-      "maturity": "planned",
-      "currentVersion": [
-        0,
-        0
-      ]
-    },
-    {
-      "name": "Testdata-Query",
-      "pluralName": "Testdata-Querys",
-      "machineName": "testdata_query",
-      "pluralMachineName": "testdata_querys",
-      "lineageIsGroup": false,
-      "maturity": "planned",
-      "currentVersion": [
-        0,
-        0
-      ]
-    },
-    {
-      "name": "Text-Panel",
-      "pluralName": "Text-Panels",
-      "machineName": "text_panel",
-      "pluralMachineName": "text_panels",
-      "lineageIsGroup": true,
-      "maturity": "merged",
-      "currentVersion": [
-        0,
-        0
-      ]
-    },
-    {
-      "name": "Traces-Panel",
-      "pluralName": "Traces-Panels",
-      "machineName": "traces_panel",
-      "pluralMachineName": "traces_panels",
-      "lineageIsGroup": true,
-      "maturity": "planned",
-      "currentVersion": [
-        0,
-        0
-      ]
-    },
-    {
-      "name": "Welcome-Panel",
-      "pluralName": "Welcome-Panels",
-      "machineName": "welcome_panel",
-      "pluralMachineName": "welcome_panels",
-      "lineageIsGroup": true,
-      "maturity": "planned",
-      "currentVersion": [
-        0,
-        0
-      ]
-    },
-    {
-      "name": "Xychart-Panel",
-      "pluralName": "Xychart-Panels",
-      "machineName": "xychart_panel",
-      "pluralMachineName": "xychart_panels",
-      "lineageIsGroup": true,
-      "maturity": "planned",
-      "currentVersion": [
-        0,
-        0
-      ]
-    },
-    {
-      "name": "Zipkin-DSOptions",
-      "pluralName": "Zipkin-DSOptionss",
-      "machineName": "zipkin_dsoptions",
-      "pluralMachineName": "zipkin_dsoptionss",
-      "lineageIsGroup": true,
-      "maturity": "planned",
-      "currentVersion": [
-        0,
-        0
-      ]
-    },
-    {
-      "name": "Zipkin-Query",
-      "pluralName": "Zipkin-Querys",
-      "machineName": "zipkin_query",
-      "pluralMachineName": "zipkin_querys",
-      "lineageIsGroup": false,
-      "maturity": "planned",
-      "currentVersion": [
-        0,
-        0
-      ]
-    }
-  ]
->>>>>>> cdd7392f
 }