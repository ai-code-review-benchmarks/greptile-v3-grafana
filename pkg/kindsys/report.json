{
  "kinds": {
    "alertgroupspanelcfg": {
      "category": "composable",
      "codeowners": [
        "grafana/alerting-squad-frontend"
      ],
      "currentVersion": [
        0,
        0
      ],
      "grafanaMaturityCount": 0,
      "lineageIsGroup": true,
      "links": {
        "docs": "https://grafana.com/docs/grafana/next/developers/kinds/composable/alertgroupspanelcfg/schema-reference",
        "go": "n/a",
        "schema": "https://github.com/grafana/grafana/tree/main/public/app/plugins/panel/alertGroups/panelcfg.cue",
        "ts": "https://github.com/grafana/grafana/tree/main/public/app/plugins/panel/alertGroups/panelcfg.gen.ts"
      },
      "machineName": "alertgroupspanelcfg",
      "maturity": "merged",
      "name": "AlertGroupsPanelCfg",
      "pluralMachineName": "alertgroupspanelcfgs",
      "pluralName": "AlertGroupsPanelCfgs",
      "schemaInterface": "PanelCfg"
    },
    "alertlistpanelcfg": {
      "category": "composable",
      "codeowners": [],
      "currentVersion": [
        0,
        0
      ],
      "grafanaMaturityCount": 0,
      "lineageIsGroup": true,
      "links": {
        "docs": "n/a",
        "go": "n/a",
        "schema": "n/a",
        "ts": "n/a"
      },
      "machineName": "alertlistpanelcfg",
      "maturity": "planned",
      "name": "AlertListPanelCfg",
      "pluralMachineName": "alertlistpanelcfgs",
      "pluralName": "AlertListPanelCfgs",
      "schemaInterface": "PanelCfg"
    },
    "alertmanagerdataquery": {
      "category": "composable",
      "codeowners": [],
      "currentVersion": [
        0,
        0
      ],
      "grafanaMaturityCount": 0,
      "lineageIsGroup": false,
      "links": {
        "docs": "n/a",
        "go": "n/a",
        "schema": "n/a",
        "ts": "n/a"
      },
      "machineName": "alertmanagerdataquery",
      "maturity": "planned",
      "name": "AlertmanagerDataQuery",
      "pluralMachineName": "alertmanagerdataquerys",
      "pluralName": "AlertmanagerDataQuerys",
      "schemaInterface": "DataQuery"
    },
    "alertmanagerdatasourcecfg": {
      "category": "composable",
      "codeowners": [],
      "currentVersion": [
        0,
        0
      ],
      "grafanaMaturityCount": 0,
      "lineageIsGroup": true,
      "links": {
        "docs": "n/a",
        "go": "n/a",
        "schema": "n/a",
        "ts": "n/a"
      },
      "machineName": "alertmanagerdatasourcecfg",
      "maturity": "planned",
      "name": "AlertmanagerDataSourceCfg",
      "pluralMachineName": "alertmanagerdatasourcecfgs",
      "pluralName": "AlertmanagerDataSourceCfgs",
      "schemaInterface": "DataSourceCfg"
    },
    "annotationslistpanelcfg": {
      "category": "composable",
      "codeowners": [
        "grafana/user-essentials"
      ],
      "currentVersion": [
        0,
        0
      ],
      "grafanaMaturityCount": 0,
      "lineageIsGroup": true,
      "links": {
        "docs": "https://grafana.com/docs/grafana/next/developers/kinds/composable/annotationslistpanelcfg/schema-reference",
        "go": "n/a",
        "schema": "https://github.com/grafana/grafana/tree/main/public/app/plugins/panel/annolist/panelcfg.cue",
        "ts": "https://github.com/grafana/grafana/tree/main/public/app/plugins/panel/annolist/panelcfg.gen.ts"
      },
      "machineName": "annotationslistpanelcfg",
      "maturity": "experimental",
      "name": "AnnotationsListPanelCfg",
      "pluralMachineName": "annotationslistpanelcfgs",
      "pluralName": "AnnotationsListPanelCfgs",
      "schemaInterface": "PanelCfg"
    },
    "apikey": {
      "category": "core",
      "codeowners": [],
      "currentVersion": [
        0,
        0
      ],
      "grafanaMaturityCount": 0,
      "lineageIsGroup": false,
      "links": {
        "docs": "n/a",
        "go": "n/a",
        "schema": "n/a",
        "ts": "n/a"
      },
      "machineName": "apikey",
      "maturity": "planned",
      "name": "APIKey",
      "pluralMachineName": "apikeys",
      "pluralName": "APIKeys"
    },
    "azuremonitordataquery": {
      "category": "composable",
      "codeowners": [
        "grafana/partner-plugins"
      ],
      "currentVersion": [
        0,
        0
      ],
      "grafanaMaturityCount": 0,
      "lineageIsGroup": false,
      "links": {
        "docs": "https://grafana.com/docs/grafana/next/developers/kinds/composable/azuremonitordataquery/schema-reference",
        "go": "https://github.com/grafana/grafana/tree/main/pkg/tsdb/grafana-azure-monitor-datasource/kinds/dataquery/types_dataquery_gen.go",
        "schema": "https://github.com/grafana/grafana/tree/main/public/app/plugins/datasource/grafana-azure-monitor-datasource/dataquery.cue",
        "ts": "https://github.com/grafana/grafana/tree/main/public/app/plugins/datasource/grafana-azure-monitor-datasource/dataquery.gen.ts"
      },
      "machineName": "azuremonitordataquery",
      "maturity": "merged",
      "name": "AzureMonitorDataQuery",
      "pluralMachineName": "azuremonitordataquerys",
      "pluralName": "AzureMonitorDataQuerys",
      "schemaInterface": "DataQuery"
    },
    "azuremonitordatasourcecfg": {
      "category": "composable",
      "codeowners": [],
      "currentVersion": [
        0,
        0
      ],
      "grafanaMaturityCount": 0,
      "lineageIsGroup": true,
      "links": {
        "docs": "n/a",
        "go": "n/a",
        "schema": "n/a",
        "ts": "n/a"
      },
      "machineName": "azuremonitordatasourcecfg",
      "maturity": "planned",
      "name": "AzureMonitorDataSourceCfg",
      "pluralMachineName": "azuremonitordatasourcecfgs",
      "pluralName": "AzureMonitorDataSourceCfgs",
      "schemaInterface": "DataSourceCfg"
    },
    "barchartpanelcfg": {
      "category": "composable",
      "codeowners": [
        "grafana/grafana-bi-squad"
      ],
      "currentVersion": [
        0,
        0
      ],
      "grafanaMaturityCount": 0,
      "lineageIsGroup": true,
      "links": {
        "docs": "https://grafana.com/docs/grafana/next/developers/kinds/composable/barchartpanelcfg/schema-reference",
        "go": "n/a",
        "schema": "https://github.com/grafana/grafana/tree/main/public/app/plugins/panel/barchart/panelcfg.cue",
        "ts": "https://github.com/grafana/grafana/tree/main/public/app/plugins/panel/barchart/panelcfg.gen.ts"
      },
      "machineName": "barchartpanelcfg",
      "maturity": "experimental",
      "name": "BarChartPanelCfg",
      "pluralMachineName": "barchartpanelcfgs",
      "pluralName": "BarChartPanelCfgs",
      "schemaInterface": "PanelCfg"
    },
    "bargaugepanelcfg": {
      "category": "composable",
      "codeowners": [
        "grafana/user-essentials"
      ],
      "currentVersion": [
        0,
        0
      ],
      "grafanaMaturityCount": 0,
      "lineageIsGroup": true,
      "links": {
        "docs": "https://grafana.com/docs/grafana/next/developers/kinds/composable/bargaugepanelcfg/schema-reference",
        "go": "n/a",
        "schema": "https://github.com/grafana/grafana/tree/main/public/app/plugins/panel/bargauge/panelcfg.cue",
        "ts": "https://github.com/grafana/grafana/tree/main/public/app/plugins/panel/bargauge/panelcfg.gen.ts"
      },
      "machineName": "bargaugepanelcfg",
      "maturity": "experimental",
      "name": "BarGaugePanelCfg",
      "pluralMachineName": "bargaugepanelcfgs",
      "pluralName": "BarGaugePanelCfgs",
      "schemaInterface": "PanelCfg"
    },
    "cloudwatchdataquery": {
      "category": "composable",
      "codeowners": [],
      "currentVersion": [
        0,
        0
      ],
      "grafanaMaturityCount": 0,
      "lineageIsGroup": false,
      "links": {
        "docs": "n/a",
        "go": "n/a",
        "schema": "n/a",
        "ts": "n/a"
      },
      "machineName": "cloudwatchdataquery",
      "maturity": "planned",
      "name": "CloudWatchDataQuery",
      "pluralMachineName": "cloudwatchdataquerys",
      "pluralName": "CloudWatchDataQuerys",
      "schemaInterface": "DataQuery"
    },
    "cloudwatchdatasourcecfg": {
      "category": "composable",
      "codeowners": [],
      "currentVersion": [
        0,
        0
      ],
      "grafanaMaturityCount": 0,
      "lineageIsGroup": true,
      "links": {
        "docs": "n/a",
        "go": "n/a",
        "schema": "n/a",
        "ts": "n/a"
      },
      "machineName": "cloudwatchdatasourcecfg",
      "maturity": "planned",
      "name": "CloudWatchDataSourceCfg",
      "pluralMachineName": "cloudwatchdatasourcecfgs",
      "pluralName": "CloudWatchDataSourceCfgs",
      "schemaInterface": "DataSourceCfg"
    },
    "dashboard": {
      "category": "core",
      "codeowners": [
        "grafana/grafana-as-code",
        "grafana/grafana-bi-squad",
        "grafana/plugins-platform-frontend",
        "grafana/user-essentials"
      ],
      "currentVersion": [
        0,
        0
      ],
      "grafanaMaturityCount": 139,
      "lineageIsGroup": false,
      "links": {
        "docs": "https://grafana.com/docs/grafana/next/developers/kinds/core/dashboard/schema-reference",
        "go": "https://github.com/grafana/grafana/tree/main/pkg/kinds/dashboard",
        "schema": "https://github.com/grafana/grafana/tree/main/kinds/dashboard/dashboard_kind.cue",
        "ts": "https://github.com/grafana/grafana/tree/main/packages/grafana-schema/src/raw/dashboard/x/dashboard_types.gen.ts"
      },
      "machineName": "dashboard",
      "maturity": "experimental",
      "name": "Dashboard",
      "pluralMachineName": "dashboards",
      "pluralName": "Dashboards"
    },
    "dashboarddataquery": {
      "category": "composable",
      "codeowners": [],
      "currentVersion": [
        0,
        0
      ],
      "grafanaMaturityCount": 0,
      "lineageIsGroup": false,
      "links": {
        "docs": "n/a",
        "go": "n/a",
        "schema": "n/a",
        "ts": "n/a"
      },
      "machineName": "dashboarddataquery",
      "maturity": "planned",
      "name": "DashboardDataQuery",
      "pluralMachineName": "dashboarddataquerys",
      "pluralName": "DashboardDataQuerys",
      "schemaInterface": "DataQuery"
    },
    "dashboarddatasourcecfg": {
      "category": "composable",
      "codeowners": [],
      "currentVersion": [
        0,
        0
      ],
      "grafanaMaturityCount": 0,
      "lineageIsGroup": true,
      "links": {
        "docs": "n/a",
        "go": "n/a",
        "schema": "n/a",
        "ts": "n/a"
      },
      "machineName": "dashboarddatasourcecfg",
      "maturity": "planned",
      "name": "DashboardDataSourceCfg",
      "pluralMachineName": "dashboarddatasourcecfgs",
      "pluralName": "DashboardDataSourceCfgs",
      "schemaInterface": "DataSourceCfg"
    },
    "dashboardlistpanelcfg": {
      "category": "composable",
      "codeowners": [
        "grafana/user-essentials"
      ],
      "currentVersion": [
        0,
        0
      ],
      "grafanaMaturityCount": 0,
      "lineageIsGroup": true,
      "links": {
        "docs": "https://grafana.com/docs/grafana/next/developers/kinds/composable/dashboardlistpanelcfg/schema-reference",
        "go": "n/a",
        "schema": "https://github.com/grafana/grafana/tree/main/public/app/plugins/panel/dashlist/panelcfg.cue",
        "ts": "https://github.com/grafana/grafana/tree/main/public/app/plugins/panel/dashlist/panelcfg.gen.ts"
      },
      "machineName": "dashboardlistpanelcfg",
      "maturity": "experimental",
      "name": "DashboardListPanelCfg",
      "pluralMachineName": "dashboardlistpanelcfgs",
      "pluralName": "DashboardListPanelCfgs",
      "schemaInterface": "PanelCfg"
    },
    "datasource": {
      "category": "core",
      "codeowners": [],
      "currentVersion": [
        0,
        0
      ],
      "grafanaMaturityCount": 0,
      "lineageIsGroup": false,
      "links": {
        "docs": "n/a",
        "go": "n/a",
        "schema": "n/a",
        "ts": "n/a"
      },
      "machineName": "datasource",
      "maturity": "planned",
      "name": "DataSource",
      "pluralMachineName": "datasources",
      "pluralName": "DataSources"
    },
    "debugpanelcfg": {
      "category": "composable",
      "codeowners": [],
      "currentVersion": [
        0,
        0
      ],
      "grafanaMaturityCount": 0,
      "lineageIsGroup": true,
      "links": {
        "docs": "n/a",
        "go": "n/a",
        "schema": "n/a",
        "ts": "n/a"
      },
      "machineName": "debugpanelcfg",
      "maturity": "planned",
      "name": "DebugPanelCfg",
      "pluralMachineName": "debugpanelcfgs",
      "pluralName": "DebugPanelCfgs",
      "schemaInterface": "PanelCfg"
    },
    "elasticsearchdataquery": {
      "category": "composable",
      "codeowners": [],
      "currentVersion": [
        0,
        0
      ],
      "grafanaMaturityCount": 0,
      "lineageIsGroup": false,
      "links": {
        "docs": "n/a",
        "go": "n/a",
        "schema": "n/a",
        "ts": "n/a"
      },
      "machineName": "elasticsearchdataquery",
      "maturity": "planned",
      "name": "ElasticsearchDataQuery",
      "pluralMachineName": "elasticsearchdataquerys",
      "pluralName": "ElasticsearchDataQuerys",
      "schemaInterface": "DataQuery"
    },
    "elasticsearchdatasourcecfg": {
      "category": "composable",
      "codeowners": [],
      "currentVersion": [
        0,
        0
      ],
      "grafanaMaturityCount": 0,
      "lineageIsGroup": true,
      "links": {
        "docs": "n/a",
        "go": "n/a",
        "schema": "n/a",
        "ts": "n/a"
      },
      "machineName": "elasticsearchdatasourcecfg",
      "maturity": "planned",
      "name": "ElasticsearchDataSourceCfg",
      "pluralMachineName": "elasticsearchdatasourcecfgs",
      "pluralName": "ElasticsearchDataSourceCfgs",
      "schemaInterface": "DataSourceCfg"
    },
    "flamegraphpanelcfg": {
      "category": "composable",
      "codeowners": [],
      "currentVersion": [
        0,
        0
      ],
      "grafanaMaturityCount": 0,
      "lineageIsGroup": true,
      "links": {
        "docs": "n/a",
        "go": "n/a",
        "schema": "n/a",
        "ts": "n/a"
      },
      "machineName": "flamegraphpanelcfg",
      "maturity": "planned",
      "name": "FlameGraphPanelCfg",
      "pluralMachineName": "flamegraphpanelcfgs",
      "pluralName": "FlameGraphPanelCfgs",
      "schemaInterface": "PanelCfg"
    },
    "folder": {
      "category": "core",
      "codeowners": [],
      "currentVersion": [
        0,
        0
      ],
      "grafanaMaturityCount": 0,
      "lineageIsGroup": false,
      "links": {
        "docs": "n/a",
        "go": "n/a",
        "schema": "n/a",
        "ts": "n/a"
      },
      "machineName": "folder",
      "maturity": "planned",
      "name": "Folder",
      "pluralMachineName": "folders",
      "pluralName": "Folders"
    },
    "gaugepanelcfg": {
      "category": "composable",
      "codeowners": [
        "grafana/user-essentials"
      ],
      "currentVersion": [
        0,
        0
      ],
      "grafanaMaturityCount": 0,
      "lineageIsGroup": true,
      "links": {
        "docs": "https://grafana.com/docs/grafana/next/developers/kinds/composable/gaugepanelcfg/schema-reference",
        "go": "n/a",
        "schema": "https://github.com/grafana/grafana/tree/main/public/app/plugins/panel/gauge/panelcfg.cue",
        "ts": "https://github.com/grafana/grafana/tree/main/public/app/plugins/panel/gauge/panelcfg.gen.ts"
      },
      "machineName": "gaugepanelcfg",
      "maturity": "experimental",
      "name": "GaugePanelCfg",
      "pluralMachineName": "gaugepanelcfgs",
      "pluralName": "GaugePanelCfgs",
      "schemaInterface": "PanelCfg"
    },
    "geomappanelcfg": {
      "category": "composable",
      "codeowners": [],
      "currentVersion": [
        0,
        0
      ],
      "grafanaMaturityCount": 0,
      "lineageIsGroup": true,
      "links": {
        "docs": "n/a",
        "go": "n/a",
        "schema": "n/a",
        "ts": "n/a"
      },
      "machineName": "geomappanelcfg",
      "maturity": "planned",
      "name": "GeomapPanelCfg",
      "pluralMachineName": "geomappanelcfgs",
      "pluralName": "GeomapPanelCfgs",
      "schemaInterface": "PanelCfg"
    },
    "gettingstartedpanelcfg": {
      "category": "composable",
      "codeowners": [],
      "currentVersion": [
        0,
        0
      ],
      "grafanaMaturityCount": 0,
      "lineageIsGroup": true,
      "links": {
        "docs": "n/a",
        "go": "n/a",
        "schema": "n/a",
        "ts": "n/a"
      },
      "machineName": "gettingstartedpanelcfg",
      "maturity": "planned",
      "name": "GettingStartedPanelCfg",
      "pluralMachineName": "gettingstartedpanelcfgs",
      "pluralName": "GettingStartedPanelCfgs",
      "schemaInterface": "PanelCfg"
    },
    "googlecloudmonitoringdataquery": {
      "category": "composable",
      "codeowners": [],
      "currentVersion": [
        0,
        0
      ],
      "grafanaMaturityCount": 0,
      "lineageIsGroup": false,
      "links": {
        "docs": "n/a",
        "go": "n/a",
        "schema": "n/a",
        "ts": "n/a"
      },
      "machineName": "googlecloudmonitoringdataquery",
      "maturity": "planned",
      "name": "GoogleCloudMonitoringDataQuery",
      "pluralMachineName": "googlecloudmonitoringdataquerys",
      "pluralName": "GoogleCloudMonitoringDataQuerys",
      "schemaInterface": "DataQuery"
    },
    "googlecloudmonitoringdatasourcecfg": {
      "category": "composable",
      "codeowners": [],
      "currentVersion": [
        0,
        0
      ],
      "grafanaMaturityCount": 0,
      "lineageIsGroup": true,
      "links": {
        "docs": "n/a",
        "go": "n/a",
        "schema": "n/a",
        "ts": "n/a"
      },
      "machineName": "googlecloudmonitoringdatasourcecfg",
      "maturity": "planned",
      "name": "GoogleCloudMonitoringDataSourceCfg",
      "pluralMachineName": "googlecloudmonitoringdatasourcecfgs",
      "pluralName": "GoogleCloudMonitoringDataSourceCfgs",
      "schemaInterface": "DataSourceCfg"
    },
    "grafanadataquery": {
      "category": "composable",
      "codeowners": [],
      "currentVersion": [
        0,
        0
      ],
      "grafanaMaturityCount": 0,
      "lineageIsGroup": false,
      "links": {
        "docs": "n/a",
        "go": "n/a",
        "schema": "n/a",
        "ts": "n/a"
      },
      "machineName": "grafanadataquery",
      "maturity": "planned",
      "name": "GrafanaDataQuery",
      "pluralMachineName": "grafanadataquerys",
      "pluralName": "GrafanaDataQuerys",
      "schemaInterface": "DataQuery"
    },
    "grafanadatasourcecfg": {
      "category": "composable",
      "codeowners": [],
      "currentVersion": [
        0,
        0
      ],
      "grafanaMaturityCount": 0,
      "lineageIsGroup": true,
      "links": {
        "docs": "n/a",
        "go": "n/a",
        "schema": "n/a",
        "ts": "n/a"
      },
      "machineName": "grafanadatasourcecfg",
      "maturity": "planned",
      "name": "GrafanaDataSourceCfg",
      "pluralMachineName": "grafanadatasourcecfgs",
      "pluralName": "GrafanaDataSourceCfgs",
      "schemaInterface": "DataSourceCfg"
    },
    "graphitedataquery": {
      "category": "composable",
      "codeowners": [],
      "currentVersion": [
        0,
        0
      ],
      "grafanaMaturityCount": 0,
      "lineageIsGroup": false,
      "links": {
        "docs": "n/a",
        "go": "n/a",
        "schema": "n/a",
        "ts": "n/a"
      },
      "machineName": "graphitedataquery",
      "maturity": "planned",
      "name": "GraphiteDataQuery",
      "pluralMachineName": "graphitedataquerys",
      "pluralName": "GraphiteDataQuerys",
      "schemaInterface": "DataQuery"
    },
    "graphitedatasourcecfg": {
      "category": "composable",
      "codeowners": [],
      "currentVersion": [
        0,
        0
      ],
      "grafanaMaturityCount": 0,
      "lineageIsGroup": true,
      "links": {
        "docs": "n/a",
        "go": "n/a",
        "schema": "n/a",
        "ts": "n/a"
      },
      "machineName": "graphitedatasourcecfg",
      "maturity": "planned",
      "name": "GraphiteDataSourceCfg",
      "pluralMachineName": "graphitedatasourcecfgs",
      "pluralName": "GraphiteDataSourceCfgs",
      "schemaInterface": "DataSourceCfg"
    },
    "grapholdpanelcfg": {
      "category": "composable",
      "codeowners": [],
      "currentVersion": [
        0,
        0
      ],
      "grafanaMaturityCount": 0,
      "lineageIsGroup": true,
      "links": {
        "docs": "n/a",
        "go": "n/a",
        "schema": "n/a",
        "ts": "n/a"
      },
      "machineName": "grapholdpanelcfg",
      "maturity": "planned",
      "name": "GraphOldPanelCfg",
      "pluralMachineName": "grapholdpanelcfgs",
      "pluralName": "GraphOldPanelCfgs",
      "schemaInterface": "PanelCfg"
    },
    "histogrampanelcfg": {
      "category": "composable",
      "codeowners": [
        "grafana/grafana-bi-squad"
      ],
      "currentVersion": [
        0,
        0
      ],
      "grafanaMaturityCount": 0,
      "lineageIsGroup": true,
      "links": {
        "docs": "https://grafana.com/docs/grafana/next/developers/kinds/composable/histogrampanelcfg/schema-reference",
        "go": "n/a",
        "schema": "https://github.com/grafana/grafana/tree/main/public/app/plugins/panel/histogram/panelcfg.cue",
        "ts": "https://github.com/grafana/grafana/tree/main/public/app/plugins/panel/histogram/panelcfg.gen.ts"
      },
      "machineName": "histogrampanelcfg",
      "maturity": "experimental",
      "name": "HistogramPanelCfg",
      "pluralMachineName": "histogrampanelcfgs",
      "pluralName": "HistogramPanelCfgs",
      "schemaInterface": "PanelCfg"
    },
    "iconpanelcfg": {
      "category": "composable",
      "codeowners": [],
      "currentVersion": [
        0,
        0
      ],
      "grafanaMaturityCount": 0,
      "lineageIsGroup": true,
      "links": {
        "docs": "n/a",
        "go": "n/a",
        "schema": "n/a",
        "ts": "n/a"
      },
      "machineName": "iconpanelcfg",
      "maturity": "planned",
      "name": "IconPanelCfg",
      "pluralMachineName": "iconpanelcfgs",
      "pluralName": "IconPanelCfgs",
      "schemaInterface": "PanelCfg"
    },
    "jaegerdataquery": {
      "category": "composable",
      "codeowners": [],
      "currentVersion": [
        0,
        0
      ],
      "grafanaMaturityCount": 0,
      "lineageIsGroup": false,
      "links": {
        "docs": "n/a",
        "go": "n/a",
        "schema": "n/a",
        "ts": "n/a"
      },
      "machineName": "jaegerdataquery",
      "maturity": "planned",
      "name": "JaegerDataQuery",
      "pluralMachineName": "jaegerdataquerys",
      "pluralName": "JaegerDataQuerys",
      "schemaInterface": "DataQuery"
    },
    "jaegerdatasourcecfg": {
      "category": "composable",
      "codeowners": [],
      "currentVersion": [
        0,
        0
      ],
      "grafanaMaturityCount": 0,
      "lineageIsGroup": true,
      "links": {
        "docs": "n/a",
        "go": "n/a",
        "schema": "n/a",
        "ts": "n/a"
      },
      "machineName": "jaegerdatasourcecfg",
      "maturity": "planned",
      "name": "JaegerDataSourceCfg",
      "pluralMachineName": "jaegerdatasourcecfgs",
      "pluralName": "JaegerDataSourceCfgs",
      "schemaInterface": "DataSourceCfg"
    },
    "librarypanel": {
      "category": "core",
      "codeowners": [
        "grafana/grafana-as-code",
        "grafana/grafana-bi-squad",
        "grafana/plugins-platform-frontend",
        "grafana/user-essentials"
      ],
      "currentVersion": [
        0,
        0
      ],
      "grafanaMaturityCount": 10,
      "lineageIsGroup": false,
      "links": {
        "docs": "https://grafana.com/docs/grafana/next/developers/kinds/core/librarypanel/schema-reference",
        "go": "https://github.com/grafana/grafana/tree/main/pkg/kinds/librarypanel",
        "schema": "https://github.com/grafana/grafana/tree/main/kinds/librarypanel/librarypanel_kind.cue",
        "ts": "https://github.com/grafana/grafana/tree/main/packages/grafana-schema/src/raw/librarypanel/x/librarypanel_types.gen.ts"
      },
      "machineName": "librarypanel",
      "maturity": "experimental",
      "name": "LibraryPanel",
      "pluralMachineName": "librarypanels",
      "pluralName": "LibraryPanels"
    },
    "livepanelcfg": {
      "category": "composable",
      "codeowners": [],
      "currentVersion": [
        0,
        0
      ],
      "grafanaMaturityCount": 0,
      "lineageIsGroup": true,
      "links": {
        "docs": "n/a",
        "go": "n/a",
        "schema": "n/a",
        "ts": "n/a"
      },
      "machineName": "livepanelcfg",
      "maturity": "planned",
      "name": "LivePanelCfg",
      "pluralMachineName": "livepanelcfgs",
      "pluralName": "LivePanelCfgs",
      "schemaInterface": "PanelCfg"
    },
    "logspanelcfg": {
      "category": "composable",
      "codeowners": [],
      "currentVersion": [
        0,
        0
      ],
      "grafanaMaturityCount": 0,
      "lineageIsGroup": true,
      "links": {
        "docs": "n/a",
        "go": "n/a",
        "schema": "n/a",
        "ts": "n/a"
      },
      "machineName": "logspanelcfg",
      "maturity": "planned",
      "name": "LogsPanelCfg",
      "pluralMachineName": "logspanelcfgs",
      "pluralName": "LogsPanelCfgs",
      "schemaInterface": "PanelCfg"
    },
    "lokidataquery": {
      "category": "composable",
      "codeowners": [],
      "currentVersion": [
        0,
        0
      ],
      "grafanaMaturityCount": 0,
      "lineageIsGroup": false,
      "links": {
        "docs": "n/a",
        "go": "n/a",
        "schema": "n/a",
        "ts": "n/a"
      },
      "machineName": "lokidataquery",
      "maturity": "planned",
      "name": "LokiDataQuery",
      "pluralMachineName": "lokidataquerys",
      "pluralName": "LokiDataQuerys",
      "schemaInterface": "DataQuery"
    },
    "lokidatasourcecfg": {
      "category": "composable",
      "codeowners": [],
      "currentVersion": [
        0,
        0
      ],
      "grafanaMaturityCount": 0,
      "lineageIsGroup": true,
      "links": {
        "docs": "n/a",
        "go": "n/a",
        "schema": "n/a",
        "ts": "n/a"
      },
      "machineName": "lokidatasourcecfg",
      "maturity": "planned",
      "name": "LokiDataSourceCfg",
      "pluralMachineName": "lokidatasourcecfgs",
      "pluralName": "LokiDataSourceCfgs",
      "schemaInterface": "DataSourceCfg"
    },
    "microsoftsqlserverdataquery": {
      "category": "composable",
      "codeowners": [],
      "currentVersion": [
        0,
        0
      ],
      "grafanaMaturityCount": 0,
      "lineageIsGroup": false,
      "links": {
        "docs": "n/a",
        "go": "n/a",
        "schema": "n/a",
        "ts": "n/a"
      },
      "machineName": "microsoftsqlserverdataquery",
      "maturity": "planned",
      "name": "MicrosoftSQLServerDataQuery",
      "pluralMachineName": "microsoftsqlserverdataquerys",
      "pluralName": "MicrosoftSQLServerDataQuerys",
      "schemaInterface": "DataQuery"
    },
    "microsoftsqlserverdatasourcecfg": {
      "category": "composable",
      "codeowners": [],
      "currentVersion": [
        0,
        0
      ],
      "grafanaMaturityCount": 0,
      "lineageIsGroup": true,
      "links": {
        "docs": "n/a",
        "go": "n/a",
        "schema": "n/a",
        "ts": "n/a"
      },
      "machineName": "microsoftsqlserverdatasourcecfg",
      "maturity": "planned",
      "name": "MicrosoftSQLServerDataSourceCfg",
      "pluralMachineName": "microsoftsqlserverdatasourcecfgs",
      "pluralName": "MicrosoftSQLServerDataSourceCfgs",
      "schemaInterface": "DataSourceCfg"
    },
    "mysqldataquery": {
      "category": "composable",
      "codeowners": [],
      "currentVersion": [
        0,
        0
      ],
      "grafanaMaturityCount": 0,
      "lineageIsGroup": false,
      "links": {
        "docs": "n/a",
        "go": "n/a",
        "schema": "n/a",
        "ts": "n/a"
      },
      "machineName": "mysqldataquery",
      "maturity": "planned",
      "name": "MySQLDataQuery",
      "pluralMachineName": "mysqldataquerys",
      "pluralName": "MySQLDataQuerys",
      "schemaInterface": "DataQuery"
    },
    "mysqldatasourcecfg": {
      "category": "composable",
      "codeowners": [],
      "currentVersion": [
        0,
        0
      ],
      "grafanaMaturityCount": 0,
      "lineageIsGroup": true,
      "links": {
        "docs": "n/a",
        "go": "n/a",
        "schema": "n/a",
        "ts": "n/a"
      },
      "machineName": "mysqldatasourcecfg",
      "maturity": "planned",
      "name": "MySQLDataSourceCfg",
      "pluralMachineName": "mysqldatasourcecfgs",
      "pluralName": "MySQLDataSourceCfgs",
      "schemaInterface": "DataSourceCfg"
    },
    "newspanelcfg": {
      "category": "composable",
      "codeowners": [
        "grafana/user-essentials"
      ],
      "currentVersion": [
        0,
        0
      ],
      "grafanaMaturityCount": 0,
      "lineageIsGroup": true,
      "links": {
        "docs": "https://grafana.com/docs/grafana/next/developers/kinds/composable/newspanelcfg/schema-reference",
        "go": "n/a",
        "schema": "https://github.com/grafana/grafana/tree/main/public/app/plugins/panel/news/panelcfg.cue",
        "ts": "https://github.com/grafana/grafana/tree/main/public/app/plugins/panel/news/panelcfg.gen.ts"
      },
      "machineName": "newspanelcfg",
      "maturity": "experimental",
      "name": "NewsPanelCfg",
      "pluralMachineName": "newspanelcfgs",
      "pluralName": "NewsPanelCfgs",
      "schemaInterface": "PanelCfg"
    },
    "nodegraphpanelcfg": {
      "category": "composable",
      "codeowners": [
        "grafana/observability-traces-and-profiling"
      ],
      "currentVersion": [
        0,
        0
      ],
      "grafanaMaturityCount": 0,
      "lineageIsGroup": true,
      "links": {
        "docs": "https://grafana.com/docs/grafana/next/developers/kinds/composable/nodegraphpanelcfg/schema-reference",
        "go": "n/a",
        "schema": "https://github.com/grafana/grafana/tree/main/public/app/plugins/panel/nodeGraph/panelcfg.cue",
        "ts": "https://github.com/grafana/grafana/tree/main/public/app/plugins/panel/nodeGraph/panelcfg.gen.ts"
      },
      "machineName": "nodegraphpanelcfg",
      "maturity": "experimental",
      "name": "NodeGraphPanelCfg",
      "pluralMachineName": "nodegraphpanelcfgs",
      "pluralName": "NodeGraphPanelCfgs",
      "schemaInterface": "PanelCfg"
    },
    "parcadataquery": {
      "category": "composable",
      "codeowners": [],
      "currentVersion": [
        0,
        0
      ],
      "grafanaMaturityCount": 0,
      "lineageIsGroup": false,
      "links": {
        "docs": "n/a",
        "go": "n/a",
        "schema": "n/a",
        "ts": "n/a"
      },
      "machineName": "parcadataquery",
      "maturity": "planned",
      "name": "ParcaDataQuery",
      "pluralMachineName": "parcadataquerys",
      "pluralName": "ParcaDataQuerys",
      "schemaInterface": "DataQuery"
    },
    "parcadatasourcecfg": {
      "category": "composable",
      "codeowners": [],
      "currentVersion": [
        0,
        0
      ],
      "grafanaMaturityCount": 0,
      "lineageIsGroup": true,
      "links": {
        "docs": "n/a",
        "go": "n/a",
        "schema": "n/a",
        "ts": "n/a"
      },
      "machineName": "parcadatasourcecfg",
      "maturity": "planned",
      "name": "ParcaDataSourceCfg",
      "pluralMachineName": "parcadatasourcecfgs",
      "pluralName": "ParcaDataSourceCfgs",
      "schemaInterface": "DataSourceCfg"
    },
    "phlaredataquery": {
      "category": "composable",
      "codeowners": [],
      "currentVersion": [
        0,
        0
      ],
      "grafanaMaturityCount": 0,
      "lineageIsGroup": false,
      "links": {
        "docs": "n/a",
        "go": "n/a",
        "schema": "n/a",
        "ts": "n/a"
      },
      "machineName": "phlaredataquery",
      "maturity": "planned",
      "name": "PhlareDataQuery",
      "pluralMachineName": "phlaredataquerys",
      "pluralName": "PhlareDataQuerys",
      "schemaInterface": "DataQuery"
    },
    "phlaredatasourcecfg": {
      "category": "composable",
      "codeowners": [],
      "currentVersion": [
        0,
        0
      ],
      "grafanaMaturityCount": 0,
      "lineageIsGroup": true,
      "links": {
        "docs": "n/a",
        "go": "n/a",
        "schema": "n/a",
        "ts": "n/a"
      },
      "machineName": "phlaredatasourcecfg",
      "maturity": "planned",
      "name": "PhlareDataSourceCfg",
      "pluralMachineName": "phlaredatasourcecfgs",
      "pluralName": "PhlareDataSourceCfgs",
      "schemaInterface": "DataSourceCfg"
    },
    "piechartpanelcfg": {
      "category": "composable",
      "codeowners": [
        "grafana/grafana-bi-squad"
      ],
      "currentVersion": [
        0,
        0
      ],
      "grafanaMaturityCount": 0,
      "lineageIsGroup": true,
      "links": {
        "docs": "https://grafana.com/docs/grafana/next/developers/kinds/composable/piechartpanelcfg/schema-reference",
        "go": "n/a",
        "schema": "https://github.com/grafana/grafana/tree/main/public/app/plugins/panel/piechart/panelcfg.cue",
        "ts": "https://github.com/grafana/grafana/tree/main/public/app/plugins/panel/piechart/panelcfg.gen.ts"
      },
      "machineName": "piechartpanelcfg",
      "maturity": "experimental",
      "name": "PieChartPanelCfg",
      "pluralMachineName": "piechartpanelcfgs",
      "pluralName": "PieChartPanelCfgs",
      "schemaInterface": "PanelCfg"
    },
    "playlist": {
      "category": "core",
      "codeowners": [
        "grafana/grafana-as-code",
        "grafana/grafana-bi-squad",
        "grafana/plugins-platform-frontend",
        "grafana/user-essentials"
      ],
      "currentVersion": [
        0,
        0
      ],
      "grafanaMaturityCount": 0,
      "lineageIsGroup": false,
      "links": {
        "docs": "https://grafana.com/docs/grafana/next/developers/kinds/core/playlist/schema-reference",
        "go": "https://github.com/grafana/grafana/tree/main/pkg/kinds/playlist",
        "schema": "https://github.com/grafana/grafana/tree/main/kinds/playlist/playlist_kind.cue",
        "ts": "https://github.com/grafana/grafana/tree/main/packages/grafana-schema/src/raw/playlist/x/playlist_types.gen.ts"
      },
      "machineName": "playlist",
      "maturity": "merged",
      "name": "Playlist",
      "pluralMachineName": "playlists",
      "pluralName": "Playlists"
    },
    "postgresqldataquery": {
      "category": "composable",
      "codeowners": [],
      "currentVersion": [
        0,
        0
      ],
      "grafanaMaturityCount": 0,
      "lineageIsGroup": false,
      "links": {
        "docs": "n/a",
        "go": "n/a",
        "schema": "n/a",
        "ts": "n/a"
      },
      "machineName": "postgresqldataquery",
      "maturity": "planned",
      "name": "PostgreSQLDataQuery",
      "pluralMachineName": "postgresqldataquerys",
      "pluralName": "PostgreSQLDataQuerys",
      "schemaInterface": "DataQuery"
    },
    "postgresqldatasourcecfg": {
      "category": "composable",
      "codeowners": [],
      "currentVersion": [
        0,
        0
      ],
      "grafanaMaturityCount": 0,
      "lineageIsGroup": true,
      "links": {
        "docs": "n/a",
        "go": "n/a",
        "schema": "n/a",
        "ts": "n/a"
      },
      "machineName": "postgresqldatasourcecfg",
      "maturity": "planned",
      "name": "PostgreSQLDataSourceCfg",
      "pluralMachineName": "postgresqldatasourcecfgs",
      "pluralName": "PostgreSQLDataSourceCfgs",
      "schemaInterface": "DataSourceCfg"
    },
    "preferences": {
      "category": "core",
      "codeowners": [
        "grafana/grafana-as-code",
        "grafana/grafana-bi-squad",
        "grafana/plugins-platform-frontend",
        "grafana/user-essentials"
      ],
      "currentVersion": [
        0,
        0
      ],
      "grafanaMaturityCount": 0,
      "lineageIsGroup": false,
      "links": {
        "docs": "https://grafana.com/docs/grafana/next/developers/kinds/core/preferences/schema-reference",
        "go": "https://github.com/grafana/grafana/tree/main/pkg/kinds/preferences",
        "schema": "https://github.com/grafana/grafana/tree/main/kinds/preferences/preferences_kind.cue",
        "ts": "https://github.com/grafana/grafana/tree/main/packages/grafana-schema/src/raw/preferences/x/preferences_types.gen.ts"
      },
      "machineName": "preferences",
      "maturity": "merged",
      "name": "Preferences",
      "pluralMachineName": "preferencess",
      "pluralName": "Preferencess"
    },
    "prometheusdataquery": {
      "category": "composable",
      "codeowners": [],
      "currentVersion": [
        0,
        0
      ],
      "grafanaMaturityCount": 0,
      "lineageIsGroup": false,
      "links": {
        "docs": "n/a",
        "go": "n/a",
        "schema": "n/a",
        "ts": "n/a"
      },
      "machineName": "prometheusdataquery",
      "maturity": "planned",
      "name": "PrometheusDataQuery",
      "pluralMachineName": "prometheusdataquerys",
      "pluralName": "PrometheusDataQuerys",
      "schemaInterface": "DataQuery"
    },
    "prometheusdatasourcecfg": {
      "category": "composable",
      "codeowners": [],
      "currentVersion": [
        0,
        0
      ],
      "grafanaMaturityCount": 0,
      "lineageIsGroup": true,
      "links": {
        "docs": "n/a",
        "go": "n/a",
        "schema": "n/a",
        "ts": "n/a"
      },
      "machineName": "prometheusdatasourcecfg",
      "maturity": "planned",
      "name": "PrometheusDataSourceCfg",
      "pluralMachineName": "prometheusdatasourcecfgs",
      "pluralName": "PrometheusDataSourceCfgs",
      "schemaInterface": "DataSourceCfg"
    },
    "publicdashboard": {
      "category": "core",
      "codeowners": [
        "grafana/grafana-as-code",
        "grafana/grafana-bi-squad",
        "grafana/plugins-platform-frontend",
        "grafana/user-essentials"
      ],
      "currentVersion": [
        0,
        0
      ],
      "grafanaMaturityCount": 0,
      "lineageIsGroup": false,
      "links": {
        "docs": "https://grafana.com/docs/grafana/next/developers/kinds/core/publicdashboard/schema-reference",
        "go": "https://github.com/grafana/grafana/tree/main/pkg/kinds/publicdashboard",
        "schema": "https://github.com/grafana/grafana/tree/main/kinds/publicdashboard/publicdashboard_kind.cue",
        "ts": "https://github.com/grafana/grafana/tree/main/packages/grafana-schema/src/raw/publicdashboard/x/publicdashboard_types.gen.ts"
      },
      "machineName": "publicdashboard",
      "maturity": "merged",
      "name": "PublicDashboard",
      "pluralMachineName": "publicdashboards",
      "pluralName": "PublicDashboards"
    },
    "query": {
      "category": "core",
      "codeowners": [],
      "currentVersion": [
        0,
        0
      ],
      "grafanaMaturityCount": 0,
      "lineageIsGroup": false,
      "links": {
        "docs": "n/a",
        "go": "n/a",
        "schema": "n/a",
        "ts": "n/a"
      },
      "machineName": "query",
      "maturity": "planned",
      "name": "Query",
      "pluralMachineName": "querys",
      "pluralName": "Querys"
    },
    "queryhistory": {
      "category": "core",
      "codeowners": [],
      "currentVersion": [
        0,
        0
      ],
      "grafanaMaturityCount": 0,
      "lineageIsGroup": false,
      "links": {
        "docs": "n/a",
        "go": "n/a",
        "schema": "n/a",
        "ts": "n/a"
      },
      "machineName": "queryhistory",
      "maturity": "planned",
      "name": "QueryHistory",
      "pluralMachineName": "queryhistorys",
      "pluralName": "QueryHistorys"
    },
    "serviceaccount": {
      "category": "core",
      "codeowners": [
        "grafana/grafana-as-code",
        "grafana/grafana-bi-squad",
        "grafana/plugins-platform-frontend",
        "grafana/user-essentials"
      ],
      "currentVersion": [
        0,
        0
      ],
      "grafanaMaturityCount": 9,
      "lineageIsGroup": false,
      "links": {
        "docs": "https://grafana.com/docs/grafana/next/developers/kinds/core/serviceaccount/schema-reference",
        "go": "https://github.com/grafana/grafana/tree/main/pkg/kinds/serviceaccount",
        "schema": "https://github.com/grafana/grafana/tree/main/kinds/serviceaccount/serviceaccount_kind.cue",
        "ts": "https://github.com/grafana/grafana/tree/main/packages/grafana-schema/src/raw/serviceaccount/x/serviceaccount_types.gen.ts"
      },
      "machineName": "serviceaccount",
      "maturity": "merged",
      "name": "ServiceAccount",
      "pluralMachineName": "serviceaccounts",
      "pluralName": "ServiceAccounts"
    },
    "statetimelinepanelcfg": {
      "category": "composable",
      "codeowners": [
        "grafana/grafana-bi-squad"
      ],
      "currentVersion": [
        0,
        0
      ],
      "grafanaMaturityCount": 0,
      "lineageIsGroup": true,
      "links": {
        "docs": "https://grafana.com/docs/grafana/next/developers/kinds/composable/statetimelinepanelcfg/schema-reference",
        "go": "n/a",
        "schema": "https://github.com/grafana/grafana/tree/main/public/app/plugins/panel/state-timeline/panelcfg.cue",
        "ts": "https://github.com/grafana/grafana/tree/main/public/app/plugins/panel/state-timeline/panelcfg.gen.ts"
      },
      "machineName": "statetimelinepanelcfg",
      "maturity": "experimental",
      "name": "StateTimelinePanelCfg",
      "pluralMachineName": "statetimelinepanelcfgs",
      "pluralName": "StateTimelinePanelCfgs",
      "schemaInterface": "PanelCfg"
    },
    "statpanelcfg": {
      "category": "composable",
      "codeowners": [
        "grafana/user-essentials"
      ],
      "currentVersion": [
        0,
        0
      ],
      "grafanaMaturityCount": 0,
      "lineageIsGroup": true,
      "links": {
        "docs": "https://grafana.com/docs/grafana/next/developers/kinds/composable/statpanelcfg/schema-reference",
        "go": "n/a",
        "schema": "https://github.com/grafana/grafana/tree/main/public/app/plugins/panel/stat/panelcfg.cue",
        "ts": "https://github.com/grafana/grafana/tree/main/public/app/plugins/panel/stat/panelcfg.gen.ts"
      },
      "machineName": "statpanelcfg",
      "maturity": "experimental",
      "name": "StatPanelCfg",
      "pluralMachineName": "statpanelcfgs",
      "pluralName": "StatPanelCfgs",
      "schemaInterface": "PanelCfg"
    },
    "statushistorypanelcfg": {
      "category": "composable",
      "codeowners": [
        "grafana/grafana-bi-squad"
      ],
      "currentVersion": [
        0,
        0
      ],
      "grafanaMaturityCount": 0,
      "lineageIsGroup": true,
      "links": {
        "docs": "https://grafana.com/docs/grafana/next/developers/kinds/composable/statushistorypanelcfg/schema-reference",
        "go": "n/a",
        "schema": "https://github.com/grafana/grafana/tree/main/public/app/plugins/panel/status-history/panelcfg.cue",
        "ts": "https://github.com/grafana/grafana/tree/main/public/app/plugins/panel/status-history/panelcfg.gen.ts"
      },
      "machineName": "statushistorypanelcfg",
      "maturity": "experimental",
      "name": "StatusHistoryPanelCfg",
      "pluralMachineName": "statushistorypanelcfgs",
      "pluralName": "StatusHistoryPanelCfgs",
      "schemaInterface": "PanelCfg"
    },
    "tableoldpanelcfg": {
      "category": "composable",
      "codeowners": [],
      "currentVersion": [
        0,
        0
      ],
      "grafanaMaturityCount": 0,
      "lineageIsGroup": true,
      "links": {
        "docs": "n/a",
        "go": "n/a",
        "schema": "n/a",
        "ts": "n/a"
      },
      "machineName": "tableoldpanelcfg",
      "maturity": "planned",
      "name": "TableOldPanelCfg",
      "pluralMachineName": "tableoldpanelcfgs",
      "pluralName": "TableOldPanelCfgs",
      "schemaInterface": "PanelCfg"
    },
    "team": {
      "category": "core",
      "codeowners": [
        "grafana/grafana-as-code",
        "grafana/grafana-bi-squad",
        "grafana/plugins-platform-frontend",
        "grafana/user-essentials"
      ],
      "currentVersion": [
        0,
        0
      ],
      "grafanaMaturityCount": 7,
      "lineageIsGroup": false,
      "links": {
        "docs": "https://grafana.com/docs/grafana/next/developers/kinds/core/team/schema-reference",
        "go": "https://github.com/grafana/grafana/tree/main/pkg/kinds/team",
        "schema": "https://github.com/grafana/grafana/tree/main/kinds/team/team_kind.cue",
        "ts": "https://github.com/grafana/grafana/tree/main/packages/grafana-schema/src/raw/team/x/team_types.gen.ts"
      },
      "machineName": "team",
      "maturity": "merged",
      "name": "Team",
      "pluralMachineName": "teams",
      "pluralName": "Teams"
    },
    "tempodataquery": {
      "category": "composable",
      "codeowners": [],
      "currentVersion": [
        0,
        0
      ],
      "grafanaMaturityCount": 0,
      "lineageIsGroup": false,
      "links": {
        "docs": "n/a",
        "go": "n/a",
        "schema": "n/a",
        "ts": "n/a"
      },
      "machineName": "tempodataquery",
      "maturity": "planned",
      "name": "TempoDataQuery",
      "pluralMachineName": "tempodataquerys",
      "pluralName": "TempoDataQuerys",
      "schemaInterface": "DataQuery"
    },
    "tempodatasourcecfg": {
      "category": "composable",
      "codeowners": [],
      "currentVersion": [
        0,
        0
      ],
      "grafanaMaturityCount": 0,
      "lineageIsGroup": true,
      "links": {
        "docs": "n/a",
        "go": "n/a",
        "schema": "n/a",
        "ts": "n/a"
      },
      "machineName": "tempodatasourcecfg",
      "maturity": "planned",
      "name": "TempoDataSourceCfg",
      "pluralMachineName": "tempodatasourcecfgs",
      "pluralName": "TempoDataSourceCfgs",
      "schemaInterface": "DataSourceCfg"
    },
    "testdatadataquery": {
      "category": "composable",
      "codeowners": [
        "grafana/plugins-platform-frontend"
      ],
      "currentVersion": [
        0,
        0
      ],
      "grafanaMaturityCount": 0,
      "lineageIsGroup": false,
      "links": {
        "docs": "https://grafana.com/docs/grafana/next/developers/kinds/composable/testdatadataquery/schema-reference",
        "go": "https://github.com/grafana/grafana/tree/main/pkg/tsdb/testdata/kinds/dataquery/types_dataquery_gen.go",
        "schema": "https://github.com/grafana/grafana/tree/main/public/app/plugins/datasource/testdata/dataquery.cue",
        "ts": "https://github.com/grafana/grafana/tree/main/public/app/plugins/datasource/testdata/dataquery.gen.ts"
      },
      "machineName": "testdatadataquery",
      "maturity": "experimental",
      "name": "TestDataDataQuery",
      "pluralMachineName": "testdatadataquerys",
      "pluralName": "TestDataDataQuerys",
      "schemaInterface": "DataQuery"
    },
    "testdatadatasourcecfg": {
      "category": "composable",
      "codeowners": [],
      "currentVersion": [
        0,
        0
      ],
      "grafanaMaturityCount": 0,
      "lineageIsGroup": true,
      "links": {
        "docs": "n/a",
        "go": "n/a",
        "schema": "n/a",
        "ts": "n/a"
      },
      "machineName": "testdatadatasourcecfg",
      "maturity": "planned",
      "name": "TestDataDataSourceCfg",
      "pluralMachineName": "testdatadatasourcecfgs",
      "pluralName": "TestDataDataSourceCfgs",
      "schemaInterface": "DataSourceCfg"
    },
    "textpanelcfg": {
      "category": "composable",
      "codeowners": [
        "grafana/user-essentials"
      ],
      "currentVersion": [
        0,
        0
      ],
      "grafanaMaturityCount": 0,
      "lineageIsGroup": true,
      "links": {
        "docs": "https://grafana.com/docs/grafana/next/developers/kinds/composable/textpanelcfg/schema-reference",
        "go": "n/a",
        "schema": "https://github.com/grafana/grafana/tree/main/public/app/plugins/panel/text/panelcfg.cue",
        "ts": "https://github.com/grafana/grafana/tree/main/public/app/plugins/panel/text/panelcfg.gen.ts"
      },
      "machineName": "textpanelcfg",
      "maturity": "experimental",
      "name": "TextPanelCfg",
      "pluralMachineName": "textpanelcfgs",
      "pluralName": "TextPanelCfgs",
      "schemaInterface": "PanelCfg"
    },
    "thumb": {
      "category": "core",
      "codeowners": [],
      "currentVersion": [
        0,
        0
      ],
      "grafanaMaturityCount": 0,
      "lineageIsGroup": false,
      "links": {
        "docs": "n/a",
        "go": "n/a",
        "schema": "n/a",
        "ts": "n/a"
      },
      "machineName": "thumb",
      "maturity": "planned",
      "name": "Thumb",
      "pluralMachineName": "thumbs",
      "pluralName": "Thumbs"
    },
    "tracespanelcfg": {
      "category": "composable",
      "codeowners": [],
      "currentVersion": [
        0,
        0
      ],
      "grafanaMaturityCount": 0,
      "lineageIsGroup": true,
      "links": {
        "docs": "n/a",
        "go": "n/a",
        "schema": "n/a",
        "ts": "n/a"
      },
      "machineName": "tracespanelcfg",
      "maturity": "planned",
      "name": "TracesPanelCfg",
      "pluralMachineName": "tracespanelcfgs",
      "pluralName": "TracesPanelCfgs",
      "schemaInterface": "PanelCfg"
    },
    "user": {
      "category": "core",
      "codeowners": [],
      "currentVersion": [
        0,
        0
      ],
      "grafanaMaturityCount": 0,
      "lineageIsGroup": false,
      "links": {
        "docs": "n/a",
        "go": "n/a",
        "schema": "n/a",
        "ts": "n/a"
      },
      "machineName": "user",
      "maturity": "planned",
      "name": "User",
      "pluralMachineName": "users",
      "pluralName": "Users"
    },
    "welcomepanelcfg": {
      "category": "composable",
      "codeowners": [],
      "currentVersion": [
        0,
        0
      ],
      "grafanaMaturityCount": 0,
      "lineageIsGroup": true,
      "links": {
        "docs": "n/a",
        "go": "n/a",
        "schema": "n/a",
        "ts": "n/a"
      },
      "machineName": "welcomepanelcfg",
      "maturity": "planned",
      "name": "WelcomePanelCfg",
      "pluralMachineName": "welcomepanelcfgs",
      "pluralName": "WelcomePanelCfgs",
      "schemaInterface": "PanelCfg"
    },
    "xychartpanelcfg": {
      "category": "composable",
      "codeowners": [
        "grafana/grafana-bi-squad"
      ],
      "currentVersion": [
        0,
        0
      ],
      "grafanaMaturityCount": 0,
      "lineageIsGroup": true,
      "links": {
        "docs": "https://grafana.com/docs/grafana/next/developers/kinds/composable/xychartpanelcfg/schema-reference",
        "go": "n/a",
        "schema": "https://github.com/grafana/grafana/tree/main/public/app/plugins/panel/xychart/panelcfg.cue",
        "ts": "https://github.com/grafana/grafana/tree/main/public/app/plugins/panel/xychart/panelcfg.gen.ts"
      },
      "machineName": "xychartpanelcfg",
      "maturity": "experimental",
      "name": "XYChartPanelCfg",
      "pluralMachineName": "xychartpanelcfgs",
      "pluralName": "XYChartPanelCfgs",
      "schemaInterface": "PanelCfg"
    },
    "zipkindataquery": {
      "category": "composable",
      "codeowners": [],
      "currentVersion": [
        0,
        0
      ],
      "grafanaMaturityCount": 0,
      "lineageIsGroup": false,
      "links": {
        "docs": "n/a",
        "go": "n/a",
        "schema": "n/a",
        "ts": "n/a"
      },
      "machineName": "zipkindataquery",
      "maturity": "planned",
      "name": "ZipkinDataQuery",
      "pluralMachineName": "zipkindataquerys",
      "pluralName": "ZipkinDataQuerys",
      "schemaInterface": "DataQuery"
    },
    "zipkindatasourcecfg": {
      "category": "composable",
      "codeowners": [],
      "currentVersion": [
        0,
        0
      ],
      "grafanaMaturityCount": 0,
      "lineageIsGroup": true,
      "links": {
        "docs": "n/a",
        "go": "n/a",
        "schema": "n/a",
        "ts": "n/a"
      },
      "machineName": "zipkindatasourcecfg",
      "maturity": "planned",
      "name": "ZipkinDataSourceCfg",
      "pluralMachineName": "zipkindatasourcecfgs",
      "pluralName": "ZipkinDataSourceCfgs",
      "schemaInterface": "DataSourceCfg"
    }
  },
  "dimensions": {
    "category": {
      "composable": {
        "name": "composable",
        "items": [
          "alertgroupspanelcfg",
          "alertlistpanelcfg",
          "alertmanagerdataquery",
          "alertmanagerdatasourcecfg",
          "annotationslistpanelcfg",
          "azuremonitordataquery",
          "azuremonitordatasourcecfg",
          "barchartpanelcfg",
          "bargaugepanelcfg",
          "cloudwatchdataquery",
          "cloudwatchdatasourcecfg",
          "dashboarddataquery",
          "dashboarddatasourcecfg",
          "dashboardlistpanelcfg",
          "debugpanelcfg",
          "elasticsearchdataquery",
          "elasticsearchdatasourcecfg",
          "flamegraphpanelcfg",
          "gaugepanelcfg",
          "geomappanelcfg",
          "gettingstartedpanelcfg",
          "googlecloudmonitoringdataquery",
          "googlecloudmonitoringdatasourcecfg",
          "grafanadataquery",
          "grafanadatasourcecfg",
          "graphitedataquery",
          "graphitedatasourcecfg",
          "grapholdpanelcfg",
          "histogrampanelcfg",
          "iconpanelcfg",
          "jaegerdataquery",
          "jaegerdatasourcecfg",
          "livepanelcfg",
          "logspanelcfg",
          "lokidataquery",
          "lokidatasourcecfg",
          "microsoftsqlserverdataquery",
          "microsoftsqlserverdatasourcecfg",
          "mysqldataquery",
          "mysqldatasourcecfg",
          "newspanelcfg",
          "nodegraphpanelcfg",
          "parcadataquery",
          "parcadatasourcecfg",
          "phlaredataquery",
          "phlaredatasourcecfg",
          "piechartpanelcfg",
          "postgresqldataquery",
          "postgresqldatasourcecfg",
          "prometheusdataquery",
          "prometheusdatasourcecfg",
          "statetimelinepanelcfg",
          "statpanelcfg",
          "statushistorypanelcfg",
          "tableoldpanelcfg",
          "tempodataquery",
          "tempodatasourcecfg",
          "testdatadataquery",
          "testdatadatasourcecfg",
          "textpanelcfg",
          "tracespanelcfg",
          "welcomepanelcfg",
          "xychartpanelcfg",
          "zipkindataquery",
          "zipkindatasourcecfg"
        ],
        "count": 65
      },
      "core": {
        "name": "core",
        "items": [
          "apikey",
          "dashboard",
          "datasource",
          "folder",
          "librarypanel",
          "playlist",
          "preferences",
          "publicdashboard",
          "query",
          "queryhistory",
          "serviceaccount",
          "team",
          "thumb",
          "user"
        ],
        "count": 14
      }
    },
    "maturity": {
      "experimental": {
        "name": "experimental",
        "items": [
          "annotationslistpanelcfg",
          "barchartpanelcfg",
          "bargaugepanelcfg",
          "dashboard",
          "dashboardlistpanelcfg",
          "gaugepanelcfg",
          "histogrampanelcfg",
          "librarypanel",
          "newspanelcfg",
          "nodegraphpanelcfg",
          "piechartpanelcfg",
          "statetimelinepanelcfg",
          "statpanelcfg",
          "statushistorypanelcfg",
          "testdatadataquery",
          "textpanelcfg",
          "xychartpanelcfg"
        ],
        "count": 17
      },
      "mature": {
        "name": "mature",
        "items": [],
        "count": 0
      },
      "merged": {
        "name": "merged",
        "items": [
          "alertgroupspanelcfg",
          "azuremonitordataquery",
          "playlist",
          "preferences",
          "publicdashboard",
          "serviceaccount",
          "team"
        ],
<<<<<<< HEAD
        "count": 5
=======
        "count": 6
>>>>>>> f23be415
      },
      "planned": {
        "name": "planned",
        "items": [
          "alertlistpanelcfg",
          "alertmanagerdataquery",
          "alertmanagerdatasourcecfg",
          "apikey",
          "azuremonitordatasourcecfg",
          "cloudwatchdataquery",
          "cloudwatchdatasourcecfg",
          "dashboarddataquery",
          "dashboarddatasourcecfg",
          "datasource",
          "debugpanelcfg",
          "elasticsearchdataquery",
          "elasticsearchdatasourcecfg",
          "flamegraphpanelcfg",
          "folder",
          "geomappanelcfg",
          "gettingstartedpanelcfg",
          "googlecloudmonitoringdataquery",
          "googlecloudmonitoringdatasourcecfg",
          "grafanadataquery",
          "grafanadatasourcecfg",
          "graphitedataquery",
          "graphitedatasourcecfg",
          "grapholdpanelcfg",
          "iconpanelcfg",
          "jaegerdataquery",
          "jaegerdatasourcecfg",
          "livepanelcfg",
          "logspanelcfg",
          "lokidataquery",
          "lokidatasourcecfg",
          "microsoftsqlserverdataquery",
          "microsoftsqlserverdatasourcecfg",
          "mysqldataquery",
          "mysqldatasourcecfg",
          "parcadataquery",
          "parcadatasourcecfg",
          "phlaredataquery",
          "phlaredatasourcecfg",
          "postgresqldataquery",
          "postgresqldatasourcecfg",
          "prometheusdataquery",
          "prometheusdatasourcecfg",
          "query",
          "queryhistory",
          "tableoldpanelcfg",
          "tempodataquery",
          "tempodatasourcecfg",
          "testdatadatasourcecfg",
          "thumb",
          "tracespanelcfg",
          "user",
          "welcomepanelcfg",
          "zipkindataquery",
          "zipkindatasourcecfg"
        ],
<<<<<<< HEAD
        "count": 58
=======
        "count": 56
>>>>>>> f23be415
      },
      "stable": {
        "name": "stable",
        "items": [],
        "count": 0
      }
    }
  }
}<|MERGE_RESOLUTION|>--- conflicted
+++ resolved
@@ -137,23 +137,21 @@
     },
     "azuremonitordataquery": {
       "category": "composable",
-      "codeowners": [
-        "grafana/partner-plugins"
-      ],
-      "currentVersion": [
-        0,
-        0
-      ],
-      "grafanaMaturityCount": 0,
-      "lineageIsGroup": false,
-      "links": {
-        "docs": "https://grafana.com/docs/grafana/next/developers/kinds/composable/azuremonitordataquery/schema-reference",
-        "go": "https://github.com/grafana/grafana/tree/main/pkg/tsdb/grafana-azure-monitor-datasource/kinds/dataquery/types_dataquery_gen.go",
-        "schema": "https://github.com/grafana/grafana/tree/main/public/app/plugins/datasource/grafana-azure-monitor-datasource/dataquery.cue",
-        "ts": "https://github.com/grafana/grafana/tree/main/public/app/plugins/datasource/grafana-azure-monitor-datasource/dataquery.gen.ts"
+      "codeowners": [],
+      "currentVersion": [
+        0,
+        0
+      ],
+      "grafanaMaturityCount": 0,
+      "lineageIsGroup": false,
+      "links": {
+        "docs": "n/a",
+        "go": "n/a",
+        "schema": "n/a",
+        "ts": "n/a"
       },
       "machineName": "azuremonitordataquery",
-      "maturity": "merged",
+      "maturity": "planned",
       "name": "AzureMonitorDataQuery",
       "pluralMachineName": "azuremonitordataquerys",
       "pluralName": "AzureMonitorDataQuerys",
@@ -1921,18 +1919,13 @@
         "name": "merged",
         "items": [
           "alertgroupspanelcfg",
-          "azuremonitordataquery",
           "playlist",
           "preferences",
           "publicdashboard",
           "serviceaccount",
           "team"
         ],
-<<<<<<< HEAD
-        "count": 5
-=======
         "count": 6
->>>>>>> f23be415
       },
       "planned": {
         "name": "planned",
@@ -1941,6 +1934,7 @@
           "alertmanagerdataquery",
           "alertmanagerdatasourcecfg",
           "apikey",
+          "azuremonitordataquery",
           "azuremonitordatasourcecfg",
           "cloudwatchdataquery",
           "cloudwatchdatasourcecfg",
@@ -1993,11 +1987,7 @@
           "zipkindataquery",
           "zipkindatasourcecfg"
         ],
-<<<<<<< HEAD
-        "count": 58
-=======
         "count": 56
->>>>>>> f23be415
       },
       "stable": {
         "name": "stable",
