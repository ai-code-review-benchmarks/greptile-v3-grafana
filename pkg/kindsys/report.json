{
  "kinds": {
    "alertgroupspanelcfg": {
      "category": "composable",
      "codeowners": [
        "grafana/alerting-squad-frontend"
      ],
      "currentVersion": [
        0,
        0
      ],
      "grafanaMaturityCount": 0,
      "lineageIsGroup": true,
      "links": {
        "docs": "https://grafana.com/docs/grafana/next/developers/kinds/composable/alertgroupspanelcfg/schema-reference",
        "go": "n/a",
        "schema": "https://github.com/grafana/grafana/tree/main/public/app/plugins/panel/alertGroups/panelcfg.cue",
        "ts": "https://github.com/grafana/grafana/tree/main/public/app/plugins/panel/alertGroups/panelcfg.gen.ts"
      },
      "machineName": "alertgroupspanelcfg",
      "maturity": "merged",
      "name": "AlertGroupsPanelCfg",
      "pluralMachineName": "alertgroupspanelcfgs",
      "pluralName": "AlertGroupsPanelCfgs",
      "schemaInterface": "PanelCfg"
    },
    "alertlistpanelcfg": {
      "category": "composable",
      "codeowners": [],
      "currentVersion": [
        0,
        0
      ],
      "grafanaMaturityCount": 0,
      "lineageIsGroup": true,
      "links": {
        "docs": "n/a",
        "go": "n/a",
        "schema": "n/a",
        "ts": "n/a"
      },
      "machineName": "alertlistpanelcfg",
      "maturity": "planned",
      "name": "AlertListPanelCfg",
      "pluralMachineName": "alertlistpanelcfgs",
      "pluralName": "AlertListPanelCfgs",
      "schemaInterface": "PanelCfg"
    },
    "alertmanagerdataquery": {
      "category": "composable",
      "codeowners": [],
      "currentVersion": [
        0,
        0
      ],
      "grafanaMaturityCount": 0,
      "lineageIsGroup": false,
      "links": {
        "docs": "n/a",
        "go": "n/a",
        "schema": "n/a",
        "ts": "n/a"
      },
      "machineName": "alertmanagerdataquery",
      "maturity": "planned",
      "name": "AlertmanagerDataQuery",
      "pluralMachineName": "alertmanagerdataquerys",
      "pluralName": "AlertmanagerDataQuerys",
      "schemaInterface": "DataQuery"
    },
    "alertmanagerdatasourcecfg": {
      "category": "composable",
      "codeowners": [],
      "currentVersion": [
        0,
        0
      ],
      "grafanaMaturityCount": 0,
      "lineageIsGroup": true,
      "links": {
        "docs": "n/a",
        "go": "n/a",
        "schema": "n/a",
        "ts": "n/a"
      },
      "machineName": "alertmanagerdatasourcecfg",
      "maturity": "planned",
      "name": "AlertmanagerDataSourceCfg",
      "pluralMachineName": "alertmanagerdatasourcecfgs",
      "pluralName": "AlertmanagerDataSourceCfgs",
      "schemaInterface": "DataSourceCfg"
    },
    "annotationslistpanelcfg": {
      "category": "composable",
      "codeowners": [
        "grafana/user-essentials"
      ],
      "currentVersion": [
        0,
        0
      ],
      "grafanaMaturityCount": 0,
      "lineageIsGroup": true,
      "links": {
        "docs": "https://grafana.com/docs/grafana/next/developers/kinds/composable/annotationslistpanelcfg/schema-reference",
        "go": "n/a",
        "schema": "https://github.com/grafana/grafana/tree/main/public/app/plugins/panel/annolist/panelcfg.cue",
        "ts": "https://github.com/grafana/grafana/tree/main/public/app/plugins/panel/annolist/panelcfg.gen.ts"
      },
      "machineName": "annotationslistpanelcfg",
      "maturity": "experimental",
      "name": "AnnotationsListPanelCfg",
      "pluralMachineName": "annotationslistpanelcfgs",
      "pluralName": "AnnotationsListPanelCfgs",
      "schemaInterface": "PanelCfg"
    },
    "apikey": {
      "category": "core",
      "codeowners": [],
      "crd": {
        "dummySchema": false,
        "group": "",
        "scope": ""
      },
      "currentVersion": [
        0,
        0
      ],
      "grafanaMaturityCount": 0,
      "lineageIsGroup": false,
      "links": {
        "docs": "n/a",
        "go": "n/a",
        "schema": "n/a",
        "ts": "n/a"
      },
      "machineName": "apikey",
      "maturity": "planned",
      "name": "APIKey",
      "pluralMachineName": "apikeys",
      "pluralName": "APIKeys"
    },
    "azuremonitordataquery": {
      "category": "composable",
      "codeowners": [],
      "currentVersion": [
        0,
        0
      ],
      "grafanaMaturityCount": 0,
      "lineageIsGroup": false,
      "links": {
        "docs": "n/a",
        "go": "n/a",
        "schema": "n/a",
        "ts": "n/a"
      },
      "machineName": "azuremonitordataquery",
      "maturity": "planned",
      "name": "AzureMonitorDataQuery",
      "pluralMachineName": "azuremonitordataquerys",
      "pluralName": "AzureMonitorDataQuerys",
      "schemaInterface": "DataQuery"
    },
    "azuremonitordatasourcecfg": {
      "category": "composable",
      "codeowners": [],
      "currentVersion": [
        0,
        0
      ],
      "grafanaMaturityCount": 0,
      "lineageIsGroup": true,
      "links": {
        "docs": "n/a",
        "go": "n/a",
        "schema": "n/a",
        "ts": "n/a"
      },
      "machineName": "azuremonitordatasourcecfg",
      "maturity": "planned",
      "name": "AzureMonitorDataSourceCfg",
      "pluralMachineName": "azuremonitordatasourcecfgs",
      "pluralName": "AzureMonitorDataSourceCfgs",
      "schemaInterface": "DataSourceCfg"
    },
    "barchartpanelcfg": {
      "category": "composable",
      "codeowners": [
        "grafana/grafana-bi-squad"
      ],
      "currentVersion": [
        0,
        0
      ],
      "grafanaMaturityCount": 0,
      "lineageIsGroup": true,
      "links": {
        "docs": "https://grafana.com/docs/grafana/next/developers/kinds/composable/barchartpanelcfg/schema-reference",
        "go": "n/a",
        "schema": "https://github.com/grafana/grafana/tree/main/public/app/plugins/panel/barchart/panelcfg.cue",
        "ts": "https://github.com/grafana/grafana/tree/main/public/app/plugins/panel/barchart/panelcfg.gen.ts"
      },
      "machineName": "barchartpanelcfg",
      "maturity": "experimental",
      "name": "BarChartPanelCfg",
      "pluralMachineName": "barchartpanelcfgs",
      "pluralName": "BarChartPanelCfgs",
      "schemaInterface": "PanelCfg"
    },
    "bargaugepanelcfg": {
      "category": "composable",
      "codeowners": [
        "grafana/user-essentials"
      ],
      "currentVersion": [
        0,
        0
      ],
      "grafanaMaturityCount": 0,
      "lineageIsGroup": true,
      "links": {
        "docs": "https://grafana.com/docs/grafana/next/developers/kinds/composable/bargaugepanelcfg/schema-reference",
        "go": "n/a",
        "schema": "https://github.com/grafana/grafana/tree/main/public/app/plugins/panel/bargauge/panelcfg.cue",
        "ts": "https://github.com/grafana/grafana/tree/main/public/app/plugins/panel/bargauge/panelcfg.gen.ts"
      },
      "machineName": "bargaugepanelcfg",
      "maturity": "experimental",
      "name": "BarGaugePanelCfg",
      "pluralMachineName": "bargaugepanelcfgs",
      "pluralName": "BarGaugePanelCfgs",
      "schemaInterface": "PanelCfg"
    },
    "cloudwatchdataquery": {
      "category": "composable",
      "codeowners": [
        "grafana/aws-plugins"
      ],
      "currentVersion": [
        0,
        0
      ],
      "grafanaMaturityCount": 0,
      "lineageIsGroup": false,
      "links": {
        "docs": "https://grafana.com/docs/grafana/next/developers/kinds/composable/cloudwatchdataquery/schema-reference",
        "go": "https://github.com/grafana/grafana/tree/main/pkg/tsdb/cloudwatch/kinds/dataquery/types_dataquery_gen.go",
        "schema": "https://github.com/grafana/grafana/tree/main/public/app/plugins/datasource/cloudwatch/dataquery.cue",
        "ts": "https://github.com/grafana/grafana/tree/main/public/app/plugins/datasource/cloudwatch/dataquery.gen.ts"
      },
      "machineName": "cloudwatchdataquery",
      "maturity": "merged",
      "name": "CloudWatchDataQuery",
      "pluralMachineName": "cloudwatchdataquerys",
      "pluralName": "CloudWatchDataQuerys",
      "schemaInterface": "DataQuery"
    },
    "cloudwatchdatasourcecfg": {
      "category": "composable",
      "codeowners": [],
      "currentVersion": [
        0,
        0
      ],
      "grafanaMaturityCount": 0,
      "lineageIsGroup": true,
      "links": {
        "docs": "n/a",
        "go": "n/a",
        "schema": "n/a",
        "ts": "n/a"
      },
      "machineName": "cloudwatchdatasourcecfg",
      "maturity": "planned",
      "name": "CloudWatchDataSourceCfg",
      "pluralMachineName": "cloudwatchdatasourcecfgs",
      "pluralName": "CloudWatchDataSourceCfgs",
      "schemaInterface": "DataSourceCfg"
    },
    "dashboard": {
      "category": "core",
      "codeowners": [
        "grafana/grafana-as-code",
        "grafana/grafana-bi-squad",
        "grafana/plugins-platform-frontend",
        "grafana/user-essentials"
      ],
      "crd": {
        "dummySchema": true,
        "group": "dashboard.core.grafana.com",
        "scope": "Namespaced"
      },
      "currentVersion": [
        0,
        0
      ],
      "description": "A Grafana dashboard.",
      "grafanaMaturityCount": 139,
      "lineageIsGroup": false,
      "links": {
        "docs": "https://grafana.com/docs/grafana/next/developers/kinds/core/dashboard/schema-reference",
        "go": "https://github.com/grafana/grafana/tree/main/pkg/kinds/dashboard",
        "schema": "https://github.com/grafana/grafana/tree/main/kinds/dashboard/dashboard_kind.cue",
        "ts": "https://github.com/grafana/grafana/tree/main/packages/grafana-schema/src/raw/dashboard/x/dashboard_types.gen.ts"
      },
      "machineName": "dashboard",
      "maturity": "experimental",
      "name": "Dashboard",
      "pluralMachineName": "dashboards",
      "pluralName": "Dashboards"
    },
    "dashboarddataquery": {
      "category": "composable",
      "codeowners": [],
      "currentVersion": [
        0,
        0
      ],
      "grafanaMaturityCount": 0,
      "lineageIsGroup": false,
      "links": {
        "docs": "n/a",
        "go": "n/a",
        "schema": "n/a",
        "ts": "n/a"
      },
      "machineName": "dashboarddataquery",
      "maturity": "planned",
      "name": "DashboardDataQuery",
      "pluralMachineName": "dashboarddataquerys",
      "pluralName": "DashboardDataQuerys",
      "schemaInterface": "DataQuery"
    },
    "dashboarddatasourcecfg": {
      "category": "composable",
      "codeowners": [],
      "currentVersion": [
        0,
        0
      ],
      "grafanaMaturityCount": 0,
      "lineageIsGroup": true,
      "links": {
        "docs": "n/a",
        "go": "n/a",
        "schema": "n/a",
        "ts": "n/a"
      },
      "machineName": "dashboarddatasourcecfg",
      "maturity": "planned",
      "name": "DashboardDataSourceCfg",
      "pluralMachineName": "dashboarddatasourcecfgs",
      "pluralName": "DashboardDataSourceCfgs",
      "schemaInterface": "DataSourceCfg"
    },
    "dashboardlistpanelcfg": {
      "category": "composable",
      "codeowners": [
        "grafana/user-essentials"
      ],
      "currentVersion": [
        0,
        0
      ],
      "grafanaMaturityCount": 0,
      "lineageIsGroup": true,
      "links": {
        "docs": "https://grafana.com/docs/grafana/next/developers/kinds/composable/dashboardlistpanelcfg/schema-reference",
        "go": "n/a",
        "schema": "https://github.com/grafana/grafana/tree/main/public/app/plugins/panel/dashlist/panelcfg.cue",
        "ts": "https://github.com/grafana/grafana/tree/main/public/app/plugins/panel/dashlist/panelcfg.gen.ts"
      },
      "machineName": "dashboardlistpanelcfg",
      "maturity": "experimental",
      "name": "DashboardListPanelCfg",
      "pluralMachineName": "dashboardlistpanelcfgs",
      "pluralName": "DashboardListPanelCfgs",
      "schemaInterface": "PanelCfg"
    },
    "datasource": {
      "category": "core",
      "codeowners": [],
      "crd": {
        "dummySchema": false,
        "group": "",
        "scope": ""
      },
      "currentVersion": [
        0,
        0
      ],
      "grafanaMaturityCount": 0,
      "lineageIsGroup": false,
      "links": {
        "docs": "n/a",
        "go": "n/a",
        "schema": "n/a",
        "ts": "n/a"
      },
      "machineName": "datasource",
      "maturity": "planned",
      "name": "DataSource",
      "pluralMachineName": "datasources",
      "pluralName": "DataSources"
    },
    "debugpanelcfg": {
      "category": "composable",
      "codeowners": [],
      "currentVersion": [
        0,
        0
      ],
      "grafanaMaturityCount": 0,
      "lineageIsGroup": true,
      "links": {
        "docs": "n/a",
        "go": "n/a",
        "schema": "n/a",
        "ts": "n/a"
      },
      "machineName": "debugpanelcfg",
      "maturity": "planned",
      "name": "DebugPanelCfg",
      "pluralMachineName": "debugpanelcfgs",
      "pluralName": "DebugPanelCfgs",
      "schemaInterface": "PanelCfg"
    },
    "elasticsearchdataquery": {
      "category": "composable",
      "codeowners": [
        "grafana/observability-logs"
      ],
      "currentVersion": [
        0,
        0
      ],
      "grafanaMaturityCount": 0,
      "lineageIsGroup": false,
      "links": {
        "docs": "https://grafana.com/docs/grafana/next/developers/kinds/composable/elasticsearchdataquery/schema-reference",
        "go": "https://github.com/grafana/grafana/tree/main/pkg/tsdb/elasticsearch/kinds/dataquery/types_dataquery_gen.go",
        "schema": "https://github.com/grafana/grafana/tree/main/public/app/plugins/datasource/elasticsearch/dataquery.cue",
        "ts": "https://github.com/grafana/grafana/tree/main/public/app/plugins/datasource/elasticsearch/dataquery.gen.ts"
      },
      "machineName": "elasticsearchdataquery",
      "maturity": "merged",
      "name": "ElasticsearchDataQuery",
      "pluralMachineName": "elasticsearchdataquerys",
      "pluralName": "ElasticsearchDataQuerys",
      "schemaInterface": "DataQuery"
    },
    "elasticsearchdatasourcecfg": {
      "category": "composable",
      "codeowners": [],
      "currentVersion": [
        0,
        0
      ],
      "grafanaMaturityCount": 0,
      "lineageIsGroup": true,
      "links": {
        "docs": "n/a",
        "go": "n/a",
        "schema": "n/a",
        "ts": "n/a"
      },
      "machineName": "elasticsearchdatasourcecfg",
      "maturity": "planned",
      "name": "ElasticsearchDataSourceCfg",
      "pluralMachineName": "elasticsearchdatasourcecfgs",
      "pluralName": "ElasticsearchDataSourceCfgs",
      "schemaInterface": "DataSourceCfg"
    },
    "flamegraphpanelcfg": {
      "category": "composable",
      "codeowners": [],
      "currentVersion": [
        0,
        0
      ],
      "grafanaMaturityCount": 0,
      "lineageIsGroup": true,
      "links": {
        "docs": "n/a",
        "go": "n/a",
        "schema": "n/a",
        "ts": "n/a"
      },
      "machineName": "flamegraphpanelcfg",
      "maturity": "planned",
      "name": "FlameGraphPanelCfg",
      "pluralMachineName": "flamegraphpanelcfgs",
      "pluralName": "FlameGraphPanelCfgs",
      "schemaInterface": "PanelCfg"
    },
    "folder": {
      "category": "core",
      "codeowners": [],
      "crd": {
        "dummySchema": false,
        "group": "",
        "scope": ""
      },
      "currentVersion": [
        0,
        0
      ],
      "grafanaMaturityCount": 0,
      "lineageIsGroup": false,
      "links": {
        "docs": "n/a",
        "go": "n/a",
        "schema": "n/a",
        "ts": "n/a"
      },
      "machineName": "folder",
      "maturity": "planned",
      "name": "Folder",
      "pluralMachineName": "folders",
      "pluralName": "Folders"
    },
    "gaugepanelcfg": {
      "category": "composable",
      "codeowners": [
        "grafana/user-essentials"
      ],
      "currentVersion": [
        0,
        0
      ],
      "grafanaMaturityCount": 0,
      "lineageIsGroup": true,
      "links": {
        "docs": "https://grafana.com/docs/grafana/next/developers/kinds/composable/gaugepanelcfg/schema-reference",
        "go": "n/a",
        "schema": "https://github.com/grafana/grafana/tree/main/public/app/plugins/panel/gauge/panelcfg.cue",
        "ts": "https://github.com/grafana/grafana/tree/main/public/app/plugins/panel/gauge/panelcfg.gen.ts"
      },
      "machineName": "gaugepanelcfg",
      "maturity": "experimental",
      "name": "GaugePanelCfg",
      "pluralMachineName": "gaugepanelcfgs",
      "pluralName": "GaugePanelCfgs",
      "schemaInterface": "PanelCfg"
    },
    "geomappanelcfg": {
      "category": "composable",
      "codeowners": [],
      "currentVersion": [
        0,
        0
      ],
      "grafanaMaturityCount": 0,
      "lineageIsGroup": true,
      "links": {
        "docs": "n/a",
        "go": "n/a",
        "schema": "n/a",
        "ts": "n/a"
      },
      "machineName": "geomappanelcfg",
      "maturity": "planned",
      "name": "GeomapPanelCfg",
      "pluralMachineName": "geomappanelcfgs",
      "pluralName": "GeomapPanelCfgs",
      "schemaInterface": "PanelCfg"
    },
    "gettingstartedpanelcfg": {
      "category": "composable",
      "codeowners": [],
      "currentVersion": [
        0,
        0
      ],
      "grafanaMaturityCount": 0,
      "lineageIsGroup": true,
      "links": {
        "docs": "n/a",
        "go": "n/a",
        "schema": "n/a",
        "ts": "n/a"
      },
      "machineName": "gettingstartedpanelcfg",
      "maturity": "planned",
      "name": "GettingStartedPanelCfg",
      "pluralMachineName": "gettingstartedpanelcfgs",
      "pluralName": "GettingStartedPanelCfgs",
      "schemaInterface": "PanelCfg"
    },
    "googlecloudmonitoringdataquery": {
      "category": "composable",
      "codeowners": [],
      "currentVersion": [
        0,
        0
      ],
      "grafanaMaturityCount": 0,
      "lineageIsGroup": false,
      "links": {
        "docs": "n/a",
        "go": "n/a",
        "schema": "n/a",
        "ts": "n/a"
      },
      "machineName": "googlecloudmonitoringdataquery",
      "maturity": "planned",
      "name": "GoogleCloudMonitoringDataQuery",
      "pluralMachineName": "googlecloudmonitoringdataquerys",
      "pluralName": "GoogleCloudMonitoringDataQuerys",
      "schemaInterface": "DataQuery"
    },
    "googlecloudmonitoringdatasourcecfg": {
      "category": "composable",
      "codeowners": [],
      "currentVersion": [
        0,
        0
      ],
      "grafanaMaturityCount": 0,
      "lineageIsGroup": true,
      "links": {
        "docs": "n/a",
        "go": "n/a",
        "schema": "n/a",
        "ts": "n/a"
      },
      "machineName": "googlecloudmonitoringdatasourcecfg",
      "maturity": "planned",
      "name": "GoogleCloudMonitoringDataSourceCfg",
      "pluralMachineName": "googlecloudmonitoringdatasourcecfgs",
      "pluralName": "GoogleCloudMonitoringDataSourceCfgs",
      "schemaInterface": "DataSourceCfg"
    },
    "grafanadataquery": {
      "category": "composable",
      "codeowners": [],
      "currentVersion": [
        0,
        0
      ],
      "grafanaMaturityCount": 0,
      "lineageIsGroup": false,
      "links": {
        "docs": "n/a",
        "go": "n/a",
        "schema": "n/a",
        "ts": "n/a"
      },
      "machineName": "grafanadataquery",
      "maturity": "planned",
      "name": "GrafanaDataQuery",
      "pluralMachineName": "grafanadataquerys",
      "pluralName": "GrafanaDataQuerys",
      "schemaInterface": "DataQuery"
    },
    "grafanadatasourcecfg": {
      "category": "composable",
      "codeowners": [],
      "currentVersion": [
        0,
        0
      ],
      "grafanaMaturityCount": 0,
      "lineageIsGroup": true,
      "links": {
        "docs": "n/a",
        "go": "n/a",
        "schema": "n/a",
        "ts": "n/a"
      },
      "machineName": "grafanadatasourcecfg",
      "maturity": "planned",
      "name": "GrafanaDataSourceCfg",
      "pluralMachineName": "grafanadatasourcecfgs",
      "pluralName": "GrafanaDataSourceCfgs",
      "schemaInterface": "DataSourceCfg"
    },
    "graphitedataquery": {
      "category": "composable",
      "codeowners": [],
      "currentVersion": [
        0,
        0
      ],
      "grafanaMaturityCount": 0,
      "lineageIsGroup": false,
      "links": {
        "docs": "n/a",
        "go": "n/a",
        "schema": "n/a",
        "ts": "n/a"
      },
      "machineName": "graphitedataquery",
      "maturity": "planned",
      "name": "GraphiteDataQuery",
      "pluralMachineName": "graphitedataquerys",
      "pluralName": "GraphiteDataQuerys",
      "schemaInterface": "DataQuery"
    },
    "graphitedatasourcecfg": {
      "category": "composable",
      "codeowners": [],
      "currentVersion": [
        0,
        0
      ],
      "grafanaMaturityCount": 0,
      "lineageIsGroup": true,
      "links": {
        "docs": "n/a",
        "go": "n/a",
        "schema": "n/a",
        "ts": "n/a"
      },
      "machineName": "graphitedatasourcecfg",
      "maturity": "planned",
      "name": "GraphiteDataSourceCfg",
      "pluralMachineName": "graphitedatasourcecfgs",
      "pluralName": "GraphiteDataSourceCfgs",
      "schemaInterface": "DataSourceCfg"
    },
    "grapholdpanelcfg": {
      "category": "composable",
      "codeowners": [],
      "currentVersion": [
        0,
        0
      ],
      "grafanaMaturityCount": 0,
      "lineageIsGroup": true,
      "links": {
        "docs": "n/a",
        "go": "n/a",
        "schema": "n/a",
        "ts": "n/a"
      },
      "machineName": "grapholdpanelcfg",
      "maturity": "planned",
      "name": "GraphOldPanelCfg",
      "pluralMachineName": "grapholdpanelcfgs",
      "pluralName": "GraphOldPanelCfgs",
      "schemaInterface": "PanelCfg"
    },
    "histogrampanelcfg": {
      "category": "composable",
      "codeowners": [
        "grafana/grafana-bi-squad"
      ],
      "currentVersion": [
        0,
        0
      ],
      "grafanaMaturityCount": 0,
      "lineageIsGroup": true,
      "links": {
        "docs": "https://grafana.com/docs/grafana/next/developers/kinds/composable/histogrampanelcfg/schema-reference",
        "go": "n/a",
        "schema": "https://github.com/grafana/grafana/tree/main/public/app/plugins/panel/histogram/panelcfg.cue",
        "ts": "https://github.com/grafana/grafana/tree/main/public/app/plugins/panel/histogram/panelcfg.gen.ts"
      },
      "machineName": "histogrampanelcfg",
      "maturity": "experimental",
      "name": "HistogramPanelCfg",
      "pluralMachineName": "histogrampanelcfgs",
      "pluralName": "HistogramPanelCfgs",
      "schemaInterface": "PanelCfg"
    },
    "iconpanelcfg": {
      "category": "composable",
      "codeowners": [],
      "currentVersion": [
        0,
        0
      ],
      "grafanaMaturityCount": 0,
      "lineageIsGroup": true,
      "links": {
        "docs": "n/a",
        "go": "n/a",
        "schema": "n/a",
        "ts": "n/a"
      },
      "machineName": "iconpanelcfg",
      "maturity": "planned",
      "name": "IconPanelCfg",
      "pluralMachineName": "iconpanelcfgs",
      "pluralName": "IconPanelCfgs",
      "schemaInterface": "PanelCfg"
    },
    "jaegerdataquery": {
      "category": "composable",
      "codeowners": [],
      "currentVersion": [
        0,
        0
      ],
      "grafanaMaturityCount": 0,
      "lineageIsGroup": false,
      "links": {
        "docs": "n/a",
        "go": "n/a",
        "schema": "n/a",
        "ts": "n/a"
      },
      "machineName": "jaegerdataquery",
      "maturity": "planned",
      "name": "JaegerDataQuery",
      "pluralMachineName": "jaegerdataquerys",
      "pluralName": "JaegerDataQuerys",
      "schemaInterface": "DataQuery"
    },
    "jaegerdatasourcecfg": {
      "category": "composable",
      "codeowners": [],
      "currentVersion": [
        0,
        0
      ],
      "grafanaMaturityCount": 0,
      "lineageIsGroup": true,
      "links": {
        "docs": "n/a",
        "go": "n/a",
        "schema": "n/a",
        "ts": "n/a"
      },
      "machineName": "jaegerdatasourcecfg",
      "maturity": "planned",
      "name": "JaegerDataSourceCfg",
      "pluralMachineName": "jaegerdatasourcecfgs",
      "pluralName": "JaegerDataSourceCfgs",
      "schemaInterface": "DataSourceCfg"
    },
    "librarypanel": {
      "category": "core",
      "codeowners": [
        "grafana/grafana-as-code",
        "grafana/grafana-bi-squad",
        "grafana/plugins-platform-frontend",
        "grafana/user-essentials"
      ],
      "crd": {
        "dummySchema": false,
        "group": "librarypanel.core.grafana.com",
        "scope": "Namespaced"
      },
      "currentVersion": [
        0,
        0
      ],
      "description": "A standalone panel",
      "grafanaMaturityCount": 10,
      "lineageIsGroup": false,
      "links": {
        "docs": "https://grafana.com/docs/grafana/next/developers/kinds/core/librarypanel/schema-reference",
        "go": "https://github.com/grafana/grafana/tree/main/pkg/kinds/librarypanel",
        "schema": "https://github.com/grafana/grafana/tree/main/kinds/librarypanel/librarypanel_kind.cue",
        "ts": "https://github.com/grafana/grafana/tree/main/packages/grafana-schema/src/raw/librarypanel/x/librarypanel_types.gen.ts"
      },
      "machineName": "librarypanel",
      "maturity": "experimental",
      "name": "LibraryPanel",
      "pluralMachineName": "librarypanels",
      "pluralName": "LibraryPanels"
    },
    "livepanelcfg": {
      "category": "composable",
      "codeowners": [],
      "currentVersion": [
        0,
        0
      ],
      "grafanaMaturityCount": 0,
      "lineageIsGroup": true,
      "links": {
        "docs": "n/a",
        "go": "n/a",
        "schema": "n/a",
        "ts": "n/a"
      },
      "machineName": "livepanelcfg",
      "maturity": "planned",
      "name": "LivePanelCfg",
      "pluralMachineName": "livepanelcfgs",
      "pluralName": "LivePanelCfgs",
      "schemaInterface": "PanelCfg"
    },
    "logspanelcfg": {
      "category": "composable",
      "codeowners": [],
      "currentVersion": [
        0,
        0
      ],
      "grafanaMaturityCount": 0,
      "lineageIsGroup": true,
      "links": {
        "docs": "n/a",
        "go": "n/a",
        "schema": "n/a",
        "ts": "n/a"
      },
      "machineName": "logspanelcfg",
      "maturity": "planned",
      "name": "LogsPanelCfg",
      "pluralMachineName": "logspanelcfgs",
      "pluralName": "LogsPanelCfgs",
      "schemaInterface": "PanelCfg"
    },
    "lokidataquery": {
      "category": "composable",
      "codeowners": [
        "grafana/observability-logs"
      ],
      "currentVersion": [
        0,
        0
      ],
      "grafanaMaturityCount": 0,
      "lineageIsGroup": false,
      "links": {
        "docs": "https://grafana.com/docs/grafana/next/developers/kinds/composable/lokidataquery/schema-reference",
        "go": "https://github.com/grafana/grafana/tree/main/pkg/tsdb/loki/kinds/dataquery/types_dataquery_gen.go",
        "schema": "https://github.com/grafana/grafana/tree/main/public/app/plugins/datasource/loki/dataquery.cue",
        "ts": "https://github.com/grafana/grafana/tree/main/public/app/plugins/datasource/loki/dataquery.gen.ts"
      },
      "machineName": "lokidataquery",
      "maturity": "experimental",
      "name": "LokiDataQuery",
      "pluralMachineName": "lokidataquerys",
      "pluralName": "LokiDataQuerys",
      "schemaInterface": "DataQuery"
    },
    "lokidatasourcecfg": {
      "category": "composable",
      "codeowners": [],
      "currentVersion": [
        0,
        0
      ],
      "grafanaMaturityCount": 0,
      "lineageIsGroup": true,
      "links": {
        "docs": "n/a",
        "go": "n/a",
        "schema": "n/a",
        "ts": "n/a"
      },
      "machineName": "lokidatasourcecfg",
      "maturity": "planned",
      "name": "LokiDataSourceCfg",
      "pluralMachineName": "lokidatasourcecfgs",
      "pluralName": "LokiDataSourceCfgs",
      "schemaInterface": "DataSourceCfg"
    },
    "microsoftsqlserverdataquery": {
      "category": "composable",
      "codeowners": [],
      "currentVersion": [
        0,
        0
      ],
      "grafanaMaturityCount": 0,
      "lineageIsGroup": false,
      "links": {
        "docs": "n/a",
        "go": "n/a",
        "schema": "n/a",
        "ts": "n/a"
      },
      "machineName": "microsoftsqlserverdataquery",
      "maturity": "planned",
      "name": "MicrosoftSQLServerDataQuery",
      "pluralMachineName": "microsoftsqlserverdataquerys",
      "pluralName": "MicrosoftSQLServerDataQuerys",
      "schemaInterface": "DataQuery"
    },
    "microsoftsqlserverdatasourcecfg": {
      "category": "composable",
      "codeowners": [],
      "currentVersion": [
        0,
        0
      ],
      "grafanaMaturityCount": 0,
      "lineageIsGroup": true,
      "links": {
        "docs": "n/a",
        "go": "n/a",
        "schema": "n/a",
        "ts": "n/a"
      },
      "machineName": "microsoftsqlserverdatasourcecfg",
      "maturity": "planned",
      "name": "MicrosoftSQLServerDataSourceCfg",
      "pluralMachineName": "microsoftsqlserverdatasourcecfgs",
      "pluralName": "MicrosoftSQLServerDataSourceCfgs",
      "schemaInterface": "DataSourceCfg"
    },
    "mysqldataquery": {
      "category": "composable",
      "codeowners": [],
      "currentVersion": [
        0,
        0
      ],
      "grafanaMaturityCount": 0,
      "lineageIsGroup": false,
      "links": {
        "docs": "n/a",
        "go": "n/a",
        "schema": "n/a",
        "ts": "n/a"
      },
      "machineName": "mysqldataquery",
      "maturity": "planned",
      "name": "MySQLDataQuery",
      "pluralMachineName": "mysqldataquerys",
      "pluralName": "MySQLDataQuerys",
      "schemaInterface": "DataQuery"
    },
    "mysqldatasourcecfg": {
      "category": "composable",
      "codeowners": [],
      "currentVersion": [
        0,
        0
      ],
      "grafanaMaturityCount": 0,
      "lineageIsGroup": true,
      "links": {
        "docs": "n/a",
        "go": "n/a",
        "schema": "n/a",
        "ts": "n/a"
      },
      "machineName": "mysqldatasourcecfg",
      "maturity": "planned",
      "name": "MySQLDataSourceCfg",
      "pluralMachineName": "mysqldatasourcecfgs",
      "pluralName": "MySQLDataSourceCfgs",
      "schemaInterface": "DataSourceCfg"
    },
    "newspanelcfg": {
      "category": "composable",
      "codeowners": [
        "grafana/user-essentials"
      ],
      "currentVersion": [
        0,
        0
      ],
      "grafanaMaturityCount": 0,
      "lineageIsGroup": true,
      "links": {
        "docs": "https://grafana.com/docs/grafana/next/developers/kinds/composable/newspanelcfg/schema-reference",
        "go": "n/a",
        "schema": "https://github.com/grafana/grafana/tree/main/public/app/plugins/panel/news/panelcfg.cue",
        "ts": "https://github.com/grafana/grafana/tree/main/public/app/plugins/panel/news/panelcfg.gen.ts"
      },
      "machineName": "newspanelcfg",
      "maturity": "experimental",
      "name": "NewsPanelCfg",
      "pluralMachineName": "newspanelcfgs",
      "pluralName": "NewsPanelCfgs",
      "schemaInterface": "PanelCfg"
    },
    "nodegraphpanelcfg": {
      "category": "composable",
      "codeowners": [
        "grafana/observability-traces-and-profiling"
      ],
      "currentVersion": [
        0,
        0
      ],
      "grafanaMaturityCount": 0,
      "lineageIsGroup": true,
      "links": {
        "docs": "https://grafana.com/docs/grafana/next/developers/kinds/composable/nodegraphpanelcfg/schema-reference",
        "go": "n/a",
        "schema": "https://github.com/grafana/grafana/tree/main/public/app/plugins/panel/nodeGraph/panelcfg.cue",
        "ts": "https://github.com/grafana/grafana/tree/main/public/app/plugins/panel/nodeGraph/panelcfg.gen.ts"
      },
      "machineName": "nodegraphpanelcfg",
      "maturity": "experimental",
      "name": "NodeGraphPanelCfg",
      "pluralMachineName": "nodegraphpanelcfgs",
      "pluralName": "NodeGraphPanelCfgs",
      "schemaInterface": "PanelCfg"
    },
    "parcadataquery": {
      "category": "composable",
      "codeowners": [],
      "currentVersion": [
        0,
        0
      ],
      "grafanaMaturityCount": 0,
      "lineageIsGroup": false,
      "links": {
        "docs": "n/a",
        "go": "n/a",
        "schema": "n/a",
        "ts": "n/a"
      },
      "machineName": "parcadataquery",
      "maturity": "planned",
      "name": "ParcaDataQuery",
      "pluralMachineName": "parcadataquerys",
      "pluralName": "ParcaDataQuerys",
      "schemaInterface": "DataQuery"
    },
    "parcadatasourcecfg": {
      "category": "composable",
      "codeowners": [],
      "currentVersion": [
        0,
        0
      ],
      "grafanaMaturityCount": 0,
      "lineageIsGroup": true,
      "links": {
        "docs": "n/a",
        "go": "n/a",
        "schema": "n/a",
        "ts": "n/a"
      },
      "machineName": "parcadatasourcecfg",
      "maturity": "planned",
      "name": "ParcaDataSourceCfg",
      "pluralMachineName": "parcadatasourcecfgs",
      "pluralName": "ParcaDataSourceCfgs",
      "schemaInterface": "DataSourceCfg"
    },
    "phlaredataquery": {
      "category": "composable",
      "codeowners": [
        "grafana/observability-traces-and-profiling"
      ],
      "currentVersion": [
        0,
        0
      ],
      "grafanaMaturityCount": 0,
      "lineageIsGroup": false,
      "links": {
        "docs": "https://grafana.com/docs/grafana/next/developers/kinds/composable/phlaredataquery/schema-reference",
        "go": "https://github.com/grafana/grafana/tree/main/pkg/tsdb/phlare/kinds/dataquery/types_dataquery_gen.go",
        "schema": "https://github.com/grafana/grafana/tree/main/public/app/plugins/datasource/phlare/dataquery.cue",
        "ts": "https://github.com/grafana/grafana/tree/main/public/app/plugins/datasource/phlare/dataquery.gen.ts"
      },
      "machineName": "phlaredataquery",
      "maturity": "experimental",
      "name": "PhlareDataQuery",
      "pluralMachineName": "phlaredataquerys",
      "pluralName": "PhlareDataQuerys",
      "schemaInterface": "DataQuery"
    },
    "phlaredatasourcecfg": {
      "category": "composable",
      "codeowners": [],
      "currentVersion": [
        0,
        0
      ],
      "grafanaMaturityCount": 0,
      "lineageIsGroup": true,
      "links": {
        "docs": "n/a",
        "go": "n/a",
        "schema": "n/a",
        "ts": "n/a"
      },
      "machineName": "phlaredatasourcecfg",
      "maturity": "planned",
      "name": "PhlareDataSourceCfg",
      "pluralMachineName": "phlaredatasourcecfgs",
      "pluralName": "PhlareDataSourceCfgs",
      "schemaInterface": "DataSourceCfg"
    },
    "piechartpanelcfg": {
      "category": "composable",
      "codeowners": [
        "grafana/grafana-bi-squad"
      ],
      "currentVersion": [
        0,
        0
      ],
      "grafanaMaturityCount": 0,
      "lineageIsGroup": true,
      "links": {
        "docs": "https://grafana.com/docs/grafana/next/developers/kinds/composable/piechartpanelcfg/schema-reference",
        "go": "n/a",
        "schema": "https://github.com/grafana/grafana/tree/main/public/app/plugins/panel/piechart/panelcfg.cue",
        "ts": "https://github.com/grafana/grafana/tree/main/public/app/plugins/panel/piechart/panelcfg.gen.ts"
      },
      "machineName": "piechartpanelcfg",
      "maturity": "experimental",
      "name": "PieChartPanelCfg",
      "pluralMachineName": "piechartpanelcfgs",
      "pluralName": "PieChartPanelCfgs",
      "schemaInterface": "PanelCfg"
    },
    "playlist": {
      "category": "core",
      "codeowners": [
        "grafana/grafana-as-code",
        "grafana/grafana-bi-squad",
        "grafana/plugins-platform-frontend",
        "grafana/user-essentials"
      ],
      "crd": {
        "dummySchema": false,
        "group": "playlist.core.grafana.com",
        "scope": "Namespaced"
      },
      "currentVersion": [
        0,
        0
      ],
      "description": "A playlist is a series of dashboards that is automatically rotated in the browser, on a configurable interval.",
      "grafanaMaturityCount": 0,
      "lineageIsGroup": false,
      "links": {
        "docs": "https://grafana.com/docs/grafana/next/developers/kinds/core/playlist/schema-reference",
        "go": "https://github.com/grafana/grafana/tree/main/pkg/kinds/playlist",
        "schema": "https://github.com/grafana/grafana/tree/main/kinds/playlist/playlist_kind.cue",
        "ts": "https://github.com/grafana/grafana/tree/main/packages/grafana-schema/src/raw/playlist/x/playlist_types.gen.ts"
      },
      "machineName": "playlist",
      "maturity": "merged",
      "name": "Playlist",
      "pluralMachineName": "playlists",
      "pluralName": "Playlists"
    },
    "postgresqldataquery": {
      "category": "composable",
      "codeowners": [],
      "currentVersion": [
        0,
        0
      ],
      "grafanaMaturityCount": 0,
      "lineageIsGroup": false,
      "links": {
        "docs": "n/a",
        "go": "n/a",
        "schema": "n/a",
        "ts": "n/a"
      },
      "machineName": "postgresqldataquery",
      "maturity": "planned",
      "name": "PostgreSQLDataQuery",
      "pluralMachineName": "postgresqldataquerys",
      "pluralName": "PostgreSQLDataQuerys",
      "schemaInterface": "DataQuery"
    },
    "postgresqldatasourcecfg": {
      "category": "composable",
      "codeowners": [],
      "currentVersion": [
        0,
        0
      ],
      "grafanaMaturityCount": 0,
      "lineageIsGroup": true,
      "links": {
        "docs": "n/a",
        "go": "n/a",
        "schema": "n/a",
        "ts": "n/a"
      },
      "machineName": "postgresqldatasourcecfg",
      "maturity": "planned",
      "name": "PostgreSQLDataSourceCfg",
      "pluralMachineName": "postgresqldatasourcecfgs",
      "pluralName": "PostgreSQLDataSourceCfgs",
      "schemaInterface": "DataSourceCfg"
    },
    "preferences": {
      "category": "core",
      "codeowners": [
        "grafana/grafana-as-code",
        "grafana/grafana-bi-squad",
        "grafana/plugins-platform-frontend",
        "grafana/user-essentials"
      ],
      "crd": {
        "dummySchema": false,
        "group": "preferences.core.grafana.com",
        "scope": "Namespaced"
      },
      "currentVersion": [
        0,
        0
      ],
      "description": "The user or team frontend preferences",
      "grafanaMaturityCount": 0,
      "lineageIsGroup": false,
      "links": {
        "docs": "https://grafana.com/docs/grafana/next/developers/kinds/core/preferences/schema-reference",
        "go": "https://github.com/grafana/grafana/tree/main/pkg/kinds/preferences",
        "schema": "https://github.com/grafana/grafana/tree/main/kinds/preferences/preferences_kind.cue",
        "ts": "https://github.com/grafana/grafana/tree/main/packages/grafana-schema/src/raw/preferences/x/preferences_types.gen.ts"
      },
      "machineName": "preferences",
      "maturity": "merged",
      "name": "Preferences",
      "pluralMachineName": "preferencess",
      "pluralName": "Preferencess"
    },
    "prometheusdataquery": {
      "category": "composable",
      "codeowners": [],
      "currentVersion": [
        0,
        0
      ],
      "grafanaMaturityCount": 0,
      "lineageIsGroup": false,
      "links": {
        "docs": "n/a",
        "go": "n/a",
        "schema": "n/a",
        "ts": "n/a"
      },
      "machineName": "prometheusdataquery",
      "maturity": "planned",
      "name": "PrometheusDataQuery",
      "pluralMachineName": "prometheusdataquerys",
      "pluralName": "PrometheusDataQuerys",
      "schemaInterface": "DataQuery"
    },
    "prometheusdatasourcecfg": {
      "category": "composable",
      "codeowners": [],
      "currentVersion": [
        0,
        0
      ],
      "grafanaMaturityCount": 0,
      "lineageIsGroup": true,
      "links": {
        "docs": "n/a",
        "go": "n/a",
        "schema": "n/a",
        "ts": "n/a"
      },
      "machineName": "prometheusdatasourcecfg",
      "maturity": "planned",
      "name": "PrometheusDataSourceCfg",
      "pluralMachineName": "prometheusdatasourcecfgs",
      "pluralName": "PrometheusDataSourceCfgs",
      "schemaInterface": "DataSourceCfg"
    },
    "publicdashboard": {
      "category": "core",
      "codeowners": [
        "grafana/grafana-as-code",
        "grafana/grafana-bi-squad",
        "grafana/plugins-platform-frontend",
        "grafana/user-essentials"
      ],
      "crd": {
        "dummySchema": false,
        "group": "publicdashboard.core.grafana.com",
        "scope": "Namespaced"
      },
      "currentVersion": [
        0,
        0
      ],
      "description": "Public dashboard configuration",
      "grafanaMaturityCount": 0,
      "lineageIsGroup": false,
      "links": {
        "docs": "https://grafana.com/docs/grafana/next/developers/kinds/core/publicdashboard/schema-reference",
        "go": "https://github.com/grafana/grafana/tree/main/pkg/kinds/publicdashboard",
        "schema": "https://github.com/grafana/grafana/tree/main/kinds/publicdashboard/publicdashboard_kind.cue",
        "ts": "https://github.com/grafana/grafana/tree/main/packages/grafana-schema/src/raw/publicdashboard/x/publicdashboard_types.gen.ts"
      },
      "machineName": "publicdashboard",
      "maturity": "merged",
      "name": "PublicDashboard",
      "pluralMachineName": "publicdashboards",
      "pluralName": "PublicDashboards"
    },
    "query": {
      "category": "core",
      "codeowners": [],
      "crd": {
        "dummySchema": false,
        "group": "",
        "scope": ""
      },
      "currentVersion": [
        0,
        0
      ],
      "grafanaMaturityCount": 0,
      "lineageIsGroup": false,
      "links": {
        "docs": "n/a",
        "go": "n/a",
        "schema": "n/a",
        "ts": "n/a"
      },
      "machineName": "query",
      "maturity": "planned",
      "name": "Query",
      "pluralMachineName": "querys",
      "pluralName": "Querys"
    },
    "queryhistory": {
      "category": "core",
      "codeowners": [],
      "crd": {
        "dummySchema": false,
        "group": "",
        "scope": ""
      },
      "currentVersion": [
        0,
        0
      ],
      "grafanaMaturityCount": 0,
      "lineageIsGroup": false,
      "links": {
        "docs": "n/a",
        "go": "n/a",
        "schema": "n/a",
        "ts": "n/a"
      },
      "machineName": "queryhistory",
      "maturity": "planned",
      "name": "QueryHistory",
      "pluralMachineName": "queryhistorys",
      "pluralName": "QueryHistorys"
    },
    "serviceaccount": {
      "category": "core",
      "codeowners": [
        "grafana/grafana-as-code",
        "grafana/grafana-bi-squad",
        "grafana/plugins-platform-frontend",
        "grafana/user-essentials"
      ],
      "crd": {
        "dummySchema": false,
        "group": "serviceaccount.core.grafana.com",
        "scope": "Namespaced"
      },
      "currentVersion": [
        0,
        0
      ],
      "description": "system account",
      "grafanaMaturityCount": 9,
      "lineageIsGroup": false,
      "links": {
        "docs": "https://grafana.com/docs/grafana/next/developers/kinds/core/serviceaccount/schema-reference",
        "go": "https://github.com/grafana/grafana/tree/main/pkg/kinds/serviceaccount",
        "schema": "https://github.com/grafana/grafana/tree/main/kinds/serviceaccount/serviceaccount_kind.cue",
        "ts": "https://github.com/grafana/grafana/tree/main/packages/grafana-schema/src/raw/serviceaccount/x/serviceaccount_types.gen.ts"
      },
      "machineName": "serviceaccount",
      "maturity": "merged",
      "name": "ServiceAccount",
      "pluralMachineName": "serviceaccounts",
      "pluralName": "ServiceAccounts"
    },
    "statetimelinepanelcfg": {
      "category": "composable",
      "codeowners": [
        "grafana/grafana-bi-squad"
      ],
      "currentVersion": [
        0,
        0
      ],
      "grafanaMaturityCount": 0,
      "lineageIsGroup": true,
      "links": {
        "docs": "https://grafana.com/docs/grafana/next/developers/kinds/composable/statetimelinepanelcfg/schema-reference",
        "go": "n/a",
        "schema": "https://github.com/grafana/grafana/tree/main/public/app/plugins/panel/state-timeline/panelcfg.cue",
        "ts": "https://github.com/grafana/grafana/tree/main/public/app/plugins/panel/state-timeline/panelcfg.gen.ts"
      },
      "machineName": "statetimelinepanelcfg",
      "maturity": "experimental",
      "name": "StateTimelinePanelCfg",
      "pluralMachineName": "statetimelinepanelcfgs",
      "pluralName": "StateTimelinePanelCfgs",
      "schemaInterface": "PanelCfg"
    },
    "statpanelcfg": {
      "category": "composable",
      "codeowners": [
        "grafana/user-essentials"
      ],
      "currentVersion": [
        0,
        0
      ],
      "grafanaMaturityCount": 0,
      "lineageIsGroup": true,
      "links": {
        "docs": "https://grafana.com/docs/grafana/next/developers/kinds/composable/statpanelcfg/schema-reference",
        "go": "n/a",
        "schema": "https://github.com/grafana/grafana/tree/main/public/app/plugins/panel/stat/panelcfg.cue",
        "ts": "https://github.com/grafana/grafana/tree/main/public/app/plugins/panel/stat/panelcfg.gen.ts"
      },
      "machineName": "statpanelcfg",
      "maturity": "experimental",
      "name": "StatPanelCfg",
      "pluralMachineName": "statpanelcfgs",
      "pluralName": "StatPanelCfgs",
      "schemaInterface": "PanelCfg"
    },
    "statushistorypanelcfg": {
      "category": "composable",
      "codeowners": [
        "grafana/grafana-bi-squad"
      ],
      "currentVersion": [
        0,
        0
      ],
      "grafanaMaturityCount": 0,
      "lineageIsGroup": true,
      "links": {
        "docs": "https://grafana.com/docs/grafana/next/developers/kinds/composable/statushistorypanelcfg/schema-reference",
        "go": "n/a",
        "schema": "https://github.com/grafana/grafana/tree/main/public/app/plugins/panel/status-history/panelcfg.cue",
        "ts": "https://github.com/grafana/grafana/tree/main/public/app/plugins/panel/status-history/panelcfg.gen.ts"
      },
      "machineName": "statushistorypanelcfg",
      "maturity": "experimental",
      "name": "StatusHistoryPanelCfg",
      "pluralMachineName": "statushistorypanelcfgs",
      "pluralName": "StatusHistoryPanelCfgs",
      "schemaInterface": "PanelCfg"
    },
    "tableoldpanelcfg": {
      "category": "composable",
      "codeowners": [],
      "currentVersion": [
        0,
        0
      ],
      "grafanaMaturityCount": 0,
      "lineageIsGroup": true,
      "links": {
        "docs": "n/a",
        "go": "n/a",
        "schema": "n/a",
        "ts": "n/a"
      },
      "machineName": "tableoldpanelcfg",
      "maturity": "planned",
      "name": "TableOldPanelCfg",
      "pluralMachineName": "tableoldpanelcfgs",
      "pluralName": "TableOldPanelCfgs",
      "schemaInterface": "PanelCfg"
    },
    "team": {
      "category": "core",
      "codeowners": [
        "grafana/grafana-as-code",
        "grafana/grafana-bi-squad",
        "grafana/plugins-platform-frontend",
        "grafana/user-essentials"
      ],
      "crd": {
        "dummySchema": false,
        "group": "team.core.grafana.com",
        "scope": "Namespaced"
      },
      "currentVersion": [
        0,
        0
      ],
      "description": "A team is a named grouping of Grafana users to which access control rules may be assigned.",
      "grafanaMaturityCount": 7,
      "lineageIsGroup": false,
      "links": {
        "docs": "https://grafana.com/docs/grafana/next/developers/kinds/core/team/schema-reference",
        "go": "https://github.com/grafana/grafana/tree/main/pkg/kinds/team",
        "schema": "https://github.com/grafana/grafana/tree/main/kinds/team/team_kind.cue",
        "ts": "https://github.com/grafana/grafana/tree/main/packages/grafana-schema/src/raw/team/x/team_types.gen.ts"
      },
      "machineName": "team",
      "maturity": "merged",
      "name": "Team",
      "pluralMachineName": "teams",
      "pluralName": "Teams"
    },
    "tempodataquery": {
      "category": "composable",
      "codeowners": [
        "grafana/observability-traces-and-profiling"
      ],
      "currentVersion": [
        0,
        0
      ],
      "grafanaMaturityCount": 0,
      "lineageIsGroup": false,
      "links": {
        "docs": "https://grafana.com/docs/grafana/next/developers/kinds/composable/tempodataquery/schema-reference",
        "go": "https://github.com/grafana/grafana/tree/main/pkg/tsdb/tempo/kinds/dataquery/types_dataquery_gen.go",
        "schema": "https://github.com/grafana/grafana/tree/main/public/app/plugins/datasource/tempo/dataquery.cue",
        "ts": "https://github.com/grafana/grafana/tree/main/public/app/plugins/datasource/tempo/dataquery.gen.ts"
      },
      "machineName": "tempodataquery",
      "maturity": "experimental",
      "name": "TempoDataQuery",
      "pluralMachineName": "tempodataquerys",
      "pluralName": "TempoDataQuerys",
      "schemaInterface": "DataQuery"
    },
    "tempodatasourcecfg": {
      "category": "composable",
      "codeowners": [],
      "currentVersion": [
        0,
        0
      ],
      "grafanaMaturityCount": 0,
      "lineageIsGroup": true,
      "links": {
        "docs": "n/a",
        "go": "n/a",
        "schema": "n/a",
        "ts": "n/a"
      },
      "machineName": "tempodatasourcecfg",
      "maturity": "planned",
      "name": "TempoDataSourceCfg",
      "pluralMachineName": "tempodatasourcecfgs",
      "pluralName": "TempoDataSourceCfgs",
      "schemaInterface": "DataSourceCfg"
    },
    "testdatadataquery": {
      "category": "composable",
      "codeowners": [
        "grafana/plugins-platform-frontend"
      ],
      "currentVersion": [
        0,
        0
      ],
      "grafanaMaturityCount": 0,
      "lineageIsGroup": false,
      "links": {
        "docs": "https://grafana.com/docs/grafana/next/developers/kinds/composable/testdatadataquery/schema-reference",
        "go": "https://github.com/grafana/grafana/tree/main/pkg/tsdb/testdata/kinds/dataquery/types_dataquery_gen.go",
        "schema": "https://github.com/grafana/grafana/tree/main/public/app/plugins/datasource/testdata/dataquery.cue",
        "ts": "https://github.com/grafana/grafana/tree/main/public/app/plugins/datasource/testdata/dataquery.gen.ts"
      },
      "machineName": "testdatadataquery",
      "maturity": "experimental",
      "name": "TestDataDataQuery",
      "pluralMachineName": "testdatadataquerys",
      "pluralName": "TestDataDataQuerys",
      "schemaInterface": "DataQuery"
    },
    "testdatadatasourcecfg": {
      "category": "composable",
      "codeowners": [],
      "currentVersion": [
        0,
        0
      ],
      "grafanaMaturityCount": 0,
      "lineageIsGroup": true,
      "links": {
        "docs": "n/a",
        "go": "n/a",
        "schema": "n/a",
        "ts": "n/a"
      },
      "machineName": "testdatadatasourcecfg",
      "maturity": "planned",
      "name": "TestDataDataSourceCfg",
      "pluralMachineName": "testdatadatasourcecfgs",
      "pluralName": "TestDataDataSourceCfgs",
      "schemaInterface": "DataSourceCfg"
    },
    "textpanelcfg": {
      "category": "composable",
      "codeowners": [
        "grafana/user-essentials"
      ],
      "currentVersion": [
        0,
        0
      ],
      "grafanaMaturityCount": 0,
      "lineageIsGroup": true,
      "links": {
        "docs": "https://grafana.com/docs/grafana/next/developers/kinds/composable/textpanelcfg/schema-reference",
        "go": "n/a",
        "schema": "https://github.com/grafana/grafana/tree/main/public/app/plugins/panel/text/panelcfg.cue",
        "ts": "https://github.com/grafana/grafana/tree/main/public/app/plugins/panel/text/panelcfg.gen.ts"
      },
      "machineName": "textpanelcfg",
      "maturity": "experimental",
      "name": "TextPanelCfg",
      "pluralMachineName": "textpanelcfgs",
      "pluralName": "TextPanelCfgs",
      "schemaInterface": "PanelCfg"
    },
    "thumb": {
      "category": "core",
      "codeowners": [],
      "crd": {
        "dummySchema": false,
        "group": "",
        "scope": ""
      },
      "currentVersion": [
        0,
        0
      ],
      "grafanaMaturityCount": 0,
      "lineageIsGroup": false,
      "links": {
        "docs": "n/a",
        "go": "n/a",
        "schema": "n/a",
        "ts": "n/a"
      },
      "machineName": "thumb",
      "maturity": "planned",
      "name": "Thumb",
      "pluralMachineName": "thumbs",
      "pluralName": "Thumbs"
    },
    "tracespanelcfg": {
      "category": "composable",
      "codeowners": [],
      "currentVersion": [
        0,
        0
      ],
      "grafanaMaturityCount": 0,
      "lineageIsGroup": true,
      "links": {
        "docs": "n/a",
        "go": "n/a",
        "schema": "n/a",
        "ts": "n/a"
      },
      "machineName": "tracespanelcfg",
      "maturity": "planned",
      "name": "TracesPanelCfg",
      "pluralMachineName": "tracespanelcfgs",
      "pluralName": "TracesPanelCfgs",
      "schemaInterface": "PanelCfg"
    },
    "user": {
      "category": "core",
      "codeowners": [],
      "crd": {
        "dummySchema": false,
        "group": "",
        "scope": ""
      },
      "currentVersion": [
        0,
        0
      ],
      "grafanaMaturityCount": 0,
      "lineageIsGroup": false,
      "links": {
        "docs": "n/a",
        "go": "n/a",
        "schema": "n/a",
        "ts": "n/a"
      },
      "machineName": "user",
      "maturity": "planned",
      "name": "User",
      "pluralMachineName": "users",
      "pluralName": "Users"
    },
    "welcomepanelcfg": {
      "category": "composable",
      "codeowners": [],
      "currentVersion": [
        0,
        0
      ],
      "grafanaMaturityCount": 0,
      "lineageIsGroup": true,
      "links": {
        "docs": "n/a",
        "go": "n/a",
        "schema": "n/a",
        "ts": "n/a"
      },
      "machineName": "welcomepanelcfg",
      "maturity": "planned",
      "name": "WelcomePanelCfg",
      "pluralMachineName": "welcomepanelcfgs",
      "pluralName": "WelcomePanelCfgs",
      "schemaInterface": "PanelCfg"
    },
    "xychartpanelcfg": {
      "category": "composable",
      "codeowners": [
        "grafana/grafana-bi-squad"
      ],
      "currentVersion": [
        0,
        0
      ],
      "grafanaMaturityCount": 0,
      "lineageIsGroup": true,
      "links": {
        "docs": "https://grafana.com/docs/grafana/next/developers/kinds/composable/xychartpanelcfg/schema-reference",
        "go": "n/a",
        "schema": "https://github.com/grafana/grafana/tree/main/public/app/plugins/panel/xychart/panelcfg.cue",
        "ts": "https://github.com/grafana/grafana/tree/main/public/app/plugins/panel/xychart/panelcfg.gen.ts"
      },
      "machineName": "xychartpanelcfg",
      "maturity": "experimental",
      "name": "XYChartPanelCfg",
      "pluralMachineName": "xychartpanelcfgs",
      "pluralName": "XYChartPanelCfgs",
      "schemaInterface": "PanelCfg"
    },
    "zipkindataquery": {
      "category": "composable",
      "codeowners": [],
      "currentVersion": [
        0,
        0
      ],
      "grafanaMaturityCount": 0,
      "lineageIsGroup": false,
      "links": {
        "docs": "n/a",
        "go": "n/a",
        "schema": "n/a",
        "ts": "n/a"
      },
      "machineName": "zipkindataquery",
      "maturity": "planned",
      "name": "ZipkinDataQuery",
      "pluralMachineName": "zipkindataquerys",
      "pluralName": "ZipkinDataQuerys",
      "schemaInterface": "DataQuery"
    },
    "zipkindatasourcecfg": {
      "category": "composable",
      "codeowners": [],
      "currentVersion": [
        0,
        0
      ],
      "grafanaMaturityCount": 0,
      "lineageIsGroup": true,
      "links": {
        "docs": "n/a",
        "go": "n/a",
        "schema": "n/a",
        "ts": "n/a"
      },
      "machineName": "zipkindatasourcecfg",
      "maturity": "planned",
      "name": "ZipkinDataSourceCfg",
      "pluralMachineName": "zipkindatasourcecfgs",
      "pluralName": "ZipkinDataSourceCfgs",
      "schemaInterface": "DataSourceCfg"
    }
  },
  "dimensions": {
    "category": {
      "composable": {
        "name": "composable",
        "items": [
          "alertgroupspanelcfg",
          "alertlistpanelcfg",
          "alertmanagerdataquery",
          "alertmanagerdatasourcecfg",
          "annotationslistpanelcfg",
          "azuremonitordataquery",
          "azuremonitordatasourcecfg",
          "barchartpanelcfg",
          "bargaugepanelcfg",
          "cloudwatchdataquery",
          "cloudwatchdatasourcecfg",
          "dashboarddataquery",
          "dashboarddatasourcecfg",
          "dashboardlistpanelcfg",
          "debugpanelcfg",
          "elasticsearchdataquery",
          "elasticsearchdatasourcecfg",
          "flamegraphpanelcfg",
          "gaugepanelcfg",
          "geomappanelcfg",
          "gettingstartedpanelcfg",
          "googlecloudmonitoringdataquery",
          "googlecloudmonitoringdatasourcecfg",
          "grafanadataquery",
          "grafanadatasourcecfg",
          "graphitedataquery",
          "graphitedatasourcecfg",
          "grapholdpanelcfg",
          "histogrampanelcfg",
          "iconpanelcfg",
          "jaegerdataquery",
          "jaegerdatasourcecfg",
          "livepanelcfg",
          "logspanelcfg",
          "lokidataquery",
          "lokidatasourcecfg",
          "microsoftsqlserverdataquery",
          "microsoftsqlserverdatasourcecfg",
          "mysqldataquery",
          "mysqldatasourcecfg",
          "newspanelcfg",
          "nodegraphpanelcfg",
          "parcadataquery",
          "parcadatasourcecfg",
          "phlaredataquery",
          "phlaredatasourcecfg",
          "piechartpanelcfg",
          "postgresqldataquery",
          "postgresqldatasourcecfg",
          "prometheusdataquery",
          "prometheusdatasourcecfg",
          "statetimelinepanelcfg",
          "statpanelcfg",
          "statushistorypanelcfg",
          "tableoldpanelcfg",
          "tempodataquery",
          "tempodatasourcecfg",
          "testdatadataquery",
          "testdatadatasourcecfg",
          "textpanelcfg",
          "tracespanelcfg",
          "welcomepanelcfg",
          "xychartpanelcfg",
          "zipkindataquery",
          "zipkindatasourcecfg"
        ],
        "count": 65
      },
      "core": {
        "name": "core",
        "items": [
          "apikey",
          "dashboard",
          "datasource",
          "folder",
          "librarypanel",
          "playlist",
          "preferences",
          "publicdashboard",
          "query",
          "queryhistory",
          "serviceaccount",
          "team",
          "thumb",
          "user"
        ],
        "count": 14
      }
    },
    "maturity": {
      "experimental": {
        "name": "experimental",
        "items": [
          "annotationslistpanelcfg",
          "barchartpanelcfg",
          "bargaugepanelcfg",
          "dashboard",
          "dashboardlistpanelcfg",
          "gaugepanelcfg",
          "histogrampanelcfg",
          "librarypanel",
          "lokidataquery",
          "newspanelcfg",
          "nodegraphpanelcfg",
          "phlaredataquery",
          "piechartpanelcfg",
          "statetimelinepanelcfg",
          "statpanelcfg",
          "statushistorypanelcfg",
          "tempodataquery",
          "testdatadataquery",
          "textpanelcfg",
          "xychartpanelcfg"
        ],
        "count": 20
      },
      "mature": {
        "name": "mature",
        "items": [],
        "count": 0
      },
      "merged": {
        "name": "merged",
        "items": [
          "alertgroupspanelcfg",
<<<<<<< HEAD
          "cloudwatchdataquery",
=======
          "elasticsearchdataquery",
>>>>>>> 40ec4ef5
          "playlist",
          "preferences",
          "publicdashboard",
          "serviceaccount",
          "team"
        ],
        "count": 7
      },
      "planned": {
        "name": "planned",
        "items": [
          "alertlistpanelcfg",
          "alertmanagerdataquery",
          "alertmanagerdatasourcecfg",
          "apikey",
          "azuremonitordataquery",
          "azuremonitordatasourcecfg",
          "cloudwatchdatasourcecfg",
          "dashboarddataquery",
          "dashboarddatasourcecfg",
          "datasource",
          "debugpanelcfg",
          "elasticsearchdatasourcecfg",
          "flamegraphpanelcfg",
          "folder",
          "geomappanelcfg",
          "gettingstartedpanelcfg",
          "googlecloudmonitoringdataquery",
          "googlecloudmonitoringdatasourcecfg",
          "grafanadataquery",
          "grafanadatasourcecfg",
          "graphitedataquery",
          "graphitedatasourcecfg",
          "grapholdpanelcfg",
          "iconpanelcfg",
          "jaegerdataquery",
          "jaegerdatasourcecfg",
          "livepanelcfg",
          "logspanelcfg",
          "lokidatasourcecfg",
          "microsoftsqlserverdataquery",
          "microsoftsqlserverdatasourcecfg",
          "mysqldataquery",
          "mysqldatasourcecfg",
          "parcadataquery",
          "parcadatasourcecfg",
          "phlaredatasourcecfg",
          "postgresqldataquery",
          "postgresqldatasourcecfg",
          "prometheusdataquery",
          "prometheusdatasourcecfg",
          "query",
          "queryhistory",
          "tableoldpanelcfg",
          "tempodatasourcecfg",
          "testdatadatasourcecfg",
          "thumb",
          "tracespanelcfg",
          "user",
          "welcomepanelcfg",
          "zipkindataquery",
          "zipkindatasourcecfg"
        ],
<<<<<<< HEAD
        "count": 54
=======
        "count": 52
>>>>>>> 40ec4ef5
      },
      "stable": {
        "name": "stable",
        "items": [],
        "count": 0
      }
    }
  }
}<|MERGE_RESOLUTION|>--- conflicted
+++ resolved
@@ -234,23 +234,21 @@
     },
     "cloudwatchdataquery": {
       "category": "composable",
-      "codeowners": [
-        "grafana/aws-plugins"
-      ],
-      "currentVersion": [
-        0,
-        0
-      ],
-      "grafanaMaturityCount": 0,
-      "lineageIsGroup": false,
-      "links": {
-        "docs": "https://grafana.com/docs/grafana/next/developers/kinds/composable/cloudwatchdataquery/schema-reference",
-        "go": "https://github.com/grafana/grafana/tree/main/pkg/tsdb/cloudwatch/kinds/dataquery/types_dataquery_gen.go",
-        "schema": "https://github.com/grafana/grafana/tree/main/public/app/plugins/datasource/cloudwatch/dataquery.cue",
-        "ts": "https://github.com/grafana/grafana/tree/main/public/app/plugins/datasource/cloudwatch/dataquery.gen.ts"
+      "codeowners": [],
+      "currentVersion": [
+        0,
+        0
+      ],
+      "grafanaMaturityCount": 0,
+      "lineageIsGroup": false,
+      "links": {
+        "docs": "n/a",
+        "go": "n/a",
+        "schema": "n/a",
+        "ts": "n/a"
       },
       "machineName": "cloudwatchdataquery",
-      "maturity": "merged",
+      "maturity": "planned",
       "name": "CloudWatchDataQuery",
       "pluralMachineName": "cloudwatchdataquerys",
       "pluralName": "CloudWatchDataQuerys",
@@ -2009,11 +2007,7 @@
         "name": "merged",
         "items": [
           "alertgroupspanelcfg",
-<<<<<<< HEAD
-          "cloudwatchdataquery",
-=======
           "elasticsearchdataquery",
->>>>>>> 40ec4ef5
           "playlist",
           "preferences",
           "publicdashboard",
@@ -2031,6 +2025,7 @@
           "apikey",
           "azuremonitordataquery",
           "azuremonitordatasourcecfg",
+          "cloudwatchdataquery",
           "cloudwatchdatasourcecfg",
           "dashboarddataquery",
           "dashboarddatasourcecfg",
@@ -2077,11 +2072,7 @@
           "zipkindataquery",
           "zipkindatasourcecfg"
         ],
-<<<<<<< HEAD
-        "count": 54
-=======
         "count": 52
->>>>>>> 40ec4ef5
       },
       "stable": {
         "name": "stable",
