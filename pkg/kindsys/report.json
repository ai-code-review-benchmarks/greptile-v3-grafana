{
  "kinds": {
    "alertgroups_panel": {
      "name": "AlertGroups-Panel",
      "pluralName": "AlertGroups-Panels",
      "machineName": "alertgroups_panel",
      "pluralMachineName": "alertgroups_panels",
      "lineageIsGroup": true,
      "maturity": "planned",
      "currentVersion": [
        0,
        0
      ]
    },
    "alertlist_panel": {
      "name": "Alertlist-Panel",
      "pluralName": "Alertlist-Panels",
      "machineName": "alertlist_panel",
      "pluralMachineName": "alertlist_panels",
      "lineageIsGroup": true,
      "maturity": "planned",
      "currentVersion": [
        0,
        0
      ]
    },
    "alertmanager_dsoptions": {
      "name": "Alertmanager-DSOptions",
      "pluralName": "Alertmanager-DSOptionss",
      "machineName": "alertmanager_dsoptions",
      "pluralMachineName": "alertmanager_dsoptionss",
      "lineageIsGroup": true,
      "maturity": "planned",
      "currentVersion": [
        0,
        0
      ]
    },
    "alertmanager_query": {
      "name": "Alertmanager-Query",
      "pluralName": "Alertmanager-Querys",
      "machineName": "alertmanager_query",
      "pluralMachineName": "alertmanager_querys",
      "lineageIsGroup": true,
      "maturity": "planned",
      "currentVersion": [
        0,
        0
      ]
    },
    "annolist_panel": {
      "name": "Annolist-Panel",
      "pluralName": "Annolist-Panels",
      "machineName": "annolist_panel",
      "pluralMachineName": "annolist_panels",
      "lineageIsGroup": true,
      "maturity": "merged",
      "currentVersion": [
        0,
        0
      ]
    },
    "apikey": {
      "name": "APIKey",
      "pluralName": "APIKeys",
      "machineName": "apikey",
      "pluralMachineName": "apikeys",
      "lineageIsGroup": false,
      "maturity": "planned",
      "currentVersion": [
        0,
        0
      ]
    },
    "barchart_panel": {
      "name": "Barchart-Panel",
      "pluralName": "Barchart-Panels",
      "machineName": "barchart_panel",
      "pluralMachineName": "barchart_panels",
      "lineageIsGroup": true,
      "maturity": "merged",
      "currentVersion": [
        0,
        0
      ]
    },
    "bargauge_panel": {
      "name": "Bargauge-Panel",
      "pluralName": "Bargauge-Panels",
      "machineName": "bargauge_panel",
      "pluralMachineName": "bargauge_panels",
      "lineageIsGroup": true,
      "maturity": "merged",
      "currentVersion": [
        0,
        0
      ]
    },
    "cloudwatch_dsoptions": {
      "name": "Cloudwatch-DSOptions",
      "pluralName": "Cloudwatch-DSOptionss",
      "machineName": "cloudwatch_dsoptions",
      "pluralMachineName": "cloudwatch_dsoptionss",
      "lineageIsGroup": true,
      "maturity": "planned",
      "currentVersion": [
        0,
        0
      ]
    },
    "cloudwatch_query": {
      "name": "Cloudwatch-Query",
      "pluralName": "Cloudwatch-Querys",
      "machineName": "cloudwatch_query",
      "pluralMachineName": "cloudwatch_querys",
      "lineageIsGroup": true,
      "maturity": "planned",
      "currentVersion": [
        0,
        0
      ]
    },
    "dashboard": {
      "name": "Dashboard",
      "pluralName": "Dashboards",
      "machineName": "dashboard",
      "pluralMachineName": "dashboards",
      "lineageIsGroup": false,
      "maturity": "experimental",
      "currentVersion": [
        0,
        0
      ]
    },
    "dashboard_dsoptions": {
      "name": "Dashboard-DSOptions",
      "pluralName": "Dashboard-DSOptionss",
      "machineName": "dashboard_dsoptions",
      "pluralMachineName": "dashboard_dsoptionss",
      "lineageIsGroup": true,
      "maturity": "planned",
      "currentVersion": [
        0,
        0
      ]
    },
    "dashboard_query": {
      "name": "Dashboard-Query",
      "pluralName": "Dashboard-Querys",
      "machineName": "dashboard_query",
      "pluralMachineName": "dashboard_querys",
      "lineageIsGroup": true,
      "maturity": "planned",
      "currentVersion": [
        0,
        0
      ]
    },
    "dashlist_panel": {
      "name": "Dashlist-Panel",
      "pluralName": "Dashlist-Panels",
      "machineName": "dashlist_panel",
      "pluralMachineName": "dashlist_panels",
      "lineageIsGroup": true,
      "maturity": "merged",
      "currentVersion": [
        0,
        0
      ]
    },
    "datasource": {
      "name": "DataSource",
      "pluralName": "DataSources",
      "machineName": "datasource",
      "pluralMachineName": "datasources",
      "lineageIsGroup": false,
      "maturity": "planned",
      "currentVersion": [
        0,
        0
      ]
    },
    "debug_panel": {
      "name": "Debug-Panel",
      "pluralName": "Debug-Panels",
      "machineName": "debug_panel",
      "pluralMachineName": "debug_panels",
      "lineageIsGroup": true,
      "maturity": "planned",
      "currentVersion": [
        0,
        0
      ]
    },
    "elasticsearch_dsoptions": {
      "name": "Elasticsearch-DSOptions",
      "pluralName": "Elasticsearch-DSOptionss",
      "machineName": "elasticsearch_dsoptions",
      "pluralMachineName": "elasticsearch_dsoptionss",
      "lineageIsGroup": true,
      "maturity": "planned",
      "currentVersion": [
        0,
        0
      ]
    },
    "elasticsearch_query": {
      "name": "Elasticsearch-Query",
      "pluralName": "Elasticsearch-Querys",
      "machineName": "elasticsearch_query",
      "pluralMachineName": "elasticsearch_querys",
      "lineageIsGroup": true,
      "maturity": "planned",
      "currentVersion": [
        0,
        0
      ]
    },
    "flamegraph_panel": {
      "name": "Flamegraph-Panel",
      "pluralName": "Flamegraph-Panels",
      "machineName": "flamegraph_panel",
      "pluralMachineName": "flamegraph_panels",
      "lineageIsGroup": true,
      "maturity": "planned",
      "currentVersion": [
        0,
        0
      ]
    },
    "folder": {
      "name": "Folder",
      "pluralName": "Folders",
      "machineName": "folder",
      "pluralMachineName": "folders",
      "lineageIsGroup": false,
      "maturity": "planned",
      "currentVersion": [
        0,
        0
      ]
    },
    "gauge_panel": {
      "name": "Gauge-Panel",
      "pluralName": "Gauge-Panels",
      "machineName": "gauge_panel",
      "pluralMachineName": "gauge_panels",
      "lineageIsGroup": true,
      "maturity": "merged",
      "currentVersion": [
        0,
        0
      ]
    },
    "geomap_panel": {
      "name": "Geomap-Panel",
      "pluralName": "Geomap-Panels",
      "machineName": "geomap_panel",
      "pluralMachineName": "geomap_panels",
      "lineageIsGroup": true,
      "maturity": "planned",
      "currentVersion": [
        0,
        0
      ]
    },
    "gettingstarted_panel": {
      "name": "Gettingstarted-Panel",
      "pluralName": "Gettingstarted-Panels",
      "machineName": "gettingstarted_panel",
      "pluralMachineName": "gettingstarted_panels",
      "lineageIsGroup": true,
      "maturity": "planned",
      "currentVersion": [
        0,
        0
      ]
    },
    "grafana_azure_monitor_datasource_dsoptions": {
      "name": "Grafana-Azure-Monitor-Datasource-DSOptions",
      "pluralName": "Grafana-Azure-Monitor-Datasource-DSOptionss",
      "machineName": "grafana_azure_monitor_datasource_dsoptions",
      "pluralMachineName": "grafana_azure_monitor_datasource_dsoptionss",
      "lineageIsGroup": true,
      "maturity": "planned",
      "currentVersion": [
        0,
        0
      ]
    },
    "grafana_azure_monitor_datasource_query": {
      "name": "Grafana-Azure-Monitor-Datasource-Query",
      "pluralName": "Grafana-Azure-Monitor-Datasource-Querys",
      "machineName": "grafana_azure_monitor_datasource_query",
      "pluralMachineName": "grafana_azure_monitor_datasource_querys",
      "lineageIsGroup": true,
      "maturity": "planned",
      "currentVersion": [
        0,
        0
      ]
    },
    "grafana_dsoptions": {
      "name": "Grafana-DSOptions",
      "pluralName": "Grafana-DSOptionss",
      "machineName": "grafana_dsoptions",
      "pluralMachineName": "grafana_dsoptionss",
      "lineageIsGroup": true,
      "maturity": "planned",
      "currentVersion": [
        0,
        0
      ]
    },
    "grafana_query": {
      "name": "Grafana-Query",
      "pluralName": "Grafana-Querys",
      "machineName": "grafana_query",
      "pluralMachineName": "grafana_querys",
      "lineageIsGroup": true,
      "maturity": "planned",
      "currentVersion": [
        0,
        0
      ]
    },
    "graph_panel": {
      "name": "Graph-Panel",
      "pluralName": "Graph-Panels",
      "machineName": "graph_panel",
      "pluralMachineName": "graph_panels",
      "lineageIsGroup": true,
      "maturity": "planned",
      "currentVersion": [
        0,
        0
      ]
    },
    "graphite_dsoptions": {
      "name": "Graphite-DSOptions",
      "pluralName": "Graphite-DSOptionss",
      "machineName": "graphite_dsoptions",
      "pluralMachineName": "graphite_dsoptionss",
      "lineageIsGroup": true,
      "maturity": "planned",
      "currentVersion": [
        0,
        0
      ]
    },
    "graphite_query": {
      "name": "Graphite-Query",
      "pluralName": "Graphite-Querys",
      "machineName": "graphite_query",
      "pluralMachineName": "graphite_querys",
      "lineageIsGroup": true,
      "maturity": "planned",
      "currentVersion": [
        0,
        0
      ]
    },
    "histogram_panel": {
      "name": "Histogram-Panel",
      "pluralName": "Histogram-Panels",
      "machineName": "histogram_panel",
      "pluralMachineName": "histogram_panels",
      "lineageIsGroup": true,
      "maturity": "merged",
      "currentVersion": [
        0,
        0
      ]
    },
    "icon_panel": {
      "name": "Icon-Panel",
      "pluralName": "Icon-Panels",
      "machineName": "icon_panel",
      "pluralMachineName": "icon_panels",
      "lineageIsGroup": true,
      "maturity": "planned",
      "currentVersion": [
        0,
        0
      ]
    },
    "jaeger_dsoptions": {
      "name": "Jaeger-DSOptions",
      "pluralName": "Jaeger-DSOptionss",
      "machineName": "jaeger_dsoptions",
      "pluralMachineName": "jaeger_dsoptionss",
      "lineageIsGroup": true,
      "maturity": "planned",
      "currentVersion": [
        0,
        0
      ]
    },
    "jaeger_query": {
      "name": "Jaeger-Query",
      "pluralName": "Jaeger-Querys",
      "machineName": "jaeger_query",
      "pluralMachineName": "jaeger_querys",
      "lineageIsGroup": true,
      "maturity": "planned",
      "currentVersion": [
        0,
        0
      ]
    },
    "live_panel": {
      "name": "Live-Panel",
      "pluralName": "Live-Panels",
      "machineName": "live_panel",
      "pluralMachineName": "live_panels",
      "lineageIsGroup": true,
      "maturity": "planned",
      "currentVersion": [
        0,
        0
      ]
    },
    "logs_panel": {
      "name": "Logs-Panel",
      "pluralName": "Logs-Panels",
      "machineName": "logs_panel",
      "pluralMachineName": "logs_panels",
      "lineageIsGroup": true,
      "maturity": "planned",
      "currentVersion": [
        0,
        0
      ]
    },
    "loki_dsoptions": {
      "name": "Loki-DSOptions",
      "pluralName": "Loki-DSOptionss",
      "machineName": "loki_dsoptions",
      "pluralMachineName": "loki_dsoptionss",
      "lineageIsGroup": true,
      "maturity": "planned",
      "currentVersion": [
        0,
        0
      ]
    },
    "loki_query": {
      "name": "Loki-Query",
      "pluralName": "Loki-Querys",
      "machineName": "loki_query",
      "pluralMachineName": "loki_querys",
      "lineageIsGroup": true,
      "maturity": "planned",
      "currentVersion": [
        0,
        0
      ]
    },
    "mssql_dsoptions": {
      "name": "Mssql-DSOptions",
      "pluralName": "Mssql-DSOptionss",
      "machineName": "mssql_dsoptions",
      "pluralMachineName": "mssql_dsoptionss",
      "lineageIsGroup": true,
      "maturity": "planned",
      "currentVersion": [
        0,
        0
      ]
    },
    "mssql_query": {
      "name": "Mssql-Query",
      "pluralName": "Mssql-Querys",
      "machineName": "mssql_query",
      "pluralMachineName": "mssql_querys",
      "lineageIsGroup": true,
      "maturity": "planned",
      "currentVersion": [
        0,
        0
      ]
    },
    "mysql_dsoptions": {
      "name": "Mysql-DSOptions",
      "pluralName": "Mysql-DSOptionss",
      "machineName": "mysql_dsoptions",
      "pluralMachineName": "mysql_dsoptionss",
      "lineageIsGroup": true,
      "maturity": "planned",
      "currentVersion": [
        0,
        0
      ]
    },
    "mysql_query": {
      "name": "Mysql-Query",
      "pluralName": "Mysql-Querys",
      "machineName": "mysql_query",
      "pluralMachineName": "mysql_querys",
      "lineageIsGroup": true,
      "maturity": "planned",
      "currentVersion": [
        0,
        0
      ]
    },
    "news_panel": {
      "name": "News-Panel",
      "pluralName": "News-Panels",
      "machineName": "news_panel",
      "pluralMachineName": "news_panels",
      "lineageIsGroup": true,
      "maturity": "merged",
      "currentVersion": [
        0,
        0
      ]
    },
    "nodegraph_panel": {
      "name": "NodeGraph-Panel",
      "pluralName": "NodeGraph-Panels",
      "machineName": "nodegraph_panel",
      "pluralMachineName": "nodegraph_panels",
      "lineageIsGroup": true,
      "maturity": "planned",
      "currentVersion": [
        0,
        0
      ]
    },
    "parca_dsoptions": {
      "name": "Parca-DSOptions",
      "pluralName": "Parca-DSOptionss",
      "machineName": "parca_dsoptions",
      "pluralMachineName": "parca_dsoptionss",
      "lineageIsGroup": true,
      "maturity": "planned",
      "currentVersion": [
        0,
        0
      ]
    },
    "parca_query": {
      "name": "Parca-Query",
      "pluralName": "Parca-Querys",
      "machineName": "parca_query",
      "pluralMachineName": "parca_querys",
      "lineageIsGroup": true,
      "maturity": "planned",
      "currentVersion": [
        0,
        0
      ]
    },
    "phlare_dsoptions": {
      "name": "Phlare-DSOptions",
      "pluralName": "Phlare-DSOptionss",
      "machineName": "phlare_dsoptions",
      "pluralMachineName": "phlare_dsoptionss",
      "lineageIsGroup": true,
      "maturity": "planned",
      "currentVersion": [
        0,
        0
      ]
    },
    "phlare_query": {
      "name": "Phlare-Query",
      "pluralName": "Phlare-Querys",
      "machineName": "phlare_query",
      "pluralMachineName": "phlare_querys",
      "lineageIsGroup": true,
      "maturity": "planned",
      "currentVersion": [
        0,
        0
      ]
    },
    "piechart_panel": {
      "name": "Piechart-Panel",
      "pluralName": "Piechart-Panels",
      "machineName": "piechart_panel",
      "pluralMachineName": "piechart_panels",
      "lineageIsGroup": true,
      "maturity": "merged",
      "currentVersion": [
        0,
        0
      ]
    },
    "playlist": {
      "name": "Playlist",
      "pluralName": "Playlists",
      "machineName": "playlist",
      "pluralMachineName": "playlists",
      "lineageIsGroup": false,
      "maturity": "merged",
      "currentVersion": [
        0,
        0
      ]
    },
    "postgres_dsoptions": {
      "name": "Postgres-DSOptions",
      "pluralName": "Postgres-DSOptionss",
      "machineName": "postgres_dsoptions",
      "pluralMachineName": "postgres_dsoptionss",
      "lineageIsGroup": true,
      "maturity": "planned",
      "currentVersion": [
        0,
        0
      ]
    },
    "postgres_query": {
      "name": "Postgres-Query",
      "pluralName": "Postgres-Querys",
      "machineName": "postgres_query",
      "pluralMachineName": "postgres_querys",
      "lineageIsGroup": true,
      "maturity": "planned",
      "currentVersion": [
        0,
        0
      ]
    },
    "preferences": {
      "name": "Preferences",
      "pluralName": "Preferencess",
      "machineName": "preferences",
      "pluralMachineName": "preferencess",
      "lineageIsGroup": false,
      "maturity": "merged",
      "currentVersion": [
        0,
        0
      ]
    },
    "prometheus_dsoptions": {
      "name": "Prometheus-DSOptions",
      "pluralName": "Prometheus-DSOptionss",
      "machineName": "prometheus_dsoptions",
      "pluralMachineName": "prometheus_dsoptionss",
      "lineageIsGroup": true,
      "maturity": "planned",
      "currentVersion": [
        0,
        0
      ]
    },
    "prometheus_query": {
      "name": "Prometheus-Query",
      "pluralName": "Prometheus-Querys",
      "machineName": "prometheus_query",
      "pluralMachineName": "prometheus_querys",
      "lineageIsGroup": true,
      "maturity": "planned",
      "currentVersion": [
        0,
        0
      ]
    },
    "query": {
      "name": "Query",
      "pluralName": "Querys",
      "machineName": "query",
      "pluralMachineName": "querys",
      "lineageIsGroup": false,
      "maturity": "planned",
      "currentVersion": [
        0,
        0
      ]
    },
    "queryhistory": {
      "name": "QueryHistory",
      "pluralName": "QueryHistorys",
      "machineName": "queryhistory",
      "pluralMachineName": "queryhistorys",
      "lineageIsGroup": false,
      "maturity": "planned",
      "currentVersion": [
        0,
        0
      ]
    },
    "serviceaccount": {
      "name": "ServiceAccount",
      "pluralName": "ServiceAccounts",
      "machineName": "serviceaccount",
      "pluralMachineName": "serviceaccounts",
      "lineageIsGroup": false,
      "maturity": "planned",
      "currentVersion": [
        0,
        0
      ]
    },
    "stackdriver_dsoptions": {
      "name": "Stackdriver-DSOptions",
      "pluralName": "Stackdriver-DSOptionss",
      "machineName": "stackdriver_dsoptions",
      "pluralMachineName": "stackdriver_dsoptionss",
      "lineageIsGroup": true,
      "maturity": "planned",
      "currentVersion": [
        0,
        0
      ]
    },
    "stackdriver_query": {
      "name": "Stackdriver-Query",
      "pluralName": "Stackdriver-Querys",
      "machineName": "stackdriver_query",
      "pluralMachineName": "stackdriver_querys",
      "lineageIsGroup": true,
      "maturity": "planned",
      "currentVersion": [
        0,
        0
      ]
    },
    "stat_panel": {
      "name": "Stat-Panel",
      "pluralName": "Stat-Panels",
      "machineName": "stat_panel",
      "pluralMachineName": "stat_panels",
      "lineageIsGroup": true,
      "maturity": "merged",
      "currentVersion": [
        0,
        0
      ]
    },
    "table_old_panel": {
      "name": "Table-Old-Panel",
      "pluralName": "Table-Old-Panels",
      "machineName": "table_old_panel",
      "pluralMachineName": "table_old_panels",
      "lineageIsGroup": true,
      "maturity": "planned",
      "currentVersion": [
        0,
        0
      ]
    },
    "team": {
      "name": "Team",
      "pluralName": "Teams",
      "machineName": "team",
      "pluralMachineName": "teams",
      "lineageIsGroup": false,
      "maturity": "merged",
      "currentVersion": [
        0,
        0
      ]
    },
    "tempo_dsoptions": {
      "name": "Tempo-DSOptions",
      "pluralName": "Tempo-DSOptionss",
      "machineName": "tempo_dsoptions",
      "pluralMachineName": "tempo_dsoptionss",
      "lineageIsGroup": true,
      "maturity": "planned",
      "currentVersion": [
        0,
        0
      ]
    },
    "tempo_query": {
      "name": "Tempo-Query",
      "pluralName": "Tempo-Querys",
      "machineName": "tempo_query",
      "pluralMachineName": "tempo_querys",
      "lineageIsGroup": true,
      "maturity": "planned",
      "currentVersion": [
        0,
        0
      ]
    },
    "testdata_dsoptions": {
      "name": "Testdata-DSOptions",
      "pluralName": "Testdata-DSOptionss",
      "machineName": "testdata_dsoptions",
      "pluralMachineName": "testdata_dsoptionss",
      "lineageIsGroup": true,
      "maturity": "planned",
      "currentVersion": [
        0,
        0
      ]
    },
    "testdata_query": {
      "name": "Testdata-Query",
      "pluralName": "Testdata-Querys",
      "machineName": "testdata_query",
      "pluralMachineName": "testdata_querys",
      "lineageIsGroup": true,
      "maturity": "planned",
      "currentVersion": [
        0,
        0
      ]
    },
    "text_panel": {
      "name": "Text-Panel",
      "pluralName": "Text-Panels",
      "machineName": "text_panel",
      "pluralMachineName": "text_panels",
      "lineageIsGroup": true,
      "maturity": "merged",
      "currentVersion": [
        0,
        0
      ]
    },
    "thumb": {
      "name": "Thumb",
      "pluralName": "Thumbs",
      "machineName": "thumb",
      "pluralMachineName": "thumbs",
      "lineageIsGroup": false,
      "maturity": "planned",
      "currentVersion": [
        0,
        0
      ]
    },
    "traces_panel": {
      "name": "Traces-Panel",
      "pluralName": "Traces-Panels",
      "machineName": "traces_panel",
      "pluralMachineName": "traces_panels",
      "lineageIsGroup": true,
      "maturity": "planned",
      "currentVersion": [
        0,
        0
      ]
    },
    "user": {
      "name": "User",
      "pluralName": "Users",
      "machineName": "user",
      "pluralMachineName": "users",
      "lineageIsGroup": false,
      "maturity": "planned",
      "currentVersion": [
        0,
        0
      ]
    },
    "welcome_panel": {
      "name": "Welcome-Panel",
      "pluralName": "Welcome-Panels",
      "machineName": "welcome_panel",
      "pluralMachineName": "welcome_panels",
      "lineageIsGroup": true,
      "maturity": "planned",
      "currentVersion": [
        0,
        0
      ]
    },
    "xychart_panel": {
      "name": "Xychart-Panel",
      "pluralName": "Xychart-Panels",
      "machineName": "xychart_panel",
      "pluralMachineName": "xychart_panels",
      "lineageIsGroup": true,
      "maturity": "planned",
      "currentVersion": [
        0,
        0
      ]
    },
    "zipkin_dsoptions": {
      "name": "Zipkin-DSOptions",
      "pluralName": "Zipkin-DSOptionss",
      "machineName": "zipkin_dsoptions",
      "pluralMachineName": "zipkin_dsoptionss",
      "lineageIsGroup": true,
      "maturity": "planned",
      "currentVersion": [
        0,
        0
      ]
    },
    "zipkin_query": {
      "name": "Zipkin-Query",
      "pluralName": "Zipkin-Querys",
      "machineName": "zipkin_query",
      "pluralMachineName": "zipkin_querys",
      "lineageIsGroup": true,
      "maturity": "planned",
      "currentVersion": [
        0,
        0
      ]
    }
  },
  "dimensions": {
    "category": {
      "composable": {
        "name": "composable",
        "items": [
          "alertgroups_panel",
          "alertlist_panel",
          "alertmanager_dsoptions",
          "alertmanager_query",
          "annolist_panel",
          "barchart_panel",
          "bargauge_panel",
          "cloudwatch_dsoptions",
          "cloudwatch_query",
          "dashboard_dsoptions",
          "dashboard_query",
          "dashlist_panel",
          "debug_panel",
          "elasticsearch_dsoptions",
          "elasticsearch_query",
          "flamegraph_panel",
          "gauge_panel",
          "geomap_panel",
          "gettingstarted_panel",
          "grafana_azure_monitor_datasource_dsoptions",
          "grafana_azure_monitor_datasource_query",
          "grafana_dsoptions",
          "grafana_query",
          "graph_panel",
          "graphite_dsoptions",
          "graphite_query",
          "histogram_panel",
          "icon_panel",
          "jaeger_dsoptions",
          "jaeger_query",
          "live_panel",
          "logs_panel",
          "loki_dsoptions",
          "loki_query",
          "mssql_dsoptions",
          "mssql_query",
          "mysql_dsoptions",
          "mysql_query",
          "news_panel",
          "nodegraph_panel",
          "parca_dsoptions",
          "parca_query",
          "phlare_dsoptions",
          "phlare_query",
          "piechart_panel",
          "postgres_dsoptions",
          "postgres_query",
          "prometheus_dsoptions",
          "prometheus_query",
          "stackdriver_dsoptions",
          "stackdriver_query",
          "stat_panel",
          "table_old_panel",
          "tempo_dsoptions",
          "tempo_query",
          "testdata_dsoptions",
          "testdata_query",
          "text_panel",
          "traces_panel",
          "welcome_panel",
          "xychart_panel",
          "zipkin_dsoptions",
          "zipkin_query"
        ],
        "count": 63
      },
      "core": {
        "name": "core",
        "items": [
          "apikey",
          "dashboard",
          "datasource",
          "folder",
          "playlist",
          "preferences",
          "query",
          "queryhistory",
          "serviceaccount",
          "team",
          "thumb",
          "user"
        ],
        "count": 12
      }
    },
    "maturity": {
      "experimental": {
        "name": "experimental",
        "items": [
          "dashboard"
        ],
        "count": 1
      },
      "mature": {
        "name": "mature",
        "items": [],
        "count": 0
      },
      "merged": {
        "name": "merged",
        "items": [
          "annolist_panel",
          "barchart_panel",
          "bargauge_panel",
          "dashlist_panel",
          "gauge_panel",
          "histogram_panel",
          "news_panel",
          "piechart_panel",
          "playlist",
          "preferences",
          "stat_panel",
          "team",
          "text_panel"
        ],
<<<<<<< HEAD
        "count": 14
=======
        "count": 12
>>>>>>> 7f4b2fcb
      },
      "planned": {
        "name": "planned",
        "items": [
          "alertgroups_panel",
          "alertlist_panel",
          "alertmanager_dsoptions",
          "alertmanager_query",
          "apikey",
          "cloudwatch_dsoptions",
          "cloudwatch_query",
          "dashboard_dsoptions",
          "dashboard_query",
          "datasource",
          "debug_panel",
          "elasticsearch_dsoptions",
          "elasticsearch_query",
          "flamegraph_panel",
          "folder",
          "geomap_panel",
          "gettingstarted_panel",
          "grafana_azure_monitor_datasource_dsoptions",
          "grafana_azure_monitor_datasource_query",
          "grafana_dsoptions",
          "grafana_query",
          "graph_panel",
          "graphite_dsoptions",
          "graphite_query",
          "icon_panel",
          "jaeger_dsoptions",
          "jaeger_query",
          "live_panel",
          "logs_panel",
          "loki_dsoptions",
          "loki_query",
          "mssql_dsoptions",
          "mssql_query",
          "mysql_dsoptions",
          "mysql_query",
          "nodegraph_panel",
          "parca_dsoptions",
          "parca_query",
          "phlare_dsoptions",
          "phlare_query",
          "postgres_dsoptions",
          "postgres_query",
          "prometheus_dsoptions",
          "prometheus_query",
          "query",
          "queryhistory",
          "serviceaccount",
          "stackdriver_dsoptions",
          "stackdriver_query",
          "table_old_panel",
          "tempo_dsoptions",
          "tempo_query",
          "testdata_dsoptions",
          "testdata_query",
          "thumb",
          "traces_panel",
          "user",
          "welcome_panel",
          "xychart_panel",
          "zipkin_dsoptions",
          "zipkin_query"
        ],
        "count": 61
      },
      "stable": {
        "name": "stable",
        "items": [],
        "count": 0
      }
    }
  }
}<|MERGE_RESOLUTION|>--- conflicted
+++ resolved
@@ -1021,11 +1021,7 @@
           "team",
           "text_panel"
         ],
-<<<<<<< HEAD
-        "count": 14
-=======
-        "count": 12
->>>>>>> 7f4b2fcb
+        "count": 13
       },
       "planned": {
         "name": "planned",
