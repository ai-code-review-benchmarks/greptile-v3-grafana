{
  "kinds": {
    "alertgroupspanelcfg": {
      "name": "AlertGroupsPanelCfg",
      "pluralName": "AlertGroupsPanelCfgs",
      "machineName": "alertgroupspanelcfg",
      "pluralMachineName": "alertgroupspanelcfgs",
      "lineageIsGroup": true,
      "maturity": "planned",
      "currentVersion": [
        0,
        0
      ],
      "schemaInterface": "PanelCfg"
    },
    "alertlistpanelcfg": {
      "name": "AlertListPanelCfg",
      "pluralName": "AlertListPanelCfgs",
      "machineName": "alertlistpanelcfg",
      "pluralMachineName": "alertlistpanelcfgs",
      "lineageIsGroup": true,
      "maturity": "planned",
      "currentVersion": [
        0,
        0
      ],
      "schemaInterface": "PanelCfg"
    },
    "alertmanagerdataquery": {
      "name": "AlertmanagerDataQuery",
      "pluralName": "AlertmanagerDataQuerys",
      "machineName": "alertmanagerdataquery",
      "pluralMachineName": "alertmanagerdataquerys",
      "lineageIsGroup": false,
      "maturity": "planned",
      "currentVersion": [
        0,
        0
      ],
      "schemaInterface": "DataQuery"
    },
    "alertmanagerdatasourcecfg": {
      "name": "AlertmanagerDataSourceCfg",
      "pluralName": "AlertmanagerDataSourceCfgs",
      "machineName": "alertmanagerdatasourcecfg",
      "pluralMachineName": "alertmanagerdatasourcecfgs",
      "lineageIsGroup": true,
      "maturity": "planned",
      "currentVersion": [
        0,
        0
      ],
      "schemaInterface": "DataSourceCfg"
    },
    "annotationslistpanelcfg": {
      "name": "AnnotationsListPanelCfg",
      "pluralName": "AnnotationsListPanelCfgs",
      "machineName": "annotationslistpanelcfg",
      "pluralMachineName": "annotationslistpanelcfgs",
      "lineageIsGroup": true,
      "maturity": "experimental",
      "currentVersion": [
        0,
        0
      ],
      "schemaInterface": "PanelCfg"
    },
    "apikey": {
      "name": "APIKey",
      "pluralName": "APIKeys",
      "machineName": "apikey",
      "pluralMachineName": "apikeys",
      "lineageIsGroup": false,
      "maturity": "planned",
      "currentVersion": [
        0,
        0
      ]
    },
    "azuremonitordataquery": {
      "name": "AzureMonitorDataQuery",
      "pluralName": "AzureMonitorDataQuerys",
      "machineName": "azuremonitordataquery",
      "pluralMachineName": "azuremonitordataquerys",
      "lineageIsGroup": false,
      "maturity": "planned",
      "currentVersion": [
        0,
        0
      ],
      "schemaInterface": "DataQuery"
    },
    "azuremonitordatasourcecfg": {
      "name": "AzureMonitorDataSourceCfg",
      "pluralName": "AzureMonitorDataSourceCfgs",
      "machineName": "azuremonitordatasourcecfg",
      "pluralMachineName": "azuremonitordatasourcecfgs",
      "lineageIsGroup": true,
      "maturity": "planned",
      "currentVersion": [
        0,
        0
      ],
      "schemaInterface": "DataSourceCfg"
    },
    "barchartpanelcfg": {
      "name": "BarChartPanelCfg",
      "pluralName": "BarChartPanelCfgs",
      "machineName": "barchartpanelcfg",
      "pluralMachineName": "barchartpanelcfgs",
      "lineageIsGroup": true,
      "maturity": "experimental",
      "currentVersion": [
        0,
        0
      ],
      "schemaInterface": "PanelCfg"
    },
    "bargaugepanelcfg": {
      "name": "BarGaugePanelCfg",
      "pluralName": "BarGaugePanelCfgs",
      "machineName": "bargaugepanelcfg",
      "pluralMachineName": "bargaugepanelcfgs",
      "lineageIsGroup": true,
      "maturity": "experimental",
      "currentVersion": [
        0,
        0
      ],
      "schemaInterface": "PanelCfg"
    },
    "cloudwatchdataquery": {
      "name": "CloudWatchDataQuery",
      "pluralName": "CloudWatchDataQuerys",
      "machineName": "cloudwatchdataquery",
      "pluralMachineName": "cloudwatchdataquerys",
      "lineageIsGroup": false,
      "maturity": "planned",
      "currentVersion": [
        0,
        0
      ],
      "schemaInterface": "DataQuery"
    },
    "cloudwatchdatasourcecfg": {
      "name": "CloudWatchDataSourceCfg",
      "pluralName": "CloudWatchDataSourceCfgs",
      "machineName": "cloudwatchdatasourcecfg",
      "pluralMachineName": "cloudwatchdatasourcecfgs",
      "lineageIsGroup": true,
      "maturity": "planned",
      "currentVersion": [
        0,
        0
      ],
      "schemaInterface": "DataSourceCfg"
    },
    "dashboard": {
      "name": "Dashboard",
      "pluralName": "Dashboards",
      "machineName": "dashboard",
      "pluralMachineName": "dashboards",
      "lineageIsGroup": false,
      "maturity": "experimental",
      "currentVersion": [
        0,
        0
      ]
    },
    "dashboarddataquery": {
      "name": "DashboardDataQuery",
      "pluralName": "DashboardDataQuerys",
      "machineName": "dashboarddataquery",
      "pluralMachineName": "dashboarddataquerys",
      "lineageIsGroup": false,
      "maturity": "planned",
      "currentVersion": [
        0,
        0
      ],
      "schemaInterface": "DataQuery"
    },
    "dashboarddatasourcecfg": {
      "name": "DashboardDataSourceCfg",
      "pluralName": "DashboardDataSourceCfgs",
      "machineName": "dashboarddatasourcecfg",
      "pluralMachineName": "dashboarddatasourcecfgs",
      "lineageIsGroup": true,
      "maturity": "planned",
      "currentVersion": [
        0,
        0
      ],
      "schemaInterface": "DataSourceCfg"
    },
    "dashboardlistpanelcfg": {
      "name": "DashboardListPanelCfg",
      "pluralName": "DashboardListPanelCfgs",
      "machineName": "dashboardlistpanelcfg",
      "pluralMachineName": "dashboardlistpanelcfgs",
      "lineageIsGroup": true,
      "maturity": "experimental",
      "currentVersion": [
        0,
        0
      ],
      "schemaInterface": "PanelCfg"
    },
    "datasource": {
      "name": "DataSource",
      "pluralName": "DataSources",
      "machineName": "datasource",
      "pluralMachineName": "datasources",
      "lineageIsGroup": false,
      "maturity": "planned",
      "currentVersion": [
        0,
        0
      ]
    },
    "debugpanelcfg": {
      "name": "DebugPanelCfg",
      "pluralName": "DebugPanelCfgs",
      "machineName": "debugpanelcfg",
      "pluralMachineName": "debugpanelcfgs",
      "lineageIsGroup": true,
      "maturity": "planned",
      "currentVersion": [
        0,
        0
      ],
      "schemaInterface": "PanelCfg"
    },
    "elasticsearchdataquery": {
      "name": "ElasticsearchDataQuery",
      "pluralName": "ElasticsearchDataQuerys",
      "machineName": "elasticsearchdataquery",
      "pluralMachineName": "elasticsearchdataquerys",
      "lineageIsGroup": false,
      "maturity": "planned",
      "currentVersion": [
        0,
        0
      ],
      "schemaInterface": "DataQuery"
    },
    "elasticsearchdatasourcecfg": {
      "name": "ElasticsearchDataSourceCfg",
      "pluralName": "ElasticsearchDataSourceCfgs",
      "machineName": "elasticsearchdatasourcecfg",
      "pluralMachineName": "elasticsearchdatasourcecfgs",
      "lineageIsGroup": true,
      "maturity": "planned",
      "currentVersion": [
        0,
        0
      ],
      "schemaInterface": "DataSourceCfg"
    },
    "flamegraphpanelcfg": {
      "name": "FlameGraphPanelCfg",
      "pluralName": "FlameGraphPanelCfgs",
      "machineName": "flamegraphpanelcfg",
      "pluralMachineName": "flamegraphpanelcfgs",
      "lineageIsGroup": true,
      "maturity": "planned",
      "currentVersion": [
        0,
        0
      ],
      "schemaInterface": "PanelCfg"
    },
    "folder": {
      "name": "Folder",
      "pluralName": "Folders",
      "machineName": "folder",
      "pluralMachineName": "folders",
      "lineageIsGroup": false,
      "maturity": "planned",
      "currentVersion": [
        0,
        0
      ]
    },
    "gaugepanelcfg": {
      "name": "GaugePanelCfg",
      "pluralName": "GaugePanelCfgs",
      "machineName": "gaugepanelcfg",
      "pluralMachineName": "gaugepanelcfgs",
      "lineageIsGroup": true,
      "maturity": "experimental",
      "currentVersion": [
        0,
        0
      ],
      "schemaInterface": "PanelCfg"
    },
    "geomappanelcfg": {
      "name": "GeomapPanelCfg",
      "pluralName": "GeomapPanelCfgs",
      "machineName": "geomappanelcfg",
      "pluralMachineName": "geomappanelcfgs",
      "lineageIsGroup": true,
      "maturity": "planned",
      "currentVersion": [
        0,
        0
      ],
      "schemaInterface": "PanelCfg"
    },
    "gettingstartedpanelcfg": {
      "name": "GettingStartedPanelCfg",
      "pluralName": "GettingStartedPanelCfgs",
      "machineName": "gettingstartedpanelcfg",
      "pluralMachineName": "gettingstartedpanelcfgs",
      "lineageIsGroup": true,
      "maturity": "planned",
      "currentVersion": [
        0,
        0
      ],
      "schemaInterface": "PanelCfg"
    },
    "googlecloudmonitoringdataquery": {
      "name": "GoogleCloudMonitoringDataQuery",
      "pluralName": "GoogleCloudMonitoringDataQuerys",
      "machineName": "googlecloudmonitoringdataquery",
      "pluralMachineName": "googlecloudmonitoringdataquerys",
      "lineageIsGroup": false,
      "maturity": "planned",
      "currentVersion": [
        0,
        0
      ],
      "schemaInterface": "DataQuery"
    },
    "googlecloudmonitoringdatasourcecfg": {
      "name": "GoogleCloudMonitoringDataSourceCfg",
      "pluralName": "GoogleCloudMonitoringDataSourceCfgs",
      "machineName": "googlecloudmonitoringdatasourcecfg",
      "pluralMachineName": "googlecloudmonitoringdatasourcecfgs",
      "lineageIsGroup": true,
      "maturity": "planned",
      "currentVersion": [
        0,
        0
      ],
      "schemaInterface": "DataSourceCfg"
    },
    "grafanadataquery": {
      "name": "GrafanaDataQuery",
      "pluralName": "GrafanaDataQuerys",
      "machineName": "grafanadataquery",
      "pluralMachineName": "grafanadataquerys",
      "lineageIsGroup": false,
      "maturity": "planned",
      "currentVersion": [
        0,
        0
      ],
      "schemaInterface": "DataQuery"
    },
    "grafanadatasourcecfg": {
      "name": "GrafanaDataSourceCfg",
      "pluralName": "GrafanaDataSourceCfgs",
      "machineName": "grafanadatasourcecfg",
      "pluralMachineName": "grafanadatasourcecfgs",
      "lineageIsGroup": true,
      "maturity": "planned",
      "currentVersion": [
        0,
        0
      ],
      "schemaInterface": "DataSourceCfg"
    },
    "graphitedataquery": {
      "name": "GraphiteDataQuery",
      "pluralName": "GraphiteDataQuerys",
      "machineName": "graphitedataquery",
      "pluralMachineName": "graphitedataquerys",
      "lineageIsGroup": false,
      "maturity": "planned",
      "currentVersion": [
        0,
        0
      ],
      "schemaInterface": "DataQuery"
    },
    "graphitedatasourcecfg": {
      "name": "GraphiteDataSourceCfg",
      "pluralName": "GraphiteDataSourceCfgs",
      "machineName": "graphitedatasourcecfg",
      "pluralMachineName": "graphitedatasourcecfgs",
      "lineageIsGroup": true,
      "maturity": "planned",
      "currentVersion": [
        0,
        0
      ],
      "schemaInterface": "DataSourceCfg"
    },
    "grapholdpanelcfg": {
      "name": "GraphOldPanelCfg",
      "pluralName": "GraphOldPanelCfgs",
      "machineName": "grapholdpanelcfg",
      "pluralMachineName": "grapholdpanelcfgs",
      "lineageIsGroup": true,
      "maturity": "planned",
      "currentVersion": [
        0,
        0
      ],
      "schemaInterface": "PanelCfg"
    },
    "histogrampanelcfg": {
      "name": "HistogramPanelCfg",
      "pluralName": "HistogramPanelCfgs",
      "machineName": "histogrampanelcfg",
      "pluralMachineName": "histogrampanelcfgs",
      "lineageIsGroup": true,
      "maturity": "experimental",
      "currentVersion": [
        0,
        0
      ],
      "schemaInterface": "PanelCfg"
    },
    "iconpanelcfg": {
      "name": "IconPanelCfg",
      "pluralName": "IconPanelCfgs",
      "machineName": "iconpanelcfg",
      "pluralMachineName": "iconpanelcfgs",
      "lineageIsGroup": true,
      "maturity": "planned",
      "currentVersion": [
        0,
        0
      ],
      "schemaInterface": "PanelCfg"
    },
    "jaegerdataquery": {
      "name": "JaegerDataQuery",
      "pluralName": "JaegerDataQuerys",
      "machineName": "jaegerdataquery",
      "pluralMachineName": "jaegerdataquerys",
      "lineageIsGroup": false,
      "maturity": "planned",
      "currentVersion": [
        0,
        0
      ],
      "schemaInterface": "DataQuery"
    },
    "jaegerdatasourcecfg": {
      "name": "JaegerDataSourceCfg",
      "pluralName": "JaegerDataSourceCfgs",
      "machineName": "jaegerdatasourcecfg",
      "pluralMachineName": "jaegerdatasourcecfgs",
      "lineageIsGroup": true,
      "maturity": "planned",
      "currentVersion": [
        0,
        0
      ],
      "schemaInterface": "DataSourceCfg"
    },
    "livepanelcfg": {
      "name": "LivePanelCfg",
      "pluralName": "LivePanelCfgs",
      "machineName": "livepanelcfg",
      "pluralMachineName": "livepanelcfgs",
      "lineageIsGroup": true,
      "maturity": "planned",
      "currentVersion": [
        0,
        0
      ],
      "schemaInterface": "PanelCfg"
    },
    "logspanelcfg": {
      "name": "LogsPanelCfg",
      "pluralName": "LogsPanelCfgs",
      "machineName": "logspanelcfg",
      "pluralMachineName": "logspanelcfgs",
      "lineageIsGroup": true,
      "maturity": "planned",
      "currentVersion": [
        0,
        0
      ],
      "schemaInterface": "PanelCfg"
    },
    "lokidataquery": {
      "name": "LokiDataQuery",
      "pluralName": "LokiDataQuerys",
      "machineName": "lokidataquery",
      "pluralMachineName": "lokidataquerys",
      "lineageIsGroup": false,
      "maturity": "planned",
      "currentVersion": [
        0,
        0
      ],
      "schemaInterface": "DataQuery"
    },
    "lokidatasourcecfg": {
      "name": "LokiDataSourceCfg",
      "pluralName": "LokiDataSourceCfgs",
      "machineName": "lokidatasourcecfg",
      "pluralMachineName": "lokidatasourcecfgs",
      "lineageIsGroup": true,
      "maturity": "planned",
      "currentVersion": [
        0,
        0
      ],
      "schemaInterface": "DataSourceCfg"
    },
    "microsoftsqlserverdataquery": {
      "name": "MicrosoftSQLServerDataQuery",
      "pluralName": "MicrosoftSQLServerDataQuerys",
      "machineName": "microsoftsqlserverdataquery",
      "pluralMachineName": "microsoftsqlserverdataquerys",
      "lineageIsGroup": false,
      "maturity": "planned",
      "currentVersion": [
        0,
        0
      ],
      "schemaInterface": "DataQuery"
    },
    "microsoftsqlserverdatasourcecfg": {
      "name": "MicrosoftSQLServerDataSourceCfg",
      "pluralName": "MicrosoftSQLServerDataSourceCfgs",
      "machineName": "microsoftsqlserverdatasourcecfg",
      "pluralMachineName": "microsoftsqlserverdatasourcecfgs",
      "lineageIsGroup": true,
      "maturity": "planned",
      "currentVersion": [
        0,
        0
      ],
      "schemaInterface": "DataSourceCfg"
    },
    "mysqldataquery": {
      "name": "MySQLDataQuery",
      "pluralName": "MySQLDataQuerys",
      "machineName": "mysqldataquery",
      "pluralMachineName": "mysqldataquerys",
      "lineageIsGroup": false,
      "maturity": "planned",
      "currentVersion": [
        0,
        0
      ],
      "schemaInterface": "DataQuery"
    },
    "mysqldatasourcecfg": {
      "name": "MySQLDataSourceCfg",
      "pluralName": "MySQLDataSourceCfgs",
      "machineName": "mysqldatasourcecfg",
      "pluralMachineName": "mysqldatasourcecfgs",
      "lineageIsGroup": true,
      "maturity": "planned",
      "currentVersion": [
        0,
        0
      ],
      "schemaInterface": "DataSourceCfg"
    },
    "newspanelcfg": {
      "name": "NewsPanelCfg",
      "pluralName": "NewsPanelCfgs",
      "machineName": "newspanelcfg",
      "pluralMachineName": "newspanelcfgs",
      "lineageIsGroup": true,
      "maturity": "experimental",
      "currentVersion": [
        0,
        0
      ],
      "schemaInterface": "PanelCfg"
    },
    "nodegraphpanelcfg": {
      "name": "NodeGraphPanelCfg",
      "pluralName": "NodeGraphPanelCfgs",
      "machineName": "nodegraphpanelcfg",
      "pluralMachineName": "nodegraphpanelcfgs",
      "lineageIsGroup": true,
      "maturity": "planned",
      "currentVersion": [
        0,
        0
      ],
      "schemaInterface": "PanelCfg"
    },
    "parcadataquery": {
      "name": "ParcaDataQuery",
      "pluralName": "ParcaDataQuerys",
      "machineName": "parcadataquery",
      "pluralMachineName": "parcadataquerys",
      "lineageIsGroup": false,
      "maturity": "planned",
      "currentVersion": [
        0,
        0
      ],
      "schemaInterface": "DataQuery"
    },
    "parcadatasourcecfg": {
      "name": "ParcaDataSourceCfg",
      "pluralName": "ParcaDataSourceCfgs",
      "machineName": "parcadatasourcecfg",
      "pluralMachineName": "parcadatasourcecfgs",
      "lineageIsGroup": true,
      "maturity": "planned",
      "currentVersion": [
        0,
        0
      ],
      "schemaInterface": "DataSourceCfg"
    },
    "phlaredataquery": {
      "name": "PhlareDataQuery",
      "pluralName": "PhlareDataQuerys",
      "machineName": "phlaredataquery",
      "pluralMachineName": "phlaredataquerys",
      "lineageIsGroup": false,
      "maturity": "planned",
      "currentVersion": [
        0,
        0
      ],
      "schemaInterface": "DataQuery"
    },
    "phlaredatasourcecfg": {
      "name": "PhlareDataSourceCfg",
      "pluralName": "PhlareDataSourceCfgs",
      "machineName": "phlaredatasourcecfg",
      "pluralMachineName": "phlaredatasourcecfgs",
      "lineageIsGroup": true,
      "maturity": "planned",
      "currentVersion": [
        0,
        0
      ],
      "schemaInterface": "DataSourceCfg"
    },
    "piechartpanelcfg": {
      "name": "PieChartPanelCfg",
      "pluralName": "PieChartPanelCfgs",
      "machineName": "piechartpanelcfg",
      "pluralMachineName": "piechartpanelcfgs",
      "lineageIsGroup": true,
      "maturity": "experimental",
      "currentVersion": [
        0,
        0
      ],
      "schemaInterface": "PanelCfg"
    },
    "playlist": {
      "name": "Playlist",
      "pluralName": "Playlists",
      "machineName": "playlist",
      "pluralMachineName": "playlists",
      "lineageIsGroup": false,
      "maturity": "merged",
      "currentVersion": [
        0,
        0
      ]
    },
    "postgresqldataquery": {
      "name": "PostgreSQLDataQuery",
      "pluralName": "PostgreSQLDataQuerys",
      "machineName": "postgresqldataquery",
      "pluralMachineName": "postgresqldataquerys",
      "lineageIsGroup": false,
      "maturity": "planned",
      "currentVersion": [
        0,
        0
      ],
      "schemaInterface": "DataQuery"
    },
    "postgresqldatasourcecfg": {
      "name": "PostgreSQLDataSourceCfg",
      "pluralName": "PostgreSQLDataSourceCfgs",
      "machineName": "postgresqldatasourcecfg",
      "pluralMachineName": "postgresqldatasourcecfgs",
      "lineageIsGroup": true,
      "maturity": "planned",
      "currentVersion": [
        0,
        0
      ],
      "schemaInterface": "DataSourceCfg"
    },
    "prometheusdataquery": {
      "name": "PrometheusDataQuery",
      "pluralName": "PrometheusDataQuerys",
      "machineName": "prometheusdataquery",
      "pluralMachineName": "prometheusdataquerys",
      "lineageIsGroup": false,
      "maturity": "planned",
      "currentVersion": [
        0,
        0
      ],
      "schemaInterface": "DataQuery"
    },
    "prometheusdatasourcecfg": {
      "name": "PrometheusDataSourceCfg",
      "pluralName": "PrometheusDataSourceCfgs",
      "machineName": "prometheusdatasourcecfg",
      "pluralMachineName": "prometheusdatasourcecfgs",
      "lineageIsGroup": true,
      "maturity": "planned",
      "currentVersion": [
        0,
        0
      ],
      "schemaInterface": "DataSourceCfg"
    },
    "query": {
      "name": "Query",
      "pluralName": "Querys",
      "machineName": "query",
      "pluralMachineName": "querys",
      "lineageIsGroup": false,
      "maturity": "planned",
      "currentVersion": [
        0,
        0
      ]
    },
    "queryhistory": {
      "name": "QueryHistory",
      "pluralName": "QueryHistorys",
      "machineName": "queryhistory",
      "pluralMachineName": "queryhistorys",
      "lineageIsGroup": false,
      "maturity": "planned",
      "currentVersion": [
        0,
        0
      ]
    },
    "serviceaccount": {
      "name": "ServiceAccount",
      "pluralName": "ServiceAccounts",
      "machineName": "serviceaccount",
      "pluralMachineName": "serviceaccounts",
      "lineageIsGroup": false,
      "maturity": "planned",
      "currentVersion": [
        0,
        0
      ]
    },
    "statpanelcfg": {
      "name": "StatPanelCfg",
      "pluralName": "StatPanelCfgs",
      "machineName": "statpanelcfg",
      "pluralMachineName": "statpanelcfgs",
      "lineageIsGroup": true,
      "maturity": "experimental",
      "currentVersion": [
        0,
        0
      ],
      "schemaInterface": "PanelCfg"
    },
    "tableoldpanelcfg": {
      "name": "TableOldPanelCfg",
      "pluralName": "TableOldPanelCfgs",
      "machineName": "tableoldpanelcfg",
      "pluralMachineName": "tableoldpanelcfgs",
      "lineageIsGroup": true,
      "maturity": "planned",
      "currentVersion": [
        0,
        0
      ],
      "schemaInterface": "PanelCfg"
    },
    "team": {
      "name": "Team",
      "pluralName": "Teams",
      "machineName": "team",
      "pluralMachineName": "teams",
      "lineageIsGroup": false,
      "maturity": "merged",
      "currentVersion": [
        0,
        0
      ]
    },
    "tempodataquery": {
      "name": "TempoDataQuery",
      "pluralName": "TempoDataQuerys",
      "machineName": "tempodataquery",
      "pluralMachineName": "tempodataquerys",
      "lineageIsGroup": false,
      "maturity": "planned",
      "currentVersion": [
        0,
        0
      ],
      "schemaInterface": "DataQuery"
    },
    "tempodatasourcecfg": {
      "name": "TempoDataSourceCfg",
      "pluralName": "TempoDataSourceCfgs",
      "machineName": "tempodatasourcecfg",
      "pluralMachineName": "tempodatasourcecfgs",
      "lineageIsGroup": true,
      "maturity": "planned",
      "currentVersion": [
        0,
        0
      ],
      "schemaInterface": "DataSourceCfg"
    },
    "testdatadbdataquery": {
      "name": "TestDataDBDataQuery",
      "pluralName": "TestDataDBDataQuerys",
      "machineName": "testdatadbdataquery",
      "pluralMachineName": "testdatadbdataquerys",
      "lineageIsGroup": false,
      "maturity": "planned",
      "currentVersion": [
        0,
        0
      ],
      "schemaInterface": "DataQuery"
    },
    "testdatadbdatasourcecfg": {
      "name": "TestDataDBDataSourceCfg",
      "pluralName": "TestDataDBDataSourceCfgs",
      "machineName": "testdatadbdatasourcecfg",
      "pluralMachineName": "testdatadbdatasourcecfgs",
      "lineageIsGroup": true,
      "maturity": "planned",
      "currentVersion": [
        0,
        0
      ],
      "schemaInterface": "DataSourceCfg"
    },
    "textpanelcfg": {
      "name": "TextPanelCfg",
      "pluralName": "TextPanelCfgs",
      "machineName": "textpanelcfg",
      "pluralMachineName": "textpanelcfgs",
      "lineageIsGroup": true,
      "maturity": "experimental",
      "currentVersion": [
        0,
        0
      ],
      "schemaInterface": "PanelCfg"
    },
    "thumb": {
      "name": "Thumb",
      "pluralName": "Thumbs",
      "machineName": "thumb",
      "pluralMachineName": "thumbs",
      "lineageIsGroup": false,
      "maturity": "planned",
      "currentVersion": [
        0,
        0
      ]
    },
    "tracespanelcfg": {
      "name": "TracesPanelCfg",
      "pluralName": "TracesPanelCfgs",
      "machineName": "tracespanelcfg",
      "pluralMachineName": "tracespanelcfgs",
      "lineageIsGroup": true,
      "maturity": "planned",
      "currentVersion": [
        0,
        0
      ],
      "schemaInterface": "PanelCfg"
    },
    "user": {
      "name": "User",
      "pluralName": "Users",
      "machineName": "user",
      "pluralMachineName": "users",
      "lineageIsGroup": false,
      "maturity": "planned",
      "currentVersion": [
        0,
        0
      ]
    },
    "welcomepanelcfg": {
      "name": "WelcomePanelCfg",
      "pluralName": "WelcomePanelCfgs",
      "machineName": "welcomepanelcfg",
      "pluralMachineName": "welcomepanelcfgs",
      "lineageIsGroup": true,
      "maturity": "planned",
      "currentVersion": [
        0,
        0
      ],
      "schemaInterface": "PanelCfg"
    },
    "xychartpanelcfg": {
      "name": "XYChartPanelCfg",
      "pluralName": "XYChartPanelCfgs",
      "machineName": "xychartpanelcfg",
      "pluralMachineName": "xychartpanelcfgs",
      "lineageIsGroup": true,
      "maturity": "planned",
      "currentVersion": [
        0,
        0
      ],
      "schemaInterface": "PanelCfg"
    },
    "zipkindataquery": {
      "name": "ZipkinDataQuery",
      "pluralName": "ZipkinDataQuerys",
      "machineName": "zipkindataquery",
      "pluralMachineName": "zipkindataquerys",
      "lineageIsGroup": false,
      "maturity": "planned",
      "currentVersion": [
        0,
        0
      ],
      "schemaInterface": "DataQuery"
    },
    "zipkindatasourcecfg": {
      "name": "ZipkinDataSourceCfg",
      "pluralName": "ZipkinDataSourceCfgs",
      "machineName": "zipkindatasourcecfg",
      "pluralMachineName": "zipkindatasourcecfgs",
      "lineageIsGroup": true,
      "maturity": "planned",
      "currentVersion": [
        0,
        0
      ],
      "schemaInterface": "DataSourceCfg"
    }
  },
  "dimensions": {
    "category": {
      "composable": {
        "name": "composable",
        "items": [
          "alertgroupspanelcfg",
          "alertlistpanelcfg",
          "alertmanagerdataquery",
          "alertmanagerdatasourcecfg",
          "annotationslistpanelcfg",
          "azuremonitordataquery",
          "azuremonitordatasourcecfg",
          "barchartpanelcfg",
          "bargaugepanelcfg",
          "cloudwatchdataquery",
          "cloudwatchdatasourcecfg",
          "dashboarddataquery",
          "dashboarddatasourcecfg",
          "dashboardlistpanelcfg",
          "debugpanelcfg",
          "elasticsearchdataquery",
          "elasticsearchdatasourcecfg",
          "flamegraphpanelcfg",
          "gaugepanelcfg",
          "geomappanelcfg",
          "gettingstartedpanelcfg",
          "googlecloudmonitoringdataquery",
          "googlecloudmonitoringdatasourcecfg",
          "grafanadataquery",
          "grafanadatasourcecfg",
          "graphitedataquery",
          "graphitedatasourcecfg",
          "grapholdpanelcfg",
          "histogrampanelcfg",
          "iconpanelcfg",
          "jaegerdataquery",
          "jaegerdatasourcecfg",
          "livepanelcfg",
          "logspanelcfg",
          "lokidataquery",
          "lokidatasourcecfg",
          "microsoftsqlserverdataquery",
          "microsoftsqlserverdatasourcecfg",
          "mysqldataquery",
          "mysqldatasourcecfg",
          "newspanelcfg",
          "nodegraphpanelcfg",
          "parcadataquery",
          "parcadatasourcecfg",
          "phlaredataquery",
          "phlaredatasourcecfg",
          "piechartpanelcfg",
          "postgresqldataquery",
          "postgresqldatasourcecfg",
          "prometheusdataquery",
          "prometheusdatasourcecfg",
          "statpanelcfg",
          "tableoldpanelcfg",
          "tempodataquery",
          "tempodatasourcecfg",
          "testdatadbdataquery",
          "testdatadbdatasourcecfg",
          "textpanelcfg",
          "tracespanelcfg",
          "welcomepanelcfg",
          "xychartpanelcfg",
          "zipkindataquery",
          "zipkindatasourcecfg"
        ],
        "count": 63
      },
      "core": {
        "name": "core",
        "items": [
          "apikey",
          "dashboard",
          "datasource",
          "folder",
          "playlist",
          "query",
          "queryhistory",
          "serviceaccount",
          "team",
          "thumb",
          "user"
        ],
        "count": 11
      }
    },
    "maturity": {
      "experimental": {
        "name": "experimental",
        "items": [
<<<<<<< HEAD
          "annotationslistpanelcfg",
          "barchartpanelcfg",
          "bargaugepanelcfg",
          "dashboardlistpanelcfg",
          "gaugepanelcfg",
          "histogrampanelcfg",
          "newspanelcfg",
          "piechartpanelcfg",
          "statpanelcfg",
          "textpanelcfg"
        ],
        "count": 10
=======
          "dashboard"
        ],
        "count": 1
>>>>>>> 492bdbd5
      },
      "mature": {
        "name": "mature",
        "items": [],
        "count": 0
      },
      "merged": {
        "name": "merged",
        "items": [
<<<<<<< HEAD
          "dashboard",
=======
          "annolist_panel",
          "barchart_panel",
          "bargauge_panel",
          "dashlist_panel",
          "gauge_panel",
          "histogram_panel",
          "news_panel",
          "piechart_panel",
>>>>>>> 492bdbd5
          "playlist",
          "team"
        ],
<<<<<<< HEAD
        "count": 3
=======
        "count": 12
>>>>>>> 492bdbd5
      },
      "planned": {
        "name": "planned",
        "items": [
          "alertgroupspanelcfg",
          "alertlistpanelcfg",
          "alertmanagerdataquery",
          "alertmanagerdatasourcecfg",
          "apikey",
          "azuremonitordataquery",
          "azuremonitordatasourcecfg",
          "cloudwatchdataquery",
          "cloudwatchdatasourcecfg",
          "dashboarddataquery",
          "dashboarddatasourcecfg",
          "datasource",
          "debugpanelcfg",
          "elasticsearchdataquery",
          "elasticsearchdatasourcecfg",
          "flamegraphpanelcfg",
          "folder",
          "geomappanelcfg",
          "gettingstartedpanelcfg",
          "googlecloudmonitoringdataquery",
          "googlecloudmonitoringdatasourcecfg",
          "grafanadataquery",
          "grafanadatasourcecfg",
          "graphitedataquery",
          "graphitedatasourcecfg",
          "grapholdpanelcfg",
          "iconpanelcfg",
          "jaegerdataquery",
          "jaegerdatasourcecfg",
          "livepanelcfg",
          "logspanelcfg",
          "lokidataquery",
          "lokidatasourcecfg",
          "microsoftsqlserverdataquery",
          "microsoftsqlserverdatasourcecfg",
          "mysqldataquery",
          "mysqldatasourcecfg",
          "nodegraphpanelcfg",
          "parcadataquery",
          "parcadatasourcecfg",
          "phlaredataquery",
          "phlaredatasourcecfg",
          "postgresqldataquery",
          "postgresqldatasourcecfg",
          "prometheusdataquery",
          "prometheusdatasourcecfg",
          "query",
          "queryhistory",
          "serviceaccount",
          "tableoldpanelcfg",
          "tempodataquery",
          "tempodatasourcecfg",
          "testdatadbdataquery",
          "testdatadbdatasourcecfg",
          "thumb",
          "tracespanelcfg",
          "user",
          "welcomepanelcfg",
          "xychartpanelcfg",
          "zipkindataquery",
          "zipkindatasourcecfg"
        ],
        "count": 61
      },
      "stable": {
        "name": "stable",
        "items": [],
        "count": 0
      }
    }
  }
}<|MERGE_RESOLUTION|>--- conflicted
+++ resolved
@@ -1045,7 +1045,6 @@
       "experimental": {
         "name": "experimental",
         "items": [
-<<<<<<< HEAD
           "annotationslistpanelcfg",
           "barchartpanelcfg",
           "bargaugepanelcfg",
@@ -1058,11 +1057,10 @@
           "textpanelcfg"
         ],
         "count": 10
-=======
+        "items": [
           "dashboard"
         ],
         "count": 1
->>>>>>> 492bdbd5
       },
       "mature": {
         "name": "mature",
@@ -1072,9 +1070,7 @@
       "merged": {
         "name": "merged",
         "items": [
-<<<<<<< HEAD
           "dashboard",
-=======
           "annolist_panel",
           "barchart_panel",
           "bargauge_panel",
@@ -1083,15 +1079,11 @@
           "histogram_panel",
           "news_panel",
           "piechart_panel",
->>>>>>> 492bdbd5
           "playlist",
           "team"
         ],
-<<<<<<< HEAD
         "count": 3
-=======
         "count": 12
->>>>>>> 492bdbd5
       },
       "planned": {
         "name": "planned",
