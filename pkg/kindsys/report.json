{
  "kinds": {
    "alertgroupspanelcfg": {
      "category": "composable",
      "codeowners": [
        "grafana/alerting-squad-frontend"
      ],
      "currentVersion": [
        0,
        0
      ],
      "grafanaMaturityCount": 0,
      "lineageIsGroup": true,
      "links": {
        "docs": "https://grafana.com/docs/grafana/next/developers/kinds/composable/alertgroupspanelcfg/schema-reference",
        "go": "n/a",
        "schema": "https://github.com/grafana/grafana/tree/main/public/app/plugins/panel/alertGroups/panelcfg.cue",
        "ts": "https://github.com/grafana/grafana/tree/main/public/app/plugins/panel/alertGroups/panelcfg.gen.ts"
      },
      "machineName": "alertgroupspanelcfg",
      "maturity": "merged",
      "name": "AlertGroupsPanelCfg",
      "pluralMachineName": "alertgroupspanelcfgs",
      "pluralName": "AlertGroupsPanelCfgs",
      "schemaInterface": "PanelCfg"
    },
    "alertlistpanelcfg": {
      "category": "composable",
      "codeowners": [],
      "currentVersion": [
        0,
        0
      ],
      "grafanaMaturityCount": 0,
      "lineageIsGroup": true,
      "links": {
        "docs": "n/a",
        "go": "n/a",
        "schema": "n/a",
        "ts": "n/a"
      },
      "machineName": "alertlistpanelcfg",
      "maturity": "planned",
      "name": "AlertListPanelCfg",
      "pluralMachineName": "alertlistpanelcfgs",
      "pluralName": "AlertListPanelCfgs",
      "schemaInterface": "PanelCfg"
    },
    "alertmanagerdataquery": {
      "category": "composable",
      "codeowners": [],
      "currentVersion": [
        0,
        0
      ],
      "grafanaMaturityCount": 0,
      "lineageIsGroup": false,
      "links": {
        "docs": "n/a",
        "go": "n/a",
        "schema": "n/a",
        "ts": "n/a"
      },
      "machineName": "alertmanagerdataquery",
      "maturity": "planned",
      "name": "AlertmanagerDataQuery",
      "pluralMachineName": "alertmanagerdataquerys",
      "pluralName": "AlertmanagerDataQuerys",
      "schemaInterface": "DataQuery"
    },
    "alertmanagerdatasourcecfg": {
      "category": "composable",
      "codeowners": [],
      "currentVersion": [
        0,
        0
      ],
      "grafanaMaturityCount": 0,
      "lineageIsGroup": true,
      "links": {
        "docs": "n/a",
        "go": "n/a",
        "schema": "n/a",
        "ts": "n/a"
      },
      "machineName": "alertmanagerdatasourcecfg",
      "maturity": "planned",
      "name": "AlertmanagerDataSourceCfg",
      "pluralMachineName": "alertmanagerdatasourcecfgs",
      "pluralName": "AlertmanagerDataSourceCfgs",
      "schemaInterface": "DataSourceCfg"
    },
    "annotationslistpanelcfg": {
      "category": "composable",
      "codeowners": [
        "grafana/user-essentials"
      ],
      "currentVersion": [
        0,
        0
      ],
      "grafanaMaturityCount": 0,
      "lineageIsGroup": true,
      "links": {
        "docs": "https://grafana.com/docs/grafana/next/developers/kinds/composable/annotationslistpanelcfg/schema-reference",
        "go": "n/a",
        "schema": "https://github.com/grafana/grafana/tree/main/public/app/plugins/panel/annolist/panelcfg.cue",
        "ts": "https://github.com/grafana/grafana/tree/main/public/app/plugins/panel/annolist/panelcfg.gen.ts"
      },
      "machineName": "annotationslistpanelcfg",
      "maturity": "experimental",
      "name": "AnnotationsListPanelCfg",
      "pluralMachineName": "annotationslistpanelcfgs",
      "pluralName": "AnnotationsListPanelCfgs",
      "schemaInterface": "PanelCfg"
    },
    "apikey": {
      "category": "core",
      "codeowners": [],
      "crd": {
        "dummySchema": false,
        "group": "",
        "scope": ""
      },
      "currentVersion": [
        0,
        0
      ],
      "grafanaMaturityCount": 0,
      "lineageIsGroup": false,
      "links": {
        "docs": "n/a",
        "go": "n/a",
        "schema": "n/a",
        "ts": "n/a"
      },
      "machineName": "apikey",
      "maturity": "planned",
      "name": "APIKey",
      "pluralMachineName": "apikeys",
      "pluralName": "APIKeys"
    },
    "azuremonitordataquery": {
      "category": "composable",
      "codeowners": [],
      "currentVersion": [
        0,
        0
      ],
      "grafanaMaturityCount": 0,
      "lineageIsGroup": false,
      "links": {
        "docs": "n/a",
        "go": "n/a",
        "schema": "n/a",
        "ts": "n/a"
      },
      "machineName": "azuremonitordataquery",
      "maturity": "planned",
      "name": "AzureMonitorDataQuery",
      "pluralMachineName": "azuremonitordataquerys",
      "pluralName": "AzureMonitorDataQuerys",
      "schemaInterface": "DataQuery"
    },
    "azuremonitordatasourcecfg": {
      "category": "composable",
      "codeowners": [],
      "currentVersion": [
        0,
        0
      ],
      "grafanaMaturityCount": 0,
      "lineageIsGroup": true,
      "links": {
        "docs": "n/a",
        "go": "n/a",
        "schema": "n/a",
        "ts": "n/a"
      },
      "machineName": "azuremonitordatasourcecfg",
      "maturity": "planned",
      "name": "AzureMonitorDataSourceCfg",
      "pluralMachineName": "azuremonitordatasourcecfgs",
      "pluralName": "AzureMonitorDataSourceCfgs",
      "schemaInterface": "DataSourceCfg"
    },
    "barchartpanelcfg": {
      "category": "composable",
      "codeowners": [
        "grafana/grafana-bi-squad"
      ],
      "currentVersion": [
        0,
        0
      ],
      "grafanaMaturityCount": 0,
      "lineageIsGroup": true,
      "links": {
        "docs": "https://grafana.com/docs/grafana/next/developers/kinds/composable/barchartpanelcfg/schema-reference",
        "go": "n/a",
        "schema": "https://github.com/grafana/grafana/tree/main/public/app/plugins/panel/barchart/panelcfg.cue",
        "ts": "https://github.com/grafana/grafana/tree/main/public/app/plugins/panel/barchart/panelcfg.gen.ts"
      },
      "machineName": "barchartpanelcfg",
      "maturity": "experimental",
      "name": "BarChartPanelCfg",
      "pluralMachineName": "barchartpanelcfgs",
      "pluralName": "BarChartPanelCfgs",
      "schemaInterface": "PanelCfg"
    },
    "bargaugepanelcfg": {
      "category": "composable",
      "codeowners": [
        "grafana/user-essentials"
      ],
      "currentVersion": [
        0,
        0
      ],
      "grafanaMaturityCount": 0,
      "lineageIsGroup": true,
      "links": {
        "docs": "https://grafana.com/docs/grafana/next/developers/kinds/composable/bargaugepanelcfg/schema-reference",
        "go": "n/a",
        "schema": "https://github.com/grafana/grafana/tree/main/public/app/plugins/panel/bargauge/panelcfg.cue",
        "ts": "https://github.com/grafana/grafana/tree/main/public/app/plugins/panel/bargauge/panelcfg.gen.ts"
      },
      "machineName": "bargaugepanelcfg",
      "maturity": "experimental",
      "name": "BarGaugePanelCfg",
      "pluralMachineName": "bargaugepanelcfgs",
      "pluralName": "BarGaugePanelCfgs",
      "schemaInterface": "PanelCfg"
    },
    "cloudwatchdataquery": {
      "category": "composable",
      "codeowners": [],
      "currentVersion": [
        0,
        0
      ],
      "grafanaMaturityCount": 0,
      "lineageIsGroup": false,
      "links": {
        "docs": "n/a",
        "go": "n/a",
        "schema": "n/a",
        "ts": "n/a"
      },
      "machineName": "cloudwatchdataquery",
      "maturity": "planned",
      "name": "CloudWatchDataQuery",
      "pluralMachineName": "cloudwatchdataquerys",
      "pluralName": "CloudWatchDataQuerys",
      "schemaInterface": "DataQuery"
    },
    "cloudwatchdatasourcecfg": {
      "category": "composable",
      "codeowners": [],
      "currentVersion": [
        0,
        0
      ],
      "grafanaMaturityCount": 0,
      "lineageIsGroup": true,
      "links": {
        "docs": "n/a",
        "go": "n/a",
        "schema": "n/a",
        "ts": "n/a"
      },
      "machineName": "cloudwatchdatasourcecfg",
      "maturity": "planned",
      "name": "CloudWatchDataSourceCfg",
      "pluralMachineName": "cloudwatchdatasourcecfgs",
      "pluralName": "CloudWatchDataSourceCfgs",
      "schemaInterface": "DataSourceCfg"
    },
    "dashboard": {
      "category": "core",
      "codeowners": [
        "grafana/grafana-as-code",
        "grafana/grafana-bi-squad",
        "grafana/plugins-platform-frontend",
        "grafana/user-essentials"
      ],
      "crd": {
        "dummySchema": true,
        "group": "dashboard.core.grafana.com",
        "scope": "Namespaced"
      },
      "currentVersion": [
        0,
        0
      ],
      "description": "A Grafana dashboard.",
      "grafanaMaturityCount": 139,
      "lineageIsGroup": false,
      "links": {
        "docs": "https://grafana.com/docs/grafana/next/developers/kinds/core/dashboard/schema-reference",
        "go": "https://github.com/grafana/grafana/tree/main/pkg/kinds/dashboard",
        "schema": "https://github.com/grafana/grafana/tree/main/kinds/dashboard/dashboard_kind.cue",
        "ts": "https://github.com/grafana/grafana/tree/main/packages/grafana-schema/src/raw/dashboard/x/dashboard_types.gen.ts"
      },
      "machineName": "dashboard",
      "maturity": "experimental",
      "name": "Dashboard",
      "pluralMachineName": "dashboards",
      "pluralName": "Dashboards"
    },
    "dashboarddataquery": {
      "category": "composable",
      "codeowners": [],
      "currentVersion": [
        0,
        0
      ],
      "grafanaMaturityCount": 0,
      "lineageIsGroup": false,
      "links": {
        "docs": "n/a",
        "go": "n/a",
        "schema": "n/a",
        "ts": "n/a"
      },
      "machineName": "dashboarddataquery",
      "maturity": "planned",
      "name": "DashboardDataQuery",
      "pluralMachineName": "dashboarddataquerys",
      "pluralName": "DashboardDataQuerys",
      "schemaInterface": "DataQuery"
    },
    "dashboarddatasourcecfg": {
      "category": "composable",
      "codeowners": [],
      "currentVersion": [
        0,
        0
      ],
      "grafanaMaturityCount": 0,
      "lineageIsGroup": true,
      "links": {
        "docs": "n/a",
        "go": "n/a",
        "schema": "n/a",
        "ts": "n/a"
      },
      "machineName": "dashboarddatasourcecfg",
      "maturity": "planned",
      "name": "DashboardDataSourceCfg",
      "pluralMachineName": "dashboarddatasourcecfgs",
      "pluralName": "DashboardDataSourceCfgs",
      "schemaInterface": "DataSourceCfg"
    },
    "dashboardlistpanelcfg": {
      "category": "composable",
      "codeowners": [
        "grafana/user-essentials"
      ],
      "currentVersion": [
        0,
        0
      ],
      "grafanaMaturityCount": 0,
      "lineageIsGroup": true,
      "links": {
        "docs": "https://grafana.com/docs/grafana/next/developers/kinds/composable/dashboardlistpanelcfg/schema-reference",
        "go": "n/a",
        "schema": "https://github.com/grafana/grafana/tree/main/public/app/plugins/panel/dashlist/panelcfg.cue",
        "ts": "https://github.com/grafana/grafana/tree/main/public/app/plugins/panel/dashlist/panelcfg.gen.ts"
      },
      "machineName": "dashboardlistpanelcfg",
      "maturity": "experimental",
      "name": "DashboardListPanelCfg",
      "pluralMachineName": "dashboardlistpanelcfgs",
      "pluralName": "DashboardListPanelCfgs",
      "schemaInterface": "PanelCfg"
    },
    "datasource": {
      "category": "core",
      "codeowners": [],
      "crd": {
        "dummySchema": false,
        "group": "",
        "scope": ""
      },
      "currentVersion": [
        0,
        0
      ],
      "grafanaMaturityCount": 0,
      "lineageIsGroup": false,
      "links": {
        "docs": "n/a",
        "go": "n/a",
        "schema": "n/a",
        "ts": "n/a"
      },
      "machineName": "datasource",
      "maturity": "planned",
      "name": "DataSource",
      "pluralMachineName": "datasources",
      "pluralName": "DataSources"
    },
    "debugpanelcfg": {
      "category": "composable",
      "codeowners": [],
      "currentVersion": [
        0,
        0
      ],
      "grafanaMaturityCount": 0,
      "lineageIsGroup": true,
      "links": {
        "docs": "n/a",
        "go": "n/a",
        "schema": "n/a",
        "ts": "n/a"
      },
      "machineName": "debugpanelcfg",
      "maturity": "planned",
      "name": "DebugPanelCfg",
      "pluralMachineName": "debugpanelcfgs",
      "pluralName": "DebugPanelCfgs",
      "schemaInterface": "PanelCfg"
    },
    "elasticsearchdataquery": {
      "category": "composable",
      "codeowners": [
        "grafana/observability-logs"
      ],
      "currentVersion": [
        0,
        0
      ],
      "grafanaMaturityCount": 0,
      "lineageIsGroup": false,
      "links": {
        "docs": "https://grafana.com/docs/grafana/next/developers/kinds/composable/elasticsearchdataquery/schema-reference",
        "go": "https://github.com/grafana/grafana/tree/main/pkg/tsdb/elasticsearch/kinds/dataquery/types_dataquery_gen.go",
        "schema": "https://github.com/grafana/grafana/tree/main/public/app/plugins/datasource/elasticsearch/dataquery.cue",
        "ts": "https://github.com/grafana/grafana/tree/main/public/app/plugins/datasource/elasticsearch/dataquery.gen.ts"
      },
      "machineName": "elasticsearchdataquery",
      "maturity": "merged",
      "name": "ElasticsearchDataQuery",
      "pluralMachineName": "elasticsearchdataquerys",
      "pluralName": "ElasticsearchDataQuerys",
      "schemaInterface": "DataQuery"
    },
    "elasticsearchdatasourcecfg": {
      "category": "composable",
      "codeowners": [],
      "currentVersion": [
        0,
        0
      ],
      "grafanaMaturityCount": 0,
      "lineageIsGroup": true,
      "links": {
        "docs": "n/a",
        "go": "n/a",
        "schema": "n/a",
        "ts": "n/a"
      },
      "machineName": "elasticsearchdatasourcecfg",
      "maturity": "planned",
      "name": "ElasticsearchDataSourceCfg",
      "pluralMachineName": "elasticsearchdatasourcecfgs",
      "pluralName": "ElasticsearchDataSourceCfgs",
      "schemaInterface": "DataSourceCfg"
    },
    "flamegraphpanelcfg": {
      "category": "composable",
      "codeowners": [],
      "currentVersion": [
        0,
        0
      ],
      "grafanaMaturityCount": 0,
      "lineageIsGroup": true,
      "links": {
        "docs": "n/a",
        "go": "n/a",
        "schema": "n/a",
        "ts": "n/a"
      },
      "machineName": "flamegraphpanelcfg",
      "maturity": "planned",
      "name": "FlameGraphPanelCfg",
      "pluralMachineName": "flamegraphpanelcfgs",
      "pluralName": "FlameGraphPanelCfgs",
      "schemaInterface": "PanelCfg"
    },
    "folder": {
      "category": "core",
      "codeowners": [],
      "crd": {
        "dummySchema": false,
        "group": "",
        "scope": ""
      },
      "currentVersion": [
        0,
        0
      ],
      "grafanaMaturityCount": 0,
      "lineageIsGroup": false,
      "links": {
        "docs": "n/a",
        "go": "n/a",
        "schema": "n/a",
        "ts": "n/a"
      },
      "machineName": "folder",
      "maturity": "planned",
      "name": "Folder",
      "pluralMachineName": "folders",
      "pluralName": "Folders"
    },
    "gaugepanelcfg": {
      "category": "composable",
      "codeowners": [
        "grafana/user-essentials"
      ],
      "currentVersion": [
        0,
        0
      ],
      "grafanaMaturityCount": 0,
      "lineageIsGroup": true,
      "links": {
        "docs": "https://grafana.com/docs/grafana/next/developers/kinds/composable/gaugepanelcfg/schema-reference",
        "go": "n/a",
        "schema": "https://github.com/grafana/grafana/tree/main/public/app/plugins/panel/gauge/panelcfg.cue",
        "ts": "https://github.com/grafana/grafana/tree/main/public/app/plugins/panel/gauge/panelcfg.gen.ts"
      },
      "machineName": "gaugepanelcfg",
      "maturity": "experimental",
      "name": "GaugePanelCfg",
      "pluralMachineName": "gaugepanelcfgs",
      "pluralName": "GaugePanelCfgs",
      "schemaInterface": "PanelCfg"
    },
    "geomappanelcfg": {
      "category": "composable",
      "codeowners": [],
      "currentVersion": [
        0,
        0
      ],
      "grafanaMaturityCount": 0,
      "lineageIsGroup": true,
      "links": {
        "docs": "n/a",
        "go": "n/a",
        "schema": "n/a",
        "ts": "n/a"
      },
      "machineName": "geomappanelcfg",
      "maturity": "planned",
      "name": "GeomapPanelCfg",
      "pluralMachineName": "geomappanelcfgs",
      "pluralName": "GeomapPanelCfgs",
      "schemaInterface": "PanelCfg"
    },
    "gettingstartedpanelcfg": {
      "category": "composable",
      "codeowners": [],
      "currentVersion": [
        0,
        0
      ],
      "grafanaMaturityCount": 0,
      "lineageIsGroup": true,
      "links": {
        "docs": "n/a",
        "go": "n/a",
        "schema": "n/a",
        "ts": "n/a"
      },
      "machineName": "gettingstartedpanelcfg",
      "maturity": "planned",
      "name": "GettingStartedPanelCfg",
      "pluralMachineName": "gettingstartedpanelcfgs",
      "pluralName": "GettingStartedPanelCfgs",
      "schemaInterface": "PanelCfg"
    },
    "googlecloudmonitoringdataquery": {
      "category": "composable",
      "codeowners": [],
      "currentVersion": [
        0,
        0
      ],
      "grafanaMaturityCount": 0,
      "lineageIsGroup": false,
      "links": {
        "docs": "n/a",
        "go": "n/a",
        "schema": "n/a",
        "ts": "n/a"
      },
      "machineName": "googlecloudmonitoringdataquery",
      "maturity": "planned",
      "name": "GoogleCloudMonitoringDataQuery",
      "pluralMachineName": "googlecloudmonitoringdataquerys",
      "pluralName": "GoogleCloudMonitoringDataQuerys",
      "schemaInterface": "DataQuery"
    },
    "googlecloudmonitoringdatasourcecfg": {
      "category": "composable",
      "codeowners": [],
      "currentVersion": [
        0,
        0
      ],
      "grafanaMaturityCount": 0,
      "lineageIsGroup": true,
      "links": {
        "docs": "n/a",
        "go": "n/a",
        "schema": "n/a",
        "ts": "n/a"
      },
      "machineName": "googlecloudmonitoringdatasourcecfg",
      "maturity": "planned",
      "name": "GoogleCloudMonitoringDataSourceCfg",
      "pluralMachineName": "googlecloudmonitoringdatasourcecfgs",
      "pluralName": "GoogleCloudMonitoringDataSourceCfgs",
      "schemaInterface": "DataSourceCfg"
    },
    "grafanadataquery": {
      "category": "composable",
      "codeowners": [],
      "currentVersion": [
        0,
        0
      ],
      "grafanaMaturityCount": 0,
      "lineageIsGroup": false,
      "links": {
        "docs": "n/a",
        "go": "n/a",
        "schema": "n/a",
        "ts": "n/a"
      },
      "machineName": "grafanadataquery",
      "maturity": "planned",
      "name": "GrafanaDataQuery",
      "pluralMachineName": "grafanadataquerys",
      "pluralName": "GrafanaDataQuerys",
      "schemaInterface": "DataQuery"
    },
    "grafanadatasourcecfg": {
      "category": "composable",
      "codeowners": [],
      "currentVersion": [
        0,
        0
      ],
      "grafanaMaturityCount": 0,
      "lineageIsGroup": true,
      "links": {
        "docs": "n/a",
        "go": "n/a",
        "schema": "n/a",
        "ts": "n/a"
      },
      "machineName": "grafanadatasourcecfg",
      "maturity": "planned",
      "name": "GrafanaDataSourceCfg",
      "pluralMachineName": "grafanadatasourcecfgs",
      "pluralName": "GrafanaDataSourceCfgs",
      "schemaInterface": "DataSourceCfg"
    },
    "graphitedataquery": {
      "category": "composable",
      "codeowners": [],
      "currentVersion": [
        0,
        0
      ],
      "grafanaMaturityCount": 0,
      "lineageIsGroup": false,
      "links": {
        "docs": "n/a",
        "go": "n/a",
        "schema": "n/a",
        "ts": "n/a"
      },
      "machineName": "graphitedataquery",
      "maturity": "planned",
      "name": "GraphiteDataQuery",
      "pluralMachineName": "graphitedataquerys",
      "pluralName": "GraphiteDataQuerys",
      "schemaInterface": "DataQuery"
    },
    "graphitedatasourcecfg": {
      "category": "composable",
      "codeowners": [],
      "currentVersion": [
        0,
        0
      ],
      "grafanaMaturityCount": 0,
      "lineageIsGroup": true,
      "links": {
        "docs": "n/a",
        "go": "n/a",
        "schema": "n/a",
        "ts": "n/a"
      },
      "machineName": "graphitedatasourcecfg",
      "maturity": "planned",
      "name": "GraphiteDataSourceCfg",
      "pluralMachineName": "graphitedatasourcecfgs",
      "pluralName": "GraphiteDataSourceCfgs",
      "schemaInterface": "DataSourceCfg"
    },
    "grapholdpanelcfg": {
      "category": "composable",
      "codeowners": [],
      "currentVersion": [
        0,
        0
      ],
      "grafanaMaturityCount": 0,
      "lineageIsGroup": true,
      "links": {
        "docs": "n/a",
        "go": "n/a",
        "schema": "n/a",
        "ts": "n/a"
      },
      "machineName": "grapholdpanelcfg",
      "maturity": "planned",
      "name": "GraphOldPanelCfg",
      "pluralMachineName": "grapholdpanelcfgs",
      "pluralName": "GraphOldPanelCfgs",
      "schemaInterface": "PanelCfg"
    },
    "histogrampanelcfg": {
      "category": "composable",
      "codeowners": [
        "grafana/grafana-bi-squad"
      ],
      "currentVersion": [
        0,
        0
      ],
      "grafanaMaturityCount": 0,
      "lineageIsGroup": true,
      "links": {
        "docs": "https://grafana.com/docs/grafana/next/developers/kinds/composable/histogrampanelcfg/schema-reference",
        "go": "n/a",
        "schema": "https://github.com/grafana/grafana/tree/main/public/app/plugins/panel/histogram/panelcfg.cue",
        "ts": "https://github.com/grafana/grafana/tree/main/public/app/plugins/panel/histogram/panelcfg.gen.ts"
      },
      "machineName": "histogrampanelcfg",
      "maturity": "experimental",
      "name": "HistogramPanelCfg",
      "pluralMachineName": "histogrampanelcfgs",
      "pluralName": "HistogramPanelCfgs",
      "schemaInterface": "PanelCfg"
    },
    "iconpanelcfg": {
      "category": "composable",
      "codeowners": [],
      "currentVersion": [
        0,
        0
      ],
      "grafanaMaturityCount": 0,
      "lineageIsGroup": true,
      "links": {
        "docs": "n/a",
        "go": "n/a",
        "schema": "n/a",
        "ts": "n/a"
      },
      "machineName": "iconpanelcfg",
      "maturity": "planned",
      "name": "IconPanelCfg",
      "pluralMachineName": "iconpanelcfgs",
      "pluralName": "IconPanelCfgs",
      "schemaInterface": "PanelCfg"
    },
    "jaegerdataquery": {
      "category": "composable",
      "codeowners": [],
      "currentVersion": [
        0,
        0
      ],
      "grafanaMaturityCount": 0,
      "lineageIsGroup": false,
      "links": {
        "docs": "n/a",
        "go": "n/a",
        "schema": "n/a",
        "ts": "n/a"
      },
      "machineName": "jaegerdataquery",
      "maturity": "planned",
      "name": "JaegerDataQuery",
      "pluralMachineName": "jaegerdataquerys",
      "pluralName": "JaegerDataQuerys",
      "schemaInterface": "DataQuery"
    },
    "jaegerdatasourcecfg": {
      "category": "composable",
      "codeowners": [],
      "currentVersion": [
        0,
        0
      ],
      "grafanaMaturityCount": 0,
      "lineageIsGroup": true,
      "links": {
        "docs": "n/a",
        "go": "n/a",
        "schema": "n/a",
        "ts": "n/a"
      },
      "machineName": "jaegerdatasourcecfg",
      "maturity": "planned",
      "name": "JaegerDataSourceCfg",
      "pluralMachineName": "jaegerdatasourcecfgs",
      "pluralName": "JaegerDataSourceCfgs",
      "schemaInterface": "DataSourceCfg"
    },
    "librarypanel": {
      "category": "core",
      "codeowners": [
        "grafana/grafana-as-code",
        "grafana/grafana-bi-squad",
        "grafana/plugins-platform-frontend",
        "grafana/user-essentials"
      ],
      "crd": {
        "dummySchema": false,
        "group": "librarypanel.core.grafana.com",
        "scope": "Namespaced"
      },
      "currentVersion": [
        0,
        0
      ],
      "description": "A standalone panel",
      "grafanaMaturityCount": 10,
      "lineageIsGroup": false,
      "links": {
        "docs": "https://grafana.com/docs/grafana/next/developers/kinds/core/librarypanel/schema-reference",
        "go": "https://github.com/grafana/grafana/tree/main/pkg/kinds/librarypanel",
        "schema": "https://github.com/grafana/grafana/tree/main/kinds/librarypanel/librarypanel_kind.cue",
        "ts": "https://github.com/grafana/grafana/tree/main/packages/grafana-schema/src/raw/librarypanel/x/librarypanel_types.gen.ts"
      },
      "machineName": "librarypanel",
      "maturity": "experimental",
      "name": "LibraryPanel",
      "pluralMachineName": "librarypanels",
      "pluralName": "LibraryPanels"
    },
    "livepanelcfg": {
      "category": "composable",
      "codeowners": [],
      "currentVersion": [
        0,
        0
      ],
      "grafanaMaturityCount": 0,
      "lineageIsGroup": true,
      "links": {
        "docs": "n/a",
        "go": "n/a",
        "schema": "n/a",
        "ts": "n/a"
      },
      "machineName": "livepanelcfg",
      "maturity": "planned",
      "name": "LivePanelCfg",
      "pluralMachineName": "livepanelcfgs",
      "pluralName": "LivePanelCfgs",
      "schemaInterface": "PanelCfg"
    },
    "logspanelcfg": {
      "category": "composable",
      "codeowners": [],
      "currentVersion": [
        0,
        0
      ],
      "grafanaMaturityCount": 0,
      "lineageIsGroup": true,
      "links": {
        "docs": "n/a",
        "go": "n/a",
        "schema": "n/a",
        "ts": "n/a"
      },
      "machineName": "logspanelcfg",
      "maturity": "planned",
      "name": "LogsPanelCfg",
      "pluralMachineName": "logspanelcfgs",
      "pluralName": "LogsPanelCfgs",
      "schemaInterface": "PanelCfg"
    },
    "lokidataquery": {
      "category": "composable",
      "codeowners": [
        "grafana/observability-logs"
      ],
      "currentVersion": [
        0,
        0
      ],
      "grafanaMaturityCount": 0,
      "lineageIsGroup": false,
      "links": {
        "docs": "https://grafana.com/docs/grafana/next/developers/kinds/composable/lokidataquery/schema-reference",
        "go": "https://github.com/grafana/grafana/tree/main/pkg/tsdb/loki/kinds/dataquery/types_dataquery_gen.go",
        "schema": "https://github.com/grafana/grafana/tree/main/public/app/plugins/datasource/loki/dataquery.cue",
        "ts": "https://github.com/grafana/grafana/tree/main/public/app/plugins/datasource/loki/dataquery.gen.ts"
      },
      "machineName": "lokidataquery",
      "maturity": "experimental",
      "name": "LokiDataQuery",
      "pluralMachineName": "lokidataquerys",
      "pluralName": "LokiDataQuerys",
      "schemaInterface": "DataQuery"
    },
    "lokidatasourcecfg": {
      "category": "composable",
      "codeowners": [],
      "currentVersion": [
        0,
        0
      ],
      "grafanaMaturityCount": 0,
      "lineageIsGroup": true,
      "links": {
        "docs": "n/a",
        "go": "n/a",
        "schema": "n/a",
        "ts": "n/a"
      },
      "machineName": "lokidatasourcecfg",
      "maturity": "planned",
      "name": "LokiDataSourceCfg",
      "pluralMachineName": "lokidatasourcecfgs",
      "pluralName": "LokiDataSourceCfgs",
      "schemaInterface": "DataSourceCfg"
    },
    "microsoftsqlserverdataquery": {
      "category": "composable",
      "codeowners": [],
      "currentVersion": [
        0,
        0
      ],
      "grafanaMaturityCount": 0,
      "lineageIsGroup": false,
      "links": {
        "docs": "n/a",
        "go": "n/a",
        "schema": "n/a",
        "ts": "n/a"
      },
      "machineName": "microsoftsqlserverdataquery",
      "maturity": "planned",
      "name": "MicrosoftSQLServerDataQuery",
      "pluralMachineName": "microsoftsqlserverdataquerys",
      "pluralName": "MicrosoftSQLServerDataQuerys",
      "schemaInterface": "DataQuery"
    },
    "microsoftsqlserverdatasourcecfg": {
      "category": "composable",
      "codeowners": [],
      "currentVersion": [
        0,
        0
      ],
      "grafanaMaturityCount": 0,
      "lineageIsGroup": true,
      "links": {
        "docs": "n/a",
        "go": "n/a",
        "schema": "n/a",
        "ts": "n/a"
      },
      "machineName": "microsoftsqlserverdatasourcecfg",
      "maturity": "planned",
      "name": "MicrosoftSQLServerDataSourceCfg",
      "pluralMachineName": "microsoftsqlserverdatasourcecfgs",
      "pluralName": "MicrosoftSQLServerDataSourceCfgs",
      "schemaInterface": "DataSourceCfg"
    },
    "mysqldataquery": {
      "category": "composable",
      "codeowners": [],
      "currentVersion": [
        0,
        0
      ],
      "grafanaMaturityCount": 0,
      "lineageIsGroup": false,
      "links": {
        "docs": "n/a",
        "go": "n/a",
        "schema": "n/a",
        "ts": "n/a"
      },
      "machineName": "mysqldataquery",
      "maturity": "planned",
      "name": "MySQLDataQuery",
      "pluralMachineName": "mysqldataquerys",
      "pluralName": "MySQLDataQuerys",
      "schemaInterface": "DataQuery"
    },
    "mysqldatasourcecfg": {
      "category": "composable",
      "codeowners": [],
      "currentVersion": [
        0,
        0
      ],
      "grafanaMaturityCount": 0,
      "lineageIsGroup": true,
      "links": {
        "docs": "n/a",
        "go": "n/a",
        "schema": "n/a",
        "ts": "n/a"
      },
      "machineName": "mysqldatasourcecfg",
      "maturity": "planned",
      "name": "MySQLDataSourceCfg",
      "pluralMachineName": "mysqldatasourcecfgs",
      "pluralName": "MySQLDataSourceCfgs",
      "schemaInterface": "DataSourceCfg"
    },
    "newspanelcfg": {
      "category": "composable",
      "codeowners": [
        "grafana/user-essentials"
      ],
      "currentVersion": [
        0,
        0
      ],
      "grafanaMaturityCount": 0,
      "lineageIsGroup": true,
      "links": {
        "docs": "https://grafana.com/docs/grafana/next/developers/kinds/composable/newspanelcfg/schema-reference",
        "go": "n/a",
        "schema": "https://github.com/grafana/grafana/tree/main/public/app/plugins/panel/news/panelcfg.cue",
        "ts": "https://github.com/grafana/grafana/tree/main/public/app/plugins/panel/news/panelcfg.gen.ts"
      },
      "machineName": "newspanelcfg",
      "maturity": "experimental",
      "name": "NewsPanelCfg",
      "pluralMachineName": "newspanelcfgs",
      "pluralName": "NewsPanelCfgs",
      "schemaInterface": "PanelCfg"
    },
    "nodegraphpanelcfg": {
      "category": "composable",
      "codeowners": [
        "grafana/observability-traces-and-profiling"
      ],
      "currentVersion": [
        0,
        0
      ],
      "grafanaMaturityCount": 0,
      "lineageIsGroup": true,
      "links": {
        "docs": "https://grafana.com/docs/grafana/next/developers/kinds/composable/nodegraphpanelcfg/schema-reference",
        "go": "n/a",
        "schema": "https://github.com/grafana/grafana/tree/main/public/app/plugins/panel/nodeGraph/panelcfg.cue",
        "ts": "https://github.com/grafana/grafana/tree/main/public/app/plugins/panel/nodeGraph/panelcfg.gen.ts"
      },
      "machineName": "nodegraphpanelcfg",
      "maturity": "experimental",
      "name": "NodeGraphPanelCfg",
      "pluralMachineName": "nodegraphpanelcfgs",
      "pluralName": "NodeGraphPanelCfgs",
      "schemaInterface": "PanelCfg"
    },
    "parcadataquery": {
      "category": "composable",
      "codeowners": [
        "grafana/observability-traces-and-profiling"
      ],
      "currentVersion": [
        0,
        0
      ],
      "grafanaMaturityCount": 0,
      "lineageIsGroup": false,
      "links": {
        "docs": "https://grafana.com/docs/grafana/next/developers/kinds/composable/parcadataquery/schema-reference",
        "go": "https://github.com/grafana/grafana/tree/main/pkg/tsdb/parca/kinds/dataquery/types_dataquery_gen.go",
        "schema": "https://github.com/grafana/grafana/tree/main/public/app/plugins/datasource/parca/dataquery.cue",
        "ts": "https://github.com/grafana/grafana/tree/main/public/app/plugins/datasource/parca/dataquery.gen.ts"
      },
      "machineName": "parcadataquery",
      "maturity": "experimental",
      "name": "ParcaDataQuery",
      "pluralMachineName": "parcadataquerys",
      "pluralName": "ParcaDataQuerys",
      "schemaInterface": "DataQuery"
    },
    "parcadatasourcecfg": {
      "category": "composable",
      "codeowners": [],
      "currentVersion": [
        0,
        0
      ],
      "grafanaMaturityCount": 0,
      "lineageIsGroup": true,
      "links": {
        "docs": "n/a",
        "go": "n/a",
        "schema": "n/a",
        "ts": "n/a"
      },
      "machineName": "parcadatasourcecfg",
      "maturity": "planned",
      "name": "ParcaDataSourceCfg",
      "pluralMachineName": "parcadatasourcecfgs",
      "pluralName": "ParcaDataSourceCfgs",
      "schemaInterface": "DataSourceCfg"
    },
    "phlaredataquery": {
      "category": "composable",
      "codeowners": [
        "grafana/observability-traces-and-profiling"
      ],
      "currentVersion": [
        0,
        0
      ],
      "grafanaMaturityCount": 0,
      "lineageIsGroup": false,
      "links": {
        "docs": "https://grafana.com/docs/grafana/next/developers/kinds/composable/phlaredataquery/schema-reference",
        "go": "https://github.com/grafana/grafana/tree/main/pkg/tsdb/phlare/kinds/dataquery/types_dataquery_gen.go",
        "schema": "https://github.com/grafana/grafana/tree/main/public/app/plugins/datasource/phlare/dataquery.cue",
        "ts": "https://github.com/grafana/grafana/tree/main/public/app/plugins/datasource/phlare/dataquery.gen.ts"
      },
      "machineName": "phlaredataquery",
      "maturity": "experimental",
      "name": "PhlareDataQuery",
      "pluralMachineName": "phlaredataquerys",
      "pluralName": "PhlareDataQuerys",
      "schemaInterface": "DataQuery"
    },
    "phlaredatasourcecfg": {
      "category": "composable",
      "codeowners": [],
      "currentVersion": [
        0,
        0
      ],
      "grafanaMaturityCount": 0,
      "lineageIsGroup": true,
      "links": {
        "docs": "n/a",
        "go": "n/a",
        "schema": "n/a",
        "ts": "n/a"
      },
      "machineName": "phlaredatasourcecfg",
      "maturity": "planned",
      "name": "PhlareDataSourceCfg",
      "pluralMachineName": "phlaredatasourcecfgs",
      "pluralName": "PhlareDataSourceCfgs",
      "schemaInterface": "DataSourceCfg"
    },
    "piechartpanelcfg": {
      "category": "composable",
      "codeowners": [
        "grafana/grafana-bi-squad"
      ],
      "currentVersion": [
        0,
        0
      ],
      "grafanaMaturityCount": 0,
      "lineageIsGroup": true,
      "links": {
        "docs": "https://grafana.com/docs/grafana/next/developers/kinds/composable/piechartpanelcfg/schema-reference",
        "go": "n/a",
        "schema": "https://github.com/grafana/grafana/tree/main/public/app/plugins/panel/piechart/panelcfg.cue",
        "ts": "https://github.com/grafana/grafana/tree/main/public/app/plugins/panel/piechart/panelcfg.gen.ts"
      },
      "machineName": "piechartpanelcfg",
      "maturity": "experimental",
      "name": "PieChartPanelCfg",
      "pluralMachineName": "piechartpanelcfgs",
      "pluralName": "PieChartPanelCfgs",
      "schemaInterface": "PanelCfg"
    },
    "playlist": {
      "category": "core",
      "codeowners": [
        "grafana/grafana-as-code",
        "grafana/grafana-bi-squad",
        "grafana/plugins-platform-frontend",
        "grafana/user-essentials"
      ],
      "crd": {
        "dummySchema": false,
        "group": "playlist.core.grafana.com",
        "scope": "Namespaced"
      },
      "currentVersion": [
        0,
        0
      ],
      "description": "A playlist is a series of dashboards that is automatically rotated in the browser, on a configurable interval.",
      "grafanaMaturityCount": 0,
      "lineageIsGroup": false,
      "links": {
        "docs": "https://grafana.com/docs/grafana/next/developers/kinds/core/playlist/schema-reference",
        "go": "https://github.com/grafana/grafana/tree/main/pkg/kinds/playlist",
        "schema": "https://github.com/grafana/grafana/tree/main/kinds/playlist/playlist_kind.cue",
        "ts": "https://github.com/grafana/grafana/tree/main/packages/grafana-schema/src/raw/playlist/x/playlist_types.gen.ts"
      },
      "machineName": "playlist",
      "maturity": "merged",
      "name": "Playlist",
      "pluralMachineName": "playlists",
      "pluralName": "Playlists"
    },
    "postgresqldataquery": {
      "category": "composable",
      "codeowners": [],
      "currentVersion": [
        0,
        0
      ],
      "grafanaMaturityCount": 0,
      "lineageIsGroup": false,
      "links": {
        "docs": "n/a",
        "go": "n/a",
        "schema": "n/a",
        "ts": "n/a"
      },
      "machineName": "postgresqldataquery",
      "maturity": "planned",
      "name": "PostgreSQLDataQuery",
      "pluralMachineName": "postgresqldataquerys",
      "pluralName": "PostgreSQLDataQuerys",
      "schemaInterface": "DataQuery"
    },
    "postgresqldatasourcecfg": {
      "category": "composable",
      "codeowners": [],
      "currentVersion": [
        0,
        0
      ],
      "grafanaMaturityCount": 0,
      "lineageIsGroup": true,
      "links": {
        "docs": "n/a",
        "go": "n/a",
        "schema": "n/a",
        "ts": "n/a"
      },
      "machineName": "postgresqldatasourcecfg",
      "maturity": "planned",
      "name": "PostgreSQLDataSourceCfg",
      "pluralMachineName": "postgresqldatasourcecfgs",
      "pluralName": "PostgreSQLDataSourceCfgs",
      "schemaInterface": "DataSourceCfg"
    },
    "preferences": {
      "category": "core",
      "codeowners": [
        "grafana/grafana-as-code",
        "grafana/grafana-bi-squad",
        "grafana/plugins-platform-frontend",
        "grafana/user-essentials"
      ],
      "crd": {
        "dummySchema": false,
        "group": "preferences.core.grafana.com",
        "scope": "Namespaced"
      },
      "currentVersion": [
        0,
        0
      ],
      "description": "The user or team frontend preferences",
      "grafanaMaturityCount": 0,
      "lineageIsGroup": false,
      "links": {
        "docs": "https://grafana.com/docs/grafana/next/developers/kinds/core/preferences/schema-reference",
        "go": "https://github.com/grafana/grafana/tree/main/pkg/kinds/preferences",
        "schema": "https://github.com/grafana/grafana/tree/main/kinds/preferences/preferences_kind.cue",
        "ts": "https://github.com/grafana/grafana/tree/main/packages/grafana-schema/src/raw/preferences/x/preferences_types.gen.ts"
      },
      "machineName": "preferences",
      "maturity": "merged",
      "name": "Preferences",
      "pluralMachineName": "preferencess",
      "pluralName": "Preferencess"
    },
    "prometheusdataquery": {
      "category": "composable",
      "codeowners": [],
      "currentVersion": [
        0,
        0
      ],
      "grafanaMaturityCount": 0,
      "lineageIsGroup": false,
      "links": {
        "docs": "n/a",
        "go": "n/a",
        "schema": "n/a",
        "ts": "n/a"
      },
      "machineName": "prometheusdataquery",
      "maturity": "planned",
      "name": "PrometheusDataQuery",
      "pluralMachineName": "prometheusdataquerys",
      "pluralName": "PrometheusDataQuerys",
      "schemaInterface": "DataQuery"
    },
    "prometheusdatasourcecfg": {
      "category": "composable",
      "codeowners": [],
      "currentVersion": [
        0,
        0
      ],
      "grafanaMaturityCount": 0,
      "lineageIsGroup": true,
      "links": {
        "docs": "n/a",
        "go": "n/a",
        "schema": "n/a",
        "ts": "n/a"
      },
      "machineName": "prometheusdatasourcecfg",
      "maturity": "planned",
      "name": "PrometheusDataSourceCfg",
      "pluralMachineName": "prometheusdatasourcecfgs",
      "pluralName": "PrometheusDataSourceCfgs",
      "schemaInterface": "DataSourceCfg"
    },
    "publicdashboard": {
      "category": "core",
      "codeowners": [
        "grafana/grafana-as-code",
        "grafana/grafana-bi-squad",
        "grafana/plugins-platform-frontend",
        "grafana/user-essentials"
      ],
      "crd": {
        "dummySchema": false,
        "group": "publicdashboard.core.grafana.com",
        "scope": "Namespaced"
      },
      "currentVersion": [
        0,
        0
      ],
      "description": "Public dashboard configuration",
      "grafanaMaturityCount": 0,
      "lineageIsGroup": false,
      "links": {
        "docs": "https://grafana.com/docs/grafana/next/developers/kinds/core/publicdashboard/schema-reference",
        "go": "https://github.com/grafana/grafana/tree/main/pkg/kinds/publicdashboard",
        "schema": "https://github.com/grafana/grafana/tree/main/kinds/publicdashboard/publicdashboard_kind.cue",
        "ts": "https://github.com/grafana/grafana/tree/main/packages/grafana-schema/src/raw/publicdashboard/x/publicdashboard_types.gen.ts"
      },
      "machineName": "publicdashboard",
      "maturity": "merged",
      "name": "PublicDashboard",
      "pluralMachineName": "publicdashboards",
      "pluralName": "PublicDashboards"
    },
    "query": {
      "category": "core",
      "codeowners": [],
      "crd": {
        "dummySchema": false,
        "group": "",
        "scope": ""
      },
      "currentVersion": [
        0,
        0
      ],
      "grafanaMaturityCount": 0,
      "lineageIsGroup": false,
      "links": {
        "docs": "n/a",
        "go": "n/a",
        "schema": "n/a",
        "ts": "n/a"
      },
      "machineName": "query",
      "maturity": "planned",
      "name": "Query",
      "pluralMachineName": "querys",
      "pluralName": "Querys"
    },
    "queryhistory": {
      "category": "core",
      "codeowners": [],
      "crd": {
        "dummySchema": false,
        "group": "",
        "scope": ""
      },
      "currentVersion": [
        0,
        0
      ],
      "grafanaMaturityCount": 0,
      "lineageIsGroup": false,
      "links": {
        "docs": "n/a",
        "go": "n/a",
        "schema": "n/a",
        "ts": "n/a"
      },
      "machineName": "queryhistory",
      "maturity": "planned",
      "name": "QueryHistory",
      "pluralMachineName": "queryhistorys",
      "pluralName": "QueryHistorys"
    },
    "serviceaccount": {
      "category": "core",
      "codeowners": [
        "grafana/grafana-as-code",
        "grafana/grafana-bi-squad",
        "grafana/plugins-platform-frontend",
        "grafana/user-essentials"
      ],
      "crd": {
        "dummySchema": false,
        "group": "serviceaccount.core.grafana.com",
        "scope": "Namespaced"
      },
      "currentVersion": [
        0,
        0
      ],
      "description": "system account",
      "grafanaMaturityCount": 9,
      "lineageIsGroup": false,
      "links": {
        "docs": "https://grafana.com/docs/grafana/next/developers/kinds/core/serviceaccount/schema-reference",
        "go": "https://github.com/grafana/grafana/tree/main/pkg/kinds/serviceaccount",
        "schema": "https://github.com/grafana/grafana/tree/main/kinds/serviceaccount/serviceaccount_kind.cue",
        "ts": "https://github.com/grafana/grafana/tree/main/packages/grafana-schema/src/raw/serviceaccount/x/serviceaccount_types.gen.ts"
      },
      "machineName": "serviceaccount",
      "maturity": "merged",
      "name": "ServiceAccount",
      "pluralMachineName": "serviceaccounts",
      "pluralName": "ServiceAccounts"
    },
    "statetimelinepanelcfg": {
      "category": "composable",
      "codeowners": [
        "grafana/grafana-bi-squad"
      ],
      "currentVersion": [
        0,
        0
      ],
      "grafanaMaturityCount": 0,
      "lineageIsGroup": true,
      "links": {
        "docs": "https://grafana.com/docs/grafana/next/developers/kinds/composable/statetimelinepanelcfg/schema-reference",
        "go": "n/a",
        "schema": "https://github.com/grafana/grafana/tree/main/public/app/plugins/panel/state-timeline/panelcfg.cue",
        "ts": "https://github.com/grafana/grafana/tree/main/public/app/plugins/panel/state-timeline/panelcfg.gen.ts"
      },
      "machineName": "statetimelinepanelcfg",
      "maturity": "experimental",
      "name": "StateTimelinePanelCfg",
      "pluralMachineName": "statetimelinepanelcfgs",
      "pluralName": "StateTimelinePanelCfgs",
      "schemaInterface": "PanelCfg"
    },
    "statpanelcfg": {
      "category": "composable",
      "codeowners": [
        "grafana/user-essentials"
      ],
      "currentVersion": [
        0,
        0
      ],
      "grafanaMaturityCount": 0,
      "lineageIsGroup": true,
      "links": {
        "docs": "https://grafana.com/docs/grafana/next/developers/kinds/composable/statpanelcfg/schema-reference",
        "go": "n/a",
        "schema": "https://github.com/grafana/grafana/tree/main/public/app/plugins/panel/stat/panelcfg.cue",
        "ts": "https://github.com/grafana/grafana/tree/main/public/app/plugins/panel/stat/panelcfg.gen.ts"
      },
      "machineName": "statpanelcfg",
      "maturity": "experimental",
      "name": "StatPanelCfg",
      "pluralMachineName": "statpanelcfgs",
      "pluralName": "StatPanelCfgs",
      "schemaInterface": "PanelCfg"
    },
    "statushistorypanelcfg": {
      "category": "composable",
      "codeowners": [
        "grafana/grafana-bi-squad"
      ],
      "currentVersion": [
        0,
        0
      ],
      "grafanaMaturityCount": 0,
      "lineageIsGroup": true,
      "links": {
        "docs": "https://grafana.com/docs/grafana/next/developers/kinds/composable/statushistorypanelcfg/schema-reference",
        "go": "n/a",
        "schema": "https://github.com/grafana/grafana/tree/main/public/app/plugins/panel/status-history/panelcfg.cue",
        "ts": "https://github.com/grafana/grafana/tree/main/public/app/plugins/panel/status-history/panelcfg.gen.ts"
      },
      "machineName": "statushistorypanelcfg",
      "maturity": "experimental",
      "name": "StatusHistoryPanelCfg",
      "pluralMachineName": "statushistorypanelcfgs",
      "pluralName": "StatusHistoryPanelCfgs",
      "schemaInterface": "PanelCfg"
    },
    "tableoldpanelcfg": {
      "category": "composable",
      "codeowners": [],
      "currentVersion": [
        0,
        0
      ],
      "grafanaMaturityCount": 0,
      "lineageIsGroup": true,
      "links": {
        "docs": "n/a",
        "go": "n/a",
        "schema": "n/a",
        "ts": "n/a"
      },
      "machineName": "tableoldpanelcfg",
      "maturity": "planned",
      "name": "TableOldPanelCfg",
      "pluralMachineName": "tableoldpanelcfgs",
      "pluralName": "TableOldPanelCfgs",
      "schemaInterface": "PanelCfg"
    },
    "team": {
      "category": "core",
      "codeowners": [
        "grafana/grafana-as-code",
        "grafana/grafana-bi-squad",
        "grafana/plugins-platform-frontend",
        "grafana/user-essentials"
      ],
      "crd": {
        "dummySchema": false,
        "group": "team.core.grafana.com",
        "scope": "Namespaced"
      },
      "currentVersion": [
        0,
        0
      ],
      "description": "A team is a named grouping of Grafana users to which access control rules may be assigned.",
      "grafanaMaturityCount": 7,
      "lineageIsGroup": false,
      "links": {
        "docs": "https://grafana.com/docs/grafana/next/developers/kinds/core/team/schema-reference",
        "go": "https://github.com/grafana/grafana/tree/main/pkg/kinds/team",
        "schema": "https://github.com/grafana/grafana/tree/main/kinds/team/team_kind.cue",
        "ts": "https://github.com/grafana/grafana/tree/main/packages/grafana-schema/src/raw/team/x/team_types.gen.ts"
      },
      "machineName": "team",
      "maturity": "merged",
      "name": "Team",
      "pluralMachineName": "teams",
      "pluralName": "Teams"
    },
    "tempodataquery": {
      "category": "composable",
      "codeowners": [
        "grafana/observability-traces-and-profiling"
      ],
      "currentVersion": [
        0,
        0
      ],
      "grafanaMaturityCount": 0,
      "lineageIsGroup": false,
      "links": {
        "docs": "https://grafana.com/docs/grafana/next/developers/kinds/composable/tempodataquery/schema-reference",
        "go": "https://github.com/grafana/grafana/tree/main/pkg/tsdb/tempo/kinds/dataquery/types_dataquery_gen.go",
        "schema": "https://github.com/grafana/grafana/tree/main/public/app/plugins/datasource/tempo/dataquery.cue",
        "ts": "https://github.com/grafana/grafana/tree/main/public/app/plugins/datasource/tempo/dataquery.gen.ts"
      },
      "machineName": "tempodataquery",
      "maturity": "experimental",
      "name": "TempoDataQuery",
      "pluralMachineName": "tempodataquerys",
      "pluralName": "TempoDataQuerys",
      "schemaInterface": "DataQuery"
    },
    "tempodatasourcecfg": {
      "category": "composable",
      "codeowners": [],
      "currentVersion": [
        0,
        0
      ],
      "grafanaMaturityCount": 0,
      "lineageIsGroup": true,
      "links": {
        "docs": "n/a",
        "go": "n/a",
        "schema": "n/a",
        "ts": "n/a"
      },
      "machineName": "tempodatasourcecfg",
      "maturity": "planned",
      "name": "TempoDataSourceCfg",
      "pluralMachineName": "tempodatasourcecfgs",
      "pluralName": "TempoDataSourceCfgs",
      "schemaInterface": "DataSourceCfg"
    },
    "testdatadataquery": {
      "category": "composable",
      "codeowners": [
        "grafana/plugins-platform-frontend"
      ],
      "currentVersion": [
        0,
        0
      ],
      "grafanaMaturityCount": 0,
      "lineageIsGroup": false,
      "links": {
        "docs": "https://grafana.com/docs/grafana/next/developers/kinds/composable/testdatadataquery/schema-reference",
        "go": "https://github.com/grafana/grafana/tree/main/pkg/tsdb/testdata/kinds/dataquery/types_dataquery_gen.go",
        "schema": "https://github.com/grafana/grafana/tree/main/public/app/plugins/datasource/testdata/dataquery.cue",
        "ts": "https://github.com/grafana/grafana/tree/main/public/app/plugins/datasource/testdata/dataquery.gen.ts"
      },
      "machineName": "testdatadataquery",
      "maturity": "experimental",
      "name": "TestDataDataQuery",
      "pluralMachineName": "testdatadataquerys",
      "pluralName": "TestDataDataQuerys",
      "schemaInterface": "DataQuery"
    },
    "testdatadatasourcecfg": {
      "category": "composable",
      "codeowners": [],
      "currentVersion": [
        0,
        0
      ],
      "grafanaMaturityCount": 0,
      "lineageIsGroup": true,
      "links": {
        "docs": "n/a",
        "go": "n/a",
        "schema": "n/a",
        "ts": "n/a"
      },
      "machineName": "testdatadatasourcecfg",
      "maturity": "planned",
      "name": "TestDataDataSourceCfg",
      "pluralMachineName": "testdatadatasourcecfgs",
      "pluralName": "TestDataDataSourceCfgs",
      "schemaInterface": "DataSourceCfg"
    },
    "textpanelcfg": {
      "category": "composable",
      "codeowners": [
        "grafana/user-essentials"
      ],
      "currentVersion": [
        0,
        0
      ],
      "grafanaMaturityCount": 0,
      "lineageIsGroup": true,
      "links": {
        "docs": "https://grafana.com/docs/grafana/next/developers/kinds/composable/textpanelcfg/schema-reference",
        "go": "n/a",
        "schema": "https://github.com/grafana/grafana/tree/main/public/app/plugins/panel/text/panelcfg.cue",
        "ts": "https://github.com/grafana/grafana/tree/main/public/app/plugins/panel/text/panelcfg.gen.ts"
      },
      "machineName": "textpanelcfg",
      "maturity": "experimental",
      "name": "TextPanelCfg",
      "pluralMachineName": "textpanelcfgs",
      "pluralName": "TextPanelCfgs",
      "schemaInterface": "PanelCfg"
    },
    "thumb": {
      "category": "core",
      "codeowners": [],
      "crd": {
        "dummySchema": false,
        "group": "",
        "scope": ""
      },
      "currentVersion": [
        0,
        0
      ],
      "grafanaMaturityCount": 0,
      "lineageIsGroup": false,
      "links": {
        "docs": "n/a",
        "go": "n/a",
        "schema": "n/a",
        "ts": "n/a"
      },
      "machineName": "thumb",
      "maturity": "planned",
      "name": "Thumb",
      "pluralMachineName": "thumbs",
      "pluralName": "Thumbs"
    },
    "tracespanelcfg": {
      "category": "composable",
      "codeowners": [],
      "currentVersion": [
        0,
        0
      ],
      "grafanaMaturityCount": 0,
      "lineageIsGroup": true,
      "links": {
        "docs": "n/a",
        "go": "n/a",
        "schema": "n/a",
        "ts": "n/a"
      },
      "machineName": "tracespanelcfg",
      "maturity": "planned",
      "name": "TracesPanelCfg",
      "pluralMachineName": "tracespanelcfgs",
      "pluralName": "TracesPanelCfgs",
      "schemaInterface": "PanelCfg"
    },
    "user": {
      "category": "core",
      "codeowners": [],
      "crd": {
        "dummySchema": false,
        "group": "",
        "scope": ""
      },
      "currentVersion": [
        0,
        0
      ],
      "grafanaMaturityCount": 0,
      "lineageIsGroup": false,
      "links": {
        "docs": "n/a",
        "go": "n/a",
        "schema": "n/a",
        "ts": "n/a"
      },
      "machineName": "user",
      "maturity": "planned",
      "name": "User",
      "pluralMachineName": "users",
      "pluralName": "Users"
    },
    "welcomepanelcfg": {
      "category": "composable",
      "codeowners": [],
      "currentVersion": [
        0,
        0
      ],
      "grafanaMaturityCount": 0,
      "lineageIsGroup": true,
      "links": {
        "docs": "n/a",
        "go": "n/a",
        "schema": "n/a",
        "ts": "n/a"
      },
      "machineName": "welcomepanelcfg",
      "maturity": "planned",
      "name": "WelcomePanelCfg",
      "pluralMachineName": "welcomepanelcfgs",
      "pluralName": "WelcomePanelCfgs",
      "schemaInterface": "PanelCfg"
    },
    "xychartpanelcfg": {
      "category": "composable",
      "codeowners": [
        "grafana/grafana-bi-squad"
      ],
      "currentVersion": [
        0,
        0
      ],
      "grafanaMaturityCount": 0,
      "lineageIsGroup": true,
      "links": {
        "docs": "https://grafana.com/docs/grafana/next/developers/kinds/composable/xychartpanelcfg/schema-reference",
        "go": "n/a",
        "schema": "https://github.com/grafana/grafana/tree/main/public/app/plugins/panel/xychart/panelcfg.cue",
        "ts": "https://github.com/grafana/grafana/tree/main/public/app/plugins/panel/xychart/panelcfg.gen.ts"
      },
      "machineName": "xychartpanelcfg",
      "maturity": "experimental",
      "name": "XYChartPanelCfg",
      "pluralMachineName": "xychartpanelcfgs",
      "pluralName": "XYChartPanelCfgs",
      "schemaInterface": "PanelCfg"
    },
    "zipkindataquery": {
      "category": "composable",
      "codeowners": [],
      "currentVersion": [
        0,
        0
      ],
      "grafanaMaturityCount": 0,
      "lineageIsGroup": false,
      "links": {
        "docs": "n/a",
        "go": "n/a",
        "schema": "n/a",
        "ts": "n/a"
      },
      "machineName": "zipkindataquery",
      "maturity": "planned",
      "name": "ZipkinDataQuery",
      "pluralMachineName": "zipkindataquerys",
      "pluralName": "ZipkinDataQuerys",
      "schemaInterface": "DataQuery"
    },
    "zipkindatasourcecfg": {
      "category": "composable",
      "codeowners": [],
      "currentVersion": [
        0,
        0
      ],
      "grafanaMaturityCount": 0,
      "lineageIsGroup": true,
      "links": {
        "docs": "n/a",
        "go": "n/a",
        "schema": "n/a",
        "ts": "n/a"
      },
      "machineName": "zipkindatasourcecfg",
      "maturity": "planned",
      "name": "ZipkinDataSourceCfg",
      "pluralMachineName": "zipkindatasourcecfgs",
      "pluralName": "ZipkinDataSourceCfgs",
      "schemaInterface": "DataSourceCfg"
    }
  },
  "dimensions": {
    "category": {
      "composable": {
        "name": "composable",
        "items": [
          "alertgroupspanelcfg",
          "alertlistpanelcfg",
          "alertmanagerdataquery",
          "alertmanagerdatasourcecfg",
          "annotationslistpanelcfg",
          "azuremonitordataquery",
          "azuremonitordatasourcecfg",
          "barchartpanelcfg",
          "bargaugepanelcfg",
          "cloudwatchdataquery",
          "cloudwatchdatasourcecfg",
          "dashboarddataquery",
          "dashboarddatasourcecfg",
          "dashboardlistpanelcfg",
          "debugpanelcfg",
          "elasticsearchdataquery",
          "elasticsearchdatasourcecfg",
          "flamegraphpanelcfg",
          "gaugepanelcfg",
          "geomappanelcfg",
          "gettingstartedpanelcfg",
          "googlecloudmonitoringdataquery",
          "googlecloudmonitoringdatasourcecfg",
          "grafanadataquery",
          "grafanadatasourcecfg",
          "graphitedataquery",
          "graphitedatasourcecfg",
          "grapholdpanelcfg",
          "histogrampanelcfg",
          "iconpanelcfg",
          "jaegerdataquery",
          "jaegerdatasourcecfg",
          "livepanelcfg",
          "logspanelcfg",
          "lokidataquery",
          "lokidatasourcecfg",
          "microsoftsqlserverdataquery",
          "microsoftsqlserverdatasourcecfg",
          "mysqldataquery",
          "mysqldatasourcecfg",
          "newspanelcfg",
          "nodegraphpanelcfg",
          "parcadataquery",
          "parcadatasourcecfg",
          "phlaredataquery",
          "phlaredatasourcecfg",
          "piechartpanelcfg",
          "postgresqldataquery",
          "postgresqldatasourcecfg",
          "prometheusdataquery",
          "prometheusdatasourcecfg",
          "statetimelinepanelcfg",
          "statpanelcfg",
          "statushistorypanelcfg",
          "tableoldpanelcfg",
          "tempodataquery",
          "tempodatasourcecfg",
          "testdatadataquery",
          "testdatadatasourcecfg",
          "textpanelcfg",
          "tracespanelcfg",
          "welcomepanelcfg",
          "xychartpanelcfg",
          "zipkindataquery",
          "zipkindatasourcecfg"
        ],
        "count": 65
      },
      "core": {
        "name": "core",
        "items": [
          "apikey",
          "dashboard",
          "datasource",
          "folder",
          "librarypanel",
          "playlist",
          "preferences",
          "publicdashboard",
          "query",
          "queryhistory",
          "serviceaccount",
          "team",
          "thumb",
          "user"
        ],
        "count": 14
      }
    },
    "maturity": {
      "experimental": {
        "name": "experimental",
        "items": [
          "annotationslistpanelcfg",
          "barchartpanelcfg",
          "bargaugepanelcfg",
          "dashboard",
          "dashboardlistpanelcfg",
          "gaugepanelcfg",
          "histogrampanelcfg",
          "librarypanel",
          "lokidataquery",
          "newspanelcfg",
          "nodegraphpanelcfg",
          "parcadataquery",
          "phlaredataquery",
          "piechartpanelcfg",
          "statetimelinepanelcfg",
          "statpanelcfg",
          "statushistorypanelcfg",
          "tempodataquery",
          "testdatadataquery",
          "textpanelcfg",
          "xychartpanelcfg"
        ],
        "count": 20
      },
      "mature": {
        "name": "mature",
        "items": [],
        "count": 0
      },
      "merged": {
        "name": "merged",
        "items": [
          "alertgroupspanelcfg",
          "elasticsearchdataquery",
          "playlist",
          "preferences",
          "publicdashboard",
          "serviceaccount",
          "team"
        ],
        "count": 7
      },
      "planned": {
        "name": "planned",
        "items": [
          "alertlistpanelcfg",
          "alertmanagerdataquery",
          "alertmanagerdatasourcecfg",
          "apikey",
          "azuremonitordataquery",
          "azuremonitordatasourcecfg",
          "cloudwatchdataquery",
          "cloudwatchdatasourcecfg",
          "dashboarddataquery",
          "dashboarddatasourcecfg",
          "datasource",
          "debugpanelcfg",
          "elasticsearchdatasourcecfg",
          "flamegraphpanelcfg",
          "folder",
          "geomappanelcfg",
          "gettingstartedpanelcfg",
          "googlecloudmonitoringdataquery",
          "googlecloudmonitoringdatasourcecfg",
          "grafanadataquery",
          "grafanadatasourcecfg",
          "graphitedataquery",
          "graphitedatasourcecfg",
          "grapholdpanelcfg",
          "iconpanelcfg",
          "jaegerdataquery",
          "jaegerdatasourcecfg",
          "livepanelcfg",
          "logspanelcfg",
          "lokidatasourcecfg",
          "microsoftsqlserverdataquery",
          "microsoftsqlserverdatasourcecfg",
          "mysqldataquery",
          "mysqldatasourcecfg",
          "parcadatasourcecfg",
          "phlaredatasourcecfg",
          "postgresqldataquery",
          "postgresqldatasourcecfg",
          "prometheusdataquery",
          "prometheusdatasourcecfg",
          "query",
          "queryhistory",
          "tableoldpanelcfg",
          "tempodatasourcecfg",
          "testdatadatasourcecfg",
          "thumb",
          "tracespanelcfg",
          "user",
          "welcomepanelcfg",
          "zipkindataquery",
          "zipkindatasourcecfg"
        ],
<<<<<<< HEAD
        "count": 53
=======
        "count": 52
>>>>>>> b32c1022
      },
      "stable": {
        "name": "stable",
        "items": [],
        "count": 0
      }
    }
  }
}<|MERGE_RESOLUTION|>--- conflicted
+++ resolved
@@ -1999,7 +1999,7 @@
           "textpanelcfg",
           "xychartpanelcfg"
         ],
-        "count": 20
+        "count": 21
       },
       "mature": {
         "name": "mature",
@@ -2074,11 +2074,7 @@
           "zipkindataquery",
           "zipkindatasourcecfg"
         ],
-<<<<<<< HEAD
-        "count": 53
-=======
-        "count": 52
->>>>>>> b32c1022
+        "count": 51
       },
       "stable": {
         "name": "stable",
