package apis

import (
	"bytes"
	"context"
	"encoding/json"
	"fmt"
	"io"
	"net/http"
	"os"
	"testing"

	"github.com/stretchr/testify/require"
	"k8s.io/apimachinery/pkg/api/errors"
	metav1 "k8s.io/apimachinery/pkg/apis/meta/v1"
	"k8s.io/apimachinery/pkg/apis/meta/v1/unstructured"
	"k8s.io/apimachinery/pkg/runtime"
	"k8s.io/apimachinery/pkg/runtime/schema"
	"k8s.io/apimachinery/pkg/runtime/serializer/yaml"
	yamlutil "k8s.io/apimachinery/pkg/util/yaml"

	"k8s.io/client-go/dynamic"
	"k8s.io/client-go/rest"

	"github.com/grafana/grafana/pkg/infra/localcache"
	"github.com/grafana/grafana/pkg/server"
	"github.com/grafana/grafana/pkg/services/auth/identity"
	"github.com/grafana/grafana/pkg/services/datasources"
	"github.com/grafana/grafana/pkg/services/featuremgmt"
	"github.com/grafana/grafana/pkg/services/grafana-apiserver/endpoints/request"
	"github.com/grafana/grafana/pkg/services/org"
	"github.com/grafana/grafana/pkg/services/org/orgimpl"
	"github.com/grafana/grafana/pkg/services/quota/quotaimpl"
	"github.com/grafana/grafana/pkg/services/supportbundles/supportbundlestest"
	"github.com/grafana/grafana/pkg/services/team/teamimpl"
	"github.com/grafana/grafana/pkg/services/user"
	"github.com/grafana/grafana/pkg/services/user/userimpl"
	"github.com/grafana/grafana/pkg/tests/testinfra"
)

type K8sTestHelper struct {
	t          *testing.T
	env        server.TestEnv
	namespacer request.NamespaceMapper

	Org1 OrgUsers
	Org2 OrgUsers

	// // Registered groups
	groups []metav1.APIGroup
}

func NewK8sTestHelper(t *testing.T) *K8sTestHelper {
	t.Helper()
	dir, path := testinfra.CreateGrafDir(t, testinfra.GrafanaOpts{
		AppModeProduction: true, // do not start extra port 6443
		DisableAnonymous:  true,
		EnableFeatureToggles: []string{
			featuremgmt.FlagGrafanaAPIServer,
			featuremgmt.FlagGrafanaAPIServerWithExperimentalAPIs,
		},
	})

	_, env := testinfra.StartGrafanaEnv(t, dir, path)
	c := &K8sTestHelper{
		env:        *env,
		t:          t,
		namespacer: request.GetNamespaceMapper(nil),
	}

	c.Org1 = c.createTestUsers(int64(1))
	c.Org2 = c.createTestUsers(int64(2))

	// Read the API groups
	rsp := DoRequest(c, RequestParams{
		User: c.Org1.Viewer,
		Path: "/apis",
		// Accept: "application/json;g=apidiscovery.k8s.io;v=v2beta1;as=APIGroupDiscoveryList,application/json",
	}, &metav1.APIGroupList{})
	c.groups = rsp.Result.Groups
	return c
}

type ResourceClientArgs struct {
	User      User
	Namespace string
	GVR       schema.GroupVersionResource
}

type K8sResourceClient struct {
	t        *testing.T
	Args     ResourceClientArgs
	Resource dynamic.ResourceInterface
}

// This will set the expected Group/Version/Resource and return the discovery info if found
func (c *K8sTestHelper) GetResourceClient(args ResourceClientArgs) *K8sResourceClient {
	c.t.Helper()

	if args.Namespace == "" {
		args.Namespace = c.namespacer(args.User.Identity.GetOrgID())
	}

<<<<<<< HEAD
	addr := c.env.Server.HTTPServer.Listener.Addr()
	baseUrl := fmt.Sprintf("http://%s", addr)
	login := args.User.Identity.GetLogin()
	if login != "" && args.User.password != "" {
		baseUrl = fmt.Sprintf("http://%s:%s@%s", login, args.User.password, addr)
	}

	config := &rest.Config{
		Host: baseUrl,
		//	BearerToken: "example",
	}

	client, err := dynamic.NewForConfig(config)
	require.NoError(c.t, err)
	return &K8sResourceClient{
		t:        c.t,
		Args:     args,
		Resource: client.Resource(args.GVR).Namespace(args.Namespace),
=======
	return &K8sResourceClient{
		t:        c.t,
		Args:     args,
		Resource: args.User.Client.Resource(args.GVR).Namespace(args.Namespace),
>>>>>>> dba846fe
	}
}

// Cast the error to status error
func (c *K8sTestHelper) AsStatusError(err error) *errors.StatusError {
	c.t.Helper()

	if err == nil {
		return nil
	}

	//nolint:errorlint
	statusError, ok := err.(*errors.StatusError)
	require.True(c.t, ok)
	return statusError
}

// remove the meta keys that are expected to change each time
func (c *K8sResourceClient) SanitizeJSON(v *unstructured.Unstructured) string {
	c.t.Helper()

	copy := v.DeepCopy().Object
	meta, ok := copy["metadata"].(map[string]any)
	require.True(c.t, ok)

	replaceMeta := []string{"creationTimestamp", "resourceVersion", "uid"}
	for _, key := range replaceMeta {
		old, ok := meta[key]
		require.True(c.t, ok)
		require.NotEmpty(c.t, old)
		meta[key] = fmt.Sprintf("${%s}", key)
	}

	out, err := json.MarshalIndent(copy, "", "  ")
	require.NoError(c.t, err)
	return string(out)
}

type OrgUsers struct {
	Admin  User
	Editor User
	Viewer User
}

type User struct {
	Identity identity.Requester
	Client   *dynamic.DynamicClient
	password string
}

type RequestParams struct {
	User        User
	Method      string // GET, POST, PATCH, etc
	Path        string
	Body        []byte
	ContentType string
	Accept      string
}

type K8sResponse[T any] struct {
	Response *http.Response
	Body     []byte
	Result   *T
	Status   *metav1.Status
}

type AnyResourceResponse = K8sResponse[AnyResource]
type AnyResourceListResponse = K8sResponse[AnyResourceList]

func (c *K8sTestHelper) PostResource(user User, resource string, payload AnyResource) AnyResourceResponse {
	c.t.Helper()

	namespace := payload.Namespace
	if namespace == "" {
		namespace = c.namespacer(user.Identity.GetOrgID())
	}

	path := fmt.Sprintf("/apis/%s/namespaces/%s/%s",
		payload.APIVersion, namespace, resource)
	if payload.Name != "" {
		path = fmt.Sprintf("%s/%s", path, payload.Name)
	}

	body, err := json.Marshal(payload)
	require.NoError(c.t, err)

	return DoRequest(c, RequestParams{
		Method: http.MethodPost,
		Path:   path,
		User:   user,
		Body:   body,
	}, &AnyResource{})
}

func (c *K8sTestHelper) PutResource(user User, resource string, payload AnyResource) AnyResourceResponse {
	c.t.Helper()

	path := fmt.Sprintf("/apis/%s/namespaces/%s/%s/%s",
		payload.APIVersion, payload.Namespace, resource, payload.Name)

	body, err := json.Marshal(payload)
	require.NoError(c.t, err)

	return DoRequest(c, RequestParams{
		Method: http.MethodPut,
		Path:   path,
		User:   user,
		Body:   body,
	}, &AnyResource{})
}

func (c *K8sTestHelper) List(user User, namespace string, gvr schema.GroupVersionResource) AnyResourceListResponse {
	c.t.Helper()

	return DoRequest(c, RequestParams{
		User: user,
		Path: fmt.Sprintf("/apis/%s/%s/namespaces/%s/%s",
			gvr.Group,
			gvr.Version,
			namespace,
			gvr.Resource),
	}, &AnyResourceList{})
}

func DoRequest[T any](c *K8sTestHelper, params RequestParams, result *T) K8sResponse[T] {
	c.t.Helper()

	if params.Method == "" {
		params.Method = http.MethodGet
	}

	// Get the URL
	addr := c.env.Server.HTTPServer.Listener.Addr()
	baseUrl := fmt.Sprintf("http://%s", addr)
	login := params.User.Identity.GetLogin()
	if login != "" && params.User.password != "" {
		baseUrl = fmt.Sprintf("http://%s:%s@%s", login, params.User.password, addr)
	}

	contentType := params.ContentType
	var body io.Reader
	if params.Body != nil {
		body = bytes.NewReader(params.Body)
		if contentType == "" && json.Valid(params.Body) {
			contentType = "application/json"
		}
	}

	req, err := http.NewRequest(params.Method, fmt.Sprintf(
		"%s%s",
		baseUrl,
		params.Path,
	), body)
	require.NoError(c.t, err)
	if contentType != "" {
		req.Header.Set("Content-Type", contentType)
	}
	if params.Accept != "" {
		req.Header.Set("Accept", params.Accept)
	}
	rsp, err := http.DefaultClient.Do(req)
	require.NoError(c.t, err)

	r := K8sResponse[T]{
		Response: rsp,
		Result:   result,
	}
	defer func() {
		_ = rsp.Body.Close() // ignore any close errors
	}()
	r.Body, _ = io.ReadAll(rsp.Body)
	if json.Valid(r.Body) {
		_ = json.Unmarshal(r.Body, r.Result)

		s := &metav1.Status{}
		err := json.Unmarshal(r.Body, s)
		if err == nil && s.Kind == "Status" { // Usually an error!
			r.Status = s
			r.Result = nil
		}
	}
	return r
}

// Read local JSON or YAML file into a resource
func (c *K8sTestHelper) LoadYAMLOrJSONFile(fpath string) *unstructured.Unstructured {
	c.t.Helper()

	//nolint:gosec
	raw, err := os.ReadFile(fpath)
	require.NoError(c.t, err)
	require.NotEmpty(c.t, raw)
	return c.LoadYAMLOrJSON(string(raw))
}

// Read local JSON or YAML file into a resource
func (c *K8sTestHelper) LoadYAMLOrJSON(body string) *unstructured.Unstructured {
	c.t.Helper()

	decoder := yamlutil.NewYAMLOrJSONDecoder(bytes.NewReader([]byte(body)), 100)
	var rawObj runtime.RawExtension
	err := decoder.Decode(&rawObj)
	require.NoError(c.t, err)

	obj, _, err := yaml.NewDecodingSerializer(unstructured.UnstructuredJSONScheme).Decode(rawObj.Raw, nil, nil)
	require.NoError(c.t, err)
	unstructuredMap, err := runtime.DefaultUnstructuredConverter.ToUnstructured(obj)
	require.NoError(c.t, err)

	return &unstructured.Unstructured{Object: unstructuredMap}
}

func (c K8sTestHelper) createTestUsers(orgId int64) OrgUsers {
	c.t.Helper()

	store := c.env.SQLStore
	store.Cfg.AutoAssignOrg = true
	store.Cfg.AutoAssignOrgId = int(orgId)
	quotaService := quotaimpl.ProvideService(store, store.Cfg)

	orgService, err := orgimpl.ProvideService(store, store.Cfg, quotaService)
	require.NoError(c.t, err)

	gotID, err := orgService.GetOrCreate(context.Background(), fmt.Sprintf("Org%d", orgId))
	require.NoError(c.t, err)
	require.Equal(c.t, orgId, gotID)

	teamSvc := teamimpl.ProvideService(store, store.Cfg)
	cache := localcache.ProvideService()
	userSvc, err := userimpl.ProvideService(store,
		orgService, store.Cfg, teamSvc, cache, quotaService,
		supportbundlestest.NewFakeBundleService())
	require.NoError(c.t, err)

	baseUrl := fmt.Sprintf("http://%s", c.env.Server.HTTPServer.Listener.Addr())
	createUser := func(key string, role org.RoleType) User {
		u, err := userSvc.Create(context.Background(), &user.CreateUserCommand{
			DefaultOrgRole: string(role),
			Password:       key,
			Login:          fmt.Sprintf("%s%d", key, orgId),
			OrgID:          orgId,
		})
		require.NoError(c.t, err)
		require.Equal(c.t, orgId, u.OrgID)
		require.True(c.t, u.ID > 0)

		s, err := userSvc.GetSignedInUser(context.Background(), &user.GetSignedInUserQuery{
			UserID: u.ID,
			Login:  u.Login,
			Email:  u.Email,
			OrgID:  orgId,
		})
		require.NoError(c.t, err)
		require.Equal(c.t, orgId, s.OrgID)
		require.Equal(c.t, role, s.OrgRole) // make sure the role was set properly

		config := &rest.Config{
			Host:     baseUrl,
			Username: s.Login,
			Password: key,
		}

		client, err := dynamic.NewForConfig(config)
		require.NoError(c.t, err)

		return User{
			Identity: s,
			Client:   client,
			password: key,
		}
	}
	return OrgUsers{
		Admin:  createUser("admin", org.RoleAdmin),
		Editor: createUser("editor", org.RoleEditor),
		Viewer: createUser("viewer", org.RoleViewer),
	}
}

func (c K8sTestHelper) CreateDS(cmd *datasources.AddDataSourceCommand) *datasources.DataSource {
	c.t.Helper()

	dataSource, err := c.env.Server.HTTPServer.DataSourcesService.AddDataSource(context.Background(), cmd)
	require.NoError(c.t, err)
	return dataSource
}<|MERGE_RESOLUTION|>--- conflicted
+++ resolved
@@ -101,31 +101,10 @@
 		args.Namespace = c.namespacer(args.User.Identity.GetOrgID())
 	}
 
-<<<<<<< HEAD
-	addr := c.env.Server.HTTPServer.Listener.Addr()
-	baseUrl := fmt.Sprintf("http://%s", addr)
-	login := args.User.Identity.GetLogin()
-	if login != "" && args.User.password != "" {
-		baseUrl = fmt.Sprintf("http://%s:%s@%s", login, args.User.password, addr)
-	}
-
-	config := &rest.Config{
-		Host: baseUrl,
-		//	BearerToken: "example",
-	}
-
-	client, err := dynamic.NewForConfig(config)
-	require.NoError(c.t, err)
-	return &K8sResourceClient{
-		t:        c.t,
-		Args:     args,
-		Resource: client.Resource(args.GVR).Namespace(args.Namespace),
-=======
 	return &K8sResourceClient{
 		t:        c.t,
 		Args:     args,
 		Resource: args.User.Client.Resource(args.GVR).Namespace(args.Namespace),
->>>>>>> dba846fe
 	}
 }
 
