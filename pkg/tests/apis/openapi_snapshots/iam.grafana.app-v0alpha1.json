{
  "openapi": "3.0.0",
  "info": {
    "description": "Identity and Access Management",
    "title": "iam.grafana.app/v0alpha1"
  },
  "paths": {
    "/apis/iam.grafana.app/v0alpha1/": {
      "get": {
        "tags": [
          "API Discovery"
        ],
        "description": "Describe the available kubernetes resources",
        "operationId": "getAPIResources",
        "responses": {
          "200": {
            "description": "OK",
            "content": {
              "application/json": {
                "schema": {
                  "$ref": "#/components/schemas/io.k8s.apimachinery.pkg.apis.meta.v1.APIResourceList"
                }
              },
              "application/vnd.kubernetes.protobuf": {
                "schema": {
                  "$ref": "#/components/schemas/io.k8s.apimachinery.pkg.apis.meta.v1.APIResourceList"
                }
              },
              "application/yaml": {
                "schema": {
                  "$ref": "#/components/schemas/io.k8s.apimachinery.pkg.apis.meta.v1.APIResourceList"
                }
              }
            }
          }
        }
      }
    },
    "/apis/iam.grafana.app/v0alpha1/namespaces/{namespace}/display": {
      "get": {
        "tags": [
          "Display"
        ],
        "description": "Show user display information",
        "operationId": "getDisplayMapping",
        "parameters": [
          {
            "name": "namespace",
            "in": "path",
            "description": "workspace",
            "required": true,
            "schema": {
              "type": "string"
            },
            "example": "default"
          },
          {
            "name": "key",
            "in": "query",
            "description": "Display keys",
            "required": true,
            "explode": true,
            "schema": {
              "type": "array",
              "items": {
                "type": "string"
              }
            },
            "example": "user:u000000001"
          }
        ],
        "responses": {
          "200": {
            "content": {
              "application/json": {
                "schema": {
                  "$ref": "#/components/schemas/com.github.grafana.grafana.pkg.apis.iam.v0alpha1.DisplayList"
                }
              }
            }
          }
        }
      }
    },
    "/apis/iam.grafana.app/v0alpha1/namespaces/{namespace}/serviceaccounts": {
      "get": {
        "tags": [
          "ServiceAccount"
        ],
        "description": "list objects of kind ServiceAccount",
        "operationId": "listServiceAccount",
        "parameters": [
          {
            "name": "allowWatchBookmarks",
            "in": "query",
            "description": "allowWatchBookmarks requests watch events with type \"BOOKMARK\". Servers that do not implement bookmarks may ignore this flag and bookmarks are sent at the server's discretion. Clients should not assume bookmarks are returned at any specific interval, nor may they assume the server will send any BOOKMARK event during a session. If this is not a watch, this field is ignored.",
            "schema": {
              "type": "boolean",
              "uniqueItems": true
            }
          },
          {
            "name": "continue",
            "in": "query",
            "description": "The continue option should be set when retrieving more results from the server. Since this value is server defined, clients may only use the continue value from a previous query result with identical query parameters (except for the value of continue) and the server may reject a continue value it does not recognize. If the specified continue value is no longer valid whether due to expiration (generally five to fifteen minutes) or a configuration change on the server, the server will respond with a 410 ResourceExpired error together with a continue token. If the client needs a consistent list, it must restart their list without the continue field. Otherwise, the client may send another list request with the token received with the 410 error, the server will respond with a list starting from the next key, but from the latest snapshot, which is inconsistent from the previous list results - objects that are created, modified, or deleted after the first list request will be included in the response, as long as their keys are after the \"next key\".\n\nThis field is not supported when watch is true. Clients may start a watch from the last resourceVersion value returned by the server and not miss any modifications.",
            "schema": {
              "type": "string",
              "uniqueItems": true
            }
          },
          {
            "name": "fieldSelector",
            "in": "query",
            "description": "A selector to restrict the list of returned objects by their fields. Defaults to everything.",
            "schema": {
              "type": "string",
              "uniqueItems": true
            }
          },
          {
            "name": "labelSelector",
            "in": "query",
            "description": "A selector to restrict the list of returned objects by their labels. Defaults to everything.",
            "schema": {
              "type": "string",
              "uniqueItems": true
            }
          },
          {
            "name": "limit",
            "in": "query",
            "description": "limit is a maximum number of responses to return for a list call. If more items exist, the server will set the `continue` field on the list metadata to a value that can be used with the same initial query to retrieve the next set of results. Setting a limit may return fewer than the requested amount of items (up to zero items) in the event all requested objects are filtered out and clients should only use the presence of the continue field to determine whether more results are available. Servers may choose not to support the limit argument and will return all of the available results. If limit is specified and the continue field is empty, clients may assume that no more results are available. This field is not supported if watch is true.\n\nThe server guarantees that the objects returned when using continue will be identical to issuing a single list call without a limit - that is, no objects created, modified, or deleted after the first request is issued will be included in any subsequent continued requests. This is sometimes referred to as a consistent snapshot, and ensures that a client that is using limit to receive smaller chunks of a very large result can ensure they see all possible objects. If objects are updated during a chunked list the version of the object that was present at the time the first list result was calculated is returned.",
            "schema": {
              "type": "integer",
              "uniqueItems": true
            }
          },
          {
            "name": "resourceVersion",
            "in": "query",
            "description": "resourceVersion sets a constraint on what resource versions a request may be served from. See https://kubernetes.io/docs/reference/using-api/api-concepts/#resource-versions for details.\n\nDefaults to unset",
            "schema": {
              "type": "string",
              "uniqueItems": true
            }
          },
          {
            "name": "resourceVersionMatch",
            "in": "query",
            "description": "resourceVersionMatch determines how resourceVersion is applied to list calls. It is highly recommended that resourceVersionMatch be set for list calls where resourceVersion is set See https://kubernetes.io/docs/reference/using-api/api-concepts/#resource-versions for details.\n\nDefaults to unset",
            "schema": {
              "type": "string",
              "uniqueItems": true
            }
          },
          {
            "name": "sendInitialEvents",
            "in": "query",
            "description": "`sendInitialEvents=true` may be set together with `watch=true`. In that case, the watch stream will begin with synthetic events to produce the current state of objects in the collection. Once all such events have been sent, a synthetic \"Bookmark\" event  will be sent. The bookmark will report the ResourceVersion (RV) corresponding to the set of objects, and be marked with `\"k8s.io/initial-events-end\": \"true\"` annotation. Afterwards, the watch stream will proceed as usual, sending watch events corresponding to changes (subsequent to the RV) to objects watched.\n\nWhen `sendInitialEvents` option is set, we require `resourceVersionMatch` option to also be set. The semantic of the watch request is as following: - `resourceVersionMatch` = NotOlderThan\n  is interpreted as \"data at least as new as the provided `resourceVersion`\"\n  and the bookmark event is send when the state is synced\n  to a `resourceVersion` at least as fresh as the one provided by the ListOptions.\n  If `resourceVersion` is unset, this is interpreted as \"consistent read\" and the\n  bookmark event is send when the state is synced at least to the moment\n  when request started being processed.\n- `resourceVersionMatch` set to any other value or unset\n  Invalid error is returned.\n\nDefaults to true if `resourceVersion=\"\"` or `resourceVersion=\"0\"` (for backward compatibility reasons) and to false otherwise.",
            "schema": {
              "type": "boolean",
              "uniqueItems": true
            }
          },
          {
            "name": "timeoutSeconds",
            "in": "query",
            "description": "Timeout for the list/watch call. This limits the duration of the call, regardless of any activity or inactivity.",
            "schema": {
              "type": "integer",
              "uniqueItems": true
            }
          },
          {
            "name": "watch",
            "in": "query",
            "description": "Watch for changes to the described resources and return them as a stream of add, update, and remove notifications. Specify resourceVersion.",
            "schema": {
              "type": "boolean",
              "uniqueItems": true
            }
          }
        ],
        "responses": {
          "200": {
            "description": "OK",
            "content": {
              "application/json": {
                "schema": {
                  "$ref": "#/components/schemas/com.github.grafana.grafana.apps.iam.pkg.apis.iam.v0alpha1.ServiceAccountList"
                }
              },
              "application/json;stream=watch": {
                "schema": {
                  "$ref": "#/components/schemas/com.github.grafana.grafana.apps.iam.pkg.apis.iam.v0alpha1.ServiceAccountList"
                }
              },
              "application/vnd.kubernetes.protobuf": {
                "schema": {
                  "$ref": "#/components/schemas/com.github.grafana.grafana.apps.iam.pkg.apis.iam.v0alpha1.ServiceAccountList"
                }
              },
              "application/vnd.kubernetes.protobuf;stream=watch": {
                "schema": {
                  "$ref": "#/components/schemas/com.github.grafana.grafana.apps.iam.pkg.apis.iam.v0alpha1.ServiceAccountList"
                }
              },
              "application/yaml": {
                "schema": {
                  "$ref": "#/components/schemas/com.github.grafana.grafana.apps.iam.pkg.apis.iam.v0alpha1.ServiceAccountList"
                }
              }
            }
          }
        },
        "x-kubernetes-action": "list",
        "x-kubernetes-group-version-kind": {
          "group": "iam.grafana.app",
          "version": "v0alpha1",
          "kind": "ServiceAccount"
        }
      },
      "post": {
        "tags": [
          "ServiceAccount"
        ],
        "description": "create a ServiceAccount",
        "operationId": "createServiceAccount",
        "parameters": [
          {
            "name": "dryRun",
            "in": "query",
            "description": "When present, indicates that modifications should not be persisted. An invalid or unrecognized dryRun directive will result in an error response and no further processing of the request. Valid values are: - All: all dry run stages will be processed",
            "schema": {
              "type": "string",
              "uniqueItems": true
            }
          },
          {
            "name": "fieldManager",
            "in": "query",
            "description": "fieldManager is a name associated with the actor or entity that is making these changes. The value must be less than or 128 characters long, and only contain printable characters, as defined by https://golang.org/pkg/unicode/#IsPrint.",
            "schema": {
              "type": "string",
              "uniqueItems": true
            }
          },
          {
            "name": "fieldValidation",
            "in": "query",
            "description": "fieldValidation instructs the server on how to handle objects in the request (POST/PUT/PATCH) containing unknown or duplicate fields. Valid values are: - Ignore: This will ignore any unknown fields that are silently dropped from the object, and will ignore all but the last duplicate field that the decoder encounters. This is the default behavior prior to v1.23. - Warn: This will send a warning via the standard warning response header for each unknown field that is dropped from the object, and for each duplicate field that is encountered. The request will still succeed if there are no other errors, and will only persist the last of any duplicate fields. This is the default in v1.23+ - Strict: This will fail the request with a BadRequest error if any unknown fields would be dropped from the object, or if any duplicate fields are present. The error returned from the server will contain all unknown and duplicate fields encountered.",
            "schema": {
              "type": "string",
              "uniqueItems": true
            }
          }
        ],
        "requestBody": {
          "content": {
            "application/json": {
              "schema": {
                "$ref": "#/components/schemas/com.github.grafana.grafana.apps.iam.pkg.apis.iam.v0alpha1.ServiceAccount"
              }
            },
            "application/vnd.kubernetes.protobuf": {
              "schema": {
                "$ref": "#/components/schemas/com.github.grafana.grafana.apps.iam.pkg.apis.iam.v0alpha1.ServiceAccount"
              }
            },
            "application/yaml": {
              "schema": {
                "$ref": "#/components/schemas/com.github.grafana.grafana.apps.iam.pkg.apis.iam.v0alpha1.ServiceAccount"
              }
            }
          },
          "required": true
        },
        "responses": {
          "200": {
            "description": "OK",
            "content": {
              "application/json": {
                "schema": {
                  "$ref": "#/components/schemas/com.github.grafana.grafana.apps.iam.pkg.apis.iam.v0alpha1.ServiceAccount"
                }
              },
              "application/vnd.kubernetes.protobuf": {
                "schema": {
                  "$ref": "#/components/schemas/com.github.grafana.grafana.apps.iam.pkg.apis.iam.v0alpha1.ServiceAccount"
                }
              },
              "application/yaml": {
                "schema": {
                  "$ref": "#/components/schemas/com.github.grafana.grafana.apps.iam.pkg.apis.iam.v0alpha1.ServiceAccount"
                }
              }
            }
          },
          "201": {
            "description": "Created",
            "content": {
              "application/json": {
                "schema": {
                  "$ref": "#/components/schemas/com.github.grafana.grafana.apps.iam.pkg.apis.iam.v0alpha1.ServiceAccount"
                }
              },
              "application/vnd.kubernetes.protobuf": {
                "schema": {
                  "$ref": "#/components/schemas/com.github.grafana.grafana.apps.iam.pkg.apis.iam.v0alpha1.ServiceAccount"
                }
              },
              "application/yaml": {
                "schema": {
                  "$ref": "#/components/schemas/com.github.grafana.grafana.apps.iam.pkg.apis.iam.v0alpha1.ServiceAccount"
                }
              }
            }
          },
          "202": {
            "description": "Accepted",
            "content": {
              "application/json": {
                "schema": {
                  "$ref": "#/components/schemas/com.github.grafana.grafana.apps.iam.pkg.apis.iam.v0alpha1.ServiceAccount"
                }
              },
              "application/vnd.kubernetes.protobuf": {
                "schema": {
                  "$ref": "#/components/schemas/com.github.grafana.grafana.apps.iam.pkg.apis.iam.v0alpha1.ServiceAccount"
                }
              },
              "application/yaml": {
                "schema": {
                  "$ref": "#/components/schemas/com.github.grafana.grafana.apps.iam.pkg.apis.iam.v0alpha1.ServiceAccount"
                }
              }
            }
          }
        },
        "x-kubernetes-action": "post",
        "x-kubernetes-group-version-kind": {
          "group": "iam.grafana.app",
          "version": "v0alpha1",
          "kind": "ServiceAccount"
        }
      },
      "delete": {
        "tags": [
          "ServiceAccount"
        ],
        "description": "delete collection of ServiceAccount",
        "operationId": "deletecollectionServiceAccount",
        "parameters": [
          {
            "name": "continue",
            "in": "query",
            "description": "The continue option should be set when retrieving more results from the server. Since this value is server defined, clients may only use the continue value from a previous query result with identical query parameters (except for the value of continue) and the server may reject a continue value it does not recognize. If the specified continue value is no longer valid whether due to expiration (generally five to fifteen minutes) or a configuration change on the server, the server will respond with a 410 ResourceExpired error together with a continue token. If the client needs a consistent list, it must restart their list without the continue field. Otherwise, the client may send another list request with the token received with the 410 error, the server will respond with a list starting from the next key, but from the latest snapshot, which is inconsistent from the previous list results - objects that are created, modified, or deleted after the first list request will be included in the response, as long as their keys are after the \"next key\".\n\nThis field is not supported when watch is true. Clients may start a watch from the last resourceVersion value returned by the server and not miss any modifications.",
            "schema": {
              "type": "string",
              "uniqueItems": true
            }
          },
          {
            "name": "dryRun",
            "in": "query",
            "description": "When present, indicates that modifications should not be persisted. An invalid or unrecognized dryRun directive will result in an error response and no further processing of the request. Valid values are: - All: all dry run stages will be processed",
            "schema": {
              "type": "string",
              "uniqueItems": true
            }
          },
          {
            "name": "fieldSelector",
            "in": "query",
            "description": "A selector to restrict the list of returned objects by their fields. Defaults to everything.",
            "schema": {
              "type": "string",
              "uniqueItems": true
            }
          },
          {
            "name": "gracePeriodSeconds",
            "in": "query",
            "description": "The duration in seconds before the object should be deleted. Value must be non-negative integer. The value zero indicates delete immediately. If this value is nil, the default grace period for the specified type will be used. Defaults to a per object value if not specified. zero means delete immediately.",
            "schema": {
              "type": "integer",
              "uniqueItems": true
            }
          },
          {
            "name": "ignoreStoreReadErrorWithClusterBreakingPotential",
            "in": "query",
            "description": "if set to true, it will trigger an unsafe deletion of the resource in case the normal deletion flow fails with a corrupt object error. A resource is considered corrupt if it can not be retrieved from the underlying storage successfully because of a) its data can not be transformed e.g. decryption failure, or b) it fails to decode into an object. NOTE: unsafe deletion ignores finalizer constraints, skips precondition checks, and removes the object from the storage. WARNING: This may potentially break the cluster if the workload associated with the resource being unsafe-deleted relies on normal deletion flow. Use only if you REALLY know what you are doing. The default value is false, and the user must opt in to enable it",
            "schema": {
              "type": "boolean",
              "uniqueItems": true
            }
          },
          {
            "name": "labelSelector",
            "in": "query",
            "description": "A selector to restrict the list of returned objects by their labels. Defaults to everything.",
            "schema": {
              "type": "string",
              "uniqueItems": true
            }
          },
          {
            "name": "limit",
            "in": "query",
            "description": "limit is a maximum number of responses to return for a list call. If more items exist, the server will set the `continue` field on the list metadata to a value that can be used with the same initial query to retrieve the next set of results. Setting a limit may return fewer than the requested amount of items (up to zero items) in the event all requested objects are filtered out and clients should only use the presence of the continue field to determine whether more results are available. Servers may choose not to support the limit argument and will return all of the available results. If limit is specified and the continue field is empty, clients may assume that no more results are available. This field is not supported if watch is true.\n\nThe server guarantees that the objects returned when using continue will be identical to issuing a single list call without a limit - that is, no objects created, modified, or deleted after the first request is issued will be included in any subsequent continued requests. This is sometimes referred to as a consistent snapshot, and ensures that a client that is using limit to receive smaller chunks of a very large result can ensure they see all possible objects. If objects are updated during a chunked list the version of the object that was present at the time the first list result was calculated is returned.",
            "schema": {
              "type": "integer",
              "uniqueItems": true
            }
          },
          {
            "name": "orphanDependents",
            "in": "query",
            "description": "Deprecated: please use the PropagationPolicy, this field will be deprecated in 1.7. Should the dependent objects be orphaned. If true/false, the \"orphan\" finalizer will be added to/removed from the object's finalizers list. Either this field or PropagationPolicy may be set, but not both.",
            "schema": {
              "type": "boolean",
              "uniqueItems": true
            }
          },
          {
            "name": "propagationPolicy",
            "in": "query",
            "description": "Whether and how garbage collection will be performed. Either this field or OrphanDependents may be set, but not both. The default policy is decided by the existing finalizer set in the metadata.finalizers and the resource-specific default policy. Acceptable values are: 'Orphan' - orphan the dependents; 'Background' - allow the garbage collector to delete the dependents in the background; 'Foreground' - a cascading policy that deletes all dependents in the foreground.",
            "schema": {
              "type": "string",
              "uniqueItems": true
            }
          },
          {
            "name": "resourceVersion",
            "in": "query",
            "description": "resourceVersion sets a constraint on what resource versions a request may be served from. See https://kubernetes.io/docs/reference/using-api/api-concepts/#resource-versions for details.\n\nDefaults to unset",
            "schema": {
              "type": "string",
              "uniqueItems": true
            }
          },
          {
            "name": "resourceVersionMatch",
            "in": "query",
            "description": "resourceVersionMatch determines how resourceVersion is applied to list calls. It is highly recommended that resourceVersionMatch be set for list calls where resourceVersion is set See https://kubernetes.io/docs/reference/using-api/api-concepts/#resource-versions for details.\n\nDefaults to unset",
            "schema": {
              "type": "string",
              "uniqueItems": true
            }
          },
          {
            "name": "sendInitialEvents",
            "in": "query",
            "description": "`sendInitialEvents=true` may be set together with `watch=true`. In that case, the watch stream will begin with synthetic events to produce the current state of objects in the collection. Once all such events have been sent, a synthetic \"Bookmark\" event  will be sent. The bookmark will report the ResourceVersion (RV) corresponding to the set of objects, and be marked with `\"k8s.io/initial-events-end\": \"true\"` annotation. Afterwards, the watch stream will proceed as usual, sending watch events corresponding to changes (subsequent to the RV) to objects watched.\n\nWhen `sendInitialEvents` option is set, we require `resourceVersionMatch` option to also be set. The semantic of the watch request is as following: - `resourceVersionMatch` = NotOlderThan\n  is interpreted as \"data at least as new as the provided `resourceVersion`\"\n  and the bookmark event is send when the state is synced\n  to a `resourceVersion` at least as fresh as the one provided by the ListOptions.\n  If `resourceVersion` is unset, this is interpreted as \"consistent read\" and the\n  bookmark event is send when the state is synced at least to the moment\n  when request started being processed.\n- `resourceVersionMatch` set to any other value or unset\n  Invalid error is returned.\n\nDefaults to true if `resourceVersion=\"\"` or `resourceVersion=\"0\"` (for backward compatibility reasons) and to false otherwise.",
            "schema": {
              "type": "boolean",
              "uniqueItems": true
            }
          },
          {
            "name": "timeoutSeconds",
            "in": "query",
            "description": "Timeout for the list/watch call. This limits the duration of the call, regardless of any activity or inactivity.",
            "schema": {
              "type": "integer",
              "uniqueItems": true
            }
          }
        ],
        "responses": {
          "200": {
            "description": "OK",
            "content": {
              "application/json": {
                "schema": {
                  "$ref": "#/components/schemas/io.k8s.apimachinery.pkg.apis.meta.v1.Status"
                }
              },
              "application/vnd.kubernetes.protobuf": {
                "schema": {
                  "$ref": "#/components/schemas/io.k8s.apimachinery.pkg.apis.meta.v1.Status"
                }
              },
              "application/yaml": {
                "schema": {
                  "$ref": "#/components/schemas/io.k8s.apimachinery.pkg.apis.meta.v1.Status"
                }
              }
            }
          }
        },
        "x-kubernetes-action": "deletecollection",
        "x-kubernetes-group-version-kind": {
          "group": "iam.grafana.app",
          "version": "v0alpha1",
          "kind": "ServiceAccount"
        }
      },
      "parameters": [
        {
          "name": "namespace",
          "in": "path",
          "description": "object name and auth scope, such as for teams and projects",
          "required": true,
          "schema": {
            "type": "string",
            "uniqueItems": true
          }
        },
        {
          "name": "pretty",
          "in": "query",
          "description": "If 'true', then the output is pretty printed. Defaults to 'false' unless the user-agent indicates a browser or command-line HTTP tool (curl and wget).",
          "schema": {
            "type": "string",
            "uniqueItems": true
          }
        }
      ]
    },
    "/apis/iam.grafana.app/v0alpha1/namespaces/{namespace}/serviceaccounts/{name}": {
      "get": {
        "tags": [
          "ServiceAccount"
        ],
        "description": "read the specified ServiceAccount",
        "operationId": "getServiceAccount",
        "responses": {
          "200": {
            "description": "OK",
            "content": {
              "application/json": {
                "schema": {
                  "$ref": "#/components/schemas/com.github.grafana.grafana.apps.iam.pkg.apis.iam.v0alpha1.ServiceAccount"
                }
              },
              "application/vnd.kubernetes.protobuf": {
                "schema": {
                  "$ref": "#/components/schemas/com.github.grafana.grafana.apps.iam.pkg.apis.iam.v0alpha1.ServiceAccount"
                }
              },
              "application/yaml": {
                "schema": {
                  "$ref": "#/components/schemas/com.github.grafana.grafana.apps.iam.pkg.apis.iam.v0alpha1.ServiceAccount"
                }
              }
            }
          }
        },
        "x-kubernetes-action": "get",
        "x-kubernetes-group-version-kind": {
          "group": "iam.grafana.app",
          "version": "v0alpha1",
          "kind": "ServiceAccount"
        }
      },
      "put": {
        "tags": [
          "ServiceAccount"
        ],
        "description": "replace the specified ServiceAccount",
        "operationId": "replaceServiceAccount",
        "parameters": [
          {
            "name": "dryRun",
            "in": "query",
            "description": "When present, indicates that modifications should not be persisted. An invalid or unrecognized dryRun directive will result in an error response and no further processing of the request. Valid values are: - All: all dry run stages will be processed",
            "schema": {
              "type": "string",
              "uniqueItems": true
            }
          },
          {
            "name": "fieldManager",
            "in": "query",
            "description": "fieldManager is a name associated with the actor or entity that is making these changes. The value must be less than or 128 characters long, and only contain printable characters, as defined by https://golang.org/pkg/unicode/#IsPrint.",
            "schema": {
              "type": "string",
              "uniqueItems": true
            }
          },
          {
            "name": "fieldValidation",
            "in": "query",
            "description": "fieldValidation instructs the server on how to handle objects in the request (POST/PUT/PATCH) containing unknown or duplicate fields. Valid values are: - Ignore: This will ignore any unknown fields that are silently dropped from the object, and will ignore all but the last duplicate field that the decoder encounters. This is the default behavior prior to v1.23. - Warn: This will send a warning via the standard warning response header for each unknown field that is dropped from the object, and for each duplicate field that is encountered. The request will still succeed if there are no other errors, and will only persist the last of any duplicate fields. This is the default in v1.23+ - Strict: This will fail the request with a BadRequest error if any unknown fields would be dropped from the object, or if any duplicate fields are present. The error returned from the server will contain all unknown and duplicate fields encountered.",
            "schema": {
              "type": "string",
              "uniqueItems": true
            }
          }
        ],
        "requestBody": {
          "content": {
            "application/json": {
              "schema": {
                "$ref": "#/components/schemas/com.github.grafana.grafana.apps.iam.pkg.apis.iam.v0alpha1.ServiceAccount"
              }
            },
            "application/vnd.kubernetes.protobuf": {
              "schema": {
                "$ref": "#/components/schemas/com.github.grafana.grafana.apps.iam.pkg.apis.iam.v0alpha1.ServiceAccount"
              }
            },
            "application/yaml": {
              "schema": {
                "$ref": "#/components/schemas/com.github.grafana.grafana.apps.iam.pkg.apis.iam.v0alpha1.ServiceAccount"
              }
            }
          },
          "required": true
        },
        "responses": {
          "200": {
            "description": "OK",
            "content": {
              "application/json": {
                "schema": {
                  "$ref": "#/components/schemas/com.github.grafana.grafana.apps.iam.pkg.apis.iam.v0alpha1.ServiceAccount"
                }
              },
              "application/vnd.kubernetes.protobuf": {
                "schema": {
                  "$ref": "#/components/schemas/com.github.grafana.grafana.apps.iam.pkg.apis.iam.v0alpha1.ServiceAccount"
                }
              },
              "application/yaml": {
                "schema": {
                  "$ref": "#/components/schemas/com.github.grafana.grafana.apps.iam.pkg.apis.iam.v0alpha1.ServiceAccount"
                }
              }
            }
          },
          "201": {
            "description": "Created",
            "content": {
              "application/json": {
                "schema": {
                  "$ref": "#/components/schemas/com.github.grafana.grafana.apps.iam.pkg.apis.iam.v0alpha1.ServiceAccount"
                }
              },
              "application/vnd.kubernetes.protobuf": {
                "schema": {
                  "$ref": "#/components/schemas/com.github.grafana.grafana.apps.iam.pkg.apis.iam.v0alpha1.ServiceAccount"
                }
              },
              "application/yaml": {
                "schema": {
                  "$ref": "#/components/schemas/com.github.grafana.grafana.apps.iam.pkg.apis.iam.v0alpha1.ServiceAccount"
                }
              }
            }
          }
        },
        "x-kubernetes-action": "put",
        "x-kubernetes-group-version-kind": {
          "group": "iam.grafana.app",
          "version": "v0alpha1",
          "kind": "ServiceAccount"
        }
      },
      "delete": {
        "tags": [
          "ServiceAccount"
        ],
        "description": "delete a ServiceAccount",
        "operationId": "deleteServiceAccount",
        "parameters": [
          {
            "name": "dryRun",
            "in": "query",
            "description": "When present, indicates that modifications should not be persisted. An invalid or unrecognized dryRun directive will result in an error response and no further processing of the request. Valid values are: - All: all dry run stages will be processed",
            "schema": {
              "type": "string",
              "uniqueItems": true
            }
          },
          {
            "name": "gracePeriodSeconds",
            "in": "query",
            "description": "The duration in seconds before the object should be deleted. Value must be non-negative integer. The value zero indicates delete immediately. If this value is nil, the default grace period for the specified type will be used. Defaults to a per object value if not specified. zero means delete immediately.",
            "schema": {
              "type": "integer",
              "uniqueItems": true
            }
          },
          {
            "name": "ignoreStoreReadErrorWithClusterBreakingPotential",
            "in": "query",
            "description": "if set to true, it will trigger an unsafe deletion of the resource in case the normal deletion flow fails with a corrupt object error. A resource is considered corrupt if it can not be retrieved from the underlying storage successfully because of a) its data can not be transformed e.g. decryption failure, or b) it fails to decode into an object. NOTE: unsafe deletion ignores finalizer constraints, skips precondition checks, and removes the object from the storage. WARNING: This may potentially break the cluster if the workload associated with the resource being unsafe-deleted relies on normal deletion flow. Use only if you REALLY know what you are doing. The default value is false, and the user must opt in to enable it",
            "schema": {
              "type": "boolean",
              "uniqueItems": true
            }
          },
          {
            "name": "orphanDependents",
            "in": "query",
            "description": "Deprecated: please use the PropagationPolicy, this field will be deprecated in 1.7. Should the dependent objects be orphaned. If true/false, the \"orphan\" finalizer will be added to/removed from the object's finalizers list. Either this field or PropagationPolicy may be set, but not both.",
            "schema": {
              "type": "boolean",
              "uniqueItems": true
            }
          },
          {
            "name": "propagationPolicy",
            "in": "query",
            "description": "Whether and how garbage collection will be performed. Either this field or OrphanDependents may be set, but not both. The default policy is decided by the existing finalizer set in the metadata.finalizers and the resource-specific default policy. Acceptable values are: 'Orphan' - orphan the dependents; 'Background' - allow the garbage collector to delete the dependents in the background; 'Foreground' - a cascading policy that deletes all dependents in the foreground.",
            "schema": {
              "type": "string",
              "uniqueItems": true
            }
          }
        ],
        "responses": {
          "200": {
            "description": "OK",
            "content": {
              "application/json": {
                "schema": {
                  "$ref": "#/components/schemas/io.k8s.apimachinery.pkg.apis.meta.v1.Status"
                }
              },
              "application/vnd.kubernetes.protobuf": {
                "schema": {
                  "$ref": "#/components/schemas/io.k8s.apimachinery.pkg.apis.meta.v1.Status"
<<<<<<< HEAD
                }
              },
              "application/yaml": {
                "schema": {
                  "$ref": "#/components/schemas/io.k8s.apimachinery.pkg.apis.meta.v1.Status"
                }
              }
            }
          },
          "202": {
            "description": "Accepted",
            "content": {
              "application/json": {
                "schema": {
                  "$ref": "#/components/schemas/io.k8s.apimachinery.pkg.apis.meta.v1.Status"
=======
>>>>>>> 7c95d3c8
                }
              },
              "application/yaml": {
                "schema": {
                  "$ref": "#/components/schemas/io.k8s.apimachinery.pkg.apis.meta.v1.Status"
<<<<<<< HEAD
=======
                }
              }
            }
          },
          "202": {
            "description": "Accepted",
            "content": {
              "application/json": {
                "schema": {
                  "$ref": "#/components/schemas/io.k8s.apimachinery.pkg.apis.meta.v1.Status"
                }
              },
              "application/vnd.kubernetes.protobuf": {
                "schema": {
                  "$ref": "#/components/schemas/io.k8s.apimachinery.pkg.apis.meta.v1.Status"
>>>>>>> 7c95d3c8
                }
              },
              "application/yaml": {
                "schema": {
                  "$ref": "#/components/schemas/io.k8s.apimachinery.pkg.apis.meta.v1.Status"
                }
              }
            }
          }
        },
        "x-kubernetes-action": "delete",
        "x-kubernetes-group-version-kind": {
          "group": "iam.grafana.app",
          "version": "v0alpha1",
          "kind": "ServiceAccount"
        }
      },
      "patch": {
        "tags": [
          "ServiceAccount"
        ],
        "description": "partially update the specified ServiceAccount",
        "operationId": "updateServiceAccount",
        "parameters": [
          {
            "name": "dryRun",
            "in": "query",
            "description": "When present, indicates that modifications should not be persisted. An invalid or unrecognized dryRun directive will result in an error response and no further processing of the request. Valid values are: - All: all dry run stages will be processed",
            "schema": {
              "type": "string",
              "uniqueItems": true
            }
          },
          {
            "name": "fieldManager",
            "in": "query",
            "description": "fieldManager is a name associated with the actor or entity that is making these changes. The value must be less than or 128 characters long, and only contain printable characters, as defined by https://golang.org/pkg/unicode/#IsPrint. This field is required for apply requests (application/apply-patch) but optional for non-apply patch types (JsonPatch, MergePatch, StrategicMergePatch).",
            "schema": {
              "type": "string",
              "uniqueItems": true
            }
          },
          {
            "name": "fieldValidation",
            "in": "query",
            "description": "fieldValidation instructs the server on how to handle objects in the request (POST/PUT/PATCH) containing unknown or duplicate fields. Valid values are: - Ignore: This will ignore any unknown fields that are silently dropped from the object, and will ignore all but the last duplicate field that the decoder encounters. This is the default behavior prior to v1.23. - Warn: This will send a warning via the standard warning response header for each unknown field that is dropped from the object, and for each duplicate field that is encountered. The request will still succeed if there are no other errors, and will only persist the last of any duplicate fields. This is the default in v1.23+ - Strict: This will fail the request with a BadRequest error if any unknown fields would be dropped from the object, or if any duplicate fields are present. The error returned from the server will contain all unknown and duplicate fields encountered.",
            "schema": {
              "type": "string",
              "uniqueItems": true
            }
          },
          {
            "name": "force",
            "in": "query",
            "description": "Force is going to \"force\" Apply requests. It means user will re-acquire conflicting fields owned by other people. Force flag must be unset for non-apply patch requests.",
            "schema": {
              "type": "boolean",
              "uniqueItems": true
            }
          }
        ],
        "requestBody": {
          "content": {
            "application/apply-patch+yaml": {
              "schema": {
                "$ref": "#/components/schemas/io.k8s.apimachinery.pkg.apis.meta.v1.Patch"
              }
            },
            "application/json-patch+json": {
              "schema": {
                "$ref": "#/components/schemas/io.k8s.apimachinery.pkg.apis.meta.v1.Patch"
              }
            },
            "application/merge-patch+json": {
              "schema": {
                "$ref": "#/components/schemas/io.k8s.apimachinery.pkg.apis.meta.v1.Patch"
              }
            },
            "application/strategic-merge-patch+json": {
              "schema": {
                "$ref": "#/components/schemas/io.k8s.apimachinery.pkg.apis.meta.v1.Patch"
              }
            }
          },
          "required": true
        },
        "responses": {
          "200": {
            "description": "OK",
            "content": {
              "application/json": {
                "schema": {
                  "$ref": "#/components/schemas/com.github.grafana.grafana.apps.iam.pkg.apis.iam.v0alpha1.ServiceAccount"
                }
              },
              "application/vnd.kubernetes.protobuf": {
                "schema": {
                  "$ref": "#/components/schemas/com.github.grafana.grafana.apps.iam.pkg.apis.iam.v0alpha1.ServiceAccount"
                }
              },
              "application/yaml": {
                "schema": {
                  "$ref": "#/components/schemas/com.github.grafana.grafana.apps.iam.pkg.apis.iam.v0alpha1.ServiceAccount"
                }
              }
            }
          },
          "201": {
            "description": "Created",
            "content": {
              "application/json": {
                "schema": {
                  "$ref": "#/components/schemas/com.github.grafana.grafana.apps.iam.pkg.apis.iam.v0alpha1.ServiceAccount"
                }
              },
              "application/vnd.kubernetes.protobuf": {
                "schema": {
                  "$ref": "#/components/schemas/com.github.grafana.grafana.apps.iam.pkg.apis.iam.v0alpha1.ServiceAccount"
                }
              },
              "application/yaml": {
                "schema": {
                  "$ref": "#/components/schemas/com.github.grafana.grafana.apps.iam.pkg.apis.iam.v0alpha1.ServiceAccount"
                }
              }
            }
          }
        },
        "x-kubernetes-action": "patch",
        "x-kubernetes-group-version-kind": {
          "group": "iam.grafana.app",
          "version": "v0alpha1",
          "kind": "ServiceAccount"
        }
      },
      "parameters": [
        {
          "name": "name",
          "in": "path",
          "description": "name of the ServiceAccount",
          "required": true,
          "schema": {
            "type": "string",
            "uniqueItems": true
          }
        },
        {
          "name": "namespace",
          "in": "path",
          "description": "object name and auth scope, such as for teams and projects",
          "required": true,
          "schema": {
            "type": "string",
            "uniqueItems": true
          }
        },
        {
          "name": "pretty",
          "in": "query",
          "description": "If 'true', then the output is pretty printed. Defaults to 'false' unless the user-agent indicates a browser or command-line HTTP tool (curl and wget).",
          "schema": {
            "type": "string",
            "uniqueItems": true
          }
        }
      ]
    },
    "/apis/iam.grafana.app/v0alpha1/namespaces/{namespace}/serviceaccounts/{name}/tokens": {
      "get": {
        "tags": [
          "ServiceAccount"
        ],
        "description": "connect GET requests to tokens of ServiceAccount",
        "operationId": "getServiceAccountTokens",
        "responses": {
          "200": {
            "description": "OK",
            "content": {
              "*/*": {
                "schema": {
                  "$ref": "#/components/schemas/com.github.grafana.grafana.pkg.apis.iam.v0alpha1.ServiceAccountTokenList"
                }
              }
            }
          }
        },
        "x-kubernetes-action": "connect",
        "x-kubernetes-group-version-kind": {
          "group": "iam.grafana.app",
          "version": "v0alpha1",
          "kind": "ServiceAccountTokenList"
        }
      },
      "parameters": [
        {
          "name": "name",
          "in": "path",
          "description": "name of the ServiceAccountTokenList",
          "required": true,
          "schema": {
            "type": "string",
            "uniqueItems": true
          }
        },
        {
          "name": "namespace",
          "in": "path",
          "description": "object name and auth scope, such as for teams and projects",
          "required": true,
          "schema": {
            "type": "string",
            "uniqueItems": true
          }
        }
      ]
    },
    "/apis/iam.grafana.app/v0alpha1/namespaces/{namespace}/ssosettings": {
      "get": {
        "tags": [
          "SSOSetting"
        ],
        "description": "list objects of kind SSOSetting",
        "operationId": "listSSOSetting",
        "responses": {
          "200": {
            "description": "OK",
            "content": {
              "application/json": {
                "schema": {
                  "$ref": "#/components/schemas/com.github.grafana.grafana.pkg.apis.iam.v0alpha1.SSOSettingList"
                }
              },
              "application/json;stream=watch": {
                "schema": {
                  "$ref": "#/components/schemas/com.github.grafana.grafana.pkg.apis.iam.v0alpha1.SSOSettingList"
                }
              },
              "application/vnd.kubernetes.protobuf": {
                "schema": {
                  "$ref": "#/components/schemas/com.github.grafana.grafana.pkg.apis.iam.v0alpha1.SSOSettingList"
                }
              },
              "application/vnd.kubernetes.protobuf;stream=watch": {
                "schema": {
                  "$ref": "#/components/schemas/com.github.grafana.grafana.pkg.apis.iam.v0alpha1.SSOSettingList"
                }
              },
              "application/yaml": {
                "schema": {
                  "$ref": "#/components/schemas/com.github.grafana.grafana.pkg.apis.iam.v0alpha1.SSOSettingList"
                }
              }
            }
          }
        },
        "x-kubernetes-action": "list",
        "x-kubernetes-group-version-kind": {
          "group": "iam.grafana.app",
          "version": "v0alpha1",
          "kind": "SSOSetting"
        }
      },
      "parameters": [
        {
          "name": "allowWatchBookmarks",
          "in": "query",
          "description": "allowWatchBookmarks requests watch events with type \"BOOKMARK\". Servers that do not implement bookmarks may ignore this flag and bookmarks are sent at the server's discretion. Clients should not assume bookmarks are returned at any specific interval, nor may they assume the server will send any BOOKMARK event during a session. If this is not a watch, this field is ignored.",
          "schema": {
            "type": "boolean",
            "uniqueItems": true
          }
        },
        {
          "name": "continue",
          "in": "query",
          "description": "The continue option should be set when retrieving more results from the server. Since this value is server defined, clients may only use the continue value from a previous query result with identical query parameters (except for the value of continue) and the server may reject a continue value it does not recognize. If the specified continue value is no longer valid whether due to expiration (generally five to fifteen minutes) or a configuration change on the server, the server will respond with a 410 ResourceExpired error together with a continue token. If the client needs a consistent list, it must restart their list without the continue field. Otherwise, the client may send another list request with the token received with the 410 error, the server will respond with a list starting from the next key, but from the latest snapshot, which is inconsistent from the previous list results - objects that are created, modified, or deleted after the first list request will be included in the response, as long as their keys are after the \"next key\".\n\nThis field is not supported when watch is true. Clients may start a watch from the last resourceVersion value returned by the server and not miss any modifications.",
          "schema": {
            "type": "string",
            "uniqueItems": true
          }
        },
        {
          "name": "fieldSelector",
          "in": "query",
          "description": "A selector to restrict the list of returned objects by their fields. Defaults to everything.",
          "schema": {
            "type": "string",
            "uniqueItems": true
          }
        },
        {
          "name": "labelSelector",
          "in": "query",
          "description": "A selector to restrict the list of returned objects by their labels. Defaults to everything.",
          "schema": {
            "type": "string",
            "uniqueItems": true
          }
        },
        {
          "name": "limit",
          "in": "query",
          "description": "limit is a maximum number of responses to return for a list call. If more items exist, the server will set the `continue` field on the list metadata to a value that can be used with the same initial query to retrieve the next set of results. Setting a limit may return fewer than the requested amount of items (up to zero items) in the event all requested objects are filtered out and clients should only use the presence of the continue field to determine whether more results are available. Servers may choose not to support the limit argument and will return all of the available results. If limit is specified and the continue field is empty, clients may assume that no more results are available. This field is not supported if watch is true.\n\nThe server guarantees that the objects returned when using continue will be identical to issuing a single list call without a limit - that is, no objects created, modified, or deleted after the first request is issued will be included in any subsequent continued requests. This is sometimes referred to as a consistent snapshot, and ensures that a client that is using limit to receive smaller chunks of a very large result can ensure they see all possible objects. If objects are updated during a chunked list the version of the object that was present at the time the first list result was calculated is returned.",
          "schema": {
            "type": "integer",
            "uniqueItems": true
          }
        },
        {
          "name": "namespace",
          "in": "path",
          "description": "object name and auth scope, such as for teams and projects",
          "required": true,
          "schema": {
            "type": "string",
            "uniqueItems": true
          }
        },
        {
          "name": "pretty",
          "in": "query",
          "description": "If 'true', then the output is pretty printed. Defaults to 'false' unless the user-agent indicates a browser or command-line HTTP tool (curl and wget).",
          "schema": {
            "type": "string",
            "uniqueItems": true
          }
        },
        {
          "name": "resourceVersion",
          "in": "query",
          "description": "resourceVersion sets a constraint on what resource versions a request may be served from. See https://kubernetes.io/docs/reference/using-api/api-concepts/#resource-versions for details.\n\nDefaults to unset",
          "schema": {
            "type": "string",
            "uniqueItems": true
          }
        },
        {
          "name": "resourceVersionMatch",
          "in": "query",
          "description": "resourceVersionMatch determines how resourceVersion is applied to list calls. It is highly recommended that resourceVersionMatch be set for list calls where resourceVersion is set See https://kubernetes.io/docs/reference/using-api/api-concepts/#resource-versions for details.\n\nDefaults to unset",
          "schema": {
            "type": "string",
            "uniqueItems": true
          }
        },
        {
          "name": "sendInitialEvents",
          "in": "query",
          "description": "`sendInitialEvents=true` may be set together with `watch=true`. In that case, the watch stream will begin with synthetic events to produce the current state of objects in the collection. Once all such events have been sent, a synthetic \"Bookmark\" event  will be sent. The bookmark will report the ResourceVersion (RV) corresponding to the set of objects, and be marked with `\"k8s.io/initial-events-end\": \"true\"` annotation. Afterwards, the watch stream will proceed as usual, sending watch events corresponding to changes (subsequent to the RV) to objects watched.\n\nWhen `sendInitialEvents` option is set, we require `resourceVersionMatch` option to also be set. The semantic of the watch request is as following: - `resourceVersionMatch` = NotOlderThan\n  is interpreted as \"data at least as new as the provided `resourceVersion`\"\n  and the bookmark event is send when the state is synced\n  to a `resourceVersion` at least as fresh as the one provided by the ListOptions.\n  If `resourceVersion` is unset, this is interpreted as \"consistent read\" and the\n  bookmark event is send when the state is synced at least to the moment\n  when request started being processed.\n- `resourceVersionMatch` set to any other value or unset\n  Invalid error is returned.\n\nDefaults to true if `resourceVersion=\"\"` or `resourceVersion=\"0\"` (for backward compatibility reasons) and to false otherwise.",
          "schema": {
            "type": "boolean",
            "uniqueItems": true
          }
        },
        {
          "name": "timeoutSeconds",
          "in": "query",
          "description": "Timeout for the list/watch call. This limits the duration of the call, regardless of any activity or inactivity.",
          "schema": {
            "type": "integer",
            "uniqueItems": true
          }
        },
        {
          "name": "watch",
          "in": "query",
          "description": "Watch for changes to the described resources and return them as a stream of add, update, and remove notifications. Specify resourceVersion.",
          "schema": {
            "type": "boolean",
            "uniqueItems": true
          }
        }
      ]
    },
    "/apis/iam.grafana.app/v0alpha1/namespaces/{namespace}/ssosettings/{name}": {
      "get": {
        "tags": [
          "SSOSetting"
        ],
        "description": "read the specified SSOSetting",
        "operationId": "getSSOSetting",
        "responses": {
          "200": {
            "description": "OK",
            "content": {
              "application/json": {
                "schema": {
                  "$ref": "#/components/schemas/com.github.grafana.grafana.pkg.apis.iam.v0alpha1.SSOSetting"
                }
              },
              "application/vnd.kubernetes.protobuf": {
                "schema": {
                  "$ref": "#/components/schemas/com.github.grafana.grafana.pkg.apis.iam.v0alpha1.SSOSetting"
                }
              },
              "application/yaml": {
                "schema": {
                  "$ref": "#/components/schemas/com.github.grafana.grafana.pkg.apis.iam.v0alpha1.SSOSetting"
                }
              }
            }
          }
        },
        "x-kubernetes-action": "get",
        "x-kubernetes-group-version-kind": {
          "group": "iam.grafana.app",
          "version": "v0alpha1",
          "kind": "SSOSetting"
        }
      },
      "put": {
        "tags": [
          "SSOSetting"
        ],
        "description": "replace the specified SSOSetting",
        "operationId": "replaceSSOSetting",
        "parameters": [
          {
            "name": "dryRun",
            "in": "query",
            "description": "When present, indicates that modifications should not be persisted. An invalid or unrecognized dryRun directive will result in an error response and no further processing of the request. Valid values are: - All: all dry run stages will be processed",
            "schema": {
              "type": "string",
              "uniqueItems": true
            }
          },
          {
            "name": "fieldManager",
            "in": "query",
            "description": "fieldManager is a name associated with the actor or entity that is making these changes. The value must be less than or 128 characters long, and only contain printable characters, as defined by https://golang.org/pkg/unicode/#IsPrint.",
            "schema": {
              "type": "string",
              "uniqueItems": true
            }
          },
          {
            "name": "fieldValidation",
            "in": "query",
            "description": "fieldValidation instructs the server on how to handle objects in the request (POST/PUT/PATCH) containing unknown or duplicate fields. Valid values are: - Ignore: This will ignore any unknown fields that are silently dropped from the object, and will ignore all but the last duplicate field that the decoder encounters. This is the default behavior prior to v1.23. - Warn: This will send a warning via the standard warning response header for each unknown field that is dropped from the object, and for each duplicate field that is encountered. The request will still succeed if there are no other errors, and will only persist the last of any duplicate fields. This is the default in v1.23+ - Strict: This will fail the request with a BadRequest error if any unknown fields would be dropped from the object, or if any duplicate fields are present. The error returned from the server will contain all unknown and duplicate fields encountered.",
            "schema": {
              "type": "string",
              "uniqueItems": true
            }
          }
        ],
        "requestBody": {
          "content": {
            "application/json": {
              "schema": {
                "$ref": "#/components/schemas/com.github.grafana.grafana.pkg.apis.iam.v0alpha1.SSOSetting"
              }
            },
            "application/vnd.kubernetes.protobuf": {
              "schema": {
                "$ref": "#/components/schemas/com.github.grafana.grafana.pkg.apis.iam.v0alpha1.SSOSetting"
              }
            },
            "application/yaml": {
              "schema": {
                "$ref": "#/components/schemas/com.github.grafana.grafana.pkg.apis.iam.v0alpha1.SSOSetting"
              }
            }
          },
          "required": true
        },
        "responses": {
          "200": {
            "description": "OK",
            "content": {
              "application/json": {
                "schema": {
                  "$ref": "#/components/schemas/com.github.grafana.grafana.pkg.apis.iam.v0alpha1.SSOSetting"
                }
              },
              "application/vnd.kubernetes.protobuf": {
                "schema": {
                  "$ref": "#/components/schemas/com.github.grafana.grafana.pkg.apis.iam.v0alpha1.SSOSetting"
                }
              },
              "application/yaml": {
                "schema": {
                  "$ref": "#/components/schemas/com.github.grafana.grafana.pkg.apis.iam.v0alpha1.SSOSetting"
                }
              }
            }
          },
          "201": {
            "description": "Created",
            "content": {
              "application/json": {
                "schema": {
                  "$ref": "#/components/schemas/com.github.grafana.grafana.pkg.apis.iam.v0alpha1.SSOSetting"
                }
              },
              "application/vnd.kubernetes.protobuf": {
                "schema": {
                  "$ref": "#/components/schemas/com.github.grafana.grafana.pkg.apis.iam.v0alpha1.SSOSetting"
                }
              },
              "application/yaml": {
                "schema": {
                  "$ref": "#/components/schemas/com.github.grafana.grafana.pkg.apis.iam.v0alpha1.SSOSetting"
                }
              }
            }
          }
        },
        "x-kubernetes-action": "put",
        "x-kubernetes-group-version-kind": {
          "group": "iam.grafana.app",
          "version": "v0alpha1",
          "kind": "SSOSetting"
        }
      },
      "delete": {
        "tags": [
          "SSOSetting"
        ],
        "description": "delete a SSOSetting",
        "operationId": "deleteSSOSetting",
        "parameters": [
          {
            "name": "dryRun",
            "in": "query",
            "description": "When present, indicates that modifications should not be persisted. An invalid or unrecognized dryRun directive will result in an error response and no further processing of the request. Valid values are: - All: all dry run stages will be processed",
            "schema": {
              "type": "string",
              "uniqueItems": true
            }
          },
          {
            "name": "gracePeriodSeconds",
            "in": "query",
            "description": "The duration in seconds before the object should be deleted. Value must be non-negative integer. The value zero indicates delete immediately. If this value is nil, the default grace period for the specified type will be used. Defaults to a per object value if not specified. zero means delete immediately.",
            "schema": {
              "type": "integer",
              "uniqueItems": true
            }
          },
          {
            "name": "ignoreStoreReadErrorWithClusterBreakingPotential",
            "in": "query",
            "description": "if set to true, it will trigger an unsafe deletion of the resource in case the normal deletion flow fails with a corrupt object error. A resource is considered corrupt if it can not be retrieved from the underlying storage successfully because of a) its data can not be transformed e.g. decryption failure, or b) it fails to decode into an object. NOTE: unsafe deletion ignores finalizer constraints, skips precondition checks, and removes the object from the storage. WARNING: This may potentially break the cluster if the workload associated with the resource being unsafe-deleted relies on normal deletion flow. Use only if you REALLY know what you are doing. The default value is false, and the user must opt in to enable it",
            "schema": {
              "type": "boolean",
              "uniqueItems": true
            }
          },
          {
            "name": "orphanDependents",
            "in": "query",
            "description": "Deprecated: please use the PropagationPolicy, this field will be deprecated in 1.7. Should the dependent objects be orphaned. If true/false, the \"orphan\" finalizer will be added to/removed from the object's finalizers list. Either this field or PropagationPolicy may be set, but not both.",
            "schema": {
              "type": "boolean",
              "uniqueItems": true
            }
          },
          {
            "name": "propagationPolicy",
            "in": "query",
            "description": "Whether and how garbage collection will be performed. Either this field or OrphanDependents may be set, but not both. The default policy is decided by the existing finalizer set in the metadata.finalizers and the resource-specific default policy. Acceptable values are: 'Orphan' - orphan the dependents; 'Background' - allow the garbage collector to delete the dependents in the background; 'Foreground' - a cascading policy that deletes all dependents in the foreground.",
            "schema": {
              "type": "string",
              "uniqueItems": true
            }
          }
        ],
        "responses": {
          "200": {
            "description": "OK",
            "content": {
              "application/json": {
                "schema": {
                  "$ref": "#/components/schemas/io.k8s.apimachinery.pkg.apis.meta.v1.Status"
                }
              },
              "application/vnd.kubernetes.protobuf": {
                "schema": {
                  "$ref": "#/components/schemas/io.k8s.apimachinery.pkg.apis.meta.v1.Status"
                }
              },
              "application/yaml": {
                "schema": {
                  "$ref": "#/components/schemas/io.k8s.apimachinery.pkg.apis.meta.v1.Status"
                }
              }
            }
          },
          "202": {
            "description": "Accepted",
            "content": {
              "application/json": {
                "schema": {
                  "$ref": "#/components/schemas/io.k8s.apimachinery.pkg.apis.meta.v1.Status"
                }
              },
              "application/vnd.kubernetes.protobuf": {
                "schema": {
                  "$ref": "#/components/schemas/io.k8s.apimachinery.pkg.apis.meta.v1.Status"
                }
              },
              "application/yaml": {
                "schema": {
                  "$ref": "#/components/schemas/io.k8s.apimachinery.pkg.apis.meta.v1.Status"
                }
              }
            }
          }
        },
        "x-kubernetes-action": "delete",
        "x-kubernetes-group-version-kind": {
          "group": "iam.grafana.app",
          "version": "v0alpha1",
          "kind": "SSOSetting"
        }
      },
      "patch": {
        "tags": [
          "SSOSetting"
        ],
        "description": "partially update the specified SSOSetting",
        "operationId": "updateSSOSetting",
        "parameters": [
          {
            "name": "dryRun",
            "in": "query",
            "description": "When present, indicates that modifications should not be persisted. An invalid or unrecognized dryRun directive will result in an error response and no further processing of the request. Valid values are: - All: all dry run stages will be processed",
            "schema": {
              "type": "string",
              "uniqueItems": true
            }
          },
          {
            "name": "fieldManager",
            "in": "query",
            "description": "fieldManager is a name associated with the actor or entity that is making these changes. The value must be less than or 128 characters long, and only contain printable characters, as defined by https://golang.org/pkg/unicode/#IsPrint. This field is required for apply requests (application/apply-patch) but optional for non-apply patch types (JsonPatch, MergePatch, StrategicMergePatch).",
            "schema": {
              "type": "string",
              "uniqueItems": true
            }
          },
          {
            "name": "fieldValidation",
            "in": "query",
            "description": "fieldValidation instructs the server on how to handle objects in the request (POST/PUT/PATCH) containing unknown or duplicate fields. Valid values are: - Ignore: This will ignore any unknown fields that are silently dropped from the object, and will ignore all but the last duplicate field that the decoder encounters. This is the default behavior prior to v1.23. - Warn: This will send a warning via the standard warning response header for each unknown field that is dropped from the object, and for each duplicate field that is encountered. The request will still succeed if there are no other errors, and will only persist the last of any duplicate fields. This is the default in v1.23+ - Strict: This will fail the request with a BadRequest error if any unknown fields would be dropped from the object, or if any duplicate fields are present. The error returned from the server will contain all unknown and duplicate fields encountered.",
            "schema": {
              "type": "string",
              "uniqueItems": true
            }
          },
          {
            "name": "force",
            "in": "query",
            "description": "Force is going to \"force\" Apply requests. It means user will re-acquire conflicting fields owned by other people. Force flag must be unset for non-apply patch requests.",
            "schema": {
              "type": "boolean",
              "uniqueItems": true
            }
          }
        ],
        "requestBody": {
          "content": {
            "application/apply-patch+yaml": {
              "schema": {
                "$ref": "#/components/schemas/io.k8s.apimachinery.pkg.apis.meta.v1.Patch"
              }
            },
            "application/json-patch+json": {
              "schema": {
                "$ref": "#/components/schemas/io.k8s.apimachinery.pkg.apis.meta.v1.Patch"
              }
            },
            "application/merge-patch+json": {
              "schema": {
                "$ref": "#/components/schemas/io.k8s.apimachinery.pkg.apis.meta.v1.Patch"
              }
            },
            "application/strategic-merge-patch+json": {
              "schema": {
                "$ref": "#/components/schemas/io.k8s.apimachinery.pkg.apis.meta.v1.Patch"
              }
            }
          },
          "required": true
        },
        "responses": {
          "200": {
            "description": "OK",
            "content": {
              "application/json": {
                "schema": {
                  "$ref": "#/components/schemas/com.github.grafana.grafana.pkg.apis.iam.v0alpha1.SSOSetting"
                }
              },
              "application/vnd.kubernetes.protobuf": {
                "schema": {
                  "$ref": "#/components/schemas/com.github.grafana.grafana.pkg.apis.iam.v0alpha1.SSOSetting"
                }
              },
              "application/yaml": {
                "schema": {
                  "$ref": "#/components/schemas/com.github.grafana.grafana.pkg.apis.iam.v0alpha1.SSOSetting"
                }
              }
            }
          },
          "201": {
            "description": "Created",
            "content": {
              "application/json": {
                "schema": {
                  "$ref": "#/components/schemas/com.github.grafana.grafana.pkg.apis.iam.v0alpha1.SSOSetting"
                }
              },
              "application/vnd.kubernetes.protobuf": {
                "schema": {
                  "$ref": "#/components/schemas/com.github.grafana.grafana.pkg.apis.iam.v0alpha1.SSOSetting"
                }
              },
              "application/yaml": {
                "schema": {
                  "$ref": "#/components/schemas/com.github.grafana.grafana.pkg.apis.iam.v0alpha1.SSOSetting"
                }
              }
            }
          }
        },
        "x-kubernetes-action": "patch",
        "x-kubernetes-group-version-kind": {
          "group": "iam.grafana.app",
          "version": "v0alpha1",
          "kind": "SSOSetting"
        }
      },
      "parameters": [
        {
          "name": "name",
          "in": "path",
          "description": "name of the SSOSetting",
          "required": true,
          "schema": {
            "type": "string",
            "uniqueItems": true
          }
        },
        {
          "name": "namespace",
          "in": "path",
          "description": "object name and auth scope, such as for teams and projects",
          "required": true,
          "schema": {
            "type": "string",
            "uniqueItems": true
          }
        },
        {
          "name": "pretty",
          "in": "query",
          "description": "If 'true', then the output is pretty printed. Defaults to 'false' unless the user-agent indicates a browser or command-line HTTP tool (curl and wget).",
          "schema": {
            "type": "string",
            "uniqueItems": true
          }
        }
      ]
    },
    "/apis/iam.grafana.app/v0alpha1/namespaces/{namespace}/teambindings": {
      "get": {
        "tags": [
          "TeamBinding"
        ],
        "description": "list objects of kind TeamBinding",
        "operationId": "listTeamBinding",
        "responses": {
          "200": {
            "description": "OK",
            "content": {
              "application/json": {
                "schema": {
                  "$ref": "#/components/schemas/com.github.grafana.grafana.apps.iam.pkg.apis.iam.v0alpha1.TeamBindingList"
                }
              },
              "application/json;stream=watch": {
                "schema": {
                  "$ref": "#/components/schemas/com.github.grafana.grafana.apps.iam.pkg.apis.iam.v0alpha1.TeamBindingList"
                }
              },
              "application/vnd.kubernetes.protobuf": {
                "schema": {
                  "$ref": "#/components/schemas/com.github.grafana.grafana.apps.iam.pkg.apis.iam.v0alpha1.TeamBindingList"
                }
              },
              "application/vnd.kubernetes.protobuf;stream=watch": {
                "schema": {
                  "$ref": "#/components/schemas/com.github.grafana.grafana.apps.iam.pkg.apis.iam.v0alpha1.TeamBindingList"
                }
              },
              "application/yaml": {
                "schema": {
                  "$ref": "#/components/schemas/com.github.grafana.grafana.apps.iam.pkg.apis.iam.v0alpha1.TeamBindingList"
                }
              }
            }
          }
        },
        "x-kubernetes-action": "list",
        "x-kubernetes-group-version-kind": {
          "group": "iam.grafana.app",
          "version": "v0alpha1",
          "kind": "TeamBinding"
        }
      },
      "parameters": [
        {
          "name": "allowWatchBookmarks",
          "in": "query",
          "description": "allowWatchBookmarks requests watch events with type \"BOOKMARK\". Servers that do not implement bookmarks may ignore this flag and bookmarks are sent at the server's discretion. Clients should not assume bookmarks are returned at any specific interval, nor may they assume the server will send any BOOKMARK event during a session. If this is not a watch, this field is ignored.",
          "schema": {
            "type": "boolean",
            "uniqueItems": true
          }
        },
        {
          "name": "continue",
          "in": "query",
          "description": "The continue option should be set when retrieving more results from the server. Since this value is server defined, clients may only use the continue value from a previous query result with identical query parameters (except for the value of continue) and the server may reject a continue value it does not recognize. If the specified continue value is no longer valid whether due to expiration (generally five to fifteen minutes) or a configuration change on the server, the server will respond with a 410 ResourceExpired error together with a continue token. If the client needs a consistent list, it must restart their list without the continue field. Otherwise, the client may send another list request with the token received with the 410 error, the server will respond with a list starting from the next key, but from the latest snapshot, which is inconsistent from the previous list results - objects that are created, modified, or deleted after the first list request will be included in the response, as long as their keys are after the \"next key\".\n\nThis field is not supported when watch is true. Clients may start a watch from the last resourceVersion value returned by the server and not miss any modifications.",
          "schema": {
            "type": "string",
            "uniqueItems": true
          }
        },
        {
          "name": "fieldSelector",
          "in": "query",
          "description": "A selector to restrict the list of returned objects by their fields. Defaults to everything.",
          "schema": {
            "type": "string",
            "uniqueItems": true
          }
        },
        {
          "name": "labelSelector",
          "in": "query",
          "description": "A selector to restrict the list of returned objects by their labels. Defaults to everything.",
          "schema": {
            "type": "string",
            "uniqueItems": true
          }
        },
        {
          "name": "limit",
          "in": "query",
          "description": "limit is a maximum number of responses to return for a list call. If more items exist, the server will set the `continue` field on the list metadata to a value that can be used with the same initial query to retrieve the next set of results. Setting a limit may return fewer than the requested amount of items (up to zero items) in the event all requested objects are filtered out and clients should only use the presence of the continue field to determine whether more results are available. Servers may choose not to support the limit argument and will return all of the available results. If limit is specified and the continue field is empty, clients may assume that no more results are available. This field is not supported if watch is true.\n\nThe server guarantees that the objects returned when using continue will be identical to issuing a single list call without a limit - that is, no objects created, modified, or deleted after the first request is issued will be included in any subsequent continued requests. This is sometimes referred to as a consistent snapshot, and ensures that a client that is using limit to receive smaller chunks of a very large result can ensure they see all possible objects. If objects are updated during a chunked list the version of the object that was present at the time the first list result was calculated is returned.",
          "schema": {
            "type": "integer",
            "uniqueItems": true
          }
        },
        {
          "name": "namespace",
          "in": "path",
          "description": "object name and auth scope, such as for teams and projects",
          "required": true,
          "schema": {
            "type": "string",
            "uniqueItems": true
          }
        },
        {
          "name": "pretty",
          "in": "query",
          "description": "If 'true', then the output is pretty printed. Defaults to 'false' unless the user-agent indicates a browser or command-line HTTP tool (curl and wget).",
          "schema": {
            "type": "string",
            "uniqueItems": true
          }
        },
        {
          "name": "resourceVersion",
          "in": "query",
          "description": "resourceVersion sets a constraint on what resource versions a request may be served from. See https://kubernetes.io/docs/reference/using-api/api-concepts/#resource-versions for details.\n\nDefaults to unset",
          "schema": {
            "type": "string",
            "uniqueItems": true
          }
        },
        {
          "name": "resourceVersionMatch",
          "in": "query",
          "description": "resourceVersionMatch determines how resourceVersion is applied to list calls. It is highly recommended that resourceVersionMatch be set for list calls where resourceVersion is set See https://kubernetes.io/docs/reference/using-api/api-concepts/#resource-versions for details.\n\nDefaults to unset",
          "schema": {
            "type": "string",
            "uniqueItems": true
          }
        },
        {
          "name": "sendInitialEvents",
          "in": "query",
          "description": "`sendInitialEvents=true` may be set together with `watch=true`. In that case, the watch stream will begin with synthetic events to produce the current state of objects in the collection. Once all such events have been sent, a synthetic \"Bookmark\" event  will be sent. The bookmark will report the ResourceVersion (RV) corresponding to the set of objects, and be marked with `\"k8s.io/initial-events-end\": \"true\"` annotation. Afterwards, the watch stream will proceed as usual, sending watch events corresponding to changes (subsequent to the RV) to objects watched.\n\nWhen `sendInitialEvents` option is set, we require `resourceVersionMatch` option to also be set. The semantic of the watch request is as following: - `resourceVersionMatch` = NotOlderThan\n  is interpreted as \"data at least as new as the provided `resourceVersion`\"\n  and the bookmark event is send when the state is synced\n  to a `resourceVersion` at least as fresh as the one provided by the ListOptions.\n  If `resourceVersion` is unset, this is interpreted as \"consistent read\" and the\n  bookmark event is send when the state is synced at least to the moment\n  when request started being processed.\n- `resourceVersionMatch` set to any other value or unset\n  Invalid error is returned.\n\nDefaults to true if `resourceVersion=\"\"` or `resourceVersion=\"0\"` (for backward compatibility reasons) and to false otherwise.",
          "schema": {
            "type": "boolean",
            "uniqueItems": true
          }
        },
        {
          "name": "timeoutSeconds",
          "in": "query",
          "description": "Timeout for the list/watch call. This limits the duration of the call, regardless of any activity or inactivity.",
          "schema": {
            "type": "integer",
            "uniqueItems": true
          }
        },
        {
          "name": "watch",
          "in": "query",
          "description": "Watch for changes to the described resources and return them as a stream of add, update, and remove notifications. Specify resourceVersion.",
          "schema": {
            "type": "boolean",
            "uniqueItems": true
          }
        }
      ]
    },
    "/apis/iam.grafana.app/v0alpha1/namespaces/{namespace}/teambindings/{name}": {
      "get": {
        "tags": [
          "TeamBinding"
        ],
        "description": "read the specified TeamBinding",
        "operationId": "getTeamBinding",
        "responses": {
          "200": {
            "description": "OK",
            "content": {
              "application/json": {
                "schema": {
                  "$ref": "#/components/schemas/com.github.grafana.grafana.apps.iam.pkg.apis.iam.v0alpha1.TeamBinding"
                }
              },
              "application/vnd.kubernetes.protobuf": {
                "schema": {
                  "$ref": "#/components/schemas/com.github.grafana.grafana.apps.iam.pkg.apis.iam.v0alpha1.TeamBinding"
                }
              },
              "application/yaml": {
                "schema": {
                  "$ref": "#/components/schemas/com.github.grafana.grafana.apps.iam.pkg.apis.iam.v0alpha1.TeamBinding"
                }
              }
            }
          }
        },
        "x-kubernetes-action": "get",
        "x-kubernetes-group-version-kind": {
          "group": "iam.grafana.app",
          "version": "v0alpha1",
          "kind": "TeamBinding"
        }
      },
      "parameters": [
        {
          "name": "name",
          "in": "path",
          "description": "name of the TeamBinding",
          "required": true,
          "schema": {
            "type": "string",
            "uniqueItems": true
          }
        },
        {
          "name": "namespace",
          "in": "path",
          "description": "object name and auth scope, such as for teams and projects",
          "required": true,
          "schema": {
            "type": "string",
            "uniqueItems": true
          }
        },
        {
          "name": "pretty",
          "in": "query",
          "description": "If 'true', then the output is pretty printed. Defaults to 'false' unless the user-agent indicates a browser or command-line HTTP tool (curl and wget).",
          "schema": {
            "type": "string",
            "uniqueItems": true
          }
        }
      ]
    },
    "/apis/iam.grafana.app/v0alpha1/namespaces/{namespace}/teams": {
      "get": {
        "tags": [
          "Team"
        ],
        "description": "list objects of kind Team",
        "operationId": "listTeam",
        "responses": {
          "200": {
            "description": "OK",
            "content": {
              "application/json": {
                "schema": {
                  "$ref": "#/components/schemas/com.github.grafana.grafana.apps.iam.pkg.apis.iam.v0alpha1.TeamList"
                }
              },
              "application/json;stream=watch": {
                "schema": {
                  "$ref": "#/components/schemas/com.github.grafana.grafana.apps.iam.pkg.apis.iam.v0alpha1.TeamList"
                }
              },
              "application/vnd.kubernetes.protobuf": {
                "schema": {
                  "$ref": "#/components/schemas/com.github.grafana.grafana.apps.iam.pkg.apis.iam.v0alpha1.TeamList"
                }
              },
              "application/vnd.kubernetes.protobuf;stream=watch": {
                "schema": {
                  "$ref": "#/components/schemas/com.github.grafana.grafana.apps.iam.pkg.apis.iam.v0alpha1.TeamList"
                }
              },
              "application/yaml": {
                "schema": {
                  "$ref": "#/components/schemas/com.github.grafana.grafana.apps.iam.pkg.apis.iam.v0alpha1.TeamList"
                }
              }
            }
          }
        },
        "x-kubernetes-action": "list",
        "x-kubernetes-group-version-kind": {
          "group": "iam.grafana.app",
          "version": "v0alpha1",
          "kind": "Team"
        }
      },
      "parameters": [
        {
          "name": "allowWatchBookmarks",
          "in": "query",
          "description": "allowWatchBookmarks requests watch events with type \"BOOKMARK\". Servers that do not implement bookmarks may ignore this flag and bookmarks are sent at the server's discretion. Clients should not assume bookmarks are returned at any specific interval, nor may they assume the server will send any BOOKMARK event during a session. If this is not a watch, this field is ignored.",
          "schema": {
            "type": "boolean",
            "uniqueItems": true
          }
        },
        {
          "name": "continue",
          "in": "query",
          "description": "The continue option should be set when retrieving more results from the server. Since this value is server defined, clients may only use the continue value from a previous query result with identical query parameters (except for the value of continue) and the server may reject a continue value it does not recognize. If the specified continue value is no longer valid whether due to expiration (generally five to fifteen minutes) or a configuration change on the server, the server will respond with a 410 ResourceExpired error together with a continue token. If the client needs a consistent list, it must restart their list without the continue field. Otherwise, the client may send another list request with the token received with the 410 error, the server will respond with a list starting from the next key, but from the latest snapshot, which is inconsistent from the previous list results - objects that are created, modified, or deleted after the first list request will be included in the response, as long as their keys are after the \"next key\".\n\nThis field is not supported when watch is true. Clients may start a watch from the last resourceVersion value returned by the server and not miss any modifications.",
          "schema": {
            "type": "string",
            "uniqueItems": true
          }
        },
        {
          "name": "fieldSelector",
          "in": "query",
          "description": "A selector to restrict the list of returned objects by their fields. Defaults to everything.",
          "schema": {
            "type": "string",
            "uniqueItems": true
          }
        },
        {
          "name": "labelSelector",
          "in": "query",
          "description": "A selector to restrict the list of returned objects by their labels. Defaults to everything.",
          "schema": {
            "type": "string",
            "uniqueItems": true
          }
        },
        {
          "name": "limit",
          "in": "query",
          "description": "limit is a maximum number of responses to return for a list call. If more items exist, the server will set the `continue` field on the list metadata to a value that can be used with the same initial query to retrieve the next set of results. Setting a limit may return fewer than the requested amount of items (up to zero items) in the event all requested objects are filtered out and clients should only use the presence of the continue field to determine whether more results are available. Servers may choose not to support the limit argument and will return all of the available results. If limit is specified and the continue field is empty, clients may assume that no more results are available. This field is not supported if watch is true.\n\nThe server guarantees that the objects returned when using continue will be identical to issuing a single list call without a limit - that is, no objects created, modified, or deleted after the first request is issued will be included in any subsequent continued requests. This is sometimes referred to as a consistent snapshot, and ensures that a client that is using limit to receive smaller chunks of a very large result can ensure they see all possible objects. If objects are updated during a chunked list the version of the object that was present at the time the first list result was calculated is returned.",
          "schema": {
            "type": "integer",
            "uniqueItems": true
          }
        },
        {
          "name": "namespace",
          "in": "path",
          "description": "object name and auth scope, such as for teams and projects",
          "required": true,
          "schema": {
            "type": "string",
            "uniqueItems": true
          }
        },
        {
          "name": "pretty",
          "in": "query",
          "description": "If 'true', then the output is pretty printed. Defaults to 'false' unless the user-agent indicates a browser or command-line HTTP tool (curl and wget).",
          "schema": {
            "type": "string",
            "uniqueItems": true
          }
        },
        {
          "name": "resourceVersion",
          "in": "query",
          "description": "resourceVersion sets a constraint on what resource versions a request may be served from. See https://kubernetes.io/docs/reference/using-api/api-concepts/#resource-versions for details.\n\nDefaults to unset",
          "schema": {
            "type": "string",
            "uniqueItems": true
          }
        },
        {
          "name": "resourceVersionMatch",
          "in": "query",
          "description": "resourceVersionMatch determines how resourceVersion is applied to list calls. It is highly recommended that resourceVersionMatch be set for list calls where resourceVersion is set See https://kubernetes.io/docs/reference/using-api/api-concepts/#resource-versions for details.\n\nDefaults to unset",
          "schema": {
            "type": "string",
            "uniqueItems": true
          }
        },
        {
          "name": "sendInitialEvents",
          "in": "query",
          "description": "`sendInitialEvents=true` may be set together with `watch=true`. In that case, the watch stream will begin with synthetic events to produce the current state of objects in the collection. Once all such events have been sent, a synthetic \"Bookmark\" event  will be sent. The bookmark will report the ResourceVersion (RV) corresponding to the set of objects, and be marked with `\"k8s.io/initial-events-end\": \"true\"` annotation. Afterwards, the watch stream will proceed as usual, sending watch events corresponding to changes (subsequent to the RV) to objects watched.\n\nWhen `sendInitialEvents` option is set, we require `resourceVersionMatch` option to also be set. The semantic of the watch request is as following: - `resourceVersionMatch` = NotOlderThan\n  is interpreted as \"data at least as new as the provided `resourceVersion`\"\n  and the bookmark event is send when the state is synced\n  to a `resourceVersion` at least as fresh as the one provided by the ListOptions.\n  If `resourceVersion` is unset, this is interpreted as \"consistent read\" and the\n  bookmark event is send when the state is synced at least to the moment\n  when request started being processed.\n- `resourceVersionMatch` set to any other value or unset\n  Invalid error is returned.\n\nDefaults to true if `resourceVersion=\"\"` or `resourceVersion=\"0\"` (for backward compatibility reasons) and to false otherwise.",
          "schema": {
            "type": "boolean",
            "uniqueItems": true
          }
        },
        {
          "name": "timeoutSeconds",
          "in": "query",
          "description": "Timeout for the list/watch call. This limits the duration of the call, regardless of any activity or inactivity.",
          "schema": {
            "type": "integer",
            "uniqueItems": true
          }
        },
        {
          "name": "watch",
          "in": "query",
          "description": "Watch for changes to the described resources and return them as a stream of add, update, and remove notifications. Specify resourceVersion.",
          "schema": {
            "type": "boolean",
            "uniqueItems": true
          }
        }
      ]
    },
    "/apis/iam.grafana.app/v0alpha1/namespaces/{namespace}/teams/{name}": {
      "get": {
        "tags": [
          "Team"
        ],
        "description": "read the specified Team",
        "operationId": "getTeam",
        "responses": {
          "200": {
            "description": "OK",
            "content": {
              "application/json": {
                "schema": {
                  "$ref": "#/components/schemas/com.github.grafana.grafana.apps.iam.pkg.apis.iam.v0alpha1.Team"
                }
              },
              "application/vnd.kubernetes.protobuf": {
                "schema": {
                  "$ref": "#/components/schemas/com.github.grafana.grafana.apps.iam.pkg.apis.iam.v0alpha1.Team"
                }
              },
              "application/yaml": {
                "schema": {
                  "$ref": "#/components/schemas/com.github.grafana.grafana.apps.iam.pkg.apis.iam.v0alpha1.Team"
                }
              }
            }
          }
        },
        "x-kubernetes-action": "get",
        "x-kubernetes-group-version-kind": {
          "group": "iam.grafana.app",
          "version": "v0alpha1",
          "kind": "Team"
        }
      },
      "parameters": [
        {
          "name": "name",
          "in": "path",
          "description": "name of the Team",
          "required": true,
          "schema": {
            "type": "string",
            "uniqueItems": true
          }
        },
        {
          "name": "namespace",
          "in": "path",
          "description": "object name and auth scope, such as for teams and projects",
          "required": true,
          "schema": {
            "type": "string",
            "uniqueItems": true
          }
        },
        {
          "name": "pretty",
          "in": "query",
          "description": "If 'true', then the output is pretty printed. Defaults to 'false' unless the user-agent indicates a browser or command-line HTTP tool (curl and wget).",
          "schema": {
            "type": "string",
            "uniqueItems": true
          }
        }
      ]
    },
    "/apis/iam.grafana.app/v0alpha1/namespaces/{namespace}/teams/{name}/members": {
      "get": {
        "tags": [
          "Team"
        ],
        "description": "connect GET requests to members of Team",
        "operationId": "getTeamMembers",
        "responses": {
          "200": {
            "description": "OK",
            "content": {
              "*/*": {
                "schema": {
                  "$ref": "#/components/schemas/com.github.grafana.grafana.pkg.apis.iam.v0alpha1.TeamMemberList"
                }
              }
            }
          }
        },
        "x-kubernetes-action": "connect",
        "x-kubernetes-group-version-kind": {
          "group": "iam.grafana.app",
          "version": "v0alpha1",
          "kind": "TeamMemberList"
        }
      },
      "parameters": [
        {
          "name": "name",
          "in": "path",
          "description": "name of the TeamMemberList",
          "required": true,
          "schema": {
            "type": "string",
            "uniqueItems": true
          }
        },
        {
          "name": "namespace",
          "in": "path",
          "description": "object name and auth scope, such as for teams and projects",
          "required": true,
          "schema": {
            "type": "string",
            "uniqueItems": true
          }
        }
      ]
    },
    "/apis/iam.grafana.app/v0alpha1/namespaces/{namespace}/users": {
      "get": {
        "tags": [
          "User"
        ],
        "description": "list objects of kind User",
        "operationId": "listUser",
        "parameters": [
          {
            "name": "allowWatchBookmarks",
            "in": "query",
            "description": "allowWatchBookmarks requests watch events with type \"BOOKMARK\". Servers that do not implement bookmarks may ignore this flag and bookmarks are sent at the server's discretion. Clients should not assume bookmarks are returned at any specific interval, nor may they assume the server will send any BOOKMARK event during a session. If this is not a watch, this field is ignored.",
            "schema": {
              "type": "boolean",
              "uniqueItems": true
            }
          },
          {
            "name": "continue",
            "in": "query",
            "description": "The continue option should be set when retrieving more results from the server. Since this value is server defined, clients may only use the continue value from a previous query result with identical query parameters (except for the value of continue) and the server may reject a continue value it does not recognize. If the specified continue value is no longer valid whether due to expiration (generally five to fifteen minutes) or a configuration change on the server, the server will respond with a 410 ResourceExpired error together with a continue token. If the client needs a consistent list, it must restart their list without the continue field. Otherwise, the client may send another list request with the token received with the 410 error, the server will respond with a list starting from the next key, but from the latest snapshot, which is inconsistent from the previous list results - objects that are created, modified, or deleted after the first list request will be included in the response, as long as their keys are after the \"next key\".\n\nThis field is not supported when watch is true. Clients may start a watch from the last resourceVersion value returned by the server and not miss any modifications.",
            "schema": {
              "type": "string",
              "uniqueItems": true
            }
          },
          {
            "name": "fieldSelector",
            "in": "query",
            "description": "A selector to restrict the list of returned objects by their fields. Defaults to everything.",
            "schema": {
              "type": "string",
              "uniqueItems": true
            }
          },
          {
            "name": "labelSelector",
            "in": "query",
            "description": "A selector to restrict the list of returned objects by their labels. Defaults to everything.",
            "schema": {
              "type": "string",
              "uniqueItems": true
            }
          },
          {
            "name": "limit",
            "in": "query",
            "description": "limit is a maximum number of responses to return for a list call. If more items exist, the server will set the `continue` field on the list metadata to a value that can be used with the same initial query to retrieve the next set of results. Setting a limit may return fewer than the requested amount of items (up to zero items) in the event all requested objects are filtered out and clients should only use the presence of the continue field to determine whether more results are available. Servers may choose not to support the limit argument and will return all of the available results. If limit is specified and the continue field is empty, clients may assume that no more results are available. This field is not supported if watch is true.\n\nThe server guarantees that the objects returned when using continue will be identical to issuing a single list call without a limit - that is, no objects created, modified, or deleted after the first request is issued will be included in any subsequent continued requests. This is sometimes referred to as a consistent snapshot, and ensures that a client that is using limit to receive smaller chunks of a very large result can ensure they see all possible objects. If objects are updated during a chunked list the version of the object that was present at the time the first list result was calculated is returned.",
            "schema": {
              "type": "integer",
              "uniqueItems": true
            }
          },
          {
            "name": "resourceVersion",
            "in": "query",
            "description": "resourceVersion sets a constraint on what resource versions a request may be served from. See https://kubernetes.io/docs/reference/using-api/api-concepts/#resource-versions for details.\n\nDefaults to unset",
            "schema": {
              "type": "string",
              "uniqueItems": true
            }
          },
          {
            "name": "resourceVersionMatch",
            "in": "query",
            "description": "resourceVersionMatch determines how resourceVersion is applied to list calls. It is highly recommended that resourceVersionMatch be set for list calls where resourceVersion is set See https://kubernetes.io/docs/reference/using-api/api-concepts/#resource-versions for details.\n\nDefaults to unset",
            "schema": {
              "type": "string",
              "uniqueItems": true
            }
          },
          {
            "name": "sendInitialEvents",
            "in": "query",
            "description": "`sendInitialEvents=true` may be set together with `watch=true`. In that case, the watch stream will begin with synthetic events to produce the current state of objects in the collection. Once all such events have been sent, a synthetic \"Bookmark\" event  will be sent. The bookmark will report the ResourceVersion (RV) corresponding to the set of objects, and be marked with `\"k8s.io/initial-events-end\": \"true\"` annotation. Afterwards, the watch stream will proceed as usual, sending watch events corresponding to changes (subsequent to the RV) to objects watched.\n\nWhen `sendInitialEvents` option is set, we require `resourceVersionMatch` option to also be set. The semantic of the watch request is as following: - `resourceVersionMatch` = NotOlderThan\n  is interpreted as \"data at least as new as the provided `resourceVersion`\"\n  and the bookmark event is send when the state is synced\n  to a `resourceVersion` at least as fresh as the one provided by the ListOptions.\n  If `resourceVersion` is unset, this is interpreted as \"consistent read\" and the\n  bookmark event is send when the state is synced at least to the moment\n  when request started being processed.\n- `resourceVersionMatch` set to any other value or unset\n  Invalid error is returned.\n\nDefaults to true if `resourceVersion=\"\"` or `resourceVersion=\"0\"` (for backward compatibility reasons) and to false otherwise.",
            "schema": {
              "type": "boolean",
              "uniqueItems": true
            }
          },
          {
            "name": "timeoutSeconds",
            "in": "query",
            "description": "Timeout for the list/watch call. This limits the duration of the call, regardless of any activity or inactivity.",
            "schema": {
              "type": "integer",
              "uniqueItems": true
            }
          },
          {
            "name": "watch",
            "in": "query",
            "description": "Watch for changes to the described resources and return them as a stream of add, update, and remove notifications. Specify resourceVersion.",
            "schema": {
              "type": "boolean",
              "uniqueItems": true
            }
          }
        ],
        "responses": {
          "200": {
            "description": "OK",
            "content": {
              "application/json": {
                "schema": {
                  "$ref": "#/components/schemas/com.github.grafana.grafana.apps.iam.pkg.apis.iam.v0alpha1.UserList"
                }
              },
              "application/json;stream=watch": {
                "schema": {
                  "$ref": "#/components/schemas/com.github.grafana.grafana.apps.iam.pkg.apis.iam.v0alpha1.UserList"
                }
              },
              "application/vnd.kubernetes.protobuf": {
                "schema": {
                  "$ref": "#/components/schemas/com.github.grafana.grafana.apps.iam.pkg.apis.iam.v0alpha1.UserList"
                }
              },
              "application/vnd.kubernetes.protobuf;stream=watch": {
                "schema": {
                  "$ref": "#/components/schemas/com.github.grafana.grafana.apps.iam.pkg.apis.iam.v0alpha1.UserList"
                }
              },
              "application/yaml": {
                "schema": {
                  "$ref": "#/components/schemas/com.github.grafana.grafana.apps.iam.pkg.apis.iam.v0alpha1.UserList"
                }
              }
            }
          }
        },
        "x-kubernetes-action": "list",
        "x-kubernetes-group-version-kind": {
          "group": "iam.grafana.app",
          "version": "v0alpha1",
          "kind": "User"
        }
      },
      "post": {
        "tags": [
          "User"
        ],
        "description": "create an User",
        "operationId": "createUser",
        "parameters": [
          {
            "name": "dryRun",
            "in": "query",
            "description": "When present, indicates that modifications should not be persisted. An invalid or unrecognized dryRun directive will result in an error response and no further processing of the request. Valid values are: - All: all dry run stages will be processed",
            "schema": {
              "type": "string",
              "uniqueItems": true
            }
          },
          {
            "name": "fieldManager",
            "in": "query",
            "description": "fieldManager is a name associated with the actor or entity that is making these changes. The value must be less than or 128 characters long, and only contain printable characters, as defined by https://golang.org/pkg/unicode/#IsPrint.",
            "schema": {
              "type": "string",
              "uniqueItems": true
            }
          },
          {
            "name": "fieldValidation",
            "in": "query",
            "description": "fieldValidation instructs the server on how to handle objects in the request (POST/PUT/PATCH) containing unknown or duplicate fields. Valid values are: - Ignore: This will ignore any unknown fields that are silently dropped from the object, and will ignore all but the last duplicate field that the decoder encounters. This is the default behavior prior to v1.23. - Warn: This will send a warning via the standard warning response header for each unknown field that is dropped from the object, and for each duplicate field that is encountered. The request will still succeed if there are no other errors, and will only persist the last of any duplicate fields. This is the default in v1.23+ - Strict: This will fail the request with a BadRequest error if any unknown fields would be dropped from the object, or if any duplicate fields are present. The error returned from the server will contain all unknown and duplicate fields encountered.",
            "schema": {
              "type": "string",
              "uniqueItems": true
            }
          }
        ],
        "requestBody": {
          "content": {
            "application/json": {
              "schema": {
                "$ref": "#/components/schemas/com.github.grafana.grafana.apps.iam.pkg.apis.iam.v0alpha1.User"
              }
            },
            "application/vnd.kubernetes.protobuf": {
              "schema": {
                "$ref": "#/components/schemas/com.github.grafana.grafana.apps.iam.pkg.apis.iam.v0alpha1.User"
              }
            },
            "application/yaml": {
              "schema": {
                "$ref": "#/components/schemas/com.github.grafana.grafana.apps.iam.pkg.apis.iam.v0alpha1.User"
              }
            }
          },
          "required": true
        },
        "responses": {
          "200": {
            "description": "OK",
            "content": {
              "application/json": {
                "schema": {
                  "$ref": "#/components/schemas/com.github.grafana.grafana.apps.iam.pkg.apis.iam.v0alpha1.User"
                }
              },
              "application/vnd.kubernetes.protobuf": {
                "schema": {
                  "$ref": "#/components/schemas/com.github.grafana.grafana.apps.iam.pkg.apis.iam.v0alpha1.User"
                }
              },
              "application/yaml": {
                "schema": {
                  "$ref": "#/components/schemas/com.github.grafana.grafana.apps.iam.pkg.apis.iam.v0alpha1.User"
                }
              }
            }
          },
          "201": {
            "description": "Created",
            "content": {
              "application/json": {
                "schema": {
                  "$ref": "#/components/schemas/com.github.grafana.grafana.apps.iam.pkg.apis.iam.v0alpha1.User"
                }
              },
              "application/vnd.kubernetes.protobuf": {
                "schema": {
                  "$ref": "#/components/schemas/com.github.grafana.grafana.apps.iam.pkg.apis.iam.v0alpha1.User"
                }
              },
              "application/yaml": {
                "schema": {
                  "$ref": "#/components/schemas/com.github.grafana.grafana.apps.iam.pkg.apis.iam.v0alpha1.User"
                }
              }
            }
          },
          "202": {
            "description": "Accepted",
            "content": {
              "application/json": {
                "schema": {
                  "$ref": "#/components/schemas/com.github.grafana.grafana.apps.iam.pkg.apis.iam.v0alpha1.User"
                }
              },
              "application/vnd.kubernetes.protobuf": {
                "schema": {
                  "$ref": "#/components/schemas/com.github.grafana.grafana.apps.iam.pkg.apis.iam.v0alpha1.User"
                }
              },
              "application/yaml": {
                "schema": {
                  "$ref": "#/components/schemas/com.github.grafana.grafana.apps.iam.pkg.apis.iam.v0alpha1.User"
                }
              }
            }
          }
        },
        "x-kubernetes-action": "post",
        "x-kubernetes-group-version-kind": {
          "group": "iam.grafana.app",
          "version": "v0alpha1",
          "kind": "User"
        }
      },
      "delete": {
        "tags": [
          "User"
        ],
        "description": "delete collection of User",
        "operationId": "deletecollectionUser",
        "parameters": [
          {
            "name": "continue",
            "in": "query",
            "description": "The continue option should be set when retrieving more results from the server. Since this value is server defined, clients may only use the continue value from a previous query result with identical query parameters (except for the value of continue) and the server may reject a continue value it does not recognize. If the specified continue value is no longer valid whether due to expiration (generally five to fifteen minutes) or a configuration change on the server, the server will respond with a 410 ResourceExpired error together with a continue token. If the client needs a consistent list, it must restart their list without the continue field. Otherwise, the client may send another list request with the token received with the 410 error, the server will respond with a list starting from the next key, but from the latest snapshot, which is inconsistent from the previous list results - objects that are created, modified, or deleted after the first list request will be included in the response, as long as their keys are after the \"next key\".\n\nThis field is not supported when watch is true. Clients may start a watch from the last resourceVersion value returned by the server and not miss any modifications.",
            "schema": {
              "type": "string",
              "uniqueItems": true
            }
          },
          {
            "name": "dryRun",
            "in": "query",
            "description": "When present, indicates that modifications should not be persisted. An invalid or unrecognized dryRun directive will result in an error response and no further processing of the request. Valid values are: - All: all dry run stages will be processed",
            "schema": {
              "type": "string",
              "uniqueItems": true
            }
          },
          {
            "name": "fieldSelector",
            "in": "query",
            "description": "A selector to restrict the list of returned objects by their fields. Defaults to everything.",
            "schema": {
              "type": "string",
              "uniqueItems": true
            }
          },
          {
            "name": "gracePeriodSeconds",
            "in": "query",
            "description": "The duration in seconds before the object should be deleted. Value must be non-negative integer. The value zero indicates delete immediately. If this value is nil, the default grace period for the specified type will be used. Defaults to a per object value if not specified. zero means delete immediately.",
            "schema": {
              "type": "integer",
              "uniqueItems": true
            }
          },
          {
            "name": "ignoreStoreReadErrorWithClusterBreakingPotential",
            "in": "query",
            "description": "if set to true, it will trigger an unsafe deletion of the resource in case the normal deletion flow fails with a corrupt object error. A resource is considered corrupt if it can not be retrieved from the underlying storage successfully because of a) its data can not be transformed e.g. decryption failure, or b) it fails to decode into an object. NOTE: unsafe deletion ignores finalizer constraints, skips precondition checks, and removes the object from the storage. WARNING: This may potentially break the cluster if the workload associated with the resource being unsafe-deleted relies on normal deletion flow. Use only if you REALLY know what you are doing. The default value is false, and the user must opt in to enable it",
            "schema": {
              "type": "boolean",
              "uniqueItems": true
            }
          },
          {
            "name": "labelSelector",
            "in": "query",
            "description": "A selector to restrict the list of returned objects by their labels. Defaults to everything.",
            "schema": {
              "type": "string",
              "uniqueItems": true
            }
          },
          {
            "name": "limit",
            "in": "query",
            "description": "limit is a maximum number of responses to return for a list call. If more items exist, the server will set the `continue` field on the list metadata to a value that can be used with the same initial query to retrieve the next set of results. Setting a limit may return fewer than the requested amount of items (up to zero items) in the event all requested objects are filtered out and clients should only use the presence of the continue field to determine whether more results are available. Servers may choose not to support the limit argument and will return all of the available results. If limit is specified and the continue field is empty, clients may assume that no more results are available. This field is not supported if watch is true.\n\nThe server guarantees that the objects returned when using continue will be identical to issuing a single list call without a limit - that is, no objects created, modified, or deleted after the first request is issued will be included in any subsequent continued requests. This is sometimes referred to as a consistent snapshot, and ensures that a client that is using limit to receive smaller chunks of a very large result can ensure they see all possible objects. If objects are updated during a chunked list the version of the object that was present at the time the first list result was calculated is returned.",
            "schema": {
              "type": "integer",
              "uniqueItems": true
            }
          },
          {
            "name": "orphanDependents",
            "in": "query",
            "description": "Deprecated: please use the PropagationPolicy, this field will be deprecated in 1.7. Should the dependent objects be orphaned. If true/false, the \"orphan\" finalizer will be added to/removed from the object's finalizers list. Either this field or PropagationPolicy may be set, but not both.",
            "schema": {
              "type": "boolean",
              "uniqueItems": true
            }
          },
          {
            "name": "propagationPolicy",
            "in": "query",
            "description": "Whether and how garbage collection will be performed. Either this field or OrphanDependents may be set, but not both. The default policy is decided by the existing finalizer set in the metadata.finalizers and the resource-specific default policy. Acceptable values are: 'Orphan' - orphan the dependents; 'Background' - allow the garbage collector to delete the dependents in the background; 'Foreground' - a cascading policy that deletes all dependents in the foreground.",
            "schema": {
              "type": "string",
              "uniqueItems": true
            }
          },
          {
            "name": "resourceVersion",
            "in": "query",
            "description": "resourceVersion sets a constraint on what resource versions a request may be served from. See https://kubernetes.io/docs/reference/using-api/api-concepts/#resource-versions for details.\n\nDefaults to unset",
            "schema": {
              "type": "string",
              "uniqueItems": true
            }
          },
          {
            "name": "resourceVersionMatch",
            "in": "query",
            "description": "resourceVersionMatch determines how resourceVersion is applied to list calls. It is highly recommended that resourceVersionMatch be set for list calls where resourceVersion is set See https://kubernetes.io/docs/reference/using-api/api-concepts/#resource-versions for details.\n\nDefaults to unset",
            "schema": {
              "type": "string",
              "uniqueItems": true
            }
          },
          {
            "name": "sendInitialEvents",
            "in": "query",
            "description": "`sendInitialEvents=true` may be set together with `watch=true`. In that case, the watch stream will begin with synthetic events to produce the current state of objects in the collection. Once all such events have been sent, a synthetic \"Bookmark\" event  will be sent. The bookmark will report the ResourceVersion (RV) corresponding to the set of objects, and be marked with `\"k8s.io/initial-events-end\": \"true\"` annotation. Afterwards, the watch stream will proceed as usual, sending watch events corresponding to changes (subsequent to the RV) to objects watched.\n\nWhen `sendInitialEvents` option is set, we require `resourceVersionMatch` option to also be set. The semantic of the watch request is as following: - `resourceVersionMatch` = NotOlderThan\n  is interpreted as \"data at least as new as the provided `resourceVersion`\"\n  and the bookmark event is send when the state is synced\n  to a `resourceVersion` at least as fresh as the one provided by the ListOptions.\n  If `resourceVersion` is unset, this is interpreted as \"consistent read\" and the\n  bookmark event is send when the state is synced at least to the moment\n  when request started being processed.\n- `resourceVersionMatch` set to any other value or unset\n  Invalid error is returned.\n\nDefaults to true if `resourceVersion=\"\"` or `resourceVersion=\"0\"` (for backward compatibility reasons) and to false otherwise.",
            "schema": {
              "type": "boolean",
              "uniqueItems": true
            }
          },
          {
            "name": "timeoutSeconds",
            "in": "query",
            "description": "Timeout for the list/watch call. This limits the duration of the call, regardless of any activity or inactivity.",
            "schema": {
              "type": "integer",
              "uniqueItems": true
            }
          }
        ],
        "responses": {
          "200": {
            "description": "OK",
            "content": {
              "application/json": {
                "schema": {
                  "$ref": "#/components/schemas/io.k8s.apimachinery.pkg.apis.meta.v1.Status"
                }
              },
              "application/vnd.kubernetes.protobuf": {
                "schema": {
                  "$ref": "#/components/schemas/io.k8s.apimachinery.pkg.apis.meta.v1.Status"
                }
              },
              "application/yaml": {
                "schema": {
                  "$ref": "#/components/schemas/io.k8s.apimachinery.pkg.apis.meta.v1.Status"
                }
              }
            }
          }
        },
        "x-kubernetes-action": "deletecollection",
        "x-kubernetes-group-version-kind": {
          "group": "iam.grafana.app",
          "version": "v0alpha1",
          "kind": "User"
        }
      },
      "parameters": [
        {
          "name": "namespace",
          "in": "path",
          "description": "object name and auth scope, such as for teams and projects",
          "required": true,
          "schema": {
            "type": "string",
            "uniqueItems": true
          }
        },
        {
          "name": "pretty",
          "in": "query",
          "description": "If 'true', then the output is pretty printed. Defaults to 'false' unless the user-agent indicates a browser or command-line HTTP tool (curl and wget).",
          "schema": {
            "type": "string",
            "uniqueItems": true
          }
        }
      ]
    },
    "/apis/iam.grafana.app/v0alpha1/namespaces/{namespace}/users/{name}": {
      "get": {
        "tags": [
          "User"
        ],
        "description": "read the specified User",
        "operationId": "getUser",
        "responses": {
          "200": {
            "description": "OK",
            "content": {
              "application/json": {
                "schema": {
                  "$ref": "#/components/schemas/com.github.grafana.grafana.apps.iam.pkg.apis.iam.v0alpha1.User"
                }
              },
              "application/vnd.kubernetes.protobuf": {
                "schema": {
                  "$ref": "#/components/schemas/com.github.grafana.grafana.apps.iam.pkg.apis.iam.v0alpha1.User"
                }
              },
              "application/yaml": {
                "schema": {
                  "$ref": "#/components/schemas/com.github.grafana.grafana.apps.iam.pkg.apis.iam.v0alpha1.User"
                }
              }
            }
          }
        },
        "x-kubernetes-action": "get",
        "x-kubernetes-group-version-kind": {
          "group": "iam.grafana.app",
          "version": "v0alpha1",
          "kind": "User"
        }
      },
      "put": {
        "tags": [
          "User"
        ],
        "description": "replace the specified User",
        "operationId": "replaceUser",
        "parameters": [
          {
            "name": "dryRun",
            "in": "query",
            "description": "When present, indicates that modifications should not be persisted. An invalid or unrecognized dryRun directive will result in an error response and no further processing of the request. Valid values are: - All: all dry run stages will be processed",
            "schema": {
              "type": "string",
              "uniqueItems": true
            }
          },
          {
            "name": "fieldManager",
            "in": "query",
            "description": "fieldManager is a name associated with the actor or entity that is making these changes. The value must be less than or 128 characters long, and only contain printable characters, as defined by https://golang.org/pkg/unicode/#IsPrint.",
            "schema": {
              "type": "string",
              "uniqueItems": true
            }
          },
          {
            "name": "fieldValidation",
            "in": "query",
            "description": "fieldValidation instructs the server on how to handle objects in the request (POST/PUT/PATCH) containing unknown or duplicate fields. Valid values are: - Ignore: This will ignore any unknown fields that are silently dropped from the object, and will ignore all but the last duplicate field that the decoder encounters. This is the default behavior prior to v1.23. - Warn: This will send a warning via the standard warning response header for each unknown field that is dropped from the object, and for each duplicate field that is encountered. The request will still succeed if there are no other errors, and will only persist the last of any duplicate fields. This is the default in v1.23+ - Strict: This will fail the request with a BadRequest error if any unknown fields would be dropped from the object, or if any duplicate fields are present. The error returned from the server will contain all unknown and duplicate fields encountered.",
            "schema": {
              "type": "string",
              "uniqueItems": true
            }
          }
        ],
        "requestBody": {
          "content": {
            "application/json": {
              "schema": {
                "$ref": "#/components/schemas/com.github.grafana.grafana.apps.iam.pkg.apis.iam.v0alpha1.User"
              }
            },
            "application/vnd.kubernetes.protobuf": {
              "schema": {
                "$ref": "#/components/schemas/com.github.grafana.grafana.apps.iam.pkg.apis.iam.v0alpha1.User"
              }
            },
            "application/yaml": {
              "schema": {
                "$ref": "#/components/schemas/com.github.grafana.grafana.apps.iam.pkg.apis.iam.v0alpha1.User"
              }
            }
          },
          "required": true
        },
        "responses": {
          "200": {
            "description": "OK",
            "content": {
              "application/json": {
                "schema": {
                  "$ref": "#/components/schemas/com.github.grafana.grafana.apps.iam.pkg.apis.iam.v0alpha1.User"
                }
              },
              "application/vnd.kubernetes.protobuf": {
                "schema": {
                  "$ref": "#/components/schemas/com.github.grafana.grafana.apps.iam.pkg.apis.iam.v0alpha1.User"
                }
              },
              "application/yaml": {
                "schema": {
                  "$ref": "#/components/schemas/com.github.grafana.grafana.apps.iam.pkg.apis.iam.v0alpha1.User"
                }
              }
            }
          },
          "201": {
            "description": "Created",
            "content": {
              "application/json": {
                "schema": {
                  "$ref": "#/components/schemas/com.github.grafana.grafana.apps.iam.pkg.apis.iam.v0alpha1.User"
                }
              },
              "application/vnd.kubernetes.protobuf": {
                "schema": {
                  "$ref": "#/components/schemas/com.github.grafana.grafana.apps.iam.pkg.apis.iam.v0alpha1.User"
                }
              },
              "application/yaml": {
                "schema": {
                  "$ref": "#/components/schemas/com.github.grafana.grafana.apps.iam.pkg.apis.iam.v0alpha1.User"
                }
              }
            }
          }
        },
        "x-kubernetes-action": "put",
        "x-kubernetes-group-version-kind": {
          "group": "iam.grafana.app",
          "version": "v0alpha1",
          "kind": "User"
        }
      },
      "delete": {
        "tags": [
          "User"
        ],
        "description": "delete an User",
        "operationId": "deleteUser",
        "parameters": [
          {
            "name": "dryRun",
            "in": "query",
            "description": "When present, indicates that modifications should not be persisted. An invalid or unrecognized dryRun directive will result in an error response and no further processing of the request. Valid values are: - All: all dry run stages will be processed",
            "schema": {
              "type": "string",
              "uniqueItems": true
            }
          },
          {
            "name": "gracePeriodSeconds",
            "in": "query",
            "description": "The duration in seconds before the object should be deleted. Value must be non-negative integer. The value zero indicates delete immediately. If this value is nil, the default grace period for the specified type will be used. Defaults to a per object value if not specified. zero means delete immediately.",
            "schema": {
              "type": "integer",
              "uniqueItems": true
            }
          },
          {
            "name": "ignoreStoreReadErrorWithClusterBreakingPotential",
            "in": "query",
            "description": "if set to true, it will trigger an unsafe deletion of the resource in case the normal deletion flow fails with a corrupt object error. A resource is considered corrupt if it can not be retrieved from the underlying storage successfully because of a) its data can not be transformed e.g. decryption failure, or b) it fails to decode into an object. NOTE: unsafe deletion ignores finalizer constraints, skips precondition checks, and removes the object from the storage. WARNING: This may potentially break the cluster if the workload associated with the resource being unsafe-deleted relies on normal deletion flow. Use only if you REALLY know what you are doing. The default value is false, and the user must opt in to enable it",
            "schema": {
              "type": "boolean",
              "uniqueItems": true
            }
          },
          {
            "name": "orphanDependents",
            "in": "query",
            "description": "Deprecated: please use the PropagationPolicy, this field will be deprecated in 1.7. Should the dependent objects be orphaned. If true/false, the \"orphan\" finalizer will be added to/removed from the object's finalizers list. Either this field or PropagationPolicy may be set, but not both.",
            "schema": {
              "type": "boolean",
              "uniqueItems": true
            }
          },
          {
            "name": "propagationPolicy",
            "in": "query",
            "description": "Whether and how garbage collection will be performed. Either this field or OrphanDependents may be set, but not both. The default policy is decided by the existing finalizer set in the metadata.finalizers and the resource-specific default policy. Acceptable values are: 'Orphan' - orphan the dependents; 'Background' - allow the garbage collector to delete the dependents in the background; 'Foreground' - a cascading policy that deletes all dependents in the foreground.",
            "schema": {
              "type": "string",
              "uniqueItems": true
            }
          }
        ],
        "responses": {
          "200": {
            "description": "OK",
            "content": {
              "application/json": {
                "schema": {
                  "$ref": "#/components/schemas/io.k8s.apimachinery.pkg.apis.meta.v1.Status"
                }
              },
              "application/vnd.kubernetes.protobuf": {
                "schema": {
                  "$ref": "#/components/schemas/io.k8s.apimachinery.pkg.apis.meta.v1.Status"
                }
              },
              "application/yaml": {
                "schema": {
                  "$ref": "#/components/schemas/io.k8s.apimachinery.pkg.apis.meta.v1.Status"
                }
              }
            }
          },
          "202": {
            "description": "Accepted",
            "content": {
              "application/json": {
                "schema": {
                  "$ref": "#/components/schemas/io.k8s.apimachinery.pkg.apis.meta.v1.Status"
                }
              },
              "application/vnd.kubernetes.protobuf": {
                "schema": {
                  "$ref": "#/components/schemas/io.k8s.apimachinery.pkg.apis.meta.v1.Status"
                }
              },
              "application/yaml": {
                "schema": {
                  "$ref": "#/components/schemas/io.k8s.apimachinery.pkg.apis.meta.v1.Status"
                }
              }
            }
          }
        },
        "x-kubernetes-action": "delete",
        "x-kubernetes-group-version-kind": {
          "group": "iam.grafana.app",
          "version": "v0alpha1",
          "kind": "User"
        }
      },
      "patch": {
        "tags": [
          "User"
        ],
        "description": "partially update the specified User",
        "operationId": "updateUser",
        "parameters": [
          {
            "name": "dryRun",
            "in": "query",
            "description": "When present, indicates that modifications should not be persisted. An invalid or unrecognized dryRun directive will result in an error response and no further processing of the request. Valid values are: - All: all dry run stages will be processed",
            "schema": {
              "type": "string",
              "uniqueItems": true
            }
          },
          {
            "name": "fieldManager",
            "in": "query",
            "description": "fieldManager is a name associated with the actor or entity that is making these changes. The value must be less than or 128 characters long, and only contain printable characters, as defined by https://golang.org/pkg/unicode/#IsPrint. This field is required for apply requests (application/apply-patch) but optional for non-apply patch types (JsonPatch, MergePatch, StrategicMergePatch).",
            "schema": {
              "type": "string",
              "uniqueItems": true
            }
          },
          {
            "name": "fieldValidation",
            "in": "query",
            "description": "fieldValidation instructs the server on how to handle objects in the request (POST/PUT/PATCH) containing unknown or duplicate fields. Valid values are: - Ignore: This will ignore any unknown fields that are silently dropped from the object, and will ignore all but the last duplicate field that the decoder encounters. This is the default behavior prior to v1.23. - Warn: This will send a warning via the standard warning response header for each unknown field that is dropped from the object, and for each duplicate field that is encountered. The request will still succeed if there are no other errors, and will only persist the last of any duplicate fields. This is the default in v1.23+ - Strict: This will fail the request with a BadRequest error if any unknown fields would be dropped from the object, or if any duplicate fields are present. The error returned from the server will contain all unknown and duplicate fields encountered.",
            "schema": {
              "type": "string",
              "uniqueItems": true
            }
          },
          {
            "name": "force",
            "in": "query",
            "description": "Force is going to \"force\" Apply requests. It means user will re-acquire conflicting fields owned by other people. Force flag must be unset for non-apply patch requests.",
            "schema": {
              "type": "boolean",
              "uniqueItems": true
            }
          }
        ],
        "requestBody": {
          "content": {
            "application/apply-patch+yaml": {
              "schema": {
                "$ref": "#/components/schemas/io.k8s.apimachinery.pkg.apis.meta.v1.Patch"
              }
            },
            "application/json-patch+json": {
              "schema": {
                "$ref": "#/components/schemas/io.k8s.apimachinery.pkg.apis.meta.v1.Patch"
              }
            },
            "application/merge-patch+json": {
              "schema": {
                "$ref": "#/components/schemas/io.k8s.apimachinery.pkg.apis.meta.v1.Patch"
              }
            },
            "application/strategic-merge-patch+json": {
              "schema": {
                "$ref": "#/components/schemas/io.k8s.apimachinery.pkg.apis.meta.v1.Patch"
              }
            }
          },
          "required": true
        },
        "responses": {
          "200": {
            "description": "OK",
            "content": {
              "application/json": {
                "schema": {
                  "$ref": "#/components/schemas/com.github.grafana.grafana.apps.iam.pkg.apis.iam.v0alpha1.User"
                }
              },
              "application/vnd.kubernetes.protobuf": {
                "schema": {
                  "$ref": "#/components/schemas/com.github.grafana.grafana.apps.iam.pkg.apis.iam.v0alpha1.User"
                }
              },
              "application/yaml": {
                "schema": {
                  "$ref": "#/components/schemas/com.github.grafana.grafana.apps.iam.pkg.apis.iam.v0alpha1.User"
                }
              }
            }
          },
          "201": {
            "description": "Created",
            "content": {
              "application/json": {
                "schema": {
                  "$ref": "#/components/schemas/com.github.grafana.grafana.apps.iam.pkg.apis.iam.v0alpha1.User"
                }
              },
              "application/vnd.kubernetes.protobuf": {
                "schema": {
                  "$ref": "#/components/schemas/com.github.grafana.grafana.apps.iam.pkg.apis.iam.v0alpha1.User"
                }
              },
              "application/yaml": {
                "schema": {
                  "$ref": "#/components/schemas/com.github.grafana.grafana.apps.iam.pkg.apis.iam.v0alpha1.User"
                }
              }
            }
          }
        },
        "x-kubernetes-action": "patch",
        "x-kubernetes-group-version-kind": {
          "group": "iam.grafana.app",
          "version": "v0alpha1",
          "kind": "User"
        }
      },
      "parameters": [
        {
          "name": "name",
          "in": "path",
          "description": "name of the User",
          "required": true,
          "schema": {
            "type": "string",
            "uniqueItems": true
          }
        },
        {
          "name": "namespace",
          "in": "path",
          "description": "object name and auth scope, such as for teams and projects",
          "required": true,
          "schema": {
            "type": "string",
            "uniqueItems": true
          }
        },
        {
          "name": "pretty",
          "in": "query",
          "description": "If 'true', then the output is pretty printed. Defaults to 'false' unless the user-agent indicates a browser or command-line HTTP tool (curl and wget).",
          "schema": {
            "type": "string",
            "uniqueItems": true
          }
        }
      ]
    },
    "/apis/iam.grafana.app/v0alpha1/namespaces/{namespace}/users/{name}/teams": {
      "get": {
        "tags": [
          "User"
        ],
        "description": "connect GET requests to teams of User",
        "operationId": "getUserTeams",
        "responses": {
          "200": {
            "description": "OK",
            "content": {
              "*/*": {
                "schema": {
                  "$ref": "#/components/schemas/com.github.grafana.grafana.pkg.apis.iam.v0alpha1.UserTeamList"
                }
              }
            }
          }
        },
        "x-kubernetes-action": "connect",
        "x-kubernetes-group-version-kind": {
          "group": "iam.grafana.app",
          "version": "v0alpha1",
          "kind": "UserTeamList"
        }
      },
      "parameters": [
        {
          "name": "name",
          "in": "path",
          "description": "name of the UserTeamList",
          "required": true,
          "schema": {
            "type": "string",
            "uniqueItems": true
          }
        },
        {
          "name": "namespace",
          "in": "path",
          "description": "object name and auth scope, such as for teams and projects",
          "required": true,
          "schema": {
            "type": "string",
            "uniqueItems": true
          }
        }
      ]
    }
  },
  "components": {
    "schemas": {
      "com.github.grafana.grafana.apps.iam.pkg.apis.iam.v0alpha1.ServiceAccount": {
        "type": "object",
        "required": [
          "metadata",
          "spec",
          "status"
        ],
        "properties": {
          "apiVersion": {
            "description": "APIVersion defines the versioned schema of this representation of an object. Servers should convert recognized schemas to the latest internal value, and may reject unrecognized values. More info: https://git.k8s.io/community/contributors/devel/sig-architecture/api-conventions.md#resources",
            "type": "string"
          },
          "kind": {
            "description": "Kind is a string value representing the REST resource this object represents. Servers may infer this from the endpoint the client submits requests to. Cannot be updated. In CamelCase. More info: https://git.k8s.io/community/contributors/devel/sig-architecture/api-conventions.md#types-kinds",
            "type": "string"
          },
          "metadata": {
            "default": {},
            "allOf": [
              {
                "$ref": "#/components/schemas/io.k8s.apimachinery.pkg.apis.meta.v1.ObjectMeta"
              }
            ]
          },
          "spec": {
            "description": "Spec is the spec of the ServiceAccount",
            "default": {},
            "allOf": [
              {
                "$ref": "#/components/schemas/com.github.grafana.grafana.apps.iam.pkg.apis.iam.v0alpha1.ServiceAccountSpec"
              }
            ]
          },
          "status": {
            "default": {},
            "allOf": [
              {
                "$ref": "#/components/schemas/com.github.grafana.grafana.apps.iam.pkg.apis.iam.v0alpha1.ServiceAccountStatus"
              }
            ]
          }
        },
        "x-kubernetes-group-version-kind": [
          {
            "group": "iam.grafana.app",
            "kind": "ServiceAccount",
            "version": "v0alpha1"
          }
        ]
      },
      "com.github.grafana.grafana.apps.iam.pkg.apis.iam.v0alpha1.ServiceAccountList": {
        "type": "object",
        "required": [
          "metadata",
          "items"
        ],
        "properties": {
          "apiVersion": {
            "description": "APIVersion defines the versioned schema of this representation of an object. Servers should convert recognized schemas to the latest internal value, and may reject unrecognized values. More info: https://git.k8s.io/community/contributors/devel/sig-architecture/api-conventions.md#resources",
            "type": "string"
          },
          "items": {
            "type": "array",
            "items": {
              "default": {},
              "allOf": [
                {
                  "$ref": "#/components/schemas/com.github.grafana.grafana.apps.iam.pkg.apis.iam.v0alpha1.ServiceAccount"
                }
              ]
            }
          },
          "kind": {
            "description": "Kind is a string value representing the REST resource this object represents. Servers may infer this from the endpoint the client submits requests to. Cannot be updated. In CamelCase. More info: https://git.k8s.io/community/contributors/devel/sig-architecture/api-conventions.md#types-kinds",
            "type": "string"
          },
          "metadata": {
            "default": {},
            "allOf": [
              {
                "$ref": "#/components/schemas/io.k8s.apimachinery.pkg.apis.meta.v1.ListMeta"
              }
            ]
          }
        },
        "x-kubernetes-group-version-kind": [
          {
            "group": "iam.grafana.app",
            "kind": "ServiceAccountList",
            "version": "v0alpha1"
          }
        ]
      },
      "com.github.grafana.grafana.apps.iam.pkg.apis.iam.v0alpha1.ServiceAccountSpec": {
        "type": "object",
        "required": [
<<<<<<< HEAD
          "avatarUrl",
          "disabled",
          "external",
          "login",
=======
          "disabled",
          "plugin",
>>>>>>> 7c95d3c8
          "role",
          "title"
        ],
        "properties": {
          "avatarUrl": {
            "type": "string",
            "default": ""
          },
          "disabled": {
            "type": "boolean",
            "default": false
          },
<<<<<<< HEAD
          "external": {
            "type": "boolean",
            "default": false
          },
          "login": {
=======
          "plugin": {
>>>>>>> 7c95d3c8
            "type": "string",
            "default": ""
          },
          "role": {
            "type": "string",
            "default": ""
          },
          "title": {
            "type": "string",
            "default": ""
          }
        }
      },
      "com.github.grafana.grafana.apps.iam.pkg.apis.iam.v0alpha1.ServiceAccountStatus": {
        "type": "object",
        "properties": {
          "additionalFields": {
            "description": "additionalFields is reserved for future use",
            "type": "object",
            "additionalProperties": {
              "type": "object"
            }
          },
          "operatorStates": {
            "description": "operatorStates is a map of operator ID to operator state evaluations. Any operator which consumes this kind SHOULD add its state evaluation information to this field.",
            "type": "object",
            "additionalProperties": {
              "default": {},
              "allOf": [
                {
                  "$ref": "#/components/schemas/com.github.grafana.grafana.apps.iam.pkg.apis.iam.v0alpha1.ServiceAccountstatusOperatorState"
                }
              ]
            }
          }
        }
      },
      "com.github.grafana.grafana.apps.iam.pkg.apis.iam.v0alpha1.ServiceAccountstatusOperatorState": {
        "type": "object",
        "required": [
          "lastEvaluation",
          "state"
        ],
        "properties": {
          "descriptiveState": {
            "description": "descriptiveState is an optional more descriptive state field which has no requirements on format",
            "type": "string"
          },
          "details": {
            "description": "details contains any extra information that is operator-specific",
            "type": "object",
            "additionalProperties": {
              "type": "object"
            }
          },
          "lastEvaluation": {
            "description": "lastEvaluation is the ResourceVersion last evaluated",
            "type": "string",
            "default": ""
          },
          "state": {
            "description": "state describes the state of the lastEvaluation. It is limited to three possible states for machine evaluation.",
            "type": "string",
            "default": ""
          }
        }
      },
      "com.github.grafana.grafana.apps.iam.pkg.apis.iam.v0alpha1.Team": {
        "type": "object",
        "required": [
          "metadata",
          "spec",
          "status"
        ],
        "properties": {
          "apiVersion": {
            "description": "APIVersion defines the versioned schema of this representation of an object. Servers should convert recognized schemas to the latest internal value, and may reject unrecognized values. More info: https://git.k8s.io/community/contributors/devel/sig-architecture/api-conventions.md#resources",
            "type": "string"
          },
          "kind": {
            "description": "Kind is a string value representing the REST resource this object represents. Servers may infer this from the endpoint the client submits requests to. Cannot be updated. In CamelCase. More info: https://git.k8s.io/community/contributors/devel/sig-architecture/api-conventions.md#types-kinds",
            "type": "string"
          },
          "metadata": {
            "default": {},
            "allOf": [
              {
                "$ref": "#/components/schemas/io.k8s.apimachinery.pkg.apis.meta.v1.ObjectMeta"
              }
            ]
          },
          "spec": {
            "description": "Spec is the spec of the Team",
            "default": {},
            "allOf": [
              {
                "$ref": "#/components/schemas/com.github.grafana.grafana.apps.iam.pkg.apis.iam.v0alpha1.TeamSpec"
              }
            ]
          },
          "status": {
            "default": {},
            "allOf": [
              {
                "$ref": "#/components/schemas/com.github.grafana.grafana.apps.iam.pkg.apis.iam.v0alpha1.TeamStatus"
              }
            ]
          }
        },
        "x-kubernetes-group-version-kind": [
          {
            "group": "iam.grafana.app",
            "kind": "Team",
            "version": "v0alpha1"
          }
        ]
      },
      "com.github.grafana.grafana.apps.iam.pkg.apis.iam.v0alpha1.TeamBinding": {
        "type": "object",
        "required": [
          "metadata",
          "spec",
          "status"
        ],
        "properties": {
          "apiVersion": {
            "description": "APIVersion defines the versioned schema of this representation of an object. Servers should convert recognized schemas to the latest internal value, and may reject unrecognized values. More info: https://git.k8s.io/community/contributors/devel/sig-architecture/api-conventions.md#resources",
            "type": "string"
          },
          "kind": {
            "description": "Kind is a string value representing the REST resource this object represents. Servers may infer this from the endpoint the client submits requests to. Cannot be updated. In CamelCase. More info: https://git.k8s.io/community/contributors/devel/sig-architecture/api-conventions.md#types-kinds",
            "type": "string"
          },
          "metadata": {
            "default": {},
            "allOf": [
              {
                "$ref": "#/components/schemas/io.k8s.apimachinery.pkg.apis.meta.v1.ObjectMeta"
              }
            ]
          },
          "spec": {
            "description": "Spec is the spec of the TeamBinding",
            "default": {},
            "allOf": [
              {
                "$ref": "#/components/schemas/com.github.grafana.grafana.apps.iam.pkg.apis.iam.v0alpha1.TeamBindingSpec"
              }
            ]
          },
          "status": {
            "default": {},
            "allOf": [
              {
                "$ref": "#/components/schemas/com.github.grafana.grafana.apps.iam.pkg.apis.iam.v0alpha1.TeamBindingStatus"
              }
            ]
          }
        },
        "x-kubernetes-group-version-kind": [
          {
            "group": "iam.grafana.app",
            "kind": "TeamBinding",
            "version": "v0alpha1"
          }
        ]
      },
      "com.github.grafana.grafana.apps.iam.pkg.apis.iam.v0alpha1.TeamBindingList": {
        "type": "object",
        "required": [
          "metadata",
          "items"
        ],
        "properties": {
          "apiVersion": {
            "description": "APIVersion defines the versioned schema of this representation of an object. Servers should convert recognized schemas to the latest internal value, and may reject unrecognized values. More info: https://git.k8s.io/community/contributors/devel/sig-architecture/api-conventions.md#resources",
            "type": "string"
          },
          "items": {
            "type": "array",
            "items": {
              "default": {},
              "allOf": [
                {
                  "$ref": "#/components/schemas/com.github.grafana.grafana.apps.iam.pkg.apis.iam.v0alpha1.TeamBinding"
                }
              ]
            }
          },
          "kind": {
            "description": "Kind is a string value representing the REST resource this object represents. Servers may infer this from the endpoint the client submits requests to. Cannot be updated. In CamelCase. More info: https://git.k8s.io/community/contributors/devel/sig-architecture/api-conventions.md#types-kinds",
            "type": "string"
          },
          "metadata": {
            "default": {},
            "allOf": [
              {
                "$ref": "#/components/schemas/io.k8s.apimachinery.pkg.apis.meta.v1.ListMeta"
              }
            ]
          }
        },
        "x-kubernetes-group-version-kind": [
          {
            "group": "iam.grafana.app",
            "kind": "TeamBindingList",
            "version": "v0alpha1"
          }
        ]
      },
      "com.github.grafana.grafana.apps.iam.pkg.apis.iam.v0alpha1.TeamBindingSpec": {
        "type": "object",
        "required": [
          "subjects",
          "teamRef"
        ],
        "properties": {
          "subjects": {
            "type": "array",
            "items": {
              "default": {},
              "allOf": [
                {
                  "$ref": "#/components/schemas/com.github.grafana.grafana.apps.iam.pkg.apis.iam.v0alpha1.TeamBindingspecSubject"
                }
              ]
            }
          },
          "teamRef": {
            "default": {},
            "allOf": [
              {
                "$ref": "#/components/schemas/com.github.grafana.grafana.apps.iam.pkg.apis.iam.v0alpha1.TeamBindingTeamRef"
              }
            ]
          }
        }
      },
      "com.github.grafana.grafana.apps.iam.pkg.apis.iam.v0alpha1.TeamBindingStatus": {
        "type": "object",
        "properties": {
          "additionalFields": {
            "description": "additionalFields is reserved for future use",
            "type": "object",
            "additionalProperties": {
              "type": "object"
            }
          },
          "operatorStates": {
            "description": "operatorStates is a map of operator ID to operator state evaluations. Any operator which consumes this kind SHOULD add its state evaluation information to this field.",
            "type": "object",
            "additionalProperties": {
              "default": {},
              "allOf": [
                {
                  "$ref": "#/components/schemas/com.github.grafana.grafana.apps.iam.pkg.apis.iam.v0alpha1.TeamBindingstatusOperatorState"
                }
              ]
            }
          }
        }
      },
      "com.github.grafana.grafana.apps.iam.pkg.apis.iam.v0alpha1.TeamBindingTeamRef": {
        "type": "object",
        "required": [
          "name"
        ],
        "properties": {
          "name": {
            "description": "Name is the unique identifier for a team.",
            "type": "string",
            "default": ""
          }
        }
      },
      "com.github.grafana.grafana.apps.iam.pkg.apis.iam.v0alpha1.TeamBindingspecSubject": {
        "type": "object",
        "required": [
          "name",
          "permission"
        ],
        "properties": {
          "name": {
            "description": "uid of the identity",
            "type": "string",
            "default": ""
          },
          "permission": {
            "description": "permission of the identity in the team",
            "type": "string",
            "default": ""
          }
        }
      },
      "com.github.grafana.grafana.apps.iam.pkg.apis.iam.v0alpha1.TeamBindingstatusOperatorState": {
        "type": "object",
        "required": [
          "lastEvaluation",
          "state"
        ],
        "properties": {
          "descriptiveState": {
            "description": "descriptiveState is an optional more descriptive state field which has no requirements on format",
            "type": "string"
          },
          "details": {
            "description": "details contains any extra information that is operator-specific",
            "type": "object",
            "additionalProperties": {
              "type": "object"
            }
          },
          "lastEvaluation": {
            "description": "lastEvaluation is the ResourceVersion last evaluated",
            "type": "string",
            "default": ""
          },
          "state": {
            "description": "state describes the state of the lastEvaluation. It is limited to three possible states for machine evaluation.",
            "type": "string",
            "default": ""
          }
        }
      },
      "com.github.grafana.grafana.apps.iam.pkg.apis.iam.v0alpha1.TeamList": {
        "type": "object",
        "required": [
          "metadata",
          "items"
        ],
        "properties": {
          "apiVersion": {
            "description": "APIVersion defines the versioned schema of this representation of an object. Servers should convert recognized schemas to the latest internal value, and may reject unrecognized values. More info: https://git.k8s.io/community/contributors/devel/sig-architecture/api-conventions.md#resources",
            "type": "string"
          },
          "items": {
            "type": "array",
            "items": {
              "default": {},
              "allOf": [
                {
                  "$ref": "#/components/schemas/com.github.grafana.grafana.apps.iam.pkg.apis.iam.v0alpha1.Team"
                }
              ]
            }
          },
          "kind": {
            "description": "Kind is a string value representing the REST resource this object represents. Servers may infer this from the endpoint the client submits requests to. Cannot be updated. In CamelCase. More info: https://git.k8s.io/community/contributors/devel/sig-architecture/api-conventions.md#types-kinds",
            "type": "string"
          },
          "metadata": {
            "default": {},
            "allOf": [
              {
                "$ref": "#/components/schemas/io.k8s.apimachinery.pkg.apis.meta.v1.ListMeta"
              }
            ]
          }
        },
        "x-kubernetes-group-version-kind": [
          {
            "group": "iam.grafana.app",
            "kind": "TeamList",
            "version": "v0alpha1"
          }
        ]
      },
      "com.github.grafana.grafana.apps.iam.pkg.apis.iam.v0alpha1.TeamSpec": {
        "type": "object",
        "required": [
          "title",
          "email"
        ],
        "properties": {
          "email": {
            "type": "string",
            "default": ""
          },
          "title": {
            "type": "string",
            "default": ""
          }
        }
      },
      "com.github.grafana.grafana.apps.iam.pkg.apis.iam.v0alpha1.TeamStatus": {
        "type": "object",
        "properties": {
          "additionalFields": {
            "description": "additionalFields is reserved for future use",
            "type": "object",
            "additionalProperties": {
              "type": "object"
            }
          },
          "operatorStates": {
            "description": "operatorStates is a map of operator ID to operator state evaluations. Any operator which consumes this kind SHOULD add its state evaluation information to this field.",
            "type": "object",
            "additionalProperties": {
              "default": {},
              "allOf": [
                {
                  "$ref": "#/components/schemas/com.github.grafana.grafana.apps.iam.pkg.apis.iam.v0alpha1.TeamstatusOperatorState"
                }
              ]
            }
          }
        }
      },
      "com.github.grafana.grafana.apps.iam.pkg.apis.iam.v0alpha1.TeamstatusOperatorState": {
        "type": "object",
        "required": [
          "lastEvaluation",
          "state"
        ],
        "properties": {
          "descriptiveState": {
            "description": "descriptiveState is an optional more descriptive state field which has no requirements on format",
            "type": "string"
          },
          "details": {
            "description": "details contains any extra information that is operator-specific",
            "type": "object",
            "additionalProperties": {
              "type": "object"
            }
          },
          "lastEvaluation": {
            "description": "lastEvaluation is the ResourceVersion last evaluated",
            "type": "string",
            "default": ""
          },
          "state": {
            "description": "state describes the state of the lastEvaluation. It is limited to three possible states for machine evaluation.",
            "type": "string",
            "default": ""
          }
        }
      },
      "com.github.grafana.grafana.apps.iam.pkg.apis.iam.v0alpha1.User": {
        "type": "object",
        "required": [
          "metadata",
          "spec",
          "status"
        ],
        "properties": {
          "apiVersion": {
            "description": "APIVersion defines the versioned schema of this representation of an object. Servers should convert recognized schemas to the latest internal value, and may reject unrecognized values. More info: https://git.k8s.io/community/contributors/devel/sig-architecture/api-conventions.md#resources",
            "type": "string"
          },
          "kind": {
            "description": "Kind is a string value representing the REST resource this object represents. Servers may infer this from the endpoint the client submits requests to. Cannot be updated. In CamelCase. More info: https://git.k8s.io/community/contributors/devel/sig-architecture/api-conventions.md#types-kinds",
            "type": "string"
          },
          "metadata": {
            "default": {},
            "allOf": [
              {
                "$ref": "#/components/schemas/io.k8s.apimachinery.pkg.apis.meta.v1.ObjectMeta"
              }
            ]
          },
          "spec": {
            "description": "Spec is the spec of the User",
            "default": {},
            "allOf": [
              {
                "$ref": "#/components/schemas/com.github.grafana.grafana.apps.iam.pkg.apis.iam.v0alpha1.UserSpec"
              }
            ]
          },
          "status": {
            "default": {},
            "allOf": [
              {
                "$ref": "#/components/schemas/com.github.grafana.grafana.apps.iam.pkg.apis.iam.v0alpha1.UserStatus"
              }
            ]
          }
        },
        "x-kubernetes-group-version-kind": [
          {
            "group": "iam.grafana.app",
            "kind": "User",
            "version": "v0alpha1"
          }
        ]
      },
      "com.github.grafana.grafana.apps.iam.pkg.apis.iam.v0alpha1.UserList": {
        "type": "object",
        "required": [
          "metadata",
          "items"
        ],
        "properties": {
          "apiVersion": {
            "description": "APIVersion defines the versioned schema of this representation of an object. Servers should convert recognized schemas to the latest internal value, and may reject unrecognized values. More info: https://git.k8s.io/community/contributors/devel/sig-architecture/api-conventions.md#resources",
            "type": "string"
          },
          "items": {
            "type": "array",
            "items": {
              "default": {},
              "allOf": [
                {
                  "$ref": "#/components/schemas/com.github.grafana.grafana.apps.iam.pkg.apis.iam.v0alpha1.User"
                }
              ]
            }
          },
          "kind": {
            "description": "Kind is a string value representing the REST resource this object represents. Servers may infer this from the endpoint the client submits requests to. Cannot be updated. In CamelCase. More info: https://git.k8s.io/community/contributors/devel/sig-architecture/api-conventions.md#types-kinds",
            "type": "string"
          },
          "metadata": {
            "default": {},
            "allOf": [
              {
                "$ref": "#/components/schemas/io.k8s.apimachinery.pkg.apis.meta.v1.ListMeta"
              }
            ]
          }
        },
        "x-kubernetes-group-version-kind": [
          {
            "group": "iam.grafana.app",
            "kind": "UserList",
            "version": "v0alpha1"
          }
        ]
      },
      "com.github.grafana.grafana.apps.iam.pkg.apis.iam.v0alpha1.UserSpec": {
        "type": "object",
        "required": [
          "disabled",
          "email",
          "emailVerified",
          "grafanaAdmin",
          "login",
          "name",
          "provisioned"
        ],
        "properties": {
          "disabled": {
            "type": "boolean",
            "default": false
          },
          "email": {
            "type": "string",
            "default": ""
          },
          "emailVerified": {
            "type": "boolean",
            "default": false
          },
          "grafanaAdmin": {
            "type": "boolean",
            "default": false
          },
          "login": {
            "type": "string",
            "default": ""
          },
          "name": {
            "type": "string",
            "default": ""
          },
          "provisioned": {
            "description": "What to do with salt, rands and password?",
            "type": "boolean",
            "default": false
          }
        }
      },
      "com.github.grafana.grafana.apps.iam.pkg.apis.iam.v0alpha1.UserStatus": {
        "type": "object",
        "properties": {
          "additionalFields": {
            "description": "additionalFields is reserved for future use",
            "type": "object",
            "additionalProperties": {
              "type": "object"
            }
          },
          "operatorStates": {
            "description": "operatorStates is a map of operator ID to operator state evaluations. Any operator which consumes this kind SHOULD add its state evaluation information to this field.",
            "type": "object",
            "additionalProperties": {
              "default": {},
              "allOf": [
                {
                  "$ref": "#/components/schemas/com.github.grafana.grafana.apps.iam.pkg.apis.iam.v0alpha1.UserstatusOperatorState"
                }
              ]
            }
          }
        }
      },
      "com.github.grafana.grafana.apps.iam.pkg.apis.iam.v0alpha1.UserstatusOperatorState": {
        "type": "object",
        "required": [
          "lastEvaluation",
          "state"
        ],
        "properties": {
          "descriptiveState": {
            "description": "descriptiveState is an optional more descriptive state field which has no requirements on format",
            "type": "string"
          },
          "details": {
            "description": "details contains any extra information that is operator-specific",
            "type": "object",
            "additionalProperties": {
              "type": "object"
            }
          },
          "lastEvaluation": {
            "description": "lastEvaluation is the ResourceVersion last evaluated",
            "type": "string",
            "default": ""
          },
          "state": {
            "description": "state describes the state of the lastEvaluation. It is limited to three possible states for machine evaluation.",
            "type": "string",
            "default": ""
          }
        }
      },
      "com.github.grafana.grafana.pkg.apimachinery.apis.common.v0alpha1.Unstructured": {
        "type": "object",
        "additionalProperties": true,
        "x-kubernetes-preserve-unknown-fields": true
      },
      "com.github.grafana.grafana.pkg.apis.iam.v0alpha1.Display": {
        "type": "object",
        "required": [
          "identity",
          "displayName"
        ],
        "properties": {
          "avatarURL": {
            "description": "AvatarURL is the url where we can get the avatar for identity",
            "type": "string"
          },
          "displayName": {
            "description": "Display name for identity.",
            "type": "string",
            "default": ""
          },
          "identity": {
            "allOf": [
              {
                "$ref": "#/components/schemas/com.github.grafana.grafana.pkg.apis.iam.v0alpha1.IdentityRef"
              }
            ]
          },
          "internalId": {
            "description": "InternalID is the legacy numeric id for identity, Deprecated: use the identityRef where possible",
            "type": "integer",
            "format": "int64"
          }
        }
      },
      "com.github.grafana.grafana.pkg.apis.iam.v0alpha1.DisplayList": {
        "type": "object",
        "required": [
          "keys",
          "display"
        ],
        "properties": {
          "apiVersion": {
            "description": "APIVersion defines the versioned schema of this representation of an object. Servers should convert recognized schemas to the latest internal value, and may reject unrecognized values. More info: https://git.k8s.io/community/contributors/devel/sig-architecture/api-conventions.md#resources",
            "type": "string"
          },
          "display": {
            "description": "Matching items (the caller may need to remap from keys to results)",
            "type": "array",
            "items": {
              "allOf": [
                {
                  "$ref": "#/components/schemas/com.github.grafana.grafana.pkg.apis.iam.v0alpha1.Display"
                }
              ]
            },
            "x-kubernetes-list-type": "atomic"
          },
          "invalidKeys": {
            "description": "Input keys that were not useable",
            "type": "array",
            "items": {
              "type": "string",
              "default": ""
            },
            "x-kubernetes-list-type": "set"
          },
          "keys": {
            "description": "Request keys used to lookup the display value",
            "type": "array",
            "items": {
              "type": "string",
              "default": ""
            },
            "x-kubernetes-list-type": "set"
          },
          "kind": {
            "description": "Kind is a string value representing the REST resource this object represents. Servers may infer this from the endpoint the client submits requests to. Cannot be updated. In CamelCase. More info: https://git.k8s.io/community/contributors/devel/sig-architecture/api-conventions.md#types-kinds",
            "type": "string"
          },
          "metadata": {
            "allOf": [
              {
                "$ref": "#/components/schemas/io.k8s.apimachinery.pkg.apis.meta.v1.ListMeta"
              }
            ]
          }
        }
      },
      "com.github.grafana.grafana.pkg.apis.iam.v0alpha1.IdentityRef": {
        "type": "object",
        "required": [
          "type",
          "name"
        ],
        "properties": {
          "name": {
            "description": "Name is the unique identifier for identity, guaranteed to be a unique value for the type within a namespace.",
            "type": "string",
            "default": ""
          },
          "type": {
            "description": "Type of identity e.g. \"user\". For a full list see https://github.com/grafana/authlib/blob/d6737a7dc8f55e9d42834adb83b5da607ceed293/types/type.go#L15",
            "type": "string",
            "default": ""
          }
        }
      },
      "com.github.grafana.grafana.pkg.apis.iam.v0alpha1.SSOSetting": {
        "type": "object",
        "properties": {
          "apiVersion": {
            "description": "APIVersion defines the versioned schema of this representation of an object. Servers should convert recognized schemas to the latest internal value, and may reject unrecognized values. More info: https://git.k8s.io/community/contributors/devel/sig-architecture/api-conventions.md#resources",
            "type": "string"
          },
          "kind": {
            "description": "Kind is a string value representing the REST resource this object represents. Servers may infer this from the endpoint the client submits requests to. Cannot be updated. In CamelCase. More info: https://git.k8s.io/community/contributors/devel/sig-architecture/api-conventions.md#types-kinds",
            "type": "string"
          },
          "metadata": {
            "description": "Standard object's metadata More info: https://git.k8s.io/community/contributors/devel/sig-architecture/api-conventions.md#metadata",
            "default": {},
            "allOf": [
              {
                "$ref": "#/components/schemas/io.k8s.apimachinery.pkg.apis.meta.v1.ObjectMeta"
              }
            ]
          },
          "spec": {
            "default": {},
            "allOf": [
              {
                "$ref": "#/components/schemas/com.github.grafana.grafana.pkg.apis.iam.v0alpha1.SSOSettingSpec"
              }
            ]
          }
        },
        "x-kubernetes-group-version-kind": [
          {
            "group": "iam.grafana.app",
            "kind": "SSOSetting",
            "version": "v0alpha1"
          }
        ]
      },
      "com.github.grafana.grafana.pkg.apis.iam.v0alpha1.SSOSettingList": {
        "type": "object",
        "required": [
          "items"
        ],
        "properties": {
          "apiVersion": {
            "description": "APIVersion defines the versioned schema of this representation of an object. Servers should convert recognized schemas to the latest internal value, and may reject unrecognized values. More info: https://git.k8s.io/community/contributors/devel/sig-architecture/api-conventions.md#resources",
            "type": "string"
          },
          "items": {
            "type": "array",
            "items": {
              "default": {},
              "allOf": [
                {
                  "$ref": "#/components/schemas/com.github.grafana.grafana.pkg.apis.iam.v0alpha1.SSOSetting"
                }
              ]
            }
          },
          "kind": {
            "description": "Kind is a string value representing the REST resource this object represents. Servers may infer this from the endpoint the client submits requests to. Cannot be updated. In CamelCase. More info: https://git.k8s.io/community/contributors/devel/sig-architecture/api-conventions.md#types-kinds",
            "type": "string"
          },
          "metadata": {
            "default": {},
            "allOf": [
              {
                "$ref": "#/components/schemas/io.k8s.apimachinery.pkg.apis.meta.v1.ListMeta"
              }
            ]
          }
        },
        "x-kubernetes-group-version-kind": [
          {
            "group": "iam.grafana.app",
            "kind": "SSOSettingList",
            "version": "v0alpha1"
          }
        ]
      },
      "com.github.grafana.grafana.pkg.apis.iam.v0alpha1.SSOSettingSpec": {
        "description": "SSOSettingSpec defines model for SSOSettingSpec.",
        "type": "object",
        "required": [
          "source",
          "settings"
        ],
        "properties": {
          "settings": {
            "$ref": "#/components/schemas/com.github.grafana.grafana.pkg.apimachinery.apis.common.v0alpha1.Unstructured"
          },
          "source": {
            "description": "Possible enum values:\n - `\"db\"`\n - `\"system\"` system is from config file, env or argument",
            "type": "string",
            "default": "",
            "enum": [
              "db",
              "system"
            ]
          }
        }
      },
      "com.github.grafana.grafana.pkg.apis.iam.v0alpha1.ServiceAccountToken": {
        "type": "object",
        "required": [
          "created"
        ],
        "properties": {
          "created": {
            "$ref": "#/components/schemas/io.k8s.apimachinery.pkg.apis.meta.v1.Time"
          },
          "expires": {
            "$ref": "#/components/schemas/io.k8s.apimachinery.pkg.apis.meta.v1.Time"
          },
          "lastUsed": {
            "$ref": "#/components/schemas/io.k8s.apimachinery.pkg.apis.meta.v1.Time"
          },
          "name": {
            "type": "string"
          },
          "revoked": {
            "type": "boolean"
          }
        }
      },
      "com.github.grafana.grafana.pkg.apis.iam.v0alpha1.ServiceAccountTokenList": {
        "type": "object",
        "required": [
          "items"
        ],
        "properties": {
          "apiVersion": {
            "description": "APIVersion defines the versioned schema of this representation of an object. Servers should convert recognized schemas to the latest internal value, and may reject unrecognized values. More info: https://git.k8s.io/community/contributors/devel/sig-architecture/api-conventions.md#resources",
            "type": "string"
          },
          "items": {
            "type": "array",
            "items": {
              "default": {},
              "allOf": [
                {
                  "$ref": "#/components/schemas/com.github.grafana.grafana.pkg.apis.iam.v0alpha1.ServiceAccountToken"
                }
              ]
            }
          },
          "kind": {
            "description": "Kind is a string value representing the REST resource this object represents. Servers may infer this from the endpoint the client submits requests to. Cannot be updated. In CamelCase. More info: https://git.k8s.io/community/contributors/devel/sig-architecture/api-conventions.md#types-kinds",
            "type": "string"
          },
          "metadata": {
            "default": {},
            "allOf": [
              {
                "$ref": "#/components/schemas/io.k8s.apimachinery.pkg.apis.meta.v1.ListMeta"
              }
            ]
          }
        },
        "x-kubernetes-group-version-kind": [
          {
            "group": "iam.grafana.app",
            "kind": "ServiceAccountTokenList",
            "version": "v0alpha1"
          }
        ]
      },
      "com.github.grafana.grafana.pkg.apis.iam.v0alpha1.TeamMember": {
        "type": "object",
        "required": [
          "identity",
          "displayName"
        ],
        "properties": {
          "avatarURL": {
            "description": "AvatarURL is the url where we can get the avatar for identity",
            "type": "string"
          },
          "displayName": {
            "description": "Display name for identity.",
            "type": "string",
            "default": ""
          },
          "external": {
            "description": "External is set if member ship was synced from external IDP.",
            "type": "boolean"
          },
          "identity": {
            "default": {},
            "allOf": [
              {
                "$ref": "#/components/schemas/com.github.grafana.grafana.pkg.apis.iam.v0alpha1.IdentityRef"
              }
            ]
          },
          "internalId": {
            "description": "InternalID is the legacy numeric id for identity, Deprecated: use the identityRef where possible",
            "type": "integer",
            "format": "int64"
          },
          "permission": {
            "description": "Permission member has in team.\n\nPossible enum values:\n - `\"admin\"`\n - `\"member\"`",
            "type": "string",
            "enum": [
              "admin",
              "member"
            ]
          }
        }
      },
      "com.github.grafana.grafana.pkg.apis.iam.v0alpha1.TeamMemberList": {
        "type": "object",
        "required": [
          "items"
        ],
        "properties": {
          "apiVersion": {
            "description": "APIVersion defines the versioned schema of this representation of an object. Servers should convert recognized schemas to the latest internal value, and may reject unrecognized values. More info: https://git.k8s.io/community/contributors/devel/sig-architecture/api-conventions.md#resources",
            "type": "string"
          },
          "items": {
            "type": "array",
            "items": {
              "default": {},
              "allOf": [
                {
                  "$ref": "#/components/schemas/com.github.grafana.grafana.pkg.apis.iam.v0alpha1.TeamMember"
                }
              ]
            }
          },
          "kind": {
            "description": "Kind is a string value representing the REST resource this object represents. Servers may infer this from the endpoint the client submits requests to. Cannot be updated. In CamelCase. More info: https://git.k8s.io/community/contributors/devel/sig-architecture/api-conventions.md#types-kinds",
            "type": "string"
          },
          "metadata": {
            "default": {},
            "allOf": [
              {
                "$ref": "#/components/schemas/io.k8s.apimachinery.pkg.apis.meta.v1.ListMeta"
              }
            ]
          }
        },
        "x-kubernetes-group-version-kind": [
          {
            "group": "iam.grafana.app",
            "kind": "TeamMemberList",
            "version": "v0alpha1"
          }
        ]
      },
      "com.github.grafana.grafana.pkg.apis.iam.v0alpha1.TeamRef": {
        "type": "object",
        "properties": {
          "name": {
            "description": "Name is the unique identifier for a team.",
            "type": "string"
          }
        }
      },
      "com.github.grafana.grafana.pkg.apis.iam.v0alpha1.TeamSubject": {
        "type": "object",
        "required": [
          "identity"
        ],
        "properties": {
          "identity": {
            "description": "Identity is a reference to the identity of this subject.",
            "default": {}
          },
          "permission": {
            "description": "Permission subject has in team.\n\nPossible enum values:\n - `\"admin\"`\n - `\"member\"`",
            "type": "string",
            "enum": [
              "admin",
              "member"
            ]
          }
        }
      },
      "com.github.grafana.grafana.pkg.apis.iam.v0alpha1.UserTeam": {
        "type": "object",
        "properties": {
          "permission": {
            "description": "Possible enum values:\n - `\"admin\"`\n - `\"member\"`",
            "type": "string",
            "enum": [
              "admin",
              "member"
            ]
          },
          "teamRef": {
            "default": {},
            "allOf": [
              {
                "$ref": "#/components/schemas/com.github.grafana.grafana.pkg.apis.iam.v0alpha1.TeamRef"
              }
            ]
          },
          "title": {
            "type": "string"
          }
        }
      },
      "com.github.grafana.grafana.pkg.apis.iam.v0alpha1.UserTeamList": {
        "type": "object",
        "required": [
          "items"
        ],
        "properties": {
          "apiVersion": {
            "description": "APIVersion defines the versioned schema of this representation of an object. Servers should convert recognized schemas to the latest internal value, and may reject unrecognized values. More info: https://git.k8s.io/community/contributors/devel/sig-architecture/api-conventions.md#resources",
            "type": "string"
          },
          "items": {
            "type": "array",
            "items": {
              "default": {},
              "allOf": [
                {
                  "$ref": "#/components/schemas/com.github.grafana.grafana.pkg.apis.iam.v0alpha1.UserTeam"
                }
              ]
            }
          },
          "kind": {
            "description": "Kind is a string value representing the REST resource this object represents. Servers may infer this from the endpoint the client submits requests to. Cannot be updated. In CamelCase. More info: https://git.k8s.io/community/contributors/devel/sig-architecture/api-conventions.md#types-kinds",
            "type": "string"
          },
          "metadata": {
            "default": {},
            "allOf": [
              {
                "$ref": "#/components/schemas/io.k8s.apimachinery.pkg.apis.meta.v1.ListMeta"
              }
            ]
          }
        },
        "x-kubernetes-group-version-kind": [
          {
            "group": "iam.grafana.app",
            "kind": "UserTeamList",
            "version": "v0alpha1"
          }
        ]
      },
      "github.com/grafana/grafana/apps/iam/pkg/apis/iam/v0alpha1.CoreRole": {
        "type": "object",
        "required": [
          "metadata",
          "spec",
          "status"
        ],
        "properties": {
          "apiVersion": {
            "description": "APIVersion defines the versioned schema of this representation of an object. Servers should convert recognized schemas to the latest internal value, and may reject unrecognized values. More info: https://git.k8s.io/community/contributors/devel/sig-architecture/api-conventions.md#resources",
            "type": "string"
          },
          "kind": {
            "description": "Kind is a string value representing the REST resource this object represents. Servers may infer this from the endpoint the client submits requests to. Cannot be updated. In CamelCase. More info: https://git.k8s.io/community/contributors/devel/sig-architecture/api-conventions.md#types-kinds",
            "type": "string"
          },
          "metadata": {
            "default": {}
          },
          "spec": {
            "description": "Spec is the spec of the CoreRole",
            "default": {}
          },
          "status": {
            "default": {}
          }
        }
      },
      "github.com/grafana/grafana/apps/iam/pkg/apis/iam/v0alpha1.CoreRoleList": {
        "type": "object",
        "required": [
          "metadata",
          "items"
        ],
        "properties": {
          "apiVersion": {
            "description": "APIVersion defines the versioned schema of this representation of an object. Servers should convert recognized schemas to the latest internal value, and may reject unrecognized values. More info: https://git.k8s.io/community/contributors/devel/sig-architecture/api-conventions.md#resources",
            "type": "string"
          },
          "items": {
            "type": "array",
            "items": {
              "default": {}
            }
          },
          "kind": {
            "description": "Kind is a string value representing the REST resource this object represents. Servers may infer this from the endpoint the client submits requests to. Cannot be updated. In CamelCase. More info: https://git.k8s.io/community/contributors/devel/sig-architecture/api-conventions.md#types-kinds",
            "type": "string"
          },
          "metadata": {
            "default": {}
          }
        }
      },
      "github.com/grafana/grafana/apps/iam/pkg/apis/iam/v0alpha1.CoreRoleSpec": {
        "type": "object",
        "required": [
          "title",
          "description",
          "version",
          "group",
          "permissions"
        ],
        "properties": {
          "description": {
            "type": "string",
            "default": ""
          },
          "group": {
            "type": "string",
            "default": ""
          },
          "permissions": {
            "description": "delegatable?: bool created? updated?",
            "type": "array",
            "items": {
              "default": {}
            }
          },
          "title": {
            "description": "Display name of the role",
            "type": "string",
            "default": ""
          },
          "version": {
            "type": "integer",
            "format": "int64",
            "default": 0
          }
        }
      },
      "github.com/grafana/grafana/apps/iam/pkg/apis/iam/v0alpha1.CoreRoleStatus": {
        "type": "object",
        "properties": {
          "additionalFields": {
            "description": "additionalFields is reserved for future use",
            "type": "object",
            "additionalProperties": {
              "type": "object"
            }
          },
          "operatorStates": {
            "description": "operatorStates is a map of operator ID to operator state evaluations. Any operator which consumes this kind SHOULD add its state evaluation information to this field.",
            "type": "object",
            "additionalProperties": {
              "default": {}
            }
          }
        }
      },
      "github.com/grafana/grafana/apps/iam/pkg/apis/iam/v0alpha1.CoreRolespecPermission": {
        "type": "object",
        "required": [
          "action",
          "scope"
        ],
        "properties": {
          "action": {
            "description": "RBAC action (e.g: \"dashbaords:read\")",
            "type": "string",
            "default": ""
          },
          "scope": {
            "description": "RBAC scope (e.g: \"dashboards:uid:dash1\")",
            "type": "string",
            "default": ""
          }
        }
      },
      "github.com/grafana/grafana/apps/iam/pkg/apis/iam/v0alpha1.CoreRolestatusOperatorState": {
        "type": "object",
        "required": [
          "lastEvaluation",
          "state"
        ],
        "properties": {
          "descriptiveState": {
            "description": "descriptiveState is an optional more descriptive state field which has no requirements on format",
            "type": "string"
          },
          "details": {
            "description": "details contains any extra information that is operator-specific",
            "type": "object",
            "additionalProperties": {
              "type": "object"
            }
          },
          "lastEvaluation": {
            "description": "lastEvaluation is the ResourceVersion last evaluated",
            "type": "string",
            "default": ""
          },
          "state": {
            "description": "state describes the state of the lastEvaluation. It is limited to three possible states for machine evaluation.",
            "type": "string",
            "default": ""
          }
        }
      },
      "github.com/grafana/grafana/apps/iam/pkg/apis/iam/v0alpha1.GlobalRole": {
        "type": "object",
        "required": [
          "metadata",
          "spec",
          "status"
        ],
        "properties": {
          "apiVersion": {
            "description": "APIVersion defines the versioned schema of this representation of an object. Servers should convert recognized schemas to the latest internal value, and may reject unrecognized values. More info: https://git.k8s.io/community/contributors/devel/sig-architecture/api-conventions.md#resources",
            "type": "string"
          },
          "kind": {
            "description": "Kind is a string value representing the REST resource this object represents. Servers may infer this from the endpoint the client submits requests to. Cannot be updated. In CamelCase. More info: https://git.k8s.io/community/contributors/devel/sig-architecture/api-conventions.md#types-kinds",
            "type": "string"
          },
          "metadata": {
            "default": {}
          },
          "spec": {
            "description": "Spec is the spec of the GlobalRole",
            "default": {}
          },
          "status": {
            "default": {}
          }
        }
      },
      "github.com/grafana/grafana/apps/iam/pkg/apis/iam/v0alpha1.GlobalRoleBinding": {
        "type": "object",
        "required": [
          "metadata",
          "spec",
          "status"
        ],
        "properties": {
          "apiVersion": {
            "description": "APIVersion defines the versioned schema of this representation of an object. Servers should convert recognized schemas to the latest internal value, and may reject unrecognized values. More info: https://git.k8s.io/community/contributors/devel/sig-architecture/api-conventions.md#resources",
            "type": "string"
          },
          "kind": {
            "description": "Kind is a string value representing the REST resource this object represents. Servers may infer this from the endpoint the client submits requests to. Cannot be updated. In CamelCase. More info: https://git.k8s.io/community/contributors/devel/sig-architecture/api-conventions.md#types-kinds",
            "type": "string"
          },
          "metadata": {
            "default": {}
          },
          "spec": {
            "description": "Spec is the spec of the GlobalRoleBinding",
            "default": {}
          },
          "status": {
            "default": {}
          }
        }
      },
      "github.com/grafana/grafana/apps/iam/pkg/apis/iam/v0alpha1.GlobalRoleBindingList": {
        "type": "object",
        "required": [
          "metadata",
          "items"
        ],
        "properties": {
          "apiVersion": {
            "description": "APIVersion defines the versioned schema of this representation of an object. Servers should convert recognized schemas to the latest internal value, and may reject unrecognized values. More info: https://git.k8s.io/community/contributors/devel/sig-architecture/api-conventions.md#resources",
            "type": "string"
          },
          "items": {
            "type": "array",
            "items": {
              "default": {}
            }
          },
          "kind": {
            "description": "Kind is a string value representing the REST resource this object represents. Servers may infer this from the endpoint the client submits requests to. Cannot be updated. In CamelCase. More info: https://git.k8s.io/community/contributors/devel/sig-architecture/api-conventions.md#types-kinds",
            "type": "string"
          },
          "metadata": {
            "default": {}
          }
        }
      },
      "github.com/grafana/grafana/apps/iam/pkg/apis/iam/v0alpha1.GlobalRoleBindingSpec": {
        "type": "object",
        "required": [
          "subjects",
          "roleRef"
        ],
        "properties": {
          "roleRef": {
            "default": {}
          },
          "subjects": {
            "type": "array",
            "items": {
              "default": {}
            }
          }
        }
      },
      "github.com/grafana/grafana/apps/iam/pkg/apis/iam/v0alpha1.GlobalRoleBindingStatus": {
        "type": "object",
        "properties": {
          "additionalFields": {
            "description": "additionalFields is reserved for future use",
            "type": "object",
            "additionalProperties": {
              "type": "object"
            }
          },
          "operatorStates": {
            "description": "operatorStates is a map of operator ID to operator state evaluations. Any operator which consumes this kind SHOULD add its state evaluation information to this field.",
            "type": "object",
            "additionalProperties": {
              "default": {}
            }
          }
        }
      },
      "github.com/grafana/grafana/apps/iam/pkg/apis/iam/v0alpha1.GlobalRoleBindingspecRoleRef": {
        "type": "object",
        "required": [
          "kind",
          "name"
        ],
        "properties": {
          "kind": {
            "description": "kind of role",
            "type": "string",
            "default": ""
          },
          "name": {
            "description": "uid of the role",
            "type": "string",
            "default": ""
          }
        }
      },
      "github.com/grafana/grafana/apps/iam/pkg/apis/iam/v0alpha1.GlobalRoleBindingspecSubject": {
        "type": "object",
        "required": [
          "kind",
          "name"
        ],
        "properties": {
          "kind": {
            "description": "kind of the identity getting the permission",
            "type": "string",
            "default": ""
          },
          "name": {
            "description": "uid of the identity",
            "type": "string",
            "default": ""
          }
        }
      },
      "github.com/grafana/grafana/apps/iam/pkg/apis/iam/v0alpha1.GlobalRoleBindingstatusOperatorState": {
        "type": "object",
        "required": [
          "lastEvaluation",
          "state"
        ],
        "properties": {
          "descriptiveState": {
            "description": "descriptiveState is an optional more descriptive state field which has no requirements on format",
            "type": "string"
          },
          "details": {
            "description": "details contains any extra information that is operator-specific",
            "type": "object",
            "additionalProperties": {
              "type": "object"
            }
          },
          "lastEvaluation": {
            "description": "lastEvaluation is the ResourceVersion last evaluated",
            "type": "string",
            "default": ""
          },
          "state": {
            "description": "state describes the state of the lastEvaluation. It is limited to three possible states for machine evaluation.",
            "type": "string",
            "default": ""
          }
        }
      },
      "github.com/grafana/grafana/apps/iam/pkg/apis/iam/v0alpha1.GlobalRoleList": {
        "type": "object",
        "required": [
          "metadata",
          "items"
        ],
        "properties": {
          "apiVersion": {
            "description": "APIVersion defines the versioned schema of this representation of an object. Servers should convert recognized schemas to the latest internal value, and may reject unrecognized values. More info: https://git.k8s.io/community/contributors/devel/sig-architecture/api-conventions.md#resources",
            "type": "string"
          },
          "items": {
            "type": "array",
            "items": {
              "default": {}
            }
          },
          "kind": {
            "description": "Kind is a string value representing the REST resource this object represents. Servers may infer this from the endpoint the client submits requests to. Cannot be updated. In CamelCase. More info: https://git.k8s.io/community/contributors/devel/sig-architecture/api-conventions.md#types-kinds",
            "type": "string"
          },
          "metadata": {
            "default": {}
          }
        }
      },
      "github.com/grafana/grafana/apps/iam/pkg/apis/iam/v0alpha1.GlobalRoleSpec": {
        "type": "object",
        "required": [
          "title",
          "description",
          "version",
          "group",
          "permissions"
        ],
        "properties": {
          "description": {
            "type": "string",
            "default": ""
          },
          "group": {
            "type": "string",
            "default": ""
          },
          "permissions": {
            "description": "delegatable?: bool created? updated?",
            "type": "array",
            "items": {
              "default": {}
            }
          },
          "title": {
            "description": "Display name of the role",
            "type": "string",
            "default": ""
          },
          "version": {
            "type": "integer",
            "format": "int64",
            "default": 0
          }
        }
      },
      "github.com/grafana/grafana/apps/iam/pkg/apis/iam/v0alpha1.GlobalRoleStatus": {
        "type": "object",
        "properties": {
          "additionalFields": {
            "description": "additionalFields is reserved for future use",
            "type": "object",
            "additionalProperties": {
              "type": "object"
            }
          },
          "operatorStates": {
            "description": "operatorStates is a map of operator ID to operator state evaluations. Any operator which consumes this kind SHOULD add its state evaluation information to this field.",
            "type": "object",
            "additionalProperties": {
              "default": {}
            }
          }
        }
      },
      "github.com/grafana/grafana/apps/iam/pkg/apis/iam/v0alpha1.GlobalRolespecPermission": {
        "type": "object",
        "required": [
          "action",
          "scope"
        ],
        "properties": {
          "action": {
            "description": "RBAC action (e.g: \"dashbaords:read\")",
            "type": "string",
            "default": ""
          },
          "scope": {
            "description": "RBAC scope (e.g: \"dashboards:uid:dash1\")",
            "type": "string",
            "default": ""
          }
        }
      },
      "github.com/grafana/grafana/apps/iam/pkg/apis/iam/v0alpha1.GlobalRolestatusOperatorState": {
        "type": "object",
        "required": [
          "lastEvaluation",
          "state"
        ],
        "properties": {
          "descriptiveState": {
            "description": "descriptiveState is an optional more descriptive state field which has no requirements on format",
            "type": "string"
          },
          "details": {
            "description": "details contains any extra information that is operator-specific",
            "type": "object",
            "additionalProperties": {
              "type": "object"
            }
          },
          "lastEvaluation": {
            "description": "lastEvaluation is the ResourceVersion last evaluated",
            "type": "string",
            "default": ""
          },
          "state": {
            "description": "state describes the state of the lastEvaluation. It is limited to three possible states for machine evaluation.",
            "type": "string",
            "default": ""
          }
        }
      },
      "github.com/grafana/grafana/apps/iam/pkg/apis/iam/v0alpha1.ResourcePermission": {
        "type": "object",
        "required": [
          "metadata",
          "spec",
          "status"
        ],
        "properties": {
          "apiVersion": {
            "description": "APIVersion defines the versioned schema of this representation of an object. Servers should convert recognized schemas to the latest internal value, and may reject unrecognized values. More info: https://git.k8s.io/community/contributors/devel/sig-architecture/api-conventions.md#resources",
            "type": "string"
          },
          "kind": {
            "description": "Kind is a string value representing the REST resource this object represents. Servers may infer this from the endpoint the client submits requests to. Cannot be updated. In CamelCase. More info: https://git.k8s.io/community/contributors/devel/sig-architecture/api-conventions.md#types-kinds",
            "type": "string"
          },
          "metadata": {
            "default": {}
          },
          "spec": {
            "description": "Spec is the spec of the ResourcePermission",
            "default": {}
          },
          "status": {
            "default": {}
          }
        }
      },
      "github.com/grafana/grafana/apps/iam/pkg/apis/iam/v0alpha1.ResourcePermissionList": {
        "type": "object",
        "required": [
          "metadata",
          "items"
        ],
        "properties": {
          "apiVersion": {
            "description": "APIVersion defines the versioned schema of this representation of an object. Servers should convert recognized schemas to the latest internal value, and may reject unrecognized values. More info: https://git.k8s.io/community/contributors/devel/sig-architecture/api-conventions.md#resources",
            "type": "string"
          },
          "items": {
            "type": "array",
            "items": {
              "default": {}
            }
          },
          "kind": {
            "description": "Kind is a string value representing the REST resource this object represents. Servers may infer this from the endpoint the client submits requests to. Cannot be updated. In CamelCase. More info: https://git.k8s.io/community/contributors/devel/sig-architecture/api-conventions.md#types-kinds",
            "type": "string"
          },
          "metadata": {
            "default": {}
          }
        }
      },
      "github.com/grafana/grafana/apps/iam/pkg/apis/iam/v0alpha1.ResourcePermissionSpec": {
        "type": "object",
        "required": [
          "resource",
          "permissions"
        ],
        "properties": {
          "permissions": {
            "type": "array",
            "items": {
              "default": {}
            }
          },
          "resource": {
            "default": {}
          }
        }
      },
      "github.com/grafana/grafana/apps/iam/pkg/apis/iam/v0alpha1.ResourcePermissionStatus": {
        "type": "object",
        "properties": {
          "additionalFields": {
            "description": "additionalFields is reserved for future use",
            "type": "object",
            "additionalProperties": {
              "type": "object"
            }
          },
          "operatorStates": {
            "description": "operatorStates is a map of operator ID to operator state evaluations. Any operator which consumes this kind SHOULD add its state evaluation information to this field.",
            "type": "object",
            "additionalProperties": {
              "default": {}
            }
          }
        }
      },
      "github.com/grafana/grafana/apps/iam/pkg/apis/iam/v0alpha1.ResourcePermissionspecPermission": {
        "type": "object",
        "required": [
          "kind",
          "name",
          "verb"
        ],
        "properties": {
          "kind": {
            "description": "kind of the identity getting the permission",
            "type": "string",
            "default": ""
          },
          "name": {
            "description": "uid of the identity getting the permission",
            "type": "string",
            "default": ""
          },
          "verb": {
            "description": "action set granted to the user (e.g. \"admin\" or \"edit\", \"view\")",
            "type": "string",
            "default": ""
          }
        }
      },
      "github.com/grafana/grafana/apps/iam/pkg/apis/iam/v0alpha1.ResourcePermissionspecResource": {
        "type": "object",
        "required": [
          "apiGroup",
          "resource",
          "name"
        ],
        "properties": {
          "apiGroup": {
            "description": "api group of the resource (e.g: \"folder.grafana.app\")",
            "type": "string",
            "default": ""
          },
          "name": {
            "description": "uid of the resource (e.g: \"fold1\")",
            "type": "string",
            "default": ""
          },
          "resource": {
            "description": "kind of the resource (e.g: \"folders\")",
            "type": "string",
            "default": ""
          }
        }
      },
      "github.com/grafana/grafana/apps/iam/pkg/apis/iam/v0alpha1.ResourcePermissionstatusOperatorState": {
        "type": "object",
        "required": [
          "lastEvaluation",
          "state"
        ],
        "properties": {
          "descriptiveState": {
            "description": "descriptiveState is an optional more descriptive state field which has no requirements on format",
            "type": "string"
          },
          "details": {
            "description": "details contains any extra information that is operator-specific",
            "type": "object",
            "additionalProperties": {
              "type": "object"
            }
          },
          "lastEvaluation": {
            "description": "lastEvaluation is the ResourceVersion last evaluated",
            "type": "string",
            "default": ""
          },
          "state": {
            "description": "state describes the state of the lastEvaluation. It is limited to three possible states for machine evaluation.",
            "type": "string",
            "default": ""
          }
        }
      },
      "github.com/grafana/grafana/apps/iam/pkg/apis/iam/v0alpha1.Role": {
        "type": "object",
        "required": [
          "metadata",
          "spec",
          "status"
        ],
        "properties": {
          "apiVersion": {
            "description": "APIVersion defines the versioned schema of this representation of an object. Servers should convert recognized schemas to the latest internal value, and may reject unrecognized values. More info: https://git.k8s.io/community/contributors/devel/sig-architecture/api-conventions.md#resources",
            "type": "string"
          },
          "kind": {
            "description": "Kind is a string value representing the REST resource this object represents. Servers may infer this from the endpoint the client submits requests to. Cannot be updated. In CamelCase. More info: https://git.k8s.io/community/contributors/devel/sig-architecture/api-conventions.md#types-kinds",
            "type": "string"
          },
          "metadata": {
            "default": {}
          },
          "spec": {
            "description": "Spec is the spec of the Role",
            "default": {}
          },
          "status": {
            "default": {}
          }
        }
      },
      "github.com/grafana/grafana/apps/iam/pkg/apis/iam/v0alpha1.RoleBinding": {
        "type": "object",
        "required": [
          "metadata",
          "spec",
          "status"
        ],
        "properties": {
          "apiVersion": {
            "description": "APIVersion defines the versioned schema of this representation of an object. Servers should convert recognized schemas to the latest internal value, and may reject unrecognized values. More info: https://git.k8s.io/community/contributors/devel/sig-architecture/api-conventions.md#resources",
            "type": "string"
          },
          "kind": {
            "description": "Kind is a string value representing the REST resource this object represents. Servers may infer this from the endpoint the client submits requests to. Cannot be updated. In CamelCase. More info: https://git.k8s.io/community/contributors/devel/sig-architecture/api-conventions.md#types-kinds",
            "type": "string"
          },
          "metadata": {
            "default": {}
          },
          "spec": {
            "description": "Spec is the spec of the RoleBinding",
            "default": {}
          },
          "status": {
            "default": {}
          }
        }
      },
      "github.com/grafana/grafana/apps/iam/pkg/apis/iam/v0alpha1.RoleBindingList": {
        "type": "object",
        "required": [
          "metadata",
          "items"
        ],
        "properties": {
          "apiVersion": {
            "description": "APIVersion defines the versioned schema of this representation of an object. Servers should convert recognized schemas to the latest internal value, and may reject unrecognized values. More info: https://git.k8s.io/community/contributors/devel/sig-architecture/api-conventions.md#resources",
            "type": "string"
          },
          "items": {
            "type": "array",
            "items": {
              "default": {}
            }
          },
          "kind": {
            "description": "Kind is a string value representing the REST resource this object represents. Servers may infer this from the endpoint the client submits requests to. Cannot be updated. In CamelCase. More info: https://git.k8s.io/community/contributors/devel/sig-architecture/api-conventions.md#types-kinds",
            "type": "string"
          },
          "metadata": {
            "default": {}
          }
        }
      },
      "github.com/grafana/grafana/apps/iam/pkg/apis/iam/v0alpha1.RoleBindingSpec": {
        "type": "object",
        "required": [
          "subjects",
          "roleRef"
        ],
        "properties": {
          "roleRef": {
            "default": {}
          },
          "subjects": {
            "type": "array",
            "items": {
              "default": {}
            }
          }
        }
      },
      "github.com/grafana/grafana/apps/iam/pkg/apis/iam/v0alpha1.RoleBindingStatus": {
        "type": "object",
        "properties": {
          "additionalFields": {
            "description": "additionalFields is reserved for future use",
            "type": "object",
            "additionalProperties": {
              "type": "object"
            }
          },
          "operatorStates": {
            "description": "operatorStates is a map of operator ID to operator state evaluations. Any operator which consumes this kind SHOULD add its state evaluation information to this field.",
            "type": "object",
            "additionalProperties": {
              "default": {}
            }
          }
        }
      },
      "github.com/grafana/grafana/apps/iam/pkg/apis/iam/v0alpha1.RoleBindingspecRoleRef": {
        "type": "object",
        "required": [
          "kind",
          "name"
        ],
        "properties": {
          "kind": {
            "description": "kind of role",
            "type": "string",
            "default": ""
          },
          "name": {
            "description": "uid of the role",
            "type": "string",
            "default": ""
          }
        }
      },
      "github.com/grafana/grafana/apps/iam/pkg/apis/iam/v0alpha1.RoleBindingspecSubject": {
        "type": "object",
        "required": [
          "kind",
          "name"
        ],
        "properties": {
          "kind": {
            "description": "kind of the identity getting the permission",
            "type": "string",
            "default": ""
          },
          "name": {
            "description": "uid of the identity",
            "type": "string",
            "default": ""
          }
        }
      },
      "github.com/grafana/grafana/apps/iam/pkg/apis/iam/v0alpha1.RoleBindingstatusOperatorState": {
        "type": "object",
        "required": [
          "lastEvaluation",
          "state"
        ],
        "properties": {
          "descriptiveState": {
            "description": "descriptiveState is an optional more descriptive state field which has no requirements on format",
            "type": "string"
          },
          "details": {
            "description": "details contains any extra information that is operator-specific",
            "type": "object",
            "additionalProperties": {
              "type": "object"
            }
          },
          "lastEvaluation": {
            "description": "lastEvaluation is the ResourceVersion last evaluated",
            "type": "string",
            "default": ""
          },
          "state": {
            "description": "state describes the state of the lastEvaluation. It is limited to three possible states for machine evaluation.",
            "type": "string",
            "default": ""
          }
        }
      },
      "github.com/grafana/grafana/apps/iam/pkg/apis/iam/v0alpha1.RoleList": {
        "type": "object",
        "required": [
          "metadata",
          "items"
        ],
        "properties": {
          "apiVersion": {
            "description": "APIVersion defines the versioned schema of this representation of an object. Servers should convert recognized schemas to the latest internal value, and may reject unrecognized values. More info: https://git.k8s.io/community/contributors/devel/sig-architecture/api-conventions.md#resources",
            "type": "string"
          },
          "items": {
            "type": "array",
            "items": {
              "default": {}
            }
          },
          "kind": {
            "description": "Kind is a string value representing the REST resource this object represents. Servers may infer this from the endpoint the client submits requests to. Cannot be updated. In CamelCase. More info: https://git.k8s.io/community/contributors/devel/sig-architecture/api-conventions.md#types-kinds",
            "type": "string"
          },
          "metadata": {
            "default": {}
          }
        }
      },
      "github.com/grafana/grafana/apps/iam/pkg/apis/iam/v0alpha1.RoleSpec": {
        "type": "object",
        "required": [
          "title",
          "description",
          "version",
          "group",
          "permissions"
        ],
        "properties": {
          "description": {
            "type": "string",
            "default": ""
          },
          "group": {
            "type": "string",
            "default": ""
          },
          "permissions": {
            "description": "delegatable?: bool created? updated?",
            "type": "array",
            "items": {
              "default": {}
            }
          },
          "title": {
            "description": "Display name of the role",
            "type": "string",
            "default": ""
          },
          "version": {
            "type": "integer",
            "format": "int64",
            "default": 0
          }
        }
      },
      "github.com/grafana/grafana/apps/iam/pkg/apis/iam/v0alpha1.RoleStatus": {
        "type": "object",
        "properties": {
          "additionalFields": {
            "description": "additionalFields is reserved for future use",
            "type": "object",
            "additionalProperties": {
              "type": "object"
            }
          },
          "operatorStates": {
            "description": "operatorStates is a map of operator ID to operator state evaluations. Any operator which consumes this kind SHOULD add its state evaluation information to this field.",
            "type": "object",
            "additionalProperties": {
              "default": {}
            }
          }
        }
      },
      "github.com/grafana/grafana/apps/iam/pkg/apis/iam/v0alpha1.RolespecPermission": {
        "type": "object",
        "required": [
          "action",
          "scope"
        ],
        "properties": {
          "action": {
            "description": "RBAC action (e.g: \"dashbaords:read\")",
            "type": "string",
            "default": ""
          },
          "scope": {
            "description": "RBAC scope (e.g: \"dashboards:uid:dash1\")",
            "type": "string",
            "default": ""
          }
        }
      },
      "github.com/grafana/grafana/apps/iam/pkg/apis/iam/v0alpha1.RolestatusOperatorState": {
        "type": "object",
        "required": [
          "lastEvaluation",
          "state"
        ],
        "properties": {
          "descriptiveState": {
            "description": "descriptiveState is an optional more descriptive state field which has no requirements on format",
            "type": "string"
          },
          "details": {
            "description": "details contains any extra information that is operator-specific",
            "type": "object",
            "additionalProperties": {
              "type": "object"
            }
          },
          "lastEvaluation": {
            "description": "lastEvaluation is the ResourceVersion last evaluated",
            "type": "string",
            "default": ""
          },
          "state": {
            "description": "state describes the state of the lastEvaluation. It is limited to three possible states for machine evaluation.",
            "type": "string",
            "default": ""
          }
        }
      },
      "github.com/grafana/grafana/apps/iam/pkg/apis/iam/v0alpha1.ServiceAccount": {
        "type": "object",
        "required": [
          "metadata",
          "spec",
          "status"
        ],
        "properties": {
          "apiVersion": {
            "description": "APIVersion defines the versioned schema of this representation of an object. Servers should convert recognized schemas to the latest internal value, and may reject unrecognized values. More info: https://git.k8s.io/community/contributors/devel/sig-architecture/api-conventions.md#resources",
            "type": "string"
          },
          "kind": {
            "description": "Kind is a string value representing the REST resource this object represents. Servers may infer this from the endpoint the client submits requests to. Cannot be updated. In CamelCase. More info: https://git.k8s.io/community/contributors/devel/sig-architecture/api-conventions.md#types-kinds",
            "type": "string"
          },
          "metadata": {
            "default": {}
          },
          "spec": {
            "description": "Spec is the spec of the ServiceAccount",
            "default": {}
          },
          "status": {
            "default": {}
          }
        }
      },
      "github.com/grafana/grafana/apps/iam/pkg/apis/iam/v0alpha1.ServiceAccountList": {
        "type": "object",
        "required": [
          "metadata",
          "items"
        ],
        "properties": {
          "apiVersion": {
            "description": "APIVersion defines the versioned schema of this representation of an object. Servers should convert recognized schemas to the latest internal value, and may reject unrecognized values. More info: https://git.k8s.io/community/contributors/devel/sig-architecture/api-conventions.md#resources",
            "type": "string"
          },
          "items": {
            "type": "array",
            "items": {
              "default": {}
            }
          },
          "kind": {
            "description": "Kind is a string value representing the REST resource this object represents. Servers may infer this from the endpoint the client submits requests to. Cannot be updated. In CamelCase. More info: https://git.k8s.io/community/contributors/devel/sig-architecture/api-conventions.md#types-kinds",
            "type": "string"
          },
          "metadata": {
            "default": {}
          }
        }
      },
      "github.com/grafana/grafana/apps/iam/pkg/apis/iam/v0alpha1.ServiceAccountSpec": {
        "type": "object",
        "required": [
<<<<<<< HEAD
          "avatarUrl",
          "disabled",
          "external",
          "login",
=======
          "disabled",
          "plugin",
>>>>>>> 7c95d3c8
          "role",
          "title"
        ],
        "properties": {
          "avatarUrl": {
            "type": "string",
            "default": ""
          },
          "disabled": {
            "type": "boolean",
            "default": false
          },
<<<<<<< HEAD
          "external": {
            "type": "boolean",
            "default": false
          },
          "login": {
=======
          "plugin": {
>>>>>>> 7c95d3c8
            "type": "string",
            "default": ""
          },
          "role": {
            "type": "string",
            "default": ""
          },
          "title": {
            "type": "string",
            "default": ""
          }
        }
      },
      "github.com/grafana/grafana/apps/iam/pkg/apis/iam/v0alpha1.ServiceAccountStatus": {
        "type": "object",
        "properties": {
          "additionalFields": {
            "description": "additionalFields is reserved for future use",
            "type": "object",
            "additionalProperties": {
              "type": "object"
            }
          },
          "operatorStates": {
            "description": "operatorStates is a map of operator ID to operator state evaluations. Any operator which consumes this kind SHOULD add its state evaluation information to this field.",
            "type": "object",
            "additionalProperties": {
              "default": {}
            }
          }
        }
      },
      "github.com/grafana/grafana/apps/iam/pkg/apis/iam/v0alpha1.ServiceAccountstatusOperatorState": {
        "type": "object",
        "required": [
          "lastEvaluation",
          "state"
        ],
        "properties": {
          "descriptiveState": {
            "description": "descriptiveState is an optional more descriptive state field which has no requirements on format",
            "type": "string"
          },
          "details": {
            "description": "details contains any extra information that is operator-specific",
            "type": "object",
            "additionalProperties": {
              "type": "object"
            }
          },
          "lastEvaluation": {
            "description": "lastEvaluation is the ResourceVersion last evaluated",
            "type": "string",
            "default": ""
          },
          "state": {
            "description": "state describes the state of the lastEvaluation. It is limited to three possible states for machine evaluation.",
            "type": "string",
            "default": ""
          }
        }
      },
      "github.com/grafana/grafana/apps/iam/pkg/apis/iam/v0alpha1.Team": {
        "type": "object",
        "required": [
          "metadata",
          "spec",
          "status"
        ],
        "properties": {
          "apiVersion": {
            "description": "APIVersion defines the versioned schema of this representation of an object. Servers should convert recognized schemas to the latest internal value, and may reject unrecognized values. More info: https://git.k8s.io/community/contributors/devel/sig-architecture/api-conventions.md#resources",
            "type": "string"
          },
          "kind": {
            "description": "Kind is a string value representing the REST resource this object represents. Servers may infer this from the endpoint the client submits requests to. Cannot be updated. In CamelCase. More info: https://git.k8s.io/community/contributors/devel/sig-architecture/api-conventions.md#types-kinds",
            "type": "string"
          },
          "metadata": {
            "default": {}
          },
          "spec": {
            "description": "Spec is the spec of the Team",
            "default": {}
          },
          "status": {
            "default": {}
          }
        }
      },
      "github.com/grafana/grafana/apps/iam/pkg/apis/iam/v0alpha1.TeamBinding": {
        "type": "object",
        "required": [
          "metadata",
          "spec",
          "status"
        ],
        "properties": {
          "apiVersion": {
            "description": "APIVersion defines the versioned schema of this representation of an object. Servers should convert recognized schemas to the latest internal value, and may reject unrecognized values. More info: https://git.k8s.io/community/contributors/devel/sig-architecture/api-conventions.md#resources",
            "type": "string"
          },
          "kind": {
            "description": "Kind is a string value representing the REST resource this object represents. Servers may infer this from the endpoint the client submits requests to. Cannot be updated. In CamelCase. More info: https://git.k8s.io/community/contributors/devel/sig-architecture/api-conventions.md#types-kinds",
            "type": "string"
          },
          "metadata": {
            "default": {}
          },
          "spec": {
            "description": "Spec is the spec of the TeamBinding",
            "default": {}
          },
          "status": {
            "default": {}
          }
        }
      },
      "github.com/grafana/grafana/apps/iam/pkg/apis/iam/v0alpha1.TeamBindingList": {
        "type": "object",
        "required": [
          "metadata",
          "items"
        ],
        "properties": {
          "apiVersion": {
            "description": "APIVersion defines the versioned schema of this representation of an object. Servers should convert recognized schemas to the latest internal value, and may reject unrecognized values. More info: https://git.k8s.io/community/contributors/devel/sig-architecture/api-conventions.md#resources",
            "type": "string"
          },
          "items": {
            "type": "array",
            "items": {
              "default": {}
            }
          },
          "kind": {
            "description": "Kind is a string value representing the REST resource this object represents. Servers may infer this from the endpoint the client submits requests to. Cannot be updated. In CamelCase. More info: https://git.k8s.io/community/contributors/devel/sig-architecture/api-conventions.md#types-kinds",
            "type": "string"
          },
          "metadata": {
            "default": {}
          }
        }
      },
      "github.com/grafana/grafana/apps/iam/pkg/apis/iam/v0alpha1.TeamBindingSpec": {
        "type": "object",
        "required": [
          "subjects",
          "teamRef"
        ],
        "properties": {
          "subjects": {
            "type": "array",
            "items": {
              "default": {}
            }
          },
          "teamRef": {
            "default": {}
          }
        }
      },
      "github.com/grafana/grafana/apps/iam/pkg/apis/iam/v0alpha1.TeamBindingStatus": {
        "type": "object",
        "properties": {
          "additionalFields": {
            "description": "additionalFields is reserved for future use",
            "type": "object",
            "additionalProperties": {
              "type": "object"
            }
          },
          "operatorStates": {
            "description": "operatorStates is a map of operator ID to operator state evaluations. Any operator which consumes this kind SHOULD add its state evaluation information to this field.",
            "type": "object",
            "additionalProperties": {
              "default": {}
            }
          }
        }
      },
      "github.com/grafana/grafana/apps/iam/pkg/apis/iam/v0alpha1.TeamBindingTeamRef": {
        "type": "object",
        "required": [
          "name"
        ],
        "properties": {
          "name": {
            "description": "Name is the unique identifier for a team.",
            "type": "string",
            "default": ""
          }
        }
      },
      "github.com/grafana/grafana/apps/iam/pkg/apis/iam/v0alpha1.TeamBindingspecSubject": {
        "type": "object",
        "required": [
          "name",
          "permission"
        ],
        "properties": {
          "name": {
            "description": "uid of the identity",
            "type": "string",
            "default": ""
          },
          "permission": {
            "description": "permission of the identity in the team",
            "type": "string",
            "default": ""
          }
        }
      },
      "github.com/grafana/grafana/apps/iam/pkg/apis/iam/v0alpha1.TeamBindingstatusOperatorState": {
        "type": "object",
        "required": [
          "lastEvaluation",
          "state"
        ],
        "properties": {
          "descriptiveState": {
            "description": "descriptiveState is an optional more descriptive state field which has no requirements on format",
            "type": "string"
          },
          "details": {
            "description": "details contains any extra information that is operator-specific",
            "type": "object",
            "additionalProperties": {
              "type": "object"
            }
          },
          "lastEvaluation": {
            "description": "lastEvaluation is the ResourceVersion last evaluated",
            "type": "string",
            "default": ""
          },
          "state": {
            "description": "state describes the state of the lastEvaluation. It is limited to three possible states for machine evaluation.",
            "type": "string",
            "default": ""
          }
        }
      },
      "github.com/grafana/grafana/apps/iam/pkg/apis/iam/v0alpha1.TeamList": {
        "type": "object",
        "required": [
          "metadata",
          "items"
        ],
        "properties": {
          "apiVersion": {
            "description": "APIVersion defines the versioned schema of this representation of an object. Servers should convert recognized schemas to the latest internal value, and may reject unrecognized values. More info: https://git.k8s.io/community/contributors/devel/sig-architecture/api-conventions.md#resources",
            "type": "string"
          },
          "items": {
            "type": "array",
            "items": {
              "default": {}
            }
          },
          "kind": {
            "description": "Kind is a string value representing the REST resource this object represents. Servers may infer this from the endpoint the client submits requests to. Cannot be updated. In CamelCase. More info: https://git.k8s.io/community/contributors/devel/sig-architecture/api-conventions.md#types-kinds",
            "type": "string"
          },
          "metadata": {
            "default": {}
          }
        }
      },
      "github.com/grafana/grafana/apps/iam/pkg/apis/iam/v0alpha1.TeamSpec": {
        "type": "object",
        "required": [
          "title",
          "email"
        ],
        "properties": {
          "email": {
            "type": "string",
            "default": ""
          },
          "title": {
            "type": "string",
            "default": ""
          }
        }
      },
      "github.com/grafana/grafana/apps/iam/pkg/apis/iam/v0alpha1.TeamStatus": {
        "type": "object",
        "properties": {
          "additionalFields": {
            "description": "additionalFields is reserved for future use",
            "type": "object",
            "additionalProperties": {
              "type": "object"
            }
          },
          "operatorStates": {
            "description": "operatorStates is a map of operator ID to operator state evaluations. Any operator which consumes this kind SHOULD add its state evaluation information to this field.",
            "type": "object",
            "additionalProperties": {
              "default": {}
            }
          }
        }
      },
      "github.com/grafana/grafana/apps/iam/pkg/apis/iam/v0alpha1.TeamstatusOperatorState": {
        "type": "object",
        "required": [
          "lastEvaluation",
          "state"
        ],
        "properties": {
          "descriptiveState": {
            "description": "descriptiveState is an optional more descriptive state field which has no requirements on format",
            "type": "string"
          },
          "details": {
            "description": "details contains any extra information that is operator-specific",
            "type": "object",
            "additionalProperties": {
              "type": "object"
            }
          },
          "lastEvaluation": {
            "description": "lastEvaluation is the ResourceVersion last evaluated",
            "type": "string",
            "default": ""
          },
          "state": {
            "description": "state describes the state of the lastEvaluation. It is limited to three possible states for machine evaluation.",
            "type": "string",
            "default": ""
          }
        }
      },
      "github.com/grafana/grafana/apps/iam/pkg/apis/iam/v0alpha1.User": {
        "type": "object",
        "required": [
          "metadata",
          "spec",
          "status"
        ],
        "properties": {
          "apiVersion": {
            "description": "APIVersion defines the versioned schema of this representation of an object. Servers should convert recognized schemas to the latest internal value, and may reject unrecognized values. More info: https://git.k8s.io/community/contributors/devel/sig-architecture/api-conventions.md#resources",
            "type": "string"
          },
          "kind": {
            "description": "Kind is a string value representing the REST resource this object represents. Servers may infer this from the endpoint the client submits requests to. Cannot be updated. In CamelCase. More info: https://git.k8s.io/community/contributors/devel/sig-architecture/api-conventions.md#types-kinds",
            "type": "string"
          },
          "metadata": {
            "default": {}
          },
          "spec": {
            "description": "Spec is the spec of the User",
            "default": {}
          },
          "status": {
            "default": {}
          }
        }
      },
      "github.com/grafana/grafana/apps/iam/pkg/apis/iam/v0alpha1.UserList": {
        "type": "object",
        "required": [
          "metadata",
          "items"
        ],
        "properties": {
          "apiVersion": {
            "description": "APIVersion defines the versioned schema of this representation of an object. Servers should convert recognized schemas to the latest internal value, and may reject unrecognized values. More info: https://git.k8s.io/community/contributors/devel/sig-architecture/api-conventions.md#resources",
            "type": "string"
          },
          "items": {
            "type": "array",
            "items": {
              "default": {}
            }
          },
          "kind": {
            "description": "Kind is a string value representing the REST resource this object represents. Servers may infer this from the endpoint the client submits requests to. Cannot be updated. In CamelCase. More info: https://git.k8s.io/community/contributors/devel/sig-architecture/api-conventions.md#types-kinds",
            "type": "string"
          },
          "metadata": {
            "default": {}
          }
        }
      },
      "github.com/grafana/grafana/apps/iam/pkg/apis/iam/v0alpha1.UserSpec": {
        "type": "object",
        "required": [
          "disabled",
          "email",
          "emailVerified",
          "grafanaAdmin",
          "login",
          "name",
          "provisioned"
        ],
        "properties": {
          "disabled": {
            "type": "boolean",
            "default": false
          },
          "email": {
            "type": "string",
            "default": ""
          },
          "emailVerified": {
            "type": "boolean",
            "default": false
          },
          "grafanaAdmin": {
            "type": "boolean",
            "default": false
          },
          "login": {
            "type": "string",
            "default": ""
          },
          "name": {
            "type": "string",
            "default": ""
          },
          "provisioned": {
            "description": "What to do with salt, rands and password?",
            "type": "boolean",
            "default": false
          }
        }
      },
      "github.com/grafana/grafana/apps/iam/pkg/apis/iam/v0alpha1.UserStatus": {
        "type": "object",
        "properties": {
          "additionalFields": {
            "description": "additionalFields is reserved for future use",
            "type": "object",
            "additionalProperties": {
              "type": "object"
            }
          },
          "operatorStates": {
            "description": "operatorStates is a map of operator ID to operator state evaluations. Any operator which consumes this kind SHOULD add its state evaluation information to this field.",
            "type": "object",
            "additionalProperties": {
              "default": {}
            }
          }
        }
      },
      "github.com/grafana/grafana/apps/iam/pkg/apis/iam/v0alpha1.UserstatusOperatorState": {
        "type": "object",
        "required": [
          "lastEvaluation",
          "state"
        ],
        "properties": {
          "descriptiveState": {
            "description": "descriptiveState is an optional more descriptive state field which has no requirements on format",
            "type": "string"
          },
          "details": {
            "description": "details contains any extra information that is operator-specific",
            "type": "object",
            "additionalProperties": {
              "type": "object"
            }
          },
          "lastEvaluation": {
            "description": "lastEvaluation is the ResourceVersion last evaluated",
            "type": "string",
            "default": ""
          },
          "state": {
            "description": "state describes the state of the lastEvaluation. It is limited to three possible states for machine evaluation.",
            "type": "string",
            "default": ""
          }
        }
      },
      "io.k8s.apimachinery.pkg.apis.meta.v1.APIResource": {
        "description": "APIResource specifies the name of a resource and whether it is namespaced.",
        "type": "object",
        "required": [
          "name",
          "singularName",
          "namespaced",
          "kind",
          "verbs"
        ],
        "properties": {
          "categories": {
            "description": "categories is a list of the grouped resources this resource belongs to (e.g. 'all')",
            "type": "array",
            "items": {
              "type": "string",
              "default": ""
            },
            "x-kubernetes-list-type": "atomic"
          },
          "group": {
            "description": "group is the preferred group of the resource.  Empty implies the group of the containing resource list. For subresources, this may have a different value, for example: Scale\".",
            "type": "string"
          },
          "kind": {
            "description": "kind is the kind for the resource (e.g. 'Foo' is the kind for a resource 'foo')",
            "type": "string",
            "default": ""
          },
          "name": {
            "description": "name is the plural name of the resource.",
            "type": "string",
            "default": ""
          },
          "namespaced": {
            "description": "namespaced indicates if a resource is namespaced or not.",
            "type": "boolean",
            "default": false
          },
          "shortNames": {
            "description": "shortNames is a list of suggested short names of the resource.",
            "type": "array",
            "items": {
              "type": "string",
              "default": ""
            },
            "x-kubernetes-list-type": "atomic"
          },
          "singularName": {
            "description": "singularName is the singular name of the resource.  This allows clients to handle plural and singular opaquely. The singularName is more correct for reporting status on a single item and both singular and plural are allowed from the kubectl CLI interface.",
            "type": "string",
            "default": ""
          },
          "storageVersionHash": {
            "description": "The hash value of the storage version, the version this resource is converted to when written to the data store. Value must be treated as opaque by clients. Only equality comparison on the value is valid. This is an alpha feature and may change or be removed in the future. The field is populated by the apiserver only if the StorageVersionHash feature gate is enabled. This field will remain optional even if it graduates.",
            "type": "string"
          },
          "verbs": {
            "description": "verbs is a list of supported kube verbs (this includes get, list, watch, create, update, patch, delete, deletecollection, and proxy)",
            "type": "array",
            "items": {
              "type": "string",
              "default": ""
            }
          },
          "version": {
            "description": "version is the preferred version of the resource.  Empty implies the version of the containing resource list For subresources, this may have a different value, for example: v1 (while inside a v1beta1 version of the core resource's group)\".",
            "type": "string"
          }
        }
      },
      "io.k8s.apimachinery.pkg.apis.meta.v1.APIResourceList": {
        "description": "APIResourceList is a list of APIResource, it is used to expose the name of the resources supported in a specific group and version, and if the resource is namespaced.",
        "type": "object",
        "required": [
          "groupVersion",
          "resources"
        ],
        "properties": {
          "apiVersion": {
            "description": "APIVersion defines the versioned schema of this representation of an object. Servers should convert recognized schemas to the latest internal value, and may reject unrecognized values. More info: https://git.k8s.io/community/contributors/devel/sig-architecture/api-conventions.md#resources",
            "type": "string"
          },
          "groupVersion": {
            "description": "groupVersion is the group and version this APIResourceList is for.",
            "type": "string",
            "default": ""
          },
          "kind": {
            "description": "Kind is a string value representing the REST resource this object represents. Servers may infer this from the endpoint the client submits requests to. Cannot be updated. In CamelCase. More info: https://git.k8s.io/community/contributors/devel/sig-architecture/api-conventions.md#types-kinds",
            "type": "string"
          },
          "resources": {
            "description": "resources contains the name of the resources and if they are namespaced.",
            "type": "array",
            "items": {
              "default": {},
              "allOf": [
                {
                  "$ref": "#/components/schemas/io.k8s.apimachinery.pkg.apis.meta.v1.APIResource"
                }
              ]
            },
            "x-kubernetes-list-type": "atomic"
          }
        }
      },
      "io.k8s.apimachinery.pkg.apis.meta.v1.DeleteOptions": {
        "description": "DeleteOptions may be provided when deleting an API object.",
        "type": "object",
        "properties": {
          "apiVersion": {
            "description": "APIVersion defines the versioned schema of this representation of an object. Servers should convert recognized schemas to the latest internal value, and may reject unrecognized values. More info: https://git.k8s.io/community/contributors/devel/sig-architecture/api-conventions.md#resources",
            "type": "string"
          },
          "dryRun": {
            "description": "When present, indicates that modifications should not be persisted. An invalid or unrecognized dryRun directive will result in an error response and no further processing of the request. Valid values are: - All: all dry run stages will be processed",
            "type": "array",
            "items": {
              "type": "string",
              "default": ""
            },
            "x-kubernetes-list-type": "atomic"
          },
          "gracePeriodSeconds": {
            "description": "The duration in seconds before the object should be deleted. Value must be non-negative integer. The value zero indicates delete immediately. If this value is nil, the default grace period for the specified type will be used. Defaults to a per object value if not specified. zero means delete immediately.",
            "type": "integer",
            "format": "int64"
          },
          "ignoreStoreReadErrorWithClusterBreakingPotential": {
            "description": "if set to true, it will trigger an unsafe deletion of the resource in case the normal deletion flow fails with a corrupt object error. A resource is considered corrupt if it can not be retrieved from the underlying storage successfully because of a) its data can not be transformed e.g. decryption failure, or b) it fails to decode into an object. NOTE: unsafe deletion ignores finalizer constraints, skips precondition checks, and removes the object from the storage. WARNING: This may potentially break the cluster if the workload associated with the resource being unsafe-deleted relies on normal deletion flow. Use only if you REALLY know what you are doing. The default value is false, and the user must opt in to enable it",
            "type": "boolean"
          },
          "kind": {
            "description": "Kind is a string value representing the REST resource this object represents. Servers may infer this from the endpoint the client submits requests to. Cannot be updated. In CamelCase. More info: https://git.k8s.io/community/contributors/devel/sig-architecture/api-conventions.md#types-kinds",
            "type": "string"
          },
          "orphanDependents": {
            "description": "Deprecated: please use the PropagationPolicy, this field will be deprecated in 1.7. Should the dependent objects be orphaned. If true/false, the \"orphan\" finalizer will be added to/removed from the object's finalizers list. Either this field or PropagationPolicy may be set, but not both.",
            "type": "boolean"
          },
          "preconditions": {
            "description": "Must be fulfilled before a deletion is carried out. If not possible, a 409 Conflict status will be returned.",
            "allOf": [
              {
                "$ref": "#/components/schemas/io.k8s.apimachinery.pkg.apis.meta.v1.Preconditions"
              }
            ]
          },
          "propagationPolicy": {
            "description": "Whether and how garbage collection will be performed. Either this field or OrphanDependents may be set, but not both. The default policy is decided by the existing finalizer set in the metadata.finalizers and the resource-specific default policy. Acceptable values are: 'Orphan' - orphan the dependents; 'Background' - allow the garbage collector to delete the dependents in the background; 'Foreground' - a cascading policy that deletes all dependents in the foreground.",
            "type": "string"
          }
        }
      },
      "io.k8s.apimachinery.pkg.apis.meta.v1.FieldsV1": {
        "description": "FieldsV1 stores a set of fields in a data structure like a Trie, in JSON format.\n\nEach key is either a '.' representing the field itself, and will always map to an empty set, or a string representing a sub-field or item. The string will follow one of these four formats: 'f:\u003cname\u003e', where \u003cname\u003e is the name of a field in a struct, or key in a map 'v:\u003cvalue\u003e', where \u003cvalue\u003e is the exact json formatted value of a list item 'i:\u003cindex\u003e', where \u003cindex\u003e is position of a item in a list 'k:\u003ckeys\u003e', where \u003ckeys\u003e is a map of  a list item's key fields to their unique values If a key maps to an empty Fields value, the field that key represents is part of the set.\n\nThe exact format is defined in sigs.k8s.io/structured-merge-diff",
        "type": "object"
      },
      "io.k8s.apimachinery.pkg.apis.meta.v1.ListMeta": {
        "description": "ListMeta describes metadata that synthetic resources must have, including lists and various status objects. A resource may have only one of {ObjectMeta, ListMeta}.",
        "type": "object",
        "properties": {
          "continue": {
            "description": "continue may be set if the user set a limit on the number of items returned, and indicates that the server has more data available. The value is opaque and may be used to issue another request to the endpoint that served this list to retrieve the next set of available objects. Continuing a consistent list may not be possible if the server configuration has changed or more than a few minutes have passed. The resourceVersion field returned when using this continue value will be identical to the value in the first response, unless you have received this token from an error message.",
            "type": "string"
          },
          "remainingItemCount": {
            "description": "remainingItemCount is the number of subsequent items in the list which are not included in this list response. If the list request contained label or field selectors, then the number of remaining items is unknown and the field will be left unset and omitted during serialization. If the list is complete (either because it is not chunking or because this is the last chunk), then there are no more remaining items and this field will be left unset and omitted during serialization. Servers older than v1.15 do not set this field. The intended use of the remainingItemCount is *estimating* the size of a collection. Clients should not rely on the remainingItemCount to be set or to be exact.",
            "type": "integer",
            "format": "int64"
          },
          "resourceVersion": {
            "description": "String that identifies the server's internal version of this object that can be used by clients to determine when objects have changed. Value must be treated as opaque by clients and passed unmodified back to the server. Populated by the system. Read-only. More info: https://git.k8s.io/community/contributors/devel/sig-architecture/api-conventions.md#concurrency-control-and-consistency",
            "type": "string"
          },
          "selfLink": {
            "description": "Deprecated: selfLink is a legacy read-only field that is no longer populated by the system.",
            "type": "string"
          }
        }
      },
      "io.k8s.apimachinery.pkg.apis.meta.v1.ManagedFieldsEntry": {
        "description": "ManagedFieldsEntry is a workflow-id, a FieldSet and the group version of the resource that the fieldset applies to.",
        "type": "object",
        "properties": {
          "apiVersion": {
            "description": "APIVersion defines the version of this resource that this field set applies to. The format is \"group/version\" just like the top-level APIVersion field. It is necessary to track the version of a field set because it cannot be automatically converted.",
            "type": "string"
          },
          "fieldsType": {
            "description": "FieldsType is the discriminator for the different fields format and version. There is currently only one possible value: \"FieldsV1\"",
            "type": "string"
          },
          "fieldsV1": {
            "description": "FieldsV1 holds the first JSON version format as described in the \"FieldsV1\" type.",
            "allOf": [
              {
                "$ref": "#/components/schemas/io.k8s.apimachinery.pkg.apis.meta.v1.FieldsV1"
              }
            ]
          },
          "manager": {
            "description": "Manager is an identifier of the workflow managing these fields.",
            "type": "string"
          },
          "operation": {
            "description": "Operation is the type of operation which lead to this ManagedFieldsEntry being created. The only valid values for this field are 'Apply' and 'Update'.",
            "type": "string"
          },
          "subresource": {
            "description": "Subresource is the name of the subresource used to update that object, or empty string if the object was updated through the main resource. The value of this field is used to distinguish between managers, even if they share the same name. For example, a status update will be distinct from a regular update using the same manager name. Note that the APIVersion field is not related to the Subresource field and it always corresponds to the version of the main resource.",
            "type": "string"
          },
          "time": {
            "description": "Time is the timestamp of when the ManagedFields entry was added. The timestamp will also be updated if a field is added, the manager changes any of the owned fields value or removes a field. The timestamp does not update when a field is removed from the entry because another manager took it over.",
            "allOf": [
              {
                "$ref": "#/components/schemas/io.k8s.apimachinery.pkg.apis.meta.v1.Time"
              }
            ]
          }
        }
      },
      "io.k8s.apimachinery.pkg.apis.meta.v1.ObjectMeta": {
        "description": "ObjectMeta is metadata that all persisted resources must have, which includes all objects users must create.",
        "type": "object",
        "properties": {
          "annotations": {
            "description": "Annotations is an unstructured key value map stored with a resource that may be set by external tools to store and retrieve arbitrary metadata. They are not queryable and should be preserved when modifying objects. More info: https://kubernetes.io/docs/concepts/overview/working-with-objects/annotations",
            "type": "object",
            "additionalProperties": {
              "type": "string",
              "default": ""
            }
          },
          "creationTimestamp": {
            "description": "CreationTimestamp is a timestamp representing the server time when this object was created. It is not guaranteed to be set in happens-before order across separate operations. Clients may not set this value. It is represented in RFC3339 form and is in UTC.\n\nPopulated by the system. Read-only. Null for lists. More info: https://git.k8s.io/community/contributors/devel/sig-architecture/api-conventions.md#metadata",
            "allOf": [
              {
                "$ref": "#/components/schemas/io.k8s.apimachinery.pkg.apis.meta.v1.Time"
              }
            ]
          },
          "deletionGracePeriodSeconds": {
            "description": "Number of seconds allowed for this object to gracefully terminate before it will be removed from the system. Only set when deletionTimestamp is also set. May only be shortened. Read-only.",
            "type": "integer",
            "format": "int64"
          },
          "deletionTimestamp": {
            "description": "DeletionTimestamp is RFC 3339 date and time at which this resource will be deleted. This field is set by the server when a graceful deletion is requested by the user, and is not directly settable by a client. The resource is expected to be deleted (no longer visible from resource lists, and not reachable by name) after the time in this field, once the finalizers list is empty. As long as the finalizers list contains items, deletion is blocked. Once the deletionTimestamp is set, this value may not be unset or be set further into the future, although it may be shortened or the resource may be deleted prior to this time. For example, a user may request that a pod is deleted in 30 seconds. The Kubelet will react by sending a graceful termination signal to the containers in the pod. After that 30 seconds, the Kubelet will send a hard termination signal (SIGKILL) to the container and after cleanup, remove the pod from the API. In the presence of network partitions, this object may still exist after this timestamp, until an administrator or automated process can determine the resource is fully terminated. If not set, graceful deletion of the object has not been requested.\n\nPopulated by the system when a graceful deletion is requested. Read-only. More info: https://git.k8s.io/community/contributors/devel/sig-architecture/api-conventions.md#metadata",
            "allOf": [
              {
                "$ref": "#/components/schemas/io.k8s.apimachinery.pkg.apis.meta.v1.Time"
              }
            ]
          },
          "finalizers": {
            "description": "Must be empty before the object is deleted from the registry. Each entry is an identifier for the responsible component that will remove the entry from the list. If the deletionTimestamp of the object is non-nil, entries in this list can only be removed. Finalizers may be processed and removed in any order.  Order is NOT enforced because it introduces significant risk of stuck finalizers. finalizers is a shared field, any actor with permission can reorder it. If the finalizer list is processed in order, then this can lead to a situation in which the component responsible for the first finalizer in the list is waiting for a signal (field value, external system, or other) produced by a component responsible for a finalizer later in the list, resulting in a deadlock. Without enforced ordering finalizers are free to order amongst themselves and are not vulnerable to ordering changes in the list.",
            "type": "array",
            "items": {
              "type": "string",
              "default": ""
            },
            "x-kubernetes-list-type": "set",
            "x-kubernetes-patch-strategy": "merge"
          },
          "generateName": {
            "description": "GenerateName is an optional prefix, used by the server, to generate a unique name ONLY IF the Name field has not been provided. If this field is used, the name returned to the client will be different than the name passed. This value will also be combined with a unique suffix. The provided value has the same validation rules as the Name field, and may be truncated by the length of the suffix required to make the value unique on the server.\n\nIf this field is specified and the generated name exists, the server will return a 409.\n\nApplied only if Name is not specified. More info: https://git.k8s.io/community/contributors/devel/sig-architecture/api-conventions.md#idempotency",
            "type": "string"
          },
          "generation": {
            "description": "A sequence number representing a specific generation of the desired state. Populated by the system. Read-only.",
            "type": "integer",
            "format": "int64"
          },
          "labels": {
            "description": "Map of string keys and values that can be used to organize and categorize (scope and select) objects. May match selectors of replication controllers and services. More info: https://kubernetes.io/docs/concepts/overview/working-with-objects/labels",
            "type": "object",
            "additionalProperties": {
              "type": "string",
              "default": ""
            }
          },
          "managedFields": {
            "description": "ManagedFields maps workflow-id and version to the set of fields that are managed by that workflow. This is mostly for internal housekeeping, and users typically shouldn't need to set or understand this field. A workflow can be the user's name, a controller's name, or the name of a specific apply path like \"ci-cd\". The set of fields is always in the version that the workflow used when modifying the object.",
            "type": "array",
            "items": {
              "default": {},
              "allOf": [
                {
                  "$ref": "#/components/schemas/io.k8s.apimachinery.pkg.apis.meta.v1.ManagedFieldsEntry"
                }
              ]
            },
            "x-kubernetes-list-type": "atomic"
          },
          "name": {
            "description": "Name must be unique within a namespace. Is required when creating resources, although some resources may allow a client to request the generation of an appropriate name automatically. Name is primarily intended for creation idempotence and configuration definition. Cannot be updated. More info: https://kubernetes.io/docs/concepts/overview/working-with-objects/names#names",
            "type": "string"
          },
          "namespace": {
            "description": "Namespace defines the space within which each name must be unique. An empty namespace is equivalent to the \"default\" namespace, but \"default\" is the canonical representation. Not all objects are required to be scoped to a namespace - the value of this field for those objects will be empty.\n\nMust be a DNS_LABEL. Cannot be updated. More info: https://kubernetes.io/docs/concepts/overview/working-with-objects/namespaces",
            "type": "string"
          },
          "ownerReferences": {
            "description": "List of objects depended by this object. If ALL objects in the list have been deleted, this object will be garbage collected. If this object is managed by a controller, then an entry in this list will point to this controller, with the controller field set to true. There cannot be more than one managing controller.",
            "type": "array",
            "items": {
              "default": {},
              "allOf": [
                {
                  "$ref": "#/components/schemas/io.k8s.apimachinery.pkg.apis.meta.v1.OwnerReference"
                }
              ]
            },
            "x-kubernetes-list-map-keys": [
              "uid"
            ],
            "x-kubernetes-list-type": "map",
            "x-kubernetes-patch-merge-key": "uid",
            "x-kubernetes-patch-strategy": "merge"
          },
          "resourceVersion": {
            "description": "An opaque value that represents the internal version of this object that can be used by clients to determine when objects have changed. May be used for optimistic concurrency, change detection, and the watch operation on a resource or set of resources. Clients must treat these values as opaque and passed unmodified back to the server. They may only be valid for a particular resource or set of resources.\n\nPopulated by the system. Read-only. Value must be treated as opaque by clients and . More info: https://git.k8s.io/community/contributors/devel/sig-architecture/api-conventions.md#concurrency-control-and-consistency",
            "type": "string"
          },
          "selfLink": {
            "description": "Deprecated: selfLink is a legacy read-only field that is no longer populated by the system.",
            "type": "string"
          },
          "uid": {
            "description": "UID is the unique in time and space value for this object. It is typically generated by the server on successful creation of a resource and is not allowed to change on PUT operations.\n\nPopulated by the system. Read-only. More info: https://kubernetes.io/docs/concepts/overview/working-with-objects/names#uids",
            "type": "string"
          }
        }
      },
      "io.k8s.apimachinery.pkg.apis.meta.v1.OwnerReference": {
        "description": "OwnerReference contains enough information to let you identify an owning object. An owning object must be in the same namespace as the dependent, or be cluster-scoped, so there is no namespace field.",
        "type": "object",
        "required": [
          "apiVersion",
          "kind",
          "name",
          "uid"
        ],
        "properties": {
          "apiVersion": {
            "description": "API version of the referent.",
            "type": "string",
            "default": ""
          },
          "blockOwnerDeletion": {
            "description": "If true, AND if the owner has the \"foregroundDeletion\" finalizer, then the owner cannot be deleted from the key-value store until this reference is removed. See https://kubernetes.io/docs/concepts/architecture/garbage-collection/#foreground-deletion for how the garbage collector interacts with this field and enforces the foreground deletion. Defaults to false. To set this field, a user needs \"delete\" permission of the owner, otherwise 422 (Unprocessable Entity) will be returned.",
            "type": "boolean"
          },
          "controller": {
            "description": "If true, this reference points to the managing controller.",
            "type": "boolean"
          },
          "kind": {
            "description": "Kind of the referent. More info: https://git.k8s.io/community/contributors/devel/sig-architecture/api-conventions.md#types-kinds",
            "type": "string",
            "default": ""
          },
          "name": {
            "description": "Name of the referent. More info: https://kubernetes.io/docs/concepts/overview/working-with-objects/names#names",
            "type": "string",
            "default": ""
          },
          "uid": {
            "description": "UID of the referent. More info: https://kubernetes.io/docs/concepts/overview/working-with-objects/names#uids",
            "type": "string",
            "default": ""
          }
        },
        "x-kubernetes-map-type": "atomic"
      },
      "io.k8s.apimachinery.pkg.apis.meta.v1.Patch": {
        "description": "Patch is provided to give a concrete name and type to the Kubernetes PATCH request body.",
        "type": "object"
      },
      "io.k8s.apimachinery.pkg.apis.meta.v1.Preconditions": {
        "description": "Preconditions must be fulfilled before an operation (update, delete, etc.) is carried out.",
        "type": "object",
        "properties": {
          "resourceVersion": {
            "description": "Specifies the target ResourceVersion",
            "type": "string"
          },
          "uid": {
            "description": "Specifies the target UID.",
            "type": "string"
          }
        }
      },
      "io.k8s.apimachinery.pkg.apis.meta.v1.Status": {
        "description": "Status is a return value for calls that don't return other objects.",
        "type": "object",
        "properties": {
          "apiVersion": {
            "description": "APIVersion defines the versioned schema of this representation of an object. Servers should convert recognized schemas to the latest internal value, and may reject unrecognized values. More info: https://git.k8s.io/community/contributors/devel/sig-architecture/api-conventions.md#resources",
            "type": "string"
          },
          "code": {
            "description": "Suggested HTTP return code for this status, 0 if not set.",
            "type": "integer",
            "format": "int32"
          },
          "details": {
            "description": "Extended data associated with the reason.  Each reason may define its own extended details. This field is optional and the data returned is not guaranteed to conform to any schema except that defined by the reason type.",
            "allOf": [
              {
                "$ref": "#/components/schemas/io.k8s.apimachinery.pkg.apis.meta.v1.StatusDetails"
              }
            ],
            "x-kubernetes-list-type": "atomic"
          },
          "kind": {
            "description": "Kind is a string value representing the REST resource this object represents. Servers may infer this from the endpoint the client submits requests to. Cannot be updated. In CamelCase. More info: https://git.k8s.io/community/contributors/devel/sig-architecture/api-conventions.md#types-kinds",
            "type": "string"
          },
          "message": {
            "description": "A human-readable description of the status of this operation.",
            "type": "string"
          },
          "metadata": {
            "description": "Standard list metadata. More info: https://git.k8s.io/community/contributors/devel/sig-architecture/api-conventions.md#types-kinds",
            "default": {},
            "allOf": [
              {
                "$ref": "#/components/schemas/io.k8s.apimachinery.pkg.apis.meta.v1.ListMeta"
              }
            ]
          },
          "reason": {
            "description": "A machine-readable description of why this operation is in the \"Failure\" status. If this value is empty there is no information available. A Reason clarifies an HTTP status code but does not override it.",
            "type": "string"
          },
          "status": {
            "description": "Status of the operation. One of: \"Success\" or \"Failure\". More info: https://git.k8s.io/community/contributors/devel/sig-architecture/api-conventions.md#spec-and-status",
            "type": "string"
          }
        }
      },
      "io.k8s.apimachinery.pkg.apis.meta.v1.StatusCause": {
        "description": "StatusCause provides more information about an api.Status failure, including cases when multiple errors are encountered.",
        "type": "object",
        "properties": {
          "field": {
            "description": "The field of the resource that has caused this error, as named by its JSON serialization. May include dot and postfix notation for nested attributes. Arrays are zero-indexed.  Fields may appear more than once in an array of causes due to fields having multiple errors. Optional.\n\nExamples:\n  \"name\" - the field \"name\" on the current resource\n  \"items[0].name\" - the field \"name\" on the first array entry in \"items\"",
            "type": "string"
          },
          "message": {
            "description": "A human-readable description of the cause of the error.  This field may be presented as-is to a reader.",
            "type": "string"
          },
          "reason": {
            "description": "A machine-readable description of the cause of the error. If this value is empty there is no information available.",
            "type": "string"
          }
        }
      },
      "io.k8s.apimachinery.pkg.apis.meta.v1.StatusDetails": {
        "description": "StatusDetails is a set of additional properties that MAY be set by the server to provide additional information about a response. The Reason field of a Status object defines what attributes will be set. Clients must ignore fields that do not match the defined type of each attribute, and should assume that any attribute may be empty, invalid, or under defined.",
        "type": "object",
        "properties": {
          "causes": {
            "description": "The Causes array includes more details associated with the StatusReason failure. Not all StatusReasons may provide detailed causes.",
            "type": "array",
            "items": {
              "default": {},
              "allOf": [
                {
                  "$ref": "#/components/schemas/io.k8s.apimachinery.pkg.apis.meta.v1.StatusCause"
                }
              ]
            },
            "x-kubernetes-list-type": "atomic"
          },
          "group": {
            "description": "The group attribute of the resource associated with the status StatusReason.",
            "type": "string"
          },
          "kind": {
            "description": "The kind attribute of the resource associated with the status StatusReason. On some operations may differ from the requested resource Kind. More info: https://git.k8s.io/community/contributors/devel/sig-architecture/api-conventions.md#types-kinds",
            "type": "string"
          },
          "name": {
            "description": "The name attribute of the resource associated with the status StatusReason (when there is a single name which can be described).",
            "type": "string"
          },
          "retryAfterSeconds": {
            "description": "If specified, the time in seconds before the operation should be retried. Some errors may indicate the client must take an alternate action - for those errors this field may indicate how long to wait before taking the alternate action.",
            "type": "integer",
            "format": "int32"
          },
          "uid": {
            "description": "UID of the resource. (when there is a single resource which can be described). More info: https://kubernetes.io/docs/concepts/overview/working-with-objects/names#uids",
            "type": "string"
          }
        }
      },
      "io.k8s.apimachinery.pkg.apis.meta.v1.Time": {
        "description": "Time is a wrapper around time.Time which supports correct marshaling to YAML and JSON.  Wrappers are provided for many of the factory methods that the time package offers.",
        "type": "string",
        "format": "date-time"
      }
    }
  }
}<|MERGE_RESOLUTION|>--- conflicted
+++ resolved
@@ -725,7 +725,6 @@
               "application/vnd.kubernetes.protobuf": {
                 "schema": {
                   "$ref": "#/components/schemas/io.k8s.apimachinery.pkg.apis.meta.v1.Status"
-<<<<<<< HEAD
                 }
               },
               "application/yaml": {
@@ -741,31 +740,11 @@
               "application/json": {
                 "schema": {
                   "$ref": "#/components/schemas/io.k8s.apimachinery.pkg.apis.meta.v1.Status"
-=======
->>>>>>> 7c95d3c8
-                }
-              },
-              "application/yaml": {
+                }
+              },
+              "application/vnd.kubernetes.protobuf": {
                 "schema": {
                   "$ref": "#/components/schemas/io.k8s.apimachinery.pkg.apis.meta.v1.Status"
-<<<<<<< HEAD
-=======
-                }
-              }
-            }
-          },
-          "202": {
-            "description": "Accepted",
-            "content": {
-              "application/json": {
-                "schema": {
-                  "$ref": "#/components/schemas/io.k8s.apimachinery.pkg.apis.meta.v1.Status"
-                }
-              },
-              "application/vnd.kubernetes.protobuf": {
-                "schema": {
-                  "$ref": "#/components/schemas/io.k8s.apimachinery.pkg.apis.meta.v1.Status"
->>>>>>> 7c95d3c8
                 }
               },
               "application/yaml": {
@@ -3011,36 +2990,17 @@
       "com.github.grafana.grafana.apps.iam.pkg.apis.iam.v0alpha1.ServiceAccountSpec": {
         "type": "object",
         "required": [
-<<<<<<< HEAD
-          "avatarUrl",
-          "disabled",
-          "external",
-          "login",
-=======
           "disabled",
           "plugin",
->>>>>>> 7c95d3c8
           "role",
           "title"
         ],
         "properties": {
-          "avatarUrl": {
-            "type": "string",
-            "default": ""
-          },
           "disabled": {
             "type": "boolean",
             "default": false
           },
-<<<<<<< HEAD
-          "external": {
-            "type": "boolean",
-            "default": false
-          },
-          "login": {
-=======
           "plugin": {
->>>>>>> 7c95d3c8
             "type": "string",
             "default": ""
           },
@@ -5146,36 +5106,17 @@
       "github.com/grafana/grafana/apps/iam/pkg/apis/iam/v0alpha1.ServiceAccountSpec": {
         "type": "object",
         "required": [
-<<<<<<< HEAD
-          "avatarUrl",
-          "disabled",
-          "external",
-          "login",
-=======
           "disabled",
           "plugin",
->>>>>>> 7c95d3c8
           "role",
           "title"
         ],
         "properties": {
-          "avatarUrl": {
-            "type": "string",
-            "default": ""
-          },
           "disabled": {
             "type": "boolean",
             "default": false
           },
-<<<<<<< HEAD
-          "external": {
-            "type": "boolean",
-            "default": false
-          },
-          "login": {
-=======
           "plugin": {
->>>>>>> 7c95d3c8
             "type": "string",
             "default": ""
           },
