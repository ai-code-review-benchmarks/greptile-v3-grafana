package dashboards

import (
	"bytes"
	"encoding/json"
	"fmt"
	"io"
	"net/http"
	"net/url"
	"os"
	"path/filepath"
	"testing"
	"time"

	"github.com/stretchr/testify/assert"
	"github.com/stretchr/testify/require"

	"github.com/grafana/grafana/pkg/api/dtos"
	"github.com/grafana/grafana/pkg/components/simplejson"
	"github.com/grafana/grafana/pkg/services/dashboardimport"
	"github.com/grafana/grafana/pkg/services/dashboards"
	"github.com/grafana/grafana/pkg/services/folder"
	"github.com/grafana/grafana/pkg/services/org"
	"github.com/grafana/grafana/pkg/services/plugindashboards"
	"github.com/grafana/grafana/pkg/services/search/model"
	"github.com/grafana/grafana/pkg/services/user"
	"github.com/grafana/grafana/pkg/tests"
	"github.com/grafana/grafana/pkg/tests/testinfra"
	"github.com/grafana/grafana/pkg/tests/testsuite"
	"github.com/grafana/grafana/pkg/util"
)

func TestMain(m *testing.M) {
	testsuite.Run(m)
}

func TestIntegrationDashboardServiceValidation(t *testing.T) {
	if testing.Short() {
		t.Skip("skipping integration test")
	}

	dir, path := testinfra.CreateGrafDir(t, testinfra.GrafanaOpts{
<<<<<<< HEAD
		DisableAnonymous: true,
=======
		DisableAnonymous:     true,
		EnableFeatureToggles: []string{featuremgmt.FlagKubernetesClientDashboardsFolders},
>>>>>>> c827ddf7
	})
	grafanaListedAddr, env := testinfra.StartGrafanaEnv(t, dir, path)

	orgPayload := map[string]interface{}{
		"name": "Org B",
	}
	orgPayloadBytes, err := json.Marshal(orgPayload)
	require.NoError(t, err)

	orgURL := fmt.Sprintf("http://admin:admin@%s/api/orgs", grafanaListedAddr)
	orgResp, err := http.Post(orgURL, "application/json", bytes.NewBuffer(orgPayloadBytes)) // nolint:gosec
	require.NoError(t, err)
	assert.Equal(t, http.StatusOK, orgResp.StatusCode)
	err = orgResp.Body.Close()
	require.NoError(t, err)

	tests.CreateUser(t, env.SQLStore, env.Cfg, user.CreateUserCommand{
		DefaultOrgRole: string(org.RoleAdmin),
		Login:          "admin-org2",
		Password:       "admin",
		IsAdmin:        true,
		OrgID:          2,
	})

	savedFolder := createFolder(t, grafanaListedAddr, "Saved folder")
	savedDashInFolder := createDashboard(t, grafanaListedAddr, "Saved dash in folder", savedFolder.ID, savedFolder.UID) // nolint:staticcheck
	savedDashInGeneralFolder := createDashboard(t, grafanaListedAddr, "Saved dashboard in general folder", 0, "")

	t.Run("When saving a dashboard with non-existing id in org A", func(t *testing.T) {
<<<<<<< HEAD
		dashboardPayload := map[string]interface{}{
=======
		resp, err := postDashboard(t, grafanaListedAddr, "admin", "admin", map[string]interface{}{
>>>>>>> c827ddf7
			"dashboard": map[string]interface{}{
				"id":    123412321,
				"title": "Expect error",
			},
<<<<<<< HEAD
		}

		payloadBytes, err := json.Marshal(dashboardPayload)
		require.NoError(t, err)

		u := fmt.Sprintf("http://admin:admin@%s/api/dashboards/db", grafanaListedAddr)
		resp, err := http.Post(u, "application/json", bytes.NewBuffer(payloadBytes)) // nolint:gosec
=======
		})
>>>>>>> c827ddf7
		require.NoError(t, err)
		assert.Equal(t, http.StatusNotFound, resp.StatusCode)
		err = resp.Body.Close()
		require.NoError(t, err)
	})

	t.Run("When saving a dashboard with existing ID from org A in org B", func(t *testing.T) {
<<<<<<< HEAD
		dashboardPayload := map[string]interface{}{
			"dashboard": map[string]interface{}{
				"id":    123412321,
				"title": "Expect error",
			},
		}

		payloadBytes, err := json.Marshal(dashboardPayload)
		require.NoError(t, err)

		u := fmt.Sprintf("http://admin:admin@%s/api/dashboards/db", grafanaListedAddr)
		resp, err := http.Post(u, "application/json", bytes.NewBuffer(payloadBytes)) // nolint:gosec
=======
		resp, err := postDashboard(t, grafanaListedAddr, "admin-org2", "admin", map[string]interface{}{
			"dashboard": map[string]interface{}{
				"id":    savedDashInFolder.ID, // nolint:staticcheck
				"title": "Expect error",
			},
		})
>>>>>>> c827ddf7
		require.NoError(t, err)
		assert.Equal(t, http.StatusNotFound, resp.StatusCode)
		err = resp.Body.Close()
		require.NoError(t, err)
	})

	t.Run("When saving a dashboard with same UID in org A and org B, should be okay", func(t *testing.T) {
<<<<<<< HEAD
		dashboardPayload := map[string]interface{}{
=======
		resp, err := postDashboard(t, grafanaListedAddr, "admin-org2", "admin", map[string]interface{}{
>>>>>>> c827ddf7
			"dashboard": map[string]interface{}{
				"uid":   savedDashInFolder.UID,
				"title": "Saved dash in folder",
			},
<<<<<<< HEAD
		}

		payloadBytes, err := json.Marshal(dashboardPayload)
		require.NoError(t, err)

		u := fmt.Sprintf("http://admin-org2:admin@%s/api/dashboards/db", grafanaListedAddr)
		resp, err := http.Post(u, "application/json", bytes.NewBuffer(payloadBytes)) // nolint:gosec
=======
		})
>>>>>>> c827ddf7
		require.NoError(t, err)
		assert.Equal(t, http.StatusOK, resp.StatusCode)
		err = resp.Body.Close()
		require.NoError(t, err)
	})

	t.Run("When creating a dashboard in General folder with same name as dashboard in other folder", func(t *testing.T) {
<<<<<<< HEAD
		dashboardPayload := map[string]interface{}{
			"dashboard": map[string]interface{}{
				"title": "Saved dash in folder",
			},
		}

		payloadBytes, err := json.Marshal(dashboardPayload)
		require.NoError(t, err)

		u := fmt.Sprintf("http://admin:admin@%s/api/dashboards/db", grafanaListedAddr)
		resp, err := http.Post(u, "application/json", bytes.NewBuffer(payloadBytes)) // nolint:gosec
=======
		resp, err := postDashboard(t, grafanaListedAddr, "admin", "admin", map[string]interface{}{
			"dashboard": map[string]interface{}{
				"title": "Saved dash in folder",
			},
		})
>>>>>>> c827ddf7
		require.NoError(t, err)
		assert.Equal(t, http.StatusOK, resp.StatusCode)
		err = resp.Body.Close()
		require.NoError(t, err)
	})
	t.Run("When creating a dashboard in other folder with same name as dashboard in General folder", func(t *testing.T) {
<<<<<<< HEAD
		dashboardPayload := map[string]interface{}{
=======
		resp, err := postDashboard(t, grafanaListedAddr, "admin", "admin", map[string]interface{}{
>>>>>>> c827ddf7
			"dashboard": map[string]interface{}{
				"uid":   savedDashInFolder,
				"title": "Dash with existing uid in other org",
			},
<<<<<<< HEAD
		}

		payloadBytes, err := json.Marshal(dashboardPayload)
		require.NoError(t, err)

		u := fmt.Sprintf("http://admin:admin@%s/api/dashboards/db", grafanaListedAddr)
		resp, err := http.Post(u, "application/json", bytes.NewBuffer(payloadBytes)) // nolint:gosec
=======
		})
>>>>>>> c827ddf7
		require.NoError(t, err)
		assert.Equal(t, http.StatusOK, resp.StatusCode)
		err = resp.Body.Close()
		require.NoError(t, err)
	})

	t.Run("When creating a folder with same name as dashboard in other folder", func(t *testing.T) {
		f := createFolder(t, grafanaListedAddr, "Saved dashboard in general folder")
		require.Equal(t, f.Title, "Saved dashboard in general folder")
	})

	t.Run("When saving a dashboard without id and uid and unique title in folder", func(t *testing.T) {
<<<<<<< HEAD
		dashboardPayload := map[string]interface{}{
			"dashboard": map[string]interface{}{
				"title": "Unique",
			},
		}

		payloadBytes, err := json.Marshal(dashboardPayload)
		require.NoError(t, err)

		u := fmt.Sprintf("http://admin:admin@%s/api/dashboards/db", grafanaListedAddr)
		resp, err := http.Post(u, "application/json", bytes.NewBuffer(payloadBytes)) // nolint:gosec
=======
		resp, err := postDashboard(t, grafanaListedAddr, "admin", "admin", map[string]interface{}{
			"dashboard": map[string]interface{}{
				"title": "Unique",
			},
		})
>>>>>>> c827ddf7
		require.NoError(t, err)
		assert.Equal(t, http.StatusOK, resp.StatusCode)
		err = resp.Body.Close()
		require.NoError(t, err)
	})

	t.Run("When saving a dashboard with id 0", func(t *testing.T) {
<<<<<<< HEAD
		dashboardPayload := map[string]interface{}{
=======
		resp, err := postDashboard(t, grafanaListedAddr, "admin", "admin", map[string]interface{}{
>>>>>>> c827ddf7
			"dashboard": map[string]interface{}{
				"id":    0,
				"title": "Dash with zero id",
			},
<<<<<<< HEAD
		}

		payloadBytes, err := json.Marshal(dashboardPayload)
		require.NoError(t, err)

		u := fmt.Sprintf("http://admin:admin@%s/api/dashboards/db", grafanaListedAddr)
		resp, err := http.Post(u, "application/json", bytes.NewBuffer(payloadBytes)) // nolint:gosec
=======
		})
>>>>>>> c827ddf7
		require.NoError(t, err)
		assert.Equal(t, http.StatusOK, resp.StatusCode)
		err = resp.Body.Close()
		require.NoError(t, err)
	})

	t.Run("When saving a dashboard in non-existing folder", func(t *testing.T) {
<<<<<<< HEAD
		dashboardPayload := map[string]interface{}{
=======
		resp, err := postDashboard(t, grafanaListedAddr, "admin", "admin", map[string]interface{}{
>>>>>>> c827ddf7
			"dashboard": map[string]interface{}{
				"title": "no folder",
			},
			"folderUid": "non-existing-folder",
<<<<<<< HEAD
		}

		payloadBytes, err := json.Marshal(dashboardPayload)
		require.NoError(t, err)

		u := fmt.Sprintf("http://admin:admin@%s/api/dashboards/db", grafanaListedAddr)
		resp, err := http.Post(u, "application/json", bytes.NewBuffer(payloadBytes)) // nolint:gosec
=======
		})
>>>>>>> c827ddf7
		require.NoError(t, err)
		assert.Equal(t, http.StatusBadRequest, resp.StatusCode)
		err = resp.Body.Close()
		require.NoError(t, err)
	})

	t.Run("When saving a dashboard with incorrect version but no overwrite", func(t *testing.T) {
<<<<<<< HEAD
		dashboardPayload := map[string]interface{}{
=======
		resp, err := postDashboard(t, grafanaListedAddr, "admin", "admin", map[string]interface{}{
>>>>>>> c827ddf7
			"dashboard": map[string]interface{}{
				"uid":     savedDashInFolder.UID,
				"version": 1,
			},
			"folderUid": savedDashInFolder.FolderUID,
<<<<<<< HEAD
		}

		payloadBytes, err := json.Marshal(dashboardPayload)
		require.NoError(t, err)

		u := fmt.Sprintf("http://admin:admin@%s/api/dashboards/db", grafanaListedAddr)
		resp, err := http.Post(u, "application/json", bytes.NewBuffer(payloadBytes)) // nolint:gosec
=======
		})
>>>>>>> c827ddf7
		require.NoError(t, err)
		assert.Equal(t, http.StatusBadRequest, resp.StatusCode)
		err = resp.Body.Close()
		require.NoError(t, err)
	})

	t.Run("When saving a dashboard with current version and overwrite is true", func(t *testing.T) {
<<<<<<< HEAD
		dashboardPayload := map[string]interface{}{
=======
		resp, err := postDashboard(t, grafanaListedAddr, "admin", "admin", map[string]interface{}{
>>>>>>> c827ddf7
			"dashboard": map[string]interface{}{
				"uid":     savedDashInFolder.UID,
				"version": savedDashInFolder.Version,
				"title":   "Saved dash in folder",
			},
			"folderUid": savedDashInFolder.FolderUID,
<<<<<<< HEAD
		}

		payloadBytes, err := json.Marshal(dashboardPayload)
		require.NoError(t, err)

		u := fmt.Sprintf("http://admin:admin@%s/api/dashboards/db", grafanaListedAddr)
		resp, err := http.Post(u, "application/json", bytes.NewBuffer(payloadBytes)) // nolint:gosec
=======
		})
>>>>>>> c827ddf7
		require.NoError(t, err)
		assert.Equal(t, http.StatusOK, resp.StatusCode)
		err = resp.Body.Close()
		require.NoError(t, err)
	})

	t.Run("When saving a dashboard with no version set and title set to a folder title", func(t *testing.T) {
<<<<<<< HEAD
		dashboardPayload := map[string]interface{}{
=======
		resp, err := postDashboard(t, grafanaListedAddr, "admin", "admin", map[string]interface{}{
>>>>>>> c827ddf7
			"dashboard": map[string]interface{}{
				"uid":   savedDashInFolder.UID,
				"title": "Saved folder",
			},
			"folderUid": savedDashInFolder.FolderUID,
			"overwrite": true,
<<<<<<< HEAD
		}

		payloadBytes, err := json.Marshal(dashboardPayload)
		require.NoError(t, err)

		u := fmt.Sprintf("http://admin:admin@%s/api/dashboards/db", grafanaListedAddr)
		resp, err := http.Post(u, "application/json", bytes.NewBuffer(payloadBytes)) // nolint:gosec
=======
		})
>>>>>>> c827ddf7
		require.NoError(t, err)
		assert.Equal(t, http.StatusOK, resp.StatusCode)
		err = resp.Body.Close()
		require.NoError(t, err)
	})

	t.Run("When updating uid with id", func(t *testing.T) {
<<<<<<< HEAD
		dashboardPayload := map[string]interface{}{
=======
		resp, err := postDashboard(t, grafanaListedAddr, "admin", "admin", map[string]interface{}{
>>>>>>> c827ddf7
			"dashboard": map[string]interface{}{
				"id":    savedDashInFolder.ID, // nolint:staticcheck
				"uid":   "new-uid",
				"title": "Updated title",
			},
			"folderUid": savedDashInFolder.FolderUID,
			"overwrite": true,
<<<<<<< HEAD
		}

		payloadBytes, err := json.Marshal(dashboardPayload)
		require.NoError(t, err)

		u := fmt.Sprintf("http://admin:admin@%s/api/dashboards/db", grafanaListedAddr)
		resp, err := http.Post(u, "application/json", bytes.NewBuffer(payloadBytes)) // nolint:gosec
=======
		})
>>>>>>> c827ddf7
		require.NoError(t, err)
		assert.Equal(t, http.StatusOK, resp.StatusCode)
		err = resp.Body.Close()
		require.NoError(t, err)
	})
	t.Run("When updating uid with a dashboard already using that uid", func(t *testing.T) {
<<<<<<< HEAD
		dashboardPayload := map[string]interface{}{
=======
		resp, err := postDashboard(t, grafanaListedAddr, "admin", "admin", map[string]interface{}{
>>>>>>> c827ddf7
			"dashboard": map[string]interface{}{
				"id":    savedDashInFolder.ID, // nolint:staticcheck
				"uid":   savedDashInGeneralFolder.UID,
				"title": "Updated title",
			},
			"folderUid": savedDashInFolder.FolderUID,
			"overwrite": true,
<<<<<<< HEAD
		}

		payloadBytes, err := json.Marshal(dashboardPayload)
		require.NoError(t, err)

		u := fmt.Sprintf("http://admin:admin@%s/api/dashboards/db", grafanaListedAddr)
		resp, err := http.Post(u, "application/json", bytes.NewBuffer(payloadBytes)) // nolint:gosec
=======
		})
>>>>>>> c827ddf7
		require.NoError(t, err)
		assert.Equal(t, http.StatusBadRequest, resp.StatusCode)
		err = resp.Body.Close()
		require.NoError(t, err)
	})

	t.Run("When trying to update to a folder", func(t *testing.T) {
<<<<<<< HEAD
		dashboardPayload := map[string]interface{}{
=======
		resp, err := postDashboard(t, grafanaListedAddr, "admin", "admin", map[string]interface{}{
>>>>>>> c827ddf7
			"dashboard": map[string]interface{}{
				"id":    savedDashInFolder.ID, // nolint:staticcheck
				"uid":   savedDashInFolder.UID,
				"title": "Updated title",
			},
			"isFolder":  true,
			"folderUid": savedDashInFolder.FolderUID,
			"overwrite": true,
<<<<<<< HEAD
		}

		payloadBytes, err := json.Marshal(dashboardPayload)
		require.NoError(t, err)

		u := fmt.Sprintf("http://admin:admin@%s/api/dashboards/db", grafanaListedAddr)
		resp, err := http.Post(u, "application/json", bytes.NewBuffer(payloadBytes)) // nolint:gosec
=======
		})
		require.NoError(t, err)
>>>>>>> c827ddf7
		require.NoError(t, err)
		assert.Equal(t, http.StatusBadRequest, resp.StatusCode)
		err = resp.Body.Close()
		require.NoError(t, err)
	})
}

func TestIntegrationDashboardQuota(t *testing.T) {
	// enable quota and set low dashboard quota
	// Setup Grafana and its Database
	dashboardQuota := int64(1)
	dir, path := testinfra.CreateGrafDir(t, testinfra.GrafanaOpts{
<<<<<<< HEAD
		DisableAnonymous:  true,
		EnableQuota:       true,
		DashboardOrgQuota: &dashboardQuota,
=======
		DisableAnonymous:     true,
		EnableQuota:          true,
		DashboardOrgQuota:    &dashboardQuota,
		EnableFeatureToggles: []string{featuremgmt.FlagKubernetesClientDashboardsFolders},
>>>>>>> c827ddf7
	})

	grafanaListedAddr, _ := testinfra.StartGrafanaEnv(t, dir, path)

	t.Run("when quota limit doesn't exceed, importing a dashboard should succeed", func(t *testing.T) {
		// Import dashboard
		dashboardDataOne, err := simplejson.NewJson([]byte(`{"title":"just testing"}`))
		require.NoError(t, err)
		buf1 := &bytes.Buffer{}
		err = json.NewEncoder(buf1).Encode(dashboardimport.ImportDashboardRequest{
			Dashboard: dashboardDataOne,
		})
		require.NoError(t, err)
		u := fmt.Sprintf("http://admin:admin@%s/api/dashboards/import", grafanaListedAddr)
		// nolint:gosec
		resp, err := http.Post(u, "application/json", buf1)
		require.NoError(t, err)
		assert.Equal(t, http.StatusOK, resp.StatusCode)
		t.Cleanup(func() {
			err := resp.Body.Close()
			require.NoError(t, err)
		})
		b, err := io.ReadAll(resp.Body)
		require.NoError(t, err)
		dashboardDTO := &plugindashboards.PluginDashboard{}
		err = json.Unmarshal(b, dashboardDTO)
		require.NoError(t, err)
		require.EqualValues(t, 1, dashboardDTO.DashboardId)
	})

	t.Run("when quota limit exceeds importing a dashboard should fail", func(t *testing.T) {
		dashboardDataOne, err := simplejson.NewJson([]byte(`{"title":"just testing"}`))
		require.NoError(t, err)
		buf1 := &bytes.Buffer{}
		err = json.NewEncoder(buf1).Encode(dashboardimport.ImportDashboardRequest{
			Dashboard: dashboardDataOne,
		})
		require.NoError(t, err)
		u := fmt.Sprintf("http://admin:admin@%s/api/dashboards/import", grafanaListedAddr)
		// nolint:gosec
		resp, err := http.Post(u, "application/json", buf1)
		require.NoError(t, err)
		assert.Equal(t, http.StatusForbidden, resp.StatusCode)
		t.Cleanup(func() {
			err := resp.Body.Close()
			require.NoError(t, err)
		})
		b, err := io.ReadAll(resp.Body)
		require.NoError(t, err)
		assert.Equal(t, http.StatusForbidden, resp.StatusCode)
		require.JSONEq(t, `{"message":"Quota reached"}`, string(b))
	})
}

func TestIntegrationUpdatingProvisionionedDashboards(t *testing.T) {
	// Setup Grafana and its Database
	dir, path := testinfra.CreateGrafDir(t, testinfra.GrafanaOpts{
<<<<<<< HEAD
		DisableAnonymous: true,
=======
		DisableAnonymous:     true,
		EnableFeatureToggles: []string{featuremgmt.FlagKubernetesClientDashboardsFolders},
>>>>>>> c827ddf7
	})

	provDashboardsDir := filepath.Join(dir, "conf", "provisioning", "dashboards")
	provDashboardsCfg := filepath.Join(provDashboardsDir, "dev.yaml")
	blob := []byte(fmt.Sprintf(`
apiVersion: 1

providers:
- name: 'provisioned dashboards'
  type: file
  allowUiUpdates: false
  options:
   path: %s`, provDashboardsDir))
	err := os.WriteFile(provDashboardsCfg, blob, 0644)
	require.NoError(t, err)
	input, err := os.ReadFile(filepath.Join("./home.json"))
	require.NoError(t, err)
	provDashboardFile := filepath.Join(provDashboardsDir, "home.json")
	err = os.WriteFile(provDashboardFile, input, 0644)
	require.NoError(t, err)
	grafanaListedAddr, _ := testinfra.StartGrafanaEnv(t, dir, path)

	// give provisioner some time since we don't have a way to know when provisioning is complete
	// TODO https://github.com/grafana/grafana/issues/85617
	time.Sleep(1 * time.Second)

	type errorResponseBody struct {
		Message string `json:"message"`
	}

	t.Run("when provisioned directory is not empty, dashboard should be created", func(t *testing.T) {
		title := "Grafana Dev Overview & Home"
		dashboardList := &model.HitList{}

		require.EventuallyWithT(t, func(collect *assert.CollectT) {
			u := fmt.Sprintf("http://admin:admin@%s/api/search?query=%s", grafanaListedAddr, url.QueryEscape(title))
			// nolint:gosec
			resp, err := http.Get(u)
			require.NoError(t, err)
			assert.Equal(t, http.StatusOK, resp.StatusCode)

			b, err := io.ReadAll(resp.Body)
			require.NoError(t, err)
			err = resp.Body.Close()
			require.NoError(t, err)

			err = json.Unmarshal(b, dashboardList)
			require.NoError(t, err)

			assert.Greater(collect, dashboardList.Len(), 0, "Dashboard should be ready")
		}, 10*time.Second, 25*time.Millisecond)

		var dashboardUID string
		var dashboardID int64
		for _, d := range *dashboardList {
			dashboardUID = d.UID
			dashboardID = d.ID // nolint:staticcheck
		}
		assert.Equal(t, int64(1), dashboardID)

		testCases := []struct {
			desc          string
			dashboardData string
			expStatus     int
			expErrReason  string
		}{
			{
				desc:          "when updating provisioned dashboard using ID it should fail",
				dashboardData: fmt.Sprintf(`{"title":"just testing", "id": %d, "version": 1}`, dashboardID),
				expStatus:     http.StatusBadRequest,
				expErrReason:  dashboards.ErrDashboardCannotSaveProvisionedDashboard.Reason,
			},
			{
				desc:          "when updating provisioned dashboard using UID it should fail",
				dashboardData: fmt.Sprintf(`{"title":"just testing", "uid": %q, "version": 1}`, dashboardUID),
				expStatus:     http.StatusBadRequest,
				expErrReason:  dashboards.ErrDashboardCannotSaveProvisionedDashboard.Reason,
			},
			{
				desc:          "when updating dashboard using unknown ID, it should fail",
				dashboardData: `{"title":"just testing", "id": 42, "version": 1}`,
				expStatus:     http.StatusNotFound,
				expErrReason:  dashboards.ErrDashboardNotFound.Reason,
			},
			{
				desc:          "when updating dashboard using unknown UID, it should succeed",
				dashboardData: `{"title":"just testing", "uid": "unknown", "version": 1}`,
				expStatus:     http.StatusOK,
			},
		}
		for _, tc := range testCases {
			t.Run(tc.desc, func(t *testing.T) {
				u := fmt.Sprintf("http://admin:admin@%s/api/dashboards/db", grafanaListedAddr)
				// nolint:gosec
				dashboardData, err := simplejson.NewJson([]byte(tc.dashboardData))
				require.NoError(t, err)
				buf := &bytes.Buffer{}
				err = json.NewEncoder(buf).Encode(dashboards.SaveDashboardCommand{
					Dashboard: dashboardData,
				})
				require.NoError(t, err)

				// nolint:gosec
				resp, err := http.Post(u, "application/json", buf)
				require.NoError(t, err)
				assert.Equal(t, tc.expStatus, resp.StatusCode)
				t.Cleanup(func() {
					err := resp.Body.Close()
					require.NoError(t, err)
				})
				if tc.expErrReason == "" {
					return
				}
				b, err := io.ReadAll(resp.Body)
				require.NoError(t, err)
				dashboardErr := &errorResponseBody{}
				err = json.Unmarshal(b, dashboardErr)
				require.NoError(t, err)
				assert.Equal(t, tc.expErrReason, dashboardErr.Message)
			})
		}

		t.Run("deleting provisioned dashboard should fail", func(t *testing.T) {
			u := fmt.Sprintf("http://admin:admin@%s/api/dashboards/uid/%s", grafanaListedAddr, dashboardUID)
			req, err := http.NewRequest("DELETE", u, nil)
			if err != nil {
				fmt.Println(err)
				return
			}

			client := &http.Client{}
			resp, err := client.Do(req)
			require.NoError(t, err)
			t.Cleanup(func() {
				err := resp.Body.Close()
				require.NoError(t, err)
			})
			assert.Equal(t, http.StatusBadRequest, resp.StatusCode)

			b, err := io.ReadAll(resp.Body)
			require.NoError(t, err)
			dashboardErr := &errorResponseBody{}
			err = json.Unmarshal(b, dashboardErr)
			require.NoError(t, err)
			assert.Equal(t, dashboards.ErrDashboardCannotDeleteProvisionedDashboard.Reason, dashboardErr.Message)
		})
	})
}

func TestIntegrationCreate(t *testing.T) {
	// Setup Grafana and its Database
	dir, path := testinfra.CreateGrafDir(t, testinfra.GrafanaOpts{
<<<<<<< HEAD
		DisableAnonymous: true,
=======
		DisableAnonymous:     true,
		EnableFeatureToggles: []string{featuremgmt.FlagKubernetesClientDashboardsFolders},
>>>>>>> c827ddf7
	})

	grafanaListedAddr, _ := testinfra.StartGrafanaEnv(t, dir, path)

	t.Run("create dashboard should succeed", func(t *testing.T) {
		dashboardDataOne, err := simplejson.NewJson([]byte(`{"title":"just testing"}`))
		require.NoError(t, err)
		buf1 := &bytes.Buffer{}
		err = json.NewEncoder(buf1).Encode(dashboards.SaveDashboardCommand{
			Dashboard: dashboardDataOne,
		})
		require.NoError(t, err)
		u := fmt.Sprintf("http://admin:admin@%s/api/dashboards/db", grafanaListedAddr)
		// nolint:gosec
		resp, err := http.Post(u, "application/json", buf1)
		require.NoError(t, err)
		assert.Equal(t, http.StatusOK, resp.StatusCode)
		t.Cleanup(func() {
			err := resp.Body.Close()
			require.NoError(t, err)
		})
		b, err := io.ReadAll(resp.Body)
		require.NoError(t, err)
		var m util.DynMap
		err = json.Unmarshal(b, &m)
		require.NoError(t, err)
		assert.NotEmpty(t, m["id"])
		assert.NotEmpty(t, m["uid"])
	})

	t.Run("create dashboard under folder should succeed", func(t *testing.T) {
		folder := createFolder(t, grafanaListedAddr, "test folder")

		dashboardDataOne, err := simplejson.NewJson([]byte(`{"title":"just testing"}`))
		require.NoError(t, err)
		buf1 := &bytes.Buffer{}
		err = json.NewEncoder(buf1).Encode(dashboards.SaveDashboardCommand{
			Dashboard: dashboardDataOne,
			OrgID:     0,
			FolderUID: folder.UID,
		})
		require.NoError(t, err)
		u := fmt.Sprintf("http://admin:admin@%s/api/dashboards/db", grafanaListedAddr)
		// nolint:gosec
		resp, err := http.Post(u, "application/json", buf1)
		require.NoError(t, err)
		require.Equal(t, http.StatusOK, resp.StatusCode)
		t.Cleanup(func() {
			err := resp.Body.Close()
			require.NoError(t, err)
		})
		b, err := io.ReadAll(resp.Body)
		require.NoError(t, err)
		var m util.DynMap
		err = json.Unmarshal(b, &m)
		require.NoError(t, err)
		assert.NotEmpty(t, m["id"])
		assert.NotEmpty(t, m["uid"])
		assert.Equal(t, folder.UID, m["folderUid"])
	})

	t.Run("create dashboard under folder (using deprecated folder sequential ID) should succeed", func(t *testing.T) {
		folder := createFolder(t, grafanaListedAddr, "test folder 2")

		dashboardDataOne, err := simplejson.NewJson([]byte(`{"title":"just testing"}`))
		require.NoError(t, err)
		buf1 := &bytes.Buffer{}
		err = json.NewEncoder(buf1).Encode(dashboards.SaveDashboardCommand{
			Dashboard: dashboardDataOne,
			OrgID:     0,
			FolderUID: folder.UID,
		})
		require.NoError(t, err)
		u := fmt.Sprintf("http://admin:admin@%s/api/dashboards/db", grafanaListedAddr)
		// nolint:gosec
		resp, err := http.Post(u, "application/json", buf1)
		require.NoError(t, err)
		require.Equal(t, http.StatusOK, resp.StatusCode)
		t.Cleanup(func() {
			err := resp.Body.Close()
			require.NoError(t, err)
		})
		b, err := io.ReadAll(resp.Body)
		require.NoError(t, err)
		var m util.DynMap
		err = json.Unmarshal(b, &m)
		require.NoError(t, err)
		assert.NotEmpty(t, m["id"])
		assert.NotEmpty(t, m["uid"])
		assert.Equal(t, folder.UID, m["folderUid"])
	})

	t.Run("create dashboard under unknow folder should fail", func(t *testing.T) {
		folderUID := "unknown"
		// Import dashboard
		dashboardDataOne, err := simplejson.NewJson([]byte(`{"title":"just testing"}`))
		require.NoError(t, err)
		buf1 := &bytes.Buffer{}
		err = json.NewEncoder(buf1).Encode(dashboards.SaveDashboardCommand{
			Dashboard: dashboardDataOne,
			FolderUID: folderUID,
		})
		require.NoError(t, err)
		u := fmt.Sprintf("http://admin:admin@%s/api/dashboards/db", grafanaListedAddr)
		// nolint:gosec
		resp, err := http.Post(u, "application/json", buf1)
		require.NoError(t, err)
		assert.Equal(t, http.StatusBadRequest, resp.StatusCode)
		t.Cleanup(func() {
			err := resp.Body.Close()
			require.NoError(t, err)
		})
		b, err := io.ReadAll(resp.Body)
		require.NoError(t, err)
		var m util.DynMap
		err = json.Unmarshal(b, &m)
		require.NoError(t, err)
		assert.Equal(t, dashboards.ErrFolderNotFound.Error(), m["message"])
	})
}

func createFolder(t *testing.T, grafanaListedAddr string, title string) *dtos.Folder {
	t.Helper()

	buf1 := &bytes.Buffer{}
	err := json.NewEncoder(buf1).Encode(folder.CreateFolderCommand{
		Title: title,
	})
	require.NoError(t, err)
	u := fmt.Sprintf("http://admin:admin@%s/api/folders", grafanaListedAddr)
	// nolint:gosec
	resp, err := http.Post(u, "application/json", buf1)
	require.NoError(t, err)
	assert.Equal(t, http.StatusOK, resp.StatusCode)
	t.Cleanup(func() {
		err := resp.Body.Close()
		require.NoError(t, err)
	})
	b, err := io.ReadAll(resp.Body)
	require.NoError(t, err)
	require.Equal(t, http.StatusOK, resp.StatusCode)
	var f *dtos.Folder
	err = json.Unmarshal(b, &f)
	require.NoError(t, err)

	return f
}

func intPtr(n int) *int {
	return &n
}

func TestIntegrationPreserveSchemaVersion(t *testing.T) {
	dir, path := testinfra.CreateGrafDir(t, testinfra.GrafanaOpts{
<<<<<<< HEAD
		DisableAnonymous: true,
=======
		DisableAnonymous:     true,
		EnableFeatureToggles: []string{featuremgmt.FlagKubernetesClientDashboardsFolders},
>>>>>>> c827ddf7
	})

	grafanaListedAddr, _ := testinfra.StartGrafanaEnv(t, dir, path)

	schemaVersions := []*int{intPtr(1), intPtr(36), intPtr(40), nil}
	for _, schemaVersion := range schemaVersions {
		var title string
		if schemaVersion == nil {
			title = "save dashboard with no schemaVersion"
		} else {
			title = fmt.Sprintf("save dashboard with schemaVersion %d", *schemaVersion)
		}

		t.Run(title, func(t *testing.T) {
			// Create dashboard JSON with specified schema version
			var dashboardJSON string
			if schemaVersion != nil {
				dashboardJSON = fmt.Sprintf(`{"title":"Schema Version Test", "schemaVersion": %d}`, *schemaVersion)
			} else {
				dashboardJSON = `{"title":"Schema Version Test"}`
			}

			dashboardData, err := simplejson.NewJson([]byte(dashboardJSON))
			require.NoError(t, err)

			// Save the dashboard via API
			buf := &bytes.Buffer{}
			err = json.NewEncoder(buf).Encode(dashboards.SaveDashboardCommand{
				Dashboard: dashboardData,
			})
			require.NoError(t, err)

			url := fmt.Sprintf("http://admin:admin@%s/api/dashboards/db", grafanaListedAddr)
			// nolint:gosec
			resp, err := http.Post(url, "application/json", buf)
			require.NoError(t, err)
			require.Equal(t, http.StatusOK, resp.StatusCode)
			t.Cleanup(func() {
				err := resp.Body.Close()
				require.NoError(t, err)
			})

			// Get dashboard UID from response
			b, err := io.ReadAll(resp.Body)
			require.NoError(t, err)
			var saveResp struct {
				UID string `json:"uid"`
			}
			err = json.Unmarshal(b, &saveResp)
			require.NoError(t, err)
			require.NotEmpty(t, saveResp.UID)

			getDashURL := fmt.Sprintf("http://admin:admin@%s/api/dashboards/uid/%s", grafanaListedAddr, saveResp.UID)
			// nolint:gosec
			getResp, err := http.Get(getDashURL)
			require.NoError(t, err)
			require.Equal(t, http.StatusOK, getResp.StatusCode)
			t.Cleanup(func() {
				err := getResp.Body.Close()
				require.NoError(t, err)
			})

			// Parse response and check if schema version is preserved
			dashBody, err := io.ReadAll(getResp.Body)
			require.NoError(t, err)

			var dashResp struct {
				Dashboard *simplejson.Json `json:"dashboard"`
			}
			err = json.Unmarshal(dashBody, &dashResp)
			require.NoError(t, err)

			actualSchemaVersion := dashResp.Dashboard.Get("schemaVersion")
			if schemaVersion != nil {
				// Check if schemaVersion is preserved (not migrated to latest)
				actualVersion := actualSchemaVersion.MustInt()
				require.Equal(t, *schemaVersion, actualVersion,
					"Dashboard schemaVersion should not be automatically changed when saved through /api/dashboards/db")
			} else {
				actualVersion, err := actualSchemaVersion.Int()
				s, _ := dashResp.Dashboard.EncodePretty()
				require.Error(t, err, fmt.Sprintf("Dashboard schemaVersion should not be automatically populated when saved through /api/dashboards/db, was %d. %s", actualVersion, string(s)))
			}
		})
	}
}

func TestIntegrationImportDashboardWithLibraryPanels(t *testing.T) {
	dir, path := testinfra.CreateGrafDir(t, testinfra.GrafanaOpts{
<<<<<<< HEAD
		DisableAnonymous: true,
=======
		DisableAnonymous:     true,
		EnableFeatureToggles: []string{featuremgmt.FlagKubernetesClientDashboardsFolders},
>>>>>>> c827ddf7
	})

	grafanaListedAddr, _ := testinfra.StartGrafanaEnv(t, dir, path)

	t.Run("import dashboard with library panels should create library panels and connections", func(t *testing.T) {
		dashboardJSON := `{
			"title": "Test Dashboard with Library Panels",
			"panels": [
				{
					"id": 1,
					"title": "Library Panel 1",
					"type": "text",
					"gridPos": {"h": 8, "w": 12, "x": 0, "y": 0},
					"libraryPanel": {
						"uid": "test-lib-panel-1",
						"name": "Test Library Panel 1"
					}
				},
				{
					"id": 2,
					"title": "Library Panel 2", 
					"type": "stat",
					"gridPos": {"h": 8, "w": 12, "x": 12, "y": 0},
					"libraryPanel": {
						"uid": "test-lib-panel-2",
						"name": "Test Library Panel 2"
					}
				}
			],
			"__elements": {
				"test-lib-panel-1": {
					"uid": "test-lib-panel-1",
					"name": "Test Library Panel 1",
					"kind": 1,
					"type": "text",
					"model": {
						"title": "Test Library Panel 1",
						"type": "text",
						"options": {
							"content": "This is a test library panel"
						}
					}
				},
				"test-lib-panel-2": {
					"uid": "test-lib-panel-2", 
					"name": "Test Library Panel 2",
					"kind": 1,
					"type": "stat",
					"model": {
						"title": "Test Library Panel 2",
						"type": "stat",
						"options": {
							"colorMode": "value",
							"graphMode": "area",
							"justifyMode": "auto",
							"orientation": "auto",
							"reduceOptions": {
								"calcs": ["lastNotNull"],
								"fields": "",
								"values": false
							},
							"textMode": "auto"
						},
						"targets": [
							{
								"refId": "A",
								"scenarioId": "csv_metric_values",
								"stringInput": "1,20,90,30,5,0"
							}
						]
					}
				}
			}
		}`

		data, err := simplejson.NewJson([]byte(dashboardJSON))
		require.NoError(t, err)

		buf := &bytes.Buffer{}
		err = json.NewEncoder(buf).Encode(dashboardimport.ImportDashboardRequest{
			Dashboard: data,
		})
		require.NoError(t, err)

		u := fmt.Sprintf("http://admin:admin@%s/api/dashboards/import", grafanaListedAddr)
		// nolint:gosec
		resp, err := http.Post(u, "application/json", buf)
		require.NoError(t, err)
		assert.Equal(t, http.StatusOK, resp.StatusCode)
		t.Cleanup(func() {
			err := resp.Body.Close()
			require.NoError(t, err)
		})

		b, err := io.ReadAll(resp.Body)
		require.NoError(t, err)
		var importResp struct {
			UID string `json:"uid"`
		}
		err = json.Unmarshal(b, &importResp)
		require.NoError(t, err)
		require.NotEmpty(t, importResp.UID)

		t.Run("library panels should be created", func(t *testing.T) {
			url := fmt.Sprintf("http://admin:admin@%s/api/library-elements/test-lib-panel-1", grafanaListedAddr)
			// nolint:gosec
			resp, err := http.Get(url)
			require.NoError(t, err)
			assert.Equal(t, http.StatusOK, resp.StatusCode)
			t.Cleanup(func() {
				err := resp.Body.Close()
				require.NoError(t, err)
			})

			panel, err := io.ReadAll(resp.Body)
			require.NoError(t, err)
			var panelRes struct {
				Result struct {
					UID  string `json:"uid"`
					Name string `json:"name"`
					Type string `json:"type"`
				} `json:"result"`
			}
			err = json.Unmarshal(panel, &panelRes)
			require.NoError(t, err)
			assert.Equal(t, "test-lib-panel-1", panelRes.Result.UID)
			assert.Equal(t, "Test Library Panel 1", panelRes.Result.Name)
			assert.Equal(t, "text", panelRes.Result.Type)

			url = fmt.Sprintf("http://admin:admin@%s/api/library-elements/test-lib-panel-2", grafanaListedAddr)
			// nolint:gosec
			resp, err = http.Get(url)
			require.NoError(t, err)
			assert.Equal(t, http.StatusOK, resp.StatusCode)
			t.Cleanup(func() {
				err := resp.Body.Close()
				require.NoError(t, err)
			})

			panel, err = io.ReadAll(resp.Body)
			require.NoError(t, err)
			err = json.Unmarshal(panel, &panelRes)
			require.NoError(t, err)
			assert.Equal(t, "test-lib-panel-2", panelRes.Result.UID)
			assert.Equal(t, "Test Library Panel 2", panelRes.Result.Name)
			assert.Equal(t, "stat", panelRes.Result.Type)
		})

		t.Run("library panels should be connected to dashboard", func(t *testing.T) {
			url := fmt.Sprintf("http://admin:admin@%s/api/library-elements/test-lib-panel-1/connections", grafanaListedAddr)
			// nolint:gosec
			connectionsResp, err := http.Get(url)
			require.NoError(t, err)
			assert.Equal(t, http.StatusOK, connectionsResp.StatusCode)
			t.Cleanup(func() {
				err := connectionsResp.Body.Close()
				require.NoError(t, err)
			})

			connections, err := io.ReadAll(connectionsResp.Body)
			require.NoError(t, err)
			var connectionsRes struct {
				Result []struct {
					ConnectionUID string `json:"connectionUid"`
				} `json:"result"`
			}
			err = json.Unmarshal(connections, &connectionsRes)
			require.NoError(t, err)
			assert.Len(t, connectionsRes.Result, 1)
			assert.Equal(t, importResp.UID, connectionsRes.Result[0].ConnectionUID)

			url = fmt.Sprintf("http://admin:admin@%s/api/library-elements/test-lib-panel-2/connections", grafanaListedAddr)
			// nolint:gosec
			connectionsResp, err = http.Get(url)
			require.NoError(t, err)
			assert.Equal(t, http.StatusOK, connectionsResp.StatusCode)
			t.Cleanup(func() {
				err := connectionsResp.Body.Close()
				require.NoError(t, err)
			})

			connections, err = io.ReadAll(connectionsResp.Body)
			require.NoError(t, err)
			err = json.Unmarshal(connections, &connectionsRes)
			require.NoError(t, err)
			assert.Len(t, connectionsRes.Result, 1)
			assert.Equal(t, importResp.UID, connectionsRes.Result[0].ConnectionUID)
		})
	})
}

func createDashboard(t *testing.T, grafanaListedAddr string, title string, folderID int64, folderUID string) *dashboards.Dashboard {
	t.Helper()

	buf := &bytes.Buffer{}
	err := json.NewEncoder(buf).Encode(map[string]interface{}{
		"dashboard": map[string]interface{}{
			"title": title,
		},
		"folderId":  folderID,
		"folderUid": folderUID,
		"overwrite": true,
	})
	require.NoError(t, err)

	u := fmt.Sprintf("http://admin:admin@%s/api/dashboards/db", grafanaListedAddr)
	// nolint:gosec
	resp, err := http.Post(u, "application/json", buf)
	require.NoError(t, err)
	require.Equal(t, http.StatusOK, resp.StatusCode)
	t.Cleanup(func() {
		err := resp.Body.Close()
		require.NoError(t, err)
	})

	b, err := io.ReadAll(resp.Body)
	require.NoError(t, err)

	var saveResp struct {
		Status    string `json:"status"`
		Slug      string `json:"slug"`
		Version   int64  `json:"version"`
		ID        int64  `json:"id"`
		UID       string `json:"uid"`
		URL       string `json:"url"`
		FolderUID string `json:"folderUid"`
	}
	err = json.Unmarshal(b, &saveResp)
	require.NoError(t, err)
	require.NotEmpty(t, saveResp.UID)

	return &dashboards.Dashboard{
		ID:        saveResp.ID, // nolint:staticcheck
		UID:       saveResp.UID,
		Slug:      saveResp.Slug,
		Version:   int(saveResp.Version),
		FolderUID: saveResp.FolderUID,
	}
}

<<<<<<< HEAD
=======
func postDashboard(t *testing.T, grafanaListedAddr, user, password string, payload map[string]interface{}) (*http.Response, error) {
	t.Helper()

	payloadBytes, err := json.Marshal(payload)
	require.NoError(t, err)

	u := fmt.Sprintf("http://%s:%s@%s/api/dashboards/db", user, password, grafanaListedAddr)
	return http.Post(u, "application/json", bytes.NewBuffer(payloadBytes)) // nolint:gosec
}

>>>>>>> c827ddf7
func TestIntegrationDashboardServicePermissions(t *testing.T) {
	if testing.Short() {
		t.Skip("skipping integration test")
	}

	dir, path := testinfra.CreateGrafDir(t, testinfra.GrafanaOpts{
<<<<<<< HEAD
		DisableAnonymous: true,
=======
		DisableAnonymous:     true,
		EnableFeatureToggles: []string{featuremgmt.FlagKubernetesClientDashboardsFolders},
>>>>>>> c827ddf7
	})
	grafanaListedAddr, env := testinfra.StartGrafanaEnv(t, dir, path)
	tests.CreateUser(t, env.SQLStore, env.Cfg, user.CreateUserCommand{
		DefaultOrgRole: string(org.RoleEditor),
		Login:          "editor",
		Password:       "editor",
		IsAdmin:        false,
	})
	tests.CreateUser(t, env.SQLStore, env.Cfg, user.CreateUserCommand{
		DefaultOrgRole: string(org.RoleViewer),
		Login:          "viewer",
		Password:       "viewer",
		IsAdmin:        false,
	})
	savedFolder := createFolder(t, grafanaListedAddr, "Saved folder")
	otherSavedFolder := createFolder(t, grafanaListedAddr, "Other saved folder")
	savedDashInFolder := createDashboard(t, grafanaListedAddr, "Saved dash in folder", savedFolder.ID, savedFolder.UID) // nolint:staticcheck
	savedDashInGeneralFolder := createDashboard(t, grafanaListedAddr, "Saved dashboard in general folder", 0, "")

	t.Run("When creating a new dashboard in the General folder, requires create permissions scoped to the general folder", func(t *testing.T) {
		dashboardPayload := map[string]interface{}{
			"dashboard": map[string]interface{}{
				"title": "Dash",
			},
			"overwrite": true,
		}

		payloadBytes, err := json.Marshal(dashboardPayload)
		require.NoError(t, err)

		u := fmt.Sprintf("http://viewer:viewer@%s/api/dashboards/db", grafanaListedAddr)
		resp, err := http.Post(u, "application/json", bytes.NewBuffer(payloadBytes)) // nolint:gosec
		require.NoError(t, err)
		assert.Equal(t, http.StatusForbidden, resp.StatusCode)
		err = resp.Body.Close()
		require.NoError(t, err)

		u = fmt.Sprintf("http://editor:editor@%s/api/dashboards/db", grafanaListedAddr)
		resp, err = http.Post(u, "application/json", bytes.NewBuffer(payloadBytes)) // nolint:gosec
		require.NoError(t, err)
		assert.Equal(t, http.StatusOK, resp.StatusCode)
		err = resp.Body.Close()
		require.NoError(t, err)
	})

	t.Run("When creating a new dashboard in other folder, requires create permissions scoped to the other folder", func(t *testing.T) {
		dashboardPayload := map[string]interface{}{
			"dashboard": map[string]interface{}{
				"title": "Dash",
			},
			"folderUid": otherSavedFolder.UID,
			"overwrite": true,
		}

<<<<<<< HEAD
		payloadBytes, err := json.Marshal(dashboardPayload)
		require.NoError(t, err)

		u := fmt.Sprintf("http://viewer:viewer@%s/api/dashboards/db", grafanaListedAddr)
		resp, err := http.Post(u, "application/json", bytes.NewBuffer(payloadBytes)) // nolint:gosec
=======
		resp, err := postDashboard(t, grafanaListedAddr, "viewer", "viewer", dashboardPayload)
>>>>>>> c827ddf7
		require.NoError(t, err)
		assert.Equal(t, http.StatusForbidden, resp.StatusCode)
		err = resp.Body.Close()
		require.NoError(t, err)

<<<<<<< HEAD
		u = fmt.Sprintf("http://editor:editor@%s/api/dashboards/db", grafanaListedAddr)
		resp, err = http.Post(u, "application/json", bytes.NewBuffer(payloadBytes)) // nolint:gosec
=======
		resp, err = postDashboard(t, grafanaListedAddr, "editor", "editor", dashboardPayload)
>>>>>>> c827ddf7
		require.NoError(t, err)
		assert.Equal(t, http.StatusOK, resp.StatusCode)
		err = resp.Body.Close()
		require.NoError(t, err)
	})

	t.Run("When creating a new dashboard by existing UID in folder, requires write permissions on the existing dashboard", func(t *testing.T) {
		dashboardPayload := map[string]interface{}{
			"dashboard": map[string]interface{}{
				"uid":   savedDashInFolder.UID,
				"title": "New dash",
			},
			"folderUid": savedFolder.UID,
			"overwrite": true,
		}

<<<<<<< HEAD
		payloadBytes, err := json.Marshal(dashboardPayload)
		require.NoError(t, err)

		u := fmt.Sprintf("http://viewer:viewer@%s/api/dashboards/db", grafanaListedAddr)
		resp, err := http.Post(u, "application/json", bytes.NewBuffer(payloadBytes)) // nolint:gosec
=======
		resp, err := postDashboard(t, grafanaListedAddr, "viewer", "viewer", dashboardPayload)
>>>>>>> c827ddf7
		require.NoError(t, err)
		assert.Equal(t, http.StatusForbidden, resp.StatusCode)
		err = resp.Body.Close()
		require.NoError(t, err)

<<<<<<< HEAD
		u = fmt.Sprintf("http://editor:editor@%s/api/dashboards/db", grafanaListedAddr)
		resp, err = http.Post(u, "application/json", bytes.NewBuffer(payloadBytes)) // nolint:gosec
=======
		resp, err = postDashboard(t, grafanaListedAddr, "editor", "editor", dashboardPayload)
>>>>>>> c827ddf7
		require.NoError(t, err)
		assert.Equal(t, http.StatusOK, resp.StatusCode)
		err = resp.Body.Close()
		require.NoError(t, err)
	})

	t.Run("When moving a dashboard by existing uid to other folder from General folder, requires dashboard creation permissions on the destination folder and write access to the dashboard", func(t *testing.T) {
		dashboardPayload := map[string]interface{}{
			"dashboard": map[string]interface{}{
				"uid":   savedDashInGeneralFolder.UID,
				"title": "Dash",
			},
			"folderUid": otherSavedFolder.UID,
			"overwrite": true,
		}

<<<<<<< HEAD
		payloadBytes, err := json.Marshal(dashboardPayload)
		require.NoError(t, err)

		u := fmt.Sprintf("http://viewer:viewer@%s/api/dashboards/db", grafanaListedAddr)
		resp, err := http.Post(u, "application/json", bytes.NewBuffer(payloadBytes)) // nolint:gosec
=======
		resp, err := postDashboard(t, grafanaListedAddr, "viewer", "viewer", dashboardPayload)
>>>>>>> c827ddf7
		require.NoError(t, err)
		assert.Equal(t, http.StatusForbidden, resp.StatusCode)
		err = resp.Body.Close()
		require.NoError(t, err)

<<<<<<< HEAD
		u = fmt.Sprintf("http://editor:editor@%s/api/dashboards/db", grafanaListedAddr)
		resp, err = http.Post(u, "application/json", bytes.NewBuffer(payloadBytes)) // nolint:gosec
=======
		resp, err = postDashboard(t, grafanaListedAddr, "editor", "editor", dashboardPayload)
>>>>>>> c827ddf7
		require.NoError(t, err)
		assert.Equal(t, http.StatusOK, resp.StatusCode)
		err = resp.Body.Close()
		require.NoError(t, err)
	})

	t.Run("When moving a dashboard by existing uid to the General folder from other folder, requires dashboard creation permissions on the general folder and write access to the dashboard", func(t *testing.T) {
		dashboardPayload := map[string]interface{}{
			"dashboard": map[string]interface{}{
				"uid":   savedDashInFolder.UID,
				"title": "Dash",
			},
			"folderUid": "",
			"overwrite": true,
		}

<<<<<<< HEAD
		payloadBytes, err := json.Marshal(dashboardPayload)
		require.NoError(t, err)

		u := fmt.Sprintf("http://viewer:viewer@%s/api/dashboards/db", grafanaListedAddr)
		resp, err := http.Post(u, "application/json", bytes.NewBuffer(payloadBytes)) // nolint:gosec
=======
		resp, err := postDashboard(t, grafanaListedAddr, "viewer", "viewer", dashboardPayload)
>>>>>>> c827ddf7
		require.NoError(t, err)
		assert.Equal(t, http.StatusForbidden, resp.StatusCode)
		err = resp.Body.Close()
		require.NoError(t, err)

<<<<<<< HEAD
		u = fmt.Sprintf("http://editor:editor@%s/api/dashboards/db", grafanaListedAddr)
		resp, err = http.Post(u, "application/json", bytes.NewBuffer(payloadBytes)) // nolint:gosec
=======
		resp, err = postDashboard(t, grafanaListedAddr, "editor", "editor", dashboardPayload)
>>>>>>> c827ddf7
		require.NoError(t, err)
		assert.Equal(t, http.StatusOK, resp.StatusCode)
		err = resp.Body.Close()
		require.NoError(t, err)
	})

	t.Run("RBAC tests", func(t *testing.T) {
		setFolderPermissions := func(t *testing.T, grafanaListedAddr string, folderUID string, permissions []map[string]interface{}) {
			t.Helper()

			permissionPayload := map[string]interface{}{
				"items": permissions,
			}

			payloadBytes, err := json.Marshal(permissionPayload)
			require.NoError(t, err)

			u := fmt.Sprintf("http://admin:admin@%s/api/folders/%s/permissions", grafanaListedAddr, folderUID)
			resp, err := http.Post(u, "application/json", bytes.NewBuffer(payloadBytes)) // nolint:gosec
			require.NoError(t, err)
			assert.Equal(t, http.StatusOK, resp.StatusCode)
			err = resp.Body.Close()
			require.NoError(t, err)
		}

		searchDashboards := func(t *testing.T, grafanaListedAddr string, userLogin, userPassword string) []map[string]interface{} {
			t.Helper()

			u := fmt.Sprintf("http://%s:%s@%s/api/search?type=dash-db", userLogin, userPassword, grafanaListedAddr)
			resp, err := http.Get(u) // nolint:gosec
			require.NoError(t, err)
			assert.Equal(t, http.StatusOK, resp.StatusCode)
			defer resp.Body.Close() // nolint:errcheck

			var results []map[string]interface{}
			err = json.NewDecoder(resp.Body).Decode(&results)
			require.NoError(t, err)

			return results
		}

		noneUserID := tests.CreateUser(t, env.SQLStore, env.Cfg, user.CreateUserCommand{
			DefaultOrgRole: string(org.RoleNone),
			Login:          "noneuser",
			Password:       "noneuser",
			IsAdmin:        false,
		})
		parentFolder := createFolder(t, grafanaListedAddr, "parent")
		childFolder := createFolder(t, grafanaListedAddr, "child")
		createDashboard(t, grafanaListedAddr, "dashboard in root", 0, "")
		createDashboard(t, grafanaListedAddr, "dashboard in parent", parentFolder.ID, parentFolder.UID) // nolint:staticcheck
		createDashboard(t, grafanaListedAddr, "dashboard in child", childFolder.ID, childFolder.UID)    // nolint:staticcheck

		viewPermissions := []map[string]interface{}{
			{
				"permission": 1,
				"userId":     noneUserID,
			},
		}
		t.Run("it should not return folder if ACL is not set for parent folder", func(t *testing.T) {
			results := searchDashboards(t, grafanaListedAddr, "noneuser", "noneuser")
			assert.Empty(t, results, "Should not return any dashboards when no permissions are set")
		})

		t.Run("it should return child folder when user has permission to read child folder", func(t *testing.T) {
			setFolderPermissions(t, grafanaListedAddr, childFolder.UID, viewPermissions)
			results := searchDashboards(t, grafanaListedAddr, "noneuser", "noneuser")

			foundTitles := make([]string, 0)
			for _, result := range results {
				if title, ok := result["title"].(string); ok {
					foundTitles = append(foundTitles, title)
				}
			}

			assert.Contains(t, foundTitles, "dashboard in child", "Should return dashboard in child folder")
		})

		t.Run("it should return parent folder when user has permission to read parent folder but no permission to read child folder", func(t *testing.T) {
			setFolderPermissions(t, grafanaListedAddr, parentFolder.UID, viewPermissions)
			setFolderPermissions(t, grafanaListedAddr, childFolder.UID, []map[string]interface{}{})

			results := searchDashboards(t, grafanaListedAddr, "noneuser", "noneuser")

			foundTitles := make([]string, 0)
			for _, result := range results {
				if title, ok := result["title"].(string); ok {
					foundTitles = append(foundTitles, title)
				}
			}

			assert.Contains(t, foundTitles, "dashboard in parent", "Should return dashboard in parent folder")
			assert.NotContains(t, foundTitles, "dashboard in child", "Should not return dashboard in child folder")
		})
	})
}<|MERGE_RESOLUTION|>--- conflicted
+++ resolved
@@ -40,12 +40,7 @@
 	}
 
 	dir, path := testinfra.CreateGrafDir(t, testinfra.GrafanaOpts{
-<<<<<<< HEAD
 		DisableAnonymous: true,
-=======
-		DisableAnonymous:     true,
-		EnableFeatureToggles: []string{featuremgmt.FlagKubernetesClientDashboardsFolders},
->>>>>>> c827ddf7
 	})
 	grafanaListedAddr, env := testinfra.StartGrafanaEnv(t, dir, path)
 
@@ -75,26 +70,12 @@
 	savedDashInGeneralFolder := createDashboard(t, grafanaListedAddr, "Saved dashboard in general folder", 0, "")
 
 	t.Run("When saving a dashboard with non-existing id in org A", func(t *testing.T) {
-<<<<<<< HEAD
-		dashboardPayload := map[string]interface{}{
-=======
 		resp, err := postDashboard(t, grafanaListedAddr, "admin", "admin", map[string]interface{}{
->>>>>>> c827ddf7
 			"dashboard": map[string]interface{}{
 				"id":    123412321,
 				"title": "Expect error",
 			},
-<<<<<<< HEAD
-		}
-
-		payloadBytes, err := json.Marshal(dashboardPayload)
-		require.NoError(t, err)
-
-		u := fmt.Sprintf("http://admin:admin@%s/api/dashboards/db", grafanaListedAddr)
-		resp, err := http.Post(u, "application/json", bytes.NewBuffer(payloadBytes)) // nolint:gosec
-=======
-		})
->>>>>>> c827ddf7
+		})
 		require.NoError(t, err)
 		assert.Equal(t, http.StatusNotFound, resp.StatusCode)
 		err = resp.Body.Close()
@@ -102,27 +83,12 @@
 	})
 
 	t.Run("When saving a dashboard with existing ID from org A in org B", func(t *testing.T) {
-<<<<<<< HEAD
-		dashboardPayload := map[string]interface{}{
-			"dashboard": map[string]interface{}{
-				"id":    123412321,
-				"title": "Expect error",
-			},
-		}
-
-		payloadBytes, err := json.Marshal(dashboardPayload)
-		require.NoError(t, err)
-
-		u := fmt.Sprintf("http://admin:admin@%s/api/dashboards/db", grafanaListedAddr)
-		resp, err := http.Post(u, "application/json", bytes.NewBuffer(payloadBytes)) // nolint:gosec
-=======
 		resp, err := postDashboard(t, grafanaListedAddr, "admin-org2", "admin", map[string]interface{}{
 			"dashboard": map[string]interface{}{
 				"id":    savedDashInFolder.ID, // nolint:staticcheck
 				"title": "Expect error",
 			},
 		})
->>>>>>> c827ddf7
 		require.NoError(t, err)
 		assert.Equal(t, http.StatusNotFound, resp.StatusCode)
 		err = resp.Body.Close()
@@ -130,26 +96,12 @@
 	})
 
 	t.Run("When saving a dashboard with same UID in org A and org B, should be okay", func(t *testing.T) {
-<<<<<<< HEAD
-		dashboardPayload := map[string]interface{}{
-=======
 		resp, err := postDashboard(t, grafanaListedAddr, "admin-org2", "admin", map[string]interface{}{
->>>>>>> c827ddf7
 			"dashboard": map[string]interface{}{
 				"uid":   savedDashInFolder.UID,
 				"title": "Saved dash in folder",
 			},
-<<<<<<< HEAD
-		}
-
-		payloadBytes, err := json.Marshal(dashboardPayload)
-		require.NoError(t, err)
-
-		u := fmt.Sprintf("http://admin-org2:admin@%s/api/dashboards/db", grafanaListedAddr)
-		resp, err := http.Post(u, "application/json", bytes.NewBuffer(payloadBytes)) // nolint:gosec
-=======
-		})
->>>>>>> c827ddf7
+		})
 		require.NoError(t, err)
 		assert.Equal(t, http.StatusOK, resp.StatusCode)
 		err = resp.Body.Close()
@@ -157,51 +109,23 @@
 	})
 
 	t.Run("When creating a dashboard in General folder with same name as dashboard in other folder", func(t *testing.T) {
-<<<<<<< HEAD
-		dashboardPayload := map[string]interface{}{
+		resp, err := postDashboard(t, grafanaListedAddr, "admin", "admin", map[string]interface{}{
 			"dashboard": map[string]interface{}{
 				"title": "Saved dash in folder",
 			},
-		}
-
-		payloadBytes, err := json.Marshal(dashboardPayload)
-		require.NoError(t, err)
-
-		u := fmt.Sprintf("http://admin:admin@%s/api/dashboards/db", grafanaListedAddr)
-		resp, err := http.Post(u, "application/json", bytes.NewBuffer(payloadBytes)) // nolint:gosec
-=======
+		})
+		require.NoError(t, err)
+		assert.Equal(t, http.StatusOK, resp.StatusCode)
+		err = resp.Body.Close()
+		require.NoError(t, err)
+	})
+	t.Run("When creating a dashboard in other folder with same name as dashboard in General folder", func(t *testing.T) {
 		resp, err := postDashboard(t, grafanaListedAddr, "admin", "admin", map[string]interface{}{
-			"dashboard": map[string]interface{}{
-				"title": "Saved dash in folder",
-			},
-		})
->>>>>>> c827ddf7
-		require.NoError(t, err)
-		assert.Equal(t, http.StatusOK, resp.StatusCode)
-		err = resp.Body.Close()
-		require.NoError(t, err)
-	})
-	t.Run("When creating a dashboard in other folder with same name as dashboard in General folder", func(t *testing.T) {
-<<<<<<< HEAD
-		dashboardPayload := map[string]interface{}{
-=======
-		resp, err := postDashboard(t, grafanaListedAddr, "admin", "admin", map[string]interface{}{
->>>>>>> c827ddf7
 			"dashboard": map[string]interface{}{
 				"uid":   savedDashInFolder,
 				"title": "Dash with existing uid in other org",
 			},
-<<<<<<< HEAD
-		}
-
-		payloadBytes, err := json.Marshal(dashboardPayload)
-		require.NoError(t, err)
-
-		u := fmt.Sprintf("http://admin:admin@%s/api/dashboards/db", grafanaListedAddr)
-		resp, err := http.Post(u, "application/json", bytes.NewBuffer(payloadBytes)) // nolint:gosec
-=======
-		})
->>>>>>> c827ddf7
+		})
 		require.NoError(t, err)
 		assert.Equal(t, http.StatusOK, resp.StatusCode)
 		err = resp.Body.Close()
@@ -214,52 +138,24 @@
 	})
 
 	t.Run("When saving a dashboard without id and uid and unique title in folder", func(t *testing.T) {
-<<<<<<< HEAD
-		dashboardPayload := map[string]interface{}{
+		resp, err := postDashboard(t, grafanaListedAddr, "admin", "admin", map[string]interface{}{
 			"dashboard": map[string]interface{}{
 				"title": "Unique",
 			},
-		}
-
-		payloadBytes, err := json.Marshal(dashboardPayload)
-		require.NoError(t, err)
-
-		u := fmt.Sprintf("http://admin:admin@%s/api/dashboards/db", grafanaListedAddr)
-		resp, err := http.Post(u, "application/json", bytes.NewBuffer(payloadBytes)) // nolint:gosec
-=======
+		})
+		require.NoError(t, err)
+		assert.Equal(t, http.StatusOK, resp.StatusCode)
+		err = resp.Body.Close()
+		require.NoError(t, err)
+	})
+
+	t.Run("When saving a dashboard with id 0", func(t *testing.T) {
 		resp, err := postDashboard(t, grafanaListedAddr, "admin", "admin", map[string]interface{}{
-			"dashboard": map[string]interface{}{
-				"title": "Unique",
-			},
-		})
->>>>>>> c827ddf7
-		require.NoError(t, err)
-		assert.Equal(t, http.StatusOK, resp.StatusCode)
-		err = resp.Body.Close()
-		require.NoError(t, err)
-	})
-
-	t.Run("When saving a dashboard with id 0", func(t *testing.T) {
-<<<<<<< HEAD
-		dashboardPayload := map[string]interface{}{
-=======
-		resp, err := postDashboard(t, grafanaListedAddr, "admin", "admin", map[string]interface{}{
->>>>>>> c827ddf7
 			"dashboard": map[string]interface{}{
 				"id":    0,
 				"title": "Dash with zero id",
 			},
-<<<<<<< HEAD
-		}
-
-		payloadBytes, err := json.Marshal(dashboardPayload)
-		require.NoError(t, err)
-
-		u := fmt.Sprintf("http://admin:admin@%s/api/dashboards/db", grafanaListedAddr)
-		resp, err := http.Post(u, "application/json", bytes.NewBuffer(payloadBytes)) // nolint:gosec
-=======
-		})
->>>>>>> c827ddf7
+		})
 		require.NoError(t, err)
 		assert.Equal(t, http.StatusOK, resp.StatusCode)
 		err = resp.Body.Close()
@@ -267,26 +163,12 @@
 	})
 
 	t.Run("When saving a dashboard in non-existing folder", func(t *testing.T) {
-<<<<<<< HEAD
-		dashboardPayload := map[string]interface{}{
-=======
 		resp, err := postDashboard(t, grafanaListedAddr, "admin", "admin", map[string]interface{}{
->>>>>>> c827ddf7
 			"dashboard": map[string]interface{}{
 				"title": "no folder",
 			},
 			"folderUid": "non-existing-folder",
-<<<<<<< HEAD
-		}
-
-		payloadBytes, err := json.Marshal(dashboardPayload)
-		require.NoError(t, err)
-
-		u := fmt.Sprintf("http://admin:admin@%s/api/dashboards/db", grafanaListedAddr)
-		resp, err := http.Post(u, "application/json", bytes.NewBuffer(payloadBytes)) // nolint:gosec
-=======
-		})
->>>>>>> c827ddf7
+		})
 		require.NoError(t, err)
 		assert.Equal(t, http.StatusBadRequest, resp.StatusCode)
 		err = resp.Body.Close()
@@ -294,27 +176,13 @@
 	})
 
 	t.Run("When saving a dashboard with incorrect version but no overwrite", func(t *testing.T) {
-<<<<<<< HEAD
-		dashboardPayload := map[string]interface{}{
-=======
 		resp, err := postDashboard(t, grafanaListedAddr, "admin", "admin", map[string]interface{}{
->>>>>>> c827ddf7
 			"dashboard": map[string]interface{}{
 				"uid":     savedDashInFolder.UID,
 				"version": 1,
 			},
 			"folderUid": savedDashInFolder.FolderUID,
-<<<<<<< HEAD
-		}
-
-		payloadBytes, err := json.Marshal(dashboardPayload)
-		require.NoError(t, err)
-
-		u := fmt.Sprintf("http://admin:admin@%s/api/dashboards/db", grafanaListedAddr)
-		resp, err := http.Post(u, "application/json", bytes.NewBuffer(payloadBytes)) // nolint:gosec
-=======
-		})
->>>>>>> c827ddf7
+		})
 		require.NoError(t, err)
 		assert.Equal(t, http.StatusBadRequest, resp.StatusCode)
 		err = resp.Body.Close()
@@ -322,28 +190,14 @@
 	})
 
 	t.Run("When saving a dashboard with current version and overwrite is true", func(t *testing.T) {
-<<<<<<< HEAD
-		dashboardPayload := map[string]interface{}{
-=======
 		resp, err := postDashboard(t, grafanaListedAddr, "admin", "admin", map[string]interface{}{
->>>>>>> c827ddf7
 			"dashboard": map[string]interface{}{
 				"uid":     savedDashInFolder.UID,
 				"version": savedDashInFolder.Version,
 				"title":   "Saved dash in folder",
 			},
 			"folderUid": savedDashInFolder.FolderUID,
-<<<<<<< HEAD
-		}
-
-		payloadBytes, err := json.Marshal(dashboardPayload)
-		require.NoError(t, err)
-
-		u := fmt.Sprintf("http://admin:admin@%s/api/dashboards/db", grafanaListedAddr)
-		resp, err := http.Post(u, "application/json", bytes.NewBuffer(payloadBytes)) // nolint:gosec
-=======
-		})
->>>>>>> c827ddf7
+		})
 		require.NoError(t, err)
 		assert.Equal(t, http.StatusOK, resp.StatusCode)
 		err = resp.Body.Close()
@@ -351,28 +205,14 @@
 	})
 
 	t.Run("When saving a dashboard with no version set and title set to a folder title", func(t *testing.T) {
-<<<<<<< HEAD
-		dashboardPayload := map[string]interface{}{
-=======
 		resp, err := postDashboard(t, grafanaListedAddr, "admin", "admin", map[string]interface{}{
->>>>>>> c827ddf7
 			"dashboard": map[string]interface{}{
 				"uid":   savedDashInFolder.UID,
 				"title": "Saved folder",
 			},
 			"folderUid": savedDashInFolder.FolderUID,
 			"overwrite": true,
-<<<<<<< HEAD
-		}
-
-		payloadBytes, err := json.Marshal(dashboardPayload)
-		require.NoError(t, err)
-
-		u := fmt.Sprintf("http://admin:admin@%s/api/dashboards/db", grafanaListedAddr)
-		resp, err := http.Post(u, "application/json", bytes.NewBuffer(payloadBytes)) // nolint:gosec
-=======
-		})
->>>>>>> c827ddf7
+		})
 		require.NoError(t, err)
 		assert.Equal(t, http.StatusOK, resp.StatusCode)
 		err = resp.Body.Close()
@@ -380,11 +220,7 @@
 	})
 
 	t.Run("When updating uid with id", func(t *testing.T) {
-<<<<<<< HEAD
-		dashboardPayload := map[string]interface{}{
-=======
 		resp, err := postDashboard(t, grafanaListedAddr, "admin", "admin", map[string]interface{}{
->>>>>>> c827ddf7
 			"dashboard": map[string]interface{}{
 				"id":    savedDashInFolder.ID, // nolint:staticcheck
 				"uid":   "new-uid",
@@ -392,28 +228,14 @@
 			},
 			"folderUid": savedDashInFolder.FolderUID,
 			"overwrite": true,
-<<<<<<< HEAD
-		}
-
-		payloadBytes, err := json.Marshal(dashboardPayload)
-		require.NoError(t, err)
-
-		u := fmt.Sprintf("http://admin:admin@%s/api/dashboards/db", grafanaListedAddr)
-		resp, err := http.Post(u, "application/json", bytes.NewBuffer(payloadBytes)) // nolint:gosec
-=======
-		})
->>>>>>> c827ddf7
+		})
 		require.NoError(t, err)
 		assert.Equal(t, http.StatusOK, resp.StatusCode)
 		err = resp.Body.Close()
 		require.NoError(t, err)
 	})
 	t.Run("When updating uid with a dashboard already using that uid", func(t *testing.T) {
-<<<<<<< HEAD
-		dashboardPayload := map[string]interface{}{
-=======
 		resp, err := postDashboard(t, grafanaListedAddr, "admin", "admin", map[string]interface{}{
->>>>>>> c827ddf7
 			"dashboard": map[string]interface{}{
 				"id":    savedDashInFolder.ID, // nolint:staticcheck
 				"uid":   savedDashInGeneralFolder.UID,
@@ -421,17 +243,7 @@
 			},
 			"folderUid": savedDashInFolder.FolderUID,
 			"overwrite": true,
-<<<<<<< HEAD
-		}
-
-		payloadBytes, err := json.Marshal(dashboardPayload)
-		require.NoError(t, err)
-
-		u := fmt.Sprintf("http://admin:admin@%s/api/dashboards/db", grafanaListedAddr)
-		resp, err := http.Post(u, "application/json", bytes.NewBuffer(payloadBytes)) // nolint:gosec
-=======
-		})
->>>>>>> c827ddf7
+		})
 		require.NoError(t, err)
 		assert.Equal(t, http.StatusBadRequest, resp.StatusCode)
 		err = resp.Body.Close()
@@ -439,11 +251,7 @@
 	})
 
 	t.Run("When trying to update to a folder", func(t *testing.T) {
-<<<<<<< HEAD
-		dashboardPayload := map[string]interface{}{
-=======
 		resp, err := postDashboard(t, grafanaListedAddr, "admin", "admin", map[string]interface{}{
->>>>>>> c827ddf7
 			"dashboard": map[string]interface{}{
 				"id":    savedDashInFolder.ID, // nolint:staticcheck
 				"uid":   savedDashInFolder.UID,
@@ -452,18 +260,8 @@
 			"isFolder":  true,
 			"folderUid": savedDashInFolder.FolderUID,
 			"overwrite": true,
-<<<<<<< HEAD
-		}
-
-		payloadBytes, err := json.Marshal(dashboardPayload)
-		require.NoError(t, err)
-
-		u := fmt.Sprintf("http://admin:admin@%s/api/dashboards/db", grafanaListedAddr)
-		resp, err := http.Post(u, "application/json", bytes.NewBuffer(payloadBytes)) // nolint:gosec
-=======
-		})
-		require.NoError(t, err)
->>>>>>> c827ddf7
+		})
+		require.NoError(t, err)
 		require.NoError(t, err)
 		assert.Equal(t, http.StatusBadRequest, resp.StatusCode)
 		err = resp.Body.Close()
@@ -476,16 +274,9 @@
 	// Setup Grafana and its Database
 	dashboardQuota := int64(1)
 	dir, path := testinfra.CreateGrafDir(t, testinfra.GrafanaOpts{
-<<<<<<< HEAD
 		DisableAnonymous:  true,
 		EnableQuota:       true,
 		DashboardOrgQuota: &dashboardQuota,
-=======
-		DisableAnonymous:     true,
-		EnableQuota:          true,
-		DashboardOrgQuota:    &dashboardQuota,
-		EnableFeatureToggles: []string{featuremgmt.FlagKubernetesClientDashboardsFolders},
->>>>>>> c827ddf7
 	})
 
 	grafanaListedAddr, _ := testinfra.StartGrafanaEnv(t, dir, path)
@@ -543,12 +334,7 @@
 func TestIntegrationUpdatingProvisionionedDashboards(t *testing.T) {
 	// Setup Grafana and its Database
 	dir, path := testinfra.CreateGrafDir(t, testinfra.GrafanaOpts{
-<<<<<<< HEAD
 		DisableAnonymous: true,
-=======
-		DisableAnonymous:     true,
-		EnableFeatureToggles: []string{featuremgmt.FlagKubernetesClientDashboardsFolders},
->>>>>>> c827ddf7
 	})
 
 	provDashboardsDir := filepath.Join(dir, "conf", "provisioning", "dashboards")
@@ -701,12 +487,7 @@
 func TestIntegrationCreate(t *testing.T) {
 	// Setup Grafana and its Database
 	dir, path := testinfra.CreateGrafDir(t, testinfra.GrafanaOpts{
-<<<<<<< HEAD
 		DisableAnonymous: true,
-=======
-		DisableAnonymous:     true,
-		EnableFeatureToggles: []string{featuremgmt.FlagKubernetesClientDashboardsFolders},
->>>>>>> c827ddf7
 	})
 
 	grafanaListedAddr, _ := testinfra.StartGrafanaEnv(t, dir, path)
@@ -861,12 +642,7 @@
 
 func TestIntegrationPreserveSchemaVersion(t *testing.T) {
 	dir, path := testinfra.CreateGrafDir(t, testinfra.GrafanaOpts{
-<<<<<<< HEAD
 		DisableAnonymous: true,
-=======
-		DisableAnonymous:     true,
-		EnableFeatureToggles: []string{featuremgmt.FlagKubernetesClientDashboardsFolders},
->>>>>>> c827ddf7
 	})
 
 	grafanaListedAddr, _ := testinfra.StartGrafanaEnv(t, dir, path)
@@ -956,12 +732,7 @@
 
 func TestIntegrationImportDashboardWithLibraryPanels(t *testing.T) {
 	dir, path := testinfra.CreateGrafDir(t, testinfra.GrafanaOpts{
-<<<<<<< HEAD
 		DisableAnonymous: true,
-=======
-		DisableAnonymous:     true,
-		EnableFeatureToggles: []string{featuremgmt.FlagKubernetesClientDashboardsFolders},
->>>>>>> c827ddf7
 	})
 
 	grafanaListedAddr, _ := testinfra.StartGrafanaEnv(t, dir, path)
@@ -1202,8 +973,6 @@
 	}
 }
 
-<<<<<<< HEAD
-=======
 func postDashboard(t *testing.T, grafanaListedAddr, user, password string, payload map[string]interface{}) (*http.Response, error) {
 	t.Helper()
 
@@ -1214,19 +983,13 @@
 	return http.Post(u, "application/json", bytes.NewBuffer(payloadBytes)) // nolint:gosec
 }
 
->>>>>>> c827ddf7
 func TestIntegrationDashboardServicePermissions(t *testing.T) {
 	if testing.Short() {
 		t.Skip("skipping integration test")
 	}
 
 	dir, path := testinfra.CreateGrafDir(t, testinfra.GrafanaOpts{
-<<<<<<< HEAD
 		DisableAnonymous: true,
-=======
-		DisableAnonymous:     true,
-		EnableFeatureToggles: []string{featuremgmt.FlagKubernetesClientDashboardsFolders},
->>>>>>> c827ddf7
 	})
 	grafanaListedAddr, env := testinfra.StartGrafanaEnv(t, dir, path)
 	tests.CreateUser(t, env.SQLStore, env.Cfg, user.CreateUserCommand{
@@ -1281,26 +1044,13 @@
 			"overwrite": true,
 		}
 
-<<<<<<< HEAD
-		payloadBytes, err := json.Marshal(dashboardPayload)
-		require.NoError(t, err)
-
-		u := fmt.Sprintf("http://viewer:viewer@%s/api/dashboards/db", grafanaListedAddr)
-		resp, err := http.Post(u, "application/json", bytes.NewBuffer(payloadBytes)) // nolint:gosec
-=======
 		resp, err := postDashboard(t, grafanaListedAddr, "viewer", "viewer", dashboardPayload)
->>>>>>> c827ddf7
 		require.NoError(t, err)
 		assert.Equal(t, http.StatusForbidden, resp.StatusCode)
 		err = resp.Body.Close()
 		require.NoError(t, err)
 
-<<<<<<< HEAD
-		u = fmt.Sprintf("http://editor:editor@%s/api/dashboards/db", grafanaListedAddr)
-		resp, err = http.Post(u, "application/json", bytes.NewBuffer(payloadBytes)) // nolint:gosec
-=======
 		resp, err = postDashboard(t, grafanaListedAddr, "editor", "editor", dashboardPayload)
->>>>>>> c827ddf7
 		require.NoError(t, err)
 		assert.Equal(t, http.StatusOK, resp.StatusCode)
 		err = resp.Body.Close()
@@ -1317,26 +1067,13 @@
 			"overwrite": true,
 		}
 
-<<<<<<< HEAD
-		payloadBytes, err := json.Marshal(dashboardPayload)
-		require.NoError(t, err)
-
-		u := fmt.Sprintf("http://viewer:viewer@%s/api/dashboards/db", grafanaListedAddr)
-		resp, err := http.Post(u, "application/json", bytes.NewBuffer(payloadBytes)) // nolint:gosec
-=======
 		resp, err := postDashboard(t, grafanaListedAddr, "viewer", "viewer", dashboardPayload)
->>>>>>> c827ddf7
 		require.NoError(t, err)
 		assert.Equal(t, http.StatusForbidden, resp.StatusCode)
 		err = resp.Body.Close()
 		require.NoError(t, err)
 
-<<<<<<< HEAD
-		u = fmt.Sprintf("http://editor:editor@%s/api/dashboards/db", grafanaListedAddr)
-		resp, err = http.Post(u, "application/json", bytes.NewBuffer(payloadBytes)) // nolint:gosec
-=======
 		resp, err = postDashboard(t, grafanaListedAddr, "editor", "editor", dashboardPayload)
->>>>>>> c827ddf7
 		require.NoError(t, err)
 		assert.Equal(t, http.StatusOK, resp.StatusCode)
 		err = resp.Body.Close()
@@ -1353,26 +1090,13 @@
 			"overwrite": true,
 		}
 
-<<<<<<< HEAD
-		payloadBytes, err := json.Marshal(dashboardPayload)
-		require.NoError(t, err)
-
-		u := fmt.Sprintf("http://viewer:viewer@%s/api/dashboards/db", grafanaListedAddr)
-		resp, err := http.Post(u, "application/json", bytes.NewBuffer(payloadBytes)) // nolint:gosec
-=======
 		resp, err := postDashboard(t, grafanaListedAddr, "viewer", "viewer", dashboardPayload)
->>>>>>> c827ddf7
 		require.NoError(t, err)
 		assert.Equal(t, http.StatusForbidden, resp.StatusCode)
 		err = resp.Body.Close()
 		require.NoError(t, err)
 
-<<<<<<< HEAD
-		u = fmt.Sprintf("http://editor:editor@%s/api/dashboards/db", grafanaListedAddr)
-		resp, err = http.Post(u, "application/json", bytes.NewBuffer(payloadBytes)) // nolint:gosec
-=======
 		resp, err = postDashboard(t, grafanaListedAddr, "editor", "editor", dashboardPayload)
->>>>>>> c827ddf7
 		require.NoError(t, err)
 		assert.Equal(t, http.StatusOK, resp.StatusCode)
 		err = resp.Body.Close()
@@ -1389,26 +1113,13 @@
 			"overwrite": true,
 		}
 
-<<<<<<< HEAD
-		payloadBytes, err := json.Marshal(dashboardPayload)
-		require.NoError(t, err)
-
-		u := fmt.Sprintf("http://viewer:viewer@%s/api/dashboards/db", grafanaListedAddr)
-		resp, err := http.Post(u, "application/json", bytes.NewBuffer(payloadBytes)) // nolint:gosec
-=======
 		resp, err := postDashboard(t, grafanaListedAddr, "viewer", "viewer", dashboardPayload)
->>>>>>> c827ddf7
 		require.NoError(t, err)
 		assert.Equal(t, http.StatusForbidden, resp.StatusCode)
 		err = resp.Body.Close()
 		require.NoError(t, err)
 
-<<<<<<< HEAD
-		u = fmt.Sprintf("http://editor:editor@%s/api/dashboards/db", grafanaListedAddr)
-		resp, err = http.Post(u, "application/json", bytes.NewBuffer(payloadBytes)) // nolint:gosec
-=======
 		resp, err = postDashboard(t, grafanaListedAddr, "editor", "editor", dashboardPayload)
->>>>>>> c827ddf7
 		require.NoError(t, err)
 		assert.Equal(t, http.StatusOK, resp.StatusCode)
 		err = resp.Body.Close()
