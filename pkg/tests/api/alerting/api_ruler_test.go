package alerting

import (
	"context"
	"embed"
	"encoding/json"
	"fmt"
	"io"
	"math/rand"
	"net/http"
	"path"
	"strings"
	"testing"
	"time"

	"github.com/google/go-cmp/cmp"
	"github.com/google/uuid"
	"github.com/prometheus/common/model"
	"github.com/stretchr/testify/assert"
	"github.com/stretchr/testify/require"

	"github.com/grafana/grafana/pkg/expr"
	"github.com/grafana/grafana/pkg/services/accesscontrol"
	"github.com/grafana/grafana/pkg/services/accesscontrol/resourcepermissions"
	"github.com/grafana/grafana/pkg/services/datasources"
	datasourceService "github.com/grafana/grafana/pkg/services/datasources/service"
	"github.com/grafana/grafana/pkg/services/featuremgmt"
	apimodels "github.com/grafana/grafana/pkg/services/ngalert/api/tooling/definitions"
	ngmodels "github.com/grafana/grafana/pkg/services/ngalert/models"
	"github.com/grafana/grafana/pkg/services/org"
	"github.com/grafana/grafana/pkg/services/user"
	"github.com/grafana/grafana/pkg/setting"
	"github.com/grafana/grafana/pkg/tests/testinfra"
	"github.com/grafana/grafana/pkg/util"
)

//go:embed test-data/*.*
var testData embed.FS

func TestIntegrationAlertRulePermissions(t *testing.T) {
	testinfra.SQLiteIntegrationTest(t)

	// Setup Grafana and its Database
	dir, p := testinfra.CreateGrafDir(t, testinfra.GrafanaOpts{
		DisableLegacyAlerting: true,
		EnableUnifiedAlerting: true,
		DisableAnonymous:      true,
		AppModeProduction:     true,
	})

	grafanaListedAddr, store := testinfra.StartGrafana(t, dir, p)
	permissionsStore := resourcepermissions.NewStore(store, featuremgmt.WithFeatures())

	// Create a user to make authenticated requests
	userID := createUser(t, store, user.CreateUserCommand{
		DefaultOrgRole: string(org.RoleEditor),
		Password:       "password",
		Login:          "grafana",
	})

	apiClient := newAlertingApiClient(grafanaListedAddr, "grafana", "password")

	// Create the namespace we'll save our alerts to.
	apiClient.CreateFolder(t, "folder1", "folder1")
	// Create the namespace we'll save our alerts to.
	apiClient.CreateFolder(t, "folder2", "folder2")

	postGroupRaw, err := testData.ReadFile(path.Join("test-data", "rulegroup-1-post.json"))
	require.NoError(t, err)
	var group1 apimodels.PostableRuleGroupConfig
	require.NoError(t, json.Unmarshal(postGroupRaw, &group1))

	// Create rule under folder1
	_, status, response := apiClient.PostRulesGroupWithStatus(t, "folder1", &group1)
	require.Equalf(t, http.StatusAccepted, status, response)

	postGroupRaw, err = testData.ReadFile(path.Join("test-data", "rulegroup-2-post.json"))
	require.NoError(t, err)
	var group2 apimodels.PostableRuleGroupConfig
	require.NoError(t, json.Unmarshal(postGroupRaw, &group2))

	// Create rule under folder2
	_, status, response = apiClient.PostRulesGroupWithStatus(t, "folder2", &group2)
	require.Equalf(t, http.StatusAccepted, status, response)

	// With the rules created, let's make sure that rule definitions are stored.
	allRules, status, _ := apiClient.GetAllRulesWithStatus(t)
	require.Equal(t, http.StatusOK, status)
	status, allExportRaw := apiClient.ExportRulesWithStatus(t, &apimodels.AlertRulesExportParameters{
		ExportQueryParams: apimodels.ExportQueryParams{Format: "json"},
	})
	require.Equal(t, http.StatusOK, status)
	var allExport apimodels.AlertingFileExport
	require.NoError(t, json.Unmarshal([]byte(allExportRaw), &allExport))

	t.Run("when user has all permissions", func(t *testing.T) {
		t.Run("Get all returns all rules", func(t *testing.T) {
			var group1, group2 apimodels.GettableRuleGroupConfig

			getGroup1Raw, err := testData.ReadFile(path.Join("test-data", "rulegroup-1-get.json"))
			require.NoError(t, err)
			require.NoError(t, json.Unmarshal(getGroup1Raw, &group1))
			getGroup2Raw, err := testData.ReadFile(path.Join("test-data", "rulegroup-2-get.json"))
			require.NoError(t, err)
			require.NoError(t, json.Unmarshal(getGroup2Raw, &group2))

			expected := apimodels.NamespaceConfigResponse{
				"folder1": []apimodels.GettableRuleGroupConfig{
					group1,
				},
				"folder2": []apimodels.GettableRuleGroupConfig{
					group2,
				},
			}

			pathsToIgnore := []string{
				"GrafanaManagedAlert.Updated",
				"GrafanaManagedAlert.UID",
				"GrafanaManagedAlert.ID",
				"GrafanaManagedAlert.Data.Model",
				"GrafanaManagedAlert.NamespaceUID",
				"GrafanaManagedAlert.NamespaceID",
			}

			// compare expected and actual and ignore the dynamic fields
			diff := cmp.Diff(expected, allRules, cmp.FilterPath(func(path cmp.Path) bool {
				for _, s := range pathsToIgnore {
					if strings.Contains(path.String(), s) {
						return true
					}
				}
				return false
			}, cmp.Ignore()))

			require.Empty(t, diff)

			for _, rule := range allRules["folder1"][0].Rules {
				assert.Equal(t, "folder1", rule.GrafanaManagedAlert.NamespaceUID)
<<<<<<< HEAD
				assert.Equal(t, int64(1), rule.GrafanaManagedAlert.NamespaceID) //nolint: staticcheck
			}
			for _, rule := range allRules["folder2"][0].Rules {
				assert.Equal(t, "folder2", rule.GrafanaManagedAlert.NamespaceUID)
				assert.Equal(t, int64(2), rule.GrafanaManagedAlert.NamespaceID) //nolint: staticcheck
=======
			}
			for _, rule := range allRules["folder2"][0].Rules {
				assert.Equal(t, "folder2", rule.GrafanaManagedAlert.NamespaceUID)
>>>>>>> cf8e8852
			}
		})

		t.Run("Get by folder returns groups in folder", func(t *testing.T) {
			rules, status, _ := apiClient.GetAllRulesGroupInFolderWithStatus(t, "folder1")
			require.Equal(t, http.StatusAccepted, status)
			require.Contains(t, rules, "folder1")
			require.Len(t, rules["folder1"], 1)
			require.Equal(t, allRules["folder1"], rules["folder1"])
		})

		t.Run("Get group returns a single group", func(t *testing.T) {
			rules := apiClient.GetRulesGroup(t, "folder2", allRules["folder2"][0].Name)
			cmp.Diff(allRules["folder2"][0], rules.GettableRuleGroupConfig)
		})

		t.Run("Export returns all rules", func(t *testing.T) {
			var group1File, group2File apimodels.AlertingFileExport
			getGroup1Raw, err := testData.ReadFile(path.Join("test-data", "rulegroup-1-export.json"))
			require.NoError(t, err)
			require.NoError(t, json.Unmarshal(getGroup1Raw, &group1File))
			getGroup2Raw, err := testData.ReadFile(path.Join("test-data", "rulegroup-2-export.json"))
			require.NoError(t, err)
			require.NoError(t, json.Unmarshal(getGroup2Raw, &group2File))

			group1File.Groups = append(group1File.Groups, group2File.Groups...)
			expected := group1File

			pathsToIgnore := []string{
				"Groups.Rules.UID",
				"Groups.Folder",
			}

			// compare expected and actual and ignore the dynamic fields
			diff := cmp.Diff(expected, allExport, cmp.FilterPath(func(path cmp.Path) bool {
				for _, s := range pathsToIgnore {
					if strings.Contains(path.String(), s) {
						return true
					}
				}
				return false
			}, cmp.Ignore()))

			require.Empty(t, diff)

			require.Equal(t, "folder1", allExport.Groups[0].Folder)
			require.Equal(t, "folder2", allExport.Groups[1].Folder)
		})

		t.Run("Export from one folder", func(t *testing.T) {
			expected := allExport.Groups[0]
			status, exportRaw := apiClient.ExportRulesWithStatus(t, &apimodels.AlertRulesExportParameters{
				ExportQueryParams: apimodels.ExportQueryParams{Format: "json"},
				FolderUID:         []string{"folder1"},
			})
			require.Equal(t, http.StatusOK, status)
			var export apimodels.AlertingFileExport
			require.NoError(t, json.Unmarshal([]byte(exportRaw), &export))

			require.Len(t, export.Groups, 1)
			require.Equal(t, expected, export.Groups[0])
		})

		t.Run("Export from one group", func(t *testing.T) {
			expected := allExport.Groups[0]
			status, exportRaw := apiClient.ExportRulesWithStatus(t, &apimodels.AlertRulesExportParameters{
				ExportQueryParams: apimodels.ExportQueryParams{Format: "json"},
				FolderUID:         []string{"folder1"},
				GroupName:         expected.Name,
			})
			require.Equal(t, http.StatusOK, status)
			var export apimodels.AlertingFileExport
			require.NoError(t, json.Unmarshal([]byte(exportRaw), &export))

			require.Len(t, export.Groups, 1)
			require.Equal(t, expected, export.Groups[0])
		})

		t.Run("Export single rule", func(t *testing.T) {
			expected := allExport.Groups[0]
			expected.Rules = []apimodels.AlertRuleExport{
				expected.Rules[0],
			}
			status, exportRaw := apiClient.ExportRulesWithStatus(t, &apimodels.AlertRulesExportParameters{
				ExportQueryParams: apimodels.ExportQueryParams{Format: "json"},
				RuleUID:           expected.Rules[0].UID,
			})

			require.Equal(t, http.StatusOK, status)
			var export apimodels.AlertingFileExport
			t.Log(exportRaw)
			require.NoError(t, json.Unmarshal([]byte(exportRaw), &export))

			require.Len(t, export.Groups, 1)
			require.Equal(t, expected, export.Groups[0])
		})
	})

	t.Run("when permissions for folder2 removed", func(t *testing.T) {
		// remove permissions from folder2
		removeFolderPermission(t, permissionsStore, 1, userID, org.RoleEditor, "folder2")
		apiClient.ReloadCachedPermissions(t)

		t.Run("Get all returns all rules", func(t *testing.T) {
			newAll, status, _ := apiClient.GetAllRulesWithStatus(t)
			require.Equal(t, http.StatusOK, status)
			require.NotContains(t, newAll, "folder2")
			require.Contains(t, newAll, "folder1")
		})

		t.Run("Get by folder returns groups in folder", func(t *testing.T) {
			_, status, _ := apiClient.GetAllRulesGroupInFolderWithStatus(t, "folder2")
			require.Equal(t, http.StatusForbidden, status)
		})

		t.Run("Get group returns a single group", func(t *testing.T) {
			u := fmt.Sprintf("%s/api/ruler/grafana/api/v1/rules/folder2/arulegroup", apiClient.url)
			// nolint:gosec
			resp, err := http.Get(u)
			require.NoError(t, err)
			defer func() {
				_ = resp.Body.Close()
			}()
			assert.Equal(t, http.StatusForbidden, resp.StatusCode)
		})

		t.Run("Export returns all rules", func(t *testing.T) {
			status, exportRaw := apiClient.ExportRulesWithStatus(t, &apimodels.AlertRulesExportParameters{
				ExportQueryParams: apimodels.ExportQueryParams{Format: "json"},
			})
			require.Equal(t, http.StatusOK, status)
			var export apimodels.AlertingFileExport
			require.NoError(t, json.Unmarshal([]byte(exportRaw), &export))

			require.Equal(t, http.StatusOK, status)
			require.Len(t, export.Groups, 1)
			require.Equal(t, "folder1", export.Groups[0].Folder)
		})

		t.Run("Export from one folder", func(t *testing.T) {
			status, _ := apiClient.ExportRulesWithStatus(t, &apimodels.AlertRulesExportParameters{
				ExportQueryParams: apimodels.ExportQueryParams{Format: "json"},
				FolderUID:         []string{"folder2"},
			})
			assert.Equal(t, http.StatusForbidden, status)
		})

		t.Run("Export from one group", func(t *testing.T) {
			status, _ := apiClient.ExportRulesWithStatus(t, &apimodels.AlertRulesExportParameters{
				ExportQueryParams: apimodels.ExportQueryParams{Format: "json"},
				FolderUID:         []string{"folder2"},
				GroupName:         "arulegroup",
			})
			assert.Equal(t, http.StatusForbidden, status)
		})

		t.Run("Export single rule", func(t *testing.T) {
			uid := allRules["folder2"][0].Rules[0].GrafanaManagedAlert.UID
			status, _ := apiClient.ExportRulesWithStatus(t, &apimodels.AlertRulesExportParameters{
				ExportQueryParams: apimodels.ExportQueryParams{Format: "json"},
				RuleUID:           uid,
			})
			require.Equal(t, http.StatusForbidden, status)
		})

		t.Run("when all permissions are revoked", func(t *testing.T) {
			removeFolderPermission(t, permissionsStore, 1, userID, org.RoleEditor, "folder1")
			apiClient.ReloadCachedPermissions(t)

			rules, status, _ := apiClient.GetAllRulesWithStatus(t)
			require.Equal(t, http.StatusOK, status)
			require.Empty(t, rules)

			status, _ = apiClient.ExportRulesWithStatus(t, &apimodels.AlertRulesExportParameters{
				ExportQueryParams: apimodels.ExportQueryParams{Format: "json"},
			})
			require.Equal(t, http.StatusNotFound, status)
		})
	})
}

func TestIntegrationAlertRuleNestedPermissions(t *testing.T) {
	testinfra.SQLiteIntegrationTest(t)

	// Setup Grafana and its Database
	dir, p := testinfra.CreateGrafDir(t, testinfra.GrafanaOpts{
		EnableFeatureToggles:  []string{featuremgmt.FlagNestedFolders},
		DisableLegacyAlerting: true,
		EnableUnifiedAlerting: true,
		DisableAnonymous:      true,
		AppModeProduction:     true,
	})

	grafanaListedAddr, store := testinfra.StartGrafana(t, dir, p)
	permissionsStore := resourcepermissions.NewStore(store, featuremgmt.WithFeatures())

	// Create a user to make authenticated requests
	userID := createUser(t, store, user.CreateUserCommand{
		DefaultOrgRole: string(org.RoleEditor),
		Password:       "password",
		Login:          "grafana",
	})

	apiClient := newAlertingApiClient(grafanaListedAddr, "grafana", "password")

	// Create the namespace we'll save our alerts to.
	apiClient.CreateFolder(t, "folder1", "folder1")
	// Create the namespace we'll save our alerts to.
	apiClient.CreateFolder(t, "folder2", "folder2")
	// Create a subfolder
	apiClient.CreateFolder(t, "subfolder", "subfolder", "folder1")

	postGroupRaw, err := testData.ReadFile(path.Join("test-data", "rulegroup-1-post.json"))
	require.NoError(t, err)
	var group1 apimodels.PostableRuleGroupConfig
	require.NoError(t, json.Unmarshal(postGroupRaw, &group1))

	// Create rule under folder1
	_, status, response := apiClient.PostRulesGroupWithStatus(t, "folder1", &group1)
	require.Equalf(t, http.StatusAccepted, status, response)

	postGroupRaw, err = testData.ReadFile(path.Join("test-data", "rulegroup-2-post.json"))
	require.NoError(t, err)
	var group2 apimodels.PostableRuleGroupConfig
	require.NoError(t, json.Unmarshal(postGroupRaw, &group2))

	// Create rule under folder2
	_, status, response = apiClient.PostRulesGroupWithStatus(t, "folder2", &group2)
	require.Equalf(t, http.StatusAccepted, status, response)

	postGroupRaw, err = testData.ReadFile(path.Join("test-data", "rulegroup-3-post.json"))
	require.NoError(t, err)
	var group3 apimodels.PostableRuleGroupConfig
	require.NoError(t, json.Unmarshal(postGroupRaw, &group3))

	// Create rule under subfolder
	_, status, response = apiClient.PostRulesGroupWithStatus(t, "subfolder", &group3)
	require.Equalf(t, http.StatusAccepted, status, response)

	// With the rules created, let's make sure that rule definitions are stored.
	allRules, status, _ := apiClient.GetAllRulesWithStatus(t)
	require.Equal(t, http.StatusOK, status)
	status, allExportRaw := apiClient.ExportRulesWithStatus(t, &apimodels.AlertRulesExportParameters{
		ExportQueryParams: apimodels.ExportQueryParams{Format: "json"},
	})
	require.Equal(t, http.StatusOK, status)
	var allExport apimodels.AlertingFileExport
	require.NoError(t, json.Unmarshal([]byte(allExportRaw), &allExport))

	t.Run("when user has all permissions", func(t *testing.T) {
		t.Run("Get all returns all rules", func(t *testing.T) {
			var group1, group2, group3 apimodels.GettableRuleGroupConfig

			getGroup1Raw, err := testData.ReadFile(path.Join("test-data", "rulegroup-1-get.json"))
			require.NoError(t, err)
			require.NoError(t, json.Unmarshal(getGroup1Raw, &group1))
			getGroup2Raw, err := testData.ReadFile(path.Join("test-data", "rulegroup-2-get.json"))
			require.NoError(t, err)
			require.NoError(t, json.Unmarshal(getGroup2Raw, &group2))
			getGroup3Raw, err := testData.ReadFile(path.Join("test-data", "rulegroup-3-get.json"))
			require.NoError(t, err)
			require.NoError(t, json.Unmarshal(getGroup3Raw, &group3))

			expected := apimodels.NamespaceConfigResponse{
				"folder1": []apimodels.GettableRuleGroupConfig{
					group1,
				},
				"folder2": []apimodels.GettableRuleGroupConfig{
					group2,
				},
				"folder1/subfolder": []apimodels.GettableRuleGroupConfig{
					group3,
				},
			}

			pathsToIgnore := []string{
				"GrafanaManagedAlert.Updated",
				"GrafanaManagedAlert.UID",
				"GrafanaManagedAlert.ID",
				"GrafanaManagedAlert.Data.Model",
				"GrafanaManagedAlert.NamespaceUID",
				"GrafanaManagedAlert.NamespaceID",
			}

			// compare expected and actual and ignore the dynamic fields
			diff := cmp.Diff(expected, allRules, cmp.FilterPath(func(path cmp.Path) bool {
				for _, s := range pathsToIgnore {
					if strings.Contains(path.String(), s) {
						return true
					}
				}
				return false
			}, cmp.Ignore()))

			require.Empty(t, diff)

			for _, rule := range allRules["folder1"][0].Rules {
				assert.Equal(t, "folder1", rule.GrafanaManagedAlert.NamespaceUID)
				//nolint: staticcheck
				assert.Equal(t, int64(1), rule.GrafanaManagedAlert.NamespaceID)
			}

			for _, rule := range allRules["folder2"][0].Rules {
				assert.Equal(t, "folder2", rule.GrafanaManagedAlert.NamespaceUID)
				// nolint: staticcheck
				assert.Equal(t, int64(2), rule.GrafanaManagedAlert.NamespaceID)
			}

			for _, rule := range allRules["folder1/subfolder"][0].Rules {
				assert.Equal(t, "subfolder", rule.GrafanaManagedAlert.NamespaceUID)
				// nolint: staticcheck
				assert.Equal(t, int64(3), rule.GrafanaManagedAlert.NamespaceID)
			}
		})

		t.Run("Get by folder returns groups in folder", func(t *testing.T) {
			rules, status, _ := apiClient.GetAllRulesGroupInFolderWithStatus(t, "folder1")
			require.Equal(t, http.StatusAccepted, status)
			require.Contains(t, rules, "folder1")
			require.Len(t, rules["folder1"], 1)
			require.Equal(t, allRules["folder1"], rules["folder1"])
		})

		t.Run("Get group returns a single group", func(t *testing.T) {
			rules := apiClient.GetRulesGroup(t, "folder2", allRules["folder2"][0].Name)
			cmp.Diff(allRules["folder2"][0], rules.GettableRuleGroupConfig)
		})

		t.Run("Get by folder returns groups in folder", func(t *testing.T) {
			rules, status, _ := apiClient.GetAllRulesGroupInFolderWithStatus(t, "subfolder")
			require.Equal(t, http.StatusAccepted, status)
			require.Contains(t, rules, "folder1/subfolder")
			require.Len(t, rules["folder1/subfolder"], 1)
			require.Equal(t, allRules["folder1/subfolder"], rules["folder1/subfolder"])
		})

		t.Run("Export returns all rules", func(t *testing.T) {
			var group1File, group2File, group3File apimodels.AlertingFileExport
			getGroup1Raw, err := testData.ReadFile(path.Join("test-data", "rulegroup-1-export.json"))
			require.NoError(t, err)
			require.NoError(t, json.Unmarshal(getGroup1Raw, &group1File))
			getGroup2Raw, err := testData.ReadFile(path.Join("test-data", "rulegroup-2-export.json"))
			require.NoError(t, err)
			require.NoError(t, json.Unmarshal(getGroup2Raw, &group2File))
			getGroup3Raw, err := testData.ReadFile(path.Join("test-data", "rulegroup-3-export.json"))
			require.NoError(t, err)
			require.NoError(t, json.Unmarshal(getGroup3Raw, &group3File))

			group1File.Groups = append(group1File.Groups, group2File.Groups...)
			group1File.Groups = append(group1File.Groups, group3File.Groups...)
			expected := group1File

			pathsToIgnore := []string{
				"Groups.Rules.UID",
				"Groups.Folder",
			}

			// compare expected and actual and ignore the dynamic fields
			diff := cmp.Diff(expected, allExport, cmp.FilterPath(func(path cmp.Path) bool {
				for _, s := range pathsToIgnore {
					if strings.Contains(path.String(), s) {
						return true
					}
				}
				return false
			}, cmp.Ignore()))

			require.Empty(t, diff)

			require.Equal(t, "folder1", allExport.Groups[0].Folder)
			require.Equal(t, "folder2", allExport.Groups[1].Folder)
			require.Equal(t, "subfolder", allExport.Groups[2].Folder)
		})

		t.Run("Export from one folder", func(t *testing.T) {
			expected := allExport.Groups[0]
			status, exportRaw := apiClient.ExportRulesWithStatus(t, &apimodels.AlertRulesExportParameters{
				ExportQueryParams: apimodels.ExportQueryParams{Format: "json"},
				FolderUID:         []string{"folder1"},
			})
			require.Equal(t, http.StatusOK, status)
			var export apimodels.AlertingFileExport
			require.NoError(t, json.Unmarshal([]byte(exportRaw), &export))

			require.Len(t, export.Groups, 1)
			require.Equal(t, expected, export.Groups[0])
		})

		t.Run("Export from a subfolder", func(t *testing.T) {
			expected := allExport.Groups[2]
			status, exportRaw := apiClient.ExportRulesWithStatus(t, &apimodels.AlertRulesExportParameters{
				ExportQueryParams: apimodels.ExportQueryParams{Format: "json"},
				FolderUID:         []string{"subfolder"},
			})
			require.Equal(t, http.StatusOK, status)
			var export apimodels.AlertingFileExport
			require.NoError(t, json.Unmarshal([]byte(exportRaw), &export))

			require.Len(t, export.Groups, 1)
			require.Equal(t, expected, export.Groups[0])
		})

		t.Run("Export from one group", func(t *testing.T) {
			expected := allExport.Groups[0]
			status, exportRaw := apiClient.ExportRulesWithStatus(t, &apimodels.AlertRulesExportParameters{
				ExportQueryParams: apimodels.ExportQueryParams{Format: "json"},
				FolderUID:         []string{"folder1"},
				GroupName:         expected.Name,
			})
			require.Equal(t, http.StatusOK, status)
			var export apimodels.AlertingFileExport
			require.NoError(t, json.Unmarshal([]byte(exportRaw), &export))

			require.Len(t, export.Groups, 1)
			require.Equal(t, expected, export.Groups[0])
		})

		t.Run("Export from one group under subfolder", func(t *testing.T) {
			expected := allExport.Groups[2]
			status, exportRaw := apiClient.ExportRulesWithStatus(t, &apimodels.AlertRulesExportParameters{
				ExportQueryParams: apimodels.ExportQueryParams{Format: "json"},
				FolderUID:         []string{"subfolder"},
				GroupName:         expected.Name,
			})
			require.Equal(t, http.StatusOK, status)
			var export apimodels.AlertingFileExport
			require.NoError(t, json.Unmarshal([]byte(exportRaw), &export))

			require.Len(t, export.Groups, 1)
			require.Equal(t, expected, export.Groups[0])
		})

		t.Run("Export single rule", func(t *testing.T) {
			expected := allExport.Groups[0]
			expected.Rules = []apimodels.AlertRuleExport{
				expected.Rules[0],
			}
			status, exportRaw := apiClient.ExportRulesWithStatus(t, &apimodels.AlertRulesExportParameters{
				ExportQueryParams: apimodels.ExportQueryParams{Format: "json"},
				RuleUID:           expected.Rules[0].UID,
			})

			require.Equal(t, http.StatusOK, status)
			var export apimodels.AlertingFileExport
			t.Log(exportRaw)
			require.NoError(t, json.Unmarshal([]byte(exportRaw), &export))

			require.Len(t, export.Groups, 1)
			require.Equal(t, expected, export.Groups[0])
		})
	})

	t.Run("when permissions for folder2 removed", func(t *testing.T) {
		// remove permissions for folder2
		removeFolderPermission(t, permissionsStore, 1, userID, org.RoleEditor, "folder2")
		// remove permissions for subfolder (inherits from folder1)
		removeFolderPermission(t, permissionsStore, 1, userID, org.RoleEditor, "subfolder")
		apiClient.ReloadCachedPermissions(t)

		t.Run("Get all returns all rules", func(t *testing.T) {
			newAll, status, _ := apiClient.GetAllRulesWithStatus(t)
			require.Equal(t, http.StatusOK, status)
			require.Contains(t, newAll, "folder1")
			require.NotContains(t, newAll, "folder2")
			require.Contains(t, newAll, "folder1/subfolder")
		})

		t.Run("Get by folder returns groups in folder", func(t *testing.T) {
			_, status, _ := apiClient.GetAllRulesGroupInFolderWithStatus(t, "folder2")
			require.Equal(t, http.StatusForbidden, status)
		})

		t.Run("Get group returns a single group", func(t *testing.T) {
			u := fmt.Sprintf("%s/api/ruler/grafana/api/v1/rules/folder2/arulegroup", apiClient.url)
			// nolint:gosec
			resp, err := http.Get(u)
			require.NoError(t, err)
			defer func() {
				_ = resp.Body.Close()
			}()
			assert.Equal(t, http.StatusForbidden, resp.StatusCode)
		})

		t.Run("Export returns all rules", func(t *testing.T) {
			status, exportRaw := apiClient.ExportRulesWithStatus(t, &apimodels.AlertRulesExportParameters{
				ExportQueryParams: apimodels.ExportQueryParams{Format: "json"},
			})
			require.Equal(t, http.StatusOK, status)
			var export apimodels.AlertingFileExport
			require.NoError(t, json.Unmarshal([]byte(exportRaw), &export))

			require.Equal(t, http.StatusOK, status)
			require.Len(t, export.Groups, 2)
			require.Equal(t, "folder1", export.Groups[0].Folder)
			require.Equal(t, "subfolder", export.Groups[1].Folder)
		})

		t.Run("Export from one folder", func(t *testing.T) {
			status, _ := apiClient.ExportRulesWithStatus(t, &apimodels.AlertRulesExportParameters{
				ExportQueryParams: apimodels.ExportQueryParams{Format: "json"},
				FolderUID:         []string{"folder2"},
			})
			assert.Equal(t, http.StatusUnauthorized, status)
		})

		t.Run("Export from one group", func(t *testing.T) {
			status, _ := apiClient.ExportRulesWithStatus(t, &apimodels.AlertRulesExportParameters{
				ExportQueryParams: apimodels.ExportQueryParams{Format: "json"},
				FolderUID:         []string{"folder2"},
				GroupName:         "arulegroup",
			})
			assert.Equal(t, http.StatusForbidden, status)
		})

		t.Run("Export single rule", func(t *testing.T) {
			uid := allRules["folder2"][0].Rules[0].GrafanaManagedAlert.UID
			status, _ := apiClient.ExportRulesWithStatus(t, &apimodels.AlertRulesExportParameters{
				ExportQueryParams: apimodels.ExportQueryParams{Format: "json"},
				RuleUID:           uid,
			})
			require.Equal(t, http.StatusForbidden, status)
		})

		t.Run("when all permissions are revoked", func(t *testing.T) {
			removeFolderPermission(t, permissionsStore, 1, userID, org.RoleEditor, "folder1")
			apiClient.ReloadCachedPermissions(t)

			rules, status, _ := apiClient.GetAllRulesWithStatus(t)
			require.Equal(t, http.StatusOK, status)
			require.Empty(t, rules)

			status, _ = apiClient.ExportRulesWithStatus(t, &apimodels.AlertRulesExportParameters{
				ExportQueryParams: apimodels.ExportQueryParams{Format: "json"},
			})
			require.Equal(t, http.StatusNotFound, status)
		})
	})
}

func createRule(t *testing.T, client apiClient, folder string) (apimodels.PostableRuleGroupConfig, string) {
	t.Helper()

	interval, err := model.ParseDuration("1m")
	require.NoError(t, err)
	doubleInterval := 2 * interval
	rules := apimodels.PostableRuleGroupConfig{
		Name:     "arulegroup",
		Interval: interval,
		Rules: []apimodels.PostableExtendedRuleNode{
			{
				ApiRuleNode: &apimodels.ApiRuleNode{
					For:         &doubleInterval,
					Labels:      map[string]string{"label1": "val1"},
					Annotations: map[string]string{"annotation1": "val1"},
				},
				GrafanaManagedAlert: &apimodels.PostableGrafanaRule{
					Title:     fmt.Sprintf("rule under folder %s", folder),
					Condition: "A",
					Data: []apimodels.AlertQuery{
						{
							RefID: "A",
							RelativeTimeRange: apimodels.RelativeTimeRange{
								From: apimodels.Duration(time.Duration(5) * time.Hour),
								To:   apimodels.Duration(time.Duration(3) * time.Hour),
							},
							DatasourceUID: expr.DatasourceUID,
							Model: json.RawMessage(`{
								"type": "math",
								"expression": "2 + 3 > 1"
								}`),
						},
					},
				},
			},
		},
	}
	resp, status, _ := client.PostRulesGroupWithStatus(t, folder, &rules)
	assert.Equal(t, http.StatusAccepted, status)
	require.Len(t, resp.Created, 1)
	return rules, resp.Created[0]
}

func TestAlertRulePostExport(t *testing.T) {
	testinfra.SQLiteIntegrationTest(t)

	// Setup Grafana and its Database
	dir, p := testinfra.CreateGrafDir(t, testinfra.GrafanaOpts{
		DisableLegacyAlerting: true,
		EnableUnifiedAlerting: true,
		DisableAnonymous:      true,
		AppModeProduction:     true,
	})

	grafanaListedAddr, store := testinfra.StartGrafana(t, dir, p)
	permissionsStore := resourcepermissions.NewStore(store, featuremgmt.WithFeatures())

	// Create a user to make authenticated requests
	userID := createUser(t, store, user.CreateUserCommand{
		DefaultOrgRole: string(org.RoleEditor),
		Password:       "password",
		Login:          "grafana",
	})

	apiClient := newAlertingApiClient(grafanaListedAddr, "grafana", "password")

	// Create the namespace we'll save our alerts to.
	apiClient.CreateFolder(t, "folder1", "folder1")

	var group1 apimodels.PostableRuleGroupConfig

	group1Raw, err := testData.ReadFile(path.Join("test-data", "rulegroup-1-post.json"))
	require.NoError(t, err)
	require.NoError(t, json.Unmarshal(group1Raw, &group1))

	t.Run("should return in export format", func(t *testing.T) {
		var expected, actual apimodels.AlertingFileExport
		getGroup1Raw, err := testData.ReadFile(path.Join("test-data", "rulegroup-1-export.json"))
		require.NoError(t, err)
		require.NoError(t, json.Unmarshal(getGroup1Raw, &expected))

		status, actualRaw := apiClient.PostRulesExportWithStatus(t, "folder1", &group1, &apimodels.ExportQueryParams{
			Download: false,
			Format:   "json",
		})
		require.Equal(t, http.StatusOK, status)
		require.NoError(t, json.Unmarshal([]byte(actualRaw), &actual))

		pathsToIgnore := []string{
			"Groups.Rules.UID",
			"Groups.Folder",
			"Data.Model", // Model is not amended with default values
		}

		// compare expected and actual and ignore the dynamic fields
		diff := cmp.Diff(expected, actual, cmp.FilterPath(func(path cmp.Path) bool {
			for _, s := range pathsToIgnore {
				if strings.Contains(path.String(), s) {
					return true
				}
			}
			return false
		}, cmp.Ignore()))

		require.Empty(t, diff)

		require.Equal(t, actual.Groups[0].Folder, "folder1")
	})

	t.Run("should return 403 when no access to folder", func(t *testing.T) {
		removeFolderPermission(t, permissionsStore, 1, userID, org.RoleEditor, "folder1")
		apiClient.ReloadCachedPermissions(t)

		status, _ := apiClient.PostRulesExportWithStatus(t, "folder1", &group1, &apimodels.ExportQueryParams{
			Download: false,
			Format:   "json",
		})
		require.Equal(t, http.StatusForbidden, status)
	})
}

func TestIntegrationAlertRuleConflictingTitle(t *testing.T) {
	testinfra.SQLiteIntegrationTest(t)

	// Setup Grafana and its Database
	dir, path := testinfra.CreateGrafDir(t, testinfra.GrafanaOpts{
		DisableLegacyAlerting: true,
		EnableUnifiedAlerting: true,
		EnableQuota:           true,
		DisableAnonymous:      true,
		ViewersCanEdit:        true,
		AppModeProduction:     true,
	})

	grafanaListedAddr, store := testinfra.StartGrafana(t, dir, path)

	// Create user
	createUser(t, store, user.CreateUserCommand{
		DefaultOrgRole: string(org.RoleAdmin),
		Password:       "admin",
		Login:          "admin",
	})

	apiClient := newAlertingApiClient(grafanaListedAddr, "admin", "admin")

	// Create the namespace we'll save our alerts to.
	apiClient.CreateFolder(t, "folder1", "folder1")
	// Create the namespace we'll save our alerts to.
	apiClient.CreateFolder(t, "folder2", "folder2")

	rules := newTestingRuleConfig(t)

	respModel, status, _ := apiClient.PostRulesGroupWithStatus(t, "folder1", &rules)
	assert.Equal(t, http.StatusAccepted, status)
	require.Len(t, respModel.Created, len(rules.Rules))

	// fetch the created rules, so we can get the uid's and trigger
	// and update by reusing the uid's
	createdRuleGroup := apiClient.GetRulesGroup(t, "folder1", rules.Name).GettableRuleGroupConfig
	require.Len(t, createdRuleGroup.Rules, 2)

	t.Run("trying to create alert with same title under same folder should fail", func(t *testing.T) {
		rulesWithUID := convertGettableRuleGroupToPostable(createdRuleGroup)
		rulesWithUID.Rules = append(rulesWithUID.Rules, rules.Rules[0]) // Create new copy of first rule.

		_, status, body := apiClient.PostRulesGroupWithStatus(t, "folder1", &rulesWithUID)
		assert.Equal(t, http.StatusInternalServerError, status)

		var res map[string]any
		require.NoError(t, json.Unmarshal([]byte(body), &res))
		require.Equal(t, "failed to update rule group: failed to add rules: a conflicting alert rule is found: rule title under the same organisation and folder should be unique", res["message"])
	})

	t.Run("trying to update an alert to the title of an existing alert in the same folder should fail", func(t *testing.T) {
		rulesWithUID := convertGettableRuleGroupToPostable(createdRuleGroup)
		rulesWithUID.Rules[1].GrafanaManagedAlert.Title = "AlwaysFiring"

		_, status, body := apiClient.PostRulesGroupWithStatus(t, "folder1", &rulesWithUID)
		assert.Equal(t, http.StatusInternalServerError, status)

		var res map[string]any
		require.NoError(t, json.Unmarshal([]byte(body), &res))
		require.Equal(t, "failed to update rule group: failed to update rules: a conflicting alert rule is found: rule title under the same organisation and folder should be unique", res["message"])
	})

	t.Run("trying to create alert with same title under another folder should succeed", func(t *testing.T) {
		rules := newTestingRuleConfig(t)
		resp, status, _ := apiClient.PostRulesGroupWithStatus(t, "folder2", &rules)
		assert.Equal(t, http.StatusAccepted, status)
		require.Len(t, resp.Created, len(rules.Rules))
	})

	t.Run("trying to swap titles of existing alerts in the same folder should work", func(t *testing.T) {
		rulesWithUID := convertGettableRuleGroupToPostable(createdRuleGroup)
		title0 := rulesWithUID.Rules[0].GrafanaManagedAlert.Title
		title1 := rulesWithUID.Rules[1].GrafanaManagedAlert.Title
		rulesWithUID.Rules[0].GrafanaManagedAlert.Title = title1
		rulesWithUID.Rules[1].GrafanaManagedAlert.Title = title0

		resp, status, _ := apiClient.PostRulesGroupWithStatus(t, "folder1", &rulesWithUID)
		assert.Equal(t, http.StatusAccepted, status)
		require.Len(t, resp.Updated, 2)
	})

	t.Run("trying to update titles of existing alerts in a chain in the same folder should work", func(t *testing.T) {
		rulesWithUID := convertGettableRuleGroupToPostable(createdRuleGroup)
		rulesWithUID.Rules[0].GrafanaManagedAlert.Title = rulesWithUID.Rules[1].GrafanaManagedAlert.Title
		rulesWithUID.Rules[1].GrafanaManagedAlert.Title = "something new"

		resp, status, _ := apiClient.PostRulesGroupWithStatus(t, "folder1", &rulesWithUID)
		assert.Equal(t, http.StatusAccepted, status)
		require.Len(t, resp.Updated, len(rulesWithUID.Rules))
	})
}

func TestIntegrationRulerRulesFilterByDashboard(t *testing.T) {
	testinfra.SQLiteIntegrationTest(t)

	dir, path := testinfra.CreateGrafDir(t, testinfra.GrafanaOpts{
		EnableFeatureToggles: []string{"ngalert"},
		DisableAnonymous:     true,
		AppModeProduction:    true,
	})

	grafanaListedAddr, store := testinfra.StartGrafana(t, dir, path)

	// Create a user to make authenticated requests
	createUser(t, store, user.CreateUserCommand{
		DefaultOrgRole: string(org.RoleEditor),
		Password:       "password",
		Login:          "grafana",
	})

	apiClient := newAlertingApiClient(grafanaListedAddr, "grafana", "password")

	dashboardUID := "default"
	// Create the namespace under default organisation (orgID = 1) where we'll save our alerts to.
	apiClient.CreateFolder(t, "default", "default")

	interval, err := model.ParseDuration("10s")
	require.NoError(t, err)

	// Now, let's create some rules
	{
		rules := apimodels.PostableRuleGroupConfig{
			Name: "anotherrulegroup",
			Rules: []apimodels.PostableExtendedRuleNode{
				{
					ApiRuleNode: &apimodels.ApiRuleNode{
						For:    &interval,
						Labels: map[string]string{},
						Annotations: map[string]string{
							"__dashboardUid__": dashboardUID,
							"__panelId__":      "1",
						},
					},
					GrafanaManagedAlert: &apimodels.PostableGrafanaRule{
						Title:     "AlwaysFiring",
						Condition: "A",
						Data: []apimodels.AlertQuery{
							{
								RefID: "A",
								RelativeTimeRange: apimodels.RelativeTimeRange{
									From: apimodels.Duration(time.Duration(5) * time.Hour),
									To:   apimodels.Duration(time.Duration(3) * time.Hour),
								},
								DatasourceUID: expr.DatasourceUID,
								Model: json.RawMessage(`{
									"type": "math",
									"expression": "2 + 3 > 1"
									}`),
							},
						},
					},
				},
				{
					GrafanaManagedAlert: &apimodels.PostableGrafanaRule{
						Title:     "AlwaysFiringButSilenced",
						Condition: "A",
						Data: []apimodels.AlertQuery{
							{
								RefID: "A",
								RelativeTimeRange: apimodels.RelativeTimeRange{
									From: apimodels.Duration(time.Duration(5) * time.Hour),
									To:   apimodels.Duration(time.Duration(3) * time.Hour),
								},
								DatasourceUID: expr.DatasourceUID,
								Model: json.RawMessage(`{
									"type": "math",
									"expression": "2 + 3 > 1"
									}`),
							},
						},
						NoDataState:  apimodels.NoDataState(ngmodels.Alerting),
						ExecErrState: apimodels.ExecutionErrorState(ngmodels.AlertingErrState),
					},
				},
			},
		}
		resp, status, _ := apiClient.PostRulesGroupWithStatus(t, "default", &rules)
		assert.Equal(t, http.StatusAccepted, status)
		require.Len(t, resp.Created, len(rules.Rules))
	}

	expectedAllJSON := fmt.Sprintf(`
{
	"default": [{
		"name": "anotherrulegroup",
		"interval": "1m",
		"rules": [{
			"expr": "",
			"for": "10s",
			"annotations": {
				"__dashboardUid__": "%s",
				"__panelId__": "1"
			},
			"grafana_alert": {
				"id": 1,
				"orgId": 1,
				"title": "AlwaysFiring",
				"condition": "A",
				"data": [{
					"refId": "A",
					"queryType": "",
					"relativeTimeRange": {
						"from": 18000,
						"to": 10800
					},
					"datasourceUid": "__expr__",
					"model": {
						"expression": "2 + 3 \u003e 1",
						"intervalMs": 1000,
						"maxDataPoints": 43200,
						"type": "math"
					}
				}],
				"updated": "2021-02-21T01:10:30Z",
				"intervalSeconds": 60,
				"is_paused": false,
				"version": 1,
				"uid": "uid",
				"namespace_uid": "nsuid",
				"rule_group": "anotherrulegroup",
				"no_data_state": "NoData",
				"exec_err_state": "Alerting"
			}
		}, {
			"expr": "",
			"for":"0s",
			"grafana_alert": {
				"id": 2,
				"orgId": 1,
				"title": "AlwaysFiringButSilenced",
				"condition": "A",
				"data": [{
					"refId": "A",
					"queryType": "",
					"relativeTimeRange": {
						"from": 18000,
						"to": 10800
					},
					"datasourceUid": "__expr__",
					"model": {
						"expression": "2 + 3 \u003e 1",
						"intervalMs": 1000,
						"maxDataPoints": 43200,
						"type": "math"
					}
				}],
				"updated": "2021-02-21T01:10:30Z",
				"intervalSeconds": 60,
				"is_paused": false,
				"version": 1,
				"uid": "uid",
				"namespace_uid": "nsuid",
				"rule_group": "anotherrulegroup",
				"no_data_state": "Alerting",
				"exec_err_state": "Alerting"
			}
		}]
	}]
}`, dashboardUID)
	expectedFilteredByJSON := fmt.Sprintf(`
{
	"default": [{
		"name": "anotherrulegroup",
		"interval": "1m",
		"rules": [{
			"expr": "",
			"for": "10s",
			"annotations": {
				"__dashboardUid__": "%s",
				"__panelId__": "1"
			},
			"grafana_alert": {
				"id": 1,
				"orgId": 1,
				"title": "AlwaysFiring",
				"condition": "A",
				"data": [{
					"refId": "A",
					"queryType": "",
					"relativeTimeRange": {
						"from": 18000,
						"to": 10800
					},
					"datasourceUid": "__expr__",
					"model": {
						"expression": "2 + 3 \u003e 1",
						"intervalMs": 1000,
						"maxDataPoints": 43200,
						"type": "math"
					}
				}],
				"updated": "2021-02-21T01:10:30Z",
				"intervalSeconds": 60,
				"is_paused": false,
				"version": 1,
				"uid": "uid",
				"namespace_uid": "nsuid",
				"rule_group": "anotherrulegroup",
				"no_data_state": "NoData",
				"exec_err_state": "Alerting"
			}
		}]
	}]
}`, dashboardUID)
	expectedNoneJSON := `{}`

	// Now, let's see how this looks like.
	{
		promRulesURL := fmt.Sprintf("http://grafana:password@%s/api/ruler/grafana/api/v1/rules", grafanaListedAddr)
		// nolint:gosec
		resp, err := http.Get(promRulesURL)
		require.NoError(t, err)
		t.Cleanup(func() {
			err := resp.Body.Close()
			require.NoError(t, err)
		})
		b, err := io.ReadAll(resp.Body)
		require.NoError(t, err)
		require.Equal(t, 200, resp.StatusCode)

		body, _ := rulesNamespaceWithoutVariableValues(t, b)
		require.JSONEq(t, expectedAllJSON, body)
	}

	// Now, let's check we get the same rule when filtering by dashboard_uid
	{
		promRulesURL := fmt.Sprintf("http://grafana:password@%s/api/ruler/grafana/api/v1/rules?dashboard_uid=%s", grafanaListedAddr, dashboardUID)
		// nolint:gosec
		resp, err := http.Get(promRulesURL)
		require.NoError(t, err)
		t.Cleanup(func() {
			err := resp.Body.Close()
			require.NoError(t, err)
		})
		b, err := io.ReadAll(resp.Body)
		require.NoError(t, err)
		require.Equal(t, 200, resp.StatusCode)

		body, _ := rulesNamespaceWithoutVariableValues(t, b)
		require.JSONEq(t, expectedFilteredByJSON, body)
	}

	// Now, let's check we get no rules when filtering by an unknown dashboard_uid
	{
		promRulesURL := fmt.Sprintf("http://grafana:password@%s/api/ruler/grafana/api/v1/rules?dashboard_uid=%s", grafanaListedAddr, "abc")
		// nolint:gosec
		resp, err := http.Get(promRulesURL)
		require.NoError(t, err)
		t.Cleanup(func() {
			err := resp.Body.Close()
			require.NoError(t, err)
		})
		b, err := io.ReadAll(resp.Body)
		require.NoError(t, err)
		require.Equal(t, 200, resp.StatusCode)

		require.JSONEq(t, expectedNoneJSON, string(b))
	}

	// Now, let's check we get the same rule when filtering by dashboard_uid and panel_id
	{
		promRulesURL := fmt.Sprintf("http://grafana:password@%s/api/ruler/grafana/api/v1/rules?dashboard_uid=%s&panel_id=1", grafanaListedAddr, dashboardUID)
		// nolint:gosec
		resp, err := http.Get(promRulesURL)
		require.NoError(t, err)
		t.Cleanup(func() {
			err := resp.Body.Close()
			require.NoError(t, err)
		})
		b, err := io.ReadAll(resp.Body)
		require.NoError(t, err)
		require.Equal(t, 200, resp.StatusCode)

		body, _ := rulesNamespaceWithoutVariableValues(t, b)
		require.JSONEq(t, expectedFilteredByJSON, body)
	}

	// Now, let's check we get no rules when filtering by dashboard_uid and unknown panel_id
	{
		promRulesURL := fmt.Sprintf("http://grafana:password@%s/api/ruler/grafana/api/v1/rules?dashboard_uid=%s&panel_id=2", grafanaListedAddr, dashboardUID)
		// nolint:gosec
		resp, err := http.Get(promRulesURL)
		require.NoError(t, err)
		t.Cleanup(func() {
			err := resp.Body.Close()
			require.NoError(t, err)
		})
		b, err := io.ReadAll(resp.Body)
		require.NoError(t, err)
		require.Equal(t, 200, resp.StatusCode)

		require.JSONEq(t, expectedNoneJSON, string(b))
	}

	// Now, let's check an invalid panel_id returns a 400 Bad Request response
	{
		promRulesURL := fmt.Sprintf("http://grafana:password@%s/api/ruler/grafana/api/v1/rules?dashboard_uid=%s&panel_id=invalid", grafanaListedAddr, dashboardUID)
		// nolint:gosec
		resp, err := http.Get(promRulesURL)
		require.NoError(t, err)
		t.Cleanup(func() {
			err := resp.Body.Close()
			require.NoError(t, err)
		})
		require.Equal(t, http.StatusBadRequest, resp.StatusCode)
		b, err := io.ReadAll(resp.Body)
		require.NoError(t, err)
		var res map[string]any
		require.NoError(t, json.Unmarshal(b, &res))
		require.Equal(t, `invalid panel_id: strconv.ParseInt: parsing "invalid": invalid syntax`, res["message"])
	}

	// Now, let's check a panel_id without dashboard_uid returns a 400 Bad Request response
	{
		promRulesURL := fmt.Sprintf("http://grafana:password@%s/api/ruler/grafana/api/v1/rules?panel_id=1", grafanaListedAddr)
		// nolint:gosec
		resp, err := http.Get(promRulesURL)
		require.NoError(t, err)
		t.Cleanup(func() {
			err := resp.Body.Close()
			require.NoError(t, err)
		})
		require.Equal(t, http.StatusBadRequest, resp.StatusCode)
		b, err := io.ReadAll(resp.Body)
		require.NoError(t, err)
		var res map[string]any
		require.NoError(t, json.Unmarshal(b, &res))
		require.Equal(t, "panel_id must be set with dashboard_uid", res["message"])
	}
}

func TestIntegrationRuleGroupSequence(t *testing.T) {
	testinfra.SQLiteIntegrationTest(t)

	// Setup Grafana and its Database
	dir, path := testinfra.CreateGrafDir(t, testinfra.GrafanaOpts{
		DisableLegacyAlerting: true,
		EnableUnifiedAlerting: true,
		DisableAnonymous:      true,
		AppModeProduction:     true,
	})
	grafanaListedAddr, store := testinfra.StartGrafana(t, dir, path)

	// Create a user to make authenticated requests
	createUser(t, store, user.CreateUserCommand{
		DefaultOrgRole: string(org.RoleEditor),
		Password:       "password",
		Login:          "grafana",
	})

	client := newAlertingApiClient(grafanaListedAddr, "grafana", "password")
	parentFolderUID := util.GenerateShortUID()
	client.CreateFolder(t, parentFolderUID, "parent")
	folderUID := util.GenerateShortUID()
	client.CreateFolder(t, folderUID, "folder1", parentFolderUID)

	group1 := generateAlertRuleGroup(5, alertRuleGen())
	group2 := generateAlertRuleGroup(5, alertRuleGen())

	_, status, _ := client.PostRulesGroupWithStatus(t, folderUID, &group1)
	require.Equal(t, http.StatusAccepted, status)
	_, status, _ = client.PostRulesGroupWithStatus(t, folderUID, &group2)
	require.Equal(t, http.StatusAccepted, status)

	t.Run("should persist order of the rules in a group", func(t *testing.T) {
		group1Get := client.GetRulesGroup(t, folderUID, group1.Name)
		assert.Equal(t, group1.Name, group1Get.Name)
		assert.Equal(t, group1.Interval, group1Get.Interval)
		assert.Len(t, group1Get.Rules, len(group1.Rules))
		for i, getRule := range group1Get.Rules {
			rule := group1.Rules[i]
			assert.Equal(t, getRule.GrafanaManagedAlert.Title, rule.GrafanaManagedAlert.Title)
			assert.NotEmpty(t, getRule.GrafanaManagedAlert.UID)
		}

		// now shuffle the rules
		postableGroup1 := convertGettableRuleGroupToPostable(group1Get.GettableRuleGroupConfig)
		rand.Shuffle(len(postableGroup1.Rules), func(i, j int) {
			postableGroup1.Rules[i], postableGroup1.Rules[j] = postableGroup1.Rules[j], postableGroup1.Rules[i]
		})
		expectedUids := make([]string, 0, len(postableGroup1.Rules))
		for _, rule := range postableGroup1.Rules {
			expectedUids = append(expectedUids, rule.GrafanaManagedAlert.UID)
		}
		_, status, _ := client.PostRulesGroupWithStatus(t, folderUID, &postableGroup1)
		require.Equal(t, http.StatusAccepted, status)

		group1Get = client.GetRulesGroup(t, folderUID, group1.Name)

		require.Len(t, group1Get.Rules, len(postableGroup1.Rules))

		actualUids := make([]string, 0, len(group1Get.Rules))
		for _, getRule := range group1Get.Rules {
			actualUids = append(actualUids, getRule.GrafanaManagedAlert.UID)
		}
		assert.Equal(t, expectedUids, actualUids)
	})

	t.Run("should be able to move a rule from another group in a specific position", func(t *testing.T) {
		group1Get := client.GetRulesGroup(t, folderUID, group1.Name)
		group2Get := client.GetRulesGroup(t, folderUID, group2.Name)

		movedRule := convertGettableRuleToPostable(group2Get.Rules[3])
		// now shuffle the rules
		postableGroup1 := convertGettableRuleGroupToPostable(group1Get.GettableRuleGroupConfig)
		postableGroup1.Rules = append(append(append([]apimodels.PostableExtendedRuleNode{}, postableGroup1.Rules[0:1]...), movedRule), postableGroup1.Rules[2:]...)
		expectedUids := make([]string, 0, len(postableGroup1.Rules))
		for _, rule := range postableGroup1.Rules {
			expectedUids = append(expectedUids, rule.GrafanaManagedAlert.UID)
		}
		_, status, _ := client.PostRulesGroupWithStatus(t, folderUID, &postableGroup1)
		require.Equal(t, http.StatusAccepted, status)

		group1Get = client.GetRulesGroup(t, folderUID, group1.Name)

		require.Len(t, group1Get.Rules, len(postableGroup1.Rules))

		actualUids := make([]string, 0, len(group1Get.Rules))
		for _, getRule := range group1Get.Rules {
			actualUids = append(actualUids, getRule.GrafanaManagedAlert.UID)
		}
		assert.Equal(t, expectedUids, actualUids)

		group2Get = client.GetRulesGroup(t, folderUID, group2.Name)
		assert.Len(t, group2Get.Rules, len(group2.Rules)-1)
		for _, rule := range group2Get.Rules {
			require.NotEqual(t, movedRule.GrafanaManagedAlert.UID, rule.GrafanaManagedAlert.UID)
		}
	})
}

func TestIntegrationRuleUpdate(t *testing.T) {
	testinfra.SQLiteIntegrationTest(t)

	// Setup Grafana and its Database
	dir, path := testinfra.CreateGrafDir(t, testinfra.GrafanaOpts{
		DisableLegacyAlerting: true,
		EnableUnifiedAlerting: true,
		DisableAnonymous:      true,
		AppModeProduction:     true,
	})
	grafanaListedAddr, store := testinfra.StartGrafana(t, dir, path)
	permissionsStore := resourcepermissions.NewStore(store, featuremgmt.WithFeatures())

	// Create a user to make authenticated requests
	userID := createUser(t, store, user.CreateUserCommand{
		DefaultOrgRole: string(org.RoleEditor),
		Password:       "password",
		Login:          "grafana",
	})

	if setting.IsEnterprise {
		// add blanket access to data sources.
		_, err := permissionsStore.SetUserResourcePermission(context.Background(),
			1,
			accesscontrol.User{ID: userID},
			resourcepermissions.SetResourcePermissionCommand{
				Actions: []string{
					datasources.ActionQuery,
				},
				Resource:          datasources.ScopeRoot,
				ResourceID:        "*",
				ResourceAttribute: "uid",
			}, nil)
		require.NoError(t, err)
	}

	// Create a user to make authenticated requests
	createUser(t, store, user.CreateUserCommand{
		DefaultOrgRole: string(org.RoleAdmin),
		Password:       "admin",
		Login:          "admin",
	})

	adminClient := newAlertingApiClient(grafanaListedAddr, "admin", "admin")

	client := newAlertingApiClient(grafanaListedAddr, "grafana", "password")
	folderUID := util.GenerateShortUID()
	client.CreateFolder(t, folderUID, "folder1")

	t.Run("should be able to reset 'for' to 0", func(t *testing.T) {
		group := generateAlertRuleGroup(1, alertRuleGen())
		expected := model.Duration(10 * time.Second)
		group.Rules[0].ApiRuleNode.For = &expected

		_, status, body := client.PostRulesGroupWithStatus(t, folderUID, &group)
		require.Equalf(t, http.StatusAccepted, status, "failed to post rule group. Response: %s", body)
		getGroup := client.GetRulesGroup(t, folderUID, group.Name)
		require.Equal(t, expected, *getGroup.Rules[0].ApiRuleNode.For)

		group = convertGettableRuleGroupToPostable(getGroup.GettableRuleGroupConfig)
		expected = 0
		group.Rules[0].ApiRuleNode.For = &expected
		_, status, body = client.PostRulesGroupWithStatus(t, folderUID, &group)
		require.Equalf(t, http.StatusAccepted, status, "failed to post rule group. Response: %s", body)

		getGroup = client.GetRulesGroup(t, folderUID, group.Name)
		require.Equal(t, expected, *getGroup.Rules[0].ApiRuleNode.For)
	})
	t.Run("when data source missing", func(t *testing.T) {
		var groupName string
		{
			ds1 := adminClient.CreateTestDatasource(t)
			group := generateAlertRuleGroup(3, alertRuleGen(withDatasourceQuery(ds1.Body.Datasource.UID)))

			_, status, body := client.PostRulesGroupWithStatus(t, folderUID, &group)
			require.Equalf(t, http.StatusAccepted, status, "failed to post rule group. Response: %s", body)

			getGroup := client.GetRulesGroup(t, folderUID, group.Name)
			group = convertGettableRuleGroupToPostable(getGroup.GettableRuleGroupConfig)

			require.Len(t, group.Rules, 3)

			adminClient.DeleteDatasource(t, ds1.Body.Datasource.UID)

			// expire datasource caching
			<-time.After(datasourceService.DefaultCacheTTL + 1*time.Second) // TODO delete when TTL could be configured

			groupName = group.Name
		}

		t.Run("noop should not fail", func(t *testing.T) {
			getGroup := client.GetRulesGroup(t, folderUID, groupName)
			group := convertGettableRuleGroupToPostable(getGroup.GettableRuleGroupConfig)

			_, status, body := client.PostRulesGroupWithStatus(t, folderUID, &group)
			require.Equalf(t, http.StatusAccepted, status, "failed to post noop rule group. Response: %s", body)
		})
		t.Run("should not let update rule if it does not fix datasource", func(t *testing.T) {
			getGroup := client.GetRulesGroup(t, folderUID, groupName)
			group := convertGettableRuleGroupToPostable(getGroup.GettableRuleGroupConfig)

			group.Rules[0].GrafanaManagedAlert.Title = uuid.NewString()
			resp, status, body := client.PostRulesGroupWithStatus(t, folderUID, &group)

			if status == http.StatusAccepted {
				assert.Len(t, resp.Deleted, 1)
				getGroup = client.GetRulesGroup(t, folderUID, group.Name)
				assert.NotEqualf(t, group.Rules[0].GrafanaManagedAlert.Title, getGroup.Rules[0].GrafanaManagedAlert.Title, "group was updated")
			}
			require.Equalf(t, http.StatusBadRequest, status, "expected BadRequest. Response: %s", body)
			assert.Contains(t, body, "data source not found")
		})
		t.Run("should let delete broken rule", func(t *testing.T) {
			getGroup := client.GetRulesGroup(t, folderUID, groupName)
			group := convertGettableRuleGroupToPostable(getGroup.GettableRuleGroupConfig)

			// remove the last rule.
			group.Rules = group.Rules[0 : len(group.Rules)-1]
			resp, status, body := client.PostRulesGroupWithStatus(t, folderUID, &group)
			require.Equalf(t, http.StatusAccepted, status, "failed to delete last rule from group. Response: %s", body)
			assert.Len(t, resp.Deleted, 1)

			getGroup = client.GetRulesGroup(t, folderUID, group.Name)
			group = convertGettableRuleGroupToPostable(getGroup.GettableRuleGroupConfig)
			require.Len(t, group.Rules, 2)
		})
		t.Run("should let fix single rule", func(t *testing.T) {
			getGroup := client.GetRulesGroup(t, folderUID, groupName)
			group := convertGettableRuleGroupToPostable(getGroup.GettableRuleGroupConfig)

			ds2 := adminClient.CreateTestDatasource(t)
			withDatasourceQuery(ds2.Body.Datasource.UID)(&group.Rules[0])
			resp, status, body := client.PostRulesGroupWithStatus(t, folderUID, &group)
			require.Equalf(t, http.StatusAccepted, status, "failed to post noop rule group. Response: %s", body)
			assert.Len(t, resp.Deleted, 0)
			assert.Len(t, resp.Updated, 2)
			assert.Len(t, resp.Created, 0)

			getGroup = client.GetRulesGroup(t, folderUID, group.Name)
			group = convertGettableRuleGroupToPostable(getGroup.GettableRuleGroupConfig)
			require.Equal(t, ds2.Body.Datasource.UID, group.Rules[0].GrafanaManagedAlert.Data[0].DatasourceUID)
		})
		t.Run("should let delete group", func(t *testing.T) {
			status, body := client.DeleteRulesGroup(t, folderUID, groupName)
			require.Equalf(t, http.StatusAccepted, status, "failed to post noop rule group. Response: %s", body)
		})
	})
}

func newTestingRuleConfig(t *testing.T) apimodels.PostableRuleGroupConfig {
	interval, err := model.ParseDuration("1m")
	require.NoError(t, err)

	firstRule := apimodels.PostableExtendedRuleNode{
		ApiRuleNode: &apimodels.ApiRuleNode{
			For:         &interval,
			Labels:      map[string]string{"label1": "val1"},
			Annotations: map[string]string{"annotation1": "val1"},
		},
		// this rule does not explicitly set no data and error states
		// therefore it should get the default values
		GrafanaManagedAlert: &apimodels.PostableGrafanaRule{
			Title:     "AlwaysFiring",
			Condition: "A",
			Data: []apimodels.AlertQuery{
				{
					RefID: "A",
					RelativeTimeRange: apimodels.RelativeTimeRange{
						From: apimodels.Duration(time.Duration(5) * time.Hour),
						To:   apimodels.Duration(time.Duration(3) * time.Hour),
					},
					DatasourceUID: expr.DatasourceUID,
					Model: json.RawMessage(`{
						"type": "math",
						"expression": "2 + 3 > 1"
						}`),
				},
			},
		},
	}
	secondRule := apimodels.PostableExtendedRuleNode{
		ApiRuleNode: &apimodels.ApiRuleNode{
			For:         &interval,
			Labels:      map[string]string{"label1": "val1"},
			Annotations: map[string]string{"annotation1": "val1"},
		},
		// this rule does not explicitly set no data and error states
		// therefore it should get the default values
		GrafanaManagedAlert: &apimodels.PostableGrafanaRule{
			Title:     "AlwaysFiring2",
			Condition: "A",
			Data: []apimodels.AlertQuery{
				{
					RefID: "A",
					RelativeTimeRange: apimodels.RelativeTimeRange{
						From: apimodels.Duration(time.Duration(5) * time.Hour),
						To:   apimodels.Duration(time.Duration(3) * time.Hour),
					},
					DatasourceUID: expr.DatasourceUID,
					Model: json.RawMessage(`{
						"type": "math",
						"expression": "2 + 3 > 1"
						}`),
				},
			},
		},
	}

	return apimodels.PostableRuleGroupConfig{
		Name: "arulegroup",
		Rules: []apimodels.PostableExtendedRuleNode{
			firstRule,
			secondRule,
		},
	}
}

func TestIntegrationRulePause(t *testing.T) {
	testinfra.SQLiteIntegrationTest(t)

	// Setup Grafana and its Database
	dir, path := testinfra.CreateGrafDir(t, testinfra.GrafanaOpts{
		DisableLegacyAlerting: true,
		EnableUnifiedAlerting: true,
		DisableAnonymous:      true,
		AppModeProduction:     true,
	})
	grafanaListedAddr, store := testinfra.StartGrafana(t, dir, path)

	// Create a user to make authenticated requests
	createUser(t, store, user.CreateUserCommand{
		DefaultOrgRole: string(org.RoleEditor),
		Password:       "password",
		Login:          "grafana",
	})

	client := newAlertingApiClient(grafanaListedAddr, "grafana", "password")
	folderUID := util.GenerateShortUID()
	client.CreateFolder(t, folderUID, "folder1")

	t.Run("should create a paused rule if isPaused is true", func(t *testing.T) {
		group := generateAlertRuleGroup(1, alertRuleGen())
		expectedIsPaused := true
		group.Rules[0].GrafanaManagedAlert.IsPaused = &expectedIsPaused

		resp, status, body := client.PostRulesGroupWithStatus(t, folderUID, &group)
		require.Equalf(t, http.StatusAccepted, status, "failed to post rule group. Response: %s", body)
		require.Len(t, resp.Created, 1)
		getGroup := client.GetRulesGroup(t, folderUID, group.Name)
		require.Equalf(t, http.StatusAccepted, status, "failed to get rule group. Response: %s", body)
		require.Equal(t, expectedIsPaused, getGroup.Rules[0].GrafanaManagedAlert.IsPaused)
	})

	t.Run("should create a unpaused rule if isPaused is false", func(t *testing.T) {
		group := generateAlertRuleGroup(1, alertRuleGen())
		expectedIsPaused := false
		group.Rules[0].GrafanaManagedAlert.IsPaused = &expectedIsPaused

		resp, status, body := client.PostRulesGroupWithStatus(t, folderUID, &group)
		require.Equalf(t, http.StatusAccepted, status, "failed to post rule group. Response: %s", body)
		require.Len(t, resp.Created, 1)
		getGroup := client.GetRulesGroup(t, folderUID, group.Name)
		require.Equalf(t, http.StatusAccepted, status, "failed to get rule group. Response: %s", body)
		require.Equal(t, expectedIsPaused, getGroup.Rules[0].GrafanaManagedAlert.IsPaused)
	})

	t.Run("should create a unpaused rule if isPaused is not present", func(t *testing.T) {
		group := generateAlertRuleGroup(1, alertRuleGen())
		group.Rules[0].GrafanaManagedAlert.IsPaused = nil

		resp, status, body := client.PostRulesGroupWithStatus(t, folderUID, &group)
		require.Equalf(t, http.StatusAccepted, status, "failed to post rule group. Response: %s", body)
		require.Len(t, resp.Created, 1)
		getGroup := client.GetRulesGroup(t, folderUID, group.Name)
		require.Equalf(t, http.StatusAccepted, status, "failed to get rule group. Response: %s", body)
		require.False(t, getGroup.Rules[0].GrafanaManagedAlert.IsPaused)
	})

	getBooleanPointer := func(b bool) *bool { return &b }
	testCases := []struct {
		description          string
		isPausedInDb         bool
		isPausedInBody       *bool
		expectedIsPausedInDb bool
	}{
		{
			description:          "should pause rule if there is a paused rule in DB and isPaused is true",
			isPausedInDb:         true,
			isPausedInBody:       getBooleanPointer(true),
			expectedIsPausedInDb: true,
		},
		{
			description:          "should unpause rule if there is a paused rule in DB and isPaused is false",
			isPausedInDb:         true,
			isPausedInBody:       getBooleanPointer(false),
			expectedIsPausedInDb: false,
		},
		{
			description:          "should keep rule paused if there is a paused rule in DB and isPaused is not present",
			isPausedInDb:         true,
			isPausedInBody:       nil,
			expectedIsPausedInDb: true,
		},
		{
			description:          "should pause rule if there is an unpaused rule in DB and isPaused is true",
			isPausedInDb:         false,
			isPausedInBody:       getBooleanPointer(true),
			expectedIsPausedInDb: true,
		},
		{
			description:          "should unpause rule if there is an unpaused rule in DB and isPaused is false",
			isPausedInDb:         false,
			isPausedInBody:       getBooleanPointer(false),
			expectedIsPausedInDb: false,
		},
		{
			description:          "should keep rule unpaused if there is an unpaused rule in DB and isPaused is not present",
			isPausedInDb:         false,
			isPausedInBody:       nil,
			expectedIsPausedInDb: false,
		},
	}

	for _, tc := range testCases {
		t.Run(tc.description, func(t *testing.T) {
			group := generateAlertRuleGroup(1, alertRuleGen())
			group.Rules[0].GrafanaManagedAlert.IsPaused = &tc.isPausedInDb

			_, status, body := client.PostRulesGroupWithStatus(t, folderUID, &group)
			require.Equalf(t, http.StatusAccepted, status, "failed to post rule group. Response: %s", body)
			getGroup := client.GetRulesGroup(t, folderUID, group.Name)
			require.Equalf(t, http.StatusAccepted, status, "failed to get rule group. Response: %s", body)

			group = convertGettableRuleGroupToPostable(getGroup.GettableRuleGroupConfig)
			group.Rules[0].GrafanaManagedAlert.IsPaused = tc.isPausedInBody
			_, status, body = client.PostRulesGroupWithStatus(t, folderUID, &group)
			require.Equalf(t, http.StatusAccepted, status, "failed to post rule group. Response: %s", body)

			getGroup = client.GetRulesGroup(t, folderUID, group.Name)
			require.Equal(t, tc.expectedIsPausedInDb, getGroup.Rules[0].GrafanaManagedAlert.IsPaused)
		})
	}
}<|MERGE_RESOLUTION|>--- conflicted
+++ resolved
@@ -136,17 +136,9 @@
 
 			for _, rule := range allRules["folder1"][0].Rules {
 				assert.Equal(t, "folder1", rule.GrafanaManagedAlert.NamespaceUID)
-<<<<<<< HEAD
-				assert.Equal(t, int64(1), rule.GrafanaManagedAlert.NamespaceID) //nolint: staticcheck
 			}
 			for _, rule := range allRules["folder2"][0].Rules {
 				assert.Equal(t, "folder2", rule.GrafanaManagedAlert.NamespaceUID)
-				assert.Equal(t, int64(2), rule.GrafanaManagedAlert.NamespaceID) //nolint: staticcheck
-=======
-			}
-			for _, rule := range allRules["folder2"][0].Rules {
-				assert.Equal(t, "folder2", rule.GrafanaManagedAlert.NamespaceUID)
->>>>>>> cf8e8852
 			}
 		})
 
